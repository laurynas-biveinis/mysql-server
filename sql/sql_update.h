/* Copyright (c) 2006, 2013, Oracle and/or its affiliates. All rights reserved.

   This program is free software; you can redistribute it and/or modify
   it under the terms of the GNU General Public License as published by
   the Free Software Foundation; version 2 of the License.

   This program is distributed in the hope that it will be useful,
   but WITHOUT ANY WARRANTY; without even the implied warranty of
   MERCHANTABILITY or FITNESS FOR A PARTICULAR PURPOSE.  See the
   GNU General Public License for more details.

   You should have received a copy of the GNU General Public License
   along with this program; if not, write to the Free Software
   Foundation, Inc., 51 Franklin St, Fifth Floor, Boston, MA  02110-1301  USA */

#ifndef SQL_UPDATE_INCLUDED
#define SQL_UPDATE_INCLUDED

#include "sql_class.h"                          /* enum_duplicates */

class Item;
struct TABLE_LIST;
class THD;

typedef class st_select_lex SELECT_LEX;
typedef class st_select_lex_unit SELECT_LEX_UNIT;

<<<<<<< HEAD
bool mysql_prepare_update(THD *thd, TABLE_LIST *table_list,
                          const TABLE_LIST *update_table_ref,
                          Item **conds, uint order_num, ORDER *order);
bool mysql_update(THD *thd,TABLE_LIST *tables,List<Item> &fields,
                  List<Item> &values,Item *conds,
                  uint order_num, ORDER *order, ha_rows limit,
                  enum enum_duplicates handle_duplicates, bool ignore,
                  ha_rows *found_return, ha_rows *updated_return);
bool mysql_multi_update(THD *thd, TABLE_LIST *table_list,
=======
bool mysql_prepare_update(THD *thd, const TABLE_LIST *update_table_ref);
bool mysql_update(THD *thd, List<Item> &fields,
                  List<Item> &values, ha_rows limit,
                  enum enum_duplicates handle_duplicates, bool ignore,
                  ha_rows *found_return, ha_rows *updated_return);
bool mysql_multi_update(THD *thd,
>>>>>>> 871dd169
                        List<Item> *fields, List<Item> *values,
                        ulonglong options,
                        enum enum_duplicates handle_duplicates, bool ignore,
                        SELECT_LEX *select_lex,
                        multi_update **result);
bool records_are_comparable(const TABLE *table);
bool compare_records(const TABLE *table);

#endif /* SQL_UPDATE_INCLUDED */<|MERGE_RESOLUTION|>--- conflicted
+++ resolved
@@ -25,24 +25,12 @@
 typedef class st_select_lex SELECT_LEX;
 typedef class st_select_lex_unit SELECT_LEX_UNIT;
 
-<<<<<<< HEAD
-bool mysql_prepare_update(THD *thd, TABLE_LIST *table_list,
-                          const TABLE_LIST *update_table_ref,
-                          Item **conds, uint order_num, ORDER *order);
-bool mysql_update(THD *thd,TABLE_LIST *tables,List<Item> &fields,
-                  List<Item> &values,Item *conds,
-                  uint order_num, ORDER *order, ha_rows limit,
-                  enum enum_duplicates handle_duplicates, bool ignore,
-                  ha_rows *found_return, ha_rows *updated_return);
-bool mysql_multi_update(THD *thd, TABLE_LIST *table_list,
-=======
 bool mysql_prepare_update(THD *thd, const TABLE_LIST *update_table_ref);
 bool mysql_update(THD *thd, List<Item> &fields,
                   List<Item> &values, ha_rows limit,
                   enum enum_duplicates handle_duplicates, bool ignore,
                   ha_rows *found_return, ha_rows *updated_return);
 bool mysql_multi_update(THD *thd,
->>>>>>> 871dd169
                         List<Item> *fields, List<Item> *values,
                         ulonglong options,
                         enum enum_duplicates handle_duplicates, bool ignore,
