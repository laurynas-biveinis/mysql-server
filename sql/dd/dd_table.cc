--- conflicted
+++ resolved
@@ -119,19 +119,22 @@
                                       const char *from_schema_name,
                                       const char *from_name,
                                       const char *to_schema_name,
-                                      const char *to_name);
+                                      const char *to_name,
+                                      bool mark_as_hidden,
+                                      bool commit_dd_changes);
 template bool dd::rename_table<dd::View>(THD *thd,
                                       const char *from_schema_name,
                                       const char *from_name,
                                       const char *to_schema_name,
-<<<<<<< HEAD
                                       const char *to_name,
-                                      bool no_foreign_key_check);
+                                      bool mark_as_hidden,
+                                      bool commit_dd_changes);
 template bool dd::rename_table<dd::Table>(THD *thd,
                                           const dd::Schema *from_sch,
                                           const dd::Table *from_table_def,
                                           const dd::Schema *to_sch,
                                           dd::Table *to_table_def,
+                                          bool mark_as_hidden,
                                           bool commit_dd_changes);
 
 template std::unique_ptr<dd::Abstract_table>
@@ -147,9 +150,6 @@
 dd::acquire_uncached_uncommitted_table<dd::View>(THD *thd,
                                                  const char *schema_name,
                                                  const char *name);
-=======
-                                      const char *to_name);
->>>>>>> df0d83fc
 
 namespace dd {
 
@@ -2562,12 +2562,8 @@
                   const char *from_table_name,
                   const char *to_schema_name,
                   const char *to_table_name,
-<<<<<<< HEAD
+                  bool mark_as_hidden,
                   bool commit_dd_changes)
-=======
-                  bool no_foreign_key_check,
-                  bool mark_as_hidden)
->>>>>>> df0d83fc
 {
   // We must make sure the schema is released and unlocked in the right order.
   dd::Schema_MDL_locker from_mdl_locker(thd);
@@ -2647,7 +2643,7 @@
   from_tab->set_name(to_table_name);
 
   // Mark the hidden flag.
-  new_tab->set_hidden(mark_as_hidden);
+  from_tab->set_hidden(mark_as_hidden);
 
   // Do the update. Errors will be reported by the dictionary subsystem.
   if (thd->dd_client()->update_uncached_and_invalidate(from_tab.get()))
@@ -2693,6 +2689,7 @@
 bool rename_table(THD *thd,
                   const dd::Schema *from_sch, const dd::Table *from_table_def,
                   const dd::Schema *to_sch, dd::Table *to_table_def,
+                  bool mark_as_hidden,
                   bool commit_dd_changes)
 {
   Disable_gtid_state_update_guard disabler(thd);
@@ -2702,6 +2699,9 @@
   bool abort= false;
   DBUG_EXECUTE_IF("abort_rename_after_update",
                   abort= true;);
+
+  // Mark the hidden flag.
+  to_table_def->set_hidden(mark_as_hidden);
 
   // Do the update. Errors will be reported by the dictionary subsystem.
   if (thd->dd_client()->update_uncached_and_invalidate(to_table_def) ||
