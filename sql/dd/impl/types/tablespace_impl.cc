/* Copyright (c) 2014, 2017, Oracle and/or its affiliates. All rights reserved.

   This program is free software; you can redistribute it and/or modify
   it under the terms of the GNU General Public License as published by
   the Free Software Foundation; version 2 of the License.

   This program is distributed in the hope that it will be useful,
   but WITHOUT ANY WARRANTY; without even the implied warranty of
   MERCHANTABILITY or FITNESS FOR A PARTICULAR PURPOSE.  See the
   GNU General Public License for more details.

   You should have received a copy of the GNU General Public License
   along with this program; if not, write to the Free Software Foundation,
   51 Franklin Street, Suite 500, Boston, MA 02110-1335 USA */

#include "dd/impl/types/tablespace_impl.h"

<<<<<<< HEAD
#include <memory>
#include <string.h>
=======
>>>>>>> 0c8ab2e8
#include <memory>
#include <string.h>
#include <sstream>

#include "dd/impl/properties_impl.h"             // Properties_impl
#include "dd/impl/raw/object_keys.h"             // Primary_id_key
#include "dd/impl/raw/raw_record.h"              // Raw_record
#include "dd/impl/raw/raw_record_set.h"          // Raw_record_set
#include "dd/impl/raw/raw_table.h"               // Raw_table
#include "dd/impl/sdi_impl.h"                    // sdi read/write functions
#include "dd/impl/tables/tables.h"               // create_key_by_tablespace_id
#include "dd/impl/tables/tablespace_files.h"     // Tablespace_files
#include "dd/impl/tables/tablespaces.h"          // Tablespaces
#include "dd/impl/transaction_impl.h"            // Open_dictionary_tables_ctx
#include "dd/impl/types/tablespace_file_impl.h"  // Tablespace_file_impl
#include "dd/properties.h"
#include "dd/string_type.h"                      // dd::String_type
#include "dd/types/tablespace_file.h"
#include "dd/types/weak_object.h"
#include "m_string.h"
#include "my_inttypes.h"
#include "my_sys.h"
#include "mysqld_error.h"                        // ER_*
#include "rapidjson/document.h"
#include "rapidjson/prettywriter.h"

using dd::tables::Tablespaces;
using dd::tables::Tablespace_files;

namespace dd {

class Sdi_rcontext;
class Sdi_wcontext;

///////////////////////////////////////////////////////////////////////////
// Tablespace implementation.
///////////////////////////////////////////////////////////////////////////

const Entity_object_table &Tablespace::OBJECT_TABLE()
{
  return Tablespaces::instance();
}

///////////////////////////////////////////////////////////////////////////

const Object_type &Tablespace::TYPE()
{
  static Tablespace_type s_instance;
  return s_instance;
}

///////////////////////////////////////////////////////////////////////////
// Tablespace_impl implementation.
///////////////////////////////////////////////////////////////////////////

Tablespace_impl::Tablespace_impl()
 :m_options(new Properties_impl()),
  m_se_private_data(new Properties_impl()),
  m_files()
{ } /* purecov: tested */

Tablespace_impl::~Tablespace_impl()
{ }

///////////////////////////////////////////////////////////////////////////

bool Tablespace_impl::set_options_raw(const String_type &options_raw)
{
  Properties *properties=
    Properties_impl::parse_properties(options_raw);

  if (!properties)
    return true; // Error status, current values has not changed.

  m_options.reset(properties);
  return false;
}

///////////////////////////////////////////////////////////////////////////

bool Tablespace_impl::set_se_private_data_raw(
  const String_type &se_private_data_raw)
{
  Properties *properties=
    Properties_impl::parse_properties(se_private_data_raw);

  if (!properties)
    return true; // Error status, current values has not changed.

  m_se_private_data.reset(properties);
  return false;
}

///////////////////////////////////////////////////////////////////////////

bool Tablespace_impl::validate() const
{
  if (m_engine != "ndbcluster" && m_files.empty())
  {
    my_error(ER_INVALID_DD_OBJECT,
             MYF(0),
             Tablespace_impl::OBJECT_TABLE().name().c_str(),
             "No files associated with this tablespace.");
    return true;
  }

  if (m_engine.empty())
  {
    my_error(ER_INVALID_DD_OBJECT,
             MYF(0),
             Tablespace_impl::OBJECT_TABLE().name().c_str(),
             "Engine name is not set.");
    return true;
  }

  return false;
}

///////////////////////////////////////////////////////////////////////////

bool Tablespace_impl::restore_children(Open_dictionary_tables_ctx *otx)
{
  return m_files.restore_items(
    this,
    otx,
    otx->get_table<Tablespace_file>(),
    Tablespace_files::create_key_by_tablespace_id(this->id()));
}

///////////////////////////////////////////////////////////////////////////

bool Tablespace_impl::store_children(Open_dictionary_tables_ctx *otx)
{
  return m_files.store_items(otx);
}

///////////////////////////////////////////////////////////////////////////

bool Tablespace_impl::drop_children(Open_dictionary_tables_ctx *otx) const
{
  return m_files.drop_items(
    otx,
    otx->get_table<Tablespace_file>(),
    Tablespace_files::create_key_by_tablespace_id(this->id()));
}

/////////////////////////////////////////////////////////////////////////

bool Tablespace_impl::restore_attributes(const Raw_record &r)
{
  restore_id(r, Tablespaces::FIELD_ID);
  restore_name(r, Tablespaces::FIELD_NAME);

  m_comment=         r.read_str(Tablespaces::FIELD_COMMENT);

  m_options.reset(
    Properties_impl::parse_properties(
      r.read_str(Tablespaces::FIELD_OPTIONS)));

  m_se_private_data.reset(
    Properties_impl::parse_properties(
      r.read_str(Tablespaces::FIELD_SE_PRIVATE_DATA)));

  m_engine=          r.read_str(Tablespaces::FIELD_ENGINE);

  return false;
}

///////////////////////////////////////////////////////////////////////////

bool Tablespace_impl::store_attributes(Raw_record *r)
{
  return store_id(r, Tablespaces::FIELD_ID) ||
         store_name(r, Tablespaces::FIELD_NAME) ||
         r->store(Tablespaces::FIELD_COMMENT, m_comment) ||
         r->store(Tablespaces::FIELD_OPTIONS, *m_options) ||
         r->store(Tablespaces::FIELD_SE_PRIVATE_DATA, *m_se_private_data) ||
         r->store(Tablespaces::FIELD_ENGINE, m_engine);
}

///////////////////////////////////////////////////////////////////////////

static_assert(Tablespaces::FIELD_ENGINE==5,
              "Tablespaces definition has changed, review (de)ser memfuns!");
void
Tablespace_impl::serialize(Sdi_wcontext *wctx, Sdi_writer *w) const
{
  w->StartObject();
  Entity_object_impl::serialize(wctx, w);
  write(w, m_comment, STRING_WITH_LEN("comment"));
  write_properties(w, m_options, STRING_WITH_LEN("options"));
  write_properties(w, m_se_private_data, STRING_WITH_LEN("se_private_data"));
  write(w, m_engine, STRING_WITH_LEN("engine"));
  serialize_each(wctx, w, m_files, STRING_WITH_LEN("files"));
  w->EndObject();
}

///////////////////////////////////////////////////////////////////////////

bool
Tablespace_impl::deserialize(Sdi_rcontext *rctx, const RJ_Value &val)
{
  Entity_object_impl::deserialize(rctx, val);
  read(&m_comment, val, "comment");
  read_properties(&m_options, val, "options");
  read_properties(&m_se_private_data, val, "se_private_data");
  read(&m_engine, val, "engine");
  deserialize_each(rctx, [this] () { return add_file(); }, val,
                   "files");
  return false;
}

///////////////////////////////////////////////////////////////////////////

bool Tablespace::update_id_key(id_key_type *key, Object_id id)
{
  key->update(id);
  return false;
}

///////////////////////////////////////////////////////////////////////////

bool Tablespace::update_name_key(name_key_type *key,
                                      const String_type &name)
{ return Tablespaces::update_object_key(key, name); }

///////////////////////////////////////////////////////////////////////////

// Check whether a tablespce is empty.
bool Tablespace_impl::is_empty(THD *thd, bool *empty) const
{
  // Create the key based on the tablespace id.
  std::unique_ptr<Object_key> object_key(
    tables::Tables::create_key_by_tablespace_id(id()));

  // Start a read only transaction, read the set of tables.
  Transaction_ro trx(thd, ISO_READ_COMMITTED);
  trx.otx.register_tables<Abstract_table>();
  Raw_table *table= trx.otx.get_table<Abstract_table>();
  DBUG_ASSERT(table);

  std::unique_ptr<Raw_record_set> rs;
  if (trx.otx.open_tables() ||
      table->open_record_set(object_key.get(), rs))
  {
    DBUG_ASSERT(thd->is_system_thread() || thd->killed ||
                thd->is_error());
    return true;
  }

  DBUG_ASSERT(empty);
  *empty= (rs->current_record() == nullptr);

  return false;
}

///////////////////////////////////////////////////////////////////////////

void Tablespace_impl::debug_print(String_type &outb) const
{
  dd::Stringstream_type ss;
  ss
    << "TABLESPACE OBJECT: { "
    << "id: {OID: " << id() << "}; "
    << "m_name: " << name() << "; "
    << "m_comment: " << m_comment << "; "
    << "m_options " << m_options->raw_string() << "; "
    << "m_se_private_data " << m_se_private_data->raw_string() << "; "
    << "m_engine: " << m_engine << "; "
    << "m_files: " << m_files.size() << " [ ";

  for (const Tablespace_file *f : files())
  {
    String_type ob;
    f->debug_print(ob);
    ss << ob;
  }

  ss << "] }";

  outb= ss.str();
}

///////////////////////////////////////////////////////////////////////////

Tablespace_file *Tablespace_impl::add_file()
{
  Tablespace_file_impl *f= new (std::nothrow) Tablespace_file_impl(this);
  m_files.push_back(f);
  return f;
}

///////////////////////////////////////////////////////////////////////////

bool Tablespace_impl::remove_file(String_type data_file)
{
  for (Tablespace_file *tsf : m_files)
  {
    if (!strcmp(tsf->filename().c_str(), data_file.c_str()))
    {
      m_files.remove(dynamic_cast<Tablespace_file_impl*>(tsf));
      return false;
    }
  }

  return true;
}

///////////////////////////////////////////////////////////////////////////
// Tablespace_type implementation.
///////////////////////////////////////////////////////////////////////////

void Tablespace_type::register_tables(Open_dictionary_tables_ctx *otx) const
{
  otx->add_table<Tablespaces>();

  otx->register_tables<Tablespace_file>();
}

///////////////////////////////////////////////////////////////////////////

Tablespace_impl::Tablespace_impl(const Tablespace_impl &src)
  : Weak_object(src), Entity_object_impl(src), m_comment(src.m_comment),
    m_options(Properties_impl::parse_properties(src.m_options->raw_string())),
    m_se_private_data(Properties_impl::
                      parse_properties(src.m_se_private_data->raw_string())),
    m_engine(src.m_engine),
    m_files()
{
  m_files.deep_copy(src.m_files, this);
}

///////////////////////////////////////////////////////////////////////////

}<|MERGE_RESOLUTION|>--- conflicted
+++ resolved
@@ -15,11 +15,6 @@
 
 #include "dd/impl/types/tablespace_impl.h"
 
-<<<<<<< HEAD
-#include <memory>
-#include <string.h>
-=======
->>>>>>> 0c8ab2e8
 #include <memory>
 #include <string.h>
 #include <sstream>
