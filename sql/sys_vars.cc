/* Copyright (c) 2009, 2011, Oracle and/or its affiliates. All rights reserved.

   This program is free software; you can redistribute it and/or modify
   it under the terms of the GNU General Public License as published by
   the Free Software Foundation; version 2 of the License.

   This program is distributed in the hope that it will be useful,
   but WITHOUT ANY WARRANTY; without even the implied warranty of
   MERCHANTABILITY or FITNESS FOR A PARTICULAR PURPOSE.  See the
   GNU General Public License for more details.

   You should have received a copy of the GNU General Public License
   along with this program; if not, write to the Free Software
   Foundation, Inc., 51 Franklin St, Fifth Floor, Boston, MA 02110-1301  USA */

/**
  @file
  Definitions of all server's session or global variables.

  How to add new variables:

  1. copy one of the existing variables, and edit the declaration.
  2. if you need special behavior on assignment or additional checks
     use ON_CHECK and ON_UPDATE callbacks.
  3. *Don't* add new Sys_var classes or uncle Occam will come
     with his razor to haunt you at nights

  Note - all storage engine variables (for example myisam_whatever)
  should go into the corresponding storage engine sources
  (for example in storage/myisam/ha_myisam.cc) !
*/

#include "my_global.h"                          /* NO_EMBEDDED_ACCESS_CHECKS */
#include "sql_priv.h"
#include "sql_class.h"                          // set_var.h: THD
#include "sys_vars.h"

#include "events.h"
#include <thr_alarm.h>
#include "rpl_slave.h"
#include "rpl_mi.h"
#include "rpl_rli.h"
#include "rpl_slave.h"
#include "rpl_info_factory.h"
#include "transaction.h"
#include "opt_trace.h"
#include "mysqld.h"
#include "lock.h"
#include "sql_time.h"                       // known_date_time_formats
#include "sql_acl.h" // SUPER_ACL,
                     // mysql_user_table_is_in_short_password_format
#include "derror.h"  // read_texts
#include "sql_base.h"                           // close_cached_tables
#include "sql_show.h"                           // opt_ignore_db_dirs

#ifdef WITH_PERFSCHEMA_STORAGE_ENGINE
#include "../storage/perfschema/pfs_server.h"
#endif /* WITH_PERFSCHEMA_STORAGE_ENGINE */

TYPELIB bool_typelib={ array_elements(bool_values)-1, "", bool_values, 0 };

/*
  This forward declaration is needed because including sql_base.h
  causes further includes.  [TODO] Eliminate this forward declaration
  and include a file with the prototype instead.
*/
extern void close_thread_tables(THD *thd);


static bool update_buffer_size(THD *thd, KEY_CACHE *key_cache,
                               ptrdiff_t offset, ulonglong new_value)
{
  bool error= false;
  DBUG_ASSERT(offset == offsetof(KEY_CACHE, param_buff_size));

  if (new_value == 0)
  {
    if (key_cache == dflt_key_cache)
    {
      my_error(ER_WARN_CANT_DROP_DEFAULT_KEYCACHE, MYF(0));
      return true;
    }

    if (key_cache->key_cache_inited)            // If initied
    {
      /*
        Move tables using this key cache to the default key cache
        and clear the old key cache.
      */
      key_cache->in_init= 1;
      mysql_mutex_unlock(&LOCK_global_system_variables);
      key_cache->param_buff_size= 0;
      ha_resize_key_cache(key_cache);
      ha_change_key_cache(key_cache, dflt_key_cache);
      /*
        We don't delete the key cache as some running threads my still be in
        the key cache code with a pointer to the deleted (empty) key cache
      */
      mysql_mutex_lock(&LOCK_global_system_variables);
      key_cache->in_init= 0;
    }
    return error;
  }

  key_cache->param_buff_size= new_value;

  /* If key cache didn't exist initialize it, else resize it */
  key_cache->in_init= 1;
  mysql_mutex_unlock(&LOCK_global_system_variables);

  if (!key_cache->key_cache_inited)
    error= ha_init_key_cache(0, key_cache);
  else
    error= ha_resize_key_cache(key_cache);

  mysql_mutex_lock(&LOCK_global_system_variables);
  key_cache->in_init= 0;

  return error;
}

static bool update_keycache_param(THD *thd, KEY_CACHE *key_cache,
                                  ptrdiff_t offset, ulonglong new_value)
{
  bool error= false;
  DBUG_ASSERT(offset != offsetof(KEY_CACHE, param_buff_size));

  keycache_var(key_cache, offset)= new_value;

  key_cache->in_init= 1;
  mysql_mutex_unlock(&LOCK_global_system_variables);
  error= ha_resize_key_cache(key_cache);

  mysql_mutex_lock(&LOCK_global_system_variables);
  key_cache->in_init= 0;

  return error;
}

/*
  The rule for this file: everything should be 'static'. When a sys_var
  variable or a function from this file is - in very rare cases - needed
  elsewhere it should be explicitly declared 'export' here to show that it's
  not a mistakenly forgotten 'static' keyword.
*/
#define export /* not static */

#ifdef WITH_PERFSCHEMA_STORAGE_ENGINE

#define PFS_TRAILING_PROPERTIES \
  NO_MUTEX_GUARD, NOT_IN_BINLOG, ON_CHECK(NULL), ON_UPDATE(NULL), \
  NULL, sys_var::PARSE_EARLY

static Sys_var_mybool Sys_pfs_enabled(
       "performance_schema",
       "Enable the performance schema.",
       READ_ONLY GLOBAL_VAR(pfs_param.m_enabled),
       CMD_LINE(OPT_ARG), DEFAULT(FALSE),
       PFS_TRAILING_PROPERTIES);

static Sys_var_charptr Sys_pfs_instrument(
       "performance_schema_instrument",
       "Default startup value for a performance schema instrument.",
       READ_ONLY NOT_VISIBLE GLOBAL_VAR(pfs_param.m_pfs_instrument),
       CMD_LINE(OPT_ARG, OPT_PFS_INSTRUMENT),
       IN_FS_CHARSET,
       DEFAULT(""),
       PFS_TRAILING_PROPERTIES);

static Sys_var_mybool Sys_pfs_consumer_events_stages_current(
       "performance_schema_consumer_events_stages_current",
       "Default startup value for the events_stages_current consumer.",
       READ_ONLY NOT_VISIBLE GLOBAL_VAR(pfs_param.m_consumer_events_stages_current_enabled),
       CMD_LINE(OPT_ARG), DEFAULT(FALSE),
       PFS_TRAILING_PROPERTIES);

static Sys_var_mybool Sys_pfs_consumer_events_stages_history(
       "performance_schema_consumer_events_stages_history",
       "Default startup value for the events_stages_history consumer.",
       READ_ONLY NOT_VISIBLE GLOBAL_VAR(pfs_param.m_consumer_events_stages_history_enabled),
       CMD_LINE(OPT_ARG), DEFAULT(FALSE),
       PFS_TRAILING_PROPERTIES);

static Sys_var_mybool Sys_pfs_consumer_events_stages_history_long(
       "performance_schema_consumer_events_stages_history_long",
       "Default startup value for the events_stages_history_long consumer.",
       READ_ONLY NOT_VISIBLE GLOBAL_VAR(pfs_param.m_consumer_events_stages_history_long_enabled),
       CMD_LINE(OPT_ARG), DEFAULT(FALSE),
       PFS_TRAILING_PROPERTIES);

static Sys_var_mybool Sys_pfs_consumer_events_statements_current(
       "performance_schema_consumer_events_statements_current",
       "Default startup value for the events_statements_current consumer.",
       READ_ONLY NOT_VISIBLE GLOBAL_VAR(pfs_param.m_consumer_events_statements_current_enabled),
       CMD_LINE(OPT_ARG), DEFAULT(TRUE),
       PFS_TRAILING_PROPERTIES);

static Sys_var_mybool Sys_pfs_consumer_events_statements_history(
       "performance_schema_consumer_events_statements_history",
       "Default startup value for the events_statements_history consumer.",
       READ_ONLY NOT_VISIBLE GLOBAL_VAR(pfs_param.m_consumer_events_statements_history_enabled),
       CMD_LINE(OPT_ARG), DEFAULT(FALSE),
       PFS_TRAILING_PROPERTIES);

static Sys_var_mybool Sys_pfs_consumer_events_statements_history_long(
       "performance_schema_consumer_events_statements_history_long",
       "Default startup value for the events_statements_history_long consumer.",
       READ_ONLY NOT_VISIBLE GLOBAL_VAR(pfs_param.m_consumer_events_statements_history_long_enabled),
       CMD_LINE(OPT_ARG), DEFAULT(FALSE),
       PFS_TRAILING_PROPERTIES);

static Sys_var_mybool Sys_pfs_consumer_events_waits_current(
       "performance_schema_consumer_events_waits_current",
       "Default startup value for the events_waits_current consumer.",
       READ_ONLY NOT_VISIBLE GLOBAL_VAR(pfs_param.m_consumer_events_waits_current_enabled),
       CMD_LINE(OPT_ARG), DEFAULT(FALSE),
       PFS_TRAILING_PROPERTIES);

static Sys_var_mybool Sys_pfs_consumer_events_waits_history(
       "performance_schema_consumer_events_waits_history",
       "Default startup value for the events_waits_history consumer.",
       READ_ONLY NOT_VISIBLE GLOBAL_VAR(pfs_param.m_consumer_events_waits_history_enabled),
       CMD_LINE(OPT_ARG), DEFAULT(FALSE),
       PFS_TRAILING_PROPERTIES);

static Sys_var_mybool Sys_pfs_consumer_events_waits_history_long(
       "performance_schema_consumer_events_waits_history_long",
       "Default startup value for the events_waits_history_long consumer.",
       READ_ONLY NOT_VISIBLE GLOBAL_VAR(pfs_param.m_consumer_events_waits_history_long_enabled),
       CMD_LINE(OPT_ARG), DEFAULT(FALSE),
       PFS_TRAILING_PROPERTIES);

static Sys_var_mybool Sys_pfs_consumer_global_instrumentation(
       "performance_schema_consumer_global_instrumentation",
       "Default startup value for the global_instrumentation consumer.",
       READ_ONLY NOT_VISIBLE GLOBAL_VAR(pfs_param.m_consumer_global_instrumentation_enabled),
       CMD_LINE(OPT_ARG), DEFAULT(TRUE),
       PFS_TRAILING_PROPERTIES);

static Sys_var_mybool Sys_pfs_consumer_thread_instrumentation(
       "performance_schema_consumer_thread_instrumentation",
       "Default startup value for the thread_instrumentation consumer.",
       READ_ONLY NOT_VISIBLE GLOBAL_VAR(pfs_param.m_consumer_thread_instrumentation_enabled),
       CMD_LINE(OPT_ARG), DEFAULT(TRUE),
       PFS_TRAILING_PROPERTIES);

static Sys_var_ulong Sys_pfs_events_waits_history_long_size(
       "performance_schema_events_waits_history_long_size",
       "Number of rows in EVENTS_WAITS_HISTORY_LONG.",
       READ_ONLY GLOBAL_VAR(pfs_param.m_events_waits_history_long_sizing),
       CMD_LINE(REQUIRED_ARG), VALID_RANGE(0, 1024*1024),
       DEFAULT(PFS_WAITS_HISTORY_LONG_SIZE),
       BLOCK_SIZE(1), PFS_TRAILING_PROPERTIES);

static Sys_var_ulong Sys_pfs_events_waits_history_size(
       "performance_schema_events_waits_history_size",
       "Number of rows per thread in EVENTS_WAITS_HISTORY.",
       READ_ONLY GLOBAL_VAR(pfs_param.m_events_waits_history_sizing),
       CMD_LINE(REQUIRED_ARG), VALID_RANGE(0, 1024),
       DEFAULT(PFS_WAITS_HISTORY_SIZE),
       BLOCK_SIZE(1), PFS_TRAILING_PROPERTIES);

static Sys_var_ulong Sys_pfs_max_cond_classes(
       "performance_schema_max_cond_classes",
       "Maximum number of condition instruments.",
       READ_ONLY GLOBAL_VAR(pfs_param.m_cond_class_sizing),
       CMD_LINE(REQUIRED_ARG), VALID_RANGE(0, 256),
       DEFAULT(PFS_MAX_COND_CLASS),
       BLOCK_SIZE(1), PFS_TRAILING_PROPERTIES);

static Sys_var_ulong Sys_pfs_max_cond_instances(
       "performance_schema_max_cond_instances",
       "Maximum number of instrumented condition objects.",
       READ_ONLY GLOBAL_VAR(pfs_param.m_cond_sizing),
       CMD_LINE(REQUIRED_ARG), VALID_RANGE(0, 1024*1024),
       DEFAULT(PFS_MAX_COND),
       BLOCK_SIZE(1), PFS_TRAILING_PROPERTIES);

static Sys_var_ulong Sys_pfs_max_file_classes(
       "performance_schema_max_file_classes",
       "Maximum number of file instruments.",
       READ_ONLY GLOBAL_VAR(pfs_param.m_file_class_sizing),
       CMD_LINE(REQUIRED_ARG), VALID_RANGE(0, 256),
       DEFAULT(PFS_MAX_FILE_CLASS),
       BLOCK_SIZE(1), PFS_TRAILING_PROPERTIES);

static Sys_var_ulong Sys_pfs_max_file_handles(
       "performance_schema_max_file_handles",
       "Maximum number of opened instrumented files.",
       READ_ONLY GLOBAL_VAR(pfs_param.m_file_handle_sizing),
       CMD_LINE(REQUIRED_ARG), VALID_RANGE(0, 1024*1024),
       DEFAULT(PFS_MAX_FILE_HANDLE),
       BLOCK_SIZE(1), PFS_TRAILING_PROPERTIES);

static Sys_var_ulong Sys_pfs_max_file_instances(
       "performance_schema_max_file_instances",
       "Maximum number of instrumented files.",
       READ_ONLY GLOBAL_VAR(pfs_param.m_file_sizing),
       CMD_LINE(REQUIRED_ARG), VALID_RANGE(0, 1024*1024),
       DEFAULT(PFS_MAX_FILE),
       BLOCK_SIZE(1), PFS_TRAILING_PROPERTIES);

static Sys_var_ulong Sys_pfs_max_sockets(
       "performance_schema_max_socket_instances",
       "Maximum number of opened instrumented sockets.",
       READ_ONLY GLOBAL_VAR(pfs_param.m_socket_sizing),
       CMD_LINE(REQUIRED_ARG), VALID_RANGE(0, 1024*1024),
       DEFAULT(PFS_MAX_SOCKETS),
       BLOCK_SIZE(1), PFS_TRAILING_PROPERTIES);

static Sys_var_ulong Sys_pfs_max_socket_classes(
       "performance_schema_max_socket_classes",
       "Maximum number of socket instruments.",
       READ_ONLY GLOBAL_VAR(pfs_param.m_socket_class_sizing),
       CMD_LINE(REQUIRED_ARG), VALID_RANGE(0, 256),
       DEFAULT(PFS_MAX_SOCKET_CLASS),
       BLOCK_SIZE(1), PFS_TRAILING_PROPERTIES);

static Sys_var_ulong Sys_pfs_max_mutex_classes(
       "performance_schema_max_mutex_classes",
       "Maximum number of mutex instruments.",
       READ_ONLY GLOBAL_VAR(pfs_param.m_mutex_class_sizing),
       CMD_LINE(REQUIRED_ARG), VALID_RANGE(0, 256),
       DEFAULT(PFS_MAX_MUTEX_CLASS),
       BLOCK_SIZE(1), PFS_TRAILING_PROPERTIES);

static Sys_var_ulong Sys_pfs_max_mutex_instances(
       "performance_schema_max_mutex_instances",
       "Maximum number of instrumented MUTEX objects.",
       READ_ONLY GLOBAL_VAR(pfs_param.m_mutex_sizing),
       CMD_LINE(REQUIRED_ARG), VALID_RANGE(0, 100*1024*1024),
       DEFAULT(PFS_MAX_MUTEX),
       BLOCK_SIZE(1), PFS_TRAILING_PROPERTIES);

static Sys_var_ulong Sys_pfs_max_rwlock_classes(
       "performance_schema_max_rwlock_classes",
       "Maximum number of rwlock instruments.",
       READ_ONLY GLOBAL_VAR(pfs_param.m_rwlock_class_sizing),
       CMD_LINE(REQUIRED_ARG), VALID_RANGE(0, 256),
       DEFAULT(PFS_MAX_RWLOCK_CLASS),
       BLOCK_SIZE(1), PFS_TRAILING_PROPERTIES);

static Sys_var_ulong Sys_pfs_max_rwlock_instances(
       "performance_schema_max_rwlock_instances",
       "Maximum number of instrumented RWLOCK objects.",
       READ_ONLY GLOBAL_VAR(pfs_param.m_rwlock_sizing),
       CMD_LINE(REQUIRED_ARG), VALID_RANGE(0, 100*1024*1024),
       DEFAULT(PFS_MAX_RWLOCK),
       BLOCK_SIZE(1), PFS_TRAILING_PROPERTIES);

static Sys_var_ulong Sys_pfs_max_table_handles(
       "performance_schema_max_table_handles",
       "Maximum number of opened instrumented tables.",
       READ_ONLY GLOBAL_VAR(pfs_param.m_table_sizing),
       CMD_LINE(REQUIRED_ARG), VALID_RANGE(0, 1024*1024),
       DEFAULT(PFS_MAX_TABLE),
       BLOCK_SIZE(1), PFS_TRAILING_PROPERTIES);

static Sys_var_ulong Sys_pfs_max_table_instances(
       "performance_schema_max_table_instances",
       "Maximum number of instrumented tables.",
       READ_ONLY GLOBAL_VAR(pfs_param.m_table_share_sizing),
       CMD_LINE(REQUIRED_ARG), VALID_RANGE(0, 1024*1024),
       DEFAULT(PFS_MAX_TABLE_SHARE),
       BLOCK_SIZE(1), PFS_TRAILING_PROPERTIES);

static Sys_var_ulong Sys_pfs_max_thread_classes(
       "performance_schema_max_thread_classes",
       "Maximum number of thread instruments.",
       READ_ONLY GLOBAL_VAR(pfs_param.m_thread_class_sizing),
       CMD_LINE(REQUIRED_ARG), VALID_RANGE(0, 256),
       DEFAULT(PFS_MAX_THREAD_CLASS),
       BLOCK_SIZE(1), PFS_TRAILING_PROPERTIES);

static Sys_var_ulong Sys_pfs_max_thread_instances(
       "performance_schema_max_thread_instances",
       "Maximum number of instrumented threads.",
       READ_ONLY GLOBAL_VAR(pfs_param.m_thread_sizing),
       CMD_LINE(REQUIRED_ARG), VALID_RANGE(0, 1024*1024),
       DEFAULT(PFS_MAX_THREAD),
       BLOCK_SIZE(1), PFS_TRAILING_PROPERTIES);

static Sys_var_ulong Sys_pfs_setup_actors_size(
       "performance_schema_setup_actors_size",
       "Maximum number of rows in SETUP_ACTORS.",
       READ_ONLY GLOBAL_VAR(pfs_param.m_setup_actor_sizing),
       CMD_LINE(REQUIRED_ARG), VALID_RANGE(0, 1024),
       DEFAULT(PFS_MAX_SETUP_ACTOR),
       BLOCK_SIZE(1), PFS_TRAILING_PROPERTIES);

static Sys_var_ulong Sys_pfs_setup_objects_size(
       "performance_schema_setup_objects_size",
       "Maximum number of rows in SETUP_OBJECTS.",
       READ_ONLY GLOBAL_VAR(pfs_param.m_setup_object_sizing),
       CMD_LINE(REQUIRED_ARG), VALID_RANGE(0, 1024*1024),
       DEFAULT(PFS_MAX_SETUP_OBJECT),
       BLOCK_SIZE(1), PFS_TRAILING_PROPERTIES);

static Sys_var_ulong Sys_pfs_accounts_size(
       "performance_schema_accounts_size",
       "Maximum number of instrumented user@host accounts.",
       READ_ONLY GLOBAL_VAR(pfs_param.m_account_sizing),
       CMD_LINE(REQUIRED_ARG), VALID_RANGE(0, 1024*1024),
       DEFAULT(PFS_MAX_ACCOUNT),
       BLOCK_SIZE(1), PFS_TRAILING_PROPERTIES);

static Sys_var_ulong Sys_pfs_hosts_size(
       "performance_schema_hosts_size",
       "Maximum number of instrumented hosts.",
       READ_ONLY GLOBAL_VAR(pfs_param.m_host_sizing),
       CMD_LINE(REQUIRED_ARG), VALID_RANGE(0, 1024*1024),
       DEFAULT(PFS_MAX_HOST),
       BLOCK_SIZE(1), PFS_TRAILING_PROPERTIES);

static Sys_var_ulong Sys_pfs_users_size(
       "performance_schema_users_size",
       "Maximum number of instrumented users.",
       READ_ONLY GLOBAL_VAR(pfs_param.m_user_sizing),
       CMD_LINE(REQUIRED_ARG), VALID_RANGE(0, 1024*1024),
       DEFAULT(PFS_MAX_USER),
       BLOCK_SIZE(1), PFS_TRAILING_PROPERTIES);

static Sys_var_ulong Sys_pfs_max_stage_classes(
       "performance_schema_max_stage_classes",
       "Maximum number of stage instruments.",
       READ_ONLY GLOBAL_VAR(pfs_param.m_stage_class_sizing),
       CMD_LINE(REQUIRED_ARG), VALID_RANGE(0, 256),
       DEFAULT(PFS_MAX_STAGE_CLASS),
       BLOCK_SIZE(1), PFS_TRAILING_PROPERTIES);

static Sys_var_ulong Sys_pfs_events_stages_history_long_size(
       "performance_schema_events_stages_history_long_size",
       "Number of rows in EVENTS_STAGES_HISTORY_LONG.",
       READ_ONLY GLOBAL_VAR(pfs_param.m_events_stages_history_long_sizing),
       CMD_LINE(REQUIRED_ARG), VALID_RANGE(0, 1024*1024),
       DEFAULT(PFS_STAGES_HISTORY_LONG_SIZE),
       BLOCK_SIZE(1), PFS_TRAILING_PROPERTIES);

static Sys_var_ulong Sys_pfs_events_stages_history_size(
       "performance_schema_events_stages_history_size",
       "Number of rows per thread in EVENTS_STAGES_HISTORY.",
       READ_ONLY GLOBAL_VAR(pfs_param.m_events_stages_history_sizing),
       CMD_LINE(REQUIRED_ARG), VALID_RANGE(0, 1024),
       DEFAULT(PFS_STAGES_HISTORY_SIZE),
       BLOCK_SIZE(1), PFS_TRAILING_PROPERTIES);

/**
  Variable performance_schema_max_statement_classes.
  The default number of statement classes is the sum of:
  - COM_END for all regular "statement/com/...",
  - 1 for "statement/com/new_packet", for unknown enum_server_command
  - 1 for "statement/com/Error", for invalid enum_server_command
  - SQLCOM_END for all regular "statement/sql/...",
  - 1 for "statement/sql/error", for invalid enum_sql_command.
*/
static Sys_var_ulong Sys_pfs_max_statement_classes(
       "performance_schema_max_statement_classes",
       "Maximum number of statement instruments.",
       READ_ONLY GLOBAL_VAR(pfs_param.m_statement_class_sizing),
       CMD_LINE(REQUIRED_ARG), VALID_RANGE(0, 256),
       DEFAULT((ulong) SQLCOM_END + (ulong) COM_END + 3),
       BLOCK_SIZE(1), PFS_TRAILING_PROPERTIES);

static Sys_var_ulong Sys_pfs_events_statements_history_long_size(
       "performance_schema_events_statements_history_long_size",
       "Number of rows in EVENTS_STATEMENTS_HISTORY_LONG.",
       READ_ONLY GLOBAL_VAR(pfs_param.m_events_statements_history_long_sizing),
       CMD_LINE(REQUIRED_ARG), VALID_RANGE(0, 1024*1024),
       DEFAULT(PFS_STATEMENTS_HISTORY_LONG_SIZE),
       BLOCK_SIZE(1), PFS_TRAILING_PROPERTIES);

static Sys_var_ulong Sys_pfs_events_statements_history_size(
       "performance_schema_events_statements_history_size",
       "Number of rows per thread in EVENTS_STATEMENTS_HISTORY.",
       READ_ONLY GLOBAL_VAR(pfs_param.m_events_statements_history_sizing),
       CMD_LINE(REQUIRED_ARG), VALID_RANGE(0, 1024),
       DEFAULT(PFS_STATEMENTS_HISTORY_SIZE),
       BLOCK_SIZE(1), PFS_TRAILING_PROPERTIES);

#endif /* WITH_PERFSCHEMA_STORAGE_ENGINE */

static Sys_var_ulong Sys_auto_increment_increment(
       "auto_increment_increment",
       "Auto-increment columns are incremented by this",
       SESSION_VAR(auto_increment_increment),
       CMD_LINE(OPT_ARG),
       VALID_RANGE(1, 65535), DEFAULT(1), BLOCK_SIZE(1),
       NO_MUTEX_GUARD, IN_BINLOG);

static Sys_var_ulong Sys_auto_increment_offset(
       "auto_increment_offset",
       "Offset added to Auto-increment columns. Used when "
       "auto-increment-increment != 1",
       SESSION_VAR(auto_increment_offset),
       CMD_LINE(OPT_ARG),
       VALID_RANGE(1, 65535), DEFAULT(1), BLOCK_SIZE(1),
       NO_MUTEX_GUARD, IN_BINLOG);

static Sys_var_mybool Sys_automatic_sp_privileges(
       "automatic_sp_privileges",
       "Creating and dropping stored procedures alters ACLs",
       GLOBAL_VAR(sp_automatic_privileges),
       CMD_LINE(OPT_ARG), DEFAULT(TRUE));

static Sys_var_ulong Sys_back_log(
       "back_log", "The number of outstanding connection requests "
       "MySQL can have. This comes into play when the main MySQL thread "
       "gets very many connection requests in a very short time",
       READ_ONLY GLOBAL_VAR(back_log), CMD_LINE(REQUIRED_ARG),
       VALID_RANGE(1, 65535), DEFAULT(50), BLOCK_SIZE(1));

static Sys_var_charptr Sys_basedir(
       "basedir", "Path to installation directory. All paths are "
       "usually resolved relative to this",
       READ_ONLY GLOBAL_VAR(mysql_home_ptr), CMD_LINE(REQUIRED_ARG, 'b'),
       IN_FS_CHARSET, DEFAULT(0));

static Sys_var_charptr Sys_my_bind_addr(
       "bind_address", "IP address to bind to.",
       READ_ONLY GLOBAL_VAR(my_bind_addr_str), CMD_LINE(REQUIRED_ARG),
       IN_FS_CHARSET, DEFAULT(0));

static bool fix_binlog_cache_size(sys_var *self, THD *thd, enum_var_type type)
{
  check_binlog_cache_size(thd);
  return false;
}

static bool fix_binlog_stmt_cache_size(sys_var *self, THD *thd, enum_var_type type)
{
  check_binlog_stmt_cache_size(thd);
  return false;
}

static Sys_var_ulong Sys_binlog_cache_size(
       "binlog_cache_size", "The size of the transactional cache for "
       "updates to transactional engines for the binary log. "
       "If you often use transactions containing many statements, "
       "you can increase this to get more performance",
       GLOBAL_VAR(binlog_cache_size),
       CMD_LINE(REQUIRED_ARG),
       VALID_RANGE(IO_SIZE, ULONG_MAX), DEFAULT(32768), BLOCK_SIZE(IO_SIZE),
       NO_MUTEX_GUARD, NOT_IN_BINLOG, ON_CHECK(0),
       ON_UPDATE(fix_binlog_cache_size));

static Sys_var_ulong Sys_binlog_stmt_cache_size(
       "binlog_stmt_cache_size", "The size of the statement cache for "
       "updates to non-transactional engines for the binary log. "
       "If you often use statements updating a great number of rows, "
       "you can increase this to get more performance",
       GLOBAL_VAR(binlog_stmt_cache_size),
       CMD_LINE(REQUIRED_ARG),
       VALID_RANGE(IO_SIZE, ULONG_MAX), DEFAULT(32768), BLOCK_SIZE(IO_SIZE),
       NO_MUTEX_GUARD, NOT_IN_BINLOG, ON_CHECK(0),
       ON_UPDATE(fix_binlog_stmt_cache_size));

static bool check_has_super(sys_var *self, THD *thd, set_var *var)
{
  DBUG_ASSERT(self->scope() != sys_var::GLOBAL);// don't abuse check_has_super()
#ifndef NO_EMBEDDED_ACCESS_CHECKS
  if (!(thd->security_ctx->master_access & SUPER_ACL))
  {
    my_error(ER_SPECIFIC_ACCESS_DENIED_ERROR, MYF(0), "SUPER");
    return true;
  }
#endif
  return false;
}
static bool binlog_format_check(sys_var *self, THD *thd, set_var *var)
{
  if (check_has_super(self, thd, var))
    return true;

  if (var->type == OPT_GLOBAL)
    return false;

  /*
     If RBR and open temporary tables, their CREATE TABLE may not be in the
     binlog, so we can't toggle to SBR in this connection.

     If binlog_format=MIXED, there are open temporary tables, and an unsafe
     statement is executed, then subsequent statements are logged in row
     format and hence changes to temporary tables may be lost. So we forbid
     switching @@SESSION.binlog_format from MIXED to STATEMENT when there are
     open temp tables and we are logging in row format.
  */
  if (thd->temporary_tables && var->type == OPT_SESSION &&
      var->save_result.ulonglong_value == BINLOG_FORMAT_STMT &&
      ((thd->variables.binlog_format == BINLOG_FORMAT_MIXED &&
        thd->is_current_stmt_binlog_format_row()) ||
       thd->variables.binlog_format == BINLOG_FORMAT_ROW))
  {
    my_error(ER_TEMP_TABLE_PREVENTS_SWITCH_OUT_OF_RBR, MYF(0));
    return true;
  }

  /*
    if in a stored function/trigger, it's too late to change mode
  */
  if (thd->in_sub_stmt)
  {
    my_error(ER_STORED_FUNCTION_PREVENTS_SWITCH_BINLOG_FORMAT, MYF(0));
    return true;
  }
  /*
    Make the session variable 'binlog_format' read-only inside a transaction.
  */
  if (thd->in_active_multi_stmt_transaction())
  {
    my_error(ER_INSIDE_TRANSACTION_PREVENTS_SWITCH_BINLOG_FORMAT, MYF(0));
    return true;
  }

  return false;
}

static bool fix_binlog_format_after_update(sys_var *self, THD *thd,
                                           enum_var_type type)
{
  if (type == OPT_SESSION)
    thd->reset_current_stmt_binlog_format_row();
  return false;
}

static Sys_var_test_flag Sys_core_file(
       "core_file", "write a core-file on crashes", TEST_CORE_ON_SIGNAL);

static Sys_var_enum Sys_binlog_format(
       "binlog_format", "What form of binary logging the master will "
       "use: either ROW for row-based binary logging, STATEMENT "
       "for statement-based binary logging, or MIXED. MIXED is statement-"
       "based binary logging except for those statements where only row-"
       "based is correct: those which involve user-defined functions (i.e. "
       "UDFs) or the UUID() function; for those, row-based binary logging is "
       "automatically used. If NDBCLUSTER is enabled and binlog-format is "
       "MIXED, the format switches to row-based and back implicitly per each "
       "query accessing an NDBCLUSTER table",
       SESSION_VAR(binlog_format), CMD_LINE(REQUIRED_ARG, OPT_BINLOG_FORMAT),
       binlog_format_names, DEFAULT(BINLOG_FORMAT_STMT),
       NO_MUTEX_GUARD, NOT_IN_BINLOG, ON_CHECK(binlog_format_check),
       ON_UPDATE(fix_binlog_format_after_update));

static const char *binlog_row_image_names[]= {"MINIMAL", "NOBLOB", "FULL", NullS};
static Sys_var_enum Sys_binlog_row_image(
       "binlog_row_image", 
       "Controls whether rows should be logged in 'FULL', 'NOBLOB' or "
       "'MINIMAL' formats. 'FULL', means that all columns in the before "
       "and after image are logged. 'NOBLOB', means that mysqld avoids logging "
       "blob columns whenever possible (eg, blob column was not changed or "
       "is not part of primary key). 'MINIMAL', means that a PK equivalent (PK "
       "columns or full row if there is no PK in the table) is logged in the "
       "before image, and only changed columns are logged in the after image. "
       "(Default: FULL).",
       SESSION_VAR(binlog_row_image), CMD_LINE(REQUIRED_ARG),
       binlog_row_image_names, DEFAULT(BINLOG_ROW_IMAGE_FULL),
       NO_MUTEX_GUARD, NOT_IN_BINLOG, ON_CHECK(NULL),
       ON_UPDATE(NULL));

static bool binlog_direct_check(sys_var *self, THD *thd, set_var *var)
{
  if (check_has_super(self, thd, var))
    return true;

  if (var->type == OPT_GLOBAL)
    return false;

   /*
     Makes the session variable 'binlog_direct_non_transactional_updates'
     read-only if within a procedure, trigger or function.
   */
   if (thd->in_sub_stmt)
   {
     my_error(ER_STORED_FUNCTION_PREVENTS_SWITCH_BINLOG_DIRECT, MYF(0));
     return true;
   }
   /*
     Makes the session variable 'binlog_direct_non_transactional_updates'
     read-only inside a transaction.
   */
   if (thd->in_active_multi_stmt_transaction())
   {
     my_error(ER_INSIDE_TRANSACTION_PREVENTS_SWITCH_BINLOG_DIRECT, MYF(0));
     return true;
   }

  return false;
}

static Sys_var_mybool Sys_binlog_direct(
       "binlog_direct_non_transactional_updates",
       "Causes updates to non-transactional engines using statement format to "
       "be written directly to binary log. Before using this option make sure "
       "that there are no dependencies between transactional and "
       "non-transactional tables such as in the statement INSERT INTO t_myisam "
       "SELECT * FROM t_innodb; otherwise, slaves may diverge from the master.",
       SESSION_VAR(binlog_direct_non_trans_update),
       CMD_LINE(OPT_ARG), DEFAULT(FALSE),
       NO_MUTEX_GUARD, NOT_IN_BINLOG, ON_CHECK(binlog_direct_check));

static bool repository_check(sys_var *self, THD *thd, set_var *var, SLAVE_THD_TYPE thread_mask)
{
  bool ret= FALSE;
#ifndef NO_EMBEDDED_ACCESS_CHECKS
  if (!(thd->security_ctx->master_access & SUPER_ACL))
  {
    my_error(ER_SPECIFIC_ACCESS_DENIED_ERROR, MYF(0), "SUPER");
    return TRUE;
  }
#endif
#ifdef HAVE_REPLICATION
  int running= 0;
  const char *msg= NULL;
  mysql_mutex_lock(&LOCK_active_mi);
  if (active_mi)
  {
    lock_slave_threads(active_mi);
    init_thread_mask(&running, active_mi, FALSE);
    if(!running)
    {
      switch (thread_mask)
      {
        case SLAVE_THD_IO:
        if (Rpl_info_factory::change_mi_repository(active_mi,
                                                   var->save_result.ulonglong_value,
                                                   &msg))
        {
          ret= TRUE;
          my_error(ER_CHANGE_RPL_INFO_REPOSITORY_FAILURE, MYF(0), msg);
        }
        break;
        case SLAVE_THD_SQL:
          /*
            The worker repositories will be migrated when the SQL Thread is start up.
            We may decide to change this behavior in the future if people think that
            this is odd. /Alfranio
          */
          if (Rpl_info_factory::change_rli_repository(active_mi->rli,
                                                      var->save_result.ulonglong_value,
                                                      &msg))
          {
            ret= TRUE;
            my_error(ER_CHANGE_RPL_INFO_REPOSITORY_FAILURE, MYF(0), msg);
          }
        break;
        default:
          assert(0);
        break;
      }
    }
    else
    {
      ret= TRUE;
      my_error(ER_SLAVE_MUST_STOP, MYF(0));
    }
    unlock_slave_threads(active_mi);
  }
  mysql_mutex_unlock(&LOCK_active_mi);
#endif
  return ret;
}

static bool relay_log_info_repository_check(sys_var *self, THD *thd, set_var *var)
{
  return repository_check(self, thd, var, SLAVE_THD_SQL);
}

static bool master_info_repository_check(sys_var *self, THD *thd, set_var *var)
{
  return repository_check(self, thd, var, SLAVE_THD_IO);
}

static const char *repository_names[]=
{
  "FILE", "TABLE",
#ifndef DBUG_OFF
  "DUMMY",
#endif
  0
};

ulong opt_mi_repository_id;
static Sys_var_enum Sys_mi_repository(
       "master_info_repository",
       "Defines the type of the repository for the master information."
       ,GLOBAL_VAR(opt_mi_repository_id), CMD_LINE(REQUIRED_ARG),
       repository_names, DEFAULT(0), NO_MUTEX_GUARD, NOT_IN_BINLOG,
       ON_CHECK(master_info_repository_check),
       ON_UPDATE(0));

ulong opt_rli_repository_id;
static Sys_var_enum Sys_rli_repository(
       "relay_log_info_repository",
       "Defines the type of the repository for the relay log information "
       "and associated workers."
       ,GLOBAL_VAR(opt_rli_repository_id), CMD_LINE(REQUIRED_ARG),
       repository_names, DEFAULT(0), NO_MUTEX_GUARD, NOT_IN_BINLOG,
       ON_CHECK(relay_log_info_repository_check),
       ON_UPDATE(0));

static Sys_var_mybool Sys_binlog_rows_query(
       "binlog_rows_query_log_events",
       "Allow writing of Rows_query_log events into binary log.",
       SESSION_VAR(binlog_rows_query_log_events),
       CMD_LINE(OPT_ARG), DEFAULT(FALSE));

static Sys_var_ulong Sys_bulk_insert_buff_size(
       "bulk_insert_buffer_size", "Size of tree cache used in bulk "
       "insert optimisation. Note that this is a limit per thread!",
       SESSION_VAR(bulk_insert_buff_size), CMD_LINE(REQUIRED_ARG),
       VALID_RANGE(0, ULONG_MAX), DEFAULT(8192*1024), BLOCK_SIZE(1));

static Sys_var_charptr Sys_character_sets_dir(
       "character_sets_dir", "Directory where character sets are",
       READ_ONLY GLOBAL_VAR(charsets_dir), CMD_LINE(REQUIRED_ARG),
       IN_FS_CHARSET, DEFAULT(0));

static bool check_not_null(sys_var *self, THD *thd, set_var *var)
{
  return var->value && var->value->is_null();
}
static bool check_charset(sys_var *self, THD *thd, set_var *var)
{
  if (!var->value)
    return false;

  char buff[STRING_BUFFER_USUAL_SIZE];
  if (var->value->result_type() == STRING_RESULT)
  {
    String str(buff, sizeof(buff), system_charset_info), *res;
    if (!(res= var->value->val_str(&str)))
      var->save_result.ptr= NULL;
    else
    {
      ErrConvString err(res); /* Get utf8 '\0' terminated string */
      if (!(var->save_result.ptr= get_charset_by_csname(err.ptr(),
                                                         MY_CS_PRIMARY,
                                                         MYF(0))) &&
          !(var->save_result.ptr= get_old_charset_by_name(err.ptr())))
      {
        my_error(ER_UNKNOWN_CHARACTER_SET, MYF(0), err.ptr());
        return true;
      }
    }
  }
  else // INT_RESULT
  {
    int csno= (int)var->value->val_int();
    if (!(var->save_result.ptr= get_charset(csno, MYF(0))))
    {
      my_error(ER_UNKNOWN_CHARACTER_SET, MYF(0), llstr(csno, buff));
      return true;
    }
  }
  return false;
}
static bool check_charset_not_null(sys_var *self, THD *thd, set_var *var)
{
  return check_charset(self, thd, var) || check_not_null(self, thd, var);
}
static Sys_var_struct Sys_character_set_system(
       "character_set_system", "The character set used by the server "
       "for storing identifiers",
       READ_ONLY GLOBAL_VAR(system_charset_info), NO_CMD_LINE,
       offsetof(CHARSET_INFO, csname), DEFAULT(0));

static Sys_var_struct Sys_character_set_server(
       "character_set_server", "The default character set",
       SESSION_VAR(collation_server), NO_CMD_LINE,
       offsetof(CHARSET_INFO, csname), DEFAULT(&default_charset_info),
       NO_MUTEX_GUARD, IN_BINLOG, ON_CHECK(check_charset_not_null));

static bool check_charset_db(sys_var *self, THD *thd, set_var *var)
{
  if (check_charset_not_null(self, thd, var))
    return true;
  if (!var->value) // = DEFAULT
    var->save_result.ptr= thd->db_charset;
  return false;
}
static Sys_var_struct Sys_character_set_database(
       "character_set_database",
       " The character set used by the default database",
       SESSION_VAR(collation_database), NO_CMD_LINE,
       offsetof(CHARSET_INFO, csname), DEFAULT(&default_charset_info),
       NO_MUTEX_GUARD, IN_BINLOG, ON_CHECK(check_charset_db));

static bool check_cs_client(sys_var *self, THD *thd, set_var *var)
{
  if (check_charset_not_null(self, thd, var))
    return true;

  // Currently, UCS-2 cannot be used as a client character set
  if (((CHARSET_INFO *)(var->save_result.ptr))->mbminlen > 1)
    return true;

  return false;
}
static bool fix_thd_charset(sys_var *self, THD *thd, enum_var_type type)
{
  if (type == OPT_SESSION)
    thd->update_charset();
  return false;
}
static Sys_var_struct Sys_character_set_client(
       "character_set_client", "The character set for statements "
       "that arrive from the client",
       SESSION_VAR(character_set_client), NO_CMD_LINE,
       offsetof(CHARSET_INFO, csname), DEFAULT(&default_charset_info),
       NO_MUTEX_GUARD, IN_BINLOG, ON_CHECK(check_cs_client),
       ON_UPDATE(fix_thd_charset));

static Sys_var_struct Sys_character_set_connection(
       "character_set_connection", "The character set used for "
       "literals that do not have a character set introducer and for "
       "number-to-string conversion",
       SESSION_VAR(collation_connection), NO_CMD_LINE,
       offsetof(CHARSET_INFO, csname), DEFAULT(&default_charset_info),
       NO_MUTEX_GUARD, IN_BINLOG, ON_CHECK(check_charset_not_null),
       ON_UPDATE(fix_thd_charset));

static Sys_var_struct Sys_character_set_results(
       "character_set_results", "The character set used for returning "
       "query results to the client",
       SESSION_VAR(character_set_results), NO_CMD_LINE,
       offsetof(CHARSET_INFO, csname), DEFAULT(&default_charset_info),
       NO_MUTEX_GUARD, NOT_IN_BINLOG, ON_CHECK(check_charset));

static Sys_var_struct Sys_character_set_filesystem(
       "character_set_filesystem", "The filesystem character set",
       SESSION_VAR(character_set_filesystem), NO_CMD_LINE,
       offsetof(CHARSET_INFO, csname), DEFAULT(&character_set_filesystem),
       NO_MUTEX_GUARD, NOT_IN_BINLOG, ON_CHECK(check_charset_not_null),
       ON_UPDATE(fix_thd_charset));

static const char *completion_type_names[]= {"NO_CHAIN", "CHAIN", "RELEASE", 0};
static Sys_var_enum Sys_completion_type(
       "completion_type", "The transaction completion type, one of "
       "NO_CHAIN, CHAIN, RELEASE",
       SESSION_VAR(completion_type), CMD_LINE(REQUIRED_ARG),
       completion_type_names, DEFAULT(0));

static bool check_collation_not_null(sys_var *self, THD *thd, set_var *var)
{
  if (!var->value)
    return false;

  char buff[STRING_BUFFER_USUAL_SIZE];
  if (var->value->result_type() == STRING_RESULT)
  {
    String str(buff, sizeof(buff), system_charset_info), *res;
    if (!(res= var->value->val_str(&str)))
      var->save_result.ptr= NULL;
    else
    {
      ErrConvString err(res); /* Get utf8 '\0'-terminated string */
      if (!(var->save_result.ptr= get_charset_by_name(err.ptr(), MYF(0))))
      {
        my_error(ER_UNKNOWN_COLLATION, MYF(0), err.ptr());
        return true;
      }
    }
  }
  else // INT_RESULT
  {
    int csno= (int)var->value->val_int();
    if (!(var->save_result.ptr= get_charset(csno, MYF(0))))
    {
      my_error(ER_UNKNOWN_COLLATION, MYF(0), llstr(csno, buff));
      return true;
    }
  }
  return check_not_null(self, thd, var);
}
static Sys_var_struct Sys_collation_connection(
       "collation_connection", "The collation of the connection "
       "character set",
       SESSION_VAR(collation_connection), NO_CMD_LINE,
       offsetof(CHARSET_INFO, name), DEFAULT(&default_charset_info),
       NO_MUTEX_GUARD, IN_BINLOG, ON_CHECK(check_collation_not_null),
       ON_UPDATE(fix_thd_charset));

static bool check_collation_db(sys_var *self, THD *thd, set_var *var)
{
  if (check_collation_not_null(self, thd, var))
    return true;
  if (!var->value) // = DEFAULT
    var->save_result.ptr= thd->db_charset;
  return false;
}
static Sys_var_struct Sys_collation_database(
       "collation_database", "The collation of the database "
       "character set",
       SESSION_VAR(collation_database), NO_CMD_LINE,
       offsetof(CHARSET_INFO, name), DEFAULT(&default_charset_info),
       NO_MUTEX_GUARD, IN_BINLOG, ON_CHECK(check_collation_db));

static Sys_var_struct Sys_collation_server(
       "collation_server", "The server default collation",
       SESSION_VAR(collation_server), NO_CMD_LINE,
       offsetof(CHARSET_INFO, name), DEFAULT(&default_charset_info),
       NO_MUTEX_GUARD, IN_BINLOG, ON_CHECK(check_collation_not_null));

static const char *concurrent_insert_names[]= {"NEVER", "AUTO", "ALWAYS", 0};
static Sys_var_enum Sys_concurrent_insert(
       "concurrent_insert", "Use concurrent insert with MyISAM. Possible "
       "values are NEVER, AUTO, ALWAYS",
       GLOBAL_VAR(myisam_concurrent_insert), CMD_LINE(OPT_ARG),
       concurrent_insert_names, DEFAULT(1));

static Sys_var_ulong Sys_connect_timeout(
       "connect_timeout",
       "The number of seconds the mysqld server is waiting for a connect "
       "packet before responding with 'Bad handshake'",
       GLOBAL_VAR(connect_timeout), CMD_LINE(REQUIRED_ARG),
       VALID_RANGE(2, LONG_TIMEOUT), DEFAULT(CONNECT_TIMEOUT), BLOCK_SIZE(1));

static Sys_var_charptr Sys_datadir(
       "datadir", "Path to the database root directory",
       READ_ONLY GLOBAL_VAR(mysql_real_data_home_ptr),
       CMD_LINE(REQUIRED_ARG, 'h'), IN_FS_CHARSET, DEFAULT(0));

#ifndef DBUG_OFF
static Sys_var_dbug Sys_dbug(
       "debug", "Debug log", sys_var::SESSION,
       CMD_LINE(OPT_ARG, '#'), DEFAULT(""), NO_MUTEX_GUARD, NOT_IN_BINLOG,
       ON_CHECK(check_has_super));
#endif

/**
  @todo
    When updating myisam_delay_key_write, we should do a 'flush tables'
    of all MyISAM tables to ensure that they are reopen with the
    new attribute.
*/
export bool fix_delay_key_write(sys_var *self, THD *thd, enum_var_type type)
{
  switch (delay_key_write_options) {
  case DELAY_KEY_WRITE_NONE:
    myisam_delay_key_write=0;
    break;
  case DELAY_KEY_WRITE_ON:
    myisam_delay_key_write=1;
    break;
  case DELAY_KEY_WRITE_ALL:
    myisam_delay_key_write=1;
    ha_open_options|= HA_OPEN_DELAY_KEY_WRITE;
    break;
  }
  return false;
}
static const char *delay_key_write_names[]= { "OFF", "ON", "ALL", NullS };
static Sys_var_enum Sys_delay_key_write(
       "delay_key_write", "Type of DELAY_KEY_WRITE",
       GLOBAL_VAR(delay_key_write_options), CMD_LINE(OPT_ARG),
       delay_key_write_names, DEFAULT(DELAY_KEY_WRITE_ON),
       NO_MUTEX_GUARD, NOT_IN_BINLOG, ON_CHECK(0),
       ON_UPDATE(fix_delay_key_write));

static Sys_var_ulong Sys_delayed_insert_limit(
       "delayed_insert_limit",
       "After inserting delayed_insert_limit rows, the INSERT DELAYED "
       "handler will check if there are any SELECT statements pending. "
       "If so, it allows these to execute before continuing",
       GLOBAL_VAR(delayed_insert_limit), CMD_LINE(REQUIRED_ARG),
       VALID_RANGE(1, ULONG_MAX), DEFAULT(DELAYED_LIMIT), BLOCK_SIZE(1));

static Sys_var_ulong Sys_delayed_insert_timeout(
       "delayed_insert_timeout",
       "How long a INSERT DELAYED thread should wait for INSERT statements "
       "before terminating",
       GLOBAL_VAR(delayed_insert_timeout), CMD_LINE(REQUIRED_ARG),
       VALID_RANGE(1, LONG_TIMEOUT), DEFAULT(DELAYED_WAIT_TIMEOUT),
       BLOCK_SIZE(1));

static Sys_var_ulong Sys_delayed_queue_size(
       "delayed_queue_size",
       "What size queue (in rows) should be allocated for handling INSERT "
       "DELAYED. If the queue becomes full, any client that does INSERT "
       "DELAYED will wait until there is room in the queue again",
       GLOBAL_VAR(delayed_queue_size), CMD_LINE(REQUIRED_ARG),
       VALID_RANGE(1, ULONG_MAX), DEFAULT(DELAYED_QUEUE_SIZE), BLOCK_SIZE(1));

#ifdef HAVE_EVENT_SCHEDULER
static const char *event_scheduler_names[]= { "OFF", "ON", "DISABLED", NullS };
static bool event_scheduler_check(sys_var *self, THD *thd, set_var *var)
{
  /* DISABLED is only accepted on the command line */
  if (var->save_result.ulonglong_value == Events::EVENTS_DISABLED)
    return true;
  /*
    If the scheduler was disabled because there are no/bad
    system tables, produce a more meaningful error message
    than ER_OPTION_PREVENTS_STATEMENT
  */
  if (Events::check_if_system_tables_error())
    return true;
  if (Events::opt_event_scheduler == Events::EVENTS_DISABLED)
  {
    my_error(ER_OPTION_PREVENTS_STATEMENT, MYF(0),
             "--event-scheduler=DISABLED or --skip-grant-tables");
    return true;
  }
  return false;
}
static bool event_scheduler_update(sys_var *self, THD *thd, enum_var_type type)
{
  uint opt_event_scheduler_value= Events::opt_event_scheduler;
  mysql_mutex_unlock(&LOCK_global_system_variables);
  /*
    Events::start() is heavyweight. In particular it creates a new THD,
    which takes LOCK_global_system_variables internally.
    Thus we have to release it here.
    We need to re-take it before returning, though.

    Note that since we release LOCK_global_system_variables before calling
    start/stop, there is a possibility that the server variable
    can become out of sync with the real event scheduler state.

    This can happen with two concurrent statments if the first gets
    interrupted after start/stop but before retaking
    LOCK_global_system_variables. However, this problem should be quite
    rare and it's difficult to avoid it without opening up possibilities
    for deadlocks. See bug#51160.
  */
  bool ret= opt_event_scheduler_value == Events::EVENTS_ON
            ? Events::start()
            : Events::stop();
  mysql_mutex_lock(&LOCK_global_system_variables);
  if (ret)
    my_error(ER_EVENT_SET_VAR_ERROR, MYF(0), 0);
  return ret;
}

static Sys_var_enum Sys_event_scheduler(
       "event_scheduler", "Enable the event scheduler. Possible values are "
       "ON, OFF, and DISABLED (keep the event scheduler completely "
       "deactivated, it cannot be activated run-time)",
       GLOBAL_VAR(Events::opt_event_scheduler), CMD_LINE(OPT_ARG),
       event_scheduler_names, DEFAULT(Events::EVENTS_OFF),
       NO_MUTEX_GUARD, NOT_IN_BINLOG,
       ON_CHECK(event_scheduler_check), ON_UPDATE(event_scheduler_update));
#endif

static Sys_var_ulong Sys_expire_logs_days(
       "expire_logs_days",
       "If non-zero, binary logs will be purged after expire_logs_days "
       "days; possible purges happen at startup and at binary log rotation",
       GLOBAL_VAR(expire_logs_days),
       CMD_LINE(REQUIRED_ARG), VALID_RANGE(0, 99), DEFAULT(0), BLOCK_SIZE(1));

static Sys_var_mybool Sys_flush(
       "flush", "Flush MyISAM tables to disk between SQL commands",
       GLOBAL_VAR(myisam_flush),
       CMD_LINE(OPT_ARG), DEFAULT(FALSE));

static Sys_var_ulong Sys_flush_time(
       "flush_time",
       "A dedicated thread is created to flush all tables at the "
       "given interval",
       GLOBAL_VAR(flush_time),
       CMD_LINE(REQUIRED_ARG), VALID_RANGE(0, LONG_TIMEOUT),
       DEFAULT(FLUSH_TIME), BLOCK_SIZE(1));

static bool check_ftb_syntax(sys_var *self, THD *thd, set_var *var)
{
  return ft_boolean_check_syntax_string((uchar*)
                      (var->save_result.string_value.str));
}
static bool query_cache_flush(sys_var *self, THD *thd, enum_var_type type)
{
#ifdef HAVE_QUERY_CACHE
  query_cache.flush();
#endif /* HAVE_QUERY_CACHE */
  return false;
}
/// @todo make SESSION_VAR (usability enhancement and a fix for a race condition)
static Sys_var_charptr Sys_ft_boolean_syntax(
       "ft_boolean_syntax", "List of operators for "
       "MATCH ... AGAINST ( ... IN BOOLEAN MODE)",
       GLOBAL_VAR(ft_boolean_syntax),
       CMD_LINE(REQUIRED_ARG), IN_SYSTEM_CHARSET,
       DEFAULT(DEFAULT_FTB_SYNTAX), NO_MUTEX_GUARD,
       NOT_IN_BINLOG, ON_CHECK(check_ftb_syntax), ON_UPDATE(query_cache_flush));

static Sys_var_ulong Sys_ft_max_word_len(
       "ft_max_word_len",
       "The maximum length of the word to be included in a FULLTEXT index. "
       "Note: FULLTEXT indexes must be rebuilt after changing this variable",
       READ_ONLY GLOBAL_VAR(ft_max_word_len), CMD_LINE(REQUIRED_ARG),
       VALID_RANGE(10, HA_FT_MAXCHARLEN), DEFAULT(HA_FT_MAXCHARLEN),
       BLOCK_SIZE(1));

static Sys_var_ulong Sys_ft_min_word_len(
       "ft_min_word_len",
       "The minimum length of the word to be included in a FULLTEXT index. "
       "Note: FULLTEXT indexes must be rebuilt after changing this variable",
       READ_ONLY GLOBAL_VAR(ft_min_word_len), CMD_LINE(REQUIRED_ARG),
       VALID_RANGE(1, HA_FT_MAXCHARLEN), DEFAULT(4), BLOCK_SIZE(1));

/// @todo make it an updatable SESSION_VAR
static Sys_var_ulong Sys_ft_query_expansion_limit(
       "ft_query_expansion_limit",
       "Number of best matches to use for query expansion",
       READ_ONLY GLOBAL_VAR(ft_query_expansion_limit),
       CMD_LINE(REQUIRED_ARG),
       VALID_RANGE(0, 1000), DEFAULT(20), BLOCK_SIZE(1));

static Sys_var_charptr Sys_ft_stopword_file(
       "ft_stopword_file",
       "Use stopwords from this file instead of built-in list",
       READ_ONLY GLOBAL_VAR(ft_stopword_file), CMD_LINE(REQUIRED_ARG),
       IN_FS_CHARSET, DEFAULT(0));

static Sys_var_mybool Sys_ignore_builtin_innodb(
       "ignore_builtin_innodb",
       "Disable initialization of builtin InnoDB plugin",
       READ_ONLY GLOBAL_VAR(opt_ignore_builtin_innodb),
       CMD_LINE(OPT_ARG), DEFAULT(FALSE));

static bool check_init_string(sys_var *self, THD *thd, set_var *var)
{
  if (var->save_result.string_value.str == 0)
  {
    var->save_result.string_value.str= const_cast<char*>("");
    var->save_result.string_value.length= 0;
  }
  return false;
}
static PolyLock_rwlock PLock_sys_init_connect(&LOCK_sys_init_connect);
static Sys_var_lexstring Sys_init_connect(
       "init_connect", "Command(s) that are executed for each "
       "new connection", GLOBAL_VAR(opt_init_connect),
       CMD_LINE(REQUIRED_ARG), IN_SYSTEM_CHARSET,
       DEFAULT(""), &PLock_sys_init_connect, NOT_IN_BINLOG,
       ON_CHECK(check_init_string));

static Sys_var_charptr Sys_init_file(
       "init_file", "Read SQL commands from this file at startup",
       READ_ONLY GLOBAL_VAR(opt_init_file),
#ifdef DISABLE_GRANT_OPTIONS
       NO_CMD_LINE,
#else
       CMD_LINE(REQUIRED_ARG),
#endif
       IN_FS_CHARSET, DEFAULT(0));

static PolyLock_rwlock PLock_sys_init_slave(&LOCK_sys_init_slave);
static Sys_var_lexstring Sys_init_slave(
       "init_slave", "Command(s) that are executed by a slave server "
       "each time the SQL thread starts", GLOBAL_VAR(opt_init_slave),
       CMD_LINE(REQUIRED_ARG), IN_SYSTEM_CHARSET,
       DEFAULT(""), &PLock_sys_init_slave,
       NOT_IN_BINLOG, ON_CHECK(check_init_string));

static Sys_var_ulong Sys_interactive_timeout(
       "interactive_timeout",
       "The number of seconds the server waits for activity on an interactive "
       "connection before closing it",
       SESSION_VAR(net_interactive_timeout),
       CMD_LINE(REQUIRED_ARG),
       VALID_RANGE(1, LONG_TIMEOUT), DEFAULT(NET_WAIT_TIMEOUT), BLOCK_SIZE(1));

static Sys_var_ulong Sys_join_buffer_size(
       "join_buffer_size",
       "The size of the buffer that is used for full joins",
       SESSION_VAR(join_buff_size), CMD_LINE(REQUIRED_ARG),
       VALID_RANGE(128, ULONG_MAX), DEFAULT(128*1024), BLOCK_SIZE(128));

static Sys_var_keycache Sys_key_buffer_size(
       "key_buffer_size", "The size of the buffer used for "
       "index blocks for MyISAM tables. Increase this to get better index "
       "handling (for all reads and multiple writes) to as much as you can "
       "afford",
       KEYCACHE_VAR(param_buff_size),
       CMD_LINE(REQUIRED_ARG, OPT_KEY_BUFFER_SIZE),
       VALID_RANGE(0, SIZE_T_MAX), DEFAULT(KEY_CACHE_SIZE),
       BLOCK_SIZE(IO_SIZE), NO_MUTEX_GUARD, NOT_IN_BINLOG, ON_CHECK(0),
       ON_UPDATE(update_buffer_size));

static Sys_var_keycache Sys_key_cache_block_size(
       "key_cache_block_size", "The default size of key cache blocks",
       KEYCACHE_VAR(param_block_size),
       CMD_LINE(REQUIRED_ARG, OPT_KEY_CACHE_BLOCK_SIZE),
       VALID_RANGE(512, 1024*16), DEFAULT(KEY_CACHE_BLOCK_SIZE),
       BLOCK_SIZE(512), NO_MUTEX_GUARD, NOT_IN_BINLOG, ON_CHECK(0),
       ON_UPDATE(update_keycache_param));

static Sys_var_keycache Sys_key_cache_division_limit(
       "key_cache_division_limit",
       "The minimum percentage of warm blocks in key cache",
       KEYCACHE_VAR(param_division_limit),
       CMD_LINE(REQUIRED_ARG, OPT_KEY_CACHE_DIVISION_LIMIT),
       VALID_RANGE(1, 100), DEFAULT(100),
       BLOCK_SIZE(1), NO_MUTEX_GUARD, NOT_IN_BINLOG, ON_CHECK(0),
       ON_UPDATE(update_keycache_param));

static Sys_var_keycache Sys_key_cache_age_threshold(
       "key_cache_age_threshold", "This characterizes the number of "
       "hits a hot block has to be untouched until it is considered aged "
       "enough to be downgraded to a warm block. This specifies the "
       "percentage ratio of that number of hits to the total number of "
       "blocks in key cache",
       KEYCACHE_VAR(param_age_threshold),
       CMD_LINE(REQUIRED_ARG, OPT_KEY_CACHE_AGE_THRESHOLD),
       VALID_RANGE(100, ULONG_MAX), DEFAULT(300),
       BLOCK_SIZE(100), NO_MUTEX_GUARD, NOT_IN_BINLOG, ON_CHECK(0),
       ON_UPDATE(update_keycache_param));

static Sys_var_mybool Sys_large_files_support(
       "large_files_support",
       "Whether mysqld was compiled with options for large file support",
       READ_ONLY GLOBAL_VAR(opt_large_files),
       NO_CMD_LINE, DEFAULT(sizeof(my_off_t) > 4));

static Sys_var_uint Sys_large_page_size(
       "large_page_size",
       "If large page support is enabled, this shows the size of memory pages",
       READ_ONLY GLOBAL_VAR(opt_large_page_size), NO_CMD_LINE,
       VALID_RANGE(0, UINT_MAX), DEFAULT(0), BLOCK_SIZE(1));

static Sys_var_mybool Sys_large_pages(
       "large_pages", "Enable support for large pages",
       READ_ONLY GLOBAL_VAR(opt_large_pages),
       IF_WIN(NO_CMD_LINE, CMD_LINE(OPT_ARG)), DEFAULT(FALSE));

static Sys_var_charptr Sys_language(
       "lc_messages_dir", "Directory where error messages are",
       READ_ONLY GLOBAL_VAR(lc_messages_dir_ptr), 
       CMD_LINE(REQUIRED_ARG, OPT_LC_MESSAGES_DIRECTORY),
       IN_FS_CHARSET, DEFAULT(0));

static Sys_var_mybool Sys_local_infile(
       "local_infile", "Enable LOAD DATA LOCAL INFILE",
       GLOBAL_VAR(opt_local_infile), CMD_LINE(OPT_ARG), DEFAULT(TRUE));

static Sys_var_ulong Sys_lock_wait_timeout(
       "lock_wait_timeout",
       "Timeout in seconds to wait for a lock before returning an error.",
       SESSION_VAR(lock_wait_timeout), CMD_LINE(REQUIRED_ARG),
       VALID_RANGE(1, LONG_TIMEOUT), DEFAULT(LONG_TIMEOUT), BLOCK_SIZE(1));

#ifdef HAVE_MLOCKALL
static Sys_var_mybool Sys_locked_in_memory(
       "locked_in_memory",
       "Whether mysqld was locked in memory with --memlock",
       READ_ONLY GLOBAL_VAR(locked_in_memory), NO_CMD_LINE, DEFAULT(FALSE));
#endif

/* this says NO_CMD_LINE, as command-line option takes a string, not a bool */
static Sys_var_mybool Sys_log_bin(
       "log_bin", "Whether the binary log is enabled",
       READ_ONLY GLOBAL_VAR(opt_bin_log), NO_CMD_LINE, DEFAULT(FALSE));

static Sys_var_mybool Sys_trust_function_creators(
       "log_bin_trust_function_creators",
       "If set to FALSE (the default), then when --log-bin is used, creation "
       "of a stored function (or trigger) is allowed only to users having the "
       "SUPER privilege and only if this stored function (trigger) may not "
       "break binary logging. Note that if ALL connections to this server "
       "ALWAYS use row-based binary logging, the security issues do not "
       "exist and the binary logging cannot break, so you can safely set "
       "this to TRUE",
       GLOBAL_VAR(trust_function_creators),
       CMD_LINE(OPT_ARG), DEFAULT(FALSE));

static Sys_var_charptr Sys_log_error(
       "log_error", "Error log file",
       READ_ONLY GLOBAL_VAR(log_error_file_ptr),
       CMD_LINE(OPT_ARG, OPT_LOG_ERROR),
       IN_FS_CHARSET, DEFAULT(disabled_my_option));

static Sys_var_mybool Sys_log_queries_not_using_indexes(
       "log_queries_not_using_indexes",
       "Log queries that are executed without benefit of any index to the "
       "slow log if it is open",
       GLOBAL_VAR(opt_log_queries_not_using_indexes),
       CMD_LINE(OPT_ARG), DEFAULT(FALSE));

static bool update_log_throttle_queries_not_using_indexes(sys_var *self,
                                                          THD *thd,
                                                          enum_var_type type)
{
  // Check if we should print a summary of any suppressed lines to the slow log
  // now since opt_log_throttle_queries_not_using_indexes was changed.
  log_throttle_qni.flush(thd);
  return false;
}

static Sys_var_ulong Sys_log_throttle_queries_not_using_indexes(
       "log_throttle_queries_not_using_indexes",
       "Log at most this many 'not using index' warnings per minute to the "
       "slow log. Any further warnings will be condensed into a single "
       "summary line. A value of 0 disables throttling. "
       "Option has no effect unless --log_queries_not_using_indexes is set.",
       GLOBAL_VAR(opt_log_throttle_queries_not_using_indexes),
       CMD_LINE(OPT_ARG),
       VALID_RANGE(0, ULONG_MAX), DEFAULT(0), BLOCK_SIZE(1),
       NO_MUTEX_GUARD, NOT_IN_BINLOG,
       ON_CHECK(0),
       ON_UPDATE(update_log_throttle_queries_not_using_indexes));

static Sys_var_ulong Sys_log_warnings(
       "log_warnings",
       "Log some not critical warnings to the log file",
       GLOBAL_VAR(log_warnings),
       CMD_LINE(OPT_ARG, 'W'),
       VALID_RANGE(0, ULONG_MAX), DEFAULT(1), BLOCK_SIZE(1));

static bool update_cached_long_query_time(sys_var *self, THD *thd,
                                          enum_var_type type)
{
  if (type == OPT_SESSION)
    thd->variables.long_query_time=
      double2ulonglong(thd->variables.long_query_time_double * 1e6);
  else
    global_system_variables.long_query_time=
      double2ulonglong(global_system_variables.long_query_time_double * 1e6);
  return false;
}

static Sys_var_double Sys_long_query_time(
       "long_query_time",
       "Log all queries that have taken more than long_query_time seconds "
       "to execute to file. The argument will be treated as a decimal value "
       "with microsecond precision",
       SESSION_VAR(long_query_time_double),
       CMD_LINE(REQUIRED_ARG), VALID_RANGE(0, LONG_TIMEOUT), DEFAULT(10),
       NO_MUTEX_GUARD, NOT_IN_BINLOG, ON_CHECK(0),
       ON_UPDATE(update_cached_long_query_time));

static bool fix_low_prio_updates(sys_var *self, THD *thd, enum_var_type type)
{
  if (type == OPT_SESSION)
    thd->update_lock_default= (thd->variables.low_priority_updates ?
                               TL_WRITE_LOW_PRIORITY : TL_WRITE);
  else
    thr_upgraded_concurrent_insert_lock=
      (global_system_variables.low_priority_updates ?
       TL_WRITE_LOW_PRIORITY : TL_WRITE);
  return false;
}
static Sys_var_mybool Sys_low_priority_updates(
       "low_priority_updates",
       "INSERT/DELETE/UPDATE has lower priority than selects",
       SESSION_VAR(low_priority_updates),
       CMD_LINE(OPT_ARG),
       DEFAULT(FALSE), NO_MUTEX_GUARD, NOT_IN_BINLOG, ON_CHECK(0),
       ON_UPDATE(fix_low_prio_updates));

static Sys_var_mybool Sys_lower_case_file_system(
       "lower_case_file_system",
       "Case sensitivity of file names on the file system where the "
       "data directory is located",
       READ_ONLY GLOBAL_VAR(lower_case_file_system), NO_CMD_LINE,
       DEFAULT(FALSE));

static Sys_var_uint Sys_lower_case_table_names(
       "lower_case_table_names",
       "If set to 1 table names are stored in lowercase on disk and table "
       "names will be case-insensitive.  Should be set to 2 if you are using "
       "a case insensitive file system",
       READ_ONLY GLOBAL_VAR(lower_case_table_names),
       CMD_LINE(OPT_ARG, OPT_LOWER_CASE_TABLE_NAMES),
       VALID_RANGE(0, 2),
#ifdef FN_NO_CASE_SENSE
    DEFAULT(1),
#else
    DEFAULT(0),
#endif
       BLOCK_SIZE(1));

static bool session_readonly(sys_var *self, THD *thd, set_var *var)
{
  if (var->type == OPT_GLOBAL)
    return false;
  my_error(ER_VARIABLE_IS_READONLY, MYF(0), "SESSION",
           self->name.str, "GLOBAL");
  return true;
}

static bool
check_max_allowed_packet(sys_var *self, THD *thd,  set_var *var)
{
  longlong val;
  if (session_readonly(self, thd, var))
    return true;

  val= var->save_result.ulonglong_value;
  if (val < (longlong) global_system_variables.net_buffer_length)
  {
    push_warning_printf(thd, Sql_condition::WARN_LEVEL_WARN,
                        WARN_OPTION_BELOW_LIMIT, ER(WARN_OPTION_BELOW_LIMIT),
                        "max_allowed_packet", "net_buffer_length");
  }
  return false;
}


static Sys_var_ulong Sys_max_allowed_packet(
       "max_allowed_packet",
       "Max packet length to send to or receive from the server",
       SESSION_VAR(max_allowed_packet), CMD_LINE(REQUIRED_ARG),
       VALID_RANGE(1024, 1024*1024*1024), DEFAULT(1024*1024),
       BLOCK_SIZE(1024), NO_MUTEX_GUARD, NOT_IN_BINLOG,
       ON_CHECK(check_max_allowed_packet));

static Sys_var_ulonglong Sys_max_binlog_cache_size(
       "max_binlog_cache_size",
       "Sets the total size of the transactional cache",
       GLOBAL_VAR(max_binlog_cache_size), CMD_LINE(REQUIRED_ARG),
       VALID_RANGE(IO_SIZE, ULONGLONG_MAX),
       DEFAULT((ULONGLONG_MAX/IO_SIZE)*IO_SIZE),
       BLOCK_SIZE(IO_SIZE),
       NO_MUTEX_GUARD, NOT_IN_BINLOG, ON_CHECK(0),
       ON_UPDATE(fix_binlog_cache_size));

static Sys_var_ulonglong Sys_max_binlog_stmt_cache_size(
       "max_binlog_stmt_cache_size",
       "Sets the total size of the statement cache",
       GLOBAL_VAR(max_binlog_stmt_cache_size), CMD_LINE(REQUIRED_ARG),
       VALID_RANGE(IO_SIZE, ULONGLONG_MAX),
       DEFAULT((ULONGLONG_MAX/IO_SIZE)*IO_SIZE),
       BLOCK_SIZE(IO_SIZE),
       NO_MUTEX_GUARD, NOT_IN_BINLOG, ON_CHECK(0),
       ON_UPDATE(fix_binlog_stmt_cache_size));

static bool fix_max_binlog_size(sys_var *self, THD *thd, enum_var_type type)
{
  mysql_bin_log.set_max_size(max_binlog_size);
#ifdef HAVE_REPLICATION
  if (!max_relay_log_size)
    active_mi->rli->relay_log.set_max_size(max_binlog_size);
#endif
  return false;
}
static Sys_var_ulong Sys_max_binlog_size(
       "max_binlog_size",
       "Binary log will be rotated automatically when the size exceeds this "
       "value. Will also apply to relay logs if max_relay_log_size is 0",
       GLOBAL_VAR(max_binlog_size), CMD_LINE(REQUIRED_ARG),
       VALID_RANGE(IO_SIZE, 1024*1024L*1024L), DEFAULT(1024*1024L*1024L),
       BLOCK_SIZE(IO_SIZE), NO_MUTEX_GUARD, NOT_IN_BINLOG, ON_CHECK(0),
       ON_UPDATE(fix_max_binlog_size));

static bool fix_max_connections(sys_var *self, THD *thd, enum_var_type type)
{
#ifndef EMBEDDED_LIBRARY
  resize_thr_alarm(max_connections +
                   global_system_variables.max_insert_delayed_threads + 10);
#endif
  return false;
}

// Default max_connections of 151 is larger than Apache's default max
// children, to avoid "too many connections" error in a common setup
static Sys_var_ulong Sys_max_connections(
       "max_connections", "The number of simultaneous clients allowed",
       GLOBAL_VAR(max_connections), CMD_LINE(REQUIRED_ARG),
       VALID_RANGE(1, 100000), DEFAULT(151), BLOCK_SIZE(1), NO_MUTEX_GUARD,
       NOT_IN_BINLOG, ON_CHECK(0), ON_UPDATE(fix_max_connections));

static Sys_var_ulong Sys_max_connect_errors(
       "max_connect_errors",
       "If there is more than this number of interrupted connections from "
       "a host this host will be blocked from further connections",
       GLOBAL_VAR(max_connect_errors), CMD_LINE(REQUIRED_ARG),
       VALID_RANGE(1, ULONG_MAX), DEFAULT(MAX_CONNECT_ERRORS),
       BLOCK_SIZE(1));

static bool check_max_delayed_threads(sys_var *self, THD *thd, set_var *var)
{
  return var->type != OPT_GLOBAL &&
         var->save_result.ulonglong_value != 0 &&
         var->save_result.ulonglong_value !=
                           global_system_variables.max_insert_delayed_threads;
}

// Alias for max_delayed_threads
static Sys_var_ulong Sys_max_insert_delayed_threads(
       "max_insert_delayed_threads",
       "Don't start more than this number of threads to handle INSERT "
       "DELAYED statements. If set to zero INSERT DELAYED will be not used",
       SESSION_VAR(max_insert_delayed_threads),
       NO_CMD_LINE, VALID_RANGE(0, 16384), DEFAULT(20),
       BLOCK_SIZE(1), NO_MUTEX_GUARD, NOT_IN_BINLOG,
       ON_CHECK(check_max_delayed_threads), ON_UPDATE(fix_max_connections));

static Sys_var_ulong Sys_max_delayed_threads(
       "max_delayed_threads",
       "Don't start more than this number of threads to handle INSERT "
       "DELAYED statements. If set to zero INSERT DELAYED will be not used",
       SESSION_VAR(max_insert_delayed_threads),
       CMD_LINE(REQUIRED_ARG), VALID_RANGE(0, 16384), DEFAULT(20),
       BLOCK_SIZE(1), NO_MUTEX_GUARD, NOT_IN_BINLOG,
       ON_CHECK(check_max_delayed_threads), ON_UPDATE(fix_max_connections));

static Sys_var_ulong Sys_max_error_count(
       "max_error_count",
       "Max number of errors/warnings to store for a statement",
       SESSION_VAR(max_error_count), CMD_LINE(REQUIRED_ARG),
       VALID_RANGE(0, 65535), DEFAULT(DEFAULT_ERROR_COUNT), BLOCK_SIZE(1));

static Sys_var_ulonglong Sys_max_heap_table_size(
       "max_heap_table_size",
       "Don't allow creation of heap tables bigger than this",
       SESSION_VAR(max_heap_table_size), CMD_LINE(REQUIRED_ARG),
       VALID_RANGE(16384, (ulonglong)~(intptr)0), DEFAULT(16*1024*1024),
       BLOCK_SIZE(1024));

static Sys_var_ulong Sys_metadata_locks_cache_size(
       "metadata_locks_cache_size", "Size of unused metadata locks cache",
       READ_ONLY GLOBAL_VAR(mdl_locks_cache_size), CMD_LINE(REQUIRED_ARG),
       VALID_RANGE(1, 1024*1024), DEFAULT(MDL_LOCKS_CACHE_SIZE_DEFAULT),
       BLOCK_SIZE(1));

static Sys_var_ulong Sys_pseudo_thread_id(
       "pseudo_thread_id",
       "This variable is for internal server use",
       SESSION_ONLY(pseudo_thread_id),
       NO_CMD_LINE, VALID_RANGE(0, ULONG_MAX), DEFAULT(0),
       BLOCK_SIZE(1), NO_MUTEX_GUARD, IN_BINLOG,
       ON_CHECK(check_has_super));

static bool fix_max_join_size(sys_var *self, THD *thd, enum_var_type type)
{
  SV *sv= type == OPT_GLOBAL ? &global_system_variables : &thd->variables;
  if (sv->max_join_size == HA_POS_ERROR)
    sv->option_bits|= OPTION_BIG_SELECTS;
  else
    sv->option_bits&= ~OPTION_BIG_SELECTS;
  return false;
}
static Sys_var_harows Sys_max_join_size(
       "max_join_size",
       "Joins that are probably going to read more than max_join_size "
       "records return an error",
       SESSION_VAR(max_join_size), CMD_LINE(REQUIRED_ARG),
       VALID_RANGE(1, HA_POS_ERROR), DEFAULT(HA_POS_ERROR), BLOCK_SIZE(1),
       NO_MUTEX_GUARD, NOT_IN_BINLOG, ON_CHECK(0),
       ON_UPDATE(fix_max_join_size));

static Sys_var_ulong Sys_max_seeks_for_key(
       "max_seeks_for_key",
       "Limit assumed max number of seeks when looking up rows based on a key",
       SESSION_VAR(max_seeks_for_key), CMD_LINE(REQUIRED_ARG),
       VALID_RANGE(1, ULONG_MAX), DEFAULT(ULONG_MAX), BLOCK_SIZE(1));

static Sys_var_ulong Sys_max_length_for_sort_data(
       "max_length_for_sort_data",
       "Max number of bytes in sorted records",
       SESSION_VAR(max_length_for_sort_data), CMD_LINE(REQUIRED_ARG),
       VALID_RANGE(4, 8192*1024L), DEFAULT(1024), BLOCK_SIZE(1));

static PolyLock_mutex PLock_prepared_stmt_count(&LOCK_prepared_stmt_count);
static Sys_var_ulong Sys_max_prepared_stmt_count(
       "max_prepared_stmt_count",
       "Maximum number of prepared statements in the server",
       GLOBAL_VAR(max_prepared_stmt_count), CMD_LINE(REQUIRED_ARG),
       VALID_RANGE(0, 1024*1024), DEFAULT(16382), BLOCK_SIZE(1),
       &PLock_prepared_stmt_count);

static bool fix_max_relay_log_size(sys_var *self, THD *thd, enum_var_type type)
{
#ifdef HAVE_REPLICATION
  active_mi->rli->relay_log.set_max_size(max_relay_log_size ?
                                        max_relay_log_size: max_binlog_size);
#endif
  return false;
}
static Sys_var_ulong Sys_max_relay_log_size(
       "max_relay_log_size",
       "If non-zero: relay log will be rotated automatically when the "
       "size exceeds this value; if zero: when the size "
       "exceeds max_binlog_size",
       GLOBAL_VAR(max_relay_log_size), CMD_LINE(REQUIRED_ARG),
       VALID_RANGE(0, 1024L*1024*1024), DEFAULT(0), BLOCK_SIZE(IO_SIZE),
       NO_MUTEX_GUARD, NOT_IN_BINLOG, ON_CHECK(0),
       ON_UPDATE(fix_max_relay_log_size));

static Sys_var_ulong Sys_max_sort_length(
       "max_sort_length",
       "The number of bytes to use when sorting BLOB or TEXT values (only "
       "the first max_sort_length bytes of each value are used; the rest "
       "are ignored)",
       SESSION_VAR(max_sort_length), CMD_LINE(REQUIRED_ARG),
       VALID_RANGE(4, 8192*1024L), DEFAULT(1024), BLOCK_SIZE(1));

static Sys_var_ulong Sys_max_sp_recursion_depth(
       "max_sp_recursion_depth",
       "Maximum stored procedure recursion depth",
       SESSION_VAR(max_sp_recursion_depth), CMD_LINE(OPT_ARG),
       VALID_RANGE(0, 255), DEFAULT(0), BLOCK_SIZE(1));

// non-standard session_value_ptr() here
static Sys_var_max_user_conn Sys_max_user_connections(
       "max_user_connections",
       "The maximum number of active connections for a single user "
       "(0 = no limit)",
       SESSION_VAR(max_user_connections), CMD_LINE(REQUIRED_ARG),
       VALID_RANGE(0, UINT_MAX), DEFAULT(0), BLOCK_SIZE(1), NO_MUTEX_GUARD,
       NOT_IN_BINLOG, ON_CHECK(session_readonly));

static Sys_var_ulong Sys_max_tmp_tables(
       "max_tmp_tables",
       "Maximum number of temporary tables a client can keep open at a time",
       SESSION_VAR(max_tmp_tables), CMD_LINE(REQUIRED_ARG),
       VALID_RANGE(1, ULONG_MAX), DEFAULT(32), BLOCK_SIZE(1));

static Sys_var_ulong Sys_max_write_lock_count(
       "max_write_lock_count",
       "After this many write locks, allow some read locks to run in between",
       GLOBAL_VAR(max_write_lock_count), CMD_LINE(REQUIRED_ARG),
       VALID_RANGE(1, ULONG_MAX), DEFAULT(ULONG_MAX), BLOCK_SIZE(1));

static Sys_var_ulong Sys_min_examined_row_limit(
       "min_examined_row_limit",
       "Don't write queries to slow log that examine fewer rows "
       "than that",
       SESSION_VAR(min_examined_row_limit), CMD_LINE(REQUIRED_ARG),
       VALID_RANGE(0, ULONG_MAX), DEFAULT(0), BLOCK_SIZE(1));

#ifdef _WIN32
static Sys_var_mybool Sys_named_pipe(
       "named_pipe", "Enable the named pipe (NT)",
       READ_ONLY GLOBAL_VAR(opt_enable_named_pipe), CMD_LINE(OPT_ARG),
       DEFAULT(FALSE));
#endif


static bool 
check_net_buffer_length(sys_var *self, THD *thd,  set_var *var)
{
  longlong val;
  if (session_readonly(self, thd, var))
    return true;

  val= var->save_result.ulonglong_value;
  if (val > (longlong) global_system_variables.max_allowed_packet)
  {
    push_warning_printf(thd, Sql_condition::WARN_LEVEL_WARN,
                        WARN_OPTION_BELOW_LIMIT, ER(WARN_OPTION_BELOW_LIMIT),
                        "max_allowed_packet", "net_buffer_length");
  }
  return false;
}
static Sys_var_ulong Sys_net_buffer_length(
       "net_buffer_length",
       "Buffer length for TCP/IP and socket communication",
       SESSION_VAR(net_buffer_length), CMD_LINE(REQUIRED_ARG),
       VALID_RANGE(1024, 1024*1024), DEFAULT(16384), BLOCK_SIZE(1024),
       NO_MUTEX_GUARD, NOT_IN_BINLOG, ON_CHECK(check_net_buffer_length));

static bool fix_net_read_timeout(sys_var *self, THD *thd, enum_var_type type)
{
  if (type != OPT_GLOBAL)
    my_net_set_read_timeout(&thd->net, thd->variables.net_read_timeout);
  return false;
}
static Sys_var_ulong Sys_net_read_timeout(
       "net_read_timeout",
       "Number of seconds to wait for more data from a connection before "
       "aborting the read",
       SESSION_VAR(net_read_timeout), CMD_LINE(REQUIRED_ARG),
       VALID_RANGE(1, LONG_TIMEOUT), DEFAULT(NET_READ_TIMEOUT), BLOCK_SIZE(1),
       NO_MUTEX_GUARD, NOT_IN_BINLOG, ON_CHECK(0),
       ON_UPDATE(fix_net_read_timeout));

static bool fix_net_write_timeout(sys_var *self, THD *thd, enum_var_type type)
{
  if (type != OPT_GLOBAL)
    my_net_set_write_timeout(&thd->net, thd->variables.net_write_timeout);
  return false;
}
static Sys_var_ulong Sys_net_write_timeout(
       "net_write_timeout",
       "Number of seconds to wait for a block to be written to a connection "
       "before aborting the write",
       SESSION_VAR(net_write_timeout), CMD_LINE(REQUIRED_ARG),
       VALID_RANGE(1, LONG_TIMEOUT), DEFAULT(NET_WRITE_TIMEOUT), BLOCK_SIZE(1),
       NO_MUTEX_GUARD, NOT_IN_BINLOG, ON_CHECK(0),
       ON_UPDATE(fix_net_write_timeout));

static bool fix_net_retry_count(sys_var *self, THD *thd, enum_var_type type)
{
  if (type != OPT_GLOBAL)
    thd->net.retry_count=thd->variables.net_retry_count;
  return false;
}
static Sys_var_ulong Sys_net_retry_count(
       "net_retry_count",
       "If a read on a communication port is interrupted, retry this "
       "many times before giving up",
       SESSION_VAR(net_retry_count), CMD_LINE(REQUIRED_ARG),
       VALID_RANGE(1, ULONG_MAX), DEFAULT(MYSQLD_NET_RETRY_COUNT),
       BLOCK_SIZE(1), NO_MUTEX_GUARD, NOT_IN_BINLOG, ON_CHECK(0),
       ON_UPDATE(fix_net_retry_count));

static Sys_var_mybool Sys_new_mode(
       "new", "Use very new possible \"unsafe\" functions",
       SESSION_VAR(new_mode), CMD_LINE(OPT_ARG, 'n'), DEFAULT(FALSE));

static Sys_var_mybool Sys_old_mode(
       "old", "Use compatible behavior",
       READ_ONLY GLOBAL_VAR(old_mode), CMD_LINE(OPT_ARG), DEFAULT(FALSE));

static Sys_var_mybool Sys_old_alter_table(
       "old_alter_table", "Use old, non-optimized alter table",
       SESSION_VAR(old_alter_table), CMD_LINE(OPT_ARG), DEFAULT(FALSE));

static bool check_old_passwords(sys_var *self, THD *thd, set_var *var)
{
  return mysql_user_table_is_in_short_password_format;
}
static Sys_var_mybool Sys_old_passwords(
       "old_passwords",
       "Use old password encryption method (needed for 4.0 and older clients)",
       SESSION_VAR(old_passwords), CMD_LINE(OPT_ARG), DEFAULT(FALSE),
       NO_MUTEX_GUARD, NOT_IN_BINLOG, ON_CHECK(check_old_passwords));

static Sys_var_ulong Sys_open_files_limit(
       "open_files_limit",
       "If this is not 0, then mysqld will use this value to reserve file "
       "descriptors to use with setrlimit(). If this value is 0 then mysqld "
       "will reserve max_connections*5 or max_connections + table_cache*2 "
       "(whichever is larger) number of file descriptors",
       READ_ONLY GLOBAL_VAR(open_files_limit), CMD_LINE(REQUIRED_ARG),
       VALID_RANGE(0, OS_FILE_LIMIT), DEFAULT(0), BLOCK_SIZE(1));

/// @todo change to enum
static Sys_var_ulong Sys_optimizer_prune_level(
       "optimizer_prune_level",
       "Controls the heuristic(s) applied during query optimization to prune "
       "less-promising partial plans from the optimizer search space. "
       "Meaning: 0 - do not apply any heuristic, thus perform exhaustive "
       "search; 1 - prune plans based on number of retrieved rows",
       SESSION_VAR(optimizer_prune_level), CMD_LINE(REQUIRED_ARG),
       VALID_RANGE(0, 1), DEFAULT(1), BLOCK_SIZE(1));

static Sys_var_ulong Sys_optimizer_search_depth(
       "optimizer_search_depth",
       "Maximum depth of search performed by the query optimizer. Values "
       "larger than the number of relations in a query result in better "
       "query plans, but take longer to compile a query. Values smaller "
       "than the number of tables in a relation result in faster "
       "optimization, but may produce very bad query plans. If set to 0, "
       "the system will automatically pick a reasonable value",
       SESSION_VAR(optimizer_search_depth), CMD_LINE(REQUIRED_ARG),
       VALID_RANGE(0, MAX_TABLES+1), DEFAULT(MAX_TABLES+1), BLOCK_SIZE(1));

static const char *optimizer_switch_names[]=
{
  "index_merge", "index_merge_union", "index_merge_sort_union",
  "index_merge_intersection", "engine_condition_pushdown",
  "index_condition_pushdown" , "mrr", "mrr_cost_based",
  "block_nested_loop", "batched_key_access",
#ifdef OPTIMIZER_SWITCH_ALL
  "materialization", "semijoin", "loosescan", "firstmatch",
#endif
  "default", NullS
};
/** propagates changes to @@engine_condition_pushdown */
static bool fix_optimizer_switch(sys_var *self, THD *thd,
                                 enum_var_type type)
{
  SV *sv= (type == OPT_GLOBAL) ? &global_system_variables : &thd->variables;
  sv->engine_condition_pushdown= 
    test(sv->optimizer_switch & OPTIMIZER_SWITCH_ENGINE_CONDITION_PUSHDOWN);

  return false;
}
static Sys_var_flagset Sys_optimizer_switch(
       "optimizer_switch",
       "optimizer_switch=option=val[,option=val...], where option is one of "
       "{index_merge, index_merge_union, index_merge_sort_union, "
       "index_merge_intersection, engine_condition_pushdown, "
       "index_condition_pushdown, mrr, mrr_cost_based"
#ifdef OPTIMIZER_SWITCH_ALL
       ", materialization, "
       "semijoin, loosescan, firstmatch"
#endif
       ", block_nested_loop, batched_key_access"
       "} and val is one of {on, off, default}",
       SESSION_VAR(optimizer_switch), CMD_LINE(REQUIRED_ARG),
       optimizer_switch_names, DEFAULT(OPTIMIZER_SWITCH_DEFAULT),
       NO_MUTEX_GUARD, NOT_IN_BINLOG, ON_CHECK(NULL),
       ON_UPDATE(fix_optimizer_switch));

#ifdef OPTIMIZER_TRACE

static Sys_var_flagset Sys_optimizer_trace(
       "optimizer_trace",
       "Controls tracing of the Optimizer:"
       " optimizer_trace=option=val[,option=val...], where option is one of"
       " {enabled, end_marker, one_line}"
       " and val is one of {on, off, default}",
       SESSION_VAR(optimizer_trace), CMD_LINE(REQUIRED_ARG),
       Opt_trace_context::flag_names,
       DEFAULT(Opt_trace_context::FLAG_DEFAULT));
// @see set_var::is_var_optimizer_trace()
export sys_var *Sys_optimizer_trace_ptr= &Sys_optimizer_trace;

/**
  Note how "misc" is not here: it is not accessible to the user; disabling
  "misc" would disable the top object, which would make an empty trace.
*/
static Sys_var_flagset Sys_optimizer_trace_features(
       "optimizer_trace_features",
       "Enables/disables tracing of selected features of the Optimizer:"
       " optimizer_trace_features=option=val[,option=val...], where option is one of"
       " {greedy_search, range_optimizer, dynamic_range, repeated_subselect}"
       " and val is one of {on, off, default}",
       SESSION_VAR(optimizer_trace_features), CMD_LINE(REQUIRED_ARG),
       Opt_trace_context::feature_names,
       DEFAULT(Opt_trace_context::default_features));

/** Delete all old optimizer traces */
static bool optimizer_trace_update(sys_var *self, THD *thd,
                                   enum_var_type type)
{
  thd->opt_trace.reset();
  return false;
}

static Sys_var_long Sys_optimizer_trace_offset(
       "optimizer_trace_offset",
       "Offset of first optimizer trace to show; see manual",
       SESSION_VAR(optimizer_trace_offset), CMD_LINE(REQUIRED_ARG),
       VALID_RANGE(LONG_MIN, LONG_MAX), DEFAULT(-1), BLOCK_SIZE(1),
       NO_MUTEX_GUARD, NOT_IN_BINLOG, ON_CHECK(NULL),
       ON_UPDATE(optimizer_trace_update));

static Sys_var_long Sys_optimizer_trace_limit(
       "optimizer_trace_limit",
       "Maximum number of shown optimizer traces",
       SESSION_VAR(optimizer_trace_limit), CMD_LINE(REQUIRED_ARG),
       VALID_RANGE(0, LONG_MAX), DEFAULT(1), BLOCK_SIZE(1),
       NO_MUTEX_GUARD, NOT_IN_BINLOG, ON_CHECK(NULL),
       ON_UPDATE(optimizer_trace_update));

static Sys_var_ulong Sys_optimizer_trace_max_mem_size(
       "optimizer_trace_max_mem_size",
       "Maximum allowed cumulated size of stored optimizer traces",
       SESSION_VAR(optimizer_trace_max_mem_size), CMD_LINE(REQUIRED_ARG),
       VALID_RANGE(0, ULONG_MAX), DEFAULT(1024*16), BLOCK_SIZE(1));

#endif

static Sys_var_charptr Sys_pid_file(
       "pid_file", "Pid file used by safe_mysqld",
       READ_ONLY GLOBAL_VAR(pidfile_name_ptr), CMD_LINE(REQUIRED_ARG),
       IN_FS_CHARSET, DEFAULT(0));

static Sys_var_charptr Sys_plugin_dir(
       "plugin_dir", "Directory for plugins",
       READ_ONLY GLOBAL_VAR(opt_plugin_dir_ptr), CMD_LINE(REQUIRED_ARG),
       IN_FS_CHARSET, DEFAULT(0));

static Sys_var_uint Sys_port(
       "port",
       "Port number to use for connection or 0 to default to, "
       "my.cnf, $MYSQL_TCP_PORT, "
#if MYSQL_PORT_DEFAULT == 0
       "/etc/services, "
#endif
       "built-in default (" STRINGIFY_ARG(MYSQL_PORT) "), whatever comes first",
       READ_ONLY GLOBAL_VAR(mysqld_port), CMD_LINE(REQUIRED_ARG, 'P'),
       VALID_RANGE(0, UINT_MAX32), DEFAULT(0), BLOCK_SIZE(1));

static Sys_var_ulong Sys_preload_buff_size(
       "preload_buffer_size",
       "The size of the buffer that is allocated when preloading indexes",
       SESSION_VAR(preload_buff_size), CMD_LINE(REQUIRED_ARG),
       VALID_RANGE(1024, 1024*1024*1024), DEFAULT(32768), BLOCK_SIZE(1));

static Sys_var_uint Sys_protocol_version(
       "protocol_version",
       "The version of the client/server protocol used by the MySQL server",
       READ_ONLY GLOBAL_VAR(protocol_version), NO_CMD_LINE,
       VALID_RANGE(0, ~0), DEFAULT(PROTOCOL_VERSION), BLOCK_SIZE(1));

static Sys_var_proxy_user Sys_proxy_user(
       "proxy_user", "The proxy user account name used when logging in",
       IN_SYSTEM_CHARSET);

static Sys_var_external_user Sys_external_user(
       "external_user", "The external user account used when logging in",
       IN_SYSTEM_CHARSET);

static Sys_var_ulong Sys_read_buff_size(
       "read_buffer_size",
       "Each thread that does a sequential scan allocates a buffer of "
       "this size for each table it scans. If you do many sequential scans, "
       "you may want to increase this value",
       SESSION_VAR(read_buff_size), CMD_LINE(REQUIRED_ARG),
       VALID_RANGE(IO_SIZE*2, INT_MAX32), DEFAULT(128*1024),
       BLOCK_SIZE(IO_SIZE));

static bool check_read_only(sys_var *self, THD *thd, set_var *var)
{
  /* Prevent self dead-lock */
  if (thd->locked_tables_mode || thd->in_active_multi_stmt_transaction())
  {
    my_error(ER_LOCK_OR_ACTIVE_TRANSACTION, MYF(0));
    return true;
  }
  return false;
}
static bool fix_read_only(sys_var *self, THD *thd, enum_var_type type)
{
  bool result= true;
  my_bool new_read_only= read_only; // make a copy before releasing a mutex
  DBUG_ENTER("sys_var_opt_readonly::update");

  if (read_only == FALSE || read_only == opt_readonly)
  {
    opt_readonly= read_only;
    DBUG_RETURN(false);
  }

  if (check_read_only(self, thd, 0)) // just in case
    goto end;

  if (thd->global_read_lock.is_acquired())
  {
    /*
      This connection already holds the global read lock.
      This can be the case with:
      - FLUSH TABLES WITH READ LOCK
      - SET GLOBAL READ_ONLY = 1
    */
    opt_readonly= read_only;
    DBUG_RETURN(false);
  }

  /*
    Perform a 'FLUSH TABLES WITH READ LOCK'.
    This is a 3 step process:
    - [1] lock_global_read_lock()
    - [2] close_cached_tables()
    - [3] make_global_read_lock_block_commit()
    [1] prevents new connections from obtaining tables locked for write.
    [2] waits until all existing connections close their tables.
    [3] prevents transactions from being committed.
  */

  read_only= opt_readonly;
  mysql_mutex_unlock(&LOCK_global_system_variables);

  if (thd->global_read_lock.lock_global_read_lock(thd))
    goto end_with_mutex_unlock;

  /*
    This call will be blocked by any connection holding a READ or WRITE lock.
    Ideally, we want to wait only for pending WRITE locks, but since:
    con 1> LOCK TABLE T FOR READ;
    con 2> LOCK TABLE T FOR WRITE; (blocked by con 1)
    con 3> SET GLOBAL READ ONLY=1; (blocked by con 2)
    can cause to wait on a read lock, it's required for the client application
    to unlock everything, and acceptable for the server to wait on all locks.
  */
  if ((result= close_cached_tables(thd, NULL, TRUE,
                                   thd->variables.lock_wait_timeout)))
    goto end_with_read_lock;

  if ((result= thd->global_read_lock.make_global_read_lock_block_commit(thd)))
    goto end_with_read_lock;

  /* Change the opt_readonly system variable, safe because the lock is held */
  opt_readonly= new_read_only;
  result= false;

 end_with_read_lock:
  /* Release the lock */
  thd->global_read_lock.unlock_global_read_lock(thd);
 end_with_mutex_unlock:
  mysql_mutex_lock(&LOCK_global_system_variables);
 end:
  read_only= opt_readonly;
  DBUG_RETURN(result);
}


/**
  The read_only boolean is always equal to the opt_readonly boolean except
  during fix_read_only(); when that function is entered, opt_readonly is
  the pre-update value and read_only is the post-update value.
  fix_read_only() compares them and runs needed operations for the
  transition (especially when transitioning from false to true) and
  synchronizes both booleans in the end.
*/
static Sys_var_mybool Sys_readonly(
       "read_only",
       "Make all non-temporary tables read-only, with the exception for "
       "replication (slave) threads and users with the SUPER privilege",
       GLOBAL_VAR(read_only), CMD_LINE(OPT_ARG), DEFAULT(FALSE),
       NO_MUTEX_GUARD, NOT_IN_BINLOG,
       ON_CHECK(check_read_only), ON_UPDATE(fix_read_only));

// Small lower limit to be able to test MRR
static Sys_var_ulong Sys_read_rnd_buff_size(
       "read_rnd_buffer_size",
       "When reading rows in sorted order after a sort, the rows are read "
       "through this buffer to avoid a disk seeks",
       SESSION_VAR(read_rnd_buff_size), CMD_LINE(REQUIRED_ARG),
       VALID_RANGE(1, INT_MAX32), DEFAULT(256*1024), BLOCK_SIZE(1));

static Sys_var_ulong Sys_div_precincrement(
       "div_precision_increment", "Precision of the result of '/' "
       "operator will be increased on that value",
       SESSION_VAR(div_precincrement), CMD_LINE(REQUIRED_ARG),
       VALID_RANGE(0, DECIMAL_MAX_SCALE), DEFAULT(4), BLOCK_SIZE(1));

static Sys_var_ulong Sys_range_alloc_block_size(
       "range_alloc_block_size",
       "Allocation block size for storing ranges during optimization",
       SESSION_VAR(range_alloc_block_size), CMD_LINE(REQUIRED_ARG),
       VALID_RANGE(RANGE_ALLOC_BLOCK_SIZE, ULONG_MAX),
       DEFAULT(RANGE_ALLOC_BLOCK_SIZE), BLOCK_SIZE(1024));

static Sys_var_ulong Sys_multi_range_count(
       "multi_range_count", "Number of key ranges to request at once",
       SESSION_VAR(multi_range_count), CMD_LINE(REQUIRED_ARG),
       VALID_RANGE(1, ULONG_MAX), DEFAULT(256), BLOCK_SIZE(1));

static bool fix_thd_mem_root(sys_var *self, THD *thd, enum_var_type type)
{
  if (type != OPT_GLOBAL)
    reset_root_defaults(thd->mem_root,
                        thd->variables.query_alloc_block_size,
                        thd->variables.query_prealloc_size);
  return false;
}
static Sys_var_ulong Sys_query_alloc_block_size(
       "query_alloc_block_size",
       "Allocation block size for query parsing and execution",
       SESSION_VAR(query_alloc_block_size), CMD_LINE(REQUIRED_ARG),
       VALID_RANGE(1024, ULONG_MAX), DEFAULT(QUERY_ALLOC_BLOCK_SIZE),
       BLOCK_SIZE(1024), NO_MUTEX_GUARD, NOT_IN_BINLOG, ON_CHECK(0),
       ON_UPDATE(fix_thd_mem_root));

static Sys_var_ulong Sys_query_prealloc_size(
       "query_prealloc_size",
       "Persistent buffer for query parsing and execution",
       SESSION_VAR(query_prealloc_size), CMD_LINE(REQUIRED_ARG),
       VALID_RANGE(QUERY_ALLOC_PREALLOC_SIZE, ULONG_MAX),
       DEFAULT(QUERY_ALLOC_PREALLOC_SIZE),
       BLOCK_SIZE(1024), NO_MUTEX_GUARD, NOT_IN_BINLOG, ON_CHECK(0),
       ON_UPDATE(fix_thd_mem_root));

#ifdef HAVE_SMEM
static Sys_var_mybool Sys_shared_memory(
       "shared_memory", "Enable the shared memory",
       READ_ONLY GLOBAL_VAR(opt_enable_shared_memory), CMD_LINE(OPT_ARG),
       DEFAULT(FALSE));

static Sys_var_charptr Sys_shared_memory_base_name(
       "shared_memory_base_name", "Base name of shared memory",
       READ_ONLY GLOBAL_VAR(shared_memory_base_name), CMD_LINE(REQUIRED_ARG),
       IN_FS_CHARSET, DEFAULT(0));
#endif

// this has to be NO_CMD_LINE as the command-line option has a different name
static Sys_var_mybool Sys_skip_external_locking(
       "skip_external_locking", "Don't use system (external) locking",
       READ_ONLY GLOBAL_VAR(my_disable_locking), NO_CMD_LINE, DEFAULT(TRUE));

static Sys_var_mybool Sys_skip_networking(
       "skip_networking", "Don't allow connection with TCP/IP",
       READ_ONLY GLOBAL_VAR(opt_disable_networking), CMD_LINE(OPT_ARG),
       DEFAULT(FALSE));

static Sys_var_mybool Sys_skip_name_resolve(
       "skip_name_resolve",
       "Don't resolve hostnames. All hostnames are IP's or 'localhost'.",
       READ_ONLY GLOBAL_VAR(opt_skip_name_resolve),
       CMD_LINE(OPT_ARG, OPT_SKIP_RESOLVE),
       DEFAULT(FALSE));

static Sys_var_mybool Sys_skip_show_database(
       "skip_show_database", "Don't allow 'SHOW DATABASE' commands",
       READ_ONLY GLOBAL_VAR(opt_skip_show_db), CMD_LINE(OPT_ARG),
       DEFAULT(FALSE));

static Sys_var_charptr Sys_socket(
       "socket", "Socket file to use for connection",
       READ_ONLY GLOBAL_VAR(mysqld_unix_port), CMD_LINE(REQUIRED_ARG),
       IN_FS_CHARSET, DEFAULT(0));

/* 
  thread_concurrency is a no-op on all platforms since
  MySQL 5.1.  It will be removed in the context of
  WL#5265
*/
static Sys_var_ulong Sys_thread_concurrency(
       "thread_concurrency",
       "Permits the application to give the threads system a hint for "
       "the desired number of threads that should be run at the same time. "
       "This variable has no effect, and is deprecated. "
       "It will be removed in a future release. ",
       READ_ONLY GLOBAL_VAR(concurrency), CMD_LINE(REQUIRED_ARG),
       VALID_RANGE(1, 512), DEFAULT(DEFAULT_CONCURRENCY), BLOCK_SIZE(1),
       NO_MUTEX_GUARD, NOT_IN_BINLOG, ON_CHECK(0), ON_UPDATE(0), 
       DEPRECATED(""));

static Sys_var_ulong Sys_thread_stack(
       "thread_stack", "The stack size for each thread",
       READ_ONLY GLOBAL_VAR(my_thread_stack_size), CMD_LINE(REQUIRED_ARG),
       VALID_RANGE(128*1024, ULONG_MAX), DEFAULT(DEFAULT_THREAD_STACK),
       BLOCK_SIZE(1024));

static Sys_var_charptr Sys_tmpdir(
       "tmpdir", "Path for temporary files. Several paths may "
       "be specified, separated by a "
#if defined(__WIN__)
       "semicolon (;)"
#else
       "colon (:)"
#endif
       ", in this case they are used in a round-robin fashion",
       READ_ONLY GLOBAL_VAR(opt_mysql_tmpdir), CMD_LINE(REQUIRED_ARG, 't'),
       IN_FS_CHARSET, DEFAULT(0));

static bool fix_trans_mem_root(sys_var *self, THD *thd, enum_var_type type)
{
  if (type != OPT_GLOBAL)
    reset_root_defaults(&thd->transaction.mem_root,
                        thd->variables.trans_alloc_block_size,
                        thd->variables.trans_prealloc_size);
  return false;
}
static Sys_var_ulong Sys_trans_alloc_block_size(
       "transaction_alloc_block_size",
       "Allocation block size for transactions to be stored in binary log",
       SESSION_VAR(trans_alloc_block_size), CMD_LINE(REQUIRED_ARG),
       VALID_RANGE(1024, ULONG_MAX), DEFAULT(QUERY_ALLOC_BLOCK_SIZE),
       BLOCK_SIZE(1024), NO_MUTEX_GUARD, NOT_IN_BINLOG, ON_CHECK(0),
       ON_UPDATE(fix_trans_mem_root));

static Sys_var_ulong Sys_trans_prealloc_size(
       "transaction_prealloc_size",
       "Persistent buffer for transactions to be stored in binary log",
       SESSION_VAR(trans_prealloc_size), CMD_LINE(REQUIRED_ARG),
       VALID_RANGE(1024, ULONG_MAX), DEFAULT(TRANS_ALLOC_PREALLOC_SIZE),
       BLOCK_SIZE(1024), NO_MUTEX_GUARD, NOT_IN_BINLOG, ON_CHECK(0),
       ON_UPDATE(fix_trans_mem_root));

static const char *thread_handling_names[]=
{
  "one-thread-per-connection", "no-threads", "loaded-dynamically",
  0
};
static Sys_var_enum Sys_thread_handling(
       "thread_handling",
       "Define threads usage for handling queries, one of "
       "one-thread-per-connection, no-threads, loaded-dynamically"
       , READ_ONLY GLOBAL_VAR(thread_handling), CMD_LINE(REQUIRED_ARG),
       thread_handling_names, DEFAULT(0));

#ifdef HAVE_QUERY_CACHE
static bool fix_query_cache_size(sys_var *self, THD *thd, enum_var_type type)
{
  ulong new_cache_size= query_cache.resize(query_cache_size);
  /*
     Note: query_cache_size is a global variable reflecting the
     requested cache size. See also query_cache_size_arg
  */
  if (query_cache_size != new_cache_size)
    push_warning_printf(current_thd, Sql_condition::WARN_LEVEL_WARN,
                        ER_WARN_QC_RESIZE, ER(ER_WARN_QC_RESIZE),
                        query_cache_size, new_cache_size);

  query_cache_size= new_cache_size;
  return false;
}
static Sys_var_ulong Sys_query_cache_size(
       "query_cache_size",
       "The memory allocated to store results from old queries",
       GLOBAL_VAR(query_cache_size), CMD_LINE(REQUIRED_ARG),
       VALID_RANGE(0, ULONG_MAX), DEFAULT(0), BLOCK_SIZE(1024),
       NO_MUTEX_GUARD, NOT_IN_BINLOG, ON_CHECK(0),
       ON_UPDATE(fix_query_cache_size));

static Sys_var_ulong Sys_query_cache_limit(
       "query_cache_limit",
       "Don't cache results that are bigger than this",
       GLOBAL_VAR(query_cache.query_cache_limit), CMD_LINE(REQUIRED_ARG),
       VALID_RANGE(0, ULONG_MAX), DEFAULT(1024*1024), BLOCK_SIZE(1));

static bool fix_qcache_min_res_unit(sys_var *self, THD *thd, enum_var_type type)
{
  query_cache_min_res_unit=
    query_cache.set_min_res_unit(query_cache_min_res_unit);
  return false;
}
static Sys_var_ulong Sys_query_cache_min_res_unit(
       "query_cache_min_res_unit",
       "The minimum size for blocks allocated by the query cache",
       GLOBAL_VAR(query_cache_min_res_unit), CMD_LINE(REQUIRED_ARG),
       VALID_RANGE(0, ULONG_MAX), DEFAULT(QUERY_CACHE_MIN_RESULT_DATA_SIZE),
       BLOCK_SIZE(1), NO_MUTEX_GUARD, NOT_IN_BINLOG, ON_CHECK(0),
       ON_UPDATE(fix_qcache_min_res_unit));

static const char *query_cache_type_names[]= { "OFF", "ON", "DEMAND", 0 };
static bool check_query_cache_type(sys_var *self, THD *thd, set_var *var)
{
  if (query_cache.is_disabled())
  {
    my_error(ER_QUERY_CACHE_DISABLED, MYF(0));
    return true;
  }
  return false;
}
static Sys_var_enum Sys_query_cache_type(
       "query_cache_type",
       "OFF = Don't cache or retrieve results. ON = Cache all results "
       "except SELECT SQL_NO_CACHE ... queries. DEMAND = Cache only "
       "SELECT SQL_CACHE ... queries",
       SESSION_VAR(query_cache_type), CMD_LINE(REQUIRED_ARG),
       query_cache_type_names, DEFAULT(1), NO_MUTEX_GUARD, NOT_IN_BINLOG,
       ON_CHECK(check_query_cache_type));

static Sys_var_mybool Sys_query_cache_wlock_invalidate(
       "query_cache_wlock_invalidate",
       "Invalidate queries in query cache on LOCK for write",
       SESSION_VAR(query_cache_wlock_invalidate), CMD_LINE(OPT_ARG),
       DEFAULT(FALSE));
#endif /* HAVE_QUERY_CACHE */

static Sys_var_mybool Sys_secure_auth(
       "secure_auth",
       "Disallow authentication for accounts that have old (pre-4.1) "
       "passwords",
       GLOBAL_VAR(opt_secure_auth), CMD_LINE(OPT_ARG),
       DEFAULT(FALSE));

static Sys_var_charptr Sys_secure_file_priv(
       "secure_file_priv",
       "Limit LOAD DATA, SELECT ... OUTFILE, and LOAD_FILE() to files "
       "within specified directory",
       PREALLOCATED READ_ONLY GLOBAL_VAR(opt_secure_file_priv),
       CMD_LINE(REQUIRED_ARG), IN_FS_CHARSET, DEFAULT(0));

static bool fix_server_id(sys_var *self, THD *thd, enum_var_type type)
{
  server_id_supplied = 1;
  thd->server_id= server_id;
  return false;
}
static Sys_var_ulong Sys_server_id(
       "server_id",
       "Uniquely identifies the server instance in the community of "
       "replication partners",
       GLOBAL_VAR(server_id), CMD_LINE(REQUIRED_ARG, OPT_SERVER_ID),
       VALID_RANGE(0, UINT_MAX32), DEFAULT(0), BLOCK_SIZE(1), NO_MUTEX_GUARD,
       NOT_IN_BINLOG, ON_CHECK(0), ON_UPDATE(fix_server_id));

static Sys_var_charptr Sys_server_uuid(
       "server_uuid",
       "Uniquely identifies the server instance in the universe",
       READ_ONLY GLOBAL_VAR(server_uuid_ptr),
       NO_CMD_LINE, IN_FS_CHARSET, DEFAULT(server_uuid));

static Sys_var_mybool Sys_slave_compressed_protocol(
       "slave_compressed_protocol",
       "Use compression on master/slave protocol",
       GLOBAL_VAR(opt_slave_compressed_protocol), CMD_LINE(OPT_ARG),
       DEFAULT(FALSE));

#ifdef HAVE_REPLICATION
static const char *slave_exec_mode_names[]=
       {"STRICT", "IDEMPOTENT", 0};
static Sys_var_enum Slave_exec_mode(
       "slave_exec_mode",
       "Modes for how replication events should be executed. Legal values "
       "are STRICT (default) and IDEMPOTENT. In IDEMPOTENT mode, "
       "replication will not stop for operations that are idempotent. "
       "In STRICT mode, replication will stop on any unexpected difference "
       "between the master and the slave",
       GLOBAL_VAR(slave_exec_mode_options), CMD_LINE(REQUIRED_ARG),
       slave_exec_mode_names, DEFAULT(SLAVE_EXEC_MODE_STRICT));
const char *slave_type_conversions_name[]= {"ALL_LOSSY", "ALL_NON_LOSSY", 0};
static Sys_var_set Slave_type_conversions(
       "slave_type_conversions",
       "Set of slave type conversions that are enabled. Legal values are:"
       " ALL_LOSSY to enable lossy conversions and"
       " ALL_NON_LOSSY to enable non-lossy conversions."
       " If the variable is assigned the empty set, no conversions are"
       " allowed and it is expected that the types match exactly.",
       GLOBAL_VAR(slave_type_conversions_options), CMD_LINE(REQUIRED_ARG),
       slave_type_conversions_name,
       DEFAULT(0));

static Sys_var_mybool Sys_slave_sql_verify_checksum(
       "slave_sql_verify_checksum",
       "Force checksum verification of replication events after reading them "
       "from relay log. Note: Events are always checksum-verified by slave on "
       "receiving them from the network before writing them to the relay "
       "log. Enabled by default.",
       GLOBAL_VAR(opt_slave_sql_verify_checksum), CMD_LINE(OPT_ARG), DEFAULT(TRUE));
#endif

bool Sys_var_enum_binlog_checksum::global_update(THD *thd, set_var *var)
{
  bool check_purge= false;

  mysql_mutex_lock(mysql_bin_log.get_log_lock());
  if(mysql_bin_log.is_open())
  {
    bool alg_changed=
      (binlog_checksum_options != (uint) var->save_result.ulonglong_value);
    if (alg_changed)
      mysql_bin_log.checksum_alg_reset= (uint8) var->save_result.ulonglong_value;
    mysql_bin_log.rotate(true, &check_purge);
    if (alg_changed)
      mysql_bin_log.checksum_alg_reset= BINLOG_CHECKSUM_ALG_UNDEF; // done
  }
  else
  {
    binlog_checksum_options= var->save_result.ulonglong_value;
  }
  DBUG_ASSERT((ulong) binlog_checksum_options == var->save_result.ulonglong_value);
  DBUG_ASSERT(mysql_bin_log.checksum_alg_reset == BINLOG_CHECKSUM_ALG_UNDEF);
  mysql_mutex_unlock(mysql_bin_log.get_log_lock());
  
  if (check_purge)
    mysql_bin_log.purge();

  return 0;
}

static Sys_var_enum_binlog_checksum Binlog_checksum_enum(
       "binlog_checksum", "Type of BINLOG_CHECKSUM_ALG. Include checksum for "
       "log events in the binary log. Possible values are NONE and CRC32; "
       "default is NONE.",
       GLOBAL_VAR(binlog_checksum_options), CMD_LINE(REQUIRED_ARG),
       binlog_checksum_type_names, DEFAULT(BINLOG_CHECKSUM_ALG_OFF),
       NO_MUTEX_GUARD, NOT_IN_BINLOG);

static Sys_var_mybool Sys_master_verify_checksum(
       "master_verify_checksum",
       "Force checksum verification of logged events in binary log before "
       "sending them to slaves or printing them in output of SHOW BINLOG EVENTS. "
       "Disabled by default.",
       GLOBAL_VAR(opt_master_verify_checksum), CMD_LINE(OPT_ARG), DEFAULT(FALSE));

static Sys_var_ulong Sys_slow_launch_time(
       "slow_launch_time",
       "If creating the thread takes longer than this value (in seconds), "
       "the Slow_launch_threads counter will be incremented",
       GLOBAL_VAR(slow_launch_time), CMD_LINE(REQUIRED_ARG),
       VALID_RANGE(0, LONG_TIMEOUT), DEFAULT(2), BLOCK_SIZE(1));

static Sys_var_ulong Sys_sort_buffer(
       "sort_buffer_size",
       "Each thread that needs to do a sort allocates a buffer of this size",
       SESSION_VAR(sortbuff_size), CMD_LINE(REQUIRED_ARG),
       VALID_RANGE(MIN_SORT_MEMORY, ULONG_MAX), DEFAULT(DEFAULT_SORT_MEMORY),
       BLOCK_SIZE(1));

export sql_mode_t expand_sql_mode(sql_mode_t sql_mode)
{
  if (sql_mode & MODE_ANSI)
  {
    /*
      Note that we dont set
      MODE_NO_KEY_OPTIONS | MODE_NO_TABLE_OPTIONS | MODE_NO_FIELD_OPTIONS
      to allow one to get full use of MySQL in this mode.

      MODE_ONLY_FULL_GROUP_BY was removed from ANSI mode because it is
      currently overly restrictive (see BUG#8510).
    */
    sql_mode|= (MODE_REAL_AS_FLOAT | MODE_PIPES_AS_CONCAT | MODE_ANSI_QUOTES |
                MODE_IGNORE_SPACE);
  }
  if (sql_mode & MODE_ORACLE)
    sql_mode|= (MODE_PIPES_AS_CONCAT | MODE_ANSI_QUOTES |
                MODE_IGNORE_SPACE |
                MODE_NO_KEY_OPTIONS | MODE_NO_TABLE_OPTIONS |
                MODE_NO_FIELD_OPTIONS | MODE_NO_AUTO_CREATE_USER);
  if (sql_mode & MODE_MSSQL)
    sql_mode|= (MODE_PIPES_AS_CONCAT | MODE_ANSI_QUOTES |
                MODE_IGNORE_SPACE |
                MODE_NO_KEY_OPTIONS | MODE_NO_TABLE_OPTIONS |
                MODE_NO_FIELD_OPTIONS);
  if (sql_mode & MODE_POSTGRESQL)
    sql_mode|= (MODE_PIPES_AS_CONCAT | MODE_ANSI_QUOTES |
                MODE_IGNORE_SPACE |
                MODE_NO_KEY_OPTIONS | MODE_NO_TABLE_OPTIONS |
                MODE_NO_FIELD_OPTIONS);
  if (sql_mode & MODE_DB2)
    sql_mode|= (MODE_PIPES_AS_CONCAT | MODE_ANSI_QUOTES |
                MODE_IGNORE_SPACE |
                MODE_NO_KEY_OPTIONS | MODE_NO_TABLE_OPTIONS |
                MODE_NO_FIELD_OPTIONS);
  if (sql_mode & MODE_MAXDB)
    sql_mode|= (MODE_PIPES_AS_CONCAT | MODE_ANSI_QUOTES |
                MODE_IGNORE_SPACE |
                MODE_NO_KEY_OPTIONS | MODE_NO_TABLE_OPTIONS |
                MODE_NO_FIELD_OPTIONS | MODE_NO_AUTO_CREATE_USER);
  if (sql_mode & MODE_MYSQL40)
    sql_mode|= MODE_HIGH_NOT_PRECEDENCE;
  if (sql_mode & MODE_MYSQL323)
    sql_mode|= MODE_HIGH_NOT_PRECEDENCE;
  if (sql_mode & MODE_TRADITIONAL)
    sql_mode|= (MODE_STRICT_TRANS_TABLES | MODE_STRICT_ALL_TABLES |
                MODE_NO_ZERO_IN_DATE | MODE_NO_ZERO_DATE |
                MODE_ERROR_FOR_DIVISION_BY_ZERO | MODE_NO_AUTO_CREATE_USER |
                MODE_NO_ENGINE_SUBSTITUTION);
  return sql_mode;
}
static bool check_sql_mode(sys_var *self, THD *thd, set_var *var)
{
  var->save_result.ulonglong_value=
    expand_sql_mode(var->save_result.ulonglong_value);
  return false;
}
static bool fix_sql_mode(sys_var *self, THD *thd, enum_var_type type)
{
  if (type != OPT_GLOBAL)
  {
    /* Update thd->server_status */
    if (thd->variables.sql_mode & MODE_NO_BACKSLASH_ESCAPES)
      thd->server_status|= SERVER_STATUS_NO_BACKSLASH_ESCAPES;
    else
      thd->server_status&= ~SERVER_STATUS_NO_BACKSLASH_ESCAPES;
  }
  return false;
}
/*
  WARNING: When adding new SQL modes don't forget to update the
  tables definitions that stores it's value (ie: mysql.event, mysql.proc)
*/
static const char *sql_mode_names[]=
{
  "REAL_AS_FLOAT", "PIPES_AS_CONCAT", "ANSI_QUOTES", "IGNORE_SPACE", ",",
  "ONLY_FULL_GROUP_BY", "NO_UNSIGNED_SUBTRACTION", "NO_DIR_IN_CREATE",
  "POSTGRESQL", "ORACLE", "MSSQL", "DB2", "MAXDB", "NO_KEY_OPTIONS",
  "NO_TABLE_OPTIONS", "NO_FIELD_OPTIONS", "MYSQL323", "MYSQL40", "ANSI",
  "NO_AUTO_VALUE_ON_ZERO", "NO_BACKSLASH_ESCAPES", "STRICT_TRANS_TABLES",
  "STRICT_ALL_TABLES", "NO_ZERO_IN_DATE", "NO_ZERO_DATE",
  "ALLOW_INVALID_DATES", "ERROR_FOR_DIVISION_BY_ZERO", "TRADITIONAL",
  "NO_AUTO_CREATE_USER", "HIGH_NOT_PRECEDENCE", "NO_ENGINE_SUBSTITUTION",
  "PAD_CHAR_TO_FULL_LENGTH",
  0
};
export bool sql_mode_string_representation(THD *thd, sql_mode_t sql_mode,
                                           LEX_STRING *ls)
{
  set_to_string(thd, ls, sql_mode, sql_mode_names);
  return ls->str == 0;
}
/*
  sql_mode should *not* be IN_BINLOG: even though it is written to the binlog,
  the slave ignores the MODE_NO_DIR_IN_CREATE variable, so slave's value
  differs from master's (see log_event.cc: Query_log_event::do_apply_event()).
*/
static Sys_var_set Sys_sql_mode(
       "sql_mode",
       "Syntax: sql-mode=mode[,mode[,mode...]]. See the manual for the "
       "complete list of valid sql modes",
       SESSION_VAR(sql_mode), CMD_LINE(REQUIRED_ARG),
       sql_mode_names, DEFAULT(0), NO_MUTEX_GUARD, NOT_IN_BINLOG,
       ON_CHECK(check_sql_mode), ON_UPDATE(fix_sql_mode));

#if defined(HAVE_OPENSSL) && !defined(EMBEDDED_LIBRARY)
#define SSL_OPT(X) CMD_LINE(REQUIRED_ARG,X)
#else
#define SSL_OPT(X) NO_CMD_LINE
#endif

static Sys_var_charptr Sys_ssl_ca(
       "ssl_ca",
       "CA file in PEM format (check OpenSSL docs, implies --ssl)",
       READ_ONLY GLOBAL_VAR(opt_ssl_ca), SSL_OPT(OPT_SSL_CA),
       IN_FS_CHARSET, DEFAULT(0));

static Sys_var_charptr Sys_ssl_capath(
       "ssl_capath",
       "CA directory (check OpenSSL docs, implies --ssl)",
       READ_ONLY GLOBAL_VAR(opt_ssl_capath), SSL_OPT(OPT_SSL_CAPATH),
       IN_FS_CHARSET, DEFAULT(0));

static Sys_var_charptr Sys_ssl_cert(
       "ssl_cert", "X509 cert in PEM format (implies --ssl)",
       READ_ONLY GLOBAL_VAR(opt_ssl_cert), SSL_OPT(OPT_SSL_CERT),
       IN_FS_CHARSET, DEFAULT(0));

static Sys_var_charptr Sys_ssl_cipher(
       "ssl_cipher", "SSL cipher to use (implies --ssl)",
       READ_ONLY GLOBAL_VAR(opt_ssl_cipher), SSL_OPT(OPT_SSL_CIPHER),
       IN_FS_CHARSET, DEFAULT(0));

static Sys_var_charptr Sys_ssl_key(
       "ssl_key", "X509 key in PEM format (implies --ssl)",
       READ_ONLY GLOBAL_VAR(opt_ssl_key), SSL_OPT(OPT_SSL_KEY),
       IN_FS_CHARSET, DEFAULT(0));

static Sys_var_charptr Sys_ssl_crl(
       "ssl_crl",
       "CRL file in PEM format (check OpenSSL docs, implies --ssl)",
       READ_ONLY GLOBAL_VAR(opt_ssl_crl), SSL_OPT(OPT_SSL_CRL),
       IN_FS_CHARSET, DEFAULT(0));

static Sys_var_charptr Sys_ssl_crlpath(
       "ssl_crlpath",
       "CRL directory (check OpenSSL docs, implies --ssl)",
       READ_ONLY GLOBAL_VAR(opt_ssl_crlpath), SSL_OPT(OPT_SSL_CRLPATH),
       IN_FS_CHARSET, DEFAULT(0));


// why ENUM and not BOOL ?
static const char *updatable_views_with_limit_names[]= {"NO", "YES", 0};
static Sys_var_enum Sys_updatable_views_with_limit(
       "updatable_views_with_limit",
       "YES = Don't issue an error message (warning only) if a VIEW without "
       "presence of a key of the underlying table is used in queries with a "
       "LIMIT clause for updating. NO = Prohibit update of a VIEW, which "
       "does not contain a key of the underlying table and the query uses "
       "a LIMIT clause (usually get from GUI tools)",
       SESSION_VAR(updatable_views_with_limit), CMD_LINE(REQUIRED_ARG),
       updatable_views_with_limit_names, DEFAULT(TRUE));

static Sys_var_mybool Sys_sync_frm(
       "sync_frm", "Sync .frm files to disk on creation",
       GLOBAL_VAR(opt_sync_frm), CMD_LINE(OPT_ARG),
       DEFAULT(TRUE));

static char *system_time_zone_ptr;
static Sys_var_charptr Sys_system_time_zone(
       "system_time_zone", "The server system time zone",
       READ_ONLY GLOBAL_VAR(system_time_zone_ptr), NO_CMD_LINE,
       IN_FS_CHARSET, DEFAULT(system_time_zone));

static Sys_var_ulong Sys_table_def_size(
       "table_definition_cache",
       "The number of cached table definitions",
       GLOBAL_VAR(table_def_size), CMD_LINE(REQUIRED_ARG),
       VALID_RANGE(TABLE_DEF_CACHE_MIN, 512*1024),
       DEFAULT(TABLE_DEF_CACHE_DEFAULT), BLOCK_SIZE(1));

static Sys_var_ulong Sys_table_cache_size(
       "table_open_cache", "The number of cached open tables",
       GLOBAL_VAR(table_cache_size), CMD_LINE(REQUIRED_ARG),
       VALID_RANGE(1, 512*1024), DEFAULT(TABLE_OPEN_CACHE_DEFAULT),
       BLOCK_SIZE(1));

static Sys_var_ulong Sys_thread_cache_size(
       "thread_cache_size",
       "How many threads we should keep in a cache for reuse",
       GLOBAL_VAR(thread_cache_size), CMD_LINE(REQUIRED_ARG),
       VALID_RANGE(0, 16384), DEFAULT(0), BLOCK_SIZE(1));

/**
  Can't change the 'next' tx_isolation if we are already in a
  transaction.
*/

static bool check_tx_isolation(sys_var *self, THD *thd, set_var *var)
{
  if (var->type == OPT_DEFAULT && thd->in_active_multi_stmt_transaction())
  {
    DBUG_ASSERT(thd->in_multi_stmt_transaction_mode());
    my_error(ER_CANT_CHANGE_TX_ISOLATION, MYF(0));
    return TRUE;
  }
  return FALSE;
}


bool Sys_var_tx_isolation::session_update(THD *thd, set_var *var)
{
  if (var->type == OPT_SESSION && Sys_var_enum::session_update(thd, var))
    return TRUE;
  if (var->type == OPT_DEFAULT || !thd->in_active_multi_stmt_transaction())
  {
    /*
      Update the isolation level of the next transaction.
      I.e. if one did:
      COMMIT;
      SET SESSION ISOLATION LEVEL ...
      BEGIN; <-- this transaction has the new isolation
      Note, that in case of:
      COMMIT;
      SET TRANSACTION ISOLATION LEVEL ...
      SET SESSION ISOLATION LEVEL ...
      BEGIN; <-- the session isolation level is used, not the
      result of SET TRANSACTION statement.
     */
    thd->tx_isolation= (enum_tx_isolation) var->save_result.ulonglong_value;
  }
  return FALSE;
}


// NO_CMD_LINE - different name of the option
static Sys_var_tx_isolation Sys_tx_isolation(
       "tx_isolation", "Default transaction isolation level",
       SESSION_VAR(tx_isolation), NO_CMD_LINE,
       tx_isolation_names, DEFAULT(ISO_REPEATABLE_READ),
       NO_MUTEX_GUARD, NOT_IN_BINLOG, ON_CHECK(check_tx_isolation));

static Sys_var_ulonglong Sys_tmp_table_size(
       "tmp_table_size",
       "If an internal in-memory temporary table exceeds this size, MySQL "
       "will automatically convert it to an on-disk MyISAM table",
       SESSION_VAR(tmp_table_size), CMD_LINE(REQUIRED_ARG),
       VALID_RANGE(1024, (ulonglong)~(intptr)0), DEFAULT(16*1024*1024),
       BLOCK_SIZE(1));

static Sys_var_mybool Sys_timed_mutexes(
       "timed_mutexes",
       "Specify whether to time mutexes (only InnoDB mutexes are currently "
       "supported)",
       GLOBAL_VAR(timed_mutexes), CMD_LINE(OPT_ARG), DEFAULT(0));

static char *server_version_ptr;
static Sys_var_charptr Sys_version(
       "version", "Server version",
       READ_ONLY GLOBAL_VAR(server_version_ptr), NO_CMD_LINE,
       IN_SYSTEM_CHARSET, DEFAULT(server_version));

static char *server_version_comment_ptr;
static Sys_var_charptr Sys_version_comment(
       "version_comment", "version_comment",
       READ_ONLY GLOBAL_VAR(server_version_comment_ptr), NO_CMD_LINE,
       IN_SYSTEM_CHARSET, DEFAULT(MYSQL_COMPILATION_COMMENT));

static char *server_version_compile_machine_ptr;
static Sys_var_charptr Sys_version_compile_machine(
       "version_compile_machine", "version_compile_machine",
       READ_ONLY GLOBAL_VAR(server_version_compile_machine_ptr), NO_CMD_LINE,
       IN_SYSTEM_CHARSET, DEFAULT(MACHINE_TYPE));

static char *server_version_compile_os_ptr;
static Sys_var_charptr Sys_version_compile_os(
       "version_compile_os", "version_compile_os",
       READ_ONLY GLOBAL_VAR(server_version_compile_os_ptr), NO_CMD_LINE,
       IN_SYSTEM_CHARSET, DEFAULT(SYSTEM_TYPE));

static Sys_var_ulong Sys_net_wait_timeout(
       "wait_timeout",
       "The number of seconds the server waits for activity on a "
       "connection before closing it",
       SESSION_VAR(net_wait_timeout), CMD_LINE(REQUIRED_ARG),
       VALID_RANGE(1, IF_WIN(INT_MAX32/1000, LONG_TIMEOUT)),
       DEFAULT(NET_WAIT_TIMEOUT), BLOCK_SIZE(1));

static Sys_var_plugin Sys_default_storage_engine(
       "default_storage_engine", "The default storage engine for new tables",
       SESSION_VAR(table_plugin), NO_CMD_LINE,
       MYSQL_STORAGE_ENGINE_PLUGIN, DEFAULT(&default_storage_engine),
       NO_MUTEX_GUARD, NOT_IN_BINLOG, ON_CHECK(check_not_null));

static Sys_var_plugin Sys_default_tmp_storage_engine(
       "default_tmp_storage_engine", "The default storage engine for new explict temporary tables",
       SESSION_VAR(temp_table_plugin), NO_CMD_LINE,
       MYSQL_STORAGE_ENGINE_PLUGIN, DEFAULT(&default_tmp_storage_engine),
       NO_MUTEX_GUARD, NOT_IN_BINLOG, ON_CHECK(check_not_null));

//  Alias for @@default_storage_engine
static Sys_var_plugin Sys_storage_engine(
       "storage_engine", "Alias for @@default_storage_engine. Deprecated",
       SESSION_VAR(table_plugin), NO_CMD_LINE,
       MYSQL_STORAGE_ENGINE_PLUGIN, DEFAULT(&default_storage_engine),
       NO_MUTEX_GUARD, NOT_IN_BINLOG, ON_CHECK(check_not_null),
       ON_UPDATE(NULL), DEPRECATED("'@@default_storage_engine'"));

#if defined(ENABLED_DEBUG_SYNC)
/*
  Variable can be set for the session only.

  This could be changed later. Then we need to have a global array of
  actions in addition to the thread local ones. SET GLOBAL would
  manage the global array, SET [SESSION] the local array. A sync point
  would need to look for a local and a global action. Setting and
  executing of global actions need to be protected by a mutex.

  The purpose of global actions could be to allow synchronizing with
  connectionless threads that cannot execute SET statements.
*/
static Sys_var_debug_sync Sys_debug_sync(
       "debug_sync", "Debug Sync Facility",
       sys_var::ONLY_SESSION, NO_CMD_LINE,
       DEFAULT(0), NO_MUTEX_GUARD, NOT_IN_BINLOG, ON_CHECK(check_has_super));
#endif /* defined(ENABLED_DEBUG_SYNC) */

/**
 "time_format" "date_format" "datetime_format"

  the following three variables are unused, and the source of confusion
  (bug reports like "I've changed date_format, but date format hasn't changed.
  I've made them read-only, to alleviate the situation somewhat.

  @todo make them NO_CMD_LINE ?
*/
static Sys_var_charptr Sys_date_format(
       "date_format", "The DATE format (ignored)",
       READ_ONLY GLOBAL_VAR(global_date_format.format.str),
       CMD_LINE(REQUIRED_ARG), IN_SYSTEM_CHARSET,
       DEFAULT(known_date_time_formats[ISO_FORMAT].date_format));

static Sys_var_charptr Sys_datetime_format(
       "datetime_format", "The DATETIME format (ignored)",
       READ_ONLY GLOBAL_VAR(global_datetime_format.format.str),
       CMD_LINE(REQUIRED_ARG), IN_SYSTEM_CHARSET,
       DEFAULT(known_date_time_formats[ISO_FORMAT].datetime_format));

static Sys_var_charptr Sys_time_format(
       "time_format", "The TIME format (ignored)",
       READ_ONLY GLOBAL_VAR(global_time_format.format.str),
       CMD_LINE(REQUIRED_ARG), IN_SYSTEM_CHARSET,
       DEFAULT(known_date_time_formats[ISO_FORMAT].time_format));

static bool fix_autocommit(sys_var *self, THD *thd, enum_var_type type)
{
  if (type == OPT_GLOBAL)
  {
    if (global_system_variables.option_bits & OPTION_AUTOCOMMIT)
      global_system_variables.option_bits&= ~OPTION_NOT_AUTOCOMMIT;
    else
      global_system_variables.option_bits|= OPTION_NOT_AUTOCOMMIT;
    return false;
  }

  if (thd->variables.option_bits & OPTION_AUTOCOMMIT &&
      thd->variables.option_bits & OPTION_NOT_AUTOCOMMIT)
  { // activating autocommit

    if (trans_commit_stmt(thd) || trans_commit(thd))
    {
      thd->variables.option_bits&= ~OPTION_AUTOCOMMIT;
      return true;
    }
    /*
      Don't close thread tables or release metadata locks: if we do so, we
      risk releasing locks/closing tables of expressions used to assign
      other variables, as in:
      set @var=my_stored_function1(), @@autocommit=1, @var2=(select max(a)
      from my_table), ...
      The locks will be released at statement end anyway, as SET
      statement that assigns autocommit is marked to commit
      transaction implicitly at the end (@sa stmt_causes_implicitcommit()).
    */
    thd->variables.option_bits&=
                 ~(OPTION_BEGIN | OPTION_NOT_AUTOCOMMIT);
    thd->transaction.all.reset_unsafe_rollback_flags();
    thd->server_status|= SERVER_STATUS_AUTOCOMMIT;
    return false;
  }

  if (!(thd->variables.option_bits & OPTION_AUTOCOMMIT) &&
      !(thd->variables.option_bits & OPTION_NOT_AUTOCOMMIT))
  { // disabling autocommit

    thd->transaction.all.reset_unsafe_rollback_flags();
    thd->server_status&= ~SERVER_STATUS_AUTOCOMMIT;
    thd->variables.option_bits|= OPTION_NOT_AUTOCOMMIT;
    return false;
  }

  return false; // autocommit value wasn't changed
}
static Sys_var_bit Sys_autocommit(
       "autocommit", "autocommit",
       SESSION_VAR(option_bits), NO_CMD_LINE, OPTION_AUTOCOMMIT, DEFAULT(TRUE),
       NO_MUTEX_GUARD, NOT_IN_BINLOG, ON_CHECK(0), ON_UPDATE(fix_autocommit));
export sys_var *Sys_autocommit_ptr= &Sys_autocommit; // for sql_yacc.yy

static Sys_var_mybool Sys_big_tables(
       "big_tables", "Allow big result sets by saving all "
       "temporary sets on file (Solves most 'table full' errors)",
       SESSION_VAR(big_tables), CMD_LINE(OPT_ARG), DEFAULT(FALSE));

static Sys_var_bit Sys_big_selects(
       "sql_big_selects", "sql_big_selects",
       SESSION_VAR(option_bits), NO_CMD_LINE, OPTION_BIG_SELECTS,
       DEFAULT(FALSE));

static Sys_var_bit Sys_log_off(
       "sql_log_off", "sql_log_off",
       SESSION_VAR(option_bits), NO_CMD_LINE, OPTION_LOG_OFF,
       DEFAULT(FALSE), NO_MUTEX_GUARD, NOT_IN_BINLOG, ON_CHECK(check_has_super));

/**
  This function sets the session variable thd->variables.sql_log_bin 
  to reflect changes to @@session.sql_log_bin.

  @param[IN] self   A pointer to the sys_var, i.e. Sys_log_binlog.
  @param[IN] type   The type either session or global.

  @return @c FALSE.
*/
static bool fix_sql_log_bin_after_update(sys_var *self, THD *thd,
                                         enum_var_type type)
{
  if (type == OPT_SESSION)
  {
    if (thd->variables.sql_log_bin)
      thd->variables.option_bits |= OPTION_BIN_LOG;
    else
      thd->variables.option_bits &= ~OPTION_BIN_LOG;
  }
  return FALSE;
}

/**
  This function checks if the sql_log_bin can be changed,
  what is possible if:
    - the user is a super user;
    - the set is not called from within a function/trigger;
    - there is no on-going transaction.

  @param[IN] self   A pointer to the sys_var, i.e. Sys_log_binlog.
  @param[IN] var    A pointer to the set_var created by the parser.

  @return @c FALSE if the change is allowed, otherwise @c TRUE.
*/
static bool check_sql_log_bin(sys_var *self, THD *thd, set_var *var)
{
  if (check_has_super(self, thd, var))
    return TRUE;

  if (var->type == OPT_GLOBAL)
    return FALSE;

  /* If in a stored function/trigger, it's too late to change sql_log_bin. */
  if (thd->in_sub_stmt)
  {
    my_error(ER_STORED_FUNCTION_PREVENTS_SWITCH_SQL_LOG_BIN, MYF(0));
    return TRUE;
  }
  /* Make the session variable 'sql_log_bin' read-only inside a transaction. */
  if (thd->in_active_multi_stmt_transaction())
  {
    my_error(ER_INSIDE_TRANSACTION_PREVENTS_SWITCH_SQL_LOG_BIN, MYF(0));
    return TRUE;
  }

  return FALSE;
}

static Sys_var_mybool Sys_log_binlog(
       "sql_log_bin", "sql_log_bin",
       SESSION_VAR(sql_log_bin), NO_CMD_LINE,
       DEFAULT(TRUE), NO_MUTEX_GUARD, NOT_IN_BINLOG, ON_CHECK(check_sql_log_bin),
       ON_UPDATE(fix_sql_log_bin_after_update));

static Sys_var_bit Sys_sql_warnings(
       "sql_warnings", "sql_warnings",
       SESSION_VAR(option_bits), NO_CMD_LINE, OPTION_WARNINGS,
       DEFAULT(FALSE));

static Sys_var_bit Sys_sql_notes(
       "sql_notes", "sql_notes",
       SESSION_VAR(option_bits), NO_CMD_LINE, OPTION_SQL_NOTES,
       DEFAULT(TRUE));

static Sys_var_bit Sys_auto_is_null(
       "sql_auto_is_null", "sql_auto_is_null",
       SESSION_VAR(option_bits), NO_CMD_LINE, OPTION_AUTO_IS_NULL,
       DEFAULT(FALSE), NO_MUTEX_GUARD, IN_BINLOG);

static Sys_var_bit Sys_safe_updates(
       "sql_safe_updates", "sql_safe_updates",
       SESSION_VAR(option_bits), NO_CMD_LINE, OPTION_SAFE_UPDATES,
       DEFAULT(FALSE));

static Sys_var_bit Sys_buffer_results(
       "sql_buffer_result", "sql_buffer_result",
       SESSION_VAR(option_bits), NO_CMD_LINE, OPTION_BUFFER_RESULT,
       DEFAULT(FALSE));

static Sys_var_bit Sys_quote_show_create(
       "sql_quote_show_create", "sql_quote_show_create",
       SESSION_VAR(option_bits), NO_CMD_LINE, OPTION_QUOTE_SHOW_CREATE,
       DEFAULT(TRUE));

static Sys_var_bit Sys_foreign_key_checks(
       "foreign_key_checks", "foreign_key_checks",
       SESSION_VAR(option_bits), NO_CMD_LINE,
       REVERSE(OPTION_NO_FOREIGN_KEY_CHECKS),
       DEFAULT(TRUE), NO_MUTEX_GUARD, IN_BINLOG);

static Sys_var_bit Sys_unique_checks(
       "unique_checks", "unique_checks",
       SESSION_VAR(option_bits), NO_CMD_LINE,
       REVERSE(OPTION_RELAXED_UNIQUE_CHECKS),
       DEFAULT(TRUE), NO_MUTEX_GUARD, IN_BINLOG);

#ifdef ENABLED_PROFILING
static Sys_var_bit Sys_profiling(
       "profiling", "profiling",
       SESSION_VAR(option_bits), NO_CMD_LINE, OPTION_PROFILING,
       DEFAULT(FALSE));

static Sys_var_ulong Sys_profiling_history_size(
       "profiling_history_size", "Limit of query profiling memory",
       SESSION_VAR(profiling_history_size), CMD_LINE(REQUIRED_ARG),
       VALID_RANGE(0, 100), DEFAULT(15), BLOCK_SIZE(1));
#endif

static Sys_var_harows Sys_select_limit(
       "sql_select_limit",
       "The maximum number of rows to return from SELECT statements",
       SESSION_VAR(select_limit), NO_CMD_LINE,
       VALID_RANGE(0, HA_POS_ERROR), DEFAULT(HA_POS_ERROR), BLOCK_SIZE(1));

static bool update_timestamp(THD *thd, set_var *var)
{
  if (var->value)
  {
    double fl= floor(var->save_result.double_value); // Truncate integer part
    struct timeval tmp;
    tmp.tv_sec= (ulonglong) fl;
    /* Round nanoseconds to nearest microsecond */
    tmp.tv_usec= (ulonglong) rint((var->save_result.double_value - fl) * 1000000);
    thd->set_time(&tmp);
  }
  else // SET timestamp=DEFAULT
  {
    thd->user_time.tv_sec= 0;
    thd->user_time.tv_usec= 0;
  }
  return false;
}
static double read_timestamp(THD *thd)
{
  return (double) thd->start_time.tv_sec +
         (double) thd->start_time.tv_usec / 1000000;
}


static bool check_timestamp(sys_var *self, THD *thd, set_var *var)
{
  double val;

  if (!var->value)
    return FALSE;

  val= var->save_result.double_value;
  if (val != 0 &&          // this is how you set the default value
      (val < TIMESTAMP_MIN_VALUE || val > TIMESTAMP_MAX_VALUE))
  {
    ErrConvString prm(val);
    my_error(ER_WRONG_VALUE_FOR_VAR, MYF(0), "timestamp", prm.ptr());
    return TRUE;
  }
  return FALSE;
}


static Sys_var_session_special_double Sys_timestamp(
       "timestamp", "Set the time for this client",
       sys_var::ONLY_SESSION, NO_CMD_LINE,
       VALID_RANGE(0, 0), BLOCK_SIZE(1),
       NO_MUTEX_GUARD, IN_BINLOG, ON_CHECK(check_timestamp), 
       ON_UPDATE(update_timestamp), ON_READ(read_timestamp));

static bool update_last_insert_id(THD *thd, set_var *var)
{
  if (!var->value)
  {
    my_error(ER_NO_DEFAULT, MYF(0), var->var->name.str);
    return true;
  }
  thd->first_successful_insert_id_in_prev_stmt=
    var->save_result.ulonglong_value;
  return false;
}
static ulonglong read_last_insert_id(THD *thd)
{
  return (ulonglong) thd->read_first_successful_insert_id_in_prev_stmt();
}
static Sys_var_session_special Sys_last_insert_id(
       "last_insert_id", "The value to be returned from LAST_INSERT_ID()",
       sys_var::ONLY_SESSION, NO_CMD_LINE,
       VALID_RANGE(0, ULONGLONG_MAX), BLOCK_SIZE(1),
       NO_MUTEX_GUARD, IN_BINLOG, ON_CHECK(0),
       ON_UPDATE(update_last_insert_id), ON_READ(read_last_insert_id));

// alias for last_insert_id(), Sybase-style
static Sys_var_session_special Sys_identity(
       "identity", "Synonym for the last_insert_id variable",
       sys_var::ONLY_SESSION, NO_CMD_LINE,
       VALID_RANGE(0, ULONGLONG_MAX), BLOCK_SIZE(1),
       NO_MUTEX_GUARD, IN_BINLOG, ON_CHECK(0),
       ON_UPDATE(update_last_insert_id), ON_READ(read_last_insert_id));

/*
  insert_id should *not* be marked as written to the binlog (i.e., it
  should *not* be IN_BINLOG), because we want any statement that
  refers to insert_id explicitly to be unsafe.  (By "explicitly", we
  mean using @@session.insert_id, whereas insert_id is used
  "implicitly" when NULL value is inserted into an auto_increment
  column).

  We want statements referring explicitly to @@session.insert_id to be
  unsafe, because insert_id is modified internally by the slave sql
  thread when NULL values are inserted in an AUTO_INCREMENT column.
  This modification interfers with the value of the
  @@session.insert_id variable if @@session.insert_id is referred
  explicitly by an insert statement (as is seen by executing "SET
  @@session.insert_id=0; CREATE TABLE t (a INT, b INT KEY
  AUTO_INCREMENT); INSERT INTO t(a) VALUES (@@session.insert_id);" in
  statement-based logging mode: t will be different on master and
  slave).
*/
static bool update_insert_id(THD *thd, set_var *var)
{
  if (!var->value)
  {
    my_error(ER_NO_DEFAULT, MYF(0), var->var->name.str);
    return true;
  }
  thd->force_one_auto_inc_interval(var->save_result.ulonglong_value);
  return false;
}

static ulonglong read_insert_id(THD *thd)
{
  return thd->auto_inc_intervals_forced.minimum();
}
static Sys_var_session_special Sys_insert_id(
       "insert_id", "The value to be used by the following INSERT "
       "or ALTER TABLE statement when inserting an AUTO_INCREMENT value",
       sys_var::ONLY_SESSION, NO_CMD_LINE,
       VALID_RANGE(0, ULONGLONG_MAX), BLOCK_SIZE(1),
       NO_MUTEX_GUARD, NOT_IN_BINLOG, ON_CHECK(0),
       ON_UPDATE(update_insert_id), ON_READ(read_insert_id));

static bool update_rand_seed1(THD *thd, set_var *var)
{
  if (!var->value)
  {
    my_error(ER_NO_DEFAULT, MYF(0), var->var->name.str);
    return true;
  }
  thd->rand.seed1= (ulong) var->save_result.ulonglong_value;
  return false;
}
static ulonglong read_rand_seed(THD *thd)
{
  return 0;
}
static Sys_var_session_special Sys_rand_seed1(
       "rand_seed1", "Sets the internal state of the RAND() "
       "generator for replication purposes",
       sys_var::ONLY_SESSION, NO_CMD_LINE,
       VALID_RANGE(0, ULONG_MAX), BLOCK_SIZE(1),
       NO_MUTEX_GUARD, IN_BINLOG, ON_CHECK(0),
       ON_UPDATE(update_rand_seed1), ON_READ(read_rand_seed));

static bool update_rand_seed2(THD *thd, set_var *var)
{
  if (!var->value)
  {
    my_error(ER_NO_DEFAULT, MYF(0), var->var->name.str);
    return true;
  }
  thd->rand.seed2= (ulong) var->save_result.ulonglong_value;
  return false;
}
static Sys_var_session_special Sys_rand_seed2(
       "rand_seed2", "Sets the internal state of the RAND() "
       "generator for replication purposes",
       sys_var::ONLY_SESSION, NO_CMD_LINE,
       VALID_RANGE(0, ULONG_MAX), BLOCK_SIZE(1),
       NO_MUTEX_GUARD, IN_BINLOG, ON_CHECK(0),
       ON_UPDATE(update_rand_seed2), ON_READ(read_rand_seed));

static ulonglong read_error_count(THD *thd)
{
  return thd->get_stmt_da()->error_count();
}
// this really belongs to the SHOW STATUS
static Sys_var_session_special Sys_error_count(
       "error_count", "The number of errors that resulted from the "
       "last statement that generated messages",
       READ_ONLY sys_var::ONLY_SESSION, NO_CMD_LINE,
       VALID_RANGE(0, ULONGLONG_MAX), BLOCK_SIZE(1), NO_MUTEX_GUARD,
       NOT_IN_BINLOG, ON_CHECK(0), ON_UPDATE(0), ON_READ(read_error_count));

static ulonglong read_warning_count(THD *thd)
{
  return thd->get_stmt_da()->warn_count();
}
// this really belongs to the SHOW STATUS
static Sys_var_session_special Sys_warning_count(
       "warning_count", "The number of errors, warnings, and notes "
       "that resulted from the last statement that generated messages",
       READ_ONLY sys_var::ONLY_SESSION, NO_CMD_LINE,
       VALID_RANGE(0, ULONGLONG_MAX), BLOCK_SIZE(1), NO_MUTEX_GUARD,
       NOT_IN_BINLOG, ON_CHECK(0), ON_UPDATE(0), ON_READ(read_warning_count));

static Sys_var_ulong Sys_default_week_format(
       "default_week_format",
       "The default week format used by WEEK() functions",
       SESSION_VAR(default_week_format), CMD_LINE(REQUIRED_ARG),
       VALID_RANGE(0, 7), DEFAULT(0), BLOCK_SIZE(1));

static Sys_var_ulong Sys_group_concat_max_len(
       "group_concat_max_len",
       "The maximum length of the result of function  GROUP_CONCAT()",
       SESSION_VAR(group_concat_max_len), CMD_LINE(REQUIRED_ARG),
       VALID_RANGE(4, ULONG_MAX), DEFAULT(1024), BLOCK_SIZE(1));

static char *glob_hostname_ptr;
static Sys_var_charptr Sys_hostname(
       "hostname", "Server host name",
       READ_ONLY GLOBAL_VAR(glob_hostname_ptr), NO_CMD_LINE,
       IN_FS_CHARSET, DEFAULT(glob_hostname));

#ifndef EMBEDDED_LIBRARY
static Sys_var_charptr Sys_repl_report_host(
       "report_host",
       "Hostname or IP of the slave to be reported to the master during "
       "slave registration. Will appear in the output of SHOW SLAVE HOSTS. "
       "Leave unset if you do not want the slave to register itself with the "
       "master. Note that it is not sufficient for the master to simply read "
       "the IP of the slave off the socket once the slave connects. Due to "
       "NAT and other routing issues, that IP may not be valid for connecting "
       "to the slave from the master or other hosts",
       READ_ONLY GLOBAL_VAR(report_host), CMD_LINE(REQUIRED_ARG),
       IN_FS_CHARSET, DEFAULT(0));

static Sys_var_charptr Sys_repl_report_user(
       "report_user",
       "The account user name of the slave to be reported to the master "
       "during slave registration",
       READ_ONLY GLOBAL_VAR(report_user), CMD_LINE(REQUIRED_ARG),
       IN_FS_CHARSET, DEFAULT(0));

static Sys_var_charptr Sys_repl_report_password(
       "report_password",
       "The account password of the slave to be reported to the master "
       "during slave registration",
       READ_ONLY GLOBAL_VAR(report_password), CMD_LINE(REQUIRED_ARG),
       IN_FS_CHARSET, DEFAULT(0));

static Sys_var_uint Sys_repl_report_port(
       "report_port",
       "Port for connecting to slave reported to the master during slave "
       "registration. Set it only if the slave is listening on a non-default "
       "port or if you have a special tunnel from the master or other clients "
       "to the slave. If not sure, leave this option unset",
       READ_ONLY GLOBAL_VAR(report_port), CMD_LINE(REQUIRED_ARG),
       VALID_RANGE(0, UINT_MAX), DEFAULT(MYSQL_PORT), BLOCK_SIZE(1));
#endif

static Sys_var_mybool Sys_keep_files_on_create(
       "keep_files_on_create",
       "Don't overwrite stale .MYD and .MYI even if no directory is specified",
       SESSION_VAR(keep_files_on_create), CMD_LINE(OPT_ARG),
       DEFAULT(FALSE));

static char *license;
static Sys_var_charptr Sys_license(
       "license", "The type of license the server has",
       READ_ONLY GLOBAL_VAR(license), NO_CMD_LINE, IN_SYSTEM_CHARSET,
       DEFAULT(STRINGIFY_ARG(LICENSE)));

static bool check_log_path(sys_var *self, THD *thd, set_var *var)
{
  if (!var->value)
    return false; // DEFAULT is ok

  if (!var->save_result.string_value.str)
    return true;

  if (var->save_result.string_value.length > FN_REFLEN)
  { // path is too long
    my_error(ER_PATH_LENGTH, MYF(0), self->name.str);
    return true;
  }

  char path[FN_REFLEN];
  size_t path_length= unpack_filename(path, var->save_result.string_value.str);

  if (!path_length)
    return true;

  MY_STAT f_stat;

  if (my_stat(path, &f_stat, MYF(0)))
  {
    if (!MY_S_ISREG(f_stat.st_mode) || !(f_stat.st_mode & MY_S_IWRITE))
      return true; // not a regular writable file
    return false;
  }

  (void) dirname_part(path, var->save_result.string_value.str, &path_length);

  if (var->save_result.string_value.length - path_length >= FN_LEN)
  { // filename is too long
      my_error(ER_PATH_LENGTH, MYF(0), self->name.str);
      return true;
  }

  if (!path_length) // no path is good path (remember, relative to datadir)
    return false;

  if (my_access(path, (F_OK|W_OK)))
    return true; // directory is not writable

  return false;
}
static bool fix_log(char** logname, const char* default_logname,
                    const char*ext, bool enabled, void (*reopen)(char*))
{
  if (!*logname) // SET ... = DEFAULT
  {
    char buff[FN_REFLEN];
    *logname= my_strdup(make_log_name(buff, default_logname, ext),
                        MYF(MY_FAE+MY_WME));
    if (!*logname)
      return true;
  }
  logger.lock_exclusive();
  mysql_mutex_unlock(&LOCK_global_system_variables);
  if (enabled)
    reopen(*logname);
  logger.unlock();
  mysql_mutex_lock(&LOCK_global_system_variables);
  return false;
}
static void reopen_general_log(char* name)
{
  logger.get_log_file_handler()->close(0);
  logger.get_log_file_handler()->open_query_log(name);
}
static bool fix_general_log_file(sys_var *self, THD *thd, enum_var_type type)
{
  return fix_log(&opt_logname, default_logfile_name, ".log", opt_log,
                 reopen_general_log);
}
static Sys_var_charptr Sys_general_log_path(
       "general_log_file", "Log connections and queries to given file",
       PREALLOCATED GLOBAL_VAR(opt_logname), CMD_LINE(REQUIRED_ARG),
       IN_FS_CHARSET, DEFAULT(0), NO_MUTEX_GUARD, NOT_IN_BINLOG,
       ON_CHECK(check_log_path), ON_UPDATE(fix_general_log_file));

static void reopen_slow_log(char* name)
{
  logger.get_slow_log_file_handler()->close(0);
  logger.get_slow_log_file_handler()->open_slow_log(name);
}
static bool fix_slow_log_file(sys_var *self, THD *thd, enum_var_type type)
{
  return fix_log(&opt_slow_logname, default_logfile_name, "-slow.log",
                 opt_slow_log, reopen_slow_log);
}
static Sys_var_charptr Sys_slow_log_path(
       "slow_query_log_file", "Log slow queries to given log file. "
       "Defaults logging to hostname-slow.log. Must be enabled to activate "
       "other slow log options",
       PREALLOCATED GLOBAL_VAR(opt_slow_logname), CMD_LINE(REQUIRED_ARG),
       IN_FS_CHARSET, DEFAULT(0), NO_MUTEX_GUARD, NOT_IN_BINLOG,
       ON_CHECK(check_log_path), ON_UPDATE(fix_slow_log_file));

static Sys_var_have Sys_have_compress(
       "have_compress", "have_compress",
       READ_ONLY GLOBAL_VAR(have_compress), NO_CMD_LINE);

static Sys_var_have Sys_have_crypt(
       "have_crypt", "have_crypt",
       READ_ONLY GLOBAL_VAR(have_crypt), NO_CMD_LINE);

static Sys_var_have Sys_have_dlopen(
       "have_dynamic_loading", "have_dynamic_loading",
       READ_ONLY GLOBAL_VAR(have_dlopen), NO_CMD_LINE);

static Sys_var_have Sys_have_geometry(
       "have_geometry", "have_geometry",
       READ_ONLY GLOBAL_VAR(have_geometry), NO_CMD_LINE);

static Sys_var_have Sys_have_openssl(
       "have_openssl", "have_openssl",
       READ_ONLY GLOBAL_VAR(have_ssl), NO_CMD_LINE);

static Sys_var_have Sys_have_profiling(
       "have_profiling", "have_profiling",
       READ_ONLY GLOBAL_VAR(have_profiling), NO_CMD_LINE);

static Sys_var_have Sys_have_query_cache(
       "have_query_cache", "have_query_cache",
       READ_ONLY GLOBAL_VAR(have_query_cache), NO_CMD_LINE);

static Sys_var_have Sys_have_rtree_keys(
       "have_rtree_keys", "have_rtree_keys",
       READ_ONLY GLOBAL_VAR(have_rtree_keys), NO_CMD_LINE);

static Sys_var_have Sys_have_ssl(
       "have_ssl", "have_ssl",
       READ_ONLY GLOBAL_VAR(have_ssl), NO_CMD_LINE);

static Sys_var_have Sys_have_symlink(
       "have_symlink", "have_symlink",
       READ_ONLY GLOBAL_VAR(have_symlink), NO_CMD_LINE);

static bool fix_log_state(sys_var *self, THD *thd, enum_var_type type);
static Sys_var_mybool Sys_general_log(
       "general_log", "Log connections and queries to a table or log file. "
       "Defaults logging to a file hostname.log or a table mysql.general_log"
       "if --log-output=TABLE is used",
       GLOBAL_VAR(opt_log), CMD_LINE(OPT_ARG),
       DEFAULT(FALSE), NO_MUTEX_GUARD, NOT_IN_BINLOG, ON_CHECK(0),
       ON_UPDATE(fix_log_state));

static Sys_var_mybool Sys_slow_query_log(
       "slow_query_log",
       "Log slow queries to a table or log file. Defaults logging to a file "
       "hostname-slow.log or a table mysql.slow_log if --log-output=TABLE is "
       "used. Must be enabled to activate other slow log options",
       GLOBAL_VAR(opt_slow_log), CMD_LINE(OPT_ARG),
       DEFAULT(FALSE), NO_MUTEX_GUARD, NOT_IN_BINLOG, ON_CHECK(0),
       ON_UPDATE(fix_log_state));


static bool fix_log_state(sys_var *self, THD *thd, enum_var_type type)
{
  bool res;
  my_bool *UNINIT_VAR(newvalptr), newval, UNINIT_VAR(oldval);
  uint UNINIT_VAR(log_type);

  if (self == &Sys_general_log)
  {
    newvalptr= &opt_log;
    oldval=    logger.get_log_file_handler()->is_open();
    log_type=  QUERY_LOG_GENERAL;
  }
  else if (self == &Sys_slow_query_log)
  {
    newvalptr= &opt_slow_log;
    oldval=    logger.get_slow_log_file_handler()->is_open();
    log_type=  QUERY_LOG_SLOW;
  }
  else
    DBUG_ASSERT(FALSE);

  newval= *newvalptr;
  if (oldval == newval)
    return false;

  *newvalptr= oldval; // [de]activate_log_handler works that way (sigh)

  mysql_mutex_unlock(&LOCK_global_system_variables);
  if (!newval)
  {
    logger.deactivate_log_handler(thd, log_type);
    res= false;
  }
  else
    res= logger.activate_log_handler(thd, log_type);
  mysql_mutex_lock(&LOCK_global_system_variables);
  return res;
}

static bool check_not_empty_set(sys_var *self, THD *thd, set_var *var)
{
  return var->save_result.ulonglong_value == 0;
}
static bool fix_log_output(sys_var *self, THD *thd, enum_var_type type)
{
  logger.lock_exclusive();
  logger.init_slow_log(log_output_options);
  logger.init_general_log(log_output_options);
  logger.unlock();
  return false;
}

static const char *log_output_names[] = { "NONE", "FILE", "TABLE", NULL};

static Sys_var_set Sys_log_output(
       "log_output", "Syntax: log-output=value[,value...], "
       "where \"value\" could be TABLE, FILE or NONE",
       GLOBAL_VAR(log_output_options), CMD_LINE(REQUIRED_ARG),
       log_output_names, DEFAULT(LOG_FILE), NO_MUTEX_GUARD, NOT_IN_BINLOG,
       ON_CHECK(check_not_empty_set), ON_UPDATE(fix_log_output));

#ifdef HAVE_REPLICATION
static Sys_var_mybool Sys_log_slave_updates(
       "log_slave_updates", "Tells the slave to log the updates from "
       "the slave thread to the binary log. You will need to turn it on if "
       "you plan to daisy-chain the slaves",
       READ_ONLY GLOBAL_VAR(opt_log_slave_updates), CMD_LINE(OPT_ARG),
       DEFAULT(0));

static Sys_var_charptr Sys_relay_log(
       "relay_log", "The location and name to use for relay logs",
       READ_ONLY GLOBAL_VAR(opt_relay_logname), CMD_LINE(REQUIRED_ARG),
       IN_FS_CHARSET, DEFAULT(0));

/*
  Uses NO_CMD_LINE since the --relay-log-index option set
  opt_relaylog_index_name variable and computes a value for the
  relay_log_index variable.
*/
static Sys_var_charptr Sys_relay_log_index(
       "relay_log_index", "The location and name to use for the file "
       "that keeps a list of the last relay logs",
       READ_ONLY GLOBAL_VAR(relay_log_index), NO_CMD_LINE,
       IN_FS_CHARSET, DEFAULT(0));

/*
  Uses NO_CMD_LINE since the --log-bin-index option set
  opt_binlog_index_name variable and computes a value for the
  log_bin_index variable.
*/
static Sys_var_charptr Sys_binlog_index(
       "log_bin_index", "File that holds the names for last binary log files.",
       READ_ONLY GLOBAL_VAR(log_bin_index), NO_CMD_LINE,
       IN_FS_CHARSET, DEFAULT(0));

static Sys_var_charptr Sys_relay_log_basename(
       "relay_log_basename",
       "The full path of the relay log file names, excluding the extension.",
       READ_ONLY GLOBAL_VAR(relay_log_basename), NO_CMD_LINE,
       IN_FS_CHARSET, DEFAULT(0));

static Sys_var_charptr Sys_log_bin_basename(
       "log_bin_basename",
       "The full path of the binary log file names, excluding the extension.",
       READ_ONLY GLOBAL_VAR(log_bin_basename), NO_CMD_LINE,
       IN_FS_CHARSET, DEFAULT(0));

static Sys_var_charptr Sys_relay_log_info_file(
       "relay_log_info_file", "The location and name of the file that "
       "remembers where the SQL replication thread is in the relay logs",
       READ_ONLY GLOBAL_VAR(relay_log_info_file), CMD_LINE(REQUIRED_ARG),
       IN_FS_CHARSET, DEFAULT(0));

static Sys_var_mybool Sys_relay_log_purge(
       "relay_log_purge", "if disabled - do not purge relay logs. "
       "if enabled - purge them as soon as they are no more needed",
       GLOBAL_VAR(relay_log_purge), CMD_LINE(OPT_ARG), DEFAULT(TRUE));

static Sys_var_mybool Sys_relay_log_recovery(
       "relay_log_recovery", "Enables automatic relay log recovery "
       "right after the database startup, which means that the IO Thread "
       "starts re-fetching from the master right after the last transaction "
       "processed",
       GLOBAL_VAR(relay_log_recovery), CMD_LINE(OPT_ARG), DEFAULT(FALSE));

static Sys_var_charptr Sys_slave_load_tmpdir(
       "slave_load_tmpdir", "The location where the slave should put "
       "its temporary files when replicating a LOAD DATA INFILE command",
       READ_ONLY GLOBAL_VAR(slave_load_tmpdir), CMD_LINE(REQUIRED_ARG),
       IN_FS_CHARSET, DEFAULT(0));

static bool fix_slave_net_timeout(sys_var *self, THD *thd, enum_var_type type)
{
  mysql_mutex_lock(&LOCK_active_mi);
  DBUG_PRINT("info", ("slave_net_timeout=%u mi->heartbeat_period=%.3f",
                     slave_net_timeout,
                     (active_mi? active_mi->heartbeat_period : 0.0)));
  if (active_mi && slave_net_timeout < active_mi->heartbeat_period)
    push_warning_printf(thd, Sql_condition::WARN_LEVEL_WARN,
                        ER_SLAVE_HEARTBEAT_VALUE_OUT_OF_RANGE_MAX,
                        ER(ER_SLAVE_HEARTBEAT_VALUE_OUT_OF_RANGE_MAX));
  mysql_mutex_unlock(&LOCK_active_mi);
  return false;
}
static Sys_var_uint Sys_slave_net_timeout(
       "slave_net_timeout", "Number of seconds to wait for more data "
       "from a master/slave connection before aborting the read",
       GLOBAL_VAR(slave_net_timeout), CMD_LINE(REQUIRED_ARG),
       VALID_RANGE(1, LONG_TIMEOUT), DEFAULT(SLAVE_NET_TIMEOUT), BLOCK_SIZE(1),
       NO_MUTEX_GUARD, NOT_IN_BINLOG, ON_CHECK(0),
       ON_UPDATE(fix_slave_net_timeout));

static bool check_slave_skip_counter(sys_var *self, THD *thd, set_var *var)
{
  bool result= false;
  mysql_mutex_lock(&LOCK_active_mi);
  mysql_mutex_lock(&active_mi->rli->run_lock);
  if (active_mi->rli->slave_running)
  {
    my_message(ER_SLAVE_MUST_STOP, ER(ER_SLAVE_MUST_STOP), MYF(0));
    result= true;
  }
  mysql_mutex_unlock(&active_mi->rli->run_lock);
  mysql_mutex_unlock(&LOCK_active_mi);
  return result;
}
static bool fix_slave_skip_counter(sys_var *self, THD *thd, enum_var_type type)
{
  mysql_mutex_lock(&LOCK_active_mi);
  mysql_mutex_lock(&active_mi->rli->run_lock);
  /*
    The following test should normally never be true as we test this
    in the check function;  To be safe against multiple
    SQL_SLAVE_SKIP_COUNTER request, we do the check anyway
  */
  if (!active_mi->rli->slave_running)
  {
    mysql_mutex_lock(&active_mi->rli->data_lock);
    active_mi->rli->slave_skip_counter= sql_slave_skip_counter;
    mysql_mutex_unlock(&active_mi->rli->data_lock);
  }
  mysql_mutex_unlock(&active_mi->rli->run_lock);
  mysql_mutex_unlock(&LOCK_active_mi);
  return 0;
}
static Sys_var_uint Sys_slave_skip_counter(
       "sql_slave_skip_counter", "sql_slave_skip_counter",
       GLOBAL_VAR(sql_slave_skip_counter), NO_CMD_LINE,
       VALID_RANGE(0, UINT_MAX), DEFAULT(0), BLOCK_SIZE(1),
       NO_MUTEX_GUARD, NOT_IN_BINLOG, ON_CHECK(check_slave_skip_counter),
       ON_UPDATE(fix_slave_skip_counter));

static Sys_var_charptr Sys_slave_skip_errors(
       "slave_skip_errors", "Tells the slave thread to continue "
       "replication when a query event returns an error from the "
       "provided list",
       READ_ONLY GLOBAL_VAR(opt_slave_skip_errors), CMD_LINE(REQUIRED_ARG),
       IN_SYSTEM_CHARSET, DEFAULT(0));

static Sys_var_ulonglong Sys_relay_log_space_limit(
       "relay_log_space_limit", "Maximum space to use for all relay logs",
       READ_ONLY GLOBAL_VAR(relay_log_space_limit), CMD_LINE(REQUIRED_ARG),
       VALID_RANGE(0, ULONG_MAX), DEFAULT(0), BLOCK_SIZE(1));

static Sys_var_uint Sys_sync_relaylog_period(
       "sync_relay_log", "Synchronously flush relay log to disk after "
       "every #th event. Use 0 (default) to disable synchronous flushing",
       GLOBAL_VAR(sync_relaylog_period), CMD_LINE(REQUIRED_ARG),
       VALID_RANGE(0, UINT_MAX), DEFAULT(0), BLOCK_SIZE(1));

static Sys_var_uint Sys_sync_relayloginfo_period(
       "sync_relay_log_info", "Synchronously flush relay log info "
       "to disk after every #th transaction. Use 0 (default) to disable "
       "synchronous flushing",
       GLOBAL_VAR(sync_relayloginfo_period), CMD_LINE(REQUIRED_ARG),
       VALID_RANGE(0, UINT_MAX), DEFAULT(0), BLOCK_SIZE(1));

static Sys_var_uint Sys_checkpoint_mts_period(
       "slave_checkpoint_period", "Gather workers' activities to "
       "Update progress status of Multi-threaded slave and flush "
       "the relay log info to disk after every #th milli-seconds.",
       GLOBAL_VAR(opt_mts_checkpoint_period), CMD_LINE(REQUIRED_ARG),
#ifndef DBUG_OFF
       VALID_RANGE(0, UINT_MAX), DEFAULT(300), BLOCK_SIZE(1));
#else
       VALID_RANGE(1, UINT_MAX), DEFAULT(300), BLOCK_SIZE(1));
#endif /* DBUG_OFF */

static Sys_var_uint Sys_checkpoint_mts_group(
       "slave_checkpoint_group",
       "Maximum number of processed transactions by Multi-threaded slave "
       "before a checkpoint operation is called to update progress status.",
       GLOBAL_VAR(opt_mts_checkpoint_group), CMD_LINE(REQUIRED_ARG),
#ifndef DBUG_OFF
       VALID_RANGE(1, MTS_MAX_BITS_IN_GROUP), DEFAULT(512), BLOCK_SIZE(1));
#else
       VALID_RANGE(512, MTS_MAX_BITS_IN_GROUP), DEFAULT(512), BLOCK_SIZE(1));
#endif /* DBUG_OFF */
#endif /* HAVE_REPLICATION */

static Sys_var_uint Sys_sync_binlog_period(
       "sync_binlog", "Synchronously flush binary log to disk after "
       "every #th event. Use 0 (default) to disable synchronous flushing",
       GLOBAL_VAR(sync_binlog_period), CMD_LINE(REQUIRED_ARG),
       VALID_RANGE(0, UINT_MAX), DEFAULT(0), BLOCK_SIZE(1));

static Sys_var_uint Sys_sync_masterinfo_period(
       "sync_master_info", "Synchronously flush master info to disk "
       "after every #th event. Use 0 (default) to disable synchronous flushing",
       GLOBAL_VAR(sync_masterinfo_period), CMD_LINE(REQUIRED_ARG),
       VALID_RANGE(0, UINT_MAX), DEFAULT(0), BLOCK_SIZE(1));

#ifdef HAVE_REPLICATION
static Sys_var_ulong Sys_slave_trans_retries(
       "slave_transaction_retries", "Number of times the slave SQL "
       "thread will retry a transaction in case it failed with a deadlock "
       "or elapsed lock wait timeout, before giving up and stopping",
       GLOBAL_VAR(slave_trans_retries), CMD_LINE(REQUIRED_ARG),
       VALID_RANGE(0, ULONG_MAX), DEFAULT(10), BLOCK_SIZE(1));

static Sys_var_ulong Sys_slave_parallel_workers(
       "slave_parallel_workers",
       "Number of worker threads for executing events in parallel ",
       GLOBAL_VAR(opt_mts_slave_parallel_workers), CMD_LINE(REQUIRED_ARG),
       VALID_RANGE(0, MTS_MAX_WORKERS), DEFAULT(0), BLOCK_SIZE(1));

static Sys_var_ulonglong Sys_mts_pending_jobs_size_max(
       "slave_pending_jobs_size_max",
       "Max size of Slave Worker queues holding yet not applied events."
       "The least possible value must be not less than the master side "
       "max_allowed_packet.",
       GLOBAL_VAR(opt_mts_pending_jobs_size_max), CMD_LINE(REQUIRED_ARG),
       VALID_RANGE(1024, (ulonglong)~(intptr)0), DEFAULT(16 * 1024*1024),
       BLOCK_SIZE(1024), ON_CHECK(0));
#endif

static bool check_locale(sys_var *self, THD *thd, set_var *var)
{
  if (!var->value)
    return false;

  MY_LOCALE *locale;
  char buff[STRING_BUFFER_USUAL_SIZE];
  if (var->value->result_type() == INT_RESULT)
  {
    int lcno= (int)var->value->val_int();
    if (!(locale= my_locale_by_number(lcno)))
    {
      my_error(ER_UNKNOWN_LOCALE, MYF(0), llstr(lcno, buff));
      return true;
    }
    if (check_not_null(self, thd, var))
      return true;
  }
  else // STRING_RESULT
  {
    String str(buff, sizeof(buff), system_charset_info), *res;
    if (!(res=var->value->val_str(&str)))
      return true;
    else if (!(locale= my_locale_by_name(res->c_ptr_safe())))
    {
      ErrConvString err(res);
      my_error(ER_UNKNOWN_LOCALE, MYF(0), err.ptr());
      return true;
    }
  }

  var->save_result.ptr= locale;

  if (!locale->errmsgs->errmsgs)
  {
    mysql_mutex_lock(&LOCK_error_messages);
    if (!locale->errmsgs->errmsgs &&
        read_texts(ERRMSG_FILE, locale->errmsgs->language,
                   &locale->errmsgs->errmsgs,
                   ER_ERROR_LAST - ER_ERROR_FIRST + 1))
    {
      push_warning_printf(thd, Sql_condition::WARN_LEVEL_WARN, ER_UNKNOWN_ERROR,
                          "Can't process error message file for locale '%s'",
                          locale->name);
      mysql_mutex_unlock(&LOCK_error_messages);
      return true;
    }
    mysql_mutex_unlock(&LOCK_error_messages);
  }
  return false;
}
static Sys_var_struct Sys_lc_messages(
       "lc_messages", "Set the language used for the error messages",
       SESSION_VAR(lc_messages), NO_CMD_LINE,
       my_offsetof(MY_LOCALE, name), DEFAULT(&my_default_lc_messages),
       NO_MUTEX_GUARD, NOT_IN_BINLOG, ON_CHECK(check_locale));

static Sys_var_struct Sys_lc_time_names(
       "lc_time_names", "Set the language used for the month "
       "names and the days of the week",
       SESSION_VAR(lc_time_names), NO_CMD_LINE,
       my_offsetof(MY_LOCALE, name), DEFAULT(&my_default_lc_time_names),
       NO_MUTEX_GUARD, IN_BINLOG, ON_CHECK(check_locale));

static Sys_var_tz Sys_time_zone(
       "time_zone", "time_zone",
       SESSION_VAR(time_zone), NO_CMD_LINE,
       DEFAULT(&default_tz), NO_MUTEX_GUARD, IN_BINLOG);

<<<<<<< HEAD
static Sys_var_charptr Sys_ignore_db_dirs(
       "ignore_db_dirs",
       "The list of directories to ignore when collecting database lists",
       READ_ONLY GLOBAL_VAR(opt_ignore_db_dirs), 
       NO_CMD_LINE,
       IN_FS_CHARSET, DEFAULT(0));
=======
static Sys_var_ulong Sys_sp_cache_size(
       "stored_program_cache",
       "The soft upper limit for number of cached stored routines for "
       "one connection.",
       GLOBAL_VAR(stored_program_cache_size), CMD_LINE(REQUIRED_ARG),
       VALID_RANGE(256, 512 * 1024), DEFAULT(256), BLOCK_SIZE(1));


/****************************************************************************
  Used templates
****************************************************************************/

#ifdef HAVE_EXPLICIT_TEMPLATE_INSTANTIATION
template class List<set_var_base>;
template class List_iterator_fast<set_var_base>;
template class Sys_var_unsigned<uint, GET_UINT, SHOW_INT>;
template class Sys_var_unsigned<ulong, GET_ULONG, SHOW_LONG>;
template class Sys_var_unsigned<ha_rows, GET_HA_ROWS, SHOW_HA_ROWS>;
template class Sys_var_unsigned<ulonglong, GET_ULL, SHOW_LONGLONG>;
#endif
>>>>>>> 28e841f9
<|MERGE_RESOLUTION|>--- conflicted
+++ resolved
@@ -3761,32 +3761,16 @@
        SESSION_VAR(time_zone), NO_CMD_LINE,
        DEFAULT(&default_tz), NO_MUTEX_GUARD, IN_BINLOG);
 
-<<<<<<< HEAD
 static Sys_var_charptr Sys_ignore_db_dirs(
        "ignore_db_dirs",
        "The list of directories to ignore when collecting database lists",
        READ_ONLY GLOBAL_VAR(opt_ignore_db_dirs), 
        NO_CMD_LINE,
        IN_FS_CHARSET, DEFAULT(0));
-=======
+
 static Sys_var_ulong Sys_sp_cache_size(
        "stored_program_cache",
        "The soft upper limit for number of cached stored routines for "
        "one connection.",
        GLOBAL_VAR(stored_program_cache_size), CMD_LINE(REQUIRED_ARG),
-       VALID_RANGE(256, 512 * 1024), DEFAULT(256), BLOCK_SIZE(1));
-
-
-/****************************************************************************
-  Used templates
-****************************************************************************/
-
-#ifdef HAVE_EXPLICIT_TEMPLATE_INSTANTIATION
-template class List<set_var_base>;
-template class List_iterator_fast<set_var_base>;
-template class Sys_var_unsigned<uint, GET_UINT, SHOW_INT>;
-template class Sys_var_unsigned<ulong, GET_ULONG, SHOW_LONG>;
-template class Sys_var_unsigned<ha_rows, GET_HA_ROWS, SHOW_HA_ROWS>;
-template class Sys_var_unsigned<ulonglong, GET_ULL, SHOW_LONGLONG>;
-#endif
->>>>>>> 28e841f9
+       VALID_RANGE(256, 512 * 1024), DEFAULT(256), BLOCK_SIZE(1));