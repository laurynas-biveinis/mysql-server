/* Copyright (c) 2006, 2015, Oracle and/or its affiliates. All rights reserved.

   This program is free software; you can redistribute it and/or modify
   it under the terms of the GNU General Public License as published by
   the Free Software Foundation; version 2 of the License.

   This program is distributed in the hope that it will be useful,
   but WITHOUT ANY WARRANTY; without even the implied warranty of
   MERCHANTABILITY or FITNESS FOR A PARTICULAR PURPOSE.  See the
   GNU General Public License for more details.

   You should have received a copy of the GNU General Public License
   along with this program; if not, write to the Free Software
   Foundation, Inc., 51 Franklin St, Fifth Floor, Boston, MA  02110-1301  USA */

#ifndef SQL_DO_INCLUDED
#define SQL_DO_INCLUDED

<<<<<<< HEAD
#include "my_global.h"

class THD;
class Item;
template <class T> class List;

bool mysql_do(THD *thd, List<Item> &values);
=======
#include "sql_class.h"
 
class THD;
struct LEX;

class Query_result_do :public Query_result
{
public:
  Query_result_do(THD *thd): Query_result() {}
  bool send_result_set_metadata(List<Item> &list, uint flags) { return false; }
  bool send_data(List<Item> &items);
  bool send_eof();
  virtual bool check_simple_select() const { return false; }
  void abort_result_set() {}
  virtual void cleanup() {}
};

bool mysql_do(THD *thd, LEX *lex);
>>>>>>> c1ea7b2d

#endif /* SQL_DO_INCLUDED */<|MERGE_RESOLUTION|>--- conflicted
+++ resolved
@@ -16,16 +16,8 @@
 #ifndef SQL_DO_INCLUDED
 #define SQL_DO_INCLUDED
 
-<<<<<<< HEAD
 #include "my_global.h"
-
-class THD;
-class Item;
-template <class T> class List;
-
-bool mysql_do(THD *thd, List<Item> &values);
-=======
-#include "sql_class.h"
+#include "query_result.h"
  
 class THD;
 struct LEX;
@@ -43,6 +35,5 @@
 };
 
 bool mysql_do(THD *thd, LEX *lex);
->>>>>>> c1ea7b2d
 
 #endif /* SQL_DO_INCLUDED */