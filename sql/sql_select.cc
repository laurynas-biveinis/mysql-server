/* Copyright (C) 2000-2004 MySQL AB & MySQL Finland AB & TCX DataKonsult AB

   This program is free software; you can redistribute it and/or modify
   it under the terms of the GNU General Public License as published by
   the Free Software Foundation; either version 2 of the License, or
   (at your option) any later version.

   This program is distributed in the hope that it will be useful,
   but WITHOUT ANY WARRANTY; without even the implied warranty of
   MERCHANTABILITY or FITNESS FOR A PARTICULAR PURPOSE.  See the
   GNU General Public License for more details.

   You should have received a copy of the GNU General Public License
   along with this program; if not, write to the Free Software
   Foundation, Inc., 59 Temple Place, Suite 330, Boston, MA  02111-1307  USA */


/* mysql_select and join optimization */

#ifdef __GNUC__
#pragma implementation				// gcc: Class implementation
#endif

#include "mysql_priv.h"
#include "sql_select.h"

#include <m_ctype.h>
#include <hash.h>
#include <ft_global.h>

const char *join_type_str[]={ "UNKNOWN","system","const","eq_ref","ref",
			      "MAYBE_REF","ALL","range","index","fulltext",
			      "ref_or_null","unique_subquery","index_subquery",
                              "index_merge"
};

const key_map key_map_empty(0);
const key_map key_map_full(~0);

static void optimize_keyuse(JOIN *join, DYNAMIC_ARRAY *keyuse_array);
static bool make_join_statistics(JOIN *join, TABLE_LIST *leaves, COND *conds,
				 DYNAMIC_ARRAY *keyuse);
static bool update_ref_and_keys(THD *thd, DYNAMIC_ARRAY *keyuse,
				JOIN_TAB *join_tab,
                                uint tables, COND *conds,
                                COND_EQUAL *cond_equal,
				table_map table_map, SELECT_LEX *select_lex);
static int sort_keyuse(KEYUSE *a,KEYUSE *b);
static void set_position(JOIN *join,uint index,JOIN_TAB *table,KEYUSE *key);
static bool create_ref_for_key(JOIN *join, JOIN_TAB *j, KEYUSE *org_keyuse,
			       table_map used_tables);
static void choose_plan(JOIN *join,table_map join_tables);

static void best_access_path(JOIN *join, JOIN_TAB *s, THD *thd,
                             table_map remaining_tables, uint idx,
                             double record_count, double read_time);
static void optimize_straight_join(JOIN *join, table_map join_tables);
static void greedy_search(JOIN *join, table_map remaining_tables,
                             uint depth, uint prune_level);
static void best_extension_by_limited_search(JOIN *join,
                                             table_map remaining_tables,
                                             uint idx, double record_count,
                                             double read_time, uint depth,
                                             uint prune_level);
static uint determine_search_depth(JOIN* join);
static int join_tab_cmp(const void* ptr1, const void* ptr2);
static int join_tab_cmp_straight(const void* ptr1, const void* ptr2);
/*
  TODO: 'find_best' is here only temporarily until 'greedy_search' is
  tested and approved.
*/
static void find_best(JOIN *join,table_map rest_tables,uint index,
		      double record_count,double read_time);
static uint cache_record_length(JOIN *join,uint index);
static double prev_record_reads(JOIN *join,table_map found_ref);
static bool get_best_combination(JOIN *join);
static store_key *get_store_key(THD *thd,
				KEYUSE *keyuse, table_map used_tables,
				KEY_PART_INFO *key_part, char *key_buff,
				uint maybe_null);
static bool make_simple_join(JOIN *join,TABLE *tmp_table);
static void make_outerjoin_info(JOIN *join);
static bool make_join_select(JOIN *join,SQL_SELECT *select,COND *item);
static void make_join_readinfo(JOIN *join,uint options);
static bool only_eq_ref_tables(JOIN *join, ORDER *order, table_map tables);
static void update_depend_map(JOIN *join);
static void update_depend_map(JOIN *join, ORDER *order);
static ORDER *remove_const(JOIN *join,ORDER *first_order,COND *cond,
			   bool *simple_order);
static int return_zero_rows(JOIN *join, select_result *res,TABLE_LIST *tables,
			    List<Item> &fields, bool send_row,
			    uint select_options, const char *info,
			    Item *having, Procedure *proc,
			    SELECT_LEX_UNIT *unit);
static COND *build_equal_items(THD *thd, COND *cond,
                               COND_EQUAL *inherited,
                               List<TABLE_LIST> *join_list,
                               COND_EQUAL **cond_equal_ref);
static COND* substitute_for_best_equal_field(COND *cond,
                                             COND_EQUAL *cond_equal,
                                             void *table_join_idx);
static COND *simplify_joins(JOIN *join, List<TABLE_LIST> *join_list,
                            COND *conds, bool top);
static COND *optimize_cond(JOIN *join, COND *conds,
                           List<TABLE_LIST> *join_list,
			   Item::cond_result *cond_value);
static bool resolve_nested_join (TABLE_LIST *table);
static COND *remove_eq_conds(THD *thd, COND *cond, 
			     Item::cond_result *cond_value);
static bool const_expression_in_where(COND *conds,Item *item, Item **comp_item);
static bool open_tmp_table(TABLE *table);
static bool create_myisam_tmp_table(TABLE *table,TMP_TABLE_PARAM *param,
				    ulong options);
static Next_select_func setup_end_select_func(JOIN *join);
static int do_select(JOIN *join,List<Item> *fields,TABLE *tmp_table,
		     Procedure *proc);

static enum_nested_loop_state
sub_select_cache(JOIN *join, JOIN_TAB *join_tab, bool end_of_records);
static enum_nested_loop_state
evaluate_join_record(JOIN *join, JOIN_TAB *join_tab,
                     int error, my_bool *report_error);
static enum_nested_loop_state
evaluate_null_complemented_join_record(JOIN *join, JOIN_TAB *join_tab);
static enum_nested_loop_state
sub_select(JOIN *join,JOIN_TAB *join_tab, bool end_of_records);
static enum_nested_loop_state
flush_cached_records(JOIN *join, JOIN_TAB *join_tab, bool skip_last);
static enum_nested_loop_state
end_send(JOIN *join, JOIN_TAB *join_tab, bool end_of_records);
static enum_nested_loop_state
end_send_group(JOIN *join, JOIN_TAB *join_tab, bool end_of_records);
static enum_nested_loop_state
end_write(JOIN *join, JOIN_TAB *join_tab, bool end_of_records);
static enum_nested_loop_state
end_update(JOIN *join, JOIN_TAB *join_tab, bool end_of_records);
static enum_nested_loop_state
end_unique_update(JOIN *join, JOIN_TAB *join_tab, bool end_of_records);
static enum_nested_loop_state
end_write_group(JOIN *join, JOIN_TAB *join_tab, bool end_of_records);

static int test_if_group_changed(List<Item_buff> &list);
static int join_read_const_table(JOIN_TAB *tab, POSITION *pos);
static int join_read_system(JOIN_TAB *tab);
static int join_read_const(JOIN_TAB *tab);
static int join_read_key(JOIN_TAB *tab);
static int join_read_always_key(JOIN_TAB *tab);
static int join_read_last_key(JOIN_TAB *tab);
static int join_no_more_records(READ_RECORD *info);
static int join_read_next(READ_RECORD *info);
static int join_init_quick_read_record(JOIN_TAB *tab);
static int test_if_quick_select(JOIN_TAB *tab);
static int join_init_read_record(JOIN_TAB *tab);
static int join_read_first(JOIN_TAB *tab);
static int join_read_next(READ_RECORD *info);
static int join_read_next_same(READ_RECORD *info);
static int join_read_last(JOIN_TAB *tab);
static int join_read_prev_same(READ_RECORD *info);
static int join_read_prev(READ_RECORD *info);
static int join_ft_read_first(JOIN_TAB *tab);
static int join_ft_read_next(READ_RECORD *info);
static int join_read_always_key_or_null(JOIN_TAB *tab);
static int join_read_next_same_or_null(READ_RECORD *info);
static COND *make_cond_for_table(COND *cond,table_map table,
				 table_map used_table);
static Item* part_of_refkey(TABLE *form,Field *field);
uint find_shortest_key(TABLE *table, const key_map *usable_keys);
static bool test_if_skip_sort_order(JOIN_TAB *tab,ORDER *order,
				    ha_rows select_limit, bool no_changes);
static int create_sort_index(THD *thd, JOIN *join, ORDER *order,
			     ha_rows filesort_limit, ha_rows select_limit);
static int remove_duplicates(JOIN *join,TABLE *entry,List<Item> &fields,
			     Item *having);
static int remove_dup_with_compare(THD *thd, TABLE *entry, Field **field,
				   ulong offset,Item *having);
static int remove_dup_with_hash_index(THD *thd,TABLE *table,
				      uint field_count, Field **first_field,

				      ulong key_length,Item *having);
static int join_init_cache(THD *thd,JOIN_TAB *tables,uint table_count);
static ulong used_blob_length(CACHE_FIELD **ptr);
static bool store_record_in_cache(JOIN_CACHE *cache);
static void reset_cache_read(JOIN_CACHE *cache);
static void reset_cache_write(JOIN_CACHE *cache);
static void read_cached_record(JOIN_TAB *tab);
static bool cmp_buffer_with_ref(JOIN_TAB *tab);
static bool setup_new_fields(THD *thd,TABLE_LIST *tables,List<Item> &fields,
			     List<Item> &all_fields,ORDER *new_order);
static ORDER *create_distinct_group(THD *thd, ORDER *order,
				    List<Item> &fields,
				    bool *all_order_by_fields_used);
static bool test_if_subpart(ORDER *a,ORDER *b);
static TABLE *get_sort_by_table(ORDER *a,ORDER *b,TABLE_LIST *tables);
static void calc_group_buffer(JOIN *join,ORDER *group);
static bool make_group_fields(JOIN *main_join, JOIN *curr_join);
static bool alloc_group_fields(JOIN *join,ORDER *group);
// Create list for using with tempory table
static bool change_to_use_tmp_fields(THD *thd, Item **ref_pointer_array,
				     List<Item> &new_list1,
				     List<Item> &new_list2,
				     uint elements, List<Item> &items);
// Create list for using with tempory table
static bool change_refs_to_tmp_fields(THD *thd, Item **ref_pointer_array,
				      List<Item> &new_list1,
				      List<Item> &new_list2,
				      uint elements, List<Item> &items);
static void init_tmptable_sum_functions(Item_sum **func);
static void update_tmptable_sum_func(Item_sum **func,TABLE *tmp_table);
static void copy_sum_funcs(Item_sum **func_ptr, Item_sum **end);
static bool add_ref_to_table_cond(THD *thd, JOIN_TAB *join_tab);
static bool setup_sum_funcs(THD *thd, Item_sum **func_ptr);
static bool init_sum_functions(Item_sum **func, Item_sum **end);
static bool update_sum_func(Item_sum **func);
static void select_describe(JOIN *join, bool need_tmp_table,bool need_order,
			    bool distinct, const char *message=NullS);
static Item *remove_additional_cond(Item* conds);
static void add_group_and_distinct_keys(JOIN *join, JOIN_TAB *join_tab);


/*
  This handles SELECT with and without UNION
*/

bool handle_select(THD *thd, LEX *lex, select_result *result,
                   ulong setup_tables_done_option)
{
  bool res;
  register SELECT_LEX *select_lex = &lex->select_lex;
  DBUG_ENTER("handle_select");

  if (select_lex->next_select())
    res= mysql_union(thd, lex, result, &lex->unit, setup_tables_done_option);
  else
  {
    SELECT_LEX_UNIT *unit= &lex->unit;
    unit->set_limit(unit->global_parameters, select_lex);
    /*
      'options' of mysql_select will be set in JOIN, as far as JOIN for
      every PS/SP execution new, we will not need reset this flag if 
      setup_tables_done_option changed for next rexecution
    */
    res= mysql_select(thd, &select_lex->ref_pointer_array,
		      (TABLE_LIST*) select_lex->table_list.first,
		      select_lex->with_wild, select_lex->item_list,
		      select_lex->where,
		      select_lex->order_list.elements +
		      select_lex->group_list.elements,
		      (ORDER*) select_lex->order_list.first,
		      (ORDER*) select_lex->group_list.first,
		      select_lex->having,
		      (ORDER*) lex->proc_list.first,
		      select_lex->options | thd->options |
                      setup_tables_done_option,
		      result, unit, select_lex);
  }
  DBUG_PRINT("info",("res: %d  report_error: %d", res,
		     thd->net.report_error));
  res|= thd->net.report_error;
  if (unlikely(res))
  {
    /* If we had a another error reported earlier then this will be ignored */
    result->send_error(ER_UNKNOWN_ERROR, ER(ER_UNKNOWN_ERROR));
    result->abort();
  }
  DBUG_RETURN(res);
}


/*
  Function to setup clauses without sum functions
*/
inline int setup_without_group(THD *thd, Item **ref_pointer_array,
			       TABLE_LIST *tables,
			       TABLE_LIST *leaves,
			       List<Item> &fields,
			       List<Item> &all_fields,
			       COND **conds,
			       ORDER *order,
			       ORDER *group, bool *hidden_group_fields)
{
  bool save_allow_sum_func;
  int res;
  DBUG_ENTER("setup_without_group");

  save_allow_sum_func= thd->allow_sum_func;
  thd->allow_sum_func= 0;
  res= setup_conds(thd, tables, leaves, conds);
  thd->allow_sum_func= save_allow_sum_func;
  res= res || setup_order(thd, ref_pointer_array, tables, fields, all_fields,
                          order);
  thd->allow_sum_func= 0;
  res= res || setup_group(thd, ref_pointer_array, tables, fields, all_fields,
                          group, hidden_group_fields);
  thd->allow_sum_func= save_allow_sum_func;
  DBUG_RETURN(res);
}

/*****************************************************************************
  Check fields, find best join, do the select and output fields.
  mysql_select assumes that all tables are already opened
*****************************************************************************/

/*
  Prepare of whole select (including sub queries in future).
  return -1 on error
          0 on success
*/
int
JOIN::prepare(Item ***rref_pointer_array,
	      TABLE_LIST *tables_init,
	      uint wild_num, COND *conds_init, uint og_num,
	      ORDER *order_init, ORDER *group_init,
	      Item *having_init,
	      ORDER *proc_param_init, SELECT_LEX *select_lex_arg,
	      SELECT_LEX_UNIT *unit_arg)
{
  DBUG_ENTER("JOIN::prepare");

  // to prevent double initialization on EXPLAIN
  if (optimized)
    DBUG_RETURN(0);

  conds= conds_init;
  order= order_init;
  group_list= group_init;
  having= having_init;
  proc_param= proc_param_init;
  tables_list= tables_init;
  select_lex= select_lex_arg;
  select_lex->join= this;
  join_list= &select_lex->top_join_list;
  union_part= (unit_arg->first_select()->next_select() != 0);

  /*
    If we have already executed SELECT, then it have not sense to prevent
    its table from update (see unique_table())
  */
  if (thd->derived_tables_processing)
    select_lex->exclude_from_table_unique_test= TRUE;

  /* Check that all tables, fields, conds and order are ok */

  if ((!(select_options & OPTION_SETUP_TABLES_DONE) &&
       setup_tables(thd, tables_list, &conds, &select_lex->leaf_tables,
                    FALSE, FALSE)) ||
      setup_wild(thd, tables_list, fields_list, &all_fields, wild_num) ||
      select_lex->setup_ref_array(thd, og_num) ||
      setup_fields(thd, (*rref_pointer_array), tables_list, fields_list, 1,
		   &all_fields, 1) ||
      setup_without_group(thd, (*rref_pointer_array), tables_list,
			  select_lex->leaf_tables, fields_list,
			  all_fields, &conds, order, group_list,
			  &hidden_group_fields))
    DBUG_RETURN(-1);				/* purecov: inspected */

  ref_pointer_array= *rref_pointer_array;
  
  if (having)
  {
    thd->where="having clause";
    thd->allow_sum_func=1;
    select_lex->having_fix_field= 1;
    bool having_fix_rc= (!having->fixed &&
			 (having->fix_fields(thd, tables_list, &having) ||
			  having->check_cols(1)));
    select_lex->having_fix_field= 0;
    if (having_fix_rc || thd->net.report_error)
      DBUG_RETURN(-1);				/* purecov: inspected */
    if (having->with_sum_func)
      having->split_sum_func(thd, ref_pointer_array, all_fields);
  }

  if (!thd->lex->view_prepare_mode)
  {
    Item_subselect *subselect;
    /* Is it subselect? */
    if ((subselect= select_lex->master_unit()->item))
    {
      Item_subselect::trans_res res;
      if ((res= subselect->select_transformer(this)) !=
	  Item_subselect::RES_OK)
      {
        select_lex->fix_prepare_information(thd, &conds);
	DBUG_RETURN((res == Item_subselect::RES_ERROR));
      }
    }
  }

  if (setup_ftfuncs(select_lex)) /* should be after having->fix_fields */
    DBUG_RETURN(-1);
  

  /*
    Check if one one uses a not constant column with group functions
    and no GROUP BY.
    TODO:  Add check of calculation of GROUP functions and fields:
	   SELECT COUNT(*)+table.col1 from table1;
  */
  {
    if (!group_list)
    {
      uint flag=0;
      List_iterator_fast<Item> it(fields_list);
      Item *item;
      while ((item= it++))
      {
	if (item->with_sum_func)
	  flag|=1;
	else if (!(flag & 2) && !item->const_during_execution())
	  flag|=2;
      }
      if (flag == 3)
      {
	my_message(ER_MIX_OF_GROUP_FUNC_AND_FIELDS,
                   ER(ER_MIX_OF_GROUP_FUNC_AND_FIELDS), MYF(0));
	DBUG_RETURN(-1);
      }
    }
    TABLE_LIST *table_ptr;
    for (table_ptr= select_lex->leaf_tables;
	 table_ptr;
	 table_ptr= table_ptr->next_leaf)
      tables++;
  }
  {
    /* Caclulate the number of groups */
    send_group_parts= 0;
    for (ORDER *group_tmp= group_list ; group_tmp ; group_tmp= group_tmp->next)
      send_group_parts++;
  }
  
  procedure= setup_procedure(thd, proc_param, result, fields_list, &error);
  if (error)
    goto err;					/* purecov: inspected */
  if (procedure)
  {
    if (setup_new_fields(thd, tables_list, fields_list, all_fields,
			 procedure->param_fields))
	goto err;				/* purecov: inspected */
    if (procedure->group)
    {
      if (!test_if_subpart(procedure->group,group_list))
      {						/* purecov: inspected */
	my_message(ER_DIFF_GROUPS_PROC, ER(ER_DIFF_GROUPS_PROC),
                   MYF(0));                     /* purecov: inspected */
	goto err;				/* purecov: inspected */
      }
    }
#ifdef NOT_NEEDED
    else if (!group_list && procedure->flags & PROC_GROUP)
    {
      my_message(ER_NO_GROUP_FOR_PROC, MYF(0));
      goto err;
    }
#endif
    if (order && (procedure->flags & PROC_NO_SORT))
    {						/* purecov: inspected */
      my_message(ER_ORDER_WITH_PROC, ER(ER_ORDER_WITH_PROC),
                 MYF(0));                       /* purecov: inspected */
      goto err;					/* purecov: inspected */
    }
  }

  /* Init join struct */
  count_field_types(&tmp_table_param, all_fields, 0);
  ref_pointer_array_size= all_fields.elements*sizeof(Item*);
  this->group= group_list != 0;
  row_limit= ((select_distinct || order || group_list) ? HA_POS_ERROR :
	      unit_arg->select_limit_cnt);
  /* select_limit is used to decide if we are likely to scan the whole table */
  select_limit= unit_arg->select_limit_cnt;
  if (having || (select_options & OPTION_FOUND_ROWS))
    select_limit= HA_POS_ERROR;
  do_send_rows = (unit_arg->select_limit_cnt) ? 1 : 0;
  unit= unit_arg;

#ifdef RESTRICTED_GROUP
  if (sum_func_count && !group_list && (func_count || field_count))
  {
    my_message(ER_WRONG_SUM_SELECT,ER(ER_WRONG_SUM_SELECT),MYF(0));
    goto err;
  }
#endif
  if (!procedure && result && result->prepare(fields_list, unit_arg))
    goto err;					/* purecov: inspected */

  if (select_lex->olap == ROLLUP_TYPE && rollup_init())
    goto err;
  if (alloc_func_list())
    goto err;

  select_lex->fix_prepare_information(thd, &conds);
  DBUG_RETURN(0); // All OK

err:
  delete procedure;				/* purecov: inspected */
  procedure= 0;
  DBUG_RETURN(-1);				/* purecov: inspected */
}

/*
  test if it is known for optimisation IN subquery

  SYNOPSYS
    JOIN::test_in_subselect
    where - pointer for variable in which conditions should be
            stored if subquery is known

  RETURN
    1 - known
    0 - unknown
*/

bool JOIN::test_in_subselect(Item **where)
{
  if (conds->type() == Item::FUNC_ITEM &&
      ((Item_func *)this->conds)->functype() == Item_func::EQ_FUNC &&
      ((Item_func *)conds)->arguments()[0]->type() == Item::REF_ITEM &&
      ((Item_func *)conds)->arguments()[1]->type() == Item::FIELD_ITEM)
  {
    join_tab->info= "Using index";
    *where= 0;
    return 1;
  }
  if (conds->type() == Item::COND_ITEM &&
      ((class Item_func *)this->conds)->functype() ==
      Item_func::COND_AND_FUNC)
  {
    if ((*where= remove_additional_cond(conds)))
      join_tab->info= "Using index; Using where";
    else
      join_tab->info= "Using index";
    return 1;
  }
  return 0;
}

/*
  global select optimisation.
  return 0 - success
         1 - error
  error code saved in field 'error'
*/
int
JOIN::optimize()
{
  DBUG_ENTER("JOIN::optimize");
  // to prevent double initialization on EXPLAIN
  if (optimized)
    DBUG_RETURN(0);
  optimized= 1;

  // Ignore errors of execution if option IGNORE present
  if (thd->lex->ignore)
    thd->lex->current_select->no_error= 1;
#ifdef HAVE_REF_TO_FIELDS			// Not done yet
  /* Add HAVING to WHERE if possible */
  if (having && !group_list && !sum_func_count)
  {
    if (!conds)
    {
      conds= having;
      having= 0;
    }
    else if ((conds=new Item_cond_and(conds,having)))
    {
      /*
        Item_cond_and can't be fixed after creation, so we do not check
        conds->fixed
      */
      conds->fix_fields(thd, tables_list, &conds);
      conds->change_ref_to_fields(thd, tables_list);
      conds->top_level_item();
      having= 0;
    }
  }
#endif
  SELECT_LEX *sel= thd->lex->current_select;
  if (sel->first_cond_optimization)
  {
    /*
      The following code will allocate the new items in a permanent
      MEMROOT for prepared statements and stored procedures.
    */

    Item_arena *arena= thd->current_arena, backup;
    if (arena->is_conventional())
      arena= 0;                                   // For easier test
    else
      thd->set_n_backup_item_arena(arena, &backup);

    sel->first_cond_optimization= 0;

    /* Convert all outer joins to inner joins if possible */
    conds= simplify_joins(this, join_list, conds, TRUE);

    sel->prep_where= conds ? conds->copy_andor_structure(thd) : 0;

    if (arena)
      thd->restore_backup_item_arena(arena, &backup);
  }

  conds= optimize_cond(this, conds, join_list, &cond_value);   
  if (thd->net.report_error)
  {
    error= 1;
    DBUG_PRINT("error",("Error from optimize_cond"));
    DBUG_RETURN(1);
  }

  if (cond_value == Item::COND_FALSE ||
      (!unit->select_limit_cnt && !(select_options & OPTION_FOUND_ROWS)))
  {						/* Impossible cond */
    DBUG_PRINT("info", ("Impossible WHERE"));
    zero_result_cause= "Impossible WHERE";
    error= 0;
    DBUG_RETURN(0);
  }

  /* Optimize count(*), min() and max() */
  if (tables_list && tmp_table_param.sum_func_count && ! group_list)
  {
    int res;
    /*
      opt_sum_query() returns -1 if no rows match to the WHERE conditions,
      or 1 if all items were resolved, or 0, or an error number HA_ERR_...
    */
    if ((res=opt_sum_query(select_lex->leaf_tables, all_fields, conds)))
    {
      if (res > 1)
      {
        DBUG_PRINT("error",("Error from opt_sum_query"));
	DBUG_RETURN(1);
      }
      if (res < 0)
      {
        DBUG_PRINT("info",("No matching min/max row"));
	zero_result_cause= "No matching min/max row";
	error=0;
	DBUG_RETURN(0);
      }
      DBUG_PRINT("info",("Select tables optimized away"));
      zero_result_cause= "Select tables optimized away";
      tables_list= 0;				// All tables resolved
    }
  }
  if (!tables_list)
  {
    DBUG_PRINT("info",("No tables"));
    error= 0;
    DBUG_RETURN(0);
  }
  error= -1;					// Error is sent to client
  sort_by_table= get_sort_by_table(order, group_list, select_lex->leaf_tables);

  /* Calculate how to do the join */
  thd->proc_info= "statistics";
  if (make_join_statistics(this, select_lex->leaf_tables, conds, &keyuse) ||
      thd->is_fatal_error)
  {
    DBUG_PRINT("error",("Error: make_join_statistics() failed"));
    DBUG_RETURN(1);
  }

  /* Remove distinct if only const tables */
  select_distinct= select_distinct && (const_tables != tables);
  thd->proc_info= "preparing";
  if (result->initialize_tables(this))
  {
    DBUG_PRINT("error",("Error: initialize_tables() failed"));
    DBUG_RETURN(1);				// error == -1
  }
  if (const_table_map != found_const_table_map &&
      !(select_options & SELECT_DESCRIBE) &&
      (!conds ||
       !(conds->used_tables() & RAND_TABLE_BIT) ||
       select_lex->master_unit() == &thd->lex->unit)) // upper level SELECT
  {
    zero_result_cause= "no matching row in const table";
    DBUG_PRINT("error",("Error: %s", zero_result_cause));
    error= 0;
    DBUG_RETURN(0);
  }
  if (!(thd->options & OPTION_BIG_SELECTS) &&
      best_read > (double) thd->variables.max_join_size &&
      !(select_options & SELECT_DESCRIBE))
  {						/* purecov: inspected */
    my_message(ER_TOO_BIG_SELECT, ER(ER_TOO_BIG_SELECT), MYF(0));
    error= -1;
    DBUG_RETURN(1);
  }
  if (const_tables && !thd->locked_tables &&
      !(select_options & SELECT_NO_UNLOCK))
    mysql_unlock_some_tables(thd, table, const_tables);
  if (!conds && outer_join)
  {
    /* Handle the case where we have an OUTER JOIN without a WHERE */
    conds=new Item_int((longlong) 1,1);	// Always true
  }
  select= make_select(*table, const_table_map,
                      const_table_map, conds, 1, &error);
  if (error)
  {						/* purecov: inspected */
    error= -1;					/* purecov: inspected */
    DBUG_PRINT("error",("Error: make_select() failed"));
    DBUG_RETURN(1);
  }

  make_outerjoin_info(this);

  /*
    Among the equal fields belonging to the same multiple equality
    choose the one that is to be retrieved first and substitute
    all references to these in where condition for a reference for
    the selected field.
  */
  if (conds)
  {
    conds= substitute_for_best_equal_field(conds, cond_equal, map2table);
    conds->update_used_tables();
    DBUG_EXECUTE("where", print_where(conds, "after substitute_best_equal"););
  }
  /*
    Permorm the the optimization on fields evaluation mentioned above
    for all on expressions.
  */ 
  for (JOIN_TAB *tab= join_tab + const_tables; tab < join_tab + tables ; tab++)
  {
    if (*tab->on_expr_ref)
    {
      *tab->on_expr_ref= substitute_for_best_equal_field(*tab->on_expr_ref,
                                                         tab->cond_equal,
                                                         map2table);
      (*tab->on_expr_ref)->update_used_tables();
    }
  }

  if (make_join_select(this, select, conds))
  {
    zero_result_cause=
      "Impossible WHERE noticed after reading const tables";
    DBUG_RETURN(0);				// error == 0
  }

  error= -1;					/* if goto err */

  /* Optimize distinct away if possible */
  {
    ORDER *org_order= order;
    order=remove_const(this, order,conds,&simple_order);
    /*
      If we are using ORDER BY NULL or ORDER BY const_expression,
      return result in any order (even if we are using a GROUP BY)
    */
    if (!order && org_order)
      skip_sort_order= 1;
  }
  if (group_list || tmp_table_param.sum_func_count)
  {
    if (! hidden_group_fields)
      select_distinct=0;
  }
  else if (select_distinct && tables - const_tables == 1)
  {
    /*
      We are only using one table. In this case we change DISTINCT to a
      GROUP BY query if:
      - The GROUP BY can be done through indexes (no sort) and the ORDER
        BY only uses selected fields.
	(In this case we can later optimize away GROUP BY and ORDER BY)
      - We are scanning the whole table without LIMIT
        This can happen if:
        - We are using CALC_FOUND_ROWS
        - We are using an ORDER BY that can't be optimized away.

      We don't want to use this optimization when we are using LIMIT
      because in this case we can just create a temporary table that
      holds LIMIT rows and stop when this table is full.
    */
    JOIN_TAB *tab= &join_tab[const_tables];
    bool all_order_fields_used;
    if (order)
      skip_sort_order= test_if_skip_sort_order(tab, order, select_limit, 1);
    if ((group_list=create_distinct_group(thd, order, fields_list,
				          &all_order_fields_used)))
    {
      bool skip_group= (skip_sort_order &&
			test_if_skip_sort_order(tab, group_list, select_limit,
						1) != 0);
      if ((skip_group && all_order_fields_used) ||
	  select_limit == HA_POS_ERROR ||
	  (order && !skip_sort_order))
      {
	/*  Change DISTINCT to GROUP BY */
	select_distinct= 0;
	no_order= !order;
	if (all_order_fields_used)
	{
	  if (order && skip_sort_order)
	  {
	    /*
	      Force MySQL to read the table in sorted order to get result in
	      ORDER BY order.
	    */
	    tmp_table_param.quick_group=0;
	  }
	  order=0;
        }
	group=1;				// For end_write_group
      }
      else
	group_list= 0;
    }
    else if (thd->is_fatal_error)			// End of memory
      DBUG_RETURN(1);
  }
  simple_group= 0;
  if (rollup.state == ROLLUP::STATE_NONE)
    group_list= remove_const(this, group_list, conds, &simple_group);
  if (!group_list && group)
  {
    order=0;					// The output has only one row
    simple_order=1;
  }

  calc_group_buffer(this, group_list);
  send_group_parts= tmp_table_param.group_parts; /* Save org parts */
  if (procedure && procedure->group)
  {
    group_list= procedure->group= remove_const(this, procedure->group, conds,
					       &simple_group);
    calc_group_buffer(this, group_list);
  }

  if (test_if_subpart(group_list, order) ||
      (!group_list && tmp_table_param.sum_func_count))
    order=0;

  // Can't use sort on head table if using row cache
  if (full_join)
  {
    if (group_list)
      simple_group=0;
    if (order)
      simple_order=0;
  }

  /*
    Check if we need to create a temporary table.
    This has to be done if all tables are not already read (const tables)
    and one of the following conditions holds:
    - We are using DISTINCT (simple distinct's are already optimized away)
    - We are using an ORDER BY or GROUP BY on fields not in the first table
    - We are using different ORDER BY and GROUP BY orders
    - The user wants us to buffer the result.
  */
  need_tmp= (const_tables != tables &&
	     ((select_distinct || !simple_order || !simple_group) ||
	      (group_list && order) ||
	      test(select_options & OPTION_BUFFER_RESULT)));

  // No cache for MATCH
  make_join_readinfo(this,
		     (select_options & (SELECT_DESCRIBE |
					SELECT_NO_JOIN_CACHE)) |
		     (select_lex->ftfunc_list->elements ?
		      SELECT_NO_JOIN_CACHE : 0));

  /* Perform FULLTEXT search before all regular searches */
  if (!(select_options & SELECT_DESCRIBE))
    init_ftfuncs(thd, select_lex, test(order));

  /*
    is this simple IN subquery?
  */
  if (!group_list && !order &&
      unit->item && unit->item->substype() == Item_subselect::IN_SUBS &&
      tables == 1 && conds &&
      !unit->first_select()->next_select())
  {
    if (!having)
    {
      Item *where= 0;
      if (join_tab[0].type == JT_EQ_REF &&
	  join_tab[0].ref.items[0]->name == in_left_expr_name)
      {
	if (test_in_subselect(&where))
	{
	  join_tab[0].type= JT_UNIQUE_SUBQUERY;
	  error= 0;
	  DBUG_RETURN(unit->item->
		      change_engine(new
				    subselect_uniquesubquery_engine(thd,
								    join_tab,
								    unit->item,
								    where)));
	}
      }
      else if (join_tab[0].type == JT_REF &&
	       join_tab[0].ref.items[0]->name == in_left_expr_name)
      {
	if (test_in_subselect(&where))
	{
	  join_tab[0].type= JT_INDEX_SUBQUERY;
	  error= 0;
	  DBUG_RETURN(unit->item->
		      change_engine(new
				    subselect_indexsubquery_engine(thd,
								   join_tab,
								   unit->item,
								   where,
								   0)));
	}
      }
    } else if (join_tab[0].type == JT_REF_OR_NULL &&
	       join_tab[0].ref.items[0]->name == in_left_expr_name &&
	       having->type() == Item::FUNC_ITEM &&
	       ((Item_func *) having)->functype() ==
	       Item_func::ISNOTNULLTEST_FUNC)
    {
      join_tab[0].type= JT_INDEX_SUBQUERY;
      error= 0;

      if ((conds= remove_additional_cond(conds)))
	join_tab->info= "Using index; Using where";
      else
	join_tab->info= "Using index";

      DBUG_RETURN(unit->item->
		  change_engine(new subselect_indexsubquery_engine(thd,
								   join_tab,
								   unit->item,
								   conds,
								   1)));
    }

  }
  /*
    Need to tell Innobase that to play it safe, it should fetch all
    columns of the tables: this is because MySQL may build row
    pointers for the rows, and for all columns of the primary key the
    field->query_id has not necessarily been set to thd->query_id by
    MySQL.
  */

#ifdef HAVE_INNOBASE_DB
  if (need_tmp || select_distinct || group_list || order)
  {
    for (uint i_h = const_tables; i_h < tables; i_h++)
    {
      TABLE* table_h = join_tab[i_h].table;
      table_h->file->extra(HA_EXTRA_RETRIEVE_PRIMARY_KEY);
    }
  }
#endif

  DBUG_EXECUTE("info",TEST_join(this););
  /*
    Because filesort always does a full table scan or a quick range scan
    we must add the removed reference to the select for the table.
    We only need to do this when we have a simple_order or simple_group
    as in other cases the join is done before the sort.
  */
  if (const_tables != tables &&
      (order || group_list) &&
      join_tab[const_tables].type != JT_ALL &&
      join_tab[const_tables].type != JT_FT &&
      join_tab[const_tables].type != JT_REF_OR_NULL &&
      (order && simple_order || group_list && simple_group))
  {
    if (add_ref_to_table_cond(thd,&join_tab[const_tables]))
      DBUG_RETURN(1);
  }

  if (!(select_options & SELECT_BIG_RESULT) &&
      ((group_list && const_tables != tables &&
	(!simple_group ||
	 !test_if_skip_sort_order(&join_tab[const_tables], group_list,
				  unit->select_limit_cnt, 0))) ||
       select_distinct) &&
      tmp_table_param.quick_group && !procedure)
  {
    need_tmp=1; simple_order=simple_group=0;	// Force tmp table without sort
  }

  tmp_having= having;
  if (select_options & SELECT_DESCRIBE)
  {
    error= 0;
    DBUG_RETURN(0);
  }
  having= 0;

  /* Create a tmp table if distinct or if the sort is too complicated */
  if (need_tmp)
  {
    DBUG_PRINT("info",("Creating tmp table"));
    thd->proc_info="Creating tmp table";

    init_items_ref_array();

    tmp_table_param.hidden_field_count= (all_fields.elements -
					 fields_list.elements);
    if (!(exec_tmp_table1 =
	  create_tmp_table(thd, &tmp_table_param, all_fields,
			   ((!simple_group && !procedure &&
			     !(test_flags & TEST_NO_KEY_GROUP)) ?
			    group_list : (ORDER*) 0),
			   group_list ? 0 : select_distinct,
			   group_list && simple_group,
			   select_options,
			   (order == 0 || skip_sort_order) ? select_limit :
			   HA_POS_ERROR,
			   (char *) "")))
      DBUG_RETURN(1);

    /*
      We don't have to store rows in temp table that doesn't match HAVING if:
      - we are sorting the table and writing complete group rows to the
        temp table.
      - We are using DISTINCT without resolving the distinct as a GROUP BY
        on all columns.
      
      If having is not handled here, it will be checked before the row
      is sent to the client.
    */    
    if (tmp_having && 
	(sort_and_group || (exec_tmp_table1->distinct && !group_list)))
      having= tmp_having;

    /* if group or order on first table, sort first */
    if (group_list && simple_group)
    {
      DBUG_PRINT("info",("Sorting for group"));
      thd->proc_info="Sorting for group";
      if (create_sort_index(thd, this, group_list,
			    HA_POS_ERROR, HA_POS_ERROR) ||
	  alloc_group_fields(this, group_list) ||
          make_sum_func_list(all_fields, fields_list, 1) ||
          setup_sum_funcs(thd, sum_funcs))
	DBUG_RETURN(1);
      group_list=0;
    }
    else
    {
      if (make_sum_func_list(all_fields, fields_list, 0) ||
          setup_sum_funcs(thd, sum_funcs))
	DBUG_RETURN(1);
      if (!group_list && ! exec_tmp_table1->distinct && order && simple_order)
      {
	DBUG_PRINT("info",("Sorting for order"));
	thd->proc_info="Sorting for order";
	if (create_sort_index(thd, this, order,
                              HA_POS_ERROR, HA_POS_ERROR))
	  DBUG_RETURN(1);
	order=0;
      }
    }
    
    /*
      Optimize distinct when used on some of the tables
      SELECT DISTINCT t1.a FROM t1,t2 WHERE t1.b=t2.b
      In this case we can stop scanning t2 when we have found one t1.a
    */

    if (exec_tmp_table1->distinct)
    {
      table_map used_tables= thd->used_tables;
      JOIN_TAB *last_join_tab= join_tab+tables-1;
      do
      {
	if (used_tables & last_join_tab->table->map)
	  break;
	last_join_tab->not_used_in_distinct=1;
      } while (last_join_tab-- != join_tab);
      /* Optimize "select distinct b from t1 order by key_part_1 limit #" */
      if (order && skip_sort_order)
      {
 	/* Should always succeed */
	if (test_if_skip_sort_order(&join_tab[const_tables],
				    order, unit->select_limit_cnt, 0))
	  order=0;
      }
    }
    
    if (thd->lex->subqueries)
    {
      if (!(tmp_join= (JOIN*)thd->alloc(sizeof(JOIN))))
	DBUG_RETURN(-1);
      error= 0;				// Ensure that tmp_join.error= 0
      restore_tmp();
    }
  }

  error= 0;
  DBUG_RETURN(0);
}


/*
  Restore values in temporary join
*/
void JOIN::restore_tmp()
{
  memcpy(tmp_join, this, (size_t) sizeof(JOIN));
}


int
JOIN::reinit()
{
  DBUG_ENTER("JOIN::reinit");
  /* TODO move to unit reinit */
  unit->set_limit(select_lex, select_lex);

  /* conds should not be used here, it is added just for safety */
  if (tables_list)
  {
    if (setup_tables(thd, tables_list, &conds, &select_lex->leaf_tables,
                     TRUE, FALSE))
      DBUG_RETURN(1);
  }

  /* Reset of sum functions */
  first_record= 0;

  if (exec_tmp_table1)
  {
    exec_tmp_table1->file->extra(HA_EXTRA_RESET_STATE);
    exec_tmp_table1->file->delete_all_rows();
    free_io_cache(exec_tmp_table1);
    filesort_free_buffers(exec_tmp_table1);
  }
  if (exec_tmp_table2)
  {
    exec_tmp_table2->file->extra(HA_EXTRA_RESET_STATE);
    exec_tmp_table2->file->delete_all_rows();
    free_io_cache(exec_tmp_table2);
    filesort_free_buffers(exec_tmp_table2);
  }
  if (items0)
    set_items_ref_array(items0);

  if (join_tab_save)
    memcpy(join_tab, join_tab_save, sizeof(JOIN_TAB) * tables);

  if (tmp_join)
    restore_tmp();

  if (sum_funcs)
  {
    Item_sum *func, **func_ptr= sum_funcs;
    while ((func= *(func_ptr++)))
      func->clear();
  }

  DBUG_RETURN(0);
}


bool
JOIN::save_join_tab()
{
  if (!join_tab_save && select_lex->master_unit()->uncacheable)
  {
    if (!(join_tab_save= (JOIN_TAB*)thd->memdup((gptr) join_tab,
						sizeof(JOIN_TAB) * tables)))
      return 1;
  }
  return 0;
}


/*
  Exec select
*/
void
JOIN::exec()
{
  int      tmp_error;
  DBUG_ENTER("JOIN::exec");

  error= 0;
  if (procedure)
  {
    if (procedure->change_columns(fields_list) ||
	result->prepare(fields_list, unit))
    {
      thd->limit_found_rows= thd->examined_row_count= 0;
      DBUG_VOID_RETURN;
    }
  }
  (void) result->prepare2(); // Currently, this cannot fail.

  if (!tables_list)
  {                                           // Only test of functions
    if (select_options & SELECT_DESCRIBE)
      select_describe(this, FALSE, FALSE, FALSE,
		      (zero_result_cause?zero_result_cause:"No tables used"));
    else
    {
      result->send_fields(fields_list,
                          Protocol::SEND_NUM_ROWS | Protocol::SEND_EOF);
      if (!having || having->val_int())
      {
	if (do_send_rows && (procedure ? (procedure->send_row(fields_list) ||
                                          procedure->end_of_records())
                                       : result->send_data(fields_list)))
	  error= 1;
	else
	{
	  error= (int) result->send_eof();
	  send_records=1;
	}
      }
      else
	error=(int) result->send_eof();
    }
    /* Single select (without union and limit) always returns 1 row */
    thd->limit_found_rows= 1;
    thd->examined_row_count= 0;
    DBUG_VOID_RETURN;
  }
  thd->limit_found_rows= thd->examined_row_count= 0;

  if (zero_result_cause)
  {
    (void) return_zero_rows(this, result, select_lex->leaf_tables, fields_list,
			    send_row_on_empty_set(),
			    select_options,
			    zero_result_cause,
			    having, procedure,
			    unit);
    DBUG_VOID_RETURN;
  }

  if (select_options & SELECT_DESCRIBE)
  {
    /*
      Check if we managed to optimize ORDER BY away and don't use temporary
      table to resolve ORDER BY: in that case, we only may need to do
      filesort for GROUP BY.
    */
    if (!order && !no_order && (!skip_sort_order || !need_tmp))
    {
      /*
	Reset 'order' to 'group_list' and reinit variables describing
	'order'
      */
      order= group_list;
      simple_order= simple_group;
      skip_sort_order= 0;
    }
    if (order &&
	(const_tables == tables ||
 	 ((simple_order || skip_sort_order) &&
	  test_if_skip_sort_order(&join_tab[const_tables], order,
				  select_limit, 0))))
      order=0;
    having= tmp_having;
    select_describe(this, need_tmp,
		    order != 0 && !skip_sort_order,
		    select_distinct);
    DBUG_VOID_RETURN;
  }

  JOIN *curr_join= this;
  List<Item> *curr_all_fields= &all_fields;
  List<Item> *curr_fields_list= &fields_list;
  TABLE *curr_tmp_table= 0;

  if ((curr_join->select_lex->options & OPTION_SCHEMA_TABLE) &&
      get_schema_tables_result(curr_join))
  {
    DBUG_VOID_RETURN;
  }

  /* Create a tmp table if distinct or if the sort is too complicated */
  if (need_tmp)
  {
    if (tmp_join)
      curr_join= tmp_join;
    curr_tmp_table= exec_tmp_table1;

    /* Copy data to the temporary table */
    thd->proc_info= "Copying to tmp table";
    DBUG_PRINT("info", ("%s", thd->proc_info));
    if ((tmp_error= do_select(curr_join, (List<Item> *) 0, curr_tmp_table, 0)))
    {
      error= tmp_error;
      DBUG_VOID_RETURN;
    }
    curr_tmp_table->file->info(HA_STATUS_VARIABLE);
    
    if (curr_join->having)
      curr_join->having= curr_join->tmp_having= 0; // Allready done
    
    /* Change sum_fields reference to calculated fields in tmp_table */
    curr_join->all_fields= *curr_all_fields;
    if (!items1)
    {
      items1= items0 + all_fields.elements;
      if (sort_and_group || curr_tmp_table->group)
      {
	if (change_to_use_tmp_fields(thd, items1,
				     tmp_fields_list1, tmp_all_fields1,
				     fields_list.elements, all_fields))
	  DBUG_VOID_RETURN;
      }
      else
      {
	if (change_refs_to_tmp_fields(thd, items1,
				      tmp_fields_list1, tmp_all_fields1,
				      fields_list.elements, all_fields))
	  DBUG_VOID_RETURN;
      }
      curr_join->tmp_all_fields1= tmp_all_fields1;
      curr_join->tmp_fields_list1= tmp_fields_list1;
      curr_join->items1= items1;
    }
    curr_all_fields= &tmp_all_fields1;
    curr_fields_list= &tmp_fields_list1;
    set_items_ref_array(items1);
    
    if (sort_and_group || curr_tmp_table->group)
    {
      curr_join->tmp_table_param.field_count+= 
	curr_join->tmp_table_param.sum_func_count+
	curr_join->tmp_table_param.func_count;
      curr_join->tmp_table_param.sum_func_count= 
	curr_join->tmp_table_param.func_count= 0;
    }
    else
    {
      curr_join->tmp_table_param.field_count+= 
	curr_join->tmp_table_param.func_count;
      curr_join->tmp_table_param.func_count= 0;
    }
    
    // procedure can't be used inside subselect => we do nothing special for it
    if (procedure)
      procedure->update_refs();
    
    if (curr_tmp_table->group)
    {						// Already grouped
      if (!curr_join->order && !curr_join->no_order && !skip_sort_order)
	curr_join->order= curr_join->group_list;  /* order by group */
      curr_join->group_list= 0;
    }
    
    /*
      If we have different sort & group then we must sort the data by group
      and copy it to another tmp table
      This code is also used if we are using distinct something
      we haven't been able to store in the temporary table yet
      like SEC_TO_TIME(SUM(...)).
    */

    if (curr_join->group_list && (!test_if_subpart(curr_join->group_list,
						   curr_join->order) || 
				  curr_join->select_distinct) ||
	(curr_join->select_distinct &&
	 curr_join->tmp_table_param.using_indirect_summary_function))
    {					/* Must copy to another table */
      DBUG_PRINT("info",("Creating group table"));
      
      /* Free first data from old join */
      curr_join->join_free(0);
      if (make_simple_join(curr_join, curr_tmp_table))
	DBUG_VOID_RETURN;
      calc_group_buffer(curr_join, group_list);
      count_field_types(&curr_join->tmp_table_param,
			curr_join->tmp_all_fields1,
			curr_join->select_distinct && !curr_join->group_list);
      curr_join->tmp_table_param.hidden_field_count= 
	(curr_join->tmp_all_fields1.elements-
	 curr_join->tmp_fields_list1.elements);
      
      
      if (exec_tmp_table2)
	curr_tmp_table= exec_tmp_table2;
      else
      {
	/* group data to new table */
	if (!(curr_tmp_table=
	      exec_tmp_table2= create_tmp_table(thd,
						&curr_join->tmp_table_param,
						*curr_all_fields,
						(ORDER*) 0,
						curr_join->select_distinct && 
						!curr_join->group_list,
						1, curr_join->select_options,
						HA_POS_ERROR,
						(char *) "")))
	  DBUG_VOID_RETURN;
	curr_join->exec_tmp_table2= exec_tmp_table2;
      }
      if (curr_join->group_list)
      {
	thd->proc_info= "Creating sort index";
	if (curr_join->join_tab == join_tab && save_join_tab())
	{
	  DBUG_VOID_RETURN;
	}
	if (create_sort_index(thd, curr_join, curr_join->group_list,
			      HA_POS_ERROR, HA_POS_ERROR) ||
	    make_group_fields(this, curr_join))
	{
	  DBUG_VOID_RETURN;
	}
      }
      
      thd->proc_info="Copying to group table";
      DBUG_PRINT("info", ("%s", thd->proc_info));
      tmp_error= -1;
      if (curr_join != this)
      {
	if (sum_funcs2)
	{
	  curr_join->sum_funcs= sum_funcs2;
	  curr_join->sum_funcs_end= sum_funcs_end2; 
	}
	else
	{
	  curr_join->alloc_func_list();
	  sum_funcs2= curr_join->sum_funcs;
	  sum_funcs_end2= curr_join->sum_funcs_end;
	}
      }
      if (curr_join->make_sum_func_list(*curr_all_fields, *curr_fields_list,
					1, TRUE))
        DBUG_VOID_RETURN;
      curr_join->group_list= 0;
      if (setup_sum_funcs(curr_join->thd, curr_join->sum_funcs) ||
	  (tmp_error= do_select(curr_join, (List<Item> *) 0, curr_tmp_table,
				0)))
      {
	error= tmp_error;
	DBUG_VOID_RETURN;
      }
      end_read_record(&curr_join->join_tab->read_record);
      curr_join->const_tables= curr_join->tables; // Mark free for join_free()
      curr_join->join_tab[0].table= 0;           // Table is freed
      
      // No sum funcs anymore
      if (!items2)
      {
	items2= items1 + all_fields.elements;
	if (change_to_use_tmp_fields(thd, items2,
				     tmp_fields_list2, tmp_all_fields2, 
				     fields_list.elements, tmp_all_fields1))
	  DBUG_VOID_RETURN;
	curr_join->tmp_fields_list2= tmp_fields_list2;
	curr_join->tmp_all_fields2= tmp_all_fields2;
      }
      curr_fields_list= &curr_join->tmp_fields_list2;
      curr_all_fields= &curr_join->tmp_all_fields2;
      set_items_ref_array(items2);
      curr_join->tmp_table_param.field_count+= 
	curr_join->tmp_table_param.sum_func_count;
      curr_join->tmp_table_param.sum_func_count= 0;
    }
    if (curr_tmp_table->distinct)
      curr_join->select_distinct=0;		/* Each row is unique */
    
    curr_join->join_free(0);			/* Free quick selects */
    if (curr_join->select_distinct && ! curr_join->group_list)
    {
      thd->proc_info="Removing duplicates";
      if (curr_join->tmp_having)
	curr_join->tmp_having->update_used_tables();
      if (remove_duplicates(curr_join, curr_tmp_table,
			    *curr_fields_list, curr_join->tmp_having))
	DBUG_VOID_RETURN;
      curr_join->tmp_having=0;
      curr_join->select_distinct=0;
    }
    curr_tmp_table->reginfo.lock_type= TL_UNLOCK;
    if (make_simple_join(curr_join, curr_tmp_table))
      DBUG_VOID_RETURN;
    calc_group_buffer(curr_join, curr_join->group_list);
    count_field_types(&curr_join->tmp_table_param, *curr_all_fields, 0);
    
  }
  if (procedure)
    count_field_types(&curr_join->tmp_table_param, *curr_all_fields, 0);
  
  if (curr_join->group || curr_join->tmp_table_param.sum_func_count ||
      (procedure && (procedure->flags & PROC_GROUP)))
  {
    if (make_group_fields(this, curr_join))
    {
      DBUG_VOID_RETURN;
    }
    if (!items3)
    {
      if (!items0)
	init_items_ref_array();
      items3= ref_pointer_array + (all_fields.elements*4);
      setup_copy_fields(thd, &curr_join->tmp_table_param,
			items3, tmp_fields_list3, tmp_all_fields3,
			curr_fields_list->elements, *curr_all_fields);
      tmp_table_param.save_copy_funcs= curr_join->tmp_table_param.copy_funcs;
      tmp_table_param.save_copy_field= curr_join->tmp_table_param.copy_field;
      tmp_table_param.save_copy_field_end=
	curr_join->tmp_table_param.copy_field_end;
      curr_join->tmp_all_fields3= tmp_all_fields3;
      curr_join->tmp_fields_list3= tmp_fields_list3;
    }
    else
    {
      curr_join->tmp_table_param.copy_funcs= tmp_table_param.save_copy_funcs;
      curr_join->tmp_table_param.copy_field= tmp_table_param.save_copy_field;
      curr_join->tmp_table_param.copy_field_end=
	tmp_table_param.save_copy_field_end;
    }
    curr_fields_list= &tmp_fields_list3;
    curr_all_fields= &tmp_all_fields3;
    set_items_ref_array(items3);

    if (curr_join->make_sum_func_list(*curr_all_fields, *curr_fields_list,
				      1, TRUE) || 
        setup_sum_funcs(curr_join->thd, curr_join->sum_funcs) ||
        thd->is_fatal_error)
      DBUG_VOID_RETURN;
  }
  if (curr_join->group_list || curr_join->order)
  {
    DBUG_PRINT("info",("Sorting for send_fields"));
    thd->proc_info="Sorting result";
    /* If we have already done the group, add HAVING to sorted table */
    if (curr_join->tmp_having && ! curr_join->group_list && 
	! curr_join->sort_and_group)
    {
      // Some tables may have been const
      curr_join->tmp_having->update_used_tables();
      JOIN_TAB *curr_table= &curr_join->join_tab[curr_join->const_tables];
      table_map used_tables= (curr_join->const_table_map |
			      curr_table->table->map);

      Item* sort_table_cond= make_cond_for_table(curr_join->tmp_having,
						 used_tables,
						 used_tables);
      if (sort_table_cond)
      {
	if (!curr_table->select)
	  if (!(curr_table->select= new SQL_SELECT))
	    DBUG_VOID_RETURN;
	if (!curr_table->select->cond)
	  curr_table->select->cond= sort_table_cond;
	else					// This should never happen
	{
	  if (!(curr_table->select->cond=
		new Item_cond_and(curr_table->select->cond,
				  sort_table_cond)))
	    DBUG_VOID_RETURN;
	  /*
	    Item_cond_and do not need fix_fields for execution, its parameters
	    are fixed or do not need fix_fields, too
	  */
	  curr_table->select->cond->quick_fix_field();
	}
	curr_table->select_cond= curr_table->select->cond;
	curr_table->select_cond->top_level_item();
	DBUG_EXECUTE("where",print_where(curr_table->select->cond,
					 "select and having"););
	curr_join->tmp_having= make_cond_for_table(curr_join->tmp_having,
						   ~ (table_map) 0,
						   ~used_tables);
	DBUG_EXECUTE("where",print_where(conds,"having after sort"););
      }
    }
    {
      if (group)
	curr_join->select_limit= HA_POS_ERROR;
      else
      {
	/*
	  We can abort sorting after thd->select_limit rows if we there is no
	  WHERE clause for any tables after the sorted one.
	*/
	JOIN_TAB *curr_table= &curr_join->join_tab[curr_join->const_tables+1];
	JOIN_TAB *end_table= &curr_join->join_tab[curr_join->tables];
	for (; curr_table < end_table ; curr_table++)
	{
	  /*
	    table->keyuse is set in the case there was an original WHERE clause
	    on the table that was optimized away.
	  */
	  if (curr_table->select_cond ||
	      (curr_table->keyuse && !curr_table->first_inner))
	  {
	    /* We have to sort all rows */
	    curr_join->select_limit= HA_POS_ERROR;
	    break;
	  }
	}
      }
      if (curr_join->join_tab == join_tab && save_join_tab())
      {
	DBUG_VOID_RETURN;
      }
      /*
	Here we sort rows for ORDER BY/GROUP BY clause, if the optimiser
	chose FILESORT to be faster than INDEX SCAN or there is no 
	suitable index present.
	Note, that create_sort_index calls test_if_skip_sort_order and may
	finally replace sorting with index scan if there is a LIMIT clause in
	the query. XXX: it's never shown in EXPLAIN!
	OPTION_FOUND_ROWS supersedes LIMIT and is taken into account.
      */
      if (create_sort_index(thd, curr_join,
			    curr_join->group_list ? 
			    curr_join->group_list : curr_join->order,
			    curr_join->select_limit,
			    (select_options & OPTION_FOUND_ROWS ?
			     HA_POS_ERROR : unit->select_limit_cnt)))
	DBUG_VOID_RETURN;
    }
  }
  /* XXX: When can we have here thd->net.report_error not zero? */
  if (thd->net.report_error)
  {
    error= thd->net.report_error;
    DBUG_VOID_RETURN;
  }
  curr_join->having= curr_join->tmp_having;
  curr_join->fields= curr_fields_list;
  curr_join->procedure= procedure;

  if (unit == &thd->lex->unit &&
      (unit->fake_select_lex == 0 || select_lex == unit->fake_select_lex) &&
      thd->cursor && tables != const_tables)
  {
    /*
      We are here if this is JOIN::exec for the last select of the main unit
      and the client requested to open a cursor.
      We check that not all tables are constant because this case is not
      handled by do_select() separately, and this case is not implemented
      for cursors yet.
    */
    DBUG_ASSERT(error == 0);
    /*
      curr_join is used only for reusable joins - that is, 
      to perform SELECT for each outer row (like in subselects).
      This join is main, so we know for sure that curr_join == join.
    */
    DBUG_ASSERT(curr_join == this);
    /* Open cursor for the last join sweep */
    error= thd->cursor->open(this);
  }
  else
  {
    thd->proc_info="Sending data";
    DBUG_PRINT("info", ("%s", thd->proc_info));
    result->send_fields(*curr_fields_list,
                        Protocol::SEND_NUM_ROWS | Protocol::SEND_EOF);
    error= do_select(curr_join, curr_fields_list, NULL, procedure);
    thd->limit_found_rows= curr_join->send_records;
    thd->examined_row_count= curr_join->examined_rows;
  }

  DBUG_VOID_RETURN;
}


/*
  Clean up join. Return error that hold JOIN.
*/

int
JOIN::cleanup()
{
  DBUG_ENTER("JOIN::cleanup");
  select_lex->join= 0;

  if (tmp_join)
  {
    if (join_tab != tmp_join->join_tab)
    {
      JOIN_TAB *tab, *end;
      for (tab= join_tab, end= tab+tables ; tab != end ; tab++)
      {
	tab->cleanup();
      }
    }
    tmp_join->tmp_join= 0;
    tmp_table_param.copy_field=0;
    DBUG_RETURN(tmp_join->cleanup());
  }
  cond_equal= 0;

  lock=0;                                     // It's faster to unlock later
  join_free(1);
  if (exec_tmp_table1)
    free_tmp_table(thd, exec_tmp_table1);
  if (exec_tmp_table2)
    free_tmp_table(thd, exec_tmp_table2);
  delete select;
  delete_dynamic(&keyuse);
  delete procedure;
  for (SELECT_LEX_UNIT *lex_unit= select_lex->first_inner_unit();
       lex_unit != 0;
       lex_unit= lex_unit->next_unit())
  {
    error|= lex_unit->cleanup();
  }
  DBUG_RETURN(error);
}


/************************* Cursor ******************************************/
  
void
Cursor::init_from_thd(THD *thd)
{
  /*
    We need to save and reset thd->mem_root, otherwise it'll be freed
    later in mysql_parse.

    We can't just change the thd->mem_root here as we want to keep the things
    that is already allocated in thd->mem_root for Cursor::fetch()
  */
  main_mem_root=  *thd->mem_root;
  /* Allocate new memory root for thd */
  init_sql_alloc(thd->mem_root,
                 thd->variables.query_alloc_block_size,
                 thd->variables.query_prealloc_size);

  /*
    The same is true for open tables and lock: save tables and zero THD
    pointers to prevent table close in close_thread_tables (This is a part
    of the temporary solution to make cursors work with minimal changes to
    the current source base).
  */
  derived_tables= thd->derived_tables;
  open_tables=    thd->open_tables;
  lock=           thd->lock;
  query_id=       thd->query_id;
  free_list=	  thd->free_list;
  reset_thd(thd);
  /*
    XXX: thd->locked_tables is not changed.
    What problems can we have with it if cursor is open?
  */
  /*
    TODO: grab thd->free_list here?
  */
}


void
Cursor::init_thd(THD *thd)
{
  DBUG_ASSERT(thd->derived_tables == 0);
  thd->derived_tables= derived_tables;

  DBUG_ASSERT(thd->open_tables == 0);
  thd->open_tables= open_tables;

  DBUG_ASSERT(thd->lock== 0);
  thd->lock= lock;
  thd->query_id= query_id;
}


void
Cursor::reset_thd(THD *thd)
{
  thd->derived_tables= 0;
  thd->open_tables= 0;
  thd->lock= 0;
  thd->free_list= 0;
}


int
Cursor::open(JOIN *join_arg)
{
  join= join_arg;
  THD *thd= join->thd;
  /* First non-constant table */
  JOIN_TAB *join_tab= join->join_tab + join->const_tables;
  DBUG_ENTER("Cursor::open");

  /*
    Send fields description to the client; server_status is sent
    in 'EOF' packet, which ends send_fields().
  */
  thd->server_status|= SERVER_STATUS_CURSOR_EXISTS;
  join->result->send_fields(*join->fields, Protocol::SEND_NUM_ROWS);
  ::send_eof(thd);
  thd->server_status&= ~SERVER_STATUS_CURSOR_EXISTS;

  /* Prepare JOIN for reading rows. */
  join->tmp_table= 0;
  join->join_tab[join->tables-1].next_select= setup_end_select_func(join);
  join->send_records= 0;
  join->fetch_limit= join->unit->offset_limit_cnt;

  /* Disable JOIN CACHE as it is not working with cursors yet */
  for (JOIN_TAB *tab= join_tab;
       tab != join->join_tab + join->tables - 1;
       tab++)
  {
    if (tab->next_select == sub_select_cache)
      tab->next_select= sub_select;
  }

  DBUG_ASSERT(join_tab->table->reginfo.not_exists_optimize == 0);
  DBUG_ASSERT(join_tab->not_used_in_distinct == 0);
  /*
    null_row is set only if row not found and it's outer join: should never
    happen for the first table in join_tab list
  */
  DBUG_ASSERT(join_tab->table->null_row == 0);
  DBUG_RETURN(0);
}


/*
  DESCRIPTION
    Fetch next num_rows rows from the cursor and sent them to the client
  PRECONDITION:
    Cursor is open
  RETURN VALUES:
    none, this function will send error or OK to network if necessary.
*/

void
Cursor::fetch(ulong num_rows)
{
  THD *thd= join->thd;
  JOIN_TAB *join_tab= join->join_tab + join->const_tables;
  enum_nested_loop_state error= NESTED_LOOP_OK;

  /* save references to memory, allocated during fetch */
  thd->set_n_backup_item_arena(this, &thd->stmt_backup);

  join->fetch_limit+= num_rows;


  error= sub_select(join, join_tab, 0);
  if (error == NESTED_LOOP_OK || error == NESTED_LOOP_NO_MORE_ROWS)
    error= sub_select(join,join_tab,1);
  if (error == NESTED_LOOP_QUERY_LIMIT)
    error= NESTED_LOOP_OK;                    /* select_limit used */
  if (error == NESTED_LOOP_CURSOR_LIMIT)
    join->resume_nested_loop= TRUE;

#ifdef USING_TRANSACTIONS
    ha_release_temporary_latches(thd);
#endif

  thd->restore_backup_item_arena(this, &thd->stmt_backup);
  if (error == NESTED_LOOP_CURSOR_LIMIT)
  {
    /* Fetch limit worked, possibly more rows are there */
    thd->server_status|= SERVER_STATUS_CURSOR_EXISTS;
    ::send_eof(thd);
    thd->server_status&= ~SERVER_STATUS_CURSOR_EXISTS;
  }
  else
  {
    close();
    if (error == NESTED_LOOP_OK)
    {
      thd->server_status|= SERVER_STATUS_LAST_ROW_SENT;
      ::send_eof(thd);
      thd->server_status&= ~SERVER_STATUS_LAST_ROW_SENT;
    }
    else if (error != NESTED_LOOP_KILLED)
      my_message(ER_OUT_OF_RESOURCES, ER(ER_OUT_OF_RESOURCES), MYF(0));
    /* free cursor memory */
    free_items(free_list);
    free_list= 0;
    free_root(&main_mem_root, MYF(0));
  }
}


void
Cursor::close()
{
  THD *thd= join->thd;
  DBUG_ENTER("Cursor::close");

  join->join_free(0);
  if (unit)
  {
    /* In case of UNIONs JOIN is freed inside unit->cleanup() */
    unit->cleanup();
  }
  else
  {
    join->cleanup();
    delete join;
  }
  /* XXX: Another hack: closing tables used in the cursor */
  {
    DBUG_ASSERT(lock || open_tables || derived_tables);

    TABLE *tmp_derived_tables= thd->derived_tables;
    MYSQL_LOCK *tmp_lock= thd->lock;

    thd->open_tables= open_tables;
    thd->derived_tables= derived_tables;
    thd->lock= lock;
    close_thread_tables(thd);

    thd->open_tables= tmp_derived_tables;
    thd->derived_tables= tmp_derived_tables;
    thd->lock= tmp_lock;
  }
  join= 0;
  unit= 0;
  DBUG_VOID_RETURN;
}


Cursor::~Cursor()
{
  if (is_open())
    close();
  free_items(free_list);
  /*
    Must be last, as some memory might be allocated for free purposes,
    like in free_tmp_table() (TODO: fix this issue)
  */
  free_root(&main_mem_root, MYF(0));
}

/*********************************************************************/


bool
mysql_select(THD *thd, Item ***rref_pointer_array,
	     TABLE_LIST *tables, uint wild_num, List<Item> &fields,
	     COND *conds, uint og_num,  ORDER *order, ORDER *group,
	     Item *having, ORDER *proc_param, ulong select_options,
	     select_result *result, SELECT_LEX_UNIT *unit,
	     SELECT_LEX *select_lex)
{
  bool err;
  bool free_join= 1;
  DBUG_ENTER("mysql_select");

  JOIN *join;
  if (select_lex->join != 0)
  {
    join= select_lex->join;
    /*
      is it single SELECT in derived table, called in derived table
      creation
    */
    if (select_lex->linkage != DERIVED_TABLE_TYPE ||
	(select_options & SELECT_DESCRIBE))
    {
      if (select_lex->linkage != GLOBAL_OPTIONS_TYPE)
      {
	//here is EXPLAIN of subselect or derived table
	if (join->change_result(result))
	{
	  DBUG_RETURN(TRUE);
	}
      }
      else
      {
	if (join->prepare(rref_pointer_array, tables, wild_num,
			  conds, og_num, order, group, having, proc_param,
			  select_lex, unit))
	{
	  goto err;
	}
      }
    }
    free_join= 0;
    join->select_options= select_options;
  }
  else
  {
    if (!(join= new JOIN(thd, fields, select_options, result)))
	DBUG_RETURN(TRUE);
    thd->proc_info="init";
    thd->used_tables=0;                         // Updated by setup_fields
    if (join->prepare(rref_pointer_array, tables, wild_num,
		      conds, og_num, order, group, having, proc_param,
		      select_lex, unit))
    {
      goto err;
    }
  }

  if ((err= join->optimize()))
  {
    goto err;					// 1
  }

  if (thd->lex->describe & DESCRIBE_EXTENDED)
  {
    join->conds_history= join->conds;
    join->having_history= (join->having?join->having:join->tmp_having);
  }

  if (thd->net.report_error)
    goto err;

  join->exec();

  if (thd->cursor && thd->cursor->is_open())
  {
    /*
      A cursor was opened for the last sweep in exec().
      We are here only if this is mysql_select for top-level SELECT_LEX_UNIT
      and there were no error.
    */
    free_join= 0;
  }

  if (thd->lex->describe & DESCRIBE_EXTENDED)
  {
    select_lex->where= join->conds_history;
    select_lex->having= join->having_history;
  }

err:
  if (free_join)
  {
    thd->proc_info="end";
    err= join->cleanup();
    delete join;
    DBUG_RETURN(err || thd->net.report_error);
  }
  DBUG_RETURN(join->error);
}

/*****************************************************************************
  Create JOIN_TABS, make a guess about the table types,
  Approximate how many records will be used in each table
*****************************************************************************/

static ha_rows get_quick_record_count(THD *thd, SQL_SELECT *select,
				      TABLE *table,
				      const key_map *keys,ha_rows limit)
{
  int error;
  DBUG_ENTER("get_quick_record_count");
  if (select)
  {
    select->head=table;
    table->reginfo.impossible_range=0;
    if ((error=select->test_quick_select(thd, *(key_map *)keys,(table_map) 0,
					 limit)) == 1)
      DBUG_RETURN(select->quick->records);
    if (error == -1)
    {
      table->reginfo.impossible_range=1;
      DBUG_RETURN(0);
    }
    DBUG_PRINT("warning",("Couldn't use record count on const keypart"));
  }
  DBUG_RETURN(HA_POS_ERROR);			/* This shouldn't happend */
}


/*
  Calculate the best possible join and initialize the join structure

  RETURN VALUES
  0	ok
  1	Fatal error
*/

static bool
make_join_statistics(JOIN *join, TABLE_LIST *tables, COND *conds,
		     DYNAMIC_ARRAY *keyuse_array)
{
  int error;
  TABLE *table;
  uint i,table_count,const_count,key;
  table_map found_const_table_map, all_table_map, found_ref, refs;
  key_map const_ref, eq_part;
  TABLE **table_vector;
  JOIN_TAB *stat,*stat_end,*s,**stat_ref;
  KEYUSE *keyuse,*start_keyuse;
  table_map outer_join=0;
  JOIN_TAB *stat_vector[MAX_TABLES+1];
  DBUG_ENTER("make_join_statistics");

  table_count=join->tables;
  stat=(JOIN_TAB*) join->thd->calloc(sizeof(JOIN_TAB)*table_count);
  stat_ref=(JOIN_TAB**) join->thd->alloc(sizeof(JOIN_TAB*)*MAX_TABLES);
  table_vector=(TABLE**) join->thd->alloc(sizeof(TABLE*)*(table_count*2));
  if (!stat || !stat_ref || !table_vector)
    DBUG_RETURN(1);				// Eom /* purecov: inspected */

  join->best_ref=stat_vector;

  stat_end=stat+table_count;
  found_const_table_map= all_table_map=0;
  const_count=0;

  for (s= stat, i= 0;
       tables;
       s++, tables= tables->next_leaf, i++)
  {
    TABLE_LIST *embedding= tables->embedding;
    stat_vector[i]=s;
    s->keys.init();
    s->const_keys.init();
    s->checked_keys.init();
    s->needed_reg.init();
    table_vector[i]=s->table=table=tables->table;
    table->pos_in_table_list= tables;
    table->file->info(HA_STATUS_VARIABLE | HA_STATUS_NO_LOCK);// record count
    table->quick_keys.clear_all();
    table->reginfo.join_tab=s;
    table->reginfo.not_exists_optimize=0;
    bzero((char*) table->const_key_parts, sizeof(key_part_map)*table->s->keys);
    all_table_map|= table->map;
    s->join=join;
    s->info=0;					// For describe

    s->dependent= tables->dep_tables;
    s->key_dependent= 0;
    if (tables->schema_table)
      table->file->records= 2;

    s->on_expr_ref= &tables->on_expr;
    if (*s->on_expr_ref)
    {
      /* s is the only inner table of an outer join */
      if (!table->file->records)
      {						// Empty table
        s->dependent= 0;                        // Ignore LEFT JOIN depend.
	set_position(join,const_count++,s,(KEYUSE*) 0);
	continue;
      }
      outer_join|= table->map;
      continue;
    }
    if (embedding)
    {
      /* s belongs to a nested join, maybe to several embedded joins */
      do
      {
        NESTED_JOIN *nested_join= embedding->nested_join;
        s->dependent|= embedding->dep_tables;
        embedding= embedding->embedding;
        outer_join|= nested_join->used_tables;
      }
      while (embedding);
      continue;
    }

    if ((table->s->system || table->file->records <= 1) && ! s->dependent &&
	!(table->file->table_flags() & HA_NOT_EXACT_COUNT) &&
        !table->fulltext_searched)
    {
      set_position(join,const_count++,s,(KEYUSE*) 0);
    }
  }
  stat_vector[i]=0;
  join->outer_join=outer_join;

  if (join->outer_join)
  {
    /* 
       Build transitive closure for relation 'to be dependent on'.
       This will speed up the plan search for many cases with outer joins,
       as well as allow us to catch illegal cross references/
       Warshall's algorithm is used to build the transitive closure.
       As we use bitmaps to represent the relation the complexity
       of the algorithm is O((number of tables)^2). 
    */
    for (i= 0, s= stat ; i < table_count ; i++, s++)
    {
      for (uint j= 0 ; j < table_count ; j++)
      {
        table= stat[j].table;
        if (s->dependent & table->map)
          s->dependent |= table->reginfo.join_tab->dependent;
      }
      if (s->dependent)
        s->table->maybe_null= 1;
    }
    /* Catch illegal cross references for outer joins */
    for (i= 0, s= stat ; i < table_count ; i++, s++)
    {
      if (s->dependent & s->table->map)
      {
        join->tables=0;			// Don't use join->table
        my_message(ER_WRONG_OUTER_JOIN, ER(ER_WRONG_OUTER_JOIN), MYF(0));
        DBUG_RETURN(1);
      }
      s->key_dependent= s->dependent;
    }
  }

  if (conds || outer_join)
    if (update_ref_and_keys(join->thd, keyuse_array, stat, join->tables,
                            conds, join->cond_equal,
                            ~outer_join, join->select_lex))
      DBUG_RETURN(1);

  /* Read tables with 0 or 1 rows (system tables) */
  join->const_table_map= 0;

  for (POSITION *p_pos=join->positions, *p_end=p_pos+const_count;
       p_pos < p_end ;
       p_pos++)
  {
    int tmp;
    s= p_pos->table;
    s->type=JT_SYSTEM;
    join->const_table_map|=s->table->map;
    if ((tmp=join_read_const_table(s, p_pos)))
    {
      if (tmp > 0)
	DBUG_RETURN(1);			// Fatal error
    }
    else
      found_const_table_map|= s->table->map;
  }

  /* loop until no more const tables are found */
  int ref_changed;
  do
  {
    ref_changed = 0;
    found_ref=0;

    /*
      We only have to loop from stat_vector + const_count as
      set_position() will move all const_tables first in stat_vector
    */

    for (JOIN_TAB **pos=stat_vector+const_count ; (s= *pos) ; pos++)
    {
      table=s->table;
      if (s->dependent)				// If dependent on some table
      {
	// All dep. must be constants
	if (s->dependent & ~(found_const_table_map))
	  continue;
	if (table->file->records <= 1L &&
	    !(table->file->table_flags() & HA_NOT_EXACT_COUNT) &&
            !table->pos_in_table_list->embedding)
	{					// system table
	  int tmp= 0;
	  s->type=JT_SYSTEM;
	  join->const_table_map|=table->map;
	  set_position(join,const_count++,s,(KEYUSE*) 0);
	  if ((tmp= join_read_const_table(s,join->positions+const_count-1)))
	  {
	    if (tmp > 0)
	      DBUG_RETURN(1);			// Fatal error
	  }
	  else
	    found_const_table_map|= table->map;
	  continue;
	}
      }
      /* check if table can be read by key or table only uses const refs */
      if ((keyuse=s->keyuse))
      {
	s->type= JT_REF;
	while (keyuse->table == table)
	{
	  start_keyuse=keyuse;
	  key=keyuse->key;
	  s->keys.set_bit(key);               // QQ: remove this ?

	  refs=0;
          const_ref.clear_all();
	  eq_part.clear_all();
	  do
	  {
	    if (keyuse->val->type() != Item::NULL_ITEM && !keyuse->optimize)
	    {
	      if (!((~found_const_table_map) & keyuse->used_tables))
		const_ref.set_bit(keyuse->keypart);
	      else
		refs|=keyuse->used_tables;
	      eq_part.set_bit(keyuse->keypart);
	    }
	    keyuse++;
	  } while (keyuse->table == table && keyuse->key == key);

	  if (eq_part.is_prefix(table->key_info[key].key_parts) &&
	      ((table->key_info[key].flags & (HA_NOSAME | HA_END_SPACE_KEY)) ==
	       HA_NOSAME) &&
              !table->fulltext_searched)
	  {
	    if (const_ref == eq_part)
	    {					// Found everything for ref.
	      int tmp;
	      ref_changed = 1;
	      s->type= JT_CONST;
	      join->const_table_map|=table->map;
	      set_position(join,const_count++,s,start_keyuse);
	      if (create_ref_for_key(join, s, start_keyuse,
				     found_const_table_map))
		DBUG_RETURN(1);
	      if ((tmp=join_read_const_table(s,
					     join->positions+const_count-1)))
	      {
		if (tmp > 0)
		  DBUG_RETURN(1);			// Fatal error
	      }
	      else
		found_const_table_map|= table->map;
	      break;
	    }
	    else
	      found_ref|= refs;		// Table is const if all refs are const
	  }
	}
      }
    }
  } while (join->const_table_map & found_ref && ref_changed);

  /* Calc how many (possible) matched records in each table */

  for (s=stat ; s < stat_end ; s++)
  {
    if (s->type == JT_SYSTEM || s->type == JT_CONST)
    {
      /* Only one matching row */
      s->found_records=s->records=s->read_time=1; s->worst_seeks=1.0;
      continue;
    }
    /* Approximate found rows and time to read them */
    s->found_records=s->records=s->table->file->records;
    s->read_time=(ha_rows) s->table->file->scan_time();

    /*
      Set a max range of how many seeks we can expect when using keys
      This is can't be to high as otherwise we are likely to use
      table scan.
    */
    s->worst_seeks= min((double) s->found_records / 10,
			(double) s->read_time*3);
    if (s->worst_seeks < 2.0)			// Fix for small tables
      s->worst_seeks=2.0;

    /*
      Add to stat->const_keys those indexes for which all group fields or
      all select distinct fields participate in one index.
    */
    add_group_and_distinct_keys(join, s);

    if (!s->const_keys.is_clear_all() &&
        !s->table->pos_in_table_list->embedding)
    {
      ha_rows records;
      SQL_SELECT *select;
      select= make_select(s->table, found_const_table_map,
			  found_const_table_map,
			  *s->on_expr_ref ? *s->on_expr_ref : conds,
			  1, &error);
      if (!select)
        DBUG_RETURN(1);
      records= get_quick_record_count(join->thd, select, s->table,
				      &s->const_keys, join->row_limit);
      s->quick=select->quick;
      s->needed_reg=select->needed_reg;
      select->quick=0;
      if (records == 0 && s->table->reginfo.impossible_range)
      {
	/*
	  Impossible WHERE or ON expression
	  In case of ON, we mark that the we match one empty NULL row.
	  In case of WHERE, don't set found_const_table_map to get the
	  caller to abort with a zero row result.
	*/
	join->const_table_map|= s->table->map;
	set_position(join,const_count++,s,(KEYUSE*) 0);
	s->type= JT_CONST;
	if (*s->on_expr_ref)
	{
	  /* Generate empty row */
	  s->info= "Impossible ON condition";
	  found_const_table_map|= s->table->map;
	  s->type= JT_CONST;
	  mark_as_null_row(s->table);		// All fields are NULL
	}
      }
      if (records != HA_POS_ERROR)
      {
	s->found_records=records;
	s->read_time= (ha_rows) (s->quick ? s->quick->read_time : 0.0);
      }
      delete select;
    }
  }

  join->join_tab=stat;
  join->map2table=stat_ref;
  join->table= join->all_tables=table_vector;
  join->const_tables=const_count;
  join->found_const_table_map=found_const_table_map;

  /* Find an optimal join order of the non-constant tables. */
  if (join->const_tables != join->tables)
  {
    optimize_keyuse(join, keyuse_array);
    choose_plan(join, all_table_map & ~join->const_table_map);
  }
  else
  {
    memcpy((gptr) join->best_positions,(gptr) join->positions,
	   sizeof(POSITION)*join->const_tables);
    join->best_read=1.0;
  }
  /* Generate an execution plan from the found optimal join order. */
  DBUG_RETURN(join->thd->killed || get_best_combination(join));
}


/*****************************************************************************
  Check with keys are used and with tables references with tables
  Updates in stat:
	  keys	     Bitmap of all used keys
	  const_keys Bitmap of all keys with may be used with quick_select
	  keyuse     Pointer to possible keys
*****************************************************************************/

typedef struct key_field_t {		// Used when finding key fields
  Field		*field;
  Item		*val;			// May be empty if diff constant
  uint		level;
  uint		optimize;
  bool		eq_func;
  /*
    If true, the condition this struct represents will not be satisfied
    when val IS NULL.
  */
  bool          null_rejecting; 
} KEY_FIELD;

/* Values in optimize */
#define KEY_OPTIMIZE_EXISTS		1
#define KEY_OPTIMIZE_REF_OR_NULL	2

/*
  Merge new key definitions to old ones, remove those not used in both

  This is called for OR between different levels

  To be able to do 'ref_or_null' we merge a comparison of a column
  and 'column IS NULL' to one test.  This is useful for sub select queries
  that are internally transformed to something like:

  SELECT * FROM t1 WHERE t1.key=outer_ref_field or t1.key IS NULL 

  KEY_FIELD::null_rejecting is processed as follows:
  result has null_rejecting=true if it is set for both ORed references.
  for example:
    (t2.key = t1.field OR t2.key  =  t1.field) -> null_rejecting=true
    (t2.key = t1.field OR t2.key <=> t1.field) -> null_rejecting=false
*/

static KEY_FIELD *
merge_key_fields(KEY_FIELD *start,KEY_FIELD *new_fields,KEY_FIELD *end,
		 uint and_level)
{
  if (start == new_fields)
    return start;				// Impossible or
  if (new_fields == end)
    return start;				// No new fields, skip all

  KEY_FIELD *first_free=new_fields;

  /* Mark all found fields in old array */
  for (; new_fields != end ; new_fields++)
  {
    for (KEY_FIELD *old=start ; old != first_free ; old++)
    {
      if (old->field == new_fields->field)
      {
	if (new_fields->val->used_tables())
	{
	  /*
	    If the value matches, we can use the key reference.
	    If not, we keep it until we have examined all new values
	  */
	  if (old->val->eq(new_fields->val, old->field->binary()))
	  {
	    old->level= and_level;
	    old->optimize= ((old->optimize & new_fields->optimize &
			     KEY_OPTIMIZE_EXISTS) |
			    ((old->optimize | new_fields->optimize) &
			     KEY_OPTIMIZE_REF_OR_NULL));
            old->null_rejecting= (old->null_rejecting &&
                                  new_fields->null_rejecting);
	  }
	}
	else if (old->eq_func && new_fields->eq_func &&
		 old->val->eq(new_fields->val, old->field->binary()))

	{
	  old->level= and_level;
	  old->optimize= ((old->optimize & new_fields->optimize &
			   KEY_OPTIMIZE_EXISTS) |
			  ((old->optimize | new_fields->optimize) &
			   KEY_OPTIMIZE_REF_OR_NULL));
          old->null_rejecting= (old->null_rejecting &&
                                new_fields->null_rejecting);
	}
	else if (old->eq_func && new_fields->eq_func &&
		 (old->val->is_null() || new_fields->val->is_null()))
	{
	  /* field = expression OR field IS NULL */
	  old->level= and_level;
	  old->optimize= KEY_OPTIMIZE_REF_OR_NULL;
	  /* Remember the NOT NULL value */
	  if (old->val->is_null())
	    old->val= new_fields->val;
          /* The referred expression can be NULL: */ 
          old->null_rejecting= 0;
	}
	else
	{
	  /*
	    We are comparing two different const.  In this case we can't
	    use a key-lookup on this so it's better to remove the value
	    and let the range optimzier handle it
	  */
	  if (old == --first_free)		// If last item
	    break;
	  *old= *first_free;			// Remove old value
	  old--;				// Retry this value
	}
      }
    }
  }
  /* Remove all not used items */
  for (KEY_FIELD *old=start ; old != first_free ;)
  {
    if (old->level != and_level)
    {						// Not used in all levels
      if (old == --first_free)
	break;
      *old= *first_free;			// Remove old value
      continue;
    }
    old++;
  }
  return first_free;
}


/*
  Add a possible key to array of possible keys if it's usable as a key

  SYNPOSIS
    add_key_field()
    key_fields			Pointer to add key, if usable
    and_level			And level, to be stored in KEY_FIELD
    cond                        Condition predicate
    field			Field used in comparision
    eq_func			True if we used =, <=> or IS NULL
    value			Value used for comparison with field
                                Is NULL for BETWEEN and IN
    usable_tables		Tables which can be used for key optimization

  NOTES
    If we are doing a NOT NULL comparison on a NOT NULL field in a outer join
    table, we store this to be able to do not exists optimization later.

  RETURN
    *key_fields is incremented if we stored a key in the array
*/

static void
add_key_field(KEY_FIELD **key_fields,uint and_level, Item_func *cond,
	      Field *field, bool eq_func, Item **value, uint num_values,
	      table_map usable_tables)
{
  uint exists_optimize= 0;
  if (!(field->flags & PART_KEY_FLAG))
  {
    // Don't remove column IS NULL on a LEFT JOIN table
    if (!eq_func || (*value)->type() != Item::NULL_ITEM ||
        !field->table->maybe_null || field->null_ptr)
      return;					// Not a key. Skip it
    exists_optimize= KEY_OPTIMIZE_EXISTS;
  }
  else
  {
    table_map used_tables=0;
    bool optimizable=0;
    for (uint i=0; i<num_values; i++)
    {
      used_tables|=(value[i])->used_tables();
      if (!((value[i])->used_tables() & (field->table->map | RAND_TABLE_BIT)))
        optimizable=1;
    }
    if (!optimizable)
      return;
    if (!(usable_tables & field->table->map))
    {
      if (!eq_func || (*value)->type() != Item::NULL_ITEM ||
          !field->table->maybe_null || field->null_ptr)
	return;					// Can't use left join optimize
      exists_optimize= KEY_OPTIMIZE_EXISTS;
    }
    else
    {
      JOIN_TAB *stat=field->table->reginfo.join_tab;
      key_map possible_keys=field->key_start;
      possible_keys.intersect(field->table->keys_in_use_for_query);
      stat[0].keys.merge(possible_keys);             // Add possible keys

      /*
	Save the following cases:
	Field op constant
	Field LIKE constant where constant doesn't start with a wildcard
	Field = field2 where field2 is in a different table
	Field op formula
	Field IS NULL
	Field IS NOT NULL
         Field BETWEEN ...
         Field IN ...
      */
      stat[0].key_dependent|=used_tables;

      bool is_const=1;
      for (uint i=0; i<num_values; i++)
        is_const&= value[i]->const_item();
      if (is_const)
        stat[0].const_keys.merge(possible_keys);
      /*
	We can't always use indexes when comparing a string index to a
	number. cmp_type() is checked to allow compare of dates to numbers.
        eq_func is NEVER true when num_values > 1
       */
      if (!eq_func)
        return;
      if (field->result_type() == STRING_RESULT)
      {
        if ((*value)->result_type() != STRING_RESULT)
        {
          if (field->cmp_type() != (*value)->result_type())
            return;
        }
        else
        {
          /*
            We can't use indexes if the effective collation
            of the operation differ from the field collation.

            We also cannot use index on a text column, as the column may
            contain 'x' 'x\t' 'x ' and 'read_next_same' will stop after
            'x' when searching for WHERE col='x '
          */
          if (field->cmp_type() == STRING_RESULT &&
              (((Field_str*)field)->charset() != cond->compare_collation() ||
               ((*value)->type() != Item::NULL_ITEM &&
                (field->flags & BLOB_FLAG) && !field->binary())))
            return;
        }
      }
    }
  }
  DBUG_ASSERT(num_values == 1);
  /*
    For the moment eq_func is always true. This slot is reserved for future
    extensions where we want to remembers other things than just eq comparisons
  */
  DBUG_ASSERT(eq_func);
  /* Store possible eq field */
  (*key_fields)->field=		field;
  (*key_fields)->eq_func=	eq_func;
  (*key_fields)->val=		*value;
  (*key_fields)->level=		and_level;
  (*key_fields)->optimize=	exists_optimize;
  /*
    If the condition has form "tbl.keypart = othertbl.field" and 
    othertbl.field can be NULL, there will be no matches if othertbl.field 
    has NULL value.
    We use null_rejecting in add_not_null_conds() to add
    'othertbl.field IS NOT NULL' to tab->select_cond.
  */
  (*key_fields)->null_rejecting= (cond->functype() == Item_func::EQ_FUNC) &&
                                 ((*value)->type() == Item::FIELD_ITEM) &&
                                 ((Item_field*)*value)->field->maybe_null();
  (*key_fields)++;
}

/*
  Add possible keys to array of possible keys originated from a simple predicate

  SYNPOSIS
    add_key_equal_fields()
    key_fields			Pointer to add key, if usable
    and_level			And level, to be stored in KEY_FIELD
    cond                        Condition predicate
    field			Field used in comparision
    eq_func			True if we used =, <=> or IS NULL
    value			Value used for comparison with field
				Is NULL for BETWEEN and IN    
    usable_tables		Tables which can be used for key optimization

  NOTES
    If field items f1 and f2 belong to the same multiple equality and
    a key is added for f1, the the same key is added for f2.

  RETURN
    *key_fields is incremented if we stored a key in the array
*/

static void
add_key_equal_fields(KEY_FIELD **key_fields, uint and_level,
                     Item_func *cond, Item_field *field_item,
                     bool eq_func, Item **val,
                     uint num_values, table_map usable_tables)
{
  Field *field= field_item->field;
  add_key_field(key_fields, and_level, cond, field,
                eq_func, val, num_values, usable_tables);
  Item_equal *item_equal= field_item->item_equal;
  if (item_equal)
  { 
    /*
      Add to the set of possible key values every substitution of
      the field for an equal field included into item_equal
    */
    Item_equal_iterator it(*item_equal);
    Item_field *item;
    while ((item= it++))
    {
      if (!field->eq(item->field))
      {
        add_key_field(key_fields, and_level, cond, item->field,
                      eq_func, val, num_values, usable_tables);
      }
    }
  }
}

static void
add_key_fields(KEY_FIELD **key_fields,uint *and_level,
	       COND *cond, table_map usable_tables)
{
  if (cond->type() == Item_func::COND_ITEM)
  {
    List_iterator_fast<Item> li(*((Item_cond*) cond)->argument_list());
    KEY_FIELD *org_key_fields= *key_fields;

    if (((Item_cond*) cond)->functype() == Item_func::COND_AND_FUNC)
    {
      Item *item;
      while ((item=li++))
	add_key_fields(key_fields,and_level,item,usable_tables);
      for (; org_key_fields != *key_fields ; org_key_fields++)
	org_key_fields->level= *and_level;
    }
    else
    {
      (*and_level)++;
      add_key_fields(key_fields,and_level,li++,usable_tables);
      Item *item;
      while ((item=li++))
      {
	KEY_FIELD *start_key_fields= *key_fields;
	(*and_level)++;
	add_key_fields(key_fields,and_level,item,usable_tables);
	*key_fields=merge_key_fields(org_key_fields,start_key_fields,
				     *key_fields,++(*and_level));
      }
    }
    return;
  }
  /* If item is of type 'field op field/constant' add it to key_fields */

  if (cond->type() != Item::FUNC_ITEM)
    return;
  Item_func *cond_func= (Item_func*) cond;
  switch (cond_func->select_optimize()) {
  case Item_func::OPTIMIZE_NONE:
    break;
  case Item_func::OPTIMIZE_KEY:
  {
    // BETWEEN, IN, NE
    if (cond_func->key_item()->real_item()->type() == Item::FIELD_ITEM &&
	!(cond_func->used_tables() & OUTER_REF_TABLE_BIT))
    {
      Item **values= cond_func->arguments()+1;
      if (cond_func->functype() == Item_func::NE_FUNC &&
        cond_func->arguments()[1]->real_item()->type() == Item::FIELD_ITEM &&
	     !(cond_func->arguments()[0]->used_tables() & OUTER_REF_TABLE_BIT))
        values--;
      add_key_equal_fields(key_fields, *and_level, cond_func,
                           (Item_field*) (cond_func->key_item()->real_item()),
                           cond_func->argument_count() == 2 &&
                           cond_func->functype() == Item_func::IN_FUNC,
                           values,
                           cond_func->argument_count()-1,
                           usable_tables);
    }
    break;
  }
  case Item_func::OPTIMIZE_OP:
  {
    bool equal_func=(cond_func->functype() == Item_func::EQ_FUNC ||
		     cond_func->functype() == Item_func::EQUAL_FUNC);

    if (cond_func->arguments()[0]->real_item()->type() == Item::FIELD_ITEM &&
	!(cond_func->arguments()[0]->used_tables() & OUTER_REF_TABLE_BIT))
    {
      add_key_equal_fields(key_fields, *and_level, cond_func,
	                (Item_field*) (cond_func->arguments()[0])->real_item(),
		           equal_func,
		           cond_func->arguments()+1, 1, usable_tables);
    }
    if (cond_func->arguments()[1]->real_item()->type() == Item::FIELD_ITEM &&
	cond_func->functype() != Item_func::LIKE_FUNC &&
	!(cond_func->arguments()[1]->used_tables() & OUTER_REF_TABLE_BIT))
    {
      add_key_equal_fields(key_fields, *and_level, cond_func, 
                       (Item_field*) (cond_func->arguments()[1])->real_item(),
		           equal_func,
		           cond_func->arguments(),1,usable_tables);
    }
    break;
  }
  case Item_func::OPTIMIZE_NULL:
    /* column_name IS [NOT] NULL */
    if (cond_func->arguments()[0]->real_item()->type() == Item::FIELD_ITEM &&
	!(cond_func->used_tables() & OUTER_REF_TABLE_BIT))
    {
      Item *tmp=new Item_null;
      if (unlikely(!tmp))                       // Should never be true
	return;
      add_key_equal_fields(key_fields, *and_level, cond_func,
		    (Item_field*) (cond_func->arguments()[0])->real_item(),
		    cond_func->functype() == Item_func::ISNULL_FUNC,
		    &tmp, 1, usable_tables);
    }
    break;
  case Item_func::OPTIMIZE_EQUAL:
    Item_equal *item_equal= (Item_equal *) cond;
    Item *const_item= item_equal->get_const();
    Item_equal_iterator it(*item_equal);
    Item_field *item;
    if (const_item)
    {
      /*
        For each field field1 from item_equal consider the equality 
        field1=const_item as a condition allowing an index access of the table
        with field1 by the keys value of field1.
      */   
      while ((item= it++))
      {
        add_key_field(key_fields, *and_level, cond_func, item->field,
                      TRUE, &const_item, 1, usable_tables);
      }
    }
    else 
    {
      /*
        Consider all pairs of different fields included into item_equal.
        For each of them (field1, field1) consider the equality 
        field1=field2 as a condition allowing an index access of the table
        with field1 by the keys value of field2.
      */   
      Item_equal_iterator fi(*item_equal);
      while ((item= fi++))
      {
        Field *field= item->field;
        while ((item= it++))
        {
          if (!field->eq(item->field))
          {
            add_key_field(key_fields, *and_level, cond_func, field,
                          TRUE, (Item **) &item, 1, usable_tables);
          }
        }
        it.rewind();
      }
    }
    break;
  }
}

/*
  Add all keys with uses 'field' for some keypart
  If field->and_level != and_level then only mark key_part as const_part
*/

static uint
max_part_bit(key_part_map bits)
{
  uint found;
  for (found=0; bits & 1 ; found++,bits>>=1) ;
  return found;
}

static void
add_key_part(DYNAMIC_ARRAY *keyuse_array,KEY_FIELD *key_field)
{
  Field *field=key_field->field;
  TABLE *form= field->table;
  KEYUSE keyuse;

  if (key_field->eq_func && !(key_field->optimize & KEY_OPTIMIZE_EXISTS))
  {
    for (uint key=0 ; key < form->s->keys ; key++)
    {
      if (!(form->keys_in_use_for_query.is_set(key)))
	continue;
      if (form->key_info[key].flags & HA_FULLTEXT)
	continue;    // ToDo: ft-keys in non-ft queries.   SerG

      uint key_parts= (uint) form->key_info[key].key_parts;
      for (uint part=0 ; part <  key_parts ; part++)
      {
	if (field->eq(form->key_info[key].key_part[part].field))
	{
	  keyuse.table= field->table;
	  keyuse.val =  key_field->val;
	  keyuse.key =  key;
	  keyuse.keypart=part;
	  keyuse.keypart_map= (key_part_map) 1 << part;
	  keyuse.used_tables=key_field->val->used_tables();
	  keyuse.optimize= key_field->optimize & KEY_OPTIMIZE_REF_OR_NULL;
          keyuse.null_rejecting= key_field->null_rejecting;
	  VOID(insert_dynamic(keyuse_array,(gptr) &keyuse));
	}
      }
    }
  }
}


#define FT_KEYPART   (MAX_REF_PARTS+10)

static void
add_ft_keys(DYNAMIC_ARRAY *keyuse_array,
            JOIN_TAB *stat,COND *cond,table_map usable_tables)
{
  Item_func_match *cond_func=NULL;

  if (!cond)
    return;

  if (cond->type() == Item::FUNC_ITEM)
  {
    Item_func *func=(Item_func *)cond;
    Item_func::Functype functype=  func->functype();
    if (functype == Item_func::FT_FUNC)
      cond_func=(Item_func_match *)cond;
    else if (func->arg_count == 2)
    {
      Item_func *arg0=(Item_func *)(func->arguments()[0]),
                *arg1=(Item_func *)(func->arguments()[1]);
      if (arg1->const_item()  &&
          ((functype == Item_func::GE_FUNC && arg1->val_real() > 0) ||
           (functype == Item_func::GT_FUNC && arg1->val_real() >=0))  &&
           arg0->type() == Item::FUNC_ITEM            &&
           arg0->functype() == Item_func::FT_FUNC)
        cond_func=(Item_func_match *) arg0;
      else if (arg0->const_item() &&
               ((functype == Item_func::LE_FUNC && arg0->val_real() > 0) ||
                (functype == Item_func::LT_FUNC && arg0->val_real() >=0)) &&
                arg1->type() == Item::FUNC_ITEM          &&
                arg1->functype() == Item_func::FT_FUNC)
        cond_func=(Item_func_match *) arg1;
    }
  }
  else if (cond->type() == Item::COND_ITEM)
  {
    List_iterator_fast<Item> li(*((Item_cond*) cond)->argument_list());

    if (((Item_cond*) cond)->functype() == Item_func::COND_AND_FUNC)
    {
      Item *item;
      while ((item=li++))
        add_ft_keys(keyuse_array,stat,item,usable_tables);
    }
  }

  if (!cond_func || cond_func->key == NO_SUCH_KEY ||
      !(usable_tables & cond_func->table->map))
    return;

  KEYUSE keyuse;
  keyuse.table= cond_func->table;
  keyuse.val =  cond_func;
  keyuse.key =  cond_func->key;
  keyuse.keypart= FT_KEYPART;
  keyuse.used_tables=cond_func->key_item()->used_tables();
  keyuse.optimize= 0;
  keyuse.keypart_map= 0;
  VOID(insert_dynamic(keyuse_array,(gptr) &keyuse));
}


static int
sort_keyuse(KEYUSE *a,KEYUSE *b)
{
  int res;
  if (a->table->tablenr != b->table->tablenr)
    return (int) (a->table->tablenr - b->table->tablenr);
  if (a->key != b->key)
    return (int) (a->key - b->key);
  if (a->keypart != b->keypart)
    return (int) (a->keypart - b->keypart);
  // Place const values before other ones
  if ((res= test((a->used_tables & ~OUTER_REF_TABLE_BIT)) -
       test((b->used_tables & ~OUTER_REF_TABLE_BIT))))
    return res;
  /* Place rows that are not 'OPTIMIZE_REF_OR_NULL' first */
  return (int) ((a->optimize & KEY_OPTIMIZE_REF_OR_NULL) -
		(b->optimize & KEY_OPTIMIZE_REF_OR_NULL));
}


/*
  Update keyuse array with all possible keys we can use to fetch rows
  
  SYNOPSIS
    update_ref_and_keys()
      thd 
      keyuse     OUT Put here ordered array of KEYUSE structures
      join_tab       Array in tablenr_order
      tables         Number of tables in join
      cond           WHERE condition (note that the function analyzes 
                     join_tab[i]->on_expr too)
      normal_tables  tables not inner w.r.t some outer join (ones for which
                     we can make ref access based the WHERE clause)
      select_lex     current SELECT
      
  RETURN 
   0 - OK
   1 - Out of memory.
*/

static bool
update_ref_and_keys(THD *thd, DYNAMIC_ARRAY *keyuse,JOIN_TAB *join_tab,
		    uint tables, COND *cond, COND_EQUAL *cond_equal,
                    table_map normal_tables, SELECT_LEX *select_lex)
{
  uint	and_level,i,found_eq_constant;
  KEY_FIELD *key_fields, *end, *field;
  uint m= 1;
  
  if (cond_equal && cond_equal->max_members)
    m= cond_equal->max_members;

  if (!(key_fields=(KEY_FIELD*)
	thd->alloc(sizeof(key_fields[0])*
		   (thd->lex->current_select->cond_count+1)*2*m)))
    return TRUE; /* purecov: inspected */
  and_level= 0;
  field= end= key_fields;
  if (my_init_dynamic_array(keyuse,sizeof(KEYUSE),20,64))
    return TRUE;
  if (cond)
  {
    add_key_fields(&end,&and_level,cond,normal_tables);
    for (; field != end ; field++)
    {
      add_key_part(keyuse,field);
      /* Mark that we can optimize LEFT JOIN */
      if (field->val->type() == Item::NULL_ITEM &&
	  !field->field->real_maybe_null())
	field->field->table->reginfo.not_exists_optimize=1;
    }
  }
  for (i=0 ; i < tables ; i++)
  {
    /*
      Block the creation of keys for inner tables of outer joins.
      Here only the outer joins that can not be converted to
      inner joins are left and all nests that can be eliminated
      are flattened.
      In the future when we introduce conditional accesses
      for inner tables in outer joins these keys will be taken
      into account as well.
    */ 
    if (*join_tab[i].on_expr_ref)
    {
      add_key_fields(&end,&and_level,*join_tab[i].on_expr_ref,
		     join_tab[i].table->map);
    }
    else 
    {
      TABLE_LIST *tab= join_tab[i].table->pos_in_table_list;
      TABLE_LIST *embedding= tab->embedding;
      if (embedding)
      {
        NESTED_JOIN *nested_join= embedding->nested_join;
        if (nested_join->join_list.head() == tab)
          add_key_fields(&end, &and_level, embedding->on_expr,
                         nested_join->used_tables);
      }
    }
  }
  /* fill keyuse with found key parts */
  for ( ; field != end ; field++)
    add_key_part(keyuse,field);

  if (select_lex->ftfunc_list->elements)
  {
    add_ft_keys(keyuse,join_tab,cond,normal_tables);
  }

  /*
    Sort the array of possible keys and remove the following key parts:
    - ref if there is a keypart which is a ref and a const.
      (e.g. if there is a key(a,b) and the clause is a=3 and b=7 and b=t2.d,
      then we skip the key part corresponding to b=t2.d)
    - keyparts without previous keyparts
      (e.g. if there is a key(a,b,c) but only b < 5 (or a=2 and c < 3) is
      used in the query, we drop the partial key parts from consideration).
    Special treatment for ft-keys.
  */
  if (keyuse->elements)
  {
    KEYUSE end,*prev,*save_pos,*use;

    qsort(keyuse->buffer,keyuse->elements,sizeof(KEYUSE),
	  (qsort_cmp) sort_keyuse);

    bzero((char*) &end,sizeof(end));		/* Add for easy testing */
    VOID(insert_dynamic(keyuse,(gptr) &end));

    use=save_pos=dynamic_element(keyuse,0,KEYUSE*);
    prev=&end;
    found_eq_constant=0;
    for (i=0 ; i < keyuse->elements-1 ; i++,use++)
    {
      if (!use->used_tables)
	use->table->const_key_parts[use->key]|= use->keypart_map;
      if (use->keypart != FT_KEYPART)
      {
	if (use->key == prev->key && use->table == prev->table)
	{
	  if (prev->keypart+1 < use->keypart ||
	      prev->keypart == use->keypart && found_eq_constant)
	    continue;				/* remove */
	}
	else if (use->keypart != 0)		// First found must be 0
	  continue;
      }

      *save_pos= *use;
      prev=use;
      found_eq_constant= !use->used_tables;
      /* Save ptr to first use */
      if (!use->table->reginfo.join_tab->keyuse)
	use->table->reginfo.join_tab->keyuse=save_pos;
      use->table->reginfo.join_tab->checked_keys.set_bit(use->key);
      save_pos++;
    }
    i=(uint) (save_pos-(KEYUSE*) keyuse->buffer);
    VOID(set_dynamic(keyuse,(gptr) &end,i));
    keyuse->elements=i;
  }
  return FALSE;
}

/*
  Update some values in keyuse for faster choose_plan() loop
*/

static void optimize_keyuse(JOIN *join, DYNAMIC_ARRAY *keyuse_array)
{
  KEYUSE *end,*keyuse= dynamic_element(keyuse_array, 0, KEYUSE*);

  for (end= keyuse+ keyuse_array->elements ; keyuse < end ; keyuse++)
  {
    table_map map;
    /*
      If we find a ref, assume this table matches a proportional
      part of this table.
      For example 100 records matching a table with 5000 records
      gives 5000/100 = 50 records per key
      Constant tables are ignored.
      To avoid bad matches, we don't make ref_table_rows less than 100.
    */
    keyuse->ref_table_rows= ~(ha_rows) 0;	// If no ref
    if (keyuse->used_tables &
	(map= (keyuse->used_tables & ~join->const_table_map &
	       ~OUTER_REF_TABLE_BIT)))
    {
      uint tablenr;
      for (tablenr=0 ; ! (map & 1) ; map>>=1, tablenr++) ;
      if (map == 1)			// Only one table
      {
	TABLE *tmp_table=join->all_tables[tablenr];
	keyuse->ref_table_rows= max(tmp_table->file->records, 100);
      }
    }
    /*
      Outer reference (external field) is constant for single executing
      of subquery
    */
    if (keyuse->used_tables == OUTER_REF_TABLE_BIT)
      keyuse->ref_table_rows= 1;
  }
}


/*
  Discover the indexes that can be used for GROUP BY or DISTINCT queries.

  SYNOPSIS
    add_group_and_distinct_keys()
    join
    join_tab

  DESCRIPTION
    If the query has a GROUP BY clause, find all indexes that contain all
    GROUP BY fields, and add those indexes to join->const_keys.
    If the query has a DISTINCT clause, find all indexes that contain all
    SELECT fields, and add those indexes to join->const_keys.
    This allows later on such queries to be processed by a
    QUICK_GROUP_MIN_MAX_SELECT.

  RETURN
    None
*/

static void
add_group_and_distinct_keys(JOIN *join, JOIN_TAB *join_tab)
{
  List<Item_field> indexed_fields;
  List_iterator<Item_field> indexed_fields_it(indexed_fields);
  ORDER      *cur_group;
  Item_field *cur_item;
  key_map possible_keys(0);

  if (join->group_list)
  { /* Collect all query fields referenced in the GROUP clause. */
    for (cur_group= join->group_list; cur_group; cur_group= cur_group->next)
      (*cur_group->item)->walk(&Item::collect_item_field_processor,
                               (byte*) &indexed_fields);
  }
  else if (join->select_distinct)
  { /* Collect all query fields referenced in the SELECT clause. */
    List<Item> &select_items= join->fields_list;
    List_iterator<Item> select_items_it(select_items);
    Item *item;
    while ((item= select_items_it++))
      item->walk(&Item::collect_item_field_processor, (byte*) &indexed_fields);
  }
  else
    return;

  if (indexed_fields.elements == 0)
    return;

  /* Intersect the keys of all group fields. */
  cur_item= indexed_fields_it++;
  possible_keys.merge(cur_item->field->part_of_key);
  while ((cur_item= indexed_fields_it++))
  {
    possible_keys.intersect(cur_item->field->part_of_key);
  }

  if (!possible_keys.is_clear_all())
    join_tab->const_keys.merge(possible_keys);
}


/*****************************************************************************
  Go through all combinations of not marked tables and find the one
  which uses least records
*****************************************************************************/

/* Save const tables first as used tables */

static void
set_position(JOIN *join,uint idx,JOIN_TAB *table,KEYUSE *key)
{
  join->positions[idx].table= table;
  join->positions[idx].key=key;
  join->positions[idx].records_read=1.0;	/* This is a const table */

  /* Move the const table as down as possible in best_ref */
  JOIN_TAB **pos=join->best_ref+idx+1;
  JOIN_TAB *next=join->best_ref[idx];
  for (;next != table ; pos++)
  {
    JOIN_TAB *tmp=pos[0];
    pos[0]=next;
    next=tmp;
  }
  join->best_ref[idx]=table;
}


/*
  Find the best access path for an extension of a partial execution plan and
  add this path to the plan.

  SYNOPSIS
    best_access_path()
    join             pointer to the structure providing all context info
                     for the query
    s                the table to be joined by the function
    thd              thread for the connection that submitted the query
    remaining_tables set of tables not included into the partial plan yet
    idx              the length of the partial plan
    record_count     estimate for the number of records returned by the partial
                     plan
    read_time        the cost of the partial plan

  DESCRIPTION
    The function finds the best access path to table 's' from the passed
    partial plan where an access path is the general term for any means to
    access the data in 's'. An access path may use either an index or a scan,
    whichever is cheaper. The input partial plan is passed via the array
    'join->positions' of length 'idx'. The chosen access method for 's' and its
    cost are stored in 'join->positions[idx]'.

  RETURN
    None
*/

static void
best_access_path(JOIN      *join,
                 JOIN_TAB  *s,
                 THD       *thd,
                 table_map remaining_tables,
                 uint      idx,
                 double    record_count,
                 double    read_time)
{
  KEYUSE *best_key=         0;
  uint best_max_key_part=   0;
  my_bool found_constraint= 0;
  double best=              DBL_MAX;
  double best_time=         DBL_MAX;
  double records=           DBL_MAX;
  double tmp;
  ha_rows rec;

  DBUG_ENTER("best_access_path");

  if (s->keyuse)
  {                                            /* Use key if possible */
    TABLE *table= s->table;
    KEYUSE *keyuse,*start_key=0;
    double best_records= DBL_MAX;
    uint max_key_part=0;

    /* Test how we can use keys */
    rec= s->records/MATCHING_ROWS_IN_OTHER_TABLE;  // Assumed records/key
    for (keyuse=s->keyuse ; keyuse->table == table ;)
    {
      key_part_map found_part= 0;
      table_map found_ref=     0;
      uint found_ref_or_null=  0;
      uint key=     keyuse->key;
      KEY *keyinfo= table->key_info+key;
      bool ft_key=  (keyuse->keypart == FT_KEYPART);

      /* Calculate how many key segments of the current key we can use */
      start_key= keyuse;
      do
      { /* for each keypart */
        uint keypart= keyuse->keypart;
        uint found_part_ref_or_null= KEY_OPTIMIZE_REF_OR_NULL;
        do
        {
          if (!(remaining_tables & keyuse->used_tables) &&
              !(found_ref_or_null & keyuse->optimize))
          {
            found_part|= keyuse->keypart_map;
            found_ref|=  keyuse->used_tables;
            if (rec > keyuse->ref_table_rows)
              rec= keyuse->ref_table_rows;
            found_part_ref_or_null&= keyuse->optimize;
          }
          keyuse++;
          found_ref_or_null|= found_part_ref_or_null;
        } while (keyuse->table == table && keyuse->key == key &&
                 keyuse->keypart == keypart);
      } while (keyuse->table == table && keyuse->key == key);

      /*
        Assume that that each key matches a proportional part of table.
      */
      if (!found_part && !ft_key)
        continue;                               // Nothing usable found

      if (rec < MATCHING_ROWS_IN_OTHER_TABLE)
        rec= MATCHING_ROWS_IN_OTHER_TABLE;      // Fix for small tables

      /*
        ft-keys require special treatment
      */
      if (ft_key)
      {
        /*
          Really, there should be records=0.0 (yes!)
          but 1.0 would be probably safer
        */
        tmp= prev_record_reads(join, found_ref);
        records= 1.0;
      }
      else
      {
        found_constraint= 1;
        /*
          Check if we found full key
        */
        if (found_part == PREV_BITS(uint,keyinfo->key_parts) &&
            !found_ref_or_null)
        {                                         /* use eq key */
          max_key_part= (uint) ~0;
          if ((keyinfo->flags & (HA_NOSAME | HA_NULL_PART_KEY)) == HA_NOSAME)
          {
            tmp = prev_record_reads(join, found_ref);
            records=1.0;
          }
          else
          {
            if (!found_ref)
            {                                     /* We found a const key */
              if (table->quick_keys.is_set(key))
                records= (double) table->quick_rows[key];
              else
              {
                /* quick_range couldn't use key! */
                records= (double) s->records/rec;
              }
            }
            else
            {
              if (!(records=keyinfo->rec_per_key[keyinfo->key_parts-1]))
              {                                   /* Prefer longer keys */
                records=
                  ((double) s->records / (double) rec *
                   (1.0 +
                    ((double) (table->s->max_key_length-keyinfo->key_length) /
                     (double) table->s->max_key_length)));
                if (records < 2.0)
                  records=2.0;               /* Can't be as good as a unique */
              }
            }
            /* Limit the number of matched rows */
            tmp = records;
            set_if_smaller(tmp, (double) thd->variables.max_seeks_for_key);
            if (table->used_keys.is_set(key))
            {
              /* we can use only index tree */
              uint keys_per_block= table->file->block_size/2/
                (keyinfo->key_length+table->file->ref_length)+1;
              tmp = record_count*(tmp+keys_per_block-1)/keys_per_block;
            }
            else
              tmp = record_count*min(tmp,s->worst_seeks);
          }
        }
        else
        {
          /*
            Use as much key-parts as possible and a uniq key is better
            than a not unique key
            Set tmp to (previous record count) * (records / combination)
          */
          if ((found_part & 1) &&
              (!(table->file->index_flags(key, 0, 0) & HA_ONLY_WHOLE_INDEX) ||
               found_part == PREV_BITS(uint,keyinfo->key_parts)))
          {
            max_key_part=max_part_bit(found_part);
            /*
              Check if quick_range could determinate how many rows we
              will match
            */
            if (table->quick_keys.is_set(key) &&
                table->quick_key_parts[key] == max_key_part)
              tmp= records= (double) table->quick_rows[key];
            else
            {
              /* Check if we have statistic about the distribution */
              if ((records = keyinfo->rec_per_key[max_key_part-1]))
                tmp = records;
              else
              {
                /*
                  Assume that the first key part matches 1% of the file
                  and that the whole key matches 10 (duplicates) or 1
                  (unique) records.
                  Assume also that more key matches proportionally more
                  records
                  This gives the formula:
                  records = (x * (b-a) + a*c-b)/(c-1)

                  b = records matched by whole key
                  a = records matched by first key part (1% of all records?)
                  c = number of key parts in key
                  x = used key parts (1 <= x <= c)
                */
                double rec_per_key;
                if (!(rec_per_key=(double)
                      keyinfo->rec_per_key[keyinfo->key_parts-1]))
                  rec_per_key=(double) s->records/rec+1;

                if (!s->records)
                  tmp = 0;
                else if (rec_per_key/(double) s->records >= 0.01)
                  tmp = rec_per_key;
                else
                {
                  double a=s->records*0.01;
                  if (keyinfo->key_parts > 1)
                    tmp= (max_key_part * (rec_per_key - a) +
                          a*keyinfo->key_parts - rec_per_key)/
                         (keyinfo->key_parts-1);
                  else
                    tmp= a;
                  set_if_bigger(tmp,1.0);
                }
                records = (ulong) tmp;
              }
              /*
                If quick_select was used on a part of this key, we know
                the maximum number of rows that the key can match.
              */
              if (table->quick_keys.is_set(key) &&
                  table->quick_key_parts[key] <= max_key_part &&
                  records > (double) table->quick_rows[key])
                tmp= records= (double) table->quick_rows[key];
              else if (found_ref_or_null)
              {
                /* We need to do two key searches to find key */
                tmp *= 2.0;
                records *= 2.0;
              }
            }
            /* Limit the number of matched rows */
            set_if_smaller(tmp, (double) thd->variables.max_seeks_for_key);
            if (table->used_keys.is_set(key))
            {
              /* we can use only index tree */
              uint keys_per_block= table->file->block_size/2/
                (keyinfo->key_length+table->file->ref_length)+1;
              tmp = record_count*(tmp+keys_per_block-1)/keys_per_block;
            }
            else
              tmp = record_count*min(tmp,s->worst_seeks);
          }
          else
            tmp = best_time;                    // Do nothing
        }
      } /* not ft_key */
      if (tmp < best_time - records/(double) TIME_FOR_COMPARE)
      {
        best_time= tmp + records/(double) TIME_FOR_COMPARE;
        best= tmp;
        best_records= records;
        best_key= start_key;
        best_max_key_part= max_key_part;
      }
    }
    records= best_records;
  }

  /*
    Don't test table scan if it can't be better.
    Prefer key lookup if we would use the same key for scanning.

    Don't do a table scan on InnoDB tables, if we can read the used
    parts of the row from any of the used index.
    This is because table scans uses index and we would not win
    anything by using a table scan.
  */
  if ((records >= s->found_records || best > s->read_time) &&
      !(s->quick && best_key && s->quick->index == best_key->key &&
        best_max_key_part >= s->table->quick_key_parts[best_key->key]) &&
      !((s->table->file->table_flags() & HA_TABLE_SCAN_ON_INDEX) &&
        ! s->table->used_keys.is_clear_all() && best_key) &&
      !(s->table->force_index && best_key))
  {                                             // Check full join
    ha_rows rnd_records= s->found_records;
    /*
      If there is a restriction on the table, assume that 25% of the
      rows can be skipped on next part.
      This is to force tables that this table depends on before this
      table
    */
    if (found_constraint)
      rnd_records-= rnd_records/4;

    /*
      Range optimizer never proposes a RANGE if it isn't better
      than FULL: so if RANGE is present, it's always preferred to FULL.
      Here we estimate its cost.
    */
    if (s->quick)
    {
      /*
        For each record we:
        - read record range through 'quick'
        - skip rows which does not satisfy WHERE constraints
      */
      tmp= record_count *
        (s->quick->read_time +
         (s->found_records - rnd_records)/(double) TIME_FOR_COMPARE);
    }
    else
    {
      /* Estimate cost of reading table. */
      tmp= s->table->file->scan_time();
      if (s->table->map & join->outer_join)     // Can't use join cache
      {
        /*
          For each record we have to:
          - read the whole table record 
          - skip rows which does not satisfy join condition
        */
        tmp= record_count *
          (tmp +
           (s->records - rnd_records)/(double) TIME_FOR_COMPARE);
      }
      else
      {
        /* We read the table as many times as join buffer becomes full. */
        tmp*= (1.0 + floor((double) cache_record_length(join,idx) *
                           record_count /
                           (double) thd->variables.join_buff_size));
        /* 
            We don't make full cartesian product between rows in the scanned
           table and existing records because we skip all rows from the
           scanned table, which does not satisfy join condition when 
           we read the table (see flush_cached_records for details). Here we
           take into account cost to read and skip these records.
        */
        tmp+= (s->records - rnd_records)/(double) TIME_FOR_COMPARE;
      }
    }

    /*
      We estimate the cost of evaluating WHERE clause for found records
      as record_count * rnd_records / TIME_FOR_COMPARE. This cost plus
      tmp give us total cost of using TABLE SCAN
    */
    if (best == DBL_MAX ||
        (tmp  + record_count/(double) TIME_FOR_COMPARE*rnd_records <
         best + record_count/(double) TIME_FOR_COMPARE*records))
    {
      /*
        If the table has a range (s->quick is set) make_join_select()
        will ensure that this will be used
      */
      best= tmp;
      records= rows2double(rnd_records);
      best_key= 0;
    }
  }

  /* Update the cost information for the current partial plan */
  join->positions[idx].records_read= records;
  join->positions[idx].read_time=    best;
  join->positions[idx].key=          best_key;
  join->positions[idx].table=        s;

  if (!best_key &&
      idx == join->const_tables &&
      s->table == join->sort_by_table &&
      join->unit->select_limit_cnt >= records)
    join->sort_by_table= (TABLE*) 1;  // Must use temporary table

  DBUG_VOID_RETURN;
}


/*
  Selects and invokes a search strategy for an optimal query plan.

  SYNOPSIS
    choose_plan()
    join        pointer to the structure providing all context info for
                the query
    join_tables set of the tables in the query

  DESCRIPTION
    The function checks user-configurable parameters that control the search
    strategy for an optimal plan, selects the search method and then invokes
    it. Each specific optimization procedure stores the final optimal plan in
    the array 'join->best_positions', and the cost of the plan in
    'join->best_read'.

  RETURN
    None
*/

static void
choose_plan(JOIN *join, table_map join_tables)
{
  uint search_depth= join->thd->variables.optimizer_search_depth;
  uint prune_level=  join->thd->variables.optimizer_prune_level;
  bool straight_join= join->select_options & SELECT_STRAIGHT_JOIN;
  DBUG_ENTER("choose_plan");

  /*
    if (SELECT_STRAIGHT_JOIN option is set)
      reorder tables so dependent tables come after tables they depend 
      on, otherwise keep tables in the order they were specified in the query 
    else
      Apply heuristic: pre-sort all access plans with respect to the number of
      records accessed.
  */
  qsort(join->best_ref + join->const_tables, join->tables - join->const_tables,
        sizeof(JOIN_TAB*), straight_join?join_tab_cmp_straight:join_tab_cmp);
  
  if (straight_join)
  {
    optimize_straight_join(join, join_tables);
  }
  else
  {
    if (search_depth == MAX_TABLES+2)
    { /*
        TODO: 'MAX_TABLES+2' denotes the old implementation of find_best before
        the greedy version. Will be removed when greedy_search is approved.
      */
      join->best_read= DBL_MAX;
      find_best(join, join_tables, join->const_tables, 1.0, 0.0);
    } 
    else
    {
      if (search_depth == 0)
        /* Automatically determine a reasonable value for 'search_depth' */
        search_depth= determine_search_depth(join);
      greedy_search(join, join_tables, search_depth, prune_level);
    }
  }

  /* 
    Store the cost of this query into a user variable
    Don't update last_query_cost for 'show status' command
  */
  if (join->thd->lex->orig_sql_command != SQLCOM_SHOW_STATUS)
    last_query_cost= join->best_read;

  DBUG_VOID_RETURN;
}


/*
  Compare two JOIN_TAB objects based on the number of accessed records.

  SYNOPSIS
    join_tab_cmp()
    ptr1 pointer to first JOIN_TAB object
    ptr2 pointer to second JOIN_TAB object

  RETURN
    1  if first is bigger
    -1 if second is bigger
    0  if equal
*/

static int
join_tab_cmp(const void* ptr1, const void* ptr2)
{
  JOIN_TAB *jt1= *(JOIN_TAB**) ptr1;
  JOIN_TAB *jt2= *(JOIN_TAB**) ptr2;

  if (jt1->dependent & jt2->table->map)
    return 1;
  if (jt2->dependent & jt1->table->map)
    return -1;  
  if (jt1->found_records > jt2->found_records)
    return 1;
  if (jt1->found_records < jt2->found_records)
    return -1; 
  return jt1 > jt2 ? 1 : (jt1 < jt2 ? -1 : 0);
}


/* 
  Same as join_tab_cmp, but for use with SELECT_STRAIGHT_JOIN.
*/

static int
join_tab_cmp_straight(const void* ptr1, const void* ptr2)
{
  JOIN_TAB *jt1= *(JOIN_TAB**) ptr1;
  JOIN_TAB *jt2= *(JOIN_TAB**) ptr2;

  if (jt1->dependent & jt2->table->map)
    return 1;
  if (jt2->dependent & jt1->table->map)
    return -1;
  return jt1 > jt2 ? 1 : (jt1 < jt2 ? -1 : 0);
}

/*
  Heuristic procedure to automatically guess a reasonable degree of
  exhaustiveness for the greedy search procedure.

  SYNOPSIS
    determine_search_depth()
    join   pointer to the structure providing all context info for the query

  DESCRIPTION
    The procedure estimates the optimization time and selects a search depth
    big enough to result in a near-optimal QEP, that doesn't take too long to
    find. If the number of tables in the query exceeds some constant, then
    search_depth is set to this constant.

  NOTES
    This is an extremely simplistic implementation that serves as a stub for a
    more advanced analysis of the join. Ideally the search depth should be
    determined by learning from previous query optimizations, because it will
    depend on the CPU power (and other factors).

  RETURN
    A positive integer that specifies the search depth (and thus the
    exhaustiveness) of the depth-first search algorithm used by
    'greedy_search'.
*/

static uint
determine_search_depth(JOIN *join)
{
  uint table_count=  join->tables - join->const_tables;
  uint search_depth;
  /* TODO: this value should be determined dynamically, based on statistics: */
  uint max_tables_for_exhaustive_opt= 7;

  if (table_count <= max_tables_for_exhaustive_opt)
    search_depth= table_count+1; // use exhaustive for small number of tables
  else
    /*
      TODO: this value could be determined by some mapping of the form:
      depth : table_count -> [max_tables_for_exhaustive_opt..MAX_EXHAUSTIVE]
    */
    search_depth= max_tables_for_exhaustive_opt; // use greedy search

  return search_depth;
}


/*
  Select the best ways to access the tables in a query without reordering them.

  SYNOPSIS
    optimize_straight_join()
    join          pointer to the structure providing all context info for
                  the query
    join_tables   set of the tables in the query

  DESCRIPTION
    Find the best access paths for each query table and compute their costs
    according to their order in the array 'join->best_ref' (thus without
    reordering the join tables). The function calls sequentially
    'best_access_path' for each table in the query to select the best table
    access method. The final optimal plan is stored in the array
    'join->best_positions', and the corresponding cost in 'join->best_read'.

  NOTES
    This function can be applied to:
    - queries with STRAIGHT_JOIN
    - internally to compute the cost of an arbitrary QEP
    Thus 'optimize_straight_join' can be used at any stage of the query
    optimization process to finalize a QEP as it is.

  RETURN
    None
*/

static void
optimize_straight_join(JOIN *join, table_map join_tables)
{
  JOIN_TAB *s;
  uint idx= join->const_tables;
  double    record_count= 1.0;
  double    read_time=    0.0;
 
  for (JOIN_TAB **pos= join->best_ref + idx ; (s= *pos) ; pos++)
  {
    /* Find the best access method from 's' to the current partial plan */
    best_access_path(join, s, join->thd, join_tables, idx, record_count, read_time);
    /* compute the cost of the new plan extended with 's' */
    record_count*= join->positions[idx].records_read;
    read_time+=    join->positions[idx].read_time;
    join_tables&= ~(s->table->map);
    ++idx;
  }

  read_time+= record_count / (double) TIME_FOR_COMPARE;
  if (join->sort_by_table &&
      join->sort_by_table != join->positions[join->const_tables].table->table)
    read_time+= record_count;  // We have to make a temp table
  memcpy((gptr) join->best_positions, (gptr) join->positions,
         sizeof(POSITION)*idx);
  join->best_read= read_time;
}


/*
  Find a good, possibly optimal, query execution plan (QEP) by a greedy search.

  SYNOPSIS
    join             pointer to the structure providing all context info
                     for the query
    remaining_tables set of tables not included into the partial plan yet
    search_depth     controlls the exhaustiveness of the search
    prune_level      the pruning heuristics that should be applied during
                     search

  DESCRIPTION
    The search procedure uses a hybrid greedy/exhaustive search with controlled
    exhaustiveness. The search is performed in N = card(remaining_tables)
    steps. Each step evaluates how promising is each of the unoptimized tables,
    selects the most promising table, and extends the current partial QEP with
    that table.  Currenly the most 'promising' table is the one with least
    expensive extension.
    There are two extreme cases:
    1. When (card(remaining_tables) < search_depth), the estimate finds the best
       complete continuation of the partial QEP. This continuation can be
       used directly as a result of the search.
    2. When (search_depth == 1) the 'best_extension_by_limited_search'
       consideres the extension of the current QEP with each of the remaining
       unoptimized tables.
    All other cases are in-between these two extremes. Thus the parameter
    'search_depth' controlls the exhaustiveness of the search. The higher the
    value, the longer the optimizaton time and possibly the better the
    resulting plan. The lower the value, the fewer alternative plans are
    estimated, but the more likely to get a bad QEP.

    All intermediate and final results of the procedure are stored in 'join':
    join->positions      modified for every partial QEP that is explored
    join->best_positions modified for the current best complete QEP
    join->best_read      modified for the current best complete QEP
    join->best_ref       might be partially reordered
    The final optimal plan is stored in 'join->best_positions', and its
    corresponding cost in 'join->best_read'.

  NOTES
    The following pseudocode describes the algorithm of 'greedy_search':

    procedure greedy_search
    input: remaining_tables
    output: pplan;
    {
      pplan = <>;
      do {
        (t, a) = best_extension(pplan, remaining_tables);
        pplan = concat(pplan, (t, a));
        remaining_tables = remaining_tables - t;
      } while (remaining_tables != {})
      return pplan;
    }

    where 'best_extension' is a placeholder for a procedure that selects the
    most "promising" of all tables in 'remaining_tables'.
    Currently this estimate is performed by calling
    'best_extension_by_limited_search' to evaluate all extensions of the
    current QEP of size 'search_depth', thus the complexity of 'greedy_search'
    mainly depends on that of 'best_extension_by_limited_search'.

    If 'best_extension()' == 'best_extension_by_limited_search()', then the
    worst-case complexity of this algorithm is <=
    O(N*N^search_depth/search_depth). When serch_depth >= N, then the
    complexity of greedy_search is O(N!).

    In the future, 'greedy_search' might be extended to support other
    implementations of 'best_extension', e.g. some simpler quadratic procedure.

  RETURN
    None
*/

static void
greedy_search(JOIN      *join,
              table_map remaining_tables,
              uint      search_depth,
              uint      prune_level)
{
  double    record_count= 1.0;
  double    read_time=    0.0;
  uint      idx= join->const_tables; // index into 'join->best_ref'
  uint      best_idx;
  uint      rem_size;    // cardinality of remaining_tables
  POSITION  best_pos;
  JOIN_TAB  *best_table; // the next plan node to be added to the curr QEP

  DBUG_ENTER("greedy_search");

  /* number of tables that remain to be optimized */
  rem_size= my_count_bits(remaining_tables);

  do {
    /* Find the extension of the current QEP with the lowest cost */
    join->best_read= DBL_MAX;
    best_extension_by_limited_search(join, remaining_tables, idx, record_count,
                                     read_time, search_depth, prune_level);

    if (rem_size <= search_depth)
    {
      /*
        'join->best_positions' contains a complete optimal extension of the
        current partial QEP.
      */
      DBUG_EXECUTE("opt", print_plan(join, read_time, record_count,
                                     join->tables, "optimal"););
      DBUG_VOID_RETURN;
    }

    /* select the first table in the optimal extension as most promising */
    best_pos= join->best_positions[idx];
    best_table= best_pos.table;
    /*
      Each subsequent loop of 'best_extension_by_limited_search' uses
      'join->positions' for cost estimates, therefore we have to update its
      value.
    */
    join->positions[idx]= best_pos;

    /* find the position of 'best_table' in 'join->best_ref' */
    best_idx= idx;
    JOIN_TAB *pos= join->best_ref[best_idx];
    while (pos && best_table != pos)
      pos= join->best_ref[++best_idx];
    DBUG_ASSERT((pos != NULL)); // should always find 'best_table'
    /* move 'best_table' at the first free position in the array of joins */
    swap_variables(JOIN_TAB*, join->best_ref[idx], join->best_ref[best_idx]);

    /* compute the cost of the new plan extended with 'best_table' */
    record_count*= join->positions[idx].records_read;
    read_time+=    join->positions[idx].read_time;

    remaining_tables&= ~(best_table->table->map);
    --rem_size;
    ++idx;

    DBUG_EXECUTE("opt",
                 print_plan(join, read_time, record_count, idx, "extended"););
  } while (TRUE);
}


/*
  Find a good, possibly optimal, query execution plan (QEP) by a possibly
  exhaustive search.

  SYNOPSIS
    best_extension_by_limited_search()
    join             pointer to the structure providing all context info for
                     the query
    remaining_tables set of tables not included into the partial plan yet
    idx              length of the partial QEP in 'join->positions';
                     since a depth-first search is used, also corresponds to
                     the current depth of the search tree;
                     also an index in the array 'join->best_ref';
    record_count     estimate for the number of records returned by the best
                     partial plan
    read_time        the cost of the best partial plan
    search_depth     maximum depth of the recursion and thus size of the found
                     optimal plan (0 < search_depth <= join->tables+1).
    prune_level      pruning heuristics that should be applied during optimization
                     (values: 0 = EXHAUSTIVE, 1 = PRUNE_BY_TIME_OR_ROWS)

  DESCRIPTION
    The procedure searches for the optimal ordering of the query tables in set
    'remaining_tables' of size N, and the corresponding optimal access paths to each
    table. The choice of a table order and an access path for each table
    constitutes a query execution plan (QEP) that fully specifies how to
    execute the query.
   
    The maximal size of the found plan is controlled by the parameter
    'search_depth'. When search_depth == N, the resulting plan is complete and
    can be used directly as a QEP. If search_depth < N, the found plan consists
    of only some of the query tables. Such "partial" optimal plans are useful
    only as input to query optimization procedures, and cannot be used directly
    to execute a query.

    The algorithm begins with an empty partial plan stored in 'join->positions'
    and a set of N tables - 'remaining_tables'. Each step of the algorithm
    evaluates the cost of the partial plan extended by all access plans for
    each of the relations in 'remaining_tables', expands the current partial
    plan with the access plan that results in lowest cost of the expanded
    partial plan, and removes the corresponding relation from
    'remaining_tables'. The algorithm continues until it either constructs a
    complete optimal plan, or constructs an optimal plartial plan with size =
    search_depth.

    The final optimal plan is stored in 'join->best_positions'. The
    corresponding cost of the optimal plan is in 'join->best_read'.

  NOTES
    The procedure uses a recursive depth-first search where the depth of the
    recursion (and thus the exhaustiveness of the search) is controlled by the
    parameter 'search_depth'.

    The pseudocode below describes the algorithm of
    'best_extension_by_limited_search'. The worst-case complexity of this
    algorithm is O(N*N^search_depth/search_depth). When serch_depth >= N, then
    the complexity of greedy_search is O(N!).

    procedure best_extension_by_limited_search(
      pplan in,             // in, partial plan of tables-joined-so-far
      pplan_cost,           // in, cost of pplan
      remaining_tables,     // in, set of tables not referenced in pplan
      best_plan_so_far,     // in/out, best plan found so far
      best_plan_so_far_cost,// in/out, cost of best_plan_so_far
      search_depth)         // in, maximum size of the plans being considered
    {
      for each table T from remaining_tables
      {
        // Calculate the cost of using table T as above
        cost = complex-series-of-calculations;

        // Add the cost to the cost so far.
        pplan_cost+= cost;

        if (pplan_cost >= best_plan_so_far_cost)
          // pplan_cost already too great, stop search
          continue;

        pplan= expand pplan by best_access_method;
        remaining_tables= remaining_tables - table T;
        if (remaining_tables is not an empty set
            and
            search_depth > 1)
        {
          best_extension_by_limited_search(pplan, pplan_cost,
                                           remaining_tables,
                                           best_plan_so_far,
                                           best_plan_so_far_cost,
                                           search_depth - 1);
        }
        else
        {
          best_plan_so_far_cost= pplan_cost;
          best_plan_so_far= pplan;
        }
      }
    }

  IMPLEMENTATION
    When 'best_extension_by_limited_search' is called for the first time,
    'join->best_read' must be set to the largest possible value (e.g. DBL_MAX).
    The actual implementation provides a way to optionally use pruning
    heuristic (controlled by the parameter 'prune_level') to reduce the search
    space by skipping some partial plans.
    The parameter 'search_depth' provides control over the recursion
    depth, and thus the size of the resulting optimal plan.

  RETURN
    None
*/

static void
best_extension_by_limited_search(JOIN      *join,
                                 table_map remaining_tables,
                                 uint      idx,
                                 double    record_count,
                                 double    read_time,
                                 uint      search_depth,
                                 uint      prune_level)
{
  THD *thd= join->thd;
  if (thd->killed)  // Abort
    return;

  DBUG_ENTER("best_extension_by_limited_search");

  /* 
     'join' is a partial plan with lower cost than the best plan so far,
     so continue expanding it further with the tables in 'remaining_tables'.
  */
  JOIN_TAB *s;
  double best_record_count= DBL_MAX;
  double best_read_time=    DBL_MAX;

  DBUG_EXECUTE("opt",
               print_plan(join, read_time, record_count, idx, "part_plan"););

  for (JOIN_TAB **pos= join->best_ref + idx ; (s= *pos) ; pos++)
  {
    table_map real_table_bit= s->table->map;
    if ((remaining_tables & real_table_bit) && !(remaining_tables & s->dependent))
    {
      double current_record_count, current_read_time;

      /* Find the best access method from 's' to the current partial plan */
      best_access_path(join, s, thd, remaining_tables, idx, record_count, read_time);
      /* Compute the cost of extending the plan with 's' */
      current_record_count= record_count * join->positions[idx].records_read;
      current_read_time=    read_time + join->positions[idx].read_time;

      /* Expand only partial plans with lower cost than the best QEP so far */
      if ((current_read_time +
           current_record_count / (double) TIME_FOR_COMPARE) >= join->best_read)
      {
        DBUG_EXECUTE("opt", print_plan(join, read_time, record_count, idx,
                                       "prune_by_cost"););
        continue;
      }

      /*
        Prune some less promising partial plans. This heuristic may miss
        the optimal QEPs, thus it results in a non-exhaustive search.
      */
      if (prune_level == 1)
      {
        if (best_record_count > current_record_count ||
            best_read_time > current_read_time ||
            idx == join->const_tables &&  // 's' is the first table in the QEP
            s->table == join->sort_by_table)
        {
          if (best_record_count >= current_record_count &&
              best_read_time >= current_read_time &&
              /* TODO: What is the reasoning behind this condition? */
              (!(s->key_dependent & remaining_tables) ||
               join->positions[idx].records_read < 2.0))
          {
            best_record_count= current_record_count;
            best_read_time=    current_read_time;
          }
        }
        else
        {
          DBUG_EXECUTE("opt", print_plan(join, read_time, record_count, idx,
                                         "pruned_by_heuristic"););
          continue;
        }
      }

      if ( (search_depth > 1) && (remaining_tables & ~real_table_bit) )
      { /* Recursively expand the current partial plan */
        swap_variables(JOIN_TAB*, join->best_ref[idx], *pos);
        best_extension_by_limited_search(join,
                                         remaining_tables & ~real_table_bit,
                                         idx + 1,
                                         current_record_count,
                                         current_read_time,
                                         search_depth - 1,
                                         prune_level);
        if (thd->killed)
          DBUG_VOID_RETURN;
        swap_variables(JOIN_TAB*, join->best_ref[idx], *pos);
      }
      else
      { /*
          'join' is either the best partial QEP with 'search_depth' relations,
          or the best complete QEP so far, whichever is smaller.
        */
        current_read_time+= current_record_count / (double) TIME_FOR_COMPARE;
        if (join->sort_by_table &&
            join->sort_by_table != join->positions[join->const_tables].table->table)
          /* We have to make a temp table */
          current_read_time+= current_record_count;
        if ((search_depth == 1) || (current_read_time < join->best_read))
        {
          memcpy((gptr) join->best_positions, (gptr) join->positions,
                 sizeof(POSITION) * (idx + 1));
          join->best_read= current_read_time - 0.001;
        }
        DBUG_EXECUTE("opt",
                     print_plan(join, current_read_time, current_record_count, idx, "full_plan"););
      }
    }
  }
  DBUG_VOID_RETURN;
}


/*
  TODO: this function is here only temporarily until 'greedy_search' is
  tested and accepted.
*/
static void
find_best(JOIN *join,table_map rest_tables,uint idx,double record_count,
	  double read_time)
{
  ha_rows rec;
  double tmp;
  THD *thd= join->thd;

  if (!rest_tables)
  {
    DBUG_PRINT("best",("read_time: %g  record_count: %g",read_time,
		       record_count));

    read_time+=record_count/(double) TIME_FOR_COMPARE;
    if (join->sort_by_table &&
	join->sort_by_table !=
	join->positions[join->const_tables].table->table)
      read_time+=record_count;			// We have to make a temp table
    if (read_time < join->best_read)
    {
      memcpy((gptr) join->best_positions,(gptr) join->positions,
	     sizeof(POSITION)*idx);
      join->best_read= read_time - 0.001;
    }
    return;
  }
  if (read_time+record_count/(double) TIME_FOR_COMPARE >= join->best_read)
    return;					/* Found better before */

  JOIN_TAB *s;
  double best_record_count=DBL_MAX,best_read_time=DBL_MAX;
  for (JOIN_TAB **pos=join->best_ref+idx ; (s=*pos) ; pos++)
  {
    table_map real_table_bit=s->table->map;
    if ((rest_tables & real_table_bit) && !(rest_tables & s->dependent))
    {
      double best,best_time,records;
      best=best_time=records=DBL_MAX;
      KEYUSE *best_key=0;
      uint best_max_key_part=0;
      my_bool found_constraint= 0;

      if (s->keyuse)
      {						/* Use key if possible */
	TABLE *table=s->table;
	KEYUSE *keyuse,*start_key=0;
	double best_records=DBL_MAX;
	uint max_key_part=0;

	/* Test how we can use keys */
	rec= s->records/MATCHING_ROWS_IN_OTHER_TABLE;  // Assumed records/key
	for (keyuse=s->keyuse ; keyuse->table == table ;)
	{
	  key_part_map found_part=0;
	  table_map found_ref=0;
	  uint key=keyuse->key;
	  KEY *keyinfo=table->key_info+key;
          bool ft_key=(keyuse->keypart == FT_KEYPART);
	  uint found_ref_or_null= 0;

	  /* Calculate how many key segments of the current key we can use */
	  start_key=keyuse;
	  do
	  {
            uint keypart=keyuse->keypart;
            table_map best_part_found_ref= 0;
            double best_prev_record_reads= DBL_MAX;
	    do
	    {
	      if (!(rest_tables & keyuse->used_tables) &&
		  !(found_ref_or_null & keyuse->optimize))
	      {
		found_part|=keyuse->keypart_map;
                double tmp= prev_record_reads(join,
					      (found_ref |
					       keyuse->used_tables));
                if (tmp < best_prev_record_reads)
                {
                  best_part_found_ref= keyuse->used_tables;
                  best_prev_record_reads= tmp;
                }
		if (rec > keyuse->ref_table_rows)
		  rec= keyuse->ref_table_rows;
		/*
		  If there is one 'key_column IS NULL' expression, we can
		  use this ref_or_null optimisation of this field
		*/
		found_ref_or_null|= (keyuse->optimize &
				     KEY_OPTIMIZE_REF_OR_NULL);
              }
	      keyuse++;
	    } while (keyuse->table == table && keyuse->key == key &&
		     keyuse->keypart == keypart);
	    found_ref|= best_part_found_ref;
	  } while (keyuse->table == table && keyuse->key == key);

	  /*
	    Assume that that each key matches a proportional part of table.
	  */
          if (!found_part && !ft_key)
	    continue;				// Nothing usable found
	  if (rec < MATCHING_ROWS_IN_OTHER_TABLE)
	    rec= MATCHING_ROWS_IN_OTHER_TABLE;	// Fix for small tables

          /*
	    ft-keys require special treatment
          */
          if (ft_key)
          {
            /*
	      Really, there should be records=0.0 (yes!)
	      but 1.0 would be probably safer
            */
            tmp=prev_record_reads(join,found_ref);
            records=1.0;
          }
          else
          {
	  found_constraint= 1;
	  /*
	    Check if we found full key
	  */
	  if (found_part == PREV_BITS(uint,keyinfo->key_parts) &&
	      !found_ref_or_null)
	  {				/* use eq key */
	    max_key_part= (uint) ~0;
	    if ((keyinfo->flags & (HA_NOSAME | HA_NULL_PART_KEY |
				   HA_END_SPACE_KEY)) == HA_NOSAME)
	    {
	      tmp=prev_record_reads(join,found_ref);
	      records=1.0;
	    }
	    else
	    {
	      if (!found_ref)
	      {					// We found a const key
		if (table->quick_keys.is_set(key))
		  records= (double) table->quick_rows[key];
		else
		{
		  /* quick_range couldn't use key! */
		  records= (double) s->records/rec;
		}
	      }
	      else
	      {
		if (!(records=keyinfo->rec_per_key[keyinfo->key_parts-1]))
		{				// Prefere longer keys
		  records=
		    ((double) s->records / (double) rec *
		     (1.0 +
		      ((double) (table->s->max_key_length-keyinfo->key_length) /
		       (double) table->s->max_key_length)));
		  if (records < 2.0)
		    records=2.0;		// Can't be as good as a unique
		}
	      }
	      /* Limit the number of matched rows */
	      tmp= records;
	      set_if_smaller(tmp, (double) thd->variables.max_seeks_for_key);
	      if (table->used_keys.is_set(key))
	      {
		/* we can use only index tree */
		uint keys_per_block= table->file->block_size/2/
		  (keyinfo->key_length+table->file->ref_length)+1;
		tmp=record_count*(tmp+keys_per_block-1)/keys_per_block;
	      }
	      else
		tmp=record_count*min(tmp,s->worst_seeks);
	    }
	  }
	  else
	  {
	    /*
	      Use as much key-parts as possible and a uniq key is better
	      than a not unique key
	      Set tmp to (previous record count) * (records / combination)
	    */
	    if ((found_part & 1) &&
		(!(table->file->index_flags(key,0,0) & HA_ONLY_WHOLE_INDEX) ||
		 found_part == PREV_BITS(uint,keyinfo->key_parts)))
	    {
	      max_key_part=max_part_bit(found_part);
	      /*
		Check if quick_range could determinate how many rows we
		will match
	      */
	      if (table->quick_keys.is_set(key) &&
		  table->quick_key_parts[key] == max_key_part)
		tmp=records= (double) table->quick_rows[key];
	      else
	      {
		/* Check if we have statistic about the distribution */
		if ((records=keyinfo->rec_per_key[max_key_part-1]))
		  tmp=records;
		else
		{
		  /*
		    Assume that the first key part matches 1% of the file
		    and that the whole key matches 10 (duplicates) or 1
		    (unique) records.
		    Assume also that more key matches proportionally more
		    records
		    This gives the formula:
		    records= (x * (b-a) + a*c-b)/(c-1)

		    b = records matched by whole key
		    a = records matched by first key part (10% of all records?)
		    c = number of key parts in key
		    x = used key parts (1 <= x <= c)
		  */
		  double rec_per_key;
                  rec_per_key= keyinfo->rec_per_key[keyinfo->key_parts-1] ?
		    (double) keyinfo->rec_per_key[keyinfo->key_parts-1] :
		    (double) s->records/rec+1;   
		  if (!s->records)
		    tmp=0;
		  else if (rec_per_key/(double) s->records >= 0.01)
		    tmp=rec_per_key;
		  else
		  {
		    double a=s->records*0.01;
		    tmp=(max_key_part * (rec_per_key - a) +
			 a*keyinfo->key_parts - rec_per_key)/
		      (keyinfo->key_parts-1);
		    set_if_bigger(tmp,1.0);
		  }
		  records=(ulong) tmp;
		}
		/*
		  If quick_select was used on a part of this key, we know
		  the maximum number of rows that the key can match.
		*/
		if (table->quick_keys.is_set(key) &&
		    table->quick_key_parts[key] <= max_key_part &&
		    records > (double) table->quick_rows[key])
		  tmp= records= (double) table->quick_rows[key];
		else if (found_ref_or_null)
		{
		  /* We need to do two key searches to find key */
		  tmp*= 2.0;
		  records*= 2.0;
		}
	      }
	      /* Limit the number of matched rows */
	      set_if_smaller(tmp, (double) thd->variables.max_seeks_for_key);
	      if (table->used_keys.is_set(key))
	      {
		/* we can use only index tree */
		uint keys_per_block= table->file->block_size/2/
		  (keyinfo->key_length+table->file->ref_length)+1;
		tmp=record_count*(tmp+keys_per_block-1)/keys_per_block;
	      }
	      else
		tmp=record_count*min(tmp,s->worst_seeks);
	    }
	    else
	      tmp=best_time;			// Do nothing
	  }
          } /* not ft_key */
	  if (tmp < best_time - records/(double) TIME_FOR_COMPARE)
	  {
	    best_time=tmp + records/(double) TIME_FOR_COMPARE;
	    best=tmp;
	    best_records=records;
	    best_key=start_key;
	    best_max_key_part=max_key_part;
	  }
	}
	records=best_records;
      }

      /*
	Don't test table scan if it can't be better.
	Prefer key lookup if we would use the same key for scanning.

	Don't do a table scan on InnoDB tables, if we can read the used
	parts of the row from any of the used index.
	This is because table scans uses index and we would not win
	anything by using a table scan.
      */
      if ((records >= s->found_records || best > s->read_time) &&
	  !(s->quick && best_key && s->quick->index == best_key->key &&
	    best_max_key_part >= s->table->quick_key_parts[best_key->key]) &&
	  !((s->table->file->table_flags() & HA_TABLE_SCAN_ON_INDEX) &&
	    ! s->table->used_keys.is_clear_all() && best_key) &&
	  !(s->table->force_index && best_key))
      {						// Check full join
        ha_rows rnd_records= s->found_records;
        /*
          If there is a restriction on the table, assume that 25% of the
          rows can be skipped on next part.
          This is to force tables that this table depends on before this
          table
        */
        if (found_constraint)
          rnd_records-= rnd_records/4;

        /*
          Range optimizer never proposes a RANGE if it isn't better
          than FULL: so if RANGE is present, it's always preferred to FULL.
          Here we estimate its cost.
        */
        if (s->quick)
        {
          /*
            For each record we:
             - read record range through 'quick'
             - skip rows which does not satisfy WHERE constraints
           */
          tmp= record_count *
               (s->quick->read_time +
               (s->found_records - rnd_records)/(double) TIME_FOR_COMPARE);
        }
        else
        {
          /* Estimate cost of reading table. */
          tmp= s->table->file->scan_time();
          if (s->table->map  & join->outer_join)      // Can't use join cache
          {
            /*
              For each record we have to:
              - read the whole table record 
              - skip rows which does not satisfy join condition
            */
            tmp= record_count *
                 (tmp +     
                 (s->records - rnd_records)/(double) TIME_FOR_COMPARE);
          }
          else
          {
            /* We read the table as many times as join buffer becomes full. */
            tmp*= (1.0 + floor((double) cache_record_length(join,idx) *
                               record_count /
                               (double) thd->variables.join_buff_size));
            /* 
              We don't make full cartesian product between rows in the scanned
              table and existing records because we skip all rows from the
              scanned table, which does not satisfy join condition when 
              we read the table (see flush_cached_records for details). Here we
              take into account cost to read and skip these records.
            */
            tmp+= (s->records - rnd_records)/(double) TIME_FOR_COMPARE;
          }
        }

        /*
          We estimate the cost of evaluating WHERE clause for found records
          as record_count * rnd_records / TIME_FOR_COMPARE. This cost plus
          tmp give us total cost of using TABLE SCAN
        */
	if (best == DBL_MAX ||
	    (tmp  + record_count/(double) TIME_FOR_COMPARE*rnd_records <
	     best + record_count/(double) TIME_FOR_COMPARE*records))
	{
	  /*
	    If the table has a range (s->quick is set) make_join_select()
	    will ensure that this will be used
	  */
	  best=tmp;
	  records= rows2double(rnd_records);
	  best_key=0;
	}
      }
      join->positions[idx].records_read= records;
      join->positions[idx].key=best_key;
      join->positions[idx].table= s;
      if (!best_key && idx == join->const_tables &&
	  s->table == join->sort_by_table &&
	  join->unit->select_limit_cnt >= records)
	join->sort_by_table= (TABLE*) 1;	// Must use temporary table

     /*
	Go to the next level only if there hasn't been a better key on
	this level! This will cut down the search for a lot simple cases!
       */
      double current_record_count=record_count*records;
      double current_read_time=read_time+best;
      if (best_record_count > current_record_count ||
	  best_read_time > current_read_time ||
	  idx == join->const_tables && s->table == join->sort_by_table)
      {
	if (best_record_count >= current_record_count &&
	    best_read_time >= current_read_time &&
	    (!(s->key_dependent & rest_tables) || records < 2.0))
	{
	  best_record_count=current_record_count;
	  best_read_time=current_read_time;
	}
	swap_variables(JOIN_TAB*, join->best_ref[idx], *pos);
	find_best(join,rest_tables & ~real_table_bit,idx+1,
		  current_record_count,current_read_time);
        if (thd->killed)
          return;
	swap_variables(JOIN_TAB*, join->best_ref[idx], *pos);
      }
      if (join->select_options & SELECT_STRAIGHT_JOIN)
	break;				// Don't test all combinations
    }
  }
}


/*
  Find how much space the prevous read not const tables takes in cache
*/

static void calc_used_field_length(THD *thd, JOIN_TAB *join_tab)
{
  uint null_fields,blobs,fields,rec_length;
  null_fields=blobs=fields=rec_length=0;

  Field **f_ptr,*field;
  for (f_ptr=join_tab->table->field ; (field= *f_ptr) ; f_ptr++)
  {
    if (field->query_id == thd->query_id)
    {
      uint flags=field->flags;
      fields++;
      rec_length+=field->pack_length();
      if (flags & BLOB_FLAG)
	blobs++;
      if (!(flags & NOT_NULL_FLAG))
	null_fields++;
    }
  }
  if (null_fields)
    rec_length+=(join_tab->table->s->null_fields+7)/8;
  if (join_tab->table->maybe_null)
    rec_length+=sizeof(my_bool);
  if (blobs)
  {
    uint blob_length=(uint) (join_tab->table->file->mean_rec_length-
			     (join_tab->table->s->reclength- rec_length));
    rec_length+=(uint) max(4,blob_length);
  }
  join_tab->used_fields=fields;
  join_tab->used_fieldlength=rec_length;
  join_tab->used_blobs=blobs;
}


static uint
cache_record_length(JOIN *join,uint idx)
{
  uint length=0;
  JOIN_TAB **pos,**end;
  THD *thd=join->thd;

  for (pos=join->best_ref+join->const_tables,end=join->best_ref+idx ;
       pos != end ;
       pos++)
  {
    JOIN_TAB *join_tab= *pos;
    if (!join_tab->used_fieldlength)		/* Not calced yet */
      calc_used_field_length(thd, join_tab);
    length+=join_tab->used_fieldlength;
  }
  return length;
}


static double
prev_record_reads(JOIN *join,table_map found_ref)
{
  double found=1.0;
  found_ref&= ~OUTER_REF_TABLE_BIT;
  for (POSITION *pos=join->positions ; found_ref ; pos++)
  {
    if (pos->table->table->map & found_ref)
    {
      found_ref&= ~pos->table->table->map;
      found*=pos->records_read;
    }
  }
  return found;
}


/*****************************************************************************
  Set up join struct according to best position.
*****************************************************************************/

static bool
get_best_combination(JOIN *join)
{
  uint i,tablenr;
  table_map used_tables;
  JOIN_TAB *join_tab,*j;
  KEYUSE *keyuse;
  uint table_count;
  THD *thd=join->thd;
  DBUG_ENTER("get_best_combination");

  table_count=join->tables;
  if (!(join->join_tab=join_tab=
	(JOIN_TAB*) thd->alloc(sizeof(JOIN_TAB)*table_count)))
    DBUG_RETURN(TRUE);

  join->full_join=0;

  used_tables= OUTER_REF_TABLE_BIT;		// Outer row is already read
  for (j=join_tab, tablenr=0 ; tablenr < table_count ; tablenr++,j++)
  {
    TABLE *form;
    *j= *join->best_positions[tablenr].table;
    form=join->table[tablenr]=j->table;
    used_tables|= form->map;
    form->reginfo.join_tab=j;
    if (!*j->on_expr_ref)
      form->reginfo.not_exists_optimize=0;	// Only with LEFT JOIN
    DBUG_PRINT("info",("type: %d", j->type));
    if (j->type == JT_CONST)
      continue;					// Handled in make_join_stat..

    j->ref.key = -1;
    j->ref.key_parts=0;

    if (j->type == JT_SYSTEM)
      continue;
    if (j->keys.is_clear_all() || !(keyuse= join->best_positions[tablenr].key))
    {
      j->type=JT_ALL;
      if (tablenr != join->const_tables)
	join->full_join=1;
    }
    else if (create_ref_for_key(join, j, keyuse, used_tables))
      DBUG_RETURN(TRUE);                        // Something went wrong
  }

  for (i=0 ; i < table_count ; i++)
    join->map2table[join->join_tab[i].table->tablenr]=join->join_tab+i;
  update_depend_map(join);
  DBUG_RETURN(0);
}


static bool create_ref_for_key(JOIN *join, JOIN_TAB *j, KEYUSE *org_keyuse,
			       table_map used_tables)
{
  KEYUSE *keyuse=org_keyuse;
  bool ftkey=(keyuse->keypart == FT_KEYPART);
  THD  *thd= join->thd;
  uint keyparts,length,key;
  TABLE *table;
  KEY *keyinfo;
  DBUG_ENTER("create_ref_for_key");

  /*  Use best key from find_best */
  table=j->table;
  key=keyuse->key;
  keyinfo=table->key_info+key;

  if (ftkey)
  {
    Item_func_match *ifm=(Item_func_match *)keyuse->val;

    length=0;
    keyparts=1;
    ifm->join_key=1;
  }
  else
  {
    keyparts=length=0;
    uint found_part_ref_or_null= 0;
    /*
      Calculate length for the used key
      Stop if there is a missing key part or when we find second key_part
      with KEY_OPTIMIZE_REF_OR_NULL
    */
    do
    {
      if (!(~used_tables & keyuse->used_tables))
      {
	if (keyparts == keyuse->keypart &&
	    !(found_part_ref_or_null & keyuse->optimize))
	{
	  keyparts++;
	  length+= keyinfo->key_part[keyuse->keypart].store_length;
	  found_part_ref_or_null|= keyuse->optimize;
	}
      }
      keyuse++;
    } while (keyuse->table == table && keyuse->key == key);
  } /* not ftkey */

  /* set up fieldref */
  keyinfo=table->key_info+key;
  j->ref.key_parts=keyparts;
  j->ref.key_length=length;
  j->ref.key=(int) key;
  if (!(j->ref.key_buff= (byte*) thd->calloc(ALIGN_SIZE(length)*2)) ||
      !(j->ref.key_copy= (store_key**) thd->alloc((sizeof(store_key*) *
						   (keyparts+1)))) ||
      !(j->ref.items=    (Item**) thd->alloc(sizeof(Item*)*keyparts)))
  {
    DBUG_RETURN(TRUE);
  }
  j->ref.key_buff2=j->ref.key_buff+ALIGN_SIZE(length);
  j->ref.key_err=1;
  j->ref.null_rejecting= 0;
  keyuse=org_keyuse;

  store_key **ref_key= j->ref.key_copy;
  byte *key_buff=j->ref.key_buff, *null_ref_key= 0;
  bool keyuse_uses_no_tables= TRUE;
  if (ftkey)
  {
    j->ref.items[0]=((Item_func*)(keyuse->val))->key_item();
    if (keyuse->used_tables)
      DBUG_RETURN(TRUE);                        // not supported yet. SerG

    j->type=JT_FT;
  }
  else
  {
    uint i;
    for (i=0 ; i < keyparts ; keyuse++,i++)
    {
      while (keyuse->keypart != i ||
	     ((~used_tables) & keyuse->used_tables))
	keyuse++;				/* Skip other parts */

      uint maybe_null= test(keyinfo->key_part[i].null_bit);
      j->ref.items[i]=keyuse->val;		// Save for cond removal
      if (keyuse->null_rejecting) 
        j->ref.null_rejecting |= 1 << i;
      keyuse_uses_no_tables= keyuse_uses_no_tables && !keyuse->used_tables;
      if (!keyuse->used_tables &&
	  !(join->select_options & SELECT_DESCRIBE))
      {					// Compare against constant
	store_key_item tmp(thd, keyinfo->key_part[i].field,
                           (char*)key_buff + maybe_null,
                           maybe_null ?  (char*) key_buff : 0,
                           keyinfo->key_part[i].length, keyuse->val);
	if (thd->is_fatal_error)
	  DBUG_RETURN(TRUE);
	tmp.copy();
      }
      else
	*ref_key++= get_store_key(thd,
				  keyuse,join->const_table_map,
				  &keyinfo->key_part[i],
				  (char*) key_buff,maybe_null);
      /*
	Remember if we are going to use REF_OR_NULL
	But only if field _really_ can be null i.e. we force JT_REF
	instead of JT_REF_OR_NULL in case if field can't be null
      */
      if ((keyuse->optimize & KEY_OPTIMIZE_REF_OR_NULL) && maybe_null)
	null_ref_key= key_buff;
      key_buff+=keyinfo->key_part[i].store_length;
    }
  } /* not ftkey */
  *ref_key=0;				// end_marker
  if (j->type == JT_FT)
    DBUG_RETURN(0);
  if (j->type == JT_CONST)
    j->table->const_table= 1;
  else if (((keyinfo->flags & (HA_NOSAME | HA_NULL_PART_KEY |
			       HA_END_SPACE_KEY)) != HA_NOSAME) ||
	   keyparts != keyinfo->key_parts || null_ref_key)
  {
    /* Must read with repeat */
    j->type= null_ref_key ? JT_REF_OR_NULL : JT_REF;
    j->ref.null_ref_key= null_ref_key;
  }
  else if (keyuse_uses_no_tables)
  {
    /*
      This happen if we are using a constant expression in the ON part
      of an LEFT JOIN.
      SELECT * FROM a LEFT JOIN b ON b.key=30
      Here we should not mark the table as a 'const' as a field may
      have a 'normal' value or a NULL value.
    */
    j->type=JT_CONST;
  }
  else
    j->type=JT_EQ_REF;
  DBUG_RETURN(0);
}



static store_key *
get_store_key(THD *thd, KEYUSE *keyuse, table_map used_tables,
	      KEY_PART_INFO *key_part, char *key_buff, uint maybe_null)
{
  if (!((~used_tables) & keyuse->used_tables))		// if const item
  {
    return new store_key_const_item(thd,
				    key_part->field,
				    key_buff + maybe_null,
				    maybe_null ? key_buff : 0,
				    key_part->length,
				    keyuse->val);
  }
  else if (keyuse->val->type() == Item::FIELD_ITEM)
    return new store_key_field(thd,
			       key_part->field,
			       key_buff + maybe_null,
			       maybe_null ? key_buff : 0,
			       key_part->length,
			       ((Item_field*) keyuse->val)->field,
			       keyuse->val->full_name());
  return new store_key_item(thd,
			    key_part->field,
			    key_buff + maybe_null,
			    maybe_null ? key_buff : 0,
			    key_part->length,
			    keyuse->val);
}

/*
  This function is only called for const items on fields which are keys
  returns 1 if there was some conversion made when the field was stored.
*/

bool
store_val_in_field(Field *field,Item *item)
{
  bool error;
  THD *thd= field->table->in_use;
  ha_rows cuted_fields=thd->cuted_fields;
  /*
    we should restore old value of count_cuted_fields because
    store_val_in_field can be called from mysql_insert 
    with select_insert, which make count_cuted_fields= 1
   */
  enum_check_fields old_count_cuted_fields= thd->count_cuted_fields;
  thd->count_cuted_fields= CHECK_FIELD_WARN;
  error= item->save_in_field(field, 1);
  thd->count_cuted_fields= old_count_cuted_fields;
  return error || cuted_fields != thd->cuted_fields;
}


static bool
make_simple_join(JOIN *join,TABLE *tmp_table)
{
  TABLE **tableptr;
  JOIN_TAB *join_tab;
  DBUG_ENTER("make_simple_join");

  if (!(tableptr=(TABLE**) join->thd->alloc(sizeof(TABLE*))) ||
      !(join_tab=(JOIN_TAB*) join->thd->alloc(sizeof(JOIN_TAB))))
    DBUG_RETURN(TRUE);
  join->join_tab=join_tab;
  join->table=tableptr; tableptr[0]=tmp_table;
  join->tables=1;
  join->const_tables=0;
  join->const_table_map=0;
  join->tmp_table_param.field_count= join->tmp_table_param.sum_func_count=
    join->tmp_table_param.func_count=0;
  join->tmp_table_param.copy_field=join->tmp_table_param.copy_field_end=0;
  join->first_record=join->sort_and_group=0;
  join->send_records=(ha_rows) 0;
  join->group=0;
  join->row_limit=join->unit->select_limit_cnt;
  join->do_send_rows = (join->row_limit) ? 1 : 0;

  join_tab->cache.buff=0;			/* No caching */
  join_tab->table=tmp_table;
  join_tab->select=0;
  join_tab->select_cond=0;
  join_tab->quick=0;
  join_tab->type= JT_ALL;			/* Map through all records */
  join_tab->keys.init(~0);                      /* test everything in quick */
  join_tab->info=0;
  join_tab->on_expr_ref=0;
  join_tab->last_inner= 0;
  join_tab->first_unmatched= 0;
  join_tab->ref.key = -1;
  join_tab->not_used_in_distinct=0;
  join_tab->read_first_record= join_init_read_record;
  join_tab->join=join;
  join_tab->ref.key_parts= 0;
  bzero((char*) &join_tab->read_record,sizeof(join_tab->read_record));
  tmp_table->status=0;
  tmp_table->null_row=0;
  DBUG_RETURN(FALSE);
}


inline void add_cond_and_fix(Item **e1, Item *e2)
{
  if (*e1)
  {
    Item *res;
    if ((res= new Item_cond_and(*e1, e2)))
    {
      *e1= res;
      res->quick_fix_field();
    }
  }
  else
    *e1= e2;
}


/*
  Add to join_tab->select_cond[i] "table.field IS NOT NULL" conditions we've
  inferred from ref/eq_ref access performed.

  SYNOPSIS
    add_not_null_conds()
      join  Join to process

  NOTES
    This function is a part of "Early NULL-values filtering for ref access"
    optimization.

    Example of this optimization:
      For query SELECT * FROM t1,t2 WHERE t2.key=t1.field
      and plan " any-access(t1), ref(t2.key=t1.field) "
      add "t1.field IS NOT NULL" to t1's table condition.
    Description of the optimization:
    
      We look through equalities choosen to perform ref/eq_ref access,
      pick equalities that have form "tbl.part_of_key = othertbl.field"
      (where othertbl is a non-const table and othertbl.field may be NULL)
      and add them to conditions on correspoding tables (othertbl in this
      example).
      
      This optimization doesn't affect the choices that ref, range, or join
      optimizer make. This was intentional because this was added after 4.1
      was GA.
      
    Implementation overview
      1. update_ref_and_keys() accumulates info about null-rejecting
         predicates in in KEY_FIELD::null_rejecting
      1.1 add_key_part saves these to KEYUSE.
      2. create_ref_for_key copies them to TABLE_REF.
      3. add_not_null_conds adds "x IS NOT NULL" to join_tab->select_cond of
         appropiate JOIN_TAB members.
*/

static void add_not_null_conds(JOIN *join)
{
  DBUG_ENTER("add_not_null_conds");
  for (uint i=join->const_tables ; i < join->tables ; i++)
  {
    JOIN_TAB *tab=join->join_tab+i;
    if ((tab->type == JT_REF || tab->type == JT_REF_OR_NULL) &&
         !tab->table->maybe_null)
    {
      for (uint keypart= 0; keypart < tab->ref.key_parts; keypart++)
      {
        if (tab->ref.null_rejecting & (1 << keypart))
        {
          Item *item= tab->ref.items[keypart];
          DBUG_ASSERT(item->type() == Item::FIELD_ITEM);
          Item_field *not_null_item= (Item_field*)item;
          JOIN_TAB *referred_tab= not_null_item->field->table->reginfo.join_tab;
          Item_func_isnotnull *notnull;
          if (!(notnull= new Item_func_isnotnull(not_null_item)))
            DBUG_VOID_RETURN;

          notnull->quick_fix_field();
          DBUG_EXECUTE("where",print_where(notnull,
                                           referred_tab->table->alias););
          add_cond_and_fix(&referred_tab->select_cond, notnull);
        }
      }
    }
  }
  DBUG_VOID_RETURN;
}

/*
  Build a predicate guarded by match variables for embedding outer joins

  SYNOPSIS
    add_found_match_trig_cond()
    tab       the first inner table for most nested outer join
    cond      the predicate to be guarded
    root_tab  the first inner table to stop

  DESCRIPTION
    The function recursively adds guards for predicate cond
    assending from tab to the first inner table  next embedding
    nested outer join and so on until it reaches root_tab
    (root_tab can be 0).

  RETURN VALUE
    pointer to the guarded predicate, if success
    0, otherwise
*/ 

static COND*
add_found_match_trig_cond(JOIN_TAB *tab, COND *cond, JOIN_TAB *root_tab)
{
  COND *tmp;
  if (tab == root_tab || !cond)
    return cond;
  if ((tmp= add_found_match_trig_cond(tab->first_upper, cond, root_tab)))
  {
    tmp= new Item_func_trig_cond(tmp, &tab->found);
  }
  if (tmp)
    tmp->quick_fix_field();
  return tmp;
}


/*
   Fill in outer join related info for the execution plan structure

  SYNOPSIS
    make_outerjoin_info()
    join - reference to the info fully describing the query

  DESCRIPTION
    For each outer join operation left after simplification of the
    original query the function set up the following pointers in the linear
    structure join->join_tab representing the selected execution plan.
    The first inner table t0 for the operation is set to refer to the last
    inner table tk through the field t0->last_inner.
    Any inner table ti for the operation are set to refer to the first
    inner table ti->first_inner.
    The first inner table t0 for the operation is set to refer to the
    first inner table of the embedding outer join operation, if there is any,
    through the field t0->first_upper.
    The on expression for the outer join operation is attached to the
    corresponding first inner table through the field t0->on_expr_ref.
    Here ti are structures of the JOIN_TAB type.

  EXAMPLE
    For the query: 
      SELECT * FROM t1
                    LEFT JOIN
                    (t2, t3 LEFT JOIN t4 ON t3.a=t4.a)
                    ON (t1.a=t2.a AND t1.b=t3.b)
        WHERE t1.c > 5,
    given the execution plan with the table order t1,t2,t3,t4
    is selected, the following references will be set;
    t4->last_inner=[t4], t4->first_inner=[t4], t4->first_upper=[t2]
    t2->last_inner=[t4], t2->first_inner=t3->first_inner=[t2],
    on expression (t1.a=t2.a AND t1.b=t3.b) will be attached to 
    *t2->on_expr_ref, while t3.a=t4.a will be attached to *t4->on_expr_ref.
            
  NOTES
    The function assumes that the simplification procedure has been
    already applied to the join query (see simplify_joins).
    This function can be called only after the execution plan
    has been chosen.
*/
 
static void
make_outerjoin_info(JOIN *join)
{
  DBUG_ENTER("make_outerjoin_info");
  for (uint i=join->const_tables ; i < join->tables ; i++)
  {
    JOIN_TAB *tab=join->join_tab+i;
    TABLE *table=tab->table;
    TABLE_LIST *tbl= table->pos_in_table_list;
    TABLE_LIST *embedding= tbl->embedding;

    if (tbl->outer_join)
    {
      /* 
        Table tab is the only one inner table for outer join.
        (Like table t4 for the table reference t3 LEFT JOIN t4 ON t3.a=t4.a
        is in the query above.)
      */
      tab->last_inner= tab->first_inner= tab;
      tab->on_expr_ref= &tbl->on_expr;
      tab->cond_equal= tbl->cond_equal;
      if (embedding)
        tab->first_upper= embedding->nested_join->first_nested;
    }    
    for ( ; embedding ; embedding= embedding->embedding)
    {
      NESTED_JOIN *nested_join= embedding->nested_join;
      if (!nested_join->counter)
      {
        /* 
          Table tab is the first inner table for nested_join.
          Save reference to it in the nested join structure.
        */ 
        nested_join->first_nested= tab;
        tab->on_expr_ref= &embedding->on_expr;
        tab->cond_equal= tbl->cond_equal;
        if (embedding->embedding)
          tab->first_upper= embedding->embedding->nested_join->first_nested;
      }
      if (!tab->first_inner)  
        tab->first_inner= nested_join->first_nested;
      if (++nested_join->counter < nested_join->join_list.elements)
        break;
      /* Table tab is the last inner table for nested join. */
      nested_join->first_nested->last_inner= tab;
    }
  }
  DBUG_VOID_RETURN;
}


static bool
make_join_select(JOIN *join,SQL_SELECT *select,COND *cond)
{
  THD *thd= join->thd;
  DBUG_ENTER("make_join_select");
  if (select)
  {
    add_not_null_conds(join);
    table_map used_tables;
    if (cond)                /* Because of QUICK_GROUP_MIN_MAX_SELECT */
    {                        /* there may be a select without a cond. */    
      if (join->tables > 1)
        cond->update_used_tables();		// Tablenr may have changed
      if (join->const_tables == join->tables &&
	  thd->lex->current_select->master_unit() ==
	  &thd->lex->unit)		// not upper level SELECT
        join->const_table_map|=RAND_TABLE_BIT;
      {						// Check const tables
        COND *const_cond=
	  make_cond_for_table(cond,join->const_table_map,(table_map) 0);
        DBUG_EXECUTE("where",print_where(const_cond,"constants"););
        for (JOIN_TAB *tab= join->join_tab+join->const_tables;
             tab < join->join_tab+join->tables ; tab++)
        {
          if (*tab->on_expr_ref)
          {
            JOIN_TAB *cond_tab= tab->first_inner;
            COND *tmp= make_cond_for_table(*tab->on_expr_ref,
                                           join->const_table_map,
                                         (  table_map) 0);
            if (!tmp)
              continue;
            tmp= new Item_func_trig_cond(tmp, &cond_tab->not_null_compl);
            if (!tmp)
              DBUG_RETURN(1);
            tmp->quick_fix_field();
            cond_tab->select_cond= !cond_tab->select_cond ? tmp :
	                            new Item_cond_and(cond_tab->select_cond,tmp);
            if (!cond_tab->select_cond)
	      DBUG_RETURN(1);
            cond_tab->select_cond->quick_fix_field();
          }       
        }
        if (const_cond && !const_cond->val_int())
        {
	  DBUG_PRINT("info",("Found impossible WHERE condition"));
	  DBUG_RETURN(1);	 // Impossible const condition
        }
      }
    }
    used_tables=((select->const_tables=join->const_table_map) |
		 OUTER_REF_TABLE_BIT | RAND_TABLE_BIT);
    for (uint i=join->const_tables ; i < join->tables ; i++)
    {
      JOIN_TAB *tab=join->join_tab+i;
      JOIN_TAB *first_inner_tab= tab->first_inner; 
      table_map current_map= tab->table->map;
      bool use_quick_range=0;
      /*
	Following force including random expression in last table condition.
	It solve problem with select like SELECT * FROM t1 WHERE rand() > 0.5
      */
      if (i == join->tables-1)
	current_map|= OUTER_REF_TABLE_BIT | RAND_TABLE_BIT;
      used_tables|=current_map;

      if (tab->type == JT_REF && tab->quick &&
	  (uint) tab->ref.key == tab->quick->index &&
	  tab->ref.key_length < tab->quick->max_used_key_length)
      {
	/* Range uses longer key;  Use this instead of ref on key */
	tab->type=JT_ALL;
	use_quick_range=1;
	tab->use_quick=1;
        tab->ref.key= -1;
	tab->ref.key_parts=0;		// Don't use ref key.
	join->best_positions[i].records_read= rows2double(tab->quick->records);
      }

      COND *tmp= NULL;
      if (cond)
        tmp= make_cond_for_table(cond,used_tables,current_map);
      if (cond && !tmp && tab->quick)
      {						// Outer join
        if (tab->type != JT_ALL)
        {
          /*
            Don't use the quick method
            We come here in the case where we have 'key=constant' and
            the test is removed by make_cond_for_table()
          */
          delete tab->quick;
          tab->quick= 0;
        }
        else
        {
          /*
            Hack to handle the case where we only refer to a table
            in the ON part of an OUTER JOIN. In this case we want the code
            below to check if we should use 'quick' instead.
          */
          DBUG_PRINT("info", ("Item_int"));
          tmp= new Item_int((longlong) 1,1);	// Always true
          DBUG_PRINT("info", ("Item_int 0x%lx", (ulong)tmp));
        }

      }
      if (tmp || !cond)
      {
	DBUG_EXECUTE("where",print_where(tmp,tab->table->alias););
	SQL_SELECT *sel=tab->select=(SQL_SELECT*)
	  thd->memdup((gptr) select, sizeof(SQL_SELECT));
	if (!sel)
	  DBUG_RETURN(1);			// End of memory
        /*
          If tab is an inner table of an outer join operation,
          add a match guard to the pushed down predicate.
          The guard will turn the predicate on only after
          the first match for outer tables is encountered.
	*/        
        if (cond)
        {
          /*
            Because of QUICK_GROUP_MIN_MAX_SELECT there may be a select without
            a cond, so neutralize the hack above.
          */
          if (!(tmp= add_found_match_trig_cond(first_inner_tab, tmp, 0)))
            DBUG_RETURN(1);
          tab->select_cond=sel->cond=tmp;
	  if (thd->variables.engine_condition_pushdown)
          {
            tab->table->file->pushed_cond= NULL;
	    /* Push condition to handler */
            if (!tab->table->file->cond_push(tmp))
              tab->table->file->pushed_cond= tmp;
          }
        }
        else
          tab->select_cond= sel->cond= NULL;

	sel->head=tab->table;
	DBUG_EXECUTE("where",print_where(tmp,tab->table->alias););
	if (tab->quick)
	{
	  /* Use quick key read if it's a constant and it's not used
	     with key reading */
	  if (tab->needed_reg.is_clear_all() && tab->type != JT_EQ_REF
	      && tab->type != JT_FT && (tab->type != JT_REF ||
               (uint) tab->ref.key == tab->quick->index))
	  {
	    sel->quick=tab->quick;		// Use value from get_quick_...
	    sel->quick_keys.clear_all();
	    sel->needed_reg.clear_all();
	  }
	  else
	  {
	    delete tab->quick;
	  }
	  tab->quick=0;
	}
	uint ref_key=(uint) sel->head->reginfo.join_tab->ref.key+1;
	if (i == join->const_tables && ref_key)
	{
	  if (!tab->const_keys.is_clear_all() &&
              tab->table->reginfo.impossible_range)
	    DBUG_RETURN(1);
	}
	else if (tab->type == JT_ALL && ! use_quick_range)
	{
	  if (!tab->const_keys.is_clear_all() &&
	      tab->table->reginfo.impossible_range)
	    DBUG_RETURN(1);				// Impossible range
	  /*
	    We plan to scan all rows.
	    Check again if we should use an index.
	    We could have used an column from a previous table in
	    the index if we are using limit and this is the first table
	  */

	  if (cond &&
              (!tab->keys.is_subset(tab->const_keys) && i > 0) ||
	      (!tab->const_keys.is_clear_all() && i == join->const_tables &&
	       join->unit->select_limit_cnt <
	       join->best_positions[i].records_read &&
	       !(join->select_options & OPTION_FOUND_ROWS)))
	  {
	    /* Join with outer join condition */
	    COND *orig_cond=sel->cond;
	    sel->cond= and_conds(sel->cond, *tab->on_expr_ref);

	    /*
              We can't call sel->cond->fix_fields,
              as it will break tab->on_expr if it's AND condition
              (fix_fields currently removes extra AND/OR levels).
              Yet attributes of the just built condition are not needed.
              Thus we call sel->cond->quick_fix_field for safety.
	    */
	    if (sel->cond && !sel->cond->fixed)
	      sel->cond->quick_fix_field();

	    if (sel->test_quick_select(thd, tab->keys,
				       used_tables & ~ current_map,
				       (join->select_options &
					OPTION_FOUND_ROWS ?
					HA_POS_ERROR :
					join->unit->select_limit_cnt)) < 0)
            {
	      /*
		Before reporting "Impossible WHERE" for the whole query
		we have to check isn't it only "impossible ON" instead
	      */
              sel->cond=orig_cond;
              if (!*tab->on_expr_ref ||
                  sel->test_quick_select(thd, tab->keys,
                                         used_tables & ~ current_map,
                                         (join->select_options &
                                          OPTION_FOUND_ROWS ?
                                          HA_POS_ERROR :
                                          join->unit->select_limit_cnt)) < 0)
		DBUG_RETURN(1);			// Impossible WHERE
            }
            else
	      sel->cond=orig_cond;

	    /* Fix for EXPLAIN */
	    if (sel->quick)
	      join->best_positions[i].records_read= sel->quick->records;
	  }
	  else
	  {
	    sel->needed_reg=tab->needed_reg;
	    sel->quick_keys.clear_all();
	  }
	  if (!sel->quick_keys.is_subset(tab->checked_keys) ||
              !sel->needed_reg.is_subset(tab->checked_keys))
	  {
	    tab->keys=sel->quick_keys;
            tab->keys.merge(sel->needed_reg);
	    tab->use_quick= (!sel->needed_reg.is_clear_all() &&
			     (select->quick_keys.is_clear_all() ||
			      (select->quick &&
			       (select->quick->records >= 100L)))) ?
	      2 : 1;
	    sel->read_tables= used_tables & ~current_map;
	  }
	  if (i != join->const_tables && tab->use_quick != 2)
	  {					/* Read with cache */
	    if (cond &&
                (tmp=make_cond_for_table(cond,
					 join->const_table_map |
					 current_map,
					 current_map)))
	    {
	      DBUG_EXECUTE("where",print_where(tmp,"cache"););
	      tab->cache.select=(SQL_SELECT*)
		thd->memdup((gptr) sel, sizeof(SQL_SELECT));
	      tab->cache.select->cond=tmp;
	      tab->cache.select->read_tables=join->const_table_map;
	      if (thd->variables.engine_condition_pushdown &&
		  (!tab->table->file->pushed_cond))
              {
		/* Push condition to handler */
		if (!tab->table->file->cond_push(tmp))
                  tab->table->file->pushed_cond= tmp;
              }
	    }
	  }
	}
      }
      
      /* 
        Push down all predicates from on expressions.
        Each of these predicated are guarded by a variable
        that turns if off just before null complemented row for
        outer joins is formed. Thus, the predicates from an
        'on expression' are guaranteed not to be checked for
        the null complemented row.
      */ 
      JOIN_TAB *last_tab= tab;
      while (first_inner_tab && first_inner_tab->last_inner == last_tab)
      {  
        /* 
          Table tab is the last inner table of an outer join.
          An on expression is always attached to it.
	*/     
        COND *on_expr= *first_inner_tab->on_expr_ref;

        table_map used_tables= join->const_table_map |
		               OUTER_REF_TABLE_BIT | RAND_TABLE_BIT;
	for (tab= join->join_tab+join->const_tables; tab <= last_tab ; tab++)
        {
          current_map= tab->table->map;
          used_tables|= current_map;
          COND *tmp= make_cond_for_table(on_expr, used_tables, current_map);
          if (tmp)
          {
            JOIN_TAB *cond_tab= tab < first_inner_tab ? first_inner_tab : tab;
            /*
              First add the guards for match variables of
              all embedding outer join operations.
	    */
            if (!(tmp= add_found_match_trig_cond(cond_tab->first_inner,
                                                 tmp, first_inner_tab)))
              DBUG_RETURN(1);
            /* 
              Now add the guard turning the predicate off for 
              the null complemented row.
	    */ 
            DBUG_PRINT("info", ("Item_func_trig_cond"));
            tmp= new Item_func_trig_cond(tmp, 
                                         &first_inner_tab->not_null_compl);
            DBUG_PRINT("info", ("Item_func_trig_cond 0x%lx", (ulong) tmp));
            if (tmp)
              tmp->quick_fix_field();
	    /* Add the predicate to other pushed down predicates */
            DBUG_PRINT("info", ("Item_cond_and"));
            cond_tab->select_cond= !cond_tab->select_cond ? tmp :
	                          new Item_cond_and(cond_tab->select_cond,tmp);
            DBUG_PRINT("info", ("Item_cond_and 0x%lx",
                                (ulong)cond_tab->select_cond));
            if (!cond_tab->select_cond)
	      DBUG_RETURN(1);
            cond_tab->select_cond->quick_fix_field();
          }              
        }
        first_inner_tab= first_inner_tab->first_upper;       
      }
    }
  }
  DBUG_RETURN(0);
}

static void
make_join_readinfo(JOIN *join, uint options)
{
  uint i;

  bool statistics= test(!(join->select_options & SELECT_DESCRIBE));
  DBUG_ENTER("make_join_readinfo");

  for (i=join->const_tables ; i < join->tables ; i++)
  {
    JOIN_TAB *tab=join->join_tab+i;
    TABLE *table=tab->table;
    tab->read_record.table= table;
    tab->read_record.file=table->file;
    tab->next_select=sub_select;		/* normal select */
    switch (tab->type) {
    case JT_SYSTEM:				// Only happens with left join
      table->status=STATUS_NO_RECORD;
      tab->read_first_record= join_read_system;
      tab->read_record.read_record= join_no_more_records;
      break;
    case JT_CONST:				// Only happens with left join
      table->status=STATUS_NO_RECORD;
      tab->read_first_record= join_read_const;
      tab->read_record.read_record= join_no_more_records;
      if (table->used_keys.is_set(tab->ref.key) &&
          !table->no_keyread)
      {
        table->key_read=1;
        table->file->extra(HA_EXTRA_KEYREAD);
      }
      break;
    case JT_EQ_REF:
      table->status=STATUS_NO_RECORD;
      if (tab->select)
      {
	delete tab->select->quick;
	tab->select->quick=0;
      }
      delete tab->quick;
      tab->quick=0;
      tab->read_first_record= join_read_key;
      tab->read_record.read_record= join_no_more_records;
      if (table->used_keys.is_set(tab->ref.key) &&
	  !table->no_keyread)
      {
	table->key_read=1;
	table->file->extra(HA_EXTRA_KEYREAD);
      }
      break;
    case JT_REF_OR_NULL:
    case JT_REF:
      table->status=STATUS_NO_RECORD;
      if (tab->select)
      {
	delete tab->select->quick;
	tab->select->quick=0;
      }
      delete tab->quick;
      tab->quick=0;
      if (table->used_keys.is_set(tab->ref.key) &&
	  !table->no_keyread)
      {
	table->key_read=1;
	table->file->extra(HA_EXTRA_KEYREAD);
      }
      if (tab->type == JT_REF)
      {
	tab->read_first_record= join_read_always_key;
	tab->read_record.read_record= join_read_next_same;
      }
      else
      {
	tab->read_first_record= join_read_always_key_or_null;
	tab->read_record.read_record= join_read_next_same_or_null;
      }
      break;
    case JT_FT:
      table->status=STATUS_NO_RECORD;
      tab->read_first_record= join_ft_read_first;
      tab->read_record.read_record= join_ft_read_next;
      break;
    case JT_ALL:
      /*
	If previous table use cache
      */
      table->status=STATUS_NO_RECORD;
      if (i != join->const_tables && !(options & SELECT_NO_JOIN_CACHE) &&
          tab->use_quick != 2 && !tab->first_inner)
      {
	if ((options & SELECT_DESCRIBE) ||
	    !join_init_cache(join->thd,join->join_tab+join->const_tables,
			     i-join->const_tables))
	{
	  tab[-1].next_select=sub_select_cache; /* Patch previous */
	}
      }
      /* These init changes read_record */
      if (tab->use_quick == 2)
      {
	join->thd->server_status|=SERVER_QUERY_NO_GOOD_INDEX_USED;
	tab->read_first_record= join_init_quick_read_record;
	if (statistics)
	  statistic_increment(join->thd->status_var.select_range_check_count,
			      &LOCK_status);
      }
      else
      {
	tab->read_first_record= join_init_read_record;
	if (i == join->const_tables)
	{
	  if (tab->select && tab->select->quick)
	  {
	    if (statistics)
	      statistic_increment(join->thd->status_var.select_range_count,
				  &LOCK_status);
	  }
	  else
	  {
	    join->thd->server_status|=SERVER_QUERY_NO_INDEX_USED;
	    if (statistics)
	      statistic_increment(join->thd->status_var.select_scan_count,
				  &LOCK_status);
	  }
	}
	else
	{
	  if (tab->select && tab->select->quick)
	  {
	    if (statistics)
	      statistic_increment(join->thd->status_var.select_full_range_join_count,
				  &LOCK_status);
	  }
	  else
	  {
	    join->thd->server_status|=SERVER_QUERY_NO_INDEX_USED;
	    if (statistics)
	      statistic_increment(join->thd->status_var.select_full_join_count,
				  &LOCK_status);
	  }
	}
	if (!table->no_keyread)
	{
	  if (tab->select && tab->select->quick &&
	      table->used_keys.is_set(tab->select->quick->index))
	  {
	    table->key_read=1;
	    table->file->extra(HA_EXTRA_KEYREAD);
	  }
	  else if (!table->used_keys.is_clear_all() &&
		   !(tab->select && tab->select->quick))
	  {					// Only read index tree
	    tab->index=find_shortest_key(table, & table->used_keys);
	    tab->read_first_record= join_read_first;
	    tab->type=JT_NEXT;		// Read with index_first / index_next
	  }
	}
      }
      break;
    default:
      DBUG_PRINT("error",("Table type %d found",tab->type)); /* purecov: deadcode */
      break;					/* purecov: deadcode */
    case JT_UNKNOWN:
    case JT_MAYBE_REF:
      abort();					/* purecov: deadcode */
    }
  }
  join->join_tab[join->tables-1].next_select=0; /* Set by do_select */
  DBUG_VOID_RETURN;
}


/*
  Give error if we some tables are done with a full join

  SYNOPSIS
    error_if_full_join()
    join		Join condition

  USAGE
   This is used by multi_table_update and multi_table_delete when running
   in safe mode

 RETURN VALUES
   0	ok
   1	Error (full join used)
*/

bool error_if_full_join(JOIN *join)
{
  for (JOIN_TAB *tab=join->join_tab, *end=join->join_tab+join->tables;
       tab < end;
       tab++)
  {
    if (tab->type == JT_ALL && (!tab->select || !tab->select->quick))
    {
      my_message(ER_UPDATE_WITHOUT_KEY_IN_SAFE_MODE,
                 ER(ER_UPDATE_WITHOUT_KEY_IN_SAFE_MODE), MYF(0));
      return(1);
    }
  }
  return(0);
}


/*
  cleanup JOIN_TAB

  SYNOPSIS
    JOIN_TAB::cleanup()
*/

void JOIN_TAB::cleanup()
{
  delete select;
  select= 0;
  delete quick;
  quick= 0;
  x_free(cache.buff);
  cache.buff= 0;
  if (table)
  {
    if (table->key_read)
    {
      table->key_read= 0;
      table->file->extra(HA_EXTRA_NO_KEYREAD);
    }
    table->file->ha_index_or_rnd_end();
    /*
      We need to reset this for next select
      (Tested in part_of_refkey)
    */
    table->reginfo.join_tab= 0;
  }
  end_read_record(&read_record);
}


/*
  Free resources of given join

  SYNOPSIS
    JOIN::join_free()
    fill - true if we should free all resources, call with full==1 should be
           last, before it this function can be called with full==0

  NOTE: with subquery this function definitely will be called several times,
    but even for simple query it can be called several times.
*/
void
JOIN::join_free(bool full)
{
  JOIN_TAB *tab,*end;
  DBUG_ENTER("JOIN::join_free");

  full= full || (!select_lex->uncacheable &&
                 !thd->lex->subqueries &&
                 !thd->lex->describe); // do not cleanup too early on EXPLAIN

  if (table)
  {
    /*
      Only a sorted table may be cached.  This sorted table is always the
      first non const table in join->table
    */
    if (tables > const_tables) // Test for not-const tables
    {
      free_io_cache(table[const_tables]);
      filesort_free_buffers(table[const_tables]);
    }

    for (SELECT_LEX_UNIT *unit= select_lex->first_inner_unit(); unit;
         unit= unit->next_unit())
    {
      JOIN *join;
      for (SELECT_LEX *sl= unit->first_select_in_union(); sl;
           sl= sl->next_select())
        if ((join= sl->join))
          join->join_free(full);
    }

    if (full)
    {
      for (tab= join_tab, end= tab+tables; tab != end; tab++)
	tab->cleanup();
      table= 0;
      tables= 0;
    }
    else
    {
      for (tab= join_tab, end= tab+tables; tab != end; tab++)
      {
	if (tab->table)
	    tab->table->file->ha_index_or_rnd_end();
      }
    }
  }

  /*
    We are not using tables anymore
    Unlock all tables. We may be in an INSERT .... SELECT statement.
  */
  if (full && lock && thd->lock && !(select_options & SELECT_NO_UNLOCK) &&
      !select_lex->subquery_in_having)
  {
    // TODO: unlock tables even if the join isn't top level select in the tree
    if (select_lex == (thd->lex->unit.fake_select_lex ?
                       thd->lex->unit.fake_select_lex : &thd->lex->select_lex))
    {
      mysql_unlock_read_tables(thd, lock);        // Don't free join->lock
      lock=0;
    }
  }

  if (full)
  {
    group_fields.delete_elements();
    /*
      We can't call delete_elements() on copy_funcs as this will cause
      problems in free_elements() as some of the elements are then deleted.
    */
    tmp_table_param.copy_funcs.empty();
    tmp_table_param.cleanup();
  }
  DBUG_VOID_RETURN;
}


/*****************************************************************************
  Remove the following expressions from ORDER BY and GROUP BY:
  Constant expressions
  Expression that only uses tables that are of type EQ_REF and the reference
  is in the ORDER list or if all refereed tables are of the above type.

  In the following, the X field can be removed:
  SELECT * FROM t1,t2 WHERE t1.a=t2.a ORDER BY t1.a,t2.X
  SELECT * FROM t1,t2,t3 WHERE t1.a=t2.a AND t2.b=t3.b ORDER BY t1.a,t3.X

  These can't be optimized:
  SELECT * FROM t1,t2 WHERE t1.a=t2.a ORDER BY t2.X,t1.a
  SELECT * FROM t1,t2 WHERE t1.a=t2.a AND t1.b=t2.b ORDER BY t1.a,t2.c
  SELECT * FROM t1,t2 WHERE t1.a=t2.a ORDER BY t2.b,t1.a
*****************************************************************************/

static bool
eq_ref_table(JOIN *join, ORDER *start_order, JOIN_TAB *tab)
{
  if (tab->cached_eq_ref_table)			// If cached
    return tab->eq_ref_table;
  tab->cached_eq_ref_table=1;
  if (tab->type == JT_CONST)			// We can skip const tables
    return (tab->eq_ref_table=1);		/* purecov: inspected */
  if (tab->type != JT_EQ_REF)
    return (tab->eq_ref_table=0);		// We must use this
  Item **ref_item=tab->ref.items;
  Item **end=ref_item+tab->ref.key_parts;
  uint found=0;
  table_map map=tab->table->map;

  for (; ref_item != end ; ref_item++)
  {
    if (! (*ref_item)->const_item())
    {						// Not a const ref
      ORDER *order;
      for (order=start_order ; order ; order=order->next)
      {
	if ((*ref_item)->eq(order->item[0],0))
	  break;
      }
      if (order)
      {
	found++;
	DBUG_ASSERT(!(order->used & map));
	order->used|=map;
	continue;				// Used in ORDER BY
      }
      if (!only_eq_ref_tables(join,start_order, (*ref_item)->used_tables()))
	return (tab->eq_ref_table=0);
    }
  }
  /* Check that there was no reference to table before sort order */
  for (; found && start_order ; start_order=start_order->next)
  {
    if (start_order->used & map)
    {
      found--;
      continue;
    }
    if (start_order->depend_map & map)
      return (tab->eq_ref_table=0);
  }
  return tab->eq_ref_table=1;
}


static bool
only_eq_ref_tables(JOIN *join,ORDER *order,table_map tables)
{
  if (specialflag &  SPECIAL_SAFE_MODE)
    return 0;			// skip this optimize /* purecov: inspected */
  for (JOIN_TAB **tab=join->map2table ; tables ; tab++, tables>>=1)
  {
    if (tables & 1 && !eq_ref_table(join, order, *tab))
      return 0;
  }
  return 1;
}


/* Update the dependency map for the tables */

static void update_depend_map(JOIN *join)
{
  JOIN_TAB *join_tab=join->join_tab, *end=join_tab+join->tables;

  for (; join_tab != end ; join_tab++)
  {
    TABLE_REF *ref= &join_tab->ref;
    table_map depend_map=0;
    Item **item=ref->items;
    uint i;
    for (i=0 ; i < ref->key_parts ; i++,item++)
      depend_map|=(*item)->used_tables();
    ref->depend_map=depend_map & ~OUTER_REF_TABLE_BIT;
    depend_map&= ~OUTER_REF_TABLE_BIT;
    for (JOIN_TAB **tab=join->map2table;
	 depend_map ;
	 tab++,depend_map>>=1 )
    {
      if (depend_map & 1)
	ref->depend_map|=(*tab)->ref.depend_map;
    }
  }
}


/* Update the dependency map for the sort order */

static void update_depend_map(JOIN *join, ORDER *order)
{
  for (; order ; order=order->next)
  {
    table_map depend_map;
    order->item[0]->update_used_tables();
    order->depend_map=depend_map=order->item[0]->used_tables();
    // Not item_sum(), RAND() and no reference to table outside of sub select
    if (!(order->depend_map & (OUTER_REF_TABLE_BIT | RAND_TABLE_BIT)))
    {
      for (JOIN_TAB **tab=join->map2table;
	   depend_map ;
	   tab++, depend_map>>=1)
      {
	if (depend_map & 1)
	  order->depend_map|=(*tab)->ref.depend_map;
      }
    }
  }
}


/*
  simple_order is set to 1 if sort_order only uses fields from head table
  and the head table is not a LEFT JOIN table
*/

static ORDER *
remove_const(JOIN *join,ORDER *first_order, COND *cond, bool *simple_order)
{
  if (join->tables == join->const_tables)
    return 0;					// No need to sort
  DBUG_ENTER("remove_const");
  ORDER *order,**prev_ptr;
  table_map first_table= join->join_tab[join->const_tables].table->map;
  table_map not_const_tables= ~join->const_table_map;
  table_map ref;
  prev_ptr= &first_order;
  *simple_order= *join->join_tab[join->const_tables].on_expr_ref ? 0 : 1;

  /* NOTE: A variable of not_const_tables ^ first_table; breaks gcc 2.7 */

  update_depend_map(join, first_order);
  for (order=first_order; order ; order=order->next)
  {
    table_map order_tables=order->item[0]->used_tables();
    if (order->item[0]->with_sum_func)
      *simple_order=0;				// Must do a temp table to sort
    else if (!(order_tables & not_const_tables))
    {
      DBUG_PRINT("info",("removing: %s", order->item[0]->full_name()));
      continue;					// skip const item
    }
    else
    {
      if (order_tables & (RAND_TABLE_BIT | OUTER_REF_TABLE_BIT))
	*simple_order=0;
      else
      {
	Item *comp_item=0;
	if (cond && const_expression_in_where(cond,order->item[0], &comp_item))
	{
	  DBUG_PRINT("info",("removing: %s", order->item[0]->full_name()));
	  continue;
	}
	if ((ref=order_tables & (not_const_tables ^ first_table)))
	{
	  if (!(order_tables & first_table) && only_eq_ref_tables(join,first_order,ref))
	  {
	    DBUG_PRINT("info",("removing: %s", order->item[0]->full_name()));
	    continue;
	  }
	  *simple_order=0;			// Must do a temp table to sort
	}
      }
    }
    *prev_ptr= order;				// use this entry
    prev_ptr= &order->next;
  }
  *prev_ptr=0;
  if (!first_order)				// Nothing to sort/group
    *simple_order=1;
  DBUG_PRINT("exit",("simple_order: %d",(int) *simple_order));
  DBUG_RETURN(first_order);
}


static int
return_zero_rows(JOIN *join, select_result *result,TABLE_LIST *tables,
		 List<Item> &fields, bool send_row, uint select_options,
		 const char *info, Item *having, Procedure *procedure,
		 SELECT_LEX_UNIT *unit)
{
  DBUG_ENTER("return_zero_rows");

  if (select_options & SELECT_DESCRIBE)
  {
    select_describe(join, FALSE, FALSE, FALSE, info);
    DBUG_RETURN(0);
  }

  join->join_free(0);

  if (send_row)
  {
    for (TABLE_LIST *table= tables; table; table= table->next_leaf)
      mark_as_null_row(table->table);		// All fields are NULL
    if (having && having->val_int() == 0)
      send_row=0;
  }
  if (!(result->send_fields(fields,
                              Protocol::SEND_NUM_ROWS | Protocol::SEND_EOF)))
  {
    if (send_row)
    {
      List_iterator_fast<Item> it(fields);
      Item *item;
      while ((item= it++))
	item->no_rows_in_result();
      result->send_data(fields);
    }
    result->send_eof();				// Should be safe
  }
  /* Update results for FOUND_ROWS */
  join->thd->limit_found_rows= join->thd->examined_row_count= 0;
  DBUG_RETURN(0);
}


static void clear_tables(JOIN *join)
{
  for (uint i=0 ; i < join->tables ; i++)
    mark_as_null_row(join->table[i]);		// All fields are NULL
}

/*****************************************************************************
  Make som simple condition optimization:
  If there is a test 'field = const' change all refs to 'field' to 'const'
  Remove all dummy tests 'item = item', 'const op const'.
  Remove all 'item is NULL', when item can never be null!
  item->marker should be 0 for all items on entry
  Return in cond_value FALSE if condition is impossible (1 = 2)
*****************************************************************************/

class COND_CMP :public ilink {
public:
  static void *operator new(size_t size)
  {
    return (void*) sql_alloc((uint) size);
  }
  static void operator delete(void *ptr __attribute__((unused)),
                              size_t size __attribute__((unused)))
  { TRASH(ptr, size); }

  Item *and_level;
  Item_func *cmp_func;
  COND_CMP(Item *a,Item_func *b) :and_level(a),cmp_func(b) {}
};

#ifdef __GNUC__
template class I_List<COND_CMP>;
template class I_List_iterator<COND_CMP>;
template class List<Item_func_match>;
template class List_iterator<Item_func_match>;
#endif


/* 
  Find the multiple equality predicate containing a field
 
  SYNOPSIS
    find_item_equal()
    cond_equal          multiple equalities to search in
    field               field to look for
    inherited_fl  :out  set up to TRUE if multiple equality is found
                        on upper levels (not on current level of cond_equal) 

  DESCRIPTION
    The function retrieves the multiple equalities accessed through
    the con_equal structure from current level and up looking for
    an equality containing field. It stops retrieval as soon as the equality
    is found and set up inherited_fl to TRUE if it's found on upper levels.

  RETURN
    Item_equal for the found multiple equality predicate if a success;
    NULL - otherwise.
*/

Item_equal *find_item_equal(COND_EQUAL *cond_equal, Field *field,
                            bool *inherited_fl)
{
  Item_equal *item= 0;
  bool in_upper_level= FALSE;
  while (cond_equal)
  {
    List_iterator_fast<Item_equal> li(cond_equal->current_level);
    while ((item= li++))
    {
      if (item->contains(field))
        goto finish;
    }
    in_upper_level= TRUE;
    cond_equal= cond_equal->upper_levels;
  }
  in_upper_level= FALSE;
finish:
  *inherited_fl= in_upper_level;
  return item;
}

  
/* 
  Check whether an item is a simple equality predicate and if so
  create/find a multiple equality for this predicate

  SYNOPSIS
    check_equality()
    item       item to check
    cond_equal multiple equalities that must hold together with the predicate

  DESCRIPTION
    This function first checks whether an item is a simple equality i.e.
    the one that equates a field with another field or a constant
    (item=constant_item or item=field_item).
    If this is the case the function looks a for a multiple equality
    in the lists referenced directly or indirectly by cond_equal inferring
    the given simple equality. If it doesn't find any, it builds a multiple
    equality that covers the predicate, i.e. the predicate can be inferred
    from it.
    The built multiple equality could be obtained in such a way:
    create a binary  multiple equality equivalent to the predicate, then
    merge it, if possible, with one of old multiple equalities.
    This guarantees that the set of multiple equalities covering equality
    predicates will
    be minimal.

  EXAMPLE
    For the where condition
    WHERE a=b AND b=c AND
          (b=2 OR f=e)
    the check_equality will be called for the following equality
    predicates a=b, b=c, b=2 and f=e.
    For a=b it will be called with *cond_equal=(0,[]) and will transform
    *cond_equal into (0,[Item_equal(a,b)]). 
    For b=c it will be called with *cond_equal=(0,[Item_equal(a,b)])
    and will transform *cond_equal into CE=(0,[Item_equal(a,b,c)]).
    For b=2 it will be called with *cond_equal=(ptr(CE),[])
    and will transform *cond_equal into (ptr(CE),[Item_equal(2,a,b,c)]).
    For f=e it will be called with *cond_equal=(ptr(CE), [])
    and will transform *cond_equal into (ptr(CE),[Item_equal(f,e)]).

  NOTES
    Now only fields that have the same type defintions (verified by
    the Field::eq_def method) are placed to the same multiple equalities.
    Because of this some equality predicates are not eliminated and
    can be used in the constant propagation procedure.
    We could weeken the equlity test as soon as at least one of the 
    equal fields is to be equal to a constant. It would require a 
    more complicated implementation: we would have to store, in
    general case, its own constant for each fields from the multiple
    equality. But at the same time it would allow us to get rid
    of constant propagation completely: it would be done by the call
    to build_equal_items_for_cond.
    
  IMPLEMENTATION
    The implementation does not follow exactly the above rules to
    build a new multiple equality for the equality predicate.
    If it processes the equality of the form field1=field2, it
    looks for multiple equalities me1 containig field1 and me2 containing
    field2. If only one of them is found the fuction expands it with
    the lacking field. If multiple equalities for both fields are
    found they are merged. If both searches fail a new multiple equality
    containing just field1 and field2 is added to the existing
    multiple equalities.
    If the function processes the predicate of the form field1=const,
    it looks for a multiple equality containing field1. If found, the 
    function checks the constant of the multiple equality. If the value
    is unknown, it is setup to const. Otherwise the value is compared with
    const and the evaluation of the equality predicate is performed.
    When expanding/merging equality predicates from the upper levels
    the function first copies them for the current level. It looks
    acceptable, as this happens rarely. The implementation without
    copying would be much more complicated.

  RETURN
    TRUE  - if the predicate is a simple equality predicate
    FALSE - otherwise
*/

static bool check_equality(Item *item, COND_EQUAL *cond_equal)
{
  if (item->type() == Item::FUNC_ITEM &&
         ((Item_func*) item)->functype() == Item_func::EQ_FUNC)
  {
    Item *left_item= ((Item_func*) item)->arguments()[0];
    Item *right_item= ((Item_func*) item)->arguments()[1];
    if (left_item->type() == Item::FIELD_ITEM &&
        right_item->type() == Item::FIELD_ITEM)
    {
      /* The predicate the form field1=field2 is processed */

      Field *left_field= ((Item_field*) left_item)->field;
      Field *right_field= ((Item_field*) right_item)->field;

      if (!left_field->eq_def(right_field))
        return FALSE;

      if (left_field->eq(right_field))  /* f = f */
        return TRUE;
      
      /* Search for multiple equalities containing field1 and/or field2 */
      bool left_copyfl, right_copyfl;
      Item_equal *left_item_equal=
                 find_item_equal(cond_equal, left_field, &left_copyfl);
      Item_equal *right_item_equal= 
                 find_item_equal(cond_equal, right_field, &right_copyfl);

      if (left_item_equal && left_item_equal == right_item_equal)
      {
        /* 
           The equality predicate is inference of one of the existing
           multiple equalities, i.e the condition is already covered
           by upper level equalities
        */
          return TRUE;
      }
      
      /* Copy the found multiple equalities at the current level if needed */
      if (left_copyfl)
      {
        /* left_item_equal of an upper level contains left_item */
        left_item_equal= new Item_equal(left_item_equal);
        cond_equal->current_level.push_back(left_item_equal);
      }
      if (right_copyfl)
      {
        /* right_item_equal of an upper level contains right_item */
        right_item_equal= new Item_equal(right_item_equal);
        cond_equal->current_level.push_back(right_item_equal);
      }

      if (left_item_equal)
      { 
        /* left item was found in the current or one of the upper levels */
        if (! right_item_equal)
          left_item_equal->add((Item_field *) right_item);
        else
        {
          /* Merge two multiple equalities forming a new one */
          left_item_equal->merge(right_item_equal);
          /* Remove the merged multiple equality from the list */
          List_iterator<Item_equal> li(cond_equal->current_level);
          while ((li++) != right_item_equal);
          li.remove();
        }
      }
      else
      { 
        /* left item was not found neither the current nor in upper levels  */
         if (right_item_equal)
           right_item_equal->add((Item_field *) left_item);
         else 
         {
           /* None of the fields was found in multiple equalities */
           Item_equal *item= new Item_equal((Item_field *) left_item,
                                            (Item_field *) right_item);
           cond_equal->current_level.push_back(item);
         }
      }
      return TRUE;
    }

    {
      /* The predicate of the form field=const/const=field is processed */
      Item *const_item= 0;
      Item_field *field_item= 0;
      if (left_item->type() == Item::FIELD_ITEM && 
          right_item->const_item())
      {
        field_item= (Item_field*) left_item;
        const_item= right_item;
      }
      else if (right_item->type() == Item::FIELD_ITEM && 
               left_item->const_item())
      {
        field_item= (Item_field*) right_item;
        const_item= left_item;
      }
      if (const_item &&
          field_item->result_type() == const_item->result_type())
      {
        bool copyfl;

        if (field_item->result_type() == STRING_RESULT)
        {
          CHARSET_INFO *cs= ((Field_str*) field_item->field)->charset();
          if ((cs != ((Item_cond *) item)->compare_collation()) ||
              !cs->coll->propagate(cs, 0, 0))
            return FALSE;
        }

        Item_equal *item_equal = find_item_equal(cond_equal,
                                                 field_item->field, &copyfl);
        if (copyfl)
        {
          item_equal= new Item_equal(item_equal);
          cond_equal->current_level.push_back(item_equal);
        }
        if (item_equal)
        {
          /* 
            The flag cond_false will be set to 1 after this, if item_equal
            already contains a constant and its value is  not equal to
            the value of const_item.
          */
          item_equal->add(const_item);
        }
        else
        {
          item_equal= new Item_equal(const_item, field_item);
          cond_equal->current_level.push_back(item_equal);
        }
        return TRUE;
      }
    }
  }
  return FALSE;
}

/* 
  Replace all equality predicates in a condition by multiple equality items

  SYNOPSIS
    build_equal_items_for_cond()
    cond       condition(expression) where to make replacement
    inherited  path to all inherited multiple equality items

  DESCRIPTION
    At each 'and' level the function detects items for equality predicates
    and replaced them by a set of multiple equality items of class Item_equal,
    taking into account inherited equalities from upper levels. 
    If an equality predicate is used not in a conjunction it's just
    replaced by a multiple equality predicate.
    For each 'and' level the function set a pointer to the inherited
    multiple equalities in the cond_equal field of the associated
    object of the type Item_cond_and.   
    The function also traverses the cond tree and and for each field reference
    sets a pointer to the multiple equality item containing the field, if there
    is any. If this multiple equality equates fields to a constant the
    function replace the field reference by the constant.
    The function also determines the maximum number of members in 
    equality lists of each Item_cond_and object assigning it to
    cond_equal->max_members of this object and updating accordingly
    the upper levels COND_EQUAL structures.  

  NOTES
    Multiple equality predicate =(f1,..fn) is equivalent to the conjuction of
    f1=f2, .., fn-1=fn. It substitutes any inference from these
    equality predicates that is equivalent to the conjunction.
    Thus, =(a1,a2,a3) can substitute for ((a1=a3) AND (a2=a3) AND (a2=a1)) as
    it is equivalent to ((a1=a2) AND (a2=a3)).
    The function always makes a substitution of all equality predicates occured
    in a conjuction for a minimal set of multiple equality predicates.
    This set can be considered as a canonical representation of the
    sub-conjunction of the equality predicates.
    E.g. (t1.a=t2.b AND t2.b>5 AND t1.a=t3.c) is replaced by 
    (=(t1.a,t2.b,t3.c) AND t2.b>5), not by
    (=(t1.a,t2.b) AND =(t1.a,t3.c) AND t2.b>5);
    while (t1.a=t2.b AND t2.b>5 AND t3.c=t4.d) is replaced by
    (=(t1.a,t2.b) AND =(t3.c=t4.d) AND t2.b>5),
    but if additionally =(t4.d,t2.b) is inherited, it
    will be replaced by (=(t1.a,t2.b,t3.c,t4.d) AND t2.b>5)

  IMPLEMENTATION
    The function performs the substitution in a recursive descent by
    the condtion tree, passing to the next AND level a chain of multiple
    equality predicates which have been built at the upper levels.
    The Item_equal items built at the level are attached to other 
    non-equality conjucts as a sublist. The pointer to the inherited
    multiple equalities is saved in the and condition object (Item_cond_and).
    This chain allows us for any field reference occurence easyly to find a 
    multiple equality that must be held for this occurence.
    For each AND level we do the following:
    - scan it for all equality predicate (=) items
    - join them into disjoint Item_equal() groups
    - process the included OR conditions recursively to do the same for 
      lower AND levels. 
    We need to do things in this order as lower AND levels need to know about
    all possible Item_equal objects in upper levels.

  RETURN
    pointer to the transformed condition
*/

static COND *build_equal_items_for_cond(COND *cond,
                                        COND_EQUAL *inherited)
{
  Item_equal *item_equal;
  uint members;
  COND_EQUAL cond_equal;
  cond_equal.upper_levels= inherited;

  if (cond->type() == Item::COND_ITEM)
  {
    bool and_level= ((Item_cond*) cond)->functype() ==
      Item_func::COND_AND_FUNC;
    List<Item> *args= ((Item_cond*) cond)->argument_list();
    
    List_iterator<Item> li(*args);
    Item *item;

    if (and_level)
    {
      /*
         Retrieve all conjucts of this level detecting the equality
         that are subject to substitution by multiple equality items and
         removing each such predicate from the conjunction after having 
         found/created a multiple equality whose inference the predicate is.
     */      
      while ((item= li++))
      {
        /*
          PS/SP note: we can safely remove a node from AND-OR
          structure here because it's restored before each
          re-execution of any prepared statement/stored procedure.
        */
        if (check_equality(item, &cond_equal))
          li.remove();
      }

      List_iterator_fast<Item_equal> it(cond_equal.current_level);
      while ((item_equal= it++))
      {
        item_equal->fix_length_and_dec();
        item_equal->update_used_tables();
        members= item_equal->members();
        if (cond_equal.max_members < members)
          cond_equal.max_members= members; 
      }
      members= cond_equal.max_members;
      if (inherited && inherited->max_members < members)
      {
        do
        {
	  inherited->max_members= members;
          inherited= inherited->upper_levels;
        }
        while (inherited);
      }

      ((Item_cond_and*)cond)->cond_equal= cond_equal;
      inherited= &(((Item_cond_and*)cond)->cond_equal);
    }
    /*
       Make replacement of equality predicates for lower levels
       of the condition expression.
    */
    li.rewind();
    while((item= li++))
    { 
      Item *new_item;
      if ((new_item = build_equal_items_for_cond(item, inherited))!= item)
      {
        /* This replacement happens only for standalone equalities */
        /*
          This is ok with PS/SP as the replacement is done for
          arguments of an AND/OR item, which are restored for each
          execution of PS/SP.
        */
        li.replace(new_item);
      }
    }
    if (and_level)
      args->concat((List<Item> *)&cond_equal.current_level);
  }
  else if (cond->type() == Item::FUNC_ITEM)
  {
    /*
      If an equality predicate forms the whole and level,
      we call it standalone equality and it's processed here.
      E.g. in the following where condition
      WHERE a=5 AND (b=5 or a=c)
      (b=5) and (a=c) are standalone equalities.
      In general we can't leave alone standalone eqalities:
      for WHERE a=b AND c=d AND (b=c OR d=5)
      b=c is replaced by =(a,b,c,d).  
     */
    if (check_equality(cond, &cond_equal) &&
        (item_equal= cond_equal.current_level.pop()))
    {
      item_equal->fix_length_and_dec();
      item_equal->update_used_tables();
      return item_equal;
    }
    /* 
      For each field reference in cond, not from equalitym predicates,
      set a pointer to the multiple equality if belongs to (if there is any)
    */ 
    cond= cond->transform(&Item::equal_fields_propagator,
                            (byte *) inherited);
    cond->update_used_tables();
  }
  return cond;
}


/* 
  Build multiple equalities for a condition and all on expressions that
  inherit these multiple equalities

  SYNOPSIS
    build_equal_items()
    thd			Thread handler
    cond                condition to build the multiple equalities for
    inherited           path to all inherited multiple equality items
    join_list           list of join tables to which the condition refers to
    cond_equal_ref :out pointer to the structure to place built equalities in

  DESCRIPTION
    The function first applies the build_equal_items_for_cond function
    to build all multiple equalities for condition cond utilizing equalities
    referred through the parameter inherited. The extended set of
    equalities is returned in the structure referred by the cond_equal_ref
    parameter. After this the function calls itself recursively for
    all on expressions whose direct references can be found in join_list
    and who inherit directly the multiple equalities just having built.

  NOTES
    The on expression used in an outer join operation inherits all equalities
    from the on expression of the embedding join, if there is any, or 
    otherwise - from the where condition.
    This fact is not obvious, but presumably can be proved.
    Consider the following query:
      SELECT * FROM (t1,t2) LEFT JOIN (t3,t4) ON t1.a=t3.a AND t2.a=t4.a
        WHERE t1.a=t2.a;
    If the on expression in the query inherits =(t1.a,t2.a), then we
    can build the multiple equality =(t1.a,t2.a,t3.a,t4.a) that infers
    the equality t3.a=t4.a. Although the on expression
    t1.a=t3.a AND t2.a=t4.a AND t3.a=t4.a is not equivalent to the one
    in the query the latter can be replaced by the former: the new query
    will return the same result set as the original one.

    Interesting that multiple equality =(t1.a,t2.a,t3.a,t4.a) allows us
    to use t1.a=t3.a AND t3.a=t4.a under the on condition:
      SELECT * FROM (t1,t2) LEFT JOIN (t3,t4) ON t1.a=t3.a AND t3.a=t4.a
        WHERE t1.a=t2.a
    This query equivalent to:
      SELECT * FROM (t1 LEFT JOIN (t3,t4) ON t1.a=t3.a AND t3.a=t4.a),t2
        WHERE t1.a=t2.a
    Similarly the original query can be rewritten to the query:
      SELECT * FROM (t1,t2) LEFT JOIN (t3,t4) ON t2.a=t4.a AND t3.a=t4.a
        WHERE t1.a=t2.a
    that is equivalent to:   
      SELECT * FROM (t2 LEFT JOIN (t3,t4)ON t2.a=t4.a AND t3.a=t4.a), t1
        WHERE t1.a=t2.a
    Thus, applying equalities from the where condition we basically
    can get more freedom in performing join operations.
    Althogh we don't use this property now, it probably makes sense to use 
    it in the future.    
         
  RETURN
    pointer to the transformed condition containing multiple equalities
*/
   
static COND *build_equal_items(THD *thd, COND *cond,
                               COND_EQUAL *inherited,
                               List<TABLE_LIST> *join_list,
                               COND_EQUAL **cond_equal_ref)
{
  COND_EQUAL *cond_equal= 0;

  if (cond) 
  {
    cond= build_equal_items_for_cond(cond, inherited);
    cond->update_used_tables();
    if (cond->type() == Item::COND_ITEM &&
        ((Item_cond*) cond)->functype() == Item_func::COND_AND_FUNC)
      cond_equal= &((Item_cond_and*) cond)->cond_equal;
    else if (cond->type() == Item::FUNC_ITEM &&
             ((Item_cond*) cond)->functype() == Item_func::MULT_EQUAL_FUNC)
    {
      cond_equal= new COND_EQUAL;
      cond_equal->current_level.push_back((Item_equal *) cond);
    }
  }
  if (cond_equal)
  {
    cond_equal->upper_levels= inherited;
    inherited= cond_equal;
  }
  *cond_equal_ref= cond_equal;

  if (join_list)
  {
    TABLE_LIST *table;
    List_iterator<TABLE_LIST> li(*join_list);

    while ((table= li++))
    {
      if (table->on_expr)
      {
        List<TABLE_LIST> *join_list= table->nested_join ?
	                             &table->nested_join->join_list : NULL;
        /*
          We can modify table->on_expr because its old value will
          be restored before re-execution of PS/SP.
        */
        table->on_expr= build_equal_items(thd, table->on_expr, inherited,
                                          join_list, &table->cond_equal);
      }
    }
  }

  return cond;
}    


/* 
  Compare field items by table order in the execution plan
 
  SYNOPSIS
    compare_fields_by_table_order()
    field1          first field item to compare
    field2          second field item to compare
    table_join_idx  index to tables determining table order    

  DESCRIPTION
    field1 considered as better than field2 if the table containing
    field1 is accessed earlier than the table containing field2.   
    The function finds out what of two fields is better according
    this criteria.

  RETURN
     1, if field1 is better than field2 
    -1, if field2 is better than field1
     0, otherwise
*/

static int compare_fields_by_table_order(Item_field *field1,
                                  Item_field *field2,
                                  void *table_join_idx)
{
  int cmp= 0;
  bool outer_ref= 0;
  if (field2->used_tables() & OUTER_REF_TABLE_BIT)
  {  
    outer_ref= 1;
    cmp= -1;
  }
  if (field2->used_tables() & OUTER_REF_TABLE_BIT)
  {
    outer_ref= 1;
    cmp++;
  }
  if (outer_ref)
    return cmp;
  JOIN_TAB **idx= (JOIN_TAB **) table_join_idx;
  cmp= idx[field2->field->table->tablenr]-idx[field1->field->table->tablenr];
  return cmp < 0 ? -1 : (cmp ? 1 : 0);
}


/* 
  Generate minimal set of simple equalities equivalent to a multiple equality
 
  SYNOPSIS
    eliminate_item_equal()
    cond            condition to add the generated equality to
    upper_levels    structure to access multiple equality of upper levels
    item_equal      multiple equality to generate simple equality from     

  DESCRIPTION
    The function retrieves the fields of the multiple equality item
    item_equal and  for each field f:
    - if item_equal contains const it generates the equality f=const_item;
    - otherwise, if f is not the first field, generates the equality
      f=item_equal->get_first().
    All generated equality are added to the cond conjunction.

  NOTES
    Before generating an equality function checks that it has not
    been generated for multiple equalies of the upper levels.
    E.g. for the following where condition
    WHERE a=5 AND ((a=b AND b=c) OR  c>4)
    the upper level AND condition will contain =(5,a),
    while the lower level AND condition will contain =(5,a,b,c).
    When splitting =(5,a,b,c) into a separate equality predicates
    we should omit 5=a, as we have it already in the upper level.
    The following where condition gives us a more complicated case:
    WHERE t1.a=t2.b AND t3.c=t4.d AND (t2.b=t3.c OR t4.e>5 ...) AND ...
    Given the tables are accessed in the order t1->t2->t3->t4 for
    the selected query execution plan the lower level multiple
    equality =(t1.a,t2.b,t3.c,t4.d) formally  should be converted to
    t1.a=t2.b AND t1.a=t3.c AND t1.a=t4.d. But t1.a=t2.a will be
    generated for the upper level. Also t3.c=t4.d will be generated there.
    So only t1.a=t3.c should be left in the lower level.
    If cond is equal to 0, then not more then one equality is generated
    and a pointer to it is returned as the result of the function.

  RETURN
    The condition with generated simple equalities or
    a pointer to the simple generated equality, if success.
    0, otherwise.
*/

static Item *eliminate_item_equal(COND *cond, COND_EQUAL *upper_levels,
                                  Item_equal *item_equal)
{
  List<Item> eq_list;
  Item_func_eq *eq_item= 0;
  if (((Item *) item_equal)->const_item() && !item_equal->val_int())
    return new Item_int((longlong) 0,1); 
  Item *item_const= item_equal->get_const();
  Item_equal_iterator it(*item_equal);
  Item *head;
  if (item_const)
    head= item_const;
  else
  {
    head= item_equal->get_first();
    it++;
  }
  Item_field *item_field;
  while ((item_field= it++))
  {
    Item_equal *upper= item_field->find_item_equal(upper_levels);
    Item_field *item= item_field;
    if (upper)
    { 
      if (item_const && upper->get_const())
        item= 0;
      else
      {
        Item_equal_iterator li(*item_equal);
        while ((item= li++) != item_field)
        {
          if (item->find_item_equal(upper_levels) == upper)
            break;
        }
      }
    }
    if (item == item_field)
    {
      if (eq_item)
        eq_list.push_back(eq_item);
      eq_item= new Item_func_eq(item_field, head);
      if (!eq_item)
        return 0;
      eq_item->set_cmp_func();
      eq_item->quick_fix_field();
   }
  }

  if (!cond && !eq_list.head())
  {
    if (!eq_item)
      return new Item_int((longlong) 1,1);
    return eq_item;
  }

  if (eq_item)
    eq_list.push_back(eq_item);
  if (!cond)
    cond= new Item_cond_and(eq_list);
  else
    ((Item_cond *) cond)->add_at_head(&eq_list);

  cond->quick_fix_field();
  cond->update_used_tables();
   
  return cond;
}


/* 
  Substitute every field reference in a condition by the best equal field 
  and eliminate all multiplle equality predicates
 
  SYNOPSIS
    substitute_for_best_equal_field()
    cond            condition to process
    cond_equal      multiple equalities to take into consideration
    table_join_idx  index to tables determining field preference

  DESCRIPTION
    The function retrieves the cond condition and for each encountered
    multiple equality predicate it sorts the field references in it
    according to the order of tables specified by the table_join_idx
    parameter. Then it eliminates the multiple equality predicate it
    replacing it by the conjunction of simple equality predicates 
    equating every field from the multiple equality to the first
    field in it, or to the constant, if there is any.
    After this the function retrieves all other conjuncted
    predicates substitute every field reference by the field reference
    to the first equal field or equal constant if there are any.
 
  NOTES
    At the first glance full sort of fields in multiple equality
    seems to be an overkill. Yet it's not the case due to possible
    new fields in multiple equality item of lower levels. We want
    the order in them to comply with the order of upper levels.

  RETURN
    The transformed condition
*/

static COND* substitute_for_best_equal_field(COND *cond,
                                             COND_EQUAL *cond_equal,
                                             void *table_join_idx)
{
  Item_equal *item_equal;

  if (cond->type() == Item::COND_ITEM)
  {
    List<Item> *cond_list= ((Item_cond*) cond)->argument_list();

    bool and_level= ((Item_cond*) cond)->functype() ==
                      Item_func::COND_AND_FUNC;
    if (and_level)
    {
      cond_equal= &((Item_cond_and *) cond)->cond_equal;
      cond_list->disjoin((List<Item> *) &cond_equal->current_level);

      List_iterator_fast<Item_equal> it(cond_equal->current_level);      
      while ((item_equal= it++))
      {
        item_equal->sort(&compare_fields_by_table_order, table_join_idx);
      }
    }
    
    List_iterator<Item> li(*cond_list);
    Item *item;
    while ((item= li++))
    {
      Item *new_item =substitute_for_best_equal_field(item, cond_equal,
                                                      table_join_idx);
      /*
        This works OK with PS/SP re-execution as changes are made to
        the arguments of AND/OR items only
      */
      if (new_item != item)
        li.replace(new_item);
    }

    if (and_level)
    {
      List_iterator_fast<Item_equal> it(cond_equal->current_level);
      while ((item_equal= it++))
      {
        eliminate_item_equal(cond, cond_equal->upper_levels, item_equal);
      }
    }
  }
  else if (cond->type() == Item::FUNC_ITEM && 
           ((Item_cond*) cond)->functype() == Item_func::MULT_EQUAL_FUNC)
  {
    item_equal= (Item_equal *) cond;
    item_equal->sort(&compare_fields_by_table_order, table_join_idx);
    if (cond_equal && cond_equal->current_level.head() == item_equal)
      cond_equal= 0;
    return eliminate_item_equal(0, cond_equal, item_equal);
  }
  else
    cond->transform(&Item::replace_equal_field, 0);
  return cond;
}


/*
  change field = field to field = const for each found field = const in the
  and_level
*/

static void
change_cond_ref_to_const(THD *thd, I_List<COND_CMP> *save_list,
                         Item *and_father, Item *cond,
                         Item *field, Item *value)
{
  if (cond->type() == Item::COND_ITEM)
  {
    bool and_level= ((Item_cond*) cond)->functype() ==
      Item_func::COND_AND_FUNC;
    List_iterator<Item> li(*((Item_cond*) cond)->argument_list());
    Item *item;
    while ((item=li++))
      change_cond_ref_to_const(thd, save_list,and_level ? cond : item, item,
			       field, value);
    return;
  }
  if (cond->eq_cmp_result() == Item::COND_OK)
    return;					// Not a boolean function

  Item_bool_func2 *func=  (Item_bool_func2*) cond;
  Item **args= func->arguments();
  Item *left_item=  args[0];
  Item *right_item= args[1];
  Item_func::Functype functype=  func->functype();

  if (right_item->eq(field,0) && left_item != value &&
      (left_item->result_type() != STRING_RESULT ||
       value->result_type() != STRING_RESULT ||
       left_item->collation.collation == value->collation.collation))
  {
    Item *tmp=value->new_item();
    if (tmp)
    {
      thd->change_item_tree(args + 1, tmp);
      func->update_used_tables();
      if ((functype == Item_func::EQ_FUNC || functype == Item_func::EQUAL_FUNC)
	  && and_father != cond && !left_item->const_item())
      {
	cond->marker=1;
	COND_CMP *tmp2;
	if ((tmp2=new COND_CMP(and_father,func)))
	  save_list->push_back(tmp2);
      }
      func->set_cmp_func();
    }
  }
  else if (left_item->eq(field,0) && right_item != value &&
           (right_item->result_type() != STRING_RESULT ||
            value->result_type() != STRING_RESULT ||
            right_item->collation.collation == value->collation.collation))
  {
    Item *tmp=value->new_item();
    if (tmp)
    {
      thd->change_item_tree(args, tmp);
      value= tmp;
      func->update_used_tables();
      if ((functype == Item_func::EQ_FUNC || functype == Item_func::EQUAL_FUNC)
	  && and_father != cond && !right_item->const_item())
      {
        args[0]= args[1];                       // For easy check
        thd->change_item_tree(args + 1, value);
	cond->marker=1;
	COND_CMP *tmp2;
	if ((tmp2=new COND_CMP(and_father,func)))
	  save_list->push_back(tmp2);
      }
      func->set_cmp_func();
    }
  }
}

/*
  Remove additional condition inserted by IN/ALL/ANY transformation

  SYNOPSIS
    remove_additional_cond()
    conds - condition for processing

  RETURN VALUES
    new conditions
*/

static Item *remove_additional_cond(Item* conds)
{
  if (conds->name == in_additional_cond)
    return 0;
  if (conds->type() == Item::COND_ITEM)
  {
    Item_cond *cnd= (Item_cond*) conds;
    List_iterator<Item> li(*(cnd->argument_list()));
    Item *item;
    while ((item= li++))
    {
      if (item->name == in_additional_cond)
      {
	li.remove();
	if (cnd->argument_list()->elements == 1)
	  return cnd->argument_list()->head();
	return conds;
      }
    }
  }
  return conds;
}

static void
propagate_cond_constants(THD *thd, I_List<COND_CMP> *save_list,
                         COND *and_father, COND *cond)
{
  if (cond->type() == Item::COND_ITEM)
  {
    bool and_level= ((Item_cond*) cond)->functype() ==
      Item_func::COND_AND_FUNC;
    List_iterator_fast<Item> li(*((Item_cond*) cond)->argument_list());
    Item *item;
    I_List<COND_CMP> save;
    while ((item=li++))
    {
      propagate_cond_constants(thd, &save,and_level ? cond : item, item);
    }
    if (and_level)
    {						// Handle other found items
      I_List_iterator<COND_CMP> cond_itr(save);
      COND_CMP *cond_cmp;
      while ((cond_cmp=cond_itr++))
      {
        Item **args= cond_cmp->cmp_func->arguments();
        if (!args[0]->const_item())
          change_cond_ref_to_const(thd, &save,cond_cmp->and_level,
                                   cond_cmp->and_level, args[0], args[1]);
      }
    }
  }
  else if (and_father != cond && !cond->marker)		// In a AND group
  {
    if (cond->type() == Item::FUNC_ITEM &&
	(((Item_func*) cond)->functype() == Item_func::EQ_FUNC ||
	 ((Item_func*) cond)->functype() == Item_func::EQUAL_FUNC))
    {
      Item_func_eq *func=(Item_func_eq*) cond;
      Item **args= func->arguments();
      bool left_const= args[0]->const_item();
      bool right_const= args[1]->const_item();
      if (!(left_const && right_const) &&
          args[0]->result_type() == args[1]->result_type())
      {
	if (right_const)
	{
          resolve_const_item(thd, &args[1], args[0]);
	  func->update_used_tables();
          change_cond_ref_to_const(thd, save_list, and_father, and_father,
                                   args[0], args[1]);
	}
	else if (left_const)
	{
          resolve_const_item(thd, &args[0], args[1]);
	  func->update_used_tables();
          change_cond_ref_to_const(thd, save_list, and_father, and_father,
                                   args[1], args[0]);
	}
      }
    }
  }
}


/*
  Simplify joins replacing outer joins by inner joins whenever it's possible

  SYNOPSIS
    simplify_joins()
    join        reference to the query info
    join_list   list representation of the join to be converted
    conds       conditions to add on expressions for converted joins
    top         true <=> conds is the where condition  

  DESCRIPTION
    The function, during a retrieval of join_list,  eliminates those
    outer joins that can be converted into inner join, possibly nested.
    It also moves the on expressions for the converted outer joins
    and from inner joins to conds.
    The function also calculates some attributes for nested joins:
    - used_tables    
    - not_null_tables
    - dep_tables.
    - on_expr_dep_tables
    The first two attributes are used to test whether an outer join can
    be substituted for an inner join. The third attribute represents the
    relation 'to be dependent on' for tables. If table t2 is dependent
    on table t1, then in any evaluated execution plan table access to
    table t2 must precede access to table t2. This relation is used also
    to check whether the query contains  invalid cross-references.
    The forth attribute is an auxiliary one and is used to calculate
    dep_tables.
    As the attribute dep_tables qualifies possibles orders of tables in the
    execution plan, the dependencies required by the straight join
    modifiers are reflected in this attribute as well.
    The function also removes all braces that can be removed from the join
    expression without changing its meaning.

  NOTES
    An outer join can be replaced by an inner join if the where condition
    or the on expression for an embedding nested join contains a conjunctive
    predicate rejecting null values for some attribute of the inner tables.

    E.g. in the query:    
      SELECT * FROM t1 LEFT JOIN t2 ON t2.a=t1.a WHERE t2.b < 5
    the predicate t2.b < 5 rejects nulls.
    The query is converted first to:
      SELECT * FROM t1 INNER JOIN t2 ON t2.a=t1.a WHERE t2.b < 5
    then to the equivalent form:
      SELECT * FROM t1, t2 ON t2.a=t1.a WHERE t2.b < 5 AND t2.a=t1.a.

    Similarly the following query:
      SELECT * from t1 LEFT JOIN (t2, t3) ON t2.a=t1.a t3.b=t1.b
        WHERE t2.c < 5  
    is converted to:
      SELECT * FROM t1, (t2, t3) WHERE t2.c < 5 AND t2.a=t1.a t3.b=t1.b 

    One conversion might trigger another:
      SELECT * FROM t1 LEFT JOIN t2 ON t2.a=t1.a
                       LEFT JOIN t3 ON t3.b=t2.b
        WHERE t3 IS NOT NULL =>
      SELECT * FROM t1 LEFT JOIN t2 ON t2.a=t1.a, t3
        WHERE t3 IS NOT NULL AND t3.b=t2.b => 
      SELECT * FROM t1, t2, t3
        WHERE t3 IS NOT NULL AND t3.b=t2.b AND t2.a=t1.a
   
    The function removes all unnecessary braces from the expression
    produced by the conversions.
    E.g. SELECT * FROM t1, (t2, t3) WHERE t2.c < 5 AND t2.a=t1.a AND t3.b=t1.b
    finally is converted to: 
      SELECT * FROM t1, t2, t3 WHERE t2.c < 5 AND t2.a=t1.a AND t3.b=t1.b

    It also will remove braces from the following queries:
      SELECT * from (t1 LEFT JOIN t2 ON t2.a=t1.a) LEFT JOIN t3 ON t3.b=t2.b
      SELECT * from (t1, (t2,t3)) WHERE t1.a=t2.a AND t2.b=t3.b.

    The benefit of this simplification procedure is that it might return 
    a query for which the optimizer can evaluate execution plan with more
    join orders. With a left join operation the optimizer does not
    consider any plan where one of the inner tables is before some of outer
    tables.

  IMPLEMENTATION.
    The function is implemented by a recursive procedure.  On the recursive
    ascent all attributes are calculated, all outer joins that can be
    converted are replaced and then all unnecessary braces are removed.
    As join list contains join tables in the reverse order sequential
    elimination of outer joins does not requite extra recursive calls.

  EXAMPLES
    Here is an example of a join query with invalid cross references:
      SELECT * FROM t1 LEFT JOIN t2 ON t2.a=t3.a LEFT JOIN ON  t3.b=t1.b 
     
  RETURN VALUE
    The new condition, if success
    0, otherwise  
*/

static COND *
simplify_joins(JOIN *join, List<TABLE_LIST> *join_list, COND *conds, bool top)
{
  TABLE_LIST *table;
  NESTED_JOIN *nested_join;
  TABLE_LIST *prev_table= 0;
  List_iterator<TABLE_LIST> li(*join_list);
  DBUG_ENTER("simplify_joins");

  /* 
    Try to simplify join operations from join_list.
    The most outer join operation is checked for conversion first. 
  */
  while ((table= li++))
  {
    table_map used_tables;
    table_map not_null_tables= (table_map) 0;

    if ((nested_join= table->nested_join))
    {
      /* 
         If the element of join_list is a nested join apply
         the procedure to its nested join list first.
      */
      if (table->on_expr)
      {
        Item *expr;
        /* 
           If an on expression E is attached to the table, 
           check all null rejected predicates in this expression.
           If such a predicate over an attribute belonging to
           an inner table of an embedded outer join is found,
           the outer join is converted to an inner join and
           the corresponding on expression is added to E. 
	*/ 
        expr= simplify_joins(join, &nested_join->join_list,
                             table->on_expr, FALSE);
        table->prep_on_expr= table->on_expr= expr;
      }
      nested_join->used_tables= (table_map) 0;
      nested_join->not_null_tables=(table_map) 0;
      conds= simplify_joins(join, &nested_join->join_list, conds, top);
      used_tables= nested_join->used_tables;
      not_null_tables= nested_join->not_null_tables;  
    }
    else
    {
      used_tables= table->table->map;
      if (conds)
        not_null_tables= conds->not_null_tables();
    }
      
    if (table->embedding)
    {
      table->embedding->nested_join->used_tables|= used_tables;
      table->embedding->nested_join->not_null_tables|= not_null_tables;
    }

    if (!table->outer_join || (used_tables & not_null_tables))
    {
      /* 
        For some of the inner tables there are conjunctive predicates
        that reject nulls => the outer join can be replaced by an inner join.
      */
      table->outer_join= 0;
      if (table->on_expr)
      {
        /* Add on expression to the where condition. */
        if (conds)
        {
          conds= and_conds(conds, table->on_expr);
          conds->top_level_item();
          /* conds is always a new item as both cond and on_expr existed */
          DBUG_ASSERT(!conds->fixed);
          conds->fix_fields(join->thd, 0, &conds);
        }
        else
          conds= table->on_expr; 
        table->prep_on_expr= table->on_expr= 0;
      }
    }
    
    if (!top)
      continue;

    /* 
      Only inner tables of non-convertible outer joins
      remain with on_expr.
    */ 
    if (table->on_expr)
    {
      table->dep_tables|= table->on_expr->used_tables(); 
      if (table->embedding)
      {
        table->dep_tables&= ~table->embedding->nested_join->used_tables;   
        /*
           Embedding table depends on tables used
           in embedded on expressions. 
        */
        table->embedding->on_expr_dep_tables|= table->on_expr->used_tables();
      }
      else
        table->dep_tables&= ~table->table->map;
    }

    if (prev_table)
    {
      /* The order of tables is reverse: prev_table follows table */
      if (prev_table->straight)
        prev_table->dep_tables|= used_tables;
      if (prev_table->on_expr)
      {
        prev_table->dep_tables|= table->on_expr_dep_tables;
        table_map prev_used_tables= prev_table->nested_join ?
	                            prev_table->nested_join->used_tables :
	                            prev_table->table->map;
        /* 
          If on expression contains only references to inner tables
          we still make the inner tables dependent on the outer tables.
          It would be enough to set dependency only on one outer table
          for them. Yet this is really a rare case.
	*/  
        if (!(prev_table->on_expr->used_tables() & ~prev_used_tables))
          prev_table->dep_tables|= used_tables;
      }
    }
    prev_table= table;
  }
    
  /* Flatten nested joins that can be flattened. */
  li.rewind();
  while((table= li++))
  {
    nested_join= table->nested_join;
    if (nested_join && !table->on_expr)
    {
      TABLE_LIST *tbl;
      List_iterator<TABLE_LIST> it(nested_join->join_list);
      while ((tbl= it++))
      {
        tbl->embedding= table->embedding;
        tbl->join_list= table->join_list;
      }      
      li.replace(nested_join->join_list);
    }
  }
  DBUG_RETURN(conds); 
}
        

static COND *
optimize_cond(JOIN *join, COND *conds, List<TABLE_LIST> *join_list,
              Item::cond_result *cond_value)
{
  THD *thd= join->thd;
  SELECT_LEX *select= thd->lex->current_select;    
  DBUG_ENTER("optimize_cond");

  if (!conds)
    *cond_value= Item::COND_TRUE;
  else
  {
    /* 
      Build all multiple equality predicates and eliminate equality
      predicates that can be inferred from these multiple equalities.
      For each reference of a field included into a multiple equality
      that occurs in a function set a pointer to the multiple equality
      predicate. Substitute a constant instead of this field if the
      multiple equality contains a constant.
    */ 
    DBUG_EXECUTE("where", print_where(conds, "original"););
    conds= build_equal_items(join->thd, conds, NULL, join_list,
                             &join->cond_equal);
    DBUG_EXECUTE("where",print_where(conds,"after equal_items"););

    /* change field = field to field = const for each found field = const */
    propagate_cond_constants(thd, (I_List<COND_CMP> *) 0, conds, conds);
    /*
      Remove all instances of item == item
      Remove all and-levels where CONST item != CONST item
    */
    DBUG_EXECUTE("where",print_where(conds,"after const change"););
    conds= remove_eq_conds(thd, conds, cond_value) ;
    DBUG_EXECUTE("info",print_where(conds,"after remove"););
  }
  DBUG_RETURN(conds);
}


/*
  Remove const and eq items. Return new item, or NULL if no condition
  cond_value is set to according:
  COND_OK    query is possible (field = constant)
  COND_TRUE  always true	( 1 = 1 )
  COND_FALSE always false	( 1 = 2 )
*/

static COND *
remove_eq_conds(THD *thd, COND *cond, Item::cond_result *cond_value)
{
  if (cond->type() == Item::COND_ITEM)
  {
    bool and_level= ((Item_cond*) cond)->functype()
      == Item_func::COND_AND_FUNC;
    List_iterator<Item> li(*((Item_cond*) cond)->argument_list());
    Item::cond_result tmp_cond_value;
    bool should_fix_fields=0;

    *cond_value=Item::COND_UNDEF;
    Item *item;
    while ((item=li++))
    {
      Item *new_item=remove_eq_conds(thd, item, &tmp_cond_value);
      if (!new_item)
	li.remove();
      else if (item != new_item)
      {
	VOID(li.replace(new_item));
	should_fix_fields=1;
      }
      if (*cond_value == Item::COND_UNDEF)
	*cond_value=tmp_cond_value;
      switch (tmp_cond_value) {
      case Item::COND_OK:			// Not TRUE or FALSE
	if (and_level || *cond_value == Item::COND_FALSE)
	  *cond_value=tmp_cond_value;
	break;
      case Item::COND_FALSE:
	if (and_level)
	{
	  *cond_value=tmp_cond_value;
	  return (COND*) 0;			// Always false
	}
	break;
      case Item::COND_TRUE:
	if (!and_level)
	{
	  *cond_value= tmp_cond_value;
	  return (COND*) 0;			// Always true
	}
	break;
      case Item::COND_UNDEF:			// Impossible
	break; /* purecov: deadcode */
      }
    }
    if (should_fix_fields)
      cond->update_used_tables();

    if (!((Item_cond*) cond)->argument_list()->elements ||
	*cond_value != Item::COND_OK)
      return (COND*) 0;
    if (((Item_cond*) cond)->argument_list()->elements == 1)
    {						// Remove list
      item= ((Item_cond*) cond)->argument_list()->head();
      ((Item_cond*) cond)->argument_list()->empty();
      return item;
    }
  }
  else if (cond->type() == Item::FUNC_ITEM &&
	   ((Item_func*) cond)->functype() == Item_func::ISNULL_FUNC)
  {
    /*
      Handles this special case for some ODBC applications:
      The are requesting the row that was just updated with a auto_increment
      value with this construct:

      SELECT * from table_name where auto_increment_column IS NULL
      This will be changed to:
      SELECT * from table_name where auto_increment_column = LAST_INSERT_ID
    */

    Item_func_isnull *func=(Item_func_isnull*) cond;
    Item **args= func->arguments();
    if (args[0]->type() == Item::FIELD_ITEM)
    {
      Field *field=((Item_field*) args[0])->field;
      if (field->flags & AUTO_INCREMENT_FLAG && !field->table->maybe_null &&
	  (thd->options & OPTION_AUTO_IS_NULL) &&
	  thd->insert_id())
      {
#ifdef HAVE_QUERY_CACHE
	query_cache_abort(&thd->net);
#endif
	COND *new_cond;
	if ((new_cond= new Item_func_eq(args[0],
					new Item_int("last_insert_id()",
						     thd->insert_id(),
						     21))))
	{
	  cond=new_cond;
          /*
            Item_func_eq can't be fixed after creation so we do not check
            cond->fixed, also it do not need tables so we use 0 as second
            argument.
          */
	  cond->fix_fields(thd, 0, &cond);
	}
	thd->insert_id(0);		// Clear for next request
      }
      /* fix to replace 'NULL' dates with '0' (shreeve@uci.edu) */
      else if (((field->type() == FIELD_TYPE_DATE) ||
		(field->type() == FIELD_TYPE_DATETIME)) &&
		(field->flags & NOT_NULL_FLAG) &&
	       !field->table->maybe_null)
      {
	COND *new_cond;
	if ((new_cond= new Item_func_eq(args[0],new Item_int("0", 0, 2))))
	{
	  cond=new_cond;
          /*
            Item_func_eq can't be fixed after creation so we do not check
            cond->fixed, also it do not need tables so we use 0 as second
            argument.
          */
	  cond->fix_fields(thd, 0, &cond);
	}
      }
    }
    if (cond->const_item())
    {
      *cond_value= eval_const_cond(cond) ? Item::COND_TRUE : Item::COND_FALSE;
      return (COND*) 0;
    }
  }
  else if (cond->const_item())
  {
    *cond_value= eval_const_cond(cond) ? Item::COND_TRUE : Item::COND_FALSE;
    return (COND*) 0;
  }
  else if ((*cond_value= cond->eq_cmp_result()) != Item::COND_OK)
  {						// boolan compare function
    Item *left_item=	((Item_func*) cond)->arguments()[0];
    Item *right_item= ((Item_func*) cond)->arguments()[1];
    if (left_item->eq(right_item,1))
    {
      if (!left_item->maybe_null ||
	  ((Item_func*) cond)->functype() == Item_func::EQUAL_FUNC)
	return (COND*) 0;			// Compare of identical items
    }
  }
  *cond_value=Item::COND_OK;
  return cond;					// Point at next and level
}

/*
  Return 1 if the item is a const value in all the WHERE clause
*/

static bool
const_expression_in_where(COND *cond, Item *comp_item, Item **const_item)
{
  if (cond->type() == Item::COND_ITEM)
  {
    bool and_level= (((Item_cond*) cond)->functype()
		     == Item_func::COND_AND_FUNC);
    List_iterator_fast<Item> li(*((Item_cond*) cond)->argument_list());
    Item *item;
    while ((item=li++))
    {
      bool res=const_expression_in_where(item, comp_item, const_item);
      if (res)					// Is a const value
      {
	if (and_level)
	  return 1;
      }
      else if (!and_level)
	return 0;
    }
    return and_level ? 0 : 1;
  }
  else if (cond->eq_cmp_result() != Item::COND_OK)
  {						// boolan compare function
    Item_func* func= (Item_func*) cond;
    if (func->functype() != Item_func::EQUAL_FUNC &&
	func->functype() != Item_func::EQ_FUNC)
      return 0;
    Item *left_item=	((Item_func*) cond)->arguments()[0];
    Item *right_item= ((Item_func*) cond)->arguments()[1];
    if (left_item->eq(comp_item,1))
    {
      if (right_item->const_item())
      {
	if (*const_item)
	  return right_item->eq(*const_item, 1);
	*const_item=right_item;
	return 1;
      }
    }
    else if (right_item->eq(comp_item,1))
    {
      if (left_item->const_item())
      {
	if (*const_item)
	  return left_item->eq(*const_item, 1);
	*const_item=left_item;
	return 1;
      }
    }
  }
  return 0;
}

/****************************************************************************
  Create internal temporary table
****************************************************************************/

/*
  Create field for temporary table from given field
  
  SYNOPSIS
    create_tmp_field_from_field()
    thd			Thread handler
    org_field           field from which new field will be created
    name                New field name
    table		Temporary table
    item	        !=NULL if item->result_field should point to new field.
			This is relevant for how fill_record() is going to work:
			If item != NULL then fill_record() will update
			the record in the original table.
			If item == NULL then fill_record() will update
			the temporary table
    convert_blob_length If >0 create a varstring(convert_blob_length) field 
                        instead of blob.

  RETURN
    0			on error
    new_created field
*/

Field* create_tmp_field_from_field(THD *thd, Field* org_field,
                                   const char *name, TABLE *table,
                                   Item_field *item, uint convert_blob_length)
{
  Field *new_field;

  if (convert_blob_length && (org_field->flags & BLOB_FLAG))
    new_field= new Field_varstring(convert_blob_length,
                                   org_field->maybe_null(),
                                   org_field->field_name, table,
                                   org_field->charset());
  else
    new_field= org_field->new_field(thd->mem_root, table);
  if (new_field)
  {
    if (item)
      item->result_field= new_field;
    else
      new_field->field_name= name;
    if (org_field->maybe_null() || (item && item->maybe_null))
      new_field->flags&= ~NOT_NULL_FLAG;	// Because of outer join
    if (org_field->type() == MYSQL_TYPE_VAR_STRING ||
        org_field->type() == MYSQL_TYPE_VARCHAR)
      table->s->db_create_options|= HA_OPTION_PACK_RECORD;
  }
  return new_field;
}

/*
  Create field for temporary table using type of given item
  
  SYNOPSIS
    create_tmp_field_from_item()
    thd			Thread handler
    item		Item to create a field for
    table		Temporary table
    copy_func		If set and item is a function, store copy of item
			in this array
    modify_item		1 if item->result_field should point to new item.
			This is relevent for how fill_record() is going to
			work:
			If modify_item is 1 then fill_record() will update
			the record in the original table.
			If modify_item is 0 then fill_record() will update
			the temporary table
    convert_blob_length If >0 create a varstring(convert_blob_length) field 
                        instead of blob.

  RETURN
    0			on error
    new_created field
*/

static Field *create_tmp_field_from_item(THD *thd, Item *item, TABLE *table,
                                         Item ***copy_func, bool modify_item,
                                         uint convert_blob_length)
{
  bool maybe_null=item->maybe_null;
  Field *new_field;
  LINT_INIT(new_field);

  switch (item->result_type()) {
  case REAL_RESULT:
    new_field=new Field_double(item->max_length, maybe_null,
			       item->name, table, item->decimals);
    break;
  case INT_RESULT:
    new_field=new Field_longlong(item->max_length, maybe_null,
				   item->name, table, item->unsigned_flag);
    break;
  case STRING_RESULT:
    if (item->max_length > 255 && convert_blob_length)
      new_field= new Field_varstring(convert_blob_length, maybe_null,
                                     item->name, table,
                                     item->collation.collation);
    else
      new_field= item->make_string_field(table);
    break;
  case DECIMAL_RESULT:
    new_field= new Field_new_decimal(item->max_length, maybe_null, item->name,
                                     table, item->decimals, item->unsigned_flag);
    break;
  case ROW_RESULT:
  default:
    // This case should never be choosen
    DBUG_ASSERT(0);
    new_field= 0; // to satisfy compiler (uninitialized variable)
    break;
  }
  if (copy_func && item->is_result_field())
    *((*copy_func)++) = item;			// Save for copy_funcs
  if (modify_item)
    item->set_result_field(new_field);
  return new_field;
}


/*
  Create field for information schema table

  SYNOPSIS
    create_tmp_field_for_schema()
    thd			Thread handler
    table		Temporary table
    item		Item to create a field for

  RETURN
    0			on error
    new_created field
*/

Field *create_tmp_field_for_schema(THD *thd, Item *item, TABLE *table)
{
  if (item->field_type() == MYSQL_TYPE_VARCHAR)
  {
    if (item->max_length > MAX_FIELD_VARCHARLENGTH /
        item->collation.collation->mbmaxlen)
      return new Field_blob(item->max_length, item->maybe_null,
                            item->name, table, item->collation.collation);
    return new Field_varstring(item->max_length, item->maybe_null, item->name,
                               table, item->collation.collation);
  }
  return item->tmp_table_field_from_field_type(table);
}


/*
  Create field for temporary table

  SYNOPSIS
    create_tmp_field()
    thd			Thread handler
    table		Temporary table
    item		Item to create a field for
    type		Type of item (normally item->type)
    copy_func		If set and item is a function, store copy of item
			in this array
    from_field          if field will be created using other field as example,
                        pointer example field will be written here
    group		1 if we are going to do a relative group by on result
    modify_item		1 if item->result_field should point to new item.
			This is relevent for how fill_record() is going to
			work:
			If modify_item is 1 then fill_record() will update
			the record in the original table.
			If modify_item is 0 then fill_record() will update
			the temporary table
    convert_blob_length If >0 create a varstring(convert_blob_length) field 
                        instead of blob.

  RETURN
    0			on error
    new_created field
*/

Field *create_tmp_field(THD *thd, TABLE *table,Item *item, Item::Type type,
                        Item ***copy_func, Field **from_field,
                        bool group, bool modify_item, uint convert_blob_length)
{
  switch (type) {
  case Item::SUM_FUNC_ITEM:
  {
    Item_sum *item_sum=(Item_sum*) item;
    Field *result= item_sum->create_tmp_field(group, table, convert_blob_length);
    if (!result)
      thd->fatal_error();
    return result;
  }
  case Item::FIELD_ITEM:
  case Item::DEFAULT_VALUE_ITEM:
  {
    Item_field *field= (Item_field*) item;
    return create_tmp_field_from_field(thd, (*from_field= field->field),
                                       item->name, table,
                                       modify_item ? (Item_field*) item : NULL,
                                       convert_blob_length);
  }
  case Item::FUNC_ITEM:
  case Item::COND_ITEM:
  case Item::FIELD_AVG_ITEM:
  case Item::FIELD_STD_ITEM:
  case Item::SUBSELECT_ITEM:
    /* The following can only happen with 'CREATE TABLE ... SELECT' */
  case Item::PROC_ITEM:
  case Item::INT_ITEM:
  case Item::REAL_ITEM:
  case Item::DECIMAL_ITEM:
  case Item::STRING_ITEM:
  case Item::REF_ITEM:
  case Item::NULL_ITEM:
  case Item::VARBIN_ITEM:
    return create_tmp_field_from_item(thd, item, table, copy_func, modify_item,
                                      convert_blob_length);
  case Item::TYPE_HOLDER:
    return ((Item_type_holder *)item)->make_field_by_type(table);
  default:					// Dosen't have to be stored
    return 0;
  }
}


/*
  Create a temp table according to a field list.
  Set distinct if duplicates could be removed
  Given fields field pointers are changed to point at tmp_table
  for send_fields
*/

#define STRING_TOTAL_LENGTH_TO_PACK_ROWS 128
#define AVG_STRING_LENGTH_TO_PACK_ROWS   64
#define RATIO_TO_PACK_ROWS	       2
#define MIN_STRING_LENGTH_TO_PACK_ROWS   10

TABLE *
create_tmp_table(THD *thd,TMP_TABLE_PARAM *param,List<Item> &fields,
		 ORDER *group, bool distinct, bool save_sum_fields,
		 ulong select_options, ha_rows rows_limit,
		 char *table_alias)
{
  TABLE *table;
  uint	i,field_count,null_count,null_pack_length;
  uint  hidden_null_count, hidden_null_pack_length, hidden_field_count;
  uint  blob_count,group_null_items, string_count;
  uint  temp_pool_slot=MY_BIT_NONE;
  ulong reclength, string_total_length;
  bool  using_unique_constraint= 0;
  bool  use_packed_rows= 0;
  bool  not_all_columns= !(select_options & TMP_TABLE_ALL_COLUMNS);
  char	*tmpname,path[FN_REFLEN], filename[FN_REFLEN];
  byte	*pos,*group_buff;
  uchar *null_flags;
  Field **reg_field, **from_field;
  uint *blob_field;
  Copy_field *copy=0;
  KEY *keyinfo;
  KEY_PART_INFO *key_part_info;
  Item **copy_func;
  MI_COLUMNDEF *recinfo;
  uint total_uneven_bit_length= 0;
  DBUG_ENTER("create_tmp_table");
  DBUG_PRINT("enter",("distinct: %d  save_sum_fields: %d  rows_limit: %lu  group: %d",
		      (int) distinct, (int) save_sum_fields,
		      (ulong) rows_limit,test(group)));

  statistic_increment(thd->status_var.created_tmp_tables, &LOCK_status);

  if (use_temp_pool)
    temp_pool_slot = bitmap_set_next(&temp_pool);

  if (temp_pool_slot != MY_BIT_NONE) // we got a slot
<<<<<<< HEAD
    sprintf(filename, "%s_%lx_%i", tmp_file_prefix,
            current_pid, temp_pool_slot);
  else
  {
    /* if we run out of slots or we are not using tempool */
    sprintf(filename,"%s%lx_%lx_%x",tmp_file_prefix,current_pid,
=======
    sprintf(path, "%s_%lx_%i", tmp_file_prefix,
	    current_pid, temp_pool_slot);
  else // if we run out of slots or we are not using tempool
    sprintf(path,"%s%lx_%lx_%x", tmp_file_prefix,current_pid,
>>>>>>> 7e7ed0f6
            thd->thread_id, thd->tmp_table++);
  }

<<<<<<< HEAD
  /*
    No need for change table name to lower case as we are only creating
    MyISAM or HEAP tables here
  */
  sprintf(path, "%s%s", mysql_tmpdir, filename);
=======
  fn_format(path, path, mysql_tmpdir, "", MY_REPLACE_EXT|MY_UNPACK_FILENAME);

  if (lower_case_table_names)
    my_casedn_str(files_charset_info, path);
>>>>>>> 7e7ed0f6

  if (group)
  {
    if (!param->quick_group)
      group=0;					// Can't use group key
    else for (ORDER *tmp=group ; tmp ; tmp=tmp->next)
    {
      (*tmp->item)->marker=4;			// Store null in key
      if ((*tmp->item)->max_length >= CONVERT_IF_BIGGER_TO_BLOB)
	using_unique_constraint=1;
    }
    if (param->group_length >= MAX_BLOB_WIDTH)
      using_unique_constraint=1;
    if (group)
      distinct=0;				// Can't use distinct
  }

  field_count=param->field_count+param->func_count+param->sum_func_count;
  hidden_field_count=param->hidden_field_count;
  if (!my_multi_malloc(MYF(MY_WME),
		       &table,sizeof(*table),
		       &reg_field,  sizeof(Field*)*(field_count+1),
		       &blob_field, sizeof(uint)*(field_count+1),
		       &from_field, sizeof(Field*)*field_count,
		       &copy_func,sizeof(*copy_func)*(param->func_count+1),
		       &param->keyinfo,sizeof(*param->keyinfo),
		       &key_part_info,
		       sizeof(*key_part_info)*(param->group_parts+1),
		       &param->start_recinfo,
		       sizeof(*param->recinfo)*(field_count*2+4),
		       &tmpname,(uint) strlen(path)+1,
		       &group_buff,group && ! using_unique_constraint ?
		       param->group_length : 0,
		       NullS))
  {
    bitmap_clear_bit(&temp_pool, temp_pool_slot);
    DBUG_RETURN(NULL);				/* purecov: inspected */
  }
  if (!(param->copy_field=copy=new Copy_field[field_count]))
  {
    bitmap_clear_bit(&temp_pool, temp_pool_slot);
    my_free((gptr) table,MYF(0));		/* purecov: inspected */
    DBUG_RETURN(NULL);				/* purecov: inspected */
  }
  param->items_to_copy= copy_func;
  strmov(tmpname,path);
  /* make table according to fields */

  bzero((char*) table,sizeof(*table));
  bzero((char*) reg_field,sizeof(Field*)*(field_count+1));
  bzero((char*) from_field,sizeof(Field*)*field_count);
  table->field=reg_field;
  table->alias= table_alias;
  table->reginfo.lock_type=TL_WRITE;	/* Will be updated */
  table->db_stat=HA_OPEN_KEYFILE+HA_OPEN_RNDFILE;
  table->map=1;
  table->temp_pool_slot = temp_pool_slot;
  table->copy_blobs= 1;
  table->in_use= thd;
  table->quick_keys.init();
  table->used_keys.init();
  table->keys_in_use_for_query.init();

  table->s= &table->share_not_to_be_used;
  table->s->blob_field= blob_field;
  table->s->table_name= table->s->path= tmpname;
  table->s->db= "";
  table->s->blob_ptr_size= mi_portable_sizeof_char_ptr;
  table->s->tmp_table= TMP_TABLE;
  table->s->db_low_byte_first=1;                // True for HEAP and MyISAM
  table->s->table_charset= param->table_charset;
  table->s->keys_for_keyread.init();
  table->s->keys_in_use.init();
  /* For easier error reporting */
  table->s->table_cache_key= (char*) (table->s->db= "");


  /* Calculate which type of fields we will store in the temporary table */

  reclength= string_total_length= 0;
  blob_count= string_count= null_count= hidden_null_count= group_null_items= 0;
  param->using_indirect_summary_function=0;

  List_iterator_fast<Item> li(fields);
  Item *item;
  Field **tmp_from_field=from_field;
  while ((item=li++))
  {
    Item::Type type=item->type();
    if (not_all_columns)
    {
      if (item->with_sum_func && type != Item::SUM_FUNC_ITEM)
      {
	/*
	  Mark that the we have ignored an item that refers to a summary
	  function. We need to know this if someone is going to use
	  DISTINCT on the result.
	*/
	param->using_indirect_summary_function=1;
	continue;
      }
      if (item->const_item() && (int) hidden_field_count <= 0)
        continue; // We don't have to store this
    }
    if (type == Item::SUM_FUNC_ITEM && !group && !save_sum_fields)
    {						/* Can't calc group yet */
      ((Item_sum*) item)->result_field=0;
      for (i=0 ; i < ((Item_sum*) item)->arg_count ; i++)
      {
	Item **argp= ((Item_sum*) item)->args + i;
	Item *arg= *argp;
	if (!arg->const_item())
	{
	  Field *new_field=
            create_tmp_field(thd, table, arg, arg->type(), &copy_func,
                             tmp_from_field, group != 0,not_all_columns,
                             param->convert_blob_length);
	  if (!new_field)
	    goto err;					// Should be OOM
	  tmp_from_field++;
	  reclength+=new_field->pack_length();
	  if (new_field->flags & BLOB_FLAG)
	  {
	    *blob_field++= (uint) (reg_field - table->field);
	    blob_count++;
	  }
	  *(reg_field++)= new_field;
          if (new_field->real_type() == MYSQL_TYPE_STRING ||
              new_field->real_type() == MYSQL_TYPE_VARCHAR)
          {
            string_count++;
            string_total_length+= new_field->pack_length();
          }
          thd->change_item_tree(argp, new Item_field(new_field));
	  if (!(new_field->flags & NOT_NULL_FLAG))
          {
	    null_count++;
            /*
              new_field->maybe_null() is still false, it will be
              changed below. But we have to setup Item_field correctly
            */
            (*argp)->maybe_null=1;
          }
          new_field->query_id= thd->query_id;
	}
      }
    }
    else
    {
      /*
	The last parameter to create_tmp_field() is a bit tricky:

	We need to set it to 0 in union, to get fill_record() to modify the
	temporary table.
	We need to set it to 1 on multi-table-update and in select to
	write rows to the temporary table.
	We here distinguish between UNION and multi-table-updates by the fact
	that in the later case group is set to the row pointer.
      */
      Field *new_field= (param->schema_table) ?
        create_tmp_field_for_schema(thd, item, table) :
        create_tmp_field(thd, table, item, type, &copy_func,
                         tmp_from_field, group != 0,
                         not_all_columns || group !=0,
                         param->convert_blob_length);

      if (!new_field)
      {
	if (thd->is_fatal_error)
	  goto err;				// Got OOM
	continue;				// Some kindf of const item
      }
      if (type == Item::SUM_FUNC_ITEM)
	((Item_sum *) item)->result_field= new_field;
      tmp_from_field++;
      reclength+=new_field->pack_length();
      if (!(new_field->flags & NOT_NULL_FLAG))
	null_count++;
      if (new_field->type() == FIELD_TYPE_BIT)
        total_uneven_bit_length+= new_field->field_length & 7;
      if (new_field->flags & BLOB_FLAG)
      {
        *blob_field++= (uint) (reg_field - table->field);
	blob_count++;
      }
      if (item->marker == 4 && item->maybe_null)
      {
	group_null_items++;
	new_field->flags|= GROUP_FLAG;
      }
      new_field->query_id= thd->query_id;
      *(reg_field++) =new_field;
    }
    if (!--hidden_field_count)
      hidden_null_count=null_count;
  }
  DBUG_ASSERT(field_count >= (uint) (reg_field - table->field));
  field_count= (uint) (reg_field - table->field);
  *blob_field= 0;				// End marker

  /* If result table is small; use a heap */
  if (blob_count || using_unique_constraint ||
      (select_options & (OPTION_BIG_TABLES | SELECT_SMALL_RESULT)) ==
      OPTION_BIG_TABLES)
  {
    table->file=get_new_handler(table,table->s->db_type= DB_TYPE_MYISAM);
    if (group &&
	(param->group_parts > table->file->max_key_parts() ||
	 param->group_length > table->file->max_key_length()))
      using_unique_constraint=1;
  }
  else
  {
    table->file=get_new_handler(table,table->s->db_type= DB_TYPE_HEAP);
  }

  if (!using_unique_constraint)
    reclength+= group_null_items;	// null flag is stored separately

  table->s->blob_fields= blob_count;
  if (blob_count == 0)
  {
    /* We need to ensure that first byte is not 0 for the delete link */
    if (param->hidden_field_count)
      hidden_null_count++;
    else
      null_count++;
  }
  hidden_null_pack_length=(hidden_null_count+7)/8;
  null_pack_length= hidden_null_count +
                    (null_count + total_uneven_bit_length + 7) / 8;
  reclength+=null_pack_length;
  if (!reclength)
    reclength=1;				// Dummy select
  /* Use packed rows if there is blobs or a lot of space to gain */
  if (blob_count ||
      string_total_length >= STRING_TOTAL_LENGTH_TO_PACK_ROWS &&
      (reclength / string_total_length <= RATIO_TO_PACK_ROWS ||
       string_total_length / string_count >= AVG_STRING_LENGTH_TO_PACK_ROWS))
    use_packed_rows= 1;

  table->s->fields= field_count;
  table->s->reclength= reclength;
  {
    uint alloc_length=ALIGN_SIZE(reclength+MI_UNIQUE_HASH_LENGTH+1);
    table->s->rec_buff_length= alloc_length;
    if (!(table->record[0]= (byte *) my_malloc(alloc_length*3, MYF(MY_WME))))
      goto err;
    table->record[1]= table->record[0]+alloc_length;
    table->s->default_values= table->record[1]+alloc_length;
  }
  copy_func[0]=0;				// End marker

  recinfo=param->start_recinfo;
  null_flags=(uchar*) table->record[0];
  pos=table->record[0]+ null_pack_length;
  if (null_pack_length)
  {
    bzero((byte*) recinfo,sizeof(*recinfo));
    recinfo->type=FIELD_NORMAL;
    recinfo->length=null_pack_length;
    recinfo++;
    bfill(null_flags,null_pack_length,255);	// Set null fields

    table->null_flags= (uchar*) table->record[0];
    table->s->null_fields= null_count+ hidden_null_count;
    table->s->null_bytes= null_pack_length;
  }
  null_count= (blob_count == 0) ? 1 : 0;
  hidden_field_count=param->hidden_field_count;
  for (i=0,reg_field=table->field; i < field_count; i++,reg_field++,recinfo++)
  {
    Field *field= *reg_field;
    uint length;
    bzero((byte*) recinfo,sizeof(*recinfo));

    if (!(field->flags & NOT_NULL_FLAG))
    {
      if (field->flags & GROUP_FLAG && !using_unique_constraint)
      {
	/*
	  We have to reserve one byte here for NULL bits,
	  as this is updated by 'end_update()'
	*/
	*pos++=0;				// Null is stored here
	recinfo->length=1;
	recinfo->type=FIELD_NORMAL;
	recinfo++;
	bzero((byte*) recinfo,sizeof(*recinfo));
      }
      else
      {
	recinfo->null_bit= 1 << (null_count & 7);
	recinfo->null_pos= null_count/8;
      }
      field->move_field((char*) pos,null_flags+null_count/8,
			1 << (null_count & 7));
      null_count++;
    }
    else
      field->move_field((char*) pos,(uchar*) 0,0);
    field->reset();
    if (from_field[i])
    {						/* Not a table Item */
      copy->set(field,from_field[i],save_sum_fields);
      copy++;
    }
    length=field->pack_length();
    pos+= length;

    /* Make entry for create table */
    recinfo->length=length;
    if (field->flags & BLOB_FLAG)
      recinfo->type= (int) FIELD_BLOB;
    else if (use_packed_rows &&
             field->real_type() == MYSQL_TYPE_STRING &&
	     length >= MIN_STRING_LENGTH_TO_PACK_ROWS)
      recinfo->type=FIELD_SKIP_ENDSPACE;
    else
      recinfo->type=FIELD_NORMAL;
    if (!--hidden_field_count)
      null_count=(null_count+7) & ~7;		// move to next byte

    // fix table name in field entry
    field->table_name= &table->alias;
  }

  param->copy_field_end=copy;
  param->recinfo=recinfo;
  store_record(table,s->default_values);        // Make empty default record

  if (thd->variables.tmp_table_size == ~(ulong) 0)		// No limit
    table->s->max_rows= ~(ha_rows) 0;
  else
    table->s->max_rows= (((table->s->db_type == DB_TYPE_HEAP) ?
                          min(thd->variables.tmp_table_size,
                              thd->variables.max_heap_table_size) :
                          thd->variables.tmp_table_size)/ table->s->reclength);
  set_if_bigger(table->s->max_rows,1);		// For dummy start options
  keyinfo= param->keyinfo;

  if (group)
  {
    DBUG_PRINT("info",("Creating group key in temporary table"));
    table->group=group;				/* Table is grouped by key */
    param->group_buff=group_buff;
    table->s->keys=1;
    table->s->uniques= test(using_unique_constraint);
    table->key_info=keyinfo;
    keyinfo->key_part=key_part_info;
    keyinfo->flags=HA_NOSAME;
    keyinfo->usable_key_parts=keyinfo->key_parts= param->group_parts;
    keyinfo->key_length=0;
    keyinfo->rec_per_key=0;
    keyinfo->algorithm= HA_KEY_ALG_UNDEF;
    keyinfo->name= (char*) "group_key";
    for (; group ; group=group->next,key_part_info++)
    {
      Field *field=(*group->item)->get_tmp_table_field();
      bool maybe_null=(*group->item)->maybe_null;
      key_part_info->null_bit=0;
      key_part_info->field=  field;
      key_part_info->offset= field->offset();
      key_part_info->length= (uint16) field->key_length();
      key_part_info->type=   (uint8) field->key_type();
      key_part_info->key_type =
	((ha_base_keytype) key_part_info->type == HA_KEYTYPE_TEXT ||
	 (ha_base_keytype) key_part_info->type == HA_KEYTYPE_VARTEXT1 ||
	 (ha_base_keytype) key_part_info->type == HA_KEYTYPE_VARTEXT2) ?
	0 : FIELDFLAG_BINARY;
      if (!using_unique_constraint)
      {
	group->buff=(char*) group_buff;
	if (!(group->field= field->new_key_field(thd->mem_root,table,
                                                 (char*) group_buff +
                                                 test(maybe_null),
                                                 field->null_ptr,
                                                 field->null_bit)))
	  goto err; /* purecov: inspected */
	if (maybe_null)
	{
	  /*
	    To be able to group on NULL, we reserved place in group_buff
	    for the NULL flag just before the column. (see above).
	    The field data is after this flag.
	    The NULL flag is updated in 'end_update()' and 'end_write()'
	  */
	  keyinfo->flags|= HA_NULL_ARE_EQUAL;	// def. that NULL == NULL
	  key_part_info->null_bit=field->null_bit;
	  key_part_info->null_offset= (uint) (field->null_ptr -
					      (uchar*) table->record[0]);
          group->buff++;                        // Pointer to field data
	  group_buff++;                         // Skipp null flag
	}
        /* In GROUP BY 'a' and 'a ' are equal for VARCHAR fields */
        key_part_info->key_part_flag|= HA_END_SPACE_ARE_EQUAL;
	group_buff+= group->field->pack_length();
      }
      keyinfo->key_length+=  key_part_info->length;
    }
  }

  if (distinct)
  {
    /*
      Create an unique key or an unique constraint over all columns
      that should be in the result.  In the temporary table, there are
      'param->hidden_field_count' extra columns, whose null bits are stored
      in the first 'hidden_null_pack_length' bytes of the row.
    */
    DBUG_PRINT("info",("hidden_field_count: %d", param->hidden_field_count));

    null_pack_length-=hidden_null_pack_length;
    keyinfo->key_parts= ((field_count-param->hidden_field_count)+
			 test(null_pack_length));
    set_if_smaller(table->s->max_rows, rows_limit);
    param->end_write_records= rows_limit;
    table->distinct= 1;
    table->s->keys= 1;
    if (blob_count)
    {
      using_unique_constraint=1;
      table->s->uniques= 1;
    }
    if (!(key_part_info= (KEY_PART_INFO*)
	  sql_calloc((keyinfo->key_parts)*sizeof(KEY_PART_INFO))))
      goto err;
    table->key_info=keyinfo;
    keyinfo->key_part=key_part_info;
    keyinfo->flags=HA_NOSAME | HA_NULL_ARE_EQUAL;
    keyinfo->key_length=(uint16) reclength;
    keyinfo->name= (char*) "distinct_key";
    keyinfo->algorithm= HA_KEY_ALG_UNDEF;
    keyinfo->rec_per_key=0;
    if (null_pack_length)
    {
      key_part_info->null_bit=0;
      key_part_info->offset=hidden_null_pack_length;
      key_part_info->length=null_pack_length;
      key_part_info->field=new Field_string((char*) table->record[0],
					    (uint32) key_part_info->length,
					    (uchar*) 0,
					    (uint) 0,
					    Field::NONE,
					    NullS, table, &my_charset_bin);
      key_part_info->key_type=FIELDFLAG_BINARY;
      key_part_info->type=    HA_KEYTYPE_BINARY;
      key_part_info++;
    }
    /* Create a distinct key over the columns we are going to return */
    for (i=param->hidden_field_count, reg_field=table->field + i ;
	 i < field_count;
	 i++, reg_field++, key_part_info++)
    {
      key_part_info->null_bit=0;
      key_part_info->field=    *reg_field;
      key_part_info->offset=   (*reg_field)->offset();
      key_part_info->length=   (uint16) (*reg_field)->pack_length();
      key_part_info->type=     (uint8) (*reg_field)->key_type();
      key_part_info->key_type =
	((ha_base_keytype) key_part_info->type == HA_KEYTYPE_TEXT ||
	 (ha_base_keytype) key_part_info->type == HA_KEYTYPE_VARTEXT1 ||
	 (ha_base_keytype) key_part_info->type == HA_KEYTYPE_VARTEXT2) ?
	0 : FIELDFLAG_BINARY;
    }
  }
  if (thd->is_fatal_error)				// If end of memory
    goto err;					 /* purecov: inspected */
  table->s->db_record_offset= 1;
  if (table->s->db_type == DB_TYPE_MYISAM)
  {
    if (create_myisam_tmp_table(table,param,select_options))
      goto err;
  }
  if (!open_tmp_table(table))
    DBUG_RETURN(table);

 err:
  free_tmp_table(thd,table);                    /* purecov: inspected */
  bitmap_clear_bit(&temp_pool, temp_pool_slot);
  DBUG_RETURN(NULL);				/* purecov: inspected */
}


/****************************************************************************/

/*
  Create a reduced TABLE object with properly set up Field list from a
  list of field definitions.

  SYNOPSIS
    create_virtual_tmp_table()
      thd         connection handle
      field_list  list of column definitions

  DESCRIPTION
    The created table doesn't have a table handler assotiated with
    it, has no keys, no group/distinct, no copy_funcs array.
    The sole purpose of this TABLE object is to use the power of Field
    class to read/write data to/from table->record[0]. Then one can store
    the record in any container (RB tree, hash, etc).
    The table is created in THD mem_root, so are the table's fields.
    Consequently, if you don't BLOB fields, you don't need to free it.

  RETURN
    0 if out of memory, TABLE object in case of success
*/

TABLE *create_virtual_tmp_table(THD *thd, List<create_field> &field_list)
{
  uint field_count= field_list.elements;
  Field **field;
  create_field *cdef;                           /* column definition */
  uint record_length= 0;
  uint null_count= 0;                 /* number of columns which may be null */
  uint null_pack_length;              /* NULL representation array length */
  TABLE_SHARE *s;
  /* Create the table and list of all fields */
  TABLE *table= (TABLE*) thd->calloc(sizeof(*table));
  field= (Field**) thd->alloc((field_count + 1) * sizeof(Field*));
  if (!table || !field)
    return 0;

  table->field= field;
  table->s= s= &table->share_not_to_be_used;
  s->fields= field_count;

  /* Create all fields and calculate the total length of record */
  List_iterator_fast<create_field> it(field_list);
  while ((cdef= it++))
  {
    *field= make_field(0, cdef->length,
                       (uchar*) (f_maybe_null(cdef->pack_flag) ? "" : 0),
                       f_maybe_null(cdef->pack_flag) ? 1 : 0,
                       cdef->pack_flag, cdef->sql_type, cdef->charset,
                       cdef->geom_type, cdef->unireg_check,
                       cdef->interval, cdef->field_name, table);
    if (!*field)
      goto error;
    record_length+= (**field).pack_length();
    if (! ((**field).flags & NOT_NULL_FLAG))
      ++null_count;
    ++field;
  }
  *field= NULL;                                 /* mark the end of the list */

  null_pack_length= (null_count + 7)/8;
  s->reclength= record_length + null_pack_length;
  s->rec_buff_length= ALIGN_SIZE(s->reclength + 1);
  table->record[0]= (byte*) thd->alloc(s->rec_buff_length);
  if (!table->record[0])
    goto error;

  if (null_pack_length)
  {
    table->null_flags= (uchar*) table->record[0];
    s->null_fields= null_count;
    s->null_bytes= null_pack_length;
  }

  table->in_use= thd;           /* field->reset() may access table->in_use */
  {
    /* Set up field pointers */
    byte *null_pos= table->record[0];
    byte *field_pos= null_pos + s->null_bytes;
    uint null_bit= 1;

    for (field= table->field; *field; ++field)
    {
      Field *cur_field= *field;
      if ((cur_field->flags & NOT_NULL_FLAG))
        cur_field->move_field((char*) field_pos);
      else
      {
        cur_field->move_field((char*) field_pos, (uchar*) null_pos, null_bit);
        null_bit<<= 1;
        if (null_bit == (1 << 8))
        {
          ++null_pos;
          null_bit= 1;
        }
      }
      cur_field->reset();

      field_pos+= cur_field->pack_length();
    }
  }
  return table;
error:
  for (field= table->field; *field; ++field)
    delete *field;                         /* just invokes field destructor */
  return 0;
}


static bool open_tmp_table(TABLE *table)
{
  int error;
  if ((error=table->file->ha_open(table->s->table_name,O_RDWR,
                                  HA_OPEN_TMP_TABLE)))
  {
    table->file->print_error(error,MYF(0)); /* purecov: inspected */
    table->db_stat=0;
    return(1);
  }
  (void) table->file->extra(HA_EXTRA_QUICK);		/* Faster */
  return(0);
}


static bool create_myisam_tmp_table(TABLE *table,TMP_TABLE_PARAM *param,
				    ulong options)
{
  int error;
  MI_KEYDEF keydef;
  MI_UNIQUEDEF uniquedef;
  KEY *keyinfo=param->keyinfo;
  DBUG_ENTER("create_myisam_tmp_table");

  if (table->s->keys)
  {						// Get keys for ni_create
    bool using_unique_constraint=0;
    HA_KEYSEG *seg= (HA_KEYSEG*) sql_calloc(sizeof(*seg) *
					    keyinfo->key_parts);
    if (!seg)
      goto err;

    if (keyinfo->key_length >= table->file->max_key_length() ||
	keyinfo->key_parts > table->file->max_key_parts() ||
	table->s->uniques)
    {
      /* Can't create a key; Make a unique constraint instead of a key */
      table->s->keys=    0;
      table->s->uniques= 1;
      using_unique_constraint=1;
      bzero((char*) &uniquedef,sizeof(uniquedef));
      uniquedef.keysegs=keyinfo->key_parts;
      uniquedef.seg=seg;
      uniquedef.null_are_equal=1;

      /* Create extra column for hash value */
      bzero((byte*) param->recinfo,sizeof(*param->recinfo));
      param->recinfo->type= FIELD_CHECK;
      param->recinfo->length=MI_UNIQUE_HASH_LENGTH;
      param->recinfo++;
      table->s->reclength+=MI_UNIQUE_HASH_LENGTH;
    }
    else
    {
      /* Create an unique key */
      bzero((char*) &keydef,sizeof(keydef));
      keydef.flag=HA_NOSAME | HA_BINARY_PACK_KEY | HA_PACK_KEY;
      keydef.keysegs=  keyinfo->key_parts;
      keydef.seg= seg;
    }
    for (uint i=0; i < keyinfo->key_parts ; i++,seg++)
    {
      Field *field=keyinfo->key_part[i].field;
      seg->flag=     0;
      seg->language= field->charset()->number;
      seg->length=   keyinfo->key_part[i].length;
      seg->start=    keyinfo->key_part[i].offset;
      if (field->flags & BLOB_FLAG)
      {
	seg->type=
	((keyinfo->key_part[i].key_type & FIELDFLAG_BINARY) ?
	 HA_KEYTYPE_VARBINARY2 : HA_KEYTYPE_VARTEXT2);
	seg->bit_start= (uint8)(field->pack_length() - table->s->blob_ptr_size);
	seg->flag= HA_BLOB_PART;
	seg->length=0;			// Whole blob in unique constraint
      }
      else
      {
	seg->type= keyinfo->key_part[i].type;
        /* Tell handler if it can do suffic space compression */
	if (field->real_type() == MYSQL_TYPE_STRING &&
	    keyinfo->key_part[i].length > 4)
	  seg->flag|= HA_SPACE_PACK;
      }
      if (!(field->flags & NOT_NULL_FLAG))
      {
	seg->null_bit= field->null_bit;
	seg->null_pos= (uint) (field->null_ptr - (uchar*) table->record[0]);
	/*
	  We are using a GROUP BY on something that contains NULL
	  In this case we have to tell MyISAM that two NULL should
	  on INSERT be regarded at the same value
	*/
	if (!using_unique_constraint)
	  keydef.flag|= HA_NULL_ARE_EQUAL;
      }
    }
  }
  MI_CREATE_INFO create_info;
  bzero((char*) &create_info,sizeof(create_info));

  if ((options & (OPTION_BIG_TABLES | SELECT_SMALL_RESULT)) ==
      OPTION_BIG_TABLES)
    create_info.data_file_length= ~(ulonglong) 0;

  if ((error=mi_create(table->s->table_name,table->s->keys,&keydef,
		       (uint) (param->recinfo-param->start_recinfo),
		       param->start_recinfo,
		       table->s->uniques, &uniquedef,
		       &create_info,
		       HA_CREATE_TMP_TABLE)))
  {
    table->file->print_error(error,MYF(0));	/* purecov: inspected */
    table->db_stat=0;
    goto err;
  }
  statistic_increment(table->in_use->status_var.created_tmp_disk_tables,
		      &LOCK_status);
  table->s->db_record_offset= 1;
  DBUG_RETURN(0);
 err:
  DBUG_RETURN(1);
}


void
free_tmp_table(THD *thd, TABLE *entry)
{
  const char *save_proc_info;
  DBUG_ENTER("free_tmp_table");
  DBUG_PRINT("enter",("table: %s",entry->alias));

  save_proc_info=thd->proc_info;
  thd->proc_info="removing tmp table";
  free_blobs(entry);
  if (entry->file)
  {
    if (entry->db_stat)
    {
      (void) entry->file->close();
    }
    /*
      We can't call ha_delete_table here as the table may created in mixed case
      here and we have to ensure that delete_table gets the table name in
      the original case.
    */
    if (!(test_flags & TEST_KEEP_TMP_TABLES) ||
        entry->s->db_type == DB_TYPE_HEAP)
      entry->file->delete_table(entry->s->table_name);
    delete entry->file;
  }

  /* free blobs */
  for (Field **ptr=entry->field ; *ptr ; ptr++)
    (*ptr)->free();
  my_free((gptr) entry->record[0],MYF(0));
  free_io_cache(entry);

  bitmap_clear_bit(&temp_pool, entry->temp_pool_slot);

  my_free((gptr) entry,MYF(0));
  thd->proc_info=save_proc_info;

  DBUG_VOID_RETURN;
}

/*
* If a HEAP table gets full, create a MyISAM table and copy all rows to this
*/

bool create_myisam_from_heap(THD *thd, TABLE *table, TMP_TABLE_PARAM *param,
			     int error, bool ignore_last_dupp_key_error)
{
  TABLE new_table;
  const char *save_proc_info;
  int write_err;
  DBUG_ENTER("create_myisam_from_heap");

  if (table->s->db_type != DB_TYPE_HEAP || error != HA_ERR_RECORD_FILE_FULL)
  {
    table->file->print_error(error,MYF(0));
    DBUG_RETURN(1);
  }
  new_table= *table;
  new_table.s= &new_table.share_not_to_be_used;
  new_table.s->db_type= DB_TYPE_MYISAM;
  if (!(new_table.file= get_new_handler(&new_table,DB_TYPE_MYISAM)))
    DBUG_RETURN(1);				// End of memory

  save_proc_info=thd->proc_info;
  thd->proc_info="converting HEAP to MyISAM";

  if (create_myisam_tmp_table(&new_table,param,
			      thd->lex->select_lex.options | thd->options))
    goto err2;
  if (open_tmp_table(&new_table))
    goto err1;
  if (table->file->indexes_are_disabled())
    new_table.file->disable_indexes(HA_KEY_SWITCH_ALL);
  table->file->ha_index_or_rnd_end();
  table->file->ha_rnd_init(1);
  if (table->no_rows)
  {
    new_table.file->extra(HA_EXTRA_NO_ROWS);
    new_table.no_rows=1;
  }

#ifdef TO_BE_DONE_LATER_IN_4_1
  /*
    To use start_bulk_insert() (which is new in 4.1) we need to find
    all places where a corresponding end_bulk_insert() should be put.
  */
  table->file->info(HA_STATUS_VARIABLE); /* update table->file->records */
  new_table.file->start_bulk_insert(table->file->records);
#else
  /* HA_EXTRA_WRITE_CACHE can stay until close, no need to disable it */
  new_table.file->extra(HA_EXTRA_WRITE_CACHE);
#endif

  /* copy all old rows */
  while (!table->file->rnd_next(new_table.record[1]))
  {
    if ((write_err=new_table.file->write_row(new_table.record[1])))
      goto err;
  }
  /* copy row that filled HEAP table */
  if ((write_err=new_table.file->write_row(table->record[0])))
  {
    if (write_err != HA_ERR_FOUND_DUPP_KEY &&
	write_err != HA_ERR_FOUND_DUPP_UNIQUE || !ignore_last_dupp_key_error)
    goto err;
  }

  /* remove heap table and change to use myisam table */
  (void) table->file->ha_rnd_end();
  (void) table->file->close();
  (void) table->file->delete_table(table->s->table_name);
  delete table->file;
  table->file=0;
  *table= new_table;
  table->s= &table->share_not_to_be_used;
  table->file->change_table_ptr(table);
  if (save_proc_info)
    thd->proc_info= (!strcmp(save_proc_info,"Copying to tmp table") ?
                     "Copying to tmp table on disk" : save_proc_info);
  DBUG_RETURN(0);

 err:
  DBUG_PRINT("error",("Got error: %d",write_err));
  table->file->print_error(error,MYF(0));	// Give table is full error
  (void) table->file->ha_rnd_end();
  (void) new_table.file->close();
 err1:
  new_table.file->delete_table(new_table.s->table_name);
  delete new_table.file;
 err2:
  thd->proc_info=save_proc_info;
  DBUG_RETURN(1);
}


/*
  SYNOPSIS
    setup_end_select_func()
    join   join to setup the function for.

  DESCRIPTION
    Rows produced by a join sweep may end up in a temporary table or be sent
    to a client. Setup the function of the nested loop join algorithm which
    handles final fully constructed and matched records.

  RETURN
    end_select function to use. This function can't fail.
*/

static Next_select_func setup_end_select_func(JOIN *join)
{
  TABLE *table= join->tmp_table;
  Next_select_func end_select;
  /* Set up select_end */
  if (table)
  {
    if (table->group && join->tmp_table_param.sum_func_count)
    {
      if (table->s->keys)
      {
	DBUG_PRINT("info",("Using end_update"));
	end_select=end_update;
      }
      else
      {
	DBUG_PRINT("info",("Using end_unique_update"));
	end_select=end_unique_update;
      }
    }
    else if (join->sort_and_group)
    {
      DBUG_PRINT("info",("Using end_write_group"));
      end_select=end_write_group;
    }
    else
    {
      DBUG_PRINT("info",("Using end_write"));
      end_select=end_write;
    }
  }
  else
  {
    /* Test if data is accessed via QUICK_GROUP_MIN_MAX_SELECT. */
    bool is_using_quick_group_min_max_select=
      (join->join_tab->select && join->join_tab->select->quick &&
       (join->join_tab->select->quick->get_type() ==
        QUICK_SELECT_I::QS_TYPE_GROUP_MIN_MAX));

    if ((join->sort_and_group ||
         (join->procedure && join->procedure->flags & PROC_GROUP)) &&
        !is_using_quick_group_min_max_select)
      end_select= end_send_group;
    else
      end_select= end_send;
  }
  return end_select;
}


/****************************************************************************
  Make a join of all tables and write it on socket or to table
  Return:  0 if ok
           1 if error is sent
          -1 if error should be sent
****************************************************************************/

static int
do_select(JOIN *join,List<Item> *fields,TABLE *table,Procedure *procedure)
{
  int rc= 0;
  enum_nested_loop_state error= NESTED_LOOP_OK;
  JOIN_TAB *join_tab;
  DBUG_ENTER("do_select");

  join->procedure=procedure;
  join->tmp_table= table;			/* Save for easy recursion */
  join->fields= fields;

  if (table)
  {
    VOID(table->file->extra(HA_EXTRA_WRITE_CACHE));
    empty_record(table);
    if (table->group && join->tmp_table_param.sum_func_count &&
        table->s->keys && !table->file->inited)
      table->file->ha_index_init(0);
  }
  /* Set up select_end */
  join->join_tab[join->tables-1].next_select= setup_end_select_func(join);

  join_tab=join->join_tab+join->const_tables;
  join->send_records=0;
  if (join->tables == join->const_tables)
  {
    /*
      HAVING will be checked after processing aggregate functions,
      But WHERE should checkd here (we alredy have read tables)
    */
    if (!join->conds || join->conds->val_int())
    {
      Next_select_func end_select= join->join_tab[join->tables-1].next_select;
      error= (*end_select)(join,join_tab,0);
      if (error == NESTED_LOOP_OK || error == NESTED_LOOP_QUERY_LIMIT)
	error= (*end_select)(join,join_tab,1);
    }
    else if (join->send_row_on_empty_set())
      rc= join->result->send_data(*join->fields);
  }
  else
  {
    error= sub_select(join,join_tab,0);
    if (error == NESTED_LOOP_OK || error == NESTED_LOOP_NO_MORE_ROWS)
      error= sub_select(join,join_tab,1);
    if (error == NESTED_LOOP_QUERY_LIMIT)
      error= NESTED_LOOP_OK;                    /* select_limit used */
  }
  if (error == NESTED_LOOP_NO_MORE_ROWS)
    error= NESTED_LOOP_OK;

  if (error == NESTED_LOOP_OK)
  {
    /*
      Sic: this branch works even if rc != 0, e.g. when
      send_data above returns an error.
    */
    if (!table)					// If sending data to client
    {
      /*
	The following will unlock all cursors if the command wasn't an
	update command
      */
      join->join_free(0);				// Unlock all cursors
      if (join->result->send_eof())
	rc= 1;                                  // Don't send error
    }
    DBUG_PRINT("info",("%ld records output",join->send_records));
  }
  else
    rc= -1;
  if (table)
  {
    int tmp, new_errno= 0;
    if ((tmp=table->file->extra(HA_EXTRA_NO_CACHE)))
    {
      DBUG_PRINT("error",("extra(HA_EXTRA_NO_CACHE) failed"));
      new_errno= tmp;
    }
    if ((tmp=table->file->ha_index_or_rnd_end()))
    {
      DBUG_PRINT("error",("ha_index_or_rnd_end() failed"));
      new_errno= tmp;
    }
    if (new_errno)
      table->file->print_error(new_errno,MYF(0));
  }
#ifndef DBUG_OFF
  if (rc)
  {
    DBUG_PRINT("error",("Error: do_select() failed"));
  }
#endif
  DBUG_RETURN(join->thd->net.report_error ? -1 : rc);
}


static enum_nested_loop_state
sub_select_cache(JOIN *join,JOIN_TAB *join_tab,bool end_of_records)
{
  enum_nested_loop_state rc;

  if (end_of_records)
  {
    rc= flush_cached_records(join,join_tab,FALSE);
    if (rc == NESTED_LOOP_OK || rc == NESTED_LOOP_NO_MORE_ROWS)
      rc= sub_select(join,join_tab,end_of_records);
    return rc;
  }
  if (join->thd->killed)		// If aborted by user
  {
    join->thd->send_kill_message();
    return NESTED_LOOP_KILLED;                   /* purecov: inspected */
  }
  if (join_tab->use_quick != 2 || test_if_quick_select(join_tab) <= 0)
  {
    if (!store_record_in_cache(&join_tab->cache))
      return NESTED_LOOP_OK;                     // There is more room in cache
    return flush_cached_records(join,join_tab,FALSE);
  }
  rc= flush_cached_records(join, join_tab, TRUE);
  if (rc == NESTED_LOOP_OK || rc == NESTED_LOOP_NO_MORE_ROWS)
    rc= sub_select(join, join_tab, end_of_records);
  return rc;
}

/*
  Retrieve records ends with a given beginning from the result of a join  

  SYNPOSIS
    sub_select()
    join      pointer to the structure providing all context info for the query
    join_tab  the first next table of the execution plan to be retrieved
    end_records  true when we need to perform final steps of retrival   

  DESCRIPTION
    For a given partial join record consisting of records from the tables 
    preceding the table join_tab in the execution plan, the function
    retrieves all matching full records from the result set and
    send them to the result set stream. 

  NOTES
    The function effectively implements the  final (n-k) nested loops
    of nested loops join algorithm, where k is the ordinal number of
    the join_tab table and n is the total number of tables in the join query.
    It performs nested loops joins with all conjunctive predicates from
    the where condition pushed as low to the tables as possible.
    E.g. for the query
      SELECT * FROM t1,t2,t3 
        WHERE t1.a=t2.a AND t2.b=t3.b AND t1.a BETWEEN 5 AND 9
    the predicate (t1.a BETWEEN 5 AND 9) will be pushed to table t1,
    given the selected plan prescribes to nest retrievals of the
    joined tables in the following order: t1,t2,t3.
    A pushed down predicate are attached to the table which it pushed to,
    at the field select_cond.
    When executing a nested loop of level k the function runs through
    the rows of 'join_tab' and for each row checks the pushed condition
    attached to the table.
    If it is false the function moves to the next row of the
    table. If the condition is true the function recursively executes (n-k-1)
    remaining embedded nested loops.
    The situation becomes more complicated if outer joins are involved in
    the execution plan. In this case the pushed down predicates can be
    checked only at certain conditions.
    Suppose for the query
      SELECT * FROM t1 LEFT JOIN (t2,t3) ON t3.a=t1.a 
        WHERE t1>2 AND (t2.b>5 OR t2.b IS NULL)
    the optimizer has chosen a plan with the table order t1,t2,t3.  
    The predicate P1=t1>2 will be pushed down to the table t1, while the
    predicate P2=(t2.b>5 OR t2.b IS NULL) will be attached to the table
    t2. But the second predicate can not be unconditionally tested right
    after a row from t2 has been read. This can be done only after the
    first row with t3.a=t1.a has been encountered.
    Thus, the second predicate P2 is supplied with a guarded value that are
    stored in the field 'found' of the first inner table for the outer join
    (table t2). When the first row with t3.a=t1.a for the  current row 
    of table t1  appears, the value becomes true. For now on the predicate
    is evaluated immediately after the row of table t2 has been read.
    When the first row with t3.a=t1.a has been encountered all
    conditions attached to the inner tables t2,t3 must be evaluated.
    Only when all of them are true the row is sent to the output stream.
    If not, the function returns to the lowest nest level that has a false
    attached condition.
    The predicates from on expressions are also pushed down. If in the 
    the above example the on expression were (t3.a=t1.a AND t2.a=t1.a),
    then t1.a=t2.a would be pushed down to table t2, and without any
    guard.
    If after the run through all rows of table t2, the first inner table
    for the outer join operation, it turns out that no matches are
    found for the current row of t1, then current row from table t1
    is complemented by nulls  for t2 and t3. Then the pushed down predicates
    are checked for the composed row almost in the same way as it had
    been done for the first row with a match. The only difference is
    the predicates  from on expressions are not checked. 

  IMPLEMENTATION
    The function forms output rows for a current partial join of k
    tables tables recursively.
    For each partial join record ending with a certain row from
    join_tab it calls sub_select that builds all possible matching
    tails from the result set.
    To be able  check predicates conditionally items of the class
    Item_func_trig_cond  are employed.
    An object of  this class is constructed from an item of class COND
    and a pointer to a guarding boolean variable.
    When the value of the guard variable is true the value of the object
    is the same as the value of the predicate, otherwise it's just returns
    true. 
    To carry out a return to a nested loop level of join table t the pointer 
    to t is remembered in the field 'return_tab' of the join structure.
    Consider the following query:
      SELECT * FROM t1,
                    LEFT JOIN
                    (t2, t3 LEFT JOIN (t4,t5) ON t5.a=t3.a)
                    ON t4.a=t2.a
         WHERE (t2.b=5 OR t2.b IS NULL) AND (t4.b=2 OR t4.b IS NULL)
    Suppose the chosen execution plan dictates the order t1,t2,t3,t4,t5
    and suppose for a given joined rows from tables t1,t2,t3 there are
    no rows in the result set yet.
    When first row from t5 that satisfies the on condition
    t5.a=t3.a is found, the pushed down predicate t4.b=2 OR t4.b IS NULL
    becomes 'activated', as well the predicate t4.a=t2.a. But
    the predicate (t2.b=5 OR t2.b IS NULL) can not be checked until
    t4.a=t2.a becomes true. 
    In order not to re-evaluate the predicates that were already evaluated
    as attached pushed down predicates, a pointer to the the first
    most inner unmatched table is maintained in join_tab->first_unmatched.
    Thus, when the first row from t5 with t5.a=t3.a is found
    this pointer for t5 is changed from t4 to t2.             

  STRUCTURE NOTES
    join_tab->first_unmatched points always backwards to the first inner
    table of the embedding nested join, if any.

  RETURN
    return one of enum_nested_loop_state, except NESTED_LOOP_NO_MORE_ROWS.
*/

static enum_nested_loop_state
sub_select(JOIN *join,JOIN_TAB *join_tab,bool end_of_records)
{
  join_tab->table->null_row=0;
  if (end_of_records)
    return (*join_tab->next_select)(join,join_tab+1,end_of_records);

  int error;
  enum_nested_loop_state rc;
  my_bool *report_error= &(join->thd->net.report_error);
  READ_RECORD *info= &join_tab->read_record;

  if (join->resume_nested_loop)
  {
    /* If not the last table, plunge down the nested loop */
    if (join_tab < join->join_tab + join->tables - 1)
      rc= (*join_tab->next_select)(join, join_tab + 1, 0);
    else
    {
      join->resume_nested_loop= FALSE;
      rc= NESTED_LOOP_OK;
    }
  }
  else
  {
    join->return_tab= join_tab;

    if (join_tab->last_inner)
    {
      /* join_tab is the first inner table for an outer join operation. */

      /* Set initial state of guard variables for this table.*/
      join_tab->found=0;
      join_tab->not_null_compl= 1;

      /* Set first_unmatched for the last inner table of this group */
      join_tab->last_inner->first_unmatched= join_tab;
    }
    join->thd->row_count= 0;

    error= (*join_tab->read_first_record)(join_tab);
    rc= evaluate_join_record(join, join_tab, error, report_error);
  }

  while (rc == NESTED_LOOP_OK)
  {
    error= info->read_record(info);
    rc= evaluate_join_record(join, join_tab, error, report_error);
  }

  if (rc == NESTED_LOOP_NO_MORE_ROWS &&
      join_tab->last_inner && !join_tab->found)
    rc= evaluate_null_complemented_join_record(join, join_tab);

  if (rc == NESTED_LOOP_NO_MORE_ROWS)
    rc= NESTED_LOOP_OK;
  return rc;
}


/*
  Process one record of the nested loop join.

  DESCRIPTION
    This function will evaluate parts of WHERE/ON clauses that are
    applicable to the partial record on hand and in case of success
    submit this record to the next level of the nested loop.
*/

static enum_nested_loop_state
evaluate_join_record(JOIN *join, JOIN_TAB *join_tab,
                     int error, my_bool *report_error)
{
  bool not_exists_optimize= join_tab->table->reginfo.not_exists_optimize;
  bool not_used_in_distinct=join_tab->not_used_in_distinct;
  ha_rows found_records=join->found_records;
  COND *select_cond= join_tab->select_cond;

  if (error > 0 || (*report_error))				// Fatal error
    return NESTED_LOOP_ERROR;
  if (error < 0)
    return NESTED_LOOP_NO_MORE_ROWS;
  if (join->thd->killed)			// Aborted by user
  {
    join->thd->send_kill_message();
    return NESTED_LOOP_KILLED;               /* purecov: inspected */
  }
  DBUG_PRINT("info", ("select cond 0x%lx", (ulong)select_cond));
  if (!select_cond || select_cond->val_int())
  {
    /*
      There is no select condition or the attached pushed down
      condition is true => a match is found.
    */
    bool found= 1;
    while (join_tab->first_unmatched && found)
    {
      /*
        The while condition is always false if join_tab is not
        the last inner join table of an outer join operation.
      */
      JOIN_TAB *first_unmatched= join_tab->first_unmatched;
      /*
        Mark that a match for current outer table is found.
        This activates push down conditional predicates attached
        to the all inner tables of the outer join.
      */
      first_unmatched->found= 1;
      for (JOIN_TAB *tab= first_unmatched; tab <= join_tab; tab++)
      {
        /* Check all predicates that has just been activated. */
        /*
          Actually all predicates non-guarded by first_unmatched->found
          will be re-evaluated again. It could be fixed, but, probably,
          it's not worth doing now.
        */
        if (tab->select_cond && !tab->select_cond->val_int())
        {
          /* The condition attached to table tab is false */
          if (tab == join_tab)
            found= 0;
          else
          {
            /*
              Set a return point if rejected predicate is attached
              not to the last table of the current nest level.
            */
            join->return_tab= tab;
            return NESTED_LOOP_OK;
          }
        }
      }
      /*
        Check whether join_tab is not the last inner table
        for another embedding outer join.
      */
      if ((first_unmatched= first_unmatched->first_upper) &&
          first_unmatched->last_inner != join_tab)
        first_unmatched= 0;
      join_tab->first_unmatched= first_unmatched;
    }

    /*
      It was not just a return to lower loop level when one
      of the newly activated predicates is evaluated as false
      (See above join->return_tab= tab).
    */
    join->examined_rows++;
    join->thd->row_count++;

    if (found)
    {
      enum enum_nested_loop_state rc;
      if (not_exists_optimize)
        return NESTED_LOOP_NO_MORE_ROWS;
      /* A match from join_tab is found for the current partial join. */
      rc= (*join_tab->next_select)(join, join_tab+1, 0);
      if (rc != NESTED_LOOP_OK && rc != NESTED_LOOP_NO_MORE_ROWS)
        return rc;
      if (join->return_tab < join_tab)
        return NESTED_LOOP_OK;
      /*
        Test if this was a SELECT DISTINCT query on a table that
        was not in the field list;  In this case we can abort if
        we found a row, as no new rows can be added to the result.
      */
      if (not_used_in_distinct && found_records != join->found_records)
        return NESTED_LOOP_OK;
    }
    else
      join_tab->read_record.file->unlock_row();
  }
  else
  {
    /*
      The condition pushed down to the table join_tab rejects all rows
      with the beginning coinciding with the current partial join.
    */
    join->examined_rows++;
    join->thd->row_count++;
  }
  return NESTED_LOOP_OK;
}


/*
  DESCRIPTION
    Construct a NULL complimented partial join record and feed it to the next
    level of the nested loop. This function is used in case we have
    an OUTER join and no matching record was found.
*/

static enum_nested_loop_state
evaluate_null_complemented_join_record(JOIN *join, JOIN_TAB *join_tab)
{
  /*
    The table join_tab is the first inner table of a outer join operation
    and no matches has been found for the current outer row.
  */
  JOIN_TAB *last_inner_tab= join_tab->last_inner;
  /* Cache variables for faster loop */
  COND *select_cond;
  for ( ; join_tab <= last_inner_tab ; join_tab++)
  {
    /* Change the the values of guard predicate variables. */
    join_tab->found= 1;
    join_tab->not_null_compl= 0;
    /* The outer row is complemented by nulls for each inner tables */
    restore_record(join_tab->table,s->default_values);  // Make empty record
    mark_as_null_row(join_tab->table);       // For group by without error
    select_cond= join_tab->select_cond;
    /* Check all attached conditions for inner table rows. */
    if (select_cond && !select_cond->val_int())
      return NESTED_LOOP_OK;
  }
  join_tab--;
  /*
    The row complemented by nulls might be the first row
    of embedding outer joins.
    If so, perform the same actions as in the code
    for the first regular outer join row above.
  */
  for ( ; ; )
  {
    JOIN_TAB *first_unmatched= join_tab->first_unmatched;
    if ((first_unmatched= first_unmatched->first_upper) &&
        first_unmatched->last_inner != join_tab)
      first_unmatched= 0;
    join_tab->first_unmatched= first_unmatched;
    if (!first_unmatched)
      break;
    first_unmatched->found= 1;
    for (JOIN_TAB *tab= first_unmatched; tab <= join_tab; tab++)
    {
      if (tab->select_cond && !tab->select_cond->val_int())
      {
        join->return_tab= tab;
        return NESTED_LOOP_OK;
      }
    }
  }
  /*
    The row complemented by nulls satisfies all conditions
    attached to inner tables.
    Send the row complemented by nulls to be joined with the
    remaining tables.
  */
  return (*join_tab->next_select)(join, join_tab+1, 0);
}


static enum_nested_loop_state
flush_cached_records(JOIN *join,JOIN_TAB *join_tab,bool skip_last)
{
  enum_nested_loop_state rc= NESTED_LOOP_OK;
  int error;
  READ_RECORD *info;

  if (!join_tab->cache.records)
    return NESTED_LOOP_OK;                      /* Nothing to do */
  if (skip_last)
    (void) store_record_in_cache(&join_tab->cache); // Must save this for later
  if (join_tab->use_quick == 2)
  {
    if (join_tab->select->quick)
    {					/* Used quick select last. reset it */
      delete join_tab->select->quick;
      join_tab->select->quick=0;
    }
  }
 /* read through all records */
  if ((error=join_init_read_record(join_tab)))
  {
    reset_cache_write(&join_tab->cache);
    return error < 0 ? NESTED_LOOP_NO_MORE_ROWS: NESTED_LOOP_ERROR;
  }

  for (JOIN_TAB *tmp=join->join_tab; tmp != join_tab ; tmp++)
  {
    tmp->status=tmp->table->status;
    tmp->table->status=0;
  }

  info= &join_tab->read_record;
  do
  {
    if (join->thd->killed)
    {
      join->thd->send_kill_message();
      return NESTED_LOOP_KILLED; // Aborted by user /* purecov: inspected */
    }
    SQL_SELECT *select=join_tab->select;
    if (rc == NESTED_LOOP_OK &&
        (!join_tab->cache.select || !join_tab->cache.select->skip_record()))
    {
      uint i;
      reset_cache_read(&join_tab->cache);
      for (i=(join_tab->cache.records- (skip_last ? 1 : 0)) ; i-- > 0 ;)
      {
	read_cached_record(join_tab);
	if (!select || !select->skip_record())
        {
          rc= (join_tab->next_select)(join,join_tab+1,0);
	  if (rc != NESTED_LOOP_OK && rc != NESTED_LOOP_NO_MORE_ROWS)
          {
            reset_cache_write(&join_tab->cache);
            return rc;
          }
        }
      }
    }
  } while (!(error=info->read_record(info)));

  if (skip_last)
    read_cached_record(join_tab);		// Restore current record
  reset_cache_write(&join_tab->cache);
  if (error > 0)				// Fatal error
    return NESTED_LOOP_ERROR;                   /* purecov: inspected */
  for (JOIN_TAB *tmp2=join->join_tab; tmp2 != join_tab ; tmp2++)
    tmp2->table->status=tmp2->status;
  return NESTED_LOOP_OK;
}


/*****************************************************************************
  The different ways to read a record
  Returns -1 if row was not found, 0 if row was found and 1 on errors
*****************************************************************************/

/* Help function when we get some an error from the table handler */

int report_error(TABLE *table, int error)
{
  if (error == HA_ERR_END_OF_FILE || error == HA_ERR_KEY_NOT_FOUND)
  {
    table->status= STATUS_GARBAGE;
    return -1;					// key not found; ok
  }
  /*
    Locking reads can legally return also these errors, do not
    print them to the .err log
  */
  if (error != HA_ERR_LOCK_DEADLOCK && error != HA_ERR_LOCK_WAIT_TIMEOUT)
    sql_print_error("Got error %d when reading table '%s'",
		    error, table->s->path);
  table->file->print_error(error,MYF(0));
  return 1;
}


int safe_index_read(JOIN_TAB *tab)
{
  int error;
  TABLE *table= tab->table;
  if ((error=table->file->index_read(table->record[0],
				     tab->ref.key_buff,
				     tab->ref.key_length, HA_READ_KEY_EXACT)))
    return report_error(table, error);
  return 0;
}


static int
join_read_const_table(JOIN_TAB *tab, POSITION *pos)
{
  int error;
  DBUG_ENTER("join_read_const_table");
  TABLE *table=tab->table;
  table->const_table=1;
  table->null_row=0;
  table->status=STATUS_NO_RECORD;
  
  if (tab->type == JT_SYSTEM)
  {
    if ((error=join_read_system(tab)))
    {						// Info for DESCRIBE
      tab->info="const row not found";
      /* Mark for EXPLAIN that the row was not found */
      pos->records_read=0.0;
      if (!table->maybe_null || error > 0)
	DBUG_RETURN(error);
    }
  }
  else
  {
    if (!table->key_read && table->used_keys.is_set(tab->ref.key) &&
	!table->no_keyread &&
        (int) table->reginfo.lock_type <= (int) TL_READ_HIGH_PRIORITY)
    {
      table->key_read=1;
      table->file->extra(HA_EXTRA_KEYREAD);
      tab->index= tab->ref.key;
    }
    if ((error=join_read_const(tab)))
    {
      tab->info="unique row not found";
      /* Mark for EXPLAIN that the row was not found */
      pos->records_read=0.0;
      if (!table->maybe_null || error > 0)
	DBUG_RETURN(error);
    }
    if (table->key_read)
    {
      table->key_read=0;
      table->file->extra(HA_EXTRA_NO_KEYREAD);
    }
  }
  if (*tab->on_expr_ref && !table->null_row)
  {
    if ((table->null_row= test((*tab->on_expr_ref)->val_int() == 0)))
      mark_as_null_row(table);  
  }
  if (!table->null_row)
    table->maybe_null=0;
  DBUG_RETURN(0);
}


static int
join_read_system(JOIN_TAB *tab)
{
  TABLE *table= tab->table;
  int error;
  if (table->status & STATUS_GARBAGE)		// If first read
  {
    if ((error=table->file->read_first_row(table->record[0],
					   table->s->primary_key)))
    {
      if (error != HA_ERR_END_OF_FILE)
	return report_error(table, error);
      mark_as_null_row(tab->table);
      empty_record(table);			// Make empty record
      return -1;
    }
    store_record(table,record[1]);
  }
  else if (!table->status)			// Only happens with left join
    restore_record(table,record[1]);			// restore old record
  table->null_row=0;
  return table->status ? -1 : 0;
}


/*
  Read a table when there is at most one matching row

  SYNOPSIS
    join_read_const()
    tab			Table to read

  RETURN
    0	Row was found
    -1  Row was not found
   1    Got an error (other than row not found) during read
*/

static int
join_read_const(JOIN_TAB *tab)
{
  int error;
  TABLE *table= tab->table;
  if (table->status & STATUS_GARBAGE)		// If first read
  {
    table->status= 0;
    if (cp_buffer_from_ref(tab->join->thd, &tab->ref))
      error=HA_ERR_KEY_NOT_FOUND;
    else
    {
      error=table->file->index_read_idx(table->record[0],tab->ref.key,
					(byte*) tab->ref.key_buff,
					tab->ref.key_length,HA_READ_KEY_EXACT);
    }
    if (error)
    {
      table->status= STATUS_NOT_FOUND;
      mark_as_null_row(tab->table);
      empty_record(table);
      if (error != HA_ERR_KEY_NOT_FOUND)
	return report_error(table, error);
      return -1;
    }
    store_record(table,record[1]);
  }
  else if (!(table->status & ~STATUS_NULL_ROW))	// Only happens with left join
  {
    table->status=0;
    restore_record(table,record[1]);			// restore old record
  }
  table->null_row=0;
  return table->status ? -1 : 0;
}


static int
join_read_key(JOIN_TAB *tab)
{
  int error;
  TABLE *table= tab->table;

  if (!table->file->inited)
    table->file->ha_index_init(tab->ref.key);
  if (cmp_buffer_with_ref(tab) ||
      (table->status & (STATUS_GARBAGE | STATUS_NO_PARENT | STATUS_NULL_ROW)))
  {
    if (tab->ref.key_err)
    {
      table->status=STATUS_NOT_FOUND;
      return -1;
    }
    error=table->file->index_read(table->record[0],
				  tab->ref.key_buff,
				  tab->ref.key_length,HA_READ_KEY_EXACT);
    if (error && error != HA_ERR_KEY_NOT_FOUND)
      return report_error(table, error);
  }
  table->null_row=0;
  return table->status ? -1 : 0;
}


static int
join_read_always_key(JOIN_TAB *tab)
{
  int error;
  TABLE *table= tab->table;

  if (!table->file->inited)
    table->file->ha_index_init(tab->ref.key);
  if (cp_buffer_from_ref(tab->join->thd, &tab->ref))
    return -1;
  if ((error=table->file->index_read(table->record[0],
				     tab->ref.key_buff,
				     tab->ref.key_length,HA_READ_KEY_EXACT)))
  {
    if (error != HA_ERR_KEY_NOT_FOUND)
      return report_error(table, error);
    return -1; /* purecov: inspected */
  }
  return 0;
}


/*
  This function is used when optimizing away ORDER BY in 
  SELECT * FROM t1 WHERE a=1 ORDER BY a DESC,b DESC
*/
  
static int
join_read_last_key(JOIN_TAB *tab)
{
  int error;
  TABLE *table= tab->table;

  if (!table->file->inited)
    table->file->ha_index_init(tab->ref.key);
  if (cp_buffer_from_ref(tab->join->thd, &tab->ref))
    return -1;
  if ((error=table->file->index_read_last(table->record[0],
					  tab->ref.key_buff,
					  tab->ref.key_length)))
  {
    if (error != HA_ERR_KEY_NOT_FOUND)
      return report_error(table, error);
    return -1; /* purecov: inspected */
  }
  return 0;
}


	/* ARGSUSED */
static int
join_no_more_records(READ_RECORD *info __attribute__((unused)))
{
  return -1;
}


static int
join_read_next_same(READ_RECORD *info)
{
  int error;
  TABLE *table= info->table;
  JOIN_TAB *tab=table->reginfo.join_tab;

  if ((error=table->file->index_next_same(table->record[0],
					  tab->ref.key_buff,
					  tab->ref.key_length)))
  {
    if (error != HA_ERR_END_OF_FILE)
      return report_error(table, error);
    table->status= STATUS_GARBAGE;
    return -1;
  }
  return 0;
}


static int
join_read_prev_same(READ_RECORD *info)
{
  int error;
  TABLE *table= info->table;
  JOIN_TAB *tab=table->reginfo.join_tab;

  if ((error=table->file->index_prev(table->record[0])))
    return report_error(table, error);
  if (key_cmp_if_same(table, tab->ref.key_buff, tab->ref.key,
                      tab->ref.key_length))
  {
    table->status=STATUS_NOT_FOUND;
    error= -1;
  }
  return error;
}


static int
join_init_quick_read_record(JOIN_TAB *tab)
{
  if (test_if_quick_select(tab) == -1)
    return -1;					/* No possible records */
  return join_init_read_record(tab);
}


static int
test_if_quick_select(JOIN_TAB *tab)
{
  delete tab->select->quick;
  tab->select->quick=0;
  return tab->select->test_quick_select(tab->join->thd, tab->keys,
					(table_map) 0, HA_POS_ERROR);
}


static int
join_init_read_record(JOIN_TAB *tab)
{
  if (tab->select && tab->select->quick && tab->select->quick->reset())
    return 1;
  init_read_record(&tab->read_record, tab->join->thd, tab->table,
		   tab->select,1,1);
  return (*tab->read_record.read_record)(&tab->read_record);
}


static int
join_read_first(JOIN_TAB *tab)
{
  int error;
  TABLE *table=tab->table;
  if (!table->key_read && table->used_keys.is_set(tab->index) &&
      !table->no_keyread)
  {
    table->key_read=1;
    table->file->extra(HA_EXTRA_KEYREAD);
  }
  tab->table->status=0;
  tab->read_record.read_record=join_read_next;
  tab->read_record.table=table;
  tab->read_record.file=table->file;
  tab->read_record.index=tab->index;
  tab->read_record.record=table->record[0];
  if (!table->file->inited)
    table->file->ha_index_init(tab->index);
  if ((error=tab->table->file->index_first(tab->table->record[0])))
  {
    if (error != HA_ERR_KEY_NOT_FOUND && error != HA_ERR_END_OF_FILE)
      report_error(table, error);
    return -1;
  }
  return 0;
}


static int
join_read_next(READ_RECORD *info)
{
  int error;
  if ((error=info->file->index_next(info->record)))
    return report_error(info->table, error);
  return 0;
}


static int
join_read_last(JOIN_TAB *tab)
{
  TABLE *table=tab->table;
  int error;
  if (!table->key_read && table->used_keys.is_set(tab->index) &&
      !table->no_keyread)
  {
    table->key_read=1;
    table->file->extra(HA_EXTRA_KEYREAD);
  }
  tab->table->status=0;
  tab->read_record.read_record=join_read_prev;
  tab->read_record.table=table;
  tab->read_record.file=table->file;
  tab->read_record.index=tab->index;
  tab->read_record.record=table->record[0];
  if (!table->file->inited)
    table->file->ha_index_init(tab->index);
  if ((error= tab->table->file->index_last(tab->table->record[0])))
    return report_error(table, error);
  return 0;
}


static int
join_read_prev(READ_RECORD *info)
{
  int error;
  if ((error= info->file->index_prev(info->record)))
    return report_error(info->table, error);
  return 0;
}


static int
join_ft_read_first(JOIN_TAB *tab)
{
  int error;
  TABLE *table= tab->table;

  if (!table->file->inited)
    table->file->ha_index_init(tab->ref.key);
#if NOT_USED_YET
  if (cp_buffer_from_ref(tab->join->thd, &tab->ref)) // as ft-key doesn't use store_key's
    return -1;                             // see also FT_SELECT::init()
#endif
  table->file->ft_init();

  if ((error= table->file->ft_read(table->record[0])))
    return report_error(table, error);
  return 0;
}

static int
join_ft_read_next(READ_RECORD *info)
{
  int error;
  if ((error= info->file->ft_read(info->table->record[0])))
    return report_error(info->table, error);
  return 0;
}


/*
  Reading of key with key reference and one part that may be NULL
*/

static int
join_read_always_key_or_null(JOIN_TAB *tab)
{
  int res;

  /* First read according to key which is NOT NULL */
  *tab->ref.null_ref_key= 0;			// Clear null byte
  if ((res= join_read_always_key(tab)) >= 0)
    return res;

  /* Then read key with null value */
  *tab->ref.null_ref_key= 1;			// Set null byte
  return safe_index_read(tab);
}


static int
join_read_next_same_or_null(READ_RECORD *info)
{
  int error;
  if ((error= join_read_next_same(info)) >= 0)
    return error;
  JOIN_TAB *tab= info->table->reginfo.join_tab;

  /* Test if we have already done a read after null key */
  if (*tab->ref.null_ref_key)
    return -1;					// All keys read
  *tab->ref.null_ref_key= 1;			// Set null byte
  return safe_index_read(tab);			// then read null keys
}


/*****************************************************************************
  DESCRIPTION
    Functions that end one nested loop iteration. Different functions
    are used to support GROUP BY clause and to redirect records
    to a table (e.g. in case of SELECT into a temporary table) or to the
    network client.

  RETURN VALUES
    NESTED_LOOP_OK           - the record has been successfully handled
    NESTED_LOOP_ERROR        - a fatal error (like table corruption)
                               was detected
    NESTED_LOOP_KILLED       - thread shutdown was requested while processing
                               the record
    NESTED_LOOP_QUERY_LIMIT  - the record has been successfully handled;
                               additionally, the nested loop produced the
                               number of rows specified in the LIMIT clause
                               for the query
    NESTED_LOOP_CURSOR_LIMIT - the record has been successfully handled;
                               additionally, there is a cursor and the nested
                               loop algorithm produced the number of rows
                               that is specified for current cursor fetch
                               operation.
   All return values except NESTED_LOOP_OK abort the nested loop.
*****************************************************************************/

/* ARGSUSED */
static enum_nested_loop_state
end_send(JOIN *join, JOIN_TAB *join_tab __attribute__((unused)),
	 bool end_of_records)
{
  DBUG_ENTER("end_send");
  if (!end_of_records)
  {
    int error;
    if (join->having && join->having->val_int() == 0)
      DBUG_RETURN(NESTED_LOOP_OK);               // Didn't match having
    error=0;
    if (join->procedure)
      error=join->procedure->send_row(*join->fields);
    else if (join->do_send_rows)
      error=join->result->send_data(*join->fields);
    if (error)
      DBUG_RETURN(NESTED_LOOP_ERROR); /* purecov: inspected */
    if (++join->send_records >= join->unit->select_limit_cnt &&
	join->do_send_rows)
    {
      if (join->select_options & OPTION_FOUND_ROWS)
      {
	JOIN_TAB *jt=join->join_tab;
	if ((join->tables == 1) && !join->tmp_table && !join->sort_and_group
	    && !join->send_group_parts && !join->having && !jt->select_cond &&
	    !(jt->select && jt->select->quick) &&
	    !(jt->table->file->table_flags() & HA_NOT_EXACT_COUNT) &&
            (jt->ref.key < 0))
	{
	  /* Join over all rows in table;  Return number of found rows */
	  TABLE *table=jt->table;

	  join->select_options ^= OPTION_FOUND_ROWS;
	  if (table->sort.record_pointers ||
	      (table->sort.io_cache && my_b_inited(table->sort.io_cache)))
	  {
	    /* Using filesort */
	    join->send_records= table->sort.found_records;
	  }
	  else
	  {
	    table->file->info(HA_STATUS_VARIABLE);
	    join->send_records = table->file->records;
	  }
	}
	else 
	{
	  join->do_send_rows= 0;
	  if (join->unit->fake_select_lex)
	    join->unit->fake_select_lex->select_limit= HA_POS_ERROR;
	  DBUG_RETURN(NESTED_LOOP_OK);
	}
      }
      DBUG_RETURN(NESTED_LOOP_QUERY_LIMIT);      // Abort nicely
    }
    else if (join->send_records >= join->fetch_limit)
    {
      /*
        There is a server side cursor and all rows for
        this fetch request are sent.
      */
      DBUG_RETURN(NESTED_LOOP_CURSOR_LIMIT);
    }
  }
  else
  {
    if (join->procedure && join->procedure->end_of_records())
      DBUG_RETURN(NESTED_LOOP_ERROR);
  }
  DBUG_RETURN(NESTED_LOOP_OK);
}


	/* ARGSUSED */
static enum_nested_loop_state
end_send_group(JOIN *join, JOIN_TAB *join_tab __attribute__((unused)),
	       bool end_of_records)
{
  int idx= -1;
  DBUG_ENTER("end_send_group");

  if (!join->first_record || end_of_records ||
      (idx=test_if_group_changed(join->group_fields)) >= 0)
  {
    if (join->first_record || (end_of_records && !join->group))
    {
      if (join->procedure)
	join->procedure->end_group();
      if (idx < (int) join->send_group_parts)
      {
	int error=0;
	if (join->procedure)
	{
	  if (join->having && join->having->val_int() == 0)
	    error= -1;				// Didn't satisfy having
 	  else
	  {
	    if (join->do_send_rows)
	      error=join->procedure->send_row(*join->fields) ? 1 : 0;
	    join->send_records++;
	  }
	  if (end_of_records && join->procedure->end_of_records())
	    error= 1;				// Fatal error
	}
	else
	{
	  if (!join->first_record)
	  {
	    /* No matching rows for group function */
	    join->clear();
	  }
	  if (join->having && join->having->val_int() == 0)
	    error= -1;				// Didn't satisfy having
	  else
	  {
	    if (join->do_send_rows)
	      error=join->result->send_data(*join->fields) ? 1 : 0;
	    join->send_records++;
	  }
	  if (join->rollup.state != ROLLUP::STATE_NONE && error <= 0)
	  {
	    if (join->rollup_send_data((uint) (idx+1)))
	      error= 1;
	  }
	}
	if (error > 0)
          DBUG_RETURN(NESTED_LOOP_ERROR);        /* purecov: inspected */
	if (end_of_records)
	  DBUG_RETURN(NESTED_LOOP_OK);
	if (join->send_records >= join->unit->select_limit_cnt &&
	    join->do_send_rows)
	{
	  if (!(join->select_options & OPTION_FOUND_ROWS))
	    DBUG_RETURN(NESTED_LOOP_QUERY_LIMIT); // Abort nicely
	  join->do_send_rows=0;
	  join->unit->select_limit_cnt = HA_POS_ERROR;
        }
        else if (join->send_records >= join->fetch_limit)
        {
          /*
            There is a server side cursor and all rows
            for this fetch request are sent.
          */
          DBUG_RETURN(NESTED_LOOP_CURSOR_LIMIT);
        }
      }
    }
    else
    {
      if (end_of_records)
	DBUG_RETURN(NESTED_LOOP_OK);
      join->first_record=1;
      VOID(test_if_group_changed(join->group_fields));
    }
    if (idx < (int) join->send_group_parts)
    {
      copy_fields(&join->tmp_table_param);
      if (init_sum_functions(join->sum_funcs, join->sum_funcs_end[idx+1]))
	DBUG_RETURN(NESTED_LOOP_ERROR);
      if (join->procedure)
	join->procedure->add();
      DBUG_RETURN(NESTED_LOOP_OK);
    }
  }
  if (update_sum_func(join->sum_funcs))
    DBUG_RETURN(NESTED_LOOP_ERROR);
  if (join->procedure)
    join->procedure->add();
  DBUG_RETURN(NESTED_LOOP_OK);
}


	/* ARGSUSED */
static enum_nested_loop_state
end_write(JOIN *join, JOIN_TAB *join_tab __attribute__((unused)),
	  bool end_of_records)
{
  TABLE *table=join->tmp_table;
  DBUG_ENTER("end_write");

  if (join->thd->killed)			// Aborted by user
  {
    join->thd->send_kill_message();
    DBUG_RETURN(NESTED_LOOP_KILLED);             /* purecov: inspected */
  }
  if (!end_of_records)
  {
    copy_fields(&join->tmp_table_param);
    copy_funcs(join->tmp_table_param.items_to_copy);

#ifdef TO_BE_DELETED
    if (!table->uniques)			// If not unique handling
    {
      /* Copy null values from group to row */
      ORDER   *group;
      for (group=table->group ; group ; group=group->next)
      {
	Item *item= *group->item;
	if (item->maybe_null)
	{
	  Field *field=item->get_tmp_table_field();
	  field->ptr[-1]= (byte) (field->is_null() ? 1 : 0);
	}
      }
    }
#endif
    if (!join->having || join->having->val_int())
    {
      int error;
      join->found_records++;
      if ((error=table->file->write_row(table->record[0])))
      {
	if (error == HA_ERR_FOUND_DUPP_KEY ||
	    error == HA_ERR_FOUND_DUPP_UNIQUE)
	  goto end;
	if (create_myisam_from_heap(join->thd, table, &join->tmp_table_param,
				    error,1))
	  DBUG_RETURN(NESTED_LOOP_ERROR);        // Not a table_is_full error
	table->s->uniques=0;			// To ensure rows are the same
      }
      if (++join->send_records >= join->tmp_table_param.end_write_records &&
	  join->do_send_rows)
      {
	if (!(join->select_options & OPTION_FOUND_ROWS))
	  DBUG_RETURN(NESTED_LOOP_QUERY_LIMIT);
	join->do_send_rows=0;
	join->unit->select_limit_cnt = HA_POS_ERROR;
	DBUG_RETURN(NESTED_LOOP_OK);
      }
    }
  }
end:
  DBUG_RETURN(NESTED_LOOP_OK);
}

/* Group by searching after group record and updating it if possible */
/* ARGSUSED */

static enum_nested_loop_state
end_update(JOIN *join, JOIN_TAB *join_tab __attribute__((unused)),
	   bool end_of_records)
{
  TABLE *table=join->tmp_table;
  ORDER   *group;
  int	  error;
  DBUG_ENTER("end_update");

  if (end_of_records)
    DBUG_RETURN(NESTED_LOOP_OK);
  if (join->thd->killed)			// Aborted by user
  {
    join->thd->send_kill_message();
    DBUG_RETURN(NESTED_LOOP_KILLED);             /* purecov: inspected */
  }

  join->found_records++;
  copy_fields(&join->tmp_table_param);		// Groups are copied twice.
  /* Make a key of group index */
  for (group=table->group ; group ; group=group->next)
  {
    Item *item= *group->item;
    item->save_org_in_field(group->field);
    /* Store in the used key if the field was 0 */
    if (item->maybe_null)
      group->buff[-1]=item->null_value ? 1 : 0;
  }
  if (!table->file->index_read(table->record[1],
			       join->tmp_table_param.group_buff,0,
			       HA_READ_KEY_EXACT))
  {						/* Update old record */
    restore_record(table,record[1]);
    update_tmptable_sum_func(join->sum_funcs,table);
    if ((error=table->file->update_row(table->record[1],
				       table->record[0])))
    {
      table->file->print_error(error,MYF(0));	/* purecov: inspected */
      DBUG_RETURN(NESTED_LOOP_ERROR);            /* purecov: inspected */
    }
    DBUG_RETURN(NESTED_LOOP_OK);
  }

  /*
    Copy null bits from group key to table
    We can't copy all data as the key may have different format
    as the row data (for example as with VARCHAR keys)
  */
  KEY_PART_INFO *key_part;
  for (group=table->group,key_part=table->key_info[0].key_part;
       group ;
       group=group->next,key_part++)
  {
    if (key_part->null_bit)
      memcpy(table->record[0]+key_part->offset, group->buff, 1);
  }
  init_tmptable_sum_functions(join->sum_funcs);
  copy_funcs(join->tmp_table_param.items_to_copy);
  if ((error=table->file->write_row(table->record[0])))
  {
    if (create_myisam_from_heap(join->thd, table, &join->tmp_table_param,
				error, 0))
      DBUG_RETURN(NESTED_LOOP_ERROR);            // Not a table_is_full error
    /* Change method to update rows */
    table->file->ha_index_init(0);
    join->join_tab[join->tables-1].next_select=end_unique_update;
  }
  join->send_records++;
  DBUG_RETURN(NESTED_LOOP_OK);
}


/* Like end_update, but this is done with unique constraints instead of keys */

static enum_nested_loop_state
end_unique_update(JOIN *join, JOIN_TAB *join_tab __attribute__((unused)),
		  bool end_of_records)
{
  TABLE *table=join->tmp_table;
  int	  error;
  DBUG_ENTER("end_unique_update");

  if (end_of_records)
    DBUG_RETURN(NESTED_LOOP_OK);
  if (join->thd->killed)			// Aborted by user
  {
    join->thd->send_kill_message();
    DBUG_RETURN(NESTED_LOOP_KILLED);             /* purecov: inspected */
  }

  init_tmptable_sum_functions(join->sum_funcs);
  copy_fields(&join->tmp_table_param);		// Groups are copied twice.
  copy_funcs(join->tmp_table_param.items_to_copy);

  if (!(error=table->file->write_row(table->record[0])))
    join->send_records++;			// New group
  else
  {
    if ((int) table->file->get_dup_key(error) < 0)
    {
      table->file->print_error(error,MYF(0));	/* purecov: inspected */
      DBUG_RETURN(NESTED_LOOP_ERROR);            /* purecov: inspected */
    }
    if (table->file->rnd_pos(table->record[1],table->file->dupp_ref))
    {
      table->file->print_error(error,MYF(0));	/* purecov: inspected */
      DBUG_RETURN(NESTED_LOOP_ERROR);            /* purecov: inspected */
    }
    restore_record(table,record[1]);
    update_tmptable_sum_func(join->sum_funcs,table);
    if ((error=table->file->update_row(table->record[1],
				       table->record[0])))
    {
      table->file->print_error(error,MYF(0));	/* purecov: inspected */
      DBUG_RETURN(NESTED_LOOP_ERROR);            /* purecov: inspected */
    }
  }
  DBUG_RETURN(NESTED_LOOP_OK);
}


	/* ARGSUSED */
static enum_nested_loop_state
end_write_group(JOIN *join, JOIN_TAB *join_tab __attribute__((unused)),
		bool end_of_records)
{
  TABLE *table=join->tmp_table;
  int	  idx= -1;
  DBUG_ENTER("end_write_group");

  if (join->thd->killed)
  {						// Aborted by user
    join->thd->send_kill_message();
    DBUG_RETURN(NESTED_LOOP_KILLED);             /* purecov: inspected */
  }
  if (!join->first_record || end_of_records ||
      (idx=test_if_group_changed(join->group_fields)) >= 0)
  {
    if (join->first_record || (end_of_records && !join->group))
    {
      if (join->procedure)
	join->procedure->end_group();
      int send_group_parts= join->send_group_parts;
      if (idx < send_group_parts)
      {
	if (!join->first_record)
	{
	  /* No matching rows for group function */
	  join->clear();
	}
        copy_sum_funcs(join->sum_funcs,
                       join->sum_funcs_end[send_group_parts]);
	if (!join->having || join->having->val_int())
	{
          int error= table->file->write_row(table->record[0]);
          if (error && create_myisam_from_heap(join->thd, table,
                                               &join->tmp_table_param,
                                               error, 0))
	    DBUG_RETURN(NESTED_LOOP_ERROR);
        }
        if (join->rollup.state != ROLLUP::STATE_NONE)
	{
	  if (join->rollup_write_data((uint) (idx+1), table))
	    DBUG_RETURN(NESTED_LOOP_ERROR);
	}
	if (end_of_records)
	  DBUG_RETURN(NESTED_LOOP_OK);
      }
    }
    else
    {
      if (end_of_records)
	DBUG_RETURN(NESTED_LOOP_OK);
      join->first_record=1;
      VOID(test_if_group_changed(join->group_fields));
    }
    if (idx < (int) join->send_group_parts)
    {
      copy_fields(&join->tmp_table_param);
      copy_funcs(join->tmp_table_param.items_to_copy);
      if (init_sum_functions(join->sum_funcs, join->sum_funcs_end[idx+1]))
	DBUG_RETURN(NESTED_LOOP_ERROR);
      if (join->procedure)
	join->procedure->add();
      DBUG_RETURN(NESTED_LOOP_OK);
    }
  }
  if (update_sum_func(join->sum_funcs))
    DBUG_RETURN(NESTED_LOOP_ERROR);
  if (join->procedure)
    join->procedure->add();
  DBUG_RETURN(NESTED_LOOP_OK);
}


/*****************************************************************************
  Remove calculation with tables that aren't yet read. Remove also tests
  against fields that are read through key where the table is not a
  outer join table.
  We can't remove tests that are made against columns which are stored
  in sorted order.
*****************************************************************************/

/* Return 1 if right_item is used removable reference key on left_item */

static bool test_if_ref(Item_field *left_item,Item *right_item)
{
  Field *field=left_item->field;
  // No need to change const test. We also have to keep tests on LEFT JOIN
  if (!field->table->const_table && !field->table->maybe_null)
  {
    Item *ref_item=part_of_refkey(field->table,field);
    if (ref_item && ref_item->eq(right_item,1))
    {
      if (right_item->type() == Item::FIELD_ITEM)
	return (field->eq_def(((Item_field *) right_item)->field));
      if (right_item->const_item() && !(right_item->is_null()))
      {
	/*
	  We can remove binary fields and numerical fields except float,
	  as float comparison isn't 100 % secure
	  We have to keep normal strings to be able to check for end spaces
	*/
	if (field->binary() &&
	    field->real_type() != MYSQL_TYPE_STRING &&
	    field->real_type() != MYSQL_TYPE_VARCHAR &&
	    (field->type() != FIELD_TYPE_FLOAT || field->decimals() == 0))
	{
	  return !store_val_in_field(field,right_item);
	}
      }
    }
  }
  return 0;					// keep test
}


static COND *
make_cond_for_table(COND *cond, table_map tables, table_map used_table)
{
  if (used_table && !(cond->used_tables() & used_table))
    return (COND*) 0;				// Already checked
  if (cond->type() == Item::COND_ITEM)
  {
    if (((Item_cond*) cond)->functype() == Item_func::COND_AND_FUNC)
    {
      /* Create new top level AND item */
      Item_cond_and *new_cond=new Item_cond_and;
      if (!new_cond)
	return (COND*) 0;			// OOM /* purecov: inspected */
      List_iterator<Item> li(*((Item_cond*) cond)->argument_list());
      Item *item;
      while ((item=li++))
      {
	Item *fix=make_cond_for_table(item,tables,used_table);
	if (fix)
	  new_cond->argument_list()->push_back(fix);
      }
      switch (new_cond->argument_list()->elements) {
      case 0:
	return (COND*) 0;			// Always true
      case 1:
	return new_cond->argument_list()->head();
      default:
	/*
	  Item_cond_and do not need fix_fields for execution, its parameters
	  are fixed or do not need fix_fields, too
	*/
	new_cond->quick_fix_field();
	new_cond->used_tables_cache=
	  ((Item_cond_and*) cond)->used_tables_cache &
	  tables;
	return new_cond;
      }
    }
    else
    {						// Or list
      Item_cond_or *new_cond=new Item_cond_or;
      if (!new_cond)
	return (COND*) 0;			// OOM /* purecov: inspected */
      List_iterator<Item> li(*((Item_cond*) cond)->argument_list());
      Item *item;
      while ((item=li++))
      {
	Item *fix=make_cond_for_table(item,tables,0L);
	if (!fix)
	  return (COND*) 0;			// Always true
	new_cond->argument_list()->push_back(fix);
      }
      /*
	Item_cond_and do not need fix_fields for execution, its parameters
	are fixed or do not need fix_fields, too
      */
      new_cond->quick_fix_field();
      new_cond->used_tables_cache= ((Item_cond_or*) cond)->used_tables_cache;
      new_cond->top_level_item();
      return new_cond;
    }
  }

  /*
    Because the following test takes a while and it can be done
    table_count times, we mark each item that we have examined with the result
    of the test
  */

  if (cond->marker == 3 || (cond->used_tables() & ~tables))
    return (COND*) 0;				// Can't check this yet
  if (cond->marker == 2 || cond->eq_cmp_result() == Item::COND_OK)
    return cond;				// Not boolean op

  if (((Item_func*) cond)->functype() == Item_func::EQ_FUNC)
  {
    Item *left_item=	((Item_func*) cond)->arguments()[0];
    Item *right_item= ((Item_func*) cond)->arguments()[1];
    if (left_item->type() == Item::FIELD_ITEM &&
	test_if_ref((Item_field*) left_item,right_item))
    {
      cond->marker=3;			// Checked when read
      return (COND*) 0;
    }
    if (right_item->type() == Item::FIELD_ITEM &&
	test_if_ref((Item_field*) right_item,left_item))
    {
      cond->marker=3;			// Checked when read
      return (COND*) 0;
    }
  }
  cond->marker=2;
  return cond;
}

static Item *
part_of_refkey(TABLE *table,Field *field)
{
  if (!table->reginfo.join_tab)
    return (Item*) 0;             // field from outer non-select (UPDATE,...)

  uint ref_parts=table->reginfo.join_tab->ref.key_parts;
  if (ref_parts)
  {
    KEY_PART_INFO *key_part=
      table->key_info[table->reginfo.join_tab->ref.key].key_part;

    for (uint part=0 ; part < ref_parts ; part++,key_part++)
      if (field->eq(key_part->field) &&
	  !(key_part->key_part_flag & HA_PART_KEY_SEG))
	return table->reginfo.join_tab->ref.items[part];
  }
  return (Item*) 0;
}


/*****************************************************************************
  Test if one can use the key to resolve ORDER BY

  SYNOPSIS
    test_if_order_by_key()
    order		Sort order
    table		Table to sort
    idx			Index to check
    used_key_parts	Return value for used key parts.


  NOTES
    used_key_parts is set to correct key parts used if return value != 0
    (On other cases, used_key_part may be changed)

  RETURN
    1   key is ok.
    0   Key can't be used
    -1  Reverse key can be used
*****************************************************************************/

static int test_if_order_by_key(ORDER *order, TABLE *table, uint idx,
				uint *used_key_parts)
{
  KEY_PART_INFO *key_part,*key_part_end;
  key_part=table->key_info[idx].key_part;
  key_part_end=key_part+table->key_info[idx].key_parts;
  key_part_map const_key_parts=table->const_key_parts[idx];
  int reverse=0;
  DBUG_ENTER("test_if_order_by_key");

  for (; order ; order=order->next, const_key_parts>>=1)
  {
    Field *field=((Item_field*) (*order->item))->field;
    int flag;

    /*
      Skip key parts that are constants in the WHERE clause.
      These are already skipped in the ORDER BY by const_expression_in_where()
    */
    for (; const_key_parts & 1 ; const_key_parts>>= 1)
      key_part++; 

    if (key_part == key_part_end || key_part->field != field)
      DBUG_RETURN(0);

    /* set flag to 1 if we can use read-next on key, else to -1 */
    flag= ((order->asc == !(key_part->key_part_flag & HA_REVERSE_SORT)) ?
           1 : -1);
    if (reverse && flag != reverse)
      DBUG_RETURN(0);
    reverse=flag;				// Remember if reverse
    key_part++;
  }
  *used_key_parts= (uint) (key_part - table->key_info[idx].key_part);
  if (reverse == -1 && !(table->file->index_flags(idx, *used_key_parts-1, 1) &
                         HA_READ_PREV))
    reverse= 0;                                 // Index can't be used
  DBUG_RETURN(reverse);
}


uint find_shortest_key(TABLE *table, const key_map *usable_keys)
{
  uint min_length= (uint) ~0;
  uint best= MAX_KEY;
  if (!usable_keys->is_clear_all())
  {
    for (uint nr=0; nr < table->s->keys ; nr++)
    {
      if (usable_keys->is_set(nr))
      {
        if (table->key_info[nr].key_length < min_length)
        {
          min_length=table->key_info[nr].key_length;
          best=nr;
        }
      }
    }
  }
  return best;
}

/*
  Test if a second key is the subkey of the first one.

  SYNOPSIS
    is_subkey()
    key_part		First key parts
    ref_key_part	Second key parts
    ref_key_part_end	Last+1 part of the second key

  NOTE
    Second key MUST be shorter than the first one.

  RETURN
    1	is a subkey
    0	no sub key
*/

inline bool 
is_subkey(KEY_PART_INFO *key_part, KEY_PART_INFO *ref_key_part,
	  KEY_PART_INFO *ref_key_part_end)
{
  for (; ref_key_part < ref_key_part_end; key_part++, ref_key_part++)
    if (!key_part->field->eq(ref_key_part->field))
      return 0;
  return 1;
}

/*
  Test if we can use one of the 'usable_keys' instead of 'ref' key for sorting

  SYNOPSIS
    test_if_subkey()
    ref			Number of key, used for WHERE clause
    usable_keys		Keys for testing

  RETURN
    MAX_KEY			If we can't use other key
    the number of found key	Otherwise
*/

static uint
test_if_subkey(ORDER *order, TABLE *table, uint ref, uint ref_key_parts,
	       const key_map *usable_keys)
{
  uint nr;
  uint min_length= (uint) ~0;
  uint best= MAX_KEY;
  uint not_used;
  KEY_PART_INFO *ref_key_part= table->key_info[ref].key_part;
  KEY_PART_INFO *ref_key_part_end= ref_key_part + ref_key_parts;

  for (nr= 0 ; nr < table->s->keys ; nr++)
  {
    if (usable_keys->is_set(nr) &&
	table->key_info[nr].key_length < min_length &&
	table->key_info[nr].key_parts >= ref_key_parts &&
	is_subkey(table->key_info[nr].key_part, ref_key_part,
		  ref_key_part_end) &&
	test_if_order_by_key(order, table, nr, &not_used))
    {
      min_length= table->key_info[nr].key_length;
      best= nr;
    }
  }
  return best;
}

/*
  Test if we can skip the ORDER BY by using an index.

  If we can use an index, the JOIN_TAB / tab->select struct
  is changed to use the index.

  Return:
     0 We have to use filesort to do the sorting
     1 We can use an index.
*/

static bool
test_if_skip_sort_order(JOIN_TAB *tab,ORDER *order,ha_rows select_limit,
			bool no_changes)
{
  int ref_key;
  uint ref_key_parts;
  TABLE *table=tab->table;
  SQL_SELECT *select=tab->select;
  key_map usable_keys;
  DBUG_ENTER("test_if_skip_sort_order");
  LINT_INIT(ref_key_parts);

  /* Check which keys can be used to resolve ORDER BY */
  usable_keys.set_all();
  for (ORDER *tmp_order=order; tmp_order ; tmp_order=tmp_order->next)
  {
    if ((*tmp_order->item)->type() != Item::FIELD_ITEM)
    {
      usable_keys.clear_all();
      DBUG_RETURN(0);
    }
    usable_keys.intersect(((Item_field*) (*tmp_order->item))->
			  field->part_of_sortkey);
    if (usable_keys.is_clear_all())
      DBUG_RETURN(0);					// No usable keys
  }

  ref_key= -1;
  /* Test if constant range in WHERE */
  if (tab->ref.key >= 0 && tab->ref.key_parts)
  {
    ref_key=	   tab->ref.key;
    ref_key_parts= tab->ref.key_parts;
    if (tab->type == JT_REF_OR_NULL || tab->type == JT_FT)
      DBUG_RETURN(0);
  }
  else if (select && select->quick)		// Range found by opt_range
  {
    int quick_type= select->quick->get_type();
    /* 
      assume results are not ordered when index merge is used 
      TODO: sergeyp: Results of all index merge selects actually are ordered 
      by clustered PK values.
    */
  
    if (quick_type == QUICK_SELECT_I::QS_TYPE_INDEX_MERGE || 
        quick_type == QUICK_SELECT_I::QS_TYPE_ROR_UNION || 
        quick_type == QUICK_SELECT_I::QS_TYPE_ROR_INTERSECT)
      DBUG_RETURN(0);
    ref_key=	   select->quick->index;
    ref_key_parts= select->quick->used_key_parts;
  }

  if (ref_key >= 0)
  {
    /*
      We come here when there is a REF key.
    */
    int order_direction;
    uint used_key_parts;
    if (!usable_keys.is_set(ref_key))
    {
      /*
	We come here when ref_key is not among usable_keys
      */
      uint new_ref_key;
      /*
	If using index only read, only consider other possible index only
	keys
      */
      if (table->used_keys.is_set(ref_key))
	usable_keys.intersect(table->used_keys);
      if ((new_ref_key= test_if_subkey(order, table, ref_key, ref_key_parts,
				       &usable_keys)) < MAX_KEY)
      {
	/* Found key that can be used to retrieve data in sorted order */
	if (tab->ref.key >= 0)
	{
          /*
            We'll use ref access method on key new_ref_key. In general case 
            the index search tuple for new_ref_key will be different (e.g.
            when one index is defined as (part1, part2, ...) and another as
            (part1, part2(N), ...) and the WHERE clause contains 
            "part1 = const1 AND part2=const2". 
            So we build tab->ref from scratch here.
          */
          KEYUSE *keyuse= tab->keyuse;
          while (keyuse->key != new_ref_key && keyuse->table == tab->table)
            keyuse++;
          if (create_ref_for_key(tab->join, tab, keyuse, 
                                 tab->join->const_table_map))
            DBUG_RETURN(0);
	}
	else
	{
          /*
            The range optimizer constructed QUICK_RANGE for ref_key, and
            we want to use instead new_ref_key as the index. We can't
            just change the index of the quick select, because this may
            result in an incosistent QUICK_SELECT object. Below we
            create a new QUICK_SELECT from scratch so that all its
            parameres are set correctly by the range optimizer.
           */
          key_map new_ref_key_map;
          new_ref_key_map.clear_all();  /* Force the creation of quick select */
          new_ref_key_map.set_bit(new_ref_key); /* only for new_ref_key.      */

          if (select->test_quick_select(tab->join->thd, new_ref_key_map, 0,
                                        (tab->join->select_options & OPTION_FOUND_ROWS) ?
                                        HA_POS_ERROR : tab->join->unit->select_limit_cnt) <= 0)
            DBUG_RETURN(0);
	}
        ref_key= new_ref_key;
      }
    }
    /* Check if we get the rows in requested sorted order by using the key */
    if (usable_keys.is_set(ref_key) &&
	(order_direction = test_if_order_by_key(order,table,ref_key,
						&used_key_parts)))
    {
      if (order_direction == -1)		// If ORDER BY ... DESC
      {
	if (select && select->quick)
	{
	  /*
	    Don't reverse the sort order, if it's already done.
	    (In some cases test_if_order_by_key() can be called multiple times
	  */
	  if (!select->quick->reverse_sorted())
	  {
            int quick_type= select->quick->get_type();
            if (quick_type == QUICK_SELECT_I::QS_TYPE_INDEX_MERGE ||
                quick_type == QUICK_SELECT_I::QS_TYPE_ROR_INTERSECT ||
                quick_type == QUICK_SELECT_I::QS_TYPE_ROR_UNION ||
                quick_type == QUICK_SELECT_I::QS_TYPE_GROUP_MIN_MAX)
              DBUG_RETURN(0);                   // Use filesort
            
            /* ORDER BY range_key DESC */
	    QUICK_SELECT_DESC *tmp=new QUICK_SELECT_DESC((QUICK_RANGE_SELECT*)(select->quick),
							 used_key_parts);
	    if (!tmp || tmp->error)
	    {
	      delete tmp;
	      DBUG_RETURN(0);		// Reverse sort not supported
	    }
	    select->quick=tmp;
	  }
	  DBUG_RETURN(1);
	}
	if (tab->ref.key_parts < used_key_parts)
	{
	  /*
	    SELECT * FROM t1 WHERE a=1 ORDER BY a DESC,b DESC

	    Use a traversal function that starts by reading the last row
	    with key part (A) and then traverse the index backwards.
	  */
	  tab->read_first_record=       join_read_last_key;
	  tab->read_record.read_record= join_read_prev_same;
	  /* fall through */
	}
      }
      else if (select && select->quick)
	  select->quick->sorted= 1;
      DBUG_RETURN(1);			/* No need to sort */
    }
  }
  else
  {
    /* check if we can use a key to resolve the group */
    /* Tables using JT_NEXT are handled here */
    uint nr;
    key_map keys;

    /*
      If not used with LIMIT, only use keys if the whole query can be
      resolved with a key;  This is because filesort() is usually faster than
      retrieving all rows through an index.
    */
    if (select_limit >= table->file->records)
    {
      keys= *table->file->keys_to_use_for_scanning();
      keys.merge(table->used_keys);

      /*
	We are adding here also the index specified in FORCE INDEX clause, 
	if any.
        This is to allow users to use index in ORDER BY.
      */
      if (table->force_index) 
	keys.merge(table->keys_in_use_for_query);
      keys.intersect(usable_keys);
    }
    else
      keys= usable_keys;

    for (nr=0; nr < table->s->keys ; nr++)
    {
      uint not_used;
      if (keys.is_set(nr))
      {
	int flag;
	if ((flag= test_if_order_by_key(order, table, nr, &not_used)))
	{
	  if (!no_changes)
	  {
	    tab->index=nr;
	    tab->read_first_record=  (flag > 0 ? join_read_first:
				      join_read_last);
	    tab->type=JT_NEXT;	// Read with index_first(), index_next()
	    if (table->used_keys.is_set(nr))
	    {
	      table->key_read=1;
	      table->file->extra(HA_EXTRA_KEYREAD);
	    }
	  }
	  DBUG_RETURN(1);
	}
      }
    }
  }
  DBUG_RETURN(0);				// Can't use index.
}


/*
  If not selecting by given key, create an index how records should be read

  SYNOPSIS
   create_sort_index()
     thd		Thread handler
     tab		Table to sort (in join structure)
     order		How table should be sorted
     filesort_limit	Max number of rows that needs to be sorted
     select_limit	Max number of rows in final output
		        Used to decide if we should use index or not


  IMPLEMENTATION
   - If there is an index that can be used, 'tab' is modified to use
     this index.
   - If no index, create with filesort() an index file that can be used to
     retrieve rows in order (should be done with 'read_record').
     The sorted data is stored in tab->table and will be freed when calling
     free_io_cache(tab->table).

  RETURN VALUES
    0		ok
    -1		Some fatal error
    1		No records
*/

static int
create_sort_index(THD *thd, JOIN *join, ORDER *order,
		  ha_rows filesort_limit, ha_rows select_limit)
{
  SORT_FIELD *sortorder;
  uint length;
  ha_rows examined_rows;
  TABLE *table;
  SQL_SELECT *select;
  JOIN_TAB *tab;
  DBUG_ENTER("create_sort_index");

  if (join->tables == join->const_tables)
    DBUG_RETURN(0);				// One row, no need to sort
  tab=    join->join_tab + join->const_tables;
  table=  tab->table;
  select= tab->select;

  if (test_if_skip_sort_order(tab,order,select_limit,0))
    DBUG_RETURN(0);
  if (!(sortorder=make_unireg_sortorder(order,&length)))
    goto err;				/* purecov: inspected */
  /* It's not fatal if the following alloc fails */
  table->sort.io_cache=(IO_CACHE*) my_malloc(sizeof(IO_CACHE),
                                             MYF(MY_WME | MY_ZEROFILL));
  table->status=0;				// May be wrong if quick_select

  // If table has a range, move it to select
  if (select && !select->quick && tab->ref.key >= 0)
  {
    if (tab->quick)
    {
      select->quick=tab->quick;
      tab->quick=0;
      /* 
        We can only use 'Only index' if quick key is same as ref_key
        and in index_merge 'Only index' cannot be used
      */
      if (table->key_read && ((uint) tab->ref.key != select->quick->index))
      {
	table->key_read=0;
	table->file->extra(HA_EXTRA_NO_KEYREAD);
      }
    }
    else
    {
      /*
	We have a ref on a const;  Change this to a range that filesort
	can use.
	For impossible ranges (like when doing a lookup on NULL on a NOT NULL
	field, quick will contain an empty record set.
      */
      if (!(select->quick= (tab->type == JT_FT ?
			    new FT_SELECT(thd, table, tab->ref.key) :
			    get_quick_select_for_ref(thd, table, &tab->ref, 
                                                     tab->found_records))))
	goto err;
    }
  }
  if (table->s->tmp_table)
    table->file->info(HA_STATUS_VARIABLE);	// Get record count
  table->sort.found_records=filesort(thd, table,sortorder, length,
                                     select, filesort_limit, &examined_rows);
  tab->records= table->sort.found_records;	// For SQL_CALC_ROWS
  if (select)
  {
    select->cleanup();				// filesort did select
    tab->select= 0;
  }
  tab->select_cond=0;
  tab->last_inner= 0;
  tab->first_unmatched= 0;
  tab->type=JT_ALL;				// Read with normal read_record
  tab->read_first_record= join_init_read_record;
  tab->join->examined_rows+=examined_rows;
  if (table->key_read)				// Restore if we used indexes
  {
    table->key_read=0;
    table->file->extra(HA_EXTRA_NO_KEYREAD);
  }
  DBUG_RETURN(table->sort.found_records == HA_POS_ERROR);
err:
  DBUG_RETURN(-1);
}

/*
  Add the HAVING criteria to table->select
*/

#ifdef NOT_YET
static bool fix_having(JOIN *join, Item **having)
{
  (*having)->update_used_tables();	// Some tables may have been const
  JOIN_TAB *table=&join->join_tab[join->const_tables];
  table_map used_tables= join->const_table_map | table->table->map;

  DBUG_EXECUTE("where",print_where(*having,"having"););
  Item* sort_table_cond=make_cond_for_table(*having,used_tables,used_tables);
  if (sort_table_cond)
  {
    if (!table->select)
      if (!(table->select=new SQL_SELECT))
	return 1;
    if (!table->select->cond)
      table->select->cond=sort_table_cond;
    else					// This should never happen
      if (!(table->select->cond= new Item_cond_and(table->select->cond,
						   sort_table_cond)) ||
	  table->select->cond->fix_fields(join->thd, join->tables_list,
					  &table->select->cond))
	return 1;
    table->select_cond=table->select->cond;
    table->select_cond->top_level_item();
    DBUG_EXECUTE("where",print_where(table->select_cond,
				     "select and having"););
    *having=make_cond_for_table(*having,~ (table_map) 0,~used_tables);
    DBUG_EXECUTE("where",print_where(*having,"having after make_cond"););
  }
  return 0;
}
#endif


/*****************************************************************************
  Remove duplicates from tmp table
  This should be recoded to add a unique index to the table and remove
  duplicates
  Table is a locked single thread table
  fields is the number of fields to check (from the end)
*****************************************************************************/

static bool compare_record(TABLE *table, Field **ptr)
{
  for (; *ptr ; ptr++)
  {
    if ((*ptr)->cmp_offset(table->s->rec_buff_length))
      return 1;
  }
  return 0;
}

static bool copy_blobs(Field **ptr)
{
  for (; *ptr ; ptr++)
  {
    if ((*ptr)->flags & BLOB_FLAG)
      if (((Field_blob *) (*ptr))->copy())
	return 1;				// Error
  }
  return 0;
}

static void free_blobs(Field **ptr)
{
  for (; *ptr ; ptr++)
  {
    if ((*ptr)->flags & BLOB_FLAG)
      ((Field_blob *) (*ptr))->free();
  }
}


static int
remove_duplicates(JOIN *join, TABLE *entry,List<Item> &fields, Item *having)
{
  int error;
  ulong reclength,offset;
  uint field_count;
  THD *thd= join->thd;
  DBUG_ENTER("remove_duplicates");

  entry->reginfo.lock_type=TL_WRITE;

  /* Calculate how many saved fields there is in list */
  field_count=0;
  List_iterator<Item> it(fields);
  Item *item;
  while ((item=it++))
  {
    if (item->get_tmp_table_field() && ! item->const_item())
      field_count++;
  }

  if (!field_count && !(join->select_options & OPTION_FOUND_ROWS)) 
  {                    // only const items with no OPTION_FOUND_ROWS
    join->unit->select_limit_cnt= 1;		// Only send first row
    DBUG_RETURN(0);
  }
  Field **first_field=entry->field+entry->s->fields - field_count;
  offset= field_count ? 
          entry->field[entry->s->fields - field_count]->offset() : 0;
  reclength=entry->s->reclength-offset;

  free_io_cache(entry);				// Safety
  entry->file->info(HA_STATUS_VARIABLE);
  if (entry->s->db_type == DB_TYPE_HEAP ||
      (!entry->s->blob_fields &&
       ((ALIGN_SIZE(reclength) + HASH_OVERHEAD) * entry->file->records <
	thd->variables.sortbuff_size)))
    error=remove_dup_with_hash_index(join->thd, entry,
				     field_count, first_field,
				     reclength, having);
  else
    error=remove_dup_with_compare(join->thd, entry, first_field, offset,
				  having);

  free_blobs(first_field);
  DBUG_RETURN(error);
}


static int remove_dup_with_compare(THD *thd, TABLE *table, Field **first_field,
				   ulong offset, Item *having)
{
  handler *file=table->file;
  char *org_record,*new_record;
  byte *record;
  int error;
  ulong reclength= table->s->reclength-offset;
  DBUG_ENTER("remove_dup_with_compare");

  org_record=(char*) (record=table->record[0])+offset;
  new_record=(char*) table->record[1]+offset;

  file->ha_rnd_init(1);
  error=file->rnd_next(record);
  for (;;)
  {
    if (thd->killed)
    {
      thd->send_kill_message();
      error=0;
      goto err;
    }
    if (error)
    {
      if (error == HA_ERR_RECORD_DELETED)
	continue;
      if (error == HA_ERR_END_OF_FILE)
	break;
      goto err;
    }
    if (having && !having->val_int())
    {
      if ((error=file->delete_row(record)))
	goto err;
      error=file->rnd_next(record);
      continue;
    }
    if (copy_blobs(first_field))
    {
      my_message(ER_OUTOFMEMORY, ER(ER_OUTOFMEMORY), MYF(0));
      error=0;
      goto err;
    }
    memcpy(new_record,org_record,reclength);

    /* Read through rest of file and mark duplicated rows deleted */
    bool found=0;
    for (;;)
    {
      if ((error=file->rnd_next(record)))
      {
	if (error == HA_ERR_RECORD_DELETED)
	  continue;
	if (error == HA_ERR_END_OF_FILE)
	  break;
	goto err;
      }
      if (compare_record(table, first_field) == 0)
      {
	if ((error=file->delete_row(record)))
	  goto err;
      }
      else if (!found)
      {
	found=1;
	file->position(record);	// Remember position
      }
    }
    if (!found)
      break;					// End of file
    /* Restart search on next row */
    error=file->restart_rnd_next(record,file->ref);
  }

  file->extra(HA_EXTRA_NO_CACHE);
  DBUG_RETURN(0);
err:
  file->extra(HA_EXTRA_NO_CACHE);
  if (error)
    file->print_error(error,MYF(0));
  DBUG_RETURN(1);
}


/*
  Generate a hash index for each row to quickly find duplicate rows
  Note that this will not work on tables with blobs!
*/

static int remove_dup_with_hash_index(THD *thd, TABLE *table,
				      uint field_count,
				      Field **first_field,
				      ulong key_length,
				      Item *having)
{
  byte *key_buffer, *key_pos, *record=table->record[0];
  int error;
  handler *file= table->file;
  ulong extra_length= ALIGN_SIZE(key_length)-key_length;
  uint *field_lengths,*field_length;
  HASH hash;
  DBUG_ENTER("remove_dup_with_hash_index");

  if (!my_multi_malloc(MYF(MY_WME),
		       &key_buffer,
		       (uint) ((key_length + extra_length) *
			       (long) file->records),
		       &field_lengths,
		       (uint) (field_count*sizeof(*field_lengths)),
		       NullS))
    DBUG_RETURN(1);

  {
    Field **ptr;
    ulong total_length= 0;
    for (ptr= first_field, field_length=field_lengths ; *ptr ; ptr++)
    {
      uint length= (*ptr)->pack_length();
      (*field_length++)= length;
      total_length+= length;
    }
    DBUG_PRINT("info",("field_count: %u  key_length: %lu  total_length: %lu",
                       field_count, key_length, total_length));
    DBUG_ASSERT(total_length <= key_length);
    key_length= total_length;
    extra_length= ALIGN_SIZE(key_length)-key_length;
  }

  if (hash_init(&hash, &my_charset_bin, (uint) file->records, 0, 
		key_length, (hash_get_key) 0, 0, 0))
  {
    my_free((char*) key_buffer,MYF(0));
    DBUG_RETURN(1);
  }

  file->ha_rnd_init(1);
  key_pos=key_buffer;
  for (;;)
  {
    byte *org_key_pos;
    if (thd->killed)
    {
      thd->send_kill_message();
      error=0;
      goto err;
    }
    if ((error=file->rnd_next(record)))
    {
      if (error == HA_ERR_RECORD_DELETED)
	continue;
      if (error == HA_ERR_END_OF_FILE)
	break;
      goto err;
    }
    if (having && !having->val_int())
    {
      if ((error=file->delete_row(record)))
	goto err;
      continue;
    }

    /* copy fields to key buffer */
    org_key_pos= key_pos;
    field_length=field_lengths;
    for (Field **ptr= first_field ; *ptr ; ptr++)
    {
      (*ptr)->sort_string((char*) key_pos,*field_length);
      key_pos+= *field_length++;
    }
    /* Check if it exists before */
    if (hash_search(&hash, org_key_pos, key_length))
    {
      /* Duplicated found ; Remove the row */
      if ((error=file->delete_row(record)))
	goto err;
    }
    else
      (void) my_hash_insert(&hash, org_key_pos);
    key_pos+=extra_length;
  }
  my_free((char*) key_buffer,MYF(0));
  hash_free(&hash);
  file->extra(HA_EXTRA_NO_CACHE);
  (void) file->ha_rnd_end();
  DBUG_RETURN(0);

err:
  my_free((char*) key_buffer,MYF(0));
  hash_free(&hash);
  file->extra(HA_EXTRA_NO_CACHE);
  (void) file->ha_rnd_end();
  if (error)
    file->print_error(error,MYF(0));
  DBUG_RETURN(1);
}


SORT_FIELD *make_unireg_sortorder(ORDER *order, uint *length)
{
  uint count;
  SORT_FIELD *sort,*pos;
  DBUG_ENTER("make_unireg_sortorder");

  count=0;
  for (ORDER *tmp = order; tmp; tmp=tmp->next)
    count++;
  pos=sort=(SORT_FIELD*) sql_alloc(sizeof(SORT_FIELD)*(count+1));
  if (!pos)
    return 0;

  for (;order;order=order->next,pos++)
  {
    pos->field=0; pos->item=0;
    if (order->item[0]->type() == Item::FIELD_ITEM)
      pos->field= ((Item_field*) (*order->item))->field;
    else if (order->item[0]->type() == Item::SUM_FUNC_ITEM &&
	     !order->item[0]->const_item())
      pos->field= ((Item_sum*) order->item[0])->get_tmp_table_field();
    else if (order->item[0]->type() == Item::COPY_STR_ITEM)
    {						// Blob patch
      pos->item= ((Item_copy_string*) (*order->item))->item;
    }
    else
      pos->item= *order->item;
    pos->reverse=! order->asc;
  }
  *length=count;
  DBUG_RETURN(sort);
}


/*****************************************************************************
  Fill join cache with packed records
  Records are stored in tab->cache.buffer and last record in
  last record is stored with pointers to blobs to support very big
  records
******************************************************************************/

static int
join_init_cache(THD *thd,JOIN_TAB *tables,uint table_count)
{
  reg1 uint i;
  uint length,blobs,size;
  CACHE_FIELD *copy,**blob_ptr;
  JOIN_CACHE  *cache;
  JOIN_TAB *join_tab;
  DBUG_ENTER("join_init_cache");

  cache= &tables[table_count].cache;
  cache->fields=blobs=0;

  join_tab=tables;
  for (i=0 ; i < table_count ; i++,join_tab++)
  {
    if (!join_tab->used_fieldlength)		/* Not calced yet */
      calc_used_field_length(thd, join_tab);
    cache->fields+=join_tab->used_fields;
    blobs+=join_tab->used_blobs;
  }
  if (!(cache->field=(CACHE_FIELD*)
	sql_alloc(sizeof(CACHE_FIELD)*(cache->fields+table_count*2)+(blobs+1)*

		  sizeof(CACHE_FIELD*))))
  {
    my_free((gptr) cache->buff,MYF(0));		/* purecov: inspected */
    cache->buff=0;				/* purecov: inspected */
    DBUG_RETURN(1);				/* purecov: inspected */
  }
  copy=cache->field;
  blob_ptr=cache->blob_ptr=(CACHE_FIELD**)
    (cache->field+cache->fields+table_count*2);

  length=0;
  for (i=0 ; i < table_count ; i++)
  {
    uint null_fields=0,used_fields;

    Field **f_ptr,*field;
    for (f_ptr=tables[i].table->field,used_fields=tables[i].used_fields ;
	 used_fields ;
	 f_ptr++)
    {
      field= *f_ptr;
      if (field->query_id == thd->query_id)
      {
	used_fields--;
	length+=field->fill_cache_field(copy);
	if (copy->blob_field)
	  (*blob_ptr++)=copy;
	if (field->maybe_null())
	  null_fields++;
	copy++;
      }
    }
    /* Copy null bits from table */
    if (null_fields && tables[i].table->s->null_fields)
    {						/* must copy null bits */
      copy->str=(char*) tables[i].table->null_flags;
      copy->length= tables[i].table->s->null_bytes;
      copy->strip=0;
      copy->blob_field=0;
      length+=copy->length;
      copy++;
      cache->fields++;
    }
    /* If outer join table, copy null_row flag */
    if (tables[i].table->maybe_null)
    {
      copy->str= (char*) &tables[i].table->null_row;
      copy->length=sizeof(tables[i].table->null_row);
      copy->strip=0;
      copy->blob_field=0;
      length+=copy->length;
      copy++;
      cache->fields++;
    }
  }

  cache->length=length+blobs*sizeof(char*);
  cache->blobs=blobs;
  *blob_ptr=0;					/* End sequentel */
  size=max(thd->variables.join_buff_size, cache->length);
  if (!(cache->buff=(uchar*) my_malloc(size,MYF(0))))
    DBUG_RETURN(1);				/* Don't use cache */ /* purecov: inspected */
  cache->end=cache->buff+size;
  reset_cache_write(cache);
  DBUG_RETURN(0);
}


static ulong
used_blob_length(CACHE_FIELD **ptr)
{
  uint length,blob_length;
  for (length=0 ; *ptr ; ptr++)
  {
    (*ptr)->blob_length=blob_length=(*ptr)->blob_field->get_length();
    length+=blob_length;
    (*ptr)->blob_field->get_ptr(&(*ptr)->str);
  }
  return length;
}


static bool
store_record_in_cache(JOIN_CACHE *cache)
{
  ulong length;
  uchar *pos;
  CACHE_FIELD *copy,*end_field;
  bool last_record;

  pos=cache->pos;
  end_field=cache->field+cache->fields;

  length=cache->length;
  if (cache->blobs)
    length+=used_blob_length(cache->blob_ptr);
  if ((last_record=(length+cache->length > (uint) (cache->end - pos))))
    cache->ptr_record=cache->records;

  /*
    There is room in cache. Put record there
  */
  cache->records++;
  for (copy=cache->field ; copy < end_field; copy++)
  {
    if (copy->blob_field)
    {
      if (last_record)
      {
	copy->blob_field->get_image((char*) pos,copy->length+sizeof(char*), 
				    copy->blob_field->charset());
	pos+=copy->length+sizeof(char*);
      }
      else
      {
	copy->blob_field->get_image((char*) pos,copy->length, // blob length
				    copy->blob_field->charset());
	memcpy(pos+copy->length,copy->str,copy->blob_length);  // Blob data
	pos+=copy->length+copy->blob_length;
      }
    }
    else
    {
      if (copy->strip)
      {
	char *str,*end;
	for (str=copy->str,end= str+copy->length;
	     end > str && end[-1] == ' ' ;
	     end--) ;
	length=(uint) (end-str);
	memcpy(pos+1,str,length);
	*pos=(uchar) length;
	pos+=length+1;
      }
      else
      {
	memcpy(pos,copy->str,copy->length);
	pos+=copy->length;
      }
    }
  }
  cache->pos=pos;
  return last_record || (uint) (cache->end -pos) < cache->length;
}


static void
reset_cache_read(JOIN_CACHE *cache)
{
  cache->record_nr=0;
  cache->pos=cache->buff;
}


static void reset_cache_write(JOIN_CACHE *cache)
{
  reset_cache_read(cache);
  cache->records= 0;
  cache->ptr_record= (uint) ~0;
}


static void
read_cached_record(JOIN_TAB *tab)
{
  uchar *pos;
  uint length;
  bool last_record;
  CACHE_FIELD *copy,*end_field;

  last_record=tab->cache.record_nr++ == tab->cache.ptr_record;
  pos=tab->cache.pos;

  for (copy=tab->cache.field,end_field=copy+tab->cache.fields ;
       copy < end_field;
       copy++)
  {
    if (copy->blob_field)
    {
      if (last_record)
      {
	copy->blob_field->set_image((char*) pos,copy->length+sizeof(char*),
				    copy->blob_field->charset());
	pos+=copy->length+sizeof(char*);
      }
      else
      {
	copy->blob_field->set_ptr((char*) pos,(char*) pos+copy->length);
	pos+=copy->length+copy->blob_field->get_length();
      }
    }
    else
    {
      if (copy->strip)
      {
	memcpy(copy->str,pos+1,length=(uint) *pos);
	memset(copy->str+length,' ',copy->length-length);
	pos+=1+length;
      }
      else
      {
	memcpy(copy->str,pos,copy->length);
	pos+=copy->length;
      }
    }
  }
  tab->cache.pos=pos;
  return;
}


static bool
cmp_buffer_with_ref(JOIN_TAB *tab)
{
  bool diff;
  if (!(diff=tab->ref.key_err))
  {
    memcpy(tab->ref.key_buff2, tab->ref.key_buff, tab->ref.key_length);
  }
  if ((tab->ref.key_err= cp_buffer_from_ref(tab->join->thd, &tab->ref)) || 
      diff)
    return 1;
  return memcmp(tab->ref.key_buff2, tab->ref.key_buff, tab->ref.key_length)
    != 0;
}


bool
cp_buffer_from_ref(THD *thd, TABLE_REF *ref)
{
  enum enum_check_fields save_count_cuted_fields= thd->count_cuted_fields;
  thd->count_cuted_fields= CHECK_FIELD_IGNORE;
  for (store_key **copy=ref->key_copy ; *copy ; copy++)
  {
    if ((*copy)->copy())
    {
      thd->count_cuted_fields= save_count_cuted_fields;
      return 1;					// Something went wrong
    }
  }
  thd->count_cuted_fields= save_count_cuted_fields;
  return 0;
}


/*****************************************************************************
  Group and order functions
*****************************************************************************/

/*
  Resolve an ORDER BY or GROUP BY column reference.

  SYNOPSIS
    find_order_in_list()
    thd		      [in]     Pointer to current thread structure
    ref_pointer_array [in/out] All select, group and order by fields
    tables            [in]     List of tables to search in (usually FROM clause)
    order             [in]     Column reference to be resolved
    fields            [in]     List of fields to search in (usually SELECT list)
    all_fields        [in/out] All select, group and order by fields
    is_group_field    [in]     True if order is a GROUP field, false if
                               ORDER by field

  DESCRIPTION
    Given a column reference (represented by 'order') from a GROUP BY or ORDER
    BY clause, find the actual column it represents. If the column being
    resolved is from the GROUP BY clause, the procedure searches the SELECT
    list 'fields' and the columns in the FROM list 'tables'. If 'order' is from
    the ORDER BY clause, only the SELECT list is being searched.

    If 'order' is resolved to an Item, then order->item is set to the found
    Item. If there is no item for the found column (that is, it was resolved
    into a table field), order->item is 'fixed' and is added to all_fields and
    ref_pointer_array.

  RETURN
    0 if OK
    1 if error occurred
*/

static int
find_order_in_list(THD *thd, Item **ref_pointer_array, TABLE_LIST *tables,
                   ORDER *order, List<Item> &fields, List<Item> &all_fields,
                   bool is_group_field)
{
  Item *order_item= *order->item; /* The item from the GROUP/ORDER caluse. */
  Item::Type order_item_type;
  Item **select_item; /* The corresponding item from the SELECT clause. */
  Field *from_field;  /* The corresponding field from the FROM clause. */

  if (order_item->type() == Item::INT_ITEM)
  {						/* Order by position */
    uint count= (uint) order_item->val_int();
    if (!count || count > fields.elements)
    {
      my_error(ER_BAD_FIELD_ERROR, MYF(0),
               order_item->full_name(), thd->where);
      return 1;
    }
    order->item= ref_pointer_array + count - 1;
    order->in_field_list= 1;
    order->counter= count;
    order->counter_used= 1;
    return 0;
  }
  /* Lookup the current GROUP/ORDER field in the SELECT clause. */
  uint counter;
  bool unaliased;
  select_item= find_item_in_list(order_item, fields, &counter,
                                 REPORT_EXCEPT_NOT_FOUND, &unaliased);
  if (!select_item)
    return 1; /* Some error occured. */


  /* Check whether the resolved field is not ambiguos. */
  if (select_item != not_found_item)
  {
    Item *view_ref= NULL;
    /*
      If we have found field not by its alias in select list but by its
      original field name, we should additionaly check if we have conflict
      for this name (in case if we would perform lookup in all tables).
    */
    if (unaliased && !order_item->fixed && order_item->fix_fields(thd, tables,
                                                                  order->item))
      return 1;

    /* Lookup the current GROUP field in the FROM clause. */
    order_item_type= order_item->type();
    if (is_group_field &&
        order_item_type == Item::FIELD_ITEM ||
        order_item_type == Item::REF_ITEM)
    {
      from_field= find_field_in_tables(thd, (Item_ident*) order_item, tables,
                                       &view_ref, IGNORE_ERRORS, TRUE);
      if(!from_field)
       from_field= (Field*) not_found_field;
    }
    else
      from_field= (Field*) not_found_field;

    if (from_field == not_found_field ||
        from_field &&
        (from_field != view_ref_found ?
         /* it is field of base table => check that fields are same */
         ((*select_item)->type() == Item::FIELD_ITEM &&
          ((Item_field*) (*select_item))->field->eq(from_field)) :
         /*
           in is field of view table => check that references on translation
           table are same
         */
         ((*select_item)->type() == Item::REF_ITEM &&
          view_ref->type() == Item::REF_ITEM &&
          ((Item_ref *) (*select_item))->ref ==
          ((Item_ref *) view_ref)->ref)))
      /*
        If there is no such field in the FROM clause, or it is the same field as
        the one found in the SELECT clause, then use the Item created for the
        SELECT field. As a result if there was a derived field that 'shadowed'
        a table field with the same name, the table field will be chosen over
        the derived field.
      */
    {
      order->item= ref_pointer_array + counter;
      order->in_field_list=1;
      return 0;
    }
  }

  order->in_field_list=0;
  /*
    We check order_item->fixed because Item_func_group_concat can put
    arguments for which fix_fields already was called.

    'it' reassigned in if condition because fix_field can change it.
  */
  if (!order_item->fixed &&
      (order_item->fix_fields(thd, tables, order->item) ||
       (order_item= *order->item)->check_cols(1) ||
       thd->is_fatal_error))
    return 1;					// Wrong field 
  uint el= all_fields.elements;
  all_fields.push_front(order_item);		        // Add new field to field list
  ref_pointer_array[el]= order_item;
  order->item= ref_pointer_array + el;
  return 0;
}


/*
  Change order to point at item in select list. If item isn't a number
  and doesn't exits in the select list, add it the the field list.
*/

int setup_order(THD *thd, Item **ref_pointer_array, TABLE_LIST *tables,
		List<Item> &fields, List<Item> &all_fields, ORDER *order)
{
  thd->where="order clause";
  for (; order; order=order->next)
  {
    if (find_order_in_list(thd, ref_pointer_array, tables, order, fields,
			   all_fields, FALSE))
      return 1;
  }
  return 0;
}


/*
  Intitialize the GROUP BY list.

  SYNOPSIS
   setup_group()
   thd			Thread handler
   ref_pointer_array	We store references to all fields that was not in
			'fields' here.
   fields		All fields in the select part. Any item in 'order'
			that is part of these list is replaced by a pointer
			to this fields.
   all_fields		Total list of all unique fields used by the select.
			All items in 'order' that was not part of fields will
			be added first to this list.
  order			The fields we should do GROUP BY on.
  hidden_group_fields	Pointer to flag that is set to 1 if we added any fields
			to all_fields.

  RETURN
   0  ok
   1  error (probably out of memory)
*/

int
setup_group(THD *thd, Item **ref_pointer_array, TABLE_LIST *tables,
	    List<Item> &fields, List<Item> &all_fields, ORDER *order,
	    bool *hidden_group_fields)
{
  *hidden_group_fields=0;
  if (!order)
    return 0;				/* Everything is ok */

  if (thd->variables.sql_mode & MODE_ONLY_FULL_GROUP_BY)
  {
    Item *item;
    List_iterator<Item> li(fields);
    while ((item=li++))
      item->marker=0;			/* Marker that field is not used */
  }
  uint org_fields=all_fields.elements;

  thd->where="group statement";
  for (; order; order=order->next)
  {
    if (find_order_in_list(thd, ref_pointer_array, tables, order, fields,
			   all_fields, TRUE))
      return 1;
    (*order->item)->marker=1;		/* Mark found */
    if ((*order->item)->with_sum_func)
    {
      my_error(ER_WRONG_GROUP_FIELD, MYF(0), (*order->item)->full_name());
      return 1;
    }
  }
  if (thd->variables.sql_mode & MODE_ONLY_FULL_GROUP_BY)
  {
    /* Don't allow one to use fields that is not used in GROUP BY */
    Item *item;
    List_iterator<Item> li(fields);

    while ((item=li++))
    {
      if (item->type() != Item::SUM_FUNC_ITEM && !item->marker &&
	  !item->const_item())
      {
	my_error(ER_WRONG_FIELD_WITH_GROUP, MYF(0), item->full_name());
	return 1;
      }
    }
  }
  if (org_fields != all_fields.elements)
    *hidden_group_fields=1;			// group fields is not used
  return 0;
}

/*
  Add fields with aren't used at start of field list. Return FALSE if ok
*/

static bool
setup_new_fields(THD *thd,TABLE_LIST *tables,List<Item> &fields,
		 List<Item> &all_fields, ORDER *new_field)
{
  Item	  **item;
  DBUG_ENTER("setup_new_fields");

  thd->set_query_id=1;				// Not really needed, but...
  uint counter;
  bool not_used;
  for (; new_field ; new_field= new_field->next)
  {
    if ((item= find_item_in_list(*new_field->item, fields, &counter,
				 IGNORE_ERRORS, &not_used)))
      new_field->item=item;			/* Change to shared Item */
    else
    {
      thd->where="procedure list";
      if ((*new_field->item)->fix_fields(thd, tables, new_field->item))
	DBUG_RETURN(1); /* purecov: inspected */
      all_fields.push_front(*new_field->item);
      new_field->item=all_fields.head_ref();
    }
  }
  DBUG_RETURN(0);
}

/*
  Create a group by that consist of all non const fields. Try to use
  the fields in the order given by 'order' to allow one to optimize
  away 'order by'.
*/

static ORDER *
create_distinct_group(THD *thd, ORDER *order_list, List<Item> &fields, 
		      bool *all_order_by_fields_used)
{
  List_iterator<Item> li(fields);
  Item *item;
  ORDER *order,*group,**prev;

  *all_order_by_fields_used= 1;
  while ((item=li++))
    item->marker=0;			/* Marker that field is not used */

  prev= &group;  group=0;
  for (order=order_list ; order; order=order->next)
  {
    if (order->in_field_list)
    {
      ORDER *ord=(ORDER*) thd->memdup((char*) order,sizeof(ORDER));
      if (!ord)
	return 0;
      *prev=ord;
      prev= &ord->next;
      (*ord->item)->marker=1;
    }
    else
      *all_order_by_fields_used= 0;
  }

  li.rewind();
  while ((item=li++))
  {
    if (item->const_item() || item->with_sum_func)
      continue;
    if (!item->marker)
    {
      ORDER *ord=(ORDER*) thd->calloc(sizeof(ORDER));
      if (!ord)
	return 0;
      ord->item=li.ref();
      ord->asc=1;
      *prev=ord;
      prev= &ord->next;
    }
  }
  *prev=0;
  return group;
}


/*****************************************************************************
  Update join with count of the different type of fields
*****************************************************************************/

void
count_field_types(TMP_TABLE_PARAM *param, List<Item> &fields,
		  bool reset_with_sum_func)
{
  List_iterator<Item> li(fields);
  Item *field;

  param->field_count=param->sum_func_count=param->func_count=
    param->hidden_field_count=0;
  param->quick_group=1;
  while ((field=li++))
  {
    Item::Type type=field->type();
    if (type == Item::FIELD_ITEM)
      param->field_count++;
    else if (type == Item::SUM_FUNC_ITEM)
    {
      if (! field->const_item())
      {
	Item_sum *sum_item=(Item_sum*) field;
	if (!sum_item->quick_group)
	  param->quick_group=0;			// UDF SUM function
	param->sum_func_count++;

	for (uint i=0 ; i < sum_item->arg_count ; i++)
	{
	  if (sum_item->args[0]->type() == Item::FIELD_ITEM)
	    param->field_count++;
	  else
	    param->func_count++;
	}
      }
    }
    else
    {
      param->func_count++;
      if (reset_with_sum_func)
	field->with_sum_func=0;
    }
  }
}


/*
  Return 1 if second is a subpart of first argument
  If first parts has different direction, change it to second part
  (group is sorted like order)
*/

static bool
test_if_subpart(ORDER *a,ORDER *b)
{
  for (; a && b; a=a->next,b=b->next)
  {
    if ((*a->item)->eq(*b->item,1))
      a->asc=b->asc;
    else
      return 0;
  }
  return test(!b);
}

/*
  Return table number if there is only one table in sort order
  and group and order is compatible
  else return 0;
*/

static TABLE *
get_sort_by_table(ORDER *a,ORDER *b,TABLE_LIST *tables)
{
  table_map map= (table_map) 0;
  DBUG_ENTER("get_sort_by_table");

  if (!a)
    a=b;					// Only one need to be given
  else if (!b)
    b=a;

  for (; a && b; a=a->next,b=b->next)
  {
    if (!(*a->item)->eq(*b->item,1))
      DBUG_RETURN(0);
    map|=a->item[0]->used_tables();
  }
  if (!map || (map & (RAND_TABLE_BIT | OUTER_REF_TABLE_BIT)))
    DBUG_RETURN(0);

  for (; !(map & tables->table->map); tables= tables->next_leaf);
  if (map != tables->table->map)
    DBUG_RETURN(0);				// More than one table
  DBUG_PRINT("exit",("sort by table: %d",tables->table->tablenr));
  DBUG_RETURN(tables->table);
}


	/* calc how big buffer we need for comparing group entries */

static void
calc_group_buffer(JOIN *join,ORDER *group)
{
  uint key_length=0, parts=0, null_parts=0;

  if (group)
    join->group= 1;
  for (; group ; group=group->next)
  {
    Item *group_item= *group->item;
    Field *field= group_item->get_tmp_table_field();
    if (field)
    {
      if (field->type() == FIELD_TYPE_BLOB)
	key_length+=MAX_BLOB_WIDTH;		// Can't be used as a key
      else if (field->type() == MYSQL_TYPE_VARCHAR)
        key_length+= field->field_length + HA_KEY_BLOB_LENGTH;
      else
	key_length+= field->pack_length();
    }
    else
    { 
      switch (group_item->result_type()) {
      case REAL_RESULT:
        key_length+= sizeof(double);
        break;
      case INT_RESULT:
        key_length+= sizeof(longlong);
        break;
      case DECIMAL_RESULT:
        key_length+= my_decimal_get_binary_size(group_item->max_length - 
                                                (group_item->decimals ? 1 : 0),
                                                group_item->decimals);
        break;
      case STRING_RESULT:
        /*
          Group strings are taken as varstrings and require an length field.
          A field is not yet created by create_tmp_field()
          and the sizes should match up.
        */
        key_length+= group_item->max_length + HA_KEY_BLOB_LENGTH;
        break;
      default:
        /* This case should never be choosen */
        DBUG_ASSERT(0);
        join->thd->fatal_error();
      }
    }
    parts++;
    if (group_item->maybe_null)
      null_parts++;
  }
  join->tmp_table_param.group_length=key_length+null_parts;
  join->tmp_table_param.group_parts=parts;
  join->tmp_table_param.group_null_parts=null_parts;
}


/*
  allocate group fields or take prepared (cached)

  SYNOPSIS
    make_group_fields()
    main_join - join of current select
    curr_join - current join (join of current select or temporary copy of it)

  RETURN
    0 - ok
    1 - failed
*/

static bool
make_group_fields(JOIN *main_join, JOIN *curr_join)
{
  if (main_join->group_fields_cache.elements)
  {
    curr_join->group_fields= main_join->group_fields_cache;
    curr_join->sort_and_group= 1;
  }
  else
  {
    if (alloc_group_fields(curr_join, curr_join->group_list))
      return (1);
    main_join->group_fields_cache= curr_join->group_fields;
  }
  return (0);
}


/*
  Get a list of buffers for saveing last group
  Groups are saved in reverse order for easyer check loop
*/

static bool
alloc_group_fields(JOIN *join,ORDER *group)
{
  if (group)
  {
    for (; group ; group=group->next)
    {
      Item_buff *tmp=new_Item_buff(*group->item);
      if (!tmp || join->group_fields.push_front(tmp))
	return TRUE;
    }
  }
  join->sort_and_group=1;			/* Mark for do_select */
  return FALSE;
}


static int
test_if_group_changed(List<Item_buff> &list)
{
  DBUG_ENTER("test_if_group_changed");
  List_iterator<Item_buff> li(list);
  int idx= -1,i;
  Item_buff *buff;

  for (i=(int) list.elements-1 ; (buff=li++) ; i--)
  {
    if (buff->cmp())
      idx=i;
  }
  DBUG_PRINT("info", ("idx: %d", idx));
  DBUG_RETURN(idx);
}


/*
  Setup copy_fields to save fields at start of new group

  setup_copy_fields()
    thd - THD pointer
    param - temporary table parameters
    ref_pointer_array - array of pointers to top elements of filed list
    res_selected_fields - new list of items of select item list
    res_all_fields - new list of all items
    elements - number of elements in select item list
    all_fields - all fields list

  DESCRIPTION
    Setup copy_fields to save fields at start of new group
    Only FIELD_ITEM:s and FUNC_ITEM:s needs to be saved between groups.
    Change old item_field to use a new field with points at saved fieldvalue
    This function is only called before use of send_fields
  
  RETURN
    0 - ok
    !=0 - error
*/

bool
setup_copy_fields(THD *thd, TMP_TABLE_PARAM *param,
		  Item **ref_pointer_array,
		  List<Item> &res_selected_fields, List<Item> &res_all_fields,
		  uint elements, List<Item> &all_fields)
{
  Item *pos;
  List_iterator_fast<Item> li(all_fields);
  Copy_field *copy;
  res_selected_fields.empty();
  res_all_fields.empty();
  List_iterator_fast<Item> itr(res_all_fields);
  List<Item> extra_funcs;
  uint i, border= all_fields.elements - elements;
  DBUG_ENTER("setup_copy_fields");

  if (!(copy=param->copy_field= new Copy_field[param->field_count]))
    goto err2;

  param->copy_funcs.empty();
  for (i= 0; (pos= li++); i++)
  {
    if (pos->type() == Item::FIELD_ITEM)
    {
      Item_field *item;
      if (!(item= new Item_field(thd, ((Item_field*) pos))))
	goto err;
      pos= item;
      if (item->field->flags & BLOB_FLAG)
      {
	if (!(pos= new Item_copy_string(pos)))
	  goto err;
       /*
         Item_copy_string::copy for function can call 
         Item_copy_string::val_int for blob via Item_ref.
         But if Item_copy_string::copy for blob isn't called before,
         it's value will be wrong
         so let's insert Item_copy_string for blobs in the beginning of 
         copy_funcs
         (to see full test case look at having.test, BUG #4358) 
       */
	if (param->copy_funcs.push_front(pos))
	  goto err;
      }
      else
      {
	/* 
	   set up save buffer and change result_field to point at 
	   saved value
	*/
	Field *field= item->field;
	item->result_field=field->new_field(thd->mem_root,field->table);
	char *tmp=(char*) sql_alloc(field->pack_length()+1);
	if (!tmp)
	  goto err;
	copy->set(tmp, item->result_field);
	item->result_field->move_field(copy->to_ptr,copy->to_null_ptr,1);
	copy++;
      }
    }
    else if ((pos->type() == Item::FUNC_ITEM ||
	      pos->type() == Item::SUBSELECT_ITEM ||
	      pos->type() == Item::CACHE_ITEM ||
	      pos->type() == Item::COND_ITEM) &&
	     !pos->with_sum_func)
    {						// Save for send fields
      /* TODO:
	 In most cases this result will be sent to the user.
	 This should be changed to use copy_int or copy_real depending
	 on how the value is to be used: In some cases this may be an
	 argument in a group function, like: IF(ISNULL(col),0,COUNT(*))
      */
      if (!(pos=new Item_copy_string(pos)))
	goto err;
      if (i < border)                           // HAVING, ORDER and GROUP BY
      {
        if (extra_funcs.push_back(pos))
          goto err;
      }
      else if (param->copy_funcs.push_back(pos))
	goto err;
    }
    res_all_fields.push_back(pos);
    ref_pointer_array[((i < border)? all_fields.elements-i-1 : i-border)]=
      pos;
  }
  param->copy_field_end= copy;

  for (i= 0; i < border; i++)
    itr++;
  itr.sublist(res_selected_fields, elements);
  /*
    Put elements from HAVING, ORDER BY and GROUP BY last to ensure that any
    reference used in these will resolve to a item that is already calculated
  */
  param->copy_funcs.concat(&extra_funcs);

  DBUG_RETURN(0);

 err:
  delete [] param->copy_field;			// This is never 0
  param->copy_field=0;
err2:
  DBUG_RETURN(TRUE);
}


/*
  Make a copy of all simple SELECT'ed items

  This is done at the start of a new group so that we can retrieve
  these later when the group changes.
*/

void
copy_fields(TMP_TABLE_PARAM *param)
{
  Copy_field *ptr=param->copy_field;
  Copy_field *end=param->copy_field_end;

  for (; ptr != end; ptr++)
    (*ptr->do_copy)(ptr);

  List_iterator_fast<Item> it(param->copy_funcs);
  Item_copy_string *item;
  while ((item = (Item_copy_string*) it++))
    item->copy();
}


/*
  Make an array of pointers to sum_functions to speed up sum_func calculation

  SYNOPSIS
    alloc_func_list()

  RETURN
    0	ok
    1	Error
*/

bool JOIN::alloc_func_list()
{
  uint func_count, group_parts;
  DBUG_ENTER("alloc_func_list");

  func_count= tmp_table_param.sum_func_count;
  /*
    If we are using rollup, we need a copy of the summary functions for
    each level
  */
  if (rollup.state != ROLLUP::STATE_NONE)
    func_count*= (send_group_parts+1);

  group_parts= send_group_parts;
  /*
    If distinct, reserve memory for possible
    disctinct->group_by optimization
  */
  if (select_distinct)
    group_parts+= fields_list.elements;

  /* This must use calloc() as rollup_make_fields depends on this */
  sum_funcs= (Item_sum**) thd->calloc(sizeof(Item_sum**) * (func_count+1) +
				      sizeof(Item_sum***) * (group_parts+1));
  sum_funcs_end= (Item_sum***) (sum_funcs+func_count+1);
  DBUG_RETURN(sum_funcs == 0);
}


/*
  Initialize 'sum_funcs' array with all Item_sum objects

  SYNOPSIS
    make_sum_func_list()
    field_list		All items
    send_fields		Items in select list
    before_group_by	Set to 1 if this is called before GROUP BY handling
    recompute           Set to TRUE if sum_funcs must be recomputed

  RETURN
    0  ok
    1  error
*/

bool JOIN::make_sum_func_list(List<Item> &field_list, List<Item> &send_fields,
			      bool before_group_by, bool recompute)
{
  List_iterator_fast<Item> it(field_list);
  Item_sum **func;
  Item *item;
  DBUG_ENTER("make_sum_func_list");

  if (*sum_funcs && !recompute)
    DBUG_RETURN(FALSE); /* We have already initialized sum_funcs. */

  func= sum_funcs;
  while ((item=it++))
  {
    if (item->type() == Item::SUM_FUNC_ITEM && !item->const_item())
      *func++= (Item_sum*) item;
  }
  if (before_group_by && rollup.state == ROLLUP::STATE_INITED)
  {
    rollup.state= ROLLUP::STATE_READY;
    if (rollup_make_fields(field_list, send_fields, &func))
      DBUG_RETURN(TRUE);			// Should never happen
  }
  else if (rollup.state == ROLLUP::STATE_NONE)
  {
    for (uint i=0 ; i <= send_group_parts ;i++)
      sum_funcs_end[i]= func;
  }
  *func=0;					// End marker
  DBUG_RETURN(FALSE);
}


/*
  Change all funcs and sum_funcs to fields in tmp table, and create
  new list of all items.

  change_to_use_tmp_fields()
    thd - THD pointer
    ref_pointer_array - array of pointers to top elements of filed list
    res_selected_fields - new list of items of select item list
    res_all_fields - new list of all items
    elements - number of elements in select item list
    all_fields - all fields list

   RETURN
    0 - ok
    !=0 - error
*/

static bool
change_to_use_tmp_fields(THD *thd, Item **ref_pointer_array,
			 List<Item> &res_selected_fields,
			 List<Item> &res_all_fields,
			 uint elements, List<Item> &all_fields)
{
  List_iterator_fast<Item> it(all_fields);
  Item *item_field,*item;
  DBUG_ENTER("change_to_use_tmp_fields");

  res_selected_fields.empty();
  res_all_fields.empty();

  uint i, border= all_fields.elements - elements;
  for (i= 0; (item= it++); i++)
  {
    Field *field;
    
    if (item->with_sum_func && item->type() != Item::SUM_FUNC_ITEM)
      item_field= item;
    else
    {
      if (item->type() == Item::FIELD_ITEM)
      {
	item_field= item->get_tmp_table_item(thd);
      }
      else if ((field= item->get_tmp_table_field()))
      {
	if (item->type() == Item::SUM_FUNC_ITEM && field->table->group)
	  item_field= ((Item_sum*) item)->result_item(field);
	else
	  item_field= (Item*) new Item_field(field);
	if (!item_field)
	  DBUG_RETURN(TRUE);                    // Fatal error
	item_field->name= item->name;
#ifndef DBUG_OFF
	if (_db_on_ && !item_field->name)
	{
	  char buff[256];
	  String str(buff,sizeof(buff),&my_charset_bin);
	  str.length(0);
	  item->print(&str);
	  item_field->name= sql_strmake(str.ptr(),str.length());
	}
#endif
      }
      else
	item_field= item;
    }
    res_all_fields.push_back(item_field);
    ref_pointer_array[((i < border)? all_fields.elements-i-1 : i-border)]=
      item_field;
  }

  List_iterator_fast<Item> itr(res_all_fields);
  for (i= 0; i < border; i++)
    itr++;
  itr.sublist(res_selected_fields, elements);
  DBUG_RETURN(FALSE);
}


/*
  Change all sum_func refs to fields to point at fields in tmp table
  Change all funcs to be fields in tmp table

  change_refs_to_tmp_fields()
    thd - THD pointer
    ref_pointer_array - array of pointers to top elements of filed list
    res_selected_fields - new list of items of select item list
    res_all_fields - new list of all items
    elements - number of elements in select item list
    all_fields - all fields list

   RETURN
    0	ok
    1	error
*/

static bool
change_refs_to_tmp_fields(THD *thd, Item **ref_pointer_array,
			  List<Item> &res_selected_fields,
			  List<Item> &res_all_fields, uint elements,
			  List<Item> &all_fields)
{
  List_iterator_fast<Item> it(all_fields);
  Item *item, *new_item;
  res_selected_fields.empty();
  res_all_fields.empty();

  uint i, border= all_fields.elements - elements;
  for (i= 0; (item= it++); i++)
  {
    res_all_fields.push_back(new_item= item->get_tmp_table_item(thd));
    ref_pointer_array[((i < border)? all_fields.elements-i-1 : i-border)]=
      new_item;
  }

  List_iterator_fast<Item> itr(res_all_fields);
  for (i= 0; i < border; i++)
    itr++;
  itr.sublist(res_selected_fields, elements);

  return thd->is_fatal_error;
}



/******************************************************************************
  Code for calculating functions
******************************************************************************/


/*
  Call ::setup for all sum functions

  SYNOPSIS
    setup_sum_funcs()
    thd           thread handler
    func_ptr      sum function list

  RETURN
    FALSE  ok
    TRUE   error
*/

static bool setup_sum_funcs(THD *thd, Item_sum **func_ptr)
{
  Item_sum *func;
  DBUG_ENTER("setup_sum_funcs");
  while ((func= *(func_ptr++)))
    if (func->setup(thd))
      DBUG_RETURN(TRUE);
  DBUG_RETURN(FALSE);
}


static void
init_tmptable_sum_functions(Item_sum **func_ptr)
{
  Item_sum *func;
  while ((func= *(func_ptr++)))
    func->reset_field();
}


	/* Update record 0 in tmp_table from record 1 */

static void
update_tmptable_sum_func(Item_sum **func_ptr,
			 TABLE *tmp_table __attribute__((unused)))
{
  Item_sum *func;
  while ((func= *(func_ptr++)))
    func->update_field();
}


	/* Copy result of sum functions to record in tmp_table */

static void
copy_sum_funcs(Item_sum **func_ptr, Item_sum **end_ptr)
{
  for (; func_ptr != end_ptr ; func_ptr++)
    (void) (*func_ptr)->save_in_result_field(1);
  return;
}


static bool
init_sum_functions(Item_sum **func_ptr, Item_sum **end_ptr)
{
  for (; func_ptr != end_ptr ;func_ptr++)
  {
    if ((*func_ptr)->reset())
      return 1;
  }
  /* If rollup, calculate the upper sum levels */
  for ( ; *func_ptr ; func_ptr++)
  {
    if ((*func_ptr)->add())
      return 1;
  }
  return 0;
}


static bool
update_sum_func(Item_sum **func_ptr)
{
  Item_sum *func;
  for (; (func= (Item_sum*) *func_ptr) ; func_ptr++)
    if (func->add())
      return 1;
  return 0;
}

	/* Copy result of functions to record in tmp_table */

void
copy_funcs(Item **func_ptr)
{
  Item *func;
  for (; (func = *func_ptr) ; func_ptr++)
    func->save_in_result_field(1);
}


/*
  Create a condition for a const reference and add this to the
  currenct select for the table
*/

static bool add_ref_to_table_cond(THD *thd, JOIN_TAB *join_tab)
{
  DBUG_ENTER("add_ref_to_table_cond");
  if (!join_tab->ref.key_parts)
    DBUG_RETURN(FALSE);

  Item_cond_and *cond=new Item_cond_and();
  TABLE *table=join_tab->table;
  int error;
  if (!cond)
    DBUG_RETURN(TRUE);

  for (uint i=0 ; i < join_tab->ref.key_parts ; i++)
  {
    Field *field=table->field[table->key_info[join_tab->ref.key].key_part[i].
			      fieldnr-1];
    Item *value=join_tab->ref.items[i];
    cond->add(new Item_func_equal(new Item_field(field), value));
  }
  if (thd->is_fatal_error)
    DBUG_RETURN(TRUE);

  if (!cond->fixed)
    cond->fix_fields(thd,(TABLE_LIST *) 0, (Item**)&cond);
  if (join_tab->select)
  {
    error=(int) cond->add(join_tab->select->cond);
    join_tab->select_cond=join_tab->select->cond=cond;
  }
  else if ((join_tab->select= make_select(join_tab->table, 0, 0, cond, 0,
                                          &error)))
    join_tab->select_cond=cond;

  DBUG_RETURN(error ? TRUE : FALSE);
}


/*
  Free joins of subselect of this select.

  free_underlaid_joins()
    thd - THD pointer
    select - pointer to st_select_lex which subselects joins we will free
*/

void free_underlaid_joins(THD *thd, SELECT_LEX *select)
{
  for (SELECT_LEX_UNIT *unit= select->first_inner_unit();
       unit;
       unit= unit->next_unit())
    unit->cleanup();
}

/****************************************************************************
  ROLLUP handling
****************************************************************************/

/* Allocate memory needed for other rollup functions */

bool JOIN::rollup_init()
{
  uint i,j;
  Item **ref_array;

  tmp_table_param.quick_group= 0;	// Can't create groups in tmp table
  rollup.state= ROLLUP::STATE_INITED;

  /*
    Create pointers to the different sum function groups
    These are updated by rollup_make_fields()
  */
  tmp_table_param.group_parts= send_group_parts;

  if (!(rollup.null_items= (Item_null_result**) thd->alloc((sizeof(Item*) +
                                                sizeof(Item**) +
                                                sizeof(List<Item>) +
				                ref_pointer_array_size)
				                * send_group_parts )))
    return 1;
  
  rollup.fields= (List<Item>*) (rollup.null_items + send_group_parts);
  rollup.ref_pointer_arrays= (Item***) (rollup.fields + send_group_parts);
  ref_array= (Item**) (rollup.ref_pointer_arrays+send_group_parts);

  /*
    Prepare space for field list for the different levels
    These will be filled up in rollup_make_fields()
  */
  for (i= 0 ; i < send_group_parts ; i++)
  {
    rollup.null_items[i]= new (thd->mem_root) Item_null_result();
    List<Item> *rollup_fields= &rollup.fields[i];
    rollup_fields->empty();
    rollup.ref_pointer_arrays[i]= ref_array;
    ref_array+= all_fields.elements;
  }
  for (i= 0 ; i < send_group_parts; i++)
  {
    for (j=0 ; j < fields_list.elements ; j++)
      rollup.fields[i].push_back(rollup.null_items[i]);
  }
  List_iterator_fast<Item> it(fields_list);
  Item *item;
  while ((item= it++))
  {
    ORDER *group_tmp;
    for (group_tmp= group_list; group_tmp; group_tmp= group_tmp->next)
    {
      if (*group_tmp->item == item)
        item->maybe_null= 1;
    }
  }
  return 0;

}
  

/*
  Fill up rollup structures with pointers to fields to use

  SYNOPSIS
    rollup_make_fields()
    fields_arg			List of all fields (hidden and real ones)
    sel_fields			Pointer to selected fields
    func			Store here a pointer to all fields

  IMPLEMENTATION:
    Creates copies of item_sum items for each sum level

  RETURN
    0	if ok
	In this case func is pointing to next not used element.
    1   on error
*/

bool JOIN::rollup_make_fields(List<Item> &fields_arg, List<Item> &sel_fields,
			      Item_sum ***func)
{
  List_iterator_fast<Item> it(fields_arg);
  Item *first_field= sel_fields.head();
  uint level;

  /*
    Create field lists for the different levels

    The idea here is to have a separate field list for each rollup level to
    avoid all runtime checks of which columns should be NULL.

    The list is stored in reverse order to get sum function in such an order
    in func that it makes it easy to reset them with init_sum_functions()

    Assuming:  SELECT a, b, c SUM(b) FROM t1 GROUP BY a,b WITH ROLLUP

    rollup.fields[0] will contain list where a,b,c is NULL
    rollup.fields[1] will contain list where b,c is NULL
    ...
    rollup.ref_pointer_array[#] points to fields for rollup.fields[#]
    ...
    sum_funcs_end[0] points to all sum functions
    sum_funcs_end[1] points to all sum functions, except grand totals
    ...
  */

  for (level=0 ; level < send_group_parts ; level++)
  {
    uint i;
    uint pos= send_group_parts - level -1;
    bool real_fields= 0;
    Item *item;
    List_iterator<Item> new_it(rollup.fields[pos]);
    Item **ref_array_start= rollup.ref_pointer_arrays[pos];
    ORDER *start_group;

    /* Point to first hidden field */
    Item **ref_array= ref_array_start + fields_arg.elements-1;

    /* Remember where the sum functions ends for the previous level */
    sum_funcs_end[pos+1]= *func;

    /* Find the start of the group for this level */
    for (i= 0, start_group= group_list ;
	 i++ < pos ;
	 start_group= start_group->next)
      ;

    it.rewind();
    while ((item= it++))
    {
      if (item == first_field)
      {
	real_fields= 1;				// End of hidden fields
	ref_array= ref_array_start;
      }

      if (item->type() == Item::SUM_FUNC_ITEM && !item->const_item())
      {
	/*
	  This is a top level summary function that must be replaced with
	  a sum function that is reset for this level.

	  NOTE: This code creates an object which is not that nice in a
	  sub select.  Fortunately it's not common to have rollup in
	  sub selects.
	*/
	item= item->copy_or_same(thd);
	((Item_sum*) item)->make_unique();
	if (((Item_sum*) item)->setup(thd))
	  return 1;
	*(*func)= (Item_sum*) item;
	(*func)++;
      }
      else if (real_fields)
      {
	/* Check if this is something that is part of this group by */
	ORDER *group_tmp;
	for (group_tmp= start_group, i= pos ;
             group_tmp ; group_tmp= group_tmp->next, i++)
	{
	  if (*group_tmp->item == item)
	  {
            Item_null_result *null_item;
	    /*
	      This is an element that is used by the GROUP BY and should be
	      set to NULL in this level
	    */
	    item->maybe_null= 1;		// Value will be null sometimes
            null_item= rollup.null_items[i];
            DBUG_ASSERT(null_item->result_field == 0 ||
                        null_item->result_field ==
                        ((Item_field *) item)->result_field);
            null_item->result_field= ((Item_field *) item)->result_field;
            item= null_item;
	    break;
	  }
	}
      }
      *ref_array= item;
      if (real_fields)
      {
	(void) new_it++;			// Point to next item
	new_it.replace(item);			// Replace previous
	ref_array++;
      }
      else
	ref_array--;
    }
  }
  sum_funcs_end[0]= *func;			// Point to last function
  return 0;
}

/*
  Send all rollup levels higher than the current one to the client

  SYNOPSIS:
    rollup_send_data()
    idx			Level we are on:
			0 = Total sum level
			1 = First group changed  (a)
			2 = Second group changed (a,b)

  SAMPLE
    SELECT a, b, c SUM(b) FROM t1 GROUP BY a,b WITH ROLLUP

  RETURN
    0	ok
    1   If send_data_failed()
*/

int JOIN::rollup_send_data(uint idx)
{
  uint i;
  for (i= send_group_parts ; i-- > idx ; )
  {
    /* Get reference pointers to sum functions in place */
    memcpy((char*) ref_pointer_array,
	   (char*) rollup.ref_pointer_arrays[i],
	   ref_pointer_array_size);
    if ((!having || having->val_int()))
    {
      if (send_records < unit->select_limit_cnt && do_send_rows &&
	  result->send_data(rollup.fields[i]))
	return 1;
      send_records++;
    }
  }
  /* Restore ref_pointer_array */
  set_items_ref_array(current_ref_pointer_array);
  return 0;
}

/*
  Write all rollup levels higher than the current one to a temp table

  SYNOPSIS:
    rollup_write_data()
    idx                 Level we are on:
                        0 = Total sum level
                        1 = First group changed  (a)
                        2 = Second group changed (a,b)
    table               reference to temp table

  SAMPLE
    SELECT a, b, SUM(c) FROM t1 GROUP BY a,b WITH ROLLUP

  RETURN
    0	ok
    1   if write_data_failed()
*/

int JOIN::rollup_write_data(uint idx, TABLE *table)
{
  uint i;
  for (i= send_group_parts ; i-- > idx ; )
  {
    /* Get reference pointers to sum functions in place */
    memcpy((char*) ref_pointer_array,
	   (char*) rollup.ref_pointer_arrays[i],
	   ref_pointer_array_size);
    if ((!having || having->val_int()))
    {
      int error;
      Item *item;
      List_iterator_fast<Item> it(rollup.fields[i]);
      while ((item= it++))
      {
        if (item->type() == Item::NULL_ITEM && item->is_result_field())
          item->save_in_result_field(1);
      }
      copy_sum_funcs(sum_funcs_end[i+1], sum_funcs_end[i]);
      if ((error= table->file->write_row(table->record[0])))
      {
	if (create_myisam_from_heap(thd, table, &tmp_table_param,
				      error, 0))
	  return 1;		     
      }
    }
  }
  /* Restore ref_pointer_array */
  set_items_ref_array(current_ref_pointer_array);
  return 0;
}

/*
  clear results if there are not rows found for group
  (end_send_group/end_write_group)

  SYNOPSYS
     JOIN::clear()
*/

void JOIN::clear()
{
  clear_tables(this);
  copy_fields(&tmp_table_param);

  if (sum_funcs)
  {
    Item_sum *func, **func_ptr= sum_funcs;
    while ((func= *(func_ptr++)))
      func->clear();
  }
}

/****************************************************************************
  EXPLAIN handling

  Send a description about what how the select will be done to stdout
****************************************************************************/

static void select_describe(JOIN *join, bool need_tmp_table, bool need_order,
			    bool distinct,const char *message)
{
  List<Item> field_list;
  List<Item> item_list;
  THD *thd=join->thd;
  select_result *result=join->result;
  Item *item_null= new Item_null();
  CHARSET_INFO *cs= system_charset_info;
  int quick_type;
  DBUG_ENTER("select_describe");
  DBUG_PRINT("info", ("Select 0x%lx, type %s, message %s",
		      (ulong)join->select_lex, join->select_lex->type,
		      message ? message : "NULL"));
  /* Don't log this into the slow query log */
  thd->server_status&= ~(SERVER_QUERY_NO_INDEX_USED | SERVER_QUERY_NO_GOOD_INDEX_USED);
  join->unit->offset_limit_cnt= 0;

  if (message)
  {
    item_list.push_back(new Item_int((int32)
				     join->select_lex->select_number));
    item_list.push_back(new Item_string(join->select_lex->type,
					strlen(join->select_lex->type), cs));
    for (uint i=0 ; i < 7; i++)
      item_list.push_back(item_null);
    item_list.push_back(new Item_string(message,strlen(message),cs));
    if (result->send_data(item_list))
      join->error= 1;
  }
  else if (join->select_lex == join->unit->fake_select_lex)
  {
    /* 
      here we assume that the query will return at least two rows, so we
      show "filesort" in EXPLAIN. Of course, sometimes we'll be wrong
      and no filesort will be actually done, but executing all selects in
      the UNION to provide precise EXPLAIN information will hardly be
      appreciated :)
    */
    char table_name_buffer[NAME_LEN];
    item_list.empty();
    /* id */
    item_list.push_back(new Item_null);
    /* select_type */
    item_list.push_back(new Item_string(join->select_lex->type,
					strlen(join->select_lex->type),
					cs));
    /* table */
    {
      SELECT_LEX *sl= join->unit->first_select();
      uint len= 6, lastop= 0;
      memcpy(table_name_buffer, "<union", 6);
      for (; sl && len + lastop + 5 < NAME_LEN; sl= sl->next_select())
      {
        len+= lastop;
        lastop= my_snprintf(table_name_buffer + len, NAME_LEN - len,
                            "%u,", sl->select_number);
      }
      if (sl || len + lastop >= NAME_LEN)
      {
        memcpy(table_name_buffer + len, "...>", 5);
        len+= 4;
      }
      else
      {
        len+= lastop;
        table_name_buffer[len - 1]= '>';  // change ',' to '>'
      }
      item_list.push_back(new Item_string(table_name_buffer, len, cs));
    }
    /* type */
    item_list.push_back(new Item_string(join_type_str[JT_ALL],
					  strlen(join_type_str[JT_ALL]),
					  cs));
    /* possible_keys */
    item_list.push_back(item_null);
    /* key*/
    item_list.push_back(item_null);
    /* key_len */
    item_list.push_back(item_null);
    /* ref */
    item_list.push_back(item_null);
    /* rows */
    item_list.push_back(item_null);
    /* extra */
    if (join->unit->global_parameters->order_list.first)
      item_list.push_back(new Item_string("Using filesort",
					  14, cs));
    else
      item_list.push_back(new Item_string("", 0, cs));

    if (result->send_data(item_list))
      join->error= 1;
  }
  else
  {
    table_map used_tables=0;
    for (uint i=0 ; i < join->tables ; i++)
    {
      JOIN_TAB *tab=join->join_tab+i;
      TABLE *table=tab->table;
      char buff[512]; 
      char buff1[512], buff2[512], buff3[512];
      char keylen_str_buf[64];
      String extra(buff, sizeof(buff),cs);
      char table_name_buffer[NAME_LEN];
      String tmp1(buff1,sizeof(buff1),cs);
      String tmp2(buff2,sizeof(buff2),cs);
      String tmp3(buff3,sizeof(buff3),cs);
      extra.length(0);
      tmp1.length(0);
      tmp2.length(0);
      tmp3.length(0);

      quick_type= -1;
      item_list.empty();
      /* id */
      item_list.push_back(new Item_uint((uint32)
				       join->select_lex->select_number));
      /* select_type */
      item_list.push_back(new Item_string(join->select_lex->type,
					  strlen(join->select_lex->type),
					  cs));
      if (tab->type == JT_ALL && tab->select && tab->select->quick)
      {
        quick_type= tab->select->quick->get_type();
        if ((quick_type == QUICK_SELECT_I::QS_TYPE_INDEX_MERGE) ||
            (quick_type == QUICK_SELECT_I::QS_TYPE_ROR_INTERSECT) ||
            (quick_type == QUICK_SELECT_I::QS_TYPE_ROR_UNION))
          tab->type = JT_INDEX_MERGE;
        else
	  tab->type = JT_RANGE;
      }
      /* table */
      if (table->derived_select_number)
      {
	/* Derived table name generation */
	int len= my_snprintf(table_name_buffer, sizeof(table_name_buffer)-1,
			     "<derived%u>",
			     table->derived_select_number);
	item_list.push_back(new Item_string(table_name_buffer, len, cs));
      }
      else
	item_list.push_back(new Item_string(table->alias,
					    strlen(table->alias),
					    cs));
      /* type */
      item_list.push_back(new Item_string(join_type_str[tab->type],
					  strlen(join_type_str[tab->type]),
					  cs));
      /* Build "possible_keys" value and add it to item_list */
      if (!tab->keys.is_clear_all())
      {
        uint j;
        for (j=0 ; j < table->s->keys ; j++)
        {
          if (tab->keys.is_set(j))
          {
            if (tmp1.length())
              tmp1.append(',');
            tmp1.append(table->key_info[j].name, 
			strlen(table->key_info[j].name),
			system_charset_info);
          }
        }
      }
      if (tmp1.length())
	item_list.push_back(new Item_string(tmp1.ptr(),tmp1.length(),cs));
      else
	item_list.push_back(item_null);

      /* Build "key", "key_len", and "ref" values and add them to item_list */
      if (tab->ref.key_parts)
      {
	KEY *key_info=table->key_info+ tab->ref.key;
        register uint length;
	item_list.push_back(new Item_string(key_info->name,
					    strlen(key_info->name),
					    system_charset_info));
        length= longlong2str(tab->ref.key_length, keylen_str_buf, 10) - 
                keylen_str_buf;
        item_list.push_back(new Item_string(keylen_str_buf, length,
                                            system_charset_info));
	for (store_key **ref=tab->ref.key_copy ; *ref ; ref++)
	{
	  if (tmp2.length())
	    tmp2.append(',');
	  tmp2.append((*ref)->name(), strlen((*ref)->name()),
		      system_charset_info);
	}
	item_list.push_back(new Item_string(tmp2.ptr(),tmp2.length(),cs));
      }
      else if (tab->type == JT_NEXT)
      {
	KEY *key_info=table->key_info+ tab->index;
        register uint length;
	item_list.push_back(new Item_string(key_info->name,
					    strlen(key_info->name),cs));
        length= longlong2str(key_info->key_length, keylen_str_buf, 10) - 
                keylen_str_buf;
        item_list.push_back(new Item_string(keylen_str_buf, 
                                            length,
                                            system_charset_info));
	item_list.push_back(item_null);
      }
      else if (tab->select && tab->select->quick)
      {
        tab->select->quick->add_keys_and_lengths(&tmp2, &tmp3);
	item_list.push_back(new Item_string(tmp2.ptr(),tmp2.length(),cs));
	item_list.push_back(new Item_string(tmp3.ptr(),tmp3.length(),cs));
	item_list.push_back(item_null);
      }
      else
      {
	item_list.push_back(item_null);
	item_list.push_back(item_null);
	item_list.push_back(item_null);
      }
      /* Add "rows" field to item_list. */
      item_list.push_back(new Item_int((longlong) (ulonglong)
				       join->best_positions[i]. records_read,
				       21));
      /* Build "Extra" field and add it to item_list. */
      my_bool key_read=table->key_read;
      if ((tab->type == JT_NEXT || tab->type == JT_CONST) &&
          table->used_keys.is_set(tab->index))
	key_read=1;
      if (quick_type == QUICK_SELECT_I::QS_TYPE_ROR_INTERSECT &&
          !((QUICK_ROR_INTERSECT_SELECT*)tab->select->quick)->need_to_fetch_row)
        key_read=1;
        
      if (tab->info)
	item_list.push_back(new Item_string(tab->info,strlen(tab->info),cs));
      else
      {
        if (quick_type == QUICK_SELECT_I::QS_TYPE_ROR_UNION || 
            quick_type == QUICK_SELECT_I::QS_TYPE_ROR_INTERSECT ||
            quick_type == QUICK_SELECT_I::QS_TYPE_INDEX_MERGE)
        {
          extra.append("; Using ");
          tab->select->quick->add_info_string(&extra);
        }
	if (tab->select)
	{
	  if (tab->use_quick == 2)
	  {
            char buf[MAX_KEY/8+1];
            extra.append("; Range checked for each record (index map: 0x");
            extra.append(tab->keys.print(buf));
            extra.append(')');
	  }
	  else if (tab->select->cond)
          {
            const COND *pushed_cond= tab->table->file->pushed_cond;

            if (thd->variables.engine_condition_pushdown && pushed_cond)
            {
              extra.append("; Using where with pushed condition");
              if (thd->lex->describe & DESCRIBE_EXTENDED)
              {
                extra.append(": ");
                ((COND *)pushed_cond)->print(&extra);
              }
            }
            else
              extra.append("; Using where");
          }
	}
	if (key_read)
        {
          if (quick_type == QUICK_SELECT_I::QS_TYPE_GROUP_MIN_MAX)
            extra.append("; Using index for group-by");
          else
            extra.append("; Using index");
        }
	if (table->reginfo.not_exists_optimize)
	  extra.append("; Not exists");
	if (need_tmp_table)
	{
	  need_tmp_table=0;
	  extra.append("; Using temporary");
	}
	if (need_order)
	{
	  need_order=0;
	  extra.append("; Using filesort");
	}
	if (distinct & test_all_bits(used_tables,thd->used_tables))
	  extra.append("; Distinct");
        
        /* Skip initial "; "*/
        const char *str= extra.ptr();
        uint32 len= extra.length();
        if (len)
        {
          str += 2;
          len -= 2;
        }
	item_list.push_back(new Item_string(str, len, cs));
      }
      // For next iteration
      used_tables|=table->map;
      if (result->send_data(item_list))
	join->error= 1;
    }
  }
  for (SELECT_LEX_UNIT *unit= join->select_lex->first_inner_unit();
       unit;
       unit= unit->next_unit())
  {
    if (mysql_explain_union(thd, unit, result))
      DBUG_VOID_RETURN;
  }
  DBUG_VOID_RETURN;
}


bool mysql_explain_union(THD *thd, SELECT_LEX_UNIT *unit, select_result *result)
{
  DBUG_ENTER("mysql_explain_union");
  bool res= 0;
  SELECT_LEX *first= unit->first_select();

  for (SELECT_LEX *sl= first;
       sl;
       sl= sl->next_select())
  {
    // drop UNCACHEABLE_EXPLAIN, because it is for internal usage only
    uint8 uncacheable= (sl->uncacheable & ~UNCACHEABLE_EXPLAIN);
    sl->type= (((&thd->lex->select_lex)==sl)?
	       ((thd->lex->all_selects_list != sl) ? 
		primary_key_name : "SIMPLE"):
	       ((sl == first)?
		((sl->linkage == DERIVED_TABLE_TYPE) ?
		 "DERIVED":
		 ((uncacheable & UNCACHEABLE_DEPENDENT) ?
		  "DEPENDENT SUBQUERY":
		  (uncacheable?"UNCACHEABLE SUBQUERY":
		   "SUBQUERY"))):
		((uncacheable & UNCACHEABLE_DEPENDENT) ?
		 "DEPENDENT UNION":
		 uncacheable?"UNCACHEABLE UNION":
		 "UNION")));
    sl->options|= SELECT_DESCRIBE;
  }
  if (first->next_select())
  {
    unit->fake_select_lex->select_number= UINT_MAX; // jost for initialization
    unit->fake_select_lex->type= "UNION RESULT";
    unit->fake_select_lex->options|= SELECT_DESCRIBE;
    if (!(res= unit->prepare(thd, result, SELECT_NO_UNLOCK | SELECT_DESCRIBE,
                             "")))
      res= unit->exec();
    res|= unit->cleanup();
  }
  else
  {
    thd->lex->current_select= first;
    unit->set_limit(unit->global_parameters, first);
    res= mysql_select(thd, &first->ref_pointer_array,
			(TABLE_LIST*) first->table_list.first,
			first->with_wild, first->item_list,
			first->where,
			first->order_list.elements +
			first->group_list.elements,
			(ORDER*) first->order_list.first,
			(ORDER*) first->group_list.first,
			first->having,
			(ORDER*) thd->lex->proc_list.first,
			first->options | thd->options | SELECT_DESCRIBE,
			result, unit, first);
  }
  DBUG_RETURN(res || thd->net.report_error);
}


/*
  Print joins from the FROM clause

  SYNOPSIS
    print_join()
    thd     thread handler
    str     string where table should be printed
    tables  list of tables in join
*/

static void print_join(THD *thd, String *str, List<TABLE_LIST> *tables)
{
  /* List is reversed => we should reverse it before using */
  List_iterator_fast<TABLE_LIST> ti(*tables);
  TABLE_LIST **table= (TABLE_LIST **)thd->alloc(sizeof(TABLE_LIST*) *
                                                tables->elements);
  if (table == 0)
    return;  // out of memory

  for (TABLE_LIST **t= table + (tables->elements - 1); t >= table; t--)
    *t= ti++;

  DBUG_ASSERT(tables->elements >= 1);
  (*table)->print(thd, str);

  TABLE_LIST **end= table + tables->elements;
  for(TABLE_LIST **tbl= table + 1; tbl < end; tbl++)
  {
    TABLE_LIST *curr= *tbl;
    if (curr->outer_join)
      str->append(" left join ", 11); // MySQL converts right to left joins
    else if (curr->straight)
      str->append(" straight_join ", 15);
    else
      str->append(" join ", 6);
    curr->print(thd, str);
    if (curr->on_expr)
    {
      str->append(" on(", 4);
      curr->on_expr->print(str);
      str->append(')');
    }
  }
}


/*
  Print table as it should be in join list

  SYNOPSIS
    st_table_list::print();
    str   string where table should bbe printed
*/

void st_table_list::print(THD *thd, String *str)
{
  if (nested_join)
  {
    str->append('(');
    print_join(thd, str, &nested_join->join_list);
    str->append(')');
  }
  else
  {
    const char *cmp_name;                         // Name to compare with alias
    if (view_name.str)
    {
      append_identifier(thd, str, view_db.str, view_db.length);
      str->append('.');
      append_identifier(thd, str, view_name.str, view_name.length);
      cmp_name= view_name.str;
    }
    else if (derived)
    {
      str->append('(');
      derived->print(str);
      str->append(')');
      cmp_name= "";                               // Force printing of alias
    }
    else
    {
      append_identifier(thd, str, db, db_length);
      str->append('.');
      if (schema_table)
      {
        append_identifier(thd, str, schema_table_name,
                          strlen(schema_table_name));
        cmp_name= schema_table_name;
      }
      else
      {
        append_identifier(thd, str, table_name, table_name_length);
        cmp_name= table_name;
      }
    }
    if (my_strcasecmp(table_alias_charset, cmp_name, alias))
    {
      str->append(' ');
      append_identifier(thd, str, alias, strlen(alias));
    }
  }
}


void st_select_lex::print(THD *thd, String *str)
{
  /* QQ: thd may not be set for sub queries, but this should be fixed */
  if (!thd)
    thd= current_thd;

  str->append("select ", 7);

  /* First add options */
  if (options & SELECT_STRAIGHT_JOIN)
    str->append("straight_join ", 14);
  if ((thd->lex->lock_option == TL_READ_HIGH_PRIORITY) &&
      (this == &thd->lex->select_lex))
    str->append("high_priority ", 14);
  if (options & SELECT_DISTINCT)
    str->append("distinct ", 9);
  if (options & SELECT_SMALL_RESULT)
    str->append("sql_small_result ", 17);
  if (options & SELECT_BIG_RESULT)
    str->append("sql_big_result ", 15);
  if (options & OPTION_BUFFER_RESULT)
    str->append("sql_buffer_result ", 18);
  if (options & OPTION_FOUND_ROWS)
    str->append("sql_calc_found_rows ", 20);
  if (!thd->lex->safe_to_cache_query)
    str->append("sql_no_cache ", 13);
  if (options & OPTION_TO_QUERY_CACHE)
    str->append("sql_cache ", 10);

  //Item List
  bool first= 1;
  List_iterator_fast<Item> it(item_list);
  Item *item;
  while ((item= it++))
  {
    if (first)
      first= 0;
    else
      str->append(',');
    item->print_item_w_name(str);
  }

  /*
    from clause
    TODO: support USING/FORCE/IGNORE index
  */
  if (table_list.elements)
  {
    str->append(" from ", 6);
    /* go through join tree */
    print_join(thd, str, &top_join_list);
  }

  // Where
  Item *cur_where= where;
  if (join)
    cur_where= join->conds;
  if (cur_where)
  {
    str->append(" where ", 7);
    cur_where->print(str);
  }

  // group by & olap
  if (group_list.elements)
  {
    str->append(" group by ", 10);
    print_order(str, (ORDER *) group_list.first);
    switch (olap)
    {
      case CUBE_TYPE:
	str->append(" with cube", 10);
	break;
      case ROLLUP_TYPE:
	str->append(" with rollup", 12);
	break;
      default:
	;  //satisfy compiler
    }
  }

  // having
  Item *cur_having= having;
  if (join)
    cur_having= join->having;

  if (cur_having)
  {
    str->append(" having ", 8);
    cur_having->print(str);
  }

  if (order_list.elements)
  {
    str->append(" order by ", 10);
    print_order(str, (ORDER *) order_list.first);
  }

  // limit
  print_limit(thd, str);

  // PROCEDURE unsupported here
}


/*
  change select_result object of JOIN

  SYNOPSIS
    JOIN::change_result()
    res		new select_result object

  RETURN
    FALSE - OK
    TRUE  - error
*/

bool JOIN::change_result(select_result *res)
{
  DBUG_ENTER("JOIN::change_result");
  result= res;
  if (!procedure && (result->prepare(fields_list, select_lex->master_unit()) ||
                     result->prepare2()))
  {
    DBUG_RETURN(TRUE);
  }
  DBUG_RETURN(FALSE);
}<|MERGE_RESOLUTION|>--- conflicted
+++ resolved
@@ -7955,34 +7955,20 @@
     temp_pool_slot = bitmap_set_next(&temp_pool);
 
   if (temp_pool_slot != MY_BIT_NONE) // we got a slot
-<<<<<<< HEAD
-    sprintf(filename, "%s_%lx_%i", tmp_file_prefix,
-            current_pid, temp_pool_slot);
-  else
-  {
-    /* if we run out of slots or we are not using tempool */
-    sprintf(filename,"%s%lx_%lx_%x",tmp_file_prefix,current_pid,
-=======
     sprintf(path, "%s_%lx_%i", tmp_file_prefix,
 	    current_pid, temp_pool_slot);
-  else // if we run out of slots or we are not using tempool
+  else
+  {
+    /* if we run out of slots or we are not using tempool */
     sprintf(path,"%s%lx_%lx_%x", tmp_file_prefix,current_pid,
->>>>>>> 7e7ed0f6
             thd->thread_id, thd->tmp_table++);
   }
 
-<<<<<<< HEAD
   /*
-    No need for change table name to lower case as we are only creating
+    No need to change table name to lower case as we are only creating
     MyISAM or HEAP tables here
   */
-  sprintf(path, "%s%s", mysql_tmpdir, filename);
-=======
   fn_format(path, path, mysql_tmpdir, "", MY_REPLACE_EXT|MY_UNPACK_FILENAME);
-
-  if (lower_case_table_names)
-    my_casedn_str(files_charset_info, path);
->>>>>>> 7e7ed0f6
 
   if (group)
   {
