/* Copyright (c) 2007, 2012, Oracle and/or its affiliates. All rights reserved.

   This program is free software; you can redistribute it and/or modify
   it under the terms of the GNU General Public License as published by
   the Free Software Foundation; version 2 of the License.

   This program is distributed in the hope that it will be useful,
   but WITHOUT ANY WARRANTY; without even the implied warranty of
   MERCHANTABILITY or FITNESS FOR A PARTICULAR PURPOSE.  See the
   GNU General Public License for more details.

   You should have received a copy of the GNU General Public License
   along with this program; if not, write to the Free Software Foundation,
   51 Franklin Street, Suite 500, Boston, MA 02110-1335 USA */


#include "mdl.h"
#include "debug_sync.h"
#include "sql_array.h"
#include <hash.h>
#include <mysqld_error.h>
#include <mysql/plugin.h>
#include <mysql/service_thd_wait.h>
#include <mysql/psi/mysql_stage.h>

#ifdef HAVE_PSI_INTERFACE
static PSI_mutex_key key_MDL_map_mutex;
static PSI_mutex_key key_MDL_wait_LOCK_wait_status;

static PSI_mutex_info all_mdl_mutexes[]=
{
  { &key_MDL_map_mutex, "MDL_map::mutex", 0},
  { &key_MDL_wait_LOCK_wait_status, "MDL_wait::LOCK_wait_status", 0}
};

static PSI_rwlock_key key_MDL_lock_rwlock;
static PSI_rwlock_key key_MDL_context_LOCK_waiting_for;

static PSI_rwlock_info all_mdl_rwlocks[]=
{
  { &key_MDL_lock_rwlock, "MDL_lock::rwlock", 0},
  { &key_MDL_context_LOCK_waiting_for, "MDL_context::LOCK_waiting_for", 0}
};

static PSI_cond_key key_MDL_wait_COND_wait_status;

static PSI_cond_info all_mdl_conds[]=
{
  { &key_MDL_wait_COND_wait_status, "MDL_context::COND_wait_status", 0}
};

/**
  Initialise all the performance schema instrumentation points
  used by the MDL subsystem.
*/
static void init_mdl_psi_keys(void)
{
  int count;

  count= array_elements(all_mdl_mutexes);
  mysql_mutex_register("sql", all_mdl_mutexes, count);

  count= array_elements(all_mdl_rwlocks);
  mysql_rwlock_register("sql", all_mdl_rwlocks, count);

  count= array_elements(all_mdl_conds);
  mysql_cond_register("sql", all_mdl_conds, count);

  MDL_key::init_psi_keys();
}
#endif /* HAVE_PSI_INTERFACE */


/**
  Thread state names to be used in case when we have to wait on resource
  belonging to certain namespace.
*/

PSI_stage_info MDL_key::m_namespace_to_wait_state_name[NAMESPACE_END]=
{
  {0, "Waiting for global read lock", 0},
  {0, "Waiting for schema metadata lock", 0},
  {0, "Waiting for table metadata lock", 0},
  {0, "Waiting for stored function metadata lock", 0},
  {0, "Waiting for stored procedure metadata lock", 0},
  {0, "Waiting for trigger metadata lock", 0},
  {0, "Waiting for event metadata lock", 0},
  {0, "Waiting for commit lock", 0}
};

#ifdef HAVE_PSI_INTERFACE
void MDL_key::init_psi_keys()
{
  int i;
  int count;
  PSI_stage_info *info __attribute__((unused));

  count= array_elements(MDL_key::m_namespace_to_wait_state_name);
  for (i= 0; i<count; i++)
  {
    /* mysql_stage_register wants an array of pointers, registering 1 by 1. */
    info= & MDL_key::m_namespace_to_wait_state_name[i];
    mysql_stage_register("sql", &info, 1);
  }
}
#endif

static bool mdl_initialized= 0;


class MDL_object_lock;
class MDL_object_lock_cache_adapter;


/**
  A partition in a collection of all MDL locks.
  MDL_map is partitioned for scalability reasons.
  Maps MDL_key to MDL_lock instances.
*/

class MDL_map_partition
{
public:
  MDL_map_partition();
  ~MDL_map_partition();
  inline MDL_lock *find_or_insert(const MDL_key *mdl_key,
                                  my_hash_value_type hash_value);
  inline void remove(MDL_lock *lock);
  my_hash_value_type get_key_hash(const MDL_key *mdl_key) const
  {
    return my_calc_hash(&m_locks, mdl_key->ptr(), mdl_key->length());
  }
private:
  bool move_from_hash_to_lock_mutex(MDL_lock *lock);
  /** A partition of all acquired locks in the server. */
  HASH m_locks;
  /* Protects access to m_locks hash. */
  mysql_mutex_t m_mutex;
  /**
    Cache of (unused) MDL_lock objects available for re-use.

    On some systems (e.g. Windows XP) constructing/destructing
    MDL_lock objects can be fairly expensive. We use this cache
    to avoid these costs in scenarios in which they can have
    significant negative effect on performance. For example, when
    there is only one thread constantly executing statements in
    auto-commit mode and thus constantly causing creation/
    destruction of MDL_lock objects for the tables it uses.

    Note that this cache contains only MDL_object_lock objects.

    Protected by m_mutex mutex.
  */
  typedef I_P_List<MDL_object_lock, MDL_object_lock_cache_adapter,
                   I_P_List_counter>
          Lock_cache;
  Lock_cache m_unused_locks_cache;
};


/**
  Start-up parameter for the number of partitions of the MDL_lock hash.
*/
ulong mdl_locks_hash_partitions;

/**
  A collection of all MDL locks. A singleton,
  there is only one instance of the map in the server.
  Contains instances of MDL_map_partition
*/

class MDL_map
{
public:
  void init();
  void destroy();
  MDL_lock *find_or_insert(const MDL_key *key);
  void remove(MDL_lock *lock);
private:
  /** Array of partitions where the locks are actually stored. */
  Dynamic_array<MDL_map_partition *> m_partitions;
  /** Pre-allocated MDL_lock object for GLOBAL namespace. */
  MDL_lock *m_global_lock;
  /** Pre-allocated MDL_lock object for COMMIT namespace. */
  MDL_lock *m_commit_lock;
};


/**
  A context of the recursive traversal through all contexts
  in all sessions in search for deadlock.
*/

class Deadlock_detection_visitor: public MDL_wait_for_graph_visitor
{
public:
  Deadlock_detection_visitor(MDL_context *start_node_arg)
    : m_start_node(start_node_arg),
      m_victim(NULL),
      m_current_search_depth(0),
      m_found_deadlock(FALSE)
  {}
  virtual bool enter_node(MDL_context *node);
  virtual void leave_node(MDL_context *node);

  virtual bool inspect_edge(MDL_context *dest);

  MDL_context *get_victim() const { return m_victim; }
private:
  /**
    Change the deadlock victim to a new one if it has lower deadlock
    weight.
  */
  void opt_change_victim_to(MDL_context *new_victim);
private:
  /**
    The context which has initiated the search. There
    can be multiple searches happening in parallel at the same time.
  */
  MDL_context *m_start_node;
  /** If a deadlock is found, the context that identifies the victim. */
  MDL_context *m_victim;
  /** Set to the 0 at start. Increased whenever
    we descend into another MDL context (aka traverse to the next
    wait-for graph node). When MAX_SEARCH_DEPTH is reached, we
    assume that a deadlock is found, even if we have not found a
    loop.
  */
  uint m_current_search_depth;
  /** TRUE if we found a deadlock. */
  bool m_found_deadlock;
  /**
    Maximum depth for deadlock searches. After this depth is
    achieved we will unconditionally declare that there is a
    deadlock.

    @note This depth should be small enough to avoid stack
          being exhausted by recursive search algorithm.

    TODO: Find out what is the optimal value for this parameter.
          Current value is safe, but probably sub-optimal,
          as there is an anecdotal evidence that real-life
          deadlocks are even shorter typically.
  */
  static const uint MAX_SEARCH_DEPTH= 32;
};


/**
  Enter a node of a wait-for graph. After
  a node is entered, inspect_edge() will be called
  for all wait-for destinations of this node. Then
  leave_node() will be called.
  We call "enter_node()" for all nodes we inspect,
  including the starting node.

  @retval  TRUE  Maximum search depth exceeded.
  @retval  FALSE OK.
*/

bool Deadlock_detection_visitor::enter_node(MDL_context *node)
{
  m_found_deadlock= ++m_current_search_depth >= MAX_SEARCH_DEPTH;
  if (m_found_deadlock)
  {
    DBUG_ASSERT(! m_victim);
    opt_change_victim_to(node);
  }
  return m_found_deadlock;
}


/**
  Done inspecting this node. Decrease the search
  depth. If a deadlock is found, and we are
  backtracking to the start node, optionally
  change the deadlock victim to one with lower
  deadlock weight.
*/

void Deadlock_detection_visitor::leave_node(MDL_context *node)
{
  --m_current_search_depth;
  if (m_found_deadlock)
    opt_change_victim_to(node);
}


/**
  Inspect a wait-for graph edge from one MDL context to another.

  @retval TRUE   A loop is found.
  @retval FALSE  No loop is found.
*/

bool Deadlock_detection_visitor::inspect_edge(MDL_context *node)
{
  m_found_deadlock= node == m_start_node;
  return m_found_deadlock;
}


/**
  Change the deadlock victim to a new one if it has lower deadlock
  weight.

  @retval new_victim  Victim is not changed.
  @retval !new_victim New victim became the current.
*/

void
Deadlock_detection_visitor::opt_change_victim_to(MDL_context *new_victim)
{
  if (m_victim == NULL ||
      m_victim->get_deadlock_weight() >= new_victim->get_deadlock_weight())
  {
    /* Swap victims, unlock the old one. */
    MDL_context *tmp= m_victim;
    m_victim= new_victim;
    m_victim->lock_deadlock_victim();
    if (tmp)
      tmp->unlock_deadlock_victim();
  }
}


/**
  Get a bit corresponding to enum_mdl_type value in a granted/waiting bitmaps
  and compatibility matrices.
*/

#define MDL_BIT(A) static_cast<MDL_lock::bitmap_t>(1U << A)

/**
  The lock context. Created internally for an acquired lock.
  For a given name, there exists only one MDL_lock instance,
  and it exists only when the lock has been granted.
  Can be seen as an MDL subsystem's version of TABLE_SHARE.

  This is an abstract class which lacks information about
  compatibility rules for lock types. They should be specified
  in its descendants.
*/

class MDL_lock
{
public:
  typedef unsigned short bitmap_t;

  class Ticket_list
  {
  public:
    typedef I_P_List<MDL_ticket,
                     I_P_List_adapter<MDL_ticket,
                                      &MDL_ticket::next_in_lock,
                                      &MDL_ticket::prev_in_lock>,
                     I_P_List_null_counter,
                     I_P_List_fast_push_back<MDL_ticket> >
            List;
    operator const List &() const { return m_list; }
    Ticket_list() :m_bitmap(0) {}

    void add_ticket(MDL_ticket *ticket);
    void remove_ticket(MDL_ticket *ticket);
    bool is_empty() const { return m_list.is_empty(); }
    bitmap_t bitmap() const { return m_bitmap; }
  private:
    void clear_bit_if_not_in_list(enum_mdl_type type);
  private:
    /** List of tickets. */
    List m_list;
    /** Bitmap of types of tickets in this list. */
    bitmap_t m_bitmap;
  };

  typedef Ticket_list::List::Iterator Ticket_iterator;

public:
  /** The key of the object (data) being protected. */
  MDL_key key;
  /**
    Read-write lock protecting this lock context.

    @note The fact that we use read-write lock prefers readers here is
          important as deadlock detector won't work correctly otherwise.

          For example, imagine that we have following waiters graph:

                       ctxA -> obj1 -> ctxB -> obj1 -|
                        ^                            |
                        |----------------------------|

          and both ctxA and ctxB start deadlock detection process:

            ctxA read-locks obj1             ctxB read-locks obj2
            ctxA goes deeper                 ctxB goes deeper

          Now ctxC comes in who wants to start waiting on obj1, also
          ctxD comes in who wants to start waiting on obj2.

            ctxC tries to write-lock obj1   ctxD tries to write-lock obj2
            ctxC is blocked                 ctxD is blocked

          Now ctxA and ctxB resume their search:

            ctxA tries to read-lock obj2    ctxB tries to read-lock obj1

          If m_rwlock prefers writes (or fair) both ctxA and ctxB would be
          blocked because of pending write locks from ctxD and ctxC
          correspondingly. Thus we will get a deadlock in deadlock detector.
          If m_wrlock prefers readers (actually ignoring pending writers is
          enough) ctxA and ctxB will continue and no deadlock will occur.
  */
  mysql_prlock_t m_rwlock;

  bool is_empty() const
  {
    return (m_granted.is_empty() && m_waiting.is_empty());
  }

  virtual const bitmap_t *incompatible_granted_types_bitmap() const = 0;
  virtual const bitmap_t *incompatible_waiting_types_bitmap() const = 0;

  bool has_pending_conflicting_lock(enum_mdl_type type);

  bool can_grant_lock(enum_mdl_type type, MDL_context *requstor_ctx,
                      bool ignore_lock_priority) const;

  inline static MDL_lock *create(const MDL_key *key,
                                 MDL_map_partition *map_part);

  void reschedule_waiters();

  void remove_ticket(Ticket_list MDL_lock::*queue, MDL_ticket *ticket);

  bool visit_subgraph(MDL_ticket *waiting_ticket,
                      MDL_wait_for_graph_visitor *gvisitor);

  virtual bool needs_notification(const MDL_ticket *ticket) const = 0;
  virtual void notify_conflicting_locks(MDL_context *ctx) = 0;

  virtual bitmap_t hog_lock_types_bitmap() const = 0;

  /** List of granted tickets for this lock. */
  Ticket_list m_granted;
  /** Tickets for contexts waiting to acquire a lock. */
  Ticket_list m_waiting;

  /**
    Number of times high priority lock requests have been granted while
    low priority lock requests were waiting.
  */
  ulong m_hog_lock_count;

public:

  MDL_lock(const MDL_key *key_arg, MDL_map_partition *map_part)
  : key(key_arg),
    m_hog_lock_count(0),
    m_ref_usage(0),
    m_ref_release(0),
    m_is_destroyed(FALSE),
    m_version(0),
    m_map_part(map_part)
  {
    mysql_prlock_init(key_MDL_lock_rwlock, &m_rwlock);
  }

  virtual ~MDL_lock()
  {
    mysql_prlock_destroy(&m_rwlock);
  }
  inline static void destroy(MDL_lock *lock);
public:
  /**
    These three members are used to make it possible to separate
    the MDL_map_partition::m_mutex mutex and MDL_lock::m_rwlock in
    MDL_map::find_or_insert() for increased scalability.
    The 'm_is_destroyed' member is only set by destroyers that
    have both the MDL_map_partition::m_mutex and MDL_lock::m_rwlock, thus
    holding any of the mutexes is sufficient to read it.
    The 'm_ref_usage; is incremented under protection by
    MDL_map_partition::m_mutex, but when 'm_is_destroyed' is set to TRUE, this
    member is moved to be protected by the MDL_lock::m_rwlock.
    This means that the MDL_map::find_or_insert() which only
    holds the MDL_lock::m_rwlock can compare it to 'm_ref_release'
    without acquiring MDL_map_partition::m_mutex again and if equal
    it can also destroy the lock object safely.
    The 'm_ref_release' is incremented under protection by
    MDL_lock::m_rwlock.
    Note since we are only interested in equality of these two
    counters we don't have to worry about overflows as long as
    their size is big enough to hold maximum number of concurrent
    threads on the system.
  */
  uint m_ref_usage;
  uint m_ref_release;
  bool m_is_destroyed;
  /**
    We use the same idea and an additional version counter to support
    caching of unused MDL_lock object for further re-use.
    This counter is incremented while holding both MDL_map_partition::m_mutex
    and MDL_lock::m_rwlock locks each time when a MDL_lock is moved from
    the partitioned hash to the paritioned unused objects list (or destroyed).
    A thread, which has found a MDL_lock object for the key in the hash
    and then released the MDL_map_partition::m_mutex before acquiring the
    MDL_lock::m_rwlock, can determine that this object was moved to the
    unused objects list (or destroyed) while it held no locks by comparing
    the version value which it read while holding the MDL_map_partition::m_mutex
    with the value read after acquiring the MDL_lock::m_rwlock.
    Note that since it takes several years to overflow this counter such
    theoretically possible overflows should not have any practical effects.
  */
  ulonglong m_version;
  /**
    Partition of MDL_map where the lock is stored.
  */
  MDL_map_partition *m_map_part;
};


/**
  An implementation of the scoped metadata lock. The only locking modes
  which are supported at the moment are SHARED and INTENTION EXCLUSIVE
  and EXCLUSIVE
*/

class MDL_scoped_lock : public MDL_lock
{
public:
  MDL_scoped_lock(const MDL_key *key_arg, MDL_map_partition *map_part)
    : MDL_lock(key_arg, map_part)
  { }

  virtual const bitmap_t *incompatible_granted_types_bitmap() const
  {
    return m_granted_incompatible;
  }
  virtual const bitmap_t *incompatible_waiting_types_bitmap() const
  {
    return m_waiting_incompatible;
  }
  virtual bool needs_notification(const MDL_ticket *ticket) const
  {
    return (ticket->get_type() == MDL_SHARED);
  }
  virtual void notify_conflicting_locks(MDL_context *ctx);

  /*
    In scoped locks, only IX lock request would starve because of X/S. But that
    is practically very rare case. So just return 0 from this function.
  */
  virtual bitmap_t hog_lock_types_bitmap() const
  {
    return 0;
  }

private:
  static const bitmap_t m_granted_incompatible[MDL_TYPE_END];
  static const bitmap_t m_waiting_incompatible[MDL_TYPE_END];
};


/**
  An implementation of a per-object lock. Supports SHARED, SHARED_UPGRADABLE,
  SHARED HIGH PRIORITY and EXCLUSIVE locks.
*/

class MDL_object_lock : public MDL_lock
{
public:
  MDL_object_lock(const MDL_key *key_arg, MDL_map_partition *map_part)
    : MDL_lock(key_arg, map_part)
  { }

  /**
    Reset unused MDL_object_lock object to represent the lock context for a
    different object.
  */
  void reset(const MDL_key *new_key)
  {
    /* We need to change only object's key. */
    key.mdl_key_init(new_key);
    /* m_granted and m_waiting should be already in the empty/initial state. */
    DBUG_ASSERT(is_empty());
    /* Object should not be marked as destroyed. */
    DBUG_ASSERT(! m_is_destroyed);
    /*
      Values of the rest of the fields should be preserved between old and
      new versions of the object. E.g., m_version and m_ref_usage/release
      should be kept intact to properly handle possible remaining references
      to the old version of the object.
    */
  }

  virtual const bitmap_t *incompatible_granted_types_bitmap() const
  {
    return m_granted_incompatible;
  }
  virtual const bitmap_t *incompatible_waiting_types_bitmap() const
  {
    return m_waiting_incompatible;
  }
  virtual bool needs_notification(const MDL_ticket *ticket) const
  {
    return (ticket->get_type() >= MDL_SHARED_NO_WRITE);
  }
  virtual void notify_conflicting_locks(MDL_context *ctx);

  /*
    To prevent starvation, these lock types that are only granted
    max_write_lock_count times in a row while other lock types are
    waiting.
  */
  virtual bitmap_t hog_lock_types_bitmap() const
  {
    return (MDL_BIT(MDL_SHARED_NO_WRITE) |
            MDL_BIT(MDL_SHARED_NO_READ_WRITE) |
            MDL_BIT(MDL_EXCLUSIVE));
  }

private:
  static const bitmap_t m_granted_incompatible[MDL_TYPE_END];
  static const bitmap_t m_waiting_incompatible[MDL_TYPE_END];

public:
  /** Members for linking the object into the list of unused objects. */
  MDL_object_lock *next_in_cache, **prev_in_cache;
};


/**
  Helper class for linking MDL_object_lock objects into the unused objects list.
*/
class MDL_object_lock_cache_adapter :
      public I_P_List_adapter<MDL_object_lock, &MDL_object_lock::next_in_cache,
                              &MDL_object_lock::prev_in_cache>
{
};


static MDL_map mdl_locks;
/**
  Start-up parameter for the maximum size of the unused MDL_lock objects cache.
*/
ulong mdl_locks_cache_size;


extern "C"
{
static uchar *
mdl_locks_key(const uchar *record, size_t *length,
              my_bool not_used __attribute__((unused)))
{
  MDL_lock *lock=(MDL_lock*) record;
  *length= lock->key.length();
  return (uchar*) lock->key.ptr();
}
} /* extern "C" */


/**
  Initialize the metadata locking subsystem.

  This function is called at server startup.

  In particular, initializes the new global mutex and
  the associated condition variable: LOCK_mdl and COND_mdl.
  These locking primitives are implementation details of the MDL
  subsystem and are private to it.
*/

void mdl_init()
{
  DBUG_ASSERT(! mdl_initialized);
  mdl_initialized= TRUE;

#ifdef HAVE_PSI_INTERFACE
  init_mdl_psi_keys();
#endif

  mdl_locks.init();
}


/**
  Release resources of metadata locking subsystem.

  Destroys the global mutex and the condition variable.
  Called at server shutdown.
*/

void mdl_destroy()
{
  if (mdl_initialized)
  {
    mdl_initialized= FALSE;
    mdl_locks.destroy();
  }
}


/** Initialize the container for all MDL locks. */

void MDL_map::init()
{
  MDL_key global_lock_key(MDL_key::GLOBAL, "", "");
  MDL_key commit_lock_key(MDL_key::COMMIT, "", "");

  m_global_lock= MDL_lock::create(&global_lock_key, NULL);
  m_commit_lock= MDL_lock::create(&commit_lock_key, NULL);

  for (uint i= 0; i < mdl_locks_hash_partitions; i++)
  {
    MDL_map_partition *part= new (std::nothrow) MDL_map_partition();
    m_partitions.append(part);
  }
}


/** Initialize the partition in the container with all MDL locks. */

MDL_map_partition::MDL_map_partition()
{
  mysql_mutex_init(key_MDL_map_mutex, &m_mutex, NULL);
  my_hash_init(&m_locks, &my_charset_bin, 16 /* FIXME */, 0, 0,
               mdl_locks_key, 0, 0);
};


/**
  Destroy the container for all MDL locks.
  @pre It must be empty.
*/

void MDL_map::destroy()
{
  MDL_lock::destroy(m_global_lock);
  MDL_lock::destroy(m_commit_lock);

  while (m_partitions.elements() > 0)
  {
    MDL_map_partition *part= m_partitions.pop();
    delete part;
  }
}


/**
  Destroy the partition in container for all MDL locks.
  @pre It must be empty.
*/

MDL_map_partition::~MDL_map_partition()
{
  DBUG_ASSERT(!m_locks.records);
  mysql_mutex_destroy(&m_mutex);
  my_hash_free(&m_locks);

  MDL_object_lock *lock;
  while ((lock= m_unused_locks_cache.pop_front()))
    MDL_lock::destroy(lock);
}


/**
  Find MDL_lock object corresponding to the key, create it
  if it does not exist.

  @retval non-NULL - Success. MDL_lock instance for the key with
                     locked MDL_lock::m_rwlock.
  @retval NULL     - Failure (OOM).
*/

MDL_lock* MDL_map::find_or_insert(const MDL_key *mdl_key)
{
  MDL_lock *lock;

  if (mdl_key->mdl_namespace() == MDL_key::GLOBAL ||
      mdl_key->mdl_namespace() == MDL_key::COMMIT)
  {
    /*
      Avoid locking any m_mutex when lock for GLOBAL or COMMIT namespace is
      requested. Return pointer to pre-allocated MDL_lock instance instead.
      Such an optimization allows to save one mutex lock/unlock for any
      statement changing data.

      It works since these namespaces contain only one element so keys
      for them look like '<namespace-id>\0\0'.
    */
    DBUG_ASSERT(mdl_key->length() == 3);

    lock= (mdl_key->mdl_namespace() == MDL_key::GLOBAL) ? m_global_lock :
                                                          m_commit_lock;

    mysql_prlock_wrlock(&lock->m_rwlock);

    return lock;
  }

  my_hash_value_type hash_value= m_partitions.at(0)->get_key_hash(mdl_key);
  uint part_id= hash_value % mdl_locks_hash_partitions;
  MDL_map_partition *part= m_partitions.at(part_id);

  return part->find_or_insert(mdl_key, hash_value);
}


/**
  Find MDL_lock object corresponding to the key and hash value in
  MDL_map partition, create it if it does not exist.

  @retval non-NULL - Success. MDL_lock instance for the key with
                     locked MDL_lock::m_rwlock.
  @retval NULL     - Failure (OOM).
*/

MDL_lock* MDL_map_partition::find_or_insert(const MDL_key *mdl_key,
                                            my_hash_value_type hash_value)
{
  MDL_lock *lock;

retry:
  mysql_mutex_lock(&m_mutex);
  if (!(lock= (MDL_lock*) my_hash_search_using_hash_value(&m_locks,
                                                          hash_value,
                                                          mdl_key->ptr(),
                                                          mdl_key->length())))
  {
    MDL_object_lock *unused_lock= NULL;

    /*
      No lock object found so we need to create a new one
      or reuse an existing unused object.
    */
    if (mdl_key->mdl_namespace() != MDL_key::SCHEMA &&
        m_unused_locks_cache.elements())
    {
      /*
        We need a MDL_object_lock type of object and the unused objects
        cache has some. Get the first object from the cache and set a new
        key for it.
      */
      DBUG_ASSERT(mdl_key->mdl_namespace() != MDL_key::GLOBAL &&
                  mdl_key->mdl_namespace() != MDL_key::COMMIT);

      unused_lock= m_unused_locks_cache.pop_front();
      unused_lock->reset(mdl_key);

      lock= unused_lock;
    }
    else
    {
      lock= MDL_lock::create(mdl_key, this);
    }

    if (!lock || my_hash_insert(&m_locks, (uchar*)lock))
    {
      if (unused_lock)
      {
        /*
          Note that we can't easily destroy an object from cache here as it
          still might be referenced by other threads. So we simply put it
          back into the cache.
        */
        m_unused_locks_cache.push_front(unused_lock);
      }
      else
      {
        MDL_lock::destroy(lock);
      }
      mysql_mutex_unlock(&m_mutex);
      return NULL;
    }
  }

  if (move_from_hash_to_lock_mutex(lock))
    goto retry;

  return lock;
}


/**
  Release MDL_map_partition::m_mutex mutex and lock MDL_lock::m_rwlock for lock
  object from the hash. Handle situation when object was released
  while we held no locks.

  @retval FALSE - Success.
  @retval TRUE  - Object was released while we held no mutex, caller
                  should re-try looking up MDL_lock object in the hash.
*/

bool MDL_map_partition::move_from_hash_to_lock_mutex(MDL_lock *lock)
{
  ulonglong version;

  DBUG_ASSERT(! lock->m_is_destroyed);
  mysql_mutex_assert_owner(&m_mutex);

  /*
    We increment m_ref_usage which is a reference counter protected by
    MDL_map_partition::m_mutex under the condition it is present in the hash
    and m_is_destroyed is FALSE.
  */
  lock->m_ref_usage++;
  /* Read value of the version counter under protection of m_mutex lock. */
  version= lock->m_version;
  mysql_mutex_unlock(&m_mutex);

  mysql_prlock_wrlock(&lock->m_rwlock);
  lock->m_ref_release++;

  if (unlikely(lock->m_version != version))
  {
    /*
      If the current value of version differs from one that was read while
      we held m_mutex mutex, this MDL_lock object was moved to the unused
      objects list or destroyed while we held no locks.
      We should retry our search. But first we should destroy the MDL_lock
      object if necessary.
    */
    if (unlikely(lock->m_is_destroyed))
    {
      /*
        Object was released while we held no locks, we need to
        release it if no others hold references to it, while our own
        reference count ensured that the object as such haven't got
        its memory released yet. We can also safely compare
        m_ref_usage and m_ref_release since the object is no longer
        present in the hash (or unused objects list) so no one will
        be able to find it and increment m_ref_usage anymore.
      */
      uint ref_usage= lock->m_ref_usage;
      uint ref_release= lock->m_ref_release;
      mysql_prlock_unlock(&lock->m_rwlock);
      if (ref_usage == ref_release)
        MDL_lock::destroy(lock);
    }
    else
    {
      /*
        Object was not destroyed but its version has changed.
        This means that it was moved to the unused objects list
        (and even might be already re-used). So now it might
        correspond to a different key, therefore we should simply
        retry our search.
      */
      mysql_prlock_unlock(&lock->m_rwlock);
    }
    return TRUE;
  }
  return FALSE;
}


/**
  Destroy MDL_lock object or delegate this responsibility to
  whatever thread that holds the last outstanding reference to
  it.
*/

void MDL_map::remove(MDL_lock *lock)
{
  if (lock->key.mdl_namespace() == MDL_key::GLOBAL ||
      lock->key.mdl_namespace() == MDL_key::COMMIT)
  {
    /*
      Never destroy pre-allocated MDL_lock objects for GLOBAL and
      COMMIT namespaces.
    */
    mysql_prlock_unlock(&lock->m_rwlock);
    return;
  }

  lock->m_map_part->remove(lock);
}


/**
  Destroy MDL_lock object belonging to specific MDL_map
  partition or delegate this responsibility to whatever
  thread that holds the last outstanding reference to it.
*/

void MDL_map_partition::remove(MDL_lock *lock)
{
  mysql_mutex_lock(&m_mutex);
  my_hash_delete(&m_locks, (uchar*) lock);
  /*
    To let threads holding references to the MDL_lock object know that it was
    moved to the list of unused objects or destroyed, we increment the version
    counter under protection of both MDL_map_partition::m_mutex and
    MDL_lock::m_rwlock locks. This allows us to read the version value while
    having either one of those locks.
  */
  lock->m_version++;

  if ((lock->key.mdl_namespace() != MDL_key::SCHEMA) &&
      (m_unused_locks_cache.elements() <
       mdl_locks_cache_size/mdl_locks_hash_partitions))
  {
    /*
      This is an object of MDL_object_lock type and the cache of unused
      objects has not reached its maximum size yet. So instead of destroying
      object we move it to the list of unused objects to allow its later
      re-use with possibly different key. Any threads holding references to
      this object (owning MDL_map_partition::m_mutex or MDL_lock::m_rwlock)
      will notice this thanks to the fact that we have changed the
      MDL_lock::m_version counter.
    */
    DBUG_ASSERT(lock->key.mdl_namespace() != MDL_key::GLOBAL &&
                lock->key.mdl_namespace() != MDL_key::COMMIT);

    m_unused_locks_cache.push_front((MDL_object_lock*)lock);
    mysql_mutex_unlock(&m_mutex);
    mysql_prlock_unlock(&lock->m_rwlock);
  }
  else
  {
    /*
      Destroy the MDL_lock object, but ensure that anyone that is
      holding a reference to the object is not remaining, if so he
      has the responsibility to release it.

      Setting of m_is_destroyed to TRUE while holding _both_
      MDL_map_partition::m_mutex and MDL_lock::m_rwlock mutexes transfers
      the protection of m_ref_usage from MDL_map_partition::m_mutex to
      MDL_lock::m_rwlock while removal of the object from the hash
      (and cache of unused objects) makes it read-only. Therefore
      whoever acquires MDL_lock::m_rwlock next will see the most up
      to date version of m_ref_usage.

      This means that when m_is_destroyed is TRUE and we hold the
      MDL_lock::m_rwlock we can safely read the m_ref_usage
      member.
    */
    uint ref_usage, ref_release;

    lock->m_is_destroyed= TRUE;
    ref_usage= lock->m_ref_usage;
    ref_release= lock->m_ref_release;
    mysql_mutex_unlock(&m_mutex);
    mysql_prlock_unlock(&lock->m_rwlock);
    if (ref_usage == ref_release)
      MDL_lock::destroy(lock);
  }
}


/**
  Initialize a metadata locking context.

  This is to be called when a new server connection is created.
*/

MDL_context::MDL_context()
  :
  m_owner(NULL),
  m_needs_thr_lock_abort(FALSE),
  m_waiting_for(NULL)
{
  mysql_prlock_init(key_MDL_context_LOCK_waiting_for, &m_LOCK_waiting_for);
}


/**
  Destroy metadata locking context.

  Assumes and asserts that there are no active or pending locks
  associated with this context at the time of the destruction.

  Currently does nothing. Asserts that there are no pending
  or satisfied lock requests. The pending locks must be released
  prior to destruction. This is a new way to express the assertion
  that all tables are closed before a connection is destroyed.
*/

void MDL_context::destroy()
{
  DBUG_ASSERT(m_tickets[MDL_STATEMENT].is_empty());
  DBUG_ASSERT(m_tickets[MDL_TRANSACTION].is_empty());
  DBUG_ASSERT(m_tickets[MDL_EXPLICIT].is_empty());

  mysql_prlock_destroy(&m_LOCK_waiting_for);
}


/**
  Initialize a lock request.

  This is to be used for every lock request.

  Note that initialization and allocation are split into two
  calls. This is to allow flexible memory management of lock
  requests. Normally a lock request is stored in statement memory
  (e.g. is a member of struct TABLE_LIST), but we would also like
  to allow allocation of lock requests in other memory roots,
  for example in the grant subsystem, to lock privilege tables.

  The MDL subsystem does not own or manage memory of lock requests.

  @param  mdl_namespace  Id of namespace of object to be locked
  @param  db             Name of database to which the object belongs
  @param  name           Name of of the object
  @param  mdl_type       The MDL lock type for the request.
*/

void MDL_request::init(MDL_key::enum_mdl_namespace mdl_namespace,
                       const char *db_arg,
                       const char *name_arg,
                       enum_mdl_type mdl_type_arg,
                       enum_mdl_duration mdl_duration_arg)
{
  key.mdl_key_init(mdl_namespace, db_arg, name_arg);
  type= mdl_type_arg;
  duration= mdl_duration_arg;
  ticket= NULL;
}


/**
  Initialize a lock request using pre-built MDL_key.

  @sa MDL_request::init(namespace, db, name, type).

  @param key_arg       The pre-built MDL key for the request.
  @param mdl_type_arg  The MDL lock type for the request.
*/

void MDL_request::init(const MDL_key *key_arg,
                       enum_mdl_type mdl_type_arg,
                       enum_mdl_duration mdl_duration_arg)
{
  key.mdl_key_init(key_arg);
  type= mdl_type_arg;
  duration= mdl_duration_arg;
  ticket= NULL;
}


/**
  Auxiliary functions needed for creation/destruction of MDL_lock objects.

  @note Also chooses an MDL_lock descendant appropriate for object namespace.
*/

inline MDL_lock *MDL_lock::create(const MDL_key *mdl_key,
                                  MDL_map_partition *map_part)
{
  switch (mdl_key->mdl_namespace())
  {
    case MDL_key::GLOBAL:
    case MDL_key::SCHEMA:
    case MDL_key::COMMIT:
<<<<<<< HEAD
      return new (std::nothrow) MDL_scoped_lock(mdl_key);
    default:
      return new (std::nothrow) MDL_object_lock(mdl_key);
=======
      return new (std::nothrow) MDL_scoped_lock(mdl_key, map_part);
    default:
      return new (std::nothrow) MDL_object_lock(mdl_key, map_part);
>>>>>>> 53d17a2f
  }
}


void MDL_lock::destroy(MDL_lock *lock)
{
  delete lock;
}


/**
  Auxiliary functions needed for creation/destruction of MDL_ticket
  objects.

  @todo This naive implementation should be replaced with one that saves
        on memory allocation by reusing released objects.
*/

MDL_ticket *MDL_ticket::create(MDL_context *ctx_arg, enum_mdl_type type_arg
#ifndef DBUG_OFF
                               , enum_mdl_duration duration_arg
#endif
                               )
{
  return new (std::nothrow)
             MDL_ticket(ctx_arg, type_arg
#ifndef DBUG_OFF
                        , duration_arg
#endif
                        );
}


void MDL_ticket::destroy(MDL_ticket *ticket)
{
  delete ticket;
}


/**
  Return the 'weight' of this ticket for the
  victim selection algorithm. Requests with 
  lower weight are preferred to requests
  with higher weight when choosing a victim.
*/

uint MDL_ticket::get_deadlock_weight() const
{
  return (m_lock->key.mdl_namespace() == MDL_key::GLOBAL ||
          m_type >= MDL_SHARED_UPGRADABLE ?
          DEADLOCK_WEIGHT_DDL : DEADLOCK_WEIGHT_DML);
}


/** Construct an empty wait slot. */

MDL_wait::MDL_wait()
  :m_wait_status(EMPTY)
{
  mysql_mutex_init(key_MDL_wait_LOCK_wait_status, &m_LOCK_wait_status, NULL);
  mysql_cond_init(key_MDL_wait_COND_wait_status, &m_COND_wait_status, NULL);
}


/** Destroy system resources. */

MDL_wait::~MDL_wait()
{
  mysql_mutex_destroy(&m_LOCK_wait_status);
  mysql_cond_destroy(&m_COND_wait_status);
}


/**
  Set the status unless it's already set. Return FALSE if set,
  TRUE otherwise.
*/

bool MDL_wait::set_status(enum_wait_status status_arg)
{
  bool was_occupied= TRUE;
  mysql_mutex_lock(&m_LOCK_wait_status);
  if (m_wait_status == EMPTY)
  {
    was_occupied= FALSE;
    m_wait_status= status_arg;
    mysql_cond_signal(&m_COND_wait_status);
  }
  mysql_mutex_unlock(&m_LOCK_wait_status);
  return was_occupied;
}


/** Query the current value of the wait slot. */

MDL_wait::enum_wait_status MDL_wait::get_status()
{
  enum_wait_status result;
  mysql_mutex_lock(&m_LOCK_wait_status);
  result= m_wait_status;
  mysql_mutex_unlock(&m_LOCK_wait_status);
  return result;
}


/** Clear the current value of the wait slot. */

void MDL_wait::reset_status()
{
  mysql_mutex_lock(&m_LOCK_wait_status);
  m_wait_status= EMPTY;
  mysql_mutex_unlock(&m_LOCK_wait_status);
}


/**
  Wait for the status to be assigned to this wait slot.

  @param owner           MDL context owner.
  @param abs_timeout     Absolute time after which waiting should stop.
  @param set_status_on_timeout TRUE  - If in case of timeout waiting
                                       context should close the wait slot by
                                       sending TIMEOUT to itself.
                               FALSE - Otherwise.
  @param wait_state_name  Thread state name to be set for duration of wait.

  @returns Signal posted.
*/

MDL_wait::enum_wait_status
MDL_wait::timed_wait(MDL_context_owner *owner, struct timespec *abs_timeout,
                     bool set_status_on_timeout,
                     const PSI_stage_info *wait_state_name)
{
  PSI_stage_info old_stage;
  enum_wait_status result;
  int wait_result= 0;

  mysql_mutex_lock(&m_LOCK_wait_status);

  owner->ENTER_COND(&m_COND_wait_status, &m_LOCK_wait_status,
                    wait_state_name, & old_stage);
  thd_wait_begin(NULL, THD_WAIT_META_DATA_LOCK);
  while (!m_wait_status && !owner->is_killed() &&
         wait_result != ETIMEDOUT && wait_result != ETIME)
  {
    wait_result= mysql_cond_timedwait(&m_COND_wait_status, &m_LOCK_wait_status,
                                      abs_timeout);
  }
  thd_wait_end(NULL);

  if (m_wait_status == EMPTY)
  {
    /*
      Wait has ended not due to a status being set from another
      thread but due to this connection/statement being killed or a
      time out.
      To avoid races, which may occur if another thread sets
      GRANTED status before the code which calls this method
      processes the abort/timeout, we assign the status under
      protection of the m_LOCK_wait_status, within the critical
      section. An exception is when set_status_on_timeout is
      false, which means that the caller intends to restart the
      wait.
    */
    if (owner->is_killed())
      m_wait_status= KILLED;
    else if (set_status_on_timeout)
      m_wait_status= TIMEOUT;
  }
  result= m_wait_status;

  owner->EXIT_COND(& old_stage);

  return result;
}


/**
  Clear bit corresponding to the type of metadata lock in bitmap representing
  set of such types if list of tickets does not contain ticket with such type.

  @param[in,out]  bitmap  Bitmap representing set of types of locks.
  @param[in]      list    List to inspect.
  @param[in]      type    Type of metadata lock to look up in the list.
*/

void MDL_lock::Ticket_list::clear_bit_if_not_in_list(enum_mdl_type type)
{
  MDL_lock::Ticket_iterator it(m_list);
  const MDL_ticket *ticket;

  while ((ticket= it++))
    if (ticket->get_type() == type)
      return;
  m_bitmap&= ~ MDL_BIT(type);
}


/**
  Add ticket to MDL_lock's list of waiting requests and
  update corresponding bitmap of lock types.
*/

void MDL_lock::Ticket_list::add_ticket(MDL_ticket *ticket)
{
  /*
    Ticket being added to the list must have MDL_ticket::m_lock set,
    since for such tickets methods accessing this member might be
    called by other threads.
  */
  DBUG_ASSERT(ticket->get_lock());
  /*
    Add ticket to the *back* of the queue to ensure fairness
    among requests with the same priority.
  */
  m_list.push_back(ticket);
  m_bitmap|= MDL_BIT(ticket->get_type());
}


/**
  Remove ticket from MDL_lock's list of requests and
  update corresponding bitmap of lock types.
*/

void MDL_lock::Ticket_list::remove_ticket(MDL_ticket *ticket)
{
  m_list.remove(ticket);
  /*
    Check if waiting queue has another ticket with the same type as
    one which was removed. If there is no such ticket, i.e. we have
    removed last ticket of particular type, then we need to update
    bitmap of waiting ticket's types.
    Note that in most common case, i.e. when shared lock is removed
    from waiting queue, we are likely to find ticket of the same
    type early without performing full iteration through the list.
    So this method should not be too expensive.
  */
  clear_bit_if_not_in_list(ticket->get_type());
}


/**
  Determine waiting contexts which requests for the lock can be
  satisfied, grant lock to them and wake them up.

  @note Together with MDL_lock::add_ticket() this method implements
        fair scheduling among requests with the same priority.
        It tries to grant lock from the head of waiters list, while
        add_ticket() adds new requests to the back of this list.

*/

void MDL_lock::reschedule_waiters()
{
  MDL_lock::Ticket_iterator it(m_waiting);
  MDL_ticket *ticket;
  bool skip_high_priority= false;
  bitmap_t hog_lock_types= hog_lock_types_bitmap();

  if (m_hog_lock_count >= max_write_lock_count)
  {
    /*
      If number of successively granted high-prio, strong locks has exceeded
      max_write_lock_count give a way to low-prio, weak locks to avoid their
      starvation.
    */

    if ((m_waiting.bitmap() & ~hog_lock_types) != 0)
    {
      /*
        Even though normally when m_hog_lock_count is non-0 there is
        some pending low-prio lock, we still can encounter situation
        when m_hog_lock_count is non-0 and there are no pending low-prio
        locks. This, for example, can happen when a ticket for pending
        low-prio lock was removed from waiters list due to timeout,
        and reschedule_waiters() is called after that to update the
        waiters queue. m_hog_lock_count will be reset to 0 at the
        end of this call in such case.

        Note that it is not an issue if we fail to wake up any pending
        waiters for weak locks in the loop below. This would mean that
        all of them are either killed, timed out or chosen as a victim
        by deadlock resolver, but have not managed to remove ticket
        from the waiters list yet. After tickets will be removed from
        the waiters queue there will be another call to
        reschedule_waiters() with pending bitmap updated to reflect new
        state of waiters queue.
      */
      skip_high_priority= true;
    }
  }

  /*
    Find the first (and hence the oldest) waiting request which
    can be satisfied (taking into account priority). Grant lock to it.
    Repeat the process for the remainder of waiters.
    Note we don't need to re-start iteration from the head of the
    list after satisfying the first suitable request as in our case
    all compatible types of requests have the same priority.

    TODO/FIXME: We should:
                - Either switch to scheduling without priorities
                  which will allow to stop iteration through the
                  list of waiters once we found the first ticket
                  which can't be  satisfied
                - Or implement some check using bitmaps which will
                  allow to stop iteration in cases when, e.g., we
                  grant SNRW lock and there are no pending S or
                  SH locks.
  */
  while ((ticket= it++))
  {
    /*
      Skip high-prio, strong locks if earlier we have decided to give way to
      low-prio, weaker locks.
    */
    if (skip_high_priority &&
        ((MDL_BIT(ticket->get_type()) & hog_lock_types) != 0))
      continue;

    if (can_grant_lock(ticket->get_type(), ticket->get_ctx(),
                       skip_high_priority))
    {
      if (! ticket->get_ctx()->m_wait.set_status(MDL_wait::GRANTED))
      {
        /*
          Satisfy the found request by updating lock structures.
          It is OK to do so even after waking up the waiter since any
          session which tries to get any information about the state of
          this lock has to acquire MDL_lock::m_rwlock first and thus,
          when manages to do so, already sees an updated state of the
          MDL_lock object.
        */
        m_waiting.remove_ticket(ticket);
        m_granted.add_ticket(ticket);

        /*
          Increase counter of successively granted high-priority strong locks,
          if we have granted one.
        */
        if ((MDL_BIT(ticket->get_type()) & hog_lock_types) != 0)
          m_hog_lock_count++;
      }
      /*
        If we could not update the wait slot of the waiter,
        it can be due to fact that its connection/statement was
        killed or it has timed out (i.e. the slot is not empty).
        Since in all such cases the waiter assumes that the lock was
        not been granted, we should keep the request in the waiting
        queue and look for another request to reschedule.
      */
    }
  }

  if ((m_waiting.bitmap() & ~hog_lock_types) == 0)
  {
    /*
      Reset number of successively granted high-prio, strong locks
      if there are no pending low-prio, weak locks.
      This ensures:
      - That m_hog_lock_count is correctly reset after strong lock
      is released and weak locks are granted (or there are no
      other lock requests).
      - That situation when SNW lock is granted along with some SR
      locks, but SW locks are still blocked are handled correctly.
      - That m_hog_lock_count is zero in most cases when there are no pending
      weak locks (see comment at the start of this method for example of
      exception). This allows to save on checks at the start of this method.
    */
    m_hog_lock_count= 0;
  }
}


/**
  Compatibility (or rather "incompatibility") matrices for scoped metadata
  lock. Arrays of bitmaps which elements specify which granted/waiting locks
  are incompatible with type of lock being requested.

  The first array specifies if particular type of request can be satisfied
  if there is granted scoped lock of certain type.

             | Type of active   |
     Request |   scoped lock    |
      type   | IS(*)  IX   S  X |
    ---------+------------------+
    IS       |  +      +   +  + |
    IX       |  +      +   -  - |
    S        |  +      -   +  - |
    X        |  +      -   -  - |

  The second array specifies if particular type of request can be satisfied
  if there is already waiting request for the scoped lock of certain type.
  I.e. it specifies what is the priority of different lock types.

             |    Pending      |
     Request |  scoped lock    |
      type   | IS(*)  IX  S  X |
    ---------+-----------------+
    IS       |  +      +  +  + |
    IX       |  +      +  -  - |
    S        |  +      +  +  - |
    X        |  +      +  +  + |

  Here: "+" -- means that request can be satisfied
        "-" -- means that request can't be satisfied and should wait

  (*)  Since intention shared scoped locks are compatible with all other
       type of locks we don't even have any accounting for them.

  Note that relation between scoped locks and objects locks requested
  by statement is not straightforward and is therefore fully defined
  by SQL-layer.
  For example, in order to support global read lock implementation
  SQL-layer acquires IX lock in GLOBAL namespace for each statement
  that can modify metadata or data (i.e. for each statement that
  needs SW, SU, SNW, SNRW or X object locks). OTOH, to ensure that
  DROP DATABASE works correctly with concurrent DDL, IX metadata locks
  in SCHEMA namespace are acquired for DDL statements which can update
  metadata in the schema (i.e. which acquire SU, SNW, SNRW and X locks
  on schema objects) and aren't acquired for DML.
*/

const MDL_lock::bitmap_t MDL_scoped_lock::m_granted_incompatible[MDL_TYPE_END] =
{
  MDL_BIT(MDL_EXCLUSIVE) | MDL_BIT(MDL_SHARED),
  MDL_BIT(MDL_EXCLUSIVE) | MDL_BIT(MDL_INTENTION_EXCLUSIVE), 0, 0, 0, 0, 0, 0,
  MDL_BIT(MDL_EXCLUSIVE) | MDL_BIT(MDL_SHARED) | MDL_BIT(MDL_INTENTION_EXCLUSIVE)
};

const MDL_lock::bitmap_t MDL_scoped_lock::m_waiting_incompatible[MDL_TYPE_END] =
{
  MDL_BIT(MDL_EXCLUSIVE) | MDL_BIT(MDL_SHARED),
  MDL_BIT(MDL_EXCLUSIVE), 0, 0, 0, 0, 0, 0, 0
};


/**
  Compatibility (or rather "incompatibility") matrices for per-object
  metadata lock. Arrays of bitmaps which elements specify which granted/
  waiting locks are incompatible with type of lock being requested.

  The first array specifies if particular type of request can be satisfied
  if there is granted lock of certain type.

     Request  |  Granted requests for lock       |
      type    | S  SH  SR  SW  SU  SNW  SNRW  X  |
    ----------+----------------------------------+
    S         | +   +   +   +   +   +    +    -  |
    SH        | +   +   +   +   +   +    +    -  |
    SR        | +   +   +   +   +   +    -    -  |
    SW        | +   +   +   +   +   -    -    -  |
    SU        | +   +   +   +   -   -    -    -  |
    SNW       | +   +   +   -   -   -    -    -  |
    SNRW      | +   +   -   -   -   -    -    -  |
    X         | -   -   -   -   -   -    -    -  |
    SU -> X   | -   -   -   -   0   0    0    0  |
    SNW -> X  | -   -   -   0   0   0    0    0  |
    SNRW -> X | -   -   0   0   0   0    0    0  |

  The second array specifies if particular type of request can be satisfied
  if there is waiting request for the same lock of certain type. In other
  words it specifies what is the priority of different lock types.

     Request  |  Pending requests for lock      |
      type    | S  SH  SR  SW  SU  SNW  SNRW  X |
    ----------+---------------------------------+
    S         | +   +   +   +   +   +     +   - |
    SH        | +   +   +   +   +   +     +   + |
    SR        | +   +   +   +   +   +     -   - |
    SW        | +   +   +   +   +   -     -   - |
    SU        | +   +   +   +   +   +     +   - |
    SNW       | +   +   +   +   +   +     +   - |
    SNRW      | +   +   +   +   +   +     +   - |
    X         | +   +   +   +   +   +     +   + |
    SU -> X   | +   +   +   +   +   +     +   + |
    SNW -> X  | +   +   +   +   +   +     +   + |
    SNRW -> X | +   +   +   +   +   +     +   + |

  Here: "+" -- means that request can be satisfied
        "-" -- means that request can't be satisfied and should wait
        "0" -- means impossible situation which will trigger assert

  @note In cases then current context already has "stronger" type
        of lock on the object it will be automatically granted
        thanks to usage of the MDL_context::find_ticket() method.

  @note IX locks are excluded since they are not used for per-object
        metadata locks.
*/

const MDL_lock::bitmap_t
MDL_object_lock::m_granted_incompatible[MDL_TYPE_END] =
{
  0,
  MDL_BIT(MDL_EXCLUSIVE),
  MDL_BIT(MDL_EXCLUSIVE),
  MDL_BIT(MDL_EXCLUSIVE) | MDL_BIT(MDL_SHARED_NO_READ_WRITE),
  MDL_BIT(MDL_EXCLUSIVE) | MDL_BIT(MDL_SHARED_NO_READ_WRITE) |
    MDL_BIT(MDL_SHARED_NO_WRITE),
  MDL_BIT(MDL_EXCLUSIVE) | MDL_BIT(MDL_SHARED_NO_READ_WRITE) |
    MDL_BIT(MDL_SHARED_NO_WRITE) | MDL_BIT(MDL_SHARED_UPGRADABLE),
<<<<<<< HEAD
  MDL_BIT(MDL_EXCLUSIVE) | MDL_BIT(MDL_SHARED_NO_READ_WRITE) |
    MDL_BIT(MDL_SHARED_NO_WRITE) | MDL_BIT(MDL_SHARED_UPGRADABLE) |
    MDL_BIT(MDL_SHARED_WRITE),
  MDL_BIT(MDL_EXCLUSIVE) | MDL_BIT(MDL_SHARED_NO_READ_WRITE) |
    MDL_BIT(MDL_SHARED_NO_WRITE) | MDL_BIT(MDL_SHARED_UPGRADABLE) |
    MDL_BIT(MDL_SHARED_WRITE) | MDL_BIT(MDL_SHARED_READ),
  MDL_BIT(MDL_EXCLUSIVE) | MDL_BIT(MDL_SHARED_NO_READ_WRITE) |
    MDL_BIT(MDL_SHARED_NO_WRITE) | MDL_BIT(MDL_SHARED_UPGRADABLE) |
=======
  MDL_BIT(MDL_EXCLUSIVE) | MDL_BIT(MDL_SHARED_NO_READ_WRITE) |
    MDL_BIT(MDL_SHARED_NO_WRITE) | MDL_BIT(MDL_SHARED_UPGRADABLE) |
    MDL_BIT(MDL_SHARED_WRITE),
  MDL_BIT(MDL_EXCLUSIVE) | MDL_BIT(MDL_SHARED_NO_READ_WRITE) |
    MDL_BIT(MDL_SHARED_NO_WRITE) | MDL_BIT(MDL_SHARED_UPGRADABLE) |
    MDL_BIT(MDL_SHARED_WRITE) | MDL_BIT(MDL_SHARED_READ),
  MDL_BIT(MDL_EXCLUSIVE) | MDL_BIT(MDL_SHARED_NO_READ_WRITE) |
    MDL_BIT(MDL_SHARED_NO_WRITE) | MDL_BIT(MDL_SHARED_UPGRADABLE) |
>>>>>>> 53d17a2f
    MDL_BIT(MDL_SHARED_WRITE) | MDL_BIT(MDL_SHARED_READ) |
    MDL_BIT(MDL_SHARED_HIGH_PRIO) | MDL_BIT(MDL_SHARED)
};


const MDL_lock::bitmap_t
MDL_object_lock::m_waiting_incompatible[MDL_TYPE_END] =
{
  0,
  MDL_BIT(MDL_EXCLUSIVE),
  0,
  MDL_BIT(MDL_EXCLUSIVE) | MDL_BIT(MDL_SHARED_NO_READ_WRITE),
  MDL_BIT(MDL_EXCLUSIVE) | MDL_BIT(MDL_SHARED_NO_READ_WRITE) |
    MDL_BIT(MDL_SHARED_NO_WRITE),
  MDL_BIT(MDL_EXCLUSIVE),
  MDL_BIT(MDL_EXCLUSIVE),
  MDL_BIT(MDL_EXCLUSIVE),
  0
};


/**
  Check if request for the metadata lock can be satisfied given its
  current state.

  @param  type_arg             The requested lock type.
  @param  requestor_ctx        The MDL context of the requestor.
  @param  ignore_lock_priority Ignore lock priority.

  @retval TRUE   Lock request can be satisfied
  @retval FALSE  There is some conflicting lock.

  @note In cases then current context already has "stronger" type
        of lock on the object it will be automatically granted
        thanks to usage of the MDL_context::find_ticket() method.
*/

bool
MDL_lock::can_grant_lock(enum_mdl_type type_arg,
                         MDL_context *requestor_ctx,
                         bool ignore_lock_priority) const
{
  bool can_grant= FALSE;
  bitmap_t waiting_incompat_map= incompatible_waiting_types_bitmap()[type_arg];
  bitmap_t granted_incompat_map= incompatible_granted_types_bitmap()[type_arg];

  /*
    New lock request can be satisfied iff:
    - There are no incompatible types of satisfied requests
    in other contexts
    - There are no waiting requests which have higher priority
    than this request when priority was not ignored.
  */
  if (ignore_lock_priority || !(m_waiting.bitmap() & waiting_incompat_map))
  {
    if (! (m_granted.bitmap() & granted_incompat_map))
      can_grant= TRUE;
    else
    {
      Ticket_iterator it(m_granted);
      MDL_ticket *ticket;

      /* Check that the incompatible lock belongs to some other context. */
      while ((ticket= it++))
      {
        if (ticket->get_ctx() != requestor_ctx &&
            ticket->is_incompatible_when_granted(type_arg))
          break;
      }
      if (ticket == NULL)             /* Incompatible locks are our own. */
        can_grant= TRUE;
    }
  }
  return can_grant;
}


/** Remove a ticket from waiting or pending queue and wakeup up waiters. */

void MDL_lock::remove_ticket(Ticket_list MDL_lock::*list, MDL_ticket *ticket)
{
  mysql_prlock_wrlock(&m_rwlock);
  (this->*list).remove_ticket(ticket);
  if (is_empty())
    mdl_locks.remove(this);
  else
  {
    /*
      There can be some contexts waiting to acquire a lock
      which now might be able to do it. Grant the lock to
      them and wake them up!

      We always try to reschedule locks, since there is no easy way
      (i.e. by looking at the bitmaps) to find out whether it is
      required or not.
      In a general case, even when the queue's bitmap is not changed
      after removal of the ticket, there is a chance that some request
      can be satisfied (due to the fact that a granted request
      reflected in the bitmap might belong to the same context as a
      pending request).
    */
    reschedule_waiters();
    mysql_prlock_unlock(&m_rwlock);
  }
}


/**
  Check if we have any pending locks which conflict with existing
  shared lock.

  @pre The ticket must match an acquired lock.

  @return TRUE if there is a conflicting lock request, FALSE otherwise.
*/

bool MDL_lock::has_pending_conflicting_lock(enum_mdl_type type)
{
  bool result;

  mysql_mutex_assert_not_owner(&LOCK_open);

  mysql_prlock_rdlock(&m_rwlock);
  result= (m_waiting.bitmap() & incompatible_granted_types_bitmap()[type]);
  mysql_prlock_unlock(&m_rwlock);
  return result;
}


MDL_wait_for_graph_visitor::~MDL_wait_for_graph_visitor()
{
}


MDL_wait_for_subgraph::~MDL_wait_for_subgraph()
{
}

/**
  Check if ticket represents metadata lock of "stronger" or equal type
  than specified one. I.e. if metadata lock represented by ticket won't
  allow any of locks which are not allowed by specified type of lock.

  @return TRUE  if ticket has stronger or equal type
          FALSE otherwise.
*/

bool MDL_ticket::has_stronger_or_equal_type(enum_mdl_type type) const
{
  const MDL_lock::bitmap_t *
    granted_incompat_map= m_lock->incompatible_granted_types_bitmap();

  return ! (granted_incompat_map[type] & ~(granted_incompat_map[m_type]));
}


bool MDL_ticket::is_incompatible_when_granted(enum_mdl_type type) const
{
  return (MDL_BIT(m_type) &
          m_lock->incompatible_granted_types_bitmap()[type]);
}


bool MDL_ticket::is_incompatible_when_waiting(enum_mdl_type type) const
{
  return (MDL_BIT(m_type) &
          m_lock->incompatible_waiting_types_bitmap()[type]);
}


/**
  Check whether the context already holds a compatible lock ticket
  on an object.
  Start searching from list of locks for the same duration as lock
  being requested. If not look at lists for other durations.

  @param mdl_request  Lock request object for lock to be acquired
  @param[out] result_duration  Duration of lock which was found.

  @note Tickets which correspond to lock types "stronger" than one
        being requested are also considered compatible.

  @return A pointer to the lock ticket for the object or NULL otherwise.
*/

MDL_ticket *
MDL_context::find_ticket(MDL_request *mdl_request,
                         enum_mdl_duration *result_duration)
{
  MDL_ticket *ticket;
  int i;

  for (i= 0; i < MDL_DURATION_END; i++)
  {
    enum_mdl_duration duration= (enum_mdl_duration)((mdl_request->duration+i) %
                                                    MDL_DURATION_END);
    Ticket_iterator it(m_tickets[duration]);

    while ((ticket= it++))
    {
      if (mdl_request->key.is_equal(&ticket->m_lock->key) &&
          ticket->has_stronger_or_equal_type(mdl_request->type))
      {
        *result_duration= duration;
        return ticket;
      }
    }
  }
  return NULL;
}


/**
  Try to acquire one lock.

  Unlike exclusive locks, shared locks are acquired one by
  one. This is interface is chosen to simplify introduction of
  the new locking API to the system. MDL_context::try_acquire_lock()
  is currently used from open_table(), and there we have only one
  table to work with.

  This function may also be used to try to acquire an exclusive
  lock on a destination table, by ALTER TABLE ... RENAME.

  Returns immediately without any side effect if encounters a lock
  conflict. Otherwise takes the lock.

  FIXME: Compared to lock_table_name_if_not_cached() (from 5.1)
         it gives slightly more false negatives.

  @param mdl_request [in/out] Lock request object for lock to be acquired

  @retval  FALSE   Success. The lock may have not been acquired.
                   Check the ticket, if it's NULL, a conflicting lock
                   exists.
  @retval  TRUE    Out of resources, an error has been reported.
*/

bool
MDL_context::try_acquire_lock(MDL_request *mdl_request)
{
  MDL_ticket *ticket;

  if (try_acquire_lock_impl(mdl_request, &ticket))
    return TRUE;

  if (! mdl_request->ticket)
  {
    /*
      Our attempt to acquire lock without waiting has failed.
      Let us release resources which were acquired in the process.
      We can't get here if we allocated a new lock object so there
      is no need to release it.
    */
    DBUG_ASSERT(! ticket->m_lock->is_empty());
    mysql_prlock_unlock(&ticket->m_lock->m_rwlock);
    MDL_ticket::destroy(ticket);
  }

  return FALSE;
}


/**
  Auxiliary method for acquiring lock without waiting.

  @param mdl_request [in/out] Lock request object for lock to be acquired
  @param out_ticket  [out]    Ticket for the request in case when lock
                              has not been acquired.

  @retval  FALSE   Success. The lock may have not been acquired.
                   Check MDL_request::ticket, if it's NULL, a conflicting
                   lock exists. In this case "out_ticket" out parameter
                   points to ticket which was constructed for the request.
                   MDL_ticket::m_lock points to the corresponding MDL_lock
                   object and MDL_lock::m_rwlock write-locked.
  @retval  TRUE    Out of resources, an error has been reported.
*/

bool
MDL_context::try_acquire_lock_impl(MDL_request *mdl_request,
                                   MDL_ticket **out_ticket)
{
  MDL_lock *lock;
  MDL_key *key= &mdl_request->key;
  MDL_ticket *ticket;
  enum_mdl_duration found_duration;

  DBUG_ASSERT(mdl_request->type != MDL_EXCLUSIVE ||
              is_lock_owner(MDL_key::GLOBAL, "", "", MDL_INTENTION_EXCLUSIVE));
  DBUG_ASSERT(mdl_request->ticket == NULL);

  /* Don't take chances in production. */
  mdl_request->ticket= NULL;
  mysql_mutex_assert_not_owner(&LOCK_open);

  /*
    Check whether the context already holds a shared lock on the object,
    and if so, grant the request.
  */
  if ((ticket= find_ticket(mdl_request, &found_duration)))
  {
    DBUG_ASSERT(ticket->m_lock);
    DBUG_ASSERT(ticket->has_stronger_or_equal_type(mdl_request->type));
    /*
      If the request is for a transactional lock, and we found
      a transactional lock, just reuse the found ticket.

      It's possible that we found a transactional lock,
      but the request is for a HANDLER lock. In that case HANDLER
      code will clone the ticket (see below why it's needed).

      If the request is for a transactional lock, and we found
      a HANDLER lock, create a copy, to make sure that when user
      does HANDLER CLOSE, the transactional lock is not released.

      If the request is for a handler lock, and we found a
      HANDLER lock, also do the clone. HANDLER CLOSE for one alias
      should not release the lock on the table HANDLER opened through
      a different alias.
    */
    mdl_request->ticket= ticket;
    if ((found_duration != mdl_request->duration ||
         mdl_request->duration == MDL_EXPLICIT) &&
        clone_ticket(mdl_request))
    {
      /* Clone failed. */
      mdl_request->ticket= NULL;
      return TRUE;
    }
    return FALSE;
  }

  if (!(ticket= MDL_ticket::create(this, mdl_request->type
#ifndef DBUG_OFF
                                   , mdl_request->duration
#endif
                                   )))
    return TRUE;

  /* The below call implicitly locks MDL_lock::m_rwlock on success. */
  if (!(lock= mdl_locks.find_or_insert(key)))
  {
    MDL_ticket::destroy(ticket);
    return TRUE;
  }

  ticket->m_lock= lock;

  if (lock->can_grant_lock(mdl_request->type, this, false))
  {
    lock->m_granted.add_ticket(ticket);

    mysql_prlock_unlock(&lock->m_rwlock);

    m_tickets[mdl_request->duration].push_front(ticket);

    mdl_request->ticket= ticket;
  }
  else
    *out_ticket= ticket;

  return FALSE;
}


/**
  Create a copy of a granted ticket.
  This is used to make sure that HANDLER ticket
  is never shared with a ticket that belongs to
  a transaction, so that when we HANDLER CLOSE,
  we don't release a transactional ticket, and
  vice versa -- when we COMMIT, we don't mistakenly
  release a ticket for an open HANDLER.

  @retval TRUE   Out of memory.
  @retval FALSE  Success.
*/

bool
MDL_context::clone_ticket(MDL_request *mdl_request)
{
  MDL_ticket *ticket;

  mysql_mutex_assert_not_owner(&LOCK_open);
  /*
    By submitting mdl_request->type to MDL_ticket::create()
    we effectively downgrade the cloned lock to the level of
    the request.
  */
  if (!(ticket= MDL_ticket::create(this, mdl_request->type
#ifndef DBUG_OFF
                                   , mdl_request->duration
#endif
                                   )))
    return TRUE;

  /* clone() is not supposed to be used to get a stronger lock. */
  DBUG_ASSERT(mdl_request->ticket->has_stronger_or_equal_type(ticket->m_type));

  ticket->m_lock= mdl_request->ticket->m_lock;
  mdl_request->ticket= ticket;

  mysql_prlock_wrlock(&ticket->m_lock->m_rwlock);
  ticket->m_lock->m_granted.add_ticket(ticket);
  mysql_prlock_unlock(&ticket->m_lock->m_rwlock);

  m_tickets[mdl_request->duration].push_front(ticket);

  return FALSE;
}


/**
  Notify threads holding a shared metadata locks on object which
  conflict with a pending X, SNW or SNRW lock.

  @param  ctx  MDL_context for current thread.
*/

void MDL_object_lock::notify_conflicting_locks(MDL_context *ctx)
{
  Ticket_iterator it(m_granted);
  MDL_ticket *conflicting_ticket;

  while ((conflicting_ticket= it++))
  {
    /* Only try to abort locks on which we back off. */
    if (conflicting_ticket->get_ctx() != ctx &&
        conflicting_ticket->get_type() < MDL_SHARED_UPGRADABLE)

    {
      MDL_context *conflicting_ctx= conflicting_ticket->get_ctx();

      /*
        If thread which holds conflicting lock is waiting on table-level
        lock or some other non-MDL resource we might need to wake it up
        by calling code outside of MDL.
      */
      ctx->get_owner()->
        notify_shared_lock(conflicting_ctx->get_owner(),
                           conflicting_ctx->get_needs_thr_lock_abort());
    }
  }
}


/**
  Notify threads holding scoped IX locks which conflict with a pending S lock.

  @param  ctx  MDL_context for current thread.
*/

void MDL_scoped_lock::notify_conflicting_locks(MDL_context *ctx)
{
  Ticket_iterator it(m_granted);
  MDL_ticket *conflicting_ticket;

  while ((conflicting_ticket= it++))
  {
    if (conflicting_ticket->get_ctx() != ctx &&
        conflicting_ticket->get_type() == MDL_INTENTION_EXCLUSIVE)

    {
      MDL_context *conflicting_ctx= conflicting_ticket->get_ctx();

      /*
        Thread which holds global IX lock can be a handler thread for
        insert delayed. We need to kill such threads in order to get
        global shared lock. We do this my calling code outside of MDL.
      */
      ctx->get_owner()->
        notify_shared_lock(conflicting_ctx->get_owner(),
                           conflicting_ctx->get_needs_thr_lock_abort());
    }
  }
}


/**
  Acquire one lock with waiting for conflicting locks to go away if needed.

  @param mdl_request [in/out] Lock request object for lock to be acquired

  @param lock_wait_timeout [in] Seconds to wait before timeout.

  @retval  FALSE   Success. MDL_request::ticket points to the ticket
                   for the lock.
  @retval  TRUE    Failure (Out of resources or waiting is aborted),
*/

bool
MDL_context::acquire_lock(MDL_request *mdl_request, ulong lock_wait_timeout)
{
  MDL_lock *lock;
  MDL_ticket *ticket;
  struct timespec abs_timeout;
  MDL_wait::enum_wait_status wait_status;
  /* Do some work outside the critical section. */
  set_timespec(abs_timeout, lock_wait_timeout);

  if (try_acquire_lock_impl(mdl_request, &ticket))
    return TRUE;

  if (mdl_request->ticket)
  {
    /*
      We have managed to acquire lock without waiting.
      MDL_lock, MDL_context and MDL_request were updated
      accordingly, so we can simply return success.
    */
    return FALSE;
  }

  /*
    Our attempt to acquire lock without waiting has failed.
    As a result of this attempt we got MDL_ticket with m_lock
    member pointing to the corresponding MDL_lock object which
    has MDL_lock::m_rwlock write-locked.
  */
  lock= ticket->m_lock;

  lock->m_waiting.add_ticket(ticket);

  /*
    Once we added a pending ticket to the waiting queue,
    we must ensure that our wait slot is empty, so
    that our lock request can be scheduled. Do that in the
    critical section formed by the acquired write lock on MDL_lock.
  */
  m_wait.reset_status();

  if (lock->needs_notification(ticket))
    lock->notify_conflicting_locks(this);

  mysql_prlock_unlock(&lock->m_rwlock);

  will_wait_for(ticket);

  /* There is a shared or exclusive lock on the object. */
  DEBUG_SYNC(get_thd(), "mdl_acquire_lock_wait");

  find_deadlock();

  if (lock->needs_notification(ticket))
  {
    struct timespec abs_shortwait;
    set_timespec(abs_shortwait, 1);
    wait_status= MDL_wait::EMPTY;

    while (cmp_timespec(abs_shortwait, abs_timeout) <= 0)
    {
      /* abs_timeout is far away. Wait a short while and notify locks. */
      wait_status= m_wait.timed_wait(m_owner, &abs_shortwait, FALSE,
                                     mdl_request->key.get_wait_state_name());

      if (wait_status != MDL_wait::EMPTY)
        break;

      mysql_prlock_wrlock(&lock->m_rwlock);
      lock->notify_conflicting_locks(this);
      mysql_prlock_unlock(&lock->m_rwlock);
      set_timespec(abs_shortwait, 1);
    }
    if (wait_status == MDL_wait::EMPTY)
      wait_status= m_wait.timed_wait(m_owner, &abs_timeout, TRUE,
                                     mdl_request->key.get_wait_state_name());
  }
  else
    wait_status= m_wait.timed_wait(m_owner, &abs_timeout, TRUE,
                                   mdl_request->key.get_wait_state_name());

  done_waiting_for();

  if (wait_status != MDL_wait::GRANTED)
  {
    lock->remove_ticket(&MDL_lock::m_waiting, ticket);
    MDL_ticket::destroy(ticket);
    switch (wait_status)
    {
    case MDL_wait::VICTIM:
      my_error(ER_LOCK_DEADLOCK, MYF(0));
      break;
    case MDL_wait::TIMEOUT:
      my_error(ER_LOCK_WAIT_TIMEOUT, MYF(0));
      break;
    case MDL_wait::KILLED:
      break;
    default:
      DBUG_ASSERT(0);
      break;
    }
    return TRUE;
  }

  /*
    We have been granted our request.
    State of MDL_lock object is already being appropriately updated by a
    concurrent thread (@sa MDL_lock:reschedule_waiters()).
    So all we need to do is to update MDL_context and MDL_request objects.
  */
  DBUG_ASSERT(wait_status == MDL_wait::GRANTED);

  m_tickets[mdl_request->duration].push_front(ticket);

  mdl_request->ticket= ticket;

  return FALSE;
}


extern "C" int mdl_request_ptr_cmp(const void* ptr1, const void* ptr2)
{
  MDL_request *req1= *(MDL_request**)ptr1;
  MDL_request *req2= *(MDL_request**)ptr2;
  return req1->key.cmp(&req2->key);
}


/**
  Acquire exclusive locks. There must be no granted locks in the
  context.

  This is a replacement of lock_table_names(). It is used in
  RENAME, DROP and other DDL SQL statements.

  @param  mdl_requests  List of requests for locks to be acquired.

  @param lock_wait_timeout  Seconds to wait before timeout.

  @note The list of requests should not contain non-exclusive lock requests.
        There should not be any acquired locks in the context.

  @note Assumes that one already owns scoped intention exclusive lock.

  @retval FALSE  Success
  @retval TRUE   Failure
*/

bool MDL_context::acquire_locks(MDL_request_list *mdl_requests,
                                ulong lock_wait_timeout)
{
  MDL_request_list::Iterator it(*mdl_requests);
  MDL_request **sort_buf, **p_req;
  MDL_savepoint mdl_svp= mdl_savepoint();
  ssize_t req_count= static_cast<ssize_t>(mdl_requests->elements());

  if (req_count == 0)
    return FALSE;

  /* Sort requests according to MDL_key. */
  if (! (sort_buf= (MDL_request **)my_malloc(req_count *
                                             sizeof(MDL_request*),
                                             MYF(MY_WME))))
    return TRUE;

  for (p_req= sort_buf; p_req < sort_buf + req_count; p_req++)
    *p_req= it++;

  my_qsort(sort_buf, req_count, sizeof(MDL_request*),
           mdl_request_ptr_cmp);

  for (p_req= sort_buf; p_req < sort_buf + req_count; p_req++)
  {
    if (acquire_lock(*p_req, lock_wait_timeout))
      goto err;
  }
  my_free(sort_buf);
  return FALSE;

err:
  /*
    Release locks we have managed to acquire so far.
    Use rollback_to_savepoint() since there may be duplicate
    requests that got assigned the same ticket.
  */
  rollback_to_savepoint(mdl_svp);
  /* Reset lock requests back to its initial state. */
  for (req_count= p_req - sort_buf, p_req= sort_buf;
       p_req < sort_buf + req_count; p_req++)
  {
    (*p_req)->ticket= NULL;
  }
  my_free(sort_buf);
  return TRUE;
}


/**
  Upgrade a shared metadata lock.

  Used in ALTER TABLE.

  @param mdl_ticket         Lock to upgrade.
  @param new_type           Lock type to upgrade to.
  @param lock_wait_timeout  Seconds to wait before timeout.

  @note In case of failure to upgrade lock (e.g. because upgrader
        was killed) leaves lock in its original state (locked in
        shared mode).

  @note There can be only one upgrader for a lock or we will have deadlock.
        This invariant is ensured by the fact that upgradeable locks SU, SNW
        and SNRW are not compatible with each other and themselves.

  @retval FALSE  Success
  @retval TRUE   Failure (thread was killed)
*/

bool
MDL_context::upgrade_shared_lock(MDL_ticket *mdl_ticket,
                                 enum_mdl_type new_type,
                                 ulong lock_wait_timeout)
{
  MDL_request mdl_xlock_request;
  MDL_savepoint mdl_svp= mdl_savepoint();
  bool is_new_ticket;

  DBUG_ENTER("MDL_context::upgrade_shared_lock");
  DEBUG_SYNC(get_thd(), "mdl_upgrade_lock");

  /*
    Do nothing if already upgraded. Used when we FLUSH TABLE under
    LOCK TABLES and a table is listed twice in LOCK TABLES list.
  */
  if (mdl_ticket->has_stronger_or_equal_type(new_type))
    DBUG_RETURN(FALSE);

  /* Only allow upgrades from SHARED_UPGRADABLE/NO_WRITE/NO_READ_WRITE */
  DBUG_ASSERT(mdl_ticket->m_type == MDL_SHARED_UPGRADABLE ||
              mdl_ticket->m_type == MDL_SHARED_NO_WRITE ||
              mdl_ticket->m_type == MDL_SHARED_NO_READ_WRITE);

  mdl_xlock_request.init(&mdl_ticket->m_lock->key, new_type,
                         MDL_TRANSACTION);

  if (acquire_lock(&mdl_xlock_request, lock_wait_timeout))
    DBUG_RETURN(TRUE);

  is_new_ticket= ! has_lock(mdl_svp, mdl_xlock_request.ticket);

  /* Merge the acquired and the original lock. @todo: move to a method. */
  mysql_prlock_wrlock(&mdl_ticket->m_lock->m_rwlock);
  if (is_new_ticket)
    mdl_ticket->m_lock->m_granted.remove_ticket(mdl_xlock_request.ticket);
  /*
    Set the new type of lock in the ticket. To update state of
    MDL_lock object correctly we need to temporarily exclude
    ticket from the granted queue and then include it back.
  */
  mdl_ticket->m_lock->m_granted.remove_ticket(mdl_ticket);
  mdl_ticket->m_type= new_type;
  mdl_ticket->m_lock->m_granted.add_ticket(mdl_ticket);

  mysql_prlock_unlock(&mdl_ticket->m_lock->m_rwlock);

  if (is_new_ticket)
  {
    m_tickets[MDL_TRANSACTION].remove(mdl_xlock_request.ticket);
    MDL_ticket::destroy(mdl_xlock_request.ticket);
  }

  DBUG_RETURN(FALSE);
}


/**
  A fragment of recursive traversal of the wait-for graph
  in search for deadlocks. Direct the deadlock visitor to all
  contexts that own the lock the current node in the wait-for
  graph is waiting for.
  As long as the initial node is remembered in the visitor,
  a deadlock is found when the same node is seen twice.
*/

bool MDL_lock::visit_subgraph(MDL_ticket *waiting_ticket,
                              MDL_wait_for_graph_visitor *gvisitor)
{
  MDL_ticket *ticket;
  MDL_context *src_ctx= waiting_ticket->get_ctx();
  bool result= TRUE;

  mysql_prlock_rdlock(&m_rwlock);

  /* Must be initialized after taking a read lock. */
  Ticket_iterator granted_it(m_granted);
  Ticket_iterator waiting_it(m_waiting);

  /*
    MDL_lock's waiting and granted queues and MDL_context::m_waiting_for
    member are updated by different threads when the lock is granted
    (see MDL_context::acquire_lock() and MDL_lock::reschedule_waiters()).
    As a result, here we may encounter a situation when MDL_lock data
    already reflects the fact that the lock was granted but
    m_waiting_for member has not been updated yet.

    For example, imagine that:

    thread1: Owns SNW lock on table t1.
    thread2: Attempts to acquire SW lock on t1,
             but sees an active SNW lock.
             Thus adds the ticket to the waiting queue and
             sets m_waiting_for to point to the ticket.
    thread1: Releases SNW lock, updates MDL_lock object to
             grant SW lock to thread2 (moves the ticket for
             SW from waiting to the active queue).
             Attempts to acquire a new SNW lock on t1,
             sees an active SW lock (since it is present in the
             active queue), adds ticket for SNW lock to the waiting
             queue, sets m_waiting_for to point to this ticket.

    At this point deadlock detection algorithm run by thread1 will see that:
    - Thread1 waits for SNW lock on t1 (since m_waiting_for is set).
    - SNW lock is not granted, because it conflicts with active SW lock
      owned by thread 2 (since ticket for SW is present in granted queue).
    - Thread2 waits for SW lock (since its m_waiting_for has not been
      updated yet!).
    - SW lock is not granted because there is pending SNW lock from thread1.
      Therefore deadlock should exist [sic!].

    To avoid detection of such false deadlocks we need to check the "actual"
    status of the ticket being waited for, before analyzing its blockers.
    We do this by checking the wait status of the context which is waiting
    for it. To avoid races this has to be done under protection of
    MDL_lock::m_rwlock lock.
  */
  if (src_ctx->m_wait.get_status() != MDL_wait::EMPTY)
  {
    result= FALSE;
    goto end;
  }

  /*
    To avoid visiting nodes which were already marked as victims of
    deadlock detection (or whose requests were already satisfied) we
    enter the node only after peeking at its wait status.
    This is necessary to avoid active waiting in a situation
    when previous searches for a deadlock already selected the
    node we're about to enter as a victim (see the comment
    in MDL_context::find_deadlock() for explanation why several searches
    can be performed for the same wait).
    There is no guarantee that the node isn't chosen a victim while we
    are visiting it but this is OK: in the worst case we might do some
    extra work and one more context might be chosen as a victim.
  */
  if (gvisitor->enter_node(src_ctx))
    goto end;

  /*
    We do a breadth-first search first -- that is, inspect all
    edges of the current node, and only then follow up to the next
    node. In workloads that involve wait-for graph loops this
    has proven to be a more efficient strategy [citation missing].
  */
  while ((ticket= granted_it++))
  {
    /* Filter out edges that point to the same node. */
    if (ticket->get_ctx() != src_ctx &&
        ticket->is_incompatible_when_granted(waiting_ticket->get_type()) &&
        gvisitor->inspect_edge(ticket->get_ctx()))
    {
      goto end_leave_node;
    }
  }

  while ((ticket= waiting_it++))
  {
    /* Filter out edges that point to the same node. */
    if (ticket->get_ctx() != src_ctx &&
        ticket->is_incompatible_when_waiting(waiting_ticket->get_type()) &&
        gvisitor->inspect_edge(ticket->get_ctx()))
    {
      goto end_leave_node;
    }
  }

  /* Recurse and inspect all adjacent nodes. */
  granted_it.rewind();
  while ((ticket= granted_it++))
  {
    if (ticket->get_ctx() != src_ctx &&
        ticket->is_incompatible_when_granted(waiting_ticket->get_type()) &&
        ticket->get_ctx()->visit_subgraph(gvisitor))
    {
      goto end_leave_node;
    }
  }

  waiting_it.rewind();
  while ((ticket= waiting_it++))
  {
    if (ticket->get_ctx() != src_ctx &&
        ticket->is_incompatible_when_waiting(waiting_ticket->get_type()) &&
        ticket->get_ctx()->visit_subgraph(gvisitor))
    {
      goto end_leave_node;
    }
  }

  result= FALSE;

end_leave_node:
  gvisitor->leave_node(src_ctx);

end:
  mysql_prlock_unlock(&m_rwlock);
  return result;
}


/**
  Traverse a portion of wait-for graph which is reachable
  through the edge represented by this ticket and search
  for deadlocks.

  @retval TRUE  A deadlock is found. A pointer to deadlock
                 victim is saved in the visitor.
  @retval FALSE
*/

bool MDL_ticket::accept_visitor(MDL_wait_for_graph_visitor *gvisitor)
{
  return m_lock->visit_subgraph(this, gvisitor);
}


/**
  A fragment of recursive traversal of the wait-for graph of
  MDL contexts in the server in search for deadlocks.
  Assume this MDL context is a node in the wait-for graph,
  and direct the visitor to all adjacent nodes. As long
  as the starting node is remembered in the visitor, a
  deadlock is found when the same node is visited twice.
  One MDL context is connected to another in the wait-for
  graph if it waits on a resource that is held by the other
  context.

  @retval TRUE  A deadlock is found. A pointer to deadlock
                victim is saved in the visitor.
  @retval FALSE
*/

bool MDL_context::visit_subgraph(MDL_wait_for_graph_visitor *gvisitor)
{
  bool result= FALSE;

  mysql_prlock_rdlock(&m_LOCK_waiting_for);

  if (m_waiting_for)
    result= m_waiting_for->accept_visitor(gvisitor);

  mysql_prlock_unlock(&m_LOCK_waiting_for);

  return result;
}


/**
  Try to find a deadlock. This function produces no errors.

  @note If during deadlock resolution context which performs deadlock
        detection is chosen as a victim it will be informed about the
        fact by setting VICTIM status to its wait slot.

  @retval TRUE  A deadlock is found.
  @retval FALSE No deadlock found.
*/

void MDL_context::find_deadlock()
{
  while (1)
  {
    /*
      The fact that we use fresh instance of gvisitor for each
      search performed by find_deadlock() below is important,
      the code responsible for victim selection relies on this.
    */
    Deadlock_detection_visitor dvisitor(this);
    MDL_context *victim;

    if (! visit_subgraph(&dvisitor))
    {
      /* No deadlocks are found! */
      break;
    }

    victim= dvisitor.get_victim();

    /*
      Failure to change status of the victim is OK as it means
      that the victim has received some other message and is
      about to stop its waiting/to break deadlock loop.
      Even when the initiator of the deadlock search is
      chosen the victim, we need to set the respective wait
      result in order to "close" it for any attempt to
      schedule the request.
      This is needed to avoid a possible race during
      cleanup in case when the lock request on which the
      context was waiting is concurrently satisfied.
    */
    (void) victim->m_wait.set_status(MDL_wait::VICTIM);
    victim->unlock_deadlock_victim();

    if (victim == this)
      break;
    /*
      After adding a new edge to the waiting graph we found that it
      creates a loop (i.e. there is a deadlock). We decided to destroy
      this loop by removing an edge, but not the one that we added.
      Since this doesn't guarantee that all loops created by addition
      of the new edge are destroyed, we have to repeat the search.
    */
  }
}


/**
  Release lock.

  @param duration Lock duration.
  @param ticket   Ticket for lock to be released.

*/

void MDL_context::release_lock(enum_mdl_duration duration, MDL_ticket *ticket)
{
  MDL_lock *lock= ticket->m_lock;
  DBUG_ENTER("MDL_context::release_lock");
  DBUG_PRINT("enter", ("db=%s name=%s", lock->key.db_name(),
                                        lock->key.name()));

  DBUG_ASSERT(this == ticket->get_ctx());
  mysql_mutex_assert_not_owner(&LOCK_open);

  lock->remove_ticket(&MDL_lock::m_granted, ticket);

  m_tickets[duration].remove(ticket);
  MDL_ticket::destroy(ticket);

  DBUG_VOID_RETURN;
}


/**
  Release lock with explicit duration.

  @param ticket   Ticket for lock to be released.

*/

void MDL_context::release_lock(MDL_ticket *ticket)
{
  DBUG_ASSERT(ticket->m_duration == MDL_EXPLICIT);

  release_lock(MDL_EXPLICIT, ticket);
}


/**
  Release all locks associated with the context. If the sentinel
  is not NULL, do not release locks stored in the list after and
  including the sentinel.

  Statement and transactional locks are added to the beginning of
  the corresponding lists, i.e. stored in reverse temporal order.
  This allows to employ this function to:
  - back off in case of a lock conflict.
  - release all locks in the end of a statment or transaction
  - rollback to a savepoint.
*/

void MDL_context::release_locks_stored_before(enum_mdl_duration duration,
                                              MDL_ticket *sentinel)
{
  MDL_ticket *ticket;
  Ticket_iterator it(m_tickets[duration]);
  DBUG_ENTER("MDL_context::release_locks_stored_before");

  if (m_tickets[duration].is_empty())
    DBUG_VOID_RETURN;

  while ((ticket= it++) && ticket != sentinel)
  {
    DBUG_PRINT("info", ("found lock to release ticket=%p", ticket));
    release_lock(duration, ticket);
  }

  DBUG_VOID_RETURN;
}


/**
  Release all explicit locks in the context which correspond to the
  same name/object as this lock request.

  @param ticket    One of the locks for the name/object for which all
                   locks should be released.
*/

void MDL_context::release_all_locks_for_name(MDL_ticket *name)
{
  /* Use MDL_ticket::m_lock to identify other locks for the same object. */
  MDL_lock *lock= name->m_lock;

  /* Remove matching lock tickets from the context. */
  MDL_ticket *ticket;
  Ticket_iterator it_ticket(m_tickets[MDL_EXPLICIT]);

  while ((ticket= it_ticket++))
  {
    DBUG_ASSERT(ticket->m_lock);
    if (ticket->m_lock == lock)
      release_lock(MDL_EXPLICIT, ticket);
  }
}


/**
  Downgrade an EXCLUSIVE or SHARED_NO_WRITE lock to shared metadata lock.

  @param type  Type of lock to which exclusive lock should be downgraded.
*/

void MDL_ticket::downgrade_lock(enum_mdl_type type)
{
  mysql_mutex_assert_not_owner(&LOCK_open);

  /*
    Do nothing if already downgraded. Used when we FLUSH TABLE under
    LOCK TABLES and a table is listed twice in LOCK TABLES list.
    Note that this code might even try to "downgrade" a weak lock
    (e.g. SW) to a stronger one (e.g SNRW). So we can't even assert
    here that target lock is weaker than existing lock.
  */
  if (m_type == type || !has_stronger_or_equal_type(type))
    return;

  /* Only allow downgrade from EXCLUSIVE and SHARED_NO_WRITE. */
  DBUG_ASSERT(m_type == MDL_EXCLUSIVE ||
              m_type == MDL_SHARED_NO_WRITE);

  mysql_prlock_wrlock(&m_lock->m_rwlock);
  /*
    To update state of MDL_lock object correctly we need to temporarily
    exclude ticket from the granted queue and then include it back.
  */
  m_lock->m_granted.remove_ticket(this);
  m_type= type;
  m_lock->m_granted.add_ticket(this);
  m_lock->reschedule_waiters();
  mysql_prlock_unlock(&m_lock->m_rwlock);
}


/**
  Auxiliary function which allows to check if we have some kind of lock on
  a object. Returns TRUE if we have a lock of a given or stronger type.

  @param mdl_namespace Id of object namespace
  @param db            Name of the database
  @param name          Name of the object
  @param mdl_type      Lock type. Pass in the weakest type to find
                       out if there is at least some lock.

  @return TRUE if current context contains satisfied lock for the object,
          FALSE otherwise.
*/

bool
MDL_context::is_lock_owner(MDL_key::enum_mdl_namespace mdl_namespace,
                           const char *db, const char *name,
                           enum_mdl_type mdl_type)
{
  MDL_request mdl_request;
  enum_mdl_duration not_unused;
  /* We don't care about exact duration of lock here. */
  mdl_request.init(mdl_namespace, db, name, mdl_type, MDL_TRANSACTION);
  MDL_ticket *ticket= find_ticket(&mdl_request, &not_unused);

  DBUG_ASSERT(ticket == NULL || ticket->m_lock);

  return ticket;
}


/**
  Check if we have any pending locks which conflict with existing shared lock.

  @pre The ticket must match an acquired lock.

  @return TRUE if there is a conflicting lock request, FALSE otherwise.
*/

bool MDL_ticket::has_pending_conflicting_lock() const
{
  return m_lock->has_pending_conflicting_lock(m_type);
}


/**
  Releases metadata locks that were acquired after a specific savepoint.

  @note Used to release tickets acquired during a savepoint unit.
  @note It's safe to iterate and unlock any locks after taken after this
        savepoint because other statements that take other special locks
        cause a implicit commit (ie LOCK TABLES).
*/

void MDL_context::rollback_to_savepoint(const MDL_savepoint &mdl_savepoint)
{
  DBUG_ENTER("MDL_context::rollback_to_savepoint");

  /* If savepoint is NULL, it is from the start of the transaction. */
  release_locks_stored_before(MDL_STATEMENT, mdl_savepoint.m_stmt_ticket);
  release_locks_stored_before(MDL_TRANSACTION, mdl_savepoint.m_trans_ticket);

  DBUG_VOID_RETURN;
}


/**
  Release locks acquired by normal statements (SELECT, UPDATE,
  DELETE, etc) in the course of a transaction. Do not release
  HANDLER locks, if there are any.

  This method is used at the end of a transaction, in
  implementation of COMMIT (implicit or explicit) and ROLLBACK.
*/

void MDL_context::release_transactional_locks()
{
  DBUG_ENTER("MDL_context::release_transactional_locks");
  release_locks_stored_before(MDL_STATEMENT, NULL);
  release_locks_stored_before(MDL_TRANSACTION, NULL);
  DBUG_VOID_RETURN;
}


void MDL_context::release_statement_locks()
{
  DBUG_ENTER("MDL_context::release_transactional_locks");
  release_locks_stored_before(MDL_STATEMENT, NULL);
  DBUG_VOID_RETURN;
}


/**
  Does this savepoint have this lock?

  @retval TRUE  The ticket is older than the savepoint or
                is an LT, HA or GLR ticket. Thus it belongs
                to the savepoint or has explicit duration.
  @retval FALSE The ticket is newer than the savepoint.
                and is not an LT, HA or GLR ticket.
*/

bool MDL_context::has_lock(const MDL_savepoint &mdl_savepoint,
                           MDL_ticket *mdl_ticket)
{
  MDL_ticket *ticket;
  /* Start from the beginning, most likely mdl_ticket's been just acquired. */
  MDL_context::Ticket_iterator s_it(m_tickets[MDL_STATEMENT]);
  MDL_context::Ticket_iterator t_it(m_tickets[MDL_TRANSACTION]);

  while ((ticket= s_it++) && ticket != mdl_savepoint.m_stmt_ticket)
  {
    if (ticket == mdl_ticket)
      return FALSE;
  }

  while ((ticket= t_it++) && ticket != mdl_savepoint.m_trans_ticket)
  {
    if (ticket == mdl_ticket)
      return FALSE;
  }
  return TRUE;
}


/**
  Change lock duration for transactional lock.

  @param ticket   Ticket representing lock.
  @param duration Lock duration to be set.

  @note This method only supports changing duration of
        transactional lock to some other duration.
*/

void MDL_context::set_lock_duration(MDL_ticket *mdl_ticket,
                                    enum_mdl_duration duration)
{
  DBUG_ASSERT(mdl_ticket->m_duration == MDL_TRANSACTION &&
              duration != MDL_TRANSACTION);

  m_tickets[MDL_TRANSACTION].remove(mdl_ticket);
  m_tickets[duration].push_front(mdl_ticket);
#ifndef DBUG_OFF
  mdl_ticket->m_duration= duration;
#endif
}


/**
  Set explicit duration for all locks in the context.
*/

void MDL_context::set_explicit_duration_for_all_locks()
{
  int i;
  MDL_ticket *ticket;

  /*
    In the most common case when this function is called list
    of transactional locks is bigger than list of locks with
    explicit duration. So we start by swapping these two lists
    and then move elements from new list of transactional
    locks and list of statement locks to list of locks with
    explicit duration.
  */

  m_tickets[MDL_EXPLICIT].swap(m_tickets[MDL_TRANSACTION]);

  for (i= 0; i < MDL_EXPLICIT; i++)
  {
    Ticket_iterator it_ticket(m_tickets[i]);

    while ((ticket= it_ticket++))
    {
      m_tickets[i].remove(ticket);
      m_tickets[MDL_EXPLICIT].push_front(ticket);
    }
  }

#ifndef DBUG_OFF
  Ticket_iterator exp_it(m_tickets[MDL_EXPLICIT]);

  while ((ticket= exp_it++))
    ticket->m_duration= MDL_EXPLICIT;
#endif
}


/**
  Set transactional duration for all locks in the context.
*/

void MDL_context::set_transaction_duration_for_all_locks()
{
  MDL_ticket *ticket;

  /*
    In the most common case when this function is called list
    of explicit locks is bigger than two other lists (in fact,
    list of statement locks is always empty). So we start by
    swapping list of explicit and transactional locks and then
    move contents of new list of explicit locks to list of
    locks with transactional duration.
  */

  DBUG_ASSERT(m_tickets[MDL_STATEMENT].is_empty());

  m_tickets[MDL_TRANSACTION].swap(m_tickets[MDL_EXPLICIT]);

  Ticket_iterator it_ticket(m_tickets[MDL_EXPLICIT]);

  while ((ticket= it_ticket++))
  {
    m_tickets[MDL_EXPLICIT].remove(ticket);
    m_tickets[MDL_TRANSACTION].push_front(ticket);
  }

#ifndef DBUG_OFF
  Ticket_iterator trans_it(m_tickets[MDL_TRANSACTION]);

  while ((ticket= trans_it++))
    ticket->m_duration= MDL_TRANSACTION;
#endif
}<|MERGE_RESOLUTION|>--- conflicted
+++ resolved
@@ -1153,15 +1153,9 @@
     case MDL_key::GLOBAL:
     case MDL_key::SCHEMA:
     case MDL_key::COMMIT:
-<<<<<<< HEAD
-      return new (std::nothrow) MDL_scoped_lock(mdl_key);
-    default:
-      return new (std::nothrow) MDL_object_lock(mdl_key);
-=======
       return new (std::nothrow) MDL_scoped_lock(mdl_key, map_part);
     default:
       return new (std::nothrow) MDL_object_lock(mdl_key, map_part);
->>>>>>> 53d17a2f
   }
 }
 
@@ -1666,7 +1660,6 @@
     MDL_BIT(MDL_SHARED_NO_WRITE),
   MDL_BIT(MDL_EXCLUSIVE) | MDL_BIT(MDL_SHARED_NO_READ_WRITE) |
     MDL_BIT(MDL_SHARED_NO_WRITE) | MDL_BIT(MDL_SHARED_UPGRADABLE),
-<<<<<<< HEAD
   MDL_BIT(MDL_EXCLUSIVE) | MDL_BIT(MDL_SHARED_NO_READ_WRITE) |
     MDL_BIT(MDL_SHARED_NO_WRITE) | MDL_BIT(MDL_SHARED_UPGRADABLE) |
     MDL_BIT(MDL_SHARED_WRITE),
@@ -1675,16 +1668,6 @@
     MDL_BIT(MDL_SHARED_WRITE) | MDL_BIT(MDL_SHARED_READ),
   MDL_BIT(MDL_EXCLUSIVE) | MDL_BIT(MDL_SHARED_NO_READ_WRITE) |
     MDL_BIT(MDL_SHARED_NO_WRITE) | MDL_BIT(MDL_SHARED_UPGRADABLE) |
-=======
-  MDL_BIT(MDL_EXCLUSIVE) | MDL_BIT(MDL_SHARED_NO_READ_WRITE) |
-    MDL_BIT(MDL_SHARED_NO_WRITE) | MDL_BIT(MDL_SHARED_UPGRADABLE) |
-    MDL_BIT(MDL_SHARED_WRITE),
-  MDL_BIT(MDL_EXCLUSIVE) | MDL_BIT(MDL_SHARED_NO_READ_WRITE) |
-    MDL_BIT(MDL_SHARED_NO_WRITE) | MDL_BIT(MDL_SHARED_UPGRADABLE) |
-    MDL_BIT(MDL_SHARED_WRITE) | MDL_BIT(MDL_SHARED_READ),
-  MDL_BIT(MDL_EXCLUSIVE) | MDL_BIT(MDL_SHARED_NO_READ_WRITE) |
-    MDL_BIT(MDL_SHARED_NO_WRITE) | MDL_BIT(MDL_SHARED_UPGRADABLE) |
->>>>>>> 53d17a2f
     MDL_BIT(MDL_SHARED_WRITE) | MDL_BIT(MDL_SHARED_READ) |
     MDL_BIT(MDL_SHARED_HIGH_PRIO) | MDL_BIT(MDL_SHARED)
 };
