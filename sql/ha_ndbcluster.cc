/* Copyright (C) 2000-2003 MySQL AB

  This program is free software; you can redistribute it and/or modify
  it under the terms of the GNU General Public License as published by
  the Free Software Foundation; version 2 of the License.

  This program is distributed in the hope that it will be useful,
  but WITHOUT ANY WARRANTY; without even the implied warranty of
  MERCHANTABILITY or FITNESS FOR A PARTICULAR PURPOSE.  See the
  GNU General Public License for more details.

  You should have received a copy of the GNU General Public License
  along with this program; if not, write to the Free Software
  Foundation, Inc., 59 Temple Place, Suite 330, Boston, MA  02111-1307  USA
*/

/*
  This file defines the NDB Cluster handler: the interface between MySQL and
  NDB Cluster
*/

#ifdef USE_PRAGMA_IMPLEMENTATION
#pragma implementation				// gcc: Class implementation
#endif

#include "mysql_priv.h"
#include "rpl_mi.h"

#include <my_dir.h>
#ifdef WITH_NDBCLUSTER_STORAGE_ENGINE
#include "ha_ndbcluster.h"
#include <ndbapi/NdbApi.hpp>
#include "ha_ndbcluster_cond.h"
#include <../util/Bitmask.hpp>
#include <ndbapi/NdbIndexStat.hpp>

#include "ha_ndbcluster_binlog.h"
#include "ha_ndbcluster_tables.h"

#include <mysql/plugin.h>

#ifdef ndb_dynamite
#undef assert
#define assert(x) do { if(x) break; ::printf("%s %d: assert failed: %s\n", __FILE__, __LINE__, #x); ::fflush(stdout); ::signal(SIGABRT,SIG_DFL); ::abort(); ::kill(::getpid(),6); ::kill(::getpid(),9); } while (0)
#endif

// options from from mysqld.cc
extern my_bool opt_ndb_optimized_node_selection;
extern const char *opt_ndbcluster_connectstring;
extern ulong opt_ndb_cache_check_time;

// ndb interface initialization/cleanup
#ifdef  __cplusplus
extern "C" {
#endif
extern void ndb_init_internal();
extern void ndb_end_internal();
#ifdef  __cplusplus
}
#endif

const char *ndb_distribution_names[]= {"KEYHASH", "LINHASH", NullS};
TYPELIB ndb_distribution_typelib= { array_elements(ndb_distribution_names)-1,
                                    "", ndb_distribution_names, NULL };
const char *opt_ndb_distribution= ndb_distribution_names[ND_KEYHASH];
enum ndb_distribution opt_ndb_distribution_id= ND_KEYHASH;

// Default value for parallelism
static const int parallelism= 0;

// Default value for max number of transactions
// createable against NDB from this handler
static const int max_transactions= 3; // should really be 2 but there is a transaction to much allocated when loch table is used

static uint ndbcluster_partition_flags();
static uint ndbcluster_alter_table_flags(uint flags);
static int ndbcluster_init(void *);
static int ndbcluster_end(handlerton *hton, ha_panic_function flag);
static bool ndbcluster_show_status(handlerton *hton, THD*,
                                   stat_print_fn *,
                                   enum ha_stat_type);
static int ndbcluster_alter_tablespace(handlerton *hton,
                                       THD* thd, 
                                       st_alter_tablespace *info);
static int ndbcluster_fill_files_table(handlerton *hton,
                                       THD *thd, 
                                       TABLE_LIST *tables, 
                                       COND *cond);

handlerton *ndbcluster_hton;

static handler *ndbcluster_create_handler(handlerton *hton,
                                          TABLE_SHARE *table,
                                          MEM_ROOT *mem_root)
{
  return new (mem_root) ha_ndbcluster(hton, table);
}

static uint ndbcluster_partition_flags()
{
  return (HA_CAN_PARTITION | HA_CAN_UPDATE_PARTITION_KEY |
          HA_CAN_PARTITION_UNIQUE | HA_USE_AUTO_PARTITION);
}

static uint ndbcluster_alter_table_flags(uint flags)
{
  if (flags & ALTER_DROP_PARTITION)
    return 0;
  else
    return (HA_ONLINE_ADD_INDEX | HA_ONLINE_DROP_INDEX |
            HA_ONLINE_ADD_UNIQUE_INDEX | HA_ONLINE_DROP_UNIQUE_INDEX |
            HA_PARTITION_FUNCTION_SUPPORTED);

}

#define NDB_AUTO_INCREMENT_RETRIES 10

#define ERR_PRINT(err) \
  DBUG_PRINT("error", ("%d  message: %s", err.code, err.message))

#define ERR_RETURN(err)                  \
{                                        \
  const NdbError& tmp= err;              \
  ERR_PRINT(tmp);                        \
  DBUG_RETURN(ndb_to_mysql_error(&tmp)); \
}

#define ERR_BREAK(err, code)             \
{                                        \
  const NdbError& tmp= err;              \
  ERR_PRINT(tmp);                        \
  code= ndb_to_mysql_error(&tmp);        \
  break;                                 \
}

static int ndbcluster_inited= 0;
int ndbcluster_terminating= 0;

static Ndb* g_ndb= NULL;
Ndb_cluster_connection* g_ndb_cluster_connection= NULL;
uchar g_node_id_map[max_ndb_nodes];

// Handler synchronization
pthread_mutex_t ndbcluster_mutex;

// Table lock handling
HASH ndbcluster_open_tables;

static byte *ndbcluster_get_key(NDB_SHARE *share,uint *length,
                                my_bool not_used __attribute__((unused)));
#ifdef HAVE_NDB_BINLOG
static int rename_share(NDB_SHARE *share, const char *new_key);
#endif
static int ndb_get_table_statistics(ha_ndbcluster*, bool, Ndb*, const NDBTAB *, 
                                    struct Ndb_statistics *);


// Util thread variables
pthread_t ndb_util_thread;
int ndb_util_thread_running= 0;
pthread_mutex_t LOCK_ndb_util_thread;
pthread_cond_t COND_ndb_util_thread;
pthread_cond_t COND_ndb_util_ready;
pthread_handler_t ndb_util_thread_func(void *arg);
ulong ndb_cache_check_time;

/*
  Dummy buffer to read zero pack_length fields
  which are mapped to 1 char
*/
static uint32 dummy_buf;

/*
  Stats that can be retrieved from ndb
*/

struct Ndb_statistics {
  Uint64 row_count;
  Uint64 commit_count;
  Uint64 row_size;
  Uint64 fragment_memory;
};

/* Status variables shown with 'show status like 'Ndb%' */

static long ndb_cluster_node_id= 0;
static const char * ndb_connected_host= 0;
static long ndb_connected_port= 0;
static long ndb_number_of_replicas= 0;
long ndb_number_of_data_nodes= 0;
long ndb_number_of_ready_data_nodes= 0;
long ndb_connect_count= 0;

static int update_status_variables(Ndb_cluster_connection *c)
{
  ndb_cluster_node_id=         c->node_id();
  ndb_connected_port=          c->get_connected_port();
  ndb_connected_host=          c->get_connected_host();
  ndb_number_of_replicas=      0;
  ndb_number_of_ready_data_nodes= c->get_no_ready();
  ndb_number_of_data_nodes=     c->no_db_nodes();
  ndb_connect_count= c->get_connect_count();
  return 0;
}

SHOW_VAR ndb_status_variables[]= {
  {"cluster_node_id",        (char*) &ndb_cluster_node_id,         SHOW_LONG},
  {"config_from_host",         (char*) &ndb_connected_host,      SHOW_CHAR_PTR},
  {"config_from_port",         (char*) &ndb_connected_port,          SHOW_LONG},
//  {"number_of_replicas",     (char*) &ndb_number_of_replicas,      SHOW_LONG},
  {"number_of_data_nodes",(char*) &ndb_number_of_data_nodes, SHOW_LONG},
  {NullS, NullS, SHOW_LONG}
};

/*
  Error handling functions
*/

/* Note for merge: old mapping table, moved to storage/ndb/ndberror.c */

static int ndb_to_mysql_error(const NdbError *ndberr)
{
  /* read the mysql mapped error code */
  int error= ndberr->mysql_code;

  switch (error)
  {
    /* errors for which we do not add warnings, just return mapped error code
    */
  case HA_ERR_NO_SUCH_TABLE:
  case HA_ERR_KEY_NOT_FOUND:
  case HA_ERR_FOUND_DUPP_KEY:
    return error;

    /* Mapping missing, go with the ndb error code*/
  case -1:
    error= ndberr->code;
    break;

    /* Mapping exists, go with the mapped code */
  default:
    break;
  }

  /*
    Push the NDB error message as warning
    - Used to be able to use SHOW WARNINGS toget more info on what the error is
    - Used by replication to see if the error was temporary
  */
  if (ndberr->status == NdbError::TemporaryError)
    push_warning_printf(current_thd, MYSQL_ERROR::WARN_LEVEL_ERROR,
			ER_GET_TEMPORARY_ERRMSG, ER(ER_GET_TEMPORARY_ERRMSG),
			ndberr->code, ndberr->message, "NDB");
  else
    push_warning_printf(current_thd, MYSQL_ERROR::WARN_LEVEL_ERROR,
			ER_GET_ERRMSG, ER(ER_GET_ERRMSG),
			ndberr->code, ndberr->message, "NDB");
  return error;
}

int execute_no_commit_ignore_no_key(ha_ndbcluster *h, NdbTransaction *trans)
{
  if (trans->execute(NdbTransaction::NoCommit,
                     NdbOperation::AO_IgnoreError,
                     h->m_force_send) == -1)
    return -1;

  const NdbError &err= trans->getNdbError();
  if (err.classification != NdbError::NoError &&
      err.classification != NdbError::ConstraintViolation &&
      err.classification != NdbError::NoDataFound)
    return -1;

  return 0;
}

inline
int execute_no_commit(ha_ndbcluster *h, NdbTransaction *trans,
		      bool force_release)
{
  h->release_completed_operations(trans, force_release);
  return h->m_ignore_no_key ?
    execute_no_commit_ignore_no_key(h,trans) :
    trans->execute(NdbTransaction::NoCommit,
		   NdbOperation::AbortOnError,
		   h->m_force_send);
}

inline
int execute_commit(ha_ndbcluster *h, NdbTransaction *trans)
{
  return trans->execute(NdbTransaction::Commit,
                        NdbOperation::AbortOnError,
                        h->m_force_send);
}

inline
int execute_commit(THD *thd, NdbTransaction *trans)
{
  return trans->execute(NdbTransaction::Commit,
                        NdbOperation::AbortOnError,
                        thd->variables.ndb_force_send);
}

inline
int execute_no_commit_ie(ha_ndbcluster *h, NdbTransaction *trans,
			 bool force_release)
{
  h->release_completed_operations(trans, force_release);
  return trans->execute(NdbTransaction::NoCommit,
                        NdbOperation::AO_IgnoreError,
                        h->m_force_send);
}

/*
  Place holder for ha_ndbcluster thread specific data
*/
static
byte *thd_ndb_share_get_key(THD_NDB_SHARE *thd_ndb_share, uint *length,
                            my_bool not_used __attribute__((unused)))
{
  *length= sizeof(thd_ndb_share->key);
  return (byte*) &thd_ndb_share->key;
}

Thd_ndb::Thd_ndb()
{
  ndb= new Ndb(g_ndb_cluster_connection, "");
  lock_count= 0;
  count= 0;
  all= NULL;
  stmt= NULL;
  m_error= FALSE;
  query_state&= NDB_QUERY_NORMAL;
  options= 0;
  (void) hash_init(&open_tables, &my_charset_bin, 5, 0, 0,
                   (hash_get_key)thd_ndb_share_get_key, 0, 0);
}

Thd_ndb::~Thd_ndb()
{
  if (ndb)
  {
#ifndef DBUG_OFF
    Ndb::Free_list_usage tmp;
    tmp.m_name= 0;
    while (ndb->get_free_list_usage(&tmp))
    {
      uint leaked= (uint) tmp.m_created - tmp.m_free;
      if (leaked)
        fprintf(stderr, "NDB: Found %u %s%s that %s not been released\n",
                leaked, tmp.m_name,
                (leaked == 1)?"":"'s",
                (leaked == 1)?"has":"have");
    }
#endif
    delete ndb;
    ndb= NULL;
  }
  changed_tables.empty();
  hash_free(&open_tables);
}

void
Thd_ndb::init_open_tables()
{
  count= 0;
  m_error= FALSE;
  my_hash_reset(&open_tables);
}

THD_NDB_SHARE *
Thd_ndb::get_open_table(THD *thd, const void *key)
{
  DBUG_ENTER("Thd_ndb::get_open_table");
  HASH_SEARCH_STATE state;
  THD_NDB_SHARE *thd_ndb_share=
    (THD_NDB_SHARE*)hash_first(&open_tables, (byte *)&key, sizeof(key), &state);
  while (thd_ndb_share && thd_ndb_share->key != key)
    thd_ndb_share= (THD_NDB_SHARE*)hash_next(&open_tables, (byte *)&key, sizeof(key), &state);
  if (thd_ndb_share == 0)
  {
    thd_ndb_share= (THD_NDB_SHARE *) alloc_root(&thd->transaction.mem_root,
                                                sizeof(THD_NDB_SHARE));
    thd_ndb_share->key= key;
    thd_ndb_share->stat.last_count= count;
    thd_ndb_share->stat.no_uncommitted_rows_count= 0;
    thd_ndb_share->stat.records= ~(ha_rows)0;
    my_hash_insert(&open_tables, (byte *)thd_ndb_share);
  }
  else if (thd_ndb_share->stat.last_count != count)
  {
    thd_ndb_share->stat.last_count= count;
    thd_ndb_share->stat.no_uncommitted_rows_count= 0;
    thd_ndb_share->stat.records= ~(ha_rows)0;
  }
  DBUG_PRINT("exit", ("thd_ndb_share: 0x%lx  key: 0x%lx",
                      (long) thd_ndb_share, (long) key));
  DBUG_RETURN(thd_ndb_share);
}

inline
Ndb *ha_ndbcluster::get_ndb()
{
  return get_thd_ndb(current_thd)->ndb;
}

/*
 * manage uncommitted insert/deletes during transactio to get records correct
 */

void ha_ndbcluster::set_rec_per_key()
{
  DBUG_ENTER("ha_ndbcluster::get_status_const");
  for (uint i=0 ; i < table_share->keys ; i++)
  {
    table->key_info[i].rec_per_key[table->key_info[i].key_parts-1]= 1;
  }
  DBUG_VOID_RETURN;
}

ha_rows ha_ndbcluster::records()
{
  ha_rows retval;
  DBUG_ENTER("ha_ndbcluster::records");
  struct Ndb_local_table_statistics *local_info= m_table_info;
  DBUG_PRINT("info", ("id=%d, no_uncommitted_rows_count=%d",
                      ((const NDBTAB *)m_table)->getTableId(),
                      local_info->no_uncommitted_rows_count));

  Ndb *ndb= get_ndb();
  ndb->setDatabaseName(m_dbname);
  struct Ndb_statistics stat;
  if (ndb_get_table_statistics(this, TRUE, ndb, m_table, &stat) == 0)
  {
    retval= stat.row_count;
  }
  else
  {
    DBUG_RETURN(HA_POS_ERROR);
  }

  THD *thd= current_thd;
  if (get_thd_ndb(thd)->m_error)
    local_info->no_uncommitted_rows_count= 0;

  DBUG_RETURN(retval + local_info->no_uncommitted_rows_count);
}

int ha_ndbcluster::records_update()
{
  if (m_ha_not_exact_count)
    return 0;
  DBUG_ENTER("ha_ndbcluster::records_update");
  int result= 0;

  struct Ndb_local_table_statistics *local_info= m_table_info;
  DBUG_PRINT("info", ("id=%d, no_uncommitted_rows_count=%d",
                      ((const NDBTAB *)m_table)->getTableId(),
                      local_info->no_uncommitted_rows_count));
  {
    Ndb *ndb= get_ndb();
    struct Ndb_statistics stat;
    if (ndb->setDatabaseName(m_dbname))
    {
      return my_errno= HA_ERR_OUT_OF_MEM;
    }
    result= ndb_get_table_statistics(this, TRUE, ndb, m_table, &stat);
    if (result == 0)
    {
      stats.mean_rec_length= stat.row_size;
      stats.data_file_length= stat.fragment_memory;
      local_info->records= stat.row_count;
    }
  }
  {
    THD *thd= current_thd;
    if (get_thd_ndb(thd)->m_error)
      local_info->no_uncommitted_rows_count= 0;
  }
  if (result == 0)
    stats.records= local_info->records+ local_info->no_uncommitted_rows_count;
  DBUG_RETURN(result);
}

void ha_ndbcluster::no_uncommitted_rows_execute_failure()
{
  if (m_ha_not_exact_count)
    return;
  DBUG_ENTER("ha_ndbcluster::no_uncommitted_rows_execute_failure");
  get_thd_ndb(current_thd)->m_error= TRUE;
  DBUG_VOID_RETURN;
}

void ha_ndbcluster::no_uncommitted_rows_update(int c)
{
  if (m_ha_not_exact_count)
    return;
  DBUG_ENTER("ha_ndbcluster::no_uncommitted_rows_update");
  struct Ndb_local_table_statistics *local_info= m_table_info;
  local_info->no_uncommitted_rows_count+= c;
  DBUG_PRINT("info", ("id=%d, no_uncommitted_rows_count=%d",
                      ((const NDBTAB *)m_table)->getTableId(),
                      local_info->no_uncommitted_rows_count));
  DBUG_VOID_RETURN;
}

void ha_ndbcluster::no_uncommitted_rows_reset(THD *thd)
{
  if (m_ha_not_exact_count)
    return;
  DBUG_ENTER("ha_ndbcluster::no_uncommitted_rows_reset");
  Thd_ndb *thd_ndb= get_thd_ndb(thd);
  thd_ndb->count++;
  thd_ndb->m_error= FALSE;
  DBUG_VOID_RETURN;
}

int ha_ndbcluster::ndb_err(NdbTransaction *trans)
{
  int res;
  NdbError err= trans->getNdbError();
  DBUG_ENTER("ndb_err");
  
  ERR_PRINT(err);
  switch (err.classification) {
  case NdbError::SchemaError:
  {
    // TODO perhaps we need to do more here, invalidate also in the cache
    m_table->setStatusInvalid();
    /* Close other open handlers not used by any thread */
    TABLE_LIST table_list;
    bzero((char*) &table_list,sizeof(table_list));
    table_list.db= m_dbname;
    table_list.alias= table_list.table_name= m_tabname;
    close_cached_tables(current_thd, 0, &table_list);
    break;
  }
  default:
    break;
  }
  res= ndb_to_mysql_error(&err);
  DBUG_PRINT("info", ("transformed ndbcluster error %d to mysql error %d", 
                      err.code, res));
  if (res == HA_ERR_FOUND_DUPP_KEY)
  {
    if (m_rows_to_insert == 1)
    {
      /*
	We can only distinguish between primary and non-primary
	violations here, so we need to return MAX_KEY for non-primary
	to signal that key is unknown
      */
      m_dupkey= err.code == 630 ? table_share->primary_key : MAX_KEY; 
    }
    else
    {
      /* We are batching inserts, offending key is not available */
      m_dupkey= (uint) -1;
    }
  }
  DBUG_RETURN(res);
}


/*
  Override the default get_error_message in order to add the 
  error message of NDB 
 */

bool ha_ndbcluster::get_error_message(int error, 
                                      String *buf)
{
  DBUG_ENTER("ha_ndbcluster::get_error_message");
  DBUG_PRINT("enter", ("error: %d", error));

  Ndb *ndb= get_ndb();
  if (!ndb)
    DBUG_RETURN(FALSE);

  const NdbError err= ndb->getNdbError(error);
  bool temporary= err.status==NdbError::TemporaryError;
  buf->set(err.message, strlen(err.message), &my_charset_bin);
  DBUG_PRINT("exit", ("message: %s, temporary: %d", buf->ptr(), temporary));
  DBUG_RETURN(temporary);
}


#ifndef DBUG_OFF
/*
  Check if type is supported by NDB.
*/

static bool ndb_supported_type(enum_field_types type)
{
  switch (type) {
  case MYSQL_TYPE_TINY:        
  case MYSQL_TYPE_SHORT:
  case MYSQL_TYPE_LONG:
  case MYSQL_TYPE_INT24:       
  case MYSQL_TYPE_LONGLONG:
  case MYSQL_TYPE_FLOAT:
  case MYSQL_TYPE_DOUBLE:
  case MYSQL_TYPE_DECIMAL:    
  case MYSQL_TYPE_NEWDECIMAL:
  case MYSQL_TYPE_TIMESTAMP:
  case MYSQL_TYPE_DATETIME:    
  case MYSQL_TYPE_DATE:
  case MYSQL_TYPE_NEWDATE:
  case MYSQL_TYPE_TIME:        
  case MYSQL_TYPE_YEAR:        
  case MYSQL_TYPE_STRING:      
  case MYSQL_TYPE_VAR_STRING:
  case MYSQL_TYPE_VARCHAR:
  case MYSQL_TYPE_TINY_BLOB:
  case MYSQL_TYPE_BLOB:    
  case MYSQL_TYPE_MEDIUM_BLOB:   
  case MYSQL_TYPE_LONG_BLOB:  
  case MYSQL_TYPE_ENUM:
  case MYSQL_TYPE_SET:         
  case MYSQL_TYPE_BIT:
  case MYSQL_TYPE_GEOMETRY:
    return TRUE;
  case MYSQL_TYPE_NULL:   
    break;
  }
  return FALSE;
}
#endif /* !DBUG_OFF */


/*
  Check if MySQL field type forces var part in ndb storage
*/
static bool field_type_forces_var_part(enum_field_types type)
{
  switch (type) {
  case MYSQL_TYPE_VAR_STRING:
  case MYSQL_TYPE_VARCHAR:
    return TRUE;
  case MYSQL_TYPE_TINY_BLOB:
  case MYSQL_TYPE_BLOB:
  case MYSQL_TYPE_MEDIUM_BLOB:
  case MYSQL_TYPE_LONG_BLOB:
  case MYSQL_TYPE_GEOMETRY:
    return FALSE;
  default:
    return FALSE;
  }
}

/*
  Instruct NDB to set the value of the hidden primary key
*/

bool ha_ndbcluster::set_hidden_key(NdbOperation *ndb_op,
                                   uint fieldnr, const byte *field_ptr)
{
  DBUG_ENTER("set_hidden_key");
  DBUG_RETURN(ndb_op->equal(fieldnr, (char*)field_ptr) != 0);
}


/*
  Instruct NDB to set the value of one primary key attribute
*/

int ha_ndbcluster::set_ndb_key(NdbOperation *ndb_op, Field *field,
                               uint fieldnr, const byte *field_ptr)
{
  uint32 pack_len= field->pack_length();
  DBUG_ENTER("set_ndb_key");
  DBUG_PRINT("enter", ("%d: %s, ndb_type: %u, len=%d", 
                       fieldnr, field->field_name, field->type(),
                       pack_len));
  DBUG_DUMP("key", (char*)field_ptr, pack_len);
  
  DBUG_ASSERT(ndb_supported_type(field->type()));
  DBUG_ASSERT(! (field->flags & BLOB_FLAG));
  // Common implementation for most field types
  DBUG_RETURN(ndb_op->equal(fieldnr, (char*) field_ptr, pack_len) != 0);
}


/*
 Instruct NDB to set the value of one attribute
*/

int ha_ndbcluster::set_ndb_value(NdbOperation *ndb_op, Field *field, 
                                 uint fieldnr, int row_offset,
                                 bool *set_blob_value)
{
  const byte* field_ptr= field->ptr + row_offset;
  uint32 pack_len= field->pack_length();
  DBUG_ENTER("set_ndb_value");
  DBUG_PRINT("enter", ("%d: %s  type: %u  len=%d  is_null=%s", 
                       fieldnr, field->field_name, field->type(), 
                       pack_len, field->is_null(row_offset) ? "Y" : "N"));
  DBUG_DUMP("value", (char*) field_ptr, pack_len);

  DBUG_ASSERT(ndb_supported_type(field->type()));
  {
    // ndb currently does not support size 0
    uint32 empty_field;
    if (pack_len == 0)
    {
      pack_len= sizeof(empty_field);
      field_ptr= (byte *)&empty_field;
      if (field->is_null(row_offset))
        empty_field= 0;
      else
        empty_field= 1;
    }
    if (! (field->flags & BLOB_FLAG))
    {
      if (field->type() != MYSQL_TYPE_BIT)
      {
        if (field->is_null(row_offset))
        {
          DBUG_PRINT("info", ("field is NULL"));
          // Set value to NULL
          DBUG_RETURN((ndb_op->setValue(fieldnr, (char*)NULL) != 0));
	}
        // Common implementation for most field types
        DBUG_RETURN(ndb_op->setValue(fieldnr, (char*)field_ptr) != 0);
      }
      else // if (field->type() == MYSQL_TYPE_BIT)
      {
        longlong bits= field->val_int();
 
        // Round up bit field length to nearest word boundry
        pack_len= ((pack_len + 3) >> 2) << 2;
        DBUG_ASSERT(pack_len <= 8);
        if (field->is_null(row_offset))
          // Set value to NULL
          DBUG_RETURN((ndb_op->setValue(fieldnr, (char*)NULL) != 0));
        DBUG_PRINT("info", ("bit field"));
        DBUG_DUMP("value", (char*)&bits, pack_len);
#ifdef WORDS_BIGENDIAN
        /* store lsw first */
        bits = ((bits >> 32) & 0x00000000FFFFFFFFLL)
          |    ((bits << 32) & 0xFFFFFFFF00000000LL);
#endif
        DBUG_RETURN(ndb_op->setValue(fieldnr, (char*)&bits) != 0);
      }
    }
    // Blob type
    NdbBlob *ndb_blob= ndb_op->getBlobHandle(fieldnr);
    if (ndb_blob != NULL)
    {
      if (field->is_null(row_offset))
        DBUG_RETURN(ndb_blob->setNull() != 0);

      Field_blob *field_blob= (Field_blob*)field;

      // Get length and pointer to data
      uint32 blob_len= field_blob->get_length(field_ptr);
      char* blob_ptr= NULL;
      field_blob->get_ptr(&blob_ptr);

      // Looks like NULL ptr signals length 0 blob
      if (blob_ptr == NULL) {
        DBUG_ASSERT(blob_len == 0);
        blob_ptr= (char*)"";
      }

      DBUG_PRINT("value", ("set blob ptr: 0x%lx  len: %u",
                           (long) blob_ptr, blob_len));
      DBUG_DUMP("value", (char*)blob_ptr, min(blob_len, 26));

      if (set_blob_value)
        *set_blob_value= TRUE;
      // No callback needed to write value
      DBUG_RETURN(ndb_blob->setValue(blob_ptr, blob_len) != 0);
    }
    DBUG_RETURN(1);
  }
}


/*
  Callback to read all blob values.
  - not done in unpack_record because unpack_record is valid
    after execute(Commit) but reading blobs is not
  - may only generate read operations; they have to be executed
    somewhere before the data is available
  - due to single buffer for all blobs, we let the last blob
    process all blobs (last so that all are active)
  - null bit is still set in unpack_record
  - TODO allocate blob part aligned buffers
*/

NdbBlob::ActiveHook g_get_ndb_blobs_value;

int g_get_ndb_blobs_value(NdbBlob *ndb_blob, void *arg)
{
  DBUG_ENTER("g_get_ndb_blobs_value");
  if (ndb_blob->blobsNextBlob() != NULL)
    DBUG_RETURN(0);
  ha_ndbcluster *ha= (ha_ndbcluster *)arg;
  int ret= get_ndb_blobs_value(ha->table, ha->m_value,
                               ha->m_blobs_buffer, ha->m_blobs_buffer_size,
                               ha->m_blobs_offset);
  DBUG_RETURN(ret);
}

/*
  This routine is shared by injector.  There is no common blobs buffer
  so the buffer and length are passed by reference.  Injector also
  passes a record pointer diff.
 */
int get_ndb_blobs_value(TABLE* table, NdbValue* value_array,
                        byte*& buffer, uint& buffer_size,
                        my_ptrdiff_t ptrdiff)
{
  DBUG_ENTER("get_ndb_blobs_value");

  // Field has no field number so cannot use TABLE blob_field
  // Loop twice, first only counting total buffer size
  for (int loop= 0; loop <= 1; loop++)
  {
    uint32 offset= 0;
    for (uint i= 0; i < table->s->fields; i++)
    {
      Field *field= table->field[i];
      NdbValue value= value_array[i];
      if (! (field->flags & BLOB_FLAG))
        continue;
      if (value.blob == NULL)
      {
        DBUG_PRINT("info",("[%u] skipped", i));
        continue;
      }
      Field_blob *field_blob= (Field_blob *)field;
      NdbBlob *ndb_blob= value.blob;
      int isNull;
      if (ndb_blob->getNull(isNull) != 0)
        ERR_RETURN(ndb_blob->getNdbError());
      if (isNull == 0) {
        Uint64 len64= 0;
        if (ndb_blob->getLength(len64) != 0)
          ERR_RETURN(ndb_blob->getNdbError());
        // Align to Uint64
        uint32 size= len64;
        if (size % 8 != 0)
          size+= 8 - size % 8;
        if (loop == 1)
        {
          char *buf= buffer + offset;
          uint32 len= 0xffffffff;  // Max uint32
          if (ndb_blob->readData(buf, len) != 0)
            ERR_RETURN(ndb_blob->getNdbError());
          DBUG_PRINT("info", ("[%u] offset: %u  buf: 0x%lx  len=%u  [ptrdiff=%d]",
                              i, offset, (long) buf, len, (int)ptrdiff));
          DBUG_ASSERT(len == len64);
          // Ugly hack assumes only ptr needs to be changed
          field_blob->set_ptr_offset(ptrdiff, len, buf);
        }
        offset+= size;
      }
      else if (loop == 1) // undefined or null
      {
        // have to set length even in this case
        char *buf= buffer + offset; // or maybe NULL
        uint32 len= 0;
        field_blob->set_ptr_offset(ptrdiff, len, buf);
        DBUG_PRINT("info", ("[%u] isNull=%d", i, isNull));
      }
    }
    if (loop == 0 && offset > buffer_size)
    {
      my_free(buffer, MYF(MY_ALLOW_ZERO_PTR));
      buffer_size= 0;
      DBUG_PRINT("info", ("allocate blobs buffer size %u", offset));
      buffer= my_malloc(offset, MYF(MY_WME));
      if (buffer == NULL)
      {
        sql_print_error("ha_ndbcluster::get_ndb_blobs_value: "
                        "my_malloc(%u) failed", offset);
        DBUG_RETURN(-1);
      }
      buffer_size= offset;
    }
  }
  DBUG_RETURN(0);
}


/*
  Instruct NDB to fetch one field
  - data is read directly into buffer provided by field
    if field is NULL, data is read into memory provided by NDBAPI
*/

int ha_ndbcluster::get_ndb_value(NdbOperation *ndb_op, Field *field,
                                 uint fieldnr, byte* buf)
{
  DBUG_ENTER("get_ndb_value");
  DBUG_PRINT("enter", ("fieldnr: %d flags: %o", fieldnr,
                       (int)(field != NULL ? field->flags : 0)));

  if (field != NULL)
  {
      DBUG_ASSERT(buf);
      DBUG_ASSERT(ndb_supported_type(field->type()));
      DBUG_ASSERT(field->ptr != NULL);
      if (! (field->flags & BLOB_FLAG))
      { 
        if (field->type() != MYSQL_TYPE_BIT)
        {
          byte *field_buf;
          if (field->pack_length() != 0)
            field_buf= buf + (field->ptr - table->record[0]);
          else
            field_buf= (byte *)&dummy_buf;
          m_value[fieldnr].rec= ndb_op->getValue(fieldnr, 
                                                 field_buf);
        }
        else // if (field->type() == MYSQL_TYPE_BIT)
        {
          m_value[fieldnr].rec= ndb_op->getValue(fieldnr);
        }
        DBUG_RETURN(m_value[fieldnr].rec == NULL);
      }

      // Blob type
      NdbBlob *ndb_blob= ndb_op->getBlobHandle(fieldnr);
      m_value[fieldnr].blob= ndb_blob;
      if (ndb_blob != NULL)
      {
        // Set callback
	m_blobs_offset= buf - (byte*) table->record[0];
        void *arg= (void *)this;
        DBUG_RETURN(ndb_blob->setActiveHook(g_get_ndb_blobs_value, arg) != 0);
      }
      DBUG_RETURN(1);
  }

  // Used for hidden key only
  m_value[fieldnr].rec= ndb_op->getValue(fieldnr, m_ref);
  DBUG_RETURN(m_value[fieldnr].rec == NULL);
}

/*
  Instruct NDB to fetch the partition id (fragment id)
*/
int ha_ndbcluster::get_ndb_partition_id(NdbOperation *ndb_op)
{
  DBUG_ENTER("get_ndb_partition_id");
  DBUG_RETURN(ndb_op->getValue(NdbDictionary::Column::FRAGMENT, 
                               (char *)&m_part_id) == NULL);
}

/*
  Check if any set or get of blob value in current query.
*/

bool ha_ndbcluster::uses_blob_value()
{
  MY_BITMAP *bitmap;
  uint *blob_index, *blob_index_end;
  if (table_share->blob_fields == 0)
    return FALSE;

  bitmap= m_write_op ? table->write_set : table->read_set;
  blob_index=     table_share->blob_field;
  blob_index_end= blob_index + table_share->blob_fields;
  do
  {
    if (bitmap_is_set(bitmap, table->field[*blob_index]->field_index))
      return TRUE;
  } while (++blob_index != blob_index_end);
  return FALSE;
}


/*
  Get metadata for this table from NDB 

  IMPLEMENTATION
    - check that frm-file on disk is equal to frm-file
      of table accessed in NDB

  RETURN
    0    ok
    -2   Meta data has changed; Re-read data and try again
*/

int cmp_frm(const NDBTAB *ndbtab, const void *pack_data,
            uint pack_length)
{
  DBUG_ENTER("cmp_frm");
  /*
    Compare FrmData in NDB with frm file from disk.
  */
  if ((pack_length != ndbtab->getFrmLength()) || 
      (memcmp(pack_data, ndbtab->getFrmData(), pack_length)))
    DBUG_RETURN(1);
  DBUG_RETURN(0);
}

int ha_ndbcluster::get_metadata(const char *path)
{
  Ndb *ndb= get_ndb();
  NDBDICT *dict= ndb->getDictionary();
  const NDBTAB *tab;
  int error;
  DBUG_ENTER("get_metadata");
  DBUG_PRINT("enter", ("m_tabname: %s, path: %s", m_tabname, path));

  DBUG_ASSERT(m_table == NULL);
  DBUG_ASSERT(m_table_info == NULL);

  const void *data= NULL, *pack_data= NULL;
  uint length, pack_length;

  /*
    Compare FrmData in NDB with frm file from disk.
  */
  error= 0;
  if (readfrm(path, &data, &length) ||
      packfrm(data, length, &pack_data, &pack_length))
  {
    my_free((char*)data, MYF(MY_ALLOW_ZERO_PTR));
    my_free((char*)pack_data, MYF(MY_ALLOW_ZERO_PTR));
    DBUG_RETURN(1);
  }
    
  Ndb_table_guard ndbtab_g(dict, m_tabname);
  if (!(tab= ndbtab_g.get_table()))
    ERR_RETURN(dict->getNdbError());

  if (get_ndb_share_state(m_share) != NSS_ALTERED 
      && cmp_frm(tab, pack_data, pack_length))
  {
    DBUG_PRINT("error", 
               ("metadata, pack_length: %d  getFrmLength: %d  memcmp: %d",
                pack_length, tab->getFrmLength(),
                memcmp(pack_data, tab->getFrmData(), pack_length)));
    DBUG_DUMP("pack_data", (char*)pack_data, pack_length);
    DBUG_DUMP("frm", (char*)tab->getFrmData(), tab->getFrmLength());
    error= HA_ERR_TABLE_DEF_CHANGED;
  }
  my_free((char*)data, MYF(0));
  my_free((char*)pack_data, MYF(0));

  if (error)
    goto err;

  DBUG_PRINT("info", ("fetched table %s", tab->getName()));
  m_table= tab;
  if ((error= open_indexes(ndb, table, FALSE)) == 0)
  {
    ndbtab_g.release();
    DBUG_RETURN(0);
  }
err:
  ndbtab_g.invalidate();
  m_table= NULL;
  DBUG_RETURN(error);
}

static int fix_unique_index_attr_order(NDB_INDEX_DATA &data,
                                       const NDBINDEX *index,
                                       KEY *key_info)
{
  DBUG_ENTER("fix_unique_index_attr_order");
  unsigned sz= index->getNoOfIndexColumns();

  if (data.unique_index_attrid_map)
    my_free((char*)data.unique_index_attrid_map, MYF(0));
  data.unique_index_attrid_map= (uchar*)my_malloc(sz,MYF(MY_WME));
  if (data.unique_index_attrid_map == 0)
  {
    sql_print_error("fix_unique_index_attr_order: my_malloc(%u) failure",
                    (unsigned int)sz);
    DBUG_RETURN(HA_ERR_OUT_OF_MEM);
  }

  KEY_PART_INFO* key_part= key_info->key_part;
  KEY_PART_INFO* end= key_part+key_info->key_parts;
  DBUG_ASSERT(key_info->key_parts == sz);
  for (unsigned i= 0; key_part != end; key_part++, i++) 
  {
    const char *field_name= key_part->field->field_name;
#ifndef DBUG_OFF
   data.unique_index_attrid_map[i]= 255;
#endif
    for (unsigned j= 0; j < sz; j++)
    {
      const NDBCOL *c= index->getColumn(j);
      if (strcmp(field_name, c->getName()) == 0)
      {
        data.unique_index_attrid_map[i]= j;
        break;
      }
    }
    DBUG_ASSERT(data.unique_index_attrid_map[i] != 255);
  }
  DBUG_RETURN(0);
}

/*
  Create all the indexes for a table.
  If any index should fail to be created,
  the error is returned immediately
*/
int ha_ndbcluster::create_indexes(Ndb *ndb, TABLE *tab)
{
  uint i;
  int error= 0;
  const char *index_name;
  KEY* key_info= tab->key_info;
  const char **key_name= tab->s->keynames.type_names;
  DBUG_ENTER("ha_ndbcluster::create_indexes");

  for (i= 0; i < tab->s->keys; i++, key_info++, key_name++)
  {
    index_name= *key_name;
    NDB_INDEX_TYPE idx_type= get_index_type_from_table(i);
    error= create_index(index_name, key_info, idx_type, i);
    if (error)
    {
      DBUG_PRINT("error", ("Failed to create index %u", i));
      break;
    }
  }

  DBUG_RETURN(error);
}

static void ndb_init_index(NDB_INDEX_DATA &data)
{
  data.type= UNDEFINED_INDEX;
  data.status= UNDEFINED;
  data.unique_index= NULL;
  data.index= NULL;
  data.unique_index_attrid_map= NULL;
  data.index_stat=NULL;
  data.index_stat_cache_entries=0;
  data.index_stat_update_freq=0;
  data.index_stat_query_count=0;
}

static void ndb_clear_index(NDB_INDEX_DATA &data)
{
  if (data.unique_index_attrid_map)
  {
    my_free((char*)data.unique_index_attrid_map, MYF(0));
  }
  if (data.index_stat)
  {
    delete data.index_stat;
  }
  ndb_init_index(data);
}

/*
  Associate a direct reference to an index handle
  with an index (for faster access)
 */
int ha_ndbcluster::add_index_handle(THD *thd, NDBDICT *dict, KEY *key_info,
                                    const char *index_name, uint index_no)
{
  int error= 0;
  NDB_INDEX_TYPE idx_type= get_index_type_from_table(index_no);
  m_index[index_no].type= idx_type;
  DBUG_ENTER("ha_ndbcluster::add_index_handle");
  DBUG_PRINT("enter", ("table %s", m_tabname));

  if (idx_type != PRIMARY_KEY_INDEX && idx_type != UNIQUE_INDEX)
  {
    DBUG_PRINT("info", ("Get handle to index %s", index_name));
    const NDBINDEX *index;
    do
    {
      index= dict->getIndexGlobal(index_name, *m_table);
      if (!index)
        ERR_RETURN(dict->getNdbError());
      DBUG_PRINT("info", ("index: 0x%lx  id: %d  version: %d.%d  status: %d",
                          (long) index,
                          index->getObjectId(),
                          index->getObjectVersion() & 0xFFFFFF,
                          index->getObjectVersion() >> 24,
                          index->getObjectStatus()));
      DBUG_ASSERT(index->getObjectStatus() ==
                  NdbDictionary::Object::Retrieved);
      break;
    } while (1);
    m_index[index_no].index= index;
    // ordered index - add stats
    NDB_INDEX_DATA& d=m_index[index_no];
    delete d.index_stat;
    d.index_stat=NULL;
    if (thd->variables.ndb_index_stat_enable)
    {
      d.index_stat=new NdbIndexStat(index);
      d.index_stat_cache_entries=thd->variables.ndb_index_stat_cache_entries;
      d.index_stat_update_freq=thd->variables.ndb_index_stat_update_freq;
      d.index_stat_query_count=0;
      d.index_stat->alloc_cache(d.index_stat_cache_entries);
      DBUG_PRINT("info", ("index %s stat=on cache_entries=%u update_freq=%u",
                          index->getName(),
                          d.index_stat_cache_entries,
                          d.index_stat_update_freq));
    } else
    {
      DBUG_PRINT("info", ("index %s stat=off", index->getName()));
    }
  }
  if (idx_type == UNIQUE_ORDERED_INDEX || idx_type == UNIQUE_INDEX)
  {
    char unique_index_name[FN_LEN];
    static const char* unique_suffix= "$unique";
    m_has_unique_index= TRUE;
    strxnmov(unique_index_name, FN_LEN, index_name, unique_suffix, NullS);
    DBUG_PRINT("info", ("Get handle to unique_index %s", unique_index_name));
    const NDBINDEX *index;
    do
    {
      index= dict->getIndexGlobal(unique_index_name, *m_table);
      if (!index)
        ERR_RETURN(dict->getNdbError());
      DBUG_PRINT("info", ("index: 0x%lx  id: %d  version: %d.%d  status: %d",
                          (long) index,
                          index->getObjectId(),
                          index->getObjectVersion() & 0xFFFFFF,
                          index->getObjectVersion() >> 24,
                          index->getObjectStatus()));
      DBUG_ASSERT(index->getObjectStatus() ==
                  NdbDictionary::Object::Retrieved);
      break;
    } while (1);
    m_index[index_no].unique_index= index;
    error= fix_unique_index_attr_order(m_index[index_no], index, key_info);
  }
  if (!error)
    m_index[index_no].status= ACTIVE;
  
  DBUG_RETURN(error);
}

/*
  Associate index handles for each index of a table
*/
int ha_ndbcluster::open_indexes(Ndb *ndb, TABLE *tab, bool ignore_error)
{
  uint i;
  int error= 0;
  THD *thd=current_thd;
  NDBDICT *dict= ndb->getDictionary();
  KEY* key_info= tab->key_info;
  const char **key_name= tab->s->keynames.type_names;
  DBUG_ENTER("ha_ndbcluster::open_indexes");
  m_has_unique_index= FALSE;
  for (i= 0; i < tab->s->keys; i++, key_info++, key_name++)
  {
    if ((error= add_index_handle(thd, dict, key_info, *key_name, i)))
      if (ignore_error)
        m_index[i].index= m_index[i].unique_index= NULL;
      else
        break;
    m_index[i].null_in_unique_index= FALSE;
    if (check_index_fields_not_null(key_info))
      m_index[i].null_in_unique_index= TRUE;
  }

  if (error && !ignore_error)
  {
    while (i > 0)
    {
      i--;
      if (m_index[i].index)
      {
         dict->removeIndexGlobal(*m_index[i].index, 1);
         m_index[i].index= NULL;
      }
      if (m_index[i].unique_index)
      {
         dict->removeIndexGlobal(*m_index[i].unique_index, 1);
         m_index[i].unique_index= NULL;
      }
    }
  }

  DBUG_ASSERT(error == 0 || error == 4243);

  DBUG_RETURN(error);
}

/*
  Renumber indexes in index list by shifting out
  indexes that are to be dropped
 */
void ha_ndbcluster::renumber_indexes(Ndb *ndb, TABLE *tab)
{
  uint i;
  const char *index_name;
  KEY* key_info= tab->key_info;
  const char **key_name= tab->s->keynames.type_names;
  DBUG_ENTER("ha_ndbcluster::renumber_indexes");
  
  for (i= 0; i < tab->s->keys; i++, key_info++, key_name++)
  {
    index_name= *key_name;
    NDB_INDEX_TYPE idx_type= get_index_type_from_table(i);
    m_index[i].type= idx_type;
    if (m_index[i].status == TO_BE_DROPPED) 
    {
      DBUG_PRINT("info", ("Shifting index %s(%i) out of the list", 
                          index_name, i));
      NDB_INDEX_DATA tmp;
      uint j= i + 1;
      // Shift index out of list
      while(j != MAX_KEY && m_index[j].status != UNDEFINED)
      {
        tmp=  m_index[j - 1];
        m_index[j - 1]= m_index[j];
        m_index[j]= tmp;
        j++;
      }
    }
  }

  DBUG_VOID_RETURN;
}

/*
  Drop all indexes that are marked for deletion
*/
int ha_ndbcluster::drop_indexes(Ndb *ndb, TABLE *tab)
{
  uint i;
  int error= 0;
  const char *index_name;
  KEY* key_info= tab->key_info;
  NDBDICT *dict= ndb->getDictionary();
  DBUG_ENTER("ha_ndbcluster::drop_indexes");
  
  for (i= 0; i < tab->s->keys; i++, key_info++)
  {
    NDB_INDEX_TYPE idx_type= get_index_type_from_table(i);
    m_index[i].type= idx_type;
    if (m_index[i].status == TO_BE_DROPPED)
    {
      const NdbDictionary::Index *index= m_index[i].index;
      const NdbDictionary::Index *unique_index= m_index[i].unique_index;
      
      if (index)
      {
        index_name= index->getName();
        DBUG_PRINT("info", ("Dropping index %u: %s", i, index_name));  
        // Drop ordered index from ndb
        error= dict->dropIndexGlobal(*index);
        if (!error)
        {
          dict->removeIndexGlobal(*index, 1);
          m_index[i].index= NULL;
        }
      }
      if (!error && unique_index)
      {
        index_name= unique_index->getName();
        DBUG_PRINT("info", ("Dropping unique index %u: %s", i, index_name));
        // Drop unique index from ndb
        error= dict->dropIndexGlobal(*unique_index);
        if (!error)
        {
          dict->removeIndexGlobal(*unique_index, 1);
          m_index[i].unique_index= NULL;
        }
      }
      if (error)
        DBUG_RETURN(error);
      ndb_clear_index(m_index[i]);
      continue;
    }
  }
  
  DBUG_RETURN(error);
}

/*
  Decode the type of an index from information 
  provided in table object
*/
NDB_INDEX_TYPE ha_ndbcluster::get_index_type_from_table(uint inx) const
{
  return get_index_type_from_key(inx, table_share->key_info,
                                 inx == table_share->primary_key);
}

NDB_INDEX_TYPE ha_ndbcluster::get_index_type_from_key(uint inx,
                                                      KEY *key_info,
                                                      bool primary) const
{
  bool is_hash_index=  (key_info[inx].algorithm == 
                        HA_KEY_ALG_HASH);
  if (primary)
    return is_hash_index ? PRIMARY_KEY_INDEX : PRIMARY_KEY_ORDERED_INDEX;
  
  return ((key_info[inx].flags & HA_NOSAME) ? 
          (is_hash_index ? UNIQUE_INDEX : UNIQUE_ORDERED_INDEX) :
          ORDERED_INDEX);
} 

bool ha_ndbcluster::check_index_fields_not_null(KEY* key_info)
{
  KEY_PART_INFO* key_part= key_info->key_part;
  KEY_PART_INFO* end= key_part+key_info->key_parts;
  DBUG_ENTER("ha_ndbcluster::check_index_fields_not_null");
  
  for (; key_part != end; key_part++) 
    {
      Field* field= key_part->field;
      if (field->maybe_null())
	DBUG_RETURN(TRUE);
    }
  
  DBUG_RETURN(FALSE);
}

void ha_ndbcluster::release_metadata(THD *thd, Ndb *ndb)
{
  uint i;

  DBUG_ENTER("release_metadata");
  DBUG_PRINT("enter", ("m_tabname: %s", m_tabname));

  NDBDICT *dict= ndb->getDictionary();
  int invalidate_indexes= 0;
  if (thd && thd->lex && thd->lex->sql_command == SQLCOM_FLUSH)
  {
    invalidate_indexes = 1;
  }
  if (m_table != NULL)
  {
    if (m_table->getObjectStatus() == NdbDictionary::Object::Invalid)
      invalidate_indexes= 1;
    dict->removeTableGlobal(*m_table, invalidate_indexes);
  }
  // TODO investigate
  DBUG_ASSERT(m_table_info == NULL);
  m_table_info= NULL;

  // Release index list 
  for (i= 0; i < MAX_KEY; i++)
  {
    if (m_index[i].unique_index)
    {
      DBUG_ASSERT(m_table != NULL);
      dict->removeIndexGlobal(*m_index[i].unique_index, invalidate_indexes);
    }
    if (m_index[i].index)
    {
      DBUG_ASSERT(m_table != NULL);
      dict->removeIndexGlobal(*m_index[i].index, invalidate_indexes);
    }
    ndb_clear_index(m_index[i]);
  }

  m_table= NULL;
  DBUG_VOID_RETURN;
}

int ha_ndbcluster::get_ndb_lock_type(enum thr_lock_type type)
{
  if (type >= TL_WRITE_ALLOW_WRITE)
    return NdbOperation::LM_Exclusive;
  if (type ==  TL_READ_WITH_SHARED_LOCKS ||
      uses_blob_value())
    return NdbOperation::LM_Read;
  return NdbOperation::LM_CommittedRead;
}

static const ulong index_type_flags[]=
{
  /* UNDEFINED_INDEX */
  0,                         

  /* PRIMARY_KEY_INDEX */
  HA_ONLY_WHOLE_INDEX, 

  /* PRIMARY_KEY_ORDERED_INDEX */
  /* 
     Enable HA_KEYREAD_ONLY when "sorted" indexes are supported, 
     thus ORDERD BY clauses can be optimized by reading directly 
     through the index.
  */
  // HA_KEYREAD_ONLY | 
  HA_READ_NEXT |
  HA_READ_PREV |
  HA_READ_RANGE |
  HA_READ_ORDER,

  /* UNIQUE_INDEX */
  HA_ONLY_WHOLE_INDEX,

  /* UNIQUE_ORDERED_INDEX */
  HA_READ_NEXT |
  HA_READ_PREV |
  HA_READ_RANGE |
  HA_READ_ORDER,

  /* ORDERED_INDEX */
  HA_READ_NEXT |
  HA_READ_PREV |
  HA_READ_RANGE |
  HA_READ_ORDER
};

static const int index_flags_size= sizeof(index_type_flags)/sizeof(ulong);

inline NDB_INDEX_TYPE ha_ndbcluster::get_index_type(uint idx_no) const
{
  DBUG_ASSERT(idx_no < MAX_KEY);
  return m_index[idx_no].type;
}

inline bool ha_ndbcluster::has_null_in_unique_index(uint idx_no) const
{
  DBUG_ASSERT(idx_no < MAX_KEY);
  return m_index[idx_no].null_in_unique_index;
}


/*
  Get the flags for an index

  RETURN
    flags depending on the type of the index.
*/

inline ulong ha_ndbcluster::index_flags(uint idx_no, uint part,
                                        bool all_parts) const 
{ 
  DBUG_ENTER("ha_ndbcluster::index_flags");
  DBUG_PRINT("enter", ("idx_no: %u", idx_no));
  DBUG_ASSERT(get_index_type_from_table(idx_no) < index_flags_size);
  DBUG_RETURN(index_type_flags[get_index_type_from_table(idx_no)] | 
              HA_KEY_SCAN_NOT_ROR);
}

static void shrink_varchar(Field* field, const byte* & ptr, char* buf)
{
  if (field->type() == MYSQL_TYPE_VARCHAR && ptr != NULL) {
    Field_varstring* f= (Field_varstring*)field;
    if (f->length_bytes == 1) {
      uint pack_len= field->pack_length();
      DBUG_ASSERT(1 <= pack_len && pack_len <= 256);
      if (ptr[1] == 0) {
        buf[0]= ptr[0];
      } else {
        DBUG_ASSERT(FALSE);
        buf[0]= 255;
      }
      memmove(buf + 1, ptr + 2, pack_len - 1);
      ptr= buf;
    }
  }
}

int ha_ndbcluster::set_primary_key(NdbOperation *op, const byte *key)
{
  KEY* key_info= table->key_info + table_share->primary_key;
  KEY_PART_INFO* key_part= key_info->key_part;
  KEY_PART_INFO* end= key_part+key_info->key_parts;
  DBUG_ENTER("set_primary_key");

  for (; key_part != end; key_part++) 
  {
    Field* field= key_part->field;
    const byte* ptr= key;
    char buf[256];
    shrink_varchar(field, ptr, buf);
    if (set_ndb_key(op, field, 
                    key_part->fieldnr-1, ptr))
      ERR_RETURN(op->getNdbError());
    key += key_part->store_length;
  }
  DBUG_RETURN(0);
}


int ha_ndbcluster::set_primary_key_from_record(NdbOperation *op, const byte *record)
{
  KEY* key_info= table->key_info + table_share->primary_key;
  KEY_PART_INFO* key_part= key_info->key_part;
  KEY_PART_INFO* end= key_part+key_info->key_parts;
  DBUG_ENTER("set_primary_key_from_record");

  for (; key_part != end; key_part++) 
  {
    Field* field= key_part->field;
    if (set_ndb_key(op, field, 
		    key_part->fieldnr-1, record+key_part->offset))
      ERR_RETURN(op->getNdbError());
  }
  DBUG_RETURN(0);
}

int ha_ndbcluster::set_index_key_from_record(NdbOperation *op, 
                                             const byte *record, uint keyno)
{
  KEY* key_info= table->key_info + keyno;
  KEY_PART_INFO* key_part= key_info->key_part;
  KEY_PART_INFO* end= key_part+key_info->key_parts;
  uint i;
  DBUG_ENTER("set_index_key_from_record");
                                                                                
  for (i= 0; key_part != end; key_part++, i++)
  {
    Field* field= key_part->field;
    if (set_ndb_key(op, field, m_index[keyno].unique_index_attrid_map[i],
                    record+key_part->offset))
      ERR_RETURN(m_active_trans->getNdbError());
  }
  DBUG_RETURN(0);
}

int 
ha_ndbcluster::set_index_key(NdbOperation *op, 
                             const KEY *key_info, 
                             const byte * key_ptr)
{
  DBUG_ENTER("ha_ndbcluster::set_index_key");
  uint i;
  KEY_PART_INFO* key_part= key_info->key_part;
  KEY_PART_INFO* end= key_part+key_info->key_parts;
  
  for (i= 0; key_part != end; key_part++, i++) 
  {
    Field* field= key_part->field;
    const byte* ptr= key_part->null_bit ? key_ptr + 1 : key_ptr;
    char buf[256];
    shrink_varchar(field, ptr, buf);
    if (set_ndb_key(op, field, m_index[active_index].unique_index_attrid_map[i], ptr))
      ERR_RETURN(m_active_trans->getNdbError());
    key_ptr+= key_part->store_length;
  }
  DBUG_RETURN(0);
}

inline 
int ha_ndbcluster::define_read_attrs(byte* buf, NdbOperation* op)
{
  uint i;
  DBUG_ENTER("define_read_attrs");  

  // Define attributes to read
  for (i= 0; i < table_share->fields; i++) 
  {
    Field *field= table->field[i];
    if (bitmap_is_set(table->read_set, i) ||
        ((field->flags & PRI_KEY_FLAG)))
    {      
      if (get_ndb_value(op, field, i, buf))
        ERR_RETURN(op->getNdbError());
    } 
    else
    {
      m_value[i].ptr= NULL;
    }
  }
    
  if (table_share->primary_key == MAX_KEY) 
  {
    DBUG_PRINT("info", ("Getting hidden key"));
    // Scanning table with no primary key
    int hidden_no= table_share->fields;      
#ifndef DBUG_OFF
    const NDBTAB *tab= (const NDBTAB *) m_table;    
    if (!tab->getColumn(hidden_no))
      DBUG_RETURN(1);
#endif
    if (get_ndb_value(op, NULL, hidden_no, NULL))
      ERR_RETURN(op->getNdbError());
  }
  DBUG_RETURN(0);
} 


/*
  Read one record from NDB using primary key
*/

int ha_ndbcluster::pk_read(const byte *key, uint key_len, byte *buf,
                           uint32 part_id)
{
  uint no_fields= table_share->fields;
  NdbConnection *trans= m_active_trans;
  NdbOperation *op;

  int res;
  DBUG_ENTER("pk_read");
  DBUG_PRINT("enter", ("key_len: %u", key_len));
  DBUG_DUMP("key", (char*)key, key_len);
  m_write_op= FALSE;

  NdbOperation::LockMode lm=
    (NdbOperation::LockMode)get_ndb_lock_type(m_lock.type);
  if (!(op= trans->getNdbOperation((const NDBTAB *) m_table)) || 
      op->readTuple(lm) != 0)
    ERR_RETURN(trans->getNdbError());
  
  if (table_share->primary_key == MAX_KEY) 
  {
    // This table has no primary key, use "hidden" primary key
    DBUG_PRINT("info", ("Using hidden key"));
    DBUG_DUMP("key", (char*)key, 8);    
    if (set_hidden_key(op, no_fields, key))
      ERR_RETURN(trans->getNdbError());
    
    // Read key at the same time, for future reference
    if (get_ndb_value(op, NULL, no_fields, NULL))
      ERR_RETURN(trans->getNdbError());
  } 
  else 
  {
    if ((res= set_primary_key(op, key)))
      return res;
  }
  
  if ((res= define_read_attrs(buf, op)))
    DBUG_RETURN(res);

  if (m_use_partition_function)
  {
    op->setPartitionId(part_id);
    // If table has user defined partitioning
    // and no indexes, we need to read the partition id
    // to support ORDER BY queries
    if (table_share->primary_key == MAX_KEY &&
        get_ndb_partition_id(op))
      ERR_RETURN(trans->getNdbError());
  }

  if ((res = execute_no_commit_ie(this,trans,FALSE)) != 0 ||
      op->getNdbError().code) 
  {
    table->status= STATUS_NOT_FOUND;
    DBUG_RETURN(ndb_err(trans));
  }

  // The value have now been fetched from NDB  
  unpack_record(buf);
  table->status= 0;     
  DBUG_RETURN(0);
}

/*
  Read one complementing record from NDB using primary key from old_data
  or hidden key
*/

int ha_ndbcluster::complemented_read(const byte *old_data, byte *new_data,
                                     uint32 old_part_id)
{
  uint no_fields= table_share->fields, i;
  NdbTransaction *trans= m_active_trans;
  NdbOperation *op;
  DBUG_ENTER("complemented_read");
  m_write_op= FALSE;

  if (bitmap_is_set_all(table->read_set))
  {
    // We have allready retrieved all fields, nothing to complement
    DBUG_RETURN(0);
  }

  NdbOperation::LockMode lm=
    (NdbOperation::LockMode)get_ndb_lock_type(m_lock.type);
  if (!(op= trans->getNdbOperation((const NDBTAB *) m_table)) || 
      op->readTuple(lm) != 0)
    ERR_RETURN(trans->getNdbError());
  if (table_share->primary_key != MAX_KEY) 
  {
    if (set_primary_key_from_record(op, old_data))
      ERR_RETURN(trans->getNdbError());
  } 
  else 
  {
    // This table has no primary key, use "hidden" primary key
    if (set_hidden_key(op, table->s->fields, m_ref))
      ERR_RETURN(op->getNdbError());
  }

  if (m_use_partition_function)
    op->setPartitionId(old_part_id);
  
  // Read all unreferenced non-key field(s)
  for (i= 0; i < no_fields; i++) 
  {
    Field *field= table->field[i];
    if (!((field->flags & PRI_KEY_FLAG) ||
          bitmap_is_set(table->read_set, i)) &&
        !bitmap_is_set(table->write_set, i))
    {
      if (get_ndb_value(op, field, i, new_data))
        ERR_RETURN(trans->getNdbError());
    }
  }
  
  if (execute_no_commit(this,trans,FALSE) != 0) 
  {
    table->status= STATUS_NOT_FOUND;
    DBUG_RETURN(ndb_err(trans));
  }

  // The value have now been fetched from NDB  
  unpack_record(new_data);
  table->status= 0;     

  /**
   * restore m_value
   */
  for (i= 0; i < no_fields; i++) 
  {
    Field *field= table->field[i];
    if (!((field->flags & PRI_KEY_FLAG) ||
          bitmap_is_set(table->read_set, i)))
    {
      m_value[i].ptr= NULL;
    }
  }
  
  DBUG_RETURN(0);
}

/*
 * Check that all operations between first and last all
 * have gotten the errcode
 * If checking for HA_ERR_KEY_NOT_FOUND then update m_dupkey
 * for all succeeding operations
 */
bool ha_ndbcluster::check_all_operations_for_error(NdbTransaction *trans,
                                                   const NdbOperation *first,
                                                   const NdbOperation *last,
                                                   uint errcode)
{
  const NdbOperation *op= first;
  DBUG_ENTER("ha_ndbcluster::check_all_operations_for_error");

  while(op)
  {
    NdbError err= op->getNdbError();
    if (err.status != NdbError::Success)
    {
      if (ndb_to_mysql_error(&err) != (int) errcode)
        DBUG_RETURN(FALSE);
      if (op == last) break;
      op= trans->getNextCompletedOperation(op);
    }
    else
    {
      // We found a duplicate
      if (op->getType() == NdbOperation::UniqueIndexAccess)
      {
        if (errcode == HA_ERR_KEY_NOT_FOUND)
        {
          NdbIndexOperation *iop= (NdbIndexOperation *) op;
          const NDBINDEX *index= iop->getIndex();
          // Find the key_no of the index
          for(uint i= 0; i<table->s->keys; i++)
          {
            if (m_index[i].unique_index == index)
            {
              m_dupkey= i;
              break;
            }
          }
        }
      }
      else
      {
        // Must have been primary key access
        DBUG_ASSERT(op->getType() == NdbOperation::PrimaryKeyAccess);
        if (errcode == HA_ERR_KEY_NOT_FOUND)
          m_dupkey= table->s->primary_key;
      }
      DBUG_RETURN(FALSE);      
    }
  }
  DBUG_RETURN(TRUE);
}


/**
 * Check if record contains any null valued columns that are part of a key
 */
static
int
check_null_in_record(const KEY* key_info, const byte *record)
{
  KEY_PART_INFO *curr_part, *end_part;
  curr_part= key_info->key_part;
  end_part= curr_part + key_info->key_parts;

  while (curr_part != end_part)
  {
    if (curr_part->null_bit &&
        (record[curr_part->null_offset] & curr_part->null_bit))
      return 1;
    curr_part++;
  }
  return 0;
  /*
    We could instead pre-compute a bitmask in table_share with one bit for
    every null-bit in the key, and so check this just by OR'ing the bitmask
    with the null bitmap in the record.
    But not sure it's worth it.
  */
}

/*
 * Peek to check if any rows already exist with conflicting
 * primary key or unique index values
*/

int ha_ndbcluster::peek_indexed_rows(const byte *record,
				     bool check_pk)
{
  NdbTransaction *trans= m_active_trans;
  NdbOperation *op;
  const NdbOperation *first, *last;
  uint i;
  int res;
  DBUG_ENTER("peek_indexed_rows");

  NdbOperation::LockMode lm=
      (NdbOperation::LockMode)get_ndb_lock_type(m_lock.type);
  first= NULL;
  if (check_pk && table->s->primary_key != MAX_KEY)
  {
    /*
     * Fetch any row with colliding primary key
     */
    if (!(op= trans->getNdbOperation((const NDBTAB *) m_table)) ||
        op->readTuple(lm) != 0)
      ERR_RETURN(trans->getNdbError());
    
    first= op;
    if ((res= set_primary_key_from_record(op, record)))
      ERR_RETURN(trans->getNdbError());

    if (m_use_partition_function)
    {
      uint32 part_id;
      int error;
      longlong func_value;
      my_bitmap_map *old_map= dbug_tmp_use_all_columns(table, table->read_set);
      error= m_part_info->get_partition_id(m_part_info, &part_id, &func_value);
      dbug_tmp_restore_column_map(table->read_set, old_map);
      if (error)
      {
        m_part_info->err_value= func_value;
        DBUG_RETURN(error);
      }
      op->setPartitionId(part_id);
    }
  }
  /*
   * Fetch any rows with colliding unique indexes
   */
  KEY* key_info;
  KEY_PART_INFO *key_part, *end;
  for (i= 0, key_info= table->key_info; i < table->s->keys; i++, key_info++)
  {
    if (i != table->s->primary_key &&
        key_info->flags & HA_NOSAME)
    {
      /*
        A unique index is defined on table.
        We cannot look up a NULL field value in a unique index. But since
        keys with NULLs are not indexed, such rows cannot conflict anyway, so
        we just skip the index in this case.
      */
      if (check_null_in_record(key_info, record))
      {
        DBUG_PRINT("info", ("skipping check for key with NULL"));
        continue;
      } 
      NdbIndexOperation *iop;
      const NDBINDEX *unique_index = m_index[i].unique_index;
      key_part= key_info->key_part;
      end= key_part + key_info->key_parts;
      if (!(iop= trans->getNdbIndexOperation(unique_index, m_table)) ||
          iop->readTuple(lm) != 0)
        ERR_RETURN(trans->getNdbError());

      if (!first)
        first= iop;
      if ((res= set_index_key_from_record(iop, record, i)))
        ERR_RETURN(trans->getNdbError());
    }
  }
  last= trans->getLastDefinedOperation();
  if (first)
    res= execute_no_commit_ie(this,trans,FALSE);
  else
  {
    // Table has no keys
    table->status= STATUS_NOT_FOUND;
    DBUG_RETURN(HA_ERR_KEY_NOT_FOUND);
  }
  if (check_all_operations_for_error(trans, first, last, 
                                     HA_ERR_KEY_NOT_FOUND))
  {
    table->status= STATUS_NOT_FOUND;
    DBUG_RETURN(ndb_err(trans));
  } 
  else
  {
    DBUG_PRINT("info", ("m_dupkey %d", m_dupkey));
  }
  DBUG_RETURN(0);
}


/*
  Read one record from NDB using unique secondary index
*/

int ha_ndbcluster::unique_index_read(const byte *key,
                                     uint key_len, byte *buf)
{
  int res;
  NdbTransaction *trans= m_active_trans;
  NdbIndexOperation *op;
  DBUG_ENTER("ha_ndbcluster::unique_index_read");
  DBUG_PRINT("enter", ("key_len: %u, index: %u", key_len, active_index));
  DBUG_DUMP("key", (char*)key, key_len);
  
  NdbOperation::LockMode lm=
    (NdbOperation::LockMode)get_ndb_lock_type(m_lock.type);
  if (!(op= trans->getNdbIndexOperation(m_index[active_index].unique_index, 
                                        m_table)) ||
      op->readTuple(lm) != 0)
    ERR_RETURN(trans->getNdbError());
  
  // Set secondary index key(s)
  if ((res= set_index_key(op, table->key_info + active_index, key)))
    DBUG_RETURN(res);
  
  if ((res= define_read_attrs(buf, op)))
    DBUG_RETURN(res);

  if (execute_no_commit_ie(this,trans,FALSE) != 0 ||
      op->getNdbError().code) 
  {
    table->status= STATUS_NOT_FOUND;
    DBUG_RETURN(ndb_err(trans));
  }
  // The value have now been fetched from NDB
  unpack_record(buf);
  table->status= 0;
  DBUG_RETURN(0);
}

inline int ha_ndbcluster::fetch_next(NdbScanOperation* cursor)
{
  DBUG_ENTER("fetch_next");
  int local_check;
  NdbTransaction *trans= m_active_trans;
  
  if (m_lock_tuple)
  {
    /*
      Lock level m_lock.type either TL_WRITE_ALLOW_WRITE
      (SELECT FOR UPDATE) or TL_READ_WITH_SHARED_LOCKS (SELECT
      LOCK WITH SHARE MODE) and row was not explictly unlocked 
      with unlock_row() call
    */
      NdbConnection *con_trans= m_active_trans;
      NdbOperation *op;
      // Lock row
      DBUG_PRINT("info", ("Keeping lock on scanned row"));
      
      if (!(op= m_active_cursor->lockCurrentTuple()))
      {
        /* purecov: begin inspected */
	m_lock_tuple= FALSE;
	ERR_RETURN(con_trans->getNdbError());
        /* purecov: end */    
      }
      m_ops_pending++;
  }
  m_lock_tuple= FALSE;
  
  bool contact_ndb= m_lock.type < TL_WRITE_ALLOW_WRITE &&
                    m_lock.type != TL_READ_WITH_SHARED_LOCKS;;
  do {
    DBUG_PRINT("info", ("Call nextResult, contact_ndb: %d", contact_ndb));
    /*
      We can only handle one tuple with blobs at a time.
    */
    if (m_ops_pending && m_blobs_pending)
    {
      if (execute_no_commit(this,trans,FALSE) != 0)
        DBUG_RETURN(ndb_err(trans));
      m_ops_pending= 0;
      m_blobs_pending= FALSE;
    }
    
    if ((local_check= cursor->nextResult(contact_ndb, m_force_send)) == 0)
    {
      /*
	Explicitly lock tuple if "select for update" or
	"select lock in share mode"
      */
      m_lock_tuple= (m_lock.type == TL_WRITE_ALLOW_WRITE
		     || 
		     m_lock.type == TL_READ_WITH_SHARED_LOCKS);
      DBUG_RETURN(0);
    } 
    else if (local_check == 1 || local_check == 2)
    {
      // 1: No more records
      // 2: No more cached records
      
      /*
        Before fetching more rows and releasing lock(s),
        all pending update or delete operations should 
        be sent to NDB
      */
      DBUG_PRINT("info", ("ops_pending: %ld", (long) m_ops_pending));    
      if (m_ops_pending)
      {
        if (m_transaction_on)
        {
          if (execute_no_commit(this,trans,FALSE) != 0)
            DBUG_RETURN(-1);
        }
        else
        {
          if  (execute_commit(this,trans) != 0)
            DBUG_RETURN(-1);
          if (trans->restart() != 0)
          {
            DBUG_ASSERT(0);
            DBUG_RETURN(-1);
          }
        }
        m_ops_pending= 0;
      }
      contact_ndb= (local_check == 2);
    }
    else
    {
      DBUG_RETURN(-1);
    }
  } while (local_check == 2);

  DBUG_RETURN(1);
}

/*
  Get the next record of a started scan. Try to fetch
  it locally from NdbApi cached records if possible, 
  otherwise ask NDB for more.

  NOTE
  If this is a update/delete make sure to not contact 
  NDB before any pending ops have been sent to NDB.

*/

inline int ha_ndbcluster::next_result(byte *buf)
{  
  int res;
  DBUG_ENTER("next_result");
    
  if (!m_active_cursor)
    DBUG_RETURN(HA_ERR_END_OF_FILE);
  
  if ((res= fetch_next(m_active_cursor)) == 0)
  {
    DBUG_PRINT("info", ("One more record found"));    
    
    unpack_record(buf);
    table->status= 0;
    DBUG_RETURN(0);
  }
  else if (res == 1)
  {
    // No more records
    table->status= STATUS_NOT_FOUND;
    
    DBUG_PRINT("info", ("No more records"));
    DBUG_RETURN(HA_ERR_END_OF_FILE);
  }
  else
  {
    DBUG_RETURN(ndb_err(m_active_trans));
  }
}

/*
  Set bounds for ordered index scan.
*/

int ha_ndbcluster::set_bounds(NdbIndexScanOperation *op,
                              uint inx,
                              bool rir,
                              const key_range *keys[2],
                              uint range_no)
{
  const KEY *const key_info= table->key_info + inx;
  const uint key_parts= key_info->key_parts;
  uint key_tot_len[2];
  uint tot_len;
  uint i, j;

  DBUG_ENTER("set_bounds");
  DBUG_PRINT("info", ("key_parts=%d", key_parts));

  for (j= 0; j <= 1; j++)
  {
    const key_range *key= keys[j];
    if (key != NULL)
    {
      // for key->flag see ha_rkey_function
      DBUG_PRINT("info", ("key %d length=%d flag=%d",
                          j, key->length, key->flag));
      key_tot_len[j]= key->length;
    }
    else
    {
      DBUG_PRINT("info", ("key %d not present", j));
      key_tot_len[j]= 0;
    }
  }
  tot_len= 0;

  for (i= 0; i < key_parts; i++)
  {
    KEY_PART_INFO *key_part= &key_info->key_part[i];
    Field *field= key_part->field;
#ifndef DBUG_OFF
    uint part_len= key_part->length;
#endif
    uint part_store_len= key_part->store_length;
    // Info about each key part
    struct part_st {
      bool part_last;
      const key_range *key;
      const byte *part_ptr;
      bool part_null;
      int bound_type;
      const char* bound_ptr;
    };
    struct part_st part[2];

    for (j= 0; j <= 1; j++)
    {
      struct part_st &p= part[j];
      p.key= NULL;
      p.bound_type= -1;
      if (tot_len < key_tot_len[j])
      {
        p.part_last= (tot_len + part_store_len >= key_tot_len[j]);
        p.key= keys[j];
        p.part_ptr= &p.key->key[tot_len];
        p.part_null= key_part->null_bit && *p.part_ptr;
        p.bound_ptr= (const char *)
          p.part_null ? 0 : key_part->null_bit ? p.part_ptr + 1 : p.part_ptr;

        if (j == 0)
        {
          switch (p.key->flag)
          {
            case HA_READ_KEY_EXACT:
              if (! rir)
                p.bound_type= NdbIndexScanOperation::BoundEQ;
              else // differs for records_in_range
                p.bound_type= NdbIndexScanOperation::BoundLE;
              break;
            // ascending
            case HA_READ_KEY_OR_NEXT:
              p.bound_type= NdbIndexScanOperation::BoundLE;
              break;
            case HA_READ_AFTER_KEY:
              if (! p.part_last)
                p.bound_type= NdbIndexScanOperation::BoundLE;
              else
                p.bound_type= NdbIndexScanOperation::BoundLT;
              break;
            // descending
            case HA_READ_PREFIX_LAST:           // weird
              p.bound_type= NdbIndexScanOperation::BoundEQ;
              break;
            case HA_READ_PREFIX_LAST_OR_PREV:   // weird
              p.bound_type= NdbIndexScanOperation::BoundGE;
              break;
            case HA_READ_BEFORE_KEY:
              if (! p.part_last)
                p.bound_type= NdbIndexScanOperation::BoundGE;
              else
                p.bound_type= NdbIndexScanOperation::BoundGT;
              break;
            default:
              break;
          }
        }
        if (j == 1) {
          switch (p.key->flag)
          {
            // ascending
            case HA_READ_BEFORE_KEY:
              if (! p.part_last)
                p.bound_type= NdbIndexScanOperation::BoundGE;
              else
                p.bound_type= NdbIndexScanOperation::BoundGT;
              break;
            case HA_READ_AFTER_KEY:     // weird
              p.bound_type= NdbIndexScanOperation::BoundGE;
              break;
            default:
              break;
            // descending strangely sets no end key
          }
        }

        if (p.bound_type == -1)
        {
          DBUG_PRINT("error", ("key %d unknown flag %d", j, p.key->flag));
          DBUG_ASSERT(FALSE);
          // Stop setting bounds but continue with what we have
          DBUG_RETURN(op->end_of_bound(range_no));
        }
      }
    }

    // Seen with e.g. b = 1 and c > 1
    if (part[0].bound_type == NdbIndexScanOperation::BoundLE &&
        part[1].bound_type == NdbIndexScanOperation::BoundGE &&
        memcmp(part[0].part_ptr, part[1].part_ptr, part_store_len) == 0)
    {
      DBUG_PRINT("info", ("replace LE/GE pair by EQ"));
      part[0].bound_type= NdbIndexScanOperation::BoundEQ;
      part[1].bound_type= -1;
    }
    // Not seen but was in previous version
    if (part[0].bound_type == NdbIndexScanOperation::BoundEQ &&
        part[1].bound_type == NdbIndexScanOperation::BoundGE &&
        memcmp(part[0].part_ptr, part[1].part_ptr, part_store_len) == 0)
    {
      DBUG_PRINT("info", ("remove GE from EQ/GE pair"));
      part[1].bound_type= -1;
    }

    for (j= 0; j <= 1; j++)
    {
      struct part_st &p= part[j];
      // Set bound if not done with this key
      if (p.key != NULL)
      {
        DBUG_PRINT("info", ("key %d:%d  offset: %d  length: %d  last: %d  bound: %d",
                            j, i, tot_len, part_len, p.part_last, p.bound_type));
        DBUG_DUMP("info", (const char*)p.part_ptr, part_store_len);

        // Set bound if not cancelled via type -1
        if (p.bound_type != -1)
        {
          const char* ptr= p.bound_ptr;
          char buf[256];
          shrink_varchar(field, ptr, buf);
          if (op->setBound(i, p.bound_type, ptr))
            ERR_RETURN(op->getNdbError());
        }
      }
    }

    tot_len+= part_store_len;
  }
  DBUG_RETURN(op->end_of_bound(range_no));
}

/*
  Start ordered index scan in NDB
*/

int ha_ndbcluster::ordered_index_scan(const key_range *start_key,
                                      const key_range *end_key,
                                      bool sorted, bool descending,
                                      byte* buf, part_id_range *part_spec)
{  
  int res;
  bool restart;
  NdbTransaction *trans= m_active_trans;
  NdbIndexScanOperation *op;

  DBUG_ENTER("ha_ndbcluster::ordered_index_scan");
  DBUG_PRINT("enter", ("index: %u, sorted: %d, descending: %d",
             active_index, sorted, descending));  
  DBUG_PRINT("enter", ("Starting new ordered scan on %s", m_tabname));
  m_write_op= FALSE;

  // Check that sorted seems to be initialised
  DBUG_ASSERT(sorted == 0 || sorted == 1);
  
  if (m_active_cursor == 0)
  {
    restart= FALSE;
    NdbOperation::LockMode lm=
      (NdbOperation::LockMode)get_ndb_lock_type(m_lock.type);
   bool need_pk = (lm == NdbOperation::LM_Read);
    if (!(op= trans->getNdbIndexScanOperation(m_index[active_index].index, 
                                              m_table)) ||
        op->readTuples(lm, 0, parallelism, sorted, descending, FALSE, need_pk))
      ERR_RETURN(trans->getNdbError());
    if (m_use_partition_function && part_spec != NULL &&
        part_spec->start_part == part_spec->end_part)
      op->setPartitionId(part_spec->start_part);
    m_active_cursor= op;
  } else {
    restart= TRUE;
    op= (NdbIndexScanOperation*)m_active_cursor;
    
    if (m_use_partition_function && part_spec != NULL &&
        part_spec->start_part == part_spec->end_part)
      op->setPartitionId(part_spec->start_part);
    DBUG_ASSERT(op->getSorted() == sorted);
    DBUG_ASSERT(op->getLockMode() == 
                (NdbOperation::LockMode)get_ndb_lock_type(m_lock.type));
    if (op->reset_bounds(m_force_send))
      DBUG_RETURN(ndb_err(m_active_trans));
  }
  
  {
    const key_range *keys[2]= { start_key, end_key };
    res= set_bounds(op, active_index, FALSE, keys);
    if (res)
      DBUG_RETURN(res);
  }

  if (!restart)
  {
    if (m_cond && m_cond->generate_scan_filter(op))
      DBUG_RETURN(ndb_err(trans));

    if ((res= define_read_attrs(buf, op)))
    {
      DBUG_RETURN(res);
    }
    
    // If table has user defined partitioning
    // and no primary key, we need to read the partition id
    // to support ORDER BY queries
    if (m_use_partition_function &&
        (table_share->primary_key == MAX_KEY) && 
        (get_ndb_partition_id(op)))
      ERR_RETURN(trans->getNdbError());
  }

  if (execute_no_commit(this,trans,FALSE) != 0)
    DBUG_RETURN(ndb_err(trans));
  
  DBUG_RETURN(next_result(buf));
}

static
int
guess_scan_flags(NdbOperation::LockMode lm, 
		 const NDBTAB* tab, const MY_BITMAP* readset)
{
  int flags= 0;
  flags|= (lm == NdbOperation::LM_Read) ? NdbScanOperation::SF_KeyInfo : 0;
  if (tab->checkColumns(0, 0) & 2)
  {
    int ret = tab->checkColumns(readset->bitmap, no_bytes_in_map(readset));
    
    if (ret & 2)
    { // If disk columns...use disk scan
      flags |= NdbScanOperation::SF_DiskScan;
    }
    else if ((ret & 4) == 0 && (lm == NdbOperation::LM_Exclusive))
    {
      // If no mem column is set and exclusive...guess disk scan
      flags |= NdbScanOperation::SF_DiskScan;
    }
  }
  return flags;
}


/*
  Unique index scan in NDB (full table scan with scan filter)
 */

int ha_ndbcluster::unique_index_scan(const KEY* key_info, 
				     const byte *key, 
				     uint key_len,
				     byte *buf)
{
  int res;
  NdbScanOperation *op;
  NdbTransaction *trans= m_active_trans;
  part_id_range part_spec;

  DBUG_ENTER("unique_index_scan");  
  DBUG_PRINT("enter", ("Starting new scan on %s", m_tabname));

  NdbOperation::LockMode lm=
    (NdbOperation::LockMode)get_ndb_lock_type(m_lock.type);
  int flags= guess_scan_flags(lm, m_table, table->read_set);
  if (!(op=trans->getNdbScanOperation((const NDBTAB *) m_table)) ||
      op->readTuples(lm, flags, parallelism))
    ERR_RETURN(trans->getNdbError());
  m_active_cursor= op;

  if (m_use_partition_function)
  {
    part_spec.start_part= 0;
    part_spec.end_part= m_part_info->get_tot_partitions() - 1;
    prune_partition_set(table, &part_spec);
    DBUG_PRINT("info", ("part_spec.start_part = %u, part_spec.end_part = %u",
                        part_spec.start_part, part_spec.end_part));
    /*
      If partition pruning has found no partition in set
      we can return HA_ERR_END_OF_FILE
      If partition pruning has found exactly one partition in set
      we can optimize scan to run towards that partition only.
    */
    if (part_spec.start_part > part_spec.end_part)
    {
      DBUG_RETURN(HA_ERR_END_OF_FILE);
    }
    else if (part_spec.start_part == part_spec.end_part)
    {
      /*
        Only one partition is required to scan, if sorted is required we
        don't need it any more since output from one ordered partitioned
        index is always sorted.
      */
      m_active_cursor->setPartitionId(part_spec.start_part);
    }
    // If table has user defined partitioning
    // and no primary key, we need to read the partition id
    // to support ORDER BY queries
    if ((table_share->primary_key == MAX_KEY) && 
        (get_ndb_partition_id(op)))
      ERR_RETURN(trans->getNdbError());
  }
  if (!m_cond)
    m_cond= new ha_ndbcluster_cond;
  if (!m_cond)
  {
    my_errno= HA_ERR_OUT_OF_MEM;
    DBUG_RETURN(my_errno);
  }       
  if (m_cond->generate_scan_filter_from_key(op, key_info, key, key_len, buf))
    DBUG_RETURN(ndb_err(trans));
  if ((res= define_read_attrs(buf, op)))
    DBUG_RETURN(res);

  if (execute_no_commit(this,trans,FALSE) != 0)
    DBUG_RETURN(ndb_err(trans));
  DBUG_PRINT("exit", ("Scan started successfully"));
  DBUG_RETURN(next_result(buf));
}


/*
  Start full table scan in NDB
 */

int ha_ndbcluster::full_table_scan(byte *buf)
{
  int res;
  NdbScanOperation *op;
  NdbTransaction *trans= m_active_trans;
  part_id_range part_spec;

  DBUG_ENTER("full_table_scan");  
  DBUG_PRINT("enter", ("Starting new scan on %s", m_tabname));
  m_write_op= FALSE;

  NdbOperation::LockMode lm=
    (NdbOperation::LockMode)get_ndb_lock_type(m_lock.type);
  int flags= guess_scan_flags(lm, m_table, table->read_set);
  if (!(op=trans->getNdbScanOperation(m_table)) ||
      op->readTuples(lm, flags, parallelism))
    ERR_RETURN(trans->getNdbError());
  m_active_cursor= op;

  if (m_use_partition_function)
  {
    part_spec.start_part= 0;
    part_spec.end_part= m_part_info->get_tot_partitions() - 1;
    prune_partition_set(table, &part_spec);
    DBUG_PRINT("info", ("part_spec.start_part: %u  part_spec.end_part: %u",
                        part_spec.start_part, part_spec.end_part));
    /*
      If partition pruning has found no partition in set
      we can return HA_ERR_END_OF_FILE
      If partition pruning has found exactly one partition in set
      we can optimize scan to run towards that partition only.
    */
    if (part_spec.start_part > part_spec.end_part)
    {
      DBUG_RETURN(HA_ERR_END_OF_FILE);
    }
    else if (part_spec.start_part == part_spec.end_part)
    {
      /*
        Only one partition is required to scan, if sorted is required we
        don't need it any more since output from one ordered partitioned
        index is always sorted.
      */
      m_active_cursor->setPartitionId(part_spec.start_part);
    }
    // If table has user defined partitioning
    // and no primary key, we need to read the partition id
    // to support ORDER BY queries
    if ((table_share->primary_key == MAX_KEY) && 
        (get_ndb_partition_id(op)))
      ERR_RETURN(trans->getNdbError());
  }

  if (m_cond && m_cond->generate_scan_filter(op))
    DBUG_RETURN(ndb_err(trans));
  if ((res= define_read_attrs(buf, op)))
    DBUG_RETURN(res);

  if (execute_no_commit(this,trans,FALSE) != 0)
    DBUG_RETURN(ndb_err(trans));
  DBUG_PRINT("exit", ("Scan started successfully"));
  DBUG_RETURN(next_result(buf));
}

/*
  Insert one record into NDB
*/
int ha_ndbcluster::write_row(byte *record)
{
  bool has_auto_increment;
  uint i;
  NdbTransaction *trans= m_active_trans;
  NdbOperation *op;
  int res;
  THD *thd= table->in_use;
  longlong func_value= 0;
  DBUG_ENTER("ha_ndbcluster::write_row");

  m_write_op= TRUE;
  has_auto_increment= (table->next_number_field && record == table->record[0]);
  if (table_share->primary_key != MAX_KEY)
  {
    /*
     * Increase any auto_incremented primary key
     */
    if (has_auto_increment) 
    {
      int error;

      m_skip_auto_increment= FALSE;
      if ((error= update_auto_increment()))
        DBUG_RETURN(error);
      m_skip_auto_increment= (insert_id_for_cur_row == 0);
    }
  }

  /*
   * If IGNORE the ignore constraint violations on primary and unique keys
   */
  if (!m_use_write && m_ignore_dup_key)
  {
    /*
      compare if expression with that in start_bulk_insert()
      start_bulk_insert will set parameters to ensure that each
      write_row is committed individually
    */
    int peek_res= peek_indexed_rows(record, TRUE);
    
    if (!peek_res) 
    {
      DBUG_RETURN(HA_ERR_FOUND_DUPP_KEY);
    }
    if (peek_res != HA_ERR_KEY_NOT_FOUND)
      DBUG_RETURN(peek_res);
  }

  ha_statistic_increment(&SSV::ha_write_count);
  if (table->timestamp_field_type & TIMESTAMP_AUTO_SET_ON_INSERT)
    table->timestamp_field->set_time();

  if (!(op= trans->getNdbOperation(m_table)))
    ERR_RETURN(trans->getNdbError());

  res= (m_use_write) ? op->writeTuple() :op->insertTuple(); 
  if (res != 0)
    ERR_RETURN(trans->getNdbError());  
 
  if (m_use_partition_function)
  {
    uint32 part_id;
    int error;
    my_bitmap_map *old_map= dbug_tmp_use_all_columns(table, table->read_set);
    error= m_part_info->get_partition_id(m_part_info, &part_id, &func_value);
    dbug_tmp_restore_column_map(table->read_set, old_map);
    if (error)
    {
      m_part_info->err_value= func_value;
      DBUG_RETURN(error);
    }
    op->setPartitionId(part_id);
  }

  if (table_share->primary_key == MAX_KEY) 
  {
    // Table has hidden primary key
    Ndb *ndb= get_ndb();
    Uint64 auto_value;
    uint retries= NDB_AUTO_INCREMENT_RETRIES;
    int retry_sleep= 30; /* 30 milliseconds, transaction */
    for (;;)
    {
      Ndb_tuple_id_range_guard g(m_share);
      if (ndb->getAutoIncrementValue(m_table, g.range, auto_value, 1) == -1)
      {
        if (--retries &&
            ndb->getNdbError().status == NdbError::TemporaryError);
        {
          my_sleep(retry_sleep);
          continue;
        }
        ERR_RETURN(ndb->getNdbError());
      }
      break;
    }
    if (set_hidden_key(op, table->s->fields, (const byte*)&auto_value))
      ERR_RETURN(op->getNdbError());
  } 
  else 
  {
    int error;
    if ((error= set_primary_key_from_record(op, record)))
      DBUG_RETURN(error);
  }

  // Set non-key attribute(s)
  bool set_blob_value= FALSE;
  my_bitmap_map *old_map= dbug_tmp_use_all_columns(table, table->read_set);
  for (i= 0; i < table_share->fields; i++) 
  {
    Field *field= table->field[i];
    if (!(field->flags & PRI_KEY_FLAG) &&
	(bitmap_is_set(table->write_set, i) || !m_use_write) &&
        set_ndb_value(op, field, i, record-table->record[0], &set_blob_value))
    {
      m_skip_auto_increment= TRUE;
      dbug_tmp_restore_column_map(table->read_set, old_map);
      ERR_RETURN(op->getNdbError());
    }
  }
  dbug_tmp_restore_column_map(table->read_set, old_map);

  if (m_use_partition_function)
  {
    /*
      We need to set the value of the partition function value in
      NDB since the NDB kernel doesn't have easy access to the function
      to calculate the value.
    */
    if (func_value >= INT_MAX32)
      func_value= INT_MAX32;
    uint32 part_func_value= (uint32)func_value;
    uint no_fields= table_share->fields;
    if (table_share->primary_key == MAX_KEY)
      no_fields++;
    op->setValue(no_fields, part_func_value);
  }

  if (unlikely(m_slow_path))
  {
    if (!(thd->options & OPTION_BIN_LOG))
      op->setAnyValue(NDB_ANYVALUE_FOR_NOLOGGING);
    else if (thd->slave_thread)
      op->setAnyValue(thd->server_id);
  }
  m_rows_changed++;

  /*
    Execute write operation
    NOTE When doing inserts with many values in 
    each INSERT statement it should not be necessary
    to NoCommit the transaction between each row.
    Find out how this is detected!
  */
  m_rows_inserted++;
  no_uncommitted_rows_update(1);
  m_bulk_insert_not_flushed= TRUE;
  if ((m_rows_to_insert == (ha_rows) 1) || 
      ((m_rows_inserted % m_bulk_insert_rows) == 0) ||
      m_primary_key_update ||
      set_blob_value)
  {
    // Send rows to NDB
    DBUG_PRINT("info", ("Sending inserts to NDB, "\
                        "rows_inserted: %d  bulk_insert_rows: %d", 
                        (int)m_rows_inserted, (int)m_bulk_insert_rows));

    m_bulk_insert_not_flushed= FALSE;
    if (m_transaction_on)
    {
      if (execute_no_commit(this,trans,FALSE) != 0)
      {
        m_skip_auto_increment= TRUE;
        no_uncommitted_rows_execute_failure();
        DBUG_RETURN(ndb_err(trans));
      }
    }
    else
    {
      if (execute_commit(this,trans) != 0)
      {
        m_skip_auto_increment= TRUE;
        no_uncommitted_rows_execute_failure();
        DBUG_RETURN(ndb_err(trans));
      }
      if (trans->restart() != 0)
      {
        DBUG_ASSERT(0);
        DBUG_RETURN(-1);
      }
    }
  }
  if ((has_auto_increment) && (m_skip_auto_increment))
  {
    Ndb *ndb= get_ndb();
    Uint64 next_val= (Uint64) table->next_number_field->val_int() + 1;
#ifndef DBUG_OFF
    char buff[22];
    DBUG_PRINT("info", 
               ("Trying to set next auto increment value to %s",
                llstr(next_val, buff)));
#endif
    Ndb_tuple_id_range_guard g(m_share);
    if (ndb->setAutoIncrementValue(m_table, g.range, next_val, TRUE)
        == -1)
      ERR_RETURN(ndb->getNdbError());
  }
  m_skip_auto_increment= TRUE;

  DBUG_PRINT("exit",("ok"));
  DBUG_RETURN(0);
}


/* Compare if a key in a row has changed */

int ha_ndbcluster::key_cmp(uint keynr, const byte * old_row,
                           const byte * new_row)
{
  KEY_PART_INFO *key_part=table->key_info[keynr].key_part;
  KEY_PART_INFO *end=key_part+table->key_info[keynr].key_parts;

  for (; key_part != end ; key_part++)
  {
    if (key_part->null_bit)
    {
      if ((old_row[key_part->null_offset] & key_part->null_bit) !=
          (new_row[key_part->null_offset] & key_part->null_bit))
        return 1;
    }
    if (key_part->key_part_flag & (HA_BLOB_PART | HA_VAR_LENGTH_PART))
    {

      if (key_part->field->cmp_binary((char*) (old_row + key_part->offset),
                                      (char*) (new_row + key_part->offset),
                                      (ulong) key_part->length))
        return 1;
    }
    else
    {
      if (memcmp(old_row+key_part->offset, new_row+key_part->offset,
                 key_part->length))
        return 1;
    }
  }
  return 0;
}

/*
  Update one record in NDB using primary key
*/

int ha_ndbcluster::update_row(const byte *old_data, byte *new_data)
{
  THD *thd= table->in_use;
  NdbTransaction *trans= m_active_trans;
  NdbScanOperation* cursor= m_active_cursor;
  NdbOperation *op;
  uint i;
  uint32 old_part_id= 0, new_part_id= 0;
  int error;
  longlong func_value;
  bool pk_update= (table_share->primary_key != MAX_KEY &&
		   key_cmp(table_share->primary_key, old_data, new_data));
  DBUG_ENTER("update_row");
  m_write_op= TRUE;
  
  /*
   * If IGNORE the ignore constraint violations on primary and unique keys,
   * but check that it is not part of INSERT ... ON DUPLICATE KEY UPDATE
   */
  if (m_ignore_dup_key && (thd->lex->sql_command == SQLCOM_UPDATE ||
                           thd->lex->sql_command == SQLCOM_UPDATE_MULTI))
  {
    int peek_res= peek_indexed_rows(new_data, pk_update);
    
    if (!peek_res) 
    {
      DBUG_RETURN(HA_ERR_FOUND_DUPP_KEY);
    }
    if (peek_res != HA_ERR_KEY_NOT_FOUND)
      DBUG_RETURN(peek_res);
  }

  ha_statistic_increment(&SSV::ha_update_count);
  if (table->timestamp_field_type & TIMESTAMP_AUTO_SET_ON_UPDATE)
  {
    table->timestamp_field->set_time();
    bitmap_set_bit(table->write_set, table->timestamp_field->field_index);
  }

  if (m_use_partition_function &&
      (error= get_parts_for_update(old_data, new_data, table->record[0],
                                   m_part_info, &old_part_id, &new_part_id,
                                   &func_value)))
  {
    m_part_info->err_value= func_value;
    DBUG_RETURN(error);
  }

  /*
   * Check for update of primary key or partition change
   * for special handling
   */  
  if (pk_update || old_part_id != new_part_id)
  {
    int read_res, insert_res, delete_res, undo_res;

    DBUG_PRINT("info", ("primary key update or partition change, "
                        "doing read+delete+insert"));
    // Get all old fields, since we optimize away fields not in query
    read_res= complemented_read(old_data, new_data, old_part_id);
    if (read_res)
    {
      DBUG_PRINT("info", ("read failed"));
      DBUG_RETURN(read_res);
    }
    // Delete old row
    m_primary_key_update= TRUE;
    delete_res= delete_row(old_data);
    m_primary_key_update= FALSE;
    if (delete_res)
    {
      DBUG_PRINT("info", ("delete failed"));
      DBUG_RETURN(delete_res);
    }     
    // Insert new row
    DBUG_PRINT("info", ("delete succeded"));
    m_primary_key_update= TRUE;
    insert_res= write_row(new_data);
    m_primary_key_update= FALSE;
    if (insert_res)
    {
      DBUG_PRINT("info", ("insert failed"));
      if (trans->commitStatus() == NdbConnection::Started)
      {
        // Undo delete_row(old_data)
        m_primary_key_update= TRUE;
        undo_res= write_row((byte *)old_data);
        if (undo_res)
          push_warning(current_thd, 
                       MYSQL_ERROR::WARN_LEVEL_WARN, 
                       undo_res, 
                       "NDB failed undoing delete at primary key update");
        m_primary_key_update= FALSE;
      }
      DBUG_RETURN(insert_res);
    }
    DBUG_PRINT("info", ("delete+insert succeeded"));
    DBUG_RETURN(0);
  }

  if (cursor)
  {
    /*
      We are scanning records and want to update the record
      that was just found, call updateTuple on the cursor 
      to take over the lock to a new update operation
      And thus setting the primary key of the record from 
      the active record in cursor
    */
    DBUG_PRINT("info", ("Calling updateTuple on cursor"));
    if (!(op= cursor->updateCurrentTuple()))
      ERR_RETURN(trans->getNdbError());
    m_lock_tuple= FALSE;
    m_ops_pending++;
    if (uses_blob_value())
      m_blobs_pending= TRUE;
    if (m_use_partition_function)
      cursor->setPartitionId(new_part_id);
  }
  else
  {  
    if (!(op= trans->getNdbOperation(m_table)) ||
        op->updateTuple() != 0)
      ERR_RETURN(trans->getNdbError());  
    
    if (m_use_partition_function)
      op->setPartitionId(new_part_id);
    if (table_share->primary_key == MAX_KEY) 
    {
      // This table has no primary key, use "hidden" primary key
      DBUG_PRINT("info", ("Using hidden key"));
      
      // Require that the PK for this record has previously been 
      // read into m_ref
      DBUG_DUMP("key", m_ref, NDB_HIDDEN_PRIMARY_KEY_LENGTH);
      
      if (set_hidden_key(op, table->s->fields, m_ref))
        ERR_RETURN(op->getNdbError());
    } 
    else 
    {
      int res;
      if ((res= set_primary_key_from_record(op, old_data)))
        DBUG_RETURN(res);
    }
  }

  m_rows_changed++;

  // Set non-key attribute(s)
  my_bitmap_map *old_map= dbug_tmp_use_all_columns(table, table->read_set);
  for (i= 0; i < table_share->fields; i++) 
  {
    Field *field= table->field[i];
    if (bitmap_is_set(table->write_set, i) &&
        (!(field->flags & PRI_KEY_FLAG)) &&
        set_ndb_value(op, field, i, new_data - table->record[0]))
    {
      dbug_tmp_restore_column_map(table->read_set, old_map);
      ERR_RETURN(op->getNdbError());
    }
  }
  dbug_tmp_restore_column_map(table->read_set, old_map);

  if (m_use_partition_function)
  {
    if (func_value >= INT_MAX32)
      func_value= INT_MAX32;
    uint32 part_func_value= (uint32)func_value;
    uint no_fields= table_share->fields;
    if (table_share->primary_key == MAX_KEY)
      no_fields++;
    op->setValue(no_fields, part_func_value);
  }

  if (unlikely(m_slow_path))
  {
    if (!(thd->options & OPTION_BIN_LOG))
      op->setAnyValue(NDB_ANYVALUE_FOR_NOLOGGING);
    else if (thd->slave_thread)
      op->setAnyValue(thd->server_id);
  }
  /*
    Execute update operation if we are not doing a scan for update
    and there exist UPDATE AFTER triggers
  */

  if ((!cursor || m_update_cannot_batch) && 
      execute_no_commit(this,trans,false) != 0) {
    no_uncommitted_rows_execute_failure();
    DBUG_RETURN(ndb_err(trans));
  }
  
  DBUG_RETURN(0);
}


/*
  Delete one record from NDB, using primary key 
*/

int ha_ndbcluster::delete_row(const byte *record)
{
  THD *thd= table->in_use;
  NdbTransaction *trans= m_active_trans;
  NdbScanOperation* cursor= m_active_cursor;
  NdbOperation *op;
  uint32 part_id;
  int error;
  DBUG_ENTER("delete_row");
  m_write_op= TRUE;

  ha_statistic_increment(&SSV::ha_delete_count);
  m_rows_changed++;

  if (m_use_partition_function &&
      (error= get_part_for_delete(record, table->record[0], m_part_info,
                                  &part_id)))
  {
    DBUG_RETURN(error);
  }

  if (cursor)
  {
    /*
      We are scanning records and want to delete the record
      that was just found, call deleteTuple on the cursor 
      to take over the lock to a new delete operation
      And thus setting the primary key of the record from 
      the active record in cursor
    */
    DBUG_PRINT("info", ("Calling deleteTuple on cursor"));
    if (cursor->deleteCurrentTuple() != 0)
      ERR_RETURN(trans->getNdbError());     
    m_lock_tuple= FALSE;
    m_ops_pending++;

    if (m_use_partition_function)
      cursor->setPartitionId(part_id);

    no_uncommitted_rows_update(-1);

    if (unlikely(m_slow_path))
    {
      if (!(thd->options & OPTION_BIN_LOG))
        ((NdbOperation *)trans->getLastDefinedOperation())->
          setAnyValue(NDB_ANYVALUE_FOR_NOLOGGING);
      else if (thd->slave_thread)
        ((NdbOperation *)trans->getLastDefinedOperation())->
          setAnyValue(thd->server_id);
    }
    if (!(m_primary_key_update || m_delete_cannot_batch))
      // If deleting from cursor, NoCommit will be handled in next_result
      DBUG_RETURN(0);
  }
  else
  {
    
    if (!(op=trans->getNdbOperation(m_table)) || 
        op->deleteTuple() != 0)
      ERR_RETURN(trans->getNdbError());
    
    if (m_use_partition_function)
      op->setPartitionId(part_id);

    no_uncommitted_rows_update(-1);
    
    if (table_share->primary_key == MAX_KEY) 
    {
      // This table has no primary key, use "hidden" primary key
      DBUG_PRINT("info", ("Using hidden key"));
      
      if (set_hidden_key(op, table->s->fields, m_ref))
        ERR_RETURN(op->getNdbError());
    } 
    else 
    {
      if ((error= set_primary_key_from_record(op, record)))
        DBUG_RETURN(error);
    }

    if (unlikely(m_slow_path))
    {
      if (!(thd->options & OPTION_BIN_LOG))
        op->setAnyValue(NDB_ANYVALUE_FOR_NOLOGGING);
      else if (thd->slave_thread)
        op->setAnyValue(thd->server_id);
    }
  }

  // Execute delete operation
  if (execute_no_commit(this,trans,FALSE) != 0) {
    no_uncommitted_rows_execute_failure();
    DBUG_RETURN(ndb_err(trans));
  }
  DBUG_RETURN(0);
}
  
/*
  Unpack a record read from NDB 

  SYNOPSIS
    unpack_record()
    buf                 Buffer to store read row

  NOTE
    The data for each row is read directly into the
    destination buffer. This function is primarily 
    called in order to check if any fields should be 
    set to null.
*/

void ndb_unpack_record(TABLE *table, NdbValue *value,
                       MY_BITMAP *defined, byte *buf)
{
  Field **p_field= table->field, *field= *p_field;
  my_ptrdiff_t row_offset= (my_ptrdiff_t) (buf - table->record[0]);
  my_bitmap_map *old_map= dbug_tmp_use_all_columns(table, table->write_set);
  DBUG_ENTER("ndb_unpack_record");

  /*
    Set the filler bits of the null byte, since they are
    not touched in the code below.
    
    The filler bits are the MSBs in the last null byte
  */ 
  if (table->s->null_bytes > 0)
       buf[table->s->null_bytes - 1]|= 256U - (1U <<
					       table->s->last_null_bit_pos);
  /*
    Set null flag(s)
  */
  for ( ; field;
       p_field++, value++, field= *p_field)
  {
    field->set_notnull(row_offset);       
    if ((*value).ptr)
    {
      if (!(field->flags & BLOB_FLAG))
      {
        int is_null= (*value).rec->isNULL();
        if (is_null)
        {
          if (is_null > 0)
          {
	    DBUG_PRINT("info",("[%u] NULL",
                               (*value).rec->getColumn()->getColumnNo()));
            field->set_null(row_offset);
          }
          else
          {
            DBUG_PRINT("info",("[%u] UNDEFINED",
                               (*value).rec->getColumn()->getColumnNo()));
            bitmap_clear_bit(defined,
                             (*value).rec->getColumn()->getColumnNo());
          }
        }
        else if (field->type() == MYSQL_TYPE_BIT)
        {
          Field_bit *field_bit= static_cast<Field_bit*>(field);

          /*
            Move internal field pointer to point to 'buf'.  Calling
            the correct member function directly since we know the
            type of the object.
           */
          field_bit->Field_bit::move_field_offset(row_offset);
          if (field->pack_length() < 5)
          {
            DBUG_PRINT("info", ("bit field H'%.8X", 
                                (*value).rec->u_32_value()));
            field_bit->Field_bit::store((longlong) (*value).rec->u_32_value(),
                                        FALSE);
          }
          else
          {
            DBUG_PRINT("info", ("bit field H'%.8X%.8X",
                                *(Uint32 *)(*value).rec->aRef(),
                                *((Uint32 *)(*value).rec->aRef()+1)));
#ifdef WORDS_BIGENDIAN
            /* lsw is stored first */
            Uint32 *buf= (Uint32 *)(*value).rec->aRef();
            field_bit->Field_bit::store((((longlong)*buf)
                                         & 0x000000000FFFFFFFFLL)
                                        |
                                        ((((longlong)*(buf+1)) << 32)
                                         & 0xFFFFFFFF00000000LL),
                                        TRUE);
#else
            field_bit->Field_bit::store((longlong)
                                        (*value).rec->u_64_value(), TRUE);
#endif
          }
          /*
            Move back internal field pointer to point to original
            value (usually record[0]).
           */
          field_bit->Field_bit::move_field_offset(-row_offset);
          DBUG_PRINT("info",("[%u] SET",
                             (*value).rec->getColumn()->getColumnNo()));
          DBUG_DUMP("info", (const char*) field->ptr, field->pack_length());
        }
        else
        {
          DBUG_PRINT("info",("[%u] SET",
                             (*value).rec->getColumn()->getColumnNo()));
          DBUG_DUMP("info", (const char*) field->ptr, field->pack_length());
        }
      }
      else
      {
        NdbBlob *ndb_blob= (*value).blob;
        uint col_no = ndb_blob->getColumn()->getColumnNo();
        int isNull;
        ndb_blob->getDefined(isNull);
        if (isNull == 1)
        {
          DBUG_PRINT("info",("[%u] NULL", col_no));
          field->set_null(row_offset);
        }
        else if (isNull == -1)
        {
          DBUG_PRINT("info",("[%u] UNDEFINED", col_no));
          bitmap_clear_bit(defined, col_no);
        }
        else
        {
#ifndef DBUG_OFF
          // pointer vas set in get_ndb_blobs_value
          Field_blob *field_blob= (Field_blob*)field;
          char* ptr;
          field_blob->get_ptr(&ptr, row_offset);
          uint32 len= field_blob->get_length(row_offset);
          DBUG_PRINT("info",("[%u] SET ptr: 0x%lx  len: %u",
                             col_no, (long) ptr, len));
#endif
        }
      }
    }
  }
  dbug_tmp_restore_column_map(table->write_set, old_map);
  DBUG_VOID_RETURN;
}

void ha_ndbcluster::unpack_record(byte *buf)
{
  ndb_unpack_record(table, m_value, 0, buf);
#ifndef DBUG_OFF
  // Read and print all values that was fetched
  if (table_share->primary_key == MAX_KEY)
  {
    // Table with hidden primary key
    int hidden_no= table_share->fields;
    const NDBTAB *tab= m_table;
    char buff[22];
    const NDBCOL *hidden_col= tab->getColumn(hidden_no);
    const NdbRecAttr* rec= m_value[hidden_no].rec;
    DBUG_ASSERT(rec);
    DBUG_PRINT("hidden", ("%d: %s \"%s\"", hidden_no,
			  hidden_col->getName(),
                          llstr(rec->u_64_value(), buff)));
  }
  //DBUG_EXECUTE("value", print_results(););
#endif
}

/*
  Utility function to print/dump the fetched field
  to avoid unnecessary work, wrap in DBUG_EXECUTE as in:

    DBUG_EXECUTE("value", print_results(););
 */

void ha_ndbcluster::print_results()
{
  DBUG_ENTER("print_results");

#ifndef DBUG_OFF

  char buf_type[MAX_FIELD_WIDTH], buf_val[MAX_FIELD_WIDTH];
  String type(buf_type, sizeof(buf_type), &my_charset_bin);
  String val(buf_val, sizeof(buf_val), &my_charset_bin);
  for (uint f= 0; f < table_share->fields; f++)
  {
    /* Use DBUG_PRINT since DBUG_FILE cannot be filtered out */
    char buf[2000];
    Field *field;
    void* ptr;
    NdbValue value;

    buf[0]= 0;
    field= table->field[f];
    if (!(value= m_value[f]).ptr)
    {
      strmov(buf, "not read");
      goto print_value;
    }

    ptr= field->ptr;

    if (! (field->flags & BLOB_FLAG))
    {
      if (value.rec->isNULL())
      {
        strmov(buf, "NULL");
        goto print_value;
      }
      type.length(0);
      val.length(0);
      field->sql_type(type);
      field->val_str(&val);
      my_snprintf(buf, sizeof(buf), "%s %s", type.c_ptr(), val.c_ptr());
    }
    else
    {
      NdbBlob *ndb_blob= value.blob;
      bool isNull= TRUE;
      ndb_blob->getNull(isNull);
      if (isNull)
        strmov(buf, "NULL");
    }

print_value:
    DBUG_PRINT("value", ("%u,%s: %s", f, field->field_name, buf));
  }
#endif
  DBUG_VOID_RETURN;
}


int ha_ndbcluster::index_init(uint index, bool sorted)
{
  DBUG_ENTER("ha_ndbcluster::index_init");
  DBUG_PRINT("enter", ("index: %u  sorted: %d", index, sorted));
  active_index= index;
  m_sorted= sorted;
  /*
    Locks are are explicitly released in scan
    unless m_lock.type == TL_READ_HIGH_PRIORITY
    and no sub-sequent call to unlock_row()
  */
  m_lock_tuple= FALSE;
  DBUG_RETURN(0);
}


int ha_ndbcluster::index_end()
{
  DBUG_ENTER("ha_ndbcluster::index_end");
  DBUG_RETURN(close_scan());
}

/**
 * Check if key contains null
 */
static
int
check_null_in_key(const KEY* key_info, const byte *key, uint key_len)
{
  KEY_PART_INFO *curr_part, *end_part;
  const byte* end_ptr= key + key_len;
  curr_part= key_info->key_part;
  end_part= curr_part + key_info->key_parts;

  for (; curr_part != end_part && key < end_ptr; curr_part++)
  {
    if (curr_part->null_bit && *key)
      return 1;

    key += curr_part->store_length;
  }
  return 0;
}

int ha_ndbcluster::index_read(byte *buf,
                              const byte *key, uint key_len, 
                              enum ha_rkey_function find_flag)
{
  key_range start_key;
  bool descending= FALSE;
  DBUG_ENTER("ha_ndbcluster::index_read");
  DBUG_PRINT("enter", ("active_index: %u, key_len: %u, find_flag: %d", 
                       active_index, key_len, find_flag));

  start_key.key= key;
  start_key.length= key_len;
  start_key.flag= find_flag;
  descending= FALSE;
  switch (find_flag) {
  case HA_READ_KEY_OR_PREV:
  case HA_READ_BEFORE_KEY:
  case HA_READ_PREFIX_LAST:
  case HA_READ_PREFIX_LAST_OR_PREV:
    descending= TRUE;
    break;
  default:
    break;
  }
  DBUG_RETURN(read_range_first_to_buf(&start_key, 0, descending,
                                      m_sorted, buf));
}


int ha_ndbcluster::index_next(byte *buf)
{
  DBUG_ENTER("ha_ndbcluster::index_next");
  ha_statistic_increment(&SSV::ha_read_next_count);
  DBUG_RETURN(next_result(buf));
}


int ha_ndbcluster::index_prev(byte *buf)
{
  DBUG_ENTER("ha_ndbcluster::index_prev");
  ha_statistic_increment(&SSV::ha_read_prev_count);
  DBUG_RETURN(next_result(buf));
}


int ha_ndbcluster::index_first(byte *buf)
{
  DBUG_ENTER("ha_ndbcluster::index_first");
  ha_statistic_increment(&SSV::ha_read_first_count);
  // Start the ordered index scan and fetch the first row

  // Only HA_READ_ORDER indexes get called by index_first
  DBUG_RETURN(ordered_index_scan(0, 0, TRUE, FALSE, buf, NULL));
}


int ha_ndbcluster::index_last(byte *buf)
{
  DBUG_ENTER("ha_ndbcluster::index_last");
  ha_statistic_increment(&SSV::ha_read_last_count);
  DBUG_RETURN(ordered_index_scan(0, 0, TRUE, TRUE, buf, NULL));
}

int ha_ndbcluster::index_read_last(byte * buf, const byte * key, uint key_len)
{
  DBUG_ENTER("ha_ndbcluster::index_read_last");
  DBUG_RETURN(index_read(buf, key, key_len, HA_READ_PREFIX_LAST));
}

int ha_ndbcluster::read_range_first_to_buf(const key_range *start_key,
                                           const key_range *end_key,
                                           bool desc, bool sorted,
                                           byte* buf)
{
  part_id_range part_spec;
  ndb_index_type type= get_index_type(active_index);
  const KEY* key_info= table->key_info+active_index;
  int error; 
  DBUG_ENTER("ha_ndbcluster::read_range_first_to_buf");
  DBUG_PRINT("info", ("desc: %d, sorted: %d", desc, sorted));

  if (m_use_partition_function)
  {
    get_partition_set(table, buf, active_index, start_key, &part_spec);
    DBUG_PRINT("info", ("part_spec.start_part: %u  part_spec.end_part: %u",
                        part_spec.start_part, part_spec.end_part));
    /*
      If partition pruning has found no partition in set
      we can return HA_ERR_END_OF_FILE
      If partition pruning has found exactly one partition in set
      we can optimize scan to run towards that partition only.
    */
    if (part_spec.start_part > part_spec.end_part)
    {
      DBUG_RETURN(HA_ERR_END_OF_FILE);
    }
    else if (part_spec.start_part == part_spec.end_part)
    {
      /*
        Only one partition is required to scan, if sorted is required we
        don't need it any more since output from one ordered partitioned
        index is always sorted.
      */
      sorted= FALSE;
    }
  }

  m_write_op= FALSE;
  switch (type){
  case PRIMARY_KEY_ORDERED_INDEX:
  case PRIMARY_KEY_INDEX:
    if (start_key && 
        start_key->length == key_info->key_length &&
        start_key->flag == HA_READ_KEY_EXACT)
    {
      if (m_active_cursor && (error= close_scan()))
        DBUG_RETURN(error);
      error= pk_read(start_key->key, start_key->length, buf,
		     part_spec.start_part);
      DBUG_RETURN(error == HA_ERR_KEY_NOT_FOUND ? HA_ERR_END_OF_FILE : error);
    }
    break;
  case UNIQUE_ORDERED_INDEX:
  case UNIQUE_INDEX:
    if (start_key && start_key->length == key_info->key_length &&
        start_key->flag == HA_READ_KEY_EXACT && 
        !check_null_in_key(key_info, start_key->key, start_key->length))
    {
      if (m_active_cursor && (error= close_scan()))
        DBUG_RETURN(error);

      error= unique_index_read(start_key->key, start_key->length, buf);
      DBUG_RETURN(error == HA_ERR_KEY_NOT_FOUND ? HA_ERR_END_OF_FILE : error);
    }
    else if (type == UNIQUE_INDEX)
      DBUG_RETURN(unique_index_scan(key_info, 
				    start_key->key, 
				    start_key->length, 
				    buf));
    break;
  default:
    break;
  }
  // Start the ordered index scan and fetch the first row
  DBUG_RETURN(ordered_index_scan(start_key, end_key, sorted, desc, buf,
                                 &part_spec));
}

int ha_ndbcluster::read_range_first(const key_range *start_key,
                                    const key_range *end_key,
                                    bool eq_r, bool sorted)
{
  byte* buf= table->record[0];
  DBUG_ENTER("ha_ndbcluster::read_range_first");
  DBUG_RETURN(read_range_first_to_buf(start_key, end_key, FALSE,
                                      sorted, buf));
}

int ha_ndbcluster::read_range_next()
{
  DBUG_ENTER("ha_ndbcluster::read_range_next");
  DBUG_RETURN(next_result(table->record[0]));
}


int ha_ndbcluster::rnd_init(bool scan)
{
  NdbScanOperation *cursor= m_active_cursor;
  DBUG_ENTER("rnd_init");
  DBUG_PRINT("enter", ("scan: %d", scan));
  // Check if scan is to be restarted
  if (cursor)
  {
    if (!scan)
      DBUG_RETURN(1);
    if (cursor->restart(m_force_send) != 0)
    {
      DBUG_ASSERT(0);
      DBUG_RETURN(-1);
    }
  }
  index_init(table_share->primary_key, 0);
  DBUG_RETURN(0);
}

int ha_ndbcluster::close_scan()
{
  NdbTransaction *trans= m_active_trans;
  DBUG_ENTER("close_scan");

  m_multi_cursor= 0;
  if (!m_active_cursor && !m_multi_cursor)
    DBUG_RETURN(0);

  NdbScanOperation *cursor= m_active_cursor ? m_active_cursor : m_multi_cursor;

  if (m_lock_tuple)
  {
    /*
      Lock level m_lock.type either TL_WRITE_ALLOW_WRITE
      (SELECT FOR UPDATE) or TL_READ_WITH_SHARED_LOCKS (SELECT
      LOCK WITH SHARE MODE) and row was not explictly unlocked 
      with unlock_row() call
    */
      NdbOperation *op;
      // Lock row
      DBUG_PRINT("info", ("Keeping lock on scanned row"));
      
      if (!(op= cursor->lockCurrentTuple()))
      {
	m_lock_tuple= FALSE;
	ERR_RETURN(trans->getNdbError());
      }
      m_ops_pending++;      
  }
  m_lock_tuple= FALSE;
  if (m_ops_pending)
  {
    /*
      Take over any pending transactions to the 
      deleteing/updating transaction before closing the scan    
    */
    DBUG_PRINT("info", ("ops_pending: %ld", (long) m_ops_pending));    
    if (execute_no_commit(this,trans,FALSE) != 0) {
      no_uncommitted_rows_execute_failure();
      DBUG_RETURN(ndb_err(trans));
    }
    m_ops_pending= 0;
  }
  
  cursor->close(m_force_send, TRUE);
  m_active_cursor= m_multi_cursor= NULL;
  DBUG_RETURN(0);
}

int ha_ndbcluster::rnd_end()
{
  DBUG_ENTER("rnd_end");
  DBUG_RETURN(close_scan());
}


int ha_ndbcluster::rnd_next(byte *buf)
{
  DBUG_ENTER("rnd_next");
  ha_statistic_increment(&SSV::ha_read_rnd_next_count);

  if (!m_active_cursor)
    DBUG_RETURN(full_table_scan(buf));
  DBUG_RETURN(next_result(buf));
}


/*
  An "interesting" record has been found and it's pk 
  retrieved by calling position
  Now it's time to read the record from db once 
  again
*/

int ha_ndbcluster::rnd_pos(byte *buf, byte *pos)
{
  DBUG_ENTER("rnd_pos");
  ha_statistic_increment(&SSV::ha_read_rnd_count);
  // The primary key for the record is stored in pos
  // Perform a pk_read using primary key "index"
  {
    part_id_range part_spec;
    uint key_length= ref_length;
    if (m_use_partition_function)
    {
      if (table_share->primary_key == MAX_KEY)
      {
        /*
          The partition id has been fetched from ndb
          and has been stored directly after the hidden key
        */
        DBUG_DUMP("key+part", (char *)pos, key_length);
        key_length= ref_length - sizeof(m_part_id);
        part_spec.start_part= part_spec.end_part= *(uint32 *)(pos + key_length);
      }
      else
      {
        key_range key_spec;
        KEY *key_info= table->key_info + table_share->primary_key;
        key_spec.key= pos;
        key_spec.length= key_length;
        key_spec.flag= HA_READ_KEY_EXACT;
        get_full_part_id_from_key(table, buf, key_info, 
                                  &key_spec, &part_spec);
        DBUG_ASSERT(part_spec.start_part == part_spec.end_part);
      }
      DBUG_PRINT("info", ("partition id %u", part_spec.start_part));
    }
    DBUG_DUMP("key", (char *)pos, key_length);
    DBUG_RETURN(pk_read(pos, key_length, buf, part_spec.start_part));
  }
}


/*
  Store the primary key of this record in ref 
  variable, so that the row can be retrieved again later
  using "reference" in rnd_pos
*/

void ha_ndbcluster::position(const byte *record)
{
  KEY *key_info;
  KEY_PART_INFO *key_part;
  KEY_PART_INFO *end;
  byte *buff;
  uint key_length;

  DBUG_ENTER("position");

  if (table_share->primary_key != MAX_KEY) 
  {
    key_length= ref_length;
    key_info= table->key_info + table_share->primary_key;
    key_part= key_info->key_part;
    end= key_part + key_info->key_parts;
    buff= ref;
    
    for (; key_part != end; key_part++) 
    {
      if (key_part->null_bit) {
        /* Store 0 if the key part is a NULL part */      
        if (record[key_part->null_offset]
            & key_part->null_bit) {
          *buff++= 1;
          continue;
        }      
        *buff++= 0;
      }

      size_t len = key_part->length;
      const byte * ptr = record + key_part->offset;
      Field *field = key_part->field;
      if (field->type() ==  MYSQL_TYPE_VARCHAR)
      {
        if (((Field_varstring*)field)->length_bytes == 1)
        {
          /**
           * Keys always use 2 bytes length
           */
          buff[0] = ptr[0];
          buff[1] = 0;
          memcpy(buff+2, ptr + 1, len);
        }
        else
        {
          memcpy(buff, ptr, len + 2);
        }
        len += 2;
      }
      else
      {
        memcpy(buff, ptr, len);
      }
      buff += len;
    }
  } 
  else 
  {
    // No primary key, get hidden key
    DBUG_PRINT("info", ("Getting hidden key"));
    // If table has user defined partition save the partition id as well
    if(m_use_partition_function)
    {
      DBUG_PRINT("info", ("Saving partition id %u", m_part_id));
      key_length= ref_length - sizeof(m_part_id);
      memcpy(ref+key_length, (void *)&m_part_id, sizeof(m_part_id));
    }
    else
      key_length= ref_length;
#ifndef DBUG_OFF
    int hidden_no= table->s->fields;
    const NDBTAB *tab= m_table;  
    const NDBCOL *hidden_col= tab->getColumn(hidden_no);
    DBUG_ASSERT(hidden_col->getPrimaryKey() && 
                hidden_col->getAutoIncrement() &&
                key_length == NDB_HIDDEN_PRIMARY_KEY_LENGTH);
#endif
    memcpy(ref, m_ref, key_length);
  }
#ifndef DBUG_OFF
  if (table_share->primary_key == MAX_KEY && m_use_partition_function) 
    DBUG_DUMP("key+part", (char*)ref, key_length+sizeof(m_part_id));
#endif
  DBUG_DUMP("ref", (char*)ref, key_length);
  DBUG_VOID_RETURN;
}


int ha_ndbcluster::info(uint flag)
{
  int result= 0;
  DBUG_ENTER("info");
  DBUG_PRINT("enter", ("flag: %d", flag));
  
  if (flag & HA_STATUS_POS)
    DBUG_PRINT("info", ("HA_STATUS_POS"));
  if (flag & HA_STATUS_NO_LOCK)
    DBUG_PRINT("info", ("HA_STATUS_NO_LOCK"));
  if (flag & HA_STATUS_TIME)
    DBUG_PRINT("info", ("HA_STATUS_TIME"));
  if (flag & HA_STATUS_VARIABLE)
  {
    DBUG_PRINT("info", ("HA_STATUS_VARIABLE"));
    if (m_table_info)
    {
      if (m_ha_not_exact_count)
        stats.records= 100;
      else
	result= records_update();
    }
    else
    {
      if ((my_errno= check_ndb_connection()))
        DBUG_RETURN(my_errno);
      Ndb *ndb= get_ndb();
      ndb->setDatabaseName(m_dbname);
      struct Ndb_statistics stat;
      if (ndb->setDatabaseName(m_dbname))
      {
        DBUG_RETURN(my_errno= HA_ERR_OUT_OF_MEM);
      }
      if (current_thd->variables.ndb_use_exact_count &&
          (result= ndb_get_table_statistics(this, TRUE, ndb, m_table, &stat))
          == 0)
      {
        stats.mean_rec_length= stat.row_size;
        stats.data_file_length= stat.fragment_memory;
        stats.records= stat.row_count;
      }
      else
      {
        stats.mean_rec_length= 0;
        stats.records= 100;
      }
    }
  }
  if (flag & HA_STATUS_CONST)
  {
    DBUG_PRINT("info", ("HA_STATUS_CONST"));
    set_rec_per_key();
  }
  if (flag & HA_STATUS_ERRKEY)
  {
    DBUG_PRINT("info", ("HA_STATUS_ERRKEY"));
    errkey= m_dupkey;
  }
  if (flag & HA_STATUS_AUTO)
  {
    DBUG_PRINT("info", ("HA_STATUS_AUTO"));
    if (m_table && table->found_next_number_field)
    {
      Ndb *ndb= get_ndb();
      Ndb_tuple_id_range_guard g(m_share);
      
      Uint64 auto_increment_value64;
      if (ndb->readAutoIncrementValue(m_table, g.range,
                                      auto_increment_value64) == -1)
      {
        const NdbError err= ndb->getNdbError();
        sql_print_error("Error %lu in readAutoIncrementValue(): %s",
                        (ulong) err.code, err.message);
        stats.auto_increment_value= ~(ulonglong)0;
      }
      else
        stats.auto_increment_value= (ulonglong)auto_increment_value64;
    }
  }

  if(result == -1)
    result= HA_ERR_NO_CONNECTION;

  DBUG_RETURN(result);
}


void ha_ndbcluster::get_dynamic_partition_info(PARTITION_INFO *stat_info,
                                               uint part_id)
{
  /* 
     This functions should be fixed. Suggested fix: to
     implement ndb function which retrives the statistics
     about ndb partitions.
  */
  bzero((char*) stat_info, sizeof(PARTITION_INFO));
  return;
}


int ha_ndbcluster::extra(enum ha_extra_function operation)
{
  DBUG_ENTER("extra");
  switch (operation) {
  case HA_EXTRA_IGNORE_DUP_KEY:       /* Dup keys don't rollback everything*/
    DBUG_PRINT("info", ("HA_EXTRA_IGNORE_DUP_KEY"));
    DBUG_PRINT("info", ("Ignoring duplicate key"));
    m_ignore_dup_key= TRUE;
    break;
  case HA_EXTRA_NO_IGNORE_DUP_KEY:
    DBUG_PRINT("info", ("HA_EXTRA_NO_IGNORE_DUP_KEY"));
    m_ignore_dup_key= FALSE;
    break;
  case HA_EXTRA_IGNORE_NO_KEY:
    DBUG_PRINT("info", ("HA_EXTRA_IGNORE_NO_KEY"));
    DBUG_PRINT("info", ("Turning on AO_IgnoreError at Commit/NoCommit"));
    m_ignore_no_key= TRUE;
    break;
  case HA_EXTRA_NO_IGNORE_NO_KEY:
    DBUG_PRINT("info", ("HA_EXTRA_NO_IGNORE_NO_KEY"));
    DBUG_PRINT("info", ("Turning on AO_IgnoreError at Commit/NoCommit"));
    m_ignore_no_key= FALSE;
    break;
  case HA_EXTRA_WRITE_CAN_REPLACE:
    DBUG_PRINT("info", ("HA_EXTRA_WRITE_CAN_REPLACE"));
    if (!m_has_unique_index ||
        current_thd->slave_thread) /* always set if slave, quick fix for bug 27378 */
    {
      DBUG_PRINT("info", ("Turning ON use of write instead of insert"));
      m_use_write= TRUE;
    }
    break;
  case HA_EXTRA_WRITE_CANNOT_REPLACE:
    DBUG_PRINT("info", ("HA_EXTRA_WRITE_CANNOT_REPLACE"));
    DBUG_PRINT("info", ("Turning OFF use of write instead of insert"));
    m_use_write= FALSE;
    break;
  case HA_EXTRA_DELETE_CANNOT_BATCH:
    DBUG_PRINT("info", ("HA_EXTRA_DELETE_CANNOT_BATCH"));
    m_delete_cannot_batch= TRUE;
    break;
  case HA_EXTRA_UPDATE_CANNOT_BATCH:
    DBUG_PRINT("info", ("HA_EXTRA_UPDATE_CANNOT_BATCH"));
    m_update_cannot_batch= TRUE;
    break;
  default:
    break;
  }
  
  DBUG_RETURN(0);
}


int ha_ndbcluster::reset()
{
  DBUG_ENTER("ha_ndbcluster::reset");
  if (m_cond)
  {
    m_cond->cond_clear();
  }

  /*
    Regular partition pruning will set the bitmap appropriately.
    Some queries like ALTER TABLE doesn't use partition pruning and
    thus the 'used_partitions' bitmap needs to be initialized
  */
  if (m_part_info)
    bitmap_set_all(&m_part_info->used_partitions);

  /* reset flags set by extra calls */
  m_ignore_dup_key= FALSE;
  m_use_write= FALSE;
  m_ignore_no_key= FALSE;
  m_delete_cannot_batch= FALSE;
  m_update_cannot_batch= FALSE;

  DBUG_RETURN(0);
}


/* 
   Start of an insert, remember number of rows to be inserted, it will
   be used in write_row and get_autoincrement to send an optimal number
   of rows in each roundtrip to the server

   SYNOPSIS
   rows     number of rows to insert, 0 if unknown

*/

void ha_ndbcluster::start_bulk_insert(ha_rows rows)
{
  int bytes, batch;
  const NDBTAB *tab= m_table;    

  DBUG_ENTER("start_bulk_insert");
  DBUG_PRINT("enter", ("rows: %d", (int)rows));
  
  m_rows_inserted= (ha_rows) 0;
  if (!m_use_write && m_ignore_dup_key)
  {
    /*
      compare if expression with that in write_row
      we have a situation where peek_indexed_rows() will be called
      so we cannot batch
    */
    DBUG_PRINT("info", ("Batching turned off as duplicate key is "
                        "ignored by using peek_row"));
    m_rows_to_insert= 1;
    m_bulk_insert_rows= 1;
    DBUG_VOID_RETURN;
  }
  if (rows == (ha_rows) 0)
  {
    /* We don't know how many will be inserted, guess */
    m_rows_to_insert= m_autoincrement_prefetch;
  }
  else
    m_rows_to_insert= rows; 

  /* 
    Calculate how many rows that should be inserted
    per roundtrip to NDB. This is done in order to minimize the 
    number of roundtrips as much as possible. However performance will 
    degrade if too many bytes are inserted, thus it's limited by this 
    calculation.   
  */
  const int bytesperbatch= 8192;
  bytes= 12 + tab->getRowSizeInBytes() + 4 * tab->getNoOfColumns();
  batch= bytesperbatch/bytes;
  batch= batch == 0 ? 1 : batch;
  DBUG_PRINT("info", ("batch: %d, bytes: %d", batch, bytes));
  m_bulk_insert_rows= batch;

  DBUG_VOID_RETURN;
}

/*
  End of an insert
 */
int ha_ndbcluster::end_bulk_insert()
{
  int error= 0;

  DBUG_ENTER("end_bulk_insert");
  // Check if last inserts need to be flushed
  if (m_bulk_insert_not_flushed)
  {
    NdbTransaction *trans= m_active_trans;
    // Send rows to NDB
    DBUG_PRINT("info", ("Sending inserts to NDB, "\
                        "rows_inserted: %d  bulk_insert_rows: %d", 
                        (int) m_rows_inserted, (int) m_bulk_insert_rows)); 
    m_bulk_insert_not_flushed= FALSE;
    if (m_transaction_on)
    {
      if (execute_no_commit(this, trans,FALSE) != 0)
      {
        no_uncommitted_rows_execute_failure();
        my_errno= error= ndb_err(trans);
      }
    }
    else
    {
      if (execute_commit(this, trans) != 0)
      {
        no_uncommitted_rows_execute_failure();
        my_errno= error= ndb_err(trans);
      }
      else
      {
        IF_DBUG(int res=) trans->restart();
        DBUG_ASSERT(res == 0);
      }
    }
  }

  m_rows_inserted= (ha_rows) 0;
  m_rows_to_insert= (ha_rows) 1;
  DBUG_RETURN(error);
}


int ha_ndbcluster::extra_opt(enum ha_extra_function operation, ulong cache_size)
{
  DBUG_ENTER("extra_opt");
  DBUG_PRINT("enter", ("cache_size: %lu", cache_size));
  DBUG_RETURN(extra(operation));
}

static const char *ha_ndbcluster_exts[] = {
 ha_ndb_ext,
 NullS
};

const char** ha_ndbcluster::bas_ext() const
{
  return ha_ndbcluster_exts;
}

/*
  How many seeks it will take to read through the table
  This is to be comparable to the number returned by records_in_range so
  that we can decide if we should scan the table or use keys.
*/

double ha_ndbcluster::scan_time()
{
  DBUG_ENTER("ha_ndbcluster::scan_time()");
  double res= rows2double(stats.records*1000);
  DBUG_PRINT("exit", ("table: %s value: %f", 
                      m_tabname, res));
  DBUG_RETURN(res);
}

/*
  Convert MySQL table locks into locks supported by Ndb Cluster.
  Note that MySQL Cluster does currently not support distributed
  table locks, so to be safe one should set cluster in Single
  User Mode, before relying on table locks when updating tables
  from several MySQL servers
*/

THR_LOCK_DATA **ha_ndbcluster::store_lock(THD *thd,
                                          THR_LOCK_DATA **to,
                                          enum thr_lock_type lock_type)
{
  DBUG_ENTER("store_lock");
  if (lock_type != TL_IGNORE && m_lock.type == TL_UNLOCK) 
  {

    /* If we are not doing a LOCK TABLE, then allow multiple
       writers */
    
    /* Since NDB does not currently have table locks
       this is treated as a ordinary lock */

    if ((lock_type >= TL_WRITE_CONCURRENT_INSERT &&
         lock_type <= TL_WRITE) && !thd->in_lock_tables)      
      lock_type= TL_WRITE_ALLOW_WRITE;
    
    /* In queries of type INSERT INTO t1 SELECT ... FROM t2 ...
       MySQL would use the lock TL_READ_NO_INSERT on t2, and that
       would conflict with TL_WRITE_ALLOW_WRITE, blocking all inserts
       to t2. Convert the lock to a normal read lock to allow
       concurrent inserts to t2. */
    
    if (lock_type == TL_READ_NO_INSERT && !thd->in_lock_tables)
      lock_type= TL_READ;
    
    m_lock.type=lock_type;
  }
  *to++= &m_lock;

  DBUG_PRINT("exit", ("lock_type: %d", lock_type));
  
  DBUG_RETURN(to);
}

#ifndef DBUG_OFF
#define PRINT_OPTION_FLAGS(t) { \
      if (t->options & OPTION_NOT_AUTOCOMMIT) \
        DBUG_PRINT("thd->options", ("OPTION_NOT_AUTOCOMMIT")); \
      if (t->options & OPTION_BEGIN) \
        DBUG_PRINT("thd->options", ("OPTION_BEGIN")); \
      if (t->options & OPTION_TABLE_LOCK) \
        DBUG_PRINT("thd->options", ("OPTION_TABLE_LOCK")); \
}
#else
#define PRINT_OPTION_FLAGS(t)
#endif


/*
  As MySQL will execute an external lock for every new table it uses
  we can use this to start the transactions.
  If we are in auto_commit mode we just need to start a transaction
  for the statement, this will be stored in thd_ndb.stmt.
  If not, we have to start a master transaction if there doesn't exist
  one from before, this will be stored in thd_ndb.all
 
  When a table lock is held one transaction will be started which holds
  the table lock and for each statement a hupp transaction will be started  
  If we are locking the table then:
  - save the NdbDictionary::Table for easy access
  - save reference to table statistics
  - refresh list of the indexes for the table if needed (if altered)
 */

#ifdef HAVE_NDB_BINLOG
extern MASTER_INFO *active_mi;
static int ndbcluster_update_apply_status(THD *thd, int do_update)
{
  return 0;

  Thd_ndb *thd_ndb= get_thd_ndb(thd);
  Ndb *ndb= thd_ndb->ndb;
  NDBDICT *dict= ndb->getDictionary();
  const NDBTAB *ndbtab;
  NdbTransaction *trans= thd_ndb->all ? thd_ndb->all : thd_ndb->stmt;
  ndb->setDatabaseName(NDB_REP_DB);
  Ndb_table_guard ndbtab_g(dict, NDB_APPLY_TABLE);
  if (!(ndbtab= ndbtab_g.get_table()))
  {
    return -1;
  }
  NdbOperation *op= 0;
  int r= 0;
  r|= (op= trans->getNdbOperation(ndbtab)) == 0;
  DBUG_ASSERT(r == 0);
  if (do_update)
    r|= op->updateTuple();
  else
    r|= op->writeTuple();
  DBUG_ASSERT(r == 0);
  // server_id
  r|= op->equal(0u, (Uint32)thd->server_id);
  DBUG_ASSERT(r == 0);
  if (!do_update)
  {
    // epoch
    r|= op->setValue(1u, (Uint64)0);
    DBUG_ASSERT(r == 0);
  }
  // log_name
  char tmp_buf[FN_REFLEN];
  ndb_pack_varchar(ndbtab->getColumn(2u), tmp_buf,
                   active_mi->rli.group_master_log_name,
                   strlen(active_mi->rli.group_master_log_name));
  r|= op->setValue(2u, tmp_buf);
  DBUG_ASSERT(r == 0);
  // start_pos
  r|= op->setValue(3u, (Uint64)active_mi->rli.group_master_log_pos);
  DBUG_ASSERT(r == 0);
  // end_pos
  r|= op->setValue(4u, (Uint64)active_mi->rli.group_master_log_pos + 
                   ((Uint64)active_mi->rli.future_event_relay_log_pos -
                    (Uint64)active_mi->rli.group_relay_log_pos));
  DBUG_ASSERT(r == 0);
  return 0;
}
#endif /* HAVE_NDB_BINLOG */

int ha_ndbcluster::external_lock(THD *thd, int lock_type)
{
  int error=0;
  NdbTransaction* trans= NULL;
  DBUG_ENTER("external_lock");

  /*
    Check that this handler instance has a connection
    set up to the Ndb object of thd
   */
  if (check_ndb_connection(thd))
    DBUG_RETURN(1);

  Thd_ndb *thd_ndb= get_thd_ndb(thd);
  Ndb *ndb= thd_ndb->ndb;

  DBUG_PRINT("enter", ("this: 0x%lx  thd: 0x%lx  thd_ndb: %lx  "
                       "thd_ndb->lock_count: %d",
                       (long) this, (long) thd, (long) thd_ndb,
                       thd_ndb->lock_count));

  if (lock_type != F_UNLCK)
  {
    DBUG_PRINT("info", ("lock_type != F_UNLCK"));
    if (thd->lex->sql_command == SQLCOM_LOAD)
    {
      m_transaction_on= FALSE;
      /* Would be simpler if has_transactions() didn't always say "yes" */
      thd->no_trans_update.all= thd->no_trans_update.stmt= TRUE;
    }
    else if (!thd->transaction.on)
      m_transaction_on= FALSE;
    else
      m_transaction_on= thd->variables.ndb_use_transactions;
    if (!thd_ndb->lock_count++)
    {
      PRINT_OPTION_FLAGS(thd);
      if (!(thd->options & (OPTION_NOT_AUTOCOMMIT | OPTION_BEGIN))) 
      {
        // Autocommit transaction
        DBUG_ASSERT(!thd_ndb->stmt);
        DBUG_PRINT("trans",("Starting transaction stmt"));      

        trans= ndb->startTransaction();
        if (trans == NULL)
          ERR_RETURN(ndb->getNdbError());
        thd_ndb->init_open_tables();
        thd_ndb->stmt= trans;
	thd_ndb->query_state&= NDB_QUERY_NORMAL;
        thd_ndb->trans_options= 0;
        thd_ndb->m_slow_path= FALSE;
        if (thd->slave_thread ||
            !(thd->options & OPTION_BIN_LOG))
          thd_ndb->m_slow_path= TRUE;
        trans_register_ha(thd, FALSE, ndbcluster_hton);
      } 
      else 
      { 
        if (!thd_ndb->all)
        {
          // Not autocommit transaction
          // A "master" transaction ha not been started yet
          DBUG_PRINT("trans",("starting transaction, all"));
          
          trans= ndb->startTransaction();
          if (trans == NULL)
            ERR_RETURN(ndb->getNdbError());
          thd_ndb->init_open_tables();
          thd_ndb->all= trans; 
	  thd_ndb->query_state&= NDB_QUERY_NORMAL;
          thd_ndb->trans_options= 0;
          thd_ndb->m_slow_path= FALSE;
          if (thd->slave_thread ||
              !(thd->options & OPTION_BIN_LOG))
            thd_ndb->m_slow_path= TRUE;
          trans_register_ha(thd, TRUE, ndbcluster_hton);

          /*
            If this is the start of a LOCK TABLE, a table look 
            should be taken on the table in NDB
           
            Check if it should be read or write lock
           */
          if (thd->options & (OPTION_TABLE_LOCK))
          {
            //lockThisTable();
            DBUG_PRINT("info", ("Locking the table..." ));
          }

        }
      }
    }
    /*
      This is the place to make sure this handler instance
      has a started transaction.
     
      The transaction is started by the first handler on which 
      MySQL Server calls external lock
     
      Other handlers in the same stmt or transaction should use 
      the same NDB transaction. This is done by setting up the m_active_trans
      pointer to point to the NDB transaction. 
     */

    // store thread specific data first to set the right context
    m_force_send=          thd->variables.ndb_force_send;
    m_ha_not_exact_count= !thd->variables.ndb_use_exact_count;
    m_autoincrement_prefetch= 
      (ha_rows) thd->variables.ndb_autoincrement_prefetch_sz;

    m_active_trans= thd_ndb->all ? thd_ndb->all : thd_ndb->stmt;
    DBUG_ASSERT(m_active_trans);
    // Start of transaction
    m_rows_changed= 0;
    m_ops_pending= 0;
    m_slow_path= thd_ndb->m_slow_path;
#ifdef HAVE_NDB_BINLOG
    if (unlikely(m_slow_path))
    {
      if (m_share == ndb_apply_status_share && thd->slave_thread)
        thd_ndb->trans_options|= TNTO_INJECTED_APPLY_STATUS;
    }
#endif
    // TODO remove double pointers...
    m_thd_ndb_share= thd_ndb->get_open_table(thd, m_table);
    m_table_info= &m_thd_ndb_share->stat;
  }
  else
  {
    DBUG_PRINT("info", ("lock_type == F_UNLCK"));

    if (ndb_cache_check_time && m_rows_changed)
    {
      DBUG_PRINT("info", ("Rows has changed and util thread is running"));
      if (thd->options & (OPTION_NOT_AUTOCOMMIT | OPTION_BEGIN))
      {
        DBUG_PRINT("info", ("Add share to list of tables to be invalidated"));
        /* NOTE push_back allocates memory using transactions mem_root! */
        thd_ndb->changed_tables.push_back(m_share, &thd->transaction.mem_root);
      }

      pthread_mutex_lock(&m_share->mutex);
      DBUG_PRINT("info", ("Invalidating commit_count"));
      m_share->commit_count= 0;
      m_share->commit_count_lock++;
      pthread_mutex_unlock(&m_share->mutex);
    }

    if (!--thd_ndb->lock_count)
    {
      DBUG_PRINT("trans", ("Last external_lock"));
      PRINT_OPTION_FLAGS(thd);

      if (thd_ndb->stmt)
      {
        /*
          Unlock is done without a transaction commit / rollback.
          This happens if the thread didn't update any rows
          We must in this case close the transaction to release resources
        */
        DBUG_PRINT("trans",("ending non-updating transaction"));
        ndb->closeTransaction(m_active_trans);
        thd_ndb->stmt= NULL;
      }
    }
    m_table_info= NULL;

    /*
      This is the place to make sure this handler instance
      no longer are connected to the active transaction.

      And since the handler is no longer part of the transaction 
      it can't have open cursors, ops or blobs pending.
    */
    m_active_trans= NULL;    

    if (m_active_cursor)
      DBUG_PRINT("warning", ("m_active_cursor != NULL"));
    m_active_cursor= NULL;

    if (m_multi_cursor)
      DBUG_PRINT("warning", ("m_multi_cursor != NULL"));
    m_multi_cursor= NULL;
    
    if (m_blobs_pending)
      DBUG_PRINT("warning", ("blobs_pending != 0"));
    m_blobs_pending= 0;
    
    if (m_ops_pending)
      DBUG_PRINT("warning", ("ops_pending != 0L"));
    m_ops_pending= 0;
  }
  thd->set_current_stmt_binlog_row_based_if_mixed();
  DBUG_RETURN(error);
}

/*
  Unlock the last row read in an open scan.
  Rows are unlocked by default in ndb, but
  for SELECT FOR UPDATE and SELECT LOCK WIT SHARE MODE
  locks are kept if unlock_row() is not called.
*/

void ha_ndbcluster::unlock_row() 
{
  DBUG_ENTER("unlock_row");

  DBUG_PRINT("info", ("Unlocking row"));
  m_lock_tuple= FALSE;
  DBUG_VOID_RETURN;
}

/*
  Start a transaction for running a statement if one is not
  already running in a transaction. This will be the case in
  a BEGIN; COMMIT; block
  When using LOCK TABLE's external_lock will start a transaction
  since ndb does not currently does not support table locking
*/

int ha_ndbcluster::start_stmt(THD *thd, thr_lock_type lock_type)
{
  int error=0;
  DBUG_ENTER("start_stmt");
  PRINT_OPTION_FLAGS(thd);

  Thd_ndb *thd_ndb= get_thd_ndb(thd);
  NdbTransaction *trans= (thd_ndb->stmt)?thd_ndb->stmt:thd_ndb->all;
  if (!trans){
    Ndb *ndb= thd_ndb->ndb;
    DBUG_PRINT("trans",("Starting transaction stmt"));  
    trans= ndb->startTransaction();
    if (trans == NULL)
      ERR_RETURN(ndb->getNdbError());
    no_uncommitted_rows_reset(thd);
    thd_ndb->stmt= trans;
    thd_ndb->query_state&= NDB_QUERY_NORMAL;
    trans_register_ha(thd, FALSE, ndbcluster_hton);
  }
  m_active_trans= trans;
  // Start of statement
  m_ops_pending= 0;    
  thd->set_current_stmt_binlog_row_based_if_mixed();

  DBUG_RETURN(error);
}


/*
  Commit a transaction started in NDB
 */

static int ndbcluster_commit(handlerton *hton, THD *thd, bool all)
{
  int res= 0;
  Thd_ndb *thd_ndb= get_thd_ndb(thd);
  Ndb *ndb= thd_ndb->ndb;
  NdbTransaction *trans= all ? thd_ndb->all : thd_ndb->stmt;

  DBUG_ENTER("ndbcluster_commit");
  DBUG_PRINT("transaction",("%s",
                            trans == thd_ndb->stmt ?
                            "stmt" : "all"));
  DBUG_ASSERT(ndb);
  if (trans == NULL)
    DBUG_RETURN(0);

#ifdef HAVE_NDB_BINLOG
  if (unlikely(thd_ndb->m_slow_path))
  {
    if (thd->slave_thread)
      ndbcluster_update_apply_status
        (thd, thd_ndb->trans_options & TNTO_INJECTED_APPLY_STATUS);
  }
#endif /* HAVE_NDB_BINLOG */

  if (execute_commit(thd,trans) != 0)
  {
    const NdbError err= trans->getNdbError();
    const NdbOperation *error_op= trans->getNdbErrorOperation();
    ERR_PRINT(err);
    res= ndb_to_mysql_error(&err);
    if (res != -1)
      ndbcluster_print_error(res, error_op);
  }
  ndb->closeTransaction(trans);

  if (all)
    thd_ndb->all= NULL;
  else
    thd_ndb->stmt= NULL;

  /* Clear commit_count for tables changed by transaction */
  NDB_SHARE* share;
  List_iterator_fast<NDB_SHARE> it(thd_ndb->changed_tables);
  while ((share= it++))
  {
    pthread_mutex_lock(&share->mutex);
    DBUG_PRINT("info", ("Invalidate commit_count for %s, share->commit_count: %lu",
                        share->table_name, (ulong) share->commit_count));
    share->commit_count= 0;
    share->commit_count_lock++;
    pthread_mutex_unlock(&share->mutex);
  }
  thd_ndb->changed_tables.empty();

  DBUG_RETURN(res);
}


/*
  Rollback a transaction started in NDB
 */

static int ndbcluster_rollback(handlerton *hton, THD *thd, bool all)
{
  int res= 0;
  Thd_ndb *thd_ndb= get_thd_ndb(thd);
  Ndb *ndb= thd_ndb->ndb;
  NdbTransaction *trans= all ? thd_ndb->all : thd_ndb->stmt;

  DBUG_ENTER("ndbcluster_rollback");
  DBUG_PRINT("transaction",("%s",
                            trans == thd_ndb->stmt ? 
                            "stmt" : "all"));
  DBUG_ASSERT(ndb && trans);

  if (trans->execute(NdbTransaction::Rollback) != 0)
  {
    const NdbError err= trans->getNdbError();
    const NdbOperation *error_op= trans->getNdbErrorOperation();
    ERR_PRINT(err);     
    res= ndb_to_mysql_error(&err);
    if (res != -1) 
      ndbcluster_print_error(res, error_op);
  }
  ndb->closeTransaction(trans);

  if (all)
    thd_ndb->all= NULL;
  else
    thd_ndb->stmt= NULL;

  /* Clear list of tables changed by transaction */
  thd_ndb->changed_tables.empty();

  DBUG_RETURN(res);
}


/*
  Define NDB column based on Field.
  Returns 0 or mysql error code.
  Not member of ha_ndbcluster because NDBCOL cannot be declared.

  MySQL text types with character set "binary" are mapped to true
  NDB binary types without a character set.  This may change.
 */

static int create_ndb_column(NDBCOL &col,
                             Field *field,
                             HA_CREATE_INFO *info)
{
  // Set name
  if (col.setName(field->field_name))
  {
    return (my_errno= errno);
  }
  // Get char set
  CHARSET_INFO *cs= field->charset();
  // Set type and sizes
  const enum enum_field_types mysql_type= field->real_type();
  switch (mysql_type) {
  // Numeric types
  case MYSQL_TYPE_TINY:        
    if (field->flags & UNSIGNED_FLAG)
      col.setType(NDBCOL::Tinyunsigned);
    else
      col.setType(NDBCOL::Tinyint);
    col.setLength(1);
    break;
  case MYSQL_TYPE_SHORT:
    if (field->flags & UNSIGNED_FLAG)
      col.setType(NDBCOL::Smallunsigned);
    else
      col.setType(NDBCOL::Smallint);
    col.setLength(1);
    break;
  case MYSQL_TYPE_LONG:
    if (field->flags & UNSIGNED_FLAG)
      col.setType(NDBCOL::Unsigned);
    else
      col.setType(NDBCOL::Int);
    col.setLength(1);
    break;
  case MYSQL_TYPE_INT24:       
    if (field->flags & UNSIGNED_FLAG)
      col.setType(NDBCOL::Mediumunsigned);
    else
      col.setType(NDBCOL::Mediumint);
    col.setLength(1);
    break;
  case MYSQL_TYPE_LONGLONG:
    if (field->flags & UNSIGNED_FLAG)
      col.setType(NDBCOL::Bigunsigned);
    else
      col.setType(NDBCOL::Bigint);
    col.setLength(1);
    break;
  case MYSQL_TYPE_FLOAT:
    col.setType(NDBCOL::Float);
    col.setLength(1);
    break;
  case MYSQL_TYPE_DOUBLE:
    col.setType(NDBCOL::Double);
    col.setLength(1);
    break;
  case MYSQL_TYPE_DECIMAL:    
    {
      Field_decimal *f= (Field_decimal*)field;
      uint precision= f->pack_length();
      uint scale= f->decimals();
      if (field->flags & UNSIGNED_FLAG)
      {
        col.setType(NDBCOL::Olddecimalunsigned);
        precision-= (scale > 0);
      }
      else
      {
        col.setType(NDBCOL::Olddecimal);
        precision-= 1 + (scale > 0);
      }
      col.setPrecision(precision);
      col.setScale(scale);
      col.setLength(1);
    }
    break;
  case MYSQL_TYPE_NEWDECIMAL:    
    {
      Field_new_decimal *f= (Field_new_decimal*)field;
      uint precision= f->precision;
      uint scale= f->decimals();
      if (field->flags & UNSIGNED_FLAG)
      {
        col.setType(NDBCOL::Decimalunsigned);
      }
      else
      {
        col.setType(NDBCOL::Decimal);
      }
      col.setPrecision(precision);
      col.setScale(scale);
      col.setLength(1);
    }
    break;
  // Date types
  case MYSQL_TYPE_DATETIME:    
    col.setType(NDBCOL::Datetime);
    col.setLength(1);
    break;
  case MYSQL_TYPE_DATE: // ?
    col.setType(NDBCOL::Char);
    col.setLength(field->pack_length());
    break;
  case MYSQL_TYPE_NEWDATE:
    col.setType(NDBCOL::Date);
    col.setLength(1);
    break;
  case MYSQL_TYPE_TIME:        
    col.setType(NDBCOL::Time);
    col.setLength(1);
    break;
  case MYSQL_TYPE_YEAR:
    col.setType(NDBCOL::Year);
    col.setLength(1);
    break;
  case MYSQL_TYPE_TIMESTAMP:
    col.setType(NDBCOL::Timestamp);
    col.setLength(1);
    break;
  // Char types
  case MYSQL_TYPE_STRING:      
    if (field->pack_length() == 0)
    {
      col.setType(NDBCOL::Bit);
      col.setLength(1);
    }
    else if ((field->flags & BINARY_FLAG) && cs == &my_charset_bin)
    {
      col.setType(NDBCOL::Binary);
      col.setLength(field->pack_length());
    }
    else
    {
      col.setType(NDBCOL::Char);
      col.setCharset(cs);
      col.setLength(field->pack_length());
    }
    break;
  case MYSQL_TYPE_VAR_STRING: // ?
  case MYSQL_TYPE_VARCHAR:
    {
      Field_varstring* f= (Field_varstring*)field;
      if (f->length_bytes == 1)
      {
        if ((field->flags & BINARY_FLAG) && cs == &my_charset_bin)
          col.setType(NDBCOL::Varbinary);
        else {
          col.setType(NDBCOL::Varchar);
          col.setCharset(cs);
        }
      }
      else if (f->length_bytes == 2)
      {
        if ((field->flags & BINARY_FLAG) && cs == &my_charset_bin)
          col.setType(NDBCOL::Longvarbinary);
        else {
          col.setType(NDBCOL::Longvarchar);
          col.setCharset(cs);
        }
      }
      else
      {
        return HA_ERR_UNSUPPORTED;
      }
      col.setLength(field->field_length);
    }
    break;
  // Blob types (all come in as MYSQL_TYPE_BLOB)
  mysql_type_tiny_blob:
  case MYSQL_TYPE_TINY_BLOB:
    if ((field->flags & BINARY_FLAG) && cs == &my_charset_bin)
      col.setType(NDBCOL::Blob);
    else {
      col.setType(NDBCOL::Text);
      col.setCharset(cs);
    }
    col.setInlineSize(256);
    // No parts
    col.setPartSize(0);
    col.setStripeSize(0);
    break;
  //mysql_type_blob:
  case MYSQL_TYPE_GEOMETRY:
  case MYSQL_TYPE_BLOB:    
    if ((field->flags & BINARY_FLAG) && cs == &my_charset_bin)
      col.setType(NDBCOL::Blob);
    else {
      col.setType(NDBCOL::Text);
      col.setCharset(cs);
    }
    {
      Field_blob *field_blob= (Field_blob *)field;
      /*
       * max_data_length is 2^8-1, 2^16-1, 2^24-1 for tiny, blob, medium.
       * Tinyblob gets no blob parts.  The other cases are just a crude
       * way to control part size and striping.
       *
       * In mysql blob(256) is promoted to blob(65535) so it does not
       * in fact fit "inline" in NDB.
       */
      if (field_blob->max_data_length() < (1 << 8))
        goto mysql_type_tiny_blob;
      else if (field_blob->max_data_length() < (1 << 16))
      {
        col.setInlineSize(256);
        col.setPartSize(2000);
        col.setStripeSize(16);
      }
      else if (field_blob->max_data_length() < (1 << 24))
        goto mysql_type_medium_blob;
      else
        goto mysql_type_long_blob;
    }
    break;
  mysql_type_medium_blob:
  case MYSQL_TYPE_MEDIUM_BLOB:   
    if ((field->flags & BINARY_FLAG) && cs == &my_charset_bin)
      col.setType(NDBCOL::Blob);
    else {
      col.setType(NDBCOL::Text);
      col.setCharset(cs);
    }
    col.setInlineSize(256);
    col.setPartSize(4000);
    col.setStripeSize(8);
    break;
  mysql_type_long_blob:
  case MYSQL_TYPE_LONG_BLOB:  
    if ((field->flags & BINARY_FLAG) && cs == &my_charset_bin)
      col.setType(NDBCOL::Blob);
    else {
      col.setType(NDBCOL::Text);
      col.setCharset(cs);
    }
    col.setInlineSize(256);
    col.setPartSize(8000);
    col.setStripeSize(4);
    break;
  // Other types
  case MYSQL_TYPE_ENUM:
    col.setType(NDBCOL::Char);
    col.setLength(field->pack_length());
    break;
  case MYSQL_TYPE_SET:         
    col.setType(NDBCOL::Char);
    col.setLength(field->pack_length());
    break;
  case MYSQL_TYPE_BIT:
  {
    int no_of_bits= field->field_length;
    col.setType(NDBCOL::Bit);
    if (!no_of_bits)
      col.setLength(1);
      else
        col.setLength(no_of_bits);
    break;
  }
  case MYSQL_TYPE_NULL:        
    goto mysql_type_unsupported;
  mysql_type_unsupported:
  default:
    return HA_ERR_UNSUPPORTED;
  }
  // Set nullable and pk
  col.setNullable(field->maybe_null());
  col.setPrimaryKey(field->flags & PRI_KEY_FLAG);
  // Set autoincrement
  if (field->flags & AUTO_INCREMENT_FLAG) 
  {
#ifndef DBUG_OFF
    char buff[22];
#endif
    col.setAutoIncrement(TRUE);
    ulonglong value= info->auto_increment_value ?
      info->auto_increment_value : (ulonglong) 1;
    DBUG_PRINT("info", ("Autoincrement key, initial: %s", llstr(value, buff)));
    col.setAutoIncrementInitialValue(value);
  }
  else
    col.setAutoIncrement(FALSE);
  return 0;
}

/*
  Create a table in NDB Cluster
*/

int ha_ndbcluster::create(const char *name, 
                          TABLE *form, 
                          HA_CREATE_INFO *create_info)
{
  THD *thd= current_thd;
  NDBTAB tab;
  NDBCOL col;
  uint pack_length, length, i, pk_length= 0;
  const void *data= NULL, *pack_data= NULL;
  bool create_from_engine= (create_info->table_options & HA_OPTION_CREATE_FROM_ENGINE);
  bool is_truncate= (thd->lex->sql_command == SQLCOM_TRUNCATE);
  char tablespace[FN_LEN];
  NdbDictionary::Table::SingleUserMode single_user_mode= NdbDictionary::Table::SingleUserModeLocked;

  DBUG_ENTER("ha_ndbcluster::create");
  DBUG_PRINT("enter", ("name: %s", name));

  DBUG_ASSERT(*fn_rext((char*)name) == 0);
  set_dbname(name);
  set_tabname(name);

  if ((my_errno= check_ndb_connection()))
    DBUG_RETURN(my_errno);
  
  Ndb *ndb= get_ndb();
  NDBDICT *dict= ndb->getDictionary();

  if (is_truncate)
  {
    {
      Ndb_table_guard ndbtab_g(dict, m_tabname);
      if (!(m_table= ndbtab_g.get_table()))
	ERR_RETURN(dict->getNdbError());
      if ((get_tablespace_name(thd, tablespace, FN_LEN)))
	create_info->tablespace= tablespace;    
      m_table= NULL;
    }
    DBUG_PRINT("info", ("Dropping and re-creating table for TRUNCATE"));
    if ((my_errno= delete_table(name)))
      DBUG_RETURN(my_errno);
  }
  table= form;
  if (create_from_engine)
  {
    /*
      Table already exists in NDB and frm file has been created by 
      caller.
      Do Ndb specific stuff, such as create a .ndb file
    */
    if ((my_errno= write_ndb_file(name)))
      DBUG_RETURN(my_errno);
#ifdef HAVE_NDB_BINLOG
    ndbcluster_create_binlog_setup(get_ndb(), name, strlen(name),
                                   m_dbname, m_tabname, FALSE);
#endif /* HAVE_NDB_BINLOG */
    DBUG_RETURN(my_errno);
  }

#ifdef HAVE_NDB_BINLOG
  /*
    Don't allow table creation unless
    schema distribution table is setup
    ( unless it is a creation of the schema dist table itself )
  */
  if (!ndb_schema_share)
  {
    if (!(strcmp(m_dbname, NDB_REP_DB) == 0 &&
          strcmp(m_tabname, NDB_SCHEMA_TABLE) == 0))
    {
      DBUG_PRINT("info", ("Schema distribution table not setup"));
      DBUG_RETURN(HA_ERR_NO_CONNECTION);
    }
    single_user_mode = NdbDictionary::Table::SingleUserModeReadWrite;
  }
#endif /* HAVE_NDB_BINLOG */

  DBUG_PRINT("table", ("name: %s", m_tabname));  
  if (tab.setName(m_tabname))
  {
    DBUG_RETURN(my_errno= errno);
  }
  tab.setLogging(!(create_info->options & HA_LEX_CREATE_TMP_TABLE));    
  tab.setSingleUserMode(single_user_mode);

  // Save frm data for this table
  if (readfrm(name, &data, &length))
    DBUG_RETURN(1);
  if (packfrm(data, length, &pack_data, &pack_length))
  {
    my_free((char*)data, MYF(0));
    DBUG_RETURN(2);
  }
  DBUG_PRINT("info", ("setFrm data: 0x%lx  len: %d", (long) pack_data, pack_length));
  tab.setFrm(pack_data, pack_length);      
  my_free((char*)data, MYF(0));
  my_free((char*)pack_data, MYF(0));
  
  /*
    Check for disk options
  */
  if (create_info->storage_media == HA_SM_DISK)
  { 
    if (create_info->tablespace)
      tab.setTablespaceName(create_info->tablespace);
    else
      tab.setTablespaceName("DEFAULT-TS");
  }
  else if (create_info->tablespace)
  {
    if (create_info->storage_media == HA_SM_MEMORY)
    {
      push_warning_printf(thd, MYSQL_ERROR::WARN_LEVEL_ERROR,
			  ER_ILLEGAL_HA_CREATE_OPTION,
			  ER(ER_ILLEGAL_HA_CREATE_OPTION),
			  ndbcluster_hton_name,
			  "TABLESPACE currently only supported for "
			  "STORAGE DISK");
      DBUG_RETURN(HA_ERR_UNSUPPORTED);
    }
    tab.setTablespaceName(create_info->tablespace);
    create_info->storage_media = HA_SM_DISK;  //if use tablespace, that also means store on disk
  }

  /*
    Handle table row type

    Default is to let table rows have var part reference so that online 
    add column can be performed in the future.  Explicitly setting row 
    type to fixed will omit var part reference, which will save data 
    memory in ndb, but at the cost of not being able to online add 
    column to this table
  */
  switch (create_info->row_type) {
  case ROW_TYPE_FIXED:
    tab.setForceVarPart(FALSE);
    break;
  case ROW_TYPE_DYNAMIC:
    /* fall through, treat as default */
  default:
    /* fall through, treat as default */
  case ROW_TYPE_DEFAULT:
    tab.setForceVarPart(TRUE);
    break;
  }

  /*
    Setup columns
  */
  for (i= 0; i < form->s->fields; i++) 
  {
    Field *field= form->field[i];
    DBUG_PRINT("info", ("name: %s  type: %u  pack_length: %d", 
                        field->field_name, field->real_type(),
                        field->pack_length()));
    if ((my_errno= create_ndb_column(col, field, create_info)))
      DBUG_RETURN(my_errno);
 
    if (create_info->storage_media == HA_SM_DISK)
      col.setStorageType(NdbDictionary::Column::StorageTypeDisk);
    else
      col.setStorageType(NdbDictionary::Column::StorageTypeMemory);

    switch (create_info->row_type) {
    case ROW_TYPE_FIXED:
      if (field_type_forces_var_part(field->type()))
      {
        push_warning_printf(thd, MYSQL_ERROR::WARN_LEVEL_ERROR,
                            ER_ILLEGAL_HA_CREATE_OPTION,
                            ER(ER_ILLEGAL_HA_CREATE_OPTION),
                            ndbcluster_hton_name,
                            "Row format FIXED incompatible with "
                            "variable sized attribute");
        DBUG_RETURN(HA_ERR_UNSUPPORTED);
      }
      break;
    case ROW_TYPE_DYNAMIC:
      /*
        Future: make columns dynamic in this case
      */
      break;
    default:
      break;
    }
    if (tab.addColumn(col))
    {
      DBUG_RETURN(my_errno= errno);
    }
    if (col.getPrimaryKey())
      pk_length += (field->pack_length() + 3) / 4;
  }

  KEY* key_info;
  for (i= 0, key_info= form->key_info; i < form->s->keys; i++, key_info++)
  {
    KEY_PART_INFO *key_part= key_info->key_part;
    KEY_PART_INFO *end= key_part + key_info->key_parts;
    for (; key_part != end; key_part++)
      tab.getColumn(key_part->fieldnr-1)->setStorageType(
                             NdbDictionary::Column::StorageTypeMemory);
  }

  // No primary key, create shadow key as 64 bit, auto increment  
  if (form->s->primary_key == MAX_KEY) 
  {
    DBUG_PRINT("info", ("Generating shadow key"));
    if (col.setName("$PK"))
    {
      DBUG_RETURN(my_errno= errno);
    }
    col.setType(NdbDictionary::Column::Bigunsigned);
    col.setLength(1);
    col.setNullable(FALSE);
    col.setPrimaryKey(TRUE);
    col.setAutoIncrement(TRUE);
    if (tab.addColumn(col))
    {
      DBUG_RETURN(my_errno= errno);
    }
    pk_length += 2;
  }
 
  // Make sure that blob tables don't have to big part size
  for (i= 0; i < form->s->fields; i++) 
  {
    /**
     * The extra +7 concists
     * 2 - words from pk in blob table
     * 5 - from extra words added by tup/dict??
     */
    switch (form->field[i]->real_type()) {
    case MYSQL_TYPE_GEOMETRY:
    case MYSQL_TYPE_BLOB:    
    case MYSQL_TYPE_MEDIUM_BLOB:   
    case MYSQL_TYPE_LONG_BLOB: 
    {
      NdbDictionary::Column * column= tab.getColumn(i);
      int size= pk_length + (column->getPartSize()+3)/4 + 7;
      if (size > NDB_MAX_TUPLE_SIZE_IN_WORDS && 
         (pk_length+7) < NDB_MAX_TUPLE_SIZE_IN_WORDS)
      {
        size= NDB_MAX_TUPLE_SIZE_IN_WORDS - pk_length - 7;
        column->setPartSize(4*size);
      }
      /**
       * If size > NDB_MAX and pk_length+7 >= NDB_MAX
       *   then the table can't be created anyway, so skip
       *   changing part size, and have error later
       */ 
    }
    default:
      break;
    }
  }

  // Check partition info
  partition_info *part_info= form->part_info;
  if ((my_errno= set_up_partition_info(part_info, form, (void*)&tab)))
  {
    DBUG_RETURN(my_errno);
  }

  // Create the table in NDB     
  if (dict->createTable(tab) != 0) 
  {
    const NdbError err= dict->getNdbError();
    ERR_PRINT(err);
    my_errno= ndb_to_mysql_error(&err);
    DBUG_RETURN(my_errno);
  }

  Ndb_table_guard ndbtab_g(dict, m_tabname);
  // temporary set m_table during create
  // reset at return
  m_table= ndbtab_g.get_table();
  // TODO check also that we have the same frm...
  if (!m_table)
  {
    /* purecov: begin deadcode */
    const NdbError err= dict->getNdbError();
    ERR_PRINT(err);
    my_errno= ndb_to_mysql_error(&err);
    DBUG_RETURN(my_errno);
    /* purecov: end */
  }

  DBUG_PRINT("info", ("Table %s/%s created successfully", 
                      m_dbname, m_tabname));

  // Create secondary indexes
  my_errno= create_indexes(ndb, form);

  if (!my_errno)
    my_errno= write_ndb_file(name);
  else
  {
    /*
      Failed to create an index,
      drop the table (and all it's indexes)
    */
    while (dict->dropTableGlobal(*m_table))
    {
      switch (dict->getNdbError().status)
      {
        case NdbError::TemporaryError:
          if (!thd->killed) 
            continue; // retry indefinitly
          break;
        default:
          break;
      }
      break;
    }
    m_table = 0;
    DBUG_RETURN(my_errno);
  }

#ifdef HAVE_NDB_BINLOG
  if (!my_errno)
  {
    NDB_SHARE *share= 0;
    pthread_mutex_lock(&ndbcluster_mutex);
    /*
      First make sure we get a "fresh" share here, not an old trailing one...
    */
    {
      uint length= (uint) strlen(name);
      if ((share= (NDB_SHARE*) hash_search(&ndbcluster_open_tables,
                                           (byte*) name, length)))
        handle_trailing_share(share);
    }
    /*
      get a new share
    */

    /* ndb_share reference create */
    if (!(share= get_share(name, form, TRUE, TRUE)))
    {
      sql_print_error("NDB: allocating table share for %s failed", name);
      /* my_errno is set */
    }
    else
    {
      DBUG_PRINT("NDB_SHARE", ("%s binlog create  use_count: %u",
                               share->key, share->use_count));
    }
    pthread_mutex_unlock(&ndbcluster_mutex);

    while (!IS_TMP_PREFIX(m_tabname))
    {
      String event_name(INJECTOR_EVENT_LEN);
      ndb_rep_event_name(&event_name,m_dbname,m_tabname);
      int do_event_op= ndb_binlog_running;

      if (!ndb_schema_share &&
          strcmp(share->db, NDB_REP_DB) == 0 &&
          strcmp(share->table_name, NDB_SCHEMA_TABLE) == 0)
        do_event_op= 1;

      /*
        Always create an event for the table, as other mysql servers
        expect it to be there.
      */
      if (!ndbcluster_create_event(ndb, m_table, event_name.c_ptr(), share,
                                   share && do_event_op ? 2 : 1/* push warning */))
      {
        if (ndb_extra_logging)
          sql_print_information("NDB Binlog: CREATE TABLE Event: %s",
                                event_name.c_ptr());
        if (share && 
            ndbcluster_create_event_ops(share, m_table, event_name.c_ptr()))
        {
          sql_print_error("NDB Binlog: FAILED CREATE TABLE event operations."
                          " Event: %s", name);
          /* a warning has been issued to the client */
        }
      }
      /*
        warning has been issued if ndbcluster_create_event failed
        and (share && do_event_op)
      */
      if (share && !do_event_op)
        share->flags|= NSF_NO_BINLOG;
      ndbcluster_log_schema_op(thd, share,
                               thd->query, thd->query_length,
                               share->db, share->table_name,
                               m_table->getObjectId(),
                               m_table->getObjectVersion(),
                               (is_truncate) ?
			       SOT_TRUNCATE_TABLE : SOT_CREATE_TABLE, 
			       0, 0, 1);
      break;
    }
  }
#endif /* HAVE_NDB_BINLOG */

  m_table= 0;
  DBUG_RETURN(my_errno);
}

int ha_ndbcluster::create_handler_files(const char *file,
                                        const char *old_name,
                                        int action_flag,
                                        HA_CREATE_INFO *create_info)
{ 
  Ndb* ndb;
  const NDBTAB *tab;
  const void *data= NULL, *pack_data= NULL;
  uint length, pack_length;
  int error= 0;

  DBUG_ENTER("create_handler_files");

  if (action_flag != CHF_INDEX_FLAG)
  {
    DBUG_RETURN(FALSE);
  }
  DBUG_PRINT("enter", ("file: %s", file));
  if (!(ndb= get_ndb()))
    DBUG_RETURN(HA_ERR_NO_CONNECTION);

  NDBDICT *dict= ndb->getDictionary();
  if (!create_info->frm_only)
    DBUG_RETURN(0); // Must be a create, ignore since frm is saved in create

  // TODO handle this
  DBUG_ASSERT(m_table != 0);

  set_dbname(file);
  set_tabname(file);
  Ndb_table_guard ndbtab_g(dict, m_tabname);
  DBUG_PRINT("info", ("m_dbname: %s, m_tabname: %s", m_dbname, m_tabname));
  if (!(tab= ndbtab_g.get_table()))
    DBUG_RETURN(0); // Unkown table, must be temporary table

  DBUG_ASSERT(get_ndb_share_state(m_share) == NSS_ALTERED);
  if (readfrm(file, &data, &length) ||
      packfrm(data, length, &pack_data, &pack_length))
  {
    DBUG_PRINT("info", ("Missing frm for %s", m_tabname));
    my_free((char*)data, MYF(MY_ALLOW_ZERO_PTR));
    my_free((char*)pack_data, MYF(MY_ALLOW_ZERO_PTR));
    error= 1;
  }
  else
  {
    DBUG_PRINT("info", ("Table %s has changed, altering frm in ndb", 
                        m_tabname));
    NdbDictionary::Table new_tab= *tab;
    new_tab.setFrm(pack_data, pack_length);
    if (dict->alterTableGlobal(*tab, new_tab))
    {
      error= ndb_to_mysql_error(&dict->getNdbError());
    }
    my_free((char*)data, MYF(MY_ALLOW_ZERO_PTR));
    my_free((char*)pack_data, MYF(MY_ALLOW_ZERO_PTR));
  }
  
  set_ndb_share_state(m_share, NSS_INITIAL);
  /* ndb_share reference schema(?) free */
  DBUG_PRINT("NDB_SHARE", ("%s binlog schema(?) free  use_count: %u",
                           m_share->key, m_share->use_count));
  free_share(&m_share); // Decrease ref_count

  DBUG_RETURN(error);
}

int ha_ndbcluster::create_index(const char *name, KEY *key_info, 
                                NDB_INDEX_TYPE idx_type, uint idx_no)
{
  int error= 0;
  char unique_name[FN_LEN];
  static const char* unique_suffix= "$unique";
  DBUG_ENTER("ha_ndbcluster::create_ordered_index");
  DBUG_PRINT("info", ("Creating index %u: %s", idx_no, name));  

  if (idx_type == UNIQUE_ORDERED_INDEX || idx_type == UNIQUE_INDEX)
  {
    strxnmov(unique_name, FN_LEN, name, unique_suffix, NullS);
    DBUG_PRINT("info", ("Created unique index name \'%s\' for index %d",
                        unique_name, idx_no));
  }
    
  switch (idx_type){
  case PRIMARY_KEY_INDEX:
    // Do nothing, already created
    break;
  case PRIMARY_KEY_ORDERED_INDEX:
    error= create_ordered_index(name, key_info);
    break;
  case UNIQUE_ORDERED_INDEX:
    if (!(error= create_ordered_index(name, key_info)))
      error= create_unique_index(unique_name, key_info);
    break;
  case UNIQUE_INDEX:
    if (check_index_fields_not_null(key_info))
    {
      push_warning_printf(current_thd, MYSQL_ERROR::WARN_LEVEL_WARN,
			  ER_NULL_COLUMN_IN_INDEX,
			  "Ndb does not support unique index on NULL valued attributes, index access with NULL value will become full table scan");
    }
    error= create_unique_index(unique_name, key_info);
    break;
  case ORDERED_INDEX:
    if (key_info->algorithm == HA_KEY_ALG_HASH)
    {
      push_warning_printf(current_thd, MYSQL_ERROR::WARN_LEVEL_ERROR,
			  ER_ILLEGAL_HA_CREATE_OPTION,
			  ER(ER_ILLEGAL_HA_CREATE_OPTION),
			  ndbcluster_hton_name,
			  "Ndb does not support non-unique "
			  "hash based indexes");
      error= HA_ERR_UNSUPPORTED;
      break;
    }
    error= create_ordered_index(name, key_info);
    break;
  default:
    DBUG_ASSERT(FALSE);
    break;
  }
  
  DBUG_RETURN(error);
}

int ha_ndbcluster::create_ordered_index(const char *name, 
                                        KEY *key_info)
{
  DBUG_ENTER("ha_ndbcluster::create_ordered_index");
  DBUG_RETURN(create_ndb_index(name, key_info, FALSE));
}

int ha_ndbcluster::create_unique_index(const char *name, 
                                       KEY *key_info)
{

  DBUG_ENTER("ha_ndbcluster::create_unique_index");
  DBUG_RETURN(create_ndb_index(name, key_info, TRUE));
}


/*
  Create an index in NDB Cluster
 */

int ha_ndbcluster::create_ndb_index(const char *name, 
                                     KEY *key_info,
                                     bool unique)
{
  Ndb *ndb= get_ndb();
  NdbDictionary::Dictionary *dict= ndb->getDictionary();
  KEY_PART_INFO *key_part= key_info->key_part;
  KEY_PART_INFO *end= key_part + key_info->key_parts;
  
  DBUG_ENTER("ha_ndbcluster::create_index");
  DBUG_PRINT("enter", ("name: %s ", name));

  NdbDictionary::Index ndb_index(name);
  if (unique)
    ndb_index.setType(NdbDictionary::Index::UniqueHashIndex);
  else 
  {
    ndb_index.setType(NdbDictionary::Index::OrderedIndex);
    // TODO Only temporary ordered indexes supported
    ndb_index.setLogging(FALSE); 
  }
  if (ndb_index.setTable(m_tabname))
  {
    DBUG_RETURN(my_errno= errno);
  }

  for (; key_part != end; key_part++) 
  {
    Field *field= key_part->field;
    DBUG_PRINT("info", ("attr: %s", field->field_name));
    if (ndb_index.addColumnName(field->field_name))
    {
      DBUG_RETURN(my_errno= errno);
    }
  }
  
  if (dict->createIndex(ndb_index, *m_table))
    ERR_RETURN(dict->getNdbError());

  // Success
  DBUG_PRINT("info", ("Created index %s", name));
  DBUG_RETURN(0);  
}

/*
 Prepare for an on-line alter table
*/ 
void ha_ndbcluster::prepare_for_alter()
{
  /* ndb_share reference schema */
  ndbcluster_get_share(m_share); // Increase ref_count
  DBUG_PRINT("NDB_SHARE", ("%s binlog schema  use_count: %u",
                           m_share->key, m_share->use_count));
  set_ndb_share_state(m_share, NSS_ALTERED);
}

/*
  Add an index on-line to a table
*/
int ha_ndbcluster::add_index(TABLE *table_arg, 
                             KEY *key_info, uint num_of_keys)
{
  int error= 0;
  uint idx;
  DBUG_ENTER("ha_ndbcluster::add_index");
  DBUG_PRINT("enter", ("table %s", table_arg->s->table_name.str));
  DBUG_ASSERT(m_share->state == NSS_ALTERED);

  for (idx= 0; idx < num_of_keys; idx++)
  {
    KEY *key= key_info + idx;
    KEY_PART_INFO *key_part= key->key_part;
    KEY_PART_INFO *end= key_part + key->key_parts;
    NDB_INDEX_TYPE idx_type= get_index_type_from_key(idx, key_info, false);
    DBUG_PRINT("info", ("Adding index: '%s'", key_info[idx].name));
    // Add fields to key_part struct
    for (; key_part != end; key_part++)
      key_part->field= table->field[key_part->fieldnr];
    // Check index type
    // Create index in ndb
    if((error= create_index(key_info[idx].name, key, idx_type, idx)))
      break;
  }
  if (error)
  {
    set_ndb_share_state(m_share, NSS_INITIAL);
    /* ndb_share reference schema free */
    DBUG_PRINT("NDB_SHARE", ("%s binlog schema free  use_count: %u",
                             m_share->key, m_share->use_count));
    free_share(&m_share); // Decrease ref_count
  }
  DBUG_RETURN(error);  
}

/*
  Mark one or several indexes for deletion. and
  renumber the remaining indexes
*/
int ha_ndbcluster::prepare_drop_index(TABLE *table_arg, 
                                      uint *key_num, uint num_of_keys)
{
  DBUG_ENTER("ha_ndbcluster::prepare_drop_index");
  DBUG_ASSERT(m_share->state == NSS_ALTERED);
  // Mark indexes for deletion
  uint idx;
  for (idx= 0; idx < num_of_keys; idx++)
  {
    DBUG_PRINT("info", ("ha_ndbcluster::prepare_drop_index %u", *key_num));
    m_index[*key_num++].status= TO_BE_DROPPED;
  }
  // Renumber indexes
  THD *thd= current_thd;
  Thd_ndb *thd_ndb= get_thd_ndb(thd);
  Ndb *ndb= thd_ndb->ndb;
  renumber_indexes(ndb, table_arg);
  DBUG_RETURN(0);
}
 
/*
  Really drop all indexes marked for deletion
*/
int ha_ndbcluster::final_drop_index(TABLE *table_arg)
{
  int error;
  DBUG_ENTER("ha_ndbcluster::final_drop_index");
  DBUG_PRINT("info", ("ha_ndbcluster::final_drop_index"));
  // Really drop indexes
  THD *thd= current_thd;
  Thd_ndb *thd_ndb= get_thd_ndb(thd);
  Ndb *ndb= thd_ndb->ndb;
  if((error= drop_indexes(ndb, table_arg)))
  {
    m_share->state= NSS_INITIAL;
    /* ndb_share reference schema free */
    DBUG_PRINT("NDB_SHARE", ("%s binlog schema free  use_count: %u",
                             m_share->key, m_share->use_count));
    free_share(&m_share); // Decrease ref_count
  }
  DBUG_RETURN(error);
}

/*
  Rename a table in NDB Cluster
*/

int ha_ndbcluster::rename_table(const char *from, const char *to)
{
  NDBDICT *dict;
  char old_dbname[FN_HEADLEN];
  char new_dbname[FN_HEADLEN];
  char new_tabname[FN_HEADLEN];
  const NDBTAB *orig_tab;
  int result;
  bool recreate_indexes= FALSE;
  NDBDICT::List index_list;

  DBUG_ENTER("ha_ndbcluster::rename_table");
  DBUG_PRINT("info", ("Renaming %s to %s", from, to));
  set_dbname(from, old_dbname);
  set_dbname(to, new_dbname);
  set_tabname(from);
  set_tabname(to, new_tabname);

  if (check_ndb_connection())
    DBUG_RETURN(my_errno= HA_ERR_NO_CONNECTION);

  Ndb *ndb= get_ndb();
  ndb->setDatabaseName(old_dbname);
  dict= ndb->getDictionary();
  Ndb_table_guard ndbtab_g(dict, m_tabname);
  if (!(orig_tab= ndbtab_g.get_table()))
    ERR_RETURN(dict->getNdbError());

#ifdef HAVE_NDB_BINLOG
  int ndb_table_id= orig_tab->getObjectId();
  int ndb_table_version= orig_tab->getObjectVersion();

  /* ndb_share reference temporary */
  NDB_SHARE *share= get_share(from, 0, FALSE);
  if (share)
  {
    DBUG_PRINT("NDB_SHARE", ("%s temporary  use_count: %u",
                             share->key, share->use_count));
    IF_DBUG(int r=) rename_share(share, to);
    DBUG_ASSERT(r == 0);
  }
#endif
  if (my_strcasecmp(system_charset_info, new_dbname, old_dbname))
  {
    dict->listIndexes(index_list, *orig_tab);    
    recreate_indexes= TRUE;
  }
  // Change current database to that of target table
  set_dbname(to);
  if (ndb->setDatabaseName(m_dbname))
  {
    ERR_RETURN(ndb->getNdbError());
  }

  NdbDictionary::Table new_tab= *orig_tab;
  new_tab.setName(new_tabname);
  if (dict->alterTableGlobal(*orig_tab, new_tab) != 0)
  {
    NdbError ndb_error= dict->getNdbError();
#ifdef HAVE_NDB_BINLOG
    if (share)
    {
      IF_DBUG(int ret=) rename_share(share, from);
      DBUG_ASSERT(ret == 0);
      /* ndb_share reference temporary free */
      DBUG_PRINT("NDB_SHARE", ("%s temporary free  use_count: %u",
                               share->key, share->use_count));
      free_share(&share);
    }
#endif
    ERR_RETURN(ndb_error);
  }
  
  // Rename .ndb file
  if ((result= handler::rename_table(from, to)))
  {
    // ToDo in 4.1 should rollback alter table...
#ifdef HAVE_NDB_BINLOG
    if (share)
    {
      /* ndb_share reference temporary free */
      DBUG_PRINT("NDB_SHARE", ("%s temporary  use_count: %u",
                               share->key, share->use_count));
      free_share(&share);
    }
#endif
    DBUG_RETURN(result);
  }

#ifdef HAVE_NDB_BINLOG
  int is_old_table_tmpfile= 1;
  if (share && share->op)
    dict->forceGCPWait();

  /* handle old table */
  if (!IS_TMP_PREFIX(m_tabname))
  {
    is_old_table_tmpfile= 0;
    String event_name(INJECTOR_EVENT_LEN);
    ndb_rep_event_name(&event_name, from + sizeof(share_prefix) - 1, 0);
    ndbcluster_handle_drop_table(ndb, event_name.c_ptr(), share,
                                 "rename table");
  }

  if (!result && !IS_TMP_PREFIX(new_tabname))
  {
    /* always create an event for the table */
    String event_name(INJECTOR_EVENT_LEN);
    ndb_rep_event_name(&event_name, to + sizeof(share_prefix) - 1, 0);
    Ndb_table_guard ndbtab_g2(dict, new_tabname);
    const NDBTAB *ndbtab= ndbtab_g2.get_table();

    if (!ndbcluster_create_event(ndb, ndbtab, event_name.c_ptr(), share,
                                 share && ndb_binlog_running ? 2 : 1/* push warning */))
    {
      if (ndb_extra_logging)
        sql_print_information("NDB Binlog: RENAME Event: %s",
                              event_name.c_ptr());
      if (share &&
          ndbcluster_create_event_ops(share, ndbtab, event_name.c_ptr()))
      {
        sql_print_error("NDB Binlog: FAILED create event operations "
                        "during RENAME. Event %s", event_name.c_ptr());
        /* a warning has been issued to the client */
      }
    }
    /*
      warning has been issued if ndbcluster_create_event failed
      and (share && ndb_binlog_running)
    */
    if (!is_old_table_tmpfile)
      ndbcluster_log_schema_op(current_thd, share,
                               current_thd->query, current_thd->query_length,
                               old_dbname, m_tabname,
                               ndb_table_id, ndb_table_version,
                               SOT_RENAME_TABLE,
                               m_dbname, new_tabname, 1);
  }

  // If we are moving tables between databases, we need to recreate
  // indexes
  if (recreate_indexes)
  {
    for (unsigned i = 0; i < index_list.count; i++) 
    {
        NDBDICT::List::Element& index_el = index_list.elements[i];
	// Recreate any indexes not stored in the system database
	if (my_strcasecmp(system_charset_info, 
			  index_el.database, NDB_SYSTEM_DATABASE))
	{
	  set_dbname(from);
	  ndb->setDatabaseName(m_dbname);
	  const NDBINDEX * index= dict->getIndexGlobal(index_el.name,  new_tab);
	  DBUG_PRINT("info", ("Creating index %s/%s",
			      index_el.database, index->getName()));
	  dict->createIndex(*index, new_tab);
	  DBUG_PRINT("info", ("Dropping index %s/%s",
			      index_el.database, index->getName()));
	  set_dbname(from);
	  ndb->setDatabaseName(m_dbname);
	  dict->dropIndexGlobal(*index);
	}
    }
  }
  if (share)
  {
    /* ndb_share reference temporary free */
    DBUG_PRINT("NDB_SHARE", ("%s temporary free  use_count: %u",
                             share->key, share->use_count));
    free_share(&share);
  }
#endif

  DBUG_RETURN(result);
}


/*
  Delete table from NDB Cluster

 */

/* static version which does not need a handler */

int
ha_ndbcluster::delete_table(ha_ndbcluster *h, Ndb *ndb,
                            const char *path,
                            const char *db,
                            const char *table_name)
{
  THD *thd= current_thd;
  DBUG_ENTER("ha_ndbcluster::ndbcluster_delete_table");
  NDBDICT *dict= ndb->getDictionary();
  int ndb_table_id= 0;
  int ndb_table_version= 0;
#ifdef HAVE_NDB_BINLOG
  /*
    Don't allow drop table unless
    schema distribution table is setup
  */
  if (!ndb_schema_share)
  {
    DBUG_PRINT("info", ("Schema distribution table not setup"));
    DBUG_RETURN(HA_ERR_NO_CONNECTION);
  }
  /* ndb_share reference temporary */
  NDB_SHARE *share= get_share(path, 0, FALSE);
  if (share)
  {
    DBUG_PRINT("NDB_SHARE", ("%s temporary  use_count: %u",
                             share->key, share->use_count));
  }
#endif

  /* Drop the table from NDB */
  
  int res= 0;
  if (h && h->m_table)
  {
retry_temporary_error1:
    if (dict->dropTableGlobal(*h->m_table) == 0)
    {
      ndb_table_id= h->m_table->getObjectId();
      ndb_table_version= h->m_table->getObjectVersion();
      DBUG_PRINT("info", ("success 1"));
    }
    else
    {
      switch (dict->getNdbError().status)
      {
        case NdbError::TemporaryError:
          if (!thd->killed) 
            goto retry_temporary_error1; // retry indefinitly
          break;
        default:
          break;
      }
      res= ndb_to_mysql_error(&dict->getNdbError());
      DBUG_PRINT("info", ("error(1) %u", res));
    }
    h->release_metadata(thd, ndb);
  }
  else
  {
    ndb->setDatabaseName(db);
    while (1)
    {
      Ndb_table_guard ndbtab_g(dict, table_name);
      if (ndbtab_g.get_table())
      {
    retry_temporary_error2:
        if (dict->dropTableGlobal(*ndbtab_g.get_table()) == 0)
        {
          ndb_table_id= ndbtab_g.get_table()->getObjectId();
          ndb_table_version= ndbtab_g.get_table()->getObjectVersion();
          DBUG_PRINT("info", ("success 2"));
          break;
        }
        else
        {
          switch (dict->getNdbError().status)
          {
            case NdbError::TemporaryError:
              if (!thd->killed) 
                goto retry_temporary_error2; // retry indefinitly
              break;
            default:
              if (dict->getNdbError().code == NDB_INVALID_SCHEMA_OBJECT)
              {
                ndbtab_g.invalidate();
                continue;
              }
              break;
          }
        }
      }
      res= ndb_to_mysql_error(&dict->getNdbError());
      DBUG_PRINT("info", ("error(2) %u", res));
      break;
    }
  }

  if (res)
  {
#ifdef HAVE_NDB_BINLOG
    /* the drop table failed for some reason, drop the share anyways */
    if (share)
    {
      pthread_mutex_lock(&ndbcluster_mutex);
      if (share->state != NSS_DROPPED)
      {
        /*
          The share kept by the server has not been freed, free it
        */
        share->state= NSS_DROPPED;
        /* ndb_share reference create free */
        DBUG_PRINT("NDB_SHARE", ("%s create free  use_count: %u",
                                 share->key, share->use_count));
        free_share(&share, TRUE);
      }
      /* ndb_share reference temporary free */
      DBUG_PRINT("NDB_SHARE", ("%s temporary free  use_count: %u",
                               share->key, share->use_count));
      free_share(&share, TRUE);
      pthread_mutex_unlock(&ndbcluster_mutex);
    }
#endif
    DBUG_RETURN(res);
  }

#ifdef HAVE_NDB_BINLOG
  /* stop the logging of the dropped table, and cleanup */

  /*
    drop table is successful even if table does not exist in ndb
    and in case table was actually not dropped, there is no need
    to force a gcp, and setting the event_name to null will indicate
    that there is no event to be dropped
  */
  int table_dropped= dict->getNdbError().code != 709;

  if (!IS_TMP_PREFIX(table_name) && share &&
      current_thd->lex->sql_command != SQLCOM_TRUNCATE)
  {
    ndbcluster_log_schema_op(thd, share,
                             thd->query, thd->query_length,
                             share->db, share->table_name,
                             ndb_table_id, ndb_table_version,
                             SOT_DROP_TABLE, 0, 0, 1);
  }
  else if (table_dropped && share && share->op) /* ndbcluster_log_schema_op
                                                   will do a force GCP */
    dict->forceGCPWait();

  if (!IS_TMP_PREFIX(table_name))
  {
    String event_name(INJECTOR_EVENT_LEN);
    ndb_rep_event_name(&event_name, path + sizeof(share_prefix) - 1, 0);
    ndbcluster_handle_drop_table(ndb,
                                 table_dropped ? event_name.c_ptr() : 0,
                                 share, "delete table");
  }

  if (share)
  {
    pthread_mutex_lock(&ndbcluster_mutex);
    if (share->state != NSS_DROPPED)
    {
      /*
        The share kept by the server has not been freed, free it
      */
      share->state= NSS_DROPPED;
      /* ndb_share reference create free */
      DBUG_PRINT("NDB_SHARE", ("%s create free  use_count: %u",
                               share->key, share->use_count));
      free_share(&share, TRUE);
    }
    /* ndb_share reference temporary free */
    DBUG_PRINT("NDB_SHARE", ("%s temporary free  use_count: %u",
                             share->key, share->use_count));
    free_share(&share, TRUE);
    pthread_mutex_unlock(&ndbcluster_mutex);
  }
#endif
  DBUG_RETURN(0);
}

int ha_ndbcluster::delete_table(const char *name)
{
  DBUG_ENTER("ha_ndbcluster::delete_table");
  DBUG_PRINT("enter", ("name: %s", name));
  set_dbname(name);
  set_tabname(name);

#ifdef HAVE_NDB_BINLOG
  /*
    Don't allow drop table unless
    schema distribution table is setup
  */
  if (!ndb_schema_share)
  {
    DBUG_PRINT("info", ("Schema distribution table not setup"));
    DBUG_RETURN(HA_ERR_NO_CONNECTION);
  }
#endif

  if (check_ndb_connection())
    DBUG_RETURN(HA_ERR_NO_CONNECTION);

  /* Call ancestor function to delete .ndb file */
  handler::delete_table(name);

  DBUG_RETURN(delete_table(this, get_ndb(),name, m_dbname, m_tabname));
}


void ha_ndbcluster::get_auto_increment(ulonglong offset, ulonglong increment,
                                       ulonglong nb_desired_values,
                                       ulonglong *first_value,
                                       ulonglong *nb_reserved_values)
{
  int cache_size;
  Uint64 auto_value;
  DBUG_ENTER("get_auto_increment");
  DBUG_PRINT("enter", ("m_tabname: %s", m_tabname));
  Ndb *ndb= get_ndb();
   
  if (m_rows_inserted > m_rows_to_insert)
  {
    /* We guessed too low */
    m_rows_to_insert+= m_autoincrement_prefetch;
  }
  cache_size= 
    (int) ((m_rows_to_insert - m_rows_inserted < m_autoincrement_prefetch) ?
           m_rows_to_insert - m_rows_inserted :
           ((m_rows_to_insert > m_autoincrement_prefetch) ?
            m_rows_to_insert : m_autoincrement_prefetch));
  uint retries= NDB_AUTO_INCREMENT_RETRIES;
  int retry_sleep= 30; /* 30 milliseconds, transaction */
  for (;;)
  {
    Ndb_tuple_id_range_guard g(m_share);
<<<<<<< HEAD
    if (m_skip_auto_increment &&
        ndb->readAutoIncrementValue(m_table, g.range, auto_value) ||
        ndb->getAutoIncrementValue(m_table, g.range, auto_value, cache_size))
    {
      if (--retries &&
          ndb->getNdbError().status == NdbError::TemporaryError);
      {
        my_sleep(retry_sleep);
        continue;
      }
      const NdbError err= ndb->getNdbError();
      sql_print_error("Error %lu in ::get_auto_increment(): %s",
                      (ulong) err.code, err.message);
      *first_value= ~(ulonglong) 0;
      DBUG_VOID_RETURN;
    }
    break;
=======
    ret=
      m_skip_auto_increment ? 
      ndb->readAutoIncrementValue(m_table, g.range, auto_value) :
      ndb->getAutoIncrementValue(m_table, g.range, 
                                 auto_value, cache_size, increment, offset);
  } while (ret == -1 && 
           --retries &&
           ndb->getNdbError().status == NdbError::TemporaryError);
  if (ret == -1)
  {
    const NdbError err= ndb->getNdbError();
    sql_print_error("Error %lu in ::get_auto_increment(): %s",
                    (ulong) err.code, err.message);
    *first_value= ~(ulonglong) 0;
    DBUG_VOID_RETURN;
>>>>>>> 2d6ca0f3
  }
  *first_value= (longlong)auto_value;
  /* From the point of view of MySQL, NDB reserves one row at a time */
  *nb_reserved_values= 1;
  DBUG_VOID_RETURN;
}


/*
  Constructor for the NDB Cluster table handler 
 */

#define HA_NDBCLUSTER_TABLE_FLAGS \
                HA_REC_NOT_IN_SEQ | \
                HA_NULL_IN_KEY | \
                HA_AUTO_PART_KEY | \
                HA_NO_PREFIX_CHAR_KEYS | \
                HA_NEED_READ_RANGE_BUFFER | \
                HA_CAN_GEOMETRY | \
                HA_CAN_BIT_FIELD | \
                HA_PRIMARY_KEY_REQUIRED_FOR_POSITION | \
                HA_PRIMARY_KEY_REQUIRED_FOR_DELETE | \
                HA_PARTIAL_COLUMN_READ | \
                HA_HAS_OWN_BINLOGGING | \
                HA_HAS_RECORDS

ha_ndbcluster::ha_ndbcluster(handlerton *hton, TABLE_SHARE *table_arg):
  handler(hton, table_arg),
  m_active_trans(NULL),
  m_active_cursor(NULL),
  m_table(NULL),
  m_table_info(NULL),
  m_table_flags(HA_NDBCLUSTER_TABLE_FLAGS),
  m_share(0),
  m_part_info(NULL),
  m_use_partition_function(FALSE),
  m_sorted(FALSE),
  m_use_write(FALSE),
  m_ignore_dup_key(FALSE),
  m_has_unique_index(FALSE),
  m_primary_key_update(FALSE),
  m_ignore_no_key(FALSE),
  m_rows_to_insert((ha_rows) 1),
  m_rows_inserted((ha_rows) 0),
  m_bulk_insert_rows((ha_rows) 1024),
  m_rows_changed((ha_rows) 0),
  m_bulk_insert_not_flushed(FALSE),
  m_delete_cannot_batch(FALSE),
  m_update_cannot_batch(FALSE),
  m_ops_pending(0),
  m_skip_auto_increment(TRUE),
  m_blobs_pending(0),
  m_blobs_offset(0),
  m_blobs_buffer(0),
  m_blobs_buffer_size(0),
  m_dupkey((uint) -1),
  m_ha_not_exact_count(FALSE),
  m_force_send(TRUE),
  m_autoincrement_prefetch((ha_rows) 32),
  m_transaction_on(TRUE),
  m_cond(NULL),
  m_multi_cursor(NULL)
{
  int i;
 
  DBUG_ENTER("ha_ndbcluster");

  m_tabname[0]= '\0';
  m_dbname[0]= '\0';

  stats.records= ~(ha_rows)0; // uninitialized
  stats.block_size= 1024;

  for (i= 0; i < MAX_KEY; i++)
    ndb_init_index(m_index[i]);

  DBUG_VOID_RETURN;
}


int ha_ndbcluster::ha_initialise()
{
  DBUG_ENTER("ha_ndbcluster::ha_initialise");
  if (check_ndb_in_thd(current_thd))
  {
    DBUG_RETURN(FALSE);
  }
  DBUG_RETURN(TRUE);
}

/*
  Destructor for NDB Cluster table handler
 */

ha_ndbcluster::~ha_ndbcluster() 
{
  THD *thd= current_thd;
  Ndb *ndb= thd ? check_ndb_in_thd(thd) : g_ndb;
  DBUG_ENTER("~ha_ndbcluster");

  if (m_share)
  {
    /* ndb_share reference handler free */
    DBUG_PRINT("NDB_SHARE", ("%s handler free  use_count: %u",
                             m_share->key, m_share->use_count));
    free_share(&m_share);
  }
  release_metadata(thd, ndb);
  my_free(m_blobs_buffer, MYF(MY_ALLOW_ZERO_PTR));
  m_blobs_buffer= 0;

  // Check for open cursor/transaction
  if (m_active_cursor) {
  }
  DBUG_ASSERT(m_active_cursor == NULL);
  if (m_active_trans) {
  }
  DBUG_ASSERT(m_active_trans == NULL);

  // Discard any generated condition
  DBUG_PRINT("info", ("Deleting generated condition"));
  if (m_cond)
  {
    delete m_cond;
    m_cond= NULL;
  }

  DBUG_VOID_RETURN;
}



/*
  Open a table for further use
  - fetch metadata for this table from NDB
  - check that table exists

  RETURN
    0    ok
    < 0  Table has changed
*/

int ha_ndbcluster::open(const char *name, int mode, uint test_if_locked)
{
  int res;
  KEY *key;
  DBUG_ENTER("ha_ndbcluster::open");
  DBUG_PRINT("enter", ("name: %s  mode: %d  test_if_locked: %d",
                       name, mode, test_if_locked));
  
  /*
    Setup ref_length to make room for the whole 
    primary key to be written in the ref variable
  */
  
  if (table_share->primary_key != MAX_KEY) 
  {
    key= table->key_info+table_share->primary_key;
    ref_length= key->key_length;
  }
  else // (table_share->primary_key == MAX_KEY) 
  {
    if (m_use_partition_function)
    {
      ref_length+= sizeof(m_part_id);
    }
  }

  DBUG_PRINT("info", ("ref_length: %d", ref_length));

  // Init table lock structure 
  /* ndb_share reference handler */
  if (!(m_share=get_share(name, table)))
    DBUG_RETURN(1);
  DBUG_PRINT("NDB_SHARE", ("%s handler  use_count: %u",
                           m_share->key, m_share->use_count));
  thr_lock_data_init(&m_share->lock,&m_lock,(void*) 0);
  
  set_dbname(name);
  set_tabname(name);
  
  if ((res= check_ndb_connection()) ||
      (res= get_metadata(name)))
  {
    /* ndb_share reference handler free */
    DBUG_PRINT("NDB_SHARE", ("%s handler free  use_count: %u",
                             m_share->key, m_share->use_count));
    free_share(&m_share);
    m_share= 0;
    DBUG_RETURN(res);
  }
  while (1)
  {
    Ndb *ndb= get_ndb();
    if (ndb->setDatabaseName(m_dbname))
    {
      res= ndb_to_mysql_error(&ndb->getNdbError());
      break;
    }
    struct Ndb_statistics stat;
    res= ndb_get_table_statistics(NULL, FALSE, ndb, m_table, &stat);
    stats.mean_rec_length= stat.row_size;
    stats.data_file_length= stat.fragment_memory;
    stats.records= stat.row_count;
    if(!res)
      res= info(HA_STATUS_CONST);
    break;
  }
  if (res)
  {
    free_share(&m_share);
    m_share= 0;
    release_metadata(current_thd, get_ndb());
    DBUG_RETURN(res);
  }
#ifdef HAVE_NDB_BINLOG
  if (!ndb_binlog_tables_inited && ndb_binlog_running)
    table->db_stat|= HA_READ_ONLY;
#endif
  DBUG_RETURN(0);
}

/*
  Set partition info

  SYNOPSIS
    set_part_info()
    part_info

  RETURN VALUE
    NONE

  DESCRIPTION
    Set up partition info when handler object created
*/

void ha_ndbcluster::set_part_info(partition_info *part_info)
{
  m_part_info= part_info;
  if (!(m_part_info->part_type == HASH_PARTITION &&
        m_part_info->list_of_part_fields &&
        !m_part_info->is_sub_partitioned()))
    m_use_partition_function= TRUE;
}

/*
  Close the table
  - release resources setup by open()
 */

int ha_ndbcluster::close(void)
{
  DBUG_ENTER("close");
  THD *thd= table->in_use;
  Ndb *ndb= thd ? check_ndb_in_thd(thd) : g_ndb;
  /* ndb_share reference handler free */
  DBUG_PRINT("NDB_SHARE", ("%s handler free  use_count: %u",
                           m_share->key, m_share->use_count));
  free_share(&m_share);
  m_share= 0;
  release_metadata(thd, ndb);
  DBUG_RETURN(0);
}


Thd_ndb* ha_ndbcluster::seize_thd_ndb()
{
  Thd_ndb *thd_ndb;
  DBUG_ENTER("seize_thd_ndb");

  thd_ndb= new Thd_ndb();
  if (thd_ndb == NULL)
  {
    my_errno= HA_ERR_OUT_OF_MEM;
    return NULL;
  }
  if (thd_ndb->ndb->init(max_transactions) != 0)
  {
    ERR_PRINT(thd_ndb->ndb->getNdbError());
    /*
      TODO 
      Alt.1 If init fails because to many allocated Ndb 
      wait on condition for a Ndb object to be released.
      Alt.2 Seize/release from pool, wait until next release 
    */
    delete thd_ndb;
    thd_ndb= NULL;
  }
  DBUG_RETURN(thd_ndb);
}


void ha_ndbcluster::release_thd_ndb(Thd_ndb* thd_ndb)
{
  DBUG_ENTER("release_thd_ndb");
  delete thd_ndb;
  DBUG_VOID_RETURN;
}


/*
  If this thread already has a Thd_ndb object allocated
  in current THD, reuse it. Otherwise
  seize a Thd_ndb object, assign it to current THD and use it.
 
*/

Ndb* check_ndb_in_thd(THD* thd)
{
  Thd_ndb *thd_ndb= get_thd_ndb(thd);
  if (!thd_ndb)
  {
    if (!(thd_ndb= ha_ndbcluster::seize_thd_ndb()))
      return NULL;
    set_thd_ndb(thd, thd_ndb);
  }
  return thd_ndb->ndb;
}



int ha_ndbcluster::check_ndb_connection(THD* thd)
{
  Ndb *ndb;
  DBUG_ENTER("check_ndb_connection");
  
  if (!(ndb= check_ndb_in_thd(thd)))
    DBUG_RETURN(HA_ERR_NO_CONNECTION);
  if (ndb->setDatabaseName(m_dbname))
  {
    ERR_RETURN(ndb->getNdbError());
  }
  DBUG_RETURN(0);
}


static int ndbcluster_close_connection(handlerton *hton, THD *thd)
{
  Thd_ndb *thd_ndb= get_thd_ndb(thd);
  DBUG_ENTER("ndbcluster_close_connection");
  if (thd_ndb)
  {
    ha_ndbcluster::release_thd_ndb(thd_ndb);
    set_thd_ndb(thd, NULL); // not strictly required but does not hurt either
  }
  DBUG_RETURN(0);
}


/*
  Try to discover one table from NDB
 */

int ndbcluster_discover(handlerton *hton, THD* thd, const char *db, 
                        const char *name,
                        const void** frmblob, 
                        uint* frmlen)
{
  int error= 0;
  NdbError ndb_error;
  uint len;
  const void* data= NULL;
  Ndb* ndb;
  char key[FN_REFLEN];
  DBUG_ENTER("ndbcluster_discover");
  DBUG_PRINT("enter", ("db: %s, name: %s", db, name)); 

  if (!(ndb= check_ndb_in_thd(thd)))
    DBUG_RETURN(HA_ERR_NO_CONNECTION);  
  if (ndb->setDatabaseName(db))
  {
    ERR_RETURN(ndb->getNdbError());
  }
  NDBDICT* dict= ndb->getDictionary();
  build_table_filename(key, sizeof(key), db, name, "", 0);
  /* ndb_share reference temporary */
  NDB_SHARE *share= get_share(key, 0, FALSE);
  if (share)
  {
    DBUG_PRINT("NDB_SHARE", ("%s temporary  use_count: %u",
                             share->key, share->use_count));
  }
  if (share && get_ndb_share_state(share) == NSS_ALTERED)
  {
    // Frm has been altered on disk, but not yet written to ndb
    if (readfrm(key, &data, &len))
    {
      DBUG_PRINT("error", ("Could not read frm"));
      error= 1;
      goto err;
    }
  }
  else
  {
    Ndb_table_guard ndbtab_g(dict, name);
    const NDBTAB *tab= ndbtab_g.get_table();
    if (!tab)
    {
      const NdbError err= dict->getNdbError();
      if (err.code == 709 || err.code == 723)
      {
        error= -1;
        DBUG_PRINT("info", ("ndb_error.code: %u", ndb_error.code));
      }
      else
      {
        error= -1;
        ndb_error= err;
        DBUG_PRINT("info", ("ndb_error.code: %u", ndb_error.code));
      }
      goto err;
    }
    DBUG_PRINT("info", ("Found table %s", tab->getName()));
    
    len= tab->getFrmLength();  
    if (len == 0 || tab->getFrmData() == NULL)
    {
      DBUG_PRINT("error", ("No frm data found."));
      error= 1;
      goto err;
    }
    
    if (unpackfrm(&data, &len, tab->getFrmData()))
    {
      DBUG_PRINT("error", ("Could not unpack table"));
      error= 1;
      goto err;
    }
  }

  *frmlen= len;
  *frmblob= data;
  
  if (share)
  {
    /* ndb_share reference temporary free */
    DBUG_PRINT("NDB_SHARE", ("%s temporary free  use_count: %u",
                             share->key, share->use_count));
    free_share(&share);
  }

  DBUG_RETURN(0);
err:
  my_free((char*)data, MYF(MY_ALLOW_ZERO_PTR));
  if (share)
  {
    /* ndb_share reference temporary free */
    DBUG_PRINT("NDB_SHARE", ("%s temporary free  use_count: %u",
                             share->key, share->use_count));
    free_share(&share);
  }
  if (ndb_error.code)
  {
    ERR_RETURN(ndb_error);
  }
  DBUG_RETURN(error);
}

/*
  Check if a table exists in NDB

 */

int ndbcluster_table_exists_in_engine(handlerton *hton, THD* thd, 
                                      const char *db,
                                      const char *name)
{
  Ndb* ndb;
  DBUG_ENTER("ndbcluster_table_exists_in_engine");
  DBUG_PRINT("enter", ("db: %s  name: %s", db, name));

  if (!(ndb= check_ndb_in_thd(thd)))
    DBUG_RETURN(HA_ERR_NO_CONNECTION);
  NDBDICT* dict= ndb->getDictionary();
  NdbDictionary::Dictionary::List list;
  if (dict->listObjects(list, NdbDictionary::Object::UserTable) != 0)
    ERR_RETURN(dict->getNdbError());
  for (uint i= 0 ; i < list.count ; i++)
  {
    NdbDictionary::Dictionary::List::Element& elmt= list.elements[i];
    if (my_strcasecmp(system_charset_info, elmt.database, db))
      continue;
    if (my_strcasecmp(system_charset_info, elmt.name, name))
      continue;
    DBUG_PRINT("info", ("Found table"));
    DBUG_RETURN(HA_ERR_TABLE_EXIST);
  }
  DBUG_RETURN(HA_ERR_NO_SUCH_TABLE);
}



extern "C" byte* tables_get_key(const char *entry, uint *length,
                                my_bool not_used __attribute__((unused)))
{
  *length= strlen(entry);
  return (byte*) entry;
}


/*
  Drop a database in NDB Cluster
  NOTE add a dummy void function, since stupid handlerton is returning void instead of int...
*/

int ndbcluster_drop_database_impl(const char *path)
{
  DBUG_ENTER("ndbcluster_drop_database");
  THD *thd= current_thd;
  char dbname[FN_HEADLEN];
  Ndb* ndb;
  NdbDictionary::Dictionary::List list;
  uint i;
  char *tabname;
  List<char> drop_list;
  int ret= 0;
  ha_ndbcluster::set_dbname(path, (char *)&dbname);
  DBUG_PRINT("enter", ("db: %s", dbname));
  
  if (!(ndb= check_ndb_in_thd(thd)))
    DBUG_RETURN(-1);
  
  // List tables in NDB
  NDBDICT *dict= ndb->getDictionary();
  if (dict->listObjects(list, 
                        NdbDictionary::Object::UserTable) != 0)
    DBUG_RETURN(-1);
  for (i= 0 ; i < list.count ; i++)
  {
    NdbDictionary::Dictionary::List::Element& elmt= list.elements[i];
    DBUG_PRINT("info", ("Found %s/%s in NDB", elmt.database, elmt.name));     
    
    // Add only tables that belongs to db
    if (my_strcasecmp(system_charset_info, elmt.database, dbname))
      continue;
    DBUG_PRINT("info", ("%s must be dropped", elmt.name));     
    drop_list.push_back(thd->strdup(elmt.name));
  }
  // Drop any tables belonging to database
  char full_path[FN_REFLEN];
  char *tmp= full_path +
    build_table_filename(full_path, sizeof(full_path), dbname, "", "", 0);
  if (ndb->setDatabaseName(dbname))
  {
    ERR_RETURN(ndb->getNdbError());
  }
  List_iterator_fast<char> it(drop_list);
  while ((tabname=it++))
  {
    tablename_to_filename(tabname, tmp, FN_REFLEN - (tmp - full_path)-1);
    VOID(pthread_mutex_lock(&LOCK_open));
    if (ha_ndbcluster::delete_table(0, ndb, full_path, dbname, tabname))
    {
      const NdbError err= dict->getNdbError();
      if (err.code != 709 && err.code != 723)
      {
        ERR_PRINT(err);
        ret= ndb_to_mysql_error(&err);
      }
    }
    VOID(pthread_mutex_unlock(&LOCK_open));
  }
  DBUG_RETURN(ret);      
}

static void ndbcluster_drop_database(handlerton *hton, char *path)
{
  DBUG_ENTER("ndbcluster_drop_database");
#ifdef HAVE_NDB_BINLOG
  /*
    Don't allow drop database unless
    schema distribution table is setup
  */
  if (!ndb_schema_share)
  {
    DBUG_PRINT("info", ("Schema distribution table not setup"));
    DBUG_VOID_RETURN;
    //DBUG_RETURN(HA_ERR_NO_CONNECTION);
  }
#endif
  ndbcluster_drop_database_impl(path);
#ifdef HAVE_NDB_BINLOG
  char db[FN_REFLEN];
  THD *thd= current_thd;
  ha_ndbcluster::set_dbname(path, db);
  ndbcluster_log_schema_op(thd, 0,
                           thd->query, thd->query_length,
                           db, "", 0, 0, SOT_DROP_DB, 0, 0, 0);
#endif
  DBUG_VOID_RETURN;
}

int ndb_create_table_from_engine(THD *thd, const char *db,
                                 const char *table_name)
{
  LEX *old_lex= thd->lex, newlex;
  thd->lex= &newlex;
  newlex.current_select= NULL;
  lex_start(thd);
  int res= ha_create_table_from_engine(thd, db, table_name);
  thd->lex= old_lex;
  return res;
}

/*
  find all tables in ndb and discover those needed
*/
int ndbcluster_find_all_files(THD *thd)
{
  Ndb* ndb;
  char key[FN_REFLEN];
  NDBDICT *dict;
  int unhandled, retries= 5, skipped;
  DBUG_ENTER("ndbcluster_find_all_files");

  if (!(ndb= check_ndb_in_thd(thd)))
    DBUG_RETURN(HA_ERR_NO_CONNECTION);

  dict= ndb->getDictionary();

  LINT_INIT(unhandled);
  LINT_INIT(skipped);
  do
  {
    NdbDictionary::Dictionary::List list;
    if (dict->listObjects(list, NdbDictionary::Object::UserTable) != 0)
      ERR_RETURN(dict->getNdbError());
    unhandled= 0;
    skipped= 0;
    retries--;
    for (uint i= 0 ; i < list.count ; i++)
    {
      NDBDICT::List::Element& elmt= list.elements[i];
      if (IS_TMP_PREFIX(elmt.name) || IS_NDB_BLOB_PREFIX(elmt.name))
      {
        DBUG_PRINT("info", ("Skipping %s.%s in NDB", elmt.database, elmt.name));
        continue;
      }
      DBUG_PRINT("info", ("Found %s.%s in NDB", elmt.database, elmt.name));
      if (elmt.state != NDBOBJ::StateOnline &&
          elmt.state != NDBOBJ::StateBackup &&
          elmt.state != NDBOBJ::StateBuilding)
      {
        sql_print_information("NDB: skipping setup table %s.%s, in state %d",
                              elmt.database, elmt.name, elmt.state);
        skipped++;
        continue;
      }

      ndb->setDatabaseName(elmt.database);
      Ndb_table_guard ndbtab_g(dict, elmt.name);
      const NDBTAB *ndbtab= ndbtab_g.get_table();
      if (!ndbtab)
      {
        if (retries == 0)
          sql_print_error("NDB: failed to setup table %s.%s, error: %d, %s",
                          elmt.database, elmt.name,
                          dict->getNdbError().code,
                          dict->getNdbError().message);
        unhandled++;
        continue;
      }

      if (ndbtab->getFrmLength() == 0)
        continue;
    
      /* check if database exists */
      char *end= key +
        build_table_filename(key, sizeof(key), elmt.database, "", "", 0);
      if (my_access(key, F_OK))
      {
        /* no such database defined, skip table */
        continue;
      }
      /* finalize construction of path */
      end+= tablename_to_filename(elmt.name, end,
                                  sizeof(key)-(end-key));
      const void *data= 0, *pack_data= 0;
      uint length, pack_length;
      int discover= 0;
      if (readfrm(key, &data, &length) ||
          packfrm(data, length, &pack_data, &pack_length))
      {
        discover= 1;
        sql_print_information("NDB: missing frm for %s.%s, discovering...",
                              elmt.database, elmt.name);
      }
      else if (cmp_frm(ndbtab, pack_data, pack_length))
      {
        /* ndb_share reference temporary */
        NDB_SHARE *share= get_share(key, 0, FALSE);
        if (share)
        {
          DBUG_PRINT("NDB_SHARE", ("%s temporary  use_count: %u",
                                   share->key, share->use_count));
        }
        if (!share || get_ndb_share_state(share) != NSS_ALTERED)
        {
          discover= 1;
          sql_print_information("NDB: mismatch in frm for %s.%s, discovering...",
                                elmt.database, elmt.name);
        }
        if (share)
        {
          /* ndb_share reference temporary free */
          DBUG_PRINT("NDB_SHARE", ("%s temporary free  use_count: %u",
                                   share->key, share->use_count));
          free_share(&share);
        }
      }
      my_free((char*) data, MYF(MY_ALLOW_ZERO_PTR));
      my_free((char*) pack_data, MYF(MY_ALLOW_ZERO_PTR));

      pthread_mutex_lock(&LOCK_open);
      if (discover)
      {
        /* ToDo 4.1 database needs to be created if missing */
        if (ndb_create_table_from_engine(thd, elmt.database, elmt.name))
        {
          /* ToDo 4.1 handle error */
        }
      }
#ifdef HAVE_NDB_BINLOG
      else
      {
        /* set up replication for this table */
        ndbcluster_create_binlog_setup(ndb, key, end-key,
                                       elmt.database, elmt.name,
                                       TRUE);
      }
#endif
      pthread_mutex_unlock(&LOCK_open);
    }
  }
  while (unhandled && retries);

  DBUG_RETURN(-(skipped + unhandled));
}

int ndbcluster_find_files(handlerton *hton, THD *thd,
                          const char *db,
                          const char *path,
                          const char *wild, bool dir, List<char> *files)
{
  DBUG_ENTER("ndbcluster_find_files");
  DBUG_PRINT("enter", ("db: %s", db));
  { // extra bracket to avoid gcc 2.95.3 warning
  uint i;
  Ndb* ndb;
  char name[FN_REFLEN];
  HASH ndb_tables, ok_tables;
  NDBDICT::List list;

  if (!(ndb= check_ndb_in_thd(thd)))
    DBUG_RETURN(HA_ERR_NO_CONNECTION);

  if (dir)
    DBUG_RETURN(0); // Discover of databases not yet supported

  // List tables in NDB
  NDBDICT *dict= ndb->getDictionary();
  if (dict->listObjects(list, 
                        NdbDictionary::Object::UserTable) != 0)
    ERR_RETURN(dict->getNdbError());

  if (hash_init(&ndb_tables, system_charset_info,list.count,0,0,
                (hash_get_key)tables_get_key,0,0))
  {
    DBUG_PRINT("error", ("Failed to init HASH ndb_tables"));
    DBUG_RETURN(-1);
  }

  if (hash_init(&ok_tables, system_charset_info,32,0,0,
                (hash_get_key)tables_get_key,0,0))
  {
    DBUG_PRINT("error", ("Failed to init HASH ok_tables"));
    hash_free(&ndb_tables);
    DBUG_RETURN(-1);
  }  

  for (i= 0 ; i < list.count ; i++)
  {
    NDBDICT::List::Element& elmt= list.elements[i];
    if (IS_TMP_PREFIX(elmt.name) || IS_NDB_BLOB_PREFIX(elmt.name))
    {
      DBUG_PRINT("info", ("Skipping %s.%s in NDB", elmt.database, elmt.name));
      continue;
    }
    DBUG_PRINT("info", ("Found %s/%s in NDB", elmt.database, elmt.name));

    // Add only tables that belongs to db
    if (my_strcasecmp(system_charset_info, elmt.database, db))
      continue;

    // Apply wildcard to list of tables in NDB
    if (wild)
    {
      if (lower_case_table_names)
      {
        if (wild_case_compare(files_charset_info, elmt.name, wild))
          continue;
      }
      else if (wild_compare(elmt.name,wild,0))
        continue;
    }
    DBUG_PRINT("info", ("Inserting %s into ndb_tables hash", elmt.name));     
    my_hash_insert(&ndb_tables, (byte*)thd->strdup(elmt.name));
  }

  char *file_name;
  List_iterator<char> it(*files);
  List<char> delete_list;
  while ((file_name=it++))
  {
    bool file_on_disk= FALSE;
    DBUG_PRINT("info", ("%s", file_name));     
    if (hash_search(&ndb_tables, file_name, strlen(file_name)))
    {
      DBUG_PRINT("info", ("%s existed in NDB _and_ on disk ", file_name));
      file_on_disk= TRUE;
    }
    
    // Check for .ndb file with this name
    build_table_filename(name, sizeof(name), db, file_name, ha_ndb_ext, 0);
    DBUG_PRINT("info", ("Check access for %s", name));
    if (my_access(name, F_OK))
    {
      DBUG_PRINT("info", ("%s did not exist on disk", name));     
      // .ndb file did not exist on disk, another table type
      if (file_on_disk)
      {
	// Ignore this ndb table
	gptr record=  hash_search(&ndb_tables, file_name, strlen(file_name));
	DBUG_ASSERT(record);
	hash_delete(&ndb_tables, record);
	push_warning_printf(current_thd, MYSQL_ERROR::WARN_LEVEL_WARN,
			    ER_TABLE_EXISTS_ERROR,
			    "Local table %s.%s shadows ndb table",
			    db, file_name);
      }
      continue;
    }
    if (file_on_disk) 
    {
      // File existed in NDB and as frm file, put in ok_tables list
      my_hash_insert(&ok_tables, (byte*)file_name);
      continue;
    }
    DBUG_PRINT("info", ("%s existed on disk", name));     
    // The .ndb file exists on disk, but it's not in list of tables in ndb
    // Verify that handler agrees table is gone.
    if (ndbcluster_table_exists_in_engine(hton, thd, db, file_name) == HA_ERR_NO_SUCH_TABLE)    
    {
      DBUG_PRINT("info", ("NDB says %s does not exists", file_name));     
      it.remove();
      // Put in list of tables to remove from disk
      delete_list.push_back(thd->strdup(file_name));
    }
  }

#ifdef HAVE_NDB_BINLOG
  /* setup logging to binlog for all discovered tables */
  {
    char *end, *end1= name +
      build_table_filename(name, sizeof(name), db, "", "", 0);
    for (i= 0; i < ok_tables.records; i++)
    {
      file_name= (char*)hash_element(&ok_tables, i);
      end= end1 +
        tablename_to_filename(file_name, end1, sizeof(name) - (end1 - name));
      pthread_mutex_lock(&LOCK_open);
      ndbcluster_create_binlog_setup(ndb, name, end-name,
                                     db, file_name, TRUE);
      pthread_mutex_unlock(&LOCK_open);
    }
  }
#endif

  // Check for new files to discover
  DBUG_PRINT("info", ("Checking for new files to discover"));       
  List<char> create_list;
  for (i= 0 ; i < ndb_tables.records ; i++)
  {
    file_name= hash_element(&ndb_tables, i);
    if (!hash_search(&ok_tables, file_name, strlen(file_name)))
    {
      build_table_filename(name, sizeof(name), db, file_name, reg_ext, 0);
      if (my_access(name, F_OK))
      {
        DBUG_PRINT("info", ("%s must be discovered", file_name));
        // File is in list of ndb tables and not in ok_tables
        // This table need to be created
        create_list.push_back(thd->strdup(file_name));
      }
    }
  }

  // Lock mutex before deleting and creating frm files
  pthread_mutex_lock(&LOCK_open);

  if (!global_read_lock)
  {
    // Delete old files
    List_iterator_fast<char> it3(delete_list);
    while ((file_name=it3++))
    {
      DBUG_PRINT("info", ("Remove table %s/%s", db, file_name));
      // Delete the table and all related files
      TABLE_LIST table_list;
      bzero((char*) &table_list,sizeof(table_list));
      table_list.db= (char*) db;
      table_list.alias= table_list.table_name= (char*)file_name;
      (void)mysql_rm_table_part2(thd, &table_list,
                                                                 /* if_exists */ FALSE,
                                                                 /* drop_temporary */ FALSE,
                                                                 /* drop_view */ FALSE,
                                                                 /* dont_log_query*/ TRUE);
      /* Clear error message that is returned when table is deleted */
      thd->clear_error();
    }
  }

  // Create new files
  List_iterator_fast<char> it2(create_list);
  while ((file_name=it2++))
  {  
    DBUG_PRINT("info", ("Table %s need discovery", file_name));
    if (ndb_create_table_from_engine(thd, db, file_name) == 0)
      files->push_back(thd->strdup(file_name)); 
  }

  pthread_mutex_unlock(&LOCK_open);
  
  hash_free(&ok_tables);
  hash_free(&ndb_tables);

  // Delete schema file from files
  if (!strcmp(db, NDB_REP_DB))
  {
    uint count = 0;
    while (count++ < files->elements)
    {
      file_name = (char *)files->pop();
      if (!strcmp(file_name, NDB_SCHEMA_TABLE))
      {
        DBUG_PRINT("info", ("skip %s.%s table, it should be hidden to user",
                   NDB_REP_DB, NDB_SCHEMA_TABLE));
        continue;
      }
      files->push_back(file_name); 
    }
  }
  } // extra bracket to avoid gcc 2.95.3 warning
  DBUG_RETURN(0);    
}


/*
  Initialise all gloal variables before creating 
  a NDB Cluster table handler
 */

/* Call back after cluster connect */
static int connect_callback()
{
  pthread_mutex_lock(&LOCK_ndb_util_thread);
  update_status_variables(g_ndb_cluster_connection);

  uint node_id, i= 0;
  Ndb_cluster_connection_node_iter node_iter;
  memset((void *)g_node_id_map, 0xFFFF, sizeof(g_node_id_map));
  while ((node_id= g_ndb_cluster_connection->get_next_node(node_iter)))
    g_node_id_map[node_id]= i++;

  pthread_cond_signal(&COND_ndb_util_thread);
  pthread_mutex_unlock(&LOCK_ndb_util_thread);
  return 0;
}

extern int ndb_dictionary_is_mysqld;
extern pthread_mutex_t LOCK_plugin;

static int ndbcluster_init(void *p)
{
  int res;
  DBUG_ENTER("ndbcluster_init");

  if (ndbcluster_inited)
    DBUG_RETURN(FALSE);

  /*
    Below we create new THD's. They'll need LOCK_plugin, but it's taken now by
    plugin initialization code. Release it to avoid deadlocks.  It's safe, as
    there're no threads that may concurrently access plugin control structures.
  */
  pthread_mutex_unlock(&LOCK_plugin);

  pthread_mutex_init(&ndbcluster_mutex,MY_MUTEX_INIT_FAST);
  pthread_mutex_init(&LOCK_ndb_util_thread, MY_MUTEX_INIT_FAST);
  pthread_cond_init(&COND_ndb_util_thread, NULL);
  pthread_cond_init(&COND_ndb_util_ready, NULL);
  ndb_util_thread_running= -1;
  ndbcluster_terminating= 0;
  ndb_dictionary_is_mysqld= 1;
  ndbcluster_hton= (handlerton *)p;

  {
    handlerton *h= ndbcluster_hton;
    h->state=            SHOW_OPTION_YES;
    h->db_type=          DB_TYPE_NDBCLUSTER;
    h->close_connection= ndbcluster_close_connection;
    h->commit=           ndbcluster_commit;
    h->rollback=         ndbcluster_rollback;
    h->create=           ndbcluster_create_handler; /* Create a new handler */
    h->drop_database=    ndbcluster_drop_database;  /* Drop a database */
    h->panic=            ndbcluster_end;            /* Panic call */
    h->show_status=      ndbcluster_show_status;    /* Show status */
    h->alter_tablespace= ndbcluster_alter_tablespace;    /* Show status */
    h->partition_flags=  ndbcluster_partition_flags; /* Partition flags */
    h->alter_table_flags=ndbcluster_alter_table_flags; /* Alter table flags */
    h->fill_files_table= ndbcluster_fill_files_table;
#ifdef HAVE_NDB_BINLOG
    ndbcluster_binlog_init_handlerton();
#endif
    h->flags=            HTON_CAN_RECREATE | HTON_TEMPORARY_NOT_SUPPORTED;
    h->discover=         ndbcluster_discover;
    h->find_files= ndbcluster_find_files;
    h->table_exists_in_engine= ndbcluster_table_exists_in_engine;
  }

  // Initialize ndb interface
  ndb_init_internal();

  // Set connectstring if specified
  if (opt_ndbcluster_connectstring != 0)
    DBUG_PRINT("connectstring", ("%s", opt_ndbcluster_connectstring));     
  if ((g_ndb_cluster_connection=
       new Ndb_cluster_connection(opt_ndbcluster_connectstring)) == 0)
  {
    DBUG_PRINT("error",("Ndb_cluster_connection(%s)",
                        opt_ndbcluster_connectstring));
    my_errno= HA_ERR_OUT_OF_MEM;
    goto ndbcluster_init_error;
  }
  {
    char buf[128];
    my_snprintf(buf, sizeof(buf), "mysqld --server-id=%lu", server_id);
    g_ndb_cluster_connection->set_name(buf);
  }
  g_ndb_cluster_connection->set_optimized_node_selection
    (opt_ndb_optimized_node_selection);

  // Create a Ndb object to open the connection  to NDB
  if ( (g_ndb= new Ndb(g_ndb_cluster_connection, "sys")) == 0 )
  {
    DBUG_PRINT("error", ("failed to create global ndb object"));
    my_errno= HA_ERR_OUT_OF_MEM;
    goto ndbcluster_init_error;
  }
  if (g_ndb->init() != 0)
  {
    ERR_PRINT (g_ndb->getNdbError());
    goto ndbcluster_init_error;
  }

  if ((res= g_ndb_cluster_connection->connect(0,0,0)) == 0)
  {
    connect_callback();
    DBUG_PRINT("info",("NDBCLUSTER storage engine at %s on port %d",
                       g_ndb_cluster_connection->get_connected_host(),
                       g_ndb_cluster_connection->get_connected_port()));
    g_ndb_cluster_connection->wait_until_ready(10,3);
  } 
  else if (res == 1)
  {
    if (g_ndb_cluster_connection->start_connect_thread(connect_callback)) 
    {
      DBUG_PRINT("error", ("g_ndb_cluster_connection->start_connect_thread()"));
      goto ndbcluster_init_error;
    }
#ifndef DBUG_OFF
    {
      char buf[1024];
      DBUG_PRINT("info",
                 ("NDBCLUSTER storage engine not started, "
                  "will connect using %s",
                  g_ndb_cluster_connection->
                  get_connectstring(buf,sizeof(buf))));
    }
#endif
  }
  else
  {
    DBUG_ASSERT(res == -1);
    DBUG_PRINT("error", ("permanent error"));
    goto ndbcluster_init_error;
  }
  
  (void) hash_init(&ndbcluster_open_tables,system_charset_info,32,0,0,
                   (hash_get_key) ndbcluster_get_key,0,0);
#ifdef HAVE_NDB_BINLOG
  /* start the ndb injector thread */
  if (ndbcluster_binlog_start())
    goto ndbcluster_init_error;
#endif /* HAVE_NDB_BINLOG */

  ndb_cache_check_time = opt_ndb_cache_check_time;
  // Create utility thread
  pthread_t tmp;
  if (pthread_create(&tmp, &connection_attrib, ndb_util_thread_func, 0))
  {
    DBUG_PRINT("error", ("Could not create ndb utility thread"));
    hash_free(&ndbcluster_open_tables);
    pthread_mutex_destroy(&ndbcluster_mutex);
    pthread_mutex_destroy(&LOCK_ndb_util_thread);
    pthread_cond_destroy(&COND_ndb_util_thread);
    pthread_cond_destroy(&COND_ndb_util_ready);
    goto ndbcluster_init_error;
  }

  /* Wait for the util thread to start */
  pthread_mutex_lock(&LOCK_ndb_util_thread);
  while (ndb_util_thread_running < 0)
    pthread_cond_wait(&COND_ndb_util_ready, &LOCK_ndb_util_thread);
  pthread_mutex_unlock(&LOCK_ndb_util_thread);
  
  if (!ndb_util_thread_running)
  {
    DBUG_PRINT("error", ("ndb utility thread exited prematurely"));
    hash_free(&ndbcluster_open_tables);
    pthread_mutex_destroy(&ndbcluster_mutex);
    pthread_mutex_destroy(&LOCK_ndb_util_thread);
    pthread_cond_destroy(&COND_ndb_util_thread);
    pthread_cond_destroy(&COND_ndb_util_ready);
    goto ndbcluster_init_error;
  }

  pthread_mutex_lock(&LOCK_plugin);

  ndbcluster_inited= 1;
  DBUG_RETURN(FALSE);

ndbcluster_init_error:
  if (g_ndb)
    delete g_ndb;
  g_ndb= NULL;
  if (g_ndb_cluster_connection)
    delete g_ndb_cluster_connection;
  g_ndb_cluster_connection= NULL;
  ndbcluster_hton->state= SHOW_OPTION_DISABLED;               // If we couldn't use handler

  pthread_mutex_lock(&LOCK_plugin);

  DBUG_RETURN(TRUE);
}

static int ndbcluster_end(handlerton *hton, ha_panic_function type)
{
  DBUG_ENTER("ndbcluster_end");

  if (!ndbcluster_inited)
    DBUG_RETURN(0);
  ndbcluster_inited= 0;

  /* wait for util thread to finish */
  sql_print_information("Stopping Cluster Utility thread");
  pthread_mutex_lock(&LOCK_ndb_util_thread);
  ndbcluster_terminating= 1;
  pthread_cond_signal(&COND_ndb_util_thread);
  while (ndb_util_thread_running > 0)
    pthread_cond_wait(&COND_ndb_util_ready, &LOCK_ndb_util_thread);
  pthread_mutex_unlock(&LOCK_ndb_util_thread);


#ifdef HAVE_NDB_BINLOG
  {
    pthread_mutex_lock(&ndbcluster_mutex);
    while (ndbcluster_open_tables.records)
    {
      NDB_SHARE *share=
        (NDB_SHARE*) hash_element(&ndbcluster_open_tables, 0);
#ifndef DBUG_OFF
      fprintf(stderr, "NDB: table share %s with use_count %d not freed\n",
              share->key, share->use_count);
#endif
      ndbcluster_real_free_share(&share);
    }
    pthread_mutex_unlock(&ndbcluster_mutex);
  }
#endif
  hash_free(&ndbcluster_open_tables);

  if (g_ndb)
  {
#ifndef DBUG_OFF
    Ndb::Free_list_usage tmp;
    tmp.m_name= 0;
    while (g_ndb->get_free_list_usage(&tmp))
    {
      uint leaked= (uint) tmp.m_created - tmp.m_free;
      if (leaked)
        fprintf(stderr, "NDB: Found %u %s%s that %s not been released\n",
                leaked, tmp.m_name,
                (leaked == 1)?"":"'s",
                (leaked == 1)?"has":"have");
    }
#endif
    delete g_ndb;
    g_ndb= NULL;
  }
  delete g_ndb_cluster_connection;
  g_ndb_cluster_connection= NULL;

  // cleanup ndb interface
  ndb_end_internal();

  pthread_mutex_destroy(&ndbcluster_mutex);
  pthread_mutex_destroy(&LOCK_ndb_util_thread);
  pthread_cond_destroy(&COND_ndb_util_thread);
  pthread_cond_destroy(&COND_ndb_util_ready);
  DBUG_RETURN(0);
}

void ha_ndbcluster::print_error(int error, myf errflag)
{
  DBUG_ENTER("ha_ndbcluster::print_error");
  DBUG_PRINT("enter", ("error: %d", error));

  if (error == HA_ERR_NO_PARTITION_FOUND)
    m_part_info->print_no_partition_found(table);
  else
    handler::print_error(error, errflag);
  DBUG_VOID_RETURN;
}


/*
  Static error print function called from
  static handler method ndbcluster_commit
  and ndbcluster_rollback
*/

void ndbcluster_print_error(int error, const NdbOperation *error_op)
{
  DBUG_ENTER("ndbcluster_print_error");
  TABLE_SHARE share;
  const char *tab_name= (error_op) ? error_op->getTableName() : "";
  share.db.str= (char*) "";
  share.db.length= 0;
  share.table_name.str= (char *) tab_name;
  share.table_name.length= strlen(tab_name);
  ha_ndbcluster error_handler(ndbcluster_hton, &share);
  error_handler.print_error(error, MYF(0));
  DBUG_VOID_RETURN;
}

/**
 * Set a given location from full pathname to database name
 *
 */
void ha_ndbcluster::set_dbname(const char *path_name, char *dbname)
{
  char *end, *ptr, *tmp_name;
  char tmp_buff[FN_REFLEN];
 
  tmp_name= tmp_buff;
  /* Scan name from the end */
  ptr= strend(path_name)-1;
  while (ptr >= path_name && *ptr != '\\' && *ptr != '/') {
    ptr--;
  }
  ptr--;
  end= ptr;
  while (ptr >= path_name && *ptr != '\\' && *ptr != '/') {
    ptr--;
  }
  uint name_len= end - ptr;
  memcpy(tmp_name, ptr + 1, name_len);
  tmp_name[name_len]= '\0';
#ifdef __WIN__
  /* Put to lower case */
  
  ptr= tmp_name;
  
  while (*ptr != '\0') {
    *ptr= tolower(*ptr);
    ptr++;
  }
#endif
  filename_to_tablename(tmp_name, dbname, FN_REFLEN);
}

/*
  Set m_dbname from full pathname to table file
 */

void ha_ndbcluster::set_dbname(const char *path_name)
{
  set_dbname(path_name, m_dbname);
}

/**
 * Set a given location from full pathname to table file
 *
 */
void
ha_ndbcluster::set_tabname(const char *path_name, char * tabname)
{
  char *end, *ptr, *tmp_name;
  char tmp_buff[FN_REFLEN];

  tmp_name= tmp_buff;
  /* Scan name from the end */
  end= strend(path_name)-1;
  ptr= end;
  while (ptr >= path_name && *ptr != '\\' && *ptr != '/') {
    ptr--;
  }
  uint name_len= end - ptr;
  memcpy(tmp_name, ptr + 1, end - ptr);
  tmp_name[name_len]= '\0';
#ifdef __WIN__
  /* Put to lower case */
  ptr= tmp_name;
  
  while (*ptr != '\0') {
    *ptr= tolower(*ptr);
    ptr++;
  }
#endif
  filename_to_tablename(tmp_name, tabname, FN_REFLEN);
}

/*
  Set m_tabname from full pathname to table file 
 */

void ha_ndbcluster::set_tabname(const char *path_name)
{
  set_tabname(path_name, m_tabname);
}


ha_rows 
ha_ndbcluster::records_in_range(uint inx, key_range *min_key,
                                key_range *max_key)
{
  KEY *key_info= table->key_info + inx;
  uint key_length= key_info->key_length;
  NDB_INDEX_TYPE idx_type= get_index_type(inx);  

  DBUG_ENTER("records_in_range");
  // Prevent partial read of hash indexes by returning HA_POS_ERROR
  if ((idx_type == UNIQUE_INDEX || idx_type == PRIMARY_KEY_INDEX) &&
      ((min_key && min_key->length < key_length) ||
       (max_key && max_key->length < key_length)))
    DBUG_RETURN(HA_POS_ERROR);
  
  // Read from hash index with full key
  // This is a "const" table which returns only one record!      
  if ((idx_type != ORDERED_INDEX) &&
      ((min_key && min_key->length == key_length) || 
       (max_key && max_key->length == key_length)))
    DBUG_RETURN(1);
  
  if ((idx_type == PRIMARY_KEY_ORDERED_INDEX ||
       idx_type == UNIQUE_ORDERED_INDEX ||
       idx_type == ORDERED_INDEX) &&
    m_index[inx].index_stat != NULL)
  {
    NDB_INDEX_DATA& d=m_index[inx];
    const NDBINDEX* index= d.index;
    Ndb* ndb=get_ndb();
    NdbTransaction* trans=NULL;
    NdbIndexScanOperation* op=NULL;
    int res=0;
    Uint64 rows;

    do
    {
      // We must provide approx table rows
      Uint64 table_rows=0;
      Ndb_local_table_statistics *ndb_info= m_table_info;
      if (ndb_info->records != ~(ha_rows)0 && ndb_info->records != 0)
      {
        table_rows = ndb_info->records;
        DBUG_PRINT("info", ("use info->records: %lu", (ulong) table_rows));
      }
      else
      {
        Ndb_statistics stat;
        if ((res=ndb_get_table_statistics(this, TRUE, ndb, m_table, &stat)))
          break;
        table_rows=stat.row_count;
        DBUG_PRINT("info", ("use db row_count: %lu", (ulong) table_rows));
        if (table_rows == 0) {
          // Problem if autocommit=0
#ifdef ndb_get_table_statistics_uses_active_trans
          rows=0;
          break;
#endif
        }
      }

      // Define scan op for the range
      if ((trans=m_active_trans) == NULL || 
	  trans->commitStatus() != NdbTransaction::Started)
      {
        DBUG_PRINT("info", ("no active trans"));
        if (! (trans=ndb->startTransaction()))
          ERR_BREAK(ndb->getNdbError(), res);
      }
      if (! (op=trans->getNdbIndexScanOperation(index, (NDBTAB*)m_table)))
        ERR_BREAK(trans->getNdbError(), res);
      if ((op->readTuples(NdbOperation::LM_CommittedRead)) == -1)
        ERR_BREAK(op->getNdbError(), res);
      const key_range *keys[2]={ min_key, max_key };
      if ((res=set_bounds(op, inx, TRUE, keys)) != 0)
        break;

      // Decide if db should be contacted
      int flags=0;
      if (d.index_stat_query_count < d.index_stat_cache_entries ||
          (d.index_stat_update_freq != 0 &&
           d.index_stat_query_count % d.index_stat_update_freq == 0))
      {
        DBUG_PRINT("info", ("force stat from db"));
        flags|=NdbIndexStat::RR_UseDb;
      }
      if (d.index_stat->records_in_range(index, op, table_rows, &rows, flags) == -1)
        ERR_BREAK(d.index_stat->getNdbError(), res);
      d.index_stat_query_count++;
    } while (0);

    if (trans != m_active_trans && rows == 0)
      rows = 1;
    if (trans != m_active_trans && trans != NULL)
      ndb->closeTransaction(trans);
    if (res != 0)
      DBUG_RETURN(HA_POS_ERROR);
    DBUG_RETURN(rows);
  }

  DBUG_RETURN(10); /* Good guess when you don't know anything */
}

ulonglong ha_ndbcluster::table_flags(void) const
{
  if (m_ha_not_exact_count)
    return m_table_flags & ~HA_STATS_RECORDS_IS_EXACT;
  return m_table_flags;
}
const char * ha_ndbcluster::table_type() const 
{
  return("NDBCLUSTER");
}
uint ha_ndbcluster::max_supported_record_length() const
{ 
  return NDB_MAX_TUPLE_SIZE;
}
uint ha_ndbcluster::max_supported_keys() const
{
  return MAX_KEY;
}
uint ha_ndbcluster::max_supported_key_parts() const 
{
  return NDB_MAX_NO_OF_ATTRIBUTES_IN_KEY;
}
uint ha_ndbcluster::max_supported_key_length() const
{
  return NDB_MAX_KEY_SIZE;
}
uint ha_ndbcluster::max_supported_key_part_length() const
{
  return NDB_MAX_KEY_SIZE;
}
bool ha_ndbcluster::low_byte_first() const
{ 
#ifdef WORDS_BIGENDIAN
  return FALSE;
#else
  return TRUE;
#endif
}
const char* ha_ndbcluster::index_type(uint key_number)
{
  switch (get_index_type(key_number)) {
  case ORDERED_INDEX:
  case UNIQUE_ORDERED_INDEX:
  case PRIMARY_KEY_ORDERED_INDEX:
    return "BTREE";
  case UNIQUE_INDEX:
  case PRIMARY_KEY_INDEX:
  default:
    return "HASH";
  }
}

uint8 ha_ndbcluster::table_cache_type()
{
  DBUG_ENTER("ha_ndbcluster::table_cache_type=HA_CACHE_TBL_ASKTRANSACT");
  DBUG_RETURN(HA_CACHE_TBL_ASKTRANSACT);
}


uint ndb_get_commitcount(THD *thd, char *dbname, char *tabname,
                         Uint64 *commit_count)
{
  char name[FN_REFLEN];
  NDB_SHARE *share;
  DBUG_ENTER("ndb_get_commitcount");

  build_table_filename(name, sizeof(name), dbname, tabname, "", 0);
  DBUG_PRINT("enter", ("name: %s", name));
  pthread_mutex_lock(&ndbcluster_mutex);
  if (!(share=(NDB_SHARE*) hash_search(&ndbcluster_open_tables,
                                       (byte*) name,
                                       strlen(name))))
  {
    pthread_mutex_unlock(&ndbcluster_mutex);
    DBUG_PRINT("info", ("Table %s not found in ndbcluster_open_tables", name));
    DBUG_RETURN(1);
  }
  /* ndb_share reference temporary, free below */
  share->use_count++;
  DBUG_PRINT("NDB_SHARE", ("%s temporary  use_count: %u",
                           share->key, share->use_count));
  pthread_mutex_unlock(&ndbcluster_mutex);

  pthread_mutex_lock(&share->mutex);
  if (ndb_cache_check_time > 0)
  {
    if (share->commit_count != 0)
    {
      *commit_count= share->commit_count;
#ifndef DBUG_OFF
      char buff[22];
#endif
      DBUG_PRINT("info", ("Getting commit_count: %s from share",
                          llstr(share->commit_count, buff)));
      pthread_mutex_unlock(&share->mutex);
      /* ndb_share reference temporary free */
      DBUG_PRINT("NDB_SHARE", ("%s temporary free  use_count: %u",
                               share->key, share->use_count));
      free_share(&share);
      DBUG_RETURN(0);
    }
  }
  DBUG_PRINT("info", ("Get commit_count from NDB"));
  Ndb *ndb;
  if (!(ndb= check_ndb_in_thd(thd)))
    DBUG_RETURN(1);
  if (ndb->setDatabaseName(dbname))
  {
    ERR_RETURN(ndb->getNdbError());
  }
  uint lock= share->commit_count_lock;
  pthread_mutex_unlock(&share->mutex);

  struct Ndb_statistics stat;
  {
    Ndb_table_guard ndbtab_g(ndb->getDictionary(), tabname);
    if (ndbtab_g.get_table() == 0
        || ndb_get_table_statistics(NULL, FALSE, ndb, ndbtab_g.get_table(), &stat))
    {
      /* ndb_share reference temporary free */
      DBUG_PRINT("NDB_SHARE", ("%s temporary free  use_count: %u",
                               share->key, share->use_count));
      free_share(&share);
      DBUG_RETURN(1);
    }
  }

  pthread_mutex_lock(&share->mutex);
  if (share->commit_count_lock == lock)
  {
#ifndef DBUG_OFF
    char buff[22];
#endif
    DBUG_PRINT("info", ("Setting commit_count to %s",
                        llstr(stat.commit_count, buff)));
    share->commit_count= stat.commit_count;
    *commit_count= stat.commit_count;
  }
  else
  {
    DBUG_PRINT("info", ("Discarding commit_count, comit_count_lock changed"));
    *commit_count= 0;
  }
  pthread_mutex_unlock(&share->mutex);
  /* ndb_share reference temporary free */
  DBUG_PRINT("NDB_SHARE", ("%s temporary free  use_count: %u",
                           share->key, share->use_count));
  free_share(&share);
  DBUG_RETURN(0);
}


/*
  Check if a cached query can be used.
  This is done by comparing the supplied engine_data to commit_count of
  the table.
  The commit_count is either retrieved from the share for the table, where
  it has been cached by the util thread. If the util thread is not started,
  NDB has to be contacetd to retrieve the commit_count, this will introduce
  a small delay while waiting for NDB to answer.


  SYNOPSIS
  ndbcluster_cache_retrieval_allowed
    thd            thread handle
    full_name      concatenation of database name,
                   the null character '\0', and the table
                   name
    full_name_len  length of the full name,
                   i.e. len(dbname) + len(tablename) + 1

    engine_data    parameter retrieved when query was first inserted into
                   the cache. If the value of engine_data is changed,
                   all queries for this table should be invalidated.

  RETURN VALUE
    TRUE  Yes, use the query from cache
    FALSE No, don't use the cached query, and if engine_data
          has changed, all queries for this table should be invalidated

*/

static my_bool
ndbcluster_cache_retrieval_allowed(THD *thd,
                                   char *full_name, uint full_name_len,
                                   ulonglong *engine_data)
{
  Uint64 commit_count;
  bool is_autocommit= !(thd->options & (OPTION_NOT_AUTOCOMMIT | OPTION_BEGIN));
  char *dbname= full_name;
  char *tabname= dbname+strlen(dbname)+1;
#ifndef DBUG_OFF
  char buff[22], buff2[22];
#endif
  DBUG_ENTER("ndbcluster_cache_retrieval_allowed");
  DBUG_PRINT("enter", ("dbname: %s, tabname: %s, is_autocommit: %d",
                       dbname, tabname, is_autocommit));

  if (!is_autocommit)
  {
    DBUG_PRINT("exit", ("No, don't use cache in transaction"));
    DBUG_RETURN(FALSE);
  }

  if (ndb_get_commitcount(thd, dbname, tabname, &commit_count))
  {
    *engine_data= 0; /* invalidate */
    DBUG_PRINT("exit", ("No, could not retrieve commit_count"));
    DBUG_RETURN(FALSE);
  }
  DBUG_PRINT("info", ("*engine_data: %s, commit_count: %s",
                      llstr(*engine_data, buff), llstr(commit_count, buff2)));
  if (commit_count == 0)
  {
    *engine_data= 0; /* invalidate */
    DBUG_PRINT("exit", ("No, local commit has been performed"));
    DBUG_RETURN(FALSE);
  }
  else if (*engine_data != commit_count)
  {
    *engine_data= commit_count; /* invalidate */
     DBUG_PRINT("exit", ("No, commit_count has changed"));
     DBUG_RETURN(FALSE);
   }

  DBUG_PRINT("exit", ("OK to use cache, engine_data: %s",
                      llstr(*engine_data, buff)));
  DBUG_RETURN(TRUE);
}


/**
   Register a table for use in the query cache. Fetch the commit_count
   for the table and return it in engine_data, this will later be used
   to check if the table has changed, before the cached query is reused.

   SYNOPSIS
   ha_ndbcluster::can_query_cache_table
    thd            thread handle
    full_name      concatenation of database name,
                   the null character '\0', and the table
                   name
    full_name_len  length of the full name,
                   i.e. len(dbname) + len(tablename) + 1
    qc_engine_callback  function to be called before using cache on this table
    engine_data    out, commit_count for this table

  RETURN VALUE
    TRUE  Yes, it's ok to cahce this query
    FALSE No, don't cach the query

*/

my_bool
ha_ndbcluster::register_query_cache_table(THD *thd,
                                          char *full_name, uint full_name_len,
                                          qc_engine_callback *engine_callback,
                                          ulonglong *engine_data)
{
  Uint64 commit_count;
#ifndef DBUG_OFF
  char buff[22];
#endif
  bool is_autocommit= !(thd->options & (OPTION_NOT_AUTOCOMMIT | OPTION_BEGIN));
  DBUG_ENTER("ha_ndbcluster::register_query_cache_table");
  DBUG_PRINT("enter",("dbname: %s, tabname: %s, is_autocommit: %d",
		      m_dbname, m_tabname, is_autocommit));

  if (!is_autocommit)
  {
    DBUG_PRINT("exit", ("Can't register table during transaction"));
    DBUG_RETURN(FALSE);
  }

  if (ndb_get_commitcount(thd, m_dbname, m_tabname, &commit_count))
  {
    *engine_data= 0;
    DBUG_PRINT("exit", ("Error, could not get commitcount"));
    DBUG_RETURN(FALSE);
  }
  *engine_data= commit_count;
  *engine_callback= ndbcluster_cache_retrieval_allowed;
  DBUG_PRINT("exit", ("commit_count: %s", llstr(commit_count, buff)));
  DBUG_RETURN(commit_count > 0);
}


/*
  Handling the shared NDB_SHARE structure that is needed to
  provide table locking.
  It's also used for sharing data with other NDB handlers
  in the same MySQL Server. There is currently not much
  data we want to or can share.
 */

static byte *ndbcluster_get_key(NDB_SHARE *share,uint *length,
                                my_bool not_used __attribute__((unused)))
{
  *length= share->key_length;
  return (byte*) share->key;
}


#ifndef DBUG_OFF

static void print_share(const char* where, NDB_SHARE* share)
{
  fprintf(DBUG_FILE,
          "%s %s.%s: use_count: %u, commit_count: %lu\n",
          where, share->db, share->table_name, share->use_count,
          (ulong) share->commit_count);
  fprintf(DBUG_FILE,
          "  - key: %s, key_length: %d\n",
          share->key, share->key_length);

#ifdef HAVE_NDB_BINLOG
  if (share->table)
    fprintf(DBUG_FILE,
            "  - share->table: %p %s.%s\n",
            share->table, share->table->s->db.str,
            share->table->s->table_name.str);
#endif
}


static void print_ndbcluster_open_tables()
{
  DBUG_LOCK_FILE;
  fprintf(DBUG_FILE, ">ndbcluster_open_tables\n");
  for (uint i= 0; i < ndbcluster_open_tables.records; i++)
    print_share("",
                (NDB_SHARE*)hash_element(&ndbcluster_open_tables, i));
  fprintf(DBUG_FILE, "<ndbcluster_open_tables\n");
  DBUG_UNLOCK_FILE;
}

#endif


#define dbug_print_open_tables()                \
  DBUG_EXECUTE("info",                          \
               print_ndbcluster_open_tables(););

#define dbug_print_share(t, s)                  \
  DBUG_LOCK_FILE;                               \
  DBUG_EXECUTE("info",                          \
               print_share((t), (s)););         \
  DBUG_UNLOCK_FILE;


#ifdef HAVE_NDB_BINLOG
/*
  For some reason a share is still around, try to salvage the situation
  by closing all cached tables. If the share still exists, there is an
  error somewhere but only report this to the error log.  Keep this
  "trailing share" but rename it since there are still references to it
  to avoid segmentation faults.  There is a risk that the memory for
  this trailing share leaks.
  
  Must be called with previous pthread_mutex_lock(&ndbcluster_mutex)
*/
int handle_trailing_share(NDB_SHARE *share)
{
  THD *thd= current_thd;
  static ulong trailing_share_id= 0;
  DBUG_ENTER("handle_trailing_share");

  /* ndb_share reference temporary, free below */
  ++share->use_count;
  DBUG_PRINT("NDB_SHARE", ("%s temporary  use_count: %u",
                           share->key, share->use_count));
  pthread_mutex_unlock(&ndbcluster_mutex);

  TABLE_LIST table_list;
  bzero((char*) &table_list,sizeof(table_list));
  table_list.db= share->db;
  table_list.alias= table_list.table_name= share->table_name;
  safe_mutex_assert_owner(&LOCK_open);
  close_cached_tables(thd, 0, &table_list, TRUE);

  pthread_mutex_lock(&ndbcluster_mutex);
  /* ndb_share reference temporary free */
  DBUG_PRINT("NDB_SHARE", ("%s temporary free  use_count: %u",
                           share->key, share->use_count));
  if (!--share->use_count)
  {
    if (ndb_extra_logging)
      sql_print_information("NDB_SHARE: trailing share "
                            "%s(connect_count: %u) "
                            "released by close_cached_tables at "
                            "connect_count: %u",
                            share->key,
                            share->connect_count,
                            g_ndb_cluster_connection->get_connect_count());
    ndbcluster_real_free_share(&share);
    DBUG_RETURN(0);
  }

  /*
    share still exists, if share has not been dropped by server
    release that share
  */
  if (share->state != NSS_DROPPED)
  {
    share->state= NSS_DROPPED;
    /* ndb_share reference create free */
    DBUG_PRINT("NDB_SHARE", ("%s create free  use_count: %u",
                             share->key, share->use_count));
    --share->use_count;

    if (share->use_count == 0)
    {
      if (ndb_extra_logging)
        sql_print_information("NDB_SHARE: trailing share "
                              "%s(connect_count: %u) "
                              "released after NSS_DROPPED check "
                              "at connect_count: %u",
                              share->key,
                              share->connect_count,
                              g_ndb_cluster_connection->get_connect_count());
      ndbcluster_real_free_share(&share);
      DBUG_RETURN(0);
    }
  }

  sql_print_error("NDB_SHARE: %s already exists  use_count=%d."
                  " Moving away for safety, but possible memleak.",
                  share->key, share->use_count);
  dbug_print_open_tables();

  /*
    Ndb share has not been released as it should
  */
#ifdef NOT_YET
  DBUG_ASSERT(FALSE);
#endif

  /*
    This is probably an error.  We can however save the situation
    at the cost of a possible mem leak, by "renaming" the share
    - First remove from hash
  */
  hash_delete(&ndbcluster_open_tables, (byte*) share);

  /*
    now give it a new name, just a running number
    if space is not enough allocate some more
  */
  {
    const uint min_key_length= 10;
    if (share->key_length < min_key_length)
    {
      share->key= alloc_root(&share->mem_root, min_key_length + 1);
      share->key_length= min_key_length;
    }
    share->key_length=
      my_snprintf(share->key, min_key_length + 1, "#leak%lu",
                  trailing_share_id++);
  }
  /* Keep it for possible the future trailing free */
  my_hash_insert(&ndbcluster_open_tables, (byte*) share);

  DBUG_RETURN(0);
}

/*
  Rename share is used during rename table.
*/
static int rename_share(NDB_SHARE *share, const char *new_key)
{
  NDB_SHARE *tmp;
  pthread_mutex_lock(&ndbcluster_mutex);
  uint new_length= (uint) strlen(new_key);
  DBUG_PRINT("rename_share", ("old_key: %s  old__length: %d",
                              share->key, share->key_length));
  if ((tmp= (NDB_SHARE*) hash_search(&ndbcluster_open_tables,
                                     (byte*) new_key, new_length)))
    handle_trailing_share(tmp);

  /* remove the share from hash */
  hash_delete(&ndbcluster_open_tables, (byte*) share);
  dbug_print_open_tables();

  /* save old stuff if insert should fail */
  uint old_length= share->key_length;
  char *old_key= share->key;

  /*
    now allocate and set the new key, db etc
    enough space for key, db, and table_name
  */
  share->key= alloc_root(&share->mem_root, 2 * (new_length + 1));
  strmov(share->key, new_key);
  share->key_length= new_length;

  if (my_hash_insert(&ndbcluster_open_tables, (byte*) share))
  {
    // ToDo free the allocated stuff above?
    DBUG_PRINT("error", ("rename_share: my_hash_insert %s failed",
                         share->key));
    share->key= old_key;
    share->key_length= old_length;
    if (my_hash_insert(&ndbcluster_open_tables, (byte*) share))
    {
      sql_print_error("rename_share: failed to recover %s", share->key);
      DBUG_PRINT("error", ("rename_share: my_hash_insert %s failed",
                           share->key));
    }
    dbug_print_open_tables();
    pthread_mutex_unlock(&ndbcluster_mutex);
    return -1;
  }
  dbug_print_open_tables();

  share->db= share->key + new_length + 1;
  ha_ndbcluster::set_dbname(new_key, share->db);
  share->table_name= share->db + strlen(share->db) + 1;
  ha_ndbcluster::set_tabname(new_key, share->table_name);

  dbug_print_share("rename_share:", share);
  if (share->table)
  {
    if (share->op == 0)
    {
      share->table->s->db.str= share->db;
      share->table->s->db.length= strlen(share->db);
      share->table->s->table_name.str= share->table_name;
      share->table->s->table_name.length= strlen(share->table_name);
    }
  }
  /* else rename will be handled when the ALTER event comes */
  share->old_names= old_key;
  // ToDo free old_names after ALTER EVENT

  pthread_mutex_unlock(&ndbcluster_mutex);
  return 0;
}
#endif

/*
  Increase refcount on existing share.
  Always returns share and cannot fail.
*/
NDB_SHARE *ndbcluster_get_share(NDB_SHARE *share)
{
  pthread_mutex_lock(&ndbcluster_mutex);
  share->use_count++;

  dbug_print_open_tables();
  dbug_print_share("ndbcluster_get_share:", share);
  pthread_mutex_unlock(&ndbcluster_mutex);
  return share;
}


/*
  Get a share object for key

  Returns share for key, and increases the refcount on the share.

  create_if_not_exists == TRUE:
    creates share if it does not alreade exist
    returns 0 only due to out of memory, and then sets my_error

  create_if_not_exists == FALSE:
    returns 0 if share does not exist

  have_lock == TRUE, pthread_mutex_lock(&ndbcluster_mutex) already taken
*/

NDB_SHARE *ndbcluster_get_share(const char *key, TABLE *table,
                                bool create_if_not_exists,
                                bool have_lock)
{
  NDB_SHARE *share;
  uint length= (uint) strlen(key);
  DBUG_ENTER("ndbcluster_get_share");
  DBUG_PRINT("enter", ("key: '%s'", key));

  if (!have_lock)
    pthread_mutex_lock(&ndbcluster_mutex);
  if (!(share= (NDB_SHARE*) hash_search(&ndbcluster_open_tables,
                                        (byte*) key,
                                        length)))
  {
    if (!create_if_not_exists)
    {
      DBUG_PRINT("error", ("get_share: %s does not exist", key));
      if (!have_lock)
        pthread_mutex_unlock(&ndbcluster_mutex);
      DBUG_RETURN(0);
    }
    if ((share= (NDB_SHARE*) my_malloc(sizeof(*share),
                                       MYF(MY_WME | MY_ZEROFILL))))
    {
      MEM_ROOT **root_ptr=
        my_pthread_getspecific_ptr(MEM_ROOT**, THR_MALLOC);
      MEM_ROOT *old_root= *root_ptr;
      init_sql_alloc(&share->mem_root, 1024, 0);
      *root_ptr= &share->mem_root; // remember to reset before return
      share->state= NSS_INITIAL;
      /* enough space for key, db, and table_name */
      share->key= alloc_root(*root_ptr, 2 * (length + 1));
      share->key_length= length;
      strmov(share->key, key);
      if (my_hash_insert(&ndbcluster_open_tables, (byte*) share))
      {
        free_root(&share->mem_root, MYF(0));
        my_free((gptr) share, 0);
        *root_ptr= old_root;
        if (!have_lock)
          pthread_mutex_unlock(&ndbcluster_mutex);
        DBUG_RETURN(0);
      }
      thr_lock_init(&share->lock);
      pthread_mutex_init(&share->mutex, MY_MUTEX_INIT_FAST);
      share->commit_count= 0;
      share->commit_count_lock= 0;
      share->db= share->key + length + 1;
      ha_ndbcluster::set_dbname(key, share->db);
      share->table_name= share->db + strlen(share->db) + 1;
      ha_ndbcluster::set_tabname(key, share->table_name);
#ifdef HAVE_NDB_BINLOG
      ndbcluster_binlog_init_share(share, table);
#endif
      *root_ptr= old_root;
    }
    else
    {
      DBUG_PRINT("error", ("get_share: failed to alloc share"));
      if (!have_lock)
        pthread_mutex_unlock(&ndbcluster_mutex);
      my_error(ER_OUTOFMEMORY, MYF(0), sizeof(*share));
      DBUG_RETURN(0);
    }
  }
  share->use_count++;

  dbug_print_open_tables();
  dbug_print_share("ndbcluster_get_share:", share);
  if (!have_lock)
    pthread_mutex_unlock(&ndbcluster_mutex);
  DBUG_RETURN(share);
}


void ndbcluster_real_free_share(NDB_SHARE **share)
{
  DBUG_ENTER("ndbcluster_real_free_share");
  dbug_print_share("ndbcluster_real_free_share:", *share);

  hash_delete(&ndbcluster_open_tables, (byte*) *share);
  thr_lock_delete(&(*share)->lock);
  pthread_mutex_destroy(&(*share)->mutex);

#ifdef HAVE_NDB_BINLOG
  if ((*share)->table)
  {
    // (*share)->table->mem_root is freed by closefrm
    closefrm((*share)->table, 0);
    // (*share)->table_share->mem_root is freed by free_table_share
    free_table_share((*share)->table_share);
#ifndef DBUG_OFF
    bzero((gptr)(*share)->table_share, sizeof(*(*share)->table_share));
    bzero((gptr)(*share)->table, sizeof(*(*share)->table));
    (*share)->table_share= 0;
    (*share)->table= 0;
#endif
  }
#endif
  free_root(&(*share)->mem_root, MYF(0));
  my_free((gptr) *share, MYF(0));
  *share= 0;

  dbug_print_open_tables();
  DBUG_VOID_RETURN;
}


void ndbcluster_free_share(NDB_SHARE **share, bool have_lock)
{
  if (!have_lock)
    pthread_mutex_lock(&ndbcluster_mutex);
  if ((*share)->util_lock == current_thd)
    (*share)->util_lock= 0;
  if (!--(*share)->use_count)
  {
    ndbcluster_real_free_share(share);
  }
  else
  {
    dbug_print_open_tables();
    dbug_print_share("ndbcluster_free_share:", *share);
  }
  if (!have_lock)
    pthread_mutex_unlock(&ndbcluster_mutex);
}


static 
int
ndb_get_table_statistics(ha_ndbcluster* file, bool report_error, Ndb* ndb, const NDBTAB *ndbtab,
                         struct Ndb_statistics * ndbstat)
{
  NdbTransaction* pTrans;
  NdbError error;
  int retries= 10;
  int reterr= 0;
  int retry_sleep= 30; /* 30 milliseconds, transaction */
#ifndef DBUG_OFF
  char buff[22], buff2[22], buff3[22], buff4[22];
#endif
  DBUG_ENTER("ndb_get_table_statistics");
  DBUG_PRINT("enter", ("table: %s", ndbtab->getName()));

  DBUG_ASSERT(ndbtab != 0);

  do
  {
    Uint64 rows, commits, fixed_mem, var_mem;
    Uint32 size;
    Uint32 count= 0;
    Uint64 sum_rows= 0;
    Uint64 sum_commits= 0;
    Uint64 sum_row_size= 0;
    Uint64 sum_mem= 0;
    NdbScanOperation*pOp;
    int check;

    if ((pTrans= ndb->startTransaction()) == NULL)
    {
      error= ndb->getNdbError();
      goto retry;
    }
      
    if ((pOp= pTrans->getNdbScanOperation(ndbtab)) == NULL)
    {
      error= pTrans->getNdbError();
      goto retry;
    }
    
    if (pOp->readTuples(NdbOperation::LM_CommittedRead))
    {
      error= pOp->getNdbError();
      goto retry;
    }
    
    if (pOp->interpret_exit_last_row() == -1)
    {
      error= pOp->getNdbError();
      goto retry;
    }
    
    pOp->getValue(NdbDictionary::Column::ROW_COUNT, (char*)&rows);
    pOp->getValue(NdbDictionary::Column::COMMIT_COUNT, (char*)&commits);
    pOp->getValue(NdbDictionary::Column::ROW_SIZE, (char*)&size);
    pOp->getValue(NdbDictionary::Column::FRAGMENT_FIXED_MEMORY, 
		  (char*)&fixed_mem);
    pOp->getValue(NdbDictionary::Column::FRAGMENT_VARSIZED_MEMORY, 
		  (char*)&var_mem);
    
    if (pTrans->execute(NdbTransaction::NoCommit,
                        NdbOperation::AbortOnError,
                        TRUE) == -1)
    {
      error= pTrans->getNdbError();
      goto retry;
    }
    
    while ((check= pOp->nextResult(TRUE, TRUE)) == 0)
    {
      sum_rows+= rows;
      sum_commits+= commits;
      if (sum_row_size < size)
        sum_row_size= size;
      sum_mem+= fixed_mem + var_mem;
      count++;
    }
    
    if (check == -1)
    {
      error= pOp->getNdbError();
      goto retry;
    }

    pOp->close(TRUE);

    ndb->closeTransaction(pTrans);

    ndbstat->row_count= sum_rows;
    ndbstat->commit_count= sum_commits;
    ndbstat->row_size= sum_row_size;
    ndbstat->fragment_memory= sum_mem;

    DBUG_PRINT("exit", ("records: %s  commits: %s "
                        "row_size: %s  mem: %s count: %u",
			llstr(sum_rows, buff),
                        llstr(sum_commits, buff2),
                        llstr(sum_row_size, buff3),
                        llstr(sum_mem, buff4),
                        count));

    DBUG_RETURN(0);
retry:
    if(report_error)
    {
      if (file && pTrans)
      {
        reterr= file->ndb_err(pTrans);
      }
      else
      {
        const NdbError& tmp= error;
        ERR_PRINT(tmp);
        reterr= ndb_to_mysql_error(&tmp);
      }
    }
    else
      reterr= error.code;

    if (pTrans)
    {
      ndb->closeTransaction(pTrans);
      pTrans= NULL;
    }
    if (error.status == NdbError::TemporaryError && retries--)
    {
      my_sleep(retry_sleep);
      continue;
    }
    break;
  } while(1);
  DBUG_PRINT("exit", ("failed, reterr: %u, NdbError %u(%s)", reterr,
                      error.code, error.message));
  DBUG_RETURN(reterr);
}

/*
  Create a .ndb file to serve as a placeholder indicating 
  that the table with this name is a ndb table
*/

int ha_ndbcluster::write_ndb_file(const char *name)
{
  File file;
  bool error=1;
  char path[FN_REFLEN];
  
  DBUG_ENTER("write_ndb_file");
  DBUG_PRINT("enter", ("name: %s", name));

  (void)strxnmov(path, FN_REFLEN-1, 
                 mysql_data_home,"/",name,ha_ndb_ext,NullS);

  if ((file=my_create(path, CREATE_MODE,O_RDWR | O_TRUNC,MYF(MY_WME))) >= 0)
  {
    // It's an empty file
    error=0;
    my_close(file,MYF(0));
  }
  DBUG_RETURN(error);
}

void 
ha_ndbcluster::release_completed_operations(NdbTransaction *trans,
					    bool force_release)
{
  if (trans->hasBlobOperation())
  {
    /* We are reading/writing BLOB fields, 
       releasing operation records is unsafe
    */
    return;
  }
  if (!force_release)
  {
    if (get_thd_ndb(current_thd)->query_state & NDB_QUERY_MULTI_READ_RANGE)
    {
      /* We are batching reads and have not consumed all fetched
	 rows yet, releasing operation records is unsafe 
      */
      return;
    }
  }
  trans->releaseCompletedOperations();
}

bool 
ha_ndbcluster::null_value_index_search(KEY_MULTI_RANGE *ranges,
				       KEY_MULTI_RANGE *end_range,
				       HANDLER_BUFFER *buffer)
{
  DBUG_ENTER("null_value_index_search");
  KEY* key_info= table->key_info + active_index;
  KEY_MULTI_RANGE *range= ranges;
  ulong reclength= table->s->reclength;
  byte *curr= (byte*)buffer->buffer;
  byte *end_of_buffer= (byte*)buffer->buffer_end;
  
  for (; range<end_range && curr+reclength <= end_of_buffer; 
       range++)
  {
    const byte *key= range->start_key.key;
    uint key_len= range->start_key.length;
    if (check_null_in_key(key_info, key, key_len))
      DBUG_RETURN(TRUE);
    curr += reclength;
  }
  DBUG_RETURN(FALSE);
}

int
ha_ndbcluster::read_multi_range_first(KEY_MULTI_RANGE **found_range_p,
                                      KEY_MULTI_RANGE *ranges, 
                                      uint range_count,
                                      bool sorted, 
                                      HANDLER_BUFFER *buffer)
{
  m_write_op= FALSE;
  int res;
  KEY* key_info= table->key_info + active_index;
  NDB_INDEX_TYPE cur_index_type= get_index_type(active_index);
  ulong reclength= table_share->reclength;
  NdbOperation* op;
  Thd_ndb *thd_ndb= get_thd_ndb(current_thd);
  DBUG_ENTER("ha_ndbcluster::read_multi_range_first");

  /**
   * blobs and unique hash index with NULL can't be batched currently
   */
  if (uses_blob_value() ||
      (cur_index_type ==  UNIQUE_INDEX &&
       has_null_in_unique_index(active_index) &&
       null_value_index_search(ranges, ranges+range_count, buffer)))
  {
    m_disable_multi_read= TRUE;
    DBUG_RETURN(handler::read_multi_range_first(found_range_p, 
                                                ranges, 
                                                range_count,
                                                sorted, 
                                                buffer));
  }
  thd_ndb->query_state|= NDB_QUERY_MULTI_READ_RANGE;
  m_disable_multi_read= FALSE;

  /**
   * Copy arguments into member variables
   */
  m_multi_ranges= ranges;
  multi_range_curr= ranges;
  multi_range_end= ranges+range_count;
  multi_range_sorted= sorted;
  multi_range_buffer= buffer;

  /**
   * read multi range will read ranges as follows (if not ordered)
   *
   * input    read order
   * ======   ==========
   * pk-op 1  pk-op 1
   * pk-op 2  pk-op 2
   * range 3  range (3,5) NOTE result rows will be intermixed
   * pk-op 4  pk-op 4
   * range 5
   * pk-op 6  pk-ok 6
   */   

  /**
   * Variables for loop
   */
  byte *curr= (byte*)buffer->buffer;
  byte *end_of_buffer= (byte*)buffer->buffer_end;
  NdbOperation::LockMode lm= 
    (NdbOperation::LockMode)get_ndb_lock_type(m_lock.type);
  bool need_pk = (lm == NdbOperation::LM_Read);
  const NDBTAB *tab= m_table;
  const NDBINDEX *unique_idx= m_index[active_index].unique_index;
  const NDBINDEX *idx= m_index[active_index].index; 
  const NdbOperation* lastOp= m_active_trans->getLastDefinedOperation();
  NdbIndexScanOperation* scanOp= 0;
  for (; multi_range_curr<multi_range_end && curr+reclength <= end_of_buffer; 
       multi_range_curr++)
  {
    part_id_range part_spec;
    if (m_use_partition_function)
    {
      get_partition_set(table, curr, active_index,
                        &multi_range_curr->start_key,
                        &part_spec);
      DBUG_PRINT("info", ("part_spec.start_part: %u  part_spec.end_part: %u",
                          part_spec.start_part, part_spec.end_part));
      /*
        If partition pruning has found no partition in set
        we can skip this scan
      */
      if (part_spec.start_part > part_spec.end_part)
      {
        /*
          We can skip this partition since the key won't fit into any
          partition
        */
        curr += reclength;
        multi_range_curr->range_flag |= SKIP_RANGE;
        continue;
      }
    }
    switch (cur_index_type) {
    case PRIMARY_KEY_ORDERED_INDEX:
      if (!(multi_range_curr->start_key.length == key_info->key_length &&
          multi_range_curr->start_key.flag == HA_READ_KEY_EXACT))
        goto range;
      // else fall through
    case PRIMARY_KEY_INDEX:
    {
      multi_range_curr->range_flag |= UNIQUE_RANGE;
      if ((op= m_active_trans->getNdbOperation(tab)) && 
          !op->readTuple(lm) && 
          !set_primary_key(op, multi_range_curr->start_key.key) &&
          !define_read_attrs(curr, op) &&
          (!m_use_partition_function ||
           (op->setPartitionId(part_spec.start_part), TRUE)))
        curr += reclength;
      else
        ERR_RETURN(op ? op->getNdbError() : m_active_trans->getNdbError());
      break;
    }
    break;
    case UNIQUE_ORDERED_INDEX:
      if (!(multi_range_curr->start_key.length == key_info->key_length &&
          multi_range_curr->start_key.flag == HA_READ_KEY_EXACT &&
          !check_null_in_key(key_info, multi_range_curr->start_key.key,
                             multi_range_curr->start_key.length)))
        goto range;
      // else fall through
    case UNIQUE_INDEX:
    {
      multi_range_curr->range_flag |= UNIQUE_RANGE;
      if ((op= m_active_trans->getNdbIndexOperation(unique_idx, tab)) && 
          !op->readTuple(lm) && 
          !set_index_key(op, key_info, multi_range_curr->start_key.key) &&
          !define_read_attrs(curr, op))
        curr += reclength;
      else
        ERR_RETURN(op ? op->getNdbError() : m_active_trans->getNdbError());
      break;
    }
    case ORDERED_INDEX: {
  range:
      multi_range_curr->range_flag &= ~(uint)UNIQUE_RANGE;
      if (scanOp == 0)
      {
        if (m_multi_cursor)
        {
          scanOp= m_multi_cursor;
          DBUG_ASSERT(scanOp->getSorted() == sorted);
          DBUG_ASSERT(scanOp->getLockMode() == 
                      (NdbOperation::LockMode)get_ndb_lock_type(m_lock.type));
          if (scanOp->reset_bounds(m_force_send))
            DBUG_RETURN(ndb_err(m_active_trans));
          
          end_of_buffer -= reclength;
        }
        else if ((scanOp= m_active_trans->getNdbIndexScanOperation(idx, tab)) 
                 &&!scanOp->readTuples(lm, 0, parallelism, sorted, 
				       FALSE, TRUE, need_pk, TRUE)
                 &&!(m_cond && m_cond->generate_scan_filter(scanOp))
                 &&!define_read_attrs(end_of_buffer-reclength, scanOp))
        {
          m_multi_cursor= scanOp;
          m_multi_range_cursor_result_ptr= end_of_buffer-reclength;
        }
        else
        {
          ERR_RETURN(scanOp ? scanOp->getNdbError() : 
                     m_active_trans->getNdbError());
        }
      }

      const key_range *keys[2]= { &multi_range_curr->start_key, 
                                  &multi_range_curr->end_key };
      if ((res= set_bounds(scanOp, active_index, FALSE, keys,
                           multi_range_curr-ranges)))
        DBUG_RETURN(res);
      break;
    }
    case UNDEFINED_INDEX:
      DBUG_ASSERT(FALSE);
      DBUG_RETURN(1);
      break;
    }
  }
  
  if (multi_range_curr != multi_range_end)
  {
    /**
     * Mark that we're using entire buffer (even if might not) as
     *   we haven't read all ranges for some reason
     * This as we don't want mysqld to reuse the buffer when we read
     *   the remaining ranges
     */
    buffer->end_of_used_area= (byte*)buffer->buffer_end;
  }
  else
  {
    buffer->end_of_used_area= curr;
  }
  
  /**
   * Set first operation in multi range
   */
  m_current_multi_operation= 
    lastOp ? lastOp->next() : m_active_trans->getFirstDefinedOperation();
  if (!(res= execute_no_commit_ie(this, m_active_trans,true)))
  {
    m_multi_range_defined= multi_range_curr;
    multi_range_curr= ranges;
    m_multi_range_result_ptr= (byte*)buffer->buffer;
    DBUG_RETURN(read_multi_range_next(found_range_p));
  }
  ERR_RETURN(m_active_trans->getNdbError());
}

#if 0
#define DBUG_MULTI_RANGE(x) DBUG_PRINT("info", ("read_multi_range_next: case %d\n", x));
#else
#define DBUG_MULTI_RANGE(x)
#endif

int
ha_ndbcluster::read_multi_range_next(KEY_MULTI_RANGE ** multi_range_found_p)
{
  DBUG_ENTER("ha_ndbcluster::read_multi_range_next");
  if (m_disable_multi_read)
  {
    DBUG_MULTI_RANGE(11);
    DBUG_RETURN(handler::read_multi_range_next(multi_range_found_p));
  }
  
  int res;
  int range_no;
  ulong reclength= table_share->reclength;
  const NdbOperation* op= m_current_multi_operation;
  for (;multi_range_curr < m_multi_range_defined; multi_range_curr++)
  {
    DBUG_MULTI_RANGE(12);
    if (multi_range_curr->range_flag & SKIP_RANGE)
      continue;
    if (multi_range_curr->range_flag & UNIQUE_RANGE)
    {
      if (op->getNdbError().code == 0)
      {
        DBUG_MULTI_RANGE(13);
        goto found_next;
      }
      
      op= m_active_trans->getNextCompletedOperation(op);
      m_multi_range_result_ptr += reclength;
      continue;
    } 
    else if (m_multi_cursor && !multi_range_sorted)
    {
      DBUG_MULTI_RANGE(1);
      if ((res= fetch_next(m_multi_cursor)) == 0)
      {
        DBUG_MULTI_RANGE(2);
        range_no= m_multi_cursor->get_range_no();
        goto found;
      } 
      else
      {
        DBUG_MULTI_RANGE(14);
        goto close_scan;
      }
    }
    else if (m_multi_cursor && multi_range_sorted)
    {
      if (m_active_cursor && (res= fetch_next(m_multi_cursor)))
      {
        DBUG_MULTI_RANGE(3);
        goto close_scan;
      }
      
      range_no= m_multi_cursor->get_range_no();
      uint current_range_no= multi_range_curr - m_multi_ranges;
      if ((uint) range_no == current_range_no)
      {
        DBUG_MULTI_RANGE(4);
        // return current row
        goto found;
      }
      else if (range_no > (int)current_range_no)
      {
        DBUG_MULTI_RANGE(5);
        // wait with current row
        m_active_cursor= 0;
        continue;
      }
      else 
      {
        DBUG_MULTI_RANGE(6);
        // First fetch from cursor
        DBUG_ASSERT(range_no == -1);
        if ((res= m_multi_cursor->nextResult(TRUE)))
        {
          DBUG_MULTI_RANGE(15);
          goto close_scan;
        }
        multi_range_curr--; // Will be increased in for-loop
        continue;
      }
    }
    else /** m_multi_cursor == 0 */
    {
      DBUG_MULTI_RANGE(7);
      /**
       * Corresponds to range 5 in example in read_multi_range_first
       */
      (void)1;
      continue;
    }
    
    DBUG_ASSERT(FALSE); // Should only get here via goto's
close_scan:
    if (res == 1)
    {
      m_multi_cursor->close(FALSE, TRUE);
      m_active_cursor= m_multi_cursor= 0;
      DBUG_MULTI_RANGE(8);
      continue;
    } 
    else 
    {
      DBUG_MULTI_RANGE(9);
      DBUG_RETURN(ndb_err(m_active_trans));
    }
  }
  
  if (multi_range_curr == multi_range_end)
  {
    DBUG_MULTI_RANGE(16);
    Thd_ndb *thd_ndb= get_thd_ndb(current_thd);
    thd_ndb->query_state&= NDB_QUERY_NORMAL;
    DBUG_RETURN(HA_ERR_END_OF_FILE);
  }
  
  /**
   * Read remaining ranges
   */
  DBUG_RETURN(read_multi_range_first(multi_range_found_p, 
                                     multi_range_curr,
                                     multi_range_end - multi_range_curr, 
                                     multi_range_sorted,
                                     multi_range_buffer));
  
found:
  /**
   * Found a record belonging to a scan
   */
  m_active_cursor= m_multi_cursor;
  * multi_range_found_p= m_multi_ranges + range_no;
  memcpy(table->record[0], m_multi_range_cursor_result_ptr, reclength);
  setup_recattr(m_active_cursor->getFirstRecAttr());
  unpack_record(table->record[0]);
  table->status= 0;     
  DBUG_RETURN(0);
  
found_next:
  /**
   * Found a record belonging to a pk/index op,
   *   copy result and move to next to prepare for next call
   */
  * multi_range_found_p= multi_range_curr;
  memcpy(table->record[0], m_multi_range_result_ptr, reclength);
  setup_recattr(op->getFirstRecAttr());
  unpack_record(table->record[0]);
  table->status= 0;
  
  multi_range_curr++;
  m_current_multi_operation= m_active_trans->getNextCompletedOperation(op);
  m_multi_range_result_ptr += reclength;
  DBUG_RETURN(0);
}

int
ha_ndbcluster::setup_recattr(const NdbRecAttr* curr)
{
  DBUG_ENTER("setup_recattr");

  Field **field, **end;
  NdbValue *value= m_value;
  
  end= table->field + table_share->fields;
  
  for (field= table->field; field < end; field++, value++)
  {
    if ((* value).ptr)
    {
      DBUG_ASSERT(curr != 0);
      NdbValue* val= m_value + curr->getColumn()->getColumnNo();
      DBUG_ASSERT(val->ptr);
      val->rec= curr;
      curr= curr->next();
    }
  }
  
  DBUG_RETURN(0);
}

char*
ha_ndbcluster::update_table_comment(
                                /* out: table comment + additional */
        const char*     comment)/* in:  table comment defined by user */
{
  uint length= strlen(comment);
  if (length > 64000 - 3)
  {
    return((char*)comment); /* string too long */
  }

  Ndb* ndb;
  if (!(ndb= get_ndb()))
  {
    return((char*)comment);
  }

  if (ndb->setDatabaseName(m_dbname))
  {
    return((char*)comment);
  }
  const NDBTAB* tab= m_table;
  DBUG_ASSERT(tab != NULL);

  char *str;
  const char *fmt="%s%snumber_of_replicas: %d";
  const unsigned fmt_len_plus_extra= length + strlen(fmt);
  if ((str= my_malloc(fmt_len_plus_extra, MYF(0))) == NULL)
  {
    sql_print_error("ha_ndbcluster::update_table_comment: "
                    "my_malloc(%u) failed", (unsigned int)fmt_len_plus_extra);
    return (char*)comment;
  }

  my_snprintf(str,fmt_len_plus_extra,fmt,comment,
              length > 0 ? " ":"",
              tab->getReplicaCount());
  return str;
}


// Utility thread main loop
pthread_handler_t ndb_util_thread_func(void *arg __attribute__((unused)))
{
  THD *thd; /* needs to be first for thread_stack */
  struct timespec abstime;
  Thd_ndb *thd_ndb;
  uint share_list_size= 0;
  NDB_SHARE **share_list= NULL;

  my_thread_init();
  DBUG_ENTER("ndb_util_thread");
  DBUG_PRINT("enter", ("ndb_cache_check_time: %lu", ndb_cache_check_time));
 
   pthread_mutex_lock(&LOCK_ndb_util_thread);

  thd= new THD; /* note that contructor of THD uses DBUG_ */
  if (thd == NULL)
  {
    my_errno= HA_ERR_OUT_OF_MEM;
    DBUG_RETURN(NULL);
  }
  THD_CHECK_SENTRY(thd);
  pthread_detach_this_thread();
  ndb_util_thread= pthread_self();

  thd->thread_stack= (char*)&thd; /* remember where our stack is */
  if (thd->store_globals())
    goto ndb_util_thread_fail;
  thd->init_for_queries();
  thd->version=refresh_version;
  thd->main_security_ctx.host_or_ip= "";
  thd->client_capabilities = 0;
  my_net_init(&thd->net, 0);
  thd->main_security_ctx.master_access= ~0;
  thd->main_security_ctx.priv_user = 0;
  thd->current_stmt_binlog_row_based= TRUE;     // If in mixed mode

  /* Signal successful initialization */
  ndb_util_thread_running= 1;
  pthread_cond_signal(&COND_ndb_util_ready);
  pthread_mutex_unlock(&LOCK_ndb_util_thread);

  /*
    wait for mysql server to start
  */
  pthread_mutex_lock(&LOCK_server_started);
  while (!mysqld_server_started)
  {
    set_timespec(abstime, 1);
    pthread_cond_timedwait(&COND_server_started, &LOCK_server_started,
	                       &abstime);
    if (ndbcluster_terminating)
    {
      pthread_mutex_unlock(&LOCK_server_started);
      pthread_mutex_lock(&LOCK_ndb_util_thread);
      goto ndb_util_thread_end;
    }
  }
  pthread_mutex_unlock(&LOCK_server_started);

  /*
    Wait for cluster to start
  */
  pthread_mutex_lock(&LOCK_ndb_util_thread);
  while (!ndb_cluster_node_id && (ndbcluster_hton->slot != ~(uint)0))
  {
    /* ndb not connected yet */
    pthread_cond_wait(&COND_ndb_util_thread, &LOCK_ndb_util_thread);
    if (ndbcluster_terminating)
      goto ndb_util_thread_end;
  }
  pthread_mutex_unlock(&LOCK_ndb_util_thread);

  /* Get thd_ndb for this thread */
  if (!(thd_ndb= ha_ndbcluster::seize_thd_ndb()))
  {
    sql_print_error("Could not allocate Thd_ndb object");
    pthread_mutex_lock(&LOCK_ndb_util_thread);
    goto ndb_util_thread_end;
  }
  set_thd_ndb(thd, thd_ndb);
  thd_ndb->options|= TNO_NO_LOG_SCHEMA_OP;

#ifdef HAVE_NDB_BINLOG
  if (ndb_extra_logging && ndb_binlog_running)
    sql_print_information("NDB Binlog: Ndb tables initially read only.");
  /* create tables needed by the replication */
  ndbcluster_setup_binlog_table_shares(thd);
#else
  /*
    Get all table definitions from the storage node
  */
  ndbcluster_find_all_files(thd);
#endif

  set_timespec(abstime, 0);
  for (;;)
  {
    pthread_mutex_lock(&LOCK_ndb_util_thread);
    if (!ndbcluster_terminating)
      pthread_cond_timedwait(&COND_ndb_util_thread,
                             &LOCK_ndb_util_thread,
                             &abstime);
    if (ndbcluster_terminating) /* Shutting down server */
      goto ndb_util_thread_end;
    pthread_mutex_unlock(&LOCK_ndb_util_thread);
#ifdef NDB_EXTRA_DEBUG_UTIL_THREAD
    DBUG_PRINT("ndb_util_thread", ("Started, ndb_cache_check_time: %lu",
                                   ndb_cache_check_time));
#endif

#ifdef HAVE_NDB_BINLOG
    /*
      Check that the ndb_apply_status_share and ndb_schema_share 
      have been created.
      If not try to create it
    */
    if (!ndb_binlog_tables_inited)
      ndbcluster_setup_binlog_table_shares(thd);
#endif

    if (ndb_cache_check_time == 0)
    {
      /* Wake up in 1 second to check if value has changed */
      set_timespec(abstime, 1);
      continue;
    }

    /* Lock mutex and fill list with pointers to all open tables */
    NDB_SHARE *share;
    pthread_mutex_lock(&ndbcluster_mutex);
    uint i, open_count, record_count= ndbcluster_open_tables.records;
    if (share_list_size < record_count)
    {
      NDB_SHARE ** new_share_list= new NDB_SHARE * [record_count];
      if (!new_share_list)
      {
        sql_print_warning("ndb util thread: malloc failure, "
                          "query cache not maintained properly");
        pthread_mutex_unlock(&ndbcluster_mutex);
        goto next;                               // At least do not crash
      }
      delete [] share_list;
      share_list_size= record_count;
      share_list= new_share_list;
    }
    for (i= 0, open_count= 0; i < record_count; i++)
    {
      share= (NDB_SHARE *)hash_element(&ndbcluster_open_tables, i);
#ifdef HAVE_NDB_BINLOG
      if ((share->use_count - (int) (share->op != 0) - (int) (share->op != 0))
          <= 0)
        continue; // injector thread is the only user, skip statistics
      share->util_lock= current_thd; // Mark that util thread has lock
#endif /* HAVE_NDB_BINLOG */
      /* ndb_share reference temporary, free below */
      share->use_count++; /* Make sure the table can't be closed */
      DBUG_PRINT("NDB_SHARE", ("%s temporary  use_count: %u",
                               share->key, share->use_count));
      DBUG_PRINT("ndb_util_thread",
                 ("Found open table[%d]: %s, use_count: %d",
                  i, share->table_name, share->use_count));

      /* Store pointer to table */
      share_list[open_count++]= share;
    }
    pthread_mutex_unlock(&ndbcluster_mutex);

    /* Iterate through the open files list */
    for (i= 0; i < open_count; i++)
    {
      share= share_list[i];
#ifdef HAVE_NDB_BINLOG
      if ((share->use_count - (int) (share->op != 0) - (int) (share->op != 0))
          <= 1)
      {
        /*
          Util thread and injector thread is the only user, skip statistics
	*/
        /* ndb_share reference temporary free */
        DBUG_PRINT("NDB_SHARE", ("%s temporary free  use_count: %u",
                                 share->key, share->use_count));
        free_share(&share);
        continue;
      }
#endif /* HAVE_NDB_BINLOG */
      DBUG_PRINT("ndb_util_thread",
                 ("Fetching commit count for: %s", share->key));

      struct Ndb_statistics stat;
      uint lock;
      pthread_mutex_lock(&share->mutex);
      lock= share->commit_count_lock;
      pthread_mutex_unlock(&share->mutex);
      {
        /* Contact NDB to get commit count for table */
        Ndb* ndb= thd_ndb->ndb;
        if (ndb->setDatabaseName(share->db))
        {
          goto loop_next;
        }
        Ndb_table_guard ndbtab_g(ndb->getDictionary(), share->table_name);
        if (ndbtab_g.get_table() &&
            ndb_get_table_statistics(NULL, FALSE, ndb,
                                     ndbtab_g.get_table(), &stat) == 0)
        {
#ifndef DBUG_OFF
          char buff[22], buff2[22];
#endif
          DBUG_PRINT("info",
                     ("Table: %s  commit_count: %s  rows: %s",
                      share->key,
                      llstr(stat.commit_count, buff),
                      llstr(stat.row_count, buff2)));
        }
        else
        {
          DBUG_PRINT("ndb_util_thread",
                     ("Error: Could not get commit count for table %s",
                      share->key));
          stat.commit_count= 0;
        }
      }
  loop_next:
      pthread_mutex_lock(&share->mutex);
      if (share->commit_count_lock == lock)
        share->commit_count= stat.commit_count;
      pthread_mutex_unlock(&share->mutex);

      /* ndb_share reference temporary free */
      DBUG_PRINT("NDB_SHARE", ("%s temporary free  use_count: %u",
                               share->key, share->use_count));
      free_share(&share);
    }
next:
    /* Calculate new time to wake up */
    int secs= 0;
    int msecs= ndb_cache_check_time;

    struct timeval tick_time;
    gettimeofday(&tick_time, 0);
    abstime.tv_sec=  tick_time.tv_sec;
    abstime.tv_nsec= tick_time.tv_usec * 1000;

    if (msecs >= 1000){
      secs=  msecs / 1000;
      msecs= msecs % 1000;
    }

    abstime.tv_sec+=  secs;
    abstime.tv_nsec+= msecs * 1000000;
    if (abstime.tv_nsec >= 1000000000) {
      abstime.tv_sec+=  1;
      abstime.tv_nsec-= 1000000000;
    }
  }

  pthread_mutex_lock(&LOCK_ndb_util_thread);

ndb_util_thread_end:
  net_end(&thd->net);
ndb_util_thread_fail:
  if (share_list)
    delete [] share_list;
  thd->cleanup();
  delete thd;
  
  /* signal termination */
  ndb_util_thread_running= 0;
  pthread_cond_signal(&COND_ndb_util_ready);
  pthread_mutex_unlock(&LOCK_ndb_util_thread);
  DBUG_PRINT("exit", ("ndb_util_thread"));
  my_thread_end();
  pthread_exit(0);
  DBUG_RETURN(NULL);
}

/*
  Condition pushdown
*/
/*
  Push a condition to ndbcluster storage engine for evaluation 
  during table   and index scans. The conditions will be stored on a stack
  for possibly storing several conditions. The stack can be popped
  by calling cond_pop, handler::extra(HA_EXTRA_RESET) (handler::reset())
  will clear the stack.
  The current implementation supports arbitrary AND/OR nested conditions
  with comparisons between columns and constants (including constant
  expressions and function calls) and the following comparison operators:
  =, !=, >, >=, <, <=, "is null", and "is not null".
  
  RETURN
    NULL The condition was supported and will be evaluated for each 
    row found during the scan
    cond The condition was not supported and all rows will be returned from
         the scan for evaluation (and thus not saved on stack)
*/
const 
COND* 
ha_ndbcluster::cond_push(const COND *cond) 
{ 
  DBUG_ENTER("cond_push");
  if (!m_cond) 
    m_cond= new ha_ndbcluster_cond;
  if (!m_cond)
  {
    my_errno= HA_ERR_OUT_OF_MEM;
    DBUG_RETURN(NULL);
  }
  DBUG_EXECUTE("where",print_where((COND *)cond, m_tabname););
  DBUG_RETURN(m_cond->cond_push(cond, table, (NDBTAB *)m_table));
}

/*
  Pop the top condition from the condition stack of the handler instance.
*/
void 
ha_ndbcluster::cond_pop() 
{ 
  if (m_cond)
    m_cond->cond_pop();
}


/*
  get table space info for SHOW CREATE TABLE
*/
char* ha_ndbcluster::get_tablespace_name(THD *thd, char* name, uint name_len)
{
  Ndb *ndb= check_ndb_in_thd(thd);
  NDBDICT *ndbdict= ndb->getDictionary();
  NdbError ndberr;
  Uint32 id;
  ndb->setDatabaseName(m_dbname);
  const NDBTAB *ndbtab= m_table;
  DBUG_ASSERT(ndbtab != NULL);
  if (!ndbtab->getTablespace(&id))
  {
    return 0;
  }
  {
    NdbDictionary::Tablespace ts= ndbdict->getTablespace(id);
    ndberr= ndbdict->getNdbError();
    if(ndberr.classification != NdbError::NoError)
      goto err;
    DBUG_PRINT("info", ("Found tablespace '%s'", ts.getName()));
    if (name)
    {
      strxnmov(name, name_len, ts.getName(), NullS);
      return name;
    }
    else
      return (my_strdup(ts.getName(), MYF(0)));
  }
err:
  if (ndberr.status == NdbError::TemporaryError)
    push_warning_printf(thd, MYSQL_ERROR::WARN_LEVEL_ERROR,
			ER_GET_TEMPORARY_ERRMSG, ER(ER_GET_TEMPORARY_ERRMSG),
			ndberr.code, ndberr.message, "NDB");
  else
    push_warning_printf(thd, MYSQL_ERROR::WARN_LEVEL_ERROR,
			ER_GET_ERRMSG, ER(ER_GET_ERRMSG),
			ndberr.code, ndberr.message, "NDB");
  return 0;
}

/*
  Implements the SHOW NDB STATUS command.
*/
bool
ndbcluster_show_status(handlerton *hton, THD* thd, stat_print_fn *stat_print,
                       enum ha_stat_type stat_type)
{
  char buf[IO_SIZE];
  uint buflen;
  DBUG_ENTER("ndbcluster_show_status");
  
  if (stat_type != HA_ENGINE_STATUS)
  {
    DBUG_RETURN(FALSE);
  }

  update_status_variables(g_ndb_cluster_connection);
  buflen=
    my_snprintf(buf, sizeof(buf),
                "cluster_node_id=%ld, "
                "connected_host=%s, "
                "connected_port=%ld, "
                "number_of_data_nodes=%ld, "
                "number_of_ready_data_nodes=%ld, "
                "connect_count=%ld",
                ndb_cluster_node_id,
                ndb_connected_host,
                ndb_connected_port,
                ndb_number_of_data_nodes,
                ndb_number_of_ready_data_nodes,
                ndb_connect_count);
  if (stat_print(thd, ndbcluster_hton_name, ndbcluster_hton_name_length,
                 STRING_WITH_LEN("connection"), buf, buflen))
    DBUG_RETURN(TRUE);

  if (get_thd_ndb(thd) && get_thd_ndb(thd)->ndb)
  {
    Ndb* ndb= (get_thd_ndb(thd))->ndb;
    Ndb::Free_list_usage tmp;
    tmp.m_name= 0;
    while (ndb->get_free_list_usage(&tmp))
    {
      buflen=
        my_snprintf(buf, sizeof(buf),
                  "created=%u, free=%u, sizeof=%u",
                  tmp.m_created, tmp.m_free, tmp.m_sizeof);
      if (stat_print(thd, ndbcluster_hton_name, ndbcluster_hton_name_length,
                     tmp.m_name, strlen(tmp.m_name), buf, buflen))
        DBUG_RETURN(TRUE);
    }
  }
#ifdef HAVE_NDB_BINLOG
  ndbcluster_show_status_binlog(thd, stat_print, stat_type);
#endif

  DBUG_RETURN(FALSE);
}


/*
  Create a table in NDB Cluster
 */
static uint get_no_fragments(ulonglong max_rows)
{
#if MYSQL_VERSION_ID >= 50000
  uint acc_row_size= 25 + /*safety margin*/ 2;
#else
  uint acc_row_size= pk_length*4;
  /* add acc overhead */
  if (pk_length <= 8)  /* main page will set the limit */
    acc_row_size+= 25 + /*safety margin*/ 2;
  else                /* overflow page will set the limit */
    acc_row_size+= 4 + /*safety margin*/ 4;
#endif
  ulonglong acc_fragment_size= 512*1024*1024;
#if MYSQL_VERSION_ID >= 50100
  return (max_rows*acc_row_size)/acc_fragment_size+1;
#else
  return ((max_rows*acc_row_size)/acc_fragment_size+1
	  +1/*correct rounding*/)/2;
#endif
}


/*
  Routine to adjust default number of partitions to always be a multiple
  of number of nodes and never more than 4 times the number of nodes.

*/
static bool adjusted_frag_count(uint no_fragments, uint no_nodes,
                                uint &reported_frags)
{
  uint i= 0;
  reported_frags= no_nodes;
  while (reported_frags < no_fragments && ++i < 4 &&
         (reported_frags + no_nodes) < MAX_PARTITIONS) 
    reported_frags+= no_nodes;
  return (reported_frags < no_fragments);
}

int ha_ndbcluster::get_default_no_partitions(HA_CREATE_INFO *create_info)
{
  ha_rows max_rows, min_rows;
  if (create_info)
  {
    max_rows= create_info->max_rows;
    min_rows= create_info->min_rows;
  }
  else
  {
    max_rows= table_share->max_rows;
    min_rows= table_share->min_rows;
  }
  uint reported_frags;
  uint no_fragments=
    get_no_fragments(max_rows >= min_rows ? max_rows : min_rows);
  uint no_nodes= g_ndb_cluster_connection->no_db_nodes();
  if (adjusted_frag_count(no_fragments, no_nodes, reported_frags))
  {
    push_warning(current_thd,
                 MYSQL_ERROR::WARN_LEVEL_WARN, ER_UNKNOWN_ERROR,
    "Ndb might have problems storing the max amount of rows specified");
  }
  return (int)reported_frags;
}


/*
  Set-up auto-partitioning for NDB Cluster

  SYNOPSIS
    set_auto_partitions()
    part_info                  Partition info struct to set-up
 
  RETURN VALUE
    NONE

  DESCRIPTION
    Set-up auto partitioning scheme for tables that didn't define any
    partitioning. We'll use PARTITION BY KEY() in this case which
    translates into partition by primary key if a primary key exists
    and partition by hidden key otherwise.
*/

void ha_ndbcluster::set_auto_partitions(partition_info *part_info)
{
  DBUG_ENTER("ha_ndbcluster::set_auto_partitions");
  part_info->list_of_part_fields= TRUE;
  part_info->part_type= HASH_PARTITION;
  switch (opt_ndb_distribution_id)
  {
  case ND_KEYHASH:
    part_info->linear_hash_ind= FALSE;
    break;
  case ND_LINHASH:
    part_info->linear_hash_ind= TRUE;
    break;
  }
  DBUG_VOID_RETURN;
}


int ha_ndbcluster::set_range_data(void *tab_ref, partition_info *part_info)
{
  NDBTAB *tab= (NDBTAB*)tab_ref;
  int32 *range_data= (int32*)my_malloc(part_info->no_parts*sizeof(int32),
                                       MYF(0));
  uint i;
  int error= 0;
  bool unsigned_flag= part_info->part_expr->unsigned_flag;
  DBUG_ENTER("set_range_data");

  if (!range_data)
  {
    mem_alloc_error(part_info->no_parts*sizeof(int32));
    DBUG_RETURN(1);
  }
  for (i= 0; i < part_info->no_parts; i++)
  {
    longlong range_val= part_info->range_int_array[i];
    if (unsigned_flag)
      range_val-= 0x8000000000000000ULL;
    if (range_val < INT_MIN32 || range_val >= INT_MAX32)
    {
      if ((i != part_info->no_parts - 1) ||
          (range_val != LONGLONG_MAX))
      {
        my_error(ER_LIMITED_PART_RANGE, MYF(0), "NDB");
        error= 1;
        goto error;
      }
      range_val= INT_MAX32;
    }
    range_data[i]= (int32)range_val;
  }
  tab->setRangeListData(range_data, sizeof(int32)*part_info->no_parts);
error:
  my_free((char*)range_data, MYF(0));
  DBUG_RETURN(error);
}

int ha_ndbcluster::set_list_data(void *tab_ref, partition_info *part_info)
{
  NDBTAB *tab= (NDBTAB*)tab_ref;
  int32 *list_data= (int32*)my_malloc(part_info->no_list_values * 2
                                      * sizeof(int32), MYF(0));
  uint32 *part_id, i;
  int error= 0;
  bool unsigned_flag= part_info->part_expr->unsigned_flag;
  DBUG_ENTER("set_list_data");

  if (!list_data)
  {
    mem_alloc_error(part_info->no_list_values*2*sizeof(int32));
    DBUG_RETURN(1);
  }
  for (i= 0; i < part_info->no_list_values; i++)
  {
    LIST_PART_ENTRY *list_entry= &part_info->list_array[i];
    longlong list_val= list_entry->list_value;
    if (unsigned_flag)
      list_val-= 0x8000000000000000ULL;
    if (list_val < INT_MIN32 || list_val > INT_MAX32)
    {
      my_error(ER_LIMITED_PART_RANGE, MYF(0), "NDB");
      error= 1;
      goto error;
    }
    list_data[2*i]= (int32)list_val;
    part_id= (uint32*)&list_data[2*i+1];
    *part_id= list_entry->partition_id;
  }
  tab->setRangeListData(list_data, 2*sizeof(int32)*part_info->no_list_values);
error:
  my_free((char*)list_data, MYF(0));
  DBUG_RETURN(error);
}

/*
  User defined partitioning set-up. We need to check how many fragments the
  user wants defined and which node groups to put those into. Later we also
  want to attach those partitions to a tablespace.

  All the functionality of the partition function, partition limits and so
  forth are entirely handled by the MySQL Server. There is one exception to
  this rule for PARTITION BY KEY where NDB handles the hash function and
  this type can thus be handled transparently also by NDB API program.
  For RANGE, HASH and LIST and subpartitioning the NDB API programs must
  implement the function to map to a partition.
*/

uint ha_ndbcluster::set_up_partition_info(partition_info *part_info,
                                          TABLE *table,
                                          void *tab_par)
{
  uint16 frag_data[MAX_PARTITIONS];
  char *ts_names[MAX_PARTITIONS];
  ulong fd_index= 0, i, j;
  NDBTAB *tab= (NDBTAB*)tab_par;
  NDBTAB::FragmentType ftype= NDBTAB::UserDefined;
  partition_element *part_elem;
  bool first= TRUE;
  uint tot_ts_name_len;
  List_iterator<partition_element> part_it(part_info->partitions);
  int error;
  DBUG_ENTER("ha_ndbcluster::set_up_partition_info");

  if (part_info->part_type == HASH_PARTITION &&
      part_info->list_of_part_fields == TRUE)
  {
    Field **fields= part_info->part_field_array;

    if (part_info->linear_hash_ind)
      ftype= NDBTAB::DistrKeyLin;
    else
      ftype= NDBTAB::DistrKeyHash;

    for (i= 0; i < part_info->part_field_list.elements; i++)
    {
      NDBCOL *col= tab->getColumn(fields[i]->field_index);
      DBUG_PRINT("info",("setting dist key on %s", col->getName()));
      col->setPartitionKey(TRUE);
    }
  }
  else 
  {
    if (!current_thd->variables.new_mode)
    {
      push_warning_printf(current_thd, MYSQL_ERROR::WARN_LEVEL_ERROR,
                          ER_ILLEGAL_HA_CREATE_OPTION,
                          ER(ER_ILLEGAL_HA_CREATE_OPTION),
                          ndbcluster_hton_name,
                          "LIST, RANGE and HASH partition disabled by default,"
                          " use --new option to enable");
      DBUG_RETURN(HA_ERR_UNSUPPORTED);
    }
   /*
      Create a shadow field for those tables that have user defined
      partitioning. This field stores the value of the partition
      function such that NDB can handle reorganisations of the data
      even when the MySQL Server isn't available to assist with
      calculation of the partition function value.
    */
    NDBCOL col;
    DBUG_PRINT("info", ("Generating partition func value field"));
    col.setName("$PART_FUNC_VALUE");
    col.setType(NdbDictionary::Column::Int);
    col.setLength(1);
    col.setNullable(FALSE);
    col.setPrimaryKey(FALSE);
    col.setAutoIncrement(FALSE);
    tab->addColumn(col);
    if (part_info->part_type == RANGE_PARTITION)
    {
      if ((error= set_range_data((void*)tab, part_info)))
      {
        DBUG_RETURN(error);
      }
    }
    else if (part_info->part_type == LIST_PARTITION)
    {
      if ((error= set_list_data((void*)tab, part_info)))
      {
        DBUG_RETURN(error);
      }
    }
  }
  tab->setFragmentType(ftype);
  i= 0;
  tot_ts_name_len= 0;
  do
  {
    uint ng;
    part_elem= part_it++;
    if (!part_info->is_sub_partitioned())
    {
      ng= part_elem->nodegroup_id;
      if (first && ng == UNDEF_NODEGROUP)
        ng= 0;
      ts_names[fd_index]= part_elem->tablespace_name;
      frag_data[fd_index++]= ng;
    }
    else
    {
      List_iterator<partition_element> sub_it(part_elem->subpartitions);
      j= 0;
      do
      {
        part_elem= sub_it++;
        ng= part_elem->nodegroup_id;
        if (first && ng == UNDEF_NODEGROUP)
          ng= 0;
        ts_names[fd_index]= part_elem->tablespace_name;
        frag_data[fd_index++]= ng;
      } while (++j < part_info->no_subparts);
    }
    first= FALSE;
  } while (++i < part_info->no_parts);
  tab->setDefaultNoPartitionsFlag(part_info->use_default_no_partitions);
  tab->setLinearFlag(part_info->linear_hash_ind);
  {
    ha_rows max_rows= table_share->max_rows;
    ha_rows min_rows= table_share->min_rows;
    if (max_rows < min_rows)
      max_rows= min_rows;
    if (max_rows != (ha_rows)0) /* default setting, don't set fragmentation */
    {
      tab->setMaxRows(max_rows);
      tab->setMinRows(min_rows);
    }
  }
  tab->setTablespaceNames(ts_names, fd_index*sizeof(char*));
  tab->setFragmentCount(fd_index);
  tab->setFragmentData(&frag_data, fd_index*2);
  DBUG_RETURN(0);
}


bool ha_ndbcluster::check_if_incompatible_data(HA_CREATE_INFO *create_info,
					       uint table_changes)
{
  DBUG_ENTER("ha_ndbcluster::check_if_incompatible_data");
  uint i;
  const NDBTAB *tab= (const NDBTAB *) m_table;

  if (current_thd->variables.ndb_use_copying_alter_table)
  {
    DBUG_PRINT("info", ("On-line alter table disabled"));
    DBUG_RETURN(COMPATIBLE_DATA_NO);
  }

  int pk= 0;
  int ai= 0;

  if (create_info->tablespace)
    create_info->storage_media = HA_SM_DISK;
  else
    create_info->storage_media = HA_SM_MEMORY;

  for (i= 0; i < table->s->fields; i++) 
  {
    Field *field= table->field[i];
    const NDBCOL *col= tab->getColumn(i);
    if (col->getStorageType() == NDB_STORAGETYPE_MEMORY && create_info->storage_media != HA_SM_MEMORY ||
        col->getStorageType() == NDB_STORAGETYPE_DISK && create_info->storage_media != HA_SM_DISK)
    {
      DBUG_PRINT("info", ("Column storage media is changed"));
      DBUG_RETURN(COMPATIBLE_DATA_NO);
    }
    
    if (field->flags & FIELD_IS_RENAMED)
    {
      DBUG_PRINT("info", ("Field has been renamed, copy table"));
      DBUG_RETURN(COMPATIBLE_DATA_NO);
    }
    if ((field->flags & FIELD_IN_ADD_INDEX) &&
        col->getStorageType() == NdbDictionary::Column::StorageTypeDisk)
    {
      DBUG_PRINT("info", ("add/drop index not supported for disk stored column"));
      DBUG_RETURN(COMPATIBLE_DATA_NO);
    }
    
    if (field->flags & PRI_KEY_FLAG)
      pk=1;
    if (field->flags & FIELD_IN_ADD_INDEX)
      ai=1;
  }

  char tablespace_name[FN_LEN]; 
  if (get_tablespace_name(current_thd, tablespace_name, FN_LEN))
  {
    if (create_info->tablespace) 
    {
      if (strcmp(create_info->tablespace, tablespace_name))
      {
        DBUG_PRINT("info", ("storage media is changed, old tablespace=%s, new tablespace=%s",
          tablespace_name, create_info->tablespace));
        DBUG_RETURN(COMPATIBLE_DATA_NO);
      }
    }
    else
    {
      DBUG_PRINT("info", ("storage media is changed, old is DISK and tablespace=%s, new is MEM",
        tablespace_name));
      DBUG_RETURN(COMPATIBLE_DATA_NO);
    }
  }
  else
  {
    if (create_info->storage_media != HA_SM_MEMORY)
    {
      DBUG_PRINT("info", ("storage media is changed, old is MEM, new is DISK and tablespace=%s",
        create_info->tablespace));
      DBUG_RETURN(COMPATIBLE_DATA_NO);
    }
  }

  if (table_changes != IS_EQUAL_YES)
    DBUG_RETURN(COMPATIBLE_DATA_NO);
  
  /**
   * Changing from/to primary key
   *
   * This is _not_ correct, but check_if_incompatible_data-interface
   *   doesnt give more info, so I guess that we can't do any
   *   online add index if not using primary key
   *
   *   This as mysql will handle a unique not null index as primary 
   *     even wo/ user specifiying it... :-(
   *   
   */
  if ((table_share->primary_key == MAX_KEY && pk) ||
      (table_share->primary_key != MAX_KEY && !pk) ||
      (table_share->primary_key == MAX_KEY && !pk && ai))
  {
    DBUG_RETURN(COMPATIBLE_DATA_NO);
  }
  
  /* Check that auto_increment value was not changed */
  if ((create_info->used_fields & HA_CREATE_USED_AUTO) &&
      create_info->auto_increment_value != 0)
    DBUG_RETURN(COMPATIBLE_DATA_NO);
  
  /* Check that row format didn't change */
  if ((create_info->used_fields & HA_CREATE_USED_AUTO) &&
      get_row_type() != create_info->row_type)
    DBUG_RETURN(COMPATIBLE_DATA_NO);

  DBUG_RETURN(COMPATIBLE_DATA_YES);
}

bool set_up_tablespace(st_alter_tablespace *alter_info,
                       NdbDictionary::Tablespace *ndb_ts)
{
  ndb_ts->setName(alter_info->tablespace_name);
  ndb_ts->setExtentSize(alter_info->extent_size);
  ndb_ts->setDefaultLogfileGroup(alter_info->logfile_group_name);
  return FALSE;
}

bool set_up_datafile(st_alter_tablespace *alter_info,
                     NdbDictionary::Datafile *ndb_df)
{
  if (alter_info->max_size > 0)
  {
    my_error(ER_TABLESPACE_AUTO_EXTEND_ERROR, MYF(0));
    return TRUE;
  }
  ndb_df->setPath(alter_info->data_file_name);
  ndb_df->setSize(alter_info->initial_size);
  ndb_df->setTablespace(alter_info->tablespace_name);
  return FALSE;
}

bool set_up_logfile_group(st_alter_tablespace *alter_info,
                          NdbDictionary::LogfileGroup *ndb_lg)
{
  ndb_lg->setName(alter_info->logfile_group_name);
  ndb_lg->setUndoBufferSize(alter_info->undo_buffer_size);
  return FALSE;
}

bool set_up_undofile(st_alter_tablespace *alter_info,
                     NdbDictionary::Undofile *ndb_uf)
{
  ndb_uf->setPath(alter_info->undo_file_name);
  ndb_uf->setSize(alter_info->initial_size);
  ndb_uf->setLogfileGroup(alter_info->logfile_group_name);
  return FALSE;
}

int ndbcluster_alter_tablespace(handlerton *hton,
                                THD* thd, st_alter_tablespace *alter_info)
{
  int is_tablespace= 0;
  NdbError err;
  NDBDICT *dict;
  int error;
  const char *errmsg;
  Ndb *ndb;
  DBUG_ENTER("ha_ndbcluster::alter_tablespace");
  LINT_INIT(errmsg);

  ndb= check_ndb_in_thd(thd);
  if (ndb == NULL)
  {
    DBUG_RETURN(HA_ERR_NO_CONNECTION);
  }
  dict= ndb->getDictionary();

  switch (alter_info->ts_cmd_type){
  case (CREATE_TABLESPACE):
  {
    error= ER_CREATE_FILEGROUP_FAILED;
    
    NdbDictionary::Tablespace ndb_ts;
    NdbDictionary::Datafile ndb_df;
    NdbDictionary::ObjectId objid;
    if (set_up_tablespace(alter_info, &ndb_ts))
    {
      DBUG_RETURN(1);
    }
    if (set_up_datafile(alter_info, &ndb_df))
    {
      DBUG_RETURN(1);
    }
    errmsg= "TABLESPACE";
    if (dict->createTablespace(ndb_ts, &objid))
    {
      DBUG_PRINT("error", ("createTablespace returned %d", error));
      goto ndberror;
    }
    DBUG_PRINT("alter_info", ("Successfully created Tablespace"));
    errmsg= "DATAFILE";
    if (dict->createDatafile(ndb_df))
    {
      err= dict->getNdbError();
      NdbDictionary::Tablespace tmp= dict->getTablespace(ndb_ts.getName());
      if (dict->getNdbError().code == 0 &&
	  tmp.getObjectId() == objid.getObjectId() &&
	  tmp.getObjectVersion() == objid.getObjectVersion())
      {
	dict->dropTablespace(tmp);
      }
      
      DBUG_PRINT("error", ("createDatafile returned %d", error));
      goto ndberror2;
    }
    is_tablespace= 1;
    break;
  }
  case (ALTER_TABLESPACE):
  {
    error= ER_ALTER_FILEGROUP_FAILED;
    if (alter_info->ts_alter_tablespace_type == ALTER_TABLESPACE_ADD_FILE)
    {
      NdbDictionary::Datafile ndb_df;
      if (set_up_datafile(alter_info, &ndb_df))
      {
	DBUG_RETURN(1);
      }
      errmsg= " CREATE DATAFILE";
      if (dict->createDatafile(ndb_df))
      {
	goto ndberror;
      }
    }
    else if(alter_info->ts_alter_tablespace_type == ALTER_TABLESPACE_DROP_FILE)
    {
      NdbDictionary::Tablespace ts= dict->getTablespace(alter_info->tablespace_name);
      NdbDictionary::Datafile df= dict->getDatafile(0, alter_info->data_file_name);
      NdbDictionary::ObjectId objid;
      df.getTablespaceId(&objid);
      if (ts.getObjectId() == objid.getObjectId() && 
	  strcmp(df.getPath(), alter_info->data_file_name) == 0)
      {
	errmsg= " DROP DATAFILE";
	if (dict->dropDatafile(df))
	{
	  goto ndberror;
	}
      }
      else
      {
	DBUG_PRINT("error", ("No such datafile"));
	my_error(ER_ALTER_FILEGROUP_FAILED, MYF(0), " NO SUCH FILE");
	DBUG_RETURN(1);
      }
    }
    else
    {
      DBUG_PRINT("error", ("Unsupported alter tablespace: %d", 
			   alter_info->ts_alter_tablespace_type));
      DBUG_RETURN(HA_ADMIN_NOT_IMPLEMENTED);
    }
    is_tablespace= 1;
    break;
  }
  case (CREATE_LOGFILE_GROUP):
  {
    error= ER_CREATE_FILEGROUP_FAILED;
    NdbDictionary::LogfileGroup ndb_lg;
    NdbDictionary::Undofile ndb_uf;
    NdbDictionary::ObjectId objid;
    if (alter_info->undo_file_name == NULL)
    {
      /*
	REDO files in LOGFILE GROUP not supported yet
      */
      DBUG_RETURN(HA_ADMIN_NOT_IMPLEMENTED);
    }
    if (set_up_logfile_group(alter_info, &ndb_lg))
    {
      DBUG_RETURN(1);
    }
    errmsg= "LOGFILE GROUP";
    if (dict->createLogfileGroup(ndb_lg, &objid))
    {
      goto ndberror;
    }
    DBUG_PRINT("alter_info", ("Successfully created Logfile Group"));
    if (set_up_undofile(alter_info, &ndb_uf))
    {
      DBUG_RETURN(1);
    }
    errmsg= "UNDOFILE";
    if (dict->createUndofile(ndb_uf))
    {
      err= dict->getNdbError();
      NdbDictionary::LogfileGroup tmp= dict->getLogfileGroup(ndb_lg.getName());
      if (dict->getNdbError().code == 0 &&
	  tmp.getObjectId() == objid.getObjectId() &&
	  tmp.getObjectVersion() == objid.getObjectVersion())
      {
	dict->dropLogfileGroup(tmp);
      }
      goto ndberror2;
    }
    break;
  }
  case (ALTER_LOGFILE_GROUP):
  {
    error= ER_ALTER_FILEGROUP_FAILED;
    if (alter_info->undo_file_name == NULL)
    {
      /*
	REDO files in LOGFILE GROUP not supported yet
      */
      DBUG_RETURN(HA_ADMIN_NOT_IMPLEMENTED);
    }
    NdbDictionary::Undofile ndb_uf;
    if (set_up_undofile(alter_info, &ndb_uf))
    {
      DBUG_RETURN(1);
    }
    errmsg= "CREATE UNDOFILE";
    if (dict->createUndofile(ndb_uf))
    {
      goto ndberror;
    }
    break;
  }
  case (DROP_TABLESPACE):
  {
    error= ER_DROP_FILEGROUP_FAILED;
    errmsg= "TABLESPACE";
    if (dict->dropTablespace(dict->getTablespace(alter_info->tablespace_name)))
    {
      goto ndberror;
    }
    is_tablespace= 1;
    break;
  }
  case (DROP_LOGFILE_GROUP):
  {
    error= ER_DROP_FILEGROUP_FAILED;
    errmsg= "LOGFILE GROUP";
    if (dict->dropLogfileGroup(dict->getLogfileGroup(alter_info->logfile_group_name)))
    {
      goto ndberror;
    }
    break;
  }
  case (CHANGE_FILE_TABLESPACE):
  {
    DBUG_RETURN(HA_ADMIN_NOT_IMPLEMENTED);
  }
  case (ALTER_ACCESS_MODE_TABLESPACE):
  {
    DBUG_RETURN(HA_ADMIN_NOT_IMPLEMENTED);
  }
  default:
  {
    DBUG_RETURN(HA_ADMIN_NOT_IMPLEMENTED);
  }
  }
#ifdef HAVE_NDB_BINLOG
  if (is_tablespace)
    ndbcluster_log_schema_op(thd, 0,
                             thd->query, thd->query_length,
                             "", alter_info->tablespace_name,
                             0, 0,
                             SOT_TABLESPACE, 0, 0, 0);
  else
    ndbcluster_log_schema_op(thd, 0,
                             thd->query, thd->query_length,
                             "", alter_info->logfile_group_name,
                             0, 0,
                             SOT_LOGFILE_GROUP, 0, 0, 0);
#endif
  DBUG_RETURN(FALSE);

ndberror:
  err= dict->getNdbError();
ndberror2:
  ERR_PRINT(err);
  ndb_to_mysql_error(&err);
  
  my_error(error, MYF(0), errmsg);
  DBUG_RETURN(1);
}


bool ha_ndbcluster::get_no_parts(const char *name, uint *no_parts)
{
  Ndb *ndb;
  NDBDICT *dict;
  int err;
  DBUG_ENTER("ha_ndbcluster::get_no_parts");
  LINT_INIT(err);

  set_dbname(name);
  set_tabname(name);
  for (;;)
  {
    if (check_ndb_connection())
    {
      err= HA_ERR_NO_CONNECTION;
      break;
    }
    ndb= get_ndb();
    ndb->setDatabaseName(m_dbname);
    Ndb_table_guard ndbtab_g(dict= ndb->getDictionary(), m_tabname);
    if (!ndbtab_g.get_table())
      ERR_BREAK(dict->getNdbError(), err);
    *no_parts= ndbtab_g.get_table()->getFragmentCount();
    DBUG_RETURN(FALSE);
  }

  print_error(err, MYF(0));
  DBUG_RETURN(TRUE);
}

static int ndbcluster_fill_files_table(handlerton *hton, 
                                       THD *thd, 
                                       TABLE_LIST *tables,
                                       COND *cond)
{
  TABLE* table= tables->table;
  Ndb *ndb= check_ndb_in_thd(thd);
  NdbDictionary::Dictionary* dict= ndb->getDictionary();
  NdbDictionary::Dictionary::List dflist;
  NdbError ndberr;
  uint i;
  DBUG_ENTER("ndbcluster_fill_files_table");

  dict->listObjects(dflist, NdbDictionary::Object::Datafile);
  ndberr= dict->getNdbError();
  if (ndberr.classification != NdbError::NoError)
    ERR_RETURN(ndberr);

  for (i= 0; i < dflist.count; i++)
  {
    NdbDictionary::Dictionary::List::Element& elt = dflist.elements[i];
    Ndb_cluster_connection_node_iter iter;
    uint id;
    
    g_ndb_cluster_connection->init_get_next_node(iter);

    while ((id= g_ndb_cluster_connection->get_next_node(iter)))
    {
      init_fill_schema_files_row(table);
      NdbDictionary::Datafile df= dict->getDatafile(id, elt.name);
      ndberr= dict->getNdbError();
      if(ndberr.classification != NdbError::NoError)
      {
        if (ndberr.classification == NdbError::SchemaError)
          continue;
        ERR_RETURN(ndberr);
      }
      NdbDictionary::Tablespace ts= dict->getTablespace(df.getTablespace());
      ndberr= dict->getNdbError();
      if (ndberr.classification != NdbError::NoError)
      {
        if (ndberr.classification == NdbError::SchemaError)
          continue;
        ERR_RETURN(ndberr);
      }

      table->field[IS_FILES_FILE_NAME]->set_notnull();
      table->field[IS_FILES_FILE_NAME]->store(elt.name, strlen(elt.name),
                                              system_charset_info);
      table->field[IS_FILES_FILE_TYPE]->set_notnull();
      table->field[IS_FILES_FILE_TYPE]->store("DATAFILE",8,
                                              system_charset_info);
      table->field[IS_FILES_TABLESPACE_NAME]->set_notnull();
      table->field[IS_FILES_TABLESPACE_NAME]->store(df.getTablespace(),
                                                    strlen(df.getTablespace()),
                                                    system_charset_info);
      table->field[IS_FILES_LOGFILE_GROUP_NAME]->set_notnull();
      table->field[IS_FILES_LOGFILE_GROUP_NAME]->
        store(ts.getDefaultLogfileGroup(),
              strlen(ts.getDefaultLogfileGroup()),
              system_charset_info);
      table->field[IS_FILES_ENGINE]->set_notnull();
      table->field[IS_FILES_ENGINE]->store(ndbcluster_hton_name,
                                           ndbcluster_hton_name_length,
                                           system_charset_info);

      table->field[IS_FILES_FREE_EXTENTS]->set_notnull();
      table->field[IS_FILES_FREE_EXTENTS]->store(df.getFree()
                                                 / ts.getExtentSize());
      table->field[IS_FILES_TOTAL_EXTENTS]->set_notnull();
      table->field[IS_FILES_TOTAL_EXTENTS]->store(df.getSize()
                                                  / ts.getExtentSize());
      table->field[IS_FILES_EXTENT_SIZE]->set_notnull();
      table->field[IS_FILES_EXTENT_SIZE]->store(ts.getExtentSize());
      table->field[IS_FILES_INITIAL_SIZE]->set_notnull();
      table->field[IS_FILES_INITIAL_SIZE]->store(df.getSize());
      table->field[IS_FILES_MAXIMUM_SIZE]->set_notnull();
      table->field[IS_FILES_MAXIMUM_SIZE]->store(df.getSize());
      table->field[IS_FILES_VERSION]->set_notnull();
      table->field[IS_FILES_VERSION]->store(df.getObjectVersion());

      table->field[IS_FILES_ROW_FORMAT]->set_notnull();
      table->field[IS_FILES_ROW_FORMAT]->store("FIXED", 5, system_charset_info);

      char extra[30];
      int len= my_snprintf(extra, sizeof(extra), "CLUSTER_NODE=%u", id);
      table->field[IS_FILES_EXTRA]->set_notnull();
      table->field[IS_FILES_EXTRA]->store(extra, len, system_charset_info);
      schema_table_store_record(thd, table);
    }
  }

  NdbDictionary::Dictionary::List uflist;
  dict->listObjects(uflist, NdbDictionary::Object::Undofile);
  ndberr= dict->getNdbError();
  if (ndberr.classification != NdbError::NoError)
    ERR_RETURN(ndberr);

  for (i= 0; i < uflist.count; i++)
  {
    NdbDictionary::Dictionary::List::Element& elt= uflist.elements[i];
    Ndb_cluster_connection_node_iter iter;
    unsigned id;

    g_ndb_cluster_connection->init_get_next_node(iter);

    while ((id= g_ndb_cluster_connection->get_next_node(iter)))
    {
      NdbDictionary::Undofile uf= dict->getUndofile(id, elt.name);
      ndberr= dict->getNdbError();
      if (ndberr.classification != NdbError::NoError)
      {
        if (ndberr.classification == NdbError::SchemaError)
          continue;
        ERR_RETURN(ndberr);
      }
      NdbDictionary::LogfileGroup lfg=
        dict->getLogfileGroup(uf.getLogfileGroup());
      ndberr= dict->getNdbError();
      if (ndberr.classification != NdbError::NoError)
      {
        if (ndberr.classification == NdbError::SchemaError)
          continue;
        ERR_RETURN(ndberr);
      }

      init_fill_schema_files_row(table);
      table->field[IS_FILES_FILE_NAME]->set_notnull();
      table->field[IS_FILES_FILE_NAME]->store(elt.name, strlen(elt.name),
                                              system_charset_info);
      table->field[IS_FILES_FILE_TYPE]->set_notnull();
      table->field[IS_FILES_FILE_TYPE]->store("UNDO LOG", 8,
                                              system_charset_info);
      NdbDictionary::ObjectId objid;
      uf.getLogfileGroupId(&objid);
      table->field[IS_FILES_LOGFILE_GROUP_NAME]->set_notnull();
      table->field[IS_FILES_LOGFILE_GROUP_NAME]->store(uf.getLogfileGroup(),
                                                  strlen(uf.getLogfileGroup()),
                                                       system_charset_info);
      table->field[IS_FILES_LOGFILE_GROUP_NUMBER]->set_notnull();
      table->field[IS_FILES_LOGFILE_GROUP_NUMBER]->store(objid.getObjectId());
      table->field[IS_FILES_ENGINE]->set_notnull();
      table->field[IS_FILES_ENGINE]->store(ndbcluster_hton_name,
                                           ndbcluster_hton_name_length,
                                           system_charset_info);

      table->field[IS_FILES_TOTAL_EXTENTS]->set_notnull();
      table->field[IS_FILES_TOTAL_EXTENTS]->store(uf.getSize()/4);
      table->field[IS_FILES_EXTENT_SIZE]->set_notnull();
      table->field[IS_FILES_EXTENT_SIZE]->store(4);

      table->field[IS_FILES_INITIAL_SIZE]->set_notnull();
      table->field[IS_FILES_INITIAL_SIZE]->store(uf.getSize());
      table->field[IS_FILES_MAXIMUM_SIZE]->set_notnull();
      table->field[IS_FILES_MAXIMUM_SIZE]->store(uf.getSize());

      table->field[IS_FILES_VERSION]->set_notnull();
      table->field[IS_FILES_VERSION]->store(uf.getObjectVersion());

      char extra[100];
      int len= my_snprintf(extra,sizeof(extra),"CLUSTER_NODE=%u;UNDO_BUFFER_SIZE=%lu",
                           id, (ulong) lfg.getUndoBufferSize());
      table->field[IS_FILES_EXTRA]->set_notnull();
      table->field[IS_FILES_EXTRA]->store(extra, len, system_charset_info);
      schema_table_store_record(thd, table);
    }
  }

  // now for LFGs
  NdbDictionary::Dictionary::List lfglist;
  dict->listObjects(lfglist, NdbDictionary::Object::LogfileGroup);
  ndberr= dict->getNdbError();
  if (ndberr.classification != NdbError::NoError)
    ERR_RETURN(ndberr);

  for (i= 0; i < lfglist.count; i++)
  {
    NdbDictionary::Dictionary::List::Element& elt= lfglist.elements[i];

    NdbDictionary::LogfileGroup lfg= dict->getLogfileGroup(elt.name);
    ndberr= dict->getNdbError();
    if (ndberr.classification != NdbError::NoError)
    {
      if (ndberr.classification == NdbError::SchemaError)
        continue;
      ERR_RETURN(ndberr);
    }

    init_fill_schema_files_row(table);
    table->field[IS_FILES_FILE_TYPE]->set_notnull();
    table->field[IS_FILES_FILE_TYPE]->store("UNDO LOG", 8,
                                            system_charset_info);

    table->field[IS_FILES_LOGFILE_GROUP_NAME]->set_notnull();
    table->field[IS_FILES_LOGFILE_GROUP_NAME]->store(elt.name,
                                                     strlen(elt.name),
                                                     system_charset_info);
    table->field[IS_FILES_LOGFILE_GROUP_NUMBER]->set_notnull();
    table->field[IS_FILES_LOGFILE_GROUP_NUMBER]->store(lfg.getObjectId());
    table->field[IS_FILES_ENGINE]->set_notnull();
    table->field[IS_FILES_ENGINE]->store(ndbcluster_hton_name,
                                         ndbcluster_hton_name_length,
                                         system_charset_info);

    table->field[IS_FILES_FREE_EXTENTS]->set_notnull();
    table->field[IS_FILES_FREE_EXTENTS]->store(lfg.getUndoFreeWords());
    table->field[IS_FILES_EXTENT_SIZE]->set_notnull();
    table->field[IS_FILES_EXTENT_SIZE]->store(4);

    table->field[IS_FILES_VERSION]->set_notnull();
    table->field[IS_FILES_VERSION]->store(lfg.getObjectVersion());

    char extra[100];
    int len= my_snprintf(extra,sizeof(extra),
                         "UNDO_BUFFER_SIZE=%lu",
                         (ulong) lfg.getUndoBufferSize());
    table->field[IS_FILES_EXTRA]->set_notnull();
    table->field[IS_FILES_EXTRA]->store(extra, len, system_charset_info);
    schema_table_store_record(thd, table);
  }
  DBUG_RETURN(0);
}

SHOW_VAR ndb_status_variables_export[]= {
  {"Ndb",                      (char*) &ndb_status_variables,   SHOW_ARRAY},
  {NullS, NullS, SHOW_LONG}
};

struct st_mysql_storage_engine ndbcluster_storage_engine=
{ MYSQL_HANDLERTON_INTERFACE_VERSION };

mysql_declare_plugin(ndbcluster)
{
  MYSQL_STORAGE_ENGINE_PLUGIN,
  &ndbcluster_storage_engine,
  ndbcluster_hton_name,
  "MySQL AB",
  "Clustered, fault-tolerant tables",
  PLUGIN_LICENSE_GPL,
  ndbcluster_init, /* Plugin Init */
  NULL, /* Plugin Deinit */
  0x0100 /* 1.0 */,
  ndb_status_variables_export,/* status variables                */
  NULL,                       /* system variables                */
  NULL                        /* config options                  */
}
mysql_declare_plugin_end;

#endif<|MERGE_RESOLUTION|>--- conflicted
+++ resolved
@@ -6057,10 +6057,9 @@
   for (;;)
   {
     Ndb_tuple_id_range_guard g(m_share);
-<<<<<<< HEAD
     if (m_skip_auto_increment &&
         ndb->readAutoIncrementValue(m_table, g.range, auto_value) ||
-        ndb->getAutoIncrementValue(m_table, g.range, auto_value, cache_size))
+        ndb->getAutoIncrementValue(m_table, g.range, auto_value, cache_size, increment, offset))
     {
       if (--retries &&
           ndb->getNdbError().status == NdbError::TemporaryError);
@@ -6075,23 +6074,6 @@
       DBUG_VOID_RETURN;
     }
     break;
-=======
-    ret=
-      m_skip_auto_increment ? 
-      ndb->readAutoIncrementValue(m_table, g.range, auto_value) :
-      ndb->getAutoIncrementValue(m_table, g.range, 
-                                 auto_value, cache_size, increment, offset);
-  } while (ret == -1 && 
-           --retries &&
-           ndb->getNdbError().status == NdbError::TemporaryError);
-  if (ret == -1)
-  {
-    const NdbError err= ndb->getNdbError();
-    sql_print_error("Error %lu in ::get_auto_increment(): %s",
-                    (ulong) err.code, err.message);
-    *first_value= ~(ulonglong) 0;
-    DBUG_VOID_RETURN;
->>>>>>> 2d6ca0f3
   }
   *first_value= (longlong)auto_value;
   /* From the point of view of MySQL, NDB reserves one row at a time */
