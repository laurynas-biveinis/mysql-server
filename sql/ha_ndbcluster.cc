--- conflicted
+++ resolved
@@ -5667,12 +5667,8 @@
   // Start of transaction
   m_rows_changed= 0;
   m_blobs_pending= FALSE;
-<<<<<<< HEAD
+  release_blobs_buffer();
   m_slow_path= m_thd_ndb->m_slow_path;
-=======
-  release_blobs_buffer();
-  m_slow_path= thd_ndb->m_slow_path;
->>>>>>> 74945dbe
 #ifdef HAVE_NDB_BINLOG
   if (unlikely(m_slow_path))
   {
