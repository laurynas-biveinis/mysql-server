/*
   Copyright (C) 2000-2003 MySQL AB
    All rights reserved. Use is subject to license terms.

   This program is free software; you can redistribute it and/or modify
   it under the terms of the GNU General Public License as published by
   the Free Software Foundation; version 2 of the License.

   This program is distributed in the hope that it will be useful,
   but WITHOUT ANY WARRANTY; without even the implied warranty of
   MERCHANTABILITY or FITNESS FOR A PARTICULAR PURPOSE.  See the
   GNU General Public License for more details.

   You should have received a copy of the GNU General Public License
   along with this program; if not, write to the Free Software
   Foundation, Inc., 51 Franklin St, Fifth Floor, Boston, MA 02110-1301  USA
*/

/**
  @file

  @brief
  This file defines the NDB Cluster handler: the interface between
  MySQL and NDB Cluster
*/

#ifdef USE_PRAGMA_IMPLEMENTATION
#pragma implementation				// gcc: Class implementation
#endif

#include "ha_ndbcluster_glue.h"

#include "rpl_mi.h"

#ifdef WITH_NDBCLUSTER_STORAGE_ENGINE
#include "ha_ndbcluster.h"
#include <ndbapi/NdbApi.hpp>
#include "ha_ndbcluster_cond.h"
#include <util/Bitmask.hpp>
#include <ndbapi/NdbIndexStat.hpp>
#include <ndbapi/NdbInterpretedCode.hpp>

#include "ha_ndbcluster_binlog.h"
#include "ha_ndbcluster_tables.h"
#include "ha_ndbcluster_connection.h"

#include <mysql/plugin.h>
#include <ndb_version.h>

#ifdef ndb_dynamite
#undef assert
#define assert(x) do { if(x) break; ::printf("%s %d: assert failed: %s\n", __FILE__, __LINE__, #x); ::fflush(stdout); ::signal(SIGABRT,SIG_DFL); ::abort(); ::kill(::getpid(),6); ::kill(::getpid(),9); } while (0)
#endif

// ndb interface initialization/cleanup
extern "C" void ndb_init_internal();
extern "C" void ndb_end_internal();

static const int DEFAULT_PARALLELISM= 0;
static const ha_rows DEFAULT_AUTO_PREFETCH= 32;
static const ulong ONE_YEAR_IN_SECONDS= (ulong) 3600L*24L*365L;

ulong opt_ndb_extra_logging;
static ulong opt_ndb_wait_connected;
ulong opt_ndb_wait_setup;
static ulong opt_ndb_cache_check_time;
static uint opt_ndb_cluster_connection_pool;
static char* opt_ndb_connectstring;
static uint opt_ndb_nodeid;
extern ulong opt_server_id_mask;

static MYSQL_THDVAR_UINT(
  autoincrement_prefetch_sz,         /* name */
  PLUGIN_VAR_RQCMDARG,
  "Specify number of autoincrement values that are prefetched.",
  NULL,                              /* check func. */
  NULL,                              /* update func. */
  1,                                 /* default */
  1,                                 /* min */
  65535,                             /* max */
  0                                  /* block */
);


static MYSQL_THDVAR_BOOL(
  force_send,                        /* name */
  PLUGIN_VAR_OPCMDARG,
  "Force send of buffers to ndb immediately without waiting for "
  "other threads.",
  NULL,                              /* check func. */
  NULL,                              /* update func. */
  1                                  /* default */
);


static MYSQL_THDVAR_BOOL(
  use_exact_count,                   /* name */
  PLUGIN_VAR_OPCMDARG,
  "Use exact records count during query planning and for fast "
  "select count(*), disable for faster queries.",
  NULL,                              /* check func. */
  NULL,                              /* update func. */
  0                                  /* default */
);


static MYSQL_THDVAR_BOOL(
  use_transactions,                  /* name */
  PLUGIN_VAR_OPCMDARG,
  "Use transactions for large inserts, if enabled then large "
  "inserts will be split into several smaller transactions",
  NULL,                              /* check func. */
  NULL,                              /* update func. */
  1                                  /* default */
);


static MYSQL_THDVAR_BOOL(
  use_copying_alter_table,           /* name */
  PLUGIN_VAR_OPCMDARG,
  "Force ndbcluster to always copy tables at alter table (should "
  "only be used if on-line alter table fails).",
  NULL,                              /* check func. */
  NULL,                              /* update func. */
  0                                  /* default */
);


static MYSQL_THDVAR_UINT(
  optimized_node_selection,          /* name */
  PLUGIN_VAR_OPCMDARG,
  "Select nodes for transactions in a more optimal way.",
  NULL,                              /* check func. */
  NULL,                              /* update func. */
  3,                                 /* default */
  0,                                 /* min */
  3,                                 /* max */
  0                                  /* block */
);


static MYSQL_THDVAR_ULONG(
  batch_size,                        /* name */
  PLUGIN_VAR_RQCMDARG,
  "Batch size in bytes.",
  NULL,                              /* check func. */
  NULL,                              /* update func. */
  32768,                             /* default */
  0,                                 /* min */
  ONE_YEAR_IN_SECONDS,               /* max */
  0                                  /* block */
);


static MYSQL_THDVAR_ULONG(
  optimization_delay,                /* name */
  PLUGIN_VAR_RQCMDARG,
  "For optimize table, specifies the delay in milliseconds "
  "for each batch of rows sent.",
  NULL,                              /* check func. */
  NULL,                              /* update func. */
  10,                                /* default */
  0,                                 /* min */
  100000,                            /* max */
  0                                  /* block */
);


static MYSQL_THDVAR_BOOL(
  index_stat_enable,                 /* name */
  PLUGIN_VAR_OPCMDARG,
  "Use ndb index statistics in query optimization.",
  NULL,                              /* check func. */
  NULL,                              /* update func. */
  FALSE                              /* default */
);


static MYSQL_THDVAR_ULONG(
  index_stat_cache_entries,          /* name */
  PLUGIN_VAR_NOCMDARG,
  "",
  NULL,                              /* check func. */
  NULL,                              /* update func. */
  32,                                /* default */
  0,                                 /* min */
  ULONG_MAX,                         /* max */
  0                                  /* block */
);


static MYSQL_THDVAR_ULONG(
  index_stat_update_freq,            /* name */
  PLUGIN_VAR_NOCMDARG,
  "",
  NULL,                              /* check func. */
  NULL,                              /* update func. */
  20,                                /* default */
  0,                                 /* min */
  ULONG_MAX,                         /* max */
  0                                  /* block */
);


static MYSQL_THDVAR_BOOL(
  table_no_logging,                  /* name */
  PLUGIN_VAR_NOCMDARG,
  "",
  NULL,                              /* check func. */
  NULL,                              /* update func. */
  FALSE                              /* default */
);


static MYSQL_THDVAR_BOOL(
  table_temporary,                   /* name */
  PLUGIN_VAR_NOCMDARG,
  "",
  NULL,                              /* check func. */
  NULL,                              /* update func. */
  FALSE                              /* default */
);


/*
  Default value for max number of transactions createable against NDB from
  the handler. Should really be 2 but there is a transaction to much allocated
  when lock table is used, and one extra to used for global schema lock.
*/
static const int max_transactions= 4;

static uint ndbcluster_partition_flags();
static int ndbcluster_init(void *);
static int ndbcluster_end(handlerton *hton, ha_panic_function flag);
static bool ndbcluster_show_status(handlerton *hton, THD*,
                                   stat_print_fn *,
                                   enum ha_stat_type);
static int ndbcluster_alter_tablespace(handlerton *hton,
                                       THD* thd, 
                                       st_alter_tablespace *info);
static int ndbcluster_fill_files_table(handlerton *hton,
                                       THD *thd, 
                                       TABLE_LIST *tables, 
                                       COND *cond);

#if MYSQL_VERSION_ID >= 50501
/**
   Used to fill in INFORMATION_SCHEMA* tables.

   @param hton handle to the handlerton structure
   @param thd the thread/connection descriptor
   @param[in,out] tables the information schema table that is filled up
   @param cond used for conditional pushdown to storage engine
   @param schema_table_idx the table id that distinguishes the type of table

   @return Operation status
 */
static int
ndbcluster_fill_is_table(handlerton *hton, THD *thd, TABLE_LIST *tables,
                         COND *cond, enum enum_schema_tables schema_table_idx)
{
  if (schema_table_idx == SCH_FILES)
    return  ndbcluster_fill_files_table(hton, thd, tables, cond);
  return 0;
}
#endif


handlerton *ndbcluster_hton;

static handler *ndbcluster_create_handler(handlerton *hton,
                                          TABLE_SHARE *table,
                                          MEM_ROOT *mem_root)
{
  return new (mem_root) ha_ndbcluster(hton, table);
}

static uint ndbcluster_partition_flags()
{
  return (HA_CAN_PARTITION | HA_CAN_UPDATE_PARTITION_KEY |
          HA_CAN_PARTITION_UNIQUE | HA_USE_AUTO_PARTITION);
}

#ifndef NDB_WITHOUT_ONLINE_ALTER
static uint ndbcluster_alter_partition_flags()
{
  return HA_PARTITION_FUNCTION_SUPPORTED;
}
#endif

#define NDB_AUTO_INCREMENT_RETRIES 100
#define BATCH_FLUSH_SIZE (32768)

static void set_ndb_err(THD *thd, const NdbError &err);

#define ERR_PRINT(err) \
  DBUG_PRINT("error", ("%d  message: %s", err.code, err.message))

#define ERR_RETURN(err)                  \
{                                        \
  const NdbError& tmp= err;              \
  set_ndb_err(current_thd, tmp);         \
  DBUG_RETURN(ndb_to_mysql_error(&tmp)); \
}

#define ERR_BREAK(err, code)             \
{                                        \
  const NdbError& tmp= err;              \
  set_ndb_err(current_thd, tmp);         \
  code= ndb_to_mysql_error(&tmp);        \
  break;                                 \
}

#define ERR_SET(err, code)               \
{                                        \
  const NdbError& tmp= err;              \
  set_ndb_err(current_thd, tmp);         \
  code= ndb_to_mysql_error(&tmp);        \
}

static int ndbcluster_inited= 0;
int ndbcluster_terminating= 0;

/* 
   Indicator and CONDVAR used to delay client and slave
   connections until Ndb has Binlog setup
   (bug#46955)
*/
int ndb_setup_complete= 0;
pthread_cond_t COND_ndb_setup_complete; // Signal with ndbcluster_mutex

extern Ndb* g_ndb;

uchar g_node_id_map[max_ndb_nodes];

/// Handler synchronization
pthread_mutex_t ndbcluster_mutex;

/// Table lock handling
HASH ndbcluster_open_tables;

static uchar *ndbcluster_get_key(NDB_SHARE *share, size_t *length,
                                my_bool not_used __attribute__((unused)));

static int ndb_get_table_statistics(THD *thd, ha_ndbcluster*, bool, Ndb*,
                                    const NdbRecord *, struct Ndb_statistics *,
                                    bool have_lock= FALSE);

THD *injector_thd= 0;

// Util thread variables
pthread_t ndb_util_thread;
int ndb_util_thread_running= 0;
pthread_mutex_t LOCK_ndb_util_thread;
pthread_cond_t COND_ndb_util_thread;
pthread_cond_t COND_ndb_util_ready;
pthread_handler_t ndb_util_thread_func(void *arg);

/* Status variables shown with 'show status like 'Ndb%' */

struct st_ndb_status {
  st_ndb_status() { bzero(this, sizeof(struct st_ndb_status)); }
  long cluster_node_id;
  const char * connected_host;
  long connected_port;
  long number_of_replicas;
  long number_of_data_nodes;
  long number_of_ready_data_nodes;
  long connect_count;
  long execute_count;
  long scan_count;
  long pruned_scan_count;
  long transaction_no_hint_count[MAX_NDB_NODES];
  long transaction_hint_count[MAX_NDB_NODES];
};

static struct st_ndb_status g_ndb_status;
static long g_ndb_status_conflict_fn_max= 0;
static long g_ndb_status_conflict_fn_old= 0;

static int update_status_variables(Thd_ndb *thd_ndb,
                                   st_ndb_status *ns,
                                   Ndb_cluster_connection *c)
{
  ns->connected_port= c->get_connected_port();
  ns->connected_host= c->get_connected_host();
  if (ns->cluster_node_id != (int) c->node_id())
  {
    ns->cluster_node_id= c->node_id();
    if (&g_ndb_status == ns && g_ndb_cluster_connection == c)
      sql_print_information("NDB: NodeID is %lu, management server '%s:%lu'",
                            ns->cluster_node_id, ns->connected_host,
                            ns->connected_port);
  }
  ns->number_of_replicas= 0;
  {
    int n= c->get_no_ready();
    ns->number_of_ready_data_nodes= n > 0 ?  n : 0;
  }
  ns->number_of_data_nodes= c->no_db_nodes();
  ns->connect_count= c->get_connect_count();
  if (thd_ndb)
  {
    ns->execute_count= thd_ndb->m_execute_count;
    ns->scan_count= thd_ndb->m_scan_count;
    ns->pruned_scan_count= thd_ndb->m_pruned_scan_count;
    for (int i= 0; i < MAX_NDB_NODES; i++)
    {
      ns->transaction_no_hint_count[i]= thd_ndb->m_transaction_no_hint_count[i];
      ns->transaction_hint_count[i]= thd_ndb->m_transaction_hint_count[i];
    }
  }
  return 0;
}

SHOW_VAR ndb_status_variables_dynamic[]= {
  {"cluster_node_id",     (char*) &g_ndb_status.cluster_node_id,      SHOW_LONG},
  {"config_from_host",    (char*) &g_ndb_status.connected_host,       SHOW_CHAR_PTR},
  {"config_from_port",    (char*) &g_ndb_status.connected_port,       SHOW_LONG},
//{"number_of_replicas",  (char*) &g_ndb_status.number_of_replicas,   SHOW_LONG},
  {"number_of_data_nodes",(char*) &g_ndb_status.number_of_data_nodes, SHOW_LONG},
  {"number_of_ready_data_nodes",
   (char*) &g_ndb_status.number_of_ready_data_nodes,                  SHOW_LONG},
  {"connect_count",      (char*) &g_ndb_status.connect_count,         SHOW_LONG},
  {"execute_count",      (char*) &g_ndb_status.execute_count,         SHOW_LONG},
  {"scan_count",         (char*) &g_ndb_status.scan_count,            SHOW_LONG},
  {"pruned_scan_count",  (char*) &g_ndb_status.pruned_scan_count,     SHOW_LONG},
  {NullS, NullS, SHOW_LONG}
};

SHOW_VAR ndb_status_variables_fixed[]= {
  {"cluster_connection_pool",(char*) &opt_ndb_cluster_connection_pool, SHOW_LONG},
  {NullS, NullS, SHOW_LONG}
};

SHOW_VAR ndb_status_conflict_variables[]= {
  {"fn_max",     (char*) &g_ndb_status_conflict_fn_max, SHOW_LONG},
  {"fn_old",     (char*) &g_ndb_status_conflict_fn_old, SHOW_LONG},
  {NullS, NullS, SHOW_LONG}
};

/*
  Error handling functions
*/

/* Note for merge: old mapping table, moved to storage/ndb/ndberror.c */

static int ndb_to_mysql_error(const NdbError *ndberr)
{
  /* read the mysql mapped error code */
  int error= ndberr->mysql_code;

  switch (error)
  {
    /* errors for which we do not add warnings, just return mapped error code
    */
  case HA_ERR_NO_SUCH_TABLE:
  case HA_ERR_KEY_NOT_FOUND:
    return error;

    /* Mapping missing, go with the ndb error code*/
  case -1:
    error= ndberr->code;
    break;
    /* Mapping exists, go with the mapped code */
  default:
    break;
  }

  /*
    If we don't abort directly on warnings push a warning
    with the internal error information
   */
  if (!current_thd->abort_on_warning)
  {
    /*
      Push the NDB error message as warning
      - Used to be able to use SHOW WARNINGS toget more info on what the error is
      - Used by replication to see if the error was temporary
    */
    if (ndberr->status == NdbError::TemporaryError)
      push_warning_printf(current_thd, MYSQL_ERROR::WARN_LEVEL_ERROR,
                          ER_GET_TEMPORARY_ERRMSG, ER(ER_GET_TEMPORARY_ERRMSG),
                          ndberr->code, ndberr->message, "NDB");
    else
      push_warning_printf(current_thd, MYSQL_ERROR::WARN_LEVEL_ERROR,
                          ER_GET_ERRMSG, ER(ER_GET_ERRMSG),
                          ndberr->code, ndberr->message, "NDB");
  }
  return error;
}

#ifdef HAVE_NDB_BINLOG
extern Master_info *active_mi;
/* Write conflicting row to exceptions table. */
static int write_conflict_row(NDB_SHARE *share,
                              NdbTransaction *trans,
                              const uchar *row,
                              NdbError& err)
{
  DBUG_ENTER("write_conflict_row");

  /* get exceptions table */
  NDB_CONFLICT_FN_SHARE *cfn_share= share->m_cfn_share;
  const NDBTAB *ex_tab= cfn_share->m_ex_tab;
  DBUG_ASSERT(ex_tab != NULL);

  /* get insert op */
  NdbOperation *ex_op= trans->getNdbOperation(ex_tab);
  if (ex_op == NULL)
  {
    err= trans->getNdbError();
    DBUG_RETURN(-1);
  }
  if (ex_op->insertTuple() == -1)
  {
    err= ex_op->getNdbError();
    DBUG_RETURN(-1);
  }
  {
    uint32 server_id= (uint32)::server_id;
    uint32 master_server_id= (uint32)active_mi->master_id;
    uint64 master_epoch= (uint64)active_mi->master_epoch;
    uint32 count= (uint32)++(cfn_share->m_count);
    if (ex_op->setValue((Uint32)0, (const char *)&(server_id)) ||
        ex_op->setValue((Uint32)1, (const char *)&(master_server_id)) ||
        ex_op->setValue((Uint32)2, (const char *)&(master_epoch)) ||
        ex_op->setValue((Uint32)3, (const char *)&(count)))
    {
      err= ex_op->getNdbError();
      DBUG_RETURN(-1);
    }
  }
  /* copy primary keys */
  {
    const int fixed_cols= 4;
    int nkey= cfn_share->m_pk_cols;
    int k;
    for (k= 0; k < nkey; k++)
    {
      DBUG_ASSERT(row != NULL);
      const uchar* data= row + cfn_share->m_offset[k];
      if (ex_op->setValue((Uint32)(fixed_cols + k), (const char*)data) == -1)
      {
        err= ex_op->getNdbError();
        DBUG_RETURN(-1);
      }
    }
  }
  DBUG_RETURN(0);
}
#endif

inline int
check_completed_operations_pre_commit(Thd_ndb *thd_ndb, NdbTransaction *trans,
                                      const NdbOperation *first,
                                      uint *ignore_count)
{
  uint ignores= 0;
  DBUG_ENTER("check_completed_operations_pre_commit");
  /*
    Check that all errors are "accepted" errors
    or exceptions to report
  */
#ifdef HAVE_NDB_BINLOG
  uint conflict_rows_written= 0;
#endif
  while (first)
  {
    const NdbError &err= first->getNdbError();
    if (err.classification != NdbError::NoError
#ifndef HAVE_NDB_BINLOG
        && err.classification != NdbError::ConstraintViolation
        && err.classification != NdbError::NoDataFound
#endif
        )
    {
#ifdef HAVE_NDB_BINLOG
      DBUG_PRINT("info", ("ndb error: %d", err.code));
      if (err.code == (int) error_conflict_fn_max_violation)
      {
        DBUG_PRINT("info", ("err.code == (int) error_conflict_fn_max_violation"));
        thd_ndb->m_max_violation_count++;
      }
      else if (err.code == (int) error_conflict_fn_old_violation ||
               err.classification == NdbError::ConstraintViolation ||
               err.classification == NdbError::NoDataFound)
      {
        DBUG_PRINT("info",
                   ("err.code %s (int) error_conflict_fn_old_violation, "
                    "err.classification %s",
                    err.code == (int) error_conflict_fn_old_violation ? "==" : "!=",
                    err.classification
                    == NdbError::ConstraintViolation
                    ? "== NdbError::ConstraintViolation"
                    : (err.classification == NdbError::NoDataFound
                       ? "== NdbError::NoDataFound" : "!=")));
        thd_ndb->m_old_violation_count++;
        const void* buffer= first->getCustomData();
        if (buffer != NULL)
        {
          Ndb_exceptions_data ex_data;
          memcpy(&ex_data, buffer, sizeof(ex_data));
          NDB_SHARE *share= ex_data.share;
          const uchar* row= ex_data.row;
          DBUG_ASSERT(share != NULL && row != NULL);

          NDB_CONFLICT_FN_SHARE* cfn_share= share->m_cfn_share;
          if (cfn_share && cfn_share->m_ex_tab)
          {
            NdbError ex_err;
            if (write_conflict_row(share, trans, row, ex_err))
            {
              char msg[FN_REFLEN];
              my_snprintf(msg, sizeof(msg), "table %s NDB error %d '%s'",
                          cfn_share->m_ex_tab->getName(),
                          ex_err.code, ex_err.message);

              NdbDictionary::Dictionary* dict= thd_ndb->ndb->getDictionary();

              if (ex_err.classification == NdbError::SchemaError)
              {
                dict->removeTableGlobal(*(cfn_share->m_ex_tab), false);
                cfn_share->m_ex_tab= NULL;
              }
              else if (ex_err.status == NdbError::TemporaryError)
              {
                /* Slave will roll back and retry entire transaction. */
                ERR_RETURN(ex_err);
              }
              else
              {
                push_warning_printf(current_thd, MYSQL_ERROR::WARN_LEVEL_ERROR,
                                    ER_EXCEPTIONS_WRITE_ERROR,
                                    ER(ER_EXCEPTIONS_WRITE_ERROR), msg);
                /* Slave will stop replication. */
                DBUG_RETURN(ER_EXCEPTIONS_WRITE_ERROR);
              }
            }
            else
            {
              conflict_rows_written++;
            }
          }
          else
          {
            DBUG_PRINT("info", ("missing %s", !cfn_share ? "cfn_share" : "ex_tab"));
          }
        }
        else
        {
          DBUG_PRINT("info", ("missing custom data"));
        }
      }
      else
#endif
      {
        DBUG_PRINT("info", ("err.code == %u", err.code));
        DBUG_RETURN(err.code);
      }
    }
    if (err.classification != NdbError::NoError)
      ignores++;
    first= trans->getNextCompletedOperation(first);
  }
  if (ignore_count)
    *ignore_count= ignores;
#ifdef HAVE_NDB_BINLOG
  if (conflict_rows_written)
  {
    if (trans->execute(NdbTransaction::NoCommit,
                       NdbOperation::AO_IgnoreError,
                       thd_ndb->m_force_send))
    {
      abort();
      //err= trans->getNdbError();
    }
    if (trans->getNdbError().code)
    {
      sql_print_error("NDB slave: write conflict row error code %d", trans->getNdbError().code);
    }
  }
#endif
  DBUG_RETURN(0);
}

inline int
check_completed_operations(Thd_ndb *thd_ndb, NdbTransaction *trans,
                           const NdbOperation *first,
                           uint *ignore_count)
{
  uint ignores= 0;
  DBUG_ENTER("check_completed_operations");
  /*
    Check that all errors are "accepted" errors
  */
  while (first)
  {
    const NdbError &err= first->getNdbError();
    if (err.classification != NdbError::NoError &&
        err.classification != NdbError::ConstraintViolation &&
        err.classification != NdbError::NoDataFound)
    {
#ifdef HAVE_NDB_BINLOG
      DBUG_ASSERT(err.code != 9999 && err.code != 9998);
#endif
      DBUG_RETURN(err.code);
    }
    if (err.classification != NdbError::NoError)
      ignores++;
    first= trans->getNextCompletedOperation(first);
  }
  if (ignore_count)
    *ignore_count= ignores;
  DBUG_RETURN(0);
}

void
ha_ndbcluster::release_completed_operations(NdbTransaction *trans)
{
  /**
   * mysqld reads/write blobs fully,
   *   which means that it does not keep blobs
   *   open/active over execute, which means
   *   that it should be safe to release anything completed here
   *
   *   i.e don't check for blobs, but just go ahead and release
   */
  trans->releaseCompletedOperations();
}

int execute_no_commit(Thd_ndb *thd_ndb, NdbTransaction *trans,
                      bool ignore_no_key,
                      uint *ignore_count= 0);
inline
int execute_no_commit(Thd_ndb *thd_ndb, NdbTransaction *trans,
                      bool ignore_no_key,
                      uint *ignore_count)
{
  DBUG_ENTER("execute_no_commit");
  ha_ndbcluster::release_completed_operations(trans);
  const NdbOperation *first= trans->getFirstDefinedOperation();
  thd_ndb->m_execute_count++;
  DBUG_PRINT("info", ("execute_count: %u", thd_ndb->m_execute_count));
  if (trans->execute(NdbTransaction::NoCommit,
                     NdbOperation::AO_IgnoreError,
                     thd_ndb->m_force_send))
  {
    thd_ndb->m_unsent_bytes= 0;
    DBUG_RETURN(-1);
  }
  thd_ndb->m_unsent_bytes= 0;
  if (!ignore_no_key || trans->getNdbError().code == 0)
    DBUG_RETURN(trans->getNdbError().code);

  DBUG_RETURN(check_completed_operations_pre_commit(thd_ndb, trans, first,
                                                    ignore_count));
}

int execute_commit(Thd_ndb *thd_ndb, NdbTransaction *trans,
                   int force_send, int ignore_error, uint *ignore_count= 0);
inline
int execute_commit(Thd_ndb *thd_ndb, NdbTransaction *trans,
                   int force_send, int ignore_error, uint *ignore_count)
{
  DBUG_ENTER("execute_commit");
  NdbOperation::AbortOption ao= NdbOperation::AO_IgnoreError;
  if (thd_ndb->m_unsent_bytes && !ignore_error)
  {
    /*
      We have unsent bytes and cannot ignore error.  Calling execute
      with NdbOperation::AO_IgnoreError will result in possible commit
      of a transaction although there is an error.
    */
    ao= NdbOperation::AbortOnError;
  }
  const NdbOperation *first= trans->getFirstDefinedOperation();
  thd_ndb->m_execute_count++;
  DBUG_PRINT("info", ("execute_count: %u", thd_ndb->m_execute_count));
  if (trans->execute(NdbTransaction::Commit, ao, force_send))
  {
    thd_ndb->m_max_violation_count= 0;
    thd_ndb->m_old_violation_count= 0;
    thd_ndb->m_conflict_fn_usage_count= 0;
    thd_ndb->m_unsent_bytes= 0;
    DBUG_RETURN(-1);
  }
  g_ndb_status_conflict_fn_max+= thd_ndb->m_max_violation_count;
  g_ndb_status_conflict_fn_old+= thd_ndb->m_old_violation_count;
  thd_ndb->m_max_violation_count= 0;
  thd_ndb->m_old_violation_count= 0;
  thd_ndb->m_conflict_fn_usage_count= 0;
  thd_ndb->m_unsent_bytes= 0;
  if (!ignore_error || trans->getNdbError().code == 0)
    DBUG_RETURN(trans->getNdbError().code);
  DBUG_RETURN(check_completed_operations(thd_ndb, trans, first, ignore_count));
}

inline
int execute_no_commit_ie(Thd_ndb *thd_ndb, NdbTransaction *trans)
{
  DBUG_ENTER("execute_no_commit_ie");
  ha_ndbcluster::release_completed_operations(trans);
  int res= trans->execute(NdbTransaction::NoCommit,
                          NdbOperation::AO_IgnoreError,
                          thd_ndb->m_force_send);
  thd_ndb->m_unsent_bytes= 0;
  thd_ndb->m_execute_count++;
  DBUG_PRINT("info", ("execute_count: %u", thd_ndb->m_execute_count));
  DBUG_RETURN(res);
}

/*
  Place holder for ha_ndbcluster thread specific data
*/
typedef struct st_thd_ndb_share {
  const void *key;
  struct Ndb_local_table_statistics stat;
} THD_NDB_SHARE;
static
uchar *thd_ndb_share_get_key(THD_NDB_SHARE *thd_ndb_share, size_t *length,
                            my_bool not_used __attribute__((unused)))
{
  *length= sizeof(thd_ndb_share->key);
  return (uchar*) &thd_ndb_share->key;
}

Thd_ndb::Thd_ndb()
{
  connection= ndb_get_cluster_connection();
  m_connect_count= connection->get_connect_count();
  ndb= new Ndb(connection, "");
  lock_count= 0;
  start_stmt_count= 0;
  save_point_count= 0;
  count= 0;
  trans= NULL;
  m_handler= NULL;
  m_error= FALSE;
  m_error_code= 0;
  query_state&= NDB_QUERY_NORMAL;
  options= 0;
  (void) my_hash_init(&open_tables, table_alias_charset, 5, 0, 0,
                      (my_hash_get_key)thd_ndb_share_get_key, 0, 0);
  m_unsent_bytes= 0;
  m_execute_count= 0;
  m_scan_count= 0;
  m_pruned_scan_count= 0;
  m_max_violation_count= 0;
  m_old_violation_count= 0;
  m_conflict_fn_usage_count= 0;
  bzero(m_transaction_no_hint_count, sizeof(m_transaction_no_hint_count));
  bzero(m_transaction_hint_count, sizeof(m_transaction_hint_count));
  global_schema_lock_trans= NULL;
  global_schema_lock_count= 0;
  global_schema_lock_error= 0;
  init_alloc_root(&m_batch_mem_root, BATCH_FLUSH_SIZE/4, 0);
}

Thd_ndb::~Thd_ndb()
{
  if (opt_ndb_extra_logging > 1)
  {
    /*
      print some stats about the connection at disconnect
    */
    for (int i= 0; i < MAX_NDB_NODES; i++)
    {
      if (m_transaction_hint_count[i] > 0 ||
          m_transaction_no_hint_count[i] > 0)
      {
        sql_print_information("tid %u: node[%u] "
                              "transaction_hint=%u, transaction_no_hint=%u",
                              (unsigned)current_thd->thread_id, i,
                              m_transaction_hint_count[i],
                              m_transaction_no_hint_count[i]);
      }
    }
  }
  if (ndb)
  {
    delete ndb;
    ndb= NULL;
  }
  changed_tables.empty();
  my_hash_free(&open_tables);
  free_root(&m_batch_mem_root, MYF(0));
}

void
Thd_ndb::init_open_tables()
{
  count= 0;
  m_error= FALSE;
  m_error_code= 0;
  my_hash_reset(&open_tables);
}

inline
Ndb *ha_ndbcluster::get_ndb(THD *thd)
{
  return get_thd_ndb(thd)->ndb;
}

/*
 * manage uncommitted insert/deletes during transactio to get records correct
 */

void ha_ndbcluster::set_rec_per_key()
{
  DBUG_ENTER("ha_ndbcluster::set_rec_per_key");
  for (uint i=0 ; i < table_share->keys ; i++)
  {
    table->key_info[i].rec_per_key[table->key_info[i].key_parts-1]= 1;
  }
  DBUG_VOID_RETURN;
}

ha_rows ha_ndbcluster::records()
{
  DBUG_ENTER("ha_ndbcluster::records");
  DBUG_PRINT("info", ("id=%d, no_uncommitted_rows_count=%d",
                      ((const NDBTAB *)m_table)->getTableId(),
                      m_table_info->no_uncommitted_rows_count));

  if (update_stats(table->in_use, 1) == 0)
  {
    DBUG_RETURN(stats.records);
  }
  else
  {
    DBUG_RETURN(HA_POS_ERROR);
  }
}

void ha_ndbcluster::no_uncommitted_rows_execute_failure()
{
  DBUG_ENTER("ha_ndbcluster::no_uncommitted_rows_execute_failure");
  get_thd_ndb(current_thd)->m_error= TRUE;
  get_thd_ndb(current_thd)->m_error_code= 0;
  DBUG_VOID_RETURN;
}

void ha_ndbcluster::no_uncommitted_rows_update(int c)
{
  DBUG_ENTER("ha_ndbcluster::no_uncommitted_rows_update");
  struct Ndb_local_table_statistics *local_info= m_table_info;
  local_info->no_uncommitted_rows_count+= c;
  DBUG_PRINT("info", ("id=%d, no_uncommitted_rows_count=%d",
                      ((const NDBTAB *)m_table)->getTableId(),
                      local_info->no_uncommitted_rows_count));
  DBUG_VOID_RETURN;
}

void ha_ndbcluster::no_uncommitted_rows_reset(THD *thd)
{
  DBUG_ENTER("ha_ndbcluster::no_uncommitted_rows_reset");
  Thd_ndb *thd_ndb= get_thd_ndb(thd);
  thd_ndb->count++;
  thd_ndb->m_error= FALSE;
  thd_ndb->m_unsent_bytes= 0;
  DBUG_VOID_RETURN;
}

/*
  Sets the latest ndb error code on the thd_ndb object such that it
  can be retrieved later to know which ndb error caused the handler
  error.
*/
static void set_ndb_err(THD *thd, const NdbError &err)
{
  DBUG_ENTER("set_ndb_err");
  ERR_PRINT(err);

  Thd_ndb *thd_ndb= get_thd_ndb(thd);
  if (thd_ndb == NULL)
    DBUG_VOID_RETURN;
#ifdef NOT_YET
  /*
    Check if error code is overwritten, in this case the original
    failure cause will be lost.  E.g. if 4350 error is given. So
    push a warning so that it can be detected which is the root
    error cause.
  */
  if (thd_ndb->m_query_id == thd->query_id &&
      thd_ndb->m_error_code != 0 &&
      thd_ndb->m_error_code != err.code)
  {
    char buf[FN_REFLEN];
    ndb_error_string(thd_ndb->m_error_code, buf, sizeof(buf));
    push_warning_printf(thd, MYSQL_ERROR::WARN_LEVEL_ERROR,
			ER_GET_ERRMSG, ER(ER_GET_ERRMSG),
			thd_ndb->m_error_code, buf, "NDB");
  }
#endif
  thd_ndb->m_query_id= thd->query_id;
  thd_ndb->m_error_code= err.code;
  DBUG_VOID_RETURN;
}

int ha_ndbcluster::ndb_err(NdbTransaction *trans,
                           bool have_lock)
{
  THD *thd= current_thd;
  int res;
  NdbError err= trans->getNdbError();
  DBUG_ENTER("ndb_err");
  
  set_ndb_err(thd, err);

  switch (err.classification) {
  case NdbError::SchemaError:
  {
    // TODO perhaps we need to do more here, invalidate also in the cache
    m_table->setStatusInvalid();
    /* Close other open handlers not used by any thread */
    TABLE_LIST table_list;
    bzero((char*) &table_list,sizeof(table_list));
    table_list.db= m_dbname;
    table_list.alias= table_list.table_name= m_tabname;
    close_cached_tables(thd, &table_list, have_lock, FALSE, FALSE);
    break;
  }
  default:
    break;
  }
  res= ndb_to_mysql_error(&err);
  DBUG_PRINT("info", ("transformed ndbcluster error %d to mysql error %d", 
                      err.code, res));
  if (res == HA_ERR_FOUND_DUPP_KEY)
  {
    char *error_data= err.details;
    uint dupkey= MAX_KEY;

    for (uint i= 0; i < MAX_KEY; i++)
    {
      if (m_index[i].type == UNIQUE_INDEX || 
          m_index[i].type == UNIQUE_ORDERED_INDEX)
      {
        const NDBINDEX *unique_index=
          (const NDBINDEX *) m_index[i].unique_index;
        if (unique_index &&
            (char *) unique_index->getObjectId() == error_data)
        {
          dupkey= i;
          break;
        }
      }
    }
    if (m_rows_to_insert == 1)
    {
      /*
	We can only distinguish between primary and non-primary
	violations here, so we need to return MAX_KEY for non-primary
	to signal that key is unknown
      */
      m_dupkey= err.code == 630 ? table_share->primary_key : dupkey; 
    }
    else
    {
      /* We are batching inserts, offending key is not available */
      m_dupkey= (uint) -1;
    }
  }
  DBUG_RETURN(res);
}


/**
  Override the default get_error_message in order to add the 
  error message of NDB .
*/

bool ha_ndbcluster::get_error_message(int error, 
                                      String *buf)
{
  DBUG_ENTER("ha_ndbcluster::get_error_message");
  DBUG_PRINT("enter", ("error: %d", error));

  Ndb *ndb= check_ndb_in_thd(current_thd);
  if (!ndb)
    DBUG_RETURN(FALSE);

  const NdbError err= ndb->getNdbError(error);
  bool temporary= err.status==NdbError::TemporaryError;
  buf->set(err.message, strlen(err.message), &my_charset_bin);
  DBUG_PRINT("exit", ("message: %s, temporary: %d", buf->ptr(), temporary));
  DBUG_RETURN(temporary);
}


/*
  field_used_length() returns the number of bytes actually used to
  store the data of the field. So for a varstring it includes both
  length byte(s) and string data, and anything after data_length()
  bytes are unused.
*/
static
uint32 field_used_length(const Field* field)
{
 if (field->type() == MYSQL_TYPE_VARCHAR)
 {
   const Field_varstring* f = static_cast<const Field_varstring*>(field);
   return f->length_bytes + const_cast<Field_varstring*>(f)->data_length();
                            // ^ no 'data_length() const'
 }
 return field->pack_length();
}


/**
  Check if MySQL field type forces var part in ndb storage
*/
static bool field_type_forces_var_part(enum_field_types type)
{
  switch (type) {
  case MYSQL_TYPE_VAR_STRING:
  case MYSQL_TYPE_VARCHAR:
    return TRUE;
  case MYSQL_TYPE_TINY_BLOB:
  case MYSQL_TYPE_BLOB:
  case MYSQL_TYPE_MEDIUM_BLOB:
  case MYSQL_TYPE_LONG_BLOB:
  case MYSQL_TYPE_GEOMETRY:
    return FALSE;
  default:
    return FALSE;
  }
}

/*
 * This is used for every additional row operation, to update the guesstimate
 * of pending bytes to send, and to check if it is now time to flush a batch.
 */
bool
ha_ndbcluster::add_row_check_if_batch_full_size(Thd_ndb *thd_ndb, uint size)
{
  if (thd_ndb->m_unsent_bytes == 0)
    free_root(&(thd_ndb->m_batch_mem_root), MY_MARK_BLOCKS_FREE);

  uint unsent= thd_ndb->m_unsent_bytes;
  unsent+= size;
  thd_ndb->m_unsent_bytes= unsent;
  return unsent >= thd_ndb->m_batch_size;
}

/*
  Return a generic buffer that will remain valid until after next execute.

  The memory is freed by the first call to add_row_check_if_batch_full_size()
  following any execute() call. The intention is that the memory is associated
  with one batch of operations during batched slave updates.

  Note in particular that using get_buffer() / copy_row_to_buffer() separately
  from add_row_check_if_batch_full_size() could make meory usage grow without
  limit, and that this sequence:

    execute()
    get_buffer() / copy_row_to_buffer()
    add_row_check_if_batch_full_size()
    ...
    execute()

  will free the memory already at add_row_check_if_batch_full_size() time, it
  will not remain valid until the second execute().
*/
uchar *
ha_ndbcluster::get_buffer(Thd_ndb *thd_ndb, uint size)
{
  return (uchar*)alloc_root(&(thd_ndb->m_batch_mem_root), size);
}

uchar *
ha_ndbcluster::copy_row_to_buffer(Thd_ndb *thd_ndb, const uchar *record)
{
  uchar *row= get_buffer(thd_ndb, table->s->reclength);
  if (unlikely(!row))
    return NULL;
  memcpy(row, record, table->s->reclength);
  return row;
}

/**
 * findBlobError
 * This method attempts to find an error in the hierarchy of runtime
 * NDBAPI objects from Blob up to transaction.
 * It will return -1 if no error is found, 0 if an error is found.
 */
int findBlobError(NdbError& error, NdbBlob* pBlob)
{
  error= pBlob->getNdbError();
  if (error.code != 0)
    return 0;
  
  const NdbOperation* pOp= pBlob->getNdbOperation();
  error= pOp->getNdbError();
  if (error.code != 0)
    return 0;
  
  NdbTransaction* pTrans= pOp->getNdbTransaction();
  error= pTrans->getNdbError();
  if (error.code != 0)
    return 0;
  
  /* No error on any of the objects */
  return -1;
}


int g_get_ndb_blobs_value(NdbBlob *ndb_blob, void *arg)
{
  ha_ndbcluster *ha= (ha_ndbcluster *)arg;
  DBUG_ENTER("g_get_ndb_blobs_value");
  DBUG_PRINT("info", ("destination row: %p", ha->m_blob_destination_record));

  if (ha->m_blob_counter == 0)   /* Reset total size at start of row */
    ha->m_blobs_row_total_size= 0;

  /* Count the total length needed for blob data. */
  int isNull;
  if (ndb_blob->getNull(isNull) != 0)
    ERR_RETURN(ndb_blob->getNdbError());
  if (isNull == 0) {
    Uint64 len64= 0;
    if (ndb_blob->getLength(len64) != 0)
      ERR_RETURN(ndb_blob->getNdbError());
    /* Align to Uint64. */
    ha->m_blobs_row_total_size+= (len64 + 7) & ~((Uint64)7);
    if (ha->m_blobs_row_total_size > 0xffffffff)
    {
      DBUG_ASSERT(FALSE);
      DBUG_RETURN(-1);
    }
    DBUG_PRINT("info", ("Blob number %d needs size %llu, total buffer reqt. now %llu",
                        ha->m_blob_counter,
                        len64,
                        ha->m_blobs_row_total_size));
  }
  ha->m_blob_counter++;

  /*
    Wait until all blobs in this row are active, so we can allocate
    and use a common buffer containing all.
  */
  if (ha->m_blob_counter < ha->m_blob_expected_count_per_row)
    DBUG_RETURN(0);

  /* Reset blob counter for next row (scan scenario) */
  ha->m_blob_counter= 0;

  /* Re-allocate bigger blob buffer for this row if necessary. */
  if (ha->m_blobs_row_total_size > ha->m_blobs_buffer_size)
  {
    my_free(ha->m_blobs_buffer, MYF(MY_ALLOW_ZERO_PTR));
    DBUG_PRINT("info", ("allocate blobs buffer size %u",
                        (uint32)(ha->m_blobs_row_total_size)));
    /* Windows compiler complains about my_malloc on non-size_t
     * validate mapping from Uint64 to size_t
     */
    if(((size_t)ha->m_blobs_row_total_size) != ha->m_blobs_row_total_size)
    {
      ha->m_blobs_buffer= NULL;
      ha->m_blobs_buffer_size= 0;
      DBUG_RETURN(-1);
    }

    ha->m_blobs_buffer=
      (uchar*) my_malloc((size_t) ha->m_blobs_row_total_size, MYF(MY_WME));
    if (ha->m_blobs_buffer == NULL)
    {
      ha->m_blobs_buffer_size= 0;
      DBUG_RETURN(-1);
    }
    ha->m_blobs_buffer_size= ha->m_blobs_row_total_size;
  }

  /*
    Now read all blob data.
    If we know the destination mysqld row, we also set the blob null bit and
    pointer/length (if not, it will be done instead in unpack_record()).
  */
  uint32 offset= 0;
  for (uint i= 0; i < ha->table->s->fields; i++)
  {
    Field *field= ha->table->field[i];
    if (! (field->flags & BLOB_FLAG))
      continue;
    NdbValue value= ha->m_value[i];
    if (value.blob == NULL)
    {
      DBUG_PRINT("info",("[%u] skipped", i));
      continue;
    }
    Field_blob *field_blob= (Field_blob *)field;
    NdbBlob *ndb_blob= value.blob;
    int isNull;
    if (ndb_blob->getNull(isNull) != 0)
      ERR_RETURN(ndb_blob->getNdbError());
    if (isNull == 0) {
      Uint64 len64= 0;
      if (ndb_blob->getLength(len64) != 0)
        ERR_RETURN(ndb_blob->getNdbError());
      DBUG_ASSERT(len64 < 0xffffffff);
      uchar *buf= ha->m_blobs_buffer + offset;
	  uint32 len= (uint32)(ha->m_blobs_buffer_size - offset);
      if (ndb_blob->readData(buf, len) != 0)
      {
        NdbError err;
        if (findBlobError(err, ndb_blob) == 0)
        {
          ERR_RETURN(err);
        }
        else
        {
          /* Should always have some error code set */
          assert(err.code != 0);
          ERR_RETURN(err);
        }
      }   
      DBUG_PRINT("info", ("[%u] offset: %u  buf: 0x%lx  len=%u",
                          i, offset, (long) buf, len));
      DBUG_ASSERT(len == len64);
      if (ha->m_blob_destination_record)
      {
        my_ptrdiff_t ptrdiff=
          ha->m_blob_destination_record - ha->table->record[0];
        field_blob->move_field_offset(ptrdiff);
        field_blob->set_ptr(len, buf);
        field_blob->set_notnull();
        field_blob->move_field_offset(-ptrdiff);
      }
      offset+= Uint32((len64 + 7) & ~((Uint64)7));
    }
    else if (ha->m_blob_destination_record)
    {
      /* Have to set length even in this case. */
      my_ptrdiff_t ptrdiff=
        ha->m_blob_destination_record - ha->table->record[0];
      uchar *buf= ha->m_blobs_buffer + offset;
      field_blob->move_field_offset(ptrdiff);
      field_blob->set_ptr((uint32)0, buf);
      field_blob->set_null();
      field_blob->move_field_offset(-ptrdiff);
      DBUG_PRINT("info", ("[%u] isNull=%d", i, isNull));
    }
  }

  if (!ha->m_active_cursor)
  {
    /* Non-scan, Blob reads have been issued
     * execute them and then close the Blob 
     * handles
     */
    for (uint i= 0; i < ha->table->s->fields; i++)
    {
      Field *field= ha->table->field[i];
      if (! (field->flags & BLOB_FLAG))
        continue;
      NdbValue value= ha->m_value[i];
      if (value.blob == NULL)
      {
        DBUG_PRINT("info",("[%u] skipped", i));
        continue;
      }
      NdbBlob *ndb_blob= value.blob;
    
      assert(ndb_blob->getState() == NdbBlob::Active);

      /* Call close() with execPendingBlobOps == true
       * For LM_CommittedRead access, this will enqueue
       * an unlock operation, which the Blob framework 
       * code invoking this callback will execute before
       * returning control to the caller of execute()
       */
      if (ndb_blob->close(true) != 0)
      {
        ERR_RETURN(ndb_blob->getNdbError());
      }
    }
  }

  DBUG_RETURN(0);
}

/*
  Request reading of blob values.

  If dst_record is specified, the blob null bit, pointer, and length will be
  set in that record. Otherwise they must be set later by calling
  unpack_record().
*/
int
ha_ndbcluster::get_blob_values(const NdbOperation *ndb_op, uchar *dst_record,
                               const MY_BITMAP *bitmap)
{
  uint i;
  DBUG_ENTER("ha_ndbcluster::get_blob_values");

  m_blob_counter= 0;
  m_blob_expected_count_per_row= 0;
  m_blob_destination_record= dst_record;
  m_blobs_row_total_size= 0;

  for (i= 0; i < table_share->fields; i++) 
  {
    Field *field= table->field[i];
    if (!(field->flags & BLOB_FLAG))
      continue;

    DBUG_PRINT("info", ("fieldnr=%d", i));
    NdbBlob *ndb_blob;
    if (bitmap_is_set(bitmap, i))
    {
      if ((ndb_blob= ndb_op->getBlobHandle(i)) == NULL ||
          ndb_blob->setActiveHook(g_get_ndb_blobs_value, this) != 0)
        DBUG_RETURN(1);
      m_blob_expected_count_per_row++;
    }
    else
      ndb_blob= NULL;

    m_value[i].blob= ndb_blob;
  }

  DBUG_RETURN(0);
}

int
ha_ndbcluster::set_blob_values(const NdbOperation *ndb_op,
                               my_ptrdiff_t row_offset, const MY_BITMAP *bitmap,
                               uint *set_count, bool batch)
{
  uint field_no;
  uint *blob_index, *blob_index_end;
  int res= 0;
  DBUG_ENTER("ha_ndbcluster::set_blob_values");

  *set_count= 0;

  if (table_share->blob_fields == 0)
    DBUG_RETURN(0);

  blob_index= table_share->blob_field;
  blob_index_end= blob_index + table_share->blob_fields;
  do
  {
    field_no= *blob_index;
    /* A NULL bitmap sets all blobs. */
    if (bitmap && !bitmap_is_set(bitmap, field_no))
      continue;
    Field *field= table->field[field_no];

    NdbBlob *ndb_blob= ndb_op->getBlobHandle(field_no);
    if (ndb_blob == NULL)
      ERR_RETURN(ndb_op->getNdbError());
    if (field->is_null_in_record_with_offset(row_offset))
    {
      DBUG_PRINT("info", ("Setting Blob %d to NULL", field_no));
      if (ndb_blob->setNull() != 0)
        ERR_RETURN(ndb_op->getNdbError());
    }
    else
    {
      Field_blob *field_blob= (Field_blob *)field;

      // Get length and pointer to data
      const uchar *field_ptr= field->ptr + row_offset;
      uint32 blob_len= field_blob->get_length(field_ptr);
      uchar* blob_ptr= NULL;
      field_blob->get_ptr(&blob_ptr);

      // Looks like NULL ptr signals length 0 blob
      if (blob_ptr == NULL) {
        DBUG_ASSERT(blob_len == 0);
        blob_ptr= (uchar*)"";
      }

      DBUG_PRINT("value", ("set blob ptr: 0x%lx  len: %u",
                           (long) blob_ptr, blob_len));
      DBUG_DUMP("value", blob_ptr, min(blob_len, 26));

      /*
        NdbBlob requires the data pointer to remain valid until execute() time.
        So when batching, we need to copy the value to a temporary buffer.
      */
      if (batch && blob_len > 0)
      {
        uchar *tmp_buf= get_buffer(m_thd_ndb, blob_len);
        if (!tmp_buf)
          DBUG_RETURN(HA_ERR_OUT_OF_MEM);
        memcpy(tmp_buf, blob_ptr, blob_len);
        blob_ptr= tmp_buf;
      }
      res= ndb_blob->setValue((char*)blob_ptr, blob_len);
      if (res != 0)
        ERR_RETURN(ndb_op->getNdbError());
    }

    ++(*set_count);
  } while (++blob_index != blob_index_end);

  DBUG_RETURN(res);
}

/*
  This routine is shared by injector.  There is no common blobs buffer
  so the buffer and length are passed by reference.  Injector also
  passes a record pointer diff.
 */
int get_ndb_blobs_value(TABLE* table, NdbValue* value_array,
                        uchar*& buffer, uint& buffer_size,
                        my_ptrdiff_t ptrdiff)
{
  DBUG_ENTER("get_ndb_blobs_value");

  // Field has no field number so cannot use TABLE blob_field
  // Loop twice, first only counting total buffer size
  for (int loop= 0; loop <= 1; loop++)
  {
    uint32 offset= 0;
    for (uint i= 0; i < table->s->fields; i++)
    {
      Field *field= table->field[i];
      NdbValue value= value_array[i];
      if (! (field->flags & BLOB_FLAG))
        continue;
      if (value.blob == NULL)
      {
        DBUG_PRINT("info",("[%u] skipped", i));
        continue;
      }
      Field_blob *field_blob= (Field_blob *)field;
      NdbBlob *ndb_blob= value.blob;
      int isNull;
      if (ndb_blob->getNull(isNull) != 0)
        ERR_RETURN(ndb_blob->getNdbError());
      if (isNull == 0) {
        Uint64 len64= 0;
        if (ndb_blob->getLength(len64) != 0)
          ERR_RETURN(ndb_blob->getNdbError());
        // Align to Uint64
        uint32 size= Uint32(len64);
        if (size % 8 != 0)
          size+= 8 - size % 8;
        if (loop == 1)
        {
          uchar *buf= buffer + offset;
          uint32 len= 0xffffffff;  // Max uint32
          if (ndb_blob->readData(buf, len) != 0)
            ERR_RETURN(ndb_blob->getNdbError());
          DBUG_PRINT("info", ("[%u] offset: %u  buf: 0x%lx  len=%u  [ptrdiff=%d]",
                              i, offset, (long) buf, len, (int)ptrdiff));
          DBUG_ASSERT(len == len64);
          // Ugly hack assumes only ptr needs to be changed
          field_blob->set_ptr_offset(ptrdiff, len, buf);
        }
        offset+= size;
      }
      else if (loop == 1) // undefined or null
      {
        // have to set length even in this case
        uchar *buf= buffer + offset; // or maybe NULL
        uint32 len= 0;
	field_blob->set_ptr_offset(ptrdiff, len, buf);
        DBUG_PRINT("info", ("[%u] isNull=%d", i, isNull));
      }
    }
    if (loop == 0 && offset > buffer_size)
    {
      my_free(buffer, MYF(MY_ALLOW_ZERO_PTR));
      buffer_size= 0;
      DBUG_PRINT("info", ("allocate blobs buffer size %u", offset));
      buffer= (uchar*) my_malloc(offset, MYF(MY_WME));
      if (buffer == NULL)
      {
        sql_print_error("ha_ndbcluster::get_ndb_blobs_value: "
                        "my_malloc(%u) failed", offset);
        DBUG_RETURN(-1);
      }
      buffer_size= offset;
    }
  }
  DBUG_RETURN(0);
}


/**
  Check if any set or get of blob value in current query.
*/

bool ha_ndbcluster::uses_blob_value(const MY_BITMAP *bitmap) const
{
  uint *blob_index, *blob_index_end;
  if (table_share->blob_fields == 0)
    return FALSE;

  blob_index=     table_share->blob_field;
  blob_index_end= blob_index + table_share->blob_fields;
  do
  {
    if (bitmap_is_set(bitmap, table->field[*blob_index]->field_index))
      return TRUE;
  } while (++blob_index != blob_index_end);
  return FALSE;
}

void ha_ndbcluster::release_blobs_buffer()
{
  DBUG_ENTER("releaseBlobsBuffer");
  if (m_blobs_buffer_size > 0)
  {
    DBUG_PRINT("info", ("Deleting blobs buffer, size %llu", m_blobs_buffer_size));
    my_free(m_blobs_buffer, MYF(MY_ALLOW_ZERO_PTR));
    m_blobs_buffer= 0;
    m_blobs_row_total_size= 0;
    m_blobs_buffer_size= 0;
  }
  DBUG_VOID_RETURN;
}

/**
  Get metadata for this table from NDB.

  Check that frm-file on disk is equal to frm-file
  of table accessed in NDB.

  @retval
    0    ok
  @retval
    -2   Meta data has changed; Re-read data and try again
*/

int cmp_frm(const NDBTAB *ndbtab, const void *pack_data,
            uint pack_length)
{
  DBUG_ENTER("cmp_frm");
  /*
    Compare FrmData in NDB with frm file from disk.
  */
  if ((pack_length != ndbtab->getFrmLength()) || 
      (memcmp(pack_data, ndbtab->getFrmData(), pack_length)))
    DBUG_RETURN(1);
  DBUG_RETURN(0);
}

/*
  Does type support a default value?
*/
static bool
type_supports_default_value(enum_field_types mysql_type)
{
  bool ret = (mysql_type != MYSQL_TYPE_BLOB &&
              mysql_type != MYSQL_TYPE_TINY_BLOB &&
              mysql_type != MYSQL_TYPE_MEDIUM_BLOB &&
              mysql_type != MYSQL_TYPE_LONG_BLOB &&
              mysql_type != MYSQL_TYPE_GEOMETRY);

  return ret;
}

/**
   Check that Ndb data dictionary has the same default values
   as MySQLD for the current table.
   Called as part of a DBUG check as part of table open
   
   Returns
     0  - Defaults are ok
     -1 - Some default(s) are bad
*/
int ha_ndbcluster::check_default_values(const NDBTAB* ndbtab)
{
  /* Debug only method for checking table defaults aligned
     between MySQLD and Ndb
  */
  bool defaults_aligned= true;

  if (ndbtab->hasDefaultValues())
  {
    /* Ndb supports native defaults for non-pk columns */
    my_bitmap_map *old_map= tmp_use_all_columns(table, table->read_set);

    for (uint f=0; f < table_share->fields; f++)
    {
      Field* field= table->field[f]; // Use Field struct from MySQLD table rep
      const NdbDictionary::Column* ndbCol= ndbtab->getColumn(field->field_index); 
      bool isTimeStampWithAutoValue = ((field->type() == MYSQL_TYPE_TIMESTAMP) &&
                                       (field->table->timestamp_field == field));

      if ((! (field->flags & (PRI_KEY_FLAG |
                              NO_DEFAULT_VALUE_FLAG))) &&
          (type_supports_default_value(field->real_type())) &&
          !isTimeStampWithAutoValue)
      {
        /* We expect Ndb to have a native default for this
         * column
         */
        my_ptrdiff_t src_offset= table_share->default_values - 
          field->table->record[0];

        /* Move field by offset to refer to default value */
        field->move_field_offset(src_offset);
        
        const uchar* ndb_default= (const uchar*) ndbCol->getDefaultValue();

        if (ndb_default == NULL)
          /* MySQLD default must also be NULL */
          defaults_aligned= field->is_null();
        else
        {
          if (field->type() != MYSQL_TYPE_BIT)
          {
            defaults_aligned= (0 == field->cmp(ndb_default));
          }
          else
          {
            longlong value= (static_cast<Field_bit*>(field))->val_int();
            /* Map to NdbApi format - two Uint32s */
            Uint32 out[2];
            out[0] = 0;
            out[1] = 0;
            for (int b=0; b < 64; b++)
            {
              out[b >> 5] |= (value & 1) << (b & 31);
              
              value= value >> 1;
            }
            Uint32 defaultLen = field_used_length(field);
            defaultLen = ((defaultLen + 3) & ~(Uint32)0x7);
            defaults_aligned= (0 == memcmp(ndb_default, 
                                           out, 
                                           defaultLen));
          }
        }
        
        field->move_field_offset(-src_offset);

        if (unlikely(!defaults_aligned))
        {
          DBUG_PRINT("info", ("Default values differ for column %u",
                              field->field_index));
          break;
        }
      }
      else
      {
        /* We don't expect Ndb to have a native default for this column */
        if (unlikely(ndbCol->getDefaultValue() != NULL))
        {
          /* Didn't expect that */
          DBUG_PRINT("info", ("Column %u has native default, but shouldn't."
                              " Flags=%u, type=%u",
                              field->field_index, field->flags, field->real_type()));
          defaults_aligned= false;
          break;
        }
      }
    } 
    tmp_restore_column_map(table->read_set, old_map);
  }

  return (defaults_aligned? 0: -1);
}

int ha_ndbcluster::get_metadata(THD *thd, const char *path)
{
  Ndb *ndb= get_thd_ndb(thd)->ndb;
  NDBDICT *dict= ndb->getDictionary();
  const NDBTAB *tab;
  int error;
  DBUG_ENTER("get_metadata");
  DBUG_PRINT("enter", ("m_tabname: %s, path: %s", m_tabname, path));

  DBUG_ASSERT(m_table == NULL);
  DBUG_ASSERT(m_table_info == NULL);

  uchar *data= NULL, *pack_data= NULL;
  size_t length, pack_length;

  /*
    Compare FrmData in NDB with frm file from disk.
  */
  error= 0;
  if (readfrm(path, &data, &length) ||
      packfrm(data, length, &pack_data, &pack_length))
  {
    my_free(data, MYF(MY_ALLOW_ZERO_PTR));
    my_free(pack_data, MYF(MY_ALLOW_ZERO_PTR));
    DBUG_RETURN(1);
  }
    
  Ndb_table_guard ndbtab_g(dict, m_tabname);
  if (!(tab= ndbtab_g.get_table()))
    ERR_RETURN(dict->getNdbError());

  if (get_ndb_share_state(m_share) != NSS_ALTERED 
      && cmp_frm(tab, pack_data, pack_length))
  {
    DBUG_PRINT("error", 
               ("metadata, pack_length: %lu  getFrmLength: %d  memcmp: %d",
                (ulong) pack_length, tab->getFrmLength(),
                memcmp(pack_data, tab->getFrmData(), pack_length)));
    DBUG_DUMP("pack_data", (uchar*) pack_data, pack_length);
    DBUG_DUMP("frm", (uchar*) tab->getFrmData(), tab->getFrmLength());
    error= HA_ERR_TABLE_DEF_CHANGED;
  }
  my_free((char*)data, MYF(0));
  my_free((char*)pack_data, MYF(0));

  /* Now check that any Ndb native defaults are aligned 
     with MySQLD defaults
  */
  DBUG_ASSERT(check_default_values(tab) == 0);

  if (error)
    goto err;

  DBUG_PRINT("info", ("fetched table %s", tab->getName()));
  m_table= tab;

  if (bitmap_init(&m_bitmap, m_bitmap_buf, table_share->fields, 0))
  {
    error= HA_ERR_OUT_OF_MEM;
    goto err;
  }
  if (table_share->primary_key == MAX_KEY)
  {
    /* Hidden primary key. */
    if ((error= add_hidden_pk_ndb_record(dict)) != 0)
      goto err;
  }

  if ((error= add_table_ndb_record(dict)) != 0)
    goto err;

  /*
    Approx. write size in bytes over transporter
  */
  m_bytes_per_write= 12 + tab->getRowSizeInBytes() + 4 * tab->getNoOfColumns();
  if ((error= open_indexes(thd, ndb, table, FALSE)) == 0)
  {
    ndbtab_g.release();
#ifdef HAVE_NDB_BINLOG
    ndbcluster_read_binlog_replication(thd, ndb, m_share, m_table,
                                       ::server_id, table, FALSE);
#endif
    DBUG_RETURN(0);
  }

err:
  ndbtab_g.invalidate();
  m_table= NULL;
  DBUG_RETURN(error);
}

static int fix_unique_index_attr_order(NDB_INDEX_DATA &data,
                                       const NDBINDEX *index,
                                       KEY *key_info)
{
  DBUG_ENTER("fix_unique_index_attr_order");
  unsigned sz= index->getNoOfIndexColumns();

  if (data.unique_index_attrid_map)
    my_free((char*)data.unique_index_attrid_map, MYF(0));
  data.unique_index_attrid_map= (uchar*)my_malloc(sz,MYF(MY_WME));
  if (data.unique_index_attrid_map == 0)
  {
    sql_print_error("fix_unique_index_attr_order: my_malloc(%u) failure",
                    (unsigned int)sz);
    DBUG_RETURN(HA_ERR_OUT_OF_MEM);
  }

  KEY_PART_INFO* key_part= key_info->key_part;
  KEY_PART_INFO* end= key_part+key_info->key_parts;
  DBUG_ASSERT(key_info->key_parts == sz);
  for (unsigned i= 0; key_part != end; key_part++, i++) 
  {
    const char *field_name= key_part->field->field_name;
#ifndef DBUG_OFF
   data.unique_index_attrid_map[i]= 255;
#endif
    for (unsigned j= 0; j < sz; j++)
    {
      const NDBCOL *c= index->getColumn(j);
      if (strcmp(field_name, c->getName()) == 0)
      {
        data.unique_index_attrid_map[i]= j;
        break;
      }
    }
    DBUG_ASSERT(data.unique_index_attrid_map[i] != 255);
  }
  DBUG_RETURN(0);
}

/*
  Create all the indexes for a table.
  If any index should fail to be created,
  the error is returned immediately
*/
int ha_ndbcluster::create_indexes(THD *thd, Ndb *ndb, TABLE *tab)
{
  uint i;
  int error= 0;
  const char *index_name;
  KEY* key_info= tab->key_info;
  const char **key_name= tab->s->keynames.type_names;
  DBUG_ENTER("ha_ndbcluster::create_indexes");

  for (i= 0; i < tab->s->keys; i++, key_info++, key_name++)
  {
    index_name= *key_name;
    NDB_INDEX_TYPE idx_type= get_index_type_from_table(i);
    error= create_index(thd, index_name, key_info, idx_type, i);
    if (error)
    {
      DBUG_PRINT("error", ("Failed to create index %u", i));
      break;
    }
  }

  DBUG_RETURN(error);
}

static void ndb_init_index(NDB_INDEX_DATA &data)
{
  data.type= UNDEFINED_INDEX;
  data.status= UNDEFINED;
  data.unique_index= NULL;
  data.index= NULL;
  data.unique_index_attrid_map= NULL;
  data.index_stat=NULL;
  data.index_stat_cache_entries=0;
  data.index_stat_update_freq=0;
  data.index_stat_query_count=0;
  data.ndb_record_key= NULL;
  data.ndb_unique_record_key= NULL;
  data.ndb_unique_record_row= NULL;
}

static void ndb_clear_index(NDBDICT *dict, NDB_INDEX_DATA &data)
{
  if (data.unique_index_attrid_map)
  {
    my_free((char*)data.unique_index_attrid_map, MYF(0));
  }
  if (data.index_stat)
  {
    delete data.index_stat;
  }
  if (data.ndb_unique_record_key)
    dict->releaseRecord(data.ndb_unique_record_key);
  if (data.ndb_unique_record_row)
    dict->releaseRecord(data.ndb_unique_record_row);
  if (data.ndb_record_key)
    dict->releaseRecord(data.ndb_record_key);
  ndb_init_index(data);
}

/*
  Associate a direct reference to an index handle
  with an index (for faster access)
 */
int ha_ndbcluster::add_index_handle(THD *thd, NDBDICT *dict, KEY *key_info,
                                    const char *index_name, uint index_no)
{
  int error= 0;

  NDB_INDEX_TYPE idx_type= get_index_type_from_table(index_no);
  m_index[index_no].type= idx_type;
  DBUG_ENTER("ha_ndbcluster::add_index_handle");
  DBUG_PRINT("enter", ("table %s", m_tabname));

  if (idx_type != PRIMARY_KEY_INDEX && idx_type != UNIQUE_INDEX)
  {
    DBUG_PRINT("info", ("Get handle to index %s", index_name));
    const NDBINDEX *index;
    do
    {
      index= dict->getIndexGlobal(index_name, *m_table);
      if (!index)
        ERR_RETURN(dict->getNdbError());
      DBUG_PRINT("info", ("index: 0x%lx  id: %d  version: %d.%d  status: %d",
                          (long) index,
                          index->getObjectId(),
                          index->getObjectVersion() & 0xFFFFFF,
                          index->getObjectVersion() >> 24,
                          index->getObjectStatus()));
      DBUG_ASSERT(index->getObjectStatus() ==
                  NdbDictionary::Object::Retrieved);
      break;
    } while (1);
    m_index[index_no].index= index;
    // ordered index - add stats
    NDB_INDEX_DATA& d=m_index[index_no];
    delete d.index_stat;
    d.index_stat=NULL;
    if (THDVAR(thd, index_stat_enable))
    {
      d.index_stat=new NdbIndexStat(index);
      d.index_stat_cache_entries= THDVAR(thd, index_stat_cache_entries);
      d.index_stat_update_freq= THDVAR(thd, index_stat_update_freq);
      d.index_stat_query_count=0;
      d.index_stat->alloc_cache(d.index_stat_cache_entries);
      DBUG_PRINT("info", ("index %s stat=on cache_entries=%u update_freq=%u",
                          index->getName(),
                          d.index_stat_cache_entries,
                          d.index_stat_update_freq));
    } else
    {
      DBUG_PRINT("info", ("index %s stat=off", index->getName()));
    }
  }
  if (idx_type == UNIQUE_ORDERED_INDEX || idx_type == UNIQUE_INDEX)
  {
    char unique_index_name[FN_LEN + 1];
    static const char* unique_suffix= "$unique";
    m_has_unique_index= TRUE;
    strxnmov(unique_index_name, FN_LEN, index_name, unique_suffix, NullS);
    DBUG_PRINT("info", ("Get handle to unique_index %s", unique_index_name));
    const NDBINDEX *index;
    do
    {
      index= dict->getIndexGlobal(unique_index_name, *m_table);
      if (!index)
        ERR_RETURN(dict->getNdbError());
      DBUG_PRINT("info", ("index: 0x%lx  id: %d  version: %d.%d  status: %d",
                          (long) index,
                          index->getObjectId(),
                          index->getObjectVersion() & 0xFFFFFF,
                          index->getObjectVersion() >> 24,
                          index->getObjectStatus()));
      DBUG_ASSERT(index->getObjectStatus() ==
                  NdbDictionary::Object::Retrieved);
      break;
    } while (1);
    m_index[index_no].unique_index= index;
    error= fix_unique_index_attr_order(m_index[index_no], index, key_info);
  }

  if (!error)
    error= add_index_ndb_record(dict, key_info, index_no);

  if (!error)
    m_index[index_no].status= ACTIVE;
  
  DBUG_RETURN(error);
}

/*
  We use this function to convert null bit masks, as found in class Field,
  to bit numbers, as used in NdbRecord.
*/
static uint
null_bit_mask_to_bit_number(uchar bit_mask)
{
  switch (bit_mask)
  {
    case  0x1: return 0;
    case  0x2: return 1;
    case  0x4: return 2;
    case  0x8: return 3;
    case 0x10: return 4;
    case 0x20: return 5;
    case 0x40: return 6;
    case 0x80: return 7;
    default:
      DBUG_ASSERT(false);
      return 0;
  }
}

static void
ndb_set_record_specification(uint field_no,
                             NdbDictionary::RecordSpecification *spec,
                             const TABLE *table,
                             const NdbDictionary::Table *ndb_table)
{
  spec->column= ndb_table->getColumn(field_no);
  spec->offset= Uint32(table->field[field_no]->ptr - table->record[0]);
  if (table->field[field_no]->null_ptr)
  {
    spec->nullbit_byte_offset=
      Uint32(table->field[field_no]->null_ptr - table->record[0]);
    spec->nullbit_bit_in_byte=
      null_bit_mask_to_bit_number(table->field[field_no]->null_bit);
  }
  else if (table->field[field_no]->type() == MYSQL_TYPE_BIT)
  {
    /* We need to store the position of the overflow bits. */
    const Field_bit* field_bit= static_cast<Field_bit*>(table->field[field_no]);
    spec->nullbit_byte_offset=
      Uint32(field_bit->bit_ptr - table->record[0]);
    spec->nullbit_bit_in_byte= field_bit->bit_ofs;
  }
  else
  {
    spec->nullbit_byte_offset= 0;
    spec->nullbit_bit_in_byte= 0;
  }
}

int
ha_ndbcluster::add_table_ndb_record(NDBDICT *dict)
{
  DBUG_ENTER("ha_ndbcluster::add_table_ndb_record()");
  NdbDictionary::RecordSpecification spec[NDB_MAX_ATTRIBUTES_IN_TABLE + 2];
  NdbRecord *rec;
  uint i;

  for (i= 0; i < table_share->fields; i++)
  {
    ndb_set_record_specification(i, &spec[i], table, m_table);
  }

  rec= dict->createRecord(m_table, spec, i, sizeof(spec[0]),
                          NdbDictionary::RecMysqldBitfield);
  if (! rec)
    ERR_RETURN(dict->getNdbError());
  m_ndb_record= rec;

  DBUG_RETURN(0);
}

/* Create NdbRecord for setting hidden primary key from Uint64. */
int
ha_ndbcluster::add_hidden_pk_ndb_record(NDBDICT *dict)
{
  DBUG_ENTER("ha_ndbcluster::add_hidden_pk_ndb_record");
  NdbDictionary::RecordSpecification spec[1];
  NdbRecord *rec;

  spec[0].column= m_table->getColumn(table_share->fields);
  spec[0].offset= 0;
  spec[0].nullbit_byte_offset= 0;
  spec[0].nullbit_bit_in_byte= 0;

  rec= dict->createRecord(m_table, spec, 1, sizeof(spec[0]));
  if (! rec)
    ERR_RETURN(dict->getNdbError());
  m_ndb_hidden_key_record= rec;

  DBUG_RETURN(0);
}

int
ha_ndbcluster::add_index_ndb_record(NDBDICT *dict, KEY *key_info, uint index_no)
{
  DBUG_ENTER("ha_ndbcluster::add_index_ndb_record");
  NdbDictionary::RecordSpecification spec[NDB_MAX_ATTRIBUTES_IN_TABLE + 2];
  NdbRecord *rec;

  Uint32 offset= 0;
  for (uint i= 0; i < key_info->key_parts; i++)
  {
    KEY_PART_INFO *kp= &key_info->key_part[i];

    spec[i].column= m_table->getColumn(kp->fieldnr - 1);
    if (! spec[i].column)
      ERR_RETURN(dict->getNdbError());
    if (kp->null_bit)
    {
      /* Nullable column. */
      spec[i].offset= offset + 1;           // First byte is NULL flag
      spec[i].nullbit_byte_offset= offset;
      spec[i].nullbit_bit_in_byte= 0;
    }
    else
    {
      /* Not nullable column. */
      spec[i].offset= offset;
      spec[i].nullbit_byte_offset= 0;
      spec[i].nullbit_bit_in_byte= 0;
    }
    offset+= kp->store_length;
  }

  if (m_index[index_no].index)
  {
    /*
      Enable MysqldShrinkVarchar flag so that the two-byte length used by
      mysqld for short varchar keys is correctly converted into a one-byte
      length used by Ndb kernel.
    */
    rec= dict->createRecord(m_index[index_no].index, m_table,
                            spec, key_info->key_parts, sizeof(spec[0]),
                            ( NdbDictionary::RecMysqldShrinkVarchar |
                              NdbDictionary::RecMysqldBitfield ));
    if (! rec)
      ERR_RETURN(dict->getNdbError());
    m_index[index_no].ndb_record_key= rec;
  }
  else
    m_index[index_no].ndb_record_key= NULL;

  if (m_index[index_no].unique_index)
  {
    rec= dict->createRecord(m_index[index_no].unique_index, m_table,
                            spec, key_info->key_parts, sizeof(spec[0]),
                            ( NdbDictionary::RecMysqldShrinkVarchar |
                              NdbDictionary::RecMysqldBitfield ));
    if (! rec)
      ERR_RETURN(dict->getNdbError());
    m_index[index_no].ndb_unique_record_key= rec;
  }
  else if (index_no == table_share->primary_key)
  {
    /* The primary key is special, there is no explicit NDB index associated. */
    rec= dict->createRecord(m_table,
                            spec, key_info->key_parts, sizeof(spec[0]),
                            ( NdbDictionary::RecMysqldShrinkVarchar |
                              NdbDictionary::RecMysqldBitfield ));
    if (! rec)
      ERR_RETURN(dict->getNdbError());
    m_index[index_no].ndb_unique_record_key= rec;
  }
  else
    m_index[index_no].ndb_unique_record_key= NULL;

  /* Now do the same, but this time with offsets from Field, for row access. */
  for (uint i= 0; i < key_info->key_parts; i++)
  {
    const KEY_PART_INFO *kp= &key_info->key_part[i];

    spec[i].offset= kp->offset;
    if (kp->null_bit)
    {
      /* Nullable column. */
      spec[i].nullbit_byte_offset= kp->null_offset;
      spec[i].nullbit_bit_in_byte= null_bit_mask_to_bit_number(kp->null_bit);
    }
    else
    {
      /* Not nullable column. */
      spec[i].nullbit_byte_offset= 0;
      spec[i].nullbit_bit_in_byte= 0;
    }
  }

  if (m_index[index_no].unique_index)
  {
    rec= dict->createRecord(m_index[index_no].unique_index, m_table,
                            spec, key_info->key_parts, sizeof(spec[0]),
                            NdbDictionary::RecMysqldBitfield);
    if (! rec)
      ERR_RETURN(dict->getNdbError());
    m_index[index_no].ndb_unique_record_row= rec;
  }
  else if (index_no == table_share->primary_key)
  {
    rec= dict->createRecord(m_table,
                            spec, key_info->key_parts, sizeof(spec[0]),
                            NdbDictionary::RecMysqldBitfield);
    if (! rec)
      ERR_RETURN(dict->getNdbError());
    m_index[index_no].ndb_unique_record_row= rec;
  }
  else
    m_index[index_no].ndb_unique_record_row= NULL;

  DBUG_RETURN(0);
}

/*
  Associate index handles for each index of a table
*/
int ha_ndbcluster::open_indexes(THD *thd, Ndb *ndb, TABLE *tab,
                                bool ignore_error)
{
  uint i;
  int error= 0;
  NDBDICT *dict= ndb->getDictionary();
  KEY* key_info= tab->key_info;
  const char **key_name= tab->s->keynames.type_names;
  DBUG_ENTER("ha_ndbcluster::open_indexes");
  m_has_unique_index= FALSE;
  btree_keys.clear_all();
  for (i= 0; i < tab->s->keys; i++, key_info++, key_name++)
  {
    if ((error= add_index_handle(thd, dict, key_info, *key_name, i)))
    {
      if (ignore_error)
        m_index[i].index= m_index[i].unique_index= NULL;
      else
        break;
    }
    m_index[i].null_in_unique_index= FALSE;
    if (check_index_fields_not_null(key_info))
      m_index[i].null_in_unique_index= TRUE;

    if (error == 0 && test(index_flags(i, 0, 0) & HA_READ_RANGE))
      btree_keys.set_bit(i);
  }

  if (error && !ignore_error)
  {
    while (i > 0)
    {
      i--;
      if (m_index[i].index)
      {
         dict->removeIndexGlobal(*m_index[i].index, 1);
         m_index[i].index= NULL;
      }
      if (m_index[i].unique_index)
      {
         dict->removeIndexGlobal(*m_index[i].unique_index, 1);
         m_index[i].unique_index= NULL;
      }
    }
  }

  DBUG_ASSERT(error == 0 || error == 4243);

  DBUG_RETURN(error);
}

/*
  Renumber indexes in index list by shifting out
  indexes that are to be dropped
 */
void ha_ndbcluster::renumber_indexes(Ndb *ndb, TABLE *tab)
{
  uint i;
  const char *index_name;
  KEY* key_info= tab->key_info;
  const char **key_name= tab->s->keynames.type_names;
  DBUG_ENTER("ha_ndbcluster::renumber_indexes");
  
  for (i= 0; i < tab->s->keys; i++, key_info++, key_name++)
  {
    index_name= *key_name;
    NDB_INDEX_TYPE idx_type= get_index_type_from_table(i);
    m_index[i].type= idx_type;
    if (m_index[i].status == TO_BE_DROPPED) 
    {
      DBUG_PRINT("info", ("Shifting index %s(%i) out of the list", 
                          index_name, i));
      NDB_INDEX_DATA tmp;
      uint j= i + 1;
      // Shift index out of list
      while(j != MAX_KEY && m_index[j].status != UNDEFINED)
      {
        tmp=  m_index[j - 1];
        m_index[j - 1]= m_index[j];
        m_index[j]= tmp;
        j++;
      }
    }
  }

  DBUG_VOID_RETURN;
}

/*
  Drop all indexes that are marked for deletion
*/
int ha_ndbcluster::drop_indexes(Ndb *ndb, TABLE *tab)
{
  uint i;
  int error= 0;
  const char *index_name;
  KEY* key_info= tab->key_info;
  NDBDICT *dict= ndb->getDictionary();
  DBUG_ENTER("ha_ndbcluster::drop_indexes");
  
  for (i= 0; i < tab->s->keys; i++, key_info++)
  {
    NDB_INDEX_TYPE idx_type= get_index_type_from_table(i);
    m_index[i].type= idx_type;
    if (m_index[i].status == TO_BE_DROPPED)
    {
      const NdbDictionary::Index *index= m_index[i].index;
      const NdbDictionary::Index *unique_index= m_index[i].unique_index;
      
      if (index)
      {
        index_name= index->getName();
        DBUG_PRINT("info", ("Dropping index %u: %s", i, index_name));  
        // Drop ordered index from ndb
        error= dict->dropIndexGlobal(*index);
        if (!error)
        {
          dict->removeIndexGlobal(*index, 1);
          m_index[i].index= NULL;
        }
      }
      if (!error && unique_index)
      {
        index_name= unique_index->getName();
        DBUG_PRINT("info", ("Dropping unique index %u: %s", i, index_name));
        // Drop unique index from ndb
        error= dict->dropIndexGlobal(*unique_index);
        if (!error)
        {
          dict->removeIndexGlobal(*unique_index, 1);
          m_index[i].unique_index= NULL;
        }
      }
      if (error)
        DBUG_RETURN(error);
      ndb_clear_index(dict, m_index[i]);
      continue;
    }
  }
  
  DBUG_RETURN(error);
}

/**
  Decode the type of an index from information 
  provided in table object.
*/
NDB_INDEX_TYPE ha_ndbcluster::get_index_type_from_table(uint inx) const
{
  return get_index_type_from_key(inx, table_share->key_info,
                                 inx == table_share->primary_key);
}

NDB_INDEX_TYPE ha_ndbcluster::get_index_type_from_key(uint inx,
                                                      KEY *key_info,
                                                      bool primary) const
{
  bool is_hash_index=  (key_info[inx].algorithm == 
                        HA_KEY_ALG_HASH);
  if (primary)
    return is_hash_index ? PRIMARY_KEY_INDEX : PRIMARY_KEY_ORDERED_INDEX;
  
  return ((key_info[inx].flags & HA_NOSAME) ? 
          (is_hash_index ? UNIQUE_INDEX : UNIQUE_ORDERED_INDEX) :
          ORDERED_INDEX);
} 

bool ha_ndbcluster::check_index_fields_not_null(KEY* key_info)
{
  KEY_PART_INFO* key_part= key_info->key_part;
  KEY_PART_INFO* end= key_part+key_info->key_parts;
  DBUG_ENTER("ha_ndbcluster::check_index_fields_not_null");
  
  for (; key_part != end; key_part++) 
    {
      Field* field= key_part->field;
      if (field->maybe_null())
	DBUG_RETURN(TRUE);
    }
  
  DBUG_RETURN(FALSE);
}

void ha_ndbcluster::release_metadata(THD *thd, Ndb *ndb)
{
  uint i;

  DBUG_ENTER("release_metadata");
  DBUG_PRINT("enter", ("m_tabname: %s", m_tabname));

  NDBDICT *dict= ndb->getDictionary();
  int invalidate_indexes= 0;
  if (thd && thd->lex && thd->lex->sql_command == SQLCOM_FLUSH)
  {
    invalidate_indexes = 1;
  }
  if (m_table != NULL)
  {
    if (m_ndb_record != NULL)
    {
      dict->releaseRecord(m_ndb_record);
      m_ndb_record= NULL;
    }
    if (m_ndb_hidden_key_record != NULL)
    {
      dict->releaseRecord(m_ndb_hidden_key_record);
      m_ndb_hidden_key_record= NULL;
    }
    if (m_table->getObjectStatus() == NdbDictionary::Object::Invalid)
      invalidate_indexes= 1;
    dict->removeTableGlobal(*m_table, invalidate_indexes);
  }
  // TODO investigate
  DBUG_ASSERT(m_table_info == NULL);
  m_table_info= NULL;

  // Release index list 
  for (i= 0; i < MAX_KEY; i++)
  {
    if (m_index[i].unique_index)
    {
      DBUG_ASSERT(m_table != NULL);
      dict->removeIndexGlobal(*m_index[i].unique_index, invalidate_indexes);
    }
    if (m_index[i].index)
    {
      DBUG_ASSERT(m_table != NULL);
      dict->removeIndexGlobal(*m_index[i].index, invalidate_indexes);
    }
    ndb_clear_index(dict, m_index[i]);
  }

  m_table= NULL;
  DBUG_VOID_RETURN;
}


/*
  Map from thr_lock_type to NdbOperation::LockMode
*/
static inline
NdbOperation::LockMode get_ndb_lock_mode(enum thr_lock_type type)
{
  if (type >= TL_WRITE_ALLOW_WRITE)
    return NdbOperation::LM_Exclusive;
  if (type ==  TL_READ_WITH_SHARED_LOCKS)
    return NdbOperation::LM_Read;
  return NdbOperation::LM_CommittedRead;
}


static const ulong index_type_flags[]=
{
  /* UNDEFINED_INDEX */
  0,                         

  /* PRIMARY_KEY_INDEX */
  HA_ONLY_WHOLE_INDEX, 

  /* PRIMARY_KEY_ORDERED_INDEX */
  /* 
     Enable HA_KEYREAD_ONLY when "sorted" indexes are supported, 
     thus ORDERD BY clauses can be optimized by reading directly 
     through the index.
  */
  // HA_KEYREAD_ONLY | 
  HA_READ_NEXT |
  HA_READ_PREV |
  HA_READ_RANGE |
  HA_READ_ORDER,

  /* UNIQUE_INDEX */
  HA_ONLY_WHOLE_INDEX,

  /* UNIQUE_ORDERED_INDEX */
  HA_READ_NEXT |
  HA_READ_PREV |
  HA_READ_RANGE |
  HA_READ_ORDER,

  /* ORDERED_INDEX */
  HA_READ_NEXT |
  HA_READ_PREV |
  HA_READ_RANGE |
  HA_READ_ORDER
};

static const int index_flags_size= sizeof(index_type_flags)/sizeof(ulong);

inline NDB_INDEX_TYPE ha_ndbcluster::get_index_type(uint idx_no) const
{
  DBUG_ASSERT(idx_no < MAX_KEY);
  return m_index[idx_no].type;
}

inline bool ha_ndbcluster::has_null_in_unique_index(uint idx_no) const
{
  DBUG_ASSERT(idx_no < MAX_KEY);
  return m_index[idx_no].null_in_unique_index;
}


/**
  Get the flags for an index.

  @return
    flags depending on the type of the index.
*/

inline ulong ha_ndbcluster::index_flags(uint idx_no, uint part,
                                        bool all_parts) const 
{ 
  DBUG_ENTER("ha_ndbcluster::index_flags");
  DBUG_PRINT("enter", ("idx_no: %u", idx_no));
  DBUG_ASSERT(get_index_type_from_table(idx_no) < index_flags_size);
  DBUG_RETURN(index_type_flags[get_index_type_from_table(idx_no)] | 
              HA_KEY_SCAN_NOT_ROR);
}

bool ha_ndbcluster::check_index_fields_in_write_set(uint keyno)
{
  KEY* key_info= table->key_info + keyno;
  KEY_PART_INFO* key_part= key_info->key_part;
  KEY_PART_INFO* end= key_part+key_info->key_parts;
  uint i;
  DBUG_ENTER("check_index_fields_in_write_set");

  for (i= 0; key_part != end; key_part++, i++)
  {
    Field* field= key_part->field;
    if (!bitmap_is_set(table->write_set, field->field_index))
    {
      DBUG_RETURN(false);
    }
  }

  DBUG_RETURN(true);
}


/**
  Read one record from NDB using primary key.
*/

int ha_ndbcluster::pk_read(const uchar *key, uint key_len, uchar *buf,
                           uint32 *part_id)
{
  NdbConnection *trans= m_thd_ndb->trans;
  const NdbOperation *op;
  int res;
  DBUG_ENTER("pk_read");
  DBUG_PRINT("enter", ("key_len: %u read_set=%x",
                       key_len, table->read_set->bitmap[0]));
  DBUG_DUMP("key", key, key_len);
  DBUG_ASSERT(trans);

  if (!(op= pk_unique_index_read_key(table->s->primary_key, key, buf,
                                     get_ndb_lock_mode(m_lock.type),
                                     (m_user_defined_partitioning ?
                                      part_id :
                                      NULL))))
    ERR_RETURN(trans->getNdbError());

  if ((res = execute_no_commit_ie(m_thd_ndb, trans)) != 0 ||
      op->getNdbError().code) 
  {
    table->status= STATUS_NOT_FOUND;
    DBUG_RETURN(ndb_err(trans));
  }

  table->status= 0;     
  DBUG_RETURN(0);
}

/**
  Update primary key or part id by doing delete insert.
*/

int ha_ndbcluster::ndb_pk_update_row(THD *thd,
                                     const uchar *old_data, uchar *new_data,
                                     uint32 old_part_id)
{
  NdbTransaction *trans= m_thd_ndb->trans;
  int error;
  const NdbOperation *op;
  DBUG_ENTER("ndb_pk_update_row");
  DBUG_ASSERT(trans);

  NdbOperation::OperationOptions *poptions = NULL;
  NdbOperation::OperationOptions options;
  options.optionsPresent=0;

  DBUG_PRINT("info", ("primary key update or partition change, "
                      "doing read+delete+insert"));
  // Get all old fields, since we optimize away fields not in query

  const NdbRecord *key_rec;
  const uchar *key_row;

  if (m_user_defined_partitioning)
  {
    options.optionsPresent |= NdbOperation::OperationOptions::OO_PARTITION_ID;
    options.partitionId=old_part_id;
    poptions=&options;
  }

  setup_key_ref_for_ndb_record(&key_rec, &key_row, old_data, FALSE);

  if (!bitmap_is_set_all(table->read_set))
  {
    /*
      Need to read rest of columns for later re-insert.

      Use mask only with columns that are not in write_set, not in
      read_set, and not part of the primary key.
    */

    bitmap_copy(&m_bitmap, table->read_set);
    bitmap_union(&m_bitmap, table->write_set);
    bitmap_invert(&m_bitmap);
    if (!(op= trans->readTuple(key_rec, (const char *)key_row,
                               m_ndb_record, (char *)new_data,
                               get_ndb_lock_mode(m_lock.type),
                               (const unsigned char *)(m_bitmap.bitmap),
                               poptions,
                               sizeof(NdbOperation::OperationOptions))))
      ERR_RETURN(trans->getNdbError());

    if (table_share->blob_fields > 0)
    {
      my_bitmap_map *old_map= dbug_tmp_use_all_columns(table, table->read_set);
      error= get_blob_values(op, new_data, &m_bitmap);
      dbug_tmp_restore_column_map(table->read_set, old_map);
      if (error != 0)
        ERR_RETURN(op->getNdbError());
    }
    if (execute_no_commit(m_thd_ndb, trans, m_ignore_no_key) != 0) 
    {
      table->status= STATUS_NOT_FOUND;
      DBUG_RETURN(ndb_err(trans));
    }
  }

  // Delete old row
  error= ndb_delete_row(old_data, TRUE);
  if (error)
  {
    DBUG_PRINT("info", ("delete failed"));
    DBUG_RETURN(error);
  }

  // Insert new row
  DBUG_PRINT("info", ("delete succeded"));
  bool batched_update= (m_active_cursor != 0);
  /*
    If we are updating a primary key with auto_increment
    then we need to update the auto_increment counter
  */
  if (table->found_next_number_field &&
      bitmap_is_set(table->write_set, 
                    table->found_next_number_field->field_index) &&
      (error= set_auto_inc(thd, table->found_next_number_field)))
  {
    DBUG_RETURN(error);
  }

  /*
    We are mapping a MySQLD PK changing update to an NdbApi delete 
    and insert.
    The original PK changing update may not have written new values
    to all columns, so the write set may be partial.
    We set the write set to be all columns so that all values are
    copied from the old row to the new row.
  */
  my_bitmap_map *old_map=
    tmp_use_all_columns(table, table->write_set);
  error= ndb_write_row(new_data, TRUE, batched_update);
  tmp_restore_column_map(table->write_set, old_map);

  if (error)
  {
    DBUG_PRINT("info", ("insert failed"));
    if (trans->commitStatus() == NdbConnection::Started)
    {
      m_thd_ndb->m_max_violation_count= 0;
      m_thd_ndb->m_old_violation_count= 0;
      m_thd_ndb->m_conflict_fn_usage_count= 0;
      m_thd_ndb->m_unsent_bytes= 0;
      m_thd_ndb->m_execute_count++;
      DBUG_PRINT("info", ("execute_count: %u", m_thd_ndb->m_execute_count));
      trans->execute(NdbTransaction::Rollback);
#ifdef FIXED_OLD_DATA_TO_ACTUALLY_CONTAIN_GOOD_DATA
      int undo_res;
      // Undo delete_row(old_data)
      undo_res= ndb_write_row((uchar *)old_data, TRUE, batched_update);
      if (undo_res)
        push_warning(table->in_use,
                     MYSQL_ERROR::WARN_LEVEL_WARN,
                     undo_res,
                     "NDB failed undoing delete at primary key update");
#endif
    }
    DBUG_RETURN(error);
  }
  DBUG_PRINT("info", ("delete+insert succeeded"));

  DBUG_RETURN(0);
}

/**
  Check that all operations between first and last all
  have gotten the errcode
  If checking for HA_ERR_KEY_NOT_FOUND then update m_dupkey
  for all succeeding operations
*/
bool ha_ndbcluster::check_all_operations_for_error(NdbTransaction *trans,
                                                   const NdbOperation *first,
                                                   const NdbOperation *last,
                                                   uint errcode)
{
  const NdbOperation *op= first;
  DBUG_ENTER("ha_ndbcluster::check_all_operations_for_error");

  while(op)
  {
    NdbError err= op->getNdbError();
    if (err.status != NdbError::Success)
    {
      if (ndb_to_mysql_error(&err) != (int) errcode)
        DBUG_RETURN(FALSE);
      if (op == last) break;
      op= trans->getNextCompletedOperation(op);
    }
    else
    {
      // We found a duplicate
      if (op->getType() == NdbOperation::UniqueIndexAccess)
      {
        if (errcode == HA_ERR_KEY_NOT_FOUND)
        {
          NdbIndexOperation *iop= (NdbIndexOperation *) op;
          const NDBINDEX *index= iop->getIndex();
          // Find the key_no of the index
          for(uint i= 0; i<table->s->keys; i++)
          {
            if (m_index[i].unique_index == index)
            {
              m_dupkey= i;
              break;
            }
          }
        }
      }
      else
      {
        // Must have been primary key access
        DBUG_ASSERT(op->getType() == NdbOperation::PrimaryKeyAccess);
        if (errcode == HA_ERR_KEY_NOT_FOUND)
          m_dupkey= table->s->primary_key;
      }
      DBUG_RETURN(FALSE);      
    }
  }
  DBUG_RETURN(TRUE);
}


/**
 * Check if record contains any null valued columns that are part of a key
 */
static
int
check_null_in_record(const KEY* key_info, const uchar *record)
{
  KEY_PART_INFO *curr_part, *end_part;
  curr_part= key_info->key_part;
  end_part= curr_part + key_info->key_parts;

  while (curr_part != end_part)
  {
    if (curr_part->null_bit &&
        (record[curr_part->null_offset] & curr_part->null_bit))
      return 1;
    curr_part++;
  }
  return 0;
  /*
    We could instead pre-compute a bitmask in table_share with one bit for
    every null-bit in the key, and so check this just by OR'ing the bitmask
    with the null bitmap in the record.
    But not sure it's worth it.
  */
}

/* Empty mask and dummy row, for reading no attributes using NdbRecord. */
/* Mask will be initialized to all zeros by linker. */
static unsigned char empty_mask[(NDB_MAX_ATTRIBUTES_IN_TABLE+7)/8];
static char dummy_row[1];

/**
  Peek to check if any rows already exist with conflicting
  primary key or unique index values
*/

int ha_ndbcluster::peek_indexed_rows(const uchar *record, 
                                     NDB_WRITE_OP write_op)
{
  NdbTransaction *trans;
  const NdbOperation *op;
  const NdbOperation *first, *last;
  NdbOperation::OperationOptions options;
  NdbOperation::OperationOptions *poptions=NULL;
  options.optionsPresent = 0;
  uint i;
  int res, error;
  DBUG_ENTER("peek_indexed_rows");
  if (unlikely(!(trans= get_transaction(error))))
  {
    DBUG_RETURN(error);
  }
  const NdbOperation::LockMode lm = get_ndb_lock_mode(m_lock.type);
  first= NULL;
  if (write_op != NDB_UPDATE && table->s->primary_key != MAX_KEY)
  {
    /*
     * Fetch any row with colliding primary key
     */
    const NdbRecord *key_rec=
      m_index[table->s->primary_key].ndb_unique_record_row;

    if (m_user_defined_partitioning)
    {
      uint32 part_id;
      int error;
      longlong func_value;
      my_bitmap_map *old_map= dbug_tmp_use_all_columns(table, table->read_set);
      error= m_part_info->get_partition_id(m_part_info, &part_id, &func_value);
      dbug_tmp_restore_column_map(table->read_set, old_map);
      if (error)
      {
        m_part_info->err_value= func_value;
        DBUG_RETURN(error);
      }
      options.optionsPresent |= NdbOperation::OperationOptions::OO_PARTITION_ID;
      options.partitionId=part_id;
      poptions=&options;
    }    

    if (!(op= trans->readTuple(key_rec, (const char *)record,
                               m_ndb_record, dummy_row, lm, empty_mask,
                               poptions, 
                               sizeof(NdbOperation::OperationOptions))))
      ERR_RETURN(trans->getNdbError());
    
    first= op;
  }
  /*
   * Fetch any rows with colliding unique indexes
   */
  KEY* key_info;
  for (i= 0, key_info= table->key_info; i < table->s->keys; i++, key_info++)
  {
    if (i != table_share->primary_key &&
        key_info->flags & HA_NOSAME &&
        bitmap_is_overlapping(table->write_set, m_key_fields[i]))
    {
      /*
        A unique index is defined on table and it's being updated
        We cannot look up a NULL field value in a unique index. But since
        keys with NULLs are not indexed, such rows cannot conflict anyway, so
        we just skip the index in this case.
      */
      if (check_null_in_record(key_info, record))
      {
        DBUG_PRINT("info", ("skipping check for key with NULL"));
        continue;
      }
      if (write_op != NDB_INSERT && !check_index_fields_in_write_set(i))
      {
        DBUG_PRINT("info", ("skipping check for key %u not in write_set", i));
        continue;
      }

      const NdbOperation *iop;
      const NdbRecord *key_rec= m_index[i].ndb_unique_record_row;
      if (!(iop= trans->readTuple(key_rec, (const char *)record,
                                  m_ndb_record, dummy_row,
                                  lm, empty_mask)))
        ERR_RETURN(trans->getNdbError());

      if (!first)
        first= iop;
    }
  }
  last= trans->getLastDefinedOperation();
  if (first)
    res= execute_no_commit_ie(m_thd_ndb, trans);
  else
  {
    // Table has no keys
    table->status= STATUS_NOT_FOUND;
    DBUG_RETURN(HA_ERR_KEY_NOT_FOUND);
  }
  if (check_all_operations_for_error(trans, first, last, 
                                     HA_ERR_KEY_NOT_FOUND))
  {
    table->status= STATUS_NOT_FOUND;
    DBUG_RETURN(ndb_err(trans));
  } 
  else
  {
    DBUG_PRINT("info", ("m_dupkey %d", m_dupkey));
  }
  DBUG_RETURN(0);
}


/**
  Read one record from NDB using unique secondary index.
*/

int ha_ndbcluster::unique_index_read(const uchar *key,
                                     uint key_len, uchar *buf)
{
  NdbTransaction *trans= m_thd_ndb->trans;
  const NdbOperation *op;
  DBUG_ENTER("ha_ndbcluster::unique_index_read");
  DBUG_PRINT("enter", ("key_len: %u, index: %u", key_len, active_index));
  DBUG_DUMP("key", key, key_len);
  DBUG_ASSERT(trans);

  if (!(op= pk_unique_index_read_key(active_index, key, buf,
                                     get_ndb_lock_mode(m_lock.type),
                                     NULL)))
    ERR_RETURN(trans->getNdbError());
  
  if (execute_no_commit_ie(m_thd_ndb, trans) != 0 ||
      op->getNdbError().code) 
  {
    int err= ndb_err(trans);
    if(err==HA_ERR_KEY_NOT_FOUND)
      table->status= STATUS_NOT_FOUND;
    else
      table->status= STATUS_GARBAGE;

    DBUG_RETURN(err);
  }

  table->status= 0;
  DBUG_RETURN(0);
}

int
ha_ndbcluster::scan_handle_lock_tuple(NdbScanOperation *scanOp,
                                      NdbTransaction *trans)
{
  DBUG_ENTER("ha_ndbcluster::scan_handle_lock_tuple");
  if (m_lock_tuple)
  {
    /*
      Lock level m_lock.type either TL_WRITE_ALLOW_WRITE
      (SELECT FOR UPDATE) or TL_READ_WITH_SHARED_LOCKS (SELECT
      LOCK WITH SHARE MODE) and row was not explictly unlocked 
      with unlock_row() call
    */
    const NdbOperation *op;
    // Lock row
    DBUG_PRINT("info", ("Keeping lock on scanned row"));
      
    if (!(op= scanOp->lockCurrentTuple(trans, m_ndb_record,
                                       dummy_row, empty_mask)))
    {
      /* purecov: begin inspected */
      m_lock_tuple= FALSE;
      ERR_RETURN(trans->getNdbError());
      /* purecov: end */    
    }
    m_thd_ndb->m_unsent_bytes+=12;
  }
  m_lock_tuple= FALSE;
  DBUG_RETURN(0);
}

inline int ha_ndbcluster::fetch_next(NdbScanOperation* cursor)
{
  DBUG_ENTER("fetch_next");
  int local_check;
  int error;
  NdbTransaction *trans= m_thd_ndb->trans;
  
  DBUG_ASSERT(trans);
  if ((error= scan_handle_lock_tuple(cursor, trans)) != 0)
    DBUG_RETURN(error);
  
  bool contact_ndb= m_lock.type < TL_WRITE_ALLOW_WRITE &&
                    m_lock.type != TL_READ_WITH_SHARED_LOCKS;
  do {
    DBUG_PRINT("info", ("Call nextResult, contact_ndb: %d", contact_ndb));
    /*
      We can only handle one tuple with blobs at a time.
    */
    if (m_thd_ndb->m_unsent_bytes && m_blobs_pending)
    {
      if (execute_no_commit(m_thd_ndb, trans, m_ignore_no_key) != 0)
        DBUG_RETURN(ndb_err(trans));
    }
    
    /* Should be no unexamined completed operations
       nextResult() on Blobs generates Blob part read ops,
       so we will free them here
    */
    release_completed_operations(trans);
    
    if ((local_check= cursor->nextResult(&_m_next_row,
                                         contact_ndb,
                                         m_thd_ndb->m_force_send)) == 0)
    {
      /*
	Explicitly lock tuple if "select for update" or
	"select lock in share mode"
      */
      m_lock_tuple= (m_lock.type == TL_WRITE_ALLOW_WRITE
		     || 
		     m_lock.type == TL_READ_WITH_SHARED_LOCKS);
      DBUG_RETURN(0);
    } 
    else if (local_check == 1 || local_check == 2)
    {
      // 1: No more records
      // 2: No more cached records
      
      /*
        Before fetching more rows and releasing lock(s),
        all pending update or delete operations should 
        be sent to NDB
      */
      DBUG_PRINT("info", ("thd_ndb->m_unsent_bytes: %ld",
                          (long) m_thd_ndb->m_unsent_bytes));
      if (m_thd_ndb->m_unsent_bytes)
      {
        if ((error = flush_bulk_insert()) != 0)
          DBUG_RETURN(error);
      }
      contact_ndb= (local_check == 2);
    }
    else
    {
      DBUG_RETURN(ndb_err(trans));
    }
  } while (local_check == 2);

  DBUG_RETURN(1);
}

/**
  Get the next record of a started scan. Try to fetch
  it locally from NdbApi cached records if possible, 
  otherwise ask NDB for more.

  @note
    If this is a update/delete make sure to not contact
    NDB before any pending ops have been sent to NDB.
*/

inline int ha_ndbcluster::next_result(uchar *buf)
{  
  int res;
  DBUG_ENTER("next_result");
    
  if (!m_active_cursor)
    DBUG_RETURN(HA_ERR_END_OF_FILE);
  
  if ((res= fetch_next(m_active_cursor)) == 0)
  {
    DBUG_PRINT("info", ("One more record found"));    

    unpack_record(buf, m_next_row);
    table->status= 0;
    DBUG_RETURN(0);
  }
  else if (res == 1)
  {
    // No more records
    table->status= STATUS_NOT_FOUND;
    
    DBUG_PRINT("info", ("No more records"));
    DBUG_RETURN(HA_ERR_END_OF_FILE);
  }
  else
  {
    DBUG_RETURN(ndb_err(m_thd_ndb->trans));
  }
}

/**
  Do a primary key or unique key index read operation.
  The key value is taken from a buffer in mysqld key format.
*/
const NdbOperation *
ha_ndbcluster::pk_unique_index_read_key(uint idx, const uchar *key, uchar *buf,
                                        NdbOperation::LockMode lm,
                                        Uint32 *ppartition_id)
{
  const NdbOperation *op;
  const NdbRecord *key_rec;
  NdbOperation::OperationOptions options;
  NdbOperation::OperationOptions *poptions = NULL;
  options.optionsPresent= 0;
  NdbOperation::GetValueSpec gets[2];

  DBUG_ASSERT(m_thd_ndb->trans);

  if (idx != MAX_KEY)
    key_rec= m_index[idx].ndb_unique_record_key;
  else
    key_rec= m_ndb_hidden_key_record;

  /* Initialize the null bitmap, setting unused null bits to 1. */
  memset(buf, 0xff, table->s->null_bytes);

  if (table_share->primary_key == MAX_KEY)
  {
    get_hidden_fields_keyop(&options, gets);
    poptions= &options;
  }

  if (ppartition_id != NULL)
  {
    assert(m_user_defined_partitioning);
    options.optionsPresent|= NdbOperation::OperationOptions::OO_PARTITION_ID;
    options.partitionId= *ppartition_id;
    poptions= &options;
  }

  op= m_thd_ndb->trans->readTuple(key_rec, (const char *)key, m_ndb_record,
                                  (char *)buf, lm,
                                  (uchar *)(table->read_set->bitmap), poptions,
                                  sizeof(NdbOperation::OperationOptions));

  if (uses_blob_value(table->read_set) &&
      get_blob_values(op, buf, table->read_set) != 0)
    return NULL;

  return op;
}

/** Count number of columns in key part. */
static uint
count_key_columns(const KEY *key_info, const key_range *key)
{
  KEY_PART_INFO *first_key_part= key_info->key_part;
  KEY_PART_INFO *key_part_end= first_key_part + key_info->key_parts;
  KEY_PART_INFO *key_part;
  uint length= 0;
  for(key_part= first_key_part; key_part < key_part_end; key_part++)
  {
    if (length >= key->length)
      break;
    length+= key_part->store_length;
  }
  return key_part - first_key_part;
}

/* Helper method to compute NDB index bounds. Note: does not set range_no. */
static void
compute_index_bounds(NdbIndexScanOperation::IndexBound & bound,
                     const KEY *key_info,
                     const key_range *start_key, const key_range *end_key)
{
  if (start_key)
  {
    bound.low_key= (const char*)start_key->key;
    bound.low_key_count= count_key_columns(key_info, start_key);
    bound.low_inclusive=
      start_key->flag != HA_READ_AFTER_KEY &&
      start_key->flag != HA_READ_BEFORE_KEY;
  }
  else
  {
    bound.low_key= NULL;
    bound.low_key_count= 0;
  }

  if (start_key &&
      (start_key->flag == HA_READ_KEY_EXACT ||
       start_key->flag == HA_READ_PREFIX_LAST))
  {
    bound.high_key= bound.low_key;
    bound.high_key_count= bound.low_key_count;
    bound.high_inclusive= TRUE;
  }
  else if (end_key)
  {
    bound.high_key= (const char*)end_key->key;
    bound.high_key_count= count_key_columns(key_info, end_key);
    /*
      For some reason, 'where b >= 1 and b <= 3' uses HA_READ_AFTER_KEY for
      the end_key.
      So HA_READ_AFTER_KEY in end_key sets high_inclusive, even though in
      start_key it does not set low_inclusive.
    */
    bound.high_inclusive= end_key->flag != HA_READ_BEFORE_KEY;
    if (end_key->flag == HA_READ_KEY_EXACT ||
        end_key->flag == HA_READ_PREFIX_LAST)
    {
      bound.low_key= bound.high_key;
      bound.low_key_count= bound.high_key_count;
      bound.low_inclusive= TRUE;
    }
  }
  else
  {
    bound.high_key= NULL;
    bound.high_key_count= 0;
  }
}

/**
  Start ordered index scan in NDB
*/

int ha_ndbcluster::ordered_index_scan(const key_range *start_key,
                                      const key_range *end_key,
                                      bool sorted, bool descending,
                                      uchar* buf, part_id_range *part_spec)
{  
  NdbTransaction *trans;
  NdbIndexScanOperation *op;
  int error;

  DBUG_ENTER("ha_ndbcluster::ordered_index_scan");
  DBUG_PRINT("enter", ("index: %u, sorted: %d, descending: %d read_set=0x%x",
             active_index, sorted, descending, table->read_set->bitmap[0]));
  DBUG_PRINT("enter", ("Starting new ordered scan on %s", m_tabname));

  // Check that sorted seems to be initialised
  DBUG_ASSERT(sorted == 0 || sorted == 1);

  if (unlikely(!(trans= get_transaction(error))))
  {
    DBUG_RETURN(error);
  }

  if (m_active_cursor && (error= close_scan()))
    DBUG_RETURN(error);

  if (m_thd_ndb->m_unsent_bytes)
  {
    if ((error = flush_bulk_insert()) != 0)
      DBUG_RETURN(error);
  }

  const NdbOperation::LockMode lm = get_ndb_lock_mode(m_lock.type);

  NdbScanOperation::ScanOptions options;
  options.optionsPresent=NdbScanOperation::ScanOptions::SO_SCANFLAGS;
  options.scan_flags=0;

  NdbOperation::GetValueSpec gets[2];
  if (table_share->primary_key == MAX_KEY)
    get_hidden_fields_scan(&options, gets);

  if (lm == NdbOperation::LM_Read)
    options.scan_flags|= NdbScanOperation::SF_KeyInfo;
  if (sorted)
    options.scan_flags|= NdbScanOperation::SF_OrderByFull;
  if (descending)
    options.scan_flags|= NdbScanOperation::SF_Descending;
  const NdbRecord *key_rec= m_index[active_index].ndb_record_key;
  const NdbRecord *row_rec= m_ndb_record;

  NdbIndexScanOperation::IndexBound bound;
  NdbIndexScanOperation::IndexBound *pbound = NULL;
  NdbInterpretedCode code(m_table);

  if (start_key != NULL || end_key != NULL)
  {
    /* 
       Compute bounds info, reversing range boundaries
       if descending
     */
    compute_index_bounds(bound, 
                         table->key_info + active_index,
                         (descending?
                          end_key : start_key),
                         (descending?
                          start_key : end_key));
    bound.range_no = 0;
    pbound = &bound;
  }

  /* Partition pruning */
  if (m_use_partition_pruning && 
      m_user_defined_partitioning && part_spec != NULL &&
      part_spec->start_part == part_spec->end_part)
  {
    /* Explicitly set partition id when pruning User-defined partitioned scan */
    options.partitionId = part_spec->start_part;
    options.optionsPresent |= NdbScanOperation::ScanOptions::SO_PARTITION_ID;
  }

  if (m_cond && m_cond->generate_scan_filter(&code, &options))
    ERR_RETURN(code.getNdbError());

  if (!(op= trans->scanIndex(key_rec, row_rec, lm,
                             (uchar *)(table->read_set->bitmap),
                             pbound,
                             &options,
                             sizeof(NdbScanOperation::ScanOptions))))
    ERR_RETURN(trans->getNdbError());

  DBUG_PRINT("info", ("Is scan pruned to 1 partition? : %u", op->getPruned()));
  m_thd_ndb->m_scan_count++;
  m_thd_ndb->m_pruned_scan_count += (op->getPruned()? 1 : 0);

  if (uses_blob_value(table->read_set) &&
      get_blob_values(op, NULL, table->read_set) != 0)
    ERR_RETURN(op->getNdbError());

  m_active_cursor= op;

  if (execute_no_commit(m_thd_ndb, trans, m_ignore_no_key) != 0)
    DBUG_RETURN(ndb_err(trans));
  
  DBUG_RETURN(next_result(buf));
}

static
int
guess_scan_flags(NdbOperation::LockMode lm,
		 const NDBTAB* tab, const MY_BITMAP* readset)
{
  int flags= 0;
  flags|= (lm == NdbOperation::LM_Read) ? NdbScanOperation::SF_KeyInfo : 0;
  if (tab->checkColumns(0, 0) & 2)
  {
    int ret = tab->checkColumns(readset->bitmap, no_bytes_in_map(readset));
    
    if (ret & 2)
    { // If disk columns...use disk scan
      flags |= NdbScanOperation::SF_DiskScan;
    }
    else if ((ret & 4) == 0 && (lm == NdbOperation::LM_Exclusive))
    {
      // If no mem column is set and exclusive...guess disk scan
      flags |= NdbScanOperation::SF_DiskScan;
    }
  }
  return flags;
}

/*
  Start full table scan in NDB or unique index scan
 */

int ha_ndbcluster::full_table_scan(const KEY* key_info, 
                                   const key_range *start_key,
                                   const key_range *end_key,
                                   uchar *buf)
{
  int error;
  NdbScanOperation *op;
  NdbTransaction *trans= m_thd_ndb->trans;
  part_id_range part_spec;
  bool use_set_part_id= FALSE;
  NdbOperation::GetValueSpec gets[2];

  DBUG_ENTER("full_table_scan");  
  DBUG_PRINT("enter", ("Starting new scan on %s", m_tabname));

<<<<<<< HEAD
  if (m_use_partition_pruning && m_user_defined_partitioning)
=======
  if (m_thd_ndb->m_unsent_bytes)
  {
    if ((error = flush_bulk_insert()) != 0)
      DBUG_RETURN(error);
  }

  if (m_use_partition_pruning)
>>>>>>> f45a8ff7
  {
    part_spec.start_part= 0;
    part_spec.end_part= m_part_info->get_tot_partitions() - 1;
    prune_partition_set(table, &part_spec);
    DBUG_PRINT("info", ("part_spec.start_part: %u  part_spec.end_part: %u",
                        part_spec.start_part, part_spec.end_part));
    /*
      If partition pruning has found no partition in set
      we can return HA_ERR_END_OF_FILE
    */
    if (part_spec.start_part > part_spec.end_part)
    {
      DBUG_RETURN(HA_ERR_END_OF_FILE);
    }

    if (part_spec.start_part == part_spec.end_part)
    {
      /*
       * Only one partition is required to scan, if sorted is required
       * don't need it anymore since output from one ordered partitioned
       * index is always sorted.
       *
       * Note : This table scan pruning currently only occurs for 
       * UserDefined partitioned tables.
       * It could be extended to occur for natively partitioned tables if
       * the Partitioning layer can make a key (e.g. start or end key)
       * available so that we can determine the correct pruning in the 
       * NDBAPI layer.
       */
      use_set_part_id= TRUE;
      if (!trans)
        if (unlikely(!(trans= get_transaction_part_id(part_spec.start_part,
                                                      error))))
          DBUG_RETURN(error);
    }
  }
  if (!trans)
    if (unlikely(!(trans= start_transaction(error))))
      DBUG_RETURN(error);

  const NdbOperation::LockMode lm = get_ndb_lock_mode(m_lock.type);
  NdbScanOperation::ScanOptions options;
  options.optionsPresent = (NdbScanOperation::ScanOptions::SO_SCANFLAGS |
                            NdbScanOperation::ScanOptions::SO_PARALLEL);
  options.scan_flags = guess_scan_flags(lm, m_table, table->read_set);
  options.parallel= DEFAULT_PARALLELISM;

  if (use_set_part_id) {
    assert(m_user_defined_partitioning);
    options.optionsPresent|= NdbScanOperation::ScanOptions::SO_PARTITION_ID;
    options.partitionId = part_spec.start_part;
  };

  if (table_share->primary_key == MAX_KEY)
    get_hidden_fields_scan(&options, gets);

  {
    NdbInterpretedCode code(m_table);

    if (!key_info)
    {
      if (m_cond && m_cond->generate_scan_filter(&code, &options))
        ERR_RETURN(code.getNdbError());
    }
    else
    {
      /* Unique index scan in NDB (full table scan with scan filter) */
      DBUG_PRINT("info", ("Starting unique index scan"));
      if (!m_cond)
        m_cond= new ha_ndbcluster_cond;
      if (!m_cond)
      {
        my_errno= HA_ERR_OUT_OF_MEM;
        DBUG_RETURN(my_errno);
      }       
      if (m_cond->generate_scan_filter_from_key(&code, &options, key_info, start_key, end_key, buf))
        ERR_RETURN(code.getNdbError());
    }

    if (!(op= trans->scanTable(m_ndb_record, lm,
                               (uchar *)(table->read_set->bitmap),
                               &options, sizeof(NdbScanOperation::ScanOptions))))
      ERR_RETURN(trans->getNdbError());

    m_thd_ndb->m_scan_count++;
    m_thd_ndb->m_pruned_scan_count += (op->getPruned()? 1 : 0);
  }
  
  m_active_cursor= op;

  if (uses_blob_value(table->read_set) &&
      get_blob_values(op, NULL, table->read_set) != 0)
    ERR_RETURN(op->getNdbError());

  if (execute_no_commit(m_thd_ndb, trans, m_ignore_no_key) != 0)
    DBUG_RETURN(ndb_err(trans));
  DBUG_PRINT("exit", ("Scan started successfully"));
  DBUG_RETURN(next_result(buf));
}

int
ha_ndbcluster::set_auto_inc(THD *thd, Field *field)
{
  DBUG_ENTER("ha_ndbcluster::set_auto_inc");
  bool read_bit= bitmap_is_set(table->read_set, field->field_index);
  bitmap_set_bit(table->read_set, field->field_index);
  Uint64 next_val= (Uint64) field->val_int() + 1;
  if (!read_bit)
    bitmap_clear_bit(table->read_set, field->field_index);
  DBUG_RETURN(set_auto_inc_val(thd, next_val));
}

inline
int
ha_ndbcluster::set_auto_inc_val(THD *thd, Uint64 value)
{
  Ndb *ndb= get_ndb(thd);
  DBUG_ENTER("ha_ndbcluster::set_auto_inc_val");
#ifndef DBUG_OFF
  char buff[22];
  DBUG_PRINT("info", 
             ("Trying to set next auto increment value to %s",
              llstr(value, buff)));
#endif
  if (ndb->checkUpdateAutoIncrementValue(m_share->tuple_id_range, value))
  {
    Ndb_tuple_id_range_guard g(m_share);
    if (ndb->setAutoIncrementValue(m_table, g.range, value, TRUE)
        == -1)
      ERR_RETURN(ndb->getNdbError());
  }
  DBUG_RETURN(0);
}

Uint32
ha_ndbcluster::setup_get_hidden_fields(NdbOperation::GetValueSpec gets[2])
{
  Uint32 num_gets= 0;
  /*
    We need to read the hidden primary key, and possibly the FRAGMENT
    pseudo-column.
  */
  gets[num_gets].column= get_hidden_key_column();
  gets[num_gets].appStorage= &m_ref;
  num_gets++;
  if (m_user_defined_partitioning)
  {
    /* Need to read partition id to support ORDER BY columns. */
    gets[num_gets].column= NdbDictionary::Column::FRAGMENT;
    gets[num_gets].appStorage= &m_part_id;
    num_gets++;
  }
  return num_gets;
}

void
ha_ndbcluster::get_hidden_fields_keyop(NdbOperation::OperationOptions *options,
                                       NdbOperation::GetValueSpec gets[2])
{
  Uint32 num_gets= setup_get_hidden_fields(gets);
  options->optionsPresent|= NdbOperation::OperationOptions::OO_GETVALUE;
  options->extraGetValues= gets;
  options->numExtraGetValues= num_gets;
}

void
ha_ndbcluster::get_hidden_fields_scan(NdbScanOperation::ScanOptions *options,
                                      NdbOperation::GetValueSpec gets[2])
{
  Uint32 num_gets= setup_get_hidden_fields(gets);
  options->optionsPresent|= NdbScanOperation::ScanOptions::SO_GETVALUE;
  options->extraGetValues= gets;
  options->numExtraGetValues= num_gets;
}

inline void
ha_ndbcluster::eventSetAnyValue(THD *thd, 
                                NdbOperation::OperationOptions *options)
{
  options->anyValue= 0;
  if (unlikely(m_slow_path))
  {
    /*
      Ignore TNTO_NO_LOGGING for slave thd.  It is used to indicate
      log-slave-updates option.  This is instead handled in the
      injector thread, by looking explicitly at the
      opt_log_slave_updates flag.
    */
    Thd_ndb *thd_ndb= get_thd_ndb(thd);
    if (thd->slave_thread)
    {
      /*
        Slave-thread, we are applying a replicated event.
        We set the server_id to the value received from the log which
        may be a composite of server_id and other data according
        to the server_id_bits option.
        In future it may be useful to support *not* mapping composite
        AnyValues to/from Binlogged server-ids
      */
      assert(thd->server_id == (thd->unmasked_server_id & opt_server_id_mask));
      options->optionsPresent |= NdbOperation::OperationOptions::OO_ANYVALUE;
      options->anyValue = thd->unmasked_server_id;
    }
    else if (thd_ndb->trans_options & TNTO_NO_LOGGING)
    {
      options->optionsPresent |= NdbOperation::OperationOptions::OO_ANYVALUE;
      ndbcluster_anyvalue_set_nologging(options->anyValue);
    }
  }
#ifndef DBUG_OFF
  /*
    MySQLD will set the user-portion of AnyValue (if any) to all 1s
    This tests code filtering ServerIds on the value of server-id-bits.
  */
  const char* p = getenv("NDB_TEST_ANYVALUE_USERDATA");
  if (p != 0  && *p != 0 && *p != '0' && *p != 'n' && *p != 'N')
  {
    options->optionsPresent |= NdbOperation::OperationOptions::OO_ANYVALUE;
    dbug_ndbcluster_anyvalue_set_userbits(options->anyValue);
  }
#endif
}

bool ha_ndbcluster::isManualBinlogExec(THD *thd)
{
  /* Are we executing handler methods as part of 
   * a mysql client BINLOG statement?
   */
#ifndef EMBEDDED_LIBRARY
  return thd ? 
    ( thd->rli_fake? 
      thd->rli_fake->get_flag(Relay_log_info::IN_STMT) : false)
    : false;
#else
  /* For Embedded library, we can't determine if we're
   * executing Binlog manually
   * TODO : Find better way to determine whether to use
   *        SQL REPLACE or Write_row semantics
   */
  return false;
#endif

}

static inline bool
thd_allow_batch(const THD* thd)
{
#ifndef OPTION_ALLOW_BATCH
  return false;
#else
  return (thd_options(thd) & OPTION_ALLOW_BATCH);
#endif
}

int ha_ndbcluster::write_row(uchar *record)
{
  DBUG_ENTER("ha_ndbcluster::write_row");
#ifdef HAVE_NDB_BINLOG
  if (m_share == ndb_apply_status_share && table->in_use->slave_thread)
  {
    uint32 sid, master_server_id= active_mi->master_id;
    memcpy(&sid, table->field[0]->ptr + (record - table->record[0]), sizeof(sid));
    if (sid == master_server_id)
    {
      uint64 master_epoch;
      memcpy(&master_epoch, table->field[1]->ptr + (record - table->record[0]),
             sizeof(master_epoch));
      active_mi->master_epoch= master_epoch;
    }
  }
#endif /* HAVE_NDB_BINLOG */
  DBUG_RETURN(ndb_write_row(record, FALSE, FALSE));
}

/**
  Insert one record into NDB
*/
int ha_ndbcluster::ndb_write_row(uchar *record,
                                 bool primary_key_update,
                                 bool batched_update)
{
  bool has_auto_increment;
  const NdbOperation *op;
  THD *thd= table->in_use;
  Thd_ndb *thd_ndb= m_thd_ndb;
  NdbTransaction *trans;
  uint32 part_id;
  int error;
  NdbOperation::SetValueSpec sets[2];
  Uint32 num_sets= 0;
  DBUG_ENTER("ha_ndbcluster::ndb_write_row");

  has_auto_increment= (table->next_number_field && record == table->record[0]);

  if (has_auto_increment && table_share->primary_key != MAX_KEY) 
  {
    /*
     * Increase any auto_incremented primary key
     */
    m_skip_auto_increment= FALSE;
    if ((error= update_auto_increment()))
      DBUG_RETURN(error);
    m_skip_auto_increment= (insert_id_for_cur_row == 0);
  }

  /*
   * If IGNORE the ignore constraint violations on primary and unique keys
   */
  if (!m_use_write && m_ignore_dup_key)
  {
    /*
      compare if expression with that in start_bulk_insert()
      start_bulk_insert will set parameters to ensure that each
      write_row is committed individually
    */
    int peek_res= peek_indexed_rows(record, NDB_INSERT);
    
    if (!peek_res) 
    {
      DBUG_RETURN(HA_ERR_FOUND_DUPP_KEY);
    }
    if (peek_res != HA_ERR_KEY_NOT_FOUND)
      DBUG_RETURN(peek_res);
  }

  bool uses_blobs= uses_blob_value(table->write_set);

  Uint64 auto_value;
  const NdbRecord *key_rec;
  const uchar *key_row;
  if (table_share->primary_key == MAX_KEY)
  {
    /* Table has hidden primary key. */
    Ndb *ndb= get_ndb(thd);
    uint retries= NDB_AUTO_INCREMENT_RETRIES;
    int retry_sleep= 30; /* 30 milliseconds, transaction */
    for (;;)
    {
      Ndb_tuple_id_range_guard g(m_share);
      if (ndb->getAutoIncrementValue(m_table, g.range, auto_value, 1000) == -1)
      {
	if (--retries && !thd->killed &&
	    ndb->getNdbError().status == NdbError::TemporaryError)
	{
	  do_retry_sleep(retry_sleep);
	  continue;
	}
	ERR_RETURN(ndb->getNdbError());
      }
      break;
    }
    sets[num_sets].column= get_hidden_key_column();
    sets[num_sets].value= &auto_value;
    num_sets++;
    key_rec= m_ndb_hidden_key_record;
    key_row= (const uchar *)&auto_value;
  }
  else
  {
    key_rec= m_index[table_share->primary_key].ndb_unique_record_row;
    key_row= record;
  }

  trans= thd_ndb->trans;
  if (m_user_defined_partitioning)
  {
    DBUG_ASSERT(m_use_partition_pruning);
    longlong func_value= 0;
    my_bitmap_map *old_map= dbug_tmp_use_all_columns(table, table->read_set);
    error= m_part_info->get_partition_id(m_part_info, &part_id, &func_value);
    dbug_tmp_restore_column_map(table->read_set, old_map);
    if (unlikely(error))
    {
      m_part_info->err_value= func_value;
      DBUG_RETURN(error);
    }
    {
      /*
        We need to set the value of the partition function value in
        NDB since the NDB kernel doesn't have easy access to the function
        to calculate the value.
      */
      if (func_value >= INT_MAX32)
        func_value= INT_MAX32;
      sets[num_sets].column= get_partition_id_column();
      sets[num_sets].value= &func_value;
      num_sets++;
    }
    if (!trans)
      if (unlikely(!(trans= start_transaction_part_id(part_id, error))))
        DBUG_RETURN(error);
  }
  else if (!trans)
  {
    if (unlikely(!(trans= start_transaction_row(key_rec, key_row, error))))
      DBUG_RETURN(error);
  }
  DBUG_ASSERT(trans);

  ha_statistic_increment(&SSV::ha_write_count);
  if (table->timestamp_field_type & TIMESTAMP_AUTO_SET_ON_INSERT)
    table->timestamp_field->set_time();

  /*
     Setup OperationOptions
   */
  NdbOperation::OperationOptions options;
  NdbOperation::OperationOptions *poptions = NULL;
  options.optionsPresent=0;
  
  eventSetAnyValue(thd, &options); 
  bool need_flush= add_row_check_if_batch_full(thd_ndb);

  if (m_user_defined_partitioning)
  {
    options.optionsPresent |= NdbOperation::OperationOptions::OO_PARTITION_ID;
    options.partitionId= part_id;
  }
  if (num_sets)
  {
    options.optionsPresent |= NdbOperation::OperationOptions::OO_SETVALUE;
    options.extraSetValues= sets;
    options.numExtraSetValues= num_sets;
  }
  if (options.optionsPresent != 0)
    poptions=&options;

  const Uint32 bitmapSz= (NDB_MAX_ATTRIBUTES_IN_TABLE + 31)/32;
  uint32 tmpBitmapSpace[bitmapSz];
  MY_BITMAP tmpBitmap;
  MY_BITMAP *user_cols_written_bitmap;
#ifdef HAVE_NDB_BINLOG
  uchar* ex_data_buffer= NULL;
#endif
  
  if (m_use_write
#ifdef HAVE_NDB_BINLOG
      && !(thd->slave_thread &&
           m_share->m_cfn_share &&
           m_share->m_cfn_share->m_resolve_cft != CFT_NDB_UNDEF)
#endif
      )
  {
    /* Should we use the supplied table writeset or not?
     * For a REPLACE command, we should ignore it, and write
     * all columns to get correct REPLACE behaviour.
     * For applying Binlog events, we need to use the writeset
     * to avoid trampling unchanged columns when an update is
     * logged as a WRITE
     */
    bool useWriteSet= isManualBinlogExec(thd);

#ifdef HAVE_NDB_BINLOG
    /* Slave always uses writeset
     * TODO : What about SBR replicating a
     * REPLACE command?
     */
    useWriteSet |= thd->slave_thread;
#endif
    uchar* mask;

    if (useWriteSet)
    {
      user_cols_written_bitmap= table->write_set;
      mask= (uchar *)(user_cols_written_bitmap->bitmap);
    }
    else
    {
      user_cols_written_bitmap= NULL;
      mask= NULL;
    }

#if 0 /* NOT YET, interpeted function not supported for write */
#ifdef HAVE_NDB_BINLOG
    /*
      Room for 10 instruction words, two labels (@ 2words/label)
      + 2 extra words for the case of resolve_size == 8
    */
    Uint32 buffer[16];
    NdbInterpretedCode code(m_table, buffer,
                            sizeof(buffer)/sizeof(buffer[0]));
    if (useWriteSet)
    {
      /* Conflict resolution in slave thread. */
      enum_conflict_fn_type cft= m_share->m_cfn_share ? m_share->m_cfn_share->m_resolve_cft : CFT_NDB_UNDEF;
      if (cft != CFT_NDB_UNDEF)
      {
        if (!write_row_conflict_fn(cft, record, &code))
        {
          options.optionsPresent|=NdbOperation::OperationOptions::OO_INTERPRETED;
          options.interpretedCode= &code;
          thd_ndb->m_conflict_fn_usage_count++;
        }
        
        Ndb_exceptions_data ex_data;
        ex_data.share= m_share;
        /*
          We need to save the row data for possible conflict resolution after
          execute().
        */
        ex_data.row= copy_row_to_buffer(thd_ndb, record);
        ex_data_buffer= get_buffer(thd_ndb, sizeof(ex_data));
        if (ex_data.row == NULL || ex_data_buffer == NULL)
        {
          DBUG_RETURN(HA_ERR_OUT_OF_MEM);
        }
        memcpy(ex_data_buffer, &ex_data, sizeof(ex_data));

        options.optionsPresent|= NdbOperation::OperationOptions::OO_CUSTOMDATA;
        options.customData= (void*)ex_data_buffer;
        if (options.optionsPresent != 0)
          poptions=&options;
      }
    }
#endif  /* HAVE_NDB_BINLOG */
#endif  /* NOT YET */

    op= trans->writeTuple(key_rec, (const char *)key_row, m_ndb_record,
                          (char *)record, mask,
                          poptions, sizeof(NdbOperation::OperationOptions));
  }
  else
  {
#ifdef HAVE_NDB_BINLOG
    if (m_use_write)
    {
      thd_ndb->m_conflict_fn_usage_count++;

      Ndb_exceptions_data ex_data;
      ex_data.share= m_share;
      /*
        We need to save the row data for possible conflict resolution after
        execute().
      */
      ex_data.row= copy_row_to_buffer(thd_ndb, record);
      ex_data_buffer= get_buffer(thd_ndb, sizeof(ex_data));
      if (ex_data.row == NULL || ex_data_buffer == NULL)
      {
        DBUG_RETURN(HA_ERR_OUT_OF_MEM);
      }
      memcpy(ex_data_buffer, &ex_data, sizeof(ex_data));

      options.optionsPresent|= NdbOperation::OperationOptions::OO_CUSTOMDATA;
      options.customData= (void*)ex_data_buffer;
      poptions=&options;
    }
#endif
    uchar *mask;

    /* Check whether Ndb table definition includes any default values. */
    if (m_table->hasDefaultValues())
    {
      DBUG_PRINT("info", ("Not sending values for native defaulted columns"));

      /*
        If Ndb is unaware of the table's defaults, we must provide all column values to the insert.  
        This is done using a NULL column mask.
        If Ndb is aware of the table's defaults, we only need to provide 
        the columns explicitly mentioned in the write set, 
        plus any extra columns required due to bug#41616. 
        plus the primary key columns required due to bug#42238.
      */
      /*
        The following code for setting user_cols_written_bitmap
        should be removed after BUG#41616 and Bug#42238 are fixed
      */
      /* Copy table write set so that we can add to it */
      user_cols_written_bitmap= &tmpBitmap;
      bitmap_init(user_cols_written_bitmap, tmpBitmapSpace,
                  table->write_set->n_bits, false);
      bitmap_copy(user_cols_written_bitmap, table->write_set);

      for (uint i= 0; i < table->s->fields; i++)
      {
        Field *field= table->field[i];
        DBUG_PRINT("info", ("Field#%u, (%u), Type : %u "
                            "NO_DEFAULT_VALUE_FLAG : %u PRI_KEY_FLAG : %u",
                            i, 
                            field->field_index,
                            field->real_type(),
                            field->flags & NO_DEFAULT_VALUE_FLAG,
                            field->flags & PRI_KEY_FLAG));
        if ((field->flags & (NO_DEFAULT_VALUE_FLAG | // bug 41616
                             PRI_KEY_FLAG)) ||       // bug 42238
            ! type_supports_default_value(field->real_type()))
        {
          bitmap_set_bit(user_cols_written_bitmap, field->field_index);
        }
      }

      mask= (uchar *)(user_cols_written_bitmap->bitmap);
    }
    else
    {
      /* No defaults in kernel, provide all columns ourselves */
      DBUG_PRINT("info", ("No native defaults, sending all values"));
      user_cols_written_bitmap= NULL;
      mask = NULL;
    }
      
    /* Using insert, we write all non default columns */
    op= trans->insertTuple(key_rec, (const char *)key_row, m_ndb_record,
                           (char *)record, mask, // Default value should be masked
                           poptions, sizeof(NdbOperation::OperationOptions));
  }
  if (!(op))
    ERR_RETURN(trans->getNdbError());

  bool do_batch= !need_flush &&
    (batched_update || thd_allow_batch(thd));
  uint blob_count= 0;
  if (table_share->blob_fields > 0)
  {
    my_bitmap_map *old_map= dbug_tmp_use_all_columns(table, table->read_set);
    /* Set Blob values for all columns updated by the operation */
    int res= set_blob_values(op, record - table->record[0],
                             user_cols_written_bitmap, &blob_count, do_batch);
    dbug_tmp_restore_column_map(table->read_set, old_map);
    if (res != 0)
      DBUG_RETURN(res);
  }

  m_rows_changed++;

  /*
    Execute write operation
    NOTE When doing inserts with many values in 
    each INSERT statement it should not be necessary
    to NoCommit the transaction between each row.
    Find out how this is detected!
  */
  m_rows_inserted++;
  no_uncommitted_rows_update(1);
  if (( (m_rows_to_insert == 1 || uses_blobs) && !do_batch ) ||
      primary_key_update ||
      need_flush)
  {
    int res= flush_bulk_insert();
    if (res != 0)
    {
      m_skip_auto_increment= TRUE;
      DBUG_RETURN(res);
    }
  }
  if ((has_auto_increment) && (m_skip_auto_increment))
  {
    int ret_val;
    if ((ret_val= set_auto_inc(thd, table->next_number_field)))
    {
      DBUG_RETURN(ret_val);
    }
  }
  m_skip_auto_increment= TRUE;

  DBUG_PRINT("exit",("ok"));
  DBUG_RETURN(0);
}


/* Compare if an update changes the primary key in a row. */
int ha_ndbcluster::primary_key_cmp(const uchar * old_row, const uchar * new_row)
{
  uint keynr= table_share->primary_key;
  KEY_PART_INFO *key_part=table->key_info[keynr].key_part;
  KEY_PART_INFO *end=key_part+table->key_info[keynr].key_parts;

  for (; key_part != end ; key_part++)
  {
    if (!bitmap_is_set(table->write_set, key_part->fieldnr - 1))
      continue;

    /* The primary key does not allow NULLs. */
    DBUG_ASSERT(!key_part->null_bit);

    if (key_part->key_part_flag & (HA_BLOB_PART | HA_VAR_LENGTH_PART))
    {

      if (key_part->field->cmp_binary((old_row + key_part->offset),
                                      (new_row + key_part->offset),
                                      (ulong) key_part->length))
        return 1;
    }
    else
    {
      if (memcmp(old_row+key_part->offset, new_row+key_part->offset,
                 key_part->length))
        return 1;
    }
  }
  return 0;
}

#ifdef HAVE_NDB_BINLOG

/**
  CFT_NDB_NEW

  To perform conflict resolution, an interpreted program is used to read
  the timestamp stored locally and compare to what is going to be applied.
  If timestamp is lower, an error for this operation (9999) will be raised,
  and new row will not be applied. The error codes for the operations will
  be checked on return.  For this to work is is vital that the operation
  is run with ignore error option.
*/

int
ha_ndbcluster::row_conflict_fn_max(const uchar *new_data,
                                   NdbInterpretedCode *code)
{
  uint32 resolve_column= m_share->m_cfn_share->m_resolve_column;
  uint32 resolve_size= m_share->m_cfn_share->m_resolve_size;

  DBUG_PRINT("info", ("interpreted update pre equal on column %u",
                      resolve_column));

  DBUG_ASSERT(resolve_size == 4 || resolve_size == 8);

  if (!bitmap_is_set(table->write_set, resolve_column))
  {
    sql_print_information("NDB Slave: missing data for NDB_MAX");
    return 1;
  }

  const uint label_0= 0;
  const Uint32 RegNewValue= 1, RegCurrentValue= 2;
  int r;
  Field *field= table->field[resolve_column];
  DBUG_PRINT("info", ("interpreted update post equal"));
  /*
   * read new value from record
   */
  union {
    uint32 new_value_32;
    uint64 new_value_64;
  };
  {
    const uchar *field_ptr= field->ptr + (new_data - table->record[0]);
    if (resolve_size == 4)
    {
      memcpy(&new_value_32, field_ptr, resolve_size);
      DBUG_PRINT("info", ("new_value_32: %u", new_value_32));
    }
    else
    {
      memcpy(&new_value_64, field_ptr, resolve_size);
      DBUG_PRINT("info", ("new_value_64: %llu",
                          (unsigned long long) new_value_64));
    }
  }
  /*
   * Load registers RegNewValue and RegCurrentValue
   */
  if (resolve_size == 4)
    r= code->load_const_u32(RegNewValue, new_value_32);
  else
    r= code->load_const_u64(RegNewValue, new_value_64);
  DBUG_ASSERT(r == 0);
  r= code->read_attr(RegCurrentValue, resolve_column);
  DBUG_ASSERT(r == 0);
  /*
   * if RegNewValue > RegCurrentValue goto label_0
   * else raise error for this row
   */
  r= code->branch_gt(RegNewValue, RegCurrentValue, label_0);
  DBUG_ASSERT(r == 0);
  r= code->interpret_exit_nok(error_conflict_fn_max_violation);
  DBUG_ASSERT(r == 0);
  r= code->def_label(label_0);
  DBUG_ASSERT(r == 0);
  r= code->interpret_exit_ok();
  DBUG_ASSERT(r == 0);
  r= code->finalise();
  DBUG_ASSERT(r == 0);
  return r;
}

/**
  CFT_NDB_OLD

  To perform conflict detection, an interpreted program is used to read
  the timestamp stored locally and compare to what was on the master.
  If timestamp is not equal, an error for this operation (9998) will be raised,
  and new row will not be applied. The error codes for the operations will
  be checked on return.  For this to work is is vital that the operation
  is run with ignore error option.

  As an independent feature, phase 2 also saves the
  conflicts into the table's exceptions table.
*/

int
ha_ndbcluster::row_conflict_fn_old(const uchar *old_data,
                                   NdbInterpretedCode *code)
{
  uint32 resolve_column= m_share->m_cfn_share->m_resolve_column;
  uint32 resolve_size= m_share->m_cfn_share->m_resolve_size;

  DBUG_PRINT("info", ("interpreted update pre equal on column %u",
                      resolve_column));

  DBUG_ASSERT(resolve_size == 4 || resolve_size == 8);

  if (!bitmap_is_set(table->write_set, resolve_column))
  {
    sql_print_information("NDB Slave: missing data for NDB_OLD");
    return -1;
  }

  const uint label_0= 0;
  const Uint32 RegOldValue= 1, RegCurrentValue= 2;
  int r;
  Field *field= table->field[resolve_column];
  DBUG_PRINT("info", ("interpreted update post equal"));
  /*
   * read old value from record
   */
  union {
    uint32 old_value_32;
    uint64 old_value_64;
  };
  {
    const uchar *field_ptr= field->ptr + (old_data - table->record[0]);
    if (resolve_size == 4)
    {
      memcpy(&old_value_32, field_ptr, resolve_size);
      DBUG_PRINT("info", ("old_value_32: %u", old_value_32));
    }
    else
    {
      memcpy(&old_value_64, field_ptr, resolve_size);
      DBUG_PRINT("info", ("old_value_64: %llu",
                          (unsigned long long) old_value_64));
    }
  }
  /*
   * Load registers RegOldValue and RegCurrentValue
   */
  if (resolve_size == 4)
    r= code->load_const_u32(RegOldValue, old_value_32);
  else
    r= code->load_const_u64(RegOldValue, old_value_64);
  DBUG_ASSERT(r == 0);
  r= code->read_attr(RegCurrentValue, resolve_column);
  DBUG_ASSERT(r == 0);
  /*
   * if RegOldValue == RegCurrentValue goto label_0
   * else raise error for this row
   */
  r= code->branch_eq(RegOldValue, RegCurrentValue, label_0);
  DBUG_ASSERT(r == 0);
  r= code->interpret_exit_nok(error_conflict_fn_old_violation);
  DBUG_ASSERT(r == 0);
  r= code->def_label(label_0);
  DBUG_ASSERT(r == 0);
  r= code->interpret_exit_ok();
  DBUG_ASSERT(r == 0);
  r= code->finalise();
  DBUG_ASSERT(r == 0);
  return r;
}

int
ha_ndbcluster::update_row_conflict_fn(enum_conflict_fn_type cft,
                                      const uchar *old_data,
                                      uchar *new_data,
                                      NdbInterpretedCode *code)
{
  switch (cft) {
  case CFT_NDB_MAX:
  case CFT_NDB_MAX_DEL_WIN:
    return row_conflict_fn_max(new_data, code);
  case CFT_NDB_OLD:
    return row_conflict_fn_old(old_data, code);
  case CFT_NDB_UNDEF:
    abort();
  }
  DBUG_ASSERT(false);
  return 1;
}

#if 0 /* NOT YET, interpeted function not supported for write */
int
ha_ndbcluster::write_row_conflict_fn(enum_conflict_fn_type cft,
                                     uchar *data,
                                     NdbInterpretedCode *code)
{
  switch (cft) {
  case CFT_NDB_MAX:
  case CFT_NDB_MAX_DEL_WIN:
    return row_conflict_fn_max(data, code);
  case CFT_NDB_OLD:
    /*
      No conflict function here, instead detect if tuple
      already exists
     */
    return 1;
  case CFT_NDB_UNDEF:
    abort();
  }
  DBUG_ASSERT(false);
  return 1;
}
#endif

int
ha_ndbcluster::delete_row_conflict_fn(enum_conflict_fn_type cft,
                                      const uchar *old_data,
                                      NdbInterpretedCode *code)
{
  switch (cft) {
  case CFT_NDB_MAX:
    /*
      As we do not have a timestamp for the actual delete,
      the best we can do is to detect a possible conflict
      on the old data.
    */
    return row_conflict_fn_old(old_data, code);
  case CFT_NDB_MAX_DEL_WIN:
  {
    /**
     * let delete always win
     */
    int r = code->interpret_exit_ok();
    DBUG_ASSERT(r == 0);
    r = code->finalise();
    DBUG_ASSERT(r == 0);
    return r;
  }
  case CFT_NDB_OLD:
    return row_conflict_fn_old(old_data, code);
  case CFT_NDB_UNDEF:
    abort();
  }
  DBUG_ASSERT(false);
  return 1;
}
#endif /* HAVE_NDB_BINLOG */

/**
  Update one record in NDB using primary key.
*/

bool ha_ndbcluster::start_bulk_update()
{
  DBUG_ENTER("ha_ndbcluster::start_bulk_update");
  if (!m_use_write && m_ignore_dup_key)
  {
    DBUG_PRINT("info", ("Batching turned off as duplicate key is "
                        "ignored by using peek_row"));
    DBUG_RETURN(TRUE);
  }
  DBUG_RETURN(FALSE);
}

int ha_ndbcluster::bulk_update_row(const uchar *old_data, uchar *new_data,
                                   uint *dup_key_found)
{
  DBUG_ENTER("ha_ndbcluster::bulk_update_row");
  *dup_key_found= 0;
  DBUG_RETURN(ndb_update_row(old_data, new_data, 1));
}

int ha_ndbcluster::exec_bulk_update(uint *dup_key_found)
{
  DBUG_ENTER("ha_ndbcluster::exec_bulk_update");
  *dup_key_found= 0;
  if (m_thd_ndb->m_unsent_bytes &&
      !thd_allow_batch(table->in_use) &&
      (!m_thd_ndb->m_handler ||
       m_blobs_pending))
  {
    uint ignore_count= 0;
    if (execute_no_commit(m_thd_ndb, m_thd_ndb->trans,
                          m_ignore_no_key || m_read_before_write_removal_used,
                          &ignore_count) != 0)
    {
      no_uncommitted_rows_execute_failure();
      DBUG_RETURN(ndb_err(m_thd_ndb->trans));
    }
    m_rows_changed-= ignore_count;
    m_rows_updated-= ignore_count;
  }
  DBUG_RETURN(0);
}

void ha_ndbcluster::end_bulk_update()
{
  DBUG_ENTER("ha_ndbcluster::end_bulk_update");
  DBUG_VOID_RETURN;
}

int ha_ndbcluster::update_row(const uchar *old_data, uchar *new_data)
{
  return ndb_update_row(old_data, new_data, 0);
}

void
ha_ndbcluster::setup_key_ref_for_ndb_record(const NdbRecord **key_rec,
                                            const uchar **key_row,
                                            const uchar *record,
                                            bool use_active_index)
{
  DBUG_ENTER("setup_key_ref_for_ndb_record");
  if (use_active_index)
  {
    /* Use unique key to access table */
    DBUG_PRINT("info", ("Using unique index (%u)", active_index));
    *key_rec= m_index[active_index].ndb_unique_record_row;
    *key_row= record;
  }
  else if (table_share->primary_key != MAX_KEY)
  {
    /* Use primary key to access table */
    DBUG_PRINT("info", ("Using primary key"));
    *key_rec= m_index[table_share->primary_key].ndb_unique_record_row;
    *key_row= record;
  }
  else
  {
    /* Use hidden primary key previously read into m_ref. */
    DBUG_PRINT("info", ("Using hidden primary key (%llu)", m_ref));
    /* Can't use hidden pk if we didn't read it first */
    DBUG_ASSERT(m_read_before_write_removal_used == false);
    *key_rec= m_ndb_hidden_key_record;
    *key_row= (const uchar *)(&m_ref);
  }
  DBUG_VOID_RETURN;
}


/*
  Update one record in NDB using primary key
*/

int ha_ndbcluster::ndb_update_row(const uchar *old_data, uchar *new_data,
                                  int is_bulk_update)
{
  THD *thd= table->in_use;
  Thd_ndb *thd_ndb= m_thd_ndb;
  NdbTransaction *trans= thd_ndb->trans;
  NdbScanOperation* cursor= m_active_cursor;
  const NdbOperation *op;
  uint32 old_part_id= ~uint32(0), new_part_id= ~uint32(0);
  int error;
  longlong func_value;
  Uint32 func_value_uint32;
  bool have_pk= (table_share->primary_key != MAX_KEY);
  bool pk_update= (!m_read_before_write_removal_possible &&
                   have_pk &&
                   bitmap_is_overlapping(table->write_set, m_pk_bitmap_p) &&
                   primary_key_cmp(old_data, new_data));
  bool batch_allowed= is_bulk_update || thd_allow_batch(thd);
  NdbOperation::SetValueSpec sets[1];

  DBUG_ENTER("ndb_update_row");
  DBUG_ASSERT(trans);
  /*
   * If IGNORE the ignore constraint violations on primary and unique keys,
   * but check that it is not part of INSERT ... ON DUPLICATE KEY UPDATE
   */
  if (m_ignore_dup_key && (thd->lex->sql_command == SQLCOM_UPDATE ||
                           thd->lex->sql_command == SQLCOM_UPDATE_MULTI))
  {
    NDB_WRITE_OP write_op= (pk_update) ? NDB_PK_UPDATE : NDB_UPDATE;
    int peek_res= peek_indexed_rows(new_data, write_op);
    
    if (!peek_res) 
    {
      DBUG_RETURN(HA_ERR_FOUND_DUPP_KEY);
    }
    if (peek_res != HA_ERR_KEY_NOT_FOUND)
      DBUG_RETURN(peek_res);
  }

  ha_statistic_increment(&SSV::ha_update_count);
  if (table->timestamp_field_type & TIMESTAMP_AUTO_SET_ON_UPDATE)
  {
    table->timestamp_field->set_time();
    bitmap_set_bit(table->write_set, table->timestamp_field->field_index);
  }

  bool skip_partition_for_unique_index= FALSE;
  if (m_use_partition_pruning)
  {
    if (!cursor && m_read_before_write_removal_used)
    {
      ndb_index_type type= get_index_type(active_index);
      /*
        Ndb unique indexes are global so when
        m_read_before_write_removal_used is active
        the unique index can be used directly for update
        without finding the partitions
      */
      if (type == UNIQUE_INDEX ||
          type == UNIQUE_ORDERED_INDEX)
      {
        skip_partition_for_unique_index= TRUE;
        goto skip_partition_pruning;
      }
    }
    if ((error= get_parts_for_update(old_data, new_data, table->record[0],
                                     m_part_info, &old_part_id, &new_part_id,
                                     &func_value)))
    {
      m_part_info->err_value= func_value;
      DBUG_RETURN(error);
    }
    DBUG_PRINT("info", ("old_part_id: %u  new_part_id: %u", old_part_id, new_part_id));
  skip_partition_pruning:
    (void)0;
  }

  /*
   * Check for update of primary key or partition change
   * for special handling
   */  
  if (pk_update || old_part_id != new_part_id)
  {
    DBUG_RETURN(ndb_pk_update_row(thd, old_data, new_data, old_part_id));
  }
  /*
    If we are updating a unique key with auto_increment
    then we need to update the auto_increment counter
   */
  if (table->found_next_number_field &&
      bitmap_is_set(table->write_set, 
		    table->found_next_number_field->field_index) &&
      (error= set_auto_inc(thd, table->found_next_number_field)))
  {
    DBUG_RETURN(error);
  }
  /*
    Set only non-primary-key attributes.
    We already checked that any primary key attribute in write_set has no
    real changes.
  */
  bitmap_copy(&m_bitmap, table->write_set);
  bitmap_subtract(&m_bitmap, m_pk_bitmap_p);
  uchar *mask= (uchar *)(m_bitmap.bitmap);
  DBUG_ASSERT(!pk_update);

  NdbOperation::OperationOptions *poptions = NULL;
  NdbOperation::OperationOptions options;
  options.optionsPresent=0;

  /* Need to set the value of any user-defined partitioning function. 
     (excecpt for when using unique index)
  */
  if (m_user_defined_partitioning && !skip_partition_for_unique_index)
  {
    if (func_value >= INT_MAX32)
      func_value_uint32= INT_MAX32;
    else
      func_value_uint32= (uint32)func_value;
    sets[0].column= get_partition_id_column();
    sets[0].value= &func_value_uint32;
    options.optionsPresent|= NdbOperation::OperationOptions::OO_SETVALUE;
    options.extraSetValues= sets;
    options.numExtraSetValues= 1;

    if (!cursor)
    {
      options.optionsPresent|= NdbOperation::OperationOptions::OO_PARTITION_ID;
      options.partitionId= new_part_id;
    }
  }
  
  eventSetAnyValue(thd, &options);
  
  bool need_flush= add_row_check_if_batch_full(thd_ndb);

  if (cursor)
  {
    /*
      We are scanning records and want to update the record
      that was just found, call updateCurrentTuple on the cursor 
      to take over the lock to a new update operation
      And thus setting the primary key of the record from 
      the active record in cursor
    */
    DBUG_PRINT("info", ("Calling updateTuple on cursor, write_set=0x%x",
                        table->write_set->bitmap[0]));

    if (options.optionsPresent != 0)
      poptions = &options;

    if (!(op= cursor->updateCurrentTuple(trans, m_ndb_record,
                                         (const char*)new_data, mask,
                                         poptions,
                                         sizeof(NdbOperation::OperationOptions))))
      ERR_RETURN(trans->getNdbError());

    m_lock_tuple= FALSE;
    thd_ndb->m_unsent_bytes+= 12;
  }
  else
  {  
    const NdbRecord *key_rec;
    const uchar *key_row;
    setup_key_ref_for_ndb_record(&key_rec, &key_row, new_data,
				 m_read_before_write_removal_used);

#ifdef HAVE_NDB_BINLOG
    uchar* ex_data_buffer= NULL;
    /*
      Room for 10 instruction words, two labels (@ 2words/label)
      + 2 extra words for the case of resolve_size == 8
    */
    Uint32 buffer[16];
    NdbInterpretedCode code(m_table, buffer,
                            sizeof(buffer)/sizeof(buffer[0]));
    if (thd->slave_thread && m_share->m_cfn_share &&
        (m_share->m_cfn_share->m_resolve_cft != CFT_NDB_UNDEF))
    {
      /* Conflict resolution in slave thread. */
      enum_conflict_fn_type cft= m_share->m_cfn_share->m_resolve_cft;
      if (!update_row_conflict_fn(cft, old_data, new_data, &code))
      {
        options.optionsPresent|=NdbOperation::OperationOptions::OO_INTERPRETED;
        options.interpretedCode= &code;
        thd_ndb->m_conflict_fn_usage_count++;
      }

      Ndb_exceptions_data ex_data;
      ex_data.share= m_share;
      /*
        We need to save the row data for possible conflict resolution after
        execute().
      */
      ex_data.row= copy_row_to_buffer(thd_ndb, new_data);
      ex_data_buffer= get_buffer(thd_ndb, sizeof(ex_data));
      if (ex_data.row == NULL || ex_data_buffer == NULL)
      {
        DBUG_RETURN(HA_ERR_OUT_OF_MEM);
      }
      memcpy(ex_data_buffer, &ex_data, sizeof(ex_data));

      options.optionsPresent|= NdbOperation::OperationOptions::OO_CUSTOMDATA;
      options.customData= (void*)ex_data_buffer;
    }
#endif /* HAVE_NDB_BINLOG */
    if (options.optionsPresent !=0)
      poptions= &options;

    if (!(op= trans->updateTuple(key_rec, (const char *)key_row,
                                 m_ndb_record, (const char*)new_data, mask,
                                 poptions,
                                 sizeof(NdbOperation::OperationOptions))))
      ERR_RETURN(trans->getNdbError());  
  }

  uint blob_count= 0;
  if (uses_blob_value(table->write_set))
  {
    int row_offset= new_data - table->record[0];
    int res= set_blob_values(op, row_offset, table->write_set, &blob_count,
                             (batch_allowed && !need_flush));
    if (res != 0)
      DBUG_RETURN(res);
  }
  uint ignore_count= 0;
  /*
    Batch update operation if we are doing a scan for update, unless
    there exist UPDATE AFTER triggers
  */
  if (m_update_cannot_batch ||
      !(cursor || (batch_allowed && have_pk)) ||
      need_flush)
  {
    if (execute_no_commit(m_thd_ndb, trans,
                          m_ignore_no_key || m_read_before_write_removal_used,
                          &ignore_count) != 0)
    {
      no_uncommitted_rows_execute_failure();
      DBUG_RETURN(ndb_err(trans));
    }
  }
  else if (blob_count > 0)
    m_blobs_pending= TRUE;
  
  m_rows_changed+= 1 - ignore_count;
  m_rows_updated+= 1 - ignore_count;

  DBUG_RETURN(0);
}


/*
  handler delete interface
*/

int ha_ndbcluster::delete_row(const uchar *record)
{
  return ndb_delete_row(record, FALSE);
}

bool ha_ndbcluster::start_bulk_delete()
{
  DBUG_ENTER("start_bulk_delete");
  m_is_bulk_delete = true;
  DBUG_RETURN(0); // Bulk delete used by handler
}

int ha_ndbcluster::end_bulk_delete()
{
  DBUG_ENTER("end_bulk_delete");
  assert(m_is_bulk_delete); // Don't allow end() without start()
  if (m_thd_ndb->m_unsent_bytes &&
      !thd_allow_batch(table->in_use) &&
      !m_thd_ndb->m_handler)
  {
    uint ignore_count= 0;
    if (execute_no_commit(m_thd_ndb, m_thd_ndb->trans,
                          m_ignore_no_key || m_read_before_write_removal_used,
                          &ignore_count) != 0)
    {
      no_uncommitted_rows_execute_failure();
      DBUG_RETURN(ndb_err(m_thd_ndb->trans));
    }
    m_rows_deleted-= ignore_count;
  }
  m_is_bulk_delete = false;
  DBUG_RETURN(0);
}


/**
  Delete one record from NDB, using primary key .
*/

int ha_ndbcluster::ndb_delete_row(const uchar *record,
                                  bool primary_key_update)
{
  THD *thd= table->in_use;
  Thd_ndb *thd_ndb= get_thd_ndb(thd);
  NdbTransaction *trans= m_thd_ndb->trans;
  NdbScanOperation* cursor= m_active_cursor;
  const NdbOperation *op;
  uint32 part_id= ~uint32(0);
  int error;
  bool allow_batch= m_is_bulk_delete || thd_allow_batch(thd);
  DBUG_ENTER("ndb_delete_row");
  DBUG_ASSERT(trans);

  ha_statistic_increment(&SSV::ha_delete_count);
  m_rows_changed++;

  bool skip_partition_for_unique_index= FALSE;
  if (m_use_partition_pruning)
  {
    if (!cursor && m_read_before_write_removal_used)
    {
      ndb_index_type type= get_index_type(active_index);
      /*
        Ndb unique indexes are global so when
        m_read_before_write_removal_used is active
        the unique index can be used directly for deleting
        without finding the partitions
      */
      if (type == UNIQUE_INDEX ||
          type == UNIQUE_ORDERED_INDEX)
      {
        skip_partition_for_unique_index= TRUE;
        goto skip_partition_pruning;
      }
    }
    if ((error= get_part_for_delete(record, table->record[0], m_part_info,
                                    &part_id)))
    {
      DBUG_RETURN(error);
    }
  skip_partition_pruning:
    (void)0;
  }

  NdbOperation::OperationOptions options;
  NdbOperation::OperationOptions *poptions = NULL;
  options.optionsPresent=0;

  eventSetAnyValue(thd, &options);

  /*
    Poor approx. let delete ~ tabsize / 4
  */
  uint delete_size= 12 + (m_bytes_per_write >> 2);
  bool need_flush= add_row_check_if_batch_full_size(thd_ndb, delete_size);

  if (cursor)
  {
    if (options.optionsPresent != 0)
      poptions = &options;

    /*
      We are scanning records and want to delete the record
      that was just found, call deleteTuple on the cursor 
      to take over the lock to a new delete operation
      And thus setting the primary key of the record from 
      the active record in cursor
    */
    DBUG_PRINT("info", ("Calling deleteTuple on cursor"));
    if ((op = cursor->deleteCurrentTuple(trans, m_ndb_record,
                                         NULL, // result_row
                                         NULL, // result_mask
                                         poptions, 
                                         sizeof(NdbOperation::OperationOptions))) == 0)
      ERR_RETURN(trans->getNdbError());     
    m_lock_tuple= FALSE;
    thd_ndb->m_unsent_bytes+= 12;

    no_uncommitted_rows_update(-1);

    if (!(primary_key_update || m_delete_cannot_batch))
    {
      // If deleting from cursor, NoCommit will be handled in next_result
      m_rows_deleted++;
      DBUG_RETURN(0);
    }
  }
  else
  {
    const NdbRecord *key_rec;
    const uchar *key_row;

    if (m_user_defined_partitioning && !skip_partition_for_unique_index)
    {
      options.optionsPresent|= NdbOperation::OperationOptions::OO_PARTITION_ID;
      options.partitionId= part_id;
    }

    setup_key_ref_for_ndb_record(&key_rec, &key_row, record,
				 m_read_before_write_removal_used);

#ifdef HAVE_NDB_BINLOG
    uchar* ex_data_buffer= NULL;
    /*
      Room for 10 instruction words, two labels (@ 2words/label)
      + 2 extra words for the case of resolve_size == 8
    */
    Uint32 buffer[16];
    NdbInterpretedCode code(m_table, buffer,
                            sizeof(buffer)/sizeof(buffer[0]));
    if (thd->slave_thread && m_share->m_cfn_share &&
        (m_share->m_cfn_share->m_resolve_cft != CFT_NDB_UNDEF))
    {
      /* Conflict resolution in slave thread. */
      enum_conflict_fn_type cft= m_share->m_cfn_share->m_resolve_cft;
      if (!delete_row_conflict_fn(cft, record, &code))
      {
        options.optionsPresent|=NdbOperation::OperationOptions::OO_INTERPRETED;
        options.interpretedCode= &code;
        thd_ndb->m_conflict_fn_usage_count++;
      }

      Ndb_exceptions_data ex_data;
      ex_data.share= m_share;
      /*
        We need to save the row data for possible conflict resolution after
        execute().
      */
      ex_data.row= copy_row_to_buffer(thd_ndb, record);
      ex_data_buffer= get_buffer(thd_ndb, sizeof(ex_data));
      if (ex_data.row == NULL || ex_data_buffer == NULL)
      {
        DBUG_RETURN(HA_ERR_OUT_OF_MEM);
      }
      memcpy(ex_data_buffer, &ex_data, sizeof(ex_data));

      options.optionsPresent|= NdbOperation::OperationOptions::OO_CUSTOMDATA;
      options.customData= (void*)ex_data_buffer;
    }
#endif /* HAVE_NDB_BINLOG */
    if (options.optionsPresent != 0)
      poptions= &options;

    if (!(op=trans->deleteTuple(key_rec, (const char *)key_row,
                                m_ndb_record,
                                NULL, // row
                                NULL, // mask
                                poptions,
                                sizeof(NdbOperation::OperationOptions))))
      ERR_RETURN(trans->getNdbError());

    no_uncommitted_rows_update(-1);

    /*
      Check if we can batch the delete.

      We don't batch deletes as part of primary key updates.
      We do not batch deletes on tables with no primary key. For such tables,
      replication uses full table scan to locate the row to delete. The
      problem is the following scenario when deleting 2 (or more) rows:

       1. Table scan to locate the first row.
       2. Delete the row, batched so no execute.
       3. Table scan to locate the second row is executed, along with the
          batched delete operation from step 2.
       4. The first row is returned from nextResult() (not deleted yet).
       5. The kernel deletes the row (operation from step 2).
       6. lockCurrentTuple() is called on the row returned in step 4. However,
          as that row is now deleted, the operation fails and the transaction
          is aborted.
       7. The delete of the second tuple now fails, as the transaction has
          been aborted.
    */

    if ( allow_batch &&
	 table_share->primary_key != MAX_KEY &&
	 !primary_key_update &&
	 !need_flush)
    {
      m_rows_deleted++;
      DBUG_RETURN(0);
    }
  }

  // Execute delete operation
  uint ignore_count= 0;
  if (execute_no_commit(m_thd_ndb, trans,
                        m_ignore_no_key || m_read_before_write_removal_used,
                        &ignore_count) != 0)
  {
    no_uncommitted_rows_execute_failure();
    DBUG_RETURN(ndb_err(trans));
  }
  if (!primary_key_update)
    m_rows_deleted+= 1 - ignore_count;
  DBUG_RETURN(0);
}
  
/**
  Unpack a record returned from a scan.
  We copy field-for-field to
   1. Avoid unnecessary copying for sparse rows.
   2. Properly initialize not used null bits.
  Note that we do not unpack all returned rows; some primary/unique key
  operations can read directly into the destination row.
*/
void ha_ndbcluster::unpack_record(uchar *dst_row, const uchar *src_row)
{
  int res;
  DBUG_ASSERT(src_row != NULL);

  my_ptrdiff_t dst_offset= dst_row - table->record[0];
  my_ptrdiff_t src_offset= src_row - table->record[0];

  /* Initialize the NULL bitmap. */
  memset(dst_row, 0xff, table->s->null_bytes);

  uchar *blob_ptr= m_blobs_buffer;

  for (uint i= 0; i < table_share->fields; i++) 
  {
    Field *field= table->field[i];
    if (bitmap_is_set(table->read_set, i))
    {
      if (field->type() == MYSQL_TYPE_BIT)
      {
        Field_bit *field_bit= static_cast<Field_bit*>(field);
        if (!field->is_null_in_record_with_offset(src_offset))
        {
          field->move_field_offset(src_offset);
          longlong value= field_bit->val_int();
          field->move_field_offset(dst_offset-src_offset);
          field_bit->set_notnull();
          /* Field_bit in DBUG requires the bit set in write_set for store(). */
          my_bitmap_map *old_map=
            dbug_tmp_use_all_columns(table, table->write_set);
          int res = field_bit->store(value, true);
          assert(res == 0);
          dbug_tmp_restore_column_map(table->write_set, old_map);
          field->move_field_offset(-dst_offset);
        }
      }
      else if (field->flags & BLOB_FLAG)
      {
        Field_blob *field_blob= (Field_blob *)field;
        NdbBlob *ndb_blob= m_value[i].blob;
        /* unpack_record *only* called for scan result processing
         * *while* the scan is open and the Blob is active.
         * Verify Blob state to be certain.
         * Accessing PK/UK op Blobs after execute() is unsafe
         */
        DBUG_ASSERT(ndb_blob != 0);
        DBUG_ASSERT(ndb_blob->getState() == NdbBlob::Active);
        int isNull;
        res= ndb_blob->getNull(isNull);
        DBUG_ASSERT(res == 0);                  // Already succeeded once
        Uint64 len64= 0;
        field_blob->move_field_offset(dst_offset);
        if (!isNull)
        {
          res= ndb_blob->getLength(len64);
          DBUG_ASSERT(res == 0 && len64 <= (Uint64)0xffffffff);
          field->set_notnull();
        }
        /* Need not set_null(), as we initialized null bits to 1 above. */
        field_blob->set_ptr((uint32)len64, blob_ptr);
        field_blob->move_field_offset(-dst_offset);
        blob_ptr+= (len64 + 7) & ~((Uint64)7);
      }
      else
      {
        field->move_field_offset(src_offset);
        /* Normal field (not blob or bit type). */
        if (!field->is_null())
        {
          /* Only copy actually used bytes of varstrings. */
          uint32 actual_length= field_used_length(field);
          uchar *src_ptr= field->ptr;
          field->move_field_offset(dst_offset - src_offset);
          field->set_notnull();
          memcpy(field->ptr, src_ptr, actual_length);
#ifdef HAVE_purify
          /*
            We get Valgrind warnings on uninitialised padding bytes in
            varstrings, for example when writing rows to temporary tables.
            So for valgrind builds we pad with zeros, not needed for
            production code.
          */
          if (actual_length < field->pack_length())
            bzero(field->ptr + actual_length,
                  field->pack_length() - actual_length);
#endif
          field->move_field_offset(-dst_offset);
        }
        else
          field->move_field_offset(-src_offset);
        /* No action needed for a NULL field. */
      }
    }
  }
}


/**
  Get the default value of the field from default_values of the table.
*/
static void get_default_value(void *def_val, Field *field)
{
  DBUG_ASSERT(field != NULL);

  my_ptrdiff_t src_offset= field->table->s->default_values - field->table->record[0];

  {
    if (bitmap_is_set(field->table->read_set, field->field_index))
    {
      if (field->type() == MYSQL_TYPE_BIT)
      {
        Field_bit *field_bit= static_cast<Field_bit*>(field);
        if (!field->is_null_in_record_with_offset(src_offset))
        {
          field->move_field_offset(src_offset);
          longlong value= field_bit->val_int();
          /* Map to NdbApi format - two Uint32s */
          Uint32 out[2];
          out[0] = 0;
          out[1] = 0;
          for (int b=0; b < 64; b++)
          {
            out[b >> 5] |= (value & 1) << (b & 31);
            
            value= value >> 1;
          }
          memcpy(def_val, out, sizeof(longlong));
          field->move_field_offset(-src_offset);
        }
      }
      else if (field->flags & BLOB_FLAG)
      {
        assert(false);
      }
      else
      {
        field->move_field_offset(src_offset);
        /* Normal field (not blob or bit type). */
        if (!field->is_null())
        {
          /* Only copy actually used bytes of varstrings. */
          uint32 actual_length= field_used_length(field);
          uchar *src_ptr= field->ptr;
          field->set_notnull();
          memcpy(def_val, src_ptr, actual_length);
#ifdef HAVE_purify
          if (actual_length < field->pack_length())
            bzero(((char*)def_val) + actual_length,
                  field->pack_length() - actual_length);
#endif
        }
        field->move_field_offset(-src_offset);
        /* No action needed for a NULL field. */
      }
    }
  }
}

/*
    DBUG_EXECUTE("value", print_results(););
*/

void ha_ndbcluster::print_results()
{
  DBUG_ENTER("print_results");

#ifndef DBUG_OFF

  char buf_type[MAX_FIELD_WIDTH], buf_val[MAX_FIELD_WIDTH];
  String type(buf_type, sizeof(buf_type), &my_charset_bin);
  String val(buf_val, sizeof(buf_val), &my_charset_bin);
  for (uint f= 0; f < table_share->fields; f++)
  {
    /* Use DBUG_PRINT since DBUG_FILE cannot be filtered out */
    char buf[2000];
    Field *field;
    void* ptr;
    NdbValue value;

    buf[0]= 0;
    field= table->field[f];
    if (!(value= m_value[f]).ptr)
    {
      strmov(buf, "not read");
      goto print_value;
    }

    ptr= field->ptr;

    if (! (field->flags & BLOB_FLAG))
    {
      if (value.rec->isNULL())
      {
        strmov(buf, "NULL");
        goto print_value;
      }
      type.length(0);
      val.length(0);
      field->sql_type(type);
      field->val_str(&val);
      my_snprintf(buf, sizeof(buf), "%s %s", type.c_ptr(), val.c_ptr());
    }
    else
    {
      NdbBlob *ndb_blob= value.blob;
      bool isNull= TRUE;
      assert(ndb_blob->getState() == NdbBlob::Active);
      ndb_blob->getNull(isNull);
      if (isNull)
        strmov(buf, "NULL");
    }

print_value:
    DBUG_PRINT("value", ("%u,%s: %s", f, field->field_name, buf));
  }
#endif
  DBUG_VOID_RETURN;
}


/*
  Set fields in partition functions in read set for underlying handlers

  SYNOPSIS
    include_partition_fields_in_used_fields()

  RETURN VALUE
    NONE

  DESCRIPTION
    Some handlers only read fields as specified by the bitmap for the
    read set. For partitioned handlers we always require that the
    fields of the partition functions are read such that we can
    calculate the partition id to place updated and deleted records.
*/

static void
include_partition_fields_in_used_fields(Field **ptr, MY_BITMAP *read_set)
{
  DBUG_ENTER("include_partition_fields_in_used_fields");
  do
  {
    bitmap_set_bit(read_set, (*ptr)->field_index);
  } while (*(++ptr));
  DBUG_VOID_RETURN;
}


int ha_ndbcluster::index_init(uint index, bool sorted)
{
  DBUG_ENTER("ha_ndbcluster::index_init");
  DBUG_PRINT("enter", ("index: %u  sorted: %d", index, sorted));
  active_index= index;
  m_sorted= sorted;
  /*
    Locks are are explicitly released in scan
    unless m_lock.type == TL_READ_HIGH_PRIORITY
    and no sub-sequent call to unlock_row()
  */
  m_lock_tuple= FALSE;
  if (table_share->primary_key == MAX_KEY &&
      m_use_partition_pruning)
    include_partition_fields_in_used_fields(
      m_part_info->full_part_field_array,
      table->read_set);
  DBUG_RETURN(0);
}


int ha_ndbcluster::index_end()
{
  DBUG_ENTER("ha_ndbcluster::index_end");
  DBUG_RETURN(close_scan());
}

/**
  Check if key contains null.
*/
static
int
check_null_in_key(const KEY* key_info, const uchar *key, uint key_len)
{
  KEY_PART_INFO *curr_part, *end_part;
  const uchar* end_ptr= key + key_len;
  curr_part= key_info->key_part;
  end_part= curr_part + key_info->key_parts;

  for (; curr_part != end_part && key < end_ptr; curr_part++)
  {
    if (curr_part->null_bit && *key)
      return 1;

    key += curr_part->store_length;
  }
  return 0;
}

int ha_ndbcluster::index_read(uchar *buf,
                              const uchar *key, uint key_len, 
                              enum ha_rkey_function find_flag)
{
  key_range start_key;
  bool descending= FALSE;
  DBUG_ENTER("ha_ndbcluster::index_read");
  DBUG_PRINT("enter", ("active_index: %u, key_len: %u, find_flag: %d", 
                       active_index, key_len, find_flag));

  start_key.key= key;
  start_key.length= key_len;
  start_key.flag= find_flag;
  descending= FALSE;
  switch (find_flag) {
  case HA_READ_KEY_OR_PREV:
  case HA_READ_BEFORE_KEY:
  case HA_READ_PREFIX_LAST:
  case HA_READ_PREFIX_LAST_OR_PREV:
    descending= TRUE;
    break;
  default:
    break;
  }
  const int error= read_range_first_to_buf(&start_key, 0, descending,
                                           m_sorted, buf);
  table->status=error ? STATUS_NOT_FOUND: 0;
  DBUG_RETURN(error);
}


int ha_ndbcluster::index_next(uchar *buf)
{
  DBUG_ENTER("ha_ndbcluster::index_next");
  ha_statistic_increment(&SSV::ha_read_next_count);
  const int error= next_result(buf);
  table->status=error ? STATUS_NOT_FOUND: 0;
  DBUG_RETURN(error);
}


int ha_ndbcluster::index_prev(uchar *buf)
{
  DBUG_ENTER("ha_ndbcluster::index_prev");
  ha_statistic_increment(&SSV::ha_read_prev_count);
  const int error= next_result(buf);
  table->status=error ? STATUS_NOT_FOUND: 0;
  DBUG_RETURN(error);
}


int ha_ndbcluster::index_first(uchar *buf)
{
  DBUG_ENTER("ha_ndbcluster::index_first");
  ha_statistic_increment(&SSV::ha_read_first_count);
  // Start the ordered index scan and fetch the first row

  // Only HA_READ_ORDER indexes get called by index_first
  const int error= ordered_index_scan(0, 0, TRUE, FALSE, buf, NULL);
  table->status=error ? STATUS_NOT_FOUND: 0;
  DBUG_RETURN(error);
}


int ha_ndbcluster::index_last(uchar *buf)
{
  DBUG_ENTER("ha_ndbcluster::index_last");
  ha_statistic_increment(&SSV::ha_read_last_count);
  const int error= ordered_index_scan(0, 0, TRUE, TRUE, buf, NULL);
  table->status=error ? STATUS_NOT_FOUND: 0;
  DBUG_RETURN(error);
}

int ha_ndbcluster::index_read_last(uchar * buf, const uchar * key, uint key_len)
{
  DBUG_ENTER("ha_ndbcluster::index_read_last");
  DBUG_RETURN(index_read(buf, key, key_len, HA_READ_PREFIX_LAST));
}

int ha_ndbcluster::read_range_first_to_buf(const key_range *start_key,
                                           const key_range *end_key,
                                           bool desc, bool sorted,
                                           uchar* buf)
{
  part_id_range part_spec;
  ndb_index_type type= get_index_type(active_index);
  const KEY* key_info= table->key_info+active_index;
  int error; 
  DBUG_ENTER("ha_ndbcluster::read_range_first_to_buf");
  DBUG_PRINT("info", ("desc: %d, sorted: %d", desc, sorted));

  if (m_use_partition_pruning)
  {
    get_partition_set(table, buf, active_index, start_key, &part_spec);
    DBUG_PRINT("info", ("part_spec.start_part: %u  part_spec.end_part: %u",
                        part_spec.start_part, part_spec.end_part));
    /*
      If partition pruning has found no partition in set
      we can return HA_ERR_END_OF_FILE
      If partition pruning has found exactly one partition in set
      we can optimize scan to run towards that partition only.
    */
    if (part_spec.start_part > part_spec.end_part)
    {
      DBUG_RETURN(HA_ERR_END_OF_FILE);
    }

    if (part_spec.start_part == part_spec.end_part)
    {
      /*
        Only one partition is required to scan, if sorted is required we
        don't need it any more since output from one ordered partitioned
        index is always sorted.
      */
      sorted= FALSE;
      if (unlikely(!get_transaction_part_id(part_spec.start_part, error)))
      {
        DBUG_RETURN(error);
      }
    }
  }

  switch (type){
  case PRIMARY_KEY_ORDERED_INDEX:
  case PRIMARY_KEY_INDEX:
    if (start_key && 
        start_key->length == key_info->key_length &&
        start_key->flag == HA_READ_KEY_EXACT)
    {
      if (m_active_cursor && (error= close_scan()))
        DBUG_RETURN(error);
      if (!m_thd_ndb->trans)
        if (unlikely(!start_transaction_key(active_index,
                                            start_key->key, error)))
          DBUG_RETURN(error);
      error= pk_read(start_key->key, start_key->length, buf,
		  (m_use_partition_pruning)? &(part_spec.start_part) : NULL);
      DBUG_RETURN(error == HA_ERR_KEY_NOT_FOUND ? HA_ERR_END_OF_FILE : error);
    }
    break;
  case UNIQUE_ORDERED_INDEX:
  case UNIQUE_INDEX:
    if (start_key && start_key->length == key_info->key_length &&
        start_key->flag == HA_READ_KEY_EXACT && 
        !check_null_in_key(key_info, start_key->key, start_key->length))
    {
      if (m_active_cursor && (error= close_scan()))
        DBUG_RETURN(error);

      if (!m_thd_ndb->trans)
        if (unlikely(!start_transaction_key(active_index,
                                            start_key->key, error)))
          DBUG_RETURN(error);
      error= unique_index_read(start_key->key, start_key->length, buf);
      DBUG_RETURN(error == HA_ERR_KEY_NOT_FOUND ? HA_ERR_END_OF_FILE : error);
    }
    else if (type == UNIQUE_INDEX)
      DBUG_RETURN(full_table_scan(key_info, 
                                  start_key,
                                  end_key,
                                  buf));
    break;
  default:
    break;
  }
  if (!m_use_partition_pruning && !m_thd_ndb->trans)
  {
    get_partition_set(table, buf, active_index, start_key, &part_spec);
    if (part_spec.start_part == part_spec.end_part)
      if (unlikely(!start_transaction_part_id(part_spec.start_part, error)))
        DBUG_RETURN(error);
  }
  // Start the ordered index scan and fetch the first row
  DBUG_RETURN(ordered_index_scan(start_key, end_key, sorted, desc, buf,
	  (m_use_partition_pruning)? &part_spec : NULL));
}

int ha_ndbcluster::read_range_first(const key_range *start_key,
                                    const key_range *end_key,
                                    bool eq_r, bool sorted)
{
  uchar* buf= table->record[0];
  DBUG_ENTER("ha_ndbcluster::read_range_first");
  DBUG_RETURN(read_range_first_to_buf(start_key, end_key, FALSE,
                                      sorted, buf));
}

int ha_ndbcluster::read_range_next()
{
  DBUG_ENTER("ha_ndbcluster::read_range_next");
  DBUG_RETURN(next_result(table->record[0]));
}


int ha_ndbcluster::rnd_init(bool scan)
{
  int error;
  DBUG_ENTER("rnd_init");
  DBUG_PRINT("enter", ("scan: %d", scan));

  if (m_active_cursor && (error= close_scan()))
    DBUG_RETURN(error);
  index_init(table_share->primary_key, 0);
  DBUG_RETURN(0);
}

int ha_ndbcluster::close_scan()
{
  /*
    workaround for bug #39872 - explain causes segv
    - rnd_end/close_scan is called on unlocked table
    - should be fixed in server code, but this will
    not be done until 6.0 as it is too intrusive
  */
  if (m_thd_ndb == NULL)
    return 0;
  NdbTransaction *trans= m_thd_ndb->trans;
  int error;
  DBUG_ENTER("close_scan");

  NdbScanOperation *cursor= m_active_cursor;
  
  if (!cursor)
  {
    cursor = m_multi_cursor;
    if (!cursor)
      DBUG_RETURN(0);
  }

  if ((error= scan_handle_lock_tuple(cursor, trans)) != 0)
    DBUG_RETURN(error);

  if (m_thd_ndb->m_unsent_bytes)
  {
    /*
      Take over any pending transactions to the 
      deleteing/updating transaction before closing the scan    
    */
    DBUG_PRINT("info", ("thd_ndb->m_unsent_bytes: %ld",
                        (long) m_thd_ndb->m_unsent_bytes));    
    if (execute_no_commit(m_thd_ndb, trans, m_ignore_no_key) != 0)
    {
      no_uncommitted_rows_execute_failure();
      DBUG_RETURN(ndb_err(trans));
    }
  }
  
  cursor->close(m_thd_ndb->m_force_send, TRUE);
  m_active_cursor= NULL;
  m_multi_cursor= NULL;
  DBUG_RETURN(0);
}

int ha_ndbcluster::rnd_end()
{
  DBUG_ENTER("rnd_end");
  DBUG_RETURN(close_scan());
}


int ha_ndbcluster::rnd_next(uchar *buf)
{
  DBUG_ENTER("rnd_next");
  ha_statistic_increment(&SSV::ha_read_rnd_next_count);

  int error;
  if (m_active_cursor)
    error= next_result(buf);
  else
    error= full_table_scan(NULL, NULL, NULL, buf);
  
  table->status= error ? STATUS_NOT_FOUND: 0;
  DBUG_RETURN(error);
}


/**
  An "interesting" record has been found and it's pk 
  retrieved by calling position. Now it's time to read
  the record from db once again.
*/

int ha_ndbcluster::rnd_pos(uchar *buf, uchar *pos)
{
  DBUG_ENTER("rnd_pos");
  ha_statistic_increment(&SSV::ha_read_rnd_count);
  // The primary key for the record is stored in pos
  // Perform a pk_read using primary key "index"
  {
    part_id_range part_spec;
    uint key_length= ref_length;
    if (m_user_defined_partitioning)
    {
      if (table_share->primary_key == MAX_KEY)
      {
        /*
          The partition id has been fetched from ndb
          and has been stored directly after the hidden key
        */
        DBUG_DUMP("key+part", pos, key_length);
        key_length= ref_length - sizeof(m_part_id);
        part_spec.start_part= part_spec.end_part= *(uint32 *)(pos + key_length);
      }
      else
      {
        key_range key_spec;
        KEY *key_info= table->key_info + table_share->primary_key;
        key_spec.key= pos;
        key_spec.length= key_length;
        key_spec.flag= HA_READ_KEY_EXACT;
        get_full_part_id_from_key(table, buf, key_info, 
                                  &key_spec, &part_spec);
        DBUG_ASSERT(part_spec.start_part == part_spec.end_part);
      }
      DBUG_PRINT("info", ("partition id %u", part_spec.start_part));
    }
    DBUG_DUMP("key", pos, key_length);
    int res= pk_read(pos, key_length, buf, 
                     (m_user_defined_partitioning) ? 
                     &(part_spec.start_part) 
                     : NULL);
    if (res == HA_ERR_KEY_NOT_FOUND)
    {
      /**
       * When using rnd_pos
       *   server first retrives a set of records (typically scans them)
       *   and store a unique identifier (for ndb this is the primary key)
       *   and later retreives the record again using rnd_pos and the
       *   saved primary key. For ndb, since we only support committed read
       *   the record could have been deleted in between the "save" and
       *   the rnd_pos.
       *   Therefor we return HA_ERR_RECORD_DELETED in this case rather than
       *   HA_ERR_KEY_NOT_FOUND (which will cause statment to be aborted)
       *   
       */
      res= HA_ERR_RECORD_DELETED;
    }
    table->status= res ? STATUS_NOT_FOUND: 0;
    DBUG_RETURN(res);
  }
}


/**
  Store the primary key of this record in ref 
  variable, so that the row can be retrieved again later
  using "reference" in rnd_pos.
*/

void ha_ndbcluster::position(const uchar *record)
{
  KEY *key_info;
  KEY_PART_INFO *key_part;
  KEY_PART_INFO *end;
  uchar *buff;
  uint key_length;

  DBUG_ENTER("position");

  if (table_share->primary_key != MAX_KEY) 
  {
    key_length= ref_length;
    key_info= table->key_info + table_share->primary_key;
    key_part= key_info->key_part;
    end= key_part + key_info->key_parts;
    buff= ref;
    
    for (; key_part != end; key_part++) 
    {
      if (key_part->null_bit) {
        /* Store 0 if the key part is a NULL part */      
        if (record[key_part->null_offset]
            & key_part->null_bit) {
          *buff++= 1;
          continue;
        }      
        *buff++= 0;
      }

      size_t len = key_part->length;
      const uchar * ptr = record + key_part->offset;
      Field *field = key_part->field;
      if (field->type() ==  MYSQL_TYPE_VARCHAR)
      {
        if (((Field_varstring*)field)->length_bytes == 1)
        {
          /**
           * Keys always use 2 bytes length
           */
          buff[0] = ptr[0];
          buff[1] = 0;
          memcpy(buff+2, ptr + 1, len);
        }
        else
        {
          memcpy(buff, ptr, len + 2);
        }
        len += 2;
      }
      else
      {
        memcpy(buff, ptr, len);
      }
      buff += len;
    }
  } 
  else 
  {
    // No primary key, get hidden key
    DBUG_PRINT("info", ("Getting hidden key"));
    // If table has user defined partition save the partition id as well
    if (m_user_defined_partitioning)
    {
      DBUG_PRINT("info", ("Saving partition id %u", m_part_id));
      key_length= ref_length - sizeof(m_part_id);
      memcpy(ref+key_length, (void *)&m_part_id, sizeof(m_part_id));
    }
    else
      key_length= ref_length;
#ifndef DBUG_OFF
    int hidden_no= table->s->fields;
    const NDBTAB *tab= m_table;  
    const NDBCOL *hidden_col= tab->getColumn(hidden_no);
    DBUG_ASSERT(hidden_col->getPrimaryKey() && 
                hidden_col->getAutoIncrement() &&
                key_length == NDB_HIDDEN_PRIMARY_KEY_LENGTH);
#endif
    memcpy(ref, &m_ref, key_length);
  }
#ifndef DBUG_OFF
  if (table_share->primary_key == MAX_KEY && m_user_defined_partitioning) 
    DBUG_DUMP("key+part", ref, key_length+sizeof(m_part_id));
#endif
  DBUG_DUMP("ref", ref, key_length);
  DBUG_VOID_RETURN;
}

int
ha_ndbcluster::cmp_ref(const uchar * ref1, const uchar * ref2)
{
  DBUG_ENTER("cmp_ref");

  if (table_share->primary_key != MAX_KEY) 
  {
    KEY *key_info= table->key_info + table_share->primary_key;
    KEY_PART_INFO *key_part= key_info->key_part;
    KEY_PART_INFO *end= key_part + key_info->key_parts;
    
    for (; key_part != end; key_part++) 
    {
      // NOTE: No need to check for null since PK is not-null

      Field *field= key_part->field;
      int result= field->key_cmp(ref1, ref2);
      if (result)
      {
        DBUG_RETURN(result);
      }

      if (field->type() ==  MYSQL_TYPE_VARCHAR)
      {
        ref1+= 2;
        ref2+= 2;
      }
      
      ref1+= key_part->length;
      ref2+= key_part->length;
    }
    DBUG_RETURN(0);
  } 
  else
  {
    DBUG_RETURN(memcmp(ref1, ref2, ref_length));
  }
}

int ha_ndbcluster::info(uint flag)
{
  THD *thd= table->in_use;
  int result= 0;
  DBUG_ENTER("info");
  DBUG_PRINT("enter", ("flag: %d", flag));
  
  if (flag & HA_STATUS_POS)
    DBUG_PRINT("info", ("HA_STATUS_POS"));
  if (flag & HA_STATUS_TIME)
    DBUG_PRINT("info", ("HA_STATUS_TIME"));
  while (flag & HA_STATUS_VARIABLE)
  {
    if (!thd)
      thd= current_thd;
    DBUG_PRINT("info", ("HA_STATUS_VARIABLE"));
    if ((flag & HA_STATUS_NO_LOCK) &&
        !THDVAR(thd, use_exact_count))
    {
      if (thd->lex->sql_command != SQLCOM_SHOW_TABLE_STATUS &&
          thd->lex->sql_command != SQLCOM_SHOW_KEYS)
      {
        /*
          just use whatever stats we have however,
          optimizer behaves strangely if we return few rows
        */
        if (stats.records < 2)
          stats.records= 2;
        break;
      }
    }
    if (!m_table_info)
    {
      if ((my_errno= check_ndb_connection(thd)))
        DBUG_RETURN(my_errno);
    }
    result= update_stats(thd, 1);
    break;
  }
  if (flag & HA_STATUS_CONST)
  {
    DBUG_PRINT("info", ("HA_STATUS_CONST"));
    set_rec_per_key();
  }
  if (flag & HA_STATUS_ERRKEY)
  {
    DBUG_PRINT("info", ("HA_STATUS_ERRKEY"));
    errkey= m_dupkey;
  }
  if (flag & HA_STATUS_AUTO)
  {
    DBUG_PRINT("info", ("HA_STATUS_AUTO"));
    if (m_table && table->found_next_number_field)
    {
      if (!thd)
        thd= current_thd;
      if ((my_errno= check_ndb_connection(thd)))
        DBUG_RETURN(my_errno);
      Ndb *ndb= get_ndb(thd);
      Ndb_tuple_id_range_guard g(m_share);
      
      Uint64 auto_increment_value64;
      if (ndb->readAutoIncrementValue(m_table, g.range,
                                      auto_increment_value64) == -1)
      {
        const NdbError err= ndb->getNdbError();
        sql_print_error("Error %lu in readAutoIncrementValue(): %s",
                        (ulong) err.code, err.message);
        stats.auto_increment_value= ~(ulonglong)0;
      }
      else
        stats.auto_increment_value= (ulonglong)auto_increment_value64;
    }
  }

  if(result == -1)
    result= HA_ERR_NO_CONNECTION;

  DBUG_RETURN(result);
}


void ha_ndbcluster::get_dynamic_partition_info(PARTITION_STATS *stat_info,
                                               uint part_id)
{
  /* 
     This functions should be fixed. Suggested fix: to
     implement ndb function which retrives the statistics
     about ndb partitions.
  */
  bzero((char*) stat_info, sizeof(PARTITION_STATS));
  return;
}


int ha_ndbcluster::extra(enum ha_extra_function operation)
{
  DBUG_ENTER("extra");
  switch (operation) {
  case HA_EXTRA_IGNORE_DUP_KEY:       /* Dup keys don't rollback everything*/
    DBUG_PRINT("info", ("HA_EXTRA_IGNORE_DUP_KEY"));
    DBUG_PRINT("info", ("Ignoring duplicate key"));
    m_ignore_dup_key= TRUE;
    break;
  case HA_EXTRA_NO_IGNORE_DUP_KEY:
    DBUG_PRINT("info", ("HA_EXTRA_NO_IGNORE_DUP_KEY"));
    m_ignore_dup_key= FALSE;
    break;
  case HA_EXTRA_IGNORE_NO_KEY:
    DBUG_PRINT("info", ("HA_EXTRA_IGNORE_NO_KEY"));
    DBUG_PRINT("info", ("Turning on AO_IgnoreError at Commit/NoCommit"));
    m_ignore_no_key= TRUE;
    break;
  case HA_EXTRA_NO_IGNORE_NO_KEY:
    DBUG_PRINT("info", ("HA_EXTRA_NO_IGNORE_NO_KEY"));
    DBUG_PRINT("info", ("Turning on AO_IgnoreError at Commit/NoCommit"));
    m_ignore_no_key= FALSE;
    break;
  case HA_EXTRA_WRITE_CAN_REPLACE:
    DBUG_PRINT("info", ("HA_EXTRA_WRITE_CAN_REPLACE"));
    if (!m_has_unique_index ||
        current_thd->slave_thread || /* always set if slave, quick fix for bug 27378 */
        isManualBinlogExec(current_thd)) /* or if manual binlog application, for bug 46662 */
    {
      DBUG_PRINT("info", ("Turning ON use of write instead of insert"));
      m_use_write= TRUE;
    }
    break;
  case HA_EXTRA_WRITE_CANNOT_REPLACE:
    DBUG_PRINT("info", ("HA_EXTRA_WRITE_CANNOT_REPLACE"));
    DBUG_PRINT("info", ("Turning OFF use of write instead of insert"));
    m_use_write= FALSE;
    break;
  case HA_EXTRA_DELETE_CANNOT_BATCH:
    DBUG_PRINT("info", ("HA_EXTRA_DELETE_CANNOT_BATCH"));
    m_delete_cannot_batch= TRUE;
    break;
  case HA_EXTRA_UPDATE_CANNOT_BATCH:
    DBUG_PRINT("info", ("HA_EXTRA_UPDATE_CANNOT_BATCH"));
    m_update_cannot_batch= TRUE;
    break;
  default:
    break;
  }
  
  DBUG_RETURN(0);
}


bool ha_ndbcluster::read_before_write_removal_possible()
{
  THD *thd= table->in_use;
  DBUG_ENTER("read_before_write_removal_possible");
  /*
    We need to verify a large number of things before accepting to remove
    the read before the update. We cannot avoid read before when primary
    key is updated, when a unique key is updated, when a BLOB is updated,
    for deletes on tables with BLOB's it is also not possible to avoid
    the read before the update and finally it is necessary that the
    update expressions only contain constant expressions.
  */
  if (uses_blob_value(table->write_set) ||
      (thd->lex->sql_command == SQLCOM_DELETE &&
       table_share->blob_fields) ||
      (table_share->primary_key != MAX_KEY &&
       bitmap_is_overlapping(table->write_set, m_pk_bitmap_p)))
  {
    DBUG_RETURN(FALSE);
  }
  if (m_has_unique_index)
  {
    KEY *key;
    for (uint i= 0; i < table_share->keys; i++)
    {
      key= table->key_info + i;
      if ((key->flags & HA_NOSAME) &&
          bitmap_is_overlapping(table->write_set,
                                m_key_fields[i]))
      {
        DBUG_RETURN(FALSE);
      }
    }
  }
  DBUG_PRINT("info", ("read_before_write_removal_possible TRUE"));
  m_read_before_write_removal_possible= TRUE;
  DBUG_RETURN(TRUE);
}


ha_rows ha_ndbcluster::read_before_write_removal_rows_written(void) const
{
  DBUG_ENTER("read_before_write_removal_rows_written");
  DBUG_PRINT("info", ("updated: %llu, deleted: %llu",
                      m_rows_updated, m_rows_deleted));
  DBUG_RETURN(m_rows_updated + m_rows_deleted);
}


int ha_ndbcluster::reset()
{
  DBUG_ENTER("ha_ndbcluster::reset");
  if (m_cond)
  {
    m_cond->cond_clear();
  }

  /*
    Regular partition pruning will set the bitmap appropriately.
    Some queries like ALTER TABLE doesn't use partition pruning and
    thus the 'used_partitions' bitmap needs to be initialized
  */
  if (m_part_info)
    bitmap_set_all(&m_part_info->used_partitions);

  /* reset flags set by extra calls */
  m_read_before_write_removal_possible= FALSE;
  m_read_before_write_removal_used= FALSE;
  m_rows_updated= m_rows_deleted= 0;
  m_ignore_dup_key= FALSE;
  m_use_write= FALSE;
  m_ignore_no_key= FALSE;
  m_rows_inserted= (ha_rows) 0;
  m_rows_to_insert= (ha_rows) 1;
  m_delete_cannot_batch= FALSE;
  m_update_cannot_batch= FALSE;

  assert(m_is_bulk_delete == false);
  m_is_bulk_delete = false;

  DBUG_RETURN(0);
}


/**
  Start of an insert, remember number of rows to be inserted, it will
  be used in write_row and get_autoincrement to send an optimal number
  of rows in each roundtrip to the server.

  @param
   rows     number of rows to insert, 0 if unknown
*/

int
ha_ndbcluster::flush_bulk_insert(bool allow_batch)
{
  NdbTransaction *trans= m_thd_ndb->trans;
  DBUG_ENTER("ha_ndbcluster::flush_bulk_insert");
  DBUG_PRINT("info", ("Sending inserts to NDB, rows_inserted: %d", 
                      (int)m_rows_inserted));
  DBUG_ASSERT(trans);

  
  if (! (m_thd_ndb->trans_options & TNTO_TRANSACTIONS_OFF))
  {
    if (!allow_batch &&
        execute_no_commit(m_thd_ndb, trans, m_ignore_no_key) != 0)
    {
      no_uncommitted_rows_execute_failure();
      DBUG_RETURN(ndb_err(trans));
    }
  }
  else
  {
    /*
      signal that transaction has been broken up and hence cannot
      be rolled back
    */
    THD *thd= table->in_use;
    thd->transaction.all.modified_non_trans_table=
      thd->transaction.stmt.modified_non_trans_table= TRUE;
    if (execute_commit(m_thd_ndb, trans, m_thd_ndb->m_force_send,
                       m_ignore_no_key) != 0)
    {
      no_uncommitted_rows_execute_failure();
      DBUG_RETURN(ndb_err(trans));
    }
    if (trans->restart() != 0)
    {
      DBUG_ASSERT(0);
      DBUG_RETURN(-1);
    }
  }
  DBUG_RETURN(0);
}

void ha_ndbcluster::start_bulk_insert(ha_rows rows)
{
  DBUG_ENTER("start_bulk_insert");
  DBUG_PRINT("enter", ("rows: %d", (int)rows));
  
  m_rows_inserted= (ha_rows) 0;
  if (!m_use_write && m_ignore_dup_key)
  {
    /*
      compare if expression with that in write_row
      we have a situation where peek_indexed_rows() will be called
      so we cannot batch
    */
    DBUG_PRINT("info", ("Batching turned off as duplicate key is "
                        "ignored by using peek_row"));
    m_rows_to_insert= 1;
    DBUG_VOID_RETURN;
  }
  if (rows == (ha_rows) 0)
  {
    /* We don't know how many will be inserted, guess */
    m_rows_to_insert=
      (m_autoincrement_prefetch > DEFAULT_AUTO_PREFETCH)
      ? m_autoincrement_prefetch
      : DEFAULT_AUTO_PREFETCH;
    m_autoincrement_prefetch= m_rows_to_insert;
  }
  else
  {
    m_rows_to_insert= rows;
    if (m_autoincrement_prefetch < m_rows_to_insert)
      m_autoincrement_prefetch= m_rows_to_insert;
  }

  DBUG_VOID_RETURN;
}

/**
  End of an insert.
*/
int ha_ndbcluster::end_bulk_insert()
{
  int error= 0;

  DBUG_ENTER("end_bulk_insert");
  // Check if last inserts need to be flushed

  THD *thd= table->in_use;
  Thd_ndb *thd_ndb= m_thd_ndb;
  
  if (!thd_allow_batch(thd) && thd_ndb->m_unsent_bytes)
  {
    bool allow_batch= (thd_ndb->m_handler != 0);
    error= flush_bulk_insert(allow_batch);
    if (error != 0)
      my_errno= error;
  }

  m_rows_inserted= (ha_rows) 0;
  m_rows_to_insert= (ha_rows) 1;
  DBUG_RETURN(error);
}


int ha_ndbcluster::extra_opt(enum ha_extra_function operation, ulong cache_size)
{
  DBUG_ENTER("extra_opt");
  DBUG_PRINT("enter", ("cache_size: %lu", cache_size));
  DBUG_RETURN(extra(operation));
}

static const char *ha_ndbcluster_exts[] = {
 ha_ndb_ext,
 NullS
};

const char** ha_ndbcluster::bas_ext() const
{
  return ha_ndbcluster_exts;
}

/**
  How many seeks it will take to read through the table.

  This is to be comparable to the number returned by records_in_range so
  that we can decide if we should scan the table or use keys.
*/

double ha_ndbcluster::scan_time()
{
  DBUG_ENTER("ha_ndbcluster::scan_time()");
  double res= rows2double(stats.records*1000);
  DBUG_PRINT("exit", ("table: %s value: %f", 
                      m_tabname, res));
  DBUG_RETURN(res);
}

/*
  Convert MySQL table locks into locks supported by Ndb Cluster.
  Note that MySQL Cluster does currently not support distributed
  table locks, so to be safe one should set cluster in Single
  User Mode, before relying on table locks when updating tables
  from several MySQL servers
*/

THR_LOCK_DATA **ha_ndbcluster::store_lock(THD *thd,
                                          THR_LOCK_DATA **to,
                                          enum thr_lock_type lock_type)
{
  DBUG_ENTER("store_lock");
  if (lock_type != TL_IGNORE && m_lock.type == TL_UNLOCK) 
  {

    /* If we are not doing a LOCK TABLE, then allow multiple
       writers */
    
    /* Since NDB does not currently have table locks
       this is treated as a ordinary lock */

    const bool in_lock_tables = thd_in_lock_tables(thd);
    const uint sql_command = thd_sql_command(thd);
    if ((lock_type >= TL_WRITE_CONCURRENT_INSERT &&
         lock_type <= TL_WRITE) &&
        !(in_lock_tables && sql_command == SQLCOM_LOCK_TABLES))
      lock_type= TL_WRITE_ALLOW_WRITE;
    
    /* In queries of type INSERT INTO t1 SELECT ... FROM t2 ...
       MySQL would use the lock TL_READ_NO_INSERT on t2, and that
       would conflict with TL_WRITE_ALLOW_WRITE, blocking all inserts
       to t2. Convert the lock to a normal read lock to allow
       concurrent inserts to t2. */
    
    if (lock_type == TL_READ_NO_INSERT && !thd->in_lock_tables)
      lock_type= TL_READ;
    
    m_lock.type=lock_type;
  }
  *to++= &m_lock;

  DBUG_PRINT("exit", ("lock_type: %d", lock_type));
  
  DBUG_RETURN(to);
}

/*
  As MySQL will execute an external lock for every new table it uses
  we can use this to start the transactions.
  If we are in auto_commit mode we just need to start a transaction
  for the statement, this will be stored in thd_ndb.stmt.
  If not, we have to start a master transaction if there doesn't exist
  one from before, this will be stored in thd_ndb.all
 
  When a table lock is held one transaction will be started which holds
  the table lock and for each statement a hupp transaction will be started  
  If we are locking the table then:
  - save the NdbDictionary::Table for easy access
  - save reference to table statistics
  - refresh list of the indexes for the table if needed (if altered)
 */

#ifdef HAVE_NDB_BINLOG
static int ndbcluster_update_apply_status(THD *thd, int do_update)
{
  Thd_ndb *thd_ndb= get_thd_ndb(thd);
  Ndb *ndb= thd_ndb->ndb;
  NDBDICT *dict= ndb->getDictionary();
  const NDBTAB *ndbtab;
  NdbTransaction *trans= thd_ndb->trans;
  ndb->setDatabaseName(NDB_REP_DB);
  Ndb_table_guard ndbtab_g(dict, NDB_APPLY_TABLE);
  if (!(ndbtab= ndbtab_g.get_table()))
  {
    return -1;
  }
  NdbOperation *op= 0;
  int r= 0;
  r|= (op= trans->getNdbOperation(ndbtab)) == 0;
  DBUG_ASSERT(r == 0);
  if (do_update)
    r|= op->updateTuple();
  else
    r|= op->writeTuple();
  DBUG_ASSERT(r == 0);
  // server_id
  r|= op->equal(0u, (Uint32)thd->server_id);
  DBUG_ASSERT(r == 0);
  if (!do_update)
  {
    // epoch
    r|= op->setValue(1u, (Uint64)0);
    DBUG_ASSERT(r == 0);
  }
  // log_name
  char tmp_buf[FN_REFLEN];
  ndb_pack_varchar(ndbtab->getColumn(2u), tmp_buf,
                   active_mi->rli.group_master_log_name,
                   strlen(active_mi->rli.group_master_log_name));
  r|= op->setValue(2u, tmp_buf);
  DBUG_ASSERT(r == 0);
  // start_pos
  r|= op->setValue(3u, (Uint64)active_mi->rli.group_master_log_pos);
  DBUG_ASSERT(r == 0);
  // end_pos
  r|= op->setValue(4u, (Uint64)active_mi->rli.group_master_log_pos + 
                   ((Uint64)active_mi->rli.future_event_relay_log_pos -
                    (Uint64)active_mi->rli.group_relay_log_pos));
  DBUG_ASSERT(r == 0);
  return 0;
}
#endif /* HAVE_NDB_BINLOG */

static void transaction_checks(THD *thd, Thd_ndb *thd_ndb)
{
  if (thd->lex->sql_command == SQLCOM_LOAD)
    thd_ndb->trans_options|= TNTO_TRANSACTIONS_OFF;
  else if (!thd->transaction.on)
    thd_ndb->trans_options|= TNTO_TRANSACTIONS_OFF;
  else if (!THDVAR(thd, use_transactions))
    thd_ndb->trans_options|= TNTO_TRANSACTIONS_OFF;
  thd_ndb->m_force_send= THDVAR(thd, force_send);
  if (!thd->slave_thread)
    thd_ndb->m_batch_size= THDVAR(thd, batch_size);
  else
  {
    thd_ndb->m_batch_size= THDVAR(NULL, batch_size); /* using global value */
    /* Do not use hinted TC selection in slave thread */
    THDVAR(thd, optimized_node_selection)=
      THDVAR(NULL, optimized_node_selection) & 1; /* using global value */
  }
}

int ha_ndbcluster::start_statement(THD *thd,
                                   Thd_ndb *thd_ndb,
                                   uint table_count)
{
  NdbTransaction *trans= thd_ndb->trans;
  int error;
  DBUG_ENTER("ha_ndbcluster::start_statement");

  m_thd_ndb= thd_ndb;
  transaction_checks(thd, m_thd_ndb);

  if (table_count == 0)
  {
    trans_register_ha(thd, FALSE, ndbcluster_hton);
    if (thd_options(thd) & (OPTION_NOT_AUTOCOMMIT | OPTION_BEGIN))
    {
      if (!trans)
        trans_register_ha(thd, TRUE, ndbcluster_hton);
      thd_ndb->m_handler= NULL;
    }
    else
    {
      /*
        this is an autocommit, we may keep a reference to the
        handler to be used in the commit phase for optimization
        reasons, defering execute
      */
      thd_ndb->m_handler= this;
    }
  }
  else
  {
    /*
      there is more than one handler involved, execute deferal
      not possible
    */
    thd_ndb->m_handler= NULL;
  }
  if (!trans && table_count == 0)
  {
    DBUG_ASSERT(thd_ndb->changed_tables.is_empty() == TRUE);
    thd_ndb->trans_options= 0;

    DBUG_PRINT("trans",("Possibly starting transaction"));
    const uint opti_node_select = THDVAR(thd, optimized_node_selection);
    DBUG_PRINT("enter", ("optimized_node_selection: %u", opti_node_select));
    if (!(opti_node_select & 2) ||
        thd->lex->sql_command == SQLCOM_LOAD)
      if (unlikely(!start_transaction(error)))
        DBUG_RETURN(error);

    thd_ndb->init_open_tables();
    thd_ndb->query_state&= NDB_QUERY_NORMAL;
    thd_ndb->m_slow_path= FALSE;
    if (!(thd_options(thd) & OPTION_BIN_LOG) ||
        thd->variables.binlog_format == BINLOG_FORMAT_STMT)
    {
      thd_ndb->trans_options|= TNTO_NO_LOGGING;
      thd_ndb->m_slow_path= TRUE;
    }
    else if (thd->slave_thread)
      thd_ndb->m_slow_path= TRUE;
  }
  /*
    If this is the start of a LOCK TABLE, a table look 
    should be taken on the table in NDB
       
    Check if it should be read or write lock
  */
  if (thd_options(thd) & (OPTION_TABLE_LOCK))
  {
    /* This is currently dead code in wait for implementation in NDB */
    /* lockThisTable(); */
    DBUG_PRINT("info", ("Locking the table..." ));
#ifdef NOT_YET
    push_warning_printf(current_thd, MYSQL_ERROR::WARN_LEVEL_ERROR,
                        ER_GET_ERRMSG, ER(ER_GET_ERRMSG), 0,
                        "Table only locked locally in this mysqld", "NDB");
#endif
  }
  DBUG_RETURN(0);
}

int ha_ndbcluster::init_handler_for_statement(THD *thd)
{
  /*
    This is the place to make sure this handler instance
    has a started transaction.
     
    The transaction is started by the first handler on which 
    MySQL Server calls external lock
   
    Other handlers in the same stmt or transaction should use 
    the same NDB transaction. This is done by setting up the m_thd_ndb
    pointer to point to the NDB transaction object. 
   */

  DBUG_ENTER("ha_ndbcluster::init_handler_for_statement");
  Thd_ndb *thd_ndb= m_thd_ndb;
  DBUG_ASSERT(thd_ndb);

  // store thread specific data first to set the right context
  m_autoincrement_prefetch= THDVAR(thd, autoincrement_prefetch_sz);
  // Start of transaction
  m_rows_changed= 0;
  m_blobs_pending= FALSE;
  release_blobs_buffer();
  m_slow_path= m_thd_ndb->m_slow_path;
#ifdef HAVE_NDB_BINLOG
  if (unlikely(m_slow_path))
  {
    if (m_share == ndb_apply_status_share && thd->slave_thread)
        m_thd_ndb->trans_options|= TNTO_INJECTED_APPLY_STATUS;
  }
#endif

  if (thd_options(thd) & (OPTION_NOT_AUTOCOMMIT | OPTION_BEGIN))
  {
    const void *key= m_table;
    HASH_SEARCH_STATE state;
    THD_NDB_SHARE *thd_ndb_share=
      (THD_NDB_SHARE*)my_hash_first(&thd_ndb->open_tables,
                                    (const uchar *)&key, sizeof(key),
                                    &state);
    while (thd_ndb_share && thd_ndb_share->key != key)
    {
      thd_ndb_share=
        (THD_NDB_SHARE*)my_hash_next(&thd_ndb->open_tables,
                                     (const uchar *)&key, sizeof(key),
                                     &state);
    }
    if (thd_ndb_share == 0)
    {
      thd_ndb_share= (THD_NDB_SHARE *) alloc_root(&thd->transaction.mem_root,
                                                  sizeof(THD_NDB_SHARE));
      if (!thd_ndb_share)
      {
        mem_alloc_error(sizeof(THD_NDB_SHARE));
        DBUG_RETURN(1);
      }
      thd_ndb_share->key= key;
      thd_ndb_share->stat.last_count= thd_ndb->count;
      thd_ndb_share->stat.no_uncommitted_rows_count= 0;
      thd_ndb_share->stat.records= ~(ha_rows)0;
      my_hash_insert(&thd_ndb->open_tables, (uchar *)thd_ndb_share);
    }
    else if (thd_ndb_share->stat.last_count != thd_ndb->count)
    {
      thd_ndb_share->stat.last_count= thd_ndb->count;
      thd_ndb_share->stat.no_uncommitted_rows_count= 0;
      thd_ndb_share->stat.records= ~(ha_rows)0;
    }
    DBUG_PRINT("exit", ("thd_ndb_share: 0x%lx  key: 0x%lx",
                        (long) thd_ndb_share, (long) key));
    m_table_info= &thd_ndb_share->stat;
  }
  else
  {
    struct Ndb_local_table_statistics &stat= m_table_info_instance;
    stat.last_count= thd_ndb->count;
    stat.no_uncommitted_rows_count= 0;
    stat.records= ~(ha_rows)0;
    m_table_info= &stat;
  }
  DBUG_RETURN(0);
}

int ha_ndbcluster::external_lock(THD *thd, int lock_type)
{
  DBUG_ENTER("external_lock");
  if (lock_type != F_UNLCK)
  {
    int error;
    /*
      Check that this handler instance has a connection
      set up to the Ndb object of thd
    */
    if (check_ndb_connection(thd))
      DBUG_RETURN(1);
    Thd_ndb *thd_ndb= get_thd_ndb(thd);

    DBUG_PRINT("enter", ("lock_type != F_UNLCK "
                         "this: 0x%lx  thd: 0x%lx  thd_ndb: %lx  "
                         "thd_ndb->lock_count: %d",
                         (long) this, (long) thd, (long) thd_ndb,
                         thd_ndb->lock_count));

    if ((error= start_statement(thd, thd_ndb,
                                thd_ndb->lock_count++)))
    {
      thd_ndb->lock_count--;
      DBUG_RETURN(error);
    }
    if ((error= init_handler_for_statement(thd)))
    {
      thd_ndb->lock_count--;
      DBUG_RETURN(error);
    }
    DBUG_RETURN(0);
  }
  else
  {
    Thd_ndb *thd_ndb= m_thd_ndb;
    DBUG_ASSERT(thd_ndb);

    DBUG_PRINT("enter", ("lock_type == F_UNLCK "
                         "this: 0x%lx  thd: 0x%lx  thd_ndb: %lx  "
                         "thd_ndb->lock_count: %d",
                         (long) this, (long) thd, (long) thd_ndb,
                         thd_ndb->lock_count));

    if (m_rows_changed && global_system_variables.query_cache_type)
    {
      DBUG_PRINT("info", ("Rows has changed"));

      if (thd_ndb->trans &&
          thd_options(thd) & (OPTION_NOT_AUTOCOMMIT | OPTION_BEGIN))
      {
        DBUG_PRINT("info", ("Add share to list of changed tables, %p",
                            m_share));
        /* NOTE push_back allocates memory using transactions mem_root! */
        thd_ndb->changed_tables.push_back(get_share(m_share),
                                          &thd->transaction.mem_root);
      }

      if (opt_ndb_cache_check_time)
      {
        pthread_mutex_lock(&m_share->mutex);
        DBUG_PRINT("info", ("Invalidating commit_count"));
        m_share->commit_count= 0;
        m_share->commit_count_lock++;
        pthread_mutex_unlock(&m_share->mutex);
      }
    }

    if (!--thd_ndb->lock_count)
    {
      DBUG_PRINT("trans", ("Last external_lock"));

      if ((!(thd_options(thd) & (OPTION_NOT_AUTOCOMMIT | OPTION_BEGIN))) &&
          thd_ndb->trans)
      {
        if (thd_ndb->trans)
        {
          /*
            Unlock is done without a transaction commit / rollback.
            This happens if the thread didn't update any rows
            We must in this case close the transaction to release resources
          */
          DBUG_PRINT("trans",("ending non-updating transaction"));
          thd_ndb->ndb->closeTransaction(thd_ndb->trans);
          thd_ndb->trans= NULL;
          thd_ndb->m_handler= NULL;
        }
      }
    }
    m_table_info= NULL;

    /*
      This is the place to make sure this handler instance
      no longer are connected to the active transaction.

      And since the handler is no longer part of the transaction 
      it can't have open cursors, ops or blobs pending.
    */
    m_thd_ndb= NULL;    

    if (m_active_cursor)
      DBUG_PRINT("warning", ("m_active_cursor != NULL"));
    m_active_cursor= NULL;

    if (m_multi_cursor)
      DBUG_PRINT("warning", ("m_multi_cursor != NULL"));
    m_multi_cursor= NULL;

    if (m_blobs_pending)
      DBUG_PRINT("warning", ("blobs_pending != 0"));
    m_blobs_pending= 0;
    
    DBUG_RETURN(0);
  }
}

/**
  Unlock the last row read in an open scan.
  Rows are unlocked by default in ndb, but
  for SELECT FOR UPDATE and SELECT LOCK WIT SHARE MODE
  locks are kept if unlock_row() is not called.
*/

void ha_ndbcluster::unlock_row() 
{
  DBUG_ENTER("unlock_row");

  DBUG_PRINT("info", ("Unlocking row"));
  m_lock_tuple= FALSE;
  DBUG_VOID_RETURN;
}

/**
  Start statement, used when one of the tables are locked and also when
  a stored function is executed.

  start_stmt()
    thd                    Thd object
    lock_type              Lock type on table

  RETURN VALUE
    0                      Success
    >0                     Error code

  DESCRIPTION
    This call indicates the start of a statement when one of the tables in
    the statement are locked. In this case we cannot call external_lock.
    It also implies that external_lock is not called at end of statement.
    Rather the handlerton call commit (ndbcluster_commit) is called to
    indicate end of transaction. There are cases thus when the commit call
    actually doesn't refer to a commit but only to and end of statement.

    In the case of stored functions, one stored function is treated as one
    statement and the call to commit comes at the end of the stored function.
*/

int ha_ndbcluster::start_stmt(THD *thd, thr_lock_type lock_type)
{
  int error=0;
  Thd_ndb *thd_ndb;
  DBUG_ENTER("start_stmt");
  DBUG_ASSERT(thd == table->in_use);

  thd_ndb= get_thd_ndb(thd);
  if ((error= start_statement(thd, thd_ndb, thd_ndb->start_stmt_count++)))
    goto error;
  if ((error= init_handler_for_statement(thd)))
    goto error;
  DBUG_RETURN(0);
error:
  thd_ndb->start_stmt_count--;
  DBUG_RETURN(error);
}

NdbTransaction *
ha_ndbcluster::start_transaction_row(const NdbRecord *ndb_record,
                                     const uchar *record,
                                     int &error)
{
  NdbTransaction *trans;
  DBUG_ENTER("ha_ndbcluster::start_transaction_row");
  DBUG_ASSERT(m_thd_ndb);
  DBUG_ASSERT(m_thd_ndb->trans == NULL);

  transaction_checks(table->in_use, m_thd_ndb);

  Ndb *ndb= m_thd_ndb->ndb;

  Uint64 tmp[(MAX_KEY_SIZE_IN_WORDS*MAX_XFRM_MULTIPLY) >> 1];
  char *buf= (char*)&tmp[0];
  trans= ndb->startTransaction(ndb_record,
                               (const char*)record,
                               buf, sizeof(tmp));

  if (trans)
  {
    m_thd_ndb->m_transaction_hint_count[trans->getConnectedNodeId()]++;
    DBUG_PRINT("info", ("Delayed allocation of TC"));
    DBUG_RETURN(m_thd_ndb->trans= trans);
  }

  ERR_SET(m_thd_ndb->ndb->getNdbError(), error);
  DBUG_RETURN(NULL);
}

NdbTransaction *
ha_ndbcluster::start_transaction_key(uint inx_no,
                                     const uchar *key_data,
                                     int &error)
{
  NdbTransaction *trans;
  DBUG_ENTER("ha_ndbcluster::start_transaction_key");
  DBUG_ASSERT(m_thd_ndb);
  DBUG_ASSERT(m_thd_ndb->trans == NULL);

  transaction_checks(table->in_use, m_thd_ndb);

  Ndb *ndb= m_thd_ndb->ndb;
  const NdbRecord *key_rec= m_index[inx_no].ndb_unique_record_key;

  Uint64 tmp[(MAX_KEY_SIZE_IN_WORDS*MAX_XFRM_MULTIPLY) >> 1];
  char *buf= (char*)&tmp[0];
  trans= ndb->startTransaction(key_rec,
                               (const char*)key_data,
                               buf, sizeof(tmp));

  if (trans)
  {
    m_thd_ndb->m_transaction_hint_count[trans->getConnectedNodeId()]++;
    DBUG_PRINT("info", ("Delayed allocation of TC"));
    DBUG_RETURN(m_thd_ndb->trans= trans);
  }

  ERR_SET(m_thd_ndb->ndb->getNdbError(), error);
  DBUG_RETURN(NULL);
}

NdbTransaction *
ha_ndbcluster::start_transaction(int &error)
{
  NdbTransaction *trans;
  DBUG_ENTER("ha_ndbcluster::start_transaction");

  DBUG_ASSERT(m_thd_ndb);
  DBUG_ASSERT(m_thd_ndb->trans == NULL);

  transaction_checks(table->in_use, m_thd_ndb);
  const uint opti_node_select= THDVAR(table->in_use, optimized_node_selection);
  m_thd_ndb->connection->set_optimized_node_selection(opti_node_select & 1);
  if ((trans= m_thd_ndb->ndb->startTransaction()))
  {
    m_thd_ndb->m_transaction_no_hint_count[trans->getConnectedNodeId()]++;
    DBUG_PRINT("info", ("Delayed allocation of TC"));
    DBUG_RETURN(m_thd_ndb->trans= trans);
  }

  ERR_SET(m_thd_ndb->ndb->getNdbError(), error);
  DBUG_RETURN(NULL);
}
   
NdbTransaction *
ha_ndbcluster::start_transaction_part_id(Uint32 part_id, int &error)
{
  NdbTransaction *trans;
  DBUG_ENTER("ha_ndbcluster::start_transaction_part_id");

  DBUG_ASSERT(m_thd_ndb);
  DBUG_ASSERT(m_thd_ndb->trans == NULL);

  transaction_checks(table->in_use, m_thd_ndb);
  if ((trans= m_thd_ndb->ndb->startTransaction(m_table, part_id)))
  {
    m_thd_ndb->m_transaction_hint_count[trans->getConnectedNodeId()]++;
    DBUG_PRINT("info", ("Delayed allocation of TC"));
    DBUG_RETURN(m_thd_ndb->trans= trans);
  }

  ERR_SET(m_thd_ndb->ndb->getNdbError(), error);
  DBUG_RETURN(NULL);
}
   

/**
  Commit a transaction started in NDB.
*/

int ndbcluster_commit(handlerton *hton, THD *thd, bool all)
{
  int res= 0;
  Thd_ndb *thd_ndb= get_thd_ndb(thd);
  Ndb *ndb= thd_ndb->ndb;
  NdbTransaction *trans= thd_ndb->trans;

  DBUG_ENTER("ndbcluster_commit");
  DBUG_ASSERT(ndb);
  DBUG_PRINT("enter", ("Commit %s", (all ? "all" : "stmt")));
  thd_ndb->start_stmt_count= 0;
  if (trans == NULL)
  {
    DBUG_PRINT("info", ("trans == NULL"));
    DBUG_RETURN(0);
  }
  if (!all && (thd_options(thd) & (OPTION_NOT_AUTOCOMMIT | OPTION_BEGIN)))
  {
    /*
      An odditity in the handler interface is that commit on handlerton
      is called to indicate end of statement only in cases where 
      autocommit isn't used and the all flag isn't set.
   
      We also leave quickly when a transaction haven't even been started,
      in this case we are safe that no clean up is needed. In this case
      the MySQL Server could handle the query without contacting the
      NDB kernel.
    */
    thd_ndb->save_point_count++;
    DBUG_PRINT("info", ("Commit before start or end-of-statement only"));
    DBUG_RETURN(0);
  }
  thd_ndb->save_point_count= 0;

#ifdef HAVE_NDB_BINLOG
  if (unlikely(thd_ndb->m_slow_path))
  {
    if (thd->slave_thread)
      ndbcluster_update_apply_status
        (thd, thd_ndb->trans_options & TNTO_INJECTED_APPLY_STATUS);
  }
#endif /* HAVE_NDB_BINLOG */

  if (thd->slave_thread)
  {
    if (!thd_ndb->m_conflict_fn_usage_count || !thd_ndb->m_unsent_bytes ||
        !(res= execute_no_commit(thd_ndb, trans, TRUE)))
      res= execute_commit(thd_ndb, trans, 1, TRUE);
  }
  else
  {
    if (thd_ndb->m_handler &&
        thd_ndb->m_handler->m_read_before_write_removal_possible)
    {
#ifndef NDB_WITHOUT_READ_BEFORE_WRITE_REMOVAL
      /* Autocommit with read-before-write removal
       * Some operations in this autocommitted statement have not
       * yet been executed
       * They will be executed here as part of commit, and the results
       * (rowcount, message) sent back to the client will then be modified 
       * according to how the execution went.
       * This saves a single roundtrip in the autocommit case
       */
      uint ignore_count= 0;
      res= execute_commit(thd_ndb, trans, THDVAR(thd, force_send),
                          TRUE, &ignore_count);
      if (!res && ignore_count)
      {
        DBUG_PRINT("info", ("AutoCommit + RBW removal, ignore_count=%u",
                            ignore_count));
        /* We have some rows to ignore, modify recorded results,
         * regenerate result message as required.
         */
        thd->row_count_func-= ignore_count;

        ha_rows affected= 0;
        char buff[ STRING_BUFFER_USUAL_SIZE ];
        const char* msg= NULL;
        if (thd->lex->sql_command == SQLCOM_DELETE)
          affected= (thd_ndb->m_handler->m_rows_deleted-= ignore_count);
        else
        {
          DBUG_PRINT("info", ("Update : message was %s", 
                              thd->main_da.message()));
          affected= (thd_ndb->m_handler->m_rows_updated-= ignore_count);
          /* For update in this scenario, we set found and changed to be 
           * the same as affected
           * Regenerate the update message
           */
          sprintf(buff, ER(ER_UPDATE_INFO), (ulong)affected, (ulong)affected,
                  (ulong) thd->cuted_fields);
          msg= buff;
          DBUG_PRINT("info", ("Update : message changed to %s",
                              msg));
        }

        /* Modify execution result + optionally message */
        thd->main_da.modify_affected_rows(affected, msg);
      }
#else
      abort(); // Should never come here without rbwr support
#endif
    }
    else
      res= execute_commit(thd_ndb, trans, THDVAR(thd, force_send), FALSE);
  }

  if (res != 0)
  {
    const NdbError err= trans->getNdbError();
    const NdbOperation *error_op= trans->getNdbErrorOperation();
    set_ndb_err(thd, err);
    res= ndb_to_mysql_error(&err);
    if (res != -1)
      ndbcluster_print_error(res, error_op);
  }
  ndb->closeTransaction(trans);
  thd_ndb->trans= NULL;
  thd_ndb->m_handler= NULL;

  /* Clear commit_count for tables changed by transaction */
  NDB_SHARE* share;
  List_iterator_fast<NDB_SHARE> it(thd_ndb->changed_tables);
  while ((share= it++))
  {
    DBUG_PRINT("info", ("Remove share to list of changed tables, %p",
                        share));
    pthread_mutex_lock(&share->mutex);
    DBUG_PRINT("info", ("Invalidate commit_count for %s, share->commit_count: %lu",
                        share->table_name, (ulong) share->commit_count));
    share->commit_count= 0;
    share->commit_count_lock++;
    pthread_mutex_unlock(&share->mutex);
    free_share(&share);
  }
  thd_ndb->changed_tables.empty();

  DBUG_RETURN(res);
}


/**
  Rollback a transaction started in NDB.
*/

static int ndbcluster_rollback(handlerton *hton, THD *thd, bool all)
{
  int res= 0;
  Thd_ndb *thd_ndb= get_thd_ndb(thd);
  Ndb *ndb= thd_ndb->ndb;
  NdbTransaction *trans= thd_ndb->trans;

  DBUG_ENTER("ndbcluster_rollback");
  DBUG_PRINT("enter", ("all: %d  thd_ndb->save_point_count: %d",
                       all, thd_ndb->save_point_count));
  DBUG_ASSERT(ndb);
  thd_ndb->start_stmt_count= 0;
  if (trans == NULL)
  {
    /* Ignore end-of-statement until real rollback or commit is called */
    DBUG_PRINT("info", ("trans == NULL"));
    DBUG_RETURN(0);
  }
  if (!all && (thd_options(thd) & (OPTION_NOT_AUTOCOMMIT | OPTION_BEGIN)) &&
      (thd_ndb->save_point_count > 0))
  {
    /*
      Ignore end-of-statement until real rollback or commit is called
      as ndb does not support rollback statement
      - mark that rollback was unsuccessful, this will cause full rollback
      of the transaction
    */
    DBUG_PRINT("info", ("Rollback before start or end-of-statement only"));
    mark_transaction_to_rollback(thd, 1);
    my_error(ER_WARN_ENGINE_TRANSACTION_ROLLBACK, MYF(0), "NDB");
    DBUG_RETURN(0);
  }
  thd_ndb->save_point_count= 0;
  thd_ndb->m_max_violation_count= 0;
  thd_ndb->m_old_violation_count= 0;
  thd_ndb->m_conflict_fn_usage_count= 0;
  thd_ndb->m_unsent_bytes= 0;
  thd_ndb->m_execute_count++;
  DBUG_PRINT("info", ("execute_count: %u", thd_ndb->m_execute_count));
  if (trans->execute(NdbTransaction::Rollback) != 0)
  {
    const NdbError err= trans->getNdbError();
    const NdbOperation *error_op= trans->getNdbErrorOperation();
    set_ndb_err(thd, err);
    res= ndb_to_mysql_error(&err);
    if (res != -1) 
      ndbcluster_print_error(res, error_op);
  }
  ndb->closeTransaction(trans);
  thd_ndb->trans= NULL;
  thd_ndb->m_handler= NULL;

  /* Clear list of tables changed by transaction */
  NDB_SHARE* share;
  List_iterator_fast<NDB_SHARE> it(thd_ndb->changed_tables);
  while ((share= it++))
  {
    DBUG_PRINT("info", ("Remove share to list of changed tables, %p",
                        share));
    free_share(&share);
  }
  thd_ndb->changed_tables.empty();

  DBUG_RETURN(res);
}


/**
  Define NDB column based on Field.

  Not member of ha_ndbcluster because NDBCOL cannot be declared.

  MySQL text types with character set "binary" are mapped to true
  NDB binary types without a character set.

  Blobs are V2 and striping from mysql level is not supported
  due to lack of syntax and lack of support for partitioning.

  @return
    Returns 0 or mysql error code.
*/

static bool
ndb_blob_striping()
{
#ifndef DBUG_OFF
  const char* p= getenv("NDB_BLOB_STRIPING");
  if (p != 0 && *p != 0 && *p != '0' && *p != 'n' && *p != 'N')
    return true;
#endif
  return false;
}

static int create_ndb_column(THD *thd,
                             NDBCOL &col,
                             Field *field,
                             HA_CREATE_INFO *create_info,
                             column_format_type
                               default_format= COLUMN_FORMAT_TYPE_DEFAULT)
{
  NDBCOL::StorageType type= NDBCOL::StorageTypeMemory;
  bool dynamic= FALSE;

  char buf[MAX_ATTR_DEFAULT_VALUE_SIZE];
  DBUG_ENTER("create_ndb_column");
  // Set name
  if (col.setName(field->field_name))
  {
    DBUG_RETURN(my_errno= errno);
  }
  // Get char set
  CHARSET_INFO *cs= field->charset();
  // Set type and sizes
  const enum enum_field_types mysql_type= field->real_type();

  {
    /* Clear default value (col obj is reused for whole table def) */
    col.setDefaultValue(NULL, 0); 

    /* If the data nodes are capable then set native 
     * default.
     */
    bool nativeDefaults =
      ! (thd &&
         (! ndb_native_default_support(get_thd_ndb(thd)->
                                       ndb->getMinDbNodeVersion())));

    if (likely( nativeDefaults ))
    {
      /* Ndb does not support auto-set Timestamp default values natively */
      bool isTimeStampWithAutoValue = ((mysql_type == MYSQL_TYPE_TIMESTAMP) &&
                                       (field->table->timestamp_field == field));

      if ((!(field->flags & PRI_KEY_FLAG) ) &&
          type_supports_default_value(mysql_type) &&
          !isTimeStampWithAutoValue)
      {
        if (!(field->flags & NO_DEFAULT_VALUE_FLAG))
        {
          my_ptrdiff_t src_offset= field->table->s->default_values 
            - field->table->record[0];
          if ((! field->is_null_in_record_with_offset(src_offset)) ||
              ((field->flags & NOT_NULL_FLAG)))
          {
            /* Set a non-null native default */
            memset(buf, 0, MAX_ATTR_DEFAULT_VALUE_SIZE);
            get_default_value(buf, field);

            /* For bit columns, default length is rounded up to 
               nearest word, ensuring all data sent
            */
            Uint32 defaultLen = field_used_length(field);
            if(field->type() == MYSQL_TYPE_BIT)
              defaultLen = ((defaultLen + 3) /4) * 4;
            col.setDefaultValue(buf, defaultLen);
          }
        }
      }
    }
  }
  switch (mysql_type) {
  // Numeric types
  case MYSQL_TYPE_TINY:        
    if (field->flags & UNSIGNED_FLAG)
      col.setType(NDBCOL::Tinyunsigned);
    else
      col.setType(NDBCOL::Tinyint);
    col.setLength(1);
    break;
  case MYSQL_TYPE_SHORT:
    if (field->flags & UNSIGNED_FLAG)
      col.setType(NDBCOL::Smallunsigned);
    else
      col.setType(NDBCOL::Smallint);
    col.setLength(1);
    break;
  case MYSQL_TYPE_LONG:
    if (field->flags & UNSIGNED_FLAG)
      col.setType(NDBCOL::Unsigned);
    else
      col.setType(NDBCOL::Int);
    col.setLength(1);
    break;
  case MYSQL_TYPE_INT24:       
    if (field->flags & UNSIGNED_FLAG)
      col.setType(NDBCOL::Mediumunsigned);
    else
      col.setType(NDBCOL::Mediumint);
    col.setLength(1);
    break;
  case MYSQL_TYPE_LONGLONG:
    if (field->flags & UNSIGNED_FLAG)
      col.setType(NDBCOL::Bigunsigned);
    else
      col.setType(NDBCOL::Bigint);
    col.setLength(1);
    break;
  case MYSQL_TYPE_FLOAT:
    col.setType(NDBCOL::Float);
    col.setLength(1);
    break;
  case MYSQL_TYPE_DOUBLE:
    col.setType(NDBCOL::Double);
    col.setLength(1);
    break;
  case MYSQL_TYPE_DECIMAL:    
    {
      Field_decimal *f= (Field_decimal*)field;
      uint precision= f->pack_length();
      uint scale= f->decimals();
      if (field->flags & UNSIGNED_FLAG)
      {
        col.setType(NDBCOL::Olddecimalunsigned);
        precision-= (scale > 0);
      }
      else
      {
        col.setType(NDBCOL::Olddecimal);
        precision-= 1 + (scale > 0);
      }
      col.setPrecision(precision);
      col.setScale(scale);
      col.setLength(1);
    }
    break;
  case MYSQL_TYPE_NEWDECIMAL:    
    {
      Field_new_decimal *f= (Field_new_decimal*)field;
      uint precision= f->precision;
      uint scale= f->decimals();
      if (field->flags & UNSIGNED_FLAG)
      {
        col.setType(NDBCOL::Decimalunsigned);
      }
      else
      {
        col.setType(NDBCOL::Decimal);
      }
      col.setPrecision(precision);
      col.setScale(scale);
      col.setLength(1);
    }
    break;
  // Date types
  case MYSQL_TYPE_DATETIME:    
    col.setType(NDBCOL::Datetime);
    col.setLength(1);
    break;
  case MYSQL_TYPE_DATE: // ?
    col.setType(NDBCOL::Char);
    col.setLength(field->pack_length());
    break;
  case MYSQL_TYPE_NEWDATE:
    col.setType(NDBCOL::Date);
    col.setLength(1);
    break;
  case MYSQL_TYPE_TIME:        
    col.setType(NDBCOL::Time);
    col.setLength(1);
    break;
  case MYSQL_TYPE_YEAR:
    col.setType(NDBCOL::Year);
    col.setLength(1);
    break;
  case MYSQL_TYPE_TIMESTAMP:
    col.setType(NDBCOL::Timestamp);
    col.setLength(1);
    break;
  // Char types
  case MYSQL_TYPE_STRING:      
    if (field->pack_length() == 0)
    {
      col.setType(NDBCOL::Bit);
      col.setLength(1);
    }
    else if ((field->flags & BINARY_FLAG) && cs == &my_charset_bin)
    {
      col.setType(NDBCOL::Binary);
      col.setLength(field->pack_length());
    }
    else
    {
      col.setType(NDBCOL::Char);
      col.setCharset(cs);
      col.setLength(field->pack_length());
    }
    break;
  case MYSQL_TYPE_VAR_STRING: // ?
  case MYSQL_TYPE_VARCHAR:
    {
      Field_varstring* f= (Field_varstring*)field;
      if (f->length_bytes == 1)
      {
        if ((field->flags & BINARY_FLAG) && cs == &my_charset_bin)
          col.setType(NDBCOL::Varbinary);
        else {
          col.setType(NDBCOL::Varchar);
          col.setCharset(cs);
        }
      }
      else if (f->length_bytes == 2)
      {
        if ((field->flags & BINARY_FLAG) && cs == &my_charset_bin)
          col.setType(NDBCOL::Longvarbinary);
        else {
          col.setType(NDBCOL::Longvarchar);
          col.setCharset(cs);
        }
      }
      else
      {
        DBUG_RETURN(HA_ERR_UNSUPPORTED);
      }
      col.setLength(field->field_length);
    }
    break;
  // Blob types (all come in as MYSQL_TYPE_BLOB)
  mysql_type_tiny_blob:
  case MYSQL_TYPE_TINY_BLOB:
    if ((field->flags & BINARY_FLAG) && cs == &my_charset_bin)
      col.setType(NDBCOL::Blob);
    else {
      col.setType(NDBCOL::Text);
      col.setCharset(cs);
    }
    col.setInlineSize(256);
    // No parts
    col.setPartSize(0);
    col.setStripeSize(ndb_blob_striping() ? 0 : 0);
    break;
  //mysql_type_blob:
  case MYSQL_TYPE_GEOMETRY:
  case MYSQL_TYPE_BLOB:    
    if ((field->flags & BINARY_FLAG) && cs == &my_charset_bin)
      col.setType(NDBCOL::Blob);
    else {
      col.setType(NDBCOL::Text);
      col.setCharset(cs);
    }
    {
      Field_blob *field_blob= (Field_blob *)field;
      /*
       * max_data_length is 2^8-1, 2^16-1, 2^24-1 for tiny, blob, medium.
       * Tinyblob gets no blob parts.  The other cases are just a crude
       * way to control part size and striping.
       *
       * In mysql blob(256) is promoted to blob(65535) so it does not
       * in fact fit "inline" in NDB.
       */
      if (field_blob->max_data_length() < (1 << 8))
        goto mysql_type_tiny_blob;
      else if (field_blob->max_data_length() < (1 << 16))
      {
        col.setInlineSize(256);
        col.setPartSize(2000);
        col.setStripeSize(ndb_blob_striping() ? 16 : 0);
      }
      else if (field_blob->max_data_length() < (1 << 24))
        goto mysql_type_medium_blob;
      else
        goto mysql_type_long_blob;
    }
    break;
  mysql_type_medium_blob:
  case MYSQL_TYPE_MEDIUM_BLOB:   
    if ((field->flags & BINARY_FLAG) && cs == &my_charset_bin)
      col.setType(NDBCOL::Blob);
    else {
      col.setType(NDBCOL::Text);
      col.setCharset(cs);
    }
    col.setInlineSize(256);
    col.setPartSize(4000);
    col.setStripeSize(ndb_blob_striping() ? 8 : 0);
    break;
  mysql_type_long_blob:
  case MYSQL_TYPE_LONG_BLOB:  
    if ((field->flags & BINARY_FLAG) && cs == &my_charset_bin)
      col.setType(NDBCOL::Blob);
    else {
      col.setType(NDBCOL::Text);
      col.setCharset(cs);
    }
    col.setInlineSize(256);
    col.setPartSize(8000);
    col.setStripeSize(ndb_blob_striping() ? 4 : 0);
    break;
  // Other types
  case MYSQL_TYPE_ENUM:
    col.setType(NDBCOL::Char);
    col.setLength(field->pack_length());
    break;
  case MYSQL_TYPE_SET:         
    col.setType(NDBCOL::Char);
    col.setLength(field->pack_length());
    break;
  case MYSQL_TYPE_BIT:
  {
    int no_of_bits= field->field_length;
    col.setType(NDBCOL::Bit);
    if (!no_of_bits)
      col.setLength(1);
      else
        col.setLength(no_of_bits);
    break;
  }
  case MYSQL_TYPE_NULL:        
    goto mysql_type_unsupported;
  mysql_type_unsupported:
  default:
    DBUG_RETURN(HA_ERR_UNSUPPORTED);
  }
  // Set nullable and pk
  col.setNullable(field->maybe_null());
  col.setPrimaryKey(field->flags & PRI_KEY_FLAG);
  if ((field->flags & FIELD_IN_PART_FUNC_FLAG) != 0)
  {
    col.setPartitionKey(TRUE);
  }

  // Set autoincrement
  if (field->flags & AUTO_INCREMENT_FLAG) 
  {
#ifndef DBUG_OFF
    char buff[22];
#endif
    col.setAutoIncrement(TRUE);
    ulonglong value= create_info->auto_increment_value ?
      create_info->auto_increment_value : (ulonglong) 1;
    DBUG_PRINT("info", ("Autoincrement key, initial: %s", llstr(value, buff)));
    col.setAutoIncrementInitialValue(value);
  }
  else
    col.setAutoIncrement(FALSE);
 
#ifndef NDB_WITHOUT_COLUMN_FORMAT
  DBUG_PRINT("info", ("storage: %u  format: %u  ",
                      field->field_storage_type(),
                      field->column_format()));
  switch (field->field_storage_type()) {
  case(HA_SM_DEFAULT):
  default:
    if (create_info->storage_media == HA_SM_DISK)
      type= NDBCOL::StorageTypeDisk;
    else
      type= NDBCOL::StorageTypeMemory;
    break;
  case(HA_SM_DISK):
    type= NDBCOL::StorageTypeDisk;
    break;
  case(HA_SM_MEMORY):
    type= NDBCOL::StorageTypeMemory;
    break;
  }

  switch (field->column_format()) {
  case(COLUMN_FORMAT_TYPE_FIXED):
    dynamic= FALSE;
    break;
  case(COLUMN_FORMAT_TYPE_DYNAMIC):
    dynamic= TRUE;
    break;
  case(COLUMN_FORMAT_TYPE_DEFAULT):
  default:
    if (create_info->row_type == ROW_TYPE_DEFAULT)
      dynamic= default_format;
    else
      dynamic= (create_info->row_type == ROW_TYPE_DYNAMIC);
    break;
  }
#endif
  DBUG_PRINT("info", ("Column %s is declared %s", field->field_name,
                      (dynamic) ? "dynamic" : "static"));
  if (type == NDBCOL::StorageTypeDisk)
  {
    if (dynamic)
    {
      DBUG_PRINT("info", ("Dynamic disk stored column %s changed to static",
                          field->field_name));
      dynamic= false;
    }

#ifndef NDB_WITHOUT_COLUMN_FORMAT
    if (thd && field->column_format() == COLUMN_FORMAT_TYPE_DYNAMIC)
    {
      push_warning_printf(thd, MYSQL_ERROR::WARN_LEVEL_WARN,
                          ER_ILLEGAL_HA_CREATE_OPTION,
                          "DYNAMIC column %s with "
                          "STORAGE DISK is not supported, "
                          "column will become FIXED",
                          field->field_name);
    }
#endif
  }

  switch (create_info->row_type) {
  case ROW_TYPE_FIXED:
    if (thd && (dynamic || field_type_forces_var_part(field->type())))
    {
      push_warning_printf(thd, MYSQL_ERROR::WARN_LEVEL_WARN,
                          ER_ILLEGAL_HA_CREATE_OPTION,
                          "Row format FIXED incompatible with "
                          "dynamic attribute %s",
                          field->field_name);
    }
    break;
  case ROW_TYPE_DYNAMIC:
    /*
      Future: make columns dynamic in this case
    */
    break;
  default:
    break;
  }

  DBUG_PRINT("info", ("Format %s, Storage %s", (dynamic)?"dynamic":"fixed",(type == NDBCOL::StorageTypeDisk)?"disk":"memory"));
  col.setStorageType(type);
  col.setDynamic(dynamic);

  DBUG_RETURN(0);
}

void ha_ndbcluster::update_create_info(HA_CREATE_INFO *create_info)
{
  DBUG_ENTER("update_create_info");
  THD *thd= current_thd;
  const NDBTAB *ndbtab= m_table;
  Ndb *ndb= check_ndb_in_thd(thd);

  if (!(create_info->used_fields & HA_CREATE_USED_AUTO))
  {
    /*
      Find any initial auto_increment value
    */
    for (uint i= 0; i < table->s->fields; i++) 
    {
      Field *field= table->field[i];
      if (field->flags & AUTO_INCREMENT_FLAG)
      {
        ulonglong auto_value;
        uint retries= NDB_AUTO_INCREMENT_RETRIES;
        int retry_sleep= 30; /* 30 milliseconds, transaction */
        for (;;)
        {
          Ndb_tuple_id_range_guard g(m_share);
          if (ndb->readAutoIncrementValue(ndbtab, g.range, auto_value))
          {
            if (--retries && !thd->killed &&
                ndb->getNdbError().status == NdbError::TemporaryError)
            {
              do_retry_sleep(retry_sleep);
              continue;
            }
            const NdbError err= ndb->getNdbError();
            sql_print_error("Error %lu in ::update_create_info(): %s",
                            (ulong) err.code, err.message);
            DBUG_VOID_RETURN;
          }
          break;
        }
        if (auto_value > 1)
        {
          create_info->auto_increment_value= auto_value;
        }
        break;
      }
    }
  }

#ifndef NDB_WITHOUT_TABLESPACE_IN_FRM
  TABLE_SHARE *share= table->s;
  if (share->mysql_version < MYSQL_VERSION_TABLESPACE_IN_FRM)
  {
     DBUG_PRINT("info", ("Restored an old table %s, pre-frm_version 7", 
	                 share->table_name.str));
     if (!create_info->tablespace && !share->tablespace)
     {
       DBUG_PRINT("info", ("Checking for tablespace in ndb"));
       NDBDICT *ndbdict= ndb->getDictionary();
       NdbError ndberr;
       Uint32 id;
       ndb->setDatabaseName(m_dbname);
       DBUG_ASSERT(ndbtab != NULL);
       if (!ndbtab->getTablespace(&id))
       {
         DBUG_VOID_RETURN;
       }
       {
         NdbDictionary::Tablespace ts= ndbdict->getTablespace(id);
         ndberr= ndbdict->getNdbError();
         if(ndberr.classification != NdbError::NoError)
           goto err;
	 const char *tablespace= ts.getName();
         DBUG_PRINT("info", ("Found tablespace '%s'", tablespace));
         uint tablespace_len= strlen(tablespace);
         if (tablespace_len != 0) 
         {
           share->tablespace= (char *) alloc_root(&share->mem_root,
                                                  tablespace_len+1);
           strxmov(share->tablespace, tablespace, NullS);
	   create_info->tablespace= share->tablespace;
         }
         DBUG_VOID_RETURN;
       }
err:
       my_errno= ndb_to_mysql_error(&ndberr);
    }
  }
#endif

  DBUG_VOID_RETURN;
}

/*
  Create a table in NDB Cluster
 */
static uint get_no_fragments(ulonglong max_rows)
{
  ulonglong acc_row_size= 25 + /*safety margin*/ 2;
  ulonglong acc_fragment_size= 512*1024*1024;
  return uint((max_rows*acc_row_size)/acc_fragment_size)+1;
}


/*
  Routine to adjust default number of partitions to always be a multiple
  of number of nodes and never more than 4 times the number of nodes.

*/
static bool adjusted_frag_count(uint no_fragments, 
                                uint no_nodes,
                                uint &reported_frags)
{
  uint i= 0;

  // Should really depend on #replicas
  uint max_per_node = no_nodes == 1 ? 8 : 4;

  reported_frags= no_nodes;
  while (reported_frags < no_fragments && ++i < max_per_node &&
         (reported_frags + no_nodes) < MAX_PARTITIONS) 
    reported_frags+= no_nodes;
  return (reported_frags < no_fragments);
}


/**
  Create a table in NDB Cluster
*/

int ha_ndbcluster::create(const char *name, 
                          TABLE *form, 
                          HA_CREATE_INFO *create_info)
{
  THD *thd= current_thd;
  NDBTAB tab;
  NDBCOL col;
  size_t pack_length, length;
  uint i, pk_length= 0;
  uchar *data= NULL, *pack_data= NULL;
  bool create_from_engine= (create_info->table_options & HA_OPTION_CREATE_FROM_ENGINE);
  bool is_truncate= (thd->lex->sql_command == SQLCOM_TRUNCATE);
  const char *tablespace= create_info->tablespace;
  bool use_disk= FALSE;
  NdbDictionary::Table::SingleUserMode single_user_mode= NdbDictionary::Table::SingleUserModeLocked;
  bool ndb_sys_table= FALSE;
  partition_info *part_info;
  int result= 0;

  DBUG_ENTER("ha_ndbcluster::create");
  DBUG_PRINT("enter", ("name: %s", name));

  DBUG_ASSERT(*fn_rext((char*)name) == 0);
  set_dbname(name);
  set_tabname(name);

  if ((my_errno= check_ndb_connection(thd)))
    DBUG_RETURN(my_errno);
  
  Ndb *ndb= get_ndb(thd);
  NDBDICT *dict= ndb->getDictionary();
  Ndb_table_guard ndbtab_g(dict);

#ifndef NDB_WITHOUT_TABLESPACE_IN_FRM
  DBUG_PRINT("info", ("Tablespace %s,%s", form->s->tablespace, create_info->tablespace));
#endif
  table= form;
  if (create_from_engine)
  {
    /*
      Table already exists in NDB and frm file has been created by 
      caller.
      Do Ndb specific stuff, such as create a .ndb file
    */
    if ((my_errno= write_ndb_file(name)))
      DBUG_RETURN(my_errno);
    ndbcluster_create_binlog_setup(thd, get_ndb(thd), name, strlen(name),
                                   m_dbname, m_tabname, FALSE);
    DBUG_RETURN(my_errno);
  }

  Thd_ndb *thd_ndb= get_thd_ndb(thd);

  if (!((thd_ndb->options & TNO_NO_LOCK_SCHEMA_OP) ||
        ndbcluster_has_global_schema_lock(thd_ndb)))
    DBUG_RETURN(ndbcluster_no_global_schema_lock_abort
                (thd, "ha_ndbcluster::create"));
  /*
    Don't allow table creation unless
    schema distribution table is setup
    ( unless it is a creation of the schema dist table itself )
  */
  if (!ndb_schema_share)
  {
    if (!(strcmp(m_dbname, NDB_REP_DB) == 0 &&
          strcmp(m_tabname, NDB_SCHEMA_TABLE) == 0))
    {
      DBUG_PRINT("info", ("Schema distribution table not setup"));
      DBUG_RETURN(HA_ERR_NO_CONNECTION);
    }
    single_user_mode = NdbDictionary::Table::SingleUserModeReadWrite;
    ndb_sys_table= TRUE;
  }

  if (!ndb_apply_status_share)
  {
    if ((strcmp(m_dbname, NDB_REP_DB) == 0 &&
         strcmp(m_tabname, NDB_APPLY_TABLE) == 0))
    {
      ndb_sys_table= TRUE;
    }
  }

  if (is_truncate)
  {
    ndbtab_g.init(m_tabname);
    if (!(m_table= ndbtab_g.get_table()))
      ERR_RETURN(dict->getNdbError());
    m_table= NULL;
    DBUG_PRINT("info", ("Dropping and re-creating table for TRUNCATE"));
    if ((my_errno= delete_table(name)))
      DBUG_RETURN(my_errno);
    ndbtab_g.reinit();
  }

  if ((dict->beginSchemaTrans() == -1))
  {
    DBUG_PRINT("info", ("Failed to start schema transaction"));
    goto err_return;
  }
  DBUG_PRINT("info", ("Started schema transaction"));

  DBUG_PRINT("table", ("name: %s", m_tabname));  
  if (tab.setName(m_tabname))
  {
    my_errno= errno;
    goto abort;
  }
  if (!ndb_sys_table)
  {
    if (THDVAR(thd, table_temporary))
    {
      tab.setTemporary(TRUE);
      tab.setLogging(FALSE);
    }
    else if (THDVAR(thd, table_no_logging))
    {
      tab.setLogging(FALSE);
    }
  }
  tab.setSingleUserMode(single_user_mode);

  // Save frm data for this table
  if (readfrm(name, &data, &length))
  {
    result= 1;
    goto abort_return;
  }
  if (packfrm(data, length, &pack_data, &pack_length))
  {
    my_free((char*)data, MYF(0));
    result= 2;
    goto abort_return;
  }
  DBUG_PRINT("info",
             ("setFrm data: 0x%lx  len: %lu", (long) pack_data,
              (ulong) pack_length));
  tab.setFrm(pack_data, Uint32(pack_length));      
  my_free((char*)data, MYF(0));
  my_free((char*)pack_data, MYF(0));
  
  /*
    Handle table row type

    Default is to let table rows have var part reference so that online 
    add column can be performed in the future.  Explicitly setting row 
    type to fixed will omit var part reference, which will save data 
    memory in ndb, but at the cost of not being able to online add 
    column to this table
  */
  switch (create_info->row_type) {
  case ROW_TYPE_FIXED:
    tab.setForceVarPart(FALSE);
    break;
  case ROW_TYPE_DYNAMIC:
    /* fall through, treat as default */
  default:
    /* fall through, treat as default */
  case ROW_TYPE_DEFAULT:
    tab.setForceVarPart(TRUE);
    break;
  }

  /*
    Setup columns
  */
  my_bitmap_map *old_map;
  {
    restore_record(form, s->default_values);
    old_map= tmp_use_all_columns(form, form->read_set);
  }

  for (i= 0; i < form->s->fields; i++) 
  {
    Field *field= form->field[i];
    DBUG_PRINT("info", ("name: %s, type: %u, pack_length: %d",
                        field->field_name, field->real_type(),
                        field->pack_length()));
    if ((my_errno= create_ndb_column(thd, col, field, create_info)))
      goto abort;

    if (!use_disk &&
        col.getStorageType() == NDBCOL::StorageTypeDisk)
      use_disk= TRUE;

    if (tab.addColumn(col))
    {
      my_errno= errno;
      goto abort;
    }
    if (col.getPrimaryKey())
      pk_length += (field->pack_length() + 3) / 4;
  }

  tmp_restore_column_map(form->read_set, old_map);
  if (use_disk)
  { 
    tab.setLogging(TRUE);
    tab.setTemporary(FALSE);
    if (tablespace)
      tab.setTablespaceName(tablespace);
    else
      tab.setTablespaceName("DEFAULT-TS");
  }
  else if (create_info->tablespace && 
           create_info->storage_media == HA_SM_MEMORY)
  {
    push_warning_printf(thd, MYSQL_ERROR::WARN_LEVEL_ERROR,
                        ER_ILLEGAL_HA_CREATE_OPTION,
                        ER(ER_ILLEGAL_HA_CREATE_OPTION),
                        ndbcluster_hton_name,
                        "TABLESPACE currently only supported for "
                        "STORAGE DISK"); 
    result= HA_ERR_UNSUPPORTED;
    goto abort_return;
  }

  DBUG_PRINT("info", ("Table %s is %s stored with tablespace %s",
                      m_tabname,
                      (use_disk) ? "disk" : "memory",
                      (use_disk) ? tab.getTablespaceName() : "N/A"));
 
  KEY* key_info;
  for (i= 0, key_info= form->key_info; i < form->s->keys; i++, key_info++)
  {
    KEY_PART_INFO *key_part= key_info->key_part;
    KEY_PART_INFO *end= key_part + key_info->key_parts;
    for (; key_part != end; key_part++)
    {
#ifndef NDB_WITHOUT_COLUMN_FORMAT
      if (key_part->field->field_storage_type() == HA_SM_DISK)
      {
        push_warning_printf(thd, MYSQL_ERROR::WARN_LEVEL_ERROR,
                            ER_ILLEGAL_HA_CREATE_OPTION,
                            ER(ER_ILLEGAL_HA_CREATE_OPTION),
                            ndbcluster_hton_name,
                            "Index on field "
                            "declared with "
                            "STORAGE DISK is not supported");
        result= HA_ERR_UNSUPPORTED;
        goto abort_return;
      }
#endif
      tab.getColumn(key_part->fieldnr-1)->setStorageType(
                             NdbDictionary::Column::StorageTypeMemory);
    }
  }

  // No primary key, create shadow key as 64 bit, auto increment  
  if (form->s->primary_key == MAX_KEY) 
  {
    DBUG_PRINT("info", ("Generating shadow key"));
    if (col.setName("$PK"))
    {
      my_errno= errno;
      goto abort;
    }
    col.setType(NdbDictionary::Column::Bigunsigned);
    col.setLength(1);
    col.setNullable(FALSE);
    col.setPrimaryKey(TRUE);
    col.setAutoIncrement(TRUE);
    col.setDefaultValue(NULL, 0);
    if (tab.addColumn(col))
    {
      my_errno= errno;
      goto abort;
    }
    pk_length += 2;
  }
 
  // Make sure that blob tables don't have too big part size
  for (i= 0; i < form->s->fields; i++) 
  {
    /**
     * The extra +7 concists
     * 2 - words from pk in blob table
     * 5 - from extra words added by tup/dict??
     */
    switch (form->field[i]->real_type()) {
    case MYSQL_TYPE_GEOMETRY:
    case MYSQL_TYPE_BLOB:    
    case MYSQL_TYPE_MEDIUM_BLOB:   
    case MYSQL_TYPE_LONG_BLOB: 
    {
      NdbDictionary::Column * column= tab.getColumn(i);
      int size= pk_length + (column->getPartSize()+3)/4 + 7;
      if (size > NDB_MAX_TUPLE_SIZE_IN_WORDS && 
         (pk_length+7) < NDB_MAX_TUPLE_SIZE_IN_WORDS)
      {
        size= NDB_MAX_TUPLE_SIZE_IN_WORDS - pk_length - 7;
        column->setPartSize(4*size);
      }
      /**
       * If size > NDB_MAX and pk_length+7 >= NDB_MAX
       *   then the table can't be created anyway, so skip
       *   changing part size, and have error later
       */ 
    }
    default:
      break;
    }
  }

  // Check partition info
  part_info= form->part_info;
  if ((my_errno= set_up_partition_info(part_info, form, (void*)&tab)))
    goto abort;

  if (tab.getFragmentType() == NDBTAB::HashMapPartition && 
      tab.getDefaultNoPartitionsFlag() &&
      (create_info->max_rows != 0 || create_info->min_rows != 0))
  {
    ulonglong rows= create_info->max_rows >= create_info->min_rows ? 
      create_info->max_rows : 
      create_info->min_rows;
    uint no_fragments= get_no_fragments(rows);

    uint no_nodes= g_ndb_cluster_connection->no_db_nodes();
    {
      /**
       * Use SYSTAB_0 to guess #threads per node
       */
      ndb->setDatabaseName("sys");
      Ndb_table_guard ndbtab_g(dict, "SYSTAB_0");
      if (ndbtab_g.get_table())
      {
        Uint32 frags= ndbtab_g.get_table()->getFragmentCount();
        if (frags > no_nodes)
        {
          /**
           * And use this as argument adjusted_frag_count...
           */
          no_nodes= frags;
        }
      }
      ndb->setDatabaseName(m_dbname);
    }

    uint reported_frags= no_fragments;
    if (adjusted_frag_count(no_fragments, no_nodes, reported_frags))
    {
      push_warning(current_thd,
                   MYSQL_ERROR::WARN_LEVEL_WARN, ER_UNKNOWN_ERROR,
                   "Ndb might have problems storing the max amount "
                   "of rows specified");
    }
    tab.setFragmentCount(reported_frags);
    tab.setDefaultNoPartitionsFlag(false);
    tab.setFragmentData(0, 0);
  }

  // Check for HashMap
  if (tab.getFragmentType() == NDBTAB::HashMapPartition && 
      tab.getDefaultNoPartitionsFlag())
  {
    tab.setFragmentCount(0);
    tab.setFragmentData(0, 0);
  }
  else if (tab.getFragmentType() == NDBTAB::HashMapPartition)
  {
    NdbDictionary::HashMap hm;
    int res= dict->getDefaultHashMap(hm, tab.getFragmentCount());
    if (res == -1)
    {
      res= dict->initDefaultHashMap(hm, tab.getFragmentCount());
      if (res == -1)
      {
        const NdbError err= dict->getNdbError();
        set_ndb_err(thd, err);
        my_errno= ndb_to_mysql_error(&err);
        goto abort;
      }

      res= dict->createHashMap(hm);
      if (res == -1)
      {
        const NdbError err= dict->getNdbError();
        set_ndb_err(thd, err);
        my_errno= ndb_to_mysql_error(&err);
        goto abort;
      }
    }
  }

  // Create the table in NDB     
  if (dict->createTable(tab) != 0) 
  {
    const NdbError err= dict->getNdbError();
    set_ndb_err(thd, err);
    my_errno= ndb_to_mysql_error(&err);
    goto abort;
  }

  ndbtab_g.init(m_tabname);
  // temporary set m_table during create
  // reset at return
  m_table= ndbtab_g.get_table();
  // TODO check also that we have the same frm...
  if (!m_table)
  {
    /* purecov: begin deadcode */
    const NdbError err= dict->getNdbError();
    set_ndb_err(thd, err);
    my_errno= ndb_to_mysql_error(&err);
    goto abort;
    /* purecov: end */
  }

  DBUG_PRINT("info", ("Table %s/%s created successfully", 
                      m_dbname, m_tabname));

  // Create secondary indexes
  my_errno= create_indexes(thd, ndb, form);

  if (!my_errno)
  {
    /*
     * All steps have succeeded, try and commit schema transaction
     */
    if (dict->endSchemaTrans() == -1)
      goto err_return;
    my_errno= write_ndb_file(name);
  }
  else
  {
abort:
/*
 *  Some step during table creation failed, abort schema transaction
 */
    DBUG_PRINT("info", ("Aborting schema transaction due to error %i",
                        my_errno));
    if (dict->endSchemaTrans(NdbDictionary::Dictionary::SchemaTransAbort)
        == -1)
      DBUG_PRINT("info", ("Failed to abort schema transaction, %i",
                          dict->getNdbError().code));
    m_table= 0;
    DBUG_RETURN(my_errno);
abort_return:
    DBUG_PRINT("info", ("Aborting schema transaction"));
    if (dict->endSchemaTrans(NdbDictionary::Dictionary::SchemaTransAbort)
        == -1)
      DBUG_PRINT("info", ("Failed to abort schema transaction, %i",
                          dict->getNdbError().code));
    DBUG_RETURN(result);
err_return:
    m_table= 0;
    ERR_RETURN(dict->getNdbError());
  }
  if (my_errno)
  {
    /*
      Failed to create an index,
      drop the table (and all it's indexes)
    */
    while (!thd->killed)
    {
      if (dict->beginSchemaTrans() == -1)
        goto cleanup_failed;
      if (dict->dropTableGlobal(*m_table))
      {
        switch (dict->getNdbError().status)
        {
        case NdbError::TemporaryError:
          if (!thd->killed) 
          {
            if (dict->endSchemaTrans(NdbDictionary::Dictionary::SchemaTransAbort)
                == -1)
              DBUG_PRINT("info", ("Failed to abort schema transaction, %i",
                                  dict->getNdbError().code));
            goto cleanup_failed;
          }
          break;
        default:
          break;
        }
      }
      if (dict->endSchemaTrans() == -1)
      {
cleanup_failed:
        DBUG_PRINT("info", ("Could not cleanup failed create %i",
                          dict->getNdbError().code));
        continue; // retry indefinitly
      }
      break;
    }
    m_table = 0;
    DBUG_RETURN(my_errno);
  }
  else // if (!my_errno)
  {
    NDB_SHARE *share= 0;
    pthread_mutex_lock(&ndbcluster_mutex);
    /*
      First make sure we get a "fresh" share here, not an old trailing one...
    */
    {
      uint length= (uint) strlen(name);
      if ((share= (NDB_SHARE*) my_hash_search(&ndbcluster_open_tables,
                                              (const uchar*) name, length)))
        handle_trailing_share(thd, share);
    }
    /*
      get a new share
    */

    /* ndb_share reference create */
    if (!(share= get_share(name, form, TRUE, TRUE)))
    {
      sql_print_error("NDB: allocating table share for %s failed", name);
      /* my_errno is set */
    }
    else
    {
      DBUG_PRINT("NDB_SHARE", ("%s binlog create  use_count: %u",
                               share->key, share->use_count));
    }
    pthread_mutex_unlock(&ndbcluster_mutex);

    while (!IS_TMP_PREFIX(m_tabname))
    {
#ifdef HAVE_NDB_BINLOG
      if (share)
        ndbcluster_read_binlog_replication(thd, ndb, share, m_table,
                                           ::server_id, form, TRUE);
#endif
      String event_name(INJECTOR_EVENT_LEN);
      ndb_rep_event_name(&event_name, m_dbname, m_tabname,
                         get_binlog_full(share));
      int do_event_op= ndb_binlog_running;

      if (!ndb_schema_share &&
          strcmp(share->db, NDB_REP_DB) == 0 &&
          strcmp(share->table_name, NDB_SCHEMA_TABLE) == 0)
        do_event_op= 1;

      /*
        Always create an event for the table, as other mysql servers
        expect it to be there.
      */
      if (!ndbcluster_create_event(thd, ndb, m_table, event_name.c_ptr(), share,
                                   share && do_event_op ? 2 : 1/* push warning */))
      {
        if (opt_ndb_extra_logging)
          sql_print_information("NDB Binlog: CREATE TABLE Event: %s",
                                event_name.c_ptr());
        if (share && 
            ndbcluster_create_event_ops(thd, share,
                                        m_table, event_name.c_ptr()))
        {
          sql_print_error("NDB Binlog: FAILED CREATE TABLE event operations."
                          " Event: %s", name);
          /* a warning has been issued to the client */
        }
      }
      /*
        warning has been issued if ndbcluster_create_event failed
        and (share && do_event_op)
      */
      if (share && !do_event_op)
        set_binlog_nologging(share);
      ndbcluster_log_schema_op(thd,
                               thd->query(), thd->query_length(),
                               share->db, share->table_name,
                               m_table->getObjectId(),
                               m_table->getObjectVersion(),
                               (is_truncate) ?
			       SOT_TRUNCATE_TABLE : SOT_CREATE_TABLE, 
			       0, 0, 1);
      break;
    }
  }

  m_table= 0;
  DBUG_RETURN(my_errno);
}


int ha_ndbcluster::create_index(THD *thd, const char *name, KEY *key_info, 
                                NDB_INDEX_TYPE idx_type, uint idx_no)
{
  int error= 0;
  char unique_name[FN_LEN + 1];
  static const char* unique_suffix= "$unique";
  DBUG_ENTER("ha_ndbcluster::create_ordered_index");
  DBUG_PRINT("info", ("Creating index %u: %s", idx_no, name));  

  if (idx_type == UNIQUE_ORDERED_INDEX || idx_type == UNIQUE_INDEX)
  {
    strxnmov(unique_name, FN_LEN, name, unique_suffix, NullS);
    DBUG_PRINT("info", ("Created unique index name \'%s\' for index %d",
                        unique_name, idx_no));
  }
    
  switch (idx_type){
  case PRIMARY_KEY_INDEX:
    // Do nothing, already created
    break;
  case PRIMARY_KEY_ORDERED_INDEX:
    error= create_ordered_index(thd, name, key_info);
    break;
  case UNIQUE_ORDERED_INDEX:
    if (!(error= create_ordered_index(thd, name, key_info)))
      error= create_unique_index(thd, unique_name, key_info);
    break;
  case UNIQUE_INDEX:
    if (check_index_fields_not_null(key_info))
    {
      push_warning_printf(thd, MYSQL_ERROR::WARN_LEVEL_WARN,
			  ER_NULL_COLUMN_IN_INDEX,
			  "Ndb does not support unique index on NULL valued attributes, index access with NULL value will become full table scan");
    }
    error= create_unique_index(thd, unique_name, key_info);
    break;
  case ORDERED_INDEX:
    if (key_info->algorithm == HA_KEY_ALG_HASH)
    {
      push_warning_printf(thd, MYSQL_ERROR::WARN_LEVEL_ERROR,
			  ER_ILLEGAL_HA_CREATE_OPTION,
			  ER(ER_ILLEGAL_HA_CREATE_OPTION),
			  ndbcluster_hton_name,
			  "Ndb does not support non-unique "
			  "hash based indexes");
      error= HA_ERR_UNSUPPORTED;
      break;
    }
    error= create_ordered_index(thd, name, key_info);
    break;
  default:
    DBUG_ASSERT(FALSE);
    break;
  }
  
  DBUG_RETURN(error);
}

int ha_ndbcluster::create_ordered_index(THD *thd, const char *name, 
                                        KEY *key_info)
{
  DBUG_ENTER("ha_ndbcluster::create_ordered_index");
  DBUG_RETURN(create_ndb_index(thd, name, key_info, FALSE));
}

int ha_ndbcluster::create_unique_index(THD *thd, const char *name, 
                                       KEY *key_info)
{

  DBUG_ENTER("ha_ndbcluster::create_unique_index");
  DBUG_RETURN(create_ndb_index(thd, name, key_info, TRUE));
}


/**
  Create an index in NDB Cluster.

  @todo
    Only temporary ordered indexes supported
*/

int ha_ndbcluster::create_ndb_index(THD *thd, const char *name, 
                                    KEY *key_info,
                                    bool unique)
{
  Ndb *ndb= get_ndb(thd);
  NdbDictionary::Dictionary *dict= ndb->getDictionary();
  KEY_PART_INFO *key_part= key_info->key_part;
  KEY_PART_INFO *end= key_part + key_info->key_parts;
  
  DBUG_ENTER("ha_ndbcluster::create_index");
  DBUG_PRINT("enter", ("name: %s ", name));

  NdbDictionary::Index ndb_index(name);
  if (unique)
    ndb_index.setType(NdbDictionary::Index::UniqueHashIndex);
  else 
  {
    ndb_index.setType(NdbDictionary::Index::OrderedIndex);
    // TODO Only temporary ordered indexes supported
    ndb_index.setLogging(FALSE); 
  }
  if (!m_table->getLogging())
    ndb_index.setLogging(FALSE); 
  if (((NDBTAB*)m_table)->getTemporary())
    ndb_index.setTemporary(TRUE); 
  if (ndb_index.setTable(m_tabname))
  {
    DBUG_RETURN(my_errno= errno);
  }

  for (; key_part != end; key_part++) 
  {
    Field *field= key_part->field;
#ifndef NDB_WITHOUT_COLUMN_FORMAT
    if (field->field_storage_type() == HA_SM_DISK)
    {
      push_warning_printf(thd, MYSQL_ERROR::WARN_LEVEL_ERROR,
                          ER_ILLEGAL_HA_CREATE_OPTION,
                          ER(ER_ILLEGAL_HA_CREATE_OPTION),
                          ndbcluster_hton_name,
                          "Index on field "
                          "declared with "
                          "STORAGE DISK is not supported");
      DBUG_RETURN(HA_ERR_UNSUPPORTED);
    }
#endif
    DBUG_PRINT("info", ("attr: %s", field->field_name));
    if (ndb_index.addColumnName(field->field_name))
    {
      DBUG_RETURN(my_errno= errno);
    }
  }
  
  if (dict->createIndex(ndb_index, *m_table))
    ERR_RETURN(dict->getNdbError());

  // Success
  DBUG_PRINT("info", ("Created index %s", name));
  DBUG_RETURN(0);  
}

/*
 Prepare for an on-line alter table
*/ 
void ha_ndbcluster::prepare_for_alter()
{
  /* ndb_share reference schema */
  ndbcluster_get_share(m_share); // Increase ref_count
  DBUG_PRINT("NDB_SHARE", ("%s binlog schema  use_count: %u",
                           m_share->key, m_share->use_count));
  set_ndb_share_state(m_share, NSS_ALTERED);
}

/*
  Add an index on-line to a table
*/
int ha_ndbcluster::add_index(TABLE *table_arg, 
                             KEY *key_info, uint num_of_keys)
{
  return add_index_impl(current_thd, table_arg, key_info, num_of_keys);
}

int ha_ndbcluster::add_index_impl(THD *thd, TABLE *table_arg, 
                                  KEY *key_info, uint num_of_keys)
{
  int error= 0;
  uint idx;
  DBUG_ENTER("ha_ndbcluster::add_index");
  DBUG_PRINT("enter", ("table %s", table_arg->s->table_name.str));
  DBUG_ASSERT(m_share->state == NSS_ALTERED);

  for (idx= 0; idx < num_of_keys; idx++)
  {
    KEY *key= key_info + idx;
    KEY_PART_INFO *key_part= key->key_part;
    KEY_PART_INFO *end= key_part + key->key_parts;
    NDB_INDEX_TYPE idx_type= get_index_type_from_key(idx, key_info, false);
    DBUG_PRINT("info", ("Adding index: '%s'", key_info[idx].name));
    // Add fields to key_part struct
    for (; key_part != end; key_part++)
      key_part->field= table->field[key_part->fieldnr];
    // Check index type
    // Create index in ndb
    if((error= create_index(thd, key_info[idx].name, key, idx_type, idx)))
      break;
  }
  DBUG_RETURN(error);  
}

/*
  Mark one or several indexes for deletion. and
  renumber the remaining indexes
*/
int ha_ndbcluster::prepare_drop_index(TABLE *table_arg, 
                                      uint *key_num, uint num_of_keys)
{
  DBUG_ENTER("ha_ndbcluster::prepare_drop_index");
  DBUG_ASSERT(m_share->state == NSS_ALTERED);
  // Mark indexes for deletion
  uint idx;
  for (idx= 0; idx < num_of_keys; idx++)
  {
    DBUG_PRINT("info", ("ha_ndbcluster::prepare_drop_index %u", *key_num));
    m_index[*key_num++].status= TO_BE_DROPPED;
  }
  // Renumber indexes
  THD *thd= current_thd;
  Thd_ndb *thd_ndb= get_thd_ndb(thd);
  Ndb *ndb= thd_ndb->ndb;
  renumber_indexes(ndb, table_arg);
  DBUG_RETURN(0);
}
 
/*
  Really drop all indexes marked for deletion
*/
int ha_ndbcluster::final_drop_index(TABLE *table_arg)
{
  int error;
  DBUG_ENTER("ha_ndbcluster::final_drop_index");
  DBUG_PRINT("info", ("ha_ndbcluster::final_drop_index"));
  // Really drop indexes
  THD *thd= current_thd;
  Thd_ndb *thd_ndb= get_thd_ndb(thd);
  Ndb *ndb= thd_ndb->ndb;
  error= drop_indexes(ndb, table_arg);
  DBUG_RETURN(error);
}

/**
  Rename a table in NDB Cluster.
*/

int ha_ndbcluster::rename_table(const char *from, const char *to)
{
  THD *thd= current_thd;
  NDBDICT *dict;
  char old_dbname[FN_HEADLEN];
  char new_dbname[FN_HEADLEN];
  char new_tabname[FN_HEADLEN];
  const NDBTAB *orig_tab;
  int result;
  bool recreate_indexes= FALSE;
  NDBDICT::List index_list;

  DBUG_ENTER("ha_ndbcluster::rename_table");
  DBUG_PRINT("info", ("Renaming %s to %s", from, to));

  if (thd == injector_thd)
  {
    /*
      Table was renamed remotely is already
      renamed inside ndb.
      Just rename .ndb file.
     */
    DBUG_RETURN(handler::rename_table(from, to));
  }

  set_dbname(from, old_dbname);
  set_dbname(to, new_dbname);
  set_tabname(from);
  set_tabname(to, new_tabname);

  if (check_ndb_connection(thd))
    DBUG_RETURN(my_errno= HA_ERR_NO_CONNECTION);

  if (!ndbcluster_has_global_schema_lock(get_thd_ndb(thd)))
    DBUG_RETURN(ndbcluster_no_global_schema_lock_abort
                (thd, "ha_ndbcluster::rename_table"));

  Ndb *ndb= get_ndb(thd);
  ndb->setDatabaseName(old_dbname);
  dict= ndb->getDictionary();
  Ndb_table_guard ndbtab_g(dict, m_tabname);
  if (!(orig_tab= ndbtab_g.get_table()))
    ERR_RETURN(dict->getNdbError());

  if (my_strcasecmp(system_charset_info, new_dbname, old_dbname))
  {
    dict->listIndexes(index_list, *orig_tab);    
    recreate_indexes= TRUE;
  }
  // Change current database to that of target table
  set_dbname(to);
  if (ndb->setDatabaseName(m_dbname))
  {
    ERR_RETURN(ndb->getNdbError());
  }

  int ndb_table_id= orig_tab->getObjectId();
  int ndb_table_version= orig_tab->getObjectVersion();
  /* ndb_share reference temporary */
  NDB_SHARE *share= get_share(from, 0, FALSE);
  int is_old_table_tmpfile= IS_TMP_PREFIX(m_tabname);
  int is_new_table_tmpfile= IS_TMP_PREFIX(new_tabname);
  if (!is_new_table_tmpfile && !is_old_table_tmpfile)
  {
    /*
      this is a "real" rename table, i.e. not tied to an offline alter table
      - send new name == "to" in query field
    */
    ndbcluster_log_schema_op(thd, to, strlen(to),
                             old_dbname, m_tabname,
                             ndb_table_id, ndb_table_version,
                             SOT_RENAME_TABLE_PREPARE,
                             m_dbname, new_tabname, 1);
  }
  if (share)
  {
    DBUG_PRINT("NDB_SHARE", ("%s temporary  use_count: %u",
                             share->key, share->use_count));
    ndbcluster_prepare_rename_share(share, to);
    int ret = ndbcluster_rename_share(thd, share);
    assert(ret == 0);
  }

  NdbDictionary::Table new_tab= *orig_tab;
  new_tab.setName(new_tabname);
  if (dict->alterTableGlobal(*orig_tab, new_tab) != 0)
  {
    NdbError ndb_error= dict->getNdbError();
    if (share)
    {
      int ret = ndbcluster_undo_rename_share(thd, share);
      assert(ret == 0);
      /* ndb_share reference temporary free */
      DBUG_PRINT("NDB_SHARE", ("%s temporary free  use_count: %u",
                               share->key, share->use_count));
      free_share(&share);
    }
    ERR_RETURN(ndb_error);
  }

  // Rename .ndb file
  if ((result= handler::rename_table(from, to)))
  {
    // ToDo in 4.1 should rollback alter table...
    if (share)
    {
      /* ndb_share reference temporary free */
      DBUG_PRINT("NDB_SHARE", ("%s temporary  use_count: %u",
                               share->key, share->use_count));
      free_share(&share);
    }
    DBUG_RETURN(result);
  }

  /* handle old table */
  if (!is_old_table_tmpfile)
  {
    ndbcluster_drop_event(thd, ndb, share, "rename table", 
                          old_dbname, m_tabname);
  }

  if (!result && !is_new_table_tmpfile)
  {
    Ndb_table_guard ndbtab_g2(dict, new_tabname);
    const NDBTAB *ndbtab= ndbtab_g2.get_table();
#ifdef HAVE_NDB_BINLOG
    if (share)
      ndbcluster_read_binlog_replication(thd, ndb, share, ndbtab,
                                         ::server_id, NULL, TRUE);
#endif
    /* always create an event for the table */
    String event_name(INJECTOR_EVENT_LEN);
    ndb_rep_event_name(&event_name, new_dbname, new_tabname, 
                       get_binlog_full(share));

    if (!ndbcluster_create_event(thd, ndb, ndbtab, event_name.c_ptr(), share,
                                 share && ndb_binlog_running ? 2 : 1/* push warning */))
    {
      if (opt_ndb_extra_logging)
        sql_print_information("NDB Binlog: RENAME Event: %s",
                              event_name.c_ptr());
      if (share && (share->op == 0) &&
          ndbcluster_create_event_ops(thd, share, ndbtab, event_name.c_ptr()))
      {
        sql_print_error("NDB Binlog: FAILED create event operations "
                        "during RENAME. Event %s", event_name.c_ptr());
        /* a warning has been issued to the client */
      }
    }
    /*
      warning has been issued if ndbcluster_create_event failed
      and (share && ndb_binlog_running)
    */
    if (!is_old_table_tmpfile)
    {
      /* "real" rename table */
      ndbcluster_log_schema_op(thd, thd->query(), thd->query_length(),
                               old_dbname, m_tabname,
                               ndb_table_id, ndb_table_version,
                               SOT_RENAME_TABLE,
                               m_dbname, new_tabname, 1);
    }
    else
    {
      /* final phase of offline alter table */
      ndbcluster_log_schema_op(thd, thd->query(), thd->query_length(),
                               m_dbname, new_tabname,
                               ndb_table_id, ndb_table_version,
                               SOT_ALTER_TABLE_COMMIT,
                               0, 0, 1);

    }
  }

  // If we are moving tables between databases, we need to recreate
  // indexes
  if (recreate_indexes)
  {
    for (unsigned i = 0; i < index_list.count; i++) 
    {
        NDBDICT::List::Element& index_el = index_list.elements[i];
	// Recreate any indexes not stored in the system database
	if (my_strcasecmp(system_charset_info, 
			  index_el.database, NDB_SYSTEM_DATABASE))
	{
	  set_dbname(from);
	  ndb->setDatabaseName(m_dbname);
	  const NDBINDEX * index= dict->getIndexGlobal(index_el.name,  new_tab);
	  DBUG_PRINT("info", ("Creating index %s/%s",
			      index_el.database, index->getName()));
	  dict->createIndex(*index, new_tab);
	  DBUG_PRINT("info", ("Dropping index %s/%s",
			      index_el.database, index->getName()));
	  set_dbname(from);
	  ndb->setDatabaseName(m_dbname);
	  dict->dropIndexGlobal(*index);
	}
    }
  }
  if (share)
  {
    /* ndb_share reference temporary free */
    DBUG_PRINT("NDB_SHARE", ("%s temporary free  use_count: %u",
                             share->key, share->use_count));
    free_share(&share);
  }

  DBUG_RETURN(result);
}


/**
  Delete table from NDB Cluster.
*/

/* static version which does not need a handler */

int
ha_ndbcluster::delete_table(THD *thd, ha_ndbcluster *h, Ndb *ndb,
                            const char *path,
                            const char *db,
                            const char *table_name)
{
  DBUG_ENTER("ha_ndbcluster::ndbcluster_delete_table");
  NDBDICT *dict= ndb->getDictionary();
  int ndb_table_id= 0;
  int ndb_table_version= 0;
  /*
    Don't allow drop table unless
    schema distribution table is setup
  */
  if (!ndb_schema_share)
  {
    DBUG_PRINT("info", ("Schema distribution table not setup"));
    DBUG_RETURN(HA_ERR_NO_CONNECTION);
  }
  /* ndb_share reference temporary */
  NDB_SHARE *share= get_share(path, 0, FALSE);
  if (share)
  {
    DBUG_PRINT("NDB_SHARE", ("%s temporary  use_count: %u",
                             share->key, share->use_count));
  }

  /* Drop the table from NDB */
  
  int res= 0;
  if (h && h->m_table)
  {
retry_temporary_error1:
    if (dict->dropTableGlobal(*h->m_table) == 0)
    {
      ndb_table_id= h->m_table->getObjectId();
      ndb_table_version= h->m_table->getObjectVersion();
      DBUG_PRINT("info", ("success 1"));
    }
    else
    {
      switch (dict->getNdbError().status)
      {
        case NdbError::TemporaryError:
          if (!thd->killed) 
            goto retry_temporary_error1; // retry indefinitly
          break;
        default:
          break;
      }
      set_ndb_err(thd, dict->getNdbError());
      res= ndb_to_mysql_error(&dict->getNdbError());
      DBUG_PRINT("info", ("error(1) %u", res));
    }
    h->release_metadata(thd, ndb);
  }
  else
  {
    ndb->setDatabaseName(db);
    while (1)
    {
      Ndb_table_guard ndbtab_g(dict, table_name);
      if (ndbtab_g.get_table())
      {
    retry_temporary_error2:
        if (dict->dropTableGlobal(*ndbtab_g.get_table()) == 0)
        {
          ndb_table_id= ndbtab_g.get_table()->getObjectId();
          ndb_table_version= ndbtab_g.get_table()->getObjectVersion();
          DBUG_PRINT("info", ("success 2"));
          break;
        }
        else
        {
          switch (dict->getNdbError().status)
          {
            case NdbError::TemporaryError:
              if (!thd->killed) 
                goto retry_temporary_error2; // retry indefinitly
              break;
            default:
              if (dict->getNdbError().code == NDB_INVALID_SCHEMA_OBJECT)
              {
                ndbtab_g.invalidate();
                continue;
              }
              break;
          }
        }
      }
      set_ndb_err(thd, dict->getNdbError());
      res= ndb_to_mysql_error(&dict->getNdbError());
      DBUG_PRINT("info", ("error(2) %u", res));
      break;
    }
  }

  if (res)
  {
    /* the drop table failed for some reason, drop the share anyways */
    if (share)
    {
      pthread_mutex_lock(&ndbcluster_mutex);
      if (share->state != NSS_DROPPED)
      {
        /*
          The share kept by the server has not been freed, free it
        */
        share->state= NSS_DROPPED;
        /* ndb_share reference create free */
        DBUG_PRINT("NDB_SHARE", ("%s create free  use_count: %u",
                                 share->key, share->use_count));
        free_share(&share, TRUE);
      }
      /* ndb_share reference temporary free */
      DBUG_PRINT("NDB_SHARE", ("%s temporary free  use_count: %u",
                               share->key, share->use_count));
      free_share(&share, TRUE);
      pthread_mutex_unlock(&ndbcluster_mutex);
    }
    DBUG_RETURN(res);
  }

  /* stop the logging of the dropped table, and cleanup */

  /*
    drop table is successful even if table does not exist in ndb
    and in case table was actually not dropped, there is no need
    to force a gcp, and setting the event_name to null will indicate
    that there is no event to be dropped
  */
  int table_dropped= dict->getNdbError().code != 709;

  {
    if (table_dropped)
    {
      ndbcluster_handle_drop_table(thd, ndb, share, "delete table", 
                                   db, table_name);
    }
    else
    {
      /**
       * Setting 0,0 will cause ndbcluster_drop_event *not* to be called
       */
      ndbcluster_handle_drop_table(thd, ndb, share, "delete table", 
                                   0, 0);
    }
  }

  if (!IS_TMP_PREFIX(table_name) && share &&
      thd->lex->sql_command != SQLCOM_TRUNCATE)
  {
    ndbcluster_log_schema_op(thd,
                             thd->query(), thd->query_length(),
                             share->db, share->table_name,
                             ndb_table_id, ndb_table_version,
                             SOT_DROP_TABLE, 0, 0, 1);
  }

  if (share)
  {
    pthread_mutex_lock(&ndbcluster_mutex);
    if (share->state != NSS_DROPPED)
    {
      /*
        The share kept by the server has not been freed, free it
      */
      share->state= NSS_DROPPED;
      /* ndb_share reference create free */
      DBUG_PRINT("NDB_SHARE", ("%s create free  use_count: %u",
                               share->key, share->use_count));
      free_share(&share, TRUE);
    }
    /* ndb_share reference temporary free */
    DBUG_PRINT("NDB_SHARE", ("%s temporary free  use_count: %u",
                             share->key, share->use_count));
    free_share(&share, TRUE);
    pthread_mutex_unlock(&ndbcluster_mutex);
  }
  DBUG_RETURN(0);
}

int ha_ndbcluster::delete_table(const char *name)
{
  THD *thd= current_thd;
  Thd_ndb *thd_ndb= get_thd_ndb(thd);
  Ndb *ndb;
  int error= 0;
  DBUG_ENTER("ha_ndbcluster::delete_table");
  DBUG_PRINT("enter", ("name: %s", name));

  if ((thd == injector_thd) ||
      (thd_ndb->options & TNO_NO_NDB_DROP_TABLE))
  {
    /*
      Table was dropped remotely is already
      dropped inside ndb.
      Just drop local files.
    */
    DBUG_RETURN(handler::delete_table(name));
  }

  set_dbname(name);
  set_tabname(name);

  /*
    Don't allow drop table unless
    schema distribution table is setup
  */
  if (!ndb_schema_share)
  {
    DBUG_PRINT("info", ("Schema distribution table not setup"));
    error= HA_ERR_NO_CONNECTION;
    goto err;
  }

  if (check_ndb_connection(thd))
  {
    error= HA_ERR_NO_CONNECTION;
    goto err;
  }

  ndb= thd_ndb->ndb;

  if (!ndbcluster_has_global_schema_lock(thd_ndb))
    DBUG_RETURN(ndbcluster_no_global_schema_lock_abort
                (thd, "ha_ndbcluster::delete_table"));

  /*
    Drop table in ndb.
    If it was already gone it might have been dropped
    remotely, give a warning and then drop .ndb file.
   */
  if (!(error= delete_table(thd, this, ndb, name,
                            m_dbname, m_tabname)) ||
      error == HA_ERR_NO_SUCH_TABLE)
  {
    /* Call ancestor function to delete .ndb file */
    int error1= handler::delete_table(name);
    if (!error)
      error= error1;
  }

err:
  DBUG_RETURN(error);
}


void ha_ndbcluster::get_auto_increment(ulonglong offset, ulonglong increment,
                                       ulonglong nb_desired_values,
                                       ulonglong *first_value,
                                       ulonglong *nb_reserved_values)
{
  Uint64 auto_value;
  THD *thd= current_thd;
  DBUG_ENTER("get_auto_increment");
  DBUG_PRINT("enter", ("m_tabname: %s", m_tabname));
  Ndb *ndb= get_ndb(table->in_use);
  uint retries= NDB_AUTO_INCREMENT_RETRIES;
  int retry_sleep= 30; /* 30 milliseconds, transaction */
  for (;;)
  {
    Ndb_tuple_id_range_guard g(m_share);
    if ((m_skip_auto_increment &&
         ndb->readAutoIncrementValue(m_table, g.range, auto_value)) ||
        ndb->getAutoIncrementValue(m_table, g.range, auto_value, 
                                   Uint32(m_autoincrement_prefetch), 
                                   increment, offset))
    {
      if (--retries && !thd->killed &&
          ndb->getNdbError().status == NdbError::TemporaryError)
      {
        do_retry_sleep(retry_sleep);
        continue;
      }
      const NdbError err= ndb->getNdbError();
      sql_print_error("Error %lu in ::get_auto_increment(): %s",
                      (ulong) err.code, err.message);
      *first_value= ~(ulonglong) 0;
      DBUG_VOID_RETURN;
    }
    break;
  }
  *first_value= (longlong)auto_value;
  /* From the point of view of MySQL, NDB reserves one row at a time */
  *nb_reserved_values= 1;
  DBUG_VOID_RETURN;
}


/**
  Constructor for the NDB Cluster table handler .
*/

ha_ndbcluster::ha_ndbcluster(handlerton *hton, TABLE_SHARE *table_arg):
  handler(hton, table_arg),
  m_thd_ndb(NULL),
  m_active_cursor(NULL),
  m_table(NULL),
  m_ndb_record(0),
  m_ndb_hidden_key_record(0),
  m_table_info(NULL),
  m_share(0),
  m_key_fields(NULL),
  m_part_info(NULL),
  m_user_defined_partitioning(FALSE),
  m_use_partition_pruning(FALSE),
  m_sorted(FALSE),
  m_use_write(FALSE),
  m_ignore_dup_key(FALSE),
  m_has_unique_index(FALSE),
  m_ignore_no_key(FALSE),
  m_read_before_write_removal_possible(FALSE),
  m_read_before_write_removal_used(FALSE),
  m_rows_updated(0),
  m_rows_deleted(0),
  m_rows_to_insert((ha_rows) 1),
  m_rows_inserted((ha_rows) 0),
  m_rows_changed((ha_rows) 0),
  m_delete_cannot_batch(FALSE),
  m_update_cannot_batch(FALSE),
  m_skip_auto_increment(TRUE),
  m_blobs_pending(0),
  m_is_bulk_delete(false),
  m_blobs_row_total_size(0),
  m_blobs_buffer(0),
  m_blobs_buffer_size(0),
  m_dupkey((uint) -1),
  m_autoincrement_prefetch(DEFAULT_AUTO_PREFETCH),
  m_cond(NULL),
  m_multi_cursor(NULL)
{
  int i;
 
  DBUG_ENTER("ha_ndbcluster");

  m_tabname[0]= '\0';
  m_dbname[0]= '\0';

  stats.records= ~(ha_rows)0; // uninitialized
  stats.block_size= 1024;

  for (i= 0; i < MAX_KEY; i++)
    ndb_init_index(m_index[i]);

  DBUG_VOID_RETURN;
}


int ha_ndbcluster::ha_initialise()
{
  DBUG_ENTER("ha_ndbcluster::ha_initialise");
  if (check_ndb_in_thd(current_thd))
  {
    DBUG_RETURN(FALSE);
  }
  DBUG_RETURN(TRUE);
}

/**
  Destructor for NDB Cluster table handler.
*/

ha_ndbcluster::~ha_ndbcluster() 
{
  THD *thd= current_thd;
  Ndb *ndb= thd ? check_ndb_in_thd(thd) : g_ndb;
  DBUG_ENTER("~ha_ndbcluster");

  if (m_share)
  {
    /* ndb_share reference handler free */
    DBUG_PRINT("NDB_SHARE", ("%s handler free  use_count: %u",
                             m_share->key, m_share->use_count));
    free_share(&m_share);
  }
  release_metadata(thd, ndb);
  release_blobs_buffer();

  // Check for open cursor/transaction
  DBUG_ASSERT(m_active_cursor == NULL);
  DBUG_ASSERT(m_thd_ndb == NULL);

  // Discard any generated condition
  DBUG_PRINT("info", ("Deleting generated condition"));
  if (m_cond)
  {
    delete m_cond;
    m_cond= NULL;
  }

  DBUG_VOID_RETURN;
}

#ifndef NDB_WITHOUT_READ_BEFORE_WRITE_REMOVAL
void
ha_ndbcluster::column_bitmaps_signal(uint sig_type)
{
  DBUG_ENTER("column_bitmaps_signal");
  DBUG_PRINT("enter", ("read_set: 0x%lx  write_set: 0x%lx",
             (long) table->read_set->bitmap[0],
             (long) table->write_set->bitmap[0]));
  if (sig_type & HA_COMPLETE_TABLE_READ_BITMAP)
    bitmap_copy(&m_save_read_set, table->read_set);
  DBUG_VOID_RETURN;
}
#endif

/**
  Open a table for further use
  - fetch metadata for this table from NDB
  - check that table exists

  @retval
    0    ok
  @retval
    < 0  Table has changed
*/

int ha_ndbcluster::open(const char *name, int mode, uint test_if_locked)
{
  THD *thd= current_thd;
  int res;
  KEY *key;
  KEY_PART_INFO *key_part_info;
  uint key_parts, i, j;
  DBUG_ENTER("ha_ndbcluster::open");
  DBUG_PRINT("enter", ("name: %s  mode: %d  test_if_locked: %d",
                       name, mode, test_if_locked));
  
  /*
    Setup ref_length to make room for the whole 
    primary key to be written in the ref variable
  */
  
  if (bitmap_init(&m_save_read_set, NULL, table_share->fields, FALSE))
  {
    DBUG_RETURN(1);
  }
  if (table_share->primary_key != MAX_KEY) 
  {
    key= table->key_info+table_share->primary_key;
    ref_length= key->key_length;
  }
  else // (table_share->primary_key == MAX_KEY) 
  {
    if (m_user_defined_partitioning)
    {
      ref_length+= sizeof(m_part_id);
    }
  }

  DBUG_PRINT("info", ("ref_length: %d", ref_length));
  {
    char* bitmap_array;
    uint extra_hidden_keys= table_share->primary_key != MAX_KEY ? 0 : 1;
    uint n_keys= table_share->keys + extra_hidden_keys;
    uint ptr_size= sizeof(MY_BITMAP*) * (n_keys + 1 /* null termination */);
    uint map_size= sizeof(MY_BITMAP) * n_keys;
    m_key_fields= (MY_BITMAP**)my_malloc(ptr_size + map_size,
                                         MYF(MY_WME + MY_ZEROFILL));
    if (!m_key_fields)
    {
      local_close(thd, FALSE);
      DBUG_RETURN(1);
    } 
    bitmap_array= ((char*)m_key_fields) + ptr_size;
    for (i= 0; i < n_keys; i++)
    {
      my_bitmap_map *bitbuf= NULL;
      bool is_hidden_key= (i == table_share->keys);
      m_key_fields[i]= (MY_BITMAP*)bitmap_array;
      if (is_hidden_key || (i == table_share->primary_key))
      {
        m_pk_bitmap_p= m_key_fields[i];
        bitbuf= m_pk_bitmap_buf;
      }
      if (bitmap_init(m_key_fields[i], bitbuf,
                      table_share->fields, FALSE))
      {
        m_key_fields[i]= NULL;
        local_close(thd, FALSE);
        DBUG_RETURN(1);
      }
      if (!is_hidden_key)
      {
        key= table->key_info + i;
        key_part_info= key->key_part;
        key_parts= key->key_parts;
        for (j= 0; j < key_parts; j++, key_part_info++)
          bitmap_set_bit(m_key_fields[i], key_part_info->fieldnr-1);
      }
      else
      {
        uint field_no= table_share->fields;
        ((uchar *)m_pk_bitmap_buf)[field_no>>3]|= (1 << (field_no & 7));
      }
      bitmap_array+= sizeof(MY_BITMAP);
    }
    m_key_fields[i]= NULL;
  }

  // Init table lock structure 
  /* ndb_share reference handler */
  if (!(m_share=get_share(name, table)))
  {
    local_close(thd, FALSE);
    DBUG_RETURN(1);
  }
  DBUG_PRINT("NDB_SHARE", ("%s handler  use_count: %u",
                           m_share->key, m_share->use_count));
  thr_lock_data_init(&m_share->lock,&m_lock,(void*) 0);
  
  set_dbname(name);
  set_tabname(name);
  
  if ((res= check_ndb_connection(thd)) ||
      (res= get_metadata(thd, name)))
  {
    local_close(thd, FALSE);
    DBUG_RETURN(res);
  }
  if ((res= update_stats(thd, 1, true)) ||
      (res= info(HA_STATUS_CONST)))
  {
    local_close(thd, TRUE);
    DBUG_RETURN(res);
  }
  if (!ndb_binlog_tables_inited ||
      (ndb_binlog_running && !ndb_binlog_is_ready))
  {
    table->db_stat|= HA_READ_ONLY;
    sql_print_information("table '%s' opened read only", name);
  }
  DBUG_RETURN(0);
}

/*
 * Support for OPTIMIZE TABLE
 * reclaims unused space of deleted rows
 * and updates index statistics
 */
int ha_ndbcluster::optimize(THD* thd, HA_CHECK_OPT* check_opt)
{
  ulong error, stats_error= 0;
  const uint delay= (uint)THDVAR(thd, optimization_delay);

  error= ndb_optimize_table(thd, delay);
  stats_error= update_stats(thd, 1);
  return (error) ? error : stats_error;
}

int ha_ndbcluster::ndb_optimize_table(THD* thd, uint delay)
{
  Thd_ndb *thd_ndb= get_thd_ndb(thd);
  Ndb *ndb= thd_ndb->ndb;
  NDBDICT *dict= ndb->getDictionary();
  int result=0, error= 0;
  uint i;
  NdbDictionary::OptimizeTableHandle th;
  NdbDictionary::OptimizeIndexHandle ih;

  DBUG_ENTER("ndb_optimize_table");
  if ((error= dict->optimizeTable(*m_table, th)))
  {
    DBUG_PRINT("info",
               ("Optimze table %s returned %d", m_tabname, error));
    ERR_RETURN(ndb->getNdbError());
  }
  while((result= th.next()) == 1)
  {
    if (thd->killed)
      DBUG_RETURN(-1);
    my_sleep(1000*delay);
  }
  if (result == -1 || th.close() == -1)
  {
    DBUG_PRINT("info",
               ("Optimize table %s did not complete", m_tabname));
    ERR_RETURN(ndb->getNdbError());
  };
  for (i= 0; i < MAX_KEY; i++)
  {
    if (thd->killed)
      DBUG_RETURN(-1);
    if (m_index[i].status == ACTIVE)
    {
      const NdbDictionary::Index *index= m_index[i].index;
      const NdbDictionary::Index *unique_index= m_index[i].unique_index;
      
      if (index)
      {
        if ((error= dict->optimizeIndex(*index, ih)))
        {
          DBUG_PRINT("info",
                     ("Optimze index %s returned %d", 
                      index->getName(), error));
          ERR_RETURN(ndb->getNdbError());
          
        }
        while((result= ih.next()) == 1)
        {
          if (thd->killed)
            DBUG_RETURN(-1);
          my_sleep(1000*delay);        
        }
        if (result == -1 || ih.close() == -1)
        {
          DBUG_PRINT("info",
                     ("Optimize index %s did not complete", index->getName()));
          ERR_RETURN(ndb->getNdbError());
        }          
      }
      if (unique_index)
      {
        if ((error= dict->optimizeIndex(*unique_index, ih)))
        {
          DBUG_PRINT("info",
                     ("Optimze unique index %s returned %d", 
                      unique_index->getName(), error));
          ERR_RETURN(ndb->getNdbError());
        } 
        while((result= ih.next()) == 1)
        {
          if (thd->killed)
            DBUG_RETURN(-1);
          my_sleep(1000*delay);
        }
        if (result == -1 || ih.close() == -1)
        {
          DBUG_PRINT("info",
                     ("Optimize index %s did not complete", index->getName()));
          ERR_RETURN(ndb->getNdbError());
        }
      }
    }
  }
  DBUG_RETURN(0);
}

int ha_ndbcluster::analyze(THD* thd, HA_CHECK_OPT* check_opt)
{
  return update_stats(thd, 1);
}

/*
  Set partition info

  SYNOPSIS
    set_part_info()
    part_info

  RETURN VALUE
    NONE

  DESCRIPTION
    Set up partition info when handler object created
*/

void ha_ndbcluster::set_part_info(partition_info *part_info, bool early)
{
  DBUG_ENTER("ha_ndbcluster::set_part_info");
  m_part_info= part_info;
  if (!early)
  {
    m_use_partition_pruning= FALSE;
    if (!(m_part_info->part_type == HASH_PARTITION &&
          m_part_info->list_of_part_fields &&
          !m_part_info->is_sub_partitioned()))
    {
      /*
        PARTITION BY HASH, RANGE and LIST plus all subpartitioning variants
        all use MySQL defined partitioning. PARTITION BY KEY uses NDB native
        partitioning scheme.
      */
      m_use_partition_pruning= TRUE;
      m_user_defined_partitioning= TRUE;
    }
    if (m_part_info->part_type == HASH_PARTITION &&
        m_part_info->list_of_part_fields &&
        partition_info_num_full_part_fields(m_part_info) == 0)
    {
      /*
        CREATE TABLE t (....) ENGINE NDB PARTITON BY KEY();
        where no primary key is defined uses a hidden key as partition field
        and this makes it impossible to use any partition pruning. Partition
        pruning requires partitioning based on real fields, also the lack of
        a primary key means that all accesses to tables are based on either
        full table scans or index scans and they can never be pruned those
        scans given that the hidden key is unknown. In write_row, update_row,
        and delete_row the normal hidden key handling will fix things.
      */
      m_use_partition_pruning= FALSE;
    }
    DBUG_PRINT("info", ("m_use_partition_pruning = %d",
                         m_use_partition_pruning));
  }
  DBUG_VOID_RETURN;
}

/**
  Close the table
  - release resources setup by open()
 */

void ha_ndbcluster::local_close(THD *thd, bool release_metadata_flag)
{
  Ndb *ndb;
  DBUG_ENTER("ha_ndbcluster::local_close");
  if (m_key_fields)
  {
    MY_BITMAP **inx_bitmap;
    for (inx_bitmap= m_key_fields;
         (inx_bitmap != NULL) && ((*inx_bitmap) != NULL);
         inx_bitmap++)
      if ((*inx_bitmap)->bitmap != m_pk_bitmap_buf)
        bitmap_free(*inx_bitmap);
    my_free((char*)m_key_fields, MYF(0));
    m_key_fields= NULL;
  }
  bitmap_free(&m_save_read_set);
  if (m_share)
  {
    /* ndb_share reference handler free */
    DBUG_PRINT("NDB_SHARE", ("%s handler free  use_count: %u",
                             m_share->key, m_share->use_count));
    free_share(&m_share);
  }
  m_share= 0;
  if (release_metadata_flag)
  {
    ndb= thd ? check_ndb_in_thd(thd) : g_ndb;
    release_metadata(thd, ndb);
  }
  DBUG_VOID_RETURN;
}

int ha_ndbcluster::close(void)
{
  DBUG_ENTER("close");
  THD *thd= table->in_use;
  local_close(thd, TRUE);
  DBUG_RETURN(0);
}


/**
  @todo
  - Alt.1 If init fails because to many allocated Ndb 
  wait on condition for a Ndb object to be released.
  - Alt.2 Seize/release from pool, wait until next release 
*/
Thd_ndb* ha_ndbcluster::seize_thd_ndb()
{
  Thd_ndb *thd_ndb;
  DBUG_ENTER("seize_thd_ndb");

  thd_ndb= new Thd_ndb();
  if (thd_ndb == NULL)
  {
    my_errno= HA_ERR_OUT_OF_MEM;
    return NULL;
  }
  if (thd_ndb->ndb->init(max_transactions) != 0)
  {
    ERR_PRINT(thd_ndb->ndb->getNdbError());
    /*
      TODO 
      Alt.1 If init fails because to many allocated Ndb 
      wait on condition for a Ndb object to be released.
      Alt.2 Seize/release from pool, wait until next release 
    */
    delete thd_ndb;
    thd_ndb= NULL;
  }
  DBUG_RETURN(thd_ndb);
}


void ha_ndbcluster::release_thd_ndb(Thd_ndb* thd_ndb)
{
  DBUG_ENTER("release_thd_ndb");
  delete thd_ndb;
  DBUG_VOID_RETURN;
}


bool Thd_ndb::recycle_ndb(THD* thd)
{
  DBUG_ENTER("recycle_ndb");
  DBUG_PRINT("enter", ("ndb: 0x%lx", (long)ndb));

  DBUG_ASSERT(global_schema_lock_trans == NULL);
  DBUG_ASSERT(trans == NULL);

  delete ndb;
  if ((ndb= new Ndb(connection, "")) == NULL)
  {
    DBUG_PRINT("error",("failed to allocate Ndb object"));
    DBUG_RETURN(false);
  }

  if (ndb->init(max_transactions) != 0)
  {
    delete ndb;
    ndb= NULL;
    DBUG_PRINT("error", ("Ndb::init failed, %d  message: %s",
                         ndb->getNdbError().code,
                         ndb->getNdbError().message));
    DBUG_RETURN(false);
  }

  DBUG_RETURN(true);
}


bool
Thd_ndb::valid_ndb(void)
{
  // The ndb object should be valid as long as a
  // global schema lock transaction is ongoing
  if (global_schema_lock_trans)
    return true;

  // The ndb object should be valid as long as a
  // transaction is ongoing
  if (trans)
    return true;

  if (unlikely(m_connect_count != connection->get_connect_count()))
    return false;

  return true;
}



/**
  If this thread already has a Thd_ndb object allocated
  in current THD, reuse it. Otherwise
  seize a Thd_ndb object, assign it to current THD and use it.
 
*/

Ndb* check_ndb_in_thd(THD* thd, bool validate_ndb)
{
  Thd_ndb *thd_ndb= get_thd_ndb(thd);
  if (!thd_ndb)
  {
    if (!(thd_ndb= ha_ndbcluster::seize_thd_ndb()))
      return NULL;
    set_thd_ndb(thd, thd_ndb);
  }

  else if (validate_ndb && !thd_ndb->valid_ndb())
  {
    if (!thd_ndb->recycle_ndb(thd))
      return NULL;
  }

  return thd_ndb->ndb;
}



int ha_ndbcluster::check_ndb_connection(THD* thd)
{
  Ndb *ndb;
  DBUG_ENTER("check_ndb_connection");
  
  if (!(ndb= check_ndb_in_thd(thd, true)))
    DBUG_RETURN(HA_ERR_NO_CONNECTION);
  if (ndb->setDatabaseName(m_dbname))
  {
    ERR_RETURN(ndb->getNdbError());
  }
  DBUG_RETURN(0);
}


static int ndbcluster_close_connection(handlerton *hton, THD *thd)
{
  Thd_ndb *thd_ndb= get_thd_ndb(thd);
  DBUG_ENTER("ndbcluster_close_connection");
  if (thd_ndb)
  {
    ha_ndbcluster::release_thd_ndb(thd_ndb);
    set_thd_ndb(thd, NULL); // not strictly required but does not hurt either
  }
  DBUG_RETURN(0);
}


/**
  Try to discover one table from NDB.
*/

int ndbcluster_discover(handlerton *hton, THD* thd, const char *db, 
                        const char *name,
                        uchar **frmblob, 
                        size_t *frmlen)
{
  int error= 0;
  NdbError ndb_error;
  size_t len;
  uchar* data= NULL;
  Ndb* ndb;
  char key[FN_REFLEN + 1];
  DBUG_ENTER("ndbcluster_discover");
  DBUG_PRINT("enter", ("db: %s, name: %s", db, name)); 

  if (!(ndb= check_ndb_in_thd(thd)))
    DBUG_RETURN(HA_ERR_NO_CONNECTION);  
  if (ndb->setDatabaseName(db))
  {
    ERR_RETURN(ndb->getNdbError());
  }
  NDBDICT* dict= ndb->getDictionary();
  build_table_filename(key, sizeof(key) - 1, db, name, "", 0);
  /* ndb_share reference temporary */
  NDB_SHARE *share= get_share(key, 0, FALSE);
  if (share)
  {
    DBUG_PRINT("NDB_SHARE", ("%s temporary  use_count: %u",
                             share->key, share->use_count));
  }
  if (share && get_ndb_share_state(share) == NSS_ALTERED)
  {
    // Frm has been altered on disk, but not yet written to ndb
    if (readfrm(key, &data, &len))
    {
      DBUG_PRINT("error", ("Could not read frm"));
      error= 1;
      goto err;
    }
  }
  else
  {
    Ndb_table_guard ndbtab_g(dict, name);
    const NDBTAB *tab= ndbtab_g.get_table();
    if (!tab)
    {
      const NdbError err= dict->getNdbError();
      if (err.code == 709 || err.code == 723)
      {
        error= -1;
        DBUG_PRINT("info", ("ndb_error.code: %u", ndb_error.code));
      }
      else
      {
        error= -1;
        ndb_error= err;
        DBUG_PRINT("info", ("ndb_error.code: %u", ndb_error.code));
      }
      goto err;
    }
    DBUG_PRINT("info", ("Found table %s", tab->getName()));
    
    len= tab->getFrmLength();  
    if (len == 0 || tab->getFrmData() == NULL)
    {
      DBUG_PRINT("error", ("No frm data found."));
      error= 1;
      goto err;
    }
    
    if (unpackfrm(&data, &len, (uchar*) tab->getFrmData()))
    {
      DBUG_PRINT("error", ("Could not unpack table"));
      error= 1;
      goto err;
    }
  }
#ifdef HAVE_NDB_BINLOG
  if (ndbcluster_check_if_local_table(db, name))
  {
    DBUG_PRINT("info", ("ndbcluster_discover: Skipping locally defined table '%s.%s'",
                        db, name));
    sql_print_error("ndbcluster_discover: Skipping locally defined table '%s.%s'",
                    db, name);
    error= 1;
    goto err;
  }
#endif
  *frmlen= len;
  *frmblob= data;
  
  if (share)
  {
    /* ndb_share reference temporary free */
    DBUG_PRINT("NDB_SHARE", ("%s temporary free  use_count: %u",
                             share->key, share->use_count));
    free_share(&share);
  }

  DBUG_RETURN(0);
err:
  my_free((char*)data, MYF(MY_ALLOW_ZERO_PTR));
  if (share)
  {
    /* ndb_share reference temporary free */
    DBUG_PRINT("NDB_SHARE", ("%s temporary free  use_count: %u",
                             share->key, share->use_count));
    free_share(&share);
  }

  if (ndb_error.code)
  {
    ERR_RETURN(ndb_error);
  }
  DBUG_RETURN(error);
}

/**
  Check if a table exists in NDB.
*/

int ndbcluster_table_exists_in_engine(handlerton *hton, THD* thd, 
                                      const char *db,
                                      const char *name)
{
  Ndb* ndb;
  DBUG_ENTER("ndbcluster_table_exists_in_engine");
  DBUG_PRINT("enter", ("db: %s  name: %s", db, name));

  if (!(ndb= check_ndb_in_thd(thd)))
    DBUG_RETURN(HA_ERR_NO_CONNECTION);
  NDBDICT* dict= ndb->getDictionary();
  NdbDictionary::Dictionary::List list;
  if (dict->listObjects(list, NdbDictionary::Object::UserTable) != 0)
  {
    ERR_RETURN(dict->getNdbError());
  }
  for (uint i= 0 ; i < list.count ; i++)
  {
    NdbDictionary::Dictionary::List::Element& elmt= list.elements[i];
    if (my_strcasecmp(table_alias_charset, elmt.database, db))
      continue;
    if (my_strcasecmp(table_alias_charset, elmt.name, name))
      continue;
    DBUG_PRINT("info", ("Found table"));
    DBUG_RETURN(HA_ERR_TABLE_EXIST);
  }
  DBUG_RETURN(HA_ERR_NO_SUCH_TABLE);
}



extern "C" uchar* tables_get_key(const char *entry, size_t *length,
                                my_bool not_used __attribute__((unused)))
{
  *length= strlen(entry);
  return (uchar*) entry;
}


/**
  Drop a database in NDB Cluster

  @note
    add a dummy void function, since stupid handlerton is returning void instead of int...
*/
int ndbcluster_drop_database_impl(THD *thd, const char *path)
{
  DBUG_ENTER("ndbcluster_drop_database");
  char dbname[FN_HEADLEN];
  Ndb* ndb;
  NdbDictionary::Dictionary::List list;
  uint i;
  char *tabname;
  List<char> drop_list;
  int ret= 0;
  ha_ndbcluster::set_dbname(path, (char *)&dbname);
  DBUG_PRINT("enter", ("db: %s", dbname));
  
  if (!(ndb= check_ndb_in_thd(thd)))
    DBUG_RETURN(-1);
  
  // List tables in NDB
  NDBDICT *dict= ndb->getDictionary();
  if (dict->listObjects(list, 
                        NdbDictionary::Object::UserTable) != 0)
    DBUG_RETURN(-1);
  for (i= 0 ; i < list.count ; i++)
  {
    NdbDictionary::Dictionary::List::Element& elmt= list.elements[i];
    DBUG_PRINT("info", ("Found %s/%s in NDB", elmt.database, elmt.name));     
    
    // Add only tables that belongs to db
    // Ignore Blob part tables - they are deleted when their table
    // is deleted.
    if (my_strcasecmp(system_charset_info, elmt.database, dbname) ||
        IS_NDB_BLOB_PREFIX(elmt.name))
      continue;
    DBUG_PRINT("info", ("%s must be dropped", elmt.name));     
    drop_list.push_back(thd->strdup(elmt.name));
  }
  // Drop any tables belonging to database
  char full_path[FN_REFLEN + 1];
  char *tmp= full_path +
    build_table_filename(full_path, sizeof(full_path) - 1, dbname, "", "", 0);
  if (ndb->setDatabaseName(dbname))
  {
    ERR_RETURN(ndb->getNdbError());
  }
  List_iterator_fast<char> it(drop_list);
  while ((tabname=it++))
  {
    tablename_to_filename(tabname, tmp, FN_REFLEN - (tmp - full_path)-1);
    mysql_mutex_lock(&LOCK_open);
    if (ha_ndbcluster::delete_table(thd, 0, ndb, full_path, dbname, tabname))
    {
      const NdbError err= dict->getNdbError();
      if (err.code != 709 && err.code != 723)
      {
        set_ndb_err(thd, err);
        ret= ndb_to_mysql_error(&err);
      }
    }
    mysql_mutex_unlock(&LOCK_open);
  }

  dict->invalidateDbGlobal(dbname);
  DBUG_RETURN(ret);
}

static void ndbcluster_drop_database(handlerton *hton, char *path)
{
  THD *thd= current_thd;
  DBUG_ENTER("ndbcluster_drop_database");
  /*
    Don't allow drop database unless
    schema distribution table is setup
  */
  if (!ndb_schema_share)
  {
    DBUG_PRINT("info", ("Schema distribution table not setup"));
    DBUG_VOID_RETURN;
  }
  ndbcluster_drop_database_impl(thd, path);
  char db[FN_REFLEN];
  ha_ndbcluster::set_dbname(path, db);
  uint32 table_id= 0, table_version= 0;
  /*
    Since databases aren't real ndb schema object
    they don't have any id/version

    But since that id/version is used to make sure that event's on SCHEMA_TABLE
    is correct, we set random numbers
  */
  table_id = (uint32)rand();
  table_version = (uint32)rand();
  ndbcluster_log_schema_op(thd,
                           thd->query(), thd->query_length(),
                           db, "", table_id, table_version,
                           SOT_DROP_DB, 0, 0, 0);
  DBUG_VOID_RETURN;
}

int ndb_create_table_from_engine(THD *thd, const char *db,
                                 const char *table_name)
{
  LEX *old_lex= thd->lex, newlex;
  thd->lex= &newlex;
  newlex.current_select= NULL;
  lex_start(thd);
  int res= ha_create_table_from_engine(thd, db, table_name);
  thd->lex= old_lex;
  return res;
}

/*
  find all tables in ndb and discover those needed
*/
int ndbcluster_find_all_files(THD *thd)
{
  Ndb* ndb;
  char key[FN_REFLEN + 1];
  NDBDICT *dict;
  int unhandled, retries= 5, skipped;
  DBUG_ENTER("ndbcluster_find_all_files");

  if (!(ndb= check_ndb_in_thd(thd)))
    DBUG_RETURN(HA_ERR_NO_CONNECTION);

  dict= ndb->getDictionary();

  LINT_INIT(unhandled);
  LINT_INIT(skipped);
  do
  {
    NdbDictionary::Dictionary::List list;
    if (dict->listObjects(list, NdbDictionary::Object::UserTable) != 0)
      ERR_RETURN(dict->getNdbError());
    unhandled= 0;
    skipped= 0;
    retries--;
    for (uint i= 0 ; i < list.count ; i++)
    {
      NDBDICT::List::Element& elmt= list.elements[i];
      if (IS_TMP_PREFIX(elmt.name) || IS_NDB_BLOB_PREFIX(elmt.name))
      {
        DBUG_PRINT("info", ("Skipping %s.%s in NDB", elmt.database, elmt.name));
        continue;
      }
      DBUG_PRINT("info", ("Found %s.%s in NDB", elmt.database, elmt.name));
      if (elmt.state != NDBOBJ::StateOnline &&
          elmt.state != NDBOBJ::StateBackup &&
          elmt.state != NDBOBJ::StateBuilding)
      {
        sql_print_information("NDB: skipping setup table %s.%s, in state %d",
                              elmt.database, elmt.name, elmt.state);
        skipped++;
        continue;
      }

      ndb->setDatabaseName(elmt.database);
      Ndb_table_guard ndbtab_g(dict, elmt.name);
      const NDBTAB *ndbtab= ndbtab_g.get_table();
      if (!ndbtab)
      {
        if (retries == 0)
          sql_print_error("NDB: failed to setup table %s.%s, error: %d, %s",
                          elmt.database, elmt.name,
                          dict->getNdbError().code,
                          dict->getNdbError().message);
        unhandled++;
        continue;
      }

      if (ndbtab->getFrmLength() == 0)
        continue;
    
      /* check if database exists */
      char *end= key +
        build_table_filename(key, sizeof(key) - 1, elmt.database, "", "", 0);
      if (my_access(key, F_OK))
      {
        /* no such database defined, skip table */
        continue;
      }
      /* finalize construction of path */
      end+= tablename_to_filename(elmt.name, end,
                                  sizeof(key)-(end-key));
      uchar *data= 0, *pack_data= 0;
      size_t length, pack_length;
      int discover= 0;
      if (readfrm(key, &data, &length) ||
          packfrm(data, length, &pack_data, &pack_length))
      {
        discover= 1;
        sql_print_information("NDB: missing frm for %s.%s, discovering...",
                              elmt.database, elmt.name);
      }
      else if (cmp_frm(ndbtab, pack_data, pack_length))
      {
        /* ndb_share reference temporary */
        NDB_SHARE *share= get_share(key, 0, FALSE);
        if (share)
        {
          DBUG_PRINT("NDB_SHARE", ("%s temporary  use_count: %u",
                                   share->key, share->use_count));
        }
        if (!share || get_ndb_share_state(share) != NSS_ALTERED)
        {
          discover= 1;
          sql_print_information("NDB: mismatch in frm for %s.%s, discovering...",
                                elmt.database, elmt.name);
        }
        if (share)
        {
          /* ndb_share reference temporary free */
          DBUG_PRINT("NDB_SHARE", ("%s temporary free  use_count: %u",
                                   share->key, share->use_count));
          free_share(&share);
        }
      }
      my_free((char*) data, MYF(MY_ALLOW_ZERO_PTR));
      my_free((char*) pack_data, MYF(MY_ALLOW_ZERO_PTR));

      mysql_mutex_lock(&LOCK_open);
      if (discover)
      {
        /* ToDo 4.1 database needs to be created if missing */
        if (ndb_create_table_from_engine(thd, elmt.database, elmt.name))
        {
          /* ToDo 4.1 handle error */
        }
      }
      else
      {
        /* set up replication for this table */
        ndbcluster_create_binlog_setup(thd, ndb, key, end-key,
                                       elmt.database, elmt.name,
                                       TRUE);
      }
      mysql_mutex_unlock(&LOCK_open);
    }
  }
  while (unhandled && retries);

  DBUG_RETURN(-(skipped + unhandled));
}

int ndbcluster_find_files(handlerton *hton, THD *thd,
                          const char *db,
                          const char *path,
                          const char *wild, bool dir, List<LEX_STRING> *files)
{
  DBUG_ENTER("ndbcluster_find_files");
  DBUG_PRINT("enter", ("db: %s", db));
  { // extra bracket to avoid gcc 2.95.3 warning
  uint i;
  Thd_ndb *thd_ndb;
  Ndb* ndb;
  char name[FN_REFLEN + 1];
  HASH ndb_tables, ok_tables;
  NDBDICT::List list;

  if (!(ndb= check_ndb_in_thd(thd)))
    DBUG_RETURN(HA_ERR_NO_CONNECTION);
  thd_ndb= get_thd_ndb(thd);

  if (dir)
    DBUG_RETURN(0); // Discover of databases not yet supported

  Ndbcluster_global_schema_lock_guard ndbcluster_global_schema_lock_guard(thd);
  if (ndbcluster_global_schema_lock_guard.lock())
    DBUG_RETURN(HA_ERR_NO_CONNECTION);

  // List tables in NDB
  NDBDICT *dict= ndb->getDictionary();
  if (dict->listObjects(list, 
                        NdbDictionary::Object::UserTable) != 0)
    ERR_RETURN(dict->getNdbError());

  if (my_hash_init(&ndb_tables, table_alias_charset,list.count,0,0,
                   (my_hash_get_key)tables_get_key,0,0))
  {
    DBUG_PRINT("error", ("Failed to init HASH ndb_tables"));
    DBUG_RETURN(-1);
  }

  if (my_hash_init(&ok_tables, system_charset_info,32,0,0,
                   (my_hash_get_key)tables_get_key,0,0))
  {
    DBUG_PRINT("error", ("Failed to init HASH ok_tables"));
    my_hash_free(&ndb_tables);
    DBUG_RETURN(-1);
  }  

  for (i= 0 ; i < list.count ; i++)
  {
    NDBDICT::List::Element& elmt= list.elements[i];
    if (IS_TMP_PREFIX(elmt.name) || IS_NDB_BLOB_PREFIX(elmt.name))
    {
      DBUG_PRINT("info", ("Skipping %s.%s in NDB", elmt.database, elmt.name));
      continue;
    }
    DBUG_PRINT("info", ("Found %s/%s in NDB", elmt.database, elmt.name));

    // Add only tables that belongs to db
    if (my_strcasecmp(system_charset_info, elmt.database, db))
      continue;

    // Apply wildcard to list of tables in NDB
    if (wild)
    {
      if (lower_case_table_names)
      {
        if (wild_case_compare(files_charset_info, elmt.name, wild))
          continue;
      }
      else if (wild_compare(elmt.name,wild,0))
        continue;
    }
    DBUG_PRINT("info", ("Inserting %s into ndb_tables hash", elmt.name));     
    my_hash_insert(&ndb_tables, (uchar*)thd->strdup(elmt.name));
  }

  LEX_STRING *file_name;
  List_iterator<LEX_STRING> it(*files);
  List<char> delete_list;
  char *file_name_str;
  while ((file_name=it++))
  {
    bool file_on_disk= FALSE;
    DBUG_PRINT("info", ("%s", file_name->str));
    if (my_hash_search(&ndb_tables,
                       (const uchar*)file_name->str, file_name->length))
    {
      build_table_filename(name, sizeof(name) - 1, db,
                           file_name->str, reg_ext, 0);
      if (my_access(name, F_OK))
      {
        mysql_mutex_lock(&LOCK_open);
        DBUG_PRINT("info", ("Table %s listed and need discovery",
                            file_name->str));
        if (ndb_create_table_from_engine(thd, db, file_name->str))
        {
          mysql_mutex_unlock(&LOCK_open);
          push_warning_printf(thd, MYSQL_ERROR::WARN_LEVEL_WARN,
                              ER_TABLE_EXISTS_ERROR,
                              "Discover of table %s.%s failed",
                              db, file_name->str);
          continue;
        }
        mysql_mutex_unlock(&LOCK_open);
      }
      DBUG_PRINT("info", ("%s existed in NDB _and_ on disk ", file_name->str));
      file_on_disk= TRUE;
    }
    
    // Check for .ndb file with this name
    build_table_filename(name, sizeof(name) - 1, db,
                         file_name->str, ha_ndb_ext, 0);
    DBUG_PRINT("info", ("Check access for %s", name));
    if (my_access(name, F_OK))
    {
      DBUG_PRINT("info", ("%s did not exist on disk", name));     
      // .ndb file did not exist on disk, another table type
      if (file_on_disk)
      {
	// Ignore this ndb table 
 	uchar *record= my_hash_search(&ndb_tables,
                                      (const uchar*) file_name->str,
                                      file_name->length);
	DBUG_ASSERT(record);
	my_hash_delete(&ndb_tables, record);
	push_warning_printf(thd, MYSQL_ERROR::WARN_LEVEL_WARN,
			    ER_TABLE_EXISTS_ERROR,
			    "Local table %s.%s shadows ndb table",
			    db, file_name->str);
      }
      continue;
    }
    if (file_on_disk) 
    {
      // File existed in NDB and as frm file, put in ok_tables list
      my_hash_insert(&ok_tables, (uchar*) file_name->str);
      continue;
    }
    DBUG_PRINT("info", ("%s existed on disk", name));     
    // The .ndb file exists on disk, but it's not in list of tables in ndb
    // Verify that handler agrees table is gone.
    if (ndbcluster_table_exists_in_engine(hton, thd, db, file_name->str) ==
        HA_ERR_NO_SUCH_TABLE)
    {
      DBUG_PRINT("info", ("NDB says %s does not exists", file_name->str));
      it.remove();
      // Put in list of tables to remove from disk
      delete_list.push_back(thd->strdup(file_name->str));
    }
  }

  /* setup logging to binlog for all discovered tables */
  {
    char *end, *end1= name +
      build_table_filename(name, sizeof(name) - 1, db, "", "", 0);
    for (i= 0; i < ok_tables.records; i++)
    {
      file_name_str= (char*)my_hash_element(&ok_tables, i);
      end= end1 +
        tablename_to_filename(file_name_str, end1, sizeof(name) - (end1 - name));
      mysql_mutex_lock(&LOCK_open);
      ndbcluster_create_binlog_setup(thd, ndb, name, end-name,
                                     db, file_name_str, TRUE);
      mysql_mutex_unlock(&LOCK_open);
    }
  }

  // Check for new files to discover
  DBUG_PRINT("info", ("Checking for new files to discover"));       
  List<char> create_list;
  for (i= 0 ; i < ndb_tables.records ; i++)
  {
    file_name_str= (char*) my_hash_element(&ndb_tables, i);
    if (!my_hash_search(&ok_tables,
                        (const uchar*) file_name_str, strlen(file_name_str)))
    {
      build_table_filename(name, sizeof(name) - 1,
                           db, file_name_str, reg_ext, 0);
      if (my_access(name, F_OK))
      {
        DBUG_PRINT("info", ("%s must be discovered", file_name_str));
        // File is in list of ndb tables and not in ok_tables
        // This table need to be created
        create_list.push_back(thd->strdup(file_name_str));
      }
    }
  }

  if (!global_read_lock)
  {
    // Delete old files
    List_iterator_fast<char> it3(delete_list);
    while ((file_name_str= it3++))
    {
      DBUG_PRINT("info", ("Remove table %s/%s", db, file_name_str));
      // Delete the table and all related files
      TABLE_LIST table_list;
      bzero((char*) &table_list,sizeof(table_list));
      table_list.db= (char*) db;
      table_list.alias= table_list.table_name= (char*)file_name_str;
      /*
        set TNO_NO_NDB_DROP_TABLE flag to not drop ndb table.
        it should not exist anyways
      */
      thd_ndb->options|= TNO_NO_NDB_DROP_TABLE;
      (void)mysql_rm_table_part2(thd, &table_list,
                                 FALSE,   /* if_exists */
                                 FALSE,   /* drop_temporary */ 
                                 FALSE,   /* drop_view */
                                 TRUE     /* dont_log_query*/);
      thd_ndb->options&= ~TNO_NO_NDB_DROP_TABLE;
      /* Clear error message that is returned when table is deleted */
      thd->clear_error();
    }
  }

  mysql_mutex_lock(&LOCK_open);
  // Create new files
  List_iterator_fast<char> it2(create_list);
  while ((file_name_str=it2++))
  {  
    DBUG_PRINT("info", ("Table %s need discovery", file_name_str));
    if (ndb_create_table_from_engine(thd, db, file_name_str) == 0)
    {
      LEX_STRING *tmp_file_name= 0;
      tmp_file_name= thd->make_lex_string(tmp_file_name, file_name_str,
                                          strlen(file_name_str), TRUE);
      files->push_back(tmp_file_name); 
    }
  }

  mysql_mutex_unlock(&LOCK_open);

  my_hash_free(&ok_tables);
  my_hash_free(&ndb_tables);

  // Delete schema file from files
  if (!strcmp(db, NDB_REP_DB))
  {
    uint count = 0;
    while (count++ < files->elements)
    {
      file_name = (LEX_STRING *)files->pop();
      if (!strcmp(file_name->str, NDB_SCHEMA_TABLE))
      {
        DBUG_PRINT("info", ("skip %s.%s table, it should be hidden to user",
                   NDB_REP_DB, NDB_SCHEMA_TABLE));
        continue;
      }
      files->push_back(file_name); 
    }
  }
  } // extra bracket to avoid gcc 2.95.3 warning
  DBUG_RETURN(0);    
}


/*
  Initialise all gloal variables before creating 
  a NDB Cluster table handler
 */

/* Call back after cluster connect */
static int connect_callback()
{
  pthread_mutex_lock(&LOCK_ndb_util_thread);
  update_status_variables(NULL, &g_ndb_status,
                          g_ndb_cluster_connection);

  uint node_id, i= 0;
  Ndb_cluster_connection_node_iter node_iter;
  memset((void *)g_node_id_map, 0xFFFF, sizeof(g_node_id_map));
  while ((node_id= g_ndb_cluster_connection->get_next_node(node_iter)))
    g_node_id_map[node_id]= i++;

  pthread_cond_signal(&COND_ndb_util_thread);
  pthread_mutex_unlock(&LOCK_ndb_util_thread);
  return 0;
}

#ifndef NDB_NO_WAIT_SETUP
static int ndb_wait_setup_func_impl(ulong max_wait)
{
  DBUG_ENTER("ndb_wait_setup_func_impl");

  pthread_mutex_lock(&ndbcluster_mutex);

  struct timespec abstime;
  set_timespec(abstime, 1);
  
  while (!ndb_setup_complete && max_wait)
  {
    int rc= pthread_cond_timedwait(&COND_ndb_setup_complete, 
                                   &ndbcluster_mutex,
                                   &abstime);
    if (rc)
    {
      if (rc == ETIMEDOUT)
      {
        DBUG_PRINT("info", ("1s elapsed waiting"));
        max_wait--;
        set_timespec(abstime, 1); /* 1 second from now*/
      }
      else
      {
        DBUG_PRINT("info", ("Bad pthread_cond_timedwait rc : %u",
                            rc));
        assert(false);
        break;
      }
    }
  }

  pthread_mutex_unlock(&ndbcluster_mutex);

  DBUG_RETURN((ndb_setup_complete == 1)? 0 : 1);
}

int(*ndb_wait_setup_func)(ulong) = 0;
#endif
extern int ndb_dictionary_is_mysqld;

static int ndbcluster_init(void *p)
{
  DBUG_ENTER("ndbcluster_init");

  if (ndbcluster_inited)
    DBUG_RETURN(FALSE);

  pthread_mutex_init(&ndbcluster_mutex,MY_MUTEX_INIT_FAST);
  pthread_mutex_init(&LOCK_ndb_util_thread, MY_MUTEX_INIT_FAST);
  pthread_cond_init(&COND_ndb_util_thread, NULL);
  pthread_cond_init(&COND_ndb_util_ready, NULL);
  pthread_cond_init(&COND_ndb_setup_complete, NULL);
  ndb_util_thread_running= -1;
  ndbcluster_terminating= 0;
  ndb_dictionary_is_mysqld= 1;
  ndb_setup_complete= 0;
  ndbcluster_hton= (handlerton *)p;
  ndbcluster_global_schema_lock_init();

  {
    handlerton *h= ndbcluster_hton;
    h->state=            SHOW_OPTION_YES;
    h->db_type=          DB_TYPE_NDBCLUSTER;
    h->close_connection= ndbcluster_close_connection;
    h->commit=           ndbcluster_commit;
    h->rollback=         ndbcluster_rollback;
    h->create=           ndbcluster_create_handler; /* Create a new handler */
    h->drop_database=    ndbcluster_drop_database;  /* Drop a database */
    h->panic=            ndbcluster_end;            /* Panic call */
    h->show_status=      ndbcluster_show_status;    /* Show status */
    h->alter_tablespace= ndbcluster_alter_tablespace;    /* Show status */
    h->partition_flags=  ndbcluster_partition_flags; /* Partition flags */
#ifndef NDB_WITHOUT_ONLINE_ALTER
    h->alter_partition_flags=
      ndbcluster_alter_partition_flags;             /* Alter table flags */
#else
    /* Should install alter_table_flags */
#endif
#if MYSQL_VERSION_ID >= 50501
    h->fill_is_table=    ndbcluster_fill_is_table;
#else
    h->fill_files_table= ndbcluster_fill_files_table;
#endif
    ndbcluster_binlog_init_handlerton();
    h->flags=            HTON_CAN_RECREATE | HTON_TEMPORARY_NOT_SUPPORTED;
    h->discover=         ndbcluster_discover;
    h->find_files= ndbcluster_find_files;
    h->table_exists_in_engine= ndbcluster_table_exists_in_engine;
  }

  // Initialize ndb interface
  ndb_init_internal();

  /* allocate connection resources and connect to cluster */
  const uint global_opti_node_select= THDVAR(NULL, optimized_node_selection);
  if (ndbcluster_connect(connect_callback, opt_ndb_wait_connected,
                         opt_ndb_cluster_connection_pool,
                         (global_opti_node_select & 1),
                         opt_ndb_connectstring,
                         opt_ndb_nodeid))
  {
    DBUG_PRINT("error", ("Could not initiate connection to cluster"));
    goto ndbcluster_init_error;
  }

  (void) my_hash_init(&ndbcluster_open_tables,table_alias_charset,32,0,0,
                      (my_hash_get_key) ndbcluster_get_key,0,0);
  /* start the ndb injector thread */
  if (ndbcluster_binlog_start())
  {
    DBUG_PRINT("error", ("Could start the injector thread"));
    goto ndbcluster_init_error;
  }

  // Create utility thread
  pthread_t tmp;
  if (pthread_create(&tmp, &connection_attrib, ndb_util_thread_func, 0))
  {
    DBUG_PRINT("error", ("Could not create ndb utility thread"));
    my_hash_free(&ndbcluster_open_tables);
    pthread_mutex_destroy(&ndbcluster_mutex);
    pthread_mutex_destroy(&LOCK_ndb_util_thread);
    pthread_cond_destroy(&COND_ndb_util_thread);
    pthread_cond_destroy(&COND_ndb_util_ready);
    pthread_cond_destroy(&COND_ndb_setup_complete);
    ndbcluster_global_schema_lock_deinit();
    goto ndbcluster_init_error;
  }

  /* Wait for the util thread to start */
  pthread_mutex_lock(&LOCK_ndb_util_thread);
  while (ndb_util_thread_running < 0)
    pthread_cond_wait(&COND_ndb_util_ready, &LOCK_ndb_util_thread);
  pthread_mutex_unlock(&LOCK_ndb_util_thread);
  
  if (!ndb_util_thread_running)
  {
    DBUG_PRINT("error", ("ndb utility thread exited prematurely"));
    my_hash_free(&ndbcluster_open_tables);
    pthread_mutex_destroy(&ndbcluster_mutex);
    pthread_mutex_destroy(&LOCK_ndb_util_thread);
    pthread_cond_destroy(&COND_ndb_util_thread);
    pthread_cond_destroy(&COND_ndb_util_ready);
    pthread_cond_destroy(&COND_ndb_setup_complete);
    ndbcluster_global_schema_lock_deinit();
    goto ndbcluster_init_error;
  }

#ifndef NDB_NO_WAIT_SETUP
  ndb_wait_setup_func= ndb_wait_setup_func_impl;
#endif

  ndbcluster_inited= 1;
  DBUG_RETURN(FALSE);

ndbcluster_init_error:
  /* disconnect from cluster and free connection resources */
  ndbcluster_disconnect();
  ndbcluster_hton->state= SHOW_OPTION_DISABLED;               // If we couldn't use handler

  DBUG_RETURN(TRUE);
}

int ndbcluster_binlog_end(THD *thd);

static int ndbcluster_end(handlerton *hton, ha_panic_function type)
{
  DBUG_ENTER("ndbcluster_end");

  if (!ndbcluster_inited)
    DBUG_RETURN(0);
  ndbcluster_inited= 0;

  /* wait for util and binlog thread to finish */
  ndbcluster_binlog_end(NULL);

  {
    pthread_mutex_lock(&ndbcluster_mutex);
    while (ndbcluster_open_tables.records)
    {
      NDB_SHARE *share=
        (NDB_SHARE*) my_hash_element(&ndbcluster_open_tables, 0);
#ifndef DBUG_OFF
      fprintf(stderr, "NDB: table share %s with use_count %d not freed\n",
              share->key, share->use_count);
#endif
      ndbcluster_real_free_share(&share);
    }
    pthread_mutex_unlock(&ndbcluster_mutex);
  }
  my_hash_free(&ndbcluster_open_tables);

  ndbcluster_disconnect();

  // cleanup ndb interface
  ndb_end_internal();

  pthread_mutex_destroy(&ndbcluster_mutex);
  pthread_mutex_destroy(&LOCK_ndb_util_thread);
  pthread_cond_destroy(&COND_ndb_util_thread);
  pthread_cond_destroy(&COND_ndb_util_ready);
  pthread_cond_destroy(&COND_ndb_setup_complete);
  ndbcluster_global_schema_lock_deinit();
  DBUG_RETURN(0);
}

void ha_ndbcluster::print_error(int error, myf errflag)
{
  DBUG_ENTER("ha_ndbcluster::print_error");
  DBUG_PRINT("enter", ("error: %d", error));

  if (error == HA_ERR_NO_PARTITION_FOUND)
    m_part_info->print_no_partition_found(table);
  else
    handler::print_error(error, errflag);
  DBUG_VOID_RETURN;
}


/**
  Static error print function called from static handler method
  ndbcluster_commit and ndbcluster_rollback.
*/

void ndbcluster_print_error(int error, const NdbOperation *error_op)
{
  DBUG_ENTER("ndbcluster_print_error");
  TABLE_SHARE share;
  const char *tab_name= (error_op) ? error_op->getTableName() : "";
  if (tab_name == NULL) 
  {
    DBUG_ASSERT(tab_name != NULL);
    tab_name= "";
  }
  share.db.str= (char*) "";
  share.db.length= 0;
  share.table_name.str= (char *) tab_name;
  share.table_name.length= strlen(tab_name);
  ha_ndbcluster error_handler(ndbcluster_hton, &share);
  error_handler.print_error(error, MYF(0));
  DBUG_VOID_RETURN;
}

/**
  Set a given location from full pathname to database name.
*/

void ha_ndbcluster::set_dbname(const char *path_name, char *dbname)
{
  char *end, *ptr, *tmp_name;
  char tmp_buff[FN_REFLEN + 1];
 
  tmp_name= tmp_buff;
  /* Scan name from the end */
  ptr= strend(path_name)-1;
  while (ptr >= path_name && *ptr != '\\' && *ptr != '/') {
    ptr--;
  }
  ptr--;
  end= ptr;
  while (ptr >= path_name && *ptr != '\\' && *ptr != '/') {
    ptr--;
  }
  uint name_len= end - ptr;
  memcpy(tmp_name, ptr + 1, name_len);
  tmp_name[name_len]= '\0';
  filename_to_tablename(tmp_name, dbname, sizeof(tmp_buff) - 1);
}

/**
  Set m_dbname from full pathname to table file.
*/

void ha_ndbcluster::set_dbname(const char *path_name)
{
  set_dbname(path_name, m_dbname);
}

/**
  Set a given location from full pathname to table file.
*/

void
ha_ndbcluster::set_tabname(const char *path_name, char * tabname)
{
  char *end, *ptr, *tmp_name;
  char tmp_buff[FN_REFLEN + 1];

  tmp_name= tmp_buff;
  /* Scan name from the end */
  end= strend(path_name)-1;
  ptr= end;
  while (ptr >= path_name && *ptr != '\\' && *ptr != '/') {
    ptr--;
  }
  uint name_len= end - ptr;
  memcpy(tmp_name, ptr + 1, end - ptr);
  tmp_name[name_len]= '\0';
  filename_to_tablename(tmp_name, tabname, sizeof(tmp_buff) - 1);
}

/**
  Set m_tabname from full pathname to table file.
*/

void ha_ndbcluster::set_tabname(const char *path_name)
{
  set_tabname(path_name, m_tabname);
}


/* Determine roughly how many records are in the range specified */
ha_rows 
ha_ndbcluster::records_in_range(uint inx, key_range *min_key,
                                key_range *max_key)
{
  KEY *key_info= table->key_info + inx;
  uint key_length= key_info->key_length;
  NDB_INDEX_TYPE idx_type= get_index_type(inx);  

  DBUG_ENTER("records_in_range");
  // Prevent partial read of hash indexes by returning HA_POS_ERROR
  if ((idx_type == UNIQUE_INDEX || idx_type == PRIMARY_KEY_INDEX) &&
      ((min_key && min_key->length < key_length) ||
       (max_key && max_key->length < key_length)))
    DBUG_RETURN(HA_POS_ERROR);
  
  // Read from hash index with full key
  // This is a "const" table which returns only one record!      
  if ((idx_type != ORDERED_INDEX) &&
      ((min_key && min_key->length == key_length) || 
       (max_key && max_key->length == key_length)))
    DBUG_RETURN(1);
  
  if ((idx_type == PRIMARY_KEY_ORDERED_INDEX ||
       idx_type == UNIQUE_ORDERED_INDEX ||
       idx_type == ORDERED_INDEX) &&
      m_index[inx].index_stat != NULL) // --ndb-index-stat-enable=1
  {
    THD *thd= current_thd;
    NDB_INDEX_DATA& d=m_index[inx];
    const NDBINDEX* index= d.index;
    Ndb *ndb= get_ndb(thd);
    NdbTransaction* active_trans= m_thd_ndb ? m_thd_ndb->trans : 0;
    NdbTransaction* trans=NULL;
    int res=0;
    Uint64 rows;

    do
    {
      // We must provide approx table rows
      Uint64 table_rows=0;
      if (stats.records != ~(ha_rows)0 && stats.records != 0)
      {
        table_rows = stats.records;
        DBUG_PRINT("info", ("use info->records: %lu", (ulong) table_rows));
      }
      else
      {
        if (update_stats(thd, 1))
          break;
        table_rows= stats.records;
        DBUG_PRINT("info", ("use db row_count: %lu", (ulong) table_rows));
        if (table_rows == 0) {
          // Problem if autocommit=0
#ifdef ndb_get_table_statistics_uses_active_trans
          rows=0;
          break;
#endif
        }
      }

      /*
        Query the index statistics for our range.
      */
      if ((trans=active_trans) == NULL || 
	  trans->commitStatus() != NdbTransaction::Started)
      {
        DBUG_PRINT("info", ("no active trans"));
        if (! (trans=ndb->startTransaction()))
          ERR_BREAK(ndb->getNdbError(), res);
      }
      
      /* Create an IndexBound struct for the keys */
      NdbIndexScanOperation::IndexBound ib;
      compute_index_bounds(ib,
                           key_info,
                           min_key, 
                           max_key);

      ib.range_no= 0;

      // Decide if db should be contacted
      int flags=0;
      if (d.index_stat_query_count < d.index_stat_cache_entries ||
          (d.index_stat_update_freq != 0 &&
           d.index_stat_query_count % d.index_stat_update_freq == 0))
      {
        DBUG_PRINT("info", ("force stat from db"));
        flags|=NdbIndexStat::RR_UseDb;
      }
      if (d.index_stat->records_in_range(index, 
                                         trans, 
                                         d.ndb_record_key,
                                         m_ndb_record,
                                         &ib, 
                                         table_rows, 
                                         &rows, 
                                         flags) == -1)
        ERR_BREAK(d.index_stat->getNdbError(), res);
      d.index_stat_query_count++;
    } while (0);

    if (trans != active_trans && rows == 0)
      rows = 1;
    if (trans != active_trans && trans != NULL)
      ndb->closeTransaction(trans);
    if (res != 0)
      DBUG_RETURN(HA_POS_ERROR);
    DBUG_RETURN(rows);
  }

  DBUG_RETURN(10); /* Good guess when you don't know anything */
}

ulonglong ha_ndbcluster::table_flags(void) const
{
  THD *thd= current_thd;
  ulonglong f=
    HA_REC_NOT_IN_SEQ |
    HA_NULL_IN_KEY |
    HA_AUTO_PART_KEY |
    HA_NO_PREFIX_CHAR_KEYS |
    HA_NEED_READ_RANGE_BUFFER |
    HA_CAN_GEOMETRY |
    HA_CAN_BIT_FIELD |
    HA_PRIMARY_KEY_REQUIRED_FOR_POSITION |
    HA_PRIMARY_KEY_REQUIRED_FOR_DELETE |
    HA_PARTIAL_COLUMN_READ |
    HA_HAS_OWN_BINLOGGING |
    HA_BINLOG_ROW_CAPABLE |
    HA_HAS_RECORDS |
#ifndef NDB_WITHOUT_ONLINE_ALTER
    HA_ONLINE_ALTER |
#endif
    0;

  /*
    To allow for logging of ndb tables during stmt based logging;
    flag cabablity, but also turn off flag for OWN_BINLOGGING
  */
  if (thd->variables.binlog_format == BINLOG_FORMAT_STMT)
    f= (f | HA_BINLOG_STMT_CAPABLE) & ~HA_HAS_OWN_BINLOGGING;
  return f;
}

const char * ha_ndbcluster::table_type() const 
{
  return("NDBCLUSTER");
}
uint ha_ndbcluster::max_supported_record_length() const
{ 
  return NDB_MAX_TUPLE_SIZE;
}
uint ha_ndbcluster::max_supported_keys() const
{
  return MAX_KEY;
}
uint ha_ndbcluster::max_supported_key_parts() const 
{
  return NDB_MAX_NO_OF_ATTRIBUTES_IN_KEY;
}
uint ha_ndbcluster::max_supported_key_length() const
{
  return NDB_MAX_KEY_SIZE;
}
uint ha_ndbcluster::max_supported_key_part_length() const
{
  return NDB_MAX_KEY_SIZE;
}
bool ha_ndbcluster::low_byte_first() const
{ 
#ifdef WORDS_BIGENDIAN
  return FALSE;
#else
  return TRUE;
#endif
}
const char* ha_ndbcluster::index_type(uint key_number)
{
  switch (get_index_type(key_number)) {
  case ORDERED_INDEX:
  case UNIQUE_ORDERED_INDEX:
  case PRIMARY_KEY_ORDERED_INDEX:
    return "BTREE";
  case UNIQUE_INDEX:
  case PRIMARY_KEY_INDEX:
  default:
    return "HASH";
  }
}

uint8 ha_ndbcluster::table_cache_type()
{
  DBUG_ENTER("ha_ndbcluster::table_cache_type=HA_CACHE_TBL_ASKTRANSACT");
  DBUG_RETURN(HA_CACHE_TBL_ASKTRANSACT);
}


uint ndb_get_commitcount(THD *thd, char *dbname, char *tabname,
                         Uint64 *commit_count)
{
  char name[FN_REFLEN + 1];
  NDB_SHARE *share;
  DBUG_ENTER("ndb_get_commitcount");

  build_table_filename(name, sizeof(name) - 1,
                       dbname, tabname, "", 0);
  DBUG_PRINT("enter", ("name: %s", name));
  pthread_mutex_lock(&ndbcluster_mutex);
  if (!(share=(NDB_SHARE*) my_hash_search(&ndbcluster_open_tables,
                                          (const uchar*) name,
                                          strlen(name))))
  {
    pthread_mutex_unlock(&ndbcluster_mutex);
    DBUG_PRINT("info", ("Table %s not found in ndbcluster_open_tables", name));
    DBUG_RETURN(1);
  }
  /* ndb_share reference temporary, free below */
  share->use_count++;
  DBUG_PRINT("NDB_SHARE", ("%s temporary  use_count: %u",
                           share->key, share->use_count));
  pthread_mutex_unlock(&ndbcluster_mutex);

  pthread_mutex_lock(&share->mutex);
  if (opt_ndb_cache_check_time > 0)
  {
    if (share->commit_count != 0)
    {
      *commit_count= share->commit_count;
#ifndef DBUG_OFF
      char buff[22];
#endif
      DBUG_PRINT("info", ("Getting commit_count: %s from share",
                          llstr(share->commit_count, buff)));
      pthread_mutex_unlock(&share->mutex);
      /* ndb_share reference temporary free */
      DBUG_PRINT("NDB_SHARE", ("%s temporary free  use_count: %u",
                               share->key, share->use_count));
      free_share(&share);
      DBUG_RETURN(0);
    }
  }
  DBUG_PRINT("info", ("Get commit_count from NDB"));
  Ndb *ndb;
  if (!(ndb= check_ndb_in_thd(thd)))
    DBUG_RETURN(1);
  if (ndb->setDatabaseName(dbname))
  {
    ERR_RETURN(ndb->getNdbError());
  }
  uint lock= share->commit_count_lock;
  pthread_mutex_unlock(&share->mutex);

  struct Ndb_statistics stat;
  {
    Ndb_table_guard ndbtab_g(ndb->getDictionary(), tabname);
    if (ndbtab_g.get_table() == 0
        || ndb_get_table_statistics(thd, NULL, 
                                    FALSE, 
                                    ndb, 
                                    ndbtab_g.get_table()->getDefaultRecord(),
                                    &stat))
    {
      /* ndb_share reference temporary free */
      DBUG_PRINT("NDB_SHARE", ("%s temporary free  use_count: %u",
                               share->key, share->use_count));
      free_share(&share);
      DBUG_RETURN(1);
    }
  }

  pthread_mutex_lock(&share->mutex);
  if (share->commit_count_lock == lock)
  {
#ifndef DBUG_OFF
    char buff[22];
#endif
    DBUG_PRINT("info", ("Setting commit_count to %s",
                        llstr(stat.commit_count, buff)));
    share->commit_count= stat.commit_count;
    *commit_count= stat.commit_count;
  }
  else
  {
    DBUG_PRINT("info", ("Discarding commit_count, comit_count_lock changed"));
    *commit_count= 0;
  }
  pthread_mutex_unlock(&share->mutex);
  /* ndb_share reference temporary free */
  DBUG_PRINT("NDB_SHARE", ("%s temporary free  use_count: %u",
                           share->key, share->use_count));
  free_share(&share);
  DBUG_RETURN(0);
}


/**
  Check if a cached query can be used.

  This is done by comparing the supplied engine_data to commit_count of
  the table.

  The commit_count is either retrieved from the share for the table, where
  it has been cached by the util thread. If the util thread is not started,
  NDB has to be contacetd to retrieve the commit_count, this will introduce
  a small delay while waiting for NDB to answer.


  @param thd            thread handle
  @param full_name      concatenation of database name,
                        the null character '\\0', and the table name
  @param full_name_len  length of the full name,
                        i.e. len(dbname) + len(tablename) + 1
  @param engine_data    parameter retrieved when query was first inserted into
                        the cache. If the value of engine_data is changed,
                        all queries for this table should be invalidated.

  @retval
    TRUE  Yes, use the query from cache
  @retval
    FALSE No, don't use the cached query, and if engine_data
          has changed, all queries for this table should be invalidated

*/

static my_bool
ndbcluster_cache_retrieval_allowed(THD *thd,
                                   char *full_name, uint full_name_len,
                                   ulonglong *engine_data)
{
  Uint64 commit_count;
  char *dbname= full_name;
  char *tabname= dbname+strlen(dbname)+1;
#ifndef DBUG_OFF
  char buff[22], buff2[22];
#endif
  DBUG_ENTER("ndbcluster_cache_retrieval_allowed");
  DBUG_PRINT("enter", ("dbname: %s, tabname: %s",
                       dbname, tabname));

  if (thd_options(thd) & (OPTION_NOT_AUTOCOMMIT | OPTION_BEGIN))
  {
    /* Don't allow qc to be used if table has been previously
       modified in transaction */
    if (!check_ndb_in_thd(thd))
      DBUG_RETURN(FALSE);
   Thd_ndb *thd_ndb= get_thd_ndb(thd);
    if (!thd_ndb->changed_tables.is_empty())
    {
      NDB_SHARE* share;
      List_iterator_fast<NDB_SHARE> it(thd_ndb->changed_tables);
      while ((share= it++))
      {
        if (strcmp(share->table_name, tabname) == 0 &&
            strcmp(share->db, dbname) == 0)
        {
          DBUG_PRINT("exit", ("No, transaction has changed table"));
          DBUG_RETURN(FALSE);
        }
      }
    }
  }

  if (ndb_get_commitcount(thd, dbname, tabname, &commit_count))
  {
    *engine_data= 0; /* invalidate */
    DBUG_PRINT("exit", ("No, could not retrieve commit_count"));
    DBUG_RETURN(FALSE);
  }
  DBUG_PRINT("info", ("*engine_data: %s, commit_count: %s",
                      llstr(*engine_data, buff), llstr(commit_count, buff2)));
  if (commit_count == 0)
  {
    *engine_data= 0; /* invalidate */
    DBUG_PRINT("exit", ("No, local commit has been performed"));
    DBUG_RETURN(FALSE);
  }
  else if (*engine_data != commit_count)
  {
    *engine_data= commit_count; /* invalidate */
     DBUG_PRINT("exit", ("No, commit_count has changed"));
     DBUG_RETURN(FALSE);
   }

  DBUG_PRINT("exit", ("OK to use cache, engine_data: %s",
                      llstr(*engine_data, buff)));
  DBUG_RETURN(TRUE);
}


/**
  Register a table for use in the query cache.

  Fetch the commit_count for the table and return it in engine_data,
  this will later be used to check if the table has changed, before
  the cached query is reused.

  @param thd            thread handle
  @param full_name      concatenation of database name,
                        the null character '\\0', and the table name
  @param full_name_len  length of the full name,
                        i.e. len(dbname) + len(tablename) + 1
  @param engine_callback  function to be called before using cache on
                          this table
  @param[out] engine_data    commit_count for this table

  @retval
    TRUE  Yes, it's ok to cahce this query
  @retval
    FALSE No, don't cach the query
*/

my_bool
ha_ndbcluster::register_query_cache_table(THD *thd,
                                          char *full_name, uint full_name_len,
                                          qc_engine_callback *engine_callback,
                                          ulonglong *engine_data)
{
  Uint64 commit_count;
#ifndef DBUG_OFF
  char buff[22];
#endif
  DBUG_ENTER("ha_ndbcluster::register_query_cache_table");
  DBUG_PRINT("enter",("dbname: %s, tabname: %s",
		      m_dbname, m_tabname));

  if (thd_options(thd) & (OPTION_NOT_AUTOCOMMIT | OPTION_BEGIN))
  {
    /* Don't allow qc to be used if table has been previously
       modified in transaction */
    Thd_ndb *thd_ndb= get_thd_ndb(thd);
    if (!thd_ndb->changed_tables.is_empty())
    {
      DBUG_ASSERT(m_share);
      NDB_SHARE* share;
      List_iterator_fast<NDB_SHARE> it(thd_ndb->changed_tables);
      while ((share= it++))
      {
        if (m_share == share)
        {
          DBUG_PRINT("exit", ("No, transaction has changed table"));
          DBUG_RETURN(FALSE);
        }
      }
    }
  }

  if (ndb_get_commitcount(thd, m_dbname, m_tabname, &commit_count))
  {
    *engine_data= 0;
    DBUG_PRINT("exit", ("Error, could not get commitcount"));
    DBUG_RETURN(FALSE);
  }
  *engine_data= commit_count;
  *engine_callback= ndbcluster_cache_retrieval_allowed;
  DBUG_PRINT("exit", ("commit_count: %s", llstr(commit_count, buff)));
  DBUG_RETURN(commit_count > 0);
}


/**
  Handling the shared NDB_SHARE structure that is needed to
  provide table locking.

  It's also used for sharing data with other NDB handlers
  in the same MySQL Server. There is currently not much
  data we want to or can share.
*/

static uchar *ndbcluster_get_key(NDB_SHARE *share, size_t *length,
                                my_bool not_used __attribute__((unused)))
{
  *length= share->key_length;
  return (uchar*) share->key;
}


#ifndef DBUG_OFF

static void print_share(const char* where, NDB_SHARE* share)
{
  fprintf(DBUG_FILE,
          "%s %s.%s: use_count: %u, commit_count: %lu\n",
          where, share->db, share->table_name, share->use_count,
          (ulong) share->commit_count);
  fprintf(DBUG_FILE,
          "  - key: %s, key_length: %d\n",
          share->key, share->key_length);

  Ndb_event_data *event_data= 0;
  if (share->event_data)
    event_data= share->event_data;
  else if (share->op)
    event_data= (Ndb_event_data *) share->op->getCustomData();
  if (event_data)
  {
    fprintf(DBUG_FILE,
            "  - event_data->table: %p %s.%s\n",
            event_data->table, event_data->table->s->db.str,
            event_data->table->s->table_name.str);
  }
}


static void print_ndbcluster_open_tables()
{
  DBUG_LOCK_FILE;
  fprintf(DBUG_FILE, ">ndbcluster_open_tables\n");
  for (uint i= 0; i < ndbcluster_open_tables.records; i++)
    print_share("",
                (NDB_SHARE*)my_hash_element(&ndbcluster_open_tables, i));
  fprintf(DBUG_FILE, "<ndbcluster_open_tables\n");
  DBUG_UNLOCK_FILE;
}

#endif


#define dbug_print_open_tables()                \
  DBUG_EXECUTE("info",                          \
               print_ndbcluster_open_tables(););

#define dbug_print_share(t, s)                  \
  DBUG_LOCK_FILE;                               \
  DBUG_EXECUTE("info",                          \
               print_share((t), (s)););         \
  DBUG_UNLOCK_FILE;


/*
  For some reason a share is still around, try to salvage the situation
  by closing all cached tables. If the share still exists, there is an
  error somewhere but only report this to the error log.  Keep this
  "trailing share" but rename it since there are still references to it
  to avoid segmentation faults.  There is a risk that the memory for
  this trailing share leaks.
  
  Must be called with previous pthread_mutex_lock(&ndbcluster_mutex)
*/
int handle_trailing_share(THD *thd, NDB_SHARE *share, int have_lock_open)
{
  static ulong trailing_share_id= 0;
  DBUG_ENTER("handle_trailing_share");

  /* ndb_share reference temporary, free below */
  ++share->use_count;
  if (opt_ndb_extra_logging > 9)
    sql_print_information ("handle_trailing_share: %s use_count: %u", share->key, share->use_count);
  DBUG_PRINT("NDB_SHARE", ("%s temporary  use_count: %u",
                           share->key, share->use_count));
  pthread_mutex_unlock(&ndbcluster_mutex);

  TABLE_LIST table_list;
  bzero((char*) &table_list,sizeof(table_list));
  table_list.db= share->db;
  table_list.alias= table_list.table_name= share->table_name;
  if (have_lock_open)
    mysql_mutex_assert_owner(&LOCK_open);
  else
    mysql_mutex_lock(&LOCK_open);
  close_cached_tables(thd, &table_list, TRUE, FALSE, FALSE);
  if (!have_lock_open)
    mysql_mutex_unlock(&LOCK_open);

  pthread_mutex_lock(&ndbcluster_mutex);
  /* ndb_share reference temporary free */
  DBUG_PRINT("NDB_SHARE", ("%s temporary free  use_count: %u",
                           share->key, share->use_count));
  if (!--share->use_count)
  {
    if (opt_ndb_extra_logging > 9)
      sql_print_information ("handle_trailing_share: %s use_count: %u", share->key, share->use_count);
    if (opt_ndb_extra_logging)
      sql_print_information("NDB_SHARE: trailing share "
                            "%s(connect_count: %u) "
                            "released by close_cached_tables at "
                            "connect_count: %u",
                            share->key,
                            share->connect_count,
                            g_ndb_cluster_connection->get_connect_count());
    ndbcluster_real_free_share(&share);
    DBUG_RETURN(0);
  }
  if (opt_ndb_extra_logging > 9)
    sql_print_information ("handle_trailing_share: %s use_count: %u", share->key, share->use_count);

  /*
    share still exists, if share has not been dropped by server
    release that share
  */
  if (share->state != NSS_DROPPED)
  {
    share->state= NSS_DROPPED;
    /* ndb_share reference create free */
    DBUG_PRINT("NDB_SHARE", ("%s create free  use_count: %u",
                             share->key, share->use_count));
    --share->use_count;
    if (opt_ndb_extra_logging > 9)
      sql_print_information ("handle_trailing_share: %s use_count: %u", share->key, share->use_count);

    if (share->use_count == 0)
    {
      if (opt_ndb_extra_logging)
        sql_print_information("NDB_SHARE: trailing share "
                              "%s(connect_count: %u) "
                              "released after NSS_DROPPED check "
                              "at connect_count: %u",
                              share->key,
                              share->connect_count,
                              g_ndb_cluster_connection->get_connect_count());
      ndbcluster_real_free_share(&share);
      DBUG_RETURN(0);
    }
  }

  DBUG_PRINT("info", ("NDB_SHARE: %s already exists use_count=%d, op=0x%lx.",
                      share->key, share->use_count, (long) share->op));
  /* 
     Ignore table shares only opened by util thread
   */
  if (!((share->use_count == 1) && share->util_thread))
  {
    sql_print_warning("NDB_SHARE: %s already exists use_count=%d."
                      " Moving away for safety, but possible memleak.",
                      share->key, share->use_count);
  }
  dbug_print_open_tables();

  /*
    Ndb share has not been released as it should
  */
#ifdef NOT_YET
  DBUG_ASSERT(FALSE);
#endif

  /*
    This is probably an error.  We can however save the situation
    at the cost of a possible mem leak, by "renaming" the share
    - First remove from hash
  */
  my_hash_delete(&ndbcluster_open_tables, (uchar*) share);

  /*
    now give it a new name, just a running number
    if space is not enough allocate some more
  */
  {
    const uint min_key_length= 10;
    if (share->key_length < min_key_length)
    {
      share->key= (char*) alloc_root(&share->mem_root, min_key_length + 1);
      share->key_length= min_key_length;
    }
    share->key_length=
      my_snprintf(share->key, min_key_length + 1, "#leak%lu",
                  trailing_share_id++);
  }
  /* Keep it for possible the future trailing free */
  my_hash_insert(&ndbcluster_open_tables, (uchar*) share);

  DBUG_RETURN(0);
}

/*
  Rename share is used during rename table.
*/
int ndbcluster_prepare_rename_share(NDB_SHARE *share, const char *new_key)
{
  /*
    allocate and set the new key, db etc
    enough space for key, db, and table_name
  */
  uint new_length= (uint) strlen(new_key);
  share->new_key= (char*) alloc_root(&share->mem_root, 2 * (new_length + 1));
  strmov(share->new_key, new_key);
  return 0;
}

int ndbcluster_undo_rename_share(THD *thd, NDB_SHARE *share)
{
  share->new_key= share->old_names;
  ndbcluster_rename_share(thd, share);
  return 0;
}

int ndbcluster_rename_share(THD *thd, NDB_SHARE *share, int have_lock_open)
{
  NDB_SHARE *tmp;
  pthread_mutex_lock(&ndbcluster_mutex);
  uint new_length= (uint) strlen(share->new_key);
  DBUG_PRINT("ndbcluster_rename_share", ("old_key: %s  old__length: %d",
                              share->key, share->key_length));
  if ((tmp= (NDB_SHARE*) my_hash_search(&ndbcluster_open_tables,
                                        (const uchar*) share->new_key,
                                        new_length)))
    handle_trailing_share(thd, tmp, have_lock_open);

  /* remove the share from hash */
  my_hash_delete(&ndbcluster_open_tables, (uchar*) share);
  dbug_print_open_tables();

  /* save old stuff if insert should fail */
  uint old_length= share->key_length;
  char *old_key= share->key;

  share->key= share->new_key;
  share->key_length= new_length;

  if (my_hash_insert(&ndbcluster_open_tables, (uchar*) share))
  {
    // ToDo free the allocated stuff above?
    DBUG_PRINT("error", ("ndbcluster_rename_share: my_hash_insert %s failed",
                         share->key));
    share->key= old_key;
    share->key_length= old_length;
    if (my_hash_insert(&ndbcluster_open_tables, (uchar*) share))
    {
      sql_print_error("ndbcluster_rename_share: failed to recover %s", share->key);
      DBUG_PRINT("error", ("ndbcluster_rename_share: my_hash_insert %s failed",
                           share->key));
    }
    dbug_print_open_tables();
    pthread_mutex_unlock(&ndbcluster_mutex);
    return -1;
  }
  dbug_print_open_tables();

  share->db= share->key + new_length + 1;
  ha_ndbcluster::set_dbname(share->new_key, share->db);
  share->table_name= share->db + strlen(share->db) + 1;
  ha_ndbcluster::set_tabname(share->new_key, share->table_name);

  dbug_print_share("ndbcluster_rename_share:", share);
  Ndb_event_data *event_data= 0;
  if (share->event_data)
    event_data= share->event_data;
  else if (share->op)
    event_data= (Ndb_event_data *) share->op->getCustomData();
  if (event_data && event_data->table)
  {
    if (!IS_TMP_PREFIX(share->table_name))
    {
      event_data->table->s->db.str= share->db;
      event_data->table->s->db.length= strlen(share->db);
      event_data->table->s->table_name.str= share->table_name;
      event_data->table->s->table_name.length= strlen(share->table_name);
    }
    else
    {
      /**
       * we don't rename the table->s here 
       *   that is used by injector
       *   as we don't know if all events has been processed
       * This will be dropped anyway
       */
    }
  }
  /* else rename will be handled when the ALTER event comes */
  share->old_names= old_key;
  // ToDo free old_names after ALTER EVENT

  if (opt_ndb_extra_logging > 9)
    sql_print_information ("ndbcluster_rename_share: %s-%s use_count: %u", old_key, share->key, share->use_count);

  pthread_mutex_unlock(&ndbcluster_mutex);
  return 0;
}

/*
  Increase refcount on existing share.
  Always returns share and cannot fail.
*/
NDB_SHARE *ndbcluster_get_share(NDB_SHARE *share)
{
  pthread_mutex_lock(&ndbcluster_mutex);
  share->use_count++;

  dbug_print_open_tables();
  dbug_print_share("ndbcluster_get_share:", share);
  if (opt_ndb_extra_logging > 9)
    sql_print_information ("ndbcluster_get_share: %s use_count: %u", share->key, share->use_count);
  pthread_mutex_unlock(&ndbcluster_mutex);
  return share;
}


/*
  Get a share object for key

  Returns share for key, and increases the refcount on the share.

  create_if_not_exists == TRUE:
    creates share if it does not alreade exist
    returns 0 only due to out of memory, and then sets my_error

  create_if_not_exists == FALSE:
    returns 0 if share does not exist

  have_lock == TRUE, pthread_mutex_lock(&ndbcluster_mutex) already taken
*/

NDB_SHARE *ndbcluster_get_share(const char *key, TABLE *table,
                                bool create_if_not_exists,
                                bool have_lock)
{
  NDB_SHARE *share;
  uint length= (uint) strlen(key);
  DBUG_ENTER("ndbcluster_get_share");
  DBUG_PRINT("enter", ("key: '%s'", key));

  if (!have_lock)
    pthread_mutex_lock(&ndbcluster_mutex);
  if (!(share= (NDB_SHARE*) my_hash_search(&ndbcluster_open_tables,
                                           (const uchar*) key,
                                           length)))
  {
    if (!create_if_not_exists)
    {
      DBUG_PRINT("error", ("get_share: %s does not exist", key));
      if (!have_lock)
        pthread_mutex_unlock(&ndbcluster_mutex);
      DBUG_RETURN(0);
    }
    if ((share= (NDB_SHARE*) my_malloc(sizeof(*share),
                                       MYF(MY_WME | MY_ZEROFILL))))
    {
      MEM_ROOT **root_ptr=
        my_pthread_getspecific_ptr(MEM_ROOT**, THR_MALLOC);
      MEM_ROOT *old_root= *root_ptr;
      init_sql_alloc(&share->mem_root, 1024, 0);
      *root_ptr= &share->mem_root; // remember to reset before return
      share->state= NSS_INITIAL;
      /* enough space for key, db, and table_name */
      share->key= (char*) alloc_root(*root_ptr, 2 * (length + 1));
      share->key_length= length;
      strmov(share->key, key);
      if (my_hash_insert(&ndbcluster_open_tables, (uchar*) share))
      {
        free_root(&share->mem_root, MYF(0));
        my_free((uchar*) share, 0);
        *root_ptr= old_root;
        if (!have_lock)
          pthread_mutex_unlock(&ndbcluster_mutex);
        DBUG_RETURN(0);
      }
      thr_lock_init(&share->lock);
      pthread_mutex_init(&share->mutex, MY_MUTEX_INIT_FAST);
      share->commit_count= 0;
      share->commit_count_lock= 0;
      share->db= share->key + length + 1;
      ha_ndbcluster::set_dbname(key, share->db);
      share->table_name= share->db + strlen(share->db) + 1;
      ha_ndbcluster::set_tabname(key, share->table_name);
      if (ndbcluster_binlog_init_share(current_thd, share, table))
      {
        DBUG_PRINT("error", ("get_share: %s could not init share", key));
        ndbcluster_real_free_share(&share);
        *root_ptr= old_root;
        if (!have_lock)
          pthread_mutex_unlock(&ndbcluster_mutex);
        DBUG_RETURN(0);
      }
      *root_ptr= old_root;
    }
    else
    {
      DBUG_PRINT("error", ("get_share: failed to alloc share"));
      if (!have_lock)
        pthread_mutex_unlock(&ndbcluster_mutex);
      my_error(ER_OUTOFMEMORY, MYF(0), sizeof(*share));
      DBUG_RETURN(0);
    }
  }
  share->use_count++;
  if (opt_ndb_extra_logging > 9)
    sql_print_information ("ndbcluster_get_share: %s use_count: %u", share->key, share->use_count);

  dbug_print_open_tables();
  dbug_print_share("ndbcluster_get_share:", share);
  if (!have_lock)
    pthread_mutex_unlock(&ndbcluster_mutex);
  DBUG_RETURN(share);
}


void ndbcluster_real_free_share(NDB_SHARE **share)
{
  DBUG_ENTER("ndbcluster_real_free_share");
  dbug_print_share("ndbcluster_real_free_share:", *share);

  if (opt_ndb_extra_logging > 9)
    sql_print_information ("ndbcluster_real_free_share: %s use_count: %u", (*share)->key, (*share)->use_count);

  my_hash_delete(&ndbcluster_open_tables, (uchar*) *share);
  thr_lock_delete(&(*share)->lock);
  pthread_mutex_destroy(&(*share)->mutex);

#ifdef HAVE_NDB_BINLOG
  if ((*share)->m_cfn_share && (*share)->m_cfn_share->m_ex_tab && g_ndb)
  {
    NDBDICT *dict= g_ndb->getDictionary();
    dict->removeTableGlobal(*(*share)->m_cfn_share->m_ex_tab, 0);
    (*share)->m_cfn_share->m_ex_tab= 0;
  }
#endif
  (*share)->new_op= 0;
  if ((*share)->event_data)
  {
    delete (*share)->event_data;
    (*share)->event_data= 0;
  }
  free_root(&(*share)->mem_root, MYF(0));
  my_free((uchar*) *share, MYF(0));
  *share= 0;

  dbug_print_open_tables();
  DBUG_VOID_RETURN;
}


void ndbcluster_free_share(NDB_SHARE **share, bool have_lock)
{
  if (!have_lock)
    pthread_mutex_lock(&ndbcluster_mutex);
  if (!--(*share)->use_count)
  {
    if (opt_ndb_extra_logging > 9)
      sql_print_information ("ndbcluster_free_share: %s use_count: %u", (*share)->key, (*share)->use_count);
    ndbcluster_real_free_share(share);
  }
  else
  {
    if (opt_ndb_extra_logging > 9)
      sql_print_information ("ndbcluster_free_share: %s use_count: %u", (*share)->key, (*share)->use_count);
    dbug_print_open_tables();
    dbug_print_share("ndbcluster_free_share:", *share);
  }
  if (!have_lock)
    pthread_mutex_unlock(&ndbcluster_mutex);
}


struct ndb_table_statistics_row {
  Uint64 rows;
  Uint64 commits;
  Uint32 size;
  Uint64 fixed_mem;
  Uint64 var_mem;
};

int ha_ndbcluster::update_stats(THD *thd,
                                bool do_read_stat,
                                bool have_lock)
{
  struct Ndb_statistics stat;
  Thd_ndb *thd_ndb= get_thd_ndb(thd);
  DBUG_ENTER("ha_ndbcluster::update_stats");
  if (do_read_stat || !m_share)
  {
    Ndb *ndb= thd_ndb->ndb;
    if (ndb->setDatabaseName(m_dbname))
    {
      DBUG_RETURN(my_errno= HA_ERR_OUT_OF_MEM);
    }
    if (int err= ndb_get_table_statistics(thd, this, TRUE, ndb,
                                          m_ndb_record, &stat,
                                          have_lock))
    {
      DBUG_RETURN(err);
    }
    if (m_share)
    {
      pthread_mutex_lock(&m_share->mutex);
      m_share->stat= stat;
      pthread_mutex_unlock(&m_share->mutex);
    }
  }
  else
  {
    pthread_mutex_lock(&m_share->mutex);
    stat= m_share->stat;
    pthread_mutex_unlock(&m_share->mutex);
  }
  struct Ndb_local_table_statistics *local_info= m_table_info;
  int no_uncommitted_rows_count;
  if (thd_ndb->m_error || !local_info)
    no_uncommitted_rows_count= 0;
  else
    no_uncommitted_rows_count= local_info->no_uncommitted_rows_count;
  stats.mean_rec_length= stat.row_size;
  stats.data_file_length= stat.fragment_memory;
  stats.records= stat.row_count + no_uncommitted_rows_count;
  DBUG_PRINT("exit", ("stats.records: %d  "
                      "stat->row_count: %d  "
                      "no_uncommitted_rows_count: %d",
                      (int)stats.records,
                      (int)stat.row_count,
                      (int)no_uncommitted_rows_count));
  DBUG_RETURN(0);
}

static 
int
ndb_get_table_statistics(THD *thd, ha_ndbcluster* file, bool report_error, Ndb* ndb,
                         const NdbRecord *record,
                         struct Ndb_statistics * ndbstat,
                         bool have_lock)
{
  Thd_ndb *thd_ndb= get_thd_ndb(current_thd);
  NdbTransaction* pTrans;
  NdbError error;
  int retries= 100;
  int reterr= 0;
  int retry_sleep= 30; /* 30 milliseconds */
  const char *dummyRowPtr;
  const Uint32 extraCols= 5;
  NdbOperation::GetValueSpec extraGets[extraCols];
  Uint64 rows, commits, fixed_mem, var_mem;
  Uint32 size;
#ifndef DBUG_OFF
  char buff[22], buff2[22], buff3[22], buff4[22];
#endif
  DBUG_ENTER("ndb_get_table_statistics");

  DBUG_ASSERT(record != 0);
  
  /* We use the passed in NdbRecord just to get access to the
     table, we mask out any/all columns it may have and add
     our reads as extraGets.  This is necessary as they are
     all pseudo-columns
  */
  extraGets[0].column= NdbDictionary::Column::ROW_COUNT;
  extraGets[0].appStorage= &rows;
  extraGets[1].column= NdbDictionary::Column::COMMIT_COUNT;
  extraGets[1].appStorage= &commits;
  extraGets[2].column= NdbDictionary::Column::ROW_SIZE;
  extraGets[2].appStorage= &size;
  extraGets[3].column= NdbDictionary::Column::FRAGMENT_FIXED_MEMORY;
  extraGets[3].appStorage= &fixed_mem;
  extraGets[4].column= NdbDictionary::Column::FRAGMENT_VARSIZED_MEMORY;
  extraGets[4].appStorage= &var_mem;

  const Uint32 codeWords= 1;
  Uint32 codeSpace[ codeWords ];
  NdbInterpretedCode code(NULL, // Table is irrelevant
                          &codeSpace[0],
                          codeWords);
  if ((code.interpret_exit_last_row() != 0) ||
      (code.finalise() != 0))
  {
    reterr= code.getNdbError().code;
    DBUG_PRINT("exit", ("failed, reterr: %u, NdbError %u(%s)", reterr,
                        error.code, error.message));
    DBUG_RETURN(reterr);
  }

  do
  {
    Uint32 count= 0;
    Uint64 sum_rows= 0;
    Uint64 sum_commits= 0;
    Uint64 sum_row_size= 0;
    Uint64 sum_mem= 0;
    NdbScanOperation*pOp;
    int check;

    if ((pTrans= ndb->startTransaction()) == NULL)
    {
      error= ndb->getNdbError();
      goto retry;
    }

    NdbScanOperation::ScanOptions options;
    options.optionsPresent= NdbScanOperation::ScanOptions::SO_BATCH |
                            NdbScanOperation::ScanOptions::SO_GETVALUE |
                            NdbScanOperation::ScanOptions::SO_INTERPRETED;
    /* Set batch_size=1, as we need only one row per fragment. */
    options.batch= 1;
    options.extraGetValues= &extraGets[0];
    options.numExtraGetValues= extraCols;
    options.interpretedCode= &code;

    if ((pOp= pTrans->scanTable(record, NdbOperation::LM_CommittedRead,
                                empty_mask,
                                &options,
                                sizeof(NdbScanOperation::ScanOptions))) == NULL)
    {
      error= pTrans->getNdbError();
      goto retry;
    }
    thd_ndb->m_scan_count++;
    thd_ndb->m_pruned_scan_count += (pOp->getPruned()? 1 : 0);
    
    thd_ndb->m_execute_count++;
    DBUG_PRINT("info", ("execute_count: %u", thd_ndb->m_execute_count));
    if (pTrans->execute(NdbTransaction::NoCommit,
                        NdbOperation::AbortOnError,
                        TRUE) == -1)
    {
      error= pTrans->getNdbError();
      goto retry;
    }
    
    while ((check= pOp->nextResult(&dummyRowPtr, TRUE, TRUE)) == 0)
    {
      DBUG_PRINT("info", ("nextResult rows: %d  commits: %d",
                          (int)rows, (int)commits));
      sum_rows+= rows;
      sum_commits+= commits;
      if (sum_row_size < size)
        sum_row_size= size;
      sum_mem+= fixed_mem + var_mem;
      count++;
    }
    
    if (check == -1)
    {
      error= pOp->getNdbError();
      goto retry;
    }

    pOp->close(TRUE);

    ndb->closeTransaction(pTrans);

    ndbstat->row_count= sum_rows;
    ndbstat->commit_count= sum_commits;
    ndbstat->row_size= (ulong)sum_row_size;
    ndbstat->fragment_memory= sum_mem;

    DBUG_PRINT("exit", ("records: %s  commits: %s "
                        "row_size: %s  mem: %s count: %u",
			llstr(sum_rows, buff),
                        llstr(sum_commits, buff2),
                        llstr(sum_row_size, buff3),
                        llstr(sum_mem, buff4),
                        count));

    DBUG_RETURN(0);
retry:
    if(report_error)
    {
      if (file && pTrans)
      {
        reterr= file->ndb_err(pTrans, have_lock);
      }
      else
      {
        const NdbError& tmp= error;
        ERR_PRINT(tmp);
        reterr= ndb_to_mysql_error(&tmp);
      }
    }
    else
      reterr= error.code;

    if (pTrans)
    {
      ndb->closeTransaction(pTrans);
      pTrans= NULL;
    }
    if (error.status == NdbError::TemporaryError &&
        retries-- && !thd->killed)
    {
      do_retry_sleep(retry_sleep);
      continue;
    }
    break;
  } while(1);
  DBUG_PRINT("exit", ("failed, reterr: %u, NdbError %u(%s)", reterr,
                      error.code, error.message));
  DBUG_RETURN(reterr);
}

/**
  Create a .ndb file to serve as a placeholder indicating 
  that the table with this name is a ndb table.
*/

int ha_ndbcluster::write_ndb_file(const char *name)
{
  File file;
  bool error=1;
  char path[FN_REFLEN];
  
  DBUG_ENTER("write_ndb_file");
  DBUG_PRINT("enter", ("name: %s", name));

#ifndef EMBEDDED_LIBRARY
  (void)strxnmov(path, FN_REFLEN-1, 
                 mysql_data_home,"/",name,ha_ndb_ext,NullS);
#else
  (void)strxnmov(path, FN_REFLEN-1, name,ha_ndb_ext, NullS);
#endif

  if ((file=my_create(path, CREATE_MODE,O_RDWR | O_TRUNC,MYF(MY_WME))) >= 0)
  {
    // It's an empty file
    error=0;
    my_close(file,MYF(0));
  }
  DBUG_RETURN(error);
}


bool 
ha_ndbcluster::null_value_index_search(KEY_MULTI_RANGE *ranges,
				       KEY_MULTI_RANGE *end_range,
				       HANDLER_BUFFER *buffer)
{
  DBUG_ENTER("null_value_index_search");
  KEY* key_info= table->key_info + active_index;
  KEY_MULTI_RANGE *range= ranges;
  ulong reclength= table->s->reclength;
  uchar *curr= (uchar*)buffer->buffer;
  uchar *end_of_buffer= (uchar*)buffer->buffer_end;

  /* All passed ranges whose results could fit into the 
   * buffer are examined, although some may later be
   * marked for skipping, wasting buffer space.
   */
  assert(!(range->range_flag & SKIP_RANGE));
  
  for (; range<end_range && curr+reclength <= end_of_buffer; 
       range++)
  {
    const uchar *key= range->start_key.key;
    uint key_len= range->start_key.length;
    if (check_null_in_key(key_info, key, key_len))
      DBUG_RETURN(TRUE);
    curr += reclength;
  }
  DBUG_RETURN(FALSE);
}

void ha_ndbcluster::check_read_before_write_removal()
{
  bool use_removal= TRUE;
  DBUG_ENTER("check_read_before_write_removal");
  DBUG_ASSERT(m_read_before_write_removal_possible);
  /*
    We are doing an update or delete and it is possible that we
    can ignore the read before the update or delete. This is
    possible here since we are not updating the primary key and
    if the index used is unique or primary and if the WHERE clause
    only involves fields from this index we are ok to go. At this
    moment we can only updates where all SET expressions are
    constants. Thus no read set will come from SET expressions.
  */
  if (table_share->primary_key == active_index)
  {
    if (!bitmap_cmp(&m_save_read_set, m_pk_bitmap_p))
      use_removal= FALSE;
  }
  else
  {
    KEY *key= table->key_info + active_index;
    if (!(key->flags & HA_NOSAME))
    {
      /* Optimisation not applicable on non-unique indexes */
      use_removal= FALSE;
    }
    else if (!bitmap_cmp(&m_save_read_set,
                         m_key_fields[active_index]))
    {
      use_removal= FALSE;
    }
  }
  m_read_before_write_removal_used= use_removal;
  DBUG_PRINT("info", ("m_read_before_write_removal_used: %d",
                      m_read_before_write_removal_used));
  DBUG_VOID_RETURN;
}


/*
  This is used to check if an ordered index scan is needed for a range in
  a multi range read.
  If a scan is not needed, we use a faster primary/unique key operation
  instead.
*/
static my_bool
read_multi_needs_scan(NDB_INDEX_TYPE cur_index_type, const KEY *key_info,
                      const KEY_MULTI_RANGE *r)
{
  if (cur_index_type == ORDERED_INDEX)
    return TRUE;
  if (cur_index_type == PRIMARY_KEY_INDEX ||
      cur_index_type == UNIQUE_INDEX)
    return FALSE;
  DBUG_ASSERT(cur_index_type == PRIMARY_KEY_ORDERED_INDEX ||
              cur_index_type == UNIQUE_ORDERED_INDEX);
  if (r->start_key.length != key_info->key_length ||
      r->start_key.flag != HA_READ_KEY_EXACT)
    return TRUE;                                // Not exact match, need scan
  if (cur_index_type == UNIQUE_ORDERED_INDEX &&
      check_null_in_key(key_info, r->start_key.key,r->start_key.length))
    return TRUE;                                // Can't use for NULL values
  return FALSE;
}

int
ha_ndbcluster::read_multi_range_first(KEY_MULTI_RANGE **found_range_p,
                                      KEY_MULTI_RANGE *ranges, 
                                      uint range_count,
                                      bool sorted, 
                                      HANDLER_BUFFER *buffer)
{
  KEY* key_info= table->key_info + active_index;
  NDB_INDEX_TYPE cur_index_type= get_index_type(active_index);
  ulong reclength= table_share->reclength;
  const NdbOperation* op;
  Thd_ndb *thd_ndb= m_thd_ndb;
  NdbTransaction *trans= m_thd_ndb->trans;
  int error;

  DBUG_ENTER("ha_ndbcluster::read_multi_range_first");
  DBUG_PRINT("info", ("blob fields=%d read_set=0x%x", table_share->blob_fields, table->read_set->bitmap[0]));

  if (m_thd_ndb->m_unsent_bytes)
  {
    if ((error = flush_bulk_insert()) != 0)
      DBUG_RETURN(error);
  }

  /**
   * blobs and unique hash index with NULL can't be batched currently
   */
  if (uses_blob_value(table->read_set) ||
      (cur_index_type ==  UNIQUE_INDEX &&
       has_null_in_unique_index(active_index) &&
       null_value_index_search(ranges, ranges+range_count, buffer))
      || m_delete_cannot_batch || m_update_cannot_batch)
  {
    DBUG_PRINT("info", ("read_multi_range not possible, falling back to default handler implementation"));
    m_disable_multi_read= TRUE;
    DBUG_RETURN(handler::read_multi_range_first(found_range_p, 
                                                ranges, 
                                                range_count,
                                                sorted, 
                                                buffer));
  }

  /**
   * There may still be an open m_multi_cursor from the previous mrr access on this handler.
   * Close it now to free up resources for this NdbScanOperation.
   */ 
  if (unlikely((error= close_scan())))
    DBUG_RETURN(error);

  thd_ndb->query_state|= NDB_QUERY_MULTI_READ_RANGE;
  m_disable_multi_read= FALSE;

  /*
   * Copy arguments into member variables
   */
  m_multi_ranges= ranges;
  multi_range_curr= ranges;
  multi_range_end= ranges+range_count;
  multi_range_sorted= sorted;
  multi_range_buffer= buffer;

  /*
   * read multi range will read ranges as follows (if not ordered)
   *
   * input    read order
   * ======   ==========
   * pk-op 1  pk-op 1
   * pk-op 2  pk-op 2
   * range 3  range (3,5) NOTE result rows will be intermixed
   * pk-op 4  pk-op 4
   * range 5
   * pk-op 6  pk-op 6
   */   

  /*
    We first loop over all ranges, converting into primary/unique key
    operations if possible, and counting ranges that require an
    ordered index scan. If the supplied HANDLER_BUFFER is too small, we
    may also need to do only part of the multi read at once.

    Afterwards, we create the ordered index scan cursor (if needed).
  */

  DBUG_ASSERT(cur_index_type != UNDEFINED_INDEX);
  DBUG_ASSERT(m_multi_cursor==NULL);

  const NdbOperation* lastOp= trans ? trans->getLastDefinedOperation() : 0;
  const NdbOperation::LockMode lm = get_ndb_lock_mode(m_lock.type);
  uchar *row_buf= (uchar *)buffer->buffer;
  const uchar *end_of_buffer= buffer->buffer_end;
  uint num_scan_ranges= 0;
  uint i;
  bool any_real_read= FALSE;

  if (m_read_before_write_removal_possible)
    check_read_before_write_removal();
  for (i= 0; i < range_count; i++)
  {
    KEY_MULTI_RANGE *r= &ranges[i];

    part_id_range part_spec;
    if (m_use_partition_pruning)
    {
      get_partition_set(table, table->record[0], active_index, &r->start_key,
                        &part_spec);
      DBUG_PRINT("info", ("part_spec.start_part: %u  part_spec.end_part: %u",
                          part_spec.start_part, part_spec.end_part));
      /*
        If partition pruning has found no partition in set
        we can skip this scan
      */
      if (part_spec.start_part > part_spec.end_part)
      {
        /*
          We can skip this partition since the key won't fit into any
          partition
        */
        r->range_flag|= SKIP_RANGE;
        row_buf += reclength;
        continue;
      }
      if (!trans &&
          (part_spec.start_part == part_spec.end_part))
        if (unlikely(!(trans= start_transaction_part_id(part_spec.start_part,
                                                        error))))
          DBUG_RETURN(error);
    }
    r->range_flag&= ~(uint)SKIP_RANGE;

    if (read_multi_needs_scan(cur_index_type, key_info, r))
    {
      if (!trans)
      {
        // ToDo see if we can use start_transaction_key here instead
        if (!m_use_partition_pruning)
        {
          get_partition_set(table, table->record[0], active_index, &r->start_key,
                            &part_spec);
          if (part_spec.start_part == part_spec.end_part)
          {
            if (unlikely(!(trans= start_transaction_part_id(part_spec.start_part,
                                                            error))))
              DBUG_RETURN(error);
          }
          else if (unlikely(!(trans= start_transaction(error))))
            DBUG_RETURN(error);
        }
        else if (unlikely(!(trans= start_transaction(error))))
          DBUG_RETURN(error);
      }

      any_real_read= TRUE;
      DBUG_PRINT("info", ("any_real_read= TRUE"));
      
      /*
        If we reach the limit of ranges allowed in a single scan: stop
        here, send what we have so far, and continue when done with that.
      */
      if (i > NdbIndexScanOperation::MaxRangeNo)
      {
        DBUG_PRINT("info", ("Reached the limit of ranges allowed in a single"
                            "scan"));
        break;
      }

      /* Create the scan operation for the first scan range. */
      if (!m_multi_cursor)
      {
        /* Do a multi-range index scan for ranges not done by primary/unique key. */
        NdbScanOperation::ScanOptions options;
        NdbInterpretedCode code(m_table);

        options.optionsPresent=
          NdbScanOperation::ScanOptions::SO_SCANFLAGS |
          NdbScanOperation::ScanOptions::SO_PARALLEL;

        options.scan_flags= 
          NdbScanOperation::SF_ReadRangeNo |
          NdbScanOperation::SF_MultiRange;

        if (lm == NdbOperation::LM_Read)
          options.scan_flags|= NdbScanOperation::SF_KeyInfo;
        if (sorted)
          options.scan_flags|= NdbScanOperation::SF_OrderByFull;

        options.parallel= DEFAULT_PARALLELISM;

        NdbOperation::GetValueSpec gets[2];
        if (table_share->primary_key == MAX_KEY)
          get_hidden_fields_scan(&options, gets);

        if (m_cond && m_cond->generate_scan_filter(&code, &options))
          ERR_RETURN(code.getNdbError());

        /* Define scan */
        NdbIndexScanOperation *scanOp= trans->scanIndex
          (m_index[active_index].ndb_record_key,
           m_ndb_record, 
           lm,
           (uchar *)(table->read_set->bitmap),
           NULL, /* All bounds specified below */
           &options,
           sizeof(NdbScanOperation::ScanOptions));

        if (!scanOp)
          ERR_RETURN(trans->getNdbError());

        m_multi_cursor= scanOp;

        /*
          We do not get_blob_values() here, as when using blobs we always
          fallback to non-batched multi range read (see if statement at
          top of this function).
        */

        /* We set m_next_row=0 to say that no row was fetched from the scan yet. */
        m_next_row= 0;
      }

      Ndb::PartitionSpec ndbPartitionSpec;
      const Ndb::PartitionSpec* ndbPartSpecPtr= NULL;

      /* If this table uses user-defined partitioning, use MySQLD provided
       * partition info as pruning info
       * Otherwise, scan range pruning is performed automatically by
       * NDBAPI based on distribution key values.
       */
      if (m_use_partition_pruning && 
          m_user_defined_partitioning &&
          (part_spec.start_part == part_spec.end_part))
      {
        DBUG_PRINT("info", ("Range on user-def-partitioned table can be pruned to part %u",
                            part_spec.start_part));
        ndbPartitionSpec.type= Ndb::PartitionSpec::PS_USER_DEFINED;
        ndbPartitionSpec.UserDefined.partitionId= part_spec.start_part;
        ndbPartSpecPtr= &ndbPartitionSpec;
      }

      /* Include this range in the ordered index scan. */
      NdbIndexScanOperation::IndexBound bound;
      compute_index_bounds(bound, key_info, &r->start_key, &r->end_key);
      bound.range_no= i;

      if (m_multi_cursor->setBound(m_index[active_index].ndb_record_key,
                                   bound,
                                   ndbPartSpecPtr, // Only for user-def tables
                                   sizeof(Ndb::PartitionSpec)))
      {
        ERR_RETURN(trans->getNdbError());
      }

      r->range_flag&= ~(uint)UNIQUE_RANGE;
      num_scan_ranges++;
    }
    else
    {
      if (!trans)
      {
        DBUG_ASSERT(active_index != MAX_KEY);
        if (unlikely(!(trans= start_transaction_key(active_index,
                                                    r->start_key.key,
                                                    error))))
          DBUG_RETURN(error);
      }
      /*
        Convert to primary/unique key operation.

        If there is not enough buffer for reading the row: stop here, send
        what we have so far, and continue when done with that.
      */
      if (row_buf + reclength > end_of_buffer)
        break;

      if (m_read_before_write_removal_used)
      {
        r->range_flag|= READ_KEY_FROM_RANGE;
        continue;
      }
      else
      {
        any_real_read= TRUE;
        DBUG_PRINT("info", ("m_read_before_write_removal_used == FALSE, "
                            "any_real_read= TRUE"));
      }
      r->range_flag|= UNIQUE_RANGE;

      Uint32 partitionId;
      Uint32* ppartitionId = NULL;

      if (m_user_defined_partitioning &&
          (cur_index_type == PRIMARY_KEY_ORDERED_INDEX ||
           cur_index_type == PRIMARY_KEY_INDEX))
      {
        partitionId=part_spec.start_part;
        ppartitionId=&partitionId;
      }

      DBUG_PRINT("info", ("Generating Pk/Unique key read for range %u",
                          i));
      if (!(op= pk_unique_index_read_key(active_index,
                                         r->start_key.key,
                                         row_buf, lm,
                                         ppartitionId)))
        ERR_RETURN(trans->getNdbError());

      row_buf+= reclength;
    }
  }
  DBUG_ASSERT(i > 0 || i == range_count);       // Require progress
  m_multi_range_defined_end= ranges + i;

  buffer->end_of_used_area= row_buf;

  if (m_multi_cursor)
  {
    DBUG_PRINT("info", ("Is MRR scan pruned to 1 partition? :%u",
                        m_multi_cursor->getPruned()));
    m_thd_ndb->m_scan_count++;
    m_thd_ndb->m_pruned_scan_count += (m_multi_cursor->getPruned()? 1 : 0);
  };

  if (any_real_read)
  {
    /* Get pointer to first range key operation (not scans) */
    const NdbOperation* rangeOp= lastOp ? lastOp->next() : 
      trans->getFirstDefinedOperation();
    
    DBUG_PRINT("info", ("Executing reads"));

    if (execute_no_commit_ie(m_thd_ndb, trans) == 0)
    {
      m_multi_range_result_ptr= buffer->buffer;
      
      /* We must check the result of any primary or unique key
       * ranges now, as these operations may be invalidated by 
       * further execute+releaseOperations calls on this transaction by 
       * different handler objects.
       */
      KEY_MULTI_RANGE* rangeInfo= multi_range_curr;
      
      for (;rangeInfo < m_multi_range_defined_end; rangeInfo++)
      {
        DBUG_PRINT("info", ("range flag is %u", rangeInfo->range_flag));
        if (rangeInfo->range_flag & SKIP_RANGE)
          continue; 
        
        if ((rangeInfo->range_flag & UNIQUE_RANGE) &&
            (!(rangeInfo->range_flag & READ_KEY_FROM_RANGE)))
        {
          assert(rangeOp != NULL);
          if (rangeOp->getNdbError().code == 0)
          {
            /* Successful read, results are in buffer.
             */
            rangeInfo->range_flag &= ~(uint)EMPTY_RANGE;
            
            DBUG_PRINT("info", ("Unique range op has result"));
          }
          else
          {
            NdbError err= rangeOp->getNdbError();
            
            if (err.classification !=
                NdbError::NoDataFound)
              DBUG_RETURN(ndb_err(trans));
            
            DBUG_PRINT("info", ("Unique range op has no result"));
            /* Indicate to read_multi_range_next that this
             * result is empty
             */
            rangeInfo->range_flag |= EMPTY_RANGE;
          }
          
          /* Move to next completed operation */
          rangeOp= trans->getNextCompletedOperation(rangeOp);
        }
        
        /* For scan ranges, do nothing here */
      }
    }
    else
      ERR_RETURN(trans->getNdbError());
  }
  
  DBUG_RETURN(read_multi_range_next(found_range_p));
}

int
ha_ndbcluster::read_multi_range_next(KEY_MULTI_RANGE ** multi_range_found_p)
{
  DBUG_ENTER("ha_ndbcluster::read_multi_range_next");
  if (m_disable_multi_read)
  {
    DBUG_RETURN(handler::read_multi_range_next(multi_range_found_p));
  }

  const ulong reclength= table_share->reclength;

  while (multi_range_curr < m_multi_range_defined_end)
  {
    if (multi_range_curr->range_flag & SKIP_RANGE)
    {
      /* Nothing in this range, move to next one, skipping a buffer
       'slot'
      */
      m_multi_range_result_ptr += reclength;
      multi_range_curr++;
    }
    else if (multi_range_curr->range_flag & READ_KEY_FROM_RANGE)
    {
      DBUG_PRINT("info", ("using read before write removal optimisation"));
      KEY* key_info= table->key_info + active_index;
      key_restore(table->record[0], (uchar*)multi_range_curr->start_key.key,
                  key_info, key_info->key_length);
      table->status= 0;
      multi_range_curr++;
      DBUG_RETURN(0);
    }
    else if (multi_range_curr->range_flag & UNIQUE_RANGE)
    {
      /*
        Move to next range; we can have at most one record from a unique range.
      */
      KEY_MULTI_RANGE *old_multi_range_curr= multi_range_curr;
      multi_range_curr= old_multi_range_curr + 1;
      /*
        Clear m_active_cursor; it is used as a flag in update_row() /
        delete_row() to know whether the current tuple is from a scan
        or pk operation.
      */
      m_active_cursor= NULL;
      const uchar *src_row= m_multi_range_result_ptr;
      m_multi_range_result_ptr= src_row + table_share->reclength;

      if (!(old_multi_range_curr->range_flag & EMPTY_RANGE))
      {
        *multi_range_found_p= old_multi_range_curr;
        memcpy(table->record[0], src_row, table_share->reclength);
        DBUG_RETURN(0);
      }

      /* No row found, so fall through to try the next range. */
    }
    else
    {
      /* An index scan range. */
      {
        int res;
        if ((res= read_multi_range_fetch_next()) != 0)
          DBUG_RETURN(res);
      }
      if (!m_next_row)
      {
        /*
          The whole scan is done, and the cursor has been closed.
          So nothing more for this range. Move to next.
        */
        multi_range_curr++;
      }
      else
      {
        int current_range_no= m_current_range_no;
        int expected_range_no;
        /*
          For a sorted index scan, we will receive rows in increasing range_no
          order, so we can return ranges in order, pausing when range_no
          indicate that the currently processed range (multi_range_curr) is
          done.

          But for unsorted scan, we may receive a high range_no from one
          fragment followed by a low range_no from another fragment. So we
          need to process all index scan ranges together.
        */
        if (!multi_range_sorted ||
            (expected_range_no= multi_range_curr - m_multi_ranges)
                == current_range_no)
        {
          *multi_range_found_p= m_multi_ranges + current_range_no;
          /* Copy out data from the new row. */
          unpack_record(table->record[0], m_next_row);
          table->status= 0;
          /*
            Mark that we have used this row, so we need to fetch a new
            one on the next call.
          */
          m_next_row= 0;
          /*
            Set m_active_cursor; it is used as a flag in update_row() /
            delete_row() to know whether the current tuple is from a scan or
            pk operation.
          */
          m_active_cursor= m_multi_cursor;

          DBUG_RETURN(0);
        }
        else if (current_range_no > expected_range_no)
        {
          /* Nothing more in scan for this range. Move to next. */
          multi_range_curr++;
        }
        else
        {
          /*
            Should not happen. Ranges should be returned from NDB API in
            the order we requested them.
          */
          DBUG_ASSERT(0);
          multi_range_curr++;                     // Attempt to carry on
        }
      }
    }
  }

  if (multi_range_curr == multi_range_end)
  {
    m_thd_ndb->query_state&= NDB_QUERY_NORMAL;
    DBUG_RETURN(HA_ERR_END_OF_FILE);
  }

  /*
    Read remaining ranges
  */
  DBUG_RETURN(read_multi_range_first(multi_range_found_p, 
                                     multi_range_curr,
                                     multi_range_end - multi_range_curr, 
                                     multi_range_sorted,
                                     multi_range_buffer));
}

/*
  Fetch next row from the ordered index cursor in multi range scan.

  We keep the next row in m_next_row, and the range_no of the
  next row in m_current_range_no. This is used in sorted index scan
  to correctly interleave rows from primary/unique key operations with
  rows from the scan.
*/
int
ha_ndbcluster::read_multi_range_fetch_next()
{
  NdbIndexScanOperation *cursor= (NdbIndexScanOperation *)m_multi_cursor;

  if (!cursor)
    return 0;                                   // Scan already done.

  if (!m_next_row)
  {
    int res= fetch_next(cursor);
    if (res == 0)
    {
      m_current_range_no= cursor->get_range_no();
    }
    else if (res == 1)
    {
      /* We have fetched the last row from the scan. */
      cursor->close(FALSE, TRUE);
      m_active_cursor= 0;
      m_multi_cursor= 0;
      m_next_row= 0;
      return 0;
    }
    else
    {
      /* An error. */
      return res;
    }
  }
  return 0;
}

/**
  @param[in] comment  table comment defined by user

  @return
    table comment + additional
*/
char*
ha_ndbcluster::update_table_comment(
                                /* out: table comment + additional */
        const char*     comment)/* in:  table comment defined by user */
{
  THD *thd= current_thd;
  uint length= strlen(comment);
  if (length > 64000 - 3)
  {
    return((char*)comment); /* string too long */
  }

  Ndb* ndb;
  if (!(ndb= get_ndb(thd)))
  {
    return((char*)comment);
  }

  if (ndb->setDatabaseName(m_dbname))
  {
    return((char*)comment);
  }
  const NDBTAB* tab= m_table;
  DBUG_ASSERT(tab != NULL);

  char *str;
  const char *fmt="%s%snumber_of_replicas: %d";
  const unsigned fmt_len_plus_extra= length + strlen(fmt);
  if ((str= (char*) my_malloc(fmt_len_plus_extra, MYF(0))) == NULL)
  {
    sql_print_error("ha_ndbcluster::update_table_comment: "
                    "my_malloc(%u) failed", (unsigned int)fmt_len_plus_extra);
    return (char*)comment;
  }

  my_snprintf(str,fmt_len_plus_extra,fmt,comment,
              length > 0 ? " ":"",
              tab->getReplicaCount());
  return str;
}


/**
  Utility thread main loop.
*/
pthread_handler_t ndb_util_thread_func(void *arg __attribute__((unused)))
{
  THD *thd; /* needs to be first for thread_stack */
  struct timespec abstime;
  Thd_ndb *thd_ndb= NULL;
  uint share_list_size= 0;
  NDB_SHARE **share_list= NULL;

  my_thread_init();
  DBUG_ENTER("ndb_util_thread");
  DBUG_PRINT("enter", ("cache_check_time: %lu", opt_ndb_cache_check_time));
 
   pthread_mutex_lock(&LOCK_ndb_util_thread);

  thd= new THD; /* note that contructor of THD uses DBUG_ */
  if (thd == NULL)
  {
    my_errno= HA_ERR_OUT_OF_MEM;
    DBUG_RETURN(NULL);
  }
  THD_CHECK_SENTRY(thd);
  pthread_detach_this_thread();
  ndb_util_thread= pthread_self();

  thd->thread_stack= (char*)&thd; /* remember where our stack is */
  if (thd->store_globals())
    goto ndb_util_thread_fail;
  lex_start(thd);
  thd->init_for_queries();
#ifndef NDB_THD_HAS_NO_VERSION
  thd->version=refresh_version;
#endif
  thd->client_capabilities = 0;
  thd->security_ctx->skip_grants();
  my_net_init(&thd->net, 0);

  CHARSET_INFO *charset_connection;
  charset_connection= get_charset_by_csname("utf8",
                                            MY_CS_PRIMARY, MYF(MY_WME));
  thd->variables.character_set_client= charset_connection;
  thd->variables.character_set_results= charset_connection;
  thd->variables.collation_connection= charset_connection;
  thd->update_charset();

  /* Signal successful initialization */
  ndb_util_thread_running= 1;
  pthread_cond_signal(&COND_ndb_util_ready);
  pthread_mutex_unlock(&LOCK_ndb_util_thread);

  /*
    wait for mysql server to start
  */
  mysql_mutex_lock(&LOCK_server_started);
  while (!mysqld_server_started)
  {
    set_timespec(abstime, 1);
    mysql_cond_timedwait(&COND_server_started, &LOCK_server_started,
                         &abstime);
    if (ndbcluster_terminating)
    {
      mysql_mutex_unlock(&LOCK_server_started);
      pthread_mutex_lock(&LOCK_ndb_util_thread);
      goto ndb_util_thread_end;
    }
  }
  mysql_mutex_unlock(&LOCK_server_started);

  /*
    Wait for cluster to start
  */
  pthread_mutex_lock(&LOCK_ndb_util_thread);
  while (!g_ndb_status.cluster_node_id && (ndbcluster_hton->slot != ~(uint)0))
  {
    /* ndb not connected yet */
    pthread_cond_wait(&COND_ndb_util_thread, &LOCK_ndb_util_thread);
    if (ndbcluster_terminating)
      goto ndb_util_thread_end;
  }
  pthread_mutex_unlock(&LOCK_ndb_util_thread);

  /* Get thd_ndb for this thread */
  if (!(thd_ndb= ha_ndbcluster::seize_thd_ndb()))
  {
    sql_print_error("Could not allocate Thd_ndb object");
    pthread_mutex_lock(&LOCK_ndb_util_thread);
    goto ndb_util_thread_end;
  }
  set_thd_ndb(thd, thd_ndb);
  thd_ndb->options|= TNO_NO_LOG_SCHEMA_OP;

  if (opt_ndb_extra_logging && ndb_binlog_running)
    sql_print_information("NDB Binlog: Ndb tables initially read only.");
  /* create tables needed by the replication */
  ndbcluster_setup_binlog_table_shares(thd);

  set_timespec(abstime, 0);
  for (;;)
  {
    pthread_mutex_lock(&LOCK_ndb_util_thread);
    if (!ndbcluster_terminating)
      pthread_cond_timedwait(&COND_ndb_util_thread,
                             &LOCK_ndb_util_thread,
                             &abstime);
    if (ndbcluster_terminating) /* Shutting down server */
      goto ndb_util_thread_end;
    pthread_mutex_unlock(&LOCK_ndb_util_thread);
#ifdef NDB_EXTRA_DEBUG_UTIL_THREAD
    DBUG_PRINT("ndb_util_thread", ("Started, cache_check_time: %lu",
                                   opt_ndb_cache_check_time));
#endif

    /*
      Check that the ndb_apply_status_share and ndb_schema_share 
      have been created.
      If not try to create it
    */
    if (!check_ndb_in_thd(thd, false))
    {
      set_timespec(abstime, 1);
      continue;
    }
    if (!ndb_binlog_tables_inited)
    {
      ndbcluster_setup_binlog_table_shares(thd);
      if (!ndb_binlog_tables_inited)
      {
        set_timespec(abstime, 1);
        continue;
      }
    }

    if (opt_ndb_cache_check_time == 0)
    {
      /* Wake up in 1 second to check if value has changed */
      set_timespec(abstime, 1);
      continue;
    }

    /* Lock mutex and fill list with pointers to all open tables */
    NDB_SHARE *share;
    pthread_mutex_lock(&ndbcluster_mutex);
    uint i, open_count, record_count= ndbcluster_open_tables.records;
    if (share_list_size < record_count)
    {
      NDB_SHARE ** new_share_list= new NDB_SHARE * [record_count];
      if (!new_share_list)
      {
        sql_print_warning("ndb util thread: malloc failure, "
                          "query cache not maintained properly");
        pthread_mutex_unlock(&ndbcluster_mutex);
        goto next;                               // At least do not crash
      }
      delete [] share_list;
      share_list_size= record_count;
      share_list= new_share_list;
    }
    for (i= 0, open_count= 0; i < record_count; i++)
    {
      share= (NDB_SHARE *)my_hash_element(&ndbcluster_open_tables, i);
      if ((share->use_count - (int) (share->op != 0) - (int) (share->op != 0))
          <= 0)
        continue; // injector thread is the only user, skip statistics
      /* ndb_share reference temporary, free below */
      share->use_count++; /* Make sure the table can't be closed */
      share->util_thread= true;
      DBUG_PRINT("NDB_SHARE", ("%s temporary  use_count: %u",
                               share->key, share->use_count));
      DBUG_PRINT("ndb_util_thread",
                 ("Found open table[%d]: %s, use_count: %d",
                  i, share->table_name, share->use_count));

      /* Store pointer to table */
      share_list[open_count++]= share;
    }
    pthread_mutex_unlock(&ndbcluster_mutex);

    /* Iterate through the open files list */
    for (i= 0; i < open_count; i++)
    {
      share= share_list[i];
      if ((share->use_count - (int) (share->op != 0) - (int) (share->op != 0))
          <= 1)
      {
        /*
          Util thread and injector thread is the only user, skip statistics
	*/
        /* ndb_share reference temporary free */
        DBUG_PRINT("NDB_SHARE", ("%s temporary free  use_count: %u",
                                 share->key, share->use_count));
        
        pthread_mutex_lock(&ndbcluster_mutex);
        share->util_thread= false;
        free_share(&share, true);
        pthread_mutex_unlock(&ndbcluster_mutex);
        continue;
      }
      DBUG_PRINT("ndb_util_thread",
                 ("Fetching commit count for: %s", share->key));

      struct Ndb_statistics stat;
      uint lock;
      pthread_mutex_lock(&share->mutex);
      lock= share->commit_count_lock;
      pthread_mutex_unlock(&share->mutex);
      {
        /* Contact NDB to get commit count for table */
        Ndb* ndb= thd_ndb->ndb;
        if (ndb->setDatabaseName(share->db))
        {
          goto loop_next;
        }
        Ndb_table_guard ndbtab_g(ndb->getDictionary(), share->table_name);
        if (ndbtab_g.get_table() &&
            ndb_get_table_statistics(thd, NULL, FALSE, ndb,
                                     ndbtab_g.get_table()->getDefaultRecord(), 
                                     &stat) == 0)
        {
#ifndef DBUG_OFF
          char buff[22], buff2[22];
#endif
          DBUG_PRINT("info",
                     ("Table: %s  commit_count: %s  rows: %s",
                      share->key,
                      llstr(stat.commit_count, buff),
                      llstr(stat.row_count, buff2)));
        }
        else
        {
          DBUG_PRINT("ndb_util_thread",
                     ("Error: Could not get commit count for table %s",
                      share->key));
          stat.commit_count= 0;
        }
      }
  loop_next:
      pthread_mutex_lock(&share->mutex);
      if (share->commit_count_lock == lock)
        share->commit_count= stat.commit_count;
      pthread_mutex_unlock(&share->mutex);

      /* ndb_share reference temporary free */
      DBUG_PRINT("NDB_SHARE", ("%s temporary free  use_count: %u",
                               share->key, share->use_count));
      pthread_mutex_lock(&ndbcluster_mutex);
      share->util_thread= false;
      free_share(&share, true);
      pthread_mutex_unlock(&ndbcluster_mutex);
    }
next:
    /* Calculate new time to wake up */
    set_timespec_nsec(abstime, opt_ndb_cache_check_time * 1000000ULL);
  }

  pthread_mutex_lock(&LOCK_ndb_util_thread);

ndb_util_thread_end:
  net_end(&thd->net);
ndb_util_thread_fail:
  if (share_list)
    delete [] share_list;
  if (thd_ndb)
  {
    ha_ndbcluster::release_thd_ndb(thd_ndb);
    set_thd_ndb(thd, NULL);
  }
  thd->cleanup();
  delete thd;
  
  /* signal termination */
  ndb_util_thread_running= 0;
  pthread_cond_signal(&COND_ndb_util_ready);
  pthread_mutex_unlock(&LOCK_ndb_util_thread);
  DBUG_PRINT("exit", ("ndb_util_thread"));

  DBUG_LEAVE;                               // Must match DBUG_ENTER()
  my_thread_end();
  pthread_exit(0);
  return NULL;                              // Avoid compiler warnings
}

/*
  Condition pushdown
*/
/**
  Push a condition to ndbcluster storage engine for evaluation 
  during table   and index scans. The conditions will be stored on a stack
  for possibly storing several conditions. The stack can be popped
  by calling cond_pop, handler::extra(HA_EXTRA_RESET) (handler::reset())
  will clear the stack.
  The current implementation supports arbitrary AND/OR nested conditions
  with comparisons between columns and constants (including constant
  expressions and function calls) and the following comparison operators:
  =, !=, >, >=, <, <=, "is null", and "is not null".
  
  @retval
    NULL The condition was supported and will be evaluated for each 
         row found during the scan
  @retval
    cond The condition was not supported and all rows will be returned from
         the scan for evaluation (and thus not saved on stack)
*/
const 
COND* 
ha_ndbcluster::cond_push(const COND *cond) 
{ 
  DBUG_ENTER("cond_push");
  if (!m_cond) 
    m_cond= new ha_ndbcluster_cond;
  if (!m_cond)
  {
    my_errno= HA_ERR_OUT_OF_MEM;
    DBUG_RETURN(NULL);
  }
  DBUG_EXECUTE("where",print_where((COND *)cond, m_tabname, QT_ORDINARY););
  DBUG_RETURN(m_cond->cond_push(cond, table, (NDBTAB *)m_table));
}

/**
  Pop the top condition from the condition stack of the handler instance.
*/
void 
ha_ndbcluster::cond_pop() 
{ 
  if (m_cond)
    m_cond->cond_pop();
}


/*
  Implements the SHOW NDB STATUS command.
*/
bool
ndbcluster_show_status(handlerton *hton, THD* thd, stat_print_fn *stat_print,
                       enum ha_stat_type stat_type)
{
  char name[16];
  char buf[IO_SIZE];
  uint buflen;
  DBUG_ENTER("ndbcluster_show_status");
  
  if (stat_type != HA_ENGINE_STATUS)
  {
    DBUG_RETURN(FALSE);
  }

  Ndb* ndb= check_ndb_in_thd(thd);
  Thd_ndb *thd_ndb= get_thd_ndb(thd);
  struct st_ndb_status ns;
  if (ndb)
    update_status_variables(thd_ndb, &ns, thd_ndb->connection);
  else
    update_status_variables(NULL, &ns, g_ndb_cluster_connection);

  buflen=
    my_snprintf(buf, sizeof(buf),
                "cluster_node_id=%ld, "
                "connected_host=%s, "
                "connected_port=%ld, "
                "number_of_data_nodes=%ld, "
                "number_of_ready_data_nodes=%ld, "
                "connect_count=%ld",
                ns.cluster_node_id,
                ns.connected_host,
                ns.connected_port,
                ns.number_of_data_nodes,
                ns.number_of_ready_data_nodes,
                ns.connect_count);
  if (stat_print(thd, ndbcluster_hton_name, ndbcluster_hton_name_length,
                 STRING_WITH_LEN("connection"), buf, buflen))
    DBUG_RETURN(TRUE);

  for (int i= 0; i < MAX_NDB_NODES; i++)
  {
    if (ns.transaction_hint_count[i] > 0 ||
        ns.transaction_no_hint_count[i] > 0)
    {
      uint namelen= my_snprintf(name, sizeof(name), "node[%d]", i);
      buflen= my_snprintf(buf, sizeof(buf),
                          "transaction_hint=%ld, transaction_no_hint=%ld",
                          ns.transaction_hint_count[i],
                          ns.transaction_no_hint_count[i]);
      if (stat_print(thd, ndbcluster_hton_name, ndbcluster_hton_name_length,
                     name, namelen, buf, buflen))
        DBUG_RETURN(TRUE);
    }
  }

  if (ndb)
  {
    Ndb::Free_list_usage tmp;
    tmp.m_name= 0;
    while (ndb->get_free_list_usage(&tmp))
    {
      buflen=
        my_snprintf(buf, sizeof(buf),
                  "created=%u, free=%u, sizeof=%u",
                  tmp.m_created, tmp.m_free, tmp.m_sizeof);
      if (stat_print(thd, ndbcluster_hton_name, ndbcluster_hton_name_length,
                     tmp.m_name, strlen(tmp.m_name), buf, buflen))
        DBUG_RETURN(TRUE);
    }
  }
  ndbcluster_show_status_binlog(thd, stat_print, stat_type);

  DBUG_RETURN(FALSE);
}


int ha_ndbcluster::get_default_no_partitions(HA_CREATE_INFO *create_info)
{
  ha_rows max_rows, min_rows;
  if (create_info)
  {
    max_rows= create_info->max_rows;
    min_rows= create_info->min_rows;
    
    /**
     * we hate this method...just return 1??
     */
    return 1;
  }
  else
  {
    max_rows= table_share->max_rows;
    min_rows= table_share->min_rows;
  }
  uint reported_frags;
  uint no_fragments=
    get_no_fragments(max_rows >= min_rows ? max_rows : min_rows);
  if (unlikely(g_ndb_cluster_connection->get_no_ready() <= 0))
  {
    my_error(HA_ERR_NO_CONNECTION, MYF(0));
    return -1;
  }
  uint no_nodes= g_ndb_cluster_connection->no_db_nodes();

  if (adjusted_frag_count(no_fragments, no_nodes, reported_frags))
  {
    push_warning(current_thd,
                 MYSQL_ERROR::WARN_LEVEL_WARN, ER_UNKNOWN_ERROR,
    "Ndb might have problems storing the max amount of rows specified");
  }
  return (int)reported_frags;
}

uint32 ha_ndbcluster::calculate_key_hash_value(Field **field_array)
{
  Uint32 hash_value;
  struct Ndb::Key_part_ptr key_data[MAX_REF_PARTS];
  struct Ndb::Key_part_ptr *key_data_ptr= &key_data[0];
  Uint32 i= 0;
  int ret_val;
  Uint64 tmp[(MAX_KEY_SIZE_IN_WORDS*MAX_XFRM_MULTIPLY) >> 1];
  void *buf= (void*)&tmp[0];
  Ndb *ndb= m_thd_ndb->ndb;
  DBUG_ENTER("ha_ndbcluster::calculate_key_hash_value");

  do
  {
    Field *field= *field_array;
    uint len= field->data_length();
    DBUG_ASSERT(!field->is_real_null());
    if (field->real_type() == MYSQL_TYPE_VARCHAR)
      len+= ((Field_varstring*)field)->length_bytes;
    key_data[i].ptr= field->ptr;
    key_data[i++].len= len;
  } while (*(++field_array));
  key_data[i].ptr= 0;
  if ((ret_val= ndb->computeHash(&hash_value, m_table,
                                 key_data_ptr, buf, sizeof(tmp))))
  {
    DBUG_PRINT("info", ("ret_val = %d", ret_val));
    DBUG_ASSERT(FALSE);
    abort();
  }
  DBUG_RETURN(hash_value);
}


/*
  Set-up auto-partitioning for NDB Cluster

  SYNOPSIS
    set_auto_partitions()
    part_info                  Partition info struct to set-up
 
  RETURN VALUE
    NONE

  DESCRIPTION
    Set-up auto partitioning scheme for tables that didn't define any
    partitioning. We'll use PARTITION BY KEY() in this case which
    translates into partition by primary key if a primary key exists
    and partition by hidden key otherwise.
*/

enum ndb_distribution_enum {
  NDB_DISTRIBUTION_KEYHASH= 0,
  NDB_DISTRIBUTION_LINHASH= 1
};
static const char* distribution_names[]= { "KEYHASH", "LINHASH", NullS };
static ulong opt_ndb_distribution;
static TYPELIB distribution_typelib= {
  array_elements(distribution_names) - 1,
  "",
  distribution_names,
  NULL
};
static MYSQL_SYSVAR_ENUM(
  distribution,                      /* name */
  opt_ndb_distribution,              /* var */
  PLUGIN_VAR_RQCMDARG,
  "Default distribution for new tables in ndb",
  NULL,                              /* check func. */
  NULL,                              /* update func. */
  NDB_DISTRIBUTION_KEYHASH,          /* default */
  &distribution_typelib              /* typelib */
);


void ha_ndbcluster::set_auto_partitions(partition_info *part_info)
{
  DBUG_ENTER("ha_ndbcluster::set_auto_partitions");
  part_info->list_of_part_fields= TRUE;
  part_info->part_type= HASH_PARTITION;
  switch (opt_ndb_distribution)
  {
  case NDB_DISTRIBUTION_KEYHASH:
    part_info->linear_hash_ind= FALSE;
    break;
  case NDB_DISTRIBUTION_LINHASH:
    part_info->linear_hash_ind= TRUE;
    break;
  default:
    DBUG_ASSERT(false);
    break;
  }
  DBUG_VOID_RETURN;
}


int ha_ndbcluster::set_range_data(void *tab_ref, partition_info *part_info)
{
  const uint num_parts = partition_info_num_parts(part_info);
  NDBTAB *tab= (NDBTAB*)tab_ref;
  int error= 0;
  bool unsigned_flag= part_info->part_expr->unsigned_flag;
  DBUG_ENTER("set_range_data");

  int32 *range_data= (int32*)my_malloc(num_parts*sizeof(int32), MYF(0));
  if (!range_data)
  {
    mem_alloc_error(num_parts*sizeof(int32));
    DBUG_RETURN(1);
  }
  for (uint i= 0; i < num_parts; i++)
  {
    longlong range_val= part_info->range_int_array[i];
    if (unsigned_flag)
      range_val-= 0x8000000000000000ULL;
    if (range_val < INT_MIN32 || range_val >= INT_MAX32)
    {
      if ((i != num_parts - 1) ||
          (range_val != LONGLONG_MAX))
      {
        my_error(ER_LIMITED_PART_RANGE, MYF(0), "NDB");
        error= 1;
        goto error;
      }
      range_val= INT_MAX32;
    }
    range_data[i]= (int32)range_val;
  }
  tab->setRangeListData(range_data, num_parts);
error:
  my_free((char*)range_data, MYF(0));
  DBUG_RETURN(error);
}

int ha_ndbcluster::set_list_data(void *tab_ref, partition_info *part_info)
{
  const uint num_list_values = partition_info_num_list_values(part_info);
  NDBTAB *tab= (NDBTAB*)tab_ref;
  int32 *list_data= (int32*)my_malloc(num_list_values*2*sizeof(int32), MYF(0));
  int error= 0;
  bool unsigned_flag= part_info->part_expr->unsigned_flag;
  DBUG_ENTER("set_list_data");

  if (!list_data)
  {
    mem_alloc_error(num_list_values*2*sizeof(int32));
    DBUG_RETURN(1);
  }
  for (uint i= 0; i < num_list_values; i++)
  {
    LIST_PART_ENTRY *list_entry= &part_info->list_array[i];
    longlong list_val= list_entry->list_value;
    if (unsigned_flag)
      list_val-= 0x8000000000000000ULL;
    if (list_val < INT_MIN32 || list_val > INT_MAX32)
    {
      my_error(ER_LIMITED_PART_RANGE, MYF(0), "NDB");
      error= 1;
      goto error;
    }
    list_data[2*i]= (int32)list_val;
    list_data[2*i+1]= list_entry->partition_id;
  }
  tab->setRangeListData(list_data, 2*num_list_values);
error:
  my_free((char*)list_data, MYF(0));
  DBUG_RETURN(error);
}

/*
  User defined partitioning set-up. We need to check how many fragments the
  user wants defined and which node groups to put those into. Later we also
  want to attach those partitions to a tablespace.

  All the functionality of the partition function, partition limits and so
  forth are entirely handled by the MySQL Server. There is one exception to
  this rule for PARTITION BY KEY where NDB handles the hash function and
  this type can thus be handled transparently also by NDB API program.
  For RANGE, HASH and LIST and subpartitioning the NDB API programs must
  implement the function to map to a partition.
*/

uint ha_ndbcluster::set_up_partition_info(partition_info *part_info,
                                          TABLE *table,
                                          void *tab_par)
{
  uint32 frag_data[MAX_PARTITIONS];
  char *ts_names[MAX_PARTITIONS];
  ulong fd_index= 0, i, j;
  NDBTAB *tab= (NDBTAB*)tab_par;
  NDBTAB::FragmentType ftype= NDBTAB::UserDefined;
  partition_element *part_elem;
  bool first= TRUE;
  uint tot_ts_name_len;
  List_iterator<partition_element> part_it(part_info->partitions);
  int error;
  DBUG_ENTER("ha_ndbcluster::set_up_partition_info");

  if (part_info->part_type == HASH_PARTITION &&
      part_info->list_of_part_fields == TRUE)
  {
    Field **fields= part_info->part_field_array;

    ftype= NDBTAB::HashMapPartition;

    for (i= 0; i < part_info->part_field_list.elements; i++)
    {
      NDBCOL *col= tab->getColumn(fields[i]->field_index);
      DBUG_PRINT("info",("setting dist key on %s", col->getName()));
      col->setPartitionKey(TRUE);
    }
  }
  else 
  {
    if (!current_thd->variables.new_mode)
    {
      push_warning_printf(current_thd, MYSQL_ERROR::WARN_LEVEL_ERROR,
                          ER_ILLEGAL_HA_CREATE_OPTION,
                          ER(ER_ILLEGAL_HA_CREATE_OPTION),
                          ndbcluster_hton_name,
                          "LIST, RANGE and HASH partition disabled by default,"
                          " use --new option to enable");
      DBUG_RETURN(HA_ERR_UNSUPPORTED);
    }
   /*
      Create a shadow field for those tables that have user defined
      partitioning. This field stores the value of the partition
      function such that NDB can handle reorganisations of the data
      even when the MySQL Server isn't available to assist with
      calculation of the partition function value.
    */
    NDBCOL col;
    DBUG_PRINT("info", ("Generating partition func value field"));
    col.setName("$PART_FUNC_VALUE");
    col.setType(NdbDictionary::Column::Int);
    col.setLength(1);
    col.setNullable(FALSE);
    col.setPrimaryKey(FALSE);
    col.setAutoIncrement(FALSE);
    tab->addColumn(col);
    if (part_info->part_type == RANGE_PARTITION)
    {
      if ((error= set_range_data((void*)tab, part_info)))
      {
        DBUG_RETURN(error);
      }
    }
    else if (part_info->part_type == LIST_PARTITION)
    {
      if ((error= set_list_data((void*)tab, part_info)))
      {
        DBUG_RETURN(error);
      }
    }
  }
  tab->setFragmentType(ftype);
  i= 0;
  tot_ts_name_len= 0;
  do
  {
    uint ng;
    part_elem= part_it++;
    if (!part_info->is_sub_partitioned())
    {
      ng= part_elem->nodegroup_id;
      ts_names[fd_index]= part_elem->tablespace_name;
      frag_data[fd_index++]= ng;
    }
    else
    {
      List_iterator<partition_element> sub_it(part_elem->subpartitions);
      j= 0;
      do
      {
        part_elem= sub_it++;
        ng= part_elem->nodegroup_id;
        ts_names[fd_index]= part_elem->tablespace_name;
        frag_data[fd_index++]= ng;
      } while (++j < partition_info_num_subparts(part_info));
    }
    first= FALSE;
  } while (++i < partition_info_num_parts(part_info));

  const bool use_default_num_parts =
    partition_info_use_default_num_partitions(part_info);
  tab->setDefaultNoPartitionsFlag(use_default_num_parts);
  tab->setLinearFlag(part_info->linear_hash_ind);
  {
    ha_rows max_rows= table_share->max_rows;
    ha_rows min_rows= table_share->min_rows;
    if (max_rows < min_rows)
      max_rows= min_rows;
    if (max_rows != (ha_rows)0) /* default setting, don't set fragmentation */
    {
      tab->setMaxRows(max_rows);
      tab->setMinRows(min_rows);
    }
  }
  tab->setFragmentCount(fd_index);
  tab->setFragmentData(frag_data, fd_index);
  DBUG_RETURN(0);
}

#ifndef NDB_WITHOUT_ONLINE_ALTER
static
HA_ALTER_FLAGS supported_alter_operations()
{
  HA_ALTER_FLAGS alter_flags;
  return alter_flags |
    HA_ADD_INDEX |
    HA_DROP_INDEX |
    HA_ADD_UNIQUE_INDEX |
    HA_DROP_UNIQUE_INDEX |
    HA_ADD_COLUMN |
    HA_COLUMN_STORAGE |
    HA_COLUMN_FORMAT |
    HA_ADD_PARTITION |
    HA_ALTER_TABLE_REORG |
    HA_CHANGE_AUTOINCREMENT_VALUE;
}

int ha_ndbcluster::check_if_supported_alter(TABLE *altered_table,
                                            HA_CREATE_INFO *create_info,
                                            HA_ALTER_FLAGS *alter_flags,
                                            uint table_changes)
{
  THD *thd= current_thd;
  HA_ALTER_FLAGS not_supported= ~(supported_alter_operations());
  uint i;
  const NDBTAB *tab= (const NDBTAB *) m_table;
  NDBCOL new_col;
  int pk= 0;
  int ai= 0;
  HA_ALTER_FLAGS add_column;
  HA_ALTER_FLAGS adding;
  HA_ALTER_FLAGS dropping;

  DBUG_ENTER("ha_ndbcluster::check_if_supported_alter");
  add_column= add_column | HA_ADD_COLUMN;
  adding= adding | HA_ADD_INDEX | HA_ADD_UNIQUE_INDEX;
  dropping= dropping | HA_DROP_INDEX | HA_DROP_UNIQUE_INDEX;
  partition_info *part_info= table->part_info;
  const NDBTAB *old_tab= m_table;

  if (THDVAR(thd, use_copying_alter_table))
  {
    DBUG_PRINT("info", ("On-line alter table disabled"));
    DBUG_RETURN(HA_ALTER_NOT_SUPPORTED);
  }
#ifndef DBUG_OFF
  {
    char dbug_string[HA_MAX_ALTER_FLAGS+1];
    alter_flags->print(dbug_string);
    DBUG_PRINT("info", ("Not supported %s", dbug_string));
  }
#endif

  if (alter_flags->is_set(HA_ALTER_TABLE_REORG))
  {
    /*
      sql_partition.cc tries to compute what is going on
      and sets flags...that we clear
    */
    if (part_info->use_default_no_partitions)
    {
      alter_flags->clear_bit(HA_COALESCE_PARTITION);
      alter_flags->clear_bit(HA_ADD_PARTITION);
    }
  }

  if ((*alter_flags & not_supported).is_set())
  {
#ifndef DBUG_OFF
    HA_ALTER_FLAGS tmp = *alter_flags;
    tmp&= not_supported;
    char dbug_string[HA_MAX_ALTER_FLAGS+1];
    tmp.print(dbug_string);
    DBUG_PRINT("info", ("Detected unsupported change: %s", dbug_string));
#endif
    DBUG_RETURN(HA_ALTER_NOT_SUPPORTED);
  }

  if (alter_flags->is_set(HA_ADD_COLUMN) ||
      alter_flags->is_set(HA_ADD_PARTITION) ||
      alter_flags->is_set(HA_ALTER_TABLE_REORG))
  {
     Ndb *ndb= get_ndb(thd);
     NDBDICT *dict= ndb->getDictionary();
     ndb->setDatabaseName(m_dbname);
     NdbDictionary::Table new_tab= *old_tab;

     if (alter_flags->is_set(HA_ADD_COLUMN))
     {
       NDBCOL col;

       /*
         Check that we are only adding columns
       */
       /*
         HA_COLUMN_STORAGE & HA_COLUMN_FORMAT
         are set if they are specified in an later cmd
         even if they're no change. This is probably a bug
         conclusion: add them to add_column-mask, so that we silently "accept" them
         In case of someone trying to change a column, the HA_CHANGE_COLUMN would be set
         which we don't support, so we will still return HA_ALTER_NOT_SUPPORTED in those cases
       */
       add_column.set_bit(HA_COLUMN_STORAGE);
       add_column.set_bit(HA_COLUMN_FORMAT);
       if ((*alter_flags & ~add_column).is_set())
       {
         DBUG_PRINT("info", ("Only add column exclusively can be performed on-line"));
         DBUG_RETURN(HA_ALTER_NOT_SUPPORTED);
       }
       /*
         Check for extra fields for hidden primary key
         or user defined partitioning
       */
       if (table_share->primary_key == MAX_KEY ||
           part_info->part_type != HASH_PARTITION ||
           !part_info->list_of_part_fields)
         DBUG_RETURN(HA_ALTER_NOT_SUPPORTED);

       /* Find the new fields */
       for (uint i= table->s->fields; i < altered_table->s->fields; i++)
       {
         Field *field= altered_table->field[i];
         DBUG_PRINT("info", ("Found new field %s", field->field_name));
         DBUG_PRINT("info", ("storage_type %i, column_format %i",
                             (uint) field->field_storage_type(),
                             (uint) field->column_format()));
         /* Create new field to check if it can be added */
         if ((my_errno= create_ndb_column(0, col, field, create_info,
                                          COLUMN_FORMAT_TYPE_DYNAMIC)))
         {
           DBUG_PRINT("info", ("create_ndb_column returned %u", my_errno));
           DBUG_RETURN(my_errno);
         }
         new_tab.addColumn(col);
       }
     }

     if (alter_flags->is_set(HA_ALTER_TABLE_REORG))
     {
       new_tab.setFragmentCount(0);
       new_tab.setFragmentData(0, 0);
     }
     else if (alter_flags->is_set(HA_ADD_PARTITION))
     {
       new_tab.setFragmentCount(part_info->no_parts);
     }
     
     if (dict->supportedAlterTable(*old_tab, new_tab))
     {
       DBUG_PRINT("info", ("Adding column(s) supported on-line"));
     }
     else
     {
       DBUG_PRINT("info",("Adding column not supported on-line"));
       DBUG_RETURN(HA_ALTER_NOT_SUPPORTED);
     }
  }

  /*
    Check that we are not adding multiple indexes
  */
  if ((*alter_flags & adding).is_set())
  {
    if (((altered_table->s->keys - table->s->keys) != 1) ||
        (*alter_flags & dropping).is_set())
    {
       DBUG_PRINT("info",("Only one index can be added on-line"));
       DBUG_RETURN(HA_ALTER_NOT_SUPPORTED);
    }
  }

  /*
    Check that we are not dropping multiple indexes
  */
  if ((*alter_flags & dropping).is_set())
  {
    if (((table->s->keys - altered_table->s->keys) != 1) ||
        (*alter_flags & adding).is_set())
    {
       DBUG_PRINT("info",("Only one index can be dropped on-line"));
       DBUG_RETURN(HA_ALTER_NOT_SUPPORTED);
    }
  }

  for (i= 0; i < table->s->fields; i++)
  {
    Field *field= table->field[i];
    const NDBCOL *col= tab->getColumn(i);

    create_ndb_column(0, new_col, field, create_info);

    /**
     * This is a "copy" of code in ::create()
     *   that "auto-converts" columns with keys into memory
     *   (unless storage disk is explicitly added)
     * This is needed to check if getStorageType() == getStorageType() further down
     */
    if (field->flags & (PRI_KEY_FLAG | UNIQUE_KEY_FLAG | MULTIPLE_KEY_FLAG))
    {
      if (field->field_storage_type() == HA_SM_DISK)
      {
        DBUG_RETURN(HA_ALTER_NOT_SUPPORTED);
      }
      new_col.setStorageType(NdbDictionary::Column::StorageTypeMemory);
    }

    if (col->getStorageType() != new_col.getStorageType())
    {
      DBUG_PRINT("info", ("Column storage media is changed"));
      DBUG_RETURN(HA_ALTER_NOT_SUPPORTED);
    }

    if (field->flags & FIELD_IS_RENAMED)
    {
      DBUG_PRINT("info", ("Field has been renamed, copy table"));
      DBUG_RETURN(HA_ALTER_NOT_SUPPORTED);
    }

    if ((field->flags & FIELD_IN_ADD_INDEX) &&
        (col->getStorageType() == NdbDictionary::Column::StorageTypeDisk))
    {
      DBUG_PRINT("info", ("add/drop index not supported for disk stored column"));
      DBUG_RETURN(HA_ALTER_NOT_SUPPORTED);
    }

    if (field->flags & PRI_KEY_FLAG)
      pk=1;
    if (field->flags & FIELD_IN_ADD_INDEX)
      ai=1;
  }

  if ((*alter_flags & HA_CHANGE_AUTOINCREMENT_VALUE).is_set())
  {
    /* Check that only auto_increment value was changed */
    HA_ALTER_FLAGS change_auto_flags=
      change_auto_flags | HA_CHANGE_AUTOINCREMENT_VALUE;
    if ((*alter_flags & ~change_auto_flags).is_set())
    {
      DBUG_PRINT("info", ("Not only auto_increment value changed"));
      DBUG_RETURN(HA_ALTER_NOT_SUPPORTED);
    }
  }
  else
  {
    /* Check that row format didn't change */
    if ((create_info->used_fields & HA_CREATE_USED_AUTO) &&
        get_row_type() != create_info->row_type)
    {
      DBUG_PRINT("info", ("Row format changed"));
      DBUG_RETURN(HA_ALTER_NOT_SUPPORTED);
    }
  }

  DBUG_PRINT("info", ("Ndb supports ALTER on-line"));
  DBUG_RETURN(HA_ALTER_SUPPORTED_WAIT_LOCK);
}

int ha_ndbcluster::alter_table_phase1(THD *thd,
                                      TABLE *altered_table,
                                      HA_CREATE_INFO *create_info,
                                      HA_ALTER_INFO *alter_info,
                                      HA_ALTER_FLAGS *alter_flags)
{
  int error= 0;
  uint i;
  Ndb *ndb= get_ndb(thd);
  NDBDICT *dict= ndb->getDictionary();
  ndb->setDatabaseName(m_dbname);
  NDB_ALTER_DATA *alter_data;
  const NDBTAB *old_tab;
  NdbDictionary::Table *new_tab;
  HA_ALTER_FLAGS adding;
  HA_ALTER_FLAGS dropping;

  DBUG_ENTER("alter_table_phase1");
  adding=  adding | HA_ADD_INDEX | HA_ADD_UNIQUE_INDEX;
  dropping= dropping | HA_DROP_INDEX | HA_DROP_UNIQUE_INDEX;

  if (!ndbcluster_has_global_schema_lock(get_thd_ndb(thd)))
    DBUG_RETURN(ndbcluster_no_global_schema_lock_abort
                (thd, "ha_ndbcluster::alter_table_phase1"));

  if (!(alter_data= new NDB_ALTER_DATA(dict, m_table)))
    DBUG_RETURN(HA_ERR_OUT_OF_MEM);
  old_tab= alter_data->old_table;
  new_tab= alter_data->new_table;
  alter_info->data= alter_data;
#ifndef DBUG_OFF
  {
    char dbug_string[HA_MAX_ALTER_FLAGS+1];
    alter_flags->print(dbug_string);
    DBUG_PRINT("info", ("altered_table %s, alter_flags %s",
                        altered_table->s->table_name.str,
                        (char *) dbug_string));
  }
#endif

  prepare_for_alter();

  if (dict->beginSchemaTrans() == -1)
  {
    DBUG_PRINT("info", ("Failed to start schema transaction"));
    ERR_PRINT(dict->getNdbError());
    error= ndb_to_mysql_error(&dict->getNdbError());
    table->file->print_error(error, MYF(0));
    goto err;
  }

  if ((*alter_flags & adding).is_set())
  {
    KEY           *key_info;
    KEY           *key;
    uint          *idx_p;
    uint          *idx_end_p;
    KEY_PART_INFO *key_part;
    KEY_PART_INFO *part_end;
    DBUG_PRINT("info", ("Adding indexes"));
    key_info= (KEY*) thd->alloc(sizeof(KEY) * alter_info->index_add_count);
    key= key_info;
    for (idx_p=  alter_info->index_add_buffer,
	 idx_end_p= idx_p + alter_info->index_add_count;
	 idx_p < idx_end_p;
	 idx_p++, key++)
    {
      /* Copy the KEY struct. */
      *key= alter_info->key_info_buffer[*idx_p];
      /* Fix the key parts. */
      part_end= key->key_part + key->key_parts;
      for (key_part= key->key_part; key_part < part_end; key_part++)
	key_part->field= table->field[key_part->fieldnr];
    }
    if ((error= add_index_impl(thd, altered_table, key_info,
                               alter_info->index_add_count)))
    {
      /*
	Exchange the key_info for the error message. If we exchange
	key number by key name in the message later, we need correct info.
      */
      KEY *save_key_info= table->key_info;
      table->key_info= key_info;
      table->file->print_error(error, MYF(0));
      table->key_info= save_key_info;
      goto abort;
    }
  }

  if ((*alter_flags & dropping).is_set())
  {
    uint          *key_numbers;
    uint          *keyno_p;
    uint          *idx_p;
    uint          *idx_end_p;
    DBUG_PRINT("info", ("Renumbering indexes"));
    /* The prepare_drop_index() method takes an array of key numbers. */
    key_numbers= (uint*) thd->alloc(sizeof(uint) * alter_info->index_drop_count);
    keyno_p= key_numbers;
    /* Get the number of each key. */
    for (idx_p= alter_info->index_drop_buffer,
	 idx_end_p= idx_p + alter_info->index_drop_count;
	 idx_p < idx_end_p;
	 idx_p++, keyno_p++)
      *keyno_p= *idx_p;
    /*
      Tell the handler to prepare for drop indexes.
      This re-numbers the indexes to get rid of gaps.
    */
    if ((error= prepare_drop_index(table, key_numbers,
				   alter_info->index_drop_count)))
    {
      table->file->print_error(error, MYF(0));
      goto abort;
    }
  }

  if (alter_flags->is_set(HA_ADD_COLUMN))
  {
     NDBCOL col;

     /* Find the new fields */
     for (i= table->s->fields; i < altered_table->s->fields; i++)
     {
       Field *field= altered_table->field[i];
       DBUG_PRINT("info", ("Found new field %s", field->field_name));
       if ((my_errno= create_ndb_column(thd, col, field, create_info,
                                        COLUMN_FORMAT_TYPE_DYNAMIC)))
       {
         error= my_errno;
         goto abort;
       }
       /*
         If the user has not specified the field format
         make it dynamic to enable on-line add attribute
       */
       if (field->column_format() == COLUMN_FORMAT_TYPE_DEFAULT &&
           create_info->row_type == ROW_TYPE_DEFAULT &&
           col.getDynamic())
       {
         push_warning_printf(thd, MYSQL_ERROR::WARN_LEVEL_WARN,
                             ER_ILLEGAL_HA_CREATE_OPTION,
                             "Converted FIXED field to DYNAMIC "
                             "to enable on-line ADD COLUMN",
                             field->field_name);
       }
       new_tab->addColumn(col);
     }
  }

  if (alter_flags->is_set(HA_ALTER_TABLE_REORG) || alter_flags->is_set(HA_ADD_PARTITION))
  {
    if (alter_flags->is_set(HA_ALTER_TABLE_REORG))
    {
      new_tab->setFragmentCount(0);
      new_tab->setFragmentData(0, 0);
    }
    else if (alter_flags->is_set(HA_ADD_PARTITION))
    {
      partition_info *part_info= table->part_info;
      new_tab->setFragmentCount(part_info->no_parts);
    }

    int res= dict->prepareHashMap(*old_tab, *new_tab);
    if (res == -1)
    {
      const NdbError err= dict->getNdbError();
      set_ndb_err(thd, err);
      my_errno= ndb_to_mysql_error(&err);
      goto abort;
    }
  }

  DBUG_RETURN(0);
abort:
  if (dict->endSchemaTrans(NdbDictionary::Dictionary::SchemaTransAbort)
        == -1)
  {
    DBUG_PRINT("info", ("Failed to abort schema transaction"));
    ERR_PRINT(dict->getNdbError());
    error= ndb_to_mysql_error(&dict->getNdbError());
  }
err:
  set_ndb_share_state(m_share, NSS_INITIAL);
  /* ndb_share reference schema free */
  DBUG_PRINT("NDB_SHARE", ("%s binlog schema free  use_count: %u",
                           m_share->key, m_share->use_count));
  free_share(&m_share); // Decrease ref_count
  delete alter_data;
  DBUG_RETURN(error);
}

int ha_ndbcluster::alter_frm(THD *thd, const char *file, 
                             NDB_ALTER_DATA *alter_data)
{
  uchar *data= NULL, *pack_data= NULL;
  size_t length, pack_length;
  int error= 0;

  DBUG_ENTER("alter_frm");

  DBUG_PRINT("enter", ("file: %s", file));

  NDBDICT *dict= alter_data->dictionary;

  // TODO handle this
  DBUG_ASSERT(m_table != 0);

  DBUG_ASSERT(get_ndb_share_state(m_share) == NSS_ALTERED);
  if (readfrm(file, &data, &length) ||
      packfrm(data, length, &pack_data, &pack_length))
  {
    DBUG_PRINT("info", ("Missing frm for %s", m_tabname));
    my_free((char*)data, MYF(MY_ALLOW_ZERO_PTR));
    my_free((char*)pack_data, MYF(MY_ALLOW_ZERO_PTR));
    error= 1;
    my_error(ER_FILE_NOT_FOUND, MYF(0), file); 
  }
  else
  {
    DBUG_PRINT("info", ("Table %s has changed, altering frm in ndb",
                        m_tabname));
    const NDBTAB *old_tab= alter_data->old_table;
    NdbDictionary::Table *new_tab= alter_data->new_table;

    new_tab->setFrm(pack_data, (Uint32)pack_length);
    if (dict->alterTableGlobal(*old_tab, *new_tab))
    {
      DBUG_PRINT("info", ("On-line alter of table %s failed", m_tabname));
      error= ndb_to_mysql_error(&dict->getNdbError());
      my_error(error, MYF(0));
    }
    my_free((char*)data, MYF(MY_ALLOW_ZERO_PTR));
    my_free((char*)pack_data, MYF(MY_ALLOW_ZERO_PTR));
  }

  /* ndb_share reference schema(?) free */
  DBUG_PRINT("NDB_SHARE", ("%s binlog schema(?) free  use_count: %u",
                           m_share->key, m_share->use_count));

  DBUG_RETURN(error);
}

int ha_ndbcluster::alter_table_phase2(THD *thd,
                                      TABLE *altered_table,
                                      HA_CREATE_INFO *create_info,
                                      HA_ALTER_INFO *alter_info,
                                      HA_ALTER_FLAGS *alter_flags)

{
  int error= 0;
  NDB_ALTER_DATA *alter_data= (NDB_ALTER_DATA *) alter_info->data;
  NDBDICT *dict= alter_data->dictionary;
  HA_ALTER_FLAGS dropping;

  DBUG_ENTER("alter_table_phase2");
  dropping= dropping  | HA_DROP_INDEX | HA_DROP_UNIQUE_INDEX;

  if (!ndbcluster_has_global_schema_lock(get_thd_ndb(thd)))
  {
    error= ndbcluster_no_global_schema_lock_abort
      (thd, "ha_ndbcluster::alter_table_phase2");
    goto err;
  }

  if ((*alter_flags & dropping).is_set())
  {
    /* Tell the handler to finally drop the indexes. */
    if ((error= final_drop_index(table)))
    {
      print_error(error, MYF(0));
      goto abort;
    }
  }

  DBUG_PRINT("info", ("getting frm file %s", altered_table->s->path.str));

  DBUG_ASSERT(alter_data);
  error= alter_frm(thd, altered_table->s->path.str, alter_data);
  if (!error)
  {
    /*
     * Alter succesful, commit schema transaction
     */
    if (dict->endSchemaTrans() == -1)
    {
      error= ndb_to_mysql_error(&dict->getNdbError());
      DBUG_PRINT("info", ("Failed to commit schema transaction, error %u",
                          error));
      table->file->print_error(error, MYF(0));
      goto err;
    }
    if ((*alter_flags & HA_CHANGE_AUTOINCREMENT_VALUE).is_set())
      error= set_auto_inc_val(thd, create_info->auto_increment_value);
    if (error)
    {
      DBUG_PRINT("info", ("Failed to set auto_increment value"));
      goto err;
    }
  }
  else // if (error)
  {
abort:
    if (dict->endSchemaTrans(NdbDictionary::Dictionary::SchemaTransAbort)
        == -1)
    {
      DBUG_PRINT("info", ("Failed to abort schema transaction"));
      ERR_PRINT(dict->getNdbError());
    }
err:
    /* ndb_share reference schema free */
    DBUG_PRINT("NDB_SHARE", ("%s binlog schema free  use_count: %u",
                             m_share->key, m_share->use_count));
    delete alter_data;
    alter_info->data= 0;
  }
  set_ndb_share_state(m_share, NSS_INITIAL);
  free_share(&m_share); // Decrease ref_count
  DBUG_RETURN(error);
}

int ha_ndbcluster::alter_table_phase3(THD *thd, TABLE *table,
                                      HA_CREATE_INFO *create_info,
                                      HA_ALTER_INFO *alter_info,
                                      HA_ALTER_FLAGS *alter_flags)
{
  DBUG_ENTER("alter_table_phase3");

  NDB_ALTER_DATA *alter_data= (NDB_ALTER_DATA *) alter_info->data;
  if (!ndbcluster_has_global_schema_lock(get_thd_ndb(thd)))
  {
    delete alter_data;
    alter_info->data= 0;
    DBUG_RETURN(ndbcluster_no_global_schema_lock_abort
                (thd, "ha_ndbcluster::alter_table_phase3"));
  }

  const char *db= table->s->db.str;
  const char *name= table->s->table_name.str;

  /*
    all mysqld's will read frms from disk and setup new
    event operation for the table (new_op)
  */
  uint32 table_id= 0, table_version= 0;
  DBUG_ASSERT(alter_data != 0);
  if (alter_data)
  {
    table_id= alter_data->table_id;
    table_version= alter_data->old_table_version;
  }
  ndbcluster_log_schema_op(thd, thd->query(), thd->query_length(),
                           db, name,
                           table_id, table_version,
                           SOT_ONLINE_ALTER_TABLE_PREPARE,
                           0, 0, 0);

  /*
    Get table id/version for new table
  */
  table_id= 0;
  table_version= 0;
  {
    Ndb* ndb= get_ndb(thd);
    DBUG_ASSERT(ndb != 0);
    if (ndb)
    {
      ndb->setDatabaseName(db);
      Ndb_table_guard ndbtab(ndb->getDictionary(), name);
      const NDBTAB *new_tab= ndbtab.get_table();
      DBUG_ASSERT(new_tab != 0);
      if (new_tab)
      {
        table_id= new_tab->getObjectId();
        table_version= new_tab->getObjectVersion();
      }
    }
  }

  /*
    all mysqld's will switch to using the new_op, and delete the old
    event operation
  */
  ndbcluster_log_schema_op(thd, thd->query(), thd->query_length(),
                           db, name,
                           table_id, table_version,
                           SOT_ONLINE_ALTER_TABLE_COMMIT,
                           0, 0, 0);

  delete alter_data;
  alter_info->data= 0;
  DBUG_RETURN(0);
}
#endif

bool set_up_tablespace(st_alter_tablespace *alter_info,
                       NdbDictionary::Tablespace *ndb_ts)
{
  if (alter_info->extent_size >= (Uint64(1) << 32))
  {
    // TODO set correct error
    return TRUE;
  }
  ndb_ts->setName(alter_info->tablespace_name);
  ndb_ts->setExtentSize(Uint32(alter_info->extent_size));
  ndb_ts->setDefaultLogfileGroup(alter_info->logfile_group_name);
  return FALSE;
}

bool set_up_datafile(st_alter_tablespace *alter_info,
                     NdbDictionary::Datafile *ndb_df)
{
  if (alter_info->max_size > 0)
  {
    my_error(ER_TABLESPACE_AUTO_EXTEND_ERROR, MYF(0));
    return TRUE;
  }
  ndb_df->setPath(alter_info->data_file_name);
  ndb_df->setSize(alter_info->initial_size);
  ndb_df->setTablespace(alter_info->tablespace_name);
  return FALSE;
}

bool set_up_logfile_group(st_alter_tablespace *alter_info,
                          NdbDictionary::LogfileGroup *ndb_lg)
{
  if (alter_info->undo_buffer_size >= (Uint64(1) << 32))
  {
    // TODO set correct error
    return TRUE;
  }

  ndb_lg->setName(alter_info->logfile_group_name);
  ndb_lg->setUndoBufferSize(Uint32(alter_info->undo_buffer_size));
  return FALSE;
}

bool set_up_undofile(st_alter_tablespace *alter_info,
                     NdbDictionary::Undofile *ndb_uf)
{
  ndb_uf->setPath(alter_info->undo_file_name);
  ndb_uf->setSize(alter_info->initial_size);
  ndb_uf->setLogfileGroup(alter_info->logfile_group_name);
  return FALSE;
}

int ndbcluster_alter_tablespace(handlerton *hton,
                                THD* thd, st_alter_tablespace *alter_info)
{
  int is_tablespace= 0;
  NdbError err;
  NDBDICT *dict;
  int error;
  const char *errmsg;
  Ndb *ndb;
  DBUG_ENTER("ha_ndbcluster::alter_tablespace");
  LINT_INIT(errmsg);

  ndb= check_ndb_in_thd(thd);
  if (ndb == NULL)
  {
    DBUG_RETURN(HA_ERR_NO_CONNECTION);
  }
  dict= ndb->getDictionary();

  uint32 table_id= 0, table_version= 0;
  switch (alter_info->ts_cmd_type){
  case (CREATE_TABLESPACE):
  {
    error= ER_CREATE_FILEGROUP_FAILED;
    
    NdbDictionary::Tablespace ndb_ts;
    NdbDictionary::Datafile ndb_df;
    NdbDictionary::ObjectId objid;
    if (set_up_tablespace(alter_info, &ndb_ts))
    {
      DBUG_RETURN(1);
    }
    if (set_up_datafile(alter_info, &ndb_df))
    {
      DBUG_RETURN(1);
    }
    errmsg= "TABLESPACE";
    if (dict->createTablespace(ndb_ts, &objid))
    {
      DBUG_PRINT("error", ("createTablespace returned %d", error));
      goto ndberror;
    }
    table_id = objid.getObjectId();
    table_version = objid.getObjectVersion();
    if (dict->getWarningFlags() &
        NdbDictionary::Dictionary::WarnExtentRoundUp)
    {
      push_warning_printf(current_thd, MYSQL_ERROR::WARN_LEVEL_WARN,
                          dict->getWarningFlags(),
                          "Extent size rounded up to kernel page size");
    }
    DBUG_PRINT("alter_info", ("Successfully created Tablespace"));
    errmsg= "DATAFILE";
    if (dict->createDatafile(ndb_df))
    {
      err= dict->getNdbError();
      NdbDictionary::Tablespace tmp= dict->getTablespace(ndb_ts.getName());
      if (dict->getNdbError().code == 0 &&
	  tmp.getObjectId() == objid.getObjectId() &&
	  tmp.getObjectVersion() == objid.getObjectVersion())
      {
	dict->dropTablespace(tmp);
      }
      
      DBUG_PRINT("error", ("createDatafile returned %d", error));
      goto ndberror2;
    }
    if (dict->getWarningFlags() &
        NdbDictionary::Dictionary::WarnDatafileRoundUp)
    {
      push_warning_printf(current_thd, MYSQL_ERROR::WARN_LEVEL_WARN,
                          dict->getWarningFlags(),
                          "Datafile size rounded up to extent size");
    }
    else /* produce only 1 message */
    if (dict->getWarningFlags() &
        NdbDictionary::Dictionary::WarnDatafileRoundDown)
    {
      push_warning_printf(current_thd, MYSQL_ERROR::WARN_LEVEL_WARN,
                          dict->getWarningFlags(),
                          "Datafile size rounded down to extent size");
    }
    is_tablespace= 1;
    break;
  }
  case (ALTER_TABLESPACE):
  {
    error= ER_ALTER_FILEGROUP_FAILED;
    if (alter_info->ts_alter_tablespace_type == ALTER_TABLESPACE_ADD_FILE)
    {
      NdbDictionary::Datafile ndb_df;
      if (set_up_datafile(alter_info, &ndb_df))
      {
	DBUG_RETURN(1);
      }
      errmsg= " CREATE DATAFILE";
      NdbDictionary::ObjectId objid;
      if (dict->createDatafile(ndb_df, false, &objid))
      {
	goto ndberror;
      }
      table_id= objid.getObjectId();
      table_version= objid.getObjectVersion();
      if (dict->getWarningFlags() &
          NdbDictionary::Dictionary::WarnDatafileRoundUp)
      {
        push_warning_printf(current_thd, MYSQL_ERROR::WARN_LEVEL_WARN,
                            dict->getWarningFlags(),
                            "Datafile size rounded up to extent size");
      }
      else /* produce only 1 message */
      if (dict->getWarningFlags() &
          NdbDictionary::Dictionary::WarnDatafileRoundDown)
      {
        push_warning_printf(current_thd, MYSQL_ERROR::WARN_LEVEL_WARN,
                            dict->getWarningFlags(),
                            "Datafile size rounded down to extent size");
      }
    }
    else if(alter_info->ts_alter_tablespace_type == ALTER_TABLESPACE_DROP_FILE)
    {
      NdbDictionary::Tablespace ts= dict->getTablespace(alter_info->tablespace_name);
      NdbDictionary::Datafile df= dict->getDatafile(0, alter_info->data_file_name);
      NdbDictionary::ObjectId objid;
      df.getTablespaceId(&objid);
      table_id = df.getObjectId();
      table_version = df.getObjectVersion();
      if (ts.getObjectId() == objid.getObjectId() && 
	  strcmp(df.getPath(), alter_info->data_file_name) == 0)
      {
	errmsg= " DROP DATAFILE";
	if (dict->dropDatafile(df))
	{
	  goto ndberror;
	}
      }
      else
      {
	DBUG_PRINT("error", ("No such datafile"));
	my_error(ER_ALTER_FILEGROUP_FAILED, MYF(0), " NO SUCH FILE");
	DBUG_RETURN(1);
      }
    }
    else
    {
      DBUG_PRINT("error", ("Unsupported alter tablespace: %d", 
			   alter_info->ts_alter_tablespace_type));
      DBUG_RETURN(HA_ADMIN_NOT_IMPLEMENTED);
    }
    is_tablespace= 1;
    break;
  }
  case (CREATE_LOGFILE_GROUP):
  {
    error= ER_CREATE_FILEGROUP_FAILED;
    NdbDictionary::LogfileGroup ndb_lg;
    NdbDictionary::Undofile ndb_uf;
    NdbDictionary::ObjectId objid;
    if (alter_info->undo_file_name == NULL)
    {
      /*
	REDO files in LOGFILE GROUP not supported yet
      */
      DBUG_RETURN(HA_ADMIN_NOT_IMPLEMENTED);
    }
    if (set_up_logfile_group(alter_info, &ndb_lg))
    {
      DBUG_RETURN(1);
    }
    errmsg= "LOGFILE GROUP";
    if (dict->createLogfileGroup(ndb_lg, &objid))
    {
      goto ndberror;
    }
    table_id = objid.getObjectId();
    table_version = objid.getObjectVersion();
    if (dict->getWarningFlags() &
        NdbDictionary::Dictionary::WarnUndobufferRoundUp)
    {
      push_warning_printf(current_thd, MYSQL_ERROR::WARN_LEVEL_WARN,
                          dict->getWarningFlags(),
                          "Undo buffer size rounded up to kernel page size");
    }
    DBUG_PRINT("alter_info", ("Successfully created Logfile Group"));
    if (set_up_undofile(alter_info, &ndb_uf))
    {
      DBUG_RETURN(1);
    }
    errmsg= "UNDOFILE";
    if (dict->createUndofile(ndb_uf))
    {
      err= dict->getNdbError();
      NdbDictionary::LogfileGroup tmp= dict->getLogfileGroup(ndb_lg.getName());
      if (dict->getNdbError().code == 0 &&
	  tmp.getObjectId() == objid.getObjectId() &&
	  tmp.getObjectVersion() == objid.getObjectVersion())
      {
	dict->dropLogfileGroup(tmp);
      }
      goto ndberror2;
    }
    if (dict->getWarningFlags() &
        NdbDictionary::Dictionary::WarnUndofileRoundDown)
    {
      push_warning_printf(current_thd, MYSQL_ERROR::WARN_LEVEL_WARN,
                          dict->getWarningFlags(),
                          "Undofile size rounded down to kernel page size");
    }
    break;
  }
  case (ALTER_LOGFILE_GROUP):
  {
    error= ER_ALTER_FILEGROUP_FAILED;
    if (alter_info->undo_file_name == NULL)
    {
      /*
	REDO files in LOGFILE GROUP not supported yet
      */
      DBUG_RETURN(HA_ADMIN_NOT_IMPLEMENTED);
    }
    NdbDictionary::Undofile ndb_uf;
    if (set_up_undofile(alter_info, &ndb_uf))
    {
      DBUG_RETURN(1);
    }
    errmsg= "CREATE UNDOFILE";
    NdbDictionary::ObjectId objid;
    if (dict->createUndofile(ndb_uf, false, &objid))
    {
      goto ndberror;
    }
    table_id = objid.getObjectId();
    table_version = objid.getObjectVersion();
    if (dict->getWarningFlags() &
        NdbDictionary::Dictionary::WarnUndofileRoundDown)
    {
      push_warning_printf(current_thd, MYSQL_ERROR::WARN_LEVEL_WARN,
                          dict->getWarningFlags(),
                          "Undofile size rounded down to kernel page size");
    }
    break;
  }
  case (DROP_TABLESPACE):
  {
    error= ER_DROP_FILEGROUP_FAILED;
    errmsg= "TABLESPACE";
    NdbDictionary::Tablespace ts=
      dict->getTablespace(alter_info->tablespace_name);
    table_id= ts.getObjectId();
    table_version= ts.getObjectVersion();
    if (dict->dropTablespace(ts))
    {
      goto ndberror;
    }
    is_tablespace= 1;
    break;
  }
  case (DROP_LOGFILE_GROUP):
  {
    error= ER_DROP_FILEGROUP_FAILED;
    errmsg= "LOGFILE GROUP";
    NdbDictionary::LogfileGroup lg=
      dict->getLogfileGroup(alter_info->logfile_group_name);
    table_id= lg.getObjectId();
    table_version= lg.getObjectVersion();
    if (dict->dropLogfileGroup(lg))
    {
      goto ndberror;
    }
    break;
  }
  case (CHANGE_FILE_TABLESPACE):
  {
    DBUG_RETURN(HA_ADMIN_NOT_IMPLEMENTED);
  }
  case (ALTER_ACCESS_MODE_TABLESPACE):
  {
    DBUG_RETURN(HA_ADMIN_NOT_IMPLEMENTED);
  }
  default:
  {
    DBUG_RETURN(HA_ADMIN_NOT_IMPLEMENTED);
  }
  }
  if (is_tablespace)
    ndbcluster_log_schema_op(thd,
                             thd->query(), thd->query_length(),
                             "", alter_info->tablespace_name,
                             table_id, table_version,
                             SOT_TABLESPACE, 0, 0, 0);
  else
    ndbcluster_log_schema_op(thd,
                             thd->query(), thd->query_length(),
                             "", alter_info->logfile_group_name,
                             table_id, table_version,
                             SOT_LOGFILE_GROUP, 0, 0, 0);
  DBUG_RETURN(FALSE);

ndberror:
  err= dict->getNdbError();
ndberror2:
  set_ndb_err(thd, err);
  ndb_to_mysql_error(&err);
  
  my_error(error, MYF(0), errmsg);
  DBUG_RETURN(1);
}


bool ha_ndbcluster::get_no_parts(const char *name, uint *no_parts)
{
  THD *thd= current_thd;
  Ndb *ndb;
  NDBDICT *dict;
  int err;
  DBUG_ENTER("ha_ndbcluster::get_no_parts");
  LINT_INIT(err);

  set_dbname(name);
  set_tabname(name);
  for (;;)
  {
    if (check_ndb_connection(thd))
    {
      err= HA_ERR_NO_CONNECTION;
      break;
    }
    ndb= get_ndb(thd);
    ndb->setDatabaseName(m_dbname);
    Ndb_table_guard ndbtab_g(dict= ndb->getDictionary(), m_tabname);
    if (!ndbtab_g.get_table())
      ERR_BREAK(dict->getNdbError(), err);
    *no_parts= ndbtab_g.get_table()->getFragmentCount();
    DBUG_RETURN(FALSE);
  }

  print_error(err, MYF(0));
  DBUG_RETURN(TRUE);
}

static int ndbcluster_fill_files_table(handlerton *hton, 
                                       THD *thd, 
                                       TABLE_LIST *tables,
                                       COND *cond)
{
  TABLE* table= tables->table;
  Ndb *ndb= check_ndb_in_thd(thd);
  NdbDictionary::Dictionary* dict= ndb->getDictionary();
  NdbDictionary::Dictionary::List dflist;
  NdbError ndberr;
  uint i;
  DBUG_ENTER("ndbcluster_fill_files_table");

  dict->listObjects(dflist, NdbDictionary::Object::Datafile);
  ndberr= dict->getNdbError();
  if (ndberr.classification != NdbError::NoError)
    ERR_RETURN(ndberr);

  for (i= 0; i < dflist.count; i++)
  {
    NdbDictionary::Dictionary::List::Element& elt = dflist.elements[i];
    Ndb_cluster_connection_node_iter iter;
    uint id;
    
    g_ndb_cluster_connection->init_get_next_node(iter);

    while ((id= g_ndb_cluster_connection->get_next_alive_node(iter)))
    {
      init_fill_schema_files_row(table);
      NdbDictionary::Datafile df= dict->getDatafile(id, elt.name);
      ndberr= dict->getNdbError();
      if(ndberr.classification != NdbError::NoError)
      {
        if (ndberr.classification == NdbError::SchemaError)
          continue;

        if (ndberr.classification == NdbError::UnknownResultError)
          continue;

        ERR_RETURN(ndberr);
      }
      NdbDictionary::Tablespace ts= dict->getTablespace(df.getTablespace());
      ndberr= dict->getNdbError();
      if (ndberr.classification != NdbError::NoError)
      {
        if (ndberr.classification == NdbError::SchemaError)
          continue;
        ERR_RETURN(ndberr);
      }

      table->field[IS_FILES_FILE_NAME]->set_notnull();
      table->field[IS_FILES_FILE_NAME]->store(elt.name, strlen(elt.name),
                                              system_charset_info);
      table->field[IS_FILES_FILE_TYPE]->set_notnull();
      table->field[IS_FILES_FILE_TYPE]->store("DATAFILE",8,
                                              system_charset_info);
      table->field[IS_FILES_TABLESPACE_NAME]->set_notnull();
      table->field[IS_FILES_TABLESPACE_NAME]->store(df.getTablespace(),
                                                    strlen(df.getTablespace()),
                                                    system_charset_info);
      table->field[IS_FILES_LOGFILE_GROUP_NAME]->set_notnull();
      table->field[IS_FILES_LOGFILE_GROUP_NAME]->
        store(ts.getDefaultLogfileGroup(),
              strlen(ts.getDefaultLogfileGroup()),
              system_charset_info);
      table->field[IS_FILES_ENGINE]->set_notnull();
      table->field[IS_FILES_ENGINE]->store(ndbcluster_hton_name,
                                           ndbcluster_hton_name_length,
                                           system_charset_info);

      table->field[IS_FILES_FREE_EXTENTS]->set_notnull();
      table->field[IS_FILES_FREE_EXTENTS]->store(df.getFree()
                                                 / ts.getExtentSize(), true);
      table->field[IS_FILES_TOTAL_EXTENTS]->set_notnull();
      table->field[IS_FILES_TOTAL_EXTENTS]->store(df.getSize()
                                                  / ts.getExtentSize(), true);
      table->field[IS_FILES_EXTENT_SIZE]->set_notnull();
      table->field[IS_FILES_EXTENT_SIZE]->store(ts.getExtentSize(), true);
      table->field[IS_FILES_INITIAL_SIZE]->set_notnull();
      table->field[IS_FILES_INITIAL_SIZE]->store(df.getSize(), true);
      table->field[IS_FILES_MAXIMUM_SIZE]->set_notnull();
      table->field[IS_FILES_MAXIMUM_SIZE]->store(df.getSize(), true);
      table->field[IS_FILES_VERSION]->set_notnull();
      table->field[IS_FILES_VERSION]->store(df.getObjectVersion(), true);

      table->field[IS_FILES_ROW_FORMAT]->set_notnull();
      table->field[IS_FILES_ROW_FORMAT]->store("FIXED", 5, system_charset_info);

      char extra[30];
      int len= my_snprintf(extra, sizeof(extra), "CLUSTER_NODE=%u", id);
      table->field[IS_FILES_EXTRA]->set_notnull();
      table->field[IS_FILES_EXTRA]->store(extra, len, system_charset_info);
      schema_table_store_record(thd, table);
    }
  }

  NdbDictionary::Dictionary::List tslist;
  dict->listObjects(tslist, NdbDictionary::Object::Tablespace);
  ndberr= dict->getNdbError();
  if (ndberr.classification != NdbError::NoError)
    ERR_RETURN(ndberr);

  for (i= 0; i < tslist.count; i++)
  {
    NdbDictionary::Dictionary::List::Element&elt= tslist.elements[i];

    NdbDictionary::Tablespace ts= dict->getTablespace(elt.name);
    ndberr= dict->getNdbError();
    if (ndberr.classification != NdbError::NoError)
    {
      if (ndberr.classification == NdbError::SchemaError)
        continue;
      ERR_RETURN(ndberr);
    }

    init_fill_schema_files_row(table);
    table->field[IS_FILES_FILE_TYPE]->set_notnull();
    table->field[IS_FILES_FILE_TYPE]->store("TABLESPACE", 10,
                                            system_charset_info);

    table->field[IS_FILES_TABLESPACE_NAME]->set_notnull();
    table->field[IS_FILES_TABLESPACE_NAME]->store(elt.name,
                                                     strlen(elt.name),
                                                     system_charset_info);
    table->field[IS_FILES_LOGFILE_GROUP_NAME]->set_notnull();
    table->field[IS_FILES_LOGFILE_GROUP_NAME]->
      store(ts.getDefaultLogfileGroup(),
           strlen(ts.getDefaultLogfileGroup()),
           system_charset_info);

    table->field[IS_FILES_ENGINE]->set_notnull();
    table->field[IS_FILES_ENGINE]->store(ndbcluster_hton_name,
                                         ndbcluster_hton_name_length,
                                         system_charset_info);

    table->field[IS_FILES_EXTENT_SIZE]->set_notnull();
    table->field[IS_FILES_EXTENT_SIZE]->store(ts.getExtentSize(), true);

    table->field[IS_FILES_VERSION]->set_notnull();
    table->field[IS_FILES_VERSION]->store(ts.getObjectVersion(), true);

    schema_table_store_record(thd, table);
  }

  NdbDictionary::Dictionary::List uflist;
  dict->listObjects(uflist, NdbDictionary::Object::Undofile);
  ndberr= dict->getNdbError();
  if (ndberr.classification != NdbError::NoError)
    ERR_RETURN(ndberr);

  for (i= 0; i < uflist.count; i++)
  {
    NdbDictionary::Dictionary::List::Element& elt= uflist.elements[i];
    Ndb_cluster_connection_node_iter iter;
    unsigned id;

    g_ndb_cluster_connection->init_get_next_node(iter);

    while ((id= g_ndb_cluster_connection->get_next_alive_node(iter)))
    {
      NdbDictionary::Undofile uf= dict->getUndofile(id, elt.name);
      ndberr= dict->getNdbError();
      if (ndberr.classification != NdbError::NoError)
      {
        if (ndberr.classification == NdbError::SchemaError)
          continue;
        if (ndberr.classification == NdbError::UnknownResultError)
          continue;
        ERR_RETURN(ndberr);
      }
      NdbDictionary::LogfileGroup lfg=
        dict->getLogfileGroup(uf.getLogfileGroup());
      ndberr= dict->getNdbError();
      if (ndberr.classification != NdbError::NoError)
      {
        if (ndberr.classification == NdbError::SchemaError)
          continue;
        ERR_RETURN(ndberr);
      }

      init_fill_schema_files_row(table);
      table->field[IS_FILES_FILE_NAME]->set_notnull();
      table->field[IS_FILES_FILE_NAME]->store(elt.name, strlen(elt.name),
                                              system_charset_info);
      table->field[IS_FILES_FILE_TYPE]->set_notnull();
      table->field[IS_FILES_FILE_TYPE]->store("UNDO LOG", 8,
                                              system_charset_info);
      NdbDictionary::ObjectId objid;
      uf.getLogfileGroupId(&objid);
      table->field[IS_FILES_LOGFILE_GROUP_NAME]->set_notnull();
      table->field[IS_FILES_LOGFILE_GROUP_NAME]->store(uf.getLogfileGroup(),
                                                  strlen(uf.getLogfileGroup()),
                                                       system_charset_info);
      table->field[IS_FILES_LOGFILE_GROUP_NUMBER]->set_notnull();
      table->field[IS_FILES_LOGFILE_GROUP_NUMBER]->store(objid.getObjectId(), true);
      table->field[IS_FILES_ENGINE]->set_notnull();
      table->field[IS_FILES_ENGINE]->store(ndbcluster_hton_name,
                                           ndbcluster_hton_name_length,
                                           system_charset_info);

      table->field[IS_FILES_TOTAL_EXTENTS]->set_notnull();
      table->field[IS_FILES_TOTAL_EXTENTS]->store(uf.getSize()/4, true);
      table->field[IS_FILES_EXTENT_SIZE]->set_notnull();
      table->field[IS_FILES_EXTENT_SIZE]->store(4, true);

      table->field[IS_FILES_INITIAL_SIZE]->set_notnull();
      table->field[IS_FILES_INITIAL_SIZE]->store(uf.getSize(), true);
      table->field[IS_FILES_MAXIMUM_SIZE]->set_notnull();
      table->field[IS_FILES_MAXIMUM_SIZE]->store(uf.getSize(), true);

      table->field[IS_FILES_VERSION]->set_notnull();
      table->field[IS_FILES_VERSION]->store(uf.getObjectVersion(), true);

      char extra[100];
      int len= my_snprintf(extra,sizeof(extra),"CLUSTER_NODE=%u;UNDO_BUFFER_SIZE=%lu",
                           id, (ulong) lfg.getUndoBufferSize());
      table->field[IS_FILES_EXTRA]->set_notnull();
      table->field[IS_FILES_EXTRA]->store(extra, len, system_charset_info);
      schema_table_store_record(thd, table);
    }
  }

  // now for LFGs
  NdbDictionary::Dictionary::List lfglist;
  dict->listObjects(lfglist, NdbDictionary::Object::LogfileGroup);
  ndberr= dict->getNdbError();
  if (ndberr.classification != NdbError::NoError)
    ERR_RETURN(ndberr);

  for (i= 0; i < lfglist.count; i++)
  {
    NdbDictionary::Dictionary::List::Element& elt= lfglist.elements[i];

    NdbDictionary::LogfileGroup lfg= dict->getLogfileGroup(elt.name);
    ndberr= dict->getNdbError();
    if (ndberr.classification != NdbError::NoError)
    {
      if (ndberr.classification == NdbError::SchemaError)
        continue;
      ERR_RETURN(ndberr);
    }

    init_fill_schema_files_row(table);
    table->field[IS_FILES_FILE_TYPE]->set_notnull();
    table->field[IS_FILES_FILE_TYPE]->store("UNDO LOG", 8,
                                            system_charset_info);

    table->field[IS_FILES_LOGFILE_GROUP_NAME]->set_notnull();
    table->field[IS_FILES_LOGFILE_GROUP_NAME]->store(elt.name,
                                                     strlen(elt.name),
                                                     system_charset_info);
    table->field[IS_FILES_LOGFILE_GROUP_NUMBER]->set_notnull();
    table->field[IS_FILES_LOGFILE_GROUP_NUMBER]->store(lfg.getObjectId(), true);
    table->field[IS_FILES_ENGINE]->set_notnull();
    table->field[IS_FILES_ENGINE]->store(ndbcluster_hton_name,
                                         ndbcluster_hton_name_length,
                                         system_charset_info);

    table->field[IS_FILES_FREE_EXTENTS]->set_notnull();
    table->field[IS_FILES_FREE_EXTENTS]->store(lfg.getUndoFreeWords(), true);
    table->field[IS_FILES_EXTENT_SIZE]->set_notnull();
    table->field[IS_FILES_EXTENT_SIZE]->store(4, true);

    table->field[IS_FILES_VERSION]->set_notnull();
    table->field[IS_FILES_VERSION]->store(lfg.getObjectVersion(), true);

    char extra[100];
    int len= my_snprintf(extra,sizeof(extra),
                         "UNDO_BUFFER_SIZE=%lu",
                         (ulong) lfg.getUndoBufferSize());
    table->field[IS_FILES_EXTRA]->set_notnull();
    table->field[IS_FILES_EXTRA]->store(extra, len, system_charset_info);
    schema_table_store_record(thd, table);
  }
  DBUG_RETURN(0);
}

static int show_ndb_vars(THD *thd, SHOW_VAR *var, char *buff)
{
  if (!check_ndb_in_thd(thd))
    return -1;
  struct st_ndb_status *st;
  SHOW_VAR *st_var;
  {
    char *mem= (char*)sql_alloc(sizeof(struct st_ndb_status) +
                                sizeof(ndb_status_variables_dynamic));
    st= new (mem) st_ndb_status;
    st_var= (SHOW_VAR*)(mem + sizeof(struct st_ndb_status));
    memcpy(st_var, &ndb_status_variables_dynamic, sizeof(ndb_status_variables_dynamic));
    int i= 0;
    SHOW_VAR *tmp= &(ndb_status_variables_dynamic[0]);
    for (; tmp->value; tmp++, i++)
      st_var[i].value= mem + (tmp->value - (char*)&g_ndb_status);
  }
  {
    Thd_ndb *thd_ndb= get_thd_ndb(thd);
    Ndb_cluster_connection *c= thd_ndb->connection;
    update_status_variables(thd_ndb, st, c);
  }
  var->type= SHOW_ARRAY;
  var->value= (char *) st_var;
  return 0;
}

SHOW_VAR ndb_status_variables_export[]= {
  {"Ndb",          (char*) &show_ndb_vars,                 SHOW_FUNC},
  {"Ndb",          (char*) &ndb_status_variables_fixed,    SHOW_ARRAY},
  {"Ndb_conflict", (char*) &ndb_status_conflict_variables, SHOW_ARRAY},
  {NullS, NullS, SHOW_LONG}
};


static MYSQL_SYSVAR_ULONG(
  cache_check_time,                  /* name */
  opt_ndb_cache_check_time,              /* var */
  PLUGIN_VAR_RQCMDARG,
  "A dedicated thread is created to, at the given "
  "millisecond interval, invalidate the query cache "
  "if another MySQL server in the cluster has changed "
  "the data in the database.",
  NULL,                              /* check func. */
  NULL,                              /* update func. */
  0,                                 /* default */
  0,                                 /* min */
  ONE_YEAR_IN_SECONDS,               /* max */
  0                                  /* block */
);


static MYSQL_SYSVAR_ULONG(
  extra_logging,                     /* name */
  opt_ndb_extra_logging,                 /* var */
  PLUGIN_VAR_OPCMDARG,
  "Turn on more logging in the error log.",
  NULL,                              /* check func. */
  NULL,                              /* update func. */
  1,                                 /* default */
  0,                                 /* min */
  0,                                 /* max */
  0                                  /* block */
);


static MYSQL_SYSVAR_ULONG(
  wait_connected,                    /* name */
  opt_ndb_wait_connected,            /* var */
  PLUGIN_VAR_RQCMDARG | PLUGIN_VAR_READONLY,
  "Time (in seconds) for mysqld to wait for connection "
  "to cluster management and data nodes.",
  NULL,                              /* check func. */
  NULL,                              /* update func. */
  0,                                 /* default */
  0,                                 /* min */
  ONE_YEAR_IN_SECONDS,               /* max */
  0                                  /* block */
);


static MYSQL_SYSVAR_ULONG(
  wait_setup,                        /* name */
  opt_ndb_wait_setup,                /* var */
  PLUGIN_VAR_RQCMDARG | PLUGIN_VAR_READONLY,
  "Time (in seconds) for mysqld to wait for setup to "
  "complete (0 = no wait)",
  NULL,                              /* check func. */
  NULL,                              /* update func. */
  15,                                /* default */
  0,                                 /* min */
  ONE_YEAR_IN_SECONDS,               /* max */
  0                                  /* block */
);


static MYSQL_SYSVAR_UINT(
  cluster_connection_pool,           /* name */
  opt_ndb_cluster_connection_pool,   /* var */
  PLUGIN_VAR_RQCMDARG | PLUGIN_VAR_READONLY,
  "Pool of cluster connections to be used by mysql server.",
  NULL,                              /* check func. */
  NULL,                              /* update func. */
  1,                                 /* default */
  1,                                 /* min */
  63,                                /* max */
  0                                  /* block */
);


ulong opt_ndb_report_thresh_binlog_epoch_slip;
static MYSQL_SYSVAR_ULONG(
  report_thresh_binlog_epoch_slip,   /* name */
  opt_ndb_report_thresh_binlog_epoch_slip,/* var */
  PLUGIN_VAR_RQCMDARG,
  "Threshold on number of epochs to be behind before reporting binlog "
  "status. E.g. 3 means that if the difference between what epoch has "
  "been received from the storage nodes and what has been applied to "
  "the binlog is 3 or more, a status message will be sent to the cluster "
  "log.",
  NULL,                              /* check func. */
  NULL,                              /* update func. */
  3,                                 /* default */
  0,                                 /* min */
  256,                               /* max */
  0                                  /* block */
);


ulong opt_ndb_report_thresh_binlog_mem_usage;
static MYSQL_SYSVAR_ULONG(
  report_thresh_binlog_mem_usage,    /* name */
  opt_ndb_report_thresh_binlog_mem_usage,/* var */
  PLUGIN_VAR_RQCMDARG,
  "Threshold on percentage of free memory before reporting binlog "
  "status. E.g. 10 means that if amount of available memory for "
  "receiving binlog data from the storage nodes goes below 10%, "
  "a status message will be sent to the cluster log.",
  NULL,                              /* check func. */
  NULL,                              /* update func. */
  10,                                /* default */
  0,                                 /* min */
  100,                               /* max */
  0                                  /* block */
);


my_bool opt_ndb_log_update_as_write;
static MYSQL_SYSVAR_BOOL(
  log_update_as_write,               /* name */
  opt_ndb_log_update_as_write,       /* var */
  PLUGIN_VAR_OPCMDARG,
  "For efficiency log only after image as a write event. "
  "Ignore before image. This may cause compatability problems if "
  "replicating to other storage engines than ndbcluster.",
  NULL,                              /* check func. */
  NULL,                              /* update func. */
  1                                  /* default */
);


my_bool opt_ndb_log_updated_only;
static MYSQL_SYSVAR_BOOL(
  log_updated_only,                  /* name */
  opt_ndb_log_updated_only,          /* var */
  PLUGIN_VAR_OPCMDARG,
  "For efficiency log only updated columns. Columns are considered "
  "as \"updated\" even if they are updated with the same value. "
  "This may cause compatability problems if "
  "replicating to other storage engines than ndbcluster.",
  NULL,                              /* check func. */
  NULL,                              /* update func. */
  1                                  /* default */
);


my_bool opt_ndb_log_orig;
static MYSQL_SYSVAR_BOOL(
  log_orig,                          /* name */
  opt_ndb_log_orig,                  /* var */
  PLUGIN_VAR_OPCMDARG,
  "Log originating server id and epoch in ndb_binlog_index. Each epoch "
  "may in this case have multiple rows in ndb_binlog_index, one for "
  "each originating epoch.",
  NULL,                              /* check func. */
  NULL,                              /* update func. */
  0                                  /* default */
);


my_bool opt_ndb_log_bin;
static MYSQL_SYSVAR_BOOL(
  log_bin,                           /* name */
  opt_ndb_log_bin,                   /* var */
  PLUGIN_VAR_OPCMDARG,
  "Log ndb tables in the binary log. Option only has meaning if "
  "the binary log has been turned on for the server.",
  NULL,                              /* check func. */
  NULL,                              /* update func. */
  1                                  /* default */
);


my_bool opt_ndb_log_binlog_index;
static MYSQL_SYSVAR_BOOL(
  log_binlog_index,                  /* name */
  opt_ndb_log_binlog_index,          /* var */
  PLUGIN_VAR_OPCMDARG,
  "Insert mapping between epochs and binlog positions into the "
  "ndb_binlog_index table.",
  NULL,                              /* check func. */
  NULL,                              /* update func. */
  1                                  /* default */
);

#ifndef NDB_NO_LOG_EMPTY_EPOCHS
#define LOG_EMPTY_EPOCHS_OPTS PLUGIN_VAR_OPCMDARG
#define LOG_EMPTY_EPOCHS_DEFAULT 0
#else
#define LOG_EMPTY_EPOCHS_OPTS PLUGIN_VAR_OPCMDARG | PLUGIN_VAR_READONLY
#define LOG_EMPTY_EPOCHS_DEFAULT 1
#endif

static my_bool opt_ndb_log_empty_epochs;
static MYSQL_SYSVAR_BOOL(
  log_empty_epochs,                  /* name */
  opt_ndb_log_empty_epochs,          /* var */
  LOG_EMPTY_EPOCHS_OPTS,
  "",
  NULL,                              /* check func. */
  NULL,                              /* update func. */
  LOG_EMPTY_EPOCHS_DEFAULT           /* default */
);

bool ndb_log_empty_epochs(void)
{
  return opt_ndb_log_empty_epochs;
}


my_bool opt_ndb_log_apply_status;
static MYSQL_SYSVAR_BOOL(
  log_apply_status,                 /* name */
  opt_ndb_log_apply_status,         /* var */
  PLUGIN_VAR_OPCMDARG,
  "Log ndb_apply_status updates from Master in the Binlog",
  NULL,                             /* check func. */
  NULL,                             /* update func. */
  0                                 /* default */
);


static MYSQL_SYSVAR_STR(
  connectstring,                    /* name */
  opt_ndb_connectstring,            /* var */
  PLUGIN_VAR_RQCMDARG | PLUGIN_VAR_READONLY,
  "Connect string for ndbcluster.",
  NULL,                             /* check func. */
  NULL,                             /* update func. */
  NULL                              /* default */
);


static MYSQL_SYSVAR_STR(
  mgmd_host,                        /* name */
  opt_ndb_connectstring,                /* var */
  PLUGIN_VAR_RQCMDARG | PLUGIN_VAR_READONLY,
  "Same as --ndb-connectstring",
  NULL,                             /* check func. */
  NULL,                             /* update func. */
  NULL                              /* default */
);


static MYSQL_SYSVAR_UINT(
  nodeid,                           /* name */
  opt_ndb_nodeid,                   /* var */
  PLUGIN_VAR_RQCMDARG | PLUGIN_VAR_READONLY,
  "Set nodeid for this node. Overrides node id specified "
  "in --ndb-connectstring.",
  NULL,                             /* check func. */
  NULL,                             /* update func. */
  0,                                /* default */
  0,                                /* min */
  MAX_NODES_ID,                     /* max */
  0                                 /* block */
);


static struct st_mysql_sys_var* system_variables[]= {
  MYSQL_SYSVAR(cache_check_time),
  MYSQL_SYSVAR(extra_logging),
  MYSQL_SYSVAR(wait_connected),
  MYSQL_SYSVAR(wait_setup),
  MYSQL_SYSVAR(cluster_connection_pool),
  MYSQL_SYSVAR(report_thresh_binlog_mem_usage),
  MYSQL_SYSVAR(report_thresh_binlog_epoch_slip),
  MYSQL_SYSVAR(log_update_as_write),
  MYSQL_SYSVAR(log_updated_only),
  MYSQL_SYSVAR(log_orig),
  MYSQL_SYSVAR(distribution),
  MYSQL_SYSVAR(autoincrement_prefetch_sz),
  MYSQL_SYSVAR(force_send),
  MYSQL_SYSVAR(use_exact_count),
  MYSQL_SYSVAR(use_transactions),
  MYSQL_SYSVAR(use_copying_alter_table),
  MYSQL_SYSVAR(optimized_node_selection),
  MYSQL_SYSVAR(batch_size),
  MYSQL_SYSVAR(optimization_delay),
  MYSQL_SYSVAR(index_stat_enable),
  MYSQL_SYSVAR(index_stat_cache_entries),
  MYSQL_SYSVAR(index_stat_update_freq),
  MYSQL_SYSVAR(table_no_logging),
  MYSQL_SYSVAR(table_temporary),
  MYSQL_SYSVAR(log_bin),
  MYSQL_SYSVAR(log_binlog_index),
  MYSQL_SYSVAR(log_empty_epochs),
  MYSQL_SYSVAR(log_apply_status),
  MYSQL_SYSVAR(connectstring),
  MYSQL_SYSVAR(mgmd_host),
  MYSQL_SYSVAR(nodeid),

  NULL
};


struct st_mysql_storage_engine ndbcluster_storage_engine=
{ MYSQL_HANDLERTON_INTERFACE_VERSION };


#include "ha_ndbinfo.h"

extern struct st_mysql_sys_var* ndbinfo_system_variables[];

struct st_mysql_storage_engine ndbinfo_storage_engine=
{ MYSQL_HANDLERTON_INTERFACE_VERSION };

mysql_declare_plugin(ndbcluster)
{
  MYSQL_STORAGE_ENGINE_PLUGIN,
  &ndbcluster_storage_engine,
  ndbcluster_hton_name,
  "MySQL AB",
  "Clustered, fault-tolerant tables",
  PLUGIN_LICENSE_GPL,
  ndbcluster_init,            /* plugin init */
  NULL,                       /* plugin deinit */
  0x0100,                     /* plugin version */
  ndb_status_variables_export,/* status variables                */
  system_variables,           /* system variables */
  NULL                        /* config options                  */
},
{
  MYSQL_STORAGE_ENGINE_PLUGIN,
  &ndbinfo_storage_engine,
  "ndbinfo",
  "Sun Microsystems Inc.",
  "MySQL Cluster system information storage engine",
  PLUGIN_LICENSE_GPL,
  ndbinfo_init,               /* plugin init */
  ndbinfo_deinit,             /* plugin deinit */
  0x0001,                     /* plugin version */
  NULL,                       /* status variables */
  ndbinfo_system_variables,   /* system variables */
  NULL                        /* config options */
}
mysql_declare_plugin_end;

#endif<|MERGE_RESOLUTION|>--- conflicted
+++ resolved
@@ -3433,17 +3433,13 @@
   DBUG_ENTER("full_table_scan");  
   DBUG_PRINT("enter", ("Starting new scan on %s", m_tabname));
 
-<<<<<<< HEAD
-  if (m_use_partition_pruning && m_user_defined_partitioning)
-=======
   if (m_thd_ndb->m_unsent_bytes)
   {
     if ((error = flush_bulk_insert()) != 0)
       DBUG_RETURN(error);
   }
 
-  if (m_use_partition_pruning)
->>>>>>> f45a8ff7
+  if (m_use_partition_pruning && m_user_defined_partitioning)
   {
     part_spec.start_part= 0;
     part_spec.end_part= m_part_info->get_tot_partitions() - 1;
