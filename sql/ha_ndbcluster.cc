/* Copyright (C) 2000-2003 MySQL AB

  This program is free software; you can redistribute it and/or modify
  it under the terms of the GNU General Public License as published by
  the Free Software Foundation; version 2 of the License.

  This program is distributed in the hope that it will be useful,
  but WITHOUT ANY WARRANTY; without even the implied warranty of
  MERCHANTABILITY or FITNESS FOR A PARTICULAR PURPOSE.  See the
  GNU General Public License for more details.

  You should have received a copy of the GNU General Public License
  along with this program; if not, write to the Free Software
  Foundation, Inc., 59 Temple Place, Suite 330, Boston, MA  02111-1307  USA
*/

/**
  @file

  @brief
  This file defines the NDB Cluster handler: the interface between
  MySQL and NDB Cluster
*/

#ifdef USE_PRAGMA_IMPLEMENTATION
#pragma implementation				// gcc: Class implementation
#endif

#include "mysql_priv.h"
#include "rpl_mi.h"

#include <my_dir.h>
#ifdef WITH_NDBCLUSTER_STORAGE_ENGINE
#include "ha_ndbcluster.h"
#include <ndbapi/NdbApi.hpp>
#include "ha_ndbcluster_cond.h"
#include <../util/Bitmask.hpp>
#include <ndbapi/NdbIndexStat.hpp>

#include "ha_ndbcluster_binlog.h"
#include "ha_ndbcluster_tables.h"
#include "ha_ndbcluster_connection.h"

#include <mysql/plugin.h>

#ifdef ndb_dynamite
#undef assert
#define assert(x) do { if(x) break; ::printf("%s %d: assert failed: %s\n", __FILE__, __LINE__, #x); ::fflush(stdout); ::signal(SIGABRT,SIG_DFL); ::abort(); ::kill(::getpid(),6); ::kill(::getpid(),9); } while (0)
#endif

// options from from mysqld.cc
extern ulong opt_ndb_cache_check_time;

// ndb interface initialization/cleanup
#ifdef  __cplusplus
extern "C" {
#endif
extern void ndb_init_internal();
extern void ndb_end_internal();
#ifdef  __cplusplus
}
#endif

const char *ndb_distribution_names[]= {"KEYHASH", "LINHASH", NullS};
TYPELIB ndb_distribution_typelib= { array_elements(ndb_distribution_names)-1,
                                    "", ndb_distribution_names, NULL };
const char *opt_ndb_distribution= ndb_distribution_names[ND_KEYHASH];
enum ndb_distribution opt_ndb_distribution_id= ND_KEYHASH;

// Default value for parallelism
static const int parallelism= 0;

// Default value for max number of transactions
// createable against NDB from this handler
static const int max_transactions= 3; // should really be 2 but there is a transaction to much allocated when loch table is used

static uint ndbcluster_partition_flags();
static int ndbcluster_init(void *);
static int ndbcluster_end(handlerton *hton, ha_panic_function flag);
static bool ndbcluster_show_status(handlerton *hton, THD*,
                                   stat_print_fn *,
                                   enum ha_stat_type);
static int ndbcluster_alter_tablespace(handlerton *hton,
                                       THD* thd, 
                                       st_alter_tablespace *info);
static int ndbcluster_fill_files_table(handlerton *hton,
                                       THD *thd, 
                                       TABLE_LIST *tables, 
                                       COND *cond);

handlerton *ndbcluster_hton;

static handler *ndbcluster_create_handler(handlerton *hton,
                                          TABLE_SHARE *table,
                                          MEM_ROOT *mem_root)
{
  return new (mem_root) ha_ndbcluster(hton, table);
}

static uint ndbcluster_partition_flags()
{
  return (HA_CAN_PARTITION | HA_CAN_UPDATE_PARTITION_KEY |
          HA_CAN_PARTITION_UNIQUE | HA_USE_AUTO_PARTITION);
}

static uint ndbcluster_alter_partition_flags()
{
  return HA_PARTITION_FUNCTION_SUPPORTED;
}

#define NDB_AUTO_INCREMENT_RETRIES 10
#define BATCH_FLUSH_SIZE (32768)

#define ERR_PRINT(err) \
  DBUG_PRINT("error", ("%d  message: %s", err.code, err.message))

#define ERR_RETURN(err)                  \
{                                        \
  const NdbError& tmp= err;              \
  set_ndb_err(current_thd, tmp);         \
  DBUG_RETURN(ndb_to_mysql_error(&tmp)); \
}

#define ERR_BREAK(err, code)             \
{                                        \
  const NdbError& tmp= err;              \
  set_ndb_err(current_thd, tmp);         \
  code= ndb_to_mysql_error(&tmp);        \
  break;                                 \
}

static int ndbcluster_inited= 0;
int ndbcluster_terminating= 0;

extern Ndb* g_ndb;

uchar g_node_id_map[max_ndb_nodes];

/// Handler synchronization
pthread_mutex_t ndbcluster_mutex;

/// Table lock handling
HASH ndbcluster_open_tables;

static uchar *ndbcluster_get_key(NDB_SHARE *share, size_t *length,
                                my_bool not_used __attribute__((unused)));
static
NdbRecord *
ndb_get_table_statistics_ndbrecord(NDBDICT *, const NDBTAB *);
static int ndb_get_table_statistics(ha_ndbcluster*, bool, Ndb*, const NDBTAB *, 
                                    struct Ndb_statistics *);
static int ndb_get_table_statistics(ha_ndbcluster*, bool, Ndb*,
                                    const NdbRecord *, struct Ndb_statistics *);


// Util thread variables
pthread_t ndb_util_thread;
int ndb_util_thread_running= 0;
pthread_mutex_t LOCK_ndb_util_thread;
pthread_cond_t COND_ndb_util_thread;
pthread_cond_t COND_ndb_util_ready;
pthread_handler_t ndb_util_thread_func(void *arg);
ulong ndb_cache_check_time;

/* Status variables shown with 'show status like 'Ndb%' */

struct st_ndb_status {
  st_ndb_status() { bzero(this, sizeof(struct st_ndb_status)); }
  long cluster_node_id;
  const char * connected_host;
  long connected_port;
  long number_of_replicas;
  long number_of_data_nodes;
  long number_of_ready_data_nodes;
  long connect_count;
};

static struct st_ndb_status g_ndb_status;

static int update_status_variables(st_ndb_status *ns, Ndb_cluster_connection *c)
{
  ns->connected_port= c->get_connected_port();
  ns->connected_host= c->get_connected_host();
  if (ns->cluster_node_id != (int) c->node_id())
  {
    ns->cluster_node_id= c->node_id();
    if (&g_ndb_status == ns && g_ndb_cluster_connection == c)
      sql_print_information("NDB: NodeID is %lu, management server '%s:%lu'",
                            ns->cluster_node_id, ns->connected_host,
                            ns->connected_port);
  }
  ns->number_of_replicas= 0;
  ns->number_of_ready_data_nodes= c->get_no_ready();
  ns->number_of_data_nodes= c->no_db_nodes();
  ns->connect_count= c->get_connect_count();
  return 0;
}

SHOW_VAR ndb_status_variables[]= {
  {"cluster_node_id",     (char*) &g_ndb_status.cluster_node_id,      SHOW_LONG},
  {"config_from_host",    (char*) &g_ndb_status.connected_host,       SHOW_CHAR_PTR},
  {"config_from_port",    (char*) &g_ndb_status.connected_port,       SHOW_LONG},
//{"number_of_replicas",  (char*) &g_ndb_status.number_of_replicas,   SHOW_LONG},
  {"number_of_data_nodes",(char*) &g_ndb_status.number_of_data_nodes, SHOW_LONG},
  {NullS, NullS, SHOW_LONG}
};

/*
  Error handling functions
*/

/* Note for merge: old mapping table, moved to storage/ndb/ndberror.c */

static int ndb_to_mysql_error(const NdbError *ndberr)
{
  /* read the mysql mapped error code */
  int error= ndberr->mysql_code;

  switch (error)
  {
    /* errors for which we do not add warnings, just return mapped error code
    */
  case HA_ERR_NO_SUCH_TABLE:
  case HA_ERR_KEY_NOT_FOUND:
    return error;

    /* Mapping missing, go with the ndb error code*/
  case -1:
    error= ndberr->code;
    break;
    /* Mapping exists, go with the mapped code */
  default:
    break;
  }

  /*
    Push the NDB error message as warning
    - Used to be able to use SHOW WARNINGS toget more info on what the error is
    - Used by replication to see if the error was temporary
  */
  if (ndberr->status == NdbError::TemporaryError)
    push_warning_printf(current_thd, MYSQL_ERROR::WARN_LEVEL_ERROR,
			ER_GET_TEMPORARY_ERRMSG, ER(ER_GET_TEMPORARY_ERRMSG),
			ndberr->code, ndberr->message, "NDB");
  else
    push_warning_printf(current_thd, MYSQL_ERROR::WARN_LEVEL_ERROR,
			ER_GET_ERRMSG, ER(ER_GET_ERRMSG),
			ndberr->code, ndberr->message, "NDB");
  return error;
}

int execute_no_commit_ignore_no_key(ha_ndbcluster *h, NdbTransaction *trans)
{
  int res= trans->execute(NdbTransaction::NoCommit,
                          NdbOperation::AO_IgnoreError,
                          h->m_force_send);
  Thd_ndb *thd_ndb= h->m_thd_ndb;
  thd_ndb->m_unsent_bytes= 0;
  if (res == -1)
    return -1;

  const NdbError &err= trans->getNdbError();
  if (err.classification != NdbError::NoError &&
      err.classification != NdbError::ConstraintViolation &&
      err.classification != NdbError::NoDataFound)
    return -1;

  return 0;
}

inline
int execute_no_commit(ha_ndbcluster *h, NdbTransaction *trans)
{
  h->release_completed_operations(trans);
  if (h->m_ignore_no_key)
    return execute_no_commit_ignore_no_key(h,trans);
  else
  {
    int res= trans->execute(NdbTransaction::NoCommit,
                            NdbOperation::AbortOnError,
                            h->m_force_send);
    Thd_ndb *thd_ndb= h->m_thd_ndb;
    thd_ndb->m_unsent_bytes= 0;
    return res;
  }
}

inline
int execute_commit(ha_ndbcluster *h, NdbTransaction *trans)
{
  int res= trans->execute(NdbTransaction::Commit,
                          NdbOperation::AbortOnError,
                          h->m_force_send);
  Thd_ndb *thd_ndb= h->m_thd_ndb;
  thd_ndb->m_unsent_bytes= 0;
  return res;
}

inline
int execute_commit(THD *thd, NdbTransaction *trans)
{
  int res= trans->execute(NdbTransaction::Commit,
                          NdbOperation::AbortOnError,
                          thd->variables.ndb_force_send);
  Thd_ndb *thd_ndb= get_thd_ndb(thd);
  thd_ndb->m_unsent_bytes= 0;
  return res;
}

inline
int execute_no_commit_ie(ha_ndbcluster *h, NdbTransaction *trans)
{
  h->release_completed_operations(trans);
  int res= trans->execute(NdbTransaction::NoCommit,
                          NdbOperation::AO_IgnoreError,
                          h->m_force_send);
  Thd_ndb *thd_ndb= h->m_thd_ndb;
  thd_ndb->m_unsent_bytes= 0;
  return res;
}

/*
  Place holder for ha_ndbcluster thread specific data
*/
typedef struct st_thd_ndb_share {
  const void *key;
  struct Ndb_local_table_statistics stat;
} THD_NDB_SHARE;
static
uchar *thd_ndb_share_get_key(THD_NDB_SHARE *thd_ndb_share, size_t *length,
                            my_bool not_used __attribute__((unused)))
{
  *length= sizeof(thd_ndb_share->key);
  return (uchar*) &thd_ndb_share->key;
}

Thd_ndb::Thd_ndb()
{
  connection= ndb_get_cluster_connection();
  ndb= new Ndb(connection, "");
  lock_count= 0;
  start_stmt_count= 0;
  count= 0;
  trans= NULL;
  m_error= FALSE;
  m_error_code= 0;
  query_state&= NDB_QUERY_NORMAL;
  options= 0;
  (void) hash_init(&open_tables, &my_charset_bin, 5, 0, 0,
                   (hash_get_key)thd_ndb_share_get_key, 0, 0);
  m_unsent_bytes= 0;
  init_alloc_root(&m_batch_mem_root, BATCH_FLUSH_SIZE/4, 0);
}

Thd_ndb::~Thd_ndb()
{
  if (ndb)
  {
#ifndef DBUG_OFF
    Ndb::Free_list_usage tmp;
    tmp.m_name= 0;
    while (ndb->get_free_list_usage(&tmp))
    {
      uint leaked= (uint) tmp.m_created - tmp.m_free;
      if (leaked)
        fprintf(stderr, "NDB: Found %u %s%s that %s not been released\n",
                leaked, tmp.m_name,
                (leaked == 1)?"":"'s",
                (leaked == 1)?"has":"have");
    }
#endif
    delete ndb;
    ndb= NULL;
  }
  changed_tables.empty();
  hash_free(&open_tables);
  free_root(&m_batch_mem_root, MYF(0));
}

void
Thd_ndb::init_open_tables()
{
  count= 0;
  m_error= FALSE;
  m_error_code= 0;
  my_hash_reset(&open_tables);
}

inline
Ndb *ha_ndbcluster::get_ndb(THD *thd)
{
  return get_thd_ndb(thd)->ndb;
}

/*
 * manage uncommitted insert/deletes during transactio to get records correct
 */

void ha_ndbcluster::set_rec_per_key()
{
  DBUG_ENTER("ha_ndbcluster::set_rec_per_key");
  for (uint i=0 ; i < table_share->keys ; i++)
  {
    table->key_info[i].rec_per_key[table->key_info[i].key_parts-1]= 1;
  }
  DBUG_VOID_RETURN;
}

ha_rows ha_ndbcluster::records()
{
  DBUG_ENTER("ha_ndbcluster::records");
  DBUG_PRINT("info", ("id=%d, no_uncommitted_rows_count=%d",
                      ((const NDBTAB *)m_table)->getTableId(),
                      m_table_info->no_uncommitted_rows_count));

  if (update_stats(table->in_use, 1) == 0)
  {
    DBUG_RETURN(stats.records);
  }
  else
  {
    DBUG_RETURN(HA_POS_ERROR);
  }
}

void ha_ndbcluster::no_uncommitted_rows_execute_failure()
{
  DBUG_ENTER("ha_ndbcluster::no_uncommitted_rows_execute_failure");
  get_thd_ndb(current_thd)->m_error= TRUE;
  get_thd_ndb(current_thd)->m_error_code= 0;
  DBUG_VOID_RETURN;
}

void ha_ndbcluster::no_uncommitted_rows_update(int c)
{
  DBUG_ENTER("ha_ndbcluster::no_uncommitted_rows_update");
  struct Ndb_local_table_statistics *local_info= m_table_info;
  local_info->no_uncommitted_rows_count+= c;
  DBUG_PRINT("info", ("id=%d, no_uncommitted_rows_count=%d",
                      ((const NDBTAB *)m_table)->getTableId(),
                      local_info->no_uncommitted_rows_count));
  DBUG_VOID_RETURN;
}

void ha_ndbcluster::no_uncommitted_rows_reset(THD *thd)
{
  DBUG_ENTER("ha_ndbcluster::no_uncommitted_rows_reset");
  Thd_ndb *thd_ndb= get_thd_ndb(thd);
  thd_ndb->count++;
  thd_ndb->m_error= FALSE;
  thd_ndb->m_unsent_bytes= 0;
  DBUG_VOID_RETURN;
}

/*
  Sets the latest ndb error code on the thd_ndb object such that it
  can be retrieved later to know which ndb error caused the handler
  error.
*/
static void set_ndb_err(THD *thd, const NdbError &err)
{
  DBUG_ENTER("set_ndb_err");
  ERR_PRINT(err);

  Thd_ndb *thd_ndb= get_thd_ndb(thd);
  if (thd_ndb == NULL)
    DBUG_VOID_RETURN;
#ifdef NOT_YET
  /*
    Check if error code is overwritten, in this case the original
    failure cause will be lost.  E.g. if 4350 error is given. So
    push a warning so that it can be detected which is the root
    error cause.
  */
  if (thd_ndb->m_query_id == thd->query_id &&
      thd_ndb->m_error_code != 0 &&
      thd_ndb->m_error_code != err.code)
  {
    char buf[FN_REFLEN];
    ndb_error_string(thd_ndb->m_error_code, buf, sizeof(buf));
    push_warning_printf(thd, MYSQL_ERROR::WARN_LEVEL_ERROR,
			ER_GET_ERRMSG, ER(ER_GET_ERRMSG),
			thd_ndb->m_error_code, buf, "NDB");
  }
#endif
  thd_ndb->m_query_id= thd->query_id;
  thd_ndb->m_error_code= err.code;
  DBUG_VOID_RETURN;
}

int ha_ndbcluster::ndb_err(NdbTransaction *trans)
{
  THD *thd= current_thd;
  int res;
  NdbError err= trans->getNdbError();
  DBUG_ENTER("ndb_err");
  
  set_ndb_err(thd, err);

  switch (err.classification) {
  case NdbError::SchemaError:
  {
    // TODO perhaps we need to do more here, invalidate also in the cache
    m_table->setStatusInvalid();
    /* Close other open handlers not used by any thread */
    TABLE_LIST table_list;
    bzero((char*) &table_list,sizeof(table_list));
    table_list.db= m_dbname;
    table_list.alias= table_list.table_name= m_tabname;
    close_cached_tables(thd, &table_list, FALSE, FALSE, FALSE);
    break;
  }
  default:
    break;
  }
  res= ndb_to_mysql_error(&err);
  DBUG_PRINT("info", ("transformed ndbcluster error %d to mysql error %d", 
                      err.code, res));
  if (res == HA_ERR_FOUND_DUPP_KEY)
  {
    char *error_data= err.details;
    uint dupkey= MAX_KEY;

    for (uint i= 0; i < MAX_KEY; i++)
    {
      if (m_index[i].type == UNIQUE_INDEX || 
          m_index[i].type == UNIQUE_ORDERED_INDEX)
      {
        const NDBINDEX *unique_index=
          (const NDBINDEX *) m_index[i].unique_index;
        if (unique_index &&
            (char *) unique_index->getObjectId() == error_data)
        {
          dupkey= i;
          break;
        }
      }
    }
    if (m_rows_to_insert == 1)
    {
      /*
	We can only distinguish between primary and non-primary
	violations here, so we need to return MAX_KEY for non-primary
	to signal that key is unknown
      */
      m_dupkey= err.code == 630 ? table_share->primary_key : dupkey; 
    }
    else
    {
      /* We are batching inserts, offending key is not available */
      m_dupkey= (uint) -1;
    }
  }
  DBUG_RETURN(res);
}


/**
  Override the default get_error_message in order to add the 
  error message of NDB .
*/

bool ha_ndbcluster::get_error_message(int error, 
                                      String *buf)
{
  DBUG_ENTER("ha_ndbcluster::get_error_message");
  DBUG_PRINT("enter", ("error: %d", error));

  Ndb *ndb= check_ndb_in_thd(current_thd);
  if (!ndb)
    DBUG_RETURN(FALSE);

  const NdbError err= ndb->getNdbError(error);
  bool temporary= err.status==NdbError::TemporaryError;
  buf->set(err.message, strlen(err.message), &my_charset_bin);
  DBUG_PRINT("exit", ("message: %s, temporary: %d", buf->ptr(), temporary));
  DBUG_RETURN(temporary);
}


/**
  Check if MySQL field type forces var part in ndb storage
*/
static bool field_type_forces_var_part(enum_field_types type)
{
  switch (type) {
  case MYSQL_TYPE_VAR_STRING:
  case MYSQL_TYPE_VARCHAR:
    return TRUE;
  case MYSQL_TYPE_TINY_BLOB:
  case MYSQL_TYPE_BLOB:
  case MYSQL_TYPE_MEDIUM_BLOB:
  case MYSQL_TYPE_LONG_BLOB:
  case MYSQL_TYPE_GEOMETRY:
    return FALSE;
  default:
    return FALSE;
  }
}

/*
 * This is used for every additional row operation, to update the guesstimate
 * of pending bytes to send, and to check if it is now time to flush a batch.
 */
bool
ha_ndbcluster::add_row_check_if_batch_full_size(Thd_ndb *thd_ndb, uint size)
{
  if (thd_ndb->m_unsent_bytes == 0)
    free_root(&(thd_ndb->m_batch_mem_root), MY_MARK_BLOCKS_FREE);

  uint unsent= thd_ndb->m_unsent_bytes;
  unsent+= size;
  thd_ndb->m_unsent_bytes= unsent;
  return unsent >= BATCH_FLUSH_SIZE;
}

/*
  Return a generic buffer that will remain valid until after next execute.

  The memory is freed by the first call to add_row_check_if_batch_full_size()
  following any execute() call. The intention is that the memory is associated
  with one batch of operations during batched slave updates.

  Note in particular that using get_buffer() / copy_row_to_buffer() separately
  from add_row_check_if_batch_full_size() could make meory usage grow without
  limit, and that this sequence:

    execute()
    get_buffer() / copy_row_to_buffer()
    add_row_check_if_batch_full_size()
    ...
    execute()

  will free the memory already at add_row_check_if_batch_full_size() time, it
  will not remain valid until the second execute().
*/
uchar *
ha_ndbcluster::get_buffer(Thd_ndb *thd_ndb, uint size)
{
  return (uchar*)alloc_root(&(thd_ndb->m_batch_mem_root), size);
}

uchar *
ha_ndbcluster::copy_row_to_buffer(Thd_ndb *thd_ndb, const uchar *record)
{
  uchar *row= get_buffer(thd_ndb, table->s->reclength);
  if (unlikely(!row))
    return NULL;
  memcpy(row, record, table->s->reclength);
  return row;
}
  
int g_get_ndb_blobs_value(NdbBlob *ndb_blob, void *arg)
{
  ha_ndbcluster *ha= (ha_ndbcluster *)arg;
  DBUG_ENTER("g_get_ndb_blobs_value");
  DBUG_PRINT("info", ("destination row: %p", ha->m_blob_destination_record));

  /* Count the total length needed for blob data. */
  int isNull;
  if (ndb_blob->getNull(isNull) != 0)
    ERR_RETURN(ndb_blob->getNdbError());
  if (isNull == 0) {
    Uint64 len64= 0;
    if (ndb_blob->getLength(len64) != 0)
      ERR_RETURN(ndb_blob->getNdbError());
    /* Align to Uint64. */
    ha->m_blob_total_size+= (len64 + 7) & ~((Uint64)7);
    if (ha->m_blob_total_size > 0xffffffff)
    {
      DBUG_ASSERT(FALSE);
      DBUG_RETURN(-1);
    }
  }
  ha->m_blob_counter++;

  /*
    Wait until all blobs are active with reading, so we can allocate
    and use a common buffer containing all.
  */
  if (ha->m_blob_counter < ha->m_blob_expected_count)
    DBUG_RETURN(0);
  ha->m_blob_counter= 0;

  /* Re-allocate bigger blob buffer if necessary. */
  if (ha->m_blob_total_size > ha->m_blobs_buffer_size)
  {
    my_free(ha->m_blobs_buffer, MYF(MY_ALLOW_ZERO_PTR));
    DBUG_PRINT("info", ("allocate blobs buffer size %u",
                        (uint32)(ha->m_blob_total_size)));
    ha->m_blobs_buffer=
      (uchar*) my_malloc(ha->m_blob_total_size, MYF(MY_WME));
    if (ha->m_blobs_buffer == NULL)
    {
      ha->m_blobs_buffer_size= 0;
      DBUG_RETURN(-1);
    }
    ha->m_blobs_buffer_size= ha->m_blob_total_size;
  }

  /*
    Now read all blob data.
    If we know the destination mysqld row, we also set the blob null bit and
    pointer/length (if not, it will be done instead in unpack_record()).
  */
  uint32 offset= 0;
  for (uint i= 0; i < ha->table->s->fields; i++)
  {
    Field *field= ha->table->field[i];
    if (! (field->flags & BLOB_FLAG))
      continue;
    NdbValue value= ha->m_value[i];
    if (value.blob == NULL)
    {
      DBUG_PRINT("info",("[%u] skipped", i));
      continue;
    }
    Field_blob *field_blob= (Field_blob *)field;
    NdbBlob *ndb_blob= value.blob;
    int isNull;
    if (ndb_blob->getNull(isNull) != 0)
      ERR_RETURN(ndb_blob->getNdbError());
    if (isNull == 0) {
      Uint64 len64= 0;
      if (ndb_blob->getLength(len64) != 0)
        ERR_RETURN(ndb_blob->getNdbError());
      DBUG_ASSERT(len64 < 0xffffffff);
      uchar *buf= ha->m_blobs_buffer + offset;
      uint32 len= ha->m_blobs_buffer_size - offset;
      if (ndb_blob->readData(buf, len) != 0)
          ERR_RETURN(ndb_blob->getNdbError());
      DBUG_PRINT("info", ("[%u] offset: %u  buf: 0x%lx  len=%u",
                          i, offset, (long) buf, len));
      DBUG_ASSERT(len == len64);
      if (ha->m_blob_destination_record)
      {
        my_ptrdiff_t ptrdiff=
          ha->m_blob_destination_record - ha->table->record[0];
        field_blob->move_field_offset(ptrdiff);
        field_blob->set_ptr(len, buf);
        field_blob->set_notnull();
        field_blob->move_field_offset(-ptrdiff);
      }
      offset+= ((len64 + 7) & ~((Uint64)7));
    }
    else if (ha->m_blob_destination_record)
    {
      /* Have to set length even in this case. */
      my_ptrdiff_t ptrdiff=
        ha->m_blob_destination_record - ha->table->record[0];
      uchar *buf= ha->m_blobs_buffer + offset;
      field_blob->move_field_offset(ptrdiff);
      field_blob->set_ptr((uint32)0, buf);
      field_blob->set_null();
      field_blob->move_field_offset(-ptrdiff);
      DBUG_PRINT("info", ("[%u] isNull=%d", i, isNull));
    }
  }

  DBUG_RETURN(0);
}

/*
  Request reading of blob values.

  If dst_record is specified, the blob null bit, pointer, and length will be
  set in that record. Otherwise they must be set later by calling
  unpack_record().
*/
int
ha_ndbcluster::get_blob_values(const NdbOperation *ndb_op, uchar *dst_record,
                               const MY_BITMAP *bitmap)
{
  uint i;
  DBUG_ENTER("ha_ndbcluster::get_blob_values");

  m_blob_counter= 0;
  m_blob_expected_count= 0;
  m_blob_destination_record= dst_record;
  m_blob_total_size= 0;

  for (i= 0; i < table_share->fields; i++) 
  {
    Field *field= table->field[i];
    if (!(field->flags & BLOB_FLAG))
      continue;

    DBUG_PRINT("info", ("fieldnr=%d", i));
    NdbBlob *ndb_blob;
    if (bitmap_is_set(bitmap, i))
    {
      if ((ndb_blob= ndb_op->getBlobHandle(i)) == NULL ||
          ndb_blob->setActiveHook(g_get_ndb_blobs_value, this) != 0)
        DBUG_RETURN(1);
      m_blob_expected_count++;
    }
    else
      ndb_blob= NULL;

    m_value[i].blob= ndb_blob;
  }

  DBUG_RETURN(0);
}

int
ha_ndbcluster::set_blob_values(const NdbOperation *ndb_op,
                               my_ptrdiff_t row_offset, const MY_BITMAP *bitmap,
                               uint *set_count, bool batch)
{
  uint field_no;
  uint *blob_index, *blob_index_end;
  int res= 0;
  DBUG_ENTER("ha_ndbcluster::set_blob_values");

  *set_count= 0;

  if (table_share->blob_fields == 0)
    DBUG_RETURN(0);

  blob_index= table_share->blob_field;
  blob_index_end= blob_index + table_share->blob_fields;
  do
  {
    field_no= *blob_index;
    /* A NULL bitmap sets all blobs. */
    if (bitmap && !bitmap_is_set(bitmap, field_no))
      continue;
    Field *field= table->field[field_no];

    NdbBlob *ndb_blob= ndb_op->getBlobHandle(field_no);
    if (ndb_blob == NULL)
      ERR_RETURN(ndb_op->getNdbError());
    if (field->is_null_in_record_with_offset(row_offset))
    {
      if (ndb_blob->setNull() != 0)
        ERR_RETURN(ndb_op->getNdbError());
    }
    else
    {
      Field_blob *field_blob= (Field_blob *)field;

      // Get length and pointer to data
      const uchar *field_ptr= field->ptr + row_offset;
      uint32 blob_len= field_blob->get_length(field_ptr);
      uchar* blob_ptr= NULL;
      field_blob->get_ptr(&blob_ptr);

      // Looks like NULL ptr signals length 0 blob
      if (blob_ptr == NULL) {
        DBUG_ASSERT(blob_len == 0);
        blob_ptr= (uchar*)"";
      }

      DBUG_PRINT("value", ("set blob ptr: 0x%lx  len: %u",
                           (long) blob_ptr, blob_len));
      DBUG_DUMP("value", blob_ptr, min(blob_len, 26));

      /*
        NdbBlob requires the data pointer to remain valid until execute() time.
        So when batching, we need to copy the value to a temporary buffer.
      */
      if (batch && blob_len > 0)
      {
        uchar *tmp_buf= get_buffer(m_thd_ndb, blob_len);
        if (!tmp_buf)
          DBUG_RETURN(HA_ERR_OUT_OF_MEM);
        memcpy(tmp_buf, blob_ptr, blob_len);
        blob_ptr= tmp_buf;
      }
      res= ndb_blob->setValue((char*)blob_ptr, blob_len);
      if (res != 0)
        ERR_RETURN(ndb_op->getNdbError());
    }

    ++(*set_count);
  } while (++blob_index != blob_index_end);

  DBUG_RETURN(res);
}

/*
  This routine is shared by injector.  There is no common blobs buffer
  so the buffer and length are passed by reference.  Injector also
  passes a record pointer diff.
 */
int get_ndb_blobs_value(TABLE* table, NdbValue* value_array,
                        uchar*& buffer, uint& buffer_size,
                        my_ptrdiff_t ptrdiff)
{
  DBUG_ENTER("get_ndb_blobs_value");

  // Field has no field number so cannot use TABLE blob_field
  // Loop twice, first only counting total buffer size
  for (int loop= 0; loop <= 1; loop++)
  {
    uint32 offset= 0;
    for (uint i= 0; i < table->s->fields; i++)
    {
      Field *field= table->field[i];
      NdbValue value= value_array[i];
      if (! (field->flags & BLOB_FLAG))
        continue;
      if (value.blob == NULL)
      {
        DBUG_PRINT("info",("[%u] skipped", i));
        continue;
      }
      Field_blob *field_blob= (Field_blob *)field;
      NdbBlob *ndb_blob= value.blob;
      int isNull;
      if (ndb_blob->getNull(isNull) != 0)
        ERR_RETURN(ndb_blob->getNdbError());
      if (isNull == 0) {
        Uint64 len64= 0;
        if (ndb_blob->getLength(len64) != 0)
          ERR_RETURN(ndb_blob->getNdbError());
        // Align to Uint64
        uint32 size= len64;
        if (size % 8 != 0)
          size+= 8 - size % 8;
        if (loop == 1)
        {
          uchar *buf= buffer + offset;
          uint32 len= 0xffffffff;  // Max uint32
          if (ndb_blob->readData(buf, len) != 0)
            ERR_RETURN(ndb_blob->getNdbError());
          DBUG_PRINT("info", ("[%u] offset: %u  buf: 0x%lx  len=%u  [ptrdiff=%d]",
                              i, offset, (long) buf, len, (int)ptrdiff));
          DBUG_ASSERT(len == len64);
          // Ugly hack assumes only ptr needs to be changed
          field_blob->set_ptr_offset(ptrdiff, len, buf);
        }
        offset+= size;
      }
      else if (loop == 1) // undefined or null
      {
        // have to set length even in this case
        uchar *buf= buffer + offset; // or maybe NULL
        uint32 len= 0;
	field_blob->set_ptr_offset(ptrdiff, len, buf);
        DBUG_PRINT("info", ("[%u] isNull=%d", i, isNull));
      }
    }
    if (loop == 0 && offset > buffer_size)
    {
      my_free(buffer, MYF(MY_ALLOW_ZERO_PTR));
      buffer_size= 0;
      DBUG_PRINT("info", ("allocate blobs buffer size %u", offset));
      buffer= (uchar*) my_malloc(offset, MYF(MY_WME));
      if (buffer == NULL)
      {
        sql_print_error("ha_ndbcluster::get_ndb_blobs_value: "
                        "my_malloc(%u) failed", offset);
        DBUG_RETURN(-1);
      }
      buffer_size= offset;
    }
  }
  DBUG_RETURN(0);
}


/**
  Check if any set or get of blob value in current query.
*/

bool ha_ndbcluster::uses_blob_value(const MY_BITMAP *bitmap)
{
  uint *blob_index, *blob_index_end;
  if (table_share->blob_fields == 0)
    return FALSE;

  blob_index=     table_share->blob_field;
  blob_index_end= blob_index + table_share->blob_fields;
  do
  {
    if (bitmap_is_set(bitmap, table->field[*blob_index]->field_index))
      return TRUE;
  } while (++blob_index != blob_index_end);
  return FALSE;
}


/**
  Get metadata for this table from NDB.

  Check that frm-file on disk is equal to frm-file
  of table accessed in NDB.

  @retval
    0    ok
  @retval
    -2   Meta data has changed; Re-read data and try again
*/

int cmp_frm(const NDBTAB *ndbtab, const void *pack_data,
            uint pack_length)
{
  DBUG_ENTER("cmp_frm");
  /*
    Compare FrmData in NDB with frm file from disk.
  */
  if ((pack_length != ndbtab->getFrmLength()) || 
      (memcmp(pack_data, ndbtab->getFrmData(), pack_length)))
    DBUG_RETURN(1);
  DBUG_RETURN(0);
}

int ha_ndbcluster::get_metadata(THD *thd, const char *path)
{
  Ndb *ndb= get_ndb(thd);
  NDBDICT *dict= ndb->getDictionary();
  const NDBTAB *tab;
  int error;
  DBUG_ENTER("get_metadata");
  DBUG_PRINT("enter", ("m_tabname: %s, path: %s", m_tabname, path));

  DBUG_ASSERT(m_table == NULL);
  DBUG_ASSERT(m_table_info == NULL);

  uchar *data= NULL, *pack_data= NULL;
  size_t length, pack_length;

  /*
    Compare FrmData in NDB with frm file from disk.
  */
  error= 0;
  if (readfrm(path, &data, &length) ||
      packfrm(data, length, &pack_data, &pack_length))
  {
    my_free(data, MYF(MY_ALLOW_ZERO_PTR));
    my_free(pack_data, MYF(MY_ALLOW_ZERO_PTR));
    DBUG_RETURN(1);
  }
    
  Ndb_table_guard ndbtab_g(dict, m_tabname);
  if (!(tab= ndbtab_g.get_table()))
    ERR_RETURN(dict->getNdbError());

  if (get_ndb_share_state(m_share) != NSS_ALTERED 
      && cmp_frm(tab, pack_data, pack_length))
  {
    DBUG_PRINT("error", 
               ("metadata, pack_length: %lu  getFrmLength: %d  memcmp: %d",
                (ulong) pack_length, tab->getFrmLength(),
                memcmp(pack_data, tab->getFrmData(), pack_length)));
    DBUG_DUMP("pack_data", (uchar*) pack_data, pack_length);
    DBUG_DUMP("frm", (uchar*) tab->getFrmData(), tab->getFrmLength());
    error= HA_ERR_TABLE_DEF_CHANGED;
  }
  my_free((char*)data, MYF(0));
  my_free((char*)pack_data, MYF(0));

  if (error)
    goto err;

  DBUG_PRINT("info", ("fetched table %s", tab->getName()));
  m_table= tab;

  if (bitmap_init(&m_bitmap, m_bitmap_buf, table_share->fields, 0) ||
      bitmap_init(&m_pk_bitmap, m_pk_bitmap_buf, table_share->fields, 0))
  {
    error= HA_ERR_OUT_OF_MEM;
    goto err;
  }
  if (table_share->primary_key != MAX_KEY)
  {
    KEY *pk_info= table->key_info + table_share->primary_key;
    uint i;
    for (i= 0; i < pk_info->key_parts; i++)
    {
      KEY_PART_INFO *kp= &pk_info->key_part[i];
      bitmap_set_bit(&m_pk_bitmap, kp->fieldnr - 1);
    }
  }
  else
  {
    /* Hidden primary key. */
    uint field_no= table_share->fields;
    ((uchar *)m_pk_bitmap_buf)[field_no>>3]|= (1 << (field_no & 7));

    if ((error= add_hidden_pk_ndb_record(dict)) != 0)
      goto err;
  }

  if ((error= add_table_ndb_record(dict)) != 0)
    goto err;

  /*
    Approx. write size in bytes over transporter
  */
  m_bytes_per_write= 12 + tab->getRowSizeInBytes() + 4 * tab->getNoOfColumns();
  if ((error= open_indexes(thd, ndb, table, FALSE)) == 0)
  {
    ndbtab_g.release();
    DBUG_RETURN(0);
  }

err:
  ndbtab_g.invalidate();
  m_table= NULL;
  DBUG_RETURN(error);
}

static int fix_unique_index_attr_order(NDB_INDEX_DATA &data,
                                       const NDBINDEX *index,
                                       KEY *key_info)
{
  DBUG_ENTER("fix_unique_index_attr_order");
  unsigned sz= index->getNoOfIndexColumns();

  if (data.unique_index_attrid_map)
    my_free((char*)data.unique_index_attrid_map, MYF(0));
  data.unique_index_attrid_map= (uchar*)my_malloc(sz,MYF(MY_WME));
  if (data.unique_index_attrid_map == 0)
  {
    sql_print_error("fix_unique_index_attr_order: my_malloc(%u) failure",
                    (unsigned int)sz);
    DBUG_RETURN(HA_ERR_OUT_OF_MEM);
  }

  KEY_PART_INFO* key_part= key_info->key_part;
  KEY_PART_INFO* end= key_part+key_info->key_parts;
  DBUG_ASSERT(key_info->key_parts == sz);
  for (unsigned i= 0; key_part != end; key_part++, i++) 
  {
    const char *field_name= key_part->field->field_name;
#ifndef DBUG_OFF
   data.unique_index_attrid_map[i]= 255;
#endif
    for (unsigned j= 0; j < sz; j++)
    {
      const NDBCOL *c= index->getColumn(j);
      if (strcmp(field_name, c->getName()) == 0)
      {
        data.unique_index_attrid_map[i]= j;
        break;
      }
    }
    DBUG_ASSERT(data.unique_index_attrid_map[i] != 255);
  }
  DBUG_RETURN(0);
}

/*
  Create all the indexes for a table.
  If any index should fail to be created,
  the error is returned immediately
*/
int ha_ndbcluster::create_indexes(THD *thd, Ndb *ndb, TABLE *tab)
{
  uint i;
  int error= 0;
  const char *index_name;
  KEY* key_info= tab->key_info;
  const char **key_name= tab->s->keynames.type_names;
  DBUG_ENTER("ha_ndbcluster::create_indexes");

  for (i= 0; i < tab->s->keys; i++, key_info++, key_name++)
  {
    index_name= *key_name;
    NDB_INDEX_TYPE idx_type= get_index_type_from_table(i);
    error= create_index(thd, index_name, key_info, idx_type, i);
    if (error)
    {
      DBUG_PRINT("error", ("Failed to create index %u", i));
      break;
    }
  }

  DBUG_RETURN(error);
}

static void ndb_init_index(NDB_INDEX_DATA &data)
{
  data.type= UNDEFINED_INDEX;
  data.status= UNDEFINED;
  data.unique_index= NULL;
  data.index= NULL;
  data.unique_index_attrid_map= NULL;
  data.index_stat=NULL;
  data.index_stat_cache_entries=0;
  data.index_stat_update_freq=0;
  data.index_stat_query_count=0;
  data.ndb_record_key= NULL;
  data.ndb_unique_record_key= NULL;
  data.ndb_unique_record_row= NULL;
}

static void ndb_clear_index(NDBDICT *dict, NDB_INDEX_DATA &data)
{
  if (data.unique_index_attrid_map)
  {
    my_free((char*)data.unique_index_attrid_map, MYF(0));
  }
  if (data.index_stat)
  {
    delete data.index_stat;
  }
  if (data.ndb_unique_record_key)
    dict->releaseRecord(data.ndb_unique_record_key);
  if (data.ndb_unique_record_row)
    dict->releaseRecord(data.ndb_unique_record_row);
  if (data.ndb_record_key)
    dict->releaseRecord(data.ndb_record_key);
  ndb_init_index(data);
}

/*
  Associate a direct reference to an index handle
  with an index (for faster access)
 */
int ha_ndbcluster::add_index_handle(THD *thd, NDBDICT *dict, KEY *key_info,
                                    const char *index_name, uint index_no)
{
  int error= 0;

  NDB_INDEX_TYPE idx_type= get_index_type_from_table(index_no);
  m_index[index_no].type= idx_type;
  DBUG_ENTER("ha_ndbcluster::add_index_handle");
  DBUG_PRINT("enter", ("table %s", m_tabname));

  if (idx_type != PRIMARY_KEY_INDEX && idx_type != UNIQUE_INDEX)
  {
    DBUG_PRINT("info", ("Get handle to index %s", index_name));
    const NDBINDEX *index;
    do
    {
      index= dict->getIndexGlobal(index_name, *m_table);
      if (!index)
        ERR_RETURN(dict->getNdbError());
      DBUG_PRINT("info", ("index: 0x%lx  id: %d  version: %d.%d  status: %d",
                          (long) index,
                          index->getObjectId(),
                          index->getObjectVersion() & 0xFFFFFF,
                          index->getObjectVersion() >> 24,
                          index->getObjectStatus()));
      DBUG_ASSERT(index->getObjectStatus() ==
                  NdbDictionary::Object::Retrieved);
      break;
    } while (1);
    m_index[index_no].index= index;
    // ordered index - add stats
    NDB_INDEX_DATA& d=m_index[index_no];
    delete d.index_stat;
    d.index_stat=NULL;
    if (thd->variables.ndb_index_stat_enable)
    {
      d.index_stat=new NdbIndexStat(index);
      d.index_stat_cache_entries=thd->variables.ndb_index_stat_cache_entries;
      d.index_stat_update_freq=thd->variables.ndb_index_stat_update_freq;
      d.index_stat_query_count=0;
      d.index_stat->alloc_cache(d.index_stat_cache_entries);
      DBUG_PRINT("info", ("index %s stat=on cache_entries=%u update_freq=%u",
                          index->getName(),
                          d.index_stat_cache_entries,
                          d.index_stat_update_freq));
    } else
    {
      DBUG_PRINT("info", ("index %s stat=off", index->getName()));
    }
  }
  if (idx_type == UNIQUE_ORDERED_INDEX || idx_type == UNIQUE_INDEX)
  {
    char unique_index_name[FN_LEN];
    static const char* unique_suffix= "$unique";
    m_has_unique_index= TRUE;
    strxnmov(unique_index_name, FN_LEN, index_name, unique_suffix, NullS);
    DBUG_PRINT("info", ("Get handle to unique_index %s", unique_index_name));
    const NDBINDEX *index;
    do
    {
      index= dict->getIndexGlobal(unique_index_name, *m_table);
      if (!index)
        ERR_RETURN(dict->getNdbError());
      DBUG_PRINT("info", ("index: 0x%lx  id: %d  version: %d.%d  status: %d",
                          (long) index,
                          index->getObjectId(),
                          index->getObjectVersion() & 0xFFFFFF,
                          index->getObjectVersion() >> 24,
                          index->getObjectStatus()));
      DBUG_ASSERT(index->getObjectStatus() ==
                  NdbDictionary::Object::Retrieved);
      break;
    } while (1);
    m_index[index_no].unique_index= index;
    error= fix_unique_index_attr_order(m_index[index_no], index, key_info);
  }

  if (!error)
    error= add_index_ndb_record(dict, key_info, index_no);

  if (!error)
    m_index[index_no].status= ACTIVE;
  
  DBUG_RETURN(error);
}

/*
  We use this function to convert null bit masks, as found in class Field,
  to bit numbers, as used in NdbRecord.
*/
static uint
null_bit_mask_to_bit_number(uchar bit_mask)
{
  switch (bit_mask)
  {
    case  0x1: return 0;
    case  0x2: return 1;
    case  0x4: return 2;
    case  0x8: return 3;
    case 0x10: return 4;
    case 0x20: return 5;
    case 0x40: return 6;
    case 0x80: return 7;
    default:
      DBUG_ASSERT(false);
      return 0;
  }
}

static void
ndb_set_record_specification(uint field_no,
                             NdbDictionary::RecordSpecification *spec,
                             const TABLE *table,
                             const NdbDictionary::Table *ndb_table)
{
  spec->column= ndb_table->getColumn(field_no);
  spec->offset= table->field[field_no]->ptr - table->record[0];
  if (table->field[field_no]->null_ptr)
  {
    spec->nullbit_byte_offset=
      table->field[field_no]->null_ptr - table->record[0];
    spec->nullbit_bit_in_byte=
      null_bit_mask_to_bit_number(table->field[field_no]->null_bit);
  }
  else if (table->field[field_no]->type() == MYSQL_TYPE_BIT)
  {
    /* We need to store the position of the overflow bits. */
    const Field_bit* field_bit= static_cast<Field_bit*>(table->field[field_no]);
    spec->nullbit_byte_offset=
      field_bit->bit_ptr - table->record[0];
    spec->nullbit_bit_in_byte= field_bit->bit_ofs;
  }
  else
  {
    spec->nullbit_byte_offset= 0;
    spec->nullbit_bit_in_byte= 0;
  }
}

int
ha_ndbcluster::add_table_ndb_record(NDBDICT *dict)
{
  DBUG_ENTER("ha_ndbcluster::add_table_ndb_record()");
  NdbDictionary::RecordSpecification spec[NDB_MAX_ATTRIBUTES_IN_TABLE + 2];
  NdbRecord *rec;
  uint i;

  for (i= 0; i < table_share->fields; i++)
  {
    ndb_set_record_specification(i, &spec[i], table, m_table);
  }

  rec= dict->createRecord(m_table, spec, i, sizeof(spec[0]),
                          NdbDictionary::RecMysqldBitfield);
  if (! rec)
    ERR_RETURN(dict->getNdbError());
  m_ndb_record= rec;

  rec= ndb_get_table_statistics_ndbrecord(dict, m_table);
  if (! rec)
    ERR_RETURN(dict->getNdbError());
  m_ndb_statistics_record= rec;

  DBUG_RETURN(0);
}

/* Create NdbRecord for setting hidden primary key from Uint64. */
int
ha_ndbcluster::add_hidden_pk_ndb_record(NDBDICT *dict)
{
  DBUG_ENTER("ha_ndbcluster::add_hidden_pk_ndb_record");
  NdbDictionary::RecordSpecification spec[1];
  NdbRecord *rec;

  spec[0].column= m_table->getColumn(table_share->fields);
  spec[0].offset= 0;
  spec[0].nullbit_byte_offset= 0;
  spec[0].nullbit_bit_in_byte= 0;

  rec= dict->createRecord(m_table, spec, 1, sizeof(spec[0]));
  if (! rec)
    ERR_RETURN(dict->getNdbError());
  m_ndb_hidden_key_record= rec;

  DBUG_RETURN(0);
}

int
ha_ndbcluster::add_index_ndb_record(NDBDICT *dict, KEY *key_info, uint index_no)
{
  DBUG_ENTER("ha_ndbcluster::add_index_ndb_record");
  NdbDictionary::RecordSpecification spec[NDB_MAX_ATTRIBUTES_IN_TABLE + 2];
  NdbRecord *rec;

  Uint32 offset= 0;
  for (uint i= 0; i < key_info->key_parts; i++)
  {
    KEY_PART_INFO *kp= &key_info->key_part[i];

    spec[i].column= m_table->getColumn(kp->fieldnr - 1);
    if (! spec[i].column)
      ERR_RETURN(dict->getNdbError());
    if (kp->null_bit)
    {
      /* Nullable column. */
      spec[i].offset= offset + 1;           // First byte is NULL flag
      spec[i].nullbit_byte_offset= offset;
      spec[i].nullbit_bit_in_byte= 0;
    }
    else
    {
      /* Not nullable column. */
      spec[i].offset= offset;
      spec[i].nullbit_byte_offset= 0;
      spec[i].nullbit_bit_in_byte= 0;
    }
    offset+= kp->store_length;
  }

  if (m_index[index_no].index)
  {
    /*
      Enable MysqldShrinkVarchar flag so that the two-byte length used by
      mysqld for short varchar keys is correctly converted into a one-byte
      length used by Ndb kernel.
    */
    rec= dict->createRecord(m_index[index_no].index,
                            spec, key_info->key_parts, sizeof(spec[0]),
                            ( NdbDictionary::RecMysqldShrinkVarchar |
                              NdbDictionary::RecMysqldBitfield ));
    if (! rec)
      ERR_RETURN(dict->getNdbError());
    m_index[index_no].ndb_record_key= rec;
  }
  else
    m_index[index_no].ndb_record_key= NULL;

  if (m_index[index_no].unique_index)
  {
    rec= dict->createRecord(m_index[index_no].unique_index,
                            spec, key_info->key_parts, sizeof(spec[0]),
                            ( NdbDictionary::RecMysqldShrinkVarchar |
                              NdbDictionary::RecMysqldBitfield ));
    if (! rec)
      ERR_RETURN(dict->getNdbError());
    m_index[index_no].ndb_unique_record_key= rec;
  }
  else if (index_no == table_share->primary_key)
  {
    /* The primary key is special, there is no explicit NDB index associated. */
    rec= dict->createRecord(m_table,
                            spec, key_info->key_parts, sizeof(spec[0]),
                            ( NdbDictionary::RecMysqldShrinkVarchar |
                              NdbDictionary::RecMysqldBitfield ));
    if (! rec)
      ERR_RETURN(dict->getNdbError());
    m_index[index_no].ndb_unique_record_key= rec;
  }
  else
    m_index[index_no].ndb_unique_record_key= NULL;

  /* Now do the same, but this time with offsets from Field, for row access. */
  for (uint i= 0; i < key_info->key_parts; i++)
  {
    const KEY_PART_INFO *kp= &key_info->key_part[i];

    spec[i].offset= kp->offset;
    if (kp->null_bit)
    {
      /* Nullable column. */
      spec[i].nullbit_byte_offset= kp->null_offset;
      spec[i].nullbit_bit_in_byte= null_bit_mask_to_bit_number(kp->null_bit);
    }
    else
    {
      /* Not nullable column. */
      spec[i].nullbit_byte_offset= 0;
      spec[i].nullbit_bit_in_byte= 0;
    }
  }

  if (m_index[index_no].unique_index)
  {
    rec= dict->createRecord(m_index[index_no].unique_index,
                            spec, key_info->key_parts, sizeof(spec[0]),
                            NdbDictionary::RecMysqldBitfield);
    if (! rec)
      ERR_RETURN(dict->getNdbError());
    m_index[index_no].ndb_unique_record_row= rec;
  }
  else if (index_no == table_share->primary_key)
  {
    rec= dict->createRecord(m_table,
                            spec, key_info->key_parts, sizeof(spec[0]),
                            NdbDictionary::RecMysqldBitfield);
    if (! rec)
      ERR_RETURN(dict->getNdbError());
    m_index[index_no].ndb_unique_record_row= rec;
  }
  else
    m_index[index_no].ndb_unique_record_row= NULL;

  DBUG_RETURN(0);
}

/*
  Associate index handles for each index of a table
*/
int ha_ndbcluster::open_indexes(THD *thd, Ndb *ndb, TABLE *tab,
                                bool ignore_error)
{
  uint i;
  int error= 0;
  NDBDICT *dict= ndb->getDictionary();
  KEY* key_info= tab->key_info;
  const char **key_name= tab->s->keynames.type_names;
  DBUG_ENTER("ha_ndbcluster::open_indexes");
  m_has_unique_index= FALSE;
  for (i= 0; i < tab->s->keys; i++, key_info++, key_name++)
  {
    if ((error= add_index_handle(thd, dict, key_info, *key_name, i)))
      if (ignore_error)
        m_index[i].index= m_index[i].unique_index= NULL;
      else
        break;
    m_index[i].null_in_unique_index= FALSE;
    if (check_index_fields_not_null(key_info))
      m_index[i].null_in_unique_index= TRUE;
  }

  if (error && !ignore_error)
  {
    while (i > 0)
    {
      i--;
      if (m_index[i].index)
      {
         dict->removeIndexGlobal(*m_index[i].index, 1);
         m_index[i].index= NULL;
      }
      if (m_index[i].unique_index)
      {
         dict->removeIndexGlobal(*m_index[i].unique_index, 1);
         m_index[i].unique_index= NULL;
      }
    }
  }

  DBUG_ASSERT(error == 0 || error == 4243);

  DBUG_RETURN(error);
}

/*
  Renumber indexes in index list by shifting out
  indexes that are to be dropped
 */
void ha_ndbcluster::renumber_indexes(Ndb *ndb, TABLE *tab)
{
  uint i;
  const char *index_name;
  KEY* key_info= tab->key_info;
  const char **key_name= tab->s->keynames.type_names;
  DBUG_ENTER("ha_ndbcluster::renumber_indexes");
  
  for (i= 0; i < tab->s->keys; i++, key_info++, key_name++)
  {
    index_name= *key_name;
    NDB_INDEX_TYPE idx_type= get_index_type_from_table(i);
    m_index[i].type= idx_type;
    if (m_index[i].status == TO_BE_DROPPED) 
    {
      DBUG_PRINT("info", ("Shifting index %s(%i) out of the list", 
                          index_name, i));
      NDB_INDEX_DATA tmp;
      uint j= i + 1;
      // Shift index out of list
      while(j != MAX_KEY && m_index[j].status != UNDEFINED)
      {
        tmp=  m_index[j - 1];
        m_index[j - 1]= m_index[j];
        m_index[j]= tmp;
        j++;
      }
    }
  }

  DBUG_VOID_RETURN;
}

/*
  Drop all indexes that are marked for deletion
*/
int ha_ndbcluster::drop_indexes(Ndb *ndb, TABLE *tab)
{
  uint i;
  int error= 0;
  const char *index_name;
  KEY* key_info= tab->key_info;
  NDBDICT *dict= ndb->getDictionary();
  DBUG_ENTER("ha_ndbcluster::drop_indexes");
  
  for (i= 0; i < tab->s->keys; i++, key_info++)
  {
    NDB_INDEX_TYPE idx_type= get_index_type_from_table(i);
    m_index[i].type= idx_type;
    if (m_index[i].status == TO_BE_DROPPED)
    {
      const NdbDictionary::Index *index= m_index[i].index;
      const NdbDictionary::Index *unique_index= m_index[i].unique_index;
      
      if (index)
      {
        index_name= index->getName();
        DBUG_PRINT("info", ("Dropping index %u: %s", i, index_name));  
        // Drop ordered index from ndb
        error= dict->dropIndexGlobal(*index);
        if (!error)
        {
          dict->removeIndexGlobal(*index, 1);
          m_index[i].index= NULL;
        }
      }
      if (!error && unique_index)
      {
        index_name= unique_index->getName();
        DBUG_PRINT("info", ("Dropping unique index %u: %s", i, index_name));
        // Drop unique index from ndb
        error= dict->dropIndexGlobal(*unique_index);
        if (!error)
        {
          dict->removeIndexGlobal(*unique_index, 1);
          m_index[i].unique_index= NULL;
        }
      }
      if (error)
        DBUG_RETURN(error);
      ndb_clear_index(dict, m_index[i]);
      continue;
    }
  }
  
  DBUG_RETURN(error);
}

/**
  Decode the type of an index from information 
  provided in table object.
*/
NDB_INDEX_TYPE ha_ndbcluster::get_index_type_from_table(uint inx) const
{
  return get_index_type_from_key(inx, table_share->key_info,
                                 inx == table_share->primary_key);
}

NDB_INDEX_TYPE ha_ndbcluster::get_index_type_from_key(uint inx,
                                                      KEY *key_info,
                                                      bool primary) const
{
  bool is_hash_index=  (key_info[inx].algorithm == 
                        HA_KEY_ALG_HASH);
  if (primary)
    return is_hash_index ? PRIMARY_KEY_INDEX : PRIMARY_KEY_ORDERED_INDEX;
  
  return ((key_info[inx].flags & HA_NOSAME) ? 
          (is_hash_index ? UNIQUE_INDEX : UNIQUE_ORDERED_INDEX) :
          ORDERED_INDEX);
} 

bool ha_ndbcluster::check_index_fields_not_null(KEY* key_info)
{
  KEY_PART_INFO* key_part= key_info->key_part;
  KEY_PART_INFO* end= key_part+key_info->key_parts;
  DBUG_ENTER("ha_ndbcluster::check_index_fields_not_null");
  
  for (; key_part != end; key_part++) 
    {
      Field* field= key_part->field;
      if (field->maybe_null())
	DBUG_RETURN(TRUE);
    }
  
  DBUG_RETURN(FALSE);
}

void ha_ndbcluster::release_metadata(THD *thd, Ndb *ndb)
{
  uint i;

  DBUG_ENTER("release_metadata");
  DBUG_PRINT("enter", ("m_tabname: %s", m_tabname));

  NDBDICT *dict= ndb->getDictionary();
  int invalidate_indexes= 0;
  if (thd && thd->lex && thd->lex->sql_command == SQLCOM_FLUSH)
  {
    invalidate_indexes = 1;
  }
  if (m_table != NULL)
  {
    if (m_ndb_record != NULL)
    {
      dict->releaseRecord(m_ndb_record);
      m_ndb_record= NULL;
    }
    if (m_ndb_hidden_key_record != NULL)
    {
      dict->releaseRecord(m_ndb_hidden_key_record);
      m_ndb_hidden_key_record= NULL;
    }
    if (m_ndb_statistics_record != NULL)
    {
      dict->releaseRecord(m_ndb_statistics_record);
      m_ndb_statistics_record= NULL;
    }
    if (m_table->getObjectStatus() == NdbDictionary::Object::Invalid)
      invalidate_indexes= 1;
    dict->removeTableGlobal(*m_table, invalidate_indexes);
  }
  // TODO investigate
  DBUG_ASSERT(m_table_info == NULL);
  m_table_info= NULL;

  // Release index list 
  for (i= 0; i < MAX_KEY; i++)
  {
    if (m_index[i].unique_index)
    {
      DBUG_ASSERT(m_table != NULL);
      dict->removeIndexGlobal(*m_index[i].unique_index, invalidate_indexes);
    }
    if (m_index[i].index)
    {
      DBUG_ASSERT(m_table != NULL);
      dict->removeIndexGlobal(*m_index[i].index, invalidate_indexes);
    }
    ndb_clear_index(dict, m_index[i]);
  }

  m_table= NULL;
  DBUG_VOID_RETURN;
}

int ha_ndbcluster::get_ndb_lock_type(enum thr_lock_type type,
                                     const MY_BITMAP *column_bitmap)
{
  if (type >= TL_WRITE_ALLOW_WRITE)
    return NdbOperation::LM_Exclusive;
  if (type ==  TL_READ_WITH_SHARED_LOCKS ||
      (column_bitmap != NULL && uses_blob_value(column_bitmap)))
    return NdbOperation::LM_Read;
  return NdbOperation::LM_CommittedRead;
}

static const ulong index_type_flags[]=
{
  /* UNDEFINED_INDEX */
  0,                         

  /* PRIMARY_KEY_INDEX */
  HA_ONLY_WHOLE_INDEX, 

  /* PRIMARY_KEY_ORDERED_INDEX */
  /* 
     Enable HA_KEYREAD_ONLY when "sorted" indexes are supported, 
     thus ORDERD BY clauses can be optimized by reading directly 
     through the index.
  */
  // HA_KEYREAD_ONLY | 
  HA_READ_NEXT |
  HA_READ_PREV |
  HA_READ_RANGE |
  HA_READ_ORDER,

  /* UNIQUE_INDEX */
  HA_ONLY_WHOLE_INDEX,

  /* UNIQUE_ORDERED_INDEX */
  HA_READ_NEXT |
  HA_READ_PREV |
  HA_READ_RANGE |
  HA_READ_ORDER,

  /* ORDERED_INDEX */
  HA_READ_NEXT |
  HA_READ_PREV |
  HA_READ_RANGE |
  HA_READ_ORDER
};

static const int index_flags_size= sizeof(index_type_flags)/sizeof(ulong);

inline NDB_INDEX_TYPE ha_ndbcluster::get_index_type(uint idx_no) const
{
  DBUG_ASSERT(idx_no < MAX_KEY);
  return m_index[idx_no].type;
}

inline bool ha_ndbcluster::has_null_in_unique_index(uint idx_no) const
{
  DBUG_ASSERT(idx_no < MAX_KEY);
  return m_index[idx_no].null_in_unique_index;
}


/**
  Get the flags for an index.

  @return
    flags depending on the type of the index.
*/

inline ulong ha_ndbcluster::index_flags(uint idx_no, uint part,
                                        bool all_parts) const 
{ 
  DBUG_ENTER("ha_ndbcluster::index_flags");
  DBUG_PRINT("enter", ("idx_no: %u", idx_no));
  DBUG_ASSERT(get_index_type_from_table(idx_no) < index_flags_size);
  DBUG_RETURN(index_type_flags[get_index_type_from_table(idx_no)] | 
              HA_KEY_SCAN_NOT_ROR);
}

bool ha_ndbcluster::check_index_fields_in_write_set(uint keyno)
{
  KEY* key_info= table->key_info + keyno;
  KEY_PART_INFO* key_part= key_info->key_part;
  KEY_PART_INFO* end= key_part+key_info->key_parts;
  uint i;
  DBUG_ENTER("check_index_fields_in_write_set");

  for (i= 0; key_part != end; key_part++, i++)
  {
    Field* field= key_part->field;
    if (!bitmap_is_set(table->write_set, field->field_index))
    {
      DBUG_RETURN(false);
    }
  }

  DBUG_RETURN(true);
}


/**
  Read one record from NDB using primary key.
*/

int ha_ndbcluster::pk_read(const uchar *key, uint key_len, uchar *buf,
                           uint32 part_id)
{
  NdbConnection *trans= m_thd_ndb->trans;
  const NdbOperation *op;
  int res;
  DBUG_ENTER("pk_read");
  DBUG_PRINT("enter", ("key_len: %u read_set=%x",
                       key_len, table->read_set->bitmap[0]));
  DBUG_DUMP("key", key, key_len);

  NdbOperation::LockMode lm=
    (NdbOperation::LockMode)get_ndb_lock_type(m_lock.type, table->read_set);
  
  if (!(op= pk_unique_index_read_key(table->s->primary_key, key, buf, lm,
                                     (m_user_defined_partitioning ?
                                      &part_id :
                                      NULL))))
    ERR_RETURN(trans->getNdbError());

  if ((res = execute_no_commit_ie(this,trans)) != 0 ||
      op->getNdbError().code) 
  {
    table->status= STATUS_NOT_FOUND;
    DBUG_RETURN(ndb_err(trans));
  }

  table->status= 0;     
  DBUG_RETURN(0);
}

/**
  Update primary key or part id by doing delete insert.
*/

int ha_ndbcluster::ndb_pk_update_row(THD *thd,
                                     const uchar *old_data, uchar *new_data,
                                     uint32 old_part_id)
{
  NdbTransaction *trans= m_thd_ndb->trans;
  int error;
  const NdbOperation *op;
  DBUG_ENTER("ndb_pk_update_row");

  NdbOperation::OperationOptions *poptions = NULL;
  NdbOperation::OperationOptions options;
  options.optionsPresent=0;

  DBUG_PRINT("info", ("primary key update or partition change, "
                      "doing read+delete+insert"));
  // Get all old fields, since we optimize away fields not in query

  const NdbRecord *key_rec;
  const uchar *key_row;

  if (m_user_defined_partitioning)
  {
    options.optionsPresent |= NdbOperation::OperationOptions::OO_PARTITION_ID;
    options.partitionId=old_part_id;
    poptions=&options;
  }

  if (table_share->primary_key != MAX_KEY)
  {
    key_rec= m_index[table->s->primary_key].ndb_unique_record_row;
    key_row= old_data;
  }
  else
  {
    /* Hidden primary key, previously read into m_ref. */
    key_rec= m_ndb_hidden_key_record;
    key_row= (const uchar*)(&m_ref);
  }

  if (!bitmap_is_set_all(table->read_set))
  {
    /*
      Need to read rest of columns for later re-insert.

      Use mask only with columns that are not in write_set, not in
      read_set, and not part of the primary key.
    */

    bitmap_copy(&m_bitmap, table->read_set);
    bitmap_union(&m_bitmap, table->write_set);
    bitmap_invert(&m_bitmap);
    NdbOperation::LockMode lm=
      (NdbOperation::LockMode)get_ndb_lock_type(m_lock.type, &m_bitmap);
    if (!(op= trans->readTuple(key_rec, (const char *)key_row,
                               m_ndb_record, (char *)new_data, lm,
                               (const unsigned char *)(m_bitmap.bitmap),
                               poptions,
                               sizeof(NdbOperation::OperationOptions))))
      ERR_RETURN(trans->getNdbError());

<<<<<<< HEAD
    if (table_share->blob_fields > 0)
    {
      my_bitmap_map *old_map= dbug_tmp_use_all_columns(table, table->read_set);
      error= get_blob_values(op, new_data, &m_bitmap);
      dbug_tmp_restore_column_map(table->read_set, old_map);
      if (error != 0)
        ERR_RETURN(op->getNdbError());
    }

    if (execute_no_commit(this, trans, FALSE) != 0)
    {
      table->status= STATUS_NOT_FOUND;
      DBUG_RETURN(ndb_err(trans));
    }
=======
  if (table_share->blob_fields > 0)
  {
    my_bitmap_map *old_map= dbug_tmp_use_all_columns(table, table->read_set);
    error= get_blob_values(op, new_data, &m_bitmap);
    dbug_tmp_restore_column_map(table->read_set, old_map);
    if (error != 0)
      ERR_RETURN(op->getNdbError());
  }

  if (m_user_defined_partitioning)
    op->setPartitionId(old_part_id);
  if (execute_no_commit(this,trans) != 0) 
  {
    table->status= STATUS_NOT_FOUND;
    DBUG_RETURN(ndb_err(trans));
>>>>>>> a8aa172e
  }

  // Delete old row
  error= ndb_delete_row(old_data, TRUE);
  if (error)
  {
    DBUG_PRINT("info", ("delete failed"));
    DBUG_RETURN(error);
  }

  // Insert new row
  DBUG_PRINT("info", ("delete succeded"));
  bool batched_update= (m_active_cursor != 0);
  /*
    If we are updating a primary key with auto_increment
    then we need to update the auto_increment counter
  */
  if (table->found_next_number_field &&
      bitmap_is_set(table->write_set, 
                    table->found_next_number_field->field_index) &&
      (error= set_auto_inc(thd, table->found_next_number_field)))
  {
    DBUG_RETURN(error);
  }
  error= ndb_write_row(new_data, TRUE, batched_update);
  if (error)
  {
    DBUG_PRINT("info", ("insert failed"));
    if (trans->commitStatus() == NdbConnection::Started)
    {
      // Undo delete_row(old_data)
      int undo_res= ndb_write_row((uchar *)old_data, TRUE, batched_update);
      if (undo_res)
        push_warning(table->in_use,
                     MYSQL_ERROR::WARN_LEVEL_WARN,
                     undo_res,
                     "NDB failed undoing delete at primary key update");
    }
    DBUG_RETURN(error);
  }
  DBUG_PRINT("info", ("delete+insert succeeded"));

  DBUG_RETURN(0);
}

/**
  Check that all operations between first and last all
  have gotten the errcode
  If checking for HA_ERR_KEY_NOT_FOUND then update m_dupkey
  for all succeeding operations
*/
bool ha_ndbcluster::check_all_operations_for_error(NdbTransaction *trans,
                                                   const NdbOperation *first,
                                                   const NdbOperation *last,
                                                   uint errcode)
{
  const NdbOperation *op= first;
  DBUG_ENTER("ha_ndbcluster::check_all_operations_for_error");

  while(op)
  {
    NdbError err= op->getNdbError();
    if (err.status != NdbError::Success)
    {
      if (ndb_to_mysql_error(&err) != (int) errcode)
        DBUG_RETURN(FALSE);
      if (op == last) break;
      op= trans->getNextCompletedOperation(op);
    }
    else
    {
      // We found a duplicate
      if (op->getType() == NdbOperation::UniqueIndexAccess)
      {
        if (errcode == HA_ERR_KEY_NOT_FOUND)
        {
          NdbIndexOperation *iop= (NdbIndexOperation *) op;
          const NDBINDEX *index= iop->getIndex();
          // Find the key_no of the index
          for(uint i= 0; i<table->s->keys; i++)
          {
            if (m_index[i].unique_index == index)
            {
              m_dupkey= i;
              break;
            }
          }
        }
      }
      else
      {
        // Must have been primary key access
        DBUG_ASSERT(op->getType() == NdbOperation::PrimaryKeyAccess);
        if (errcode == HA_ERR_KEY_NOT_FOUND)
          m_dupkey= table->s->primary_key;
      }
      DBUG_RETURN(FALSE);      
    }
  }
  DBUG_RETURN(TRUE);
}


/**
 * Check if record contains any null valued columns that are part of a key
 */
static
int
check_null_in_record(const KEY* key_info, const uchar *record)
{
  KEY_PART_INFO *curr_part, *end_part;
  curr_part= key_info->key_part;
  end_part= curr_part + key_info->key_parts;

  while (curr_part != end_part)
  {
    if (curr_part->null_bit &&
        (record[curr_part->null_offset] & curr_part->null_bit))
      return 1;
    curr_part++;
  }
  return 0;
  /*
    We could instead pre-compute a bitmask in table_share with one bit for
    every null-bit in the key, and so check this just by OR'ing the bitmask
    with the null bitmap in the record.
    But not sure it's worth it.
  */
}

/* Empty mask and dummy row, for reading no attributes using NdbRecord. */
/* Mask will be initialized to all zeros by linker. */
static unsigned char empty_mask[(NDB_MAX_ATTRIBUTES_IN_TABLE+7)/8];
static char dummy_row[1];

/**
  Peek to check if any rows already exist with conflicting
  primary key or unique index values
*/

int ha_ndbcluster::peek_indexed_rows(const uchar *record, 
                                     NDB_WRITE_OP write_op)
{
  NdbTransaction *trans= m_thd_ndb->trans;
  const NdbOperation *op;
  const NdbOperation *first, *last;
  NdbOperation::OperationOptions options;
  NdbOperation::OperationOptions *poptions=NULL;
  options.optionsPresent = 0;
  uint i;
  int res;
  DBUG_ENTER("peek_indexed_rows");

  NdbOperation::LockMode lm=
      (NdbOperation::LockMode)get_ndb_lock_type(m_lock.type, NULL);
  first= NULL;
  if (write_op != NDB_UPDATE && table->s->primary_key != MAX_KEY)
  {
    /*
     * Fetch any row with colliding primary key
     */
    const NdbRecord *key_rec=
      m_index[table->s->primary_key].ndb_unique_record_row;

    if (m_user_defined_partitioning)
    {
      uint32 part_id;
      int error;
      longlong func_value;
      my_bitmap_map *old_map= dbug_tmp_use_all_columns(table, table->read_set);
      error= m_part_info->get_partition_id(m_part_info, &part_id, &func_value);
      dbug_tmp_restore_column_map(table->read_set, old_map);
      if (error)
      {
        m_part_info->err_value= func_value;
        DBUG_RETURN(error);
      }
      options.optionsPresent |= NdbOperation::OperationOptions::OO_PARTITION_ID;
      options.partitionId=part_id;
      poptions=&options;
    }    

    if (!(op= trans->readTuple(key_rec, (const char *)record,
                               m_ndb_record, dummy_row, lm, empty_mask,
                               poptions, 
                               sizeof(NdbOperation::OperationOptions))))
      ERR_RETURN(trans->getNdbError());
    
    first= op;
  }
  /*
   * Fetch any rows with colliding unique indexes
   */
  KEY* key_info;
  for (i= 0, key_info= table->key_info; i < table->s->keys; i++, key_info++)
  {
    if (i != table->s->primary_key &&
        key_info->flags & HA_NOSAME)
    {
      /*
        A unique index is defined on table.
        We cannot look up a NULL field value in a unique index. But since
        keys with NULLs are not indexed, such rows cannot conflict anyway, so
        we just skip the index in this case.
      */
      if (check_null_in_record(key_info, record))
      {
        DBUG_PRINT("info", ("skipping check for key with NULL"));
        continue;
      }
      if (write_op != NDB_INSERT && !check_index_fields_in_write_set(i))
      {
        DBUG_PRINT("info", ("skipping check for key %u not in write_set", i));
        continue;
      }

      const NdbOperation *iop;
      const NdbRecord *key_rec= m_index[i].ndb_unique_record_row;
      if (!(iop= trans->readTuple(key_rec, (const char *)record,
                                  m_ndb_record, dummy_row,
                                  lm, empty_mask)))
        ERR_RETURN(trans->getNdbError());

      if (!first)
        first= iop;
    }
  }
  last= trans->getLastDefinedOperation();
  if (first)
    res= execute_no_commit_ie(this,trans);
  else
  {
    // Table has no keys
    table->status= STATUS_NOT_FOUND;
    DBUG_RETURN(HA_ERR_KEY_NOT_FOUND);
  }
  if (check_all_operations_for_error(trans, first, last, 
                                     HA_ERR_KEY_NOT_FOUND))
  {
    table->status= STATUS_NOT_FOUND;
    DBUG_RETURN(ndb_err(trans));
  } 
  else
  {
    DBUG_PRINT("info", ("m_dupkey %d", m_dupkey));
  }
  DBUG_RETURN(0);
}


/**
  Read one record from NDB using unique secondary index.
*/

int ha_ndbcluster::unique_index_read(const uchar *key,
                                     uint key_len, uchar *buf)
{
  NdbTransaction *trans= m_thd_ndb->trans;
  const NdbOperation *op;
  DBUG_ENTER("ha_ndbcluster::unique_index_read");
  DBUG_PRINT("enter", ("key_len: %u, index: %u", key_len, active_index));
  DBUG_DUMP("key", key, key_len);

  NdbOperation::LockMode lm=
    (NdbOperation::LockMode)get_ndb_lock_type(m_lock.type, table->read_set);
  if (!(op= pk_unique_index_read_key(active_index, key, buf, lm, NULL)))
    ERR_RETURN(trans->getNdbError());
  
  if (execute_no_commit_ie(this,trans) != 0 ||
      op->getNdbError().code) 
  {
    int err= ndb_err(trans);
    if(err==HA_ERR_KEY_NOT_FOUND)
      table->status= STATUS_NOT_FOUND;
    else
      table->status= STATUS_GARBAGE;

    DBUG_RETURN(err);
  }

  table->status= 0;
  DBUG_RETURN(0);
}

int
ha_ndbcluster::scan_handle_lock_tuple(NdbScanOperation *scanOp,
                                      NdbTransaction *trans)
{
  DBUG_ENTER("ha_ndbcluster::scan_handle_lock_tuple");
  if (m_lock_tuple)
  {
    /*
      Lock level m_lock.type either TL_WRITE_ALLOW_WRITE
      (SELECT FOR UPDATE) or TL_READ_WITH_SHARED_LOCKS (SELECT
      LOCK WITH SHARE MODE) and row was not explictly unlocked 
      with unlock_row() call
    */
    const NdbOperation *op;
    // Lock row
    DBUG_PRINT("info", ("Keeping lock on scanned row"));
      
    if (!(op= scanOp->lockCurrentTuple(trans, m_ndb_record,
                                       dummy_row, empty_mask)))
    {
      /* purecov: begin inspected */
      m_lock_tuple= FALSE;
      ERR_RETURN(trans->getNdbError());
      /* purecov: end */    
    }
    m_thd_ndb->m_unsent_bytes+=12;
  }
  m_lock_tuple= FALSE;
  DBUG_RETURN(0);
}

inline int ha_ndbcluster::fetch_next(NdbScanOperation* cursor)
{
  DBUG_ENTER("fetch_next");
  int local_check;
  int error;
  NdbTransaction *trans= m_thd_ndb->trans;
  
  if ((error= scan_handle_lock_tuple(cursor, trans)) != 0)
    DBUG_RETURN(error);
  
  bool contact_ndb= m_lock.type < TL_WRITE_ALLOW_WRITE &&
                    m_lock.type != TL_READ_WITH_SHARED_LOCKS;
  do {
    DBUG_PRINT("info", ("Call nextResult, contact_ndb: %d", contact_ndb));
    /*
      We can only handle one tuple with blobs at a time.
    */
    if (m_thd_ndb->m_unsent_bytes && m_blobs_pending)
    {
      if (execute_no_commit(this,trans) != 0)
        DBUG_RETURN(ndb_err(trans));
    }
    
    if ((local_check= cursor->nextResult(&_m_next_row,
                                         contact_ndb,
                                         m_force_send)) == 0)
    {
      /*
	Explicitly lock tuple if "select for update" or
	"select lock in share mode"
      */
      m_lock_tuple= (m_lock.type == TL_WRITE_ALLOW_WRITE
		     || 
		     m_lock.type == TL_READ_WITH_SHARED_LOCKS);
      DBUG_RETURN(0);
    } 
    else if (local_check == 1 || local_check == 2)
    {
      // 1: No more records
      // 2: No more cached records
      
      /*
        Before fetching more rows and releasing lock(s),
        all pending update or delete operations should 
        be sent to NDB
      */
      DBUG_PRINT("info", ("thd_ndb->m_unsent_bytes: %ld",
                          (long) m_thd_ndb->m_unsent_bytes));
      if (m_thd_ndb->m_unsent_bytes)
      {
        if (flush_bulk_insert() != 0)
          DBUG_RETURN(-1);
      }
      contact_ndb= (local_check == 2);
    }
    else
    {
      DBUG_RETURN(ndb_err(trans));
    }
  } while (local_check == 2);

  DBUG_RETURN(1);
}

/**
  Get the next record of a started scan. Try to fetch
  it locally from NdbApi cached records if possible, 
  otherwise ask NDB for more.

  @note
    If this is a update/delete make sure to not contact
    NDB before any pending ops have been sent to NDB.
*/

inline int ha_ndbcluster::next_result(uchar *buf)
{  
  int res;
  DBUG_ENTER("next_result");
    
  if (!m_active_cursor)
    DBUG_RETURN(HA_ERR_END_OF_FILE);
  
  if ((res= fetch_next(m_active_cursor)) == 0)
  {
    DBUG_PRINT("info", ("One more record found"));    

    unpack_record(buf, m_next_row);
    table->status= 0;
    DBUG_RETURN(0);
  }
  else if (res == 1)
  {
    // No more records
    table->status= STATUS_NOT_FOUND;
    
    DBUG_PRINT("info", ("No more records"));
    DBUG_RETURN(HA_ERR_END_OF_FILE);
  }
  else
  {
    DBUG_RETURN(ndb_err(m_thd_ndb->trans));
  }
}

/**
  Do a primary key or unique key index read operation.
  The key value is taken from a buffer in mysqld key format.
*/
const NdbOperation *
ha_ndbcluster::pk_unique_index_read_key(uint idx, const uchar *key, uchar *buf,
                                        NdbOperation::LockMode lm,
                                        Uint32 *ppartition_id)
{
  const NdbOperation *op;
  const NdbRecord *key_rec;
  NdbOperation::OperationOptions options;
  NdbOperation::OperationOptions *poptions = NULL;
  options.optionsPresent= 0;
  NdbOperation::GetValueSpec gets[2];
  
  if (idx != MAX_KEY)
    key_rec= m_index[idx].ndb_unique_record_key;
  else
    key_rec= m_ndb_hidden_key_record;

  /* Initialize the null bitmap, setting unused null bits to 1. */
  memset(buf, 0xff, table->s->null_bytes);

  if (table_share->primary_key == MAX_KEY)
  {
    get_hidden_fields_keyop(&options, gets);
    poptions= &options;
  }

  if (ppartition_id != NULL)
  {
    options.optionsPresent|= NdbOperation::OperationOptions::OO_PARTITION_ID;
    options.partitionId= *ppartition_id;
    poptions= &options;
  }

  op= m_thd_ndb->trans->readTuple(key_rec, (const char *)key, m_ndb_record,
                                  (char *)buf, lm,
                                  (uchar *)(table->read_set->bitmap), poptions,
                                  sizeof(NdbOperation::OperationOptions));

  if (uses_blob_value(table->read_set) &&
      get_blob_values(op, buf, table->read_set) != 0)
    return NULL;

  return op;
}

/** Count number of columns in key part. */
static uint
count_key_columns(const KEY *key_info, const key_range *key)
{
  KEY_PART_INFO *first_key_part= key_info->key_part;
  KEY_PART_INFO *key_part_end= first_key_part + key_info->key_parts;
  KEY_PART_INFO *key_part;
  uint length= 0;
  for(key_part= first_key_part; key_part < key_part_end; key_part++)
  {
    if (length >= key->length)
      break;
    length+= key_part->store_length;
  }
  return key_part - first_key_part;
}

/* Helper method to compute NDB index bounds. Note: does not set range_no. */
static void
compute_index_bounds(NdbIndexScanOperation::IndexBound & bound,
                     const KEY *key_info,
                     const key_range *start_key, const key_range *end_key)
{
  if (start_key)
  {
    bound.low_key= (const char*)start_key->key;
    bound.low_key_count= count_key_columns(key_info, start_key);
    bound.low_inclusive=
      start_key->flag != HA_READ_AFTER_KEY &&
      start_key->flag != HA_READ_BEFORE_KEY;
  }
  else
  {
    bound.low_key= NULL;
    bound.low_key_count= 0;
  }

  if (start_key &&
      (start_key->flag == HA_READ_KEY_EXACT ||
       start_key->flag == HA_READ_PREFIX_LAST))
  {
    bound.high_key= bound.low_key;
    bound.high_key_count= bound.low_key_count;
    bound.high_inclusive= TRUE;
  }
  else if (end_key)
  {
    bound.high_key= (const char*)end_key->key;
    bound.high_key_count= count_key_columns(key_info, end_key);
    /*
      For some reason, 'where b >= 1 and b <= 3' uses HA_READ_AFTER_KEY for
      the end_key.
      So HA_READ_AFTER_KEY in end_key sets high_inclusive, even though in
      start_key it does not set low_inclusive.
    */
    bound.high_inclusive= end_key->flag != HA_READ_BEFORE_KEY;
    if (end_key->flag == HA_READ_KEY_EXACT ||
        end_key->flag == HA_READ_PREFIX_LAST)
    {
      bound.low_key= bound.high_key;
      bound.low_key_count= bound.high_key_count;
      bound.low_inclusive= TRUE;
    }
  }
  else
  {
    bound.high_key= NULL;
    bound.high_key_count= 0;
  }
}

/**
  Start ordered index scan in NDB
*/

int ha_ndbcluster::ordered_index_scan(const key_range *start_key,
                                      const key_range *end_key,
                                      bool sorted, bool descending,
                                      uchar* buf, part_id_range *part_spec)
{  
  NdbTransaction *trans= m_thd_ndb->trans;
  NdbIndexScanOperation *op;
  int error;

  DBUG_ENTER("ha_ndbcluster::ordered_index_scan");
  DBUG_PRINT("enter", ("index: %u, sorted: %d, descending: %d read_set=0x%x",
             active_index, sorted, descending, table->read_set->bitmap[0]));
  DBUG_PRINT("enter", ("Starting new ordered scan on %s", m_tabname));

  // Check that sorted seems to be initialised
  DBUG_ASSERT(sorted == 0 || sorted == 1);
  
  if (m_active_cursor && (error= close_scan()))
    DBUG_RETURN(error);

  if (m_active_cursor && (error= close_scan()))
    DBUG_RETURN(error);

  NdbOperation::LockMode lm=
    (NdbOperation::LockMode)get_ndb_lock_type(m_lock.type, table->read_set);

  NdbScanOperation::ScanOptions options;
  options.optionsPresent=NdbScanOperation::ScanOptions::SO_SCANFLAGS;
  options.scan_flags=0;

  NdbOperation::GetValueSpec gets[2];
  if (table_share->primary_key == MAX_KEY)
    get_hidden_fields_scan(&options, gets);

  if (lm == NdbOperation::LM_Read)
    options.scan_flags|= NdbScanOperation::SF_KeyInfo;
  if (sorted)
    options.scan_flags|= NdbScanOperation::SF_OrderBy;
  if (descending)
    options.scan_flags|= NdbScanOperation::SF_Descending;
  const NdbRecord *key_rec= m_index[active_index].ndb_record_key;
  const NdbRecord *row_rec= m_ndb_record;

  NdbIndexScanOperation::IndexBound bound;
  NdbIndexScanOperation::IndexBound *pbound = NULL;
  NdbInterpretedCode code(m_table);

  if (start_key != NULL || end_key != NULL)
  {
    /* 
       Compute bounds info, reversing range boundaries
       if descending
     */
    compute_index_bounds(bound, 
                         table->key_info + active_index,
                         (descending?
                          end_key : start_key),
                         (descending?
                          start_key : end_key));
    bound.range_no = 0;
    pbound = &bound;
  }

  /* Partition pruning */
  if (m_use_partition_pruning && part_spec != NULL &&
      part_spec->start_part == part_spec->end_part)
  {
    options.partitionId = part_spec->start_part;
    options.optionsPresent |= NdbScanOperation::ScanOptions::SO_PARTITION_ID;
  }

  if (m_cond && m_cond->generate_scan_filter(&code, &options))
    ERR_RETURN(code.getNdbError());

  if (!(op= trans->scanIndex(key_rec, row_rec, lm,
                             (uchar *)(table->read_set->bitmap),
                             pbound,
                             &options,
                             sizeof(NdbScanOperation::ScanOptions))))
    ERR_RETURN(trans->getNdbError());

  if (uses_blob_value(table->read_set) &&
      get_blob_values(op, NULL, table->read_set) != 0)
    ERR_RETURN(op->getNdbError());

  m_active_cursor= op;

<<<<<<< HEAD
  if (execute_no_commit(this,trans,FALSE) != 0)
=======
  if (m_cond && m_cond->generate_scan_filter(op))
    DBUG_RETURN(ndb_err(trans));

  if (execute_no_commit(this,trans) != 0)
>>>>>>> a8aa172e
    DBUG_RETURN(ndb_err(trans));
  
  DBUG_RETURN(next_result(buf));
}

static
int
guess_scan_flags(NdbOperation::LockMode lm, 
		 const NDBTAB* tab, const MY_BITMAP* readset)
{
  int flags= 0;
  flags|= (lm == NdbOperation::LM_Read) ? NdbScanOperation::SF_KeyInfo : 0;
  if (tab->checkColumns(0, 0) & 2)
  {
    int ret = tab->checkColumns(readset->bitmap, no_bytes_in_map(readset));
    
    if (ret & 2)
    { // If disk columns...use disk scan
      flags |= NdbScanOperation::SF_DiskScan;
    }
    else if ((ret & 4) == 0 && (lm == NdbOperation::LM_Exclusive))
    {
      // If no mem column is set and exclusive...guess disk scan
      flags |= NdbScanOperation::SF_DiskScan;
    }
  }
  return flags;
}

/*
  Start full table scan in NDB or unique index scan
 */

int ha_ndbcluster::full_table_scan(const KEY* key_info, 
                                   const uchar *key, 
                                   uint key_len,
                                   uchar *buf)
{
  NdbScanOperation *op;
  NdbTransaction *trans= m_thd_ndb->trans;
  part_id_range part_spec;
  NdbOperation::GetValueSpec gets[2];

  DBUG_ENTER("full_table_scan");  
  DBUG_PRINT("enter", ("Starting new scan on %s", m_tabname));

  NdbOperation::LockMode lm=
    (NdbOperation::LockMode)get_ndb_lock_type(m_lock.type, table->read_set);
  NdbScanOperation::ScanOptions options;
  options.optionsPresent = (NdbScanOperation::ScanOptions::SO_SCANFLAGS |
                            NdbScanOperation::ScanOptions::SO_PARALLEL);
  options.scan_flags = guess_scan_flags(lm, m_table, table->read_set);
  options.parallel = parallelism;

  if (m_use_partition_pruning)
  {
    part_spec.start_part= 0;
    part_spec.end_part= m_part_info->get_tot_partitions() - 1;
    prune_partition_set(table, &part_spec);
    DBUG_PRINT("info", ("part_spec.start_part: %u  part_spec.end_part: %u",
                        part_spec.start_part, part_spec.end_part));
    /*
      If partition pruning has found no partition in set
      we can return HA_ERR_END_OF_FILE
    */
    if (part_spec.start_part > part_spec.end_part)
    {
      DBUG_RETURN(HA_ERR_END_OF_FILE);
    }

    /*
      If partition pruning has found exactly one partition in set
      we can optimize scan to run towards that partition only.
    */
    if (part_spec.start_part == part_spec.end_part)
    {
      options.optionsPresent|= NdbScanOperation::ScanOptions::SO_PARTITION_ID;
      options.partitionId= part_spec.start_part;
    }
  }
  if (table_share->primary_key == MAX_KEY)
    get_hidden_fields_scan(&options, gets);

  {
    NdbInterpretedCode code(m_table);

    if (!key_info)
    {
      if (m_cond && m_cond->generate_scan_filter(&code, &options))
        ERR_RETURN(code.getNdbError());
    }
    else
    {
      /* Unique index scan in NDB (full table scan with scan filter) */
      DBUG_PRINT("info", ("Starting unique index scan"));
      if (!m_cond)
        m_cond= new ha_ndbcluster_cond;
      if (!m_cond)
      {
        my_errno= HA_ERR_OUT_OF_MEM;
        DBUG_RETURN(my_errno);
      }       
      if (m_cond->generate_scan_filter_from_key(&code, &options, key_info, key, key_len, buf))
        ERR_RETURN(code.getNdbError());
    }

    if (!(op= trans->scanTable(m_ndb_record, lm,
                               (uchar *)(table->read_set->bitmap),
                               &options, sizeof(NdbScanOperation::ScanOptions))))
      ERR_RETURN(trans->getNdbError());
  }
  
  m_active_cursor= op;

  if (uses_blob_value(table->read_set) &&
      get_blob_values(op, NULL, table->read_set) != 0)
    ERR_RETURN(op->getNdbError());

  if (execute_no_commit(this,trans) != 0)
    DBUG_RETURN(ndb_err(trans));
  DBUG_PRINT("exit", ("Scan started successfully"));
  DBUG_RETURN(next_result(buf));
}

int
ha_ndbcluster::set_auto_inc(THD *thd, Field *field)
{
  DBUG_ENTER("ha_ndbcluster::set_auto_inc");
  Ndb *ndb= get_ndb(thd);
  bool read_bit= bitmap_is_set(table->read_set, field->field_index);
  bitmap_set_bit(table->read_set, field->field_index);
  Uint64 next_val= (Uint64) field->val_int() + 1;
  if (!read_bit)
    bitmap_clear_bit(table->read_set, field->field_index);
#ifndef DBUG_OFF
  char buff[22];
  DBUG_PRINT("info", 
             ("Trying to set next auto increment value to %s",
              llstr(next_val, buff)));
#endif
  if (ndb->checkUpdateAutoIncrementValue(m_share->tuple_id_range, next_val))
  {
    Ndb_tuple_id_range_guard g(m_share);
    if (ndb->setAutoIncrementValue(m_table, g.range, next_val, TRUE)
        == -1)
      ERR_RETURN(ndb->getNdbError());
  }
  DBUG_RETURN(0);
}

Uint32
ha_ndbcluster::setup_get_hidden_fields(NdbOperation::GetValueSpec gets[2])
{
  Uint32 num_gets= 0;
  /*
    We need to read the hidden primary key, and possibly the FRAGMENT
    pseudo-column.
  */
  gets[num_gets].column= get_hidden_key_column();
  gets[num_gets].appStorage= &m_ref;
  num_gets++;
  if (m_user_defined_partitioning)
  {
    /* Need to read partition id to support ORDER BY columns. */
    gets[num_gets].column= NdbDictionary::Column::FRAGMENT;
    gets[num_gets].appStorage= &m_part_id;
    num_gets++;
  }
  return num_gets;
}

void
ha_ndbcluster::get_hidden_fields_keyop(NdbOperation::OperationOptions *options,
                                       NdbOperation::GetValueSpec gets[2])
{
  Uint32 num_gets= setup_get_hidden_fields(gets);
  options->optionsPresent|= NdbOperation::OperationOptions::OO_GETVALUE;
  options->extraGetValues= gets;
  options->numExtraGetValues= num_gets;
}

void
ha_ndbcluster::get_hidden_fields_scan(NdbScanOperation::ScanOptions *options,
                                      NdbOperation::GetValueSpec gets[2])
{
  Uint32 num_gets= setup_get_hidden_fields(gets);
  options->optionsPresent|= NdbScanOperation::ScanOptions::SO_GETVALUE;
  options->extraGetValues= gets;
  options->numExtraGetValues= num_gets;
}

inline void
ha_ndbcluster::eventSetAnyValue(THD *thd, 
                                NdbOperation::OperationOptions *options)
{
  if (unlikely(m_slow_path))
  {
    /*
      Ignore TNTO_NO_LOGGING for slave thd.  It is used to indicate
      log-slave-updates option.  This is instead handled in the
      injector thread, by looking explicitly at the
      opt_log_slave_updates flag.
    */
    Thd_ndb *thd_ndb= get_thd_ndb(thd);
    if (thd->slave_thread)
    {
      options->optionsPresent |= NdbOperation::OperationOptions::OO_ANYVALUE;
      options->anyValue=thd->server_id;
    }
    else if (thd_ndb->trans_options & TNTO_NO_LOGGING)
    {
      options->optionsPresent |= NdbOperation::OperationOptions::OO_ANYVALUE;
      options->anyValue=NDB_ANYVALUE_FOR_NOLOGGING;
    }
  }
}

int ha_ndbcluster::write_row(uchar *record)
{
  DBUG_ENTER("ha_ndbcluster::write_row");
  DBUG_RETURN(ndb_write_row(record, FALSE, FALSE));
}

/**
  Insert one record into NDB
*/
int ha_ndbcluster::ndb_write_row(uchar *record,
                                 bool primary_key_update,
                                 bool batched_update)
{
  bool has_auto_increment;
  NdbTransaction *trans= m_thd_ndb->trans;
  const NdbOperation *op;
  THD *thd= table->in_use;
  Thd_ndb *thd_ndb= get_thd_ndb(thd);
  uint32 part_id;
  int error;
  NdbOperation::SetValueSpec sets[2];
  Uint32 num_sets= 0;
  DBUG_ENTER("ha_ndbcluster::ndb_write_row");

  has_auto_increment= (table->next_number_field && record == table->record[0]);

  if (has_auto_increment && table_share->primary_key != MAX_KEY) 
  {
    /*
     * Increase any auto_incremented primary key
     */
    m_skip_auto_increment= FALSE;
    if ((error= update_auto_increment()))
      DBUG_RETURN(error);
    m_skip_auto_increment= (insert_id_for_cur_row == 0);
  }

  /*
   * If IGNORE the ignore constraint violations on primary and unique keys
   */
  if (!m_use_write && m_ignore_dup_key)
  {
    /*
      compare if expression with that in start_bulk_insert()
      start_bulk_insert will set parameters to ensure that each
      write_row is committed individually
    */
    int peek_res= peek_indexed_rows(record, NDB_INSERT);
    
    if (!peek_res) 
    {
      DBUG_RETURN(HA_ERR_FOUND_DUPP_KEY);
    }
    if (peek_res != HA_ERR_KEY_NOT_FOUND)
      DBUG_RETURN(peek_res);
  }

  bool uses_blobs= uses_blob_value(table->write_set);

  Uint64 auto_value;
  if (table_share->primary_key == MAX_KEY)
  {
    /* Table has hidden primary key. */
    Ndb *ndb= get_ndb(thd);
    uint retries= NDB_AUTO_INCREMENT_RETRIES;
    int retry_sleep= 30; /* 30 milliseconds, transaction */
    for (;;)
    {
      Ndb_tuple_id_range_guard g(m_share);
      if (ndb->getAutoIncrementValue(m_table, g.range, auto_value, 1) == -1)
      {
	if (--retries &&
	    ndb->getNdbError().status == NdbError::TemporaryError)
	{
	  my_sleep(retry_sleep);
	  continue;
	}
	ERR_RETURN(ndb->getNdbError());
      }
      break;
    }
    sets[num_sets].column= get_hidden_key_column();
    sets[num_sets].value= &auto_value;
    num_sets++;
  } 

  if (m_user_defined_partitioning)
  {
    longlong func_value= 0;
    my_bitmap_map *old_map= dbug_tmp_use_all_columns(table, table->read_set);
    error= m_part_info->get_partition_id(m_part_info, &part_id, &func_value);
    dbug_tmp_restore_column_map(table->read_set, old_map);
    if (error)
    {
      m_part_info->err_value= func_value;
      DBUG_RETURN(error);
    }

    /*
      We need to set the value of the partition function value in
      NDB since the NDB kernel doesn't have easy access to the function
      to calculate the value.
    */
    if (func_value >= INT_MAX32)
      func_value= INT_MAX32;
    sets[num_sets].column= get_partition_id_column();
    sets[num_sets].value= &func_value;
    num_sets++;
  }

  ha_statistic_increment(&SSV::ha_write_count);
  if (table->timestamp_field_type & TIMESTAMP_AUTO_SET_ON_INSERT)
    table->timestamp_field->set_time();

  /*
     Setup OperationOptions
   */
  NdbOperation::OperationOptions options;
  NdbOperation::OperationOptions *poptions = NULL;
  options.optionsPresent=0;
  
  eventSetAnyValue(thd, &options); 

  if (m_user_defined_partitioning)
  {
    options.optionsPresent |= NdbOperation::OperationOptions::OO_PARTITION_ID;
    options.partitionId= part_id;
  }
  if (num_sets)
  {
    options.optionsPresent |= NdbOperation::OperationOptions::OO_SETVALUE;
    options.extraSetValues= sets;
    options.numExtraSetValues= num_sets;
  }
  if (options.optionsPresent != 0)
    poptions=&options;

  const NdbRecord *key_rec;
  const uchar *key_row;
  if (table_share->primary_key == MAX_KEY)
  {
    key_rec= m_ndb_hidden_key_record;
    key_row= (const uchar *)&auto_value;
  }
  else
  {
    key_rec= m_index[table_share->primary_key].ndb_unique_record_row;
    key_row= record;
  }

  /*
    We do not use the table->write_set here.
    The reason is that for REPLACE INTO t(a), the write_set is passed with
    only column 'a' enabled.
    But it is wrong not to write all columns in REPLACE, since REPLACE is
    the same as DELETE+INSERT (ie. not writing all columns risks loosing
    default values).
  */
  /*
    ToDo: Actually, we have to use the write set, since otherwise replication
    fails. Replication seems to rely on being able to replicate an update with
    a write_row() with only some bits set in write_set, leaving other fields
    intact.
    This means that we now suffer from BUG#22045... :-/
  */
  const MY_BITMAP *user_cols_written_bitmap;
  
  if (m_use_write)
  {
    /* Using write, the only user-visible cols we write are in the write_set */
    user_cols_written_bitmap= table->write_set;
    op= trans->writeTuple(key_rec, (const char *)key_row, m_ndb_record,
                          (char *)record, (uchar *)(table->write_set->bitmap),
                          poptions, sizeof(NdbOperation::OperationOptions));
  }
  else
  {
    /* Using insert, we write all user visible columns */
    user_cols_written_bitmap= NULL;
    op= trans->insertTuple(key_rec, (const char *)key_row, m_ndb_record,
                           (char *)record, NULL, // No mask
                           poptions, sizeof(NdbOperation::OperationOptions));
  }
  if (!(op))
    ERR_RETURN(trans->getNdbError());

  bool need_flush= add_row_check_if_batch_full(thd_ndb);
  bool do_batch= !need_flush &&
    (batched_update || (thd->options & OPTION_ALLOW_BATCH));
  uint blob_count= 0;
  if (table_share->blob_fields > 0)
  {
    my_bitmap_map *old_map= dbug_tmp_use_all_columns(table, table->read_set);
    /* Set Blob values for all columns updated by the operation */
    int res= set_blob_values(op, record - table->record[0],
                             user_cols_written_bitmap, &blob_count, do_batch);
    dbug_tmp_restore_column_map(table->read_set, old_map);
    if (res != 0)
      DBUG_RETURN(res);
  }

  m_rows_changed++;

  /*
    Execute write operation
    NOTE When doing inserts with many values in 
    each INSERT statement it should not be necessary
    to NoCommit the transaction between each row.
    Find out how this is detected!
  */
  m_rows_inserted++;
  no_uncommitted_rows_update(1);
  if (( (m_rows_to_insert == 1 || uses_blobs) && !do_batch ) ||
      primary_key_update ||
      need_flush)
  {
    int res= flush_bulk_insert();
    if (res != 0)
    {
      m_skip_auto_increment= TRUE;
      DBUG_RETURN(res);
    }
  }
  if ((has_auto_increment) && (m_skip_auto_increment))
  {
    int ret_val;
    if ((ret_val= set_auto_inc(thd, table->next_number_field)))
    {
      DBUG_RETURN(ret_val);
    }
  }
  m_skip_auto_increment= TRUE;

  DBUG_PRINT("exit",("ok"));
  DBUG_RETURN(0);
}


/* Compare if an update changes the primary key in a row. */
int ha_ndbcluster::primary_key_cmp(const uchar * old_row, const uchar * new_row)
{
  uint keynr= table_share->primary_key;
  KEY_PART_INFO *key_part=table->key_info[keynr].key_part;
  KEY_PART_INFO *end=key_part+table->key_info[keynr].key_parts;

  for (; key_part != end ; key_part++)
  {
    if (!bitmap_is_set(table->write_set, key_part->fieldnr - 1))
      continue;

    /* The primary key does not allow NULLs. */
    DBUG_ASSERT(!key_part->null_bit);

    if (key_part->key_part_flag & (HA_BLOB_PART | HA_VAR_LENGTH_PART))
    {

      if (key_part->field->cmp_binary((old_row + key_part->offset),
                                      (new_row + key_part->offset),
                                      (ulong) key_part->length))
        return 1;
    }
    else
    {
      if (memcmp(old_row+key_part->offset, new_row+key_part->offset,
                 key_part->length))
        return 1;
    }
  }
  return 0;
}

/**
  Update one record in NDB using primary key.
*/

int ha_ndbcluster::update_row(const uchar *old_data, uchar *new_data)
{
  THD *thd= table->in_use;
  Thd_ndb *thd_ndb= get_thd_ndb(thd);
  NdbTransaction *trans= m_thd_ndb->trans;
  NdbScanOperation* cursor= m_active_cursor;
  const NdbOperation *op;
  uint32 old_part_id= 0, new_part_id= 0;
  int error;
  longlong func_value;
  Uint32 func_value_uint32;
  bool have_pk= (table_share->primary_key != MAX_KEY);
  bool pk_update= (have_pk &&
                   primary_key_cmp(old_data, new_data));
  bool batch_allowed= (thd->options & OPTION_ALLOW_BATCH) != 0;
  NdbOperation::SetValueSpec sets[1];

  DBUG_ENTER("update_row");
  
  /*
   * If IGNORE the ignore constraint violations on primary and unique keys,
   * but check that it is not part of INSERT ... ON DUPLICATE KEY UPDATE
   */
  if (m_ignore_dup_key && (thd->lex->sql_command == SQLCOM_UPDATE ||
                           thd->lex->sql_command == SQLCOM_UPDATE_MULTI))
  {
    NDB_WRITE_OP write_op= (pk_update) ? NDB_PK_UPDATE : NDB_UPDATE;
    int peek_res= peek_indexed_rows(new_data, write_op);
    
    if (!peek_res) 
    {
      DBUG_RETURN(HA_ERR_FOUND_DUPP_KEY);
    }
    if (peek_res != HA_ERR_KEY_NOT_FOUND)
      DBUG_RETURN(peek_res);
  }

  ha_statistic_increment(&SSV::ha_update_count);
  if (table->timestamp_field_type & TIMESTAMP_AUTO_SET_ON_UPDATE)
  {
    table->timestamp_field->set_time();
    bitmap_set_bit(table->write_set, table->timestamp_field->field_index);
  }

  if (m_use_partition_pruning &&
      (error= get_parts_for_update(old_data, new_data, table->record[0],
                                   m_part_info, &old_part_id, &new_part_id,
                                   &func_value)))
  {
    m_part_info->err_value= func_value;
    DBUG_RETURN(error);
  }

  /*
   * Check for update of primary key or partition change
   * for special handling
   */  
  if (pk_update || old_part_id != new_part_id)
  {
    DBUG_RETURN(ndb_pk_update_row(thd, old_data, new_data, old_part_id));
  }
  /*
    If we are updating a unique key with auto_increment
    then we need to update the auto_increment counter
   */
  if (table->found_next_number_field &&
      bitmap_is_set(table->write_set, 
		    table->found_next_number_field->field_index) &&
      (error= set_auto_inc(thd, table->found_next_number_field)))
  {
    DBUG_RETURN(error);
  }
  /*
    Set only non-primary-key attributes.
    We already checked that any primary key attribute in write_set has no
    real changes.
  */
  bitmap_copy(&m_bitmap, table->write_set);
  bitmap_subtract(&m_bitmap, &m_pk_bitmap);
  uchar *mask= (uchar *)(m_bitmap.bitmap);

  NdbOperation::OperationOptions *poptions = NULL;
  NdbOperation::OperationOptions options;
  options.optionsPresent=0;

  if (m_user_defined_partitioning)
  {
    if (func_value >= INT_MAX32)
      func_value_uint32= INT_MAX32;
    else
      func_value_uint32= (uint32)func_value;
    sets[0].column= get_partition_id_column();
    sets[0].value= &func_value_uint32;
    options.optionsPresent|= NdbOperation::OperationOptions::OO_SETVALUE;
    options.extraSetValues= sets;
    options.numExtraSetValues= 1;

    if (!cursor)
    {
      options.optionsPresent|= NdbOperation::OperationOptions::OO_PARTITION_ID;
      options.partitionId= new_part_id;
    }
  }
  
  eventSetAnyValue(thd, &options);
  
  bool need_flush= add_row_check_if_batch_full(thd_ndb);

  if (cursor)
  {
    /*
      We are scanning records and want to update the record
      that was just found, call updateCurrentTuple on the cursor 
      to take over the lock to a new update operation
      And thus setting the primary key of the record from 
      the active record in cursor
    */
    DBUG_PRINT("info", ("Calling updateTuple on cursor, write_set=0x%x",
                        table->write_set->bitmap[0]));

    if (options.optionsPresent != 0)
      poptions = &options;

    if (!(op= cursor->updateCurrentTuple(trans, m_ndb_record,
                                         (const char*)new_data, mask,
                                         poptions,
                                         sizeof(NdbOperation::OperationOptions))))
      ERR_RETURN(trans->getNdbError());

    m_lock_tuple= FALSE;
    thd_ndb->m_unsent_bytes+= 12;
  }
  else
  {  
    const NdbRecord *key_rec;
    const uchar *key_row;
    if (have_pk)
    {
      key_rec= m_index[table_share->primary_key].ndb_unique_record_row;
      key_row= new_data;
    }
    else
    {
      /* Use hidden primary key previously read into m_ref. */
      key_rec= m_ndb_hidden_key_record;
      key_row= (const uchar *)(&m_ref);
    }

    if (options.optionsPresent !=0)
      poptions= &options;

    if (!(op= trans->updateTuple(key_rec, (const char *)key_row,
                                 m_ndb_record, (const char*)new_data, mask,
                                 poptions,
                                 sizeof(NdbOperation::OperationOptions))))
      ERR_RETURN(trans->getNdbError());  
  }

  uint blob_count= 0;
  if (uses_blob_value(table->write_set))
  {
    int row_offset= new_data - table->record[0];
    int res= set_blob_values(op, row_offset, table->write_set, &blob_count,
                             (batch_allowed && !need_flush));
    if (res != 0)
      DBUG_RETURN(res);
  }
<<<<<<< HEAD
=======
  eventSetAnyValue(thd, op);
>>>>>>> a8aa172e

  m_rows_changed++;

  /*
    Batch update operation if we are doing a scan for update, unless
    there exist UPDATE AFTER triggers
  */
  if (m_update_cannot_batch ||
      !(cursor || (batch_allowed && have_pk)) ||
      need_flush)
  {
    if (execute_no_commit(this,trans) != 0)
    {
      no_uncommitted_rows_execute_failure();
      DBUG_RETURN(ndb_err(trans));
    }
  }
  else if (blob_count > 0)
    m_blobs_pending= TRUE;
  
  DBUG_RETURN(0);
}


int ha_ndbcluster::delete_row(const uchar *record)
{
  return ndb_delete_row(record, FALSE);
}

/**
  Delete one record from NDB, using primary key .
*/

int ha_ndbcluster::ndb_delete_row(const uchar *record, bool primary_key_update)
{
  THD *thd= table->in_use;
  Thd_ndb *thd_ndb= get_thd_ndb(thd);
  NdbTransaction *trans= m_thd_ndb->trans;
  NdbScanOperation* cursor= m_active_cursor;
  const NdbOperation *op;
  uint32 part_id;
  int error;
  DBUG_ENTER("ndb_delete_row");

  ha_statistic_increment(&SSV::ha_delete_count);
  m_rows_changed++;

  if (m_use_partition_pruning &&
      (error= get_part_for_delete(record, table->record[0], m_part_info,
                                  &part_id)))
  {
    DBUG_RETURN(error);
  }

  NdbOperation::OperationOptions options;
  NdbOperation::OperationOptions *poptions = NULL;
  options.optionsPresent=0;

  eventSetAnyValue(thd, &options);

  if (cursor)
  {
    if (options.optionsPresent != 0)
      poptions = &options;

    /*
      We are scanning records and want to delete the record
      that was just found, call deleteTuple on the cursor 
      to take over the lock to a new delete operation
      And thus setting the primary key of the record from 
      the active record in cursor
    */
    DBUG_PRINT("info", ("Calling deleteTuple on cursor"));
    if ((op = cursor->deleteCurrentTuple(trans, m_ndb_record,
                                         NULL, // result_row
                                         NULL, // result_mask
                                         poptions, 
                                         sizeof(NdbOperation::OperationOptions))) == 0)
      ERR_RETURN(trans->getNdbError());     
    m_lock_tuple= FALSE;
    thd_ndb->m_unsent_bytes+= 12;

    no_uncommitted_rows_update(-1);

    if (!(primary_key_update || m_delete_cannot_batch))
      // If deleting from cursor, NoCommit will be handled in next_result
      DBUG_RETURN(0);
  }
  else
  {
    const NdbRecord *key_rec;
    const uchar *key_row;

    if (m_user_defined_partitioning)
    {
      options.optionsPresent|= NdbOperation::OperationOptions::OO_PARTITION_ID;
      options.partitionId= part_id;
    }

    if (options.optionsPresent != 0)
      poptions= &options;

    if (table_share->primary_key != MAX_KEY)
    {
      key_rec= m_index[table_share->primary_key].ndb_unique_record_row;
      key_row= record;
    }
    else
    {
      key_rec= m_ndb_hidden_key_record;
      key_row= (const uchar *)(&m_ref);
    }
    if (!(op=trans->deleteTuple(key_rec, (const char *)key_row,
                                m_ndb_record,
                                NULL, // row
                                NULL, // mask
                                poptions,
                                sizeof(NdbOperation::OperationOptions))))
      ERR_RETURN(trans->getNdbError());

    no_uncommitted_rows_update(-1);

    /*
      Check if we can batch the delete.

      We do not batch deletes on tables with no primary key. For such tables,
      replication uses full table scan to locate the row to delete. The
      problem is the following scenario when deleting 2 (or more) rows:

       1. Table scan to locate the first row.
       2. Delete the row, batched so no execute.
       3. Table scan to locate the second row is executed, along with the
          batched delete operation from step 2.
       4. The first row is returned from nextResult() (not deleted yet).
       5. The kernel deletes the row (operation from step 2).
       6. lockCurrentTuple() is called on the row returned in step 4. However,
          as that row is now deleted, the operation fails and the transaction
          is aborted.
       7. The delete of the second tuple now fails, as the transaction has
          been aborted.
    */

    /*
      Poor approx. let delete ~ tabsize / 4
    */
    uint delete_size= 12 + m_bytes_per_write >> 2;
    bool need_flush= add_row_check_if_batch_full_size(thd_ndb, delete_size);
    if ( (thd->options & OPTION_ALLOW_BATCH) &&
         table_share->primary_key != MAX_KEY &&
         !primary_key_update &&
         !need_flush)
      DBUG_RETURN(0);
  }

  // Execute delete operation
  if (execute_no_commit(this,trans) != 0) {
    no_uncommitted_rows_execute_failure();
    DBUG_RETURN(ndb_err(trans));
  }
  DBUG_RETURN(0);
}
  
/**
  Unpack a record returned from a scan.
  We copy field-for-field to
   1. Avoid unnecessary copying for sparse rows.
   2. Properly initialize not used null bits.
  Note that we do not unpack all returned rows; some primary/unique key
  operations can read directly into the destination row.
*/
void ha_ndbcluster::unpack_record(uchar *dst_row, const uchar *src_row)
{
  int res;
  DBUG_ASSERT(src_row != NULL);

  my_ptrdiff_t dst_offset= dst_row - table->record[0];
  my_ptrdiff_t src_offset= src_row - table->record[0];

  /* Initialize the NULL bitmap. */
  memset(dst_row, 0xff, table->s->null_bytes);

  uchar *blob_ptr= m_blobs_buffer;

  for (uint i= 0; i < table_share->fields; i++) 
  {
    Field *field= table->field[i];
    if (bitmap_is_set(table->read_set, i))
    {
      if (field->type() == MYSQL_TYPE_BIT)
      {
        Field_bit *field_bit= static_cast<Field_bit*>(field);
        if (!field->is_null_in_record_with_offset(src_offset))
        {
          field->move_field_offset(src_offset);
          longlong value= field_bit->val_int();
          field->move_field_offset(dst_offset-src_offset);
          field_bit->set_notnull();
          /* Field_bit in DBUG requires the bit set in write_set for store(). */
          my_bitmap_map *old_map=
            dbug_tmp_use_all_columns(table, table->write_set);
          IF_DBUG(int res=) field_bit->store(value, true);
          dbug_tmp_restore_column_map(table->write_set, old_map);
          DBUG_ASSERT(res == 0);
          field->move_field_offset(-dst_offset);
        }
      }
      else if (field->flags & BLOB_FLAG)
      {
        Field_blob *field_blob= (Field_blob *)field;
        NdbBlob *ndb_blob= m_value[i].blob;
        DBUG_ASSERT(ndb_blob != 0);
        int isNull;
        res= ndb_blob->getNull(isNull);
        DBUG_ASSERT(res == 0);                  // Already succeeded once
        Uint64 len64= 0;
        field_blob->move_field_offset(dst_offset);
        if (!isNull)
        {
          res= ndb_blob->getLength(len64);
          DBUG_ASSERT(res == 0 && len64 <= (Uint64)0xffffffff);
          field->set_notnull();
        }
        /* Need not set_null(), as we initialized null bits to 1 above. */
        field_blob->set_ptr((uint32)len64, blob_ptr);
        field_blob->move_field_offset(-dst_offset);
        blob_ptr+= (len64 + 7) & ~((Uint64)7);
      }
      else
      {
        field->move_field_offset(src_offset);
        /* Normal field (not blob or bit type). */
        if (!field->is_null())
        {
          /* Only copy actually used bytes of varstrings. */
          uint32 actual_length= field->used_length();
          uchar *src_ptr= field->ptr;
          field->move_field_offset(dst_offset - src_offset);
          field->set_notnull();
          memcpy(field->ptr, src_ptr, actual_length);
#ifdef HAVE_purify
          /*
            We get Valgrind warnings on uninitialised padding bytes in
            varstrings, for example when writing rows to temporary tables.
            So for valgrind builds we pad with zeros, not needed for
            production code.
          */
          if (actual_length < field->pack_length())
            bzero(field->ptr + actual_length,
                  field->pack_length() - actual_length);
#endif
          field->move_field_offset(-dst_offset);
        }
        else
          field->move_field_offset(-src_offset);
        /* No action needed for a NULL field. */
      }
    }
  }
}

/*
    DBUG_EXECUTE("value", print_results(););
*/

void ha_ndbcluster::print_results()
{
  DBUG_ENTER("print_results");

#ifndef DBUG_OFF

  char buf_type[MAX_FIELD_WIDTH], buf_val[MAX_FIELD_WIDTH];
  String type(buf_type, sizeof(buf_type), &my_charset_bin);
  String val(buf_val, sizeof(buf_val), &my_charset_bin);
  for (uint f= 0; f < table_share->fields; f++)
  {
    /* Use DBUG_PRINT since DBUG_FILE cannot be filtered out */
    char buf[2000];
    Field *field;
    void* ptr;
    NdbValue value;

    buf[0]= 0;
    field= table->field[f];
    if (!(value= m_value[f]).ptr)
    {
      strmov(buf, "not read");
      goto print_value;
    }

    ptr= field->ptr;

    if (! (field->flags & BLOB_FLAG))
    {
      if (value.rec->isNULL())
      {
        strmov(buf, "NULL");
        goto print_value;
      }
      type.length(0);
      val.length(0);
      field->sql_type(type);
      field->val_str(&val);
      my_snprintf(buf, sizeof(buf), "%s %s", type.c_ptr(), val.c_ptr());
    }
    else
    {
      NdbBlob *ndb_blob= value.blob;
      bool isNull= TRUE;
      ndb_blob->getNull(isNull);
      if (isNull)
        strmov(buf, "NULL");
    }

print_value:
    DBUG_PRINT("value", ("%u,%s: %s", f, field->field_name, buf));
  }
#endif
  DBUG_VOID_RETURN;
}


int ha_ndbcluster::index_init(uint index, bool sorted)
{
  DBUG_ENTER("ha_ndbcluster::index_init");
  DBUG_PRINT("enter", ("index: %u  sorted: %d", index, sorted));
  active_index= index;
  m_sorted= sorted;
  /*
    Locks are are explicitly released in scan
    unless m_lock.type == TL_READ_HIGH_PRIORITY
    and no sub-sequent call to unlock_row()
  */
  m_lock_tuple= FALSE;
  DBUG_RETURN(0);
}


int ha_ndbcluster::index_end()
{
  DBUG_ENTER("ha_ndbcluster::index_end");
  DBUG_RETURN(close_scan());
}

/**
  Check if key contains null.
*/
static
int
check_null_in_key(const KEY* key_info, const uchar *key, uint key_len)
{
  KEY_PART_INFO *curr_part, *end_part;
  const uchar* end_ptr= key + key_len;
  curr_part= key_info->key_part;
  end_part= curr_part + key_info->key_parts;

  for (; curr_part != end_part && key < end_ptr; curr_part++)
  {
    if (curr_part->null_bit && *key)
      return 1;

    key += curr_part->store_length;
  }
  return 0;
}

int ha_ndbcluster::index_read(uchar *buf,
                              const uchar *key, uint key_len, 
                              enum ha_rkey_function find_flag)
{
  key_range start_key;
  bool descending= FALSE;
  DBUG_ENTER("ha_ndbcluster::index_read");
  DBUG_PRINT("enter", ("active_index: %u, key_len: %u, find_flag: %d", 
                       active_index, key_len, find_flag));

  start_key.key= key;
  start_key.length= key_len;
  start_key.flag= find_flag;
  descending= FALSE;
  switch (find_flag) {
  case HA_READ_KEY_OR_PREV:
  case HA_READ_BEFORE_KEY:
  case HA_READ_PREFIX_LAST:
  case HA_READ_PREFIX_LAST_OR_PREV:
    descending= TRUE;
    break;
  default:
    break;
  }
  DBUG_RETURN(read_range_first_to_buf(&start_key, 0, descending,
                                      m_sorted, buf));
}


int ha_ndbcluster::index_next(uchar *buf)
{
  DBUG_ENTER("ha_ndbcluster::index_next");
  ha_statistic_increment(&SSV::ha_read_next_count);
  DBUG_RETURN(next_result(buf));
}


int ha_ndbcluster::index_prev(uchar *buf)
{
  DBUG_ENTER("ha_ndbcluster::index_prev");
  ha_statistic_increment(&SSV::ha_read_prev_count);
  DBUG_RETURN(next_result(buf));
}


int ha_ndbcluster::index_first(uchar *buf)
{
  DBUG_ENTER("ha_ndbcluster::index_first");
  ha_statistic_increment(&SSV::ha_read_first_count);
  // Start the ordered index scan and fetch the first row

  // Only HA_READ_ORDER indexes get called by index_first
  DBUG_RETURN(ordered_index_scan(0, 0, TRUE, FALSE, buf, NULL));
}


int ha_ndbcluster::index_last(uchar *buf)
{
  DBUG_ENTER("ha_ndbcluster::index_last");
  ha_statistic_increment(&SSV::ha_read_last_count);
  DBUG_RETURN(ordered_index_scan(0, 0, TRUE, TRUE, buf, NULL));
}

int ha_ndbcluster::index_read_last(uchar * buf, const uchar * key, uint key_len)
{
  DBUG_ENTER("ha_ndbcluster::index_read_last");
  DBUG_RETURN(index_read(buf, key, key_len, HA_READ_PREFIX_LAST));
}

int ha_ndbcluster::read_range_first_to_buf(const key_range *start_key,
                                           const key_range *end_key,
                                           bool desc, bool sorted,
                                           uchar* buf)
{
  part_id_range part_spec;
  ndb_index_type type= get_index_type(active_index);
  const KEY* key_info= table->key_info+active_index;
  int error; 
  DBUG_ENTER("ha_ndbcluster::read_range_first_to_buf");
  DBUG_PRINT("info", ("desc: %d, sorted: %d", desc, sorted));

  if (m_use_partition_pruning)
  {
    get_partition_set(table, buf, active_index, start_key, &part_spec);
    DBUG_PRINT("info", ("part_spec.start_part: %u  part_spec.end_part: %u",
                        part_spec.start_part, part_spec.end_part));
    /*
      If partition pruning has found no partition in set
      we can return HA_ERR_END_OF_FILE
      If partition pruning has found exactly one partition in set
      we can optimize scan to run towards that partition only.
    */
    if (part_spec.start_part > part_spec.end_part)
    {
      DBUG_RETURN(HA_ERR_END_OF_FILE);
    }
    else if (part_spec.start_part == part_spec.end_part)
    {
      /*
        Only one partition is required to scan, if sorted is required we
        don't need it any more since output from one ordered partitioned
        index is always sorted.
      */
      sorted= FALSE;
    }
  }

  switch (type){
  case PRIMARY_KEY_ORDERED_INDEX:
  case PRIMARY_KEY_INDEX:
    if (start_key && 
        start_key->length == key_info->key_length &&
        start_key->flag == HA_READ_KEY_EXACT)
    {
      if (m_active_cursor && (error= close_scan()))
        DBUG_RETURN(error);
      error= pk_read(start_key->key, start_key->length, buf,
		     part_spec.start_part);
      DBUG_RETURN(error == HA_ERR_KEY_NOT_FOUND ? HA_ERR_END_OF_FILE : error);
    }
    break;
  case UNIQUE_ORDERED_INDEX:
  case UNIQUE_INDEX:
    if (start_key && start_key->length == key_info->key_length &&
        start_key->flag == HA_READ_KEY_EXACT && 
        !check_null_in_key(key_info, start_key->key, start_key->length))
    {
      if (m_active_cursor && (error= close_scan()))
        DBUG_RETURN(error);

      error= unique_index_read(start_key->key, start_key->length, buf);
      DBUG_RETURN(error == HA_ERR_KEY_NOT_FOUND ? HA_ERR_END_OF_FILE : error);
    }
    else if (type == UNIQUE_INDEX)
      DBUG_RETURN(full_table_scan(key_info, 
                                  start_key->key, 
                                  start_key->length, 
                                  buf));
    break;
  default:
    break;
  }
  // Start the ordered index scan and fetch the first row
  DBUG_RETURN(ordered_index_scan(start_key, end_key, sorted, desc, buf,
                                 &part_spec));
}

int ha_ndbcluster::read_range_first(const key_range *start_key,
                                    const key_range *end_key,
                                    bool eq_r, bool sorted)
{
  uchar* buf= table->record[0];
  DBUG_ENTER("ha_ndbcluster::read_range_first");
  DBUG_RETURN(read_range_first_to_buf(start_key, end_key, FALSE,
                                      sorted, buf));
}

int ha_ndbcluster::read_range_next()
{
  DBUG_ENTER("ha_ndbcluster::read_range_next");
  DBUG_RETURN(next_result(table->record[0]));
}


int ha_ndbcluster::rnd_init(bool scan)
{
  int error;
  DBUG_ENTER("rnd_init");
  DBUG_PRINT("enter", ("scan: %d", scan));

  if (m_active_cursor && (error= close_scan()))
    DBUG_RETURN(error);
  index_init(table_share->primary_key, 0);
  DBUG_RETURN(0);
}

int ha_ndbcluster::close_scan()
{
  NdbTransaction *trans= m_thd_ndb->trans;
  int error;
  DBUG_ENTER("close_scan");

  NdbScanOperation *cursor= m_active_cursor;
  
  if (!cursor)
  {
    cursor = m_multi_cursor;
    if (!cursor)
      DBUG_RETURN(0);
  }

  if ((error= scan_handle_lock_tuple(cursor, trans)) != 0)
    DBUG_RETURN(error);

  if (m_thd_ndb->m_unsent_bytes)
  {
    /*
      Take over any pending transactions to the 
      deleteing/updating transaction before closing the scan    
    */
    DBUG_PRINT("info", ("thd_ndb->m_unsent_bytes: %ld",
                        (long) m_thd_ndb->m_unsent_bytes));    
    if (execute_no_commit(this,trans) != 0) {
      no_uncommitted_rows_execute_failure();
      DBUG_RETURN(ndb_err(trans));
    }
  }
  
  cursor->close(m_force_send, TRUE);
  m_active_cursor= NULL;
  m_multi_cursor= NULL;
  DBUG_RETURN(0);
}

int ha_ndbcluster::rnd_end()
{
  DBUG_ENTER("rnd_end");
  DBUG_RETURN(close_scan());
}


int ha_ndbcluster::rnd_next(uchar *buf)
{
  DBUG_ENTER("rnd_next");
  ha_statistic_increment(&SSV::ha_read_rnd_next_count);

  if (!m_active_cursor)
    DBUG_RETURN(full_table_scan(NULL, NULL, 0, buf));
  DBUG_RETURN(next_result(buf));
}


/**
  An "interesting" record has been found and it's pk 
  retrieved by calling position. Now it's time to read
  the record from db once again.
*/

int ha_ndbcluster::rnd_pos(uchar *buf, uchar *pos)
{
  DBUG_ENTER("rnd_pos");
  ha_statistic_increment(&SSV::ha_read_rnd_count);
  // The primary key for the record is stored in pos
  // Perform a pk_read using primary key "index"
  {
    part_id_range part_spec;
    uint key_length= ref_length;
    if (m_user_defined_partitioning)
    {
      if (table_share->primary_key == MAX_KEY)
      {
        /*
          The partition id has been fetched from ndb
          and has been stored directly after the hidden key
        */
        DBUG_DUMP("key+part", pos, key_length);
        key_length= ref_length - sizeof(m_part_id);
        part_spec.start_part= part_spec.end_part= *(uint32 *)(pos + key_length);
      }
      else
      {
        key_range key_spec;
        KEY *key_info= table->key_info + table_share->primary_key;
        key_spec.key= pos;
        key_spec.length= key_length;
        key_spec.flag= HA_READ_KEY_EXACT;
        get_full_part_id_from_key(table, buf, key_info, 
                                  &key_spec, &part_spec);
        DBUG_ASSERT(part_spec.start_part == part_spec.end_part);
      }
      DBUG_PRINT("info", ("partition id %u", part_spec.start_part));
    }
    DBUG_DUMP("key", pos, key_length);
    DBUG_RETURN(pk_read(pos, key_length, buf, part_spec.start_part));
  }
}


/**
  Store the primary key of this record in ref 
  variable, so that the row can be retrieved again later
  using "reference" in rnd_pos.
*/

void ha_ndbcluster::position(const uchar *record)
{
  KEY *key_info;
  KEY_PART_INFO *key_part;
  KEY_PART_INFO *end;
  uchar *buff;
  uint key_length;

  DBUG_ENTER("position");

  if (table_share->primary_key != MAX_KEY) 
  {
    key_length= ref_length;
    key_info= table->key_info + table_share->primary_key;
    key_part= key_info->key_part;
    end= key_part + key_info->key_parts;
    buff= ref;
    
    for (; key_part != end; key_part++) 
    {
      if (key_part->null_bit) {
        /* Store 0 if the key part is a NULL part */      
        if (record[key_part->null_offset]
            & key_part->null_bit) {
          *buff++= 1;
          continue;
        }      
        *buff++= 0;
      }

      size_t len = key_part->length;
      const uchar * ptr = record + key_part->offset;
      Field *field = key_part->field;
      if (field->type() ==  MYSQL_TYPE_VARCHAR)
      {
        if (((Field_varstring*)field)->length_bytes == 1)
        {
          /**
           * Keys always use 2 bytes length
           */
          buff[0] = ptr[0];
          buff[1] = 0;
          memcpy(buff+2, ptr + 1, len);
        }
        else
        {
          memcpy(buff, ptr, len + 2);
        }
        len += 2;
      }
      else
      {
        memcpy(buff, ptr, len);
      }
      buff += len;
    }
  } 
  else 
  {
    // No primary key, get hidden key
    DBUG_PRINT("info", ("Getting hidden key"));
    // If table has user defined partition save the partition id as well
    if (m_user_defined_partitioning)
    {
      DBUG_PRINT("info", ("Saving partition id %u", m_part_id));
      key_length= ref_length - sizeof(m_part_id);
      memcpy(ref+key_length, (void *)&m_part_id, sizeof(m_part_id));
    }
    else
      key_length= ref_length;
#ifndef DBUG_OFF
    int hidden_no= table->s->fields;
    const NDBTAB *tab= m_table;  
    const NDBCOL *hidden_col= tab->getColumn(hidden_no);
    DBUG_ASSERT(hidden_col->getPrimaryKey() && 
                hidden_col->getAutoIncrement() &&
                key_length == NDB_HIDDEN_PRIMARY_KEY_LENGTH);
#endif
    memcpy(ref, &m_ref, key_length);
  }
#ifndef DBUG_OFF
  if (table_share->primary_key == MAX_KEY && m_user_defined_partitioning) 
    DBUG_DUMP("key+part", ref, key_length+sizeof(m_part_id));
#endif
  DBUG_DUMP("ref", ref, key_length);
  DBUG_VOID_RETURN;
}


int ha_ndbcluster::info(uint flag)
{
  THD *thd= table->in_use;
  int result= 0;
  DBUG_ENTER("info");
  DBUG_PRINT("enter", ("flag: %d", flag));
  
  if (flag & HA_STATUS_POS)
    DBUG_PRINT("info", ("HA_STATUS_POS"));
  if (flag & HA_STATUS_TIME)
    DBUG_PRINT("info", ("HA_STATUS_TIME"));
  while (flag & HA_STATUS_VARIABLE)
  {
    if (!thd)
      thd= current_thd;
    DBUG_PRINT("info", ("HA_STATUS_VARIABLE"));
    if ((flag & HA_STATUS_NO_LOCK) &&
        !thd->variables.ndb_use_exact_count)
    {
      if (thd->lex->sql_command != SQLCOM_SHOW_TABLE_STATUS &&
          thd->lex->sql_command != SQLCOM_SHOW_KEYS)
      {
        /*
          just use whatever stats we have however,
          optimizer behaves strangely if we return few rows
        */
        if (stats.records < 2)
          stats.records= 2;
        break;
      }
    }
    if (!m_table_info)
    {
      if ((my_errno= check_ndb_connection(thd)))
        DBUG_RETURN(my_errno);
    }
    result= update_stats(thd, 1);
    break;
  }
  if (flag & HA_STATUS_CONST)
  {
    DBUG_PRINT("info", ("HA_STATUS_CONST"));
    set_rec_per_key();
  }
  if (flag & HA_STATUS_ERRKEY)
  {
    DBUG_PRINT("info", ("HA_STATUS_ERRKEY"));
    errkey= m_dupkey;
  }
  if (flag & HA_STATUS_AUTO)
  {
    DBUG_PRINT("info", ("HA_STATUS_AUTO"));
    if (m_table && table->found_next_number_field)
    {
      if (!thd)
        thd= current_thd;
      if ((my_errno= check_ndb_connection(thd)))
        DBUG_RETURN(my_errno);
      Ndb *ndb= get_ndb(thd);
      Ndb_tuple_id_range_guard g(m_share);
      
      Uint64 auto_increment_value64;
      if (ndb->readAutoIncrementValue(m_table, g.range,
                                      auto_increment_value64) == -1)
      {
        const NdbError err= ndb->getNdbError();
        sql_print_error("Error %lu in readAutoIncrementValue(): %s",
                        (ulong) err.code, err.message);
        stats.auto_increment_value= ~(ulonglong)0;
      }
      else
        stats.auto_increment_value= (ulonglong)auto_increment_value64;
    }
  }

  if(result == -1)
    result= HA_ERR_NO_CONNECTION;

  DBUG_RETURN(result);
}


void ha_ndbcluster::get_dynamic_partition_info(PARTITION_INFO *stat_info,
                                               uint part_id)
{
  /* 
     This functions should be fixed. Suggested fix: to
     implement ndb function which retrives the statistics
     about ndb partitions.
  */
  bzero((char*) stat_info, sizeof(PARTITION_INFO));
  return;
}


int ha_ndbcluster::extra(enum ha_extra_function operation)
{
  DBUG_ENTER("extra");
  switch (operation) {
  case HA_EXTRA_IGNORE_DUP_KEY:       /* Dup keys don't rollback everything*/
    DBUG_PRINT("info", ("HA_EXTRA_IGNORE_DUP_KEY"));
    DBUG_PRINT("info", ("Ignoring duplicate key"));
    m_ignore_dup_key= TRUE;
    break;
  case HA_EXTRA_NO_IGNORE_DUP_KEY:
    DBUG_PRINT("info", ("HA_EXTRA_NO_IGNORE_DUP_KEY"));
    m_ignore_dup_key= FALSE;
    break;
  case HA_EXTRA_IGNORE_NO_KEY:
    DBUG_PRINT("info", ("HA_EXTRA_IGNORE_NO_KEY"));
    DBUG_PRINT("info", ("Turning on AO_IgnoreError at Commit/NoCommit"));
    m_ignore_no_key= TRUE;
    break;
  case HA_EXTRA_NO_IGNORE_NO_KEY:
    DBUG_PRINT("info", ("HA_EXTRA_NO_IGNORE_NO_KEY"));
    DBUG_PRINT("info", ("Turning on AO_IgnoreError at Commit/NoCommit"));
    m_ignore_no_key= FALSE;
    break;
  case HA_EXTRA_WRITE_CAN_REPLACE:
    DBUG_PRINT("info", ("HA_EXTRA_WRITE_CAN_REPLACE"));
    if (!m_has_unique_index ||
        current_thd->slave_thread) /* always set if slave, quick fix for bug 27378 */
    {
      DBUG_PRINT("info", ("Turning ON use of write instead of insert"));
      m_use_write= TRUE;
    }
    break;
  case HA_EXTRA_WRITE_CANNOT_REPLACE:
    DBUG_PRINT("info", ("HA_EXTRA_WRITE_CANNOT_REPLACE"));
    DBUG_PRINT("info", ("Turning OFF use of write instead of insert"));
    m_use_write= FALSE;
    break;
  case HA_EXTRA_DELETE_CANNOT_BATCH:
    DBUG_PRINT("info", ("HA_EXTRA_DELETE_CANNOT_BATCH"));
    m_delete_cannot_batch= TRUE;
    break;
  case HA_EXTRA_UPDATE_CANNOT_BATCH:
    DBUG_PRINT("info", ("HA_EXTRA_UPDATE_CANNOT_BATCH"));
    m_update_cannot_batch= TRUE;
    break;
  default:
    break;
  }
  
  DBUG_RETURN(0);
}


int ha_ndbcluster::reset()
{
  DBUG_ENTER("ha_ndbcluster::reset");
  if (m_cond)
  {
    m_cond->cond_clear();
  }

  /*
    Regular partition pruning will set the bitmap appropriately.
    Some queries like ALTER TABLE doesn't use partition pruning and
    thus the 'used_partitions' bitmap needs to be initialized
  */
  if (m_part_info)
    bitmap_set_all(&m_part_info->used_partitions);

  /* reset flags set by extra calls */
  m_ignore_dup_key= FALSE;
  m_use_write= FALSE;
  m_ignore_no_key= FALSE;
  m_delete_cannot_batch= FALSE;
  m_update_cannot_batch= FALSE;

  DBUG_RETURN(0);
}


/**
  Start of an insert, remember number of rows to be inserted, it will
  be used in write_row and get_autoincrement to send an optimal number
  of rows in each roundtrip to the server.

  @param
   rows     number of rows to insert, 0 if unknown
*/

int
ha_ndbcluster::flush_bulk_insert()
{
  NdbTransaction *trans= m_thd_ndb->trans;
  DBUG_ENTER("ha_ndbcluster::flush_bulk_insert");
  DBUG_PRINT("info", ("Sending inserts to NDB, rows_inserted: %d", 
                      (int)m_rows_inserted));
  
  if (! (m_thd_ndb->trans_options & TNTO_TRANSACTIONS_OFF))
  {
    if (execute_no_commit(this,trans) != 0)
    {
      no_uncommitted_rows_execute_failure();
      DBUG_RETURN(ndb_err(trans));
    }
  }
  else
  {
    if (execute_commit(this,trans) != 0)
    {
      no_uncommitted_rows_execute_failure();
      DBUG_RETURN(ndb_err(trans));
    }
    if (trans->restart() != 0)
    {
      DBUG_ASSERT(0);
      DBUG_RETURN(-1);
    }
  }
  DBUG_RETURN(0);
}

void ha_ndbcluster::start_bulk_insert(ha_rows rows)
{
  DBUG_ENTER("start_bulk_insert");
  DBUG_PRINT("enter", ("rows: %d", (int)rows));
  
  m_rows_inserted= (ha_rows) 0;
  if (!m_use_write && m_ignore_dup_key)
  {
    /*
      compare if expression with that in write_row
      we have a situation where peek_indexed_rows() will be called
      so we cannot batch
    */
    DBUG_PRINT("info", ("Batching turned off as duplicate key is "
                        "ignored by using peek_row"));
    m_rows_to_insert= 1;
    DBUG_VOID_RETURN;
  }
  if (rows == (ha_rows) 0)
  {
    /* We don't know how many will be inserted, guess */
    m_rows_to_insert= m_autoincrement_prefetch;
  }
  else
    m_rows_to_insert= rows; 

  DBUG_VOID_RETURN;
}

/**
  End of an insert.
*/
int ha_ndbcluster::end_bulk_insert()
{
  int error= 0;

  DBUG_ENTER("end_bulk_insert");
  // Check if last inserts need to be flushed

  THD *thd= table->in_use;
  Thd_ndb *thd_ndb= m_thd_ndb;
  
  if ((thd->options & OPTION_ALLOW_BATCH) == 0 && thd_ndb->m_unsent_bytes)
  {
    error= flush_bulk_insert();
    if (error != 0)
      my_errno= error;
  }

  m_rows_inserted= (ha_rows) 0;
  m_rows_to_insert= (ha_rows) 1;
  DBUG_RETURN(error);
}


int ha_ndbcluster::extra_opt(enum ha_extra_function operation, ulong cache_size)
{
  DBUG_ENTER("extra_opt");
  DBUG_PRINT("enter", ("cache_size: %lu", cache_size));
  DBUG_RETURN(extra(operation));
}

static const char *ha_ndbcluster_exts[] = {
 ha_ndb_ext,
 NullS
};

const char** ha_ndbcluster::bas_ext() const
{
  return ha_ndbcluster_exts;
}

/**
  How many seeks it will take to read through the table.

  This is to be comparable to the number returned by records_in_range so
  that we can decide if we should scan the table or use keys.
*/

double ha_ndbcluster::scan_time()
{
  DBUG_ENTER("ha_ndbcluster::scan_time()");
  double res= rows2double(stats.records*1000);
  DBUG_PRINT("exit", ("table: %s value: %f", 
                      m_tabname, res));
  DBUG_RETURN(res);
}

/*
  Convert MySQL table locks into locks supported by Ndb Cluster.
  Note that MySQL Cluster does currently not support distributed
  table locks, so to be safe one should set cluster in Single
  User Mode, before relying on table locks when updating tables
  from several MySQL servers
*/

THR_LOCK_DATA **ha_ndbcluster::store_lock(THD *thd,
                                          THR_LOCK_DATA **to,
                                          enum thr_lock_type lock_type)
{
  DBUG_ENTER("store_lock");
  if (lock_type != TL_IGNORE && m_lock.type == TL_UNLOCK) 
  {

    /* If we are not doing a LOCK TABLE, then allow multiple
       writers */
    
    /* Since NDB does not currently have table locks
       this is treated as a ordinary lock */

    if ((lock_type >= TL_WRITE_CONCURRENT_INSERT &&
         lock_type <= TL_WRITE) && !thd->in_lock_tables)      
      lock_type= TL_WRITE_ALLOW_WRITE;
    
    /* In queries of type INSERT INTO t1 SELECT ... FROM t2 ...
       MySQL would use the lock TL_READ_NO_INSERT on t2, and that
       would conflict with TL_WRITE_ALLOW_WRITE, blocking all inserts
       to t2. Convert the lock to a normal read lock to allow
       concurrent inserts to t2. */
    
    if (lock_type == TL_READ_NO_INSERT && !thd->in_lock_tables)
      lock_type= TL_READ;
    
    m_lock.type=lock_type;
  }
  *to++= &m_lock;

  DBUG_PRINT("exit", ("lock_type: %d", lock_type));
  
  DBUG_RETURN(to);
}

#ifndef DBUG_OFF
#define PRINT_OPTION_FLAGS(t) { \
      if (t->options & OPTION_NOT_AUTOCOMMIT) \
        DBUG_PRINT("thd->options", ("OPTION_NOT_AUTOCOMMIT")); \
      if (t->options & OPTION_BEGIN) \
        DBUG_PRINT("thd->options", ("OPTION_BEGIN")); \
      if (t->options & OPTION_TABLE_LOCK) \
        DBUG_PRINT("thd->options", ("OPTION_TABLE_LOCK")); \
}
#else
#define PRINT_OPTION_FLAGS(t)
#endif


/*
  As MySQL will execute an external lock for every new table it uses
  we can use this to start the transactions.
  If we are in auto_commit mode we just need to start a transaction
  for the statement, this will be stored in thd_ndb.stmt.
  If not, we have to start a master transaction if there doesn't exist
  one from before, this will be stored in thd_ndb.all
 
  When a table lock is held one transaction will be started which holds
  the table lock and for each statement a hupp transaction will be started  
  If we are locking the table then:
  - save the NdbDictionary::Table for easy access
  - save reference to table statistics
  - refresh list of the indexes for the table if needed (if altered)
 */

#ifdef HAVE_NDB_BINLOG
extern Master_info *active_mi;
static int ndbcluster_update_apply_status(THD *thd, int do_update)
{
  Thd_ndb *thd_ndb= get_thd_ndb(thd);
  Ndb *ndb= thd_ndb->ndb;
  NDBDICT *dict= ndb->getDictionary();
  const NDBTAB *ndbtab;
  NdbTransaction *trans= thd_ndb->trans;
  ndb->setDatabaseName(NDB_REP_DB);
  Ndb_table_guard ndbtab_g(dict, NDB_APPLY_TABLE);
  if (!(ndbtab= ndbtab_g.get_table()))
  {
    return -1;
  }
  NdbOperation *op= 0;
  int r= 0;
  r|= (op= trans->getNdbOperation(ndbtab)) == 0;
  DBUG_ASSERT(r == 0);
  if (do_update)
    r|= op->updateTuple();
  else
    r|= op->writeTuple();
  DBUG_ASSERT(r == 0);
  // server_id
  r|= op->equal(0u, (Uint32)thd->server_id);
  DBUG_ASSERT(r == 0);
  if (!do_update)
  {
    // epoch
    r|= op->setValue(1u, (Uint64)0);
    DBUG_ASSERT(r == 0);
  }
  // log_name
  char tmp_buf[FN_REFLEN];
  ndb_pack_varchar(ndbtab->getColumn(2u), tmp_buf,
                   active_mi->rli.group_master_log_name,
                   strlen(active_mi->rli.group_master_log_name));
  r|= op->setValue(2u, tmp_buf);
  DBUG_ASSERT(r == 0);
  // start_pos
  r|= op->setValue(3u, (Uint64)active_mi->rli.group_master_log_pos);
  DBUG_ASSERT(r == 0);
  // end_pos
  r|= op->setValue(4u, (Uint64)active_mi->rli.group_master_log_pos + 
                   ((Uint64)active_mi->rli.future_event_relay_log_pos -
                    (Uint64)active_mi->rli.group_relay_log_pos));
  DBUG_ASSERT(r == 0);
  return 0;
}
#endif /* HAVE_NDB_BINLOG */

void ha_ndbcluster::transaction_checks(THD *thd)
{
  if (thd->lex->sql_command == SQLCOM_LOAD)
  {
    m_thd_ndb->trans_options|= TNTO_TRANSACTIONS_OFF;
    /* Would be simpler if has_transactions() didn't always say "yes" */
    thd->transaction.all.modified_non_trans_table=
      thd->transaction.stmt.modified_non_trans_table= TRUE;
  }
  else if (!thd->transaction.on)
  {
    m_thd_ndb->trans_options|= TNTO_TRANSACTIONS_OFF;
  }
  else if (!thd->variables.ndb_use_transactions)
  {
    m_thd_ndb->trans_options|= TNTO_TRANSACTIONS_OFF;
  }
}

int ha_ndbcluster::start_statement(THD *thd,
                                   Thd_ndb *thd_ndb,
                                   Ndb *ndb)
{
  DBUG_ENTER("ha_ndbcluster::start_statement");
  PRINT_OPTION_FLAGS(thd);
  
  trans_register_ha(thd, FALSE, ndbcluster_hton);
  if (!thd_ndb->trans)
  {
    if (thd->options & (OPTION_NOT_AUTOCOMMIT | OPTION_BEGIN))
      trans_register_ha(thd, TRUE, ndbcluster_hton);
    DBUG_PRINT("trans",("Starting transaction"));      
    thd_ndb->trans= ndb->startTransaction();
    if (thd_ndb->trans == NULL)
      ERR_RETURN(ndb->getNdbError());
    thd_ndb->init_open_tables();
    thd_ndb->query_state&= NDB_QUERY_NORMAL;
    thd_ndb->trans_options= 0;
    thd_ndb->m_slow_path= FALSE;
    if (!(thd->options & OPTION_BIN_LOG) ||
        thd->variables.binlog_format == BINLOG_FORMAT_STMT)
    {
      thd_ndb->trans_options|= TNTO_NO_LOGGING;
      thd_ndb->m_slow_path= TRUE;
    }
    else if (thd->slave_thread)
      thd_ndb->m_slow_path= TRUE;
  }
  /*
    If this is the start of a LOCK TABLE, a table look 
    should be taken on the table in NDB
       
    Check if it should be read or write lock
  */
  if (thd->options & (OPTION_TABLE_LOCK))
  {
    //lockThisTable();
    DBUG_PRINT("info", ("Locking the table..." ));
  }
  DBUG_RETURN(0);
}

int ha_ndbcluster::init_handler_for_statement(THD *thd, Thd_ndb *thd_ndb)
{
  /*
    This is the place to make sure this handler instance
    has a started transaction.
     
    The transaction is started by the first handler on which 
    MySQL Server calls external lock
   
    Other handlers in the same stmt or transaction should use 
    the same NDB transaction. This is done by setting up the m_thd_ndb
    pointer to point to the NDB transaction object. 
   */

  DBUG_ENTER("ha_ndbcluster::init_handler_for_statement");
  // store thread specific data first to set the right context
  m_force_send=          thd->variables.ndb_force_send;
  m_autoincrement_prefetch=
    (thd->variables.ndb_autoincrement_prefetch_sz > 
     NDB_DEFAULT_AUTO_PREFETCH) ?
    (ha_rows) thd->variables.ndb_autoincrement_prefetch_sz
    : (ha_rows) NDB_DEFAULT_AUTO_PREFETCH;
  m_thd_ndb= thd_ndb;
  DBUG_ASSERT(m_thd_ndb->trans);
  // Start of transaction
  m_rows_changed= 0;
  m_blobs_pending= FALSE;
  m_slow_path= thd_ndb->m_slow_path;
#ifdef HAVE_NDB_BINLOG
  if (unlikely(m_slow_path))
  {
    if (m_share == ndb_apply_status_share && thd->slave_thread)
        thd_ndb->trans_options|= TNTO_INJECTED_APPLY_STATUS;
  }
#endif

  if (thd->options & (OPTION_NOT_AUTOCOMMIT | OPTION_BEGIN))
  {
    const void *key= m_table;
    HASH_SEARCH_STATE state;
    THD_NDB_SHARE *thd_ndb_share=
      (THD_NDB_SHARE*)hash_first(&thd_ndb->open_tables, (uchar *)&key, sizeof(key), &state);
    while (thd_ndb_share && thd_ndb_share->key != key)
      thd_ndb_share= (THD_NDB_SHARE*)hash_next(&thd_ndb->open_tables, (uchar *)&key, sizeof(key), &state);
    if (thd_ndb_share == 0)
    {
      thd_ndb_share= (THD_NDB_SHARE *) alloc_root(&thd->transaction.mem_root,
                                                  sizeof(THD_NDB_SHARE));
      if (!thd_ndb_share)
      {
        mem_alloc_error(sizeof(THD_NDB_SHARE));
        DBUG_RETURN(1);
      }
      thd_ndb_share->key= key;
      thd_ndb_share->stat.last_count= thd_ndb->count;
      thd_ndb_share->stat.no_uncommitted_rows_count= 0;
      thd_ndb_share->stat.records= ~(ha_rows)0;
      my_hash_insert(&thd_ndb->open_tables, (uchar *)thd_ndb_share);
    }
    else if (thd_ndb_share->stat.last_count != thd_ndb->count)
    {
      thd_ndb_share->stat.last_count= thd_ndb->count;
      thd_ndb_share->stat.no_uncommitted_rows_count= 0;
      thd_ndb_share->stat.records= ~(ha_rows)0;
    }
    DBUG_PRINT("exit", ("thd_ndb_share: 0x%lx  key: 0x%lx",
                        (long) thd_ndb_share, (long) key));
    m_table_info= &thd_ndb_share->stat;
  }
  else
  {
    struct Ndb_local_table_statistics &stat= m_table_info_instance;
    stat.last_count= thd_ndb->count;
    stat.no_uncommitted_rows_count= 0;
    stat.records= ~(ha_rows)0;
    m_table_info= &stat;
  }
  DBUG_RETURN(0);
}

int ha_ndbcluster::external_lock(THD *thd, int lock_type)
{
  int error=0;
  DBUG_ENTER("external_lock");

  /*
    Check that this handler instance has a connection
    set up to the Ndb object of thd
   */
  if (check_ndb_connection(thd))
    DBUG_RETURN(1);

  Thd_ndb *thd_ndb= get_thd_ndb(thd);
  Ndb *ndb= thd_ndb->ndb;

  DBUG_PRINT("enter", ("this: 0x%lx  thd: 0x%lx  thd_ndb: %lx  "
                       "thd_ndb->lock_count: %d",
                       (long) this, (long) thd, (long) thd_ndb,
                       thd_ndb->lock_count));

  if (lock_type != F_UNLCK)
  {
    DBUG_PRINT("info", ("lock_type != F_UNLCK"));
    if (!thd_ndb->lock_count++)
    {
      if ((error= start_statement(thd, thd_ndb, ndb)))
        goto error;
    }
    if ((error= init_handler_for_statement(thd, thd_ndb)))
      goto error;
    transaction_checks(thd);
    DBUG_RETURN(0);
  }
  else
  {
    DBUG_PRINT("info", ("lock_type == F_UNLCK"));

    if (ndb_cache_check_time && m_rows_changed)
    {
      DBUG_PRINT("info", ("Rows has changed and util thread is running"));
      if (thd->options & (OPTION_NOT_AUTOCOMMIT | OPTION_BEGIN))
      {
        DBUG_PRINT("info", ("Add share to list of tables to be invalidated"));
        /* NOTE push_back allocates memory using transactions mem_root! */
        thd_ndb->changed_tables.push_back(m_share, &thd->transaction.mem_root);
      }

      pthread_mutex_lock(&m_share->mutex);
      DBUG_PRINT("info", ("Invalidating commit_count"));
      m_share->commit_count= 0;
      m_share->commit_count_lock++;
      pthread_mutex_unlock(&m_share->mutex);
    }

    if (!--thd_ndb->lock_count)
    {
      DBUG_PRINT("trans", ("Last external_lock"));
      PRINT_OPTION_FLAGS(thd);

      if (!(thd->options & (OPTION_NOT_AUTOCOMMIT | OPTION_BEGIN)))
      {
        if (thd_ndb->trans)
        {
          /*
            Unlock is done without a transaction commit / rollback.
            This happens if the thread didn't update any rows
            We must in this case close the transaction to release resources
          */
          DBUG_PRINT("trans",("ending non-updating transaction"));
          ndb->closeTransaction(thd_ndb->trans);
          thd_ndb->trans= NULL;
        }
      }
    }
    m_table_info= NULL;

    /*
      This is the place to make sure this handler instance
      no longer are connected to the active transaction.

      And since the handler is no longer part of the transaction 
      it can't have open cursors, ops or blobs pending.
    */
    m_thd_ndb= NULL;    

    if (m_active_cursor)
      DBUG_PRINT("warning", ("m_active_cursor != NULL"));
    m_active_cursor= NULL;

    if (m_multi_cursor)
      DBUG_PRINT("warning", ("m_multi_cursor != NULL"));
    m_multi_cursor= NULL;

    if (m_blobs_pending)
      DBUG_PRINT("warning", ("blobs_pending != 0"));
    m_blobs_pending= 0;
    
    DBUG_RETURN(0);
  }
error:
  thd_ndb->lock_count--;
  DBUG_RETURN(error);
}

/**
  Unlock the last row read in an open scan.
  Rows are unlocked by default in ndb, but
  for SELECT FOR UPDATE and SELECT LOCK WIT SHARE MODE
  locks are kept if unlock_row() is not called.
*/

void ha_ndbcluster::unlock_row() 
{
  DBUG_ENTER("unlock_row");

  DBUG_PRINT("info", ("Unlocking row"));
  m_lock_tuple= FALSE;
  DBUG_VOID_RETURN;
}

/**
  Start a transaction for running a statement if one is not
  already running in a transaction. This will be the case in
  a BEGIN; COMMIT; block
  When using LOCK TABLE's external_lock will start a transaction
  since ndb does not currently does not support table locking.
*/

int ha_ndbcluster::start_stmt(THD *thd, thr_lock_type lock_type)
{
  int error=0;
  DBUG_ENTER("start_stmt");

  Thd_ndb *thd_ndb= get_thd_ndb(thd);
  if (!thd_ndb->start_stmt_count++)
  {
    Ndb *ndb= thd_ndb->ndb;
    if ((error= start_statement(thd, thd_ndb, ndb)))
      goto error;
  }
  if ((error= init_handler_for_statement(thd, thd_ndb)))
    goto error;
  transaction_checks(thd);
  DBUG_RETURN(0);
error:
  thd_ndb->start_stmt_count--;
  DBUG_RETURN(error);
}


/**
  Commit a transaction started in NDB.
*/

static int ndbcluster_commit(handlerton *hton, THD *thd, bool all)
{
  int res= 0;
  Thd_ndb *thd_ndb= get_thd_ndb(thd);
  Ndb *ndb= thd_ndb->ndb;
  NdbTransaction *trans= thd_ndb->trans;

  DBUG_ENTER("ndbcluster_commit");
  DBUG_ASSERT(ndb);
  PRINT_OPTION_FLAGS(thd);
  DBUG_PRINT("enter", ("Commit %s", (all ? "all" : "stmt")));
  thd_ndb->start_stmt_count= 0;
  if (trans == NULL || (!all &&
      thd->options & (OPTION_NOT_AUTOCOMMIT | OPTION_BEGIN)))
  {
    /*
      An odditity in the handler interface is that commit on handlerton
      is called to indicate end of statement only in cases where 
      autocommit isn't used and the all flag isn't set.
   
      We also leave quickly when a transaction haven't even been started,
      in this case we are safe that no clean up is needed. In this case
      the MySQL Server could handle the query without contacting the
      NDB kernel.
    */
    DBUG_PRINT("info", ("Commit before start or end-of-statement only"));
    DBUG_RETURN(0);
  }

#ifdef HAVE_NDB_BINLOG
  if (unlikely(thd_ndb->m_slow_path))
  {
    if (thd->slave_thread)
      ndbcluster_update_apply_status
        (thd, thd_ndb->trans_options & TNTO_INJECTED_APPLY_STATUS);
  }
#endif /* HAVE_NDB_BINLOG */

  if (thd->slave_thread)
  {
    if ((res= trans->execute(Commit, AO_IgnoreError, 1)) != 0)
    {
      const NdbError err= trans->getNdbError();
      if (err.classification == NdbError::ConstraintViolation ||
	  err.classification == NdbError::NoDataFound)
      {
	/*
	  This is ok...
	*/
	res= 0;
      }
    }
  }
  else
  {
    res= execute_commit(thd,trans);
  }

  if (res != 0)
  {
    const NdbError err= trans->getNdbError();
    const NdbOperation *error_op= trans->getNdbErrorOperation();
    set_ndb_err(thd, err);
    res= ndb_to_mysql_error(&err);
    if (res != -1)
      ndbcluster_print_error(res, error_op);
  }
  ndb->closeTransaction(trans);
  thd_ndb->trans= NULL;

  /* Clear commit_count for tables changed by transaction */
  NDB_SHARE* share;
  List_iterator_fast<NDB_SHARE> it(thd_ndb->changed_tables);
  while ((share= it++))
  {
    pthread_mutex_lock(&share->mutex);
    DBUG_PRINT("info", ("Invalidate commit_count for %s, share->commit_count: %lu",
                        share->table_name, (ulong) share->commit_count));
    share->commit_count= 0;
    share->commit_count_lock++;
    pthread_mutex_unlock(&share->mutex);
  }
  thd_ndb->changed_tables.empty();

  DBUG_RETURN(res);
}


/**
  Rollback a transaction started in NDB.
*/

static int ndbcluster_rollback(handlerton *hton, THD *thd, bool all)
{
  int res= 0;
  Thd_ndb *thd_ndb= get_thd_ndb(thd);
  Ndb *ndb= thd_ndb->ndb;
  NdbTransaction *trans= thd_ndb->trans;

  DBUG_ENTER("ndbcluster_rollback");
  DBUG_ASSERT(ndb);
  thd_ndb->start_stmt_count= 0;
  if (trans == NULL || (!all &&
      thd->options & (OPTION_NOT_AUTOCOMMIT | OPTION_BEGIN)))
  {
    /* Ignore end-of-statement until real rollback or commit is called */
    DBUG_PRINT("info", ("Rollback before start or end-of-statement only"));
    DBUG_RETURN(0);
  }

  if (trans->execute(NdbTransaction::Rollback) != 0)
  {
    const NdbError err= trans->getNdbError();
    const NdbOperation *error_op= trans->getNdbErrorOperation();
    set_ndb_err(thd, err);
    res= ndb_to_mysql_error(&err);
    if (res != -1) 
      ndbcluster_print_error(res, error_op);
  }
  ndb->closeTransaction(trans);
  thd_ndb->trans= NULL;

  /* Clear list of tables changed by transaction */
  thd_ndb->changed_tables.empty();

  DBUG_RETURN(res);
}


/**
  Define NDB column based on Field.

  Not member of ha_ndbcluster because NDBCOL cannot be declared.

  MySQL text types with character set "binary" are mapped to true
  NDB binary types without a character set.

  Blobs are V2 and striping from mysql level is not supported
  due to lack of syntax and lack of support for partitioning.

  @return
    Returns 0 or mysql error code.
*/

static bool
ndb_blob_striping()
{
#ifndef DBUG_OFF
  const char* p= getenv("NDB_BLOB_STRIPING");
  if (p != 0 && *p != 0 && *p != '0' && *p != 'n' && *p != 'N')
    return true;
#endif
  return false;
}

static int create_ndb_column(THD *thd,
                             NDBCOL &col,
                             Field *field,
                             HA_CREATE_INFO *create_info,
                             column_format_type
                               default_format= COLUMN_FORMAT_TYPE_DEFAULT)
{
  NDBCOL::StorageType type= NDBCOL::StorageTypeMemory;
  bool dynamic= FALSE;

  DBUG_ENTER("create_ndb_column");
  // Set name
  if (col.setName(field->field_name))
  {
    DBUG_RETURN(my_errno= errno);
  }
  // Get char set
  CHARSET_INFO *cs= field->charset();
  // Set type and sizes
  const enum enum_field_types mysql_type= field->real_type();
  switch (mysql_type) {
  // Numeric types
  case MYSQL_TYPE_TINY:        
    if (field->flags & UNSIGNED_FLAG)
      col.setType(NDBCOL::Tinyunsigned);
    else
      col.setType(NDBCOL::Tinyint);
    col.setLength(1);
    break;
  case MYSQL_TYPE_SHORT:
    if (field->flags & UNSIGNED_FLAG)
      col.setType(NDBCOL::Smallunsigned);
    else
      col.setType(NDBCOL::Smallint);
    col.setLength(1);
    break;
  case MYSQL_TYPE_LONG:
    if (field->flags & UNSIGNED_FLAG)
      col.setType(NDBCOL::Unsigned);
    else
      col.setType(NDBCOL::Int);
    col.setLength(1);
    break;
  case MYSQL_TYPE_INT24:       
    if (field->flags & UNSIGNED_FLAG)
      col.setType(NDBCOL::Mediumunsigned);
    else
      col.setType(NDBCOL::Mediumint);
    col.setLength(1);
    break;
  case MYSQL_TYPE_LONGLONG:
    if (field->flags & UNSIGNED_FLAG)
      col.setType(NDBCOL::Bigunsigned);
    else
      col.setType(NDBCOL::Bigint);
    col.setLength(1);
    break;
  case MYSQL_TYPE_FLOAT:
    col.setType(NDBCOL::Float);
    col.setLength(1);
    break;
  case MYSQL_TYPE_DOUBLE:
    col.setType(NDBCOL::Double);
    col.setLength(1);
    break;
  case MYSQL_TYPE_DECIMAL:    
    {
      Field_decimal *f= (Field_decimal*)field;
      uint precision= f->pack_length();
      uint scale= f->decimals();
      if (field->flags & UNSIGNED_FLAG)
      {
        col.setType(NDBCOL::Olddecimalunsigned);
        precision-= (scale > 0);
      }
      else
      {
        col.setType(NDBCOL::Olddecimal);
        precision-= 1 + (scale > 0);
      }
      col.setPrecision(precision);
      col.setScale(scale);
      col.setLength(1);
    }
    break;
  case MYSQL_TYPE_NEWDECIMAL:    
    {
      Field_new_decimal *f= (Field_new_decimal*)field;
      uint precision= f->precision;
      uint scale= f->decimals();
      if (field->flags & UNSIGNED_FLAG)
      {
        col.setType(NDBCOL::Decimalunsigned);
      }
      else
      {
        col.setType(NDBCOL::Decimal);
      }
      col.setPrecision(precision);
      col.setScale(scale);
      col.setLength(1);
    }
    break;
  // Date types
  case MYSQL_TYPE_DATETIME:    
    col.setType(NDBCOL::Datetime);
    col.setLength(1);
    break;
  case MYSQL_TYPE_DATE: // ?
    col.setType(NDBCOL::Char);
    col.setLength(field->pack_length());
    break;
  case MYSQL_TYPE_NEWDATE:
    col.setType(NDBCOL::Date);
    col.setLength(1);
    break;
  case MYSQL_TYPE_TIME:        
    col.setType(NDBCOL::Time);
    col.setLength(1);
    break;
  case MYSQL_TYPE_YEAR:
    col.setType(NDBCOL::Year);
    col.setLength(1);
    break;
  case MYSQL_TYPE_TIMESTAMP:
    col.setType(NDBCOL::Timestamp);
    col.setLength(1);
    break;
  // Char types
  case MYSQL_TYPE_STRING:      
    if (field->pack_length() == 0)
    {
      col.setType(NDBCOL::Bit);
      col.setLength(1);
    }
    else if ((field->flags & BINARY_FLAG) && cs == &my_charset_bin)
    {
      col.setType(NDBCOL::Binary);
      col.setLength(field->pack_length());
    }
    else
    {
      col.setType(NDBCOL::Char);
      col.setCharset(cs);
      col.setLength(field->pack_length());
    }
    break;
  case MYSQL_TYPE_VAR_STRING: // ?
  case MYSQL_TYPE_VARCHAR:
    {
      Field_varstring* f= (Field_varstring*)field;
      if (f->length_bytes == 1)
      {
        if ((field->flags & BINARY_FLAG) && cs == &my_charset_bin)
          col.setType(NDBCOL::Varbinary);
        else {
          col.setType(NDBCOL::Varchar);
          col.setCharset(cs);
        }
      }
      else if (f->length_bytes == 2)
      {
        if ((field->flags & BINARY_FLAG) && cs == &my_charset_bin)
          col.setType(NDBCOL::Longvarbinary);
        else {
          col.setType(NDBCOL::Longvarchar);
          col.setCharset(cs);
        }
      }
      else
      {
        DBUG_RETURN(HA_ERR_UNSUPPORTED);
      }
      col.setLength(field->field_length);
    }
    break;
  // Blob types (all come in as MYSQL_TYPE_BLOB)
  mysql_type_tiny_blob:
  case MYSQL_TYPE_TINY_BLOB:
    if ((field->flags & BINARY_FLAG) && cs == &my_charset_bin)
      col.setType(NDBCOL::Blob);
    else {
      col.setType(NDBCOL::Text);
      col.setCharset(cs);
    }
    col.setInlineSize(256);
    // No parts
    col.setPartSize(0);
    col.setStripeSize(ndb_blob_striping() ? 0 : 0);
    break;
  //mysql_type_blob:
  case MYSQL_TYPE_GEOMETRY:
  case MYSQL_TYPE_BLOB:    
    if ((field->flags & BINARY_FLAG) && cs == &my_charset_bin)
      col.setType(NDBCOL::Blob);
    else {
      col.setType(NDBCOL::Text);
      col.setCharset(cs);
    }
    {
      Field_blob *field_blob= (Field_blob *)field;
      /*
       * max_data_length is 2^8-1, 2^16-1, 2^24-1 for tiny, blob, medium.
       * Tinyblob gets no blob parts.  The other cases are just a crude
       * way to control part size and striping.
       *
       * In mysql blob(256) is promoted to blob(65535) so it does not
       * in fact fit "inline" in NDB.
       */
      if (field_blob->max_data_length() < (1 << 8))
        goto mysql_type_tiny_blob;
      else if (field_blob->max_data_length() < (1 << 16))
      {
        col.setInlineSize(256);
        col.setPartSize(2000);
        col.setStripeSize(ndb_blob_striping() ? 16 : 0);
      }
      else if (field_blob->max_data_length() < (1 << 24))
        goto mysql_type_medium_blob;
      else
        goto mysql_type_long_blob;
    }
    break;
  mysql_type_medium_blob:
  case MYSQL_TYPE_MEDIUM_BLOB:   
    if ((field->flags & BINARY_FLAG) && cs == &my_charset_bin)
      col.setType(NDBCOL::Blob);
    else {
      col.setType(NDBCOL::Text);
      col.setCharset(cs);
    }
    col.setInlineSize(256);
    col.setPartSize(4000);
    col.setStripeSize(ndb_blob_striping() ? 8 : 0);
    break;
  mysql_type_long_blob:
  case MYSQL_TYPE_LONG_BLOB:  
    if ((field->flags & BINARY_FLAG) && cs == &my_charset_bin)
      col.setType(NDBCOL::Blob);
    else {
      col.setType(NDBCOL::Text);
      col.setCharset(cs);
    }
    col.setInlineSize(256);
    col.setPartSize(8000);
    col.setStripeSize(ndb_blob_striping() ? 4 : 0);
    break;
  // Other types
  case MYSQL_TYPE_ENUM:
    col.setType(NDBCOL::Char);
    col.setLength(field->pack_length());
    break;
  case MYSQL_TYPE_SET:         
    col.setType(NDBCOL::Char);
    col.setLength(field->pack_length());
    break;
  case MYSQL_TYPE_BIT:
  {
    int no_of_bits= field->field_length;
    col.setType(NDBCOL::Bit);
    if (!no_of_bits)
      col.setLength(1);
      else
        col.setLength(no_of_bits);
    break;
  }
  case MYSQL_TYPE_NULL:        
    goto mysql_type_unsupported;
  mysql_type_unsupported:
  default:
    DBUG_RETURN(HA_ERR_UNSUPPORTED);
  }
  // Set nullable and pk
  col.setNullable(field->maybe_null());
  col.setPrimaryKey(field->flags & PRI_KEY_FLAG);
  // Set autoincrement
  if (field->flags & AUTO_INCREMENT_FLAG) 
  {
#ifndef DBUG_OFF
    char buff[22];
#endif
    col.setAutoIncrement(TRUE);
    ulonglong value= create_info->auto_increment_value ?
      create_info->auto_increment_value : (ulonglong) 1;
    DBUG_PRINT("info", ("Autoincrement key, initial: %s", llstr(value, buff)));
    col.setAutoIncrementInitialValue(value);
  }
  else
    col.setAutoIncrement(FALSE);
 
  switch (field->field_storage_type()) {
  case(HA_SM_DEFAULT):
  default:
    if (create_info->default_storage_media == HA_SM_DISK)
      type= NDBCOL::StorageTypeDisk;
    else
      type= NDBCOL::StorageTypeMemory;
    break;
  case(HA_SM_DISK):
    type= NDBCOL::StorageTypeDisk;
    break;
  case(HA_SM_MEMORY):
    type= NDBCOL::StorageTypeMemory;
    break;
  }

  switch (field->column_format()) {
  case(COLUMN_FORMAT_TYPE_FIXED):
    dynamic= FALSE;
    break;
  case(COLUMN_FORMAT_TYPE_DYNAMIC):
    dynamic= TRUE;
    break;
  case(COLUMN_FORMAT_TYPE_DEFAULT):
  default:
    if (create_info->row_type == ROW_TYPE_DEFAULT)
      dynamic= default_format;
    else
      dynamic= (create_info->row_type == ROW_TYPE_DYNAMIC);
    break;
  }
  DBUG_PRINT("info", ("Column %s is declared %s", field->field_name,
                      (dynamic) ? "dynamic" : "static"));
  if (type == NDBCOL::StorageTypeDisk)
  {
    if (dynamic)
    {
      DBUG_PRINT("info", ("Dynamic disk stored column %s changed to static",
                          field->field_name));
      dynamic= false;
    }
    if (thd && field->column_format() == COLUMN_FORMAT_TYPE_DYNAMIC)
    {
      push_warning_printf(thd, MYSQL_ERROR::WARN_LEVEL_WARN,
                          ER_ILLEGAL_HA_CREATE_OPTION,
                          "DYNAMIC column %s with "
                          "STORAGE DISK is not supported, "
                          "column will become FIXED",
                          field->field_name);
    }
  }

  switch (create_info->row_type) {
  case ROW_TYPE_FIXED:
    if (thd && (dynamic || field_type_forces_var_part(field->type())))
    {
      push_warning_printf(thd, MYSQL_ERROR::WARN_LEVEL_WARN,
                          ER_ILLEGAL_HA_CREATE_OPTION,
                          "Row format FIXED incompatible with "
                          "dynamic attribute %s",
                          field->field_name);
    }
    break;
  case ROW_TYPE_DYNAMIC:
    /*
      Future: make columns dynamic in this case
    */
    break;
  default:
    break;
  }

  DBUG_PRINT("info", ("Format %s, Storage %s", (dynamic)?"dynamic":"fixed",(type == NDBCOL::StorageTypeDisk)?"disk":"memory"));
  col.setStorageType(type);
  col.setDynamic(dynamic);

  DBUG_RETURN(0);
}

void ha_ndbcluster::update_create_info(HA_CREATE_INFO *create_info)
{
  DBUG_ENTER("update_create_info");
  TABLE_SHARE *share= table->s;
  if (share->mysql_version < MYSQL_VERSION_TABLESPACE_IN_FRM)
  {
     DBUG_PRINT("info", ("Restored an old table %s, pre-frm_version 7", 
	                 share->table_name.str));
     if (!create_info->tablespace && !share->tablespace)
     {
       DBUG_PRINT("info", ("Checking for tablespace in ndb"));
       THD *thd= current_thd;
       Ndb *ndb= check_ndb_in_thd(thd);
       NDBDICT *ndbdict= ndb->getDictionary();
       NdbError ndberr;
       Uint32 id;
       ndb->setDatabaseName(m_dbname);
       const NDBTAB *ndbtab= m_table;
       DBUG_ASSERT(ndbtab != NULL);
       if (!ndbtab->getTablespace(&id))
       {
         DBUG_VOID_RETURN;
       }
       {
         NdbDictionary::Tablespace ts= ndbdict->getTablespace(id);
         ndberr= ndbdict->getNdbError();
         if(ndberr.classification != NdbError::NoError)
           goto err;
	 const char *tablespace= ts.getName();
         DBUG_PRINT("info", ("Found tablespace '%s'", tablespace));
         uint tablespace_len= strlen(tablespace);
         if (tablespace_len != 0) 
         {
           share->tablespace= (char *) alloc_root(&share->mem_root,
                                                  tablespace_len+1);
           strxmov(share->tablespace, tablespace, NullS);
	   create_info->tablespace= share->tablespace;
         }
         DBUG_VOID_RETURN;
       }
err:
       my_errno= ndb_to_mysql_error(&ndberr);
    }
  }

  DBUG_VOID_RETURN;
}

/**
  Create a table in NDB Cluster
*/

int ha_ndbcluster::create(const char *name, 
                          TABLE *form, 
                          HA_CREATE_INFO *create_info)
{
  THD *thd= current_thd;
  NDBTAB tab;
  NDBCOL col;
  size_t pack_length, length;
  uint i, pk_length= 0;
  uchar *data= NULL, *pack_data= NULL;
  bool create_from_engine= (create_info->table_options & HA_OPTION_CREATE_FROM_ENGINE);
  bool is_truncate= (thd->lex->sql_command == SQLCOM_TRUNCATE);
  const char *tablespace= create_info->tablespace;
  bool use_disk= FALSE;
  NdbDictionary::Table::SingleUserMode single_user_mode= NdbDictionary::Table::SingleUserModeLocked;

  DBUG_ENTER("ha_ndbcluster::create");
  DBUG_PRINT("enter", ("name: %s", name));

  DBUG_ASSERT(*fn_rext((char*)name) == 0);
  set_dbname(name);
  set_tabname(name);

  if ((my_errno= check_ndb_connection(thd)))
    DBUG_RETURN(my_errno);
  
  Ndb *ndb= get_ndb(thd);
  NDBDICT *dict= ndb->getDictionary();

  DBUG_PRINT("info", ("Tablespace %s,%s", form->s->tablespace, create_info->tablespace));
  if (is_truncate)
  {
    {
      Ndb_table_guard ndbtab_g(dict, m_tabname);
      if (!(m_table= ndbtab_g.get_table()))
	ERR_RETURN(dict->getNdbError());
      m_table= NULL;
    }
    DBUG_PRINT("info", ("Dropping and re-creating table for TRUNCATE"));
    if ((my_errno= delete_table(name)))
      DBUG_RETURN(my_errno);
  }
  table= form;
  if (create_from_engine)
  {
    /*
      Table already exists in NDB and frm file has been created by 
      caller.
      Do Ndb specific stuff, such as create a .ndb file
    */
    if ((my_errno= write_ndb_file(name)))
      DBUG_RETURN(my_errno);
#ifdef HAVE_NDB_BINLOG
    ndbcluster_create_binlog_setup(thd, get_ndb(thd), name, strlen(name),
                                   m_dbname, m_tabname, FALSE);
#endif /* HAVE_NDB_BINLOG */
    DBUG_RETURN(my_errno);
  }

#ifdef HAVE_NDB_BINLOG
  /*
    Don't allow table creation unless
    schema distribution table is setup
    ( unless it is a creation of the schema dist table itself )
  */
  if (!ndb_schema_share)
  {
    if (!(strcmp(m_dbname, NDB_REP_DB) == 0 &&
          strcmp(m_tabname, NDB_SCHEMA_TABLE) == 0))
    {
      DBUG_PRINT("info", ("Schema distribution table not setup"));
      DBUG_RETURN(HA_ERR_NO_CONNECTION);
    }
    single_user_mode = NdbDictionary::Table::SingleUserModeReadWrite;
  }
#endif /* HAVE_NDB_BINLOG */

  DBUG_PRINT("table", ("name: %s", m_tabname));  
  if (tab.setName(m_tabname))
  {
    DBUG_RETURN(my_errno= errno);
  }
  tab.setLogging(!(create_info->options & HA_LEX_CREATE_TMP_TABLE));    
  tab.setSingleUserMode(single_user_mode);

  // Save frm data for this table
  if (readfrm(name, &data, &length))
    DBUG_RETURN(1);
  if (packfrm(data, length, &pack_data, &pack_length))
  {
    my_free((char*)data, MYF(0));
    DBUG_RETURN(2);
  }
  DBUG_PRINT("info",
             ("setFrm data: 0x%lx  len: %lu", (long) pack_data,
              (ulong) pack_length));
  tab.setFrm(pack_data, pack_length);      
  my_free((char*)data, MYF(0));
  my_free((char*)pack_data, MYF(0));
  
  /*
    Handle table row type

    Default is to let table rows have var part reference so that online 
    add column can be performed in the future.  Explicitly setting row 
    type to fixed will omit var part reference, which will save data 
    memory in ndb, but at the cost of not being able to online add 
    column to this table
  */
  switch (create_info->row_type) {
  case ROW_TYPE_FIXED:
    tab.setForceVarPart(FALSE);
    break;
  case ROW_TYPE_DYNAMIC:
    /* fall through, treat as default */
  default:
    /* fall through, treat as default */
  case ROW_TYPE_DEFAULT:
    tab.setForceVarPart(TRUE);
    break;
  }

  /*
    Setup columns
  */
  for (i= 0; i < form->s->fields; i++) 
  {
    Field *field= form->field[i];
    DBUG_PRINT("info", ("name: %s  type: %u  storage: %u  format: %u  "
                        "pack_length: %d", 
                        field->field_name, field->real_type(),
                        field->field_storage_type(),
                        field->column_format(),
                        field->pack_length()));
    if ((my_errno= create_ndb_column(thd, col, field, create_info)))
      DBUG_RETURN(my_errno);

    if (!use_disk &&
        col.getStorageType() == NDBCOL::StorageTypeDisk)
      use_disk= TRUE;

    if (tab.addColumn(col))
    {
      DBUG_RETURN(my_errno= errno);
    }
    if (col.getPrimaryKey())
      pk_length += (field->pack_length() + 3) / 4;
  }

  if (use_disk)
  { 
    if (tablespace)
      tab.setTablespaceName(tablespace);
    else
      tab.setTablespaceName("DEFAULT-TS");
  }
  else if (create_info->tablespace && 
           create_info->default_storage_media == HA_SM_MEMORY)
  {
    push_warning_printf(thd, MYSQL_ERROR::WARN_LEVEL_ERROR,
                        ER_ILLEGAL_HA_CREATE_OPTION,
                        ER(ER_ILLEGAL_HA_CREATE_OPTION),
                        ndbcluster_hton_name,
                        "TABLESPACE currently only supported for "
                        "STORAGE DISK"); 
    DBUG_RETURN(HA_ERR_UNSUPPORTED);
  }

  DBUG_PRINT("info", ("Table %s is %s stored with tablespace %s",
                      m_tabname,
                      (use_disk) ? "disk" : "memory",
                      (use_disk) ? tab.getTablespaceName() : "N/A"));
 
  KEY* key_info;
  for (i= 0, key_info= form->key_info; i < form->s->keys; i++, key_info++)
  {
    KEY_PART_INFO *key_part= key_info->key_part;
    KEY_PART_INFO *end= key_part + key_info->key_parts;
    for (; key_part != end; key_part++)
    {
      if (key_part->field->field_storage_type() == HA_SM_DISK)
      {
        push_warning_printf(thd, MYSQL_ERROR::WARN_LEVEL_ERROR,
                            ER_ILLEGAL_HA_CREATE_OPTION,
                            ER(ER_ILLEGAL_HA_CREATE_OPTION),
                            ndbcluster_hton_name,
                            "Index on field "
                            "declared with "
                            "STORAGE DISK is not supported");
        DBUG_RETURN(HA_ERR_UNSUPPORTED);
      }
      tab.getColumn(key_part->fieldnr-1)->setStorageType(
                             NdbDictionary::Column::StorageTypeMemory);
    }
  }

  // No primary key, create shadow key as 64 bit, auto increment  
  if (form->s->primary_key == MAX_KEY) 
  {
    DBUG_PRINT("info", ("Generating shadow key"));
    if (col.setName("$PK"))
    {
      DBUG_RETURN(my_errno= errno);
    }
    col.setType(NdbDictionary::Column::Bigunsigned);
    col.setLength(1);
    col.setNullable(FALSE);
    col.setPrimaryKey(TRUE);
    col.setAutoIncrement(TRUE);
    if (tab.addColumn(col))
    {
      DBUG_RETURN(my_errno= errno);
    }
    pk_length += 2;
  }
 
  // Make sure that blob tables don't have too big part size
  for (i= 0; i < form->s->fields; i++) 
  {
    /**
     * The extra +7 concists
     * 2 - words from pk in blob table
     * 5 - from extra words added by tup/dict??
     */
    switch (form->field[i]->real_type()) {
    case MYSQL_TYPE_GEOMETRY:
    case MYSQL_TYPE_BLOB:    
    case MYSQL_TYPE_MEDIUM_BLOB:   
    case MYSQL_TYPE_LONG_BLOB: 
    {
      NdbDictionary::Column * column= tab.getColumn(i);
      int size= pk_length + (column->getPartSize()+3)/4 + 7;
      if (size > NDB_MAX_TUPLE_SIZE_IN_WORDS && 
         (pk_length+7) < NDB_MAX_TUPLE_SIZE_IN_WORDS)
      {
        size= NDB_MAX_TUPLE_SIZE_IN_WORDS - pk_length - 7;
        column->setPartSize(4*size);
      }
      /**
       * If size > NDB_MAX and pk_length+7 >= NDB_MAX
       *   then the table can't be created anyway, so skip
       *   changing part size, and have error later
       */ 
    }
    default:
      break;
    }
  }

  // Check partition info
  partition_info *part_info= form->part_info;
  if ((my_errno= set_up_partition_info(part_info, form, (void*)&tab)))
  {
    DBUG_RETURN(my_errno);
  }

  // Create the table in NDB     
  if (dict->createTable(tab) != 0) 
  {
    const NdbError err= dict->getNdbError();
    set_ndb_err(thd, err);
    my_errno= ndb_to_mysql_error(&err);
    DBUG_RETURN(my_errno);
  }

  Ndb_table_guard ndbtab_g(dict, m_tabname);
  // temporary set m_table during create
  // reset at return
  m_table= ndbtab_g.get_table();
  // TODO check also that we have the same frm...
  if (!m_table)
  {
    /* purecov: begin deadcode */
    const NdbError err= dict->getNdbError();
    set_ndb_err(thd, err);
    my_errno= ndb_to_mysql_error(&err);
    DBUG_RETURN(my_errno);
    /* purecov: end */
  }

  DBUG_PRINT("info", ("Table %s/%s created successfully", 
                      m_dbname, m_tabname));

  // Create secondary indexes
  my_errno= create_indexes(thd, ndb, form);

  if (!my_errno)
    my_errno= write_ndb_file(name);
  else
  {
    /*
      Failed to create an index,
      drop the table (and all it's indexes)
    */
    while (dict->dropTableGlobal(*m_table))
    {
      switch (dict->getNdbError().status)
      {
        case NdbError::TemporaryError:
          if (!thd->killed) 
            continue; // retry indefinitly
          break;
        default:
          break;
      }
      break;
    }
    m_table = 0;
    DBUG_RETURN(my_errno);
  }

#ifdef HAVE_NDB_BINLOG
  if (!my_errno)
  {
    NDB_SHARE *share= 0;
    pthread_mutex_lock(&ndbcluster_mutex);
    /*
      First make sure we get a "fresh" share here, not an old trailing one...
    */
    {
      uint length= (uint) strlen(name);
      if ((share= (NDB_SHARE*) hash_search(&ndbcluster_open_tables,
                                           (uchar*) name, length)))
        handle_trailing_share(thd, share);
    }
    /*
      get a new share
    */

    /* ndb_share reference create */
    if (!(share= get_share(name, form, TRUE, TRUE)))
    {
      sql_print_error("NDB: allocating table share for %s failed", name);
      /* my_errno is set */
    }
    else
    {
      DBUG_PRINT("NDB_SHARE", ("%s binlog create  use_count: %u",
                               share->key, share->use_count));
    }
    pthread_mutex_unlock(&ndbcluster_mutex);

    while (!IS_TMP_PREFIX(m_tabname))
    {
      set_binlog_flags(share);

      String event_name(INJECTOR_EVENT_LEN);
      ndb_rep_event_name(&event_name, m_dbname, m_tabname,
                         get_binlog_full(share));
      int do_event_op= ndb_binlog_running;

      if (!ndb_schema_share &&
          strcmp(share->db, NDB_REP_DB) == 0 &&
          strcmp(share->table_name, NDB_SCHEMA_TABLE) == 0)
        do_event_op= 1;

      /*
        Always create an event for the table, as other mysql servers
        expect it to be there.
      */
      if (!ndbcluster_create_event(thd, ndb, m_table, event_name.c_ptr(), share,
                                   share && do_event_op ? 2 : 1/* push warning */))
      {
        if (ndb_extra_logging)
          sql_print_information("NDB Binlog: CREATE TABLE Event: %s",
                                event_name.c_ptr());
        if (share && 
            ndbcluster_create_event_ops(thd, share,
                                        m_table, event_name.c_ptr()))
        {
          sql_print_error("NDB Binlog: FAILED CREATE TABLE event operations."
                          " Event: %s", name);
          /* a warning has been issued to the client */
        }
      }
      /*
        warning has been issued if ndbcluster_create_event failed
        and (share && do_event_op)
      */
      if (share && !do_event_op)
        share->flags|= NSF_NO_BINLOG;
      ndbcluster_log_schema_op(thd,
                               thd->query, thd->query_length,
                               share->db, share->table_name,
                               m_table->getObjectId(),
                               m_table->getObjectVersion(),
                               (is_truncate) ?
			       SOT_TRUNCATE_TABLE : SOT_CREATE_TABLE, 
			       0, 0, 1);
      break;
    }
  }
#endif /* HAVE_NDB_BINLOG */

  m_table= 0;
  DBUG_RETURN(my_errno);
}


int ha_ndbcluster::create_index(THD *thd, const char *name, KEY *key_info, 
                                NDB_INDEX_TYPE idx_type, uint idx_no)
{
  int error= 0;
  char unique_name[FN_LEN];
  static const char* unique_suffix= "$unique";
  DBUG_ENTER("ha_ndbcluster::create_ordered_index");
  DBUG_PRINT("info", ("Creating index %u: %s", idx_no, name));  

  if (idx_type == UNIQUE_ORDERED_INDEX || idx_type == UNIQUE_INDEX)
  {
    strxnmov(unique_name, FN_LEN, name, unique_suffix, NullS);
    DBUG_PRINT("info", ("Created unique index name \'%s\' for index %d",
                        unique_name, idx_no));
  }
    
  switch (idx_type){
  case PRIMARY_KEY_INDEX:
    // Do nothing, already created
    break;
  case PRIMARY_KEY_ORDERED_INDEX:
    error= create_ordered_index(thd, name, key_info);
    break;
  case UNIQUE_ORDERED_INDEX:
    if (!(error= create_ordered_index(thd, name, key_info)))
      error= create_unique_index(thd, unique_name, key_info);
    break;
  case UNIQUE_INDEX:
    if (check_index_fields_not_null(key_info))
    {
      push_warning_printf(thd, MYSQL_ERROR::WARN_LEVEL_WARN,
			  ER_NULL_COLUMN_IN_INDEX,
			  "Ndb does not support unique index on NULL valued attributes, index access with NULL value will become full table scan");
    }
    error= create_unique_index(thd, unique_name, key_info);
    break;
  case ORDERED_INDEX:
    if (key_info->algorithm == HA_KEY_ALG_HASH)
    {
      push_warning_printf(thd, MYSQL_ERROR::WARN_LEVEL_ERROR,
			  ER_ILLEGAL_HA_CREATE_OPTION,
			  ER(ER_ILLEGAL_HA_CREATE_OPTION),
			  ndbcluster_hton_name,
			  "Ndb does not support non-unique "
			  "hash based indexes");
      error= HA_ERR_UNSUPPORTED;
      break;
    }
    error= create_ordered_index(thd, name, key_info);
    break;
  default:
    DBUG_ASSERT(FALSE);
    break;
  }
  
  DBUG_RETURN(error);
}

int ha_ndbcluster::create_ordered_index(THD *thd, const char *name, 
                                        KEY *key_info)
{
  DBUG_ENTER("ha_ndbcluster::create_ordered_index");
  DBUG_RETURN(create_ndb_index(thd, name, key_info, FALSE));
}

int ha_ndbcluster::create_unique_index(THD *thd, const char *name, 
                                       KEY *key_info)
{

  DBUG_ENTER("ha_ndbcluster::create_unique_index");
  DBUG_RETURN(create_ndb_index(thd, name, key_info, TRUE));
}


/**
  Create an index in NDB Cluster.

  @todo
    Only temporary ordered indexes supported
*/

int ha_ndbcluster::create_ndb_index(THD *thd, const char *name, 
                                    KEY *key_info,
                                    bool unique)
{
  Ndb *ndb= get_ndb(thd);
  NdbDictionary::Dictionary *dict= ndb->getDictionary();
  KEY_PART_INFO *key_part= key_info->key_part;
  KEY_PART_INFO *end= key_part + key_info->key_parts;
  
  DBUG_ENTER("ha_ndbcluster::create_index");
  DBUG_PRINT("enter", ("name: %s ", name));

  NdbDictionary::Index ndb_index(name);
  if (unique)
    ndb_index.setType(NdbDictionary::Index::UniqueHashIndex);
  else 
  {
    ndb_index.setType(NdbDictionary::Index::OrderedIndex);
    // TODO Only temporary ordered indexes supported
    ndb_index.setLogging(FALSE); 
  }
  if (ndb_index.setTable(m_tabname))
  {
    DBUG_RETURN(my_errno= errno);
  }

  for (; key_part != end; key_part++) 
  {
    Field *field= key_part->field;
    if (field->field_storage_type() == HA_SM_DISK)
    {
      push_warning_printf(thd, MYSQL_ERROR::WARN_LEVEL_ERROR,
                          ER_ILLEGAL_HA_CREATE_OPTION,
                          ER(ER_ILLEGAL_HA_CREATE_OPTION),
                          ndbcluster_hton_name,
                          "Index on field "
                          "declared with "
                          "STORAGE DISK is not supported");
      DBUG_RETURN(HA_ERR_UNSUPPORTED);
    }
    DBUG_PRINT("info", ("attr: %s", field->field_name));
    if (ndb_index.addColumnName(field->field_name))
    {
      DBUG_RETURN(my_errno= errno);
    }
  }
  
  if (dict->createIndex(ndb_index, *m_table))
    ERR_RETURN(dict->getNdbError());

  // Success
  DBUG_PRINT("info", ("Created index %s", name));
  DBUG_RETURN(0);  
}

/*
 Prepare for an on-line alter table
*/ 
void ha_ndbcluster::prepare_for_alter()
{
  /* ndb_share reference schema */
  ndbcluster_get_share(m_share); // Increase ref_count
  DBUG_PRINT("NDB_SHARE", ("%s binlog schema  use_count: %u",
                           m_share->key, m_share->use_count));
  set_ndb_share_state(m_share, NSS_ALTERED);
}

/*
  Add an index on-line to a table
*/
int ha_ndbcluster::add_index(TABLE *table_arg, 
                             KEY *key_info, uint num_of_keys)
{
  return add_index_impl(current_thd, table_arg, key_info, num_of_keys);
}

int ha_ndbcluster::add_index_impl(THD *thd, TABLE *table_arg, 
                                  KEY *key_info, uint num_of_keys)
{
  int error= 0;
  uint idx;
  DBUG_ENTER("ha_ndbcluster::add_index");
  DBUG_PRINT("enter", ("table %s", table_arg->s->table_name.str));
  DBUG_ASSERT(m_share->state == NSS_ALTERED);

  for (idx= 0; idx < num_of_keys; idx++)
  {
    KEY *key= key_info + idx;
    KEY_PART_INFO *key_part= key->key_part;
    KEY_PART_INFO *end= key_part + key->key_parts;
    NDB_INDEX_TYPE idx_type= get_index_type_from_key(idx, key_info, false);
    DBUG_PRINT("info", ("Adding index: '%s'", key_info[idx].name));
    // Add fields to key_part struct
    for (; key_part != end; key_part++)
      key_part->field= table->field[key_part->fieldnr];
    // Check index type
    // Create index in ndb
    if((error= create_index(thd, key_info[idx].name, key, idx_type, idx)))
      break;
  }
  DBUG_RETURN(error);  
}

/*
  Mark one or several indexes for deletion. and
  renumber the remaining indexes
*/
int ha_ndbcluster::prepare_drop_index(TABLE *table_arg, 
                                      uint *key_num, uint num_of_keys)
{
  DBUG_ENTER("ha_ndbcluster::prepare_drop_index");
  DBUG_ASSERT(m_share->state == NSS_ALTERED);
  // Mark indexes for deletion
  uint idx;
  for (idx= 0; idx < num_of_keys; idx++)
  {
    DBUG_PRINT("info", ("ha_ndbcluster::prepare_drop_index %u", *key_num));
    m_index[*key_num++].status= TO_BE_DROPPED;
  }
  // Renumber indexes
  THD *thd= current_thd;
  Thd_ndb *thd_ndb= get_thd_ndb(thd);
  Ndb *ndb= thd_ndb->ndb;
  renumber_indexes(ndb, table_arg);
  DBUG_RETURN(0);
}
 
/*
  Really drop all indexes marked for deletion
*/
int ha_ndbcluster::final_drop_index(TABLE *table_arg)
{
  int error;
  DBUG_ENTER("ha_ndbcluster::final_drop_index");
  DBUG_PRINT("info", ("ha_ndbcluster::final_drop_index"));
  // Really drop indexes
  THD *thd= current_thd;
  Thd_ndb *thd_ndb= get_thd_ndb(thd);
  Ndb *ndb= thd_ndb->ndb;
  error= drop_indexes(ndb, table_arg);
  DBUG_RETURN(error);
}

/**
  Rename a table in NDB Cluster.
*/

int ha_ndbcluster::rename_table(const char *from, const char *to)
{
  THD *thd= current_thd;
  NDBDICT *dict;
  char old_dbname[FN_HEADLEN];
  char new_dbname[FN_HEADLEN];
  char new_tabname[FN_HEADLEN];
  const NDBTAB *orig_tab;
  int result;
  bool recreate_indexes= FALSE;
  NDBDICT::List index_list;

  DBUG_ENTER("ha_ndbcluster::rename_table");
  DBUG_PRINT("info", ("Renaming %s to %s", from, to));
  set_dbname(from, old_dbname);
  set_dbname(to, new_dbname);
  set_tabname(from);
  set_tabname(to, new_tabname);

  if (check_ndb_connection(thd))
    DBUG_RETURN(my_errno= HA_ERR_NO_CONNECTION);

  Ndb *ndb= get_ndb(thd);
  ndb->setDatabaseName(old_dbname);
  dict= ndb->getDictionary();
  Ndb_table_guard ndbtab_g(dict, m_tabname);
  if (!(orig_tab= ndbtab_g.get_table()))
    ERR_RETURN(dict->getNdbError());

  if (my_strcasecmp(system_charset_info, new_dbname, old_dbname))
  {
    dict->listIndexes(index_list, *orig_tab);    
    recreate_indexes= TRUE;
  }
  // Change current database to that of target table
  set_dbname(to);
  if (ndb->setDatabaseName(m_dbname))
  {
    ERR_RETURN(ndb->getNdbError());
  }

#ifdef HAVE_NDB_BINLOG
  int ndb_table_id= orig_tab->getObjectId();
  int ndb_table_version= orig_tab->getObjectVersion();
  /* ndb_share reference temporary */
  NDB_SHARE *share= get_share(from, 0, FALSE);
  int is_old_table_tmpfile= IS_TMP_PREFIX(m_tabname);
  int is_new_table_tmpfile= IS_TMP_PREFIX(new_tabname);
  if (!is_new_table_tmpfile && !is_old_table_tmpfile)
  {
    /*
      this is a "real" rename table, i.e. not tied to an offline alter table
      - send new name == "to" in query field
    */
    ndbcluster_log_schema_op(thd, to, strlen(to),
                             old_dbname, m_tabname,
                             ndb_table_id, ndb_table_version,
                             SOT_RENAME_TABLE_PREPARE,
                             m_dbname, new_tabname, 1);
  }
  if (share)
  {
    DBUG_PRINT("NDB_SHARE", ("%s temporary  use_count: %u",
                             share->key, share->use_count));
    ndbcluster_prepare_rename_share(share, to);
    IF_DBUG(int r=) ndbcluster_rename_share(thd, share);
    DBUG_ASSERT(r == 0);
  }
#endif

  NdbDictionary::Table new_tab= *orig_tab;
  new_tab.setName(new_tabname);
  if (dict->alterTableGlobal(*orig_tab, new_tab) != 0)
  {
    NdbError ndb_error= dict->getNdbError();
#ifdef HAVE_NDB_BINLOG
    if (share)
    {
      IF_DBUG(int ret=) ndbcluster_undo_rename_share(thd, share);
      DBUG_ASSERT(ret == 0);
      /* ndb_share reference temporary free */
      DBUG_PRINT("NDB_SHARE", ("%s temporary free  use_count: %u",
                               share->key, share->use_count));
      free_share(&share);
    }
#endif
    ERR_RETURN(ndb_error);
  }
  
  // Rename .ndb file
  if ((result= handler::rename_table(from, to)))
  {
    // ToDo in 4.1 should rollback alter table...
#ifdef HAVE_NDB_BINLOG
    if (share)
    {
      /* ndb_share reference temporary free */
      DBUG_PRINT("NDB_SHARE", ("%s temporary  use_count: %u",
                               share->key, share->use_count));
      free_share(&share);
    }
#endif
    DBUG_RETURN(result);
  }

#ifdef HAVE_NDB_BINLOG
  /* handle old table */
  if (!is_old_table_tmpfile)
  {
    ndbcluster_drop_event(thd, ndb, share, "rename table",
                          from + sizeof(share_prefix) - 1);
  }

  if (!result && !is_new_table_tmpfile)
  {
    Ndb_table_guard ndbtab_g2(dict, new_tabname);
    const NDBTAB *ndbtab= ndbtab_g2.get_table();

    set_binlog_flags(share);

    /* always create an event for the table */
    String event_name(INJECTOR_EVENT_LEN);
    ndb_rep_event_name(&event_name, to + sizeof(share_prefix) - 1, 0,
                       get_binlog_full(share));

    if (!ndbcluster_create_event(thd, ndb, ndbtab, event_name.c_ptr(), share,
                                 share && ndb_binlog_running ? 2 : 1/* push warning */))
    {
      if (ndb_extra_logging)
        sql_print_information("NDB Binlog: RENAME Event: %s",
                              event_name.c_ptr());
      if (share && (share->op == 0) &&
          ndbcluster_create_event_ops(thd, share, ndbtab, event_name.c_ptr()))
      {
        sql_print_error("NDB Binlog: FAILED create event operations "
                        "during RENAME. Event %s", event_name.c_ptr());
        /* a warning has been issued to the client */
      }
    }
    /*
      warning has been issued if ndbcluster_create_event failed
      and (share && ndb_binlog_running)
    */
    if (!is_old_table_tmpfile)
    {
      /* "real" rename table */
      ndbcluster_log_schema_op(thd, thd->query, thd->query_length,
                               old_dbname, m_tabname,
                               ndb_table_id, ndb_table_version,
                               SOT_RENAME_TABLE,
                               m_dbname, new_tabname, 1);
    }
    else
    {
      /* final phase of offline alter table */
      ndbcluster_log_schema_op(thd, thd->query, thd->query_length,
                               m_dbname, new_tabname,
                               ndb_table_id, ndb_table_version,
                               SOT_ALTER_TABLE_COMMIT,
                               0, 0, 1);

    }
  }

  // If we are moving tables between databases, we need to recreate
  // indexes
  if (recreate_indexes)
  {
    for (unsigned i = 0; i < index_list.count; i++) 
    {
        NDBDICT::List::Element& index_el = index_list.elements[i];
	// Recreate any indexes not stored in the system database
	if (my_strcasecmp(system_charset_info, 
			  index_el.database, NDB_SYSTEM_DATABASE))
	{
	  set_dbname(from);
	  ndb->setDatabaseName(m_dbname);
	  const NDBINDEX * index= dict->getIndexGlobal(index_el.name,  new_tab);
	  DBUG_PRINT("info", ("Creating index %s/%s",
			      index_el.database, index->getName()));
	  dict->createIndex(*index, new_tab);
	  DBUG_PRINT("info", ("Dropping index %s/%s",
			      index_el.database, index->getName()));
	  set_dbname(from);
	  ndb->setDatabaseName(m_dbname);
	  dict->dropIndexGlobal(*index);
	}
    }
  }
  if (share)
  {
    /* ndb_share reference temporary free */
    DBUG_PRINT("NDB_SHARE", ("%s temporary free  use_count: %u",
                             share->key, share->use_count));
    free_share(&share);
  }
#endif

  DBUG_RETURN(result);
}


/**
  Delete table from NDB Cluster.
*/

/* static version which does not need a handler */

int
ha_ndbcluster::delete_table(THD *thd, ha_ndbcluster *h, Ndb *ndb,
                            const char *path,
                            const char *db,
                            const char *table_name)
{
  DBUG_ENTER("ha_ndbcluster::ndbcluster_delete_table");
  NDBDICT *dict= ndb->getDictionary();
  int ndb_table_id= 0;
  int ndb_table_version= 0;
#ifdef HAVE_NDB_BINLOG
  /*
    Don't allow drop table unless
    schema distribution table is setup
  */
  if (!ndb_schema_share)
  {
    DBUG_PRINT("info", ("Schema distribution table not setup"));
    DBUG_ASSERT(ndb_schema_share);
    DBUG_RETURN(HA_ERR_NO_CONNECTION);
  }
  /* ndb_share reference temporary */
  NDB_SHARE *share= get_share(path, 0, FALSE);
  if (share)
  {
    DBUG_PRINT("NDB_SHARE", ("%s temporary  use_count: %u",
                             share->key, share->use_count));
  }
#endif

  /* Drop the table from NDB */
  
  int res= 0;
  if (h && h->m_table)
  {
retry_temporary_error1:
    if (dict->dropTableGlobal(*h->m_table) == 0)
    {
      ndb_table_id= h->m_table->getObjectId();
      ndb_table_version= h->m_table->getObjectVersion();
      DBUG_PRINT("info", ("success 1"));
    }
    else
    {
      switch (dict->getNdbError().status)
      {
        case NdbError::TemporaryError:
          if (!thd->killed) 
            goto retry_temporary_error1; // retry indefinitly
          break;
        default:
          break;
      }
      set_ndb_err(thd, dict->getNdbError());
      res= ndb_to_mysql_error(&dict->getNdbError());
      DBUG_PRINT("info", ("error(1) %u", res));
    }
    h->release_metadata(thd, ndb);
  }
  else
  {
    ndb->setDatabaseName(db);
    while (1)
    {
      Ndb_table_guard ndbtab_g(dict, table_name);
      if (ndbtab_g.get_table())
      {
    retry_temporary_error2:
        if (dict->dropTableGlobal(*ndbtab_g.get_table()) == 0)
        {
          ndb_table_id= ndbtab_g.get_table()->getObjectId();
          ndb_table_version= ndbtab_g.get_table()->getObjectVersion();
          DBUG_PRINT("info", ("success 2"));
          break;
        }
        else
        {
          switch (dict->getNdbError().status)
          {
            case NdbError::TemporaryError:
              if (!thd->killed) 
                goto retry_temporary_error2; // retry indefinitly
              break;
            default:
              if (dict->getNdbError().code == NDB_INVALID_SCHEMA_OBJECT)
              {
                ndbtab_g.invalidate();
                continue;
              }
              break;
          }
        }
      }
      set_ndb_err(thd, dict->getNdbError());
      res= ndb_to_mysql_error(&dict->getNdbError());
      DBUG_PRINT("info", ("error(2) %u", res));
      break;
    }
  }

  if (res)
  {
#ifdef HAVE_NDB_BINLOG
    /* the drop table failed for some reason, drop the share anyways */
    if (share)
    {
      pthread_mutex_lock(&ndbcluster_mutex);
      if (share->state != NSS_DROPPED)
      {
        /*
          The share kept by the server has not been freed, free it
        */
        share->state= NSS_DROPPED;
        /* ndb_share reference create free */
        DBUG_PRINT("NDB_SHARE", ("%s create free  use_count: %u",
                                 share->key, share->use_count));
        free_share(&share, TRUE);
      }
      /* ndb_share reference temporary free */
      DBUG_PRINT("NDB_SHARE", ("%s temporary free  use_count: %u",
                               share->key, share->use_count));
      free_share(&share, TRUE);
      pthread_mutex_unlock(&ndbcluster_mutex);
    }
#endif
    DBUG_RETURN(res);
  }

#ifdef HAVE_NDB_BINLOG
  /* stop the logging of the dropped table, and cleanup */

  /*
    drop table is successful even if table does not exist in ndb
    and in case table was actually not dropped, there is no need
    to force a gcp, and setting the event_name to null will indicate
    that there is no event to be dropped
  */
  int table_dropped= dict->getNdbError().code != 709;

  {
    ndbcluster_handle_drop_table(thd, ndb, share, "delete table",
                                 table_dropped ?
                                 (path + sizeof(share_prefix) - 1) : 0);
  }

  if (!IS_TMP_PREFIX(table_name) && share &&
      thd->lex->sql_command != SQLCOM_TRUNCATE)
  {
    ndbcluster_log_schema_op(thd,
                             thd->query, thd->query_length,
                             share->db, share->table_name,
                             ndb_table_id, ndb_table_version,
                             SOT_DROP_TABLE, 0, 0, 1);
  }

  if (share)
  {
    pthread_mutex_lock(&ndbcluster_mutex);
    if (share->state != NSS_DROPPED)
    {
      /*
        The share kept by the server has not been freed, free it
      */
      share->state= NSS_DROPPED;
      /* ndb_share reference create free */
      DBUG_PRINT("NDB_SHARE", ("%s create free  use_count: %u",
                               share->key, share->use_count));
      free_share(&share, TRUE);
    }
    /* ndb_share reference temporary free */
    DBUG_PRINT("NDB_SHARE", ("%s temporary free  use_count: %u",
                             share->key, share->use_count));
    free_share(&share, TRUE);
    pthread_mutex_unlock(&ndbcluster_mutex);
  }
#endif
  DBUG_RETURN(0);
}

int ha_ndbcluster::delete_table(const char *name)
{
  THD *thd= current_thd;
  DBUG_ENTER("ha_ndbcluster::delete_table");
  DBUG_PRINT("enter", ("name: %s", name));
  set_dbname(name);
  set_tabname(name);

#ifdef HAVE_NDB_BINLOG
  /*
    Don't allow drop table unless
    schema distribution table is setup
  */
  if (!ndb_schema_share)
  {
    DBUG_PRINT("info", ("Schema distribution table not setup"));
    DBUG_ASSERT(ndb_schema_share);
    DBUG_RETURN(HA_ERR_NO_CONNECTION);
  }
#endif

  if (check_ndb_connection(thd))
    DBUG_RETURN(HA_ERR_NO_CONNECTION);

  /* Call ancestor function to delete .ndb file */
  handler::delete_table(name);

  DBUG_RETURN(delete_table(thd, this, get_ndb(thd), name, m_dbname, m_tabname));
}


void ha_ndbcluster::get_auto_increment(ulonglong offset, ulonglong increment,
                                       ulonglong nb_desired_values,
                                       ulonglong *first_value,
                                       ulonglong *nb_reserved_values)
{
  uint cache_size;
  Uint64 auto_value;
  THD *thd= current_thd;
  DBUG_ENTER("get_auto_increment");
  DBUG_PRINT("enter", ("m_tabname: %s", m_tabname));
  Ndb *ndb= get_ndb(table->in_use);
   
  if (m_rows_inserted > m_rows_to_insert)
  {
    /* We guessed too low */
    m_rows_to_insert+= m_autoincrement_prefetch;
  }
  uint remaining= m_rows_to_insert - m_rows_inserted;
  uint min_prefetch= 
    (remaining < thd->variables.ndb_autoincrement_prefetch_sz) ?
    thd->variables.ndb_autoincrement_prefetch_sz
    : remaining;
  cache_size= ((remaining < m_autoincrement_prefetch) ?
	       min_prefetch
	       : remaining);
  uint retries= NDB_AUTO_INCREMENT_RETRIES;
  int retry_sleep= 30; /* 30 milliseconds, transaction */
  for (;;)
  {
    Ndb_tuple_id_range_guard g(m_share);
    if (m_skip_auto_increment &&
        ndb->readAutoIncrementValue(m_table, g.range, auto_value) ||
        ndb->getAutoIncrementValue(m_table, g.range, auto_value, cache_size, increment, offset))
    {
      if (--retries &&
          ndb->getNdbError().status == NdbError::TemporaryError)
      {
        my_sleep(retry_sleep);
        continue;
      }
      const NdbError err= ndb->getNdbError();
      sql_print_error("Error %lu in ::get_auto_increment(): %s",
                      (ulong) err.code, err.message);
      *first_value= ~(ulonglong) 0;
      DBUG_VOID_RETURN;
    }
    break;
  }
  *first_value= (longlong)auto_value;
  /* From the point of view of MySQL, NDB reserves one row at a time */
  *nb_reserved_values= 1;
  DBUG_VOID_RETURN;
}


/**
  Constructor for the NDB Cluster table handler .
*/

/*
  Normal flags for binlogging is that ndb has HA_HAS_OWN_BINLOGGING
  and preferes HA_BINLOG_ROW_CAPABLE
  Other flags are set under certain circumstaces in table_flags()
*/
#define HA_NDBCLUSTER_TABLE_FLAGS \
                HA_REC_NOT_IN_SEQ | \
                HA_NULL_IN_KEY | \
                HA_AUTO_PART_KEY | \
                HA_NO_PREFIX_CHAR_KEYS | \
                HA_NEED_READ_RANGE_BUFFER | \
                HA_CAN_GEOMETRY | \
                HA_CAN_BIT_FIELD | \
                HA_PRIMARY_KEY_REQUIRED_FOR_POSITION | \
                HA_PRIMARY_KEY_REQUIRED_FOR_DELETE | \
                HA_PARTIAL_COLUMN_READ | \
                HA_HAS_OWN_BINLOGGING | \
                HA_BINLOG_ROW_CAPABLE | \
                HA_HAS_RECORDS | \
                HA_ONLINE_ALTER


ha_ndbcluster::ha_ndbcluster(handlerton *hton, TABLE_SHARE *table_arg):
  handler(hton, table_arg),
  m_thd_ndb(NULL),
  m_active_cursor(NULL),
  m_table(NULL),
  m_ndb_record(0),
  m_ndb_hidden_key_record(0),
  m_ndb_statistics_record(0),
  m_table_info(NULL),
  m_table_flags(HA_NDBCLUSTER_TABLE_FLAGS),
  m_share(0),
  m_part_info(NULL),
  m_user_defined_partitioning(FALSE),
  m_use_partition_pruning(FALSE),
  m_sorted(FALSE),
  m_use_write(FALSE),
  m_ignore_dup_key(FALSE),
  m_has_unique_index(FALSE),
  m_ignore_no_key(FALSE),
  m_rows_to_insert((ha_rows) 1),
  m_rows_inserted((ha_rows) 0),
  m_rows_changed((ha_rows) 0),
  m_delete_cannot_batch(FALSE),
  m_update_cannot_batch(FALSE),
  m_skip_auto_increment(TRUE),
  m_blobs_pending(0),
  m_blobs_buffer(0),
  m_blobs_buffer_size(0),
  m_dupkey((uint) -1),
  m_force_send(TRUE),
  m_autoincrement_prefetch((ha_rows) NDB_DEFAULT_AUTO_PREFETCH),
  m_cond(NULL),
  m_multi_cursor(NULL)
{
  int i;
 
  DBUG_ENTER("ha_ndbcluster");

  m_tabname[0]= '\0';
  m_dbname[0]= '\0';

  stats.records= ~(ha_rows)0; // uninitialized
  stats.block_size= 1024;

  for (i= 0; i < MAX_KEY; i++)
    ndb_init_index(m_index[i]);

  DBUG_VOID_RETURN;
}


int ha_ndbcluster::ha_initialise()
{
  DBUG_ENTER("ha_ndbcluster::ha_initialise");
  if (check_ndb_in_thd(current_thd))
  {
    DBUG_RETURN(FALSE);
  }
  DBUG_RETURN(TRUE);
}

/**
  Destructor for NDB Cluster table handler.
*/

ha_ndbcluster::~ha_ndbcluster() 
{
  THD *thd= current_thd;
  Ndb *ndb= thd ? check_ndb_in_thd(thd) : g_ndb;
  DBUG_ENTER("~ha_ndbcluster");

  if (m_share)
  {
    /* ndb_share reference handler free */
    DBUG_PRINT("NDB_SHARE", ("%s handler free  use_count: %u",
                             m_share->key, m_share->use_count));
    free_share(&m_share);
  }
  release_metadata(thd, ndb);
  my_free(m_blobs_buffer, MYF(MY_ALLOW_ZERO_PTR));
  m_blobs_buffer= 0;

  // Check for open cursor/transaction
  DBUG_ASSERT(m_active_cursor == NULL);
  DBUG_ASSERT(m_thd_ndb == NULL);

  // Discard any generated condition
  DBUG_PRINT("info", ("Deleting generated condition"));
  if (m_cond)
  {
    delete m_cond;
    m_cond= NULL;
  }

  DBUG_VOID_RETURN;
}



void
ha_ndbcluster::column_bitmaps_signal()
{
  DBUG_ENTER("ha_ndbcluster::column_bitmaps_signal");
  /*
    We need to make sure we always read all of the primary key.
    Otherwise we cannot support position() and rnd_pos().
  */
  bitmap_union(table->read_set, &m_pk_bitmap);
  DBUG_VOID_RETURN;

  /*
    Alternatively, we could just set a flag, and in the reader methods set the
    extra bits as required if the flag is set, followed by clearing the flag.
    This to save doing the work of setting bits twice or more.
    On the other hand this is quite fast in itself.
  */
}

/**
  Open a table for further use
  - fetch metadata for this table from NDB
  - check that table exists

  @retval
    0    ok
  @retval
    < 0  Table has changed
*/

int ha_ndbcluster::open(const char *name, int mode, uint test_if_locked)
{
  THD *thd= current_thd;
  int res;
  KEY *key;
  DBUG_ENTER("ha_ndbcluster::open");
  DBUG_PRINT("enter", ("name: %s  mode: %d  test_if_locked: %d",
                       name, mode, test_if_locked));
  
  /*
    Setup ref_length to make room for the whole 
    primary key to be written in the ref variable
  */
  
  if (table_share->primary_key != MAX_KEY) 
  {
    key= table->key_info+table_share->primary_key;
    ref_length= key->key_length;
  }
  else // (table_share->primary_key == MAX_KEY) 
  {
    if (m_user_defined_partitioning)
    {
      ref_length+= sizeof(m_part_id);
    }
  }

  DBUG_PRINT("info", ("ref_length: %d", ref_length));

  // Init table lock structure 
  /* ndb_share reference handler */
  if (!(m_share=get_share(name, table)))
    DBUG_RETURN(1);
  DBUG_PRINT("NDB_SHARE", ("%s handler  use_count: %u",
                           m_share->key, m_share->use_count));
  thr_lock_data_init(&m_share->lock,&m_lock,(void*) 0);
  
  set_dbname(name);
  set_tabname(name);
  
  if ((res= check_ndb_connection(thd)) ||
      (res= get_metadata(thd, name)))
  {
    /* ndb_share reference handler free */
    DBUG_PRINT("NDB_SHARE", ("%s handler free  use_count: %u",
                             m_share->key, m_share->use_count));
    free_share(&m_share);
    m_share= 0;
    DBUG_RETURN(res);
  }
  if ((res= update_stats(thd, 1)) ||
      (res= info(HA_STATUS_CONST)))
  {
    free_share(&m_share);
    m_share= 0;
    release_metadata(thd, get_ndb(thd));
    DBUG_RETURN(res);
  }
#ifdef HAVE_NDB_BINLOG
  if (!ndb_binlog_tables_inited ||
      (ndb_binlog_running && !ndb_binlog_is_ready))
  {
    table->db_stat|= HA_READ_ONLY;
    sql_print_information("table '%s' opened read only", name);
  }
#endif
  DBUG_RETURN(0);
}

int ha_ndbcluster::optimize(THD* thd, HA_CHECK_OPT* check_opt)
{
  return update_stats(thd, 1);
}

int ha_ndbcluster::analyze(THD* thd, HA_CHECK_OPT* check_opt)
{
  return update_stats(thd, 1);
}

/*
  Set partition info

  SYNOPSIS
    set_part_info()
    part_info

  RETURN VALUE
    NONE

  DESCRIPTION
    Set up partition info when handler object created
*/

void ha_ndbcluster::set_part_info(partition_info *part_info, bool early)
{
  DBUG_ENTER("ha_ndbcluster::set_part_info");
  m_part_info= part_info;
  if (!early)
  {
    m_use_partition_pruning= TRUE;
    if (!(m_part_info->part_type == HASH_PARTITION &&
          m_part_info->list_of_part_fields &&
          !m_part_info->is_sub_partitioned()))
    {
      /*
        PARTITION BY HASH, RANGE and LIST plus all subpartitioning variants
        all use MySQL defined partitioning. PARTITION BY KEY uses NDB native
        partitioning scheme.
      */
      m_user_defined_partitioning= TRUE;
    }
    if (m_part_info->part_type == HASH_PARTITION &&
        m_part_info->list_of_part_fields &&
        m_part_info->no_full_part_fields == 0)
    {
      /*
        CREATE TABLE t (....) ENGINE NDB PARTITON BY KEY();
        where no primary key is defined uses a hidden key as partition field
        and this makes it impossible to use any partition pruning. Partition
        pruning requires partitioning based on real fields, also the lack of
        a primary key means that all accesses to tables are based on either
        full table scans or index scans and they can never be pruned those
        scans given that the hidden key is unknown. In write_row, update_row,
        and delete_row the normal hidden key handling will fix things.
      */
      m_use_partition_pruning= FALSE;
    }
    DBUG_PRINT("info", ("m_use_partition_pruning = %d",
                         m_use_partition_pruning));
  }
  DBUG_VOID_RETURN;
}

/**
  Close the table; release resources setup by open().
*/

int ha_ndbcluster::close(void)
{
  DBUG_ENTER("close");
  THD *thd= table->in_use;
  Ndb *ndb= thd ? check_ndb_in_thd(thd) : g_ndb;
  /* ndb_share reference handler free */
  DBUG_PRINT("NDB_SHARE", ("%s handler free  use_count: %u",
                           m_share->key, m_share->use_count));
  free_share(&m_share);
  m_share= 0;
  release_metadata(thd, ndb);
  DBUG_RETURN(0);
}


/**
  @todo
  - Alt.1 If init fails because to many allocated Ndb 
  wait on condition for a Ndb object to be released.
  - Alt.2 Seize/release from pool, wait until next release 
*/
Thd_ndb* ha_ndbcluster::seize_thd_ndb()
{
  Thd_ndb *thd_ndb;
  DBUG_ENTER("seize_thd_ndb");

  thd_ndb= new Thd_ndb();
  if (thd_ndb == NULL)
  {
    my_errno= HA_ERR_OUT_OF_MEM;
    return NULL;
  }
  if (thd_ndb->ndb->init(max_transactions) != 0)
  {
    ERR_PRINT(thd_ndb->ndb->getNdbError());
    /*
      TODO 
      Alt.1 If init fails because to many allocated Ndb 
      wait on condition for a Ndb object to be released.
      Alt.2 Seize/release from pool, wait until next release 
    */
    delete thd_ndb;
    thd_ndb= NULL;
  }
  DBUG_RETURN(thd_ndb);
}


void ha_ndbcluster::release_thd_ndb(Thd_ndb* thd_ndb)
{
  DBUG_ENTER("release_thd_ndb");
  delete thd_ndb;
  DBUG_VOID_RETURN;
}


/**
  If this thread already has a Thd_ndb object allocated
  in current THD, reuse it. Otherwise
  seize a Thd_ndb object, assign it to current THD and use it.
 
*/

Ndb* check_ndb_in_thd(THD* thd)
{
  Thd_ndb *thd_ndb= get_thd_ndb(thd);
  if (!thd_ndb)
  {
    if (!(thd_ndb= ha_ndbcluster::seize_thd_ndb()))
      return NULL;
    set_thd_ndb(thd, thd_ndb);
  }
  return thd_ndb->ndb;
}



int ha_ndbcluster::check_ndb_connection(THD* thd)
{
  Ndb *ndb;
  DBUG_ENTER("check_ndb_connection");
  
  if (!(ndb= check_ndb_in_thd(thd)))
    DBUG_RETURN(HA_ERR_NO_CONNECTION);
  if (ndb->setDatabaseName(m_dbname))
  {
    ERR_RETURN(ndb->getNdbError());
  }
  DBUG_RETURN(0);
}


static int ndbcluster_close_connection(handlerton *hton, THD *thd)
{
  Thd_ndb *thd_ndb= get_thd_ndb(thd);
  DBUG_ENTER("ndbcluster_close_connection");
  if (thd_ndb)
  {
    ha_ndbcluster::release_thd_ndb(thd_ndb);
    set_thd_ndb(thd, NULL); // not strictly required but does not hurt either
  }
  DBUG_RETURN(0);
}


/**
  Try to discover one table from NDB.
*/

int ndbcluster_discover(handlerton *hton, THD* thd, const char *db, 
                        const char *name,
                        uchar **frmblob, 
                        size_t *frmlen)
{
  int error= 0;
  NdbError ndb_error;
  size_t len;
  uchar* data= NULL;
  Ndb* ndb;
  char key[FN_REFLEN];
  DBUG_ENTER("ndbcluster_discover");
  DBUG_PRINT("enter", ("db: %s, name: %s", db, name)); 

  if (!(ndb= check_ndb_in_thd(thd)))
    DBUG_RETURN(HA_ERR_NO_CONNECTION);  
  if (ndb->setDatabaseName(db))
  {
    ERR_RETURN(ndb->getNdbError());
  }
  NDBDICT* dict= ndb->getDictionary();
  build_table_filename(key, sizeof(key), db, name, "", 0);
  /* ndb_share reference temporary */
  NDB_SHARE *share= get_share(key, 0, FALSE);
  if (share)
  {
    DBUG_PRINT("NDB_SHARE", ("%s temporary  use_count: %u",
                             share->key, share->use_count));
  }
  if (share && get_ndb_share_state(share) == NSS_ALTERED)
  {
    // Frm has been altered on disk, but not yet written to ndb
    if (readfrm(key, &data, &len))
    {
      DBUG_PRINT("error", ("Could not read frm"));
      error= 1;
      goto err;
    }
  }
  else
  {
    Ndb_table_guard ndbtab_g(dict, name);
    const NDBTAB *tab= ndbtab_g.get_table();
    if (!tab)
    {
      const NdbError err= dict->getNdbError();
      if (err.code == 709 || err.code == 723)
      {
        error= -1;
        DBUG_PRINT("info", ("ndb_error.code: %u", ndb_error.code));
      }
      else
      {
        error= -1;
        ndb_error= err;
        DBUG_PRINT("info", ("ndb_error.code: %u", ndb_error.code));
      }
      goto err;
    }
    DBUG_PRINT("info", ("Found table %s", tab->getName()));
    
    len= tab->getFrmLength();  
    if (len == 0 || tab->getFrmData() == NULL)
    {
      DBUG_PRINT("error", ("No frm data found."));
      error= 1;
      goto err;
    }
    
    if (unpackfrm(&data, &len, (uchar*) tab->getFrmData()))
    {
      DBUG_PRINT("error", ("Could not unpack table"));
      error= 1;
      goto err;
    }
  }

  *frmlen= len;
  *frmblob= data;
  
  if (share)
  {
    /* ndb_share reference temporary free */
    DBUG_PRINT("NDB_SHARE", ("%s temporary free  use_count: %u",
                             share->key, share->use_count));
    free_share(&share);
  }

  DBUG_RETURN(0);
err:
  my_free((char*)data, MYF(MY_ALLOW_ZERO_PTR));
  if (share)
  {
    /* ndb_share reference temporary free */
    DBUG_PRINT("NDB_SHARE", ("%s temporary free  use_count: %u",
                             share->key, share->use_count));
    free_share(&share);
  }
  if (ndb_error.code)
  {
    ERR_RETURN(ndb_error);
  }
  DBUG_RETURN(error);
}

/**
  Check if a table exists in NDB.
*/

int ndbcluster_table_exists_in_engine(handlerton *hton, THD* thd, 
                                      const char *db,
                                      const char *name)
{
  Ndb* ndb;
  DBUG_ENTER("ndbcluster_table_exists_in_engine");
  DBUG_PRINT("enter", ("db: %s  name: %s", db, name));

  if (!(ndb= check_ndb_in_thd(thd)))
    DBUG_RETURN(HA_ERR_NO_CONNECTION);
  NDBDICT* dict= ndb->getDictionary();
  NdbDictionary::Dictionary::List list;
  if (dict->listObjects(list, NdbDictionary::Object::UserTable) != 0)
    ERR_RETURN(dict->getNdbError());
  for (uint i= 0 ; i < list.count ; i++)
  {
    NdbDictionary::Dictionary::List::Element& elmt= list.elements[i];
    if (my_strcasecmp(system_charset_info, elmt.database, db))
      continue;
    if (my_strcasecmp(system_charset_info, elmt.name, name))
      continue;
    DBUG_PRINT("info", ("Found table"));
    DBUG_RETURN(HA_ERR_TABLE_EXIST);
  }
  DBUG_RETURN(HA_ERR_NO_SUCH_TABLE);
}



extern "C" uchar* tables_get_key(const char *entry, size_t *length,
                                my_bool not_used __attribute__((unused)))
{
  *length= strlen(entry);
  return (uchar*) entry;
}


/**
  Drop a database in NDB Cluster

  @note
    add a dummy void function, since stupid handlerton is returning void instead of int...
*/
int ndbcluster_drop_database_impl(THD *thd, const char *path)
{
  DBUG_ENTER("ndbcluster_drop_database");
  char dbname[FN_HEADLEN];
  Ndb* ndb;
  NdbDictionary::Dictionary::List list;
  uint i;
  char *tabname;
  List<char> drop_list;
  int ret= 0;
  ha_ndbcluster::set_dbname(path, (char *)&dbname);
  DBUG_PRINT("enter", ("db: %s", dbname));
  
  if (!(ndb= check_ndb_in_thd(thd)))
    DBUG_RETURN(-1);
  
  // List tables in NDB
  NDBDICT *dict= ndb->getDictionary();
  if (dict->listObjects(list, 
                        NdbDictionary::Object::UserTable) != 0)
    DBUG_RETURN(-1);
  for (i= 0 ; i < list.count ; i++)
  {
    NdbDictionary::Dictionary::List::Element& elmt= list.elements[i];
    DBUG_PRINT("info", ("Found %s/%s in NDB", elmt.database, elmt.name));     
    
    // Add only tables that belongs to db
    if (my_strcasecmp(system_charset_info, elmt.database, dbname))
      continue;
    DBUG_PRINT("info", ("%s must be dropped", elmt.name));     
    drop_list.push_back(thd->strdup(elmt.name));
  }
  // Drop any tables belonging to database
  char full_path[FN_REFLEN];
  char *tmp= full_path +
    build_table_filename(full_path, sizeof(full_path), dbname, "", "", 0);
  if (ndb->setDatabaseName(dbname))
  {
    ERR_RETURN(ndb->getNdbError());
  }
  List_iterator_fast<char> it(drop_list);
  while ((tabname=it++))
  {
    tablename_to_filename(tabname, tmp, FN_REFLEN - (tmp - full_path)-1);
    VOID(pthread_mutex_lock(&LOCK_open));
    if (ha_ndbcluster::delete_table(thd, 0, ndb, full_path, dbname, tabname))
    {
      const NdbError err= dict->getNdbError();
      if (err.code != 709 && err.code != 723)
      {
        set_ndb_err(thd, err);
        ret= ndb_to_mysql_error(&err);
      }
    }
    VOID(pthread_mutex_unlock(&LOCK_open));
  }
  DBUG_RETURN(ret);      
}

static void ndbcluster_drop_database(handlerton *hton, char *path)
{
  THD *thd= current_thd;
  DBUG_ENTER("ndbcluster_drop_database");
#ifdef HAVE_NDB_BINLOG
  /*
    Don't allow drop database unless
    schema distribution table is setup
  */
  if (!ndb_schema_share)
  {
    DBUG_PRINT("info", ("Schema distribution table not setup"));
    DBUG_ASSERT(ndb_schema_share);
    DBUG_VOID_RETURN;
  }
#endif
  ndbcluster_drop_database_impl(thd, path);
#ifdef HAVE_NDB_BINLOG
  char db[FN_REFLEN];
  ha_ndbcluster::set_dbname(path, db);
  ndbcluster_log_schema_op(thd,
                           thd->query, thd->query_length,
                           db, "", 0, 0, SOT_DROP_DB, 0, 0, 0);
#endif
  DBUG_VOID_RETURN;
}

int ndb_create_table_from_engine(THD *thd, const char *db,
                                 const char *table_name)
{
  LEX *old_lex= thd->lex, newlex;
  thd->lex= &newlex;
  newlex.current_select= NULL;
  lex_start(thd);
  int res= ha_create_table_from_engine(thd, db, table_name);
  thd->lex= old_lex;
  return res;
}

/*
  find all tables in ndb and discover those needed
*/
int ndbcluster_find_all_files(THD *thd)
{
  Ndb* ndb;
  char key[FN_REFLEN];
  NDBDICT *dict;
  int unhandled, retries= 5, skipped;
  DBUG_ENTER("ndbcluster_find_all_files");

  if (!(ndb= check_ndb_in_thd(thd)))
    DBUG_RETURN(HA_ERR_NO_CONNECTION);

  dict= ndb->getDictionary();

  LINT_INIT(unhandled);
  LINT_INIT(skipped);
  do
  {
    NdbDictionary::Dictionary::List list;
    if (dict->listObjects(list, NdbDictionary::Object::UserTable) != 0)
      ERR_RETURN(dict->getNdbError());
    unhandled= 0;
    skipped= 0;
    retries--;
    for (uint i= 0 ; i < list.count ; i++)
    {
      NDBDICT::List::Element& elmt= list.elements[i];
      if (IS_TMP_PREFIX(elmt.name) || IS_NDB_BLOB_PREFIX(elmt.name))
      {
        DBUG_PRINT("info", ("Skipping %s.%s in NDB", elmt.database, elmt.name));
        continue;
      }
      DBUG_PRINT("info", ("Found %s.%s in NDB", elmt.database, elmt.name));
      if (elmt.state != NDBOBJ::StateOnline &&
          elmt.state != NDBOBJ::StateBackup &&
          elmt.state != NDBOBJ::StateBuilding)
      {
        sql_print_information("NDB: skipping setup table %s.%s, in state %d",
                              elmt.database, elmt.name, elmt.state);
        skipped++;
        continue;
      }

      ndb->setDatabaseName(elmt.database);
      Ndb_table_guard ndbtab_g(dict, elmt.name);
      const NDBTAB *ndbtab= ndbtab_g.get_table();
      if (!ndbtab)
      {
        if (retries == 0)
          sql_print_error("NDB: failed to setup table %s.%s, error: %d, %s",
                          elmt.database, elmt.name,
                          dict->getNdbError().code,
                          dict->getNdbError().message);
        unhandled++;
        continue;
      }

      if (ndbtab->getFrmLength() == 0)
        continue;
    
      /* check if database exists */
      char *end= key +
        build_table_filename(key, sizeof(key), elmt.database, "", "", 0);
      if (my_access(key, F_OK))
      {
        /* no such database defined, skip table */
        continue;
      }
      /* finalize construction of path */
      end+= tablename_to_filename(elmt.name, end,
                                  sizeof(key)-(end-key));
      uchar *data= 0, *pack_data= 0;
      size_t length, pack_length;
      int discover= 0;
      if (readfrm(key, &data, &length) ||
          packfrm(data, length, &pack_data, &pack_length))
      {
        discover= 1;
        sql_print_information("NDB: missing frm for %s.%s, discovering...",
                              elmt.database, elmt.name);
      }
      else if (cmp_frm(ndbtab, pack_data, pack_length))
      {
        /* ndb_share reference temporary */
        NDB_SHARE *share= get_share(key, 0, FALSE);
        if (share)
        {
          DBUG_PRINT("NDB_SHARE", ("%s temporary  use_count: %u",
                                   share->key, share->use_count));
        }
        if (!share || get_ndb_share_state(share) != NSS_ALTERED)
        {
          discover= 1;
          sql_print_information("NDB: mismatch in frm for %s.%s, discovering...",
                                elmt.database, elmt.name);
        }
        if (share)
        {
          /* ndb_share reference temporary free */
          DBUG_PRINT("NDB_SHARE", ("%s temporary free  use_count: %u",
                                   share->key, share->use_count));
          free_share(&share);
        }
      }
      my_free((char*) data, MYF(MY_ALLOW_ZERO_PTR));
      my_free((char*) pack_data, MYF(MY_ALLOW_ZERO_PTR));

      pthread_mutex_lock(&LOCK_open);
      if (discover)
      {
        /* ToDo 4.1 database needs to be created if missing */
        if (ndb_create_table_from_engine(thd, elmt.database, elmt.name))
        {
          /* ToDo 4.1 handle error */
        }
      }
#ifdef HAVE_NDB_BINLOG
      else
      {
        /* set up replication for this table */
        ndbcluster_create_binlog_setup(thd, ndb, key, end-key,
                                       elmt.database, elmt.name,
                                       TRUE);
      }
#endif
      pthread_mutex_unlock(&LOCK_open);
    }
  }
  while (unhandled && retries);

  DBUG_RETURN(-(skipped + unhandled));
}

int ndbcluster_find_files(handlerton *hton, THD *thd,
                          const char *db,
                          const char *path,
                          const char *wild, bool dir, List<LEX_STRING> *files)
{
  DBUG_ENTER("ndbcluster_find_files");
  DBUG_PRINT("enter", ("db: %s", db));
  { // extra bracket to avoid gcc 2.95.3 warning
  uint i;
  Ndb* ndb;
  char name[FN_REFLEN];
  HASH ndb_tables, ok_tables;
  NDBDICT::List list;

  if (!(ndb= check_ndb_in_thd(thd)))
    DBUG_RETURN(HA_ERR_NO_CONNECTION);

  if (dir)
    DBUG_RETURN(0); // Discover of databases not yet supported

  // List tables in NDB
  NDBDICT *dict= ndb->getDictionary();
  if (dict->listObjects(list, 
                        NdbDictionary::Object::UserTable) != 0)
    ERR_RETURN(dict->getNdbError());

  if (hash_init(&ndb_tables, system_charset_info,list.count,0,0,
                (hash_get_key)tables_get_key,0,0))
  {
    DBUG_PRINT("error", ("Failed to init HASH ndb_tables"));
    DBUG_RETURN(-1);
  }

  if (hash_init(&ok_tables, system_charset_info,32,0,0,
                (hash_get_key)tables_get_key,0,0))
  {
    DBUG_PRINT("error", ("Failed to init HASH ok_tables"));
    hash_free(&ndb_tables);
    DBUG_RETURN(-1);
  }  

  for (i= 0 ; i < list.count ; i++)
  {
    NDBDICT::List::Element& elmt= list.elements[i];
    if (IS_TMP_PREFIX(elmt.name) || IS_NDB_BLOB_PREFIX(elmt.name))
    {
      DBUG_PRINT("info", ("Skipping %s.%s in NDB", elmt.database, elmt.name));
      continue;
    }
    DBUG_PRINT("info", ("Found %s/%s in NDB", elmt.database, elmt.name));

    // Add only tables that belongs to db
    if (my_strcasecmp(system_charset_info, elmt.database, db))
      continue;

    // Apply wildcard to list of tables in NDB
    if (wild)
    {
      if (lower_case_table_names)
      {
        if (wild_case_compare(files_charset_info, elmt.name, wild))
          continue;
      }
      else if (wild_compare(elmt.name,wild,0))
        continue;
    }
    DBUG_PRINT("info", ("Inserting %s into ndb_tables hash", elmt.name));     
    my_hash_insert(&ndb_tables, (uchar*)thd->strdup(elmt.name));
  }

  LEX_STRING *file_name;
  List_iterator<LEX_STRING> it(*files);
  List<char> delete_list;
  char *file_name_str;
  while ((file_name=it++))
  {
    bool file_on_disk= FALSE;
    DBUG_PRINT("info", ("%s", file_name->str));
    if (hash_search(&ndb_tables, (uchar*) file_name->str, file_name->length))
    {
      build_table_filename(name, sizeof(name), db, file_name->str, reg_ext, 0);
      if (my_access(name, F_OK))
      {
        pthread_mutex_lock(&LOCK_open);
        DBUG_PRINT("info", ("Table %s listed and need discovery",
                            file_name->str));
        if (ndb_create_table_from_engine(thd, db, file_name->str))
        {
          pthread_mutex_unlock(&LOCK_open);
          push_warning_printf(thd, MYSQL_ERROR::WARN_LEVEL_WARN,
                              ER_TABLE_EXISTS_ERROR,
                              "Discover of table %s.%s failed",
                              db, file_name->str);
          continue;
        }
        pthread_mutex_unlock(&LOCK_open);
      }
      DBUG_PRINT("info", ("%s existed in NDB _and_ on disk ", file_name->str));
      file_on_disk= TRUE;
    }
    
    // Check for .ndb file with this name
    build_table_filename(name, sizeof(name), db, file_name->str, ha_ndb_ext, 0);
    DBUG_PRINT("info", ("Check access for %s", name));
    if (my_access(name, F_OK))
    {
      DBUG_PRINT("info", ("%s did not exist on disk", name));     
      // .ndb file did not exist on disk, another table type
      if (file_on_disk)
      {
	// Ignore this ndb table 
 	uchar *record= hash_search(&ndb_tables, (uchar*) file_name->str,
                                   file_name->length);
	DBUG_ASSERT(record);
	hash_delete(&ndb_tables, record);
	push_warning_printf(thd, MYSQL_ERROR::WARN_LEVEL_WARN,
			    ER_TABLE_EXISTS_ERROR,
			    "Local table %s.%s shadows ndb table",
			    db, file_name->str);
      }
      continue;
    }
    if (file_on_disk) 
    {
      // File existed in NDB and as frm file, put in ok_tables list
      my_hash_insert(&ok_tables, (uchar*) file_name->str);
      continue;
    }
    DBUG_PRINT("info", ("%s existed on disk", name));     
    // The .ndb file exists on disk, but it's not in list of tables in ndb
    // Verify that handler agrees table is gone.
    if (ndbcluster_table_exists_in_engine(hton, thd, db, file_name->str) ==
        HA_ERR_NO_SUCH_TABLE)
    {
      DBUG_PRINT("info", ("NDB says %s does not exists", file_name->str));
      it.remove();
      // Put in list of tables to remove from disk
      delete_list.push_back(thd->strdup(file_name->str));
    }
  }

#ifdef HAVE_NDB_BINLOG
  /* setup logging to binlog for all discovered tables */
  {
    char *end, *end1= name +
      build_table_filename(name, sizeof(name), db, "", "", 0);
    for (i= 0; i < ok_tables.records; i++)
    {
      file_name_str= (char*)hash_element(&ok_tables, i);
      end= end1 +
        tablename_to_filename(file_name_str, end1, sizeof(name) - (end1 - name));
      pthread_mutex_lock(&LOCK_open);
      ndbcluster_create_binlog_setup(thd, ndb, name, end-name,
                                     db, file_name_str, TRUE);
      pthread_mutex_unlock(&LOCK_open);
    }
  }
#endif

  // Check for new files to discover
  DBUG_PRINT("info", ("Checking for new files to discover"));       
  List<char> create_list;
  for (i= 0 ; i < ndb_tables.records ; i++)
  {
    file_name_str= (char*) hash_element(&ndb_tables, i);
    if (!hash_search(&ok_tables, (uchar*) file_name_str, strlen(file_name_str)))
    {
      build_table_filename(name, sizeof(name), db, file_name_str, reg_ext, 0);
      if (my_access(name, F_OK))
      {
        DBUG_PRINT("info", ("%s must be discovered", file_name_str));
        // File is in list of ndb tables and not in ok_tables
        // This table need to be created
        create_list.push_back(thd->strdup(file_name_str));
      }
    }
  }

  if (!global_read_lock)
  {
    // Delete old files
    List_iterator_fast<char> it3(delete_list);
    while ((file_name_str= it3++))
    {
      DBUG_PRINT("info", ("Remove table %s/%s", db, file_name_str));
      // Delete the table and all related files
      TABLE_LIST table_list;
      bzero((char*) &table_list,sizeof(table_list));
      table_list.db= (char*) db;
      table_list.alias= table_list.table_name= (char*)file_name_str;
      (void)mysql_rm_table_part2(thd, &table_list,
                                 FALSE,   /* if_exists */
                                 FALSE,   /* drop_temporary */ 
                                 FALSE,   /* drop_view */
                                 TRUE     /* dont_log_query*/);

      /* Clear error message that is returned when table is deleted */
      thd->clear_error();
    }
  }

  pthread_mutex_lock(&LOCK_open);
  // Create new files
  List_iterator_fast<char> it2(create_list);
  while ((file_name_str=it2++))
  {  
    DBUG_PRINT("info", ("Table %s need discovery", file_name_str));
    if (ndb_create_table_from_engine(thd, db, file_name_str) == 0)
    {
      LEX_STRING *tmp_file_name= 0;
      tmp_file_name= thd->make_lex_string(tmp_file_name, file_name_str,
                                          strlen(file_name_str), TRUE);
      files->push_back(tmp_file_name); 
    }
  }

  pthread_mutex_unlock(&LOCK_open);

  hash_free(&ok_tables);
  hash_free(&ndb_tables);

  // Delete schema file from files
  if (!strcmp(db, NDB_REP_DB))
  {
    uint count = 0;
    while (count++ < files->elements)
    {
      file_name = (LEX_STRING *)files->pop();
      if (!strcmp(file_name->str, NDB_SCHEMA_TABLE))
      {
        DBUG_PRINT("info", ("skip %s.%s table, it should be hidden to user",
                   NDB_REP_DB, NDB_SCHEMA_TABLE));
        continue;
      }
      files->push_back(file_name); 
    }
  }
  } // extra bracket to avoid gcc 2.95.3 warning
  DBUG_RETURN(0);    
}


/*
  Initialise all gloal variables before creating 
  a NDB Cluster table handler
 */

/* Call back after cluster connect */
static int connect_callback()
{
  pthread_mutex_lock(&LOCK_ndb_util_thread);
  update_status_variables(&g_ndb_status,
                          g_ndb_cluster_connection);

  uint node_id, i= 0;
  Ndb_cluster_connection_node_iter node_iter;
  memset((void *)g_node_id_map, 0xFFFF, sizeof(g_node_id_map));
  while ((node_id= g_ndb_cluster_connection->get_next_node(node_iter)))
    g_node_id_map[node_id]= i++;

  pthread_cond_signal(&COND_ndb_util_thread);
  pthread_mutex_unlock(&LOCK_ndb_util_thread);
  return 0;
}

extern int ndb_dictionary_is_mysqld;
extern pthread_mutex_t LOCK_plugin;

static int ndbcluster_init(void *p)
{
  DBUG_ENTER("ndbcluster_init");

  if (ndbcluster_inited)
    DBUG_RETURN(FALSE);

  /*
    Below we create new THD's. They'll need LOCK_plugin, but it's taken now by
    plugin initialization code. Release it to avoid deadlocks.  It's safe, as
    there're no threads that may concurrently access plugin control structures.
  */
  pthread_mutex_unlock(&LOCK_plugin);

  pthread_mutex_init(&ndbcluster_mutex,MY_MUTEX_INIT_FAST);
  pthread_mutex_init(&LOCK_ndb_util_thread, MY_MUTEX_INIT_FAST);
  pthread_cond_init(&COND_ndb_util_thread, NULL);
  pthread_cond_init(&COND_ndb_util_ready, NULL);
  ndb_util_thread_running= -1;
  ndbcluster_terminating= 0;
  ndb_dictionary_is_mysqld= 1;
  ndbcluster_hton= (handlerton *)p;

  {
    handlerton *h= ndbcluster_hton;
    h->state=            SHOW_OPTION_YES;
    h->db_type=          DB_TYPE_NDBCLUSTER;
    h->close_connection= ndbcluster_close_connection;
    h->commit=           ndbcluster_commit;
    h->rollback=         ndbcluster_rollback;
    h->create=           ndbcluster_create_handler; /* Create a new handler */
    h->drop_database=    ndbcluster_drop_database;  /* Drop a database */
    h->panic=            ndbcluster_end;            /* Panic call */
    h->show_status=      ndbcluster_show_status;    /* Show status */
    h->alter_tablespace= ndbcluster_alter_tablespace;    /* Show status */
    h->partition_flags=  ndbcluster_partition_flags; /* Partition flags */
    h->alter_partition_flags=
      ndbcluster_alter_partition_flags;             /* Alter table flags */
    h->fill_files_table= ndbcluster_fill_files_table;
#ifdef HAVE_NDB_BINLOG
    ndbcluster_binlog_init_handlerton();
#endif
    h->flags=            HTON_CAN_RECREATE | HTON_TEMPORARY_NOT_SUPPORTED;
    h->discover=         ndbcluster_discover;
    h->find_files= ndbcluster_find_files;
    h->table_exists_in_engine= ndbcluster_table_exists_in_engine;
  }

  // Initialize ndb interface
  ndb_init_internal();

  /* allocate connection resources and connect to cluster */
  if (ndbcluster_connect(connect_callback))
    goto ndbcluster_init_error;

  (void) hash_init(&ndbcluster_open_tables,system_charset_info,32,0,0,
                   (hash_get_key) ndbcluster_get_key,0,0);
#ifdef HAVE_NDB_BINLOG
  /* start the ndb injector thread */
  if (ndbcluster_binlog_start())
    goto ndbcluster_init_error;
#endif /* HAVE_NDB_BINLOG */

  ndb_cache_check_time = opt_ndb_cache_check_time;
  // Create utility thread
  pthread_t tmp;
  if (pthread_create(&tmp, &connection_attrib, ndb_util_thread_func, 0))
  {
    DBUG_PRINT("error", ("Could not create ndb utility thread"));
    hash_free(&ndbcluster_open_tables);
    pthread_mutex_destroy(&ndbcluster_mutex);
    pthread_mutex_destroy(&LOCK_ndb_util_thread);
    pthread_cond_destroy(&COND_ndb_util_thread);
    pthread_cond_destroy(&COND_ndb_util_ready);
    goto ndbcluster_init_error;
  }

  /* Wait for the util thread to start */
  pthread_mutex_lock(&LOCK_ndb_util_thread);
  while (ndb_util_thread_running < 0)
    pthread_cond_wait(&COND_ndb_util_ready, &LOCK_ndb_util_thread);
  pthread_mutex_unlock(&LOCK_ndb_util_thread);
  
  if (!ndb_util_thread_running)
  {
    DBUG_PRINT("error", ("ndb utility thread exited prematurely"));
    hash_free(&ndbcluster_open_tables);
    pthread_mutex_destroy(&ndbcluster_mutex);
    pthread_mutex_destroy(&LOCK_ndb_util_thread);
    pthread_cond_destroy(&COND_ndb_util_thread);
    pthread_cond_destroy(&COND_ndb_util_ready);
    goto ndbcluster_init_error;
  }

  pthread_mutex_lock(&LOCK_plugin);

  ndbcluster_inited= 1;
  DBUG_RETURN(FALSE);

ndbcluster_init_error:
  /* disconnect from cluster and free connection resources */
  ndbcluster_disconnect();
  ndbcluster_hton->state= SHOW_OPTION_DISABLED;               // If we couldn't use handler

  pthread_mutex_lock(&LOCK_plugin);

  DBUG_RETURN(TRUE);
}

static int ndbcluster_end(handlerton *hton, ha_panic_function type)
{
  DBUG_ENTER("ndbcluster_end");

  if (!ndbcluster_inited)
    DBUG_RETURN(0);
  ndbcluster_inited= 0;

  /* wait for util thread to finish */
  sql_print_information("Stopping Cluster Utility thread");
  pthread_mutex_lock(&LOCK_ndb_util_thread);
  ndbcluster_terminating= 1;
  pthread_cond_signal(&COND_ndb_util_thread);
  while (ndb_util_thread_running > 0)
    pthread_cond_wait(&COND_ndb_util_ready, &LOCK_ndb_util_thread);
  pthread_mutex_unlock(&LOCK_ndb_util_thread);


#ifdef HAVE_NDB_BINLOG
  {
    pthread_mutex_lock(&ndbcluster_mutex);
    while (ndbcluster_open_tables.records)
    {
      NDB_SHARE *share=
        (NDB_SHARE*) hash_element(&ndbcluster_open_tables, 0);
#ifndef DBUG_OFF
      fprintf(stderr, "NDB: table share %s with use_count %d not freed\n",
              share->key, share->use_count);
#endif
      ndbcluster_real_free_share(&share);
    }
    pthread_mutex_unlock(&ndbcluster_mutex);
  }
#endif
  hash_free(&ndbcluster_open_tables);

  if (g_ndb)
  {
#ifndef DBUG_OFF
    Ndb::Free_list_usage tmp;
    tmp.m_name= 0;
    while (g_ndb->get_free_list_usage(&tmp))
    {
      uint leaked= (uint) tmp.m_created - tmp.m_free;
      if (leaked)
        fprintf(stderr, "NDB: Found %u %s%s that %s not been released\n",
                leaked, tmp.m_name,
                (leaked == 1)?"":"'s",
                (leaked == 1)?"has":"have");
    }
#endif
  }
  ndbcluster_disconnect();

  // cleanup ndb interface
  ndb_end_internal();

  pthread_mutex_destroy(&ndbcluster_mutex);
  pthread_mutex_destroy(&LOCK_ndb_util_thread);
  pthread_cond_destroy(&COND_ndb_util_thread);
  pthread_cond_destroy(&COND_ndb_util_ready);
  DBUG_RETURN(0);
}

void ha_ndbcluster::print_error(int error, myf errflag)
{
  DBUG_ENTER("ha_ndbcluster::print_error");
  DBUG_PRINT("enter", ("error: %d", error));

  if (error == HA_ERR_NO_PARTITION_FOUND)
    m_part_info->print_no_partition_found(table);
  else
    handler::print_error(error, errflag);
  DBUG_VOID_RETURN;
}


/**
  Static error print function called from static handler method
  ndbcluster_commit and ndbcluster_rollback.
*/

void ndbcluster_print_error(int error, const NdbOperation *error_op)
{
  DBUG_ENTER("ndbcluster_print_error");
  TABLE_SHARE share;
  const char *tab_name= (error_op) ? error_op->getTableName() : "";
  share.db.str= (char*) "";
  share.db.length= 0;
  share.table_name.str= (char *) tab_name;
  share.table_name.length= strlen(tab_name);
  ha_ndbcluster error_handler(ndbcluster_hton, &share);
  error_handler.print_error(error, MYF(0));
  DBUG_VOID_RETURN;
}

/**
  Set a given location from full pathname to database name.
*/

void ha_ndbcluster::set_dbname(const char *path_name, char *dbname)
{
  char *end, *ptr, *tmp_name;
  char tmp_buff[FN_REFLEN];
 
  tmp_name= tmp_buff;
  /* Scan name from the end */
  ptr= strend(path_name)-1;
  while (ptr >= path_name && *ptr != '\\' && *ptr != '/') {
    ptr--;
  }
  ptr--;
  end= ptr;
  while (ptr >= path_name && *ptr != '\\' && *ptr != '/') {
    ptr--;
  }
  uint name_len= end - ptr;
  memcpy(tmp_name, ptr + 1, name_len);
  tmp_name[name_len]= '\0';
#ifdef __WIN__
  /* Put to lower case */
  
  ptr= tmp_name;
  
  while (*ptr != '\0') {
    *ptr= tolower(*ptr);
    ptr++;
  }
#endif
  filename_to_tablename(tmp_name, dbname, FN_REFLEN);
}

/**
  Set m_dbname from full pathname to table file.
*/

void ha_ndbcluster::set_dbname(const char *path_name)
{
  set_dbname(path_name, m_dbname);
}

/**
  Set a given location from full pathname to table file.
*/

void
ha_ndbcluster::set_tabname(const char *path_name, char * tabname)
{
  char *end, *ptr, *tmp_name;
  char tmp_buff[FN_REFLEN];

  tmp_name= tmp_buff;
  /* Scan name from the end */
  end= strend(path_name)-1;
  ptr= end;
  while (ptr >= path_name && *ptr != '\\' && *ptr != '/') {
    ptr--;
  }
  uint name_len= end - ptr;
  memcpy(tmp_name, ptr + 1, end - ptr);
  tmp_name[name_len]= '\0';
#ifdef __WIN__
  /* Put to lower case */
  ptr= tmp_name;
  
  while (*ptr != '\0') {
    *ptr= tolower(*ptr);
    ptr++;
  }
#endif
  filename_to_tablename(tmp_name, tabname, FN_REFLEN);
}

/**
  Set m_tabname from full pathname to table file.
*/

void ha_ndbcluster::set_tabname(const char *path_name)
{
  set_tabname(path_name, m_tabname);
}


/* Determine roughly how many records are in the range specified */
ha_rows 
ha_ndbcluster::records_in_range(uint inx, key_range *min_key,
                                key_range *max_key)
{
  KEY *key_info= table->key_info + inx;
  uint key_length= key_info->key_length;
  NDB_INDEX_TYPE idx_type= get_index_type(inx);  

  DBUG_ENTER("records_in_range");
  // Prevent partial read of hash indexes by returning HA_POS_ERROR
  if ((idx_type == UNIQUE_INDEX || idx_type == PRIMARY_KEY_INDEX) &&
      ((min_key && min_key->length < key_length) ||
       (max_key && max_key->length < key_length)))
    DBUG_RETURN(HA_POS_ERROR);
  
  // Read from hash index with full key
  // This is a "const" table which returns only one record!      
  if ((idx_type != ORDERED_INDEX) &&
      ((min_key && min_key->length == key_length) || 
       (max_key && max_key->length == key_length)))
    DBUG_RETURN(1);
  
  if ((idx_type == PRIMARY_KEY_ORDERED_INDEX ||
       idx_type == UNIQUE_ORDERED_INDEX ||
       idx_type == ORDERED_INDEX) &&
      m_index[inx].index_stat != NULL) // --ndb-index-stat-enable=1
  {
    THD *thd= current_thd;
    NDB_INDEX_DATA& d=m_index[inx];
    const NDBINDEX* index= d.index;
    Ndb *ndb= get_ndb(thd);
    NdbTransaction* active_trans= m_thd_ndb ? m_thd_ndb->trans : 0;
    NdbTransaction* trans=NULL;
    int res=0;
    Uint64 rows;

    do
    {
      // We must provide approx table rows
      Uint64 table_rows=0;
      if (stats.records != ~(ha_rows)0 && stats.records != 0)
      {
        table_rows = stats.records;
        DBUG_PRINT("info", ("use info->records: %lu", (ulong) table_rows));
      }
      else
      {
        if (update_stats(thd, 1))
          break;
        table_rows= stats.records;
        DBUG_PRINT("info", ("use db row_count: %lu", (ulong) table_rows));
        if (table_rows == 0) {
          // Problem if autocommit=0
#ifdef ndb_get_table_statistics_uses_active_trans
          rows=0;
          break;
#endif
        }
      }

      /*
        Query the index statistics for our range.
      */
      if ((trans=active_trans) == NULL || 
	  trans->commitStatus() != NdbTransaction::Started)
      {
        DBUG_PRINT("info", ("no active trans"));
        if (! (trans=ndb->startTransaction()))
          ERR_BREAK(ndb->getNdbError(), res);
      }
      
      /* Create an IndexBound struct for the keys */
      NdbIndexScanOperation::IndexBound ib;
      compute_index_bounds(ib,
                           key_info,
                           min_key, 
                           max_key);

      ib.range_no= 0;

      // Decide if db should be contacted
      int flags=0;
      if (d.index_stat_query_count < d.index_stat_cache_entries ||
          (d.index_stat_update_freq != 0 &&
           d.index_stat_query_count % d.index_stat_update_freq == 0))
      {
        DBUG_PRINT("info", ("force stat from db"));
        flags|=NdbIndexStat::RR_UseDb;
      }
      if (d.index_stat->records_in_range(index, 
                                         trans, 
                                         d.ndb_record_key,
                                         m_ndb_record,
                                         &ib, 
                                         table_rows, 
                                         &rows, 
                                         flags) == -1)
        ERR_BREAK(d.index_stat->getNdbError(), res);
      d.index_stat_query_count++;
    } while (0);

    if (trans != active_trans && rows == 0)
      rows = 1;
    if (trans != active_trans && trans != NULL)
      ndb->closeTransaction(trans);
    if (res != 0)
      DBUG_RETURN(HA_POS_ERROR);
    DBUG_RETURN(rows);
  }

  DBUG_RETURN(10); /* Good guess when you don't know anything */
}

ulonglong ha_ndbcluster::table_flags(void) const
{
  THD *thd= current_thd;
  ulonglong f= m_table_flags;
  /*
    To allow for logging of ndb tables during stmt based logging;
    flag cabablity, but also turn off flag for OWN_BINLOGGING
  */
  if (thd->variables.binlog_format == BINLOG_FORMAT_STMT)
    f= (f | HA_BINLOG_STMT_CAPABLE) & ~HA_HAS_OWN_BINLOGGING;
  return f;
}
const char * ha_ndbcluster::table_type() const 
{
  return("NDBCLUSTER");
}
uint ha_ndbcluster::max_supported_record_length() const
{ 
  return NDB_MAX_TUPLE_SIZE;
}
uint ha_ndbcluster::max_supported_keys() const
{
  return MAX_KEY;
}
uint ha_ndbcluster::max_supported_key_parts() const 
{
  return NDB_MAX_NO_OF_ATTRIBUTES_IN_KEY;
}
uint ha_ndbcluster::max_supported_key_length() const
{
  return NDB_MAX_KEY_SIZE;
}
uint ha_ndbcluster::max_supported_key_part_length() const
{
  return NDB_MAX_KEY_SIZE;
}
bool ha_ndbcluster::low_byte_first() const
{ 
#ifdef WORDS_BIGENDIAN
  return FALSE;
#else
  return TRUE;
#endif
}
const char* ha_ndbcluster::index_type(uint key_number)
{
  switch (get_index_type(key_number)) {
  case ORDERED_INDEX:
  case UNIQUE_ORDERED_INDEX:
  case PRIMARY_KEY_ORDERED_INDEX:
    return "BTREE";
  case UNIQUE_INDEX:
  case PRIMARY_KEY_INDEX:
  default:
    return "HASH";
  }
}

uint8 ha_ndbcluster::table_cache_type()
{
  DBUG_ENTER("ha_ndbcluster::table_cache_type=HA_CACHE_TBL_ASKTRANSACT");
  DBUG_RETURN(HA_CACHE_TBL_ASKTRANSACT);
}


uint ndb_get_commitcount(THD *thd, char *dbname, char *tabname,
                         Uint64 *commit_count)
{
  char name[FN_REFLEN];
  NDB_SHARE *share;
  DBUG_ENTER("ndb_get_commitcount");

  build_table_filename(name, sizeof(name), dbname, tabname, "", 0);
  DBUG_PRINT("enter", ("name: %s", name));
  pthread_mutex_lock(&ndbcluster_mutex);
  if (!(share=(NDB_SHARE*) hash_search(&ndbcluster_open_tables,
                                       (uchar*) name,
                                       strlen(name))))
  {
    pthread_mutex_unlock(&ndbcluster_mutex);
    DBUG_PRINT("info", ("Table %s not found in ndbcluster_open_tables", name));
    DBUG_RETURN(1);
  }
  /* ndb_share reference temporary, free below */
  share->use_count++;
  DBUG_PRINT("NDB_SHARE", ("%s temporary  use_count: %u",
                           share->key, share->use_count));
  pthread_mutex_unlock(&ndbcluster_mutex);

  pthread_mutex_lock(&share->mutex);
  if (ndb_cache_check_time > 0)
  {
    if (share->commit_count != 0)
    {
      *commit_count= share->commit_count;
#ifndef DBUG_OFF
      char buff[22];
#endif
      DBUG_PRINT("info", ("Getting commit_count: %s from share",
                          llstr(share->commit_count, buff)));
      pthread_mutex_unlock(&share->mutex);
      /* ndb_share reference temporary free */
      DBUG_PRINT("NDB_SHARE", ("%s temporary free  use_count: %u",
                               share->key, share->use_count));
      free_share(&share);
      DBUG_RETURN(0);
    }
  }
  DBUG_PRINT("info", ("Get commit_count from NDB"));
  Ndb *ndb;
  if (!(ndb= check_ndb_in_thd(thd)))
    DBUG_RETURN(1);
  if (ndb->setDatabaseName(dbname))
  {
    ERR_RETURN(ndb->getNdbError());
  }
  uint lock= share->commit_count_lock;
  pthread_mutex_unlock(&share->mutex);

  struct Ndb_statistics stat;
  {
    Ndb_table_guard ndbtab_g(ndb->getDictionary(), tabname);
    if (ndbtab_g.get_table() == 0
        || ndb_get_table_statistics(NULL, FALSE, ndb, ndbtab_g.get_table(), &stat))
    {
      /* ndb_share reference temporary free */
      DBUG_PRINT("NDB_SHARE", ("%s temporary free  use_count: %u",
                               share->key, share->use_count));
      free_share(&share);
      DBUG_RETURN(1);
    }
  }

  pthread_mutex_lock(&share->mutex);
  if (share->commit_count_lock == lock)
  {
#ifndef DBUG_OFF
    char buff[22];
#endif
    DBUG_PRINT("info", ("Setting commit_count to %s",
                        llstr(stat.commit_count, buff)));
    share->commit_count= stat.commit_count;
    *commit_count= stat.commit_count;
  }
  else
  {
    DBUG_PRINT("info", ("Discarding commit_count, comit_count_lock changed"));
    *commit_count= 0;
  }
  pthread_mutex_unlock(&share->mutex);
  /* ndb_share reference temporary free */
  DBUG_PRINT("NDB_SHARE", ("%s temporary free  use_count: %u",
                           share->key, share->use_count));
  free_share(&share);
  DBUG_RETURN(0);
}


/**
  Check if a cached query can be used.

  This is done by comparing the supplied engine_data to commit_count of
  the table.

  The commit_count is either retrieved from the share for the table, where
  it has been cached by the util thread. If the util thread is not started,
  NDB has to be contacetd to retrieve the commit_count, this will introduce
  a small delay while waiting for NDB to answer.


  @param thd            thread handle
  @param full_name      concatenation of database name,
                        the null character '\\0', and the table name
  @param full_name_len  length of the full name,
                        i.e. len(dbname) + len(tablename) + 1
  @param engine_data    parameter retrieved when query was first inserted into
                        the cache. If the value of engine_data is changed,
                        all queries for this table should be invalidated.

  @retval
    TRUE  Yes, use the query from cache
  @retval
    FALSE No, don't use the cached query, and if engine_data
          has changed, all queries for this table should be invalidated

*/

static my_bool
ndbcluster_cache_retrieval_allowed(THD *thd,
                                   char *full_name, uint full_name_len,
                                   ulonglong *engine_data)
{
  Uint64 commit_count;
  bool is_autocommit= !(thd->options & (OPTION_NOT_AUTOCOMMIT | OPTION_BEGIN));
  char *dbname= full_name;
  char *tabname= dbname+strlen(dbname)+1;
#ifndef DBUG_OFF
  char buff[22], buff2[22];
#endif
  DBUG_ENTER("ndbcluster_cache_retrieval_allowed");
  DBUG_PRINT("enter", ("dbname: %s, tabname: %s, is_autocommit: %d",
                       dbname, tabname, is_autocommit));

  if (!is_autocommit)
  {
    DBUG_PRINT("exit", ("No, don't use cache in transaction"));
    DBUG_RETURN(FALSE);
  }

  if (ndb_get_commitcount(thd, dbname, tabname, &commit_count))
  {
    *engine_data= 0; /* invalidate */
    DBUG_PRINT("exit", ("No, could not retrieve commit_count"));
    DBUG_RETURN(FALSE);
  }
  DBUG_PRINT("info", ("*engine_data: %s, commit_count: %s",
                      llstr(*engine_data, buff), llstr(commit_count, buff2)));
  if (commit_count == 0)
  {
    *engine_data= 0; /* invalidate */
    DBUG_PRINT("exit", ("No, local commit has been performed"));
    DBUG_RETURN(FALSE);
  }
  else if (*engine_data != commit_count)
  {
    *engine_data= commit_count; /* invalidate */
     DBUG_PRINT("exit", ("No, commit_count has changed"));
     DBUG_RETURN(FALSE);
   }

  DBUG_PRINT("exit", ("OK to use cache, engine_data: %s",
                      llstr(*engine_data, buff)));
  DBUG_RETURN(TRUE);
}


/**
  Register a table for use in the query cache.

  Fetch the commit_count for the table and return it in engine_data,
  this will later be used to check if the table has changed, before
  the cached query is reused.

  @param thd            thread handle
  @param full_name      concatenation of database name,
                        the null character '\\0', and the table name
  @param full_name_len  length of the full name,
                        i.e. len(dbname) + len(tablename) + 1
  @param engine_callback  function to be called before using cache on
                          this table
  @param[out] engine_data    commit_count for this table

  @retval
    TRUE  Yes, it's ok to cahce this query
  @retval
    FALSE No, don't cach the query
*/

my_bool
ha_ndbcluster::register_query_cache_table(THD *thd,
                                          char *full_name, uint full_name_len,
                                          qc_engine_callback *engine_callback,
                                          ulonglong *engine_data)
{
  Uint64 commit_count;
#ifndef DBUG_OFF
  char buff[22];
#endif
  bool is_autocommit= !(thd->options & (OPTION_NOT_AUTOCOMMIT | OPTION_BEGIN));
  DBUG_ENTER("ha_ndbcluster::register_query_cache_table");
  DBUG_PRINT("enter",("dbname: %s, tabname: %s, is_autocommit: %d",
		      m_dbname, m_tabname, is_autocommit));

  if (!is_autocommit)
  {
    DBUG_PRINT("exit", ("Can't register table during transaction"));
    DBUG_RETURN(FALSE);
  }

  if (ndb_get_commitcount(thd, m_dbname, m_tabname, &commit_count))
  {
    *engine_data= 0;
    DBUG_PRINT("exit", ("Error, could not get commitcount"));
    DBUG_RETURN(FALSE);
  }
  *engine_data= commit_count;
  *engine_callback= ndbcluster_cache_retrieval_allowed;
  DBUG_PRINT("exit", ("commit_count: %s", llstr(commit_count, buff)));
  DBUG_RETURN(commit_count > 0);
}


/**
  Handling the shared NDB_SHARE structure that is needed to
  provide table locking.

  It's also used for sharing data with other NDB handlers
  in the same MySQL Server. There is currently not much
  data we want to or can share.
*/

static uchar *ndbcluster_get_key(NDB_SHARE *share, size_t *length,
                                my_bool not_used __attribute__((unused)))
{
  *length= share->key_length;
  return (uchar*) share->key;
}


#ifndef DBUG_OFF

static void print_share(const char* where, NDB_SHARE* share)
{
  fprintf(DBUG_FILE,
          "%s %s.%s: use_count: %u, commit_count: %lu\n",
          where, share->db, share->table_name, share->use_count,
          (ulong) share->commit_count);
  fprintf(DBUG_FILE,
          "  - key: %s, key_length: %d\n",
          share->key, share->key_length);

#ifdef HAVE_NDB_BINLOG
  Ndb_event_data *event_data= 0;
  if (share->event_data)
    event_data= share->event_data;
  else if (share->op)
    event_data= (Ndb_event_data *) share->op->getCustomData();
  if (event_data)
  {
    fprintf(DBUG_FILE,
            "  - event_data->table: %p %s.%s\n",
            event_data->table, event_data->table->s->db.str,
            event_data->table->s->table_name.str);
  }
#endif
}


static void print_ndbcluster_open_tables()
{
  DBUG_LOCK_FILE;
  fprintf(DBUG_FILE, ">ndbcluster_open_tables\n");
  for (uint i= 0; i < ndbcluster_open_tables.records; i++)
    print_share("",
                (NDB_SHARE*)hash_element(&ndbcluster_open_tables, i));
  fprintf(DBUG_FILE, "<ndbcluster_open_tables\n");
  DBUG_UNLOCK_FILE;
}

#endif


#define dbug_print_open_tables()                \
  DBUG_EXECUTE("info",                          \
               print_ndbcluster_open_tables(););

#define dbug_print_share(t, s)                  \
  DBUG_LOCK_FILE;                               \
  DBUG_EXECUTE("info",                          \
               print_share((t), (s)););         \
  DBUG_UNLOCK_FILE;


#ifdef HAVE_NDB_BINLOG
/*
  For some reason a share is still around, try to salvage the situation
  by closing all cached tables. If the share still exists, there is an
  error somewhere but only report this to the error log.  Keep this
  "trailing share" but rename it since there are still references to it
  to avoid segmentation faults.  There is a risk that the memory for
  this trailing share leaks.
  
  Must be called with previous pthread_mutex_lock(&ndbcluster_mutex)
*/
int handle_trailing_share(THD *thd, NDB_SHARE *share, int have_lock_open)
{
  static ulong trailing_share_id= 0;
  DBUG_ENTER("handle_trailing_share");

  /* ndb_share reference temporary, free below */
  ++share->use_count;
  if (ndb_extra_logging > 9)
    sql_print_information ("handle_trailing_share: %s use_count: %u", share->key, share->use_count);
  DBUG_PRINT("NDB_SHARE", ("%s temporary  use_count: %u",
                           share->key, share->use_count));
  pthread_mutex_unlock(&ndbcluster_mutex);

  TABLE_LIST table_list;
  bzero((char*) &table_list,sizeof(table_list));
  table_list.db= share->db;
  table_list.alias= table_list.table_name= share->table_name;
  if (have_lock_open)
    safe_mutex_assert_owner(&LOCK_open);
  else
    VOID(pthread_mutex_lock(&LOCK_open));    
  close_cached_tables(thd, &table_list, TRUE, FALSE, FALSE);
  if (!have_lock_open)
    VOID(pthread_mutex_unlock(&LOCK_open));    

  pthread_mutex_lock(&ndbcluster_mutex);
  /* ndb_share reference temporary free */
  DBUG_PRINT("NDB_SHARE", ("%s temporary free  use_count: %u",
                           share->key, share->use_count));
  if (!--share->use_count)
  {
    if (ndb_extra_logging > 9)
      sql_print_information ("handle_trailing_share: %s use_count: %u", share->key, share->use_count);
    if (ndb_extra_logging)
      sql_print_information("NDB_SHARE: trailing share "
                            "%s(connect_count: %u) "
                            "released by close_cached_tables at "
                            "connect_count: %u",
                            share->key,
                            share->connect_count,
                            g_ndb_cluster_connection->get_connect_count());
    ndbcluster_real_free_share(&share);
    DBUG_RETURN(0);
  }
  if (ndb_extra_logging > 9)
    sql_print_information ("handle_trailing_share: %s use_count: %u", share->key, share->use_count);

  /*
    share still exists, if share has not been dropped by server
    release that share
  */
  if (share->state != NSS_DROPPED)
  {
    share->state= NSS_DROPPED;
    /* ndb_share reference create free */
    DBUG_PRINT("NDB_SHARE", ("%s create free  use_count: %u",
                             share->key, share->use_count));
    --share->use_count;
    if (ndb_extra_logging > 9)
      sql_print_information ("handle_trailing_share: %s use_count: %u", share->key, share->use_count);

    if (share->use_count == 0)
    {
      if (ndb_extra_logging)
        sql_print_information("NDB_SHARE: trailing share "
                              "%s(connect_count: %u) "
                              "released after NSS_DROPPED check "
                              "at connect_count: %u",
                              share->key,
                              share->connect_count,
                              g_ndb_cluster_connection->get_connect_count());
      ndbcluster_real_free_share(&share);
      DBUG_RETURN(0);
    }
  }

  sql_print_warning("NDB_SHARE: %s already exists  use_count=%d."
                    " Moving away for safety, but possible memleak.",
                    share->key, share->use_count);
  dbug_print_open_tables();

  /*
    Ndb share has not been released as it should
  */
#ifdef NOT_YET
  DBUG_ASSERT(FALSE);
#endif

  /*
    This is probably an error.  We can however save the situation
    at the cost of a possible mem leak, by "renaming" the share
    - First remove from hash
  */
  hash_delete(&ndbcluster_open_tables, (uchar*) share);

  /*
    now give it a new name, just a running number
    if space is not enough allocate some more
  */
  {
    const uint min_key_length= 10;
    if (share->key_length < min_key_length)
    {
      share->key= (char*) alloc_root(&share->mem_root, min_key_length + 1);
      share->key_length= min_key_length;
    }
    share->key_length=
      my_snprintf(share->key, min_key_length + 1, "#leak%lu",
                  trailing_share_id++);
  }
  /* Keep it for possible the future trailing free */
  my_hash_insert(&ndbcluster_open_tables, (uchar*) share);

  DBUG_RETURN(0);
}

/*
  Rename share is used during rename table.
*/
int ndbcluster_prepare_rename_share(NDB_SHARE *share, const char *new_key)
{
  /*
    allocate and set the new key, db etc
    enough space for key, db, and table_name
  */
  uint new_length= (uint) strlen(new_key);
  share->new_key= (char*) alloc_root(&share->mem_root, 2 * (new_length + 1));
  strmov(share->new_key, new_key);
  return 0;
}

int ndbcluster_undo_rename_share(THD *thd, NDB_SHARE *share)
{
  share->new_key= share->old_names;
  ndbcluster_rename_share(thd, share);
  return 0;
}

int ndbcluster_rename_share(THD *thd, NDB_SHARE *share, int have_lock_open)
{
  NDB_SHARE *tmp;
  pthread_mutex_lock(&ndbcluster_mutex);
  uint new_length= (uint) strlen(share->new_key);
  DBUG_PRINT("ndbcluster_rename_share", ("old_key: %s  old__length: %d",
                              share->key, share->key_length));
  if ((tmp= (NDB_SHARE*) hash_search(&ndbcluster_open_tables,
                                     (uchar*) share->new_key, new_length)))
    handle_trailing_share(thd, tmp, have_lock_open);

  /* remove the share from hash */
  hash_delete(&ndbcluster_open_tables, (uchar*) share);
  dbug_print_open_tables();

  /* save old stuff if insert should fail */
  uint old_length= share->key_length;
  char *old_key= share->key;

  share->key= share->new_key;
  share->key_length= new_length;

  if (my_hash_insert(&ndbcluster_open_tables, (uchar*) share))
  {
    // ToDo free the allocated stuff above?
    DBUG_PRINT("error", ("ndbcluster_rename_share: my_hash_insert %s failed",
                         share->key));
    share->key= old_key;
    share->key_length= old_length;
    if (my_hash_insert(&ndbcluster_open_tables, (uchar*) share))
    {
      sql_print_error("ndbcluster_rename_share: failed to recover %s", share->key);
      DBUG_PRINT("error", ("ndbcluster_rename_share: my_hash_insert %s failed",
                           share->key));
    }
    dbug_print_open_tables();
    pthread_mutex_unlock(&ndbcluster_mutex);
    return -1;
  }
  dbug_print_open_tables();

  share->db= share->key + new_length + 1;
  ha_ndbcluster::set_dbname(share->new_key, share->db);
  share->table_name= share->db + strlen(share->db) + 1;
  ha_ndbcluster::set_tabname(share->new_key, share->table_name);

  dbug_print_share("ndbcluster_rename_share:", share);
  Ndb_event_data *event_data= 0;
  if (share->event_data)
    event_data= share->event_data;
  else if (share->op)
    event_data= (Ndb_event_data *) share->op->getCustomData();
  if (event_data && event_data->table)
  {
    event_data->table->s->db.str= share->db;
    event_data->table->s->db.length= strlen(share->db);
    event_data->table->s->table_name.str= share->table_name;
    event_data->table->s->table_name.length= strlen(share->table_name);
  }
  /* else rename will be handled when the ALTER event comes */
  share->old_names= old_key;
  // ToDo free old_names after ALTER EVENT

  if (ndb_extra_logging > 9)
    sql_print_information ("ndbcluster_rename_share: %s-%s use_count: %u", old_key, share->key, share->use_count);

  pthread_mutex_unlock(&ndbcluster_mutex);
  return 0;
}
#endif

/*
  Increase refcount on existing share.
  Always returns share and cannot fail.
*/
NDB_SHARE *ndbcluster_get_share(NDB_SHARE *share)
{
  pthread_mutex_lock(&ndbcluster_mutex);
  share->use_count++;

  dbug_print_open_tables();
  dbug_print_share("ndbcluster_get_share:", share);
  if (ndb_extra_logging > 9)
    sql_print_information ("ndbcluster_get_share: %s use_count: %u", share->key, share->use_count);
  pthread_mutex_unlock(&ndbcluster_mutex);
  return share;
}


/*
  Get a share object for key

  Returns share for key, and increases the refcount on the share.

  create_if_not_exists == TRUE:
    creates share if it does not alreade exist
    returns 0 only due to out of memory, and then sets my_error

  create_if_not_exists == FALSE:
    returns 0 if share does not exist

  have_lock == TRUE, pthread_mutex_lock(&ndbcluster_mutex) already taken
*/

NDB_SHARE *ndbcluster_get_share(const char *key, TABLE *table,
                                bool create_if_not_exists,
                                bool have_lock)
{
  NDB_SHARE *share;
  uint length= (uint) strlen(key);
  DBUG_ENTER("ndbcluster_get_share");
  DBUG_PRINT("enter", ("key: '%s'", key));

  if (!have_lock)
    pthread_mutex_lock(&ndbcluster_mutex);
  if (!(share= (NDB_SHARE*) hash_search(&ndbcluster_open_tables,
                                        (uchar*) key,
                                        length)))
  {
    if (!create_if_not_exists)
    {
      DBUG_PRINT("error", ("get_share: %s does not exist", key));
      if (!have_lock)
        pthread_mutex_unlock(&ndbcluster_mutex);
      DBUG_RETURN(0);
    }
    if ((share= (NDB_SHARE*) my_malloc(sizeof(*share),
                                       MYF(MY_WME | MY_ZEROFILL))))
    {
      MEM_ROOT **root_ptr=
        my_pthread_getspecific_ptr(MEM_ROOT**, THR_MALLOC);
      MEM_ROOT *old_root= *root_ptr;
      init_sql_alloc(&share->mem_root, 1024, 0);
      *root_ptr= &share->mem_root; // remember to reset before return
      share->state= NSS_INITIAL;
      /* enough space for key, db, and table_name */
      share->key= (char*) alloc_root(*root_ptr, 2 * (length + 1));
      share->key_length= length;
      strmov(share->key, key);
      if (my_hash_insert(&ndbcluster_open_tables, (uchar*) share))
      {
        free_root(&share->mem_root, MYF(0));
        my_free((uchar*) share, 0);
        *root_ptr= old_root;
        if (!have_lock)
          pthread_mutex_unlock(&ndbcluster_mutex);
        DBUG_RETURN(0);
      }
      thr_lock_init(&share->lock);
      pthread_mutex_init(&share->mutex, MY_MUTEX_INIT_FAST);
      share->commit_count= 0;
      share->commit_count_lock= 0;
      share->db= share->key + length + 1;
      ha_ndbcluster::set_dbname(key, share->db);
      share->table_name= share->db + strlen(share->db) + 1;
      ha_ndbcluster::set_tabname(key, share->table_name);
#ifdef HAVE_NDB_BINLOG
      if (ndbcluster_binlog_init_share(current_thd, share, table))
      {
        DBUG_PRINT("error", ("get_share: %s could not init share", key));
        ndbcluster_real_free_share(&share);
        *root_ptr= old_root;
        if (!have_lock)
          pthread_mutex_unlock(&ndbcluster_mutex);
        DBUG_RETURN(0);
      }
#endif
      *root_ptr= old_root;
    }
    else
    {
      DBUG_PRINT("error", ("get_share: failed to alloc share"));
      if (!have_lock)
        pthread_mutex_unlock(&ndbcluster_mutex);
      my_error(ER_OUTOFMEMORY, MYF(0), sizeof(*share));
      DBUG_RETURN(0);
    }
  }
  share->use_count++;
  if (ndb_extra_logging > 9)
    sql_print_information ("ndbcluster_get_share: %s use_count: %u", share->key, share->use_count);

  dbug_print_open_tables();
  dbug_print_share("ndbcluster_get_share:", share);
  if (!have_lock)
    pthread_mutex_unlock(&ndbcluster_mutex);
  DBUG_RETURN(share);
}


void ndbcluster_real_free_share(NDB_SHARE **share)
{
  DBUG_ENTER("ndbcluster_real_free_share");
  dbug_print_share("ndbcluster_real_free_share:", *share);

  if (ndb_extra_logging > 9)
    sql_print_information ("ndbcluster_real_free_share: %s use_count: %u", (*share)->key, (*share)->use_count);

  hash_delete(&ndbcluster_open_tables, (uchar*) *share);
  thr_lock_delete(&(*share)->lock);
  pthread_mutex_destroy(&(*share)->mutex);

#ifdef HAVE_NDB_BINLOG
  (*share)->new_op= 0;
  if ((*share)->event_data)
  {
    delete (*share)->event_data;
    (*share)->event_data= 0;
  }
#endif
  free_root(&(*share)->mem_root, MYF(0));
  my_free((uchar*) *share, MYF(0));
  *share= 0;

  dbug_print_open_tables();
  DBUG_VOID_RETURN;
}


void ndbcluster_free_share(NDB_SHARE **share, bool have_lock)
{
  if (!have_lock)
    pthread_mutex_lock(&ndbcluster_mutex);
  if (!--(*share)->use_count)
  {
    if (ndb_extra_logging > 9)
      sql_print_information ("ndbcluster_free_share: %s use_count: %u", (*share)->key, (*share)->use_count);
    ndbcluster_real_free_share(share);
  }
  else
  {
    if (ndb_extra_logging > 9)
      sql_print_information ("ndbcluster_free_share: %s use_count: %u", (*share)->key, (*share)->use_count);
    dbug_print_open_tables();
    dbug_print_share("ndbcluster_free_share:", *share);
  }
  if (!have_lock)
    pthread_mutex_unlock(&ndbcluster_mutex);
}


struct ndb_table_statistics_row {
  Uint64 rows;
  Uint64 commits;
  Uint32 size;
  Uint64 fixed_mem;
  Uint64 var_mem;
};

int ha_ndbcluster::update_stats(THD *thd, bool do_read_stat)
{
  struct Ndb_statistics stat;
  Thd_ndb *thd_ndb= get_thd_ndb(thd);
  DBUG_ENTER("ha_ndbcluster::update_stats");
  if (do_read_stat || !m_share)
  {
    Ndb *ndb= thd_ndb->ndb;
    if (ndb->setDatabaseName(m_dbname))
    {
      DBUG_RETURN(my_errno= HA_ERR_OUT_OF_MEM);
    }
    if (int err= ndb_get_table_statistics(this, TRUE, ndb,
                                          m_ndb_statistics_record, &stat))
    {
      DBUG_RETURN(err);
    }
    if (m_share)
    {
      pthread_mutex_lock(&m_share->mutex);
      m_share->stat= stat;
      pthread_mutex_unlock(&m_share->mutex);
    }
  }
  else
  {
    pthread_mutex_lock(&m_share->mutex);
    stat= m_share->stat;
    pthread_mutex_unlock(&m_share->mutex);
  }
  struct Ndb_local_table_statistics *local_info= m_table_info;
  int no_uncommitted_rows_count;
  if (thd_ndb->m_error || !local_info)
    no_uncommitted_rows_count= 0;
  else
    no_uncommitted_rows_count= local_info->no_uncommitted_rows_count;
  stats.mean_rec_length= stat.row_size;
  stats.data_file_length= stat.fragment_memory;
  stats.records= stat.row_count + no_uncommitted_rows_count;
  DBUG_PRINT("exit", ("stats.records: %d  "
                      "stat->row_count: %d  "
                      "no_uncommitted_rows_count: %d",
                      (int)stats.records,
                      (int)stat.row_count,
                      (int)no_uncommitted_rows_count));
  DBUG_RETURN(0);
}

static
NdbRecord *
ndb_get_table_statistics_ndbrecord(NDBDICT *dict, const NDBTAB *table)
{
  NdbDictionary::RecordSpecification spec[5];
  spec[0].column= NdbDictionary::Column::ROW_COUNT;
  spec[0].offset= offsetof(struct ndb_table_statistics_row, rows);
  spec[0].nullbit_byte_offset= 0;
  spec[0].nullbit_bit_in_byte= 0;
  spec[1].column= NdbDictionary::Column::COMMIT_COUNT;
  spec[1].offset= offsetof(struct ndb_table_statistics_row, commits);
  spec[1].nullbit_byte_offset= 0;
  spec[1].nullbit_bit_in_byte= 0;
  spec[2].column= NdbDictionary::Column::ROW_SIZE;
  spec[2].offset= offsetof(struct ndb_table_statistics_row, size);
  spec[2].nullbit_byte_offset= 0;
  spec[2].nullbit_bit_in_byte= 0;
  spec[3].column= NdbDictionary::Column::FRAGMENT_FIXED_MEMORY;
  spec[3].offset= offsetof(struct ndb_table_statistics_row, fixed_mem);
  spec[3].nullbit_byte_offset= 0;
  spec[3].nullbit_bit_in_byte= 0;
  spec[4].column= NdbDictionary::Column::FRAGMENT_VARSIZED_MEMORY;
  spec[4].offset= offsetof(struct ndb_table_statistics_row, var_mem);
  spec[4].nullbit_byte_offset= 0;
  spec[4].nullbit_bit_in_byte= 0;

  return dict->createRecord(table, spec,
                            sizeof(spec)/sizeof(spec[0]), sizeof(spec[0]), 0);
}

static 
int
ndb_get_table_statistics(ha_ndbcluster* file, bool report_error, Ndb* ndb,
                         const NdbRecord *record,
                         struct Ndb_statistics * ndbstat)
{
  NdbTransaction* pTrans;
  NdbError error;
  int retries= 10;
  int reterr= 0;
  int retry_sleep= 30 * 1000; /* 30 milliseconds */
  const char *row;
#ifndef DBUG_OFF
  char buff[22], buff2[22], buff3[22], buff4[22];
#endif
  DBUG_ENTER("ndb_get_table_statistics");

  DBUG_ASSERT(record != 0);
  
  const Uint32 codeWords= 1;
  Uint32 codeSpace[ codeWords ];
  NdbInterpretedCode code(NULL, // Table is irrelevant
                          &codeSpace[0],
                          codeWords);
  if ((code.interpret_exit_last_row() != 0) ||
      (code.finalise() != 0))
  {
    reterr= code.getNdbError().code;
    DBUG_PRINT("exit", ("failed, reterr: %u, NdbError %u(%s)", reterr,
                        error.code, error.message));
    DBUG_RETURN(reterr);
  }

  do
  {
    Uint32 count= 0;
    Uint64 sum_rows= 0;
    Uint64 sum_commits= 0;
    Uint64 sum_row_size= 0;
    Uint64 sum_mem= 0;
    NdbScanOperation*pOp;
    int check;

    if ((pTrans= ndb->startTransaction()) == NULL)
    {
      error= ndb->getNdbError();
      goto retry;
    }

    NdbScanOperation::ScanOptions options;
    options.optionsPresent= NdbScanOperation::ScanOptions::SO_BATCH |
                            NdbScanOperation::ScanOptions::SO_INTERPRETED;
    /* Set batch_size=1, as we need only one row per fragment. */
    options.batch= 1;
    options.interpretedCode= &code;

    if ((pOp= pTrans->scanTable(record, NdbOperation::LM_CommittedRead,
                                NULL, 
                                &options,
                                sizeof(NdbScanOperation::ScanOptions))) == NULL)
    {
      error= pTrans->getNdbError();
      goto retry;
    }
    
    if (pTrans->execute(NdbTransaction::NoCommit,
                        NdbOperation::AbortOnError,
                        TRUE) == -1)
    {
      error= pTrans->getNdbError();
      goto retry;
    }
    
    while ((check= pOp->nextResult(&row, TRUE, TRUE)) == 0)
    {
      /* NDB API ensures proper alignment of rows to make the cast valid. */
      const ndb_table_statistics_row *stat=
        (const ndb_table_statistics_row *)row;
      DBUG_PRINT("info", ("nextResult stat->rows: %d  stat->commits: %d",
                          (int)stat->rows, (int)stat->commits));
      sum_rows+= stat->rows;
      sum_commits+= stat->commits;
      if (sum_row_size < stat->size)
        sum_row_size= stat->size;
      sum_mem+= stat->fixed_mem + stat->var_mem;
      count++;
    }
    
    if (check == -1)
    {
      error= pOp->getNdbError();
      goto retry;
    }

    pOp->close(TRUE);

    ndb->closeTransaction(pTrans);

    ndbstat->row_count= sum_rows;
    ndbstat->commit_count= sum_commits;
    ndbstat->row_size= sum_row_size;
    ndbstat->fragment_memory= sum_mem;

    DBUG_PRINT("exit", ("records: %s  commits: %s "
                        "row_size: %s  mem: %s count: %u",
			llstr(sum_rows, buff),
                        llstr(sum_commits, buff2),
                        llstr(sum_row_size, buff3),
                        llstr(sum_mem, buff4),
                        count));

    DBUG_RETURN(0);
retry:
    if(report_error)
    {
      if (file && pTrans)
      {
        reterr= file->ndb_err(pTrans);
      }
      else
      {
        const NdbError& tmp= error;
        ERR_PRINT(tmp);
        reterr= ndb_to_mysql_error(&tmp);
      }
    }
    else
      reterr= error.code;

    if (pTrans)
    {
      ndb->closeTransaction(pTrans);
      pTrans= NULL;
    }
    if (error.status == NdbError::TemporaryError && retries--)
    {
      my_sleep(retry_sleep);
      continue;
    }
    break;
  } while(1);
  DBUG_PRINT("exit", ("failed, reterr: %u, NdbError %u(%s)", reterr,
                      error.code, error.message));
  DBUG_RETURN(reterr);
}

/*
  Query cache stuff
*/
static 
int
ndb_get_table_statistics(ha_ndbcluster* file, bool report_error, Ndb* ndb,
                         const NDBTAB *ndbtab,
                         struct Ndb_statistics *ndbstat)
{
  NDBDICT *dict= ndb->getDictionary();
  NdbRecord *rec= ndb_get_table_statistics_ndbrecord(dict, ndbtab);
  if (!rec)
  {
    DBUG_ENTER("ndb_get_table_statistics");
    ERR_RETURN(dict->getNdbError());
  }
  int res= ndb_get_table_statistics(file, report_error, ndb, rec, ndbstat);
  dict->releaseRecord(rec);
  return res;
}

/**
  Create a .ndb file to serve as a placeholder indicating 
  that the table with this name is a ndb table.
*/

int ha_ndbcluster::write_ndb_file(const char *name)
{
  File file;
  bool error=1;
  char path[FN_REFLEN];
  
  DBUG_ENTER("write_ndb_file");
  DBUG_PRINT("enter", ("name: %s", name));

  (void)strxnmov(path, FN_REFLEN-1, 
                 mysql_data_home,"/",name,ha_ndb_ext,NullS);

  if ((file=my_create(path, CREATE_MODE,O_RDWR | O_TRUNC,MYF(MY_WME))) >= 0)
  {
    // It's an empty file
    error=0;
    my_close(file,MYF(0));
  }
  DBUG_RETURN(error);
}

void 
ha_ndbcluster::release_completed_operations(NdbTransaction *trans)
{
  if (trans->hasBlobOperation())
  {
    /* We are reading/writing BLOB fields, 
       releasing operation records is unsafe
    */
    return;
  }
<<<<<<< HEAD
  if (!force_release)
  {
/* ToDo: remove need for this special case (and NDB_QUERY_MULTI_READ_RANGE... and force_release?). */
    if (m_thd_ndb->query_state & NDB_QUERY_MULTI_READ_RANGE)
    {
      /* We are batching reads and have not consumed all fetched
	 rows yet, releasing operation records is unsafe 
      */
      return;
    }
  }
=======
  
>>>>>>> a8aa172e
  trans->releaseCompletedOperations();
}

bool 
ha_ndbcluster::null_value_index_search(KEY_MULTI_RANGE *ranges,
				       KEY_MULTI_RANGE *end_range,
				       HANDLER_BUFFER *buffer)
{
  DBUG_ENTER("null_value_index_search");
  KEY* key_info= table->key_info + active_index;
  KEY_MULTI_RANGE *range= ranges;
  ulong reclength= table->s->reclength;
  uchar *curr= (uchar*)buffer->buffer;
  uchar *end_of_buffer= (uchar*)buffer->buffer_end;

  /* All passed ranges whose results could fit into the 
   * buffer are examined, although some may later be
   * marked for skipping, wasting buffer space.
   */
  assert(!(range->range_flag & SKIP_RANGE));
  
  for (; range<end_range && curr+reclength <= end_of_buffer; 
       range++)
  {
    const uchar *key= range->start_key.key;
    uint key_len= range->start_key.length;
    if (check_null_in_key(key_info, key, key_len))
      DBUG_RETURN(TRUE);
    curr += reclength;
  }
  DBUG_RETURN(FALSE);
}

/*
  This is used to check if an ordered index scan is needed for a range in
  a multi range read.
  If a scan is not needed, we use a faster primary/unique key operation
  instead.
*/
static my_bool
read_multi_needs_scan(NDB_INDEX_TYPE cur_index_type, const KEY *key_info,
                      const KEY_MULTI_RANGE *r)
{
  if (cur_index_type == ORDERED_INDEX)
    return TRUE;
  if (cur_index_type == PRIMARY_KEY_INDEX ||
      cur_index_type == UNIQUE_INDEX)
    return FALSE;
  DBUG_ASSERT(cur_index_type == PRIMARY_KEY_ORDERED_INDEX ||
              cur_index_type == UNIQUE_ORDERED_INDEX);
  if (r->start_key.length != key_info->key_length ||
      r->start_key.flag != HA_READ_KEY_EXACT)
    return TRUE;                                // Not exact match, need scan
  if (cur_index_type == UNIQUE_ORDERED_INDEX &&
      check_null_in_key(key_info, r->start_key.key,r->start_key.length))
    return TRUE;                                // Can't use for NULL values
  return FALSE;
}

int
ha_ndbcluster::read_multi_range_first(KEY_MULTI_RANGE **found_range_p,
                                      KEY_MULTI_RANGE *ranges, 
                                      uint range_count,
                                      bool sorted, 
                                      HANDLER_BUFFER *buffer)
{
  KEY* key_info= table->key_info + active_index;
  NDB_INDEX_TYPE cur_index_type= get_index_type(active_index);
  ulong reclength= table_share->reclength;
  const NdbOperation* op;
  Thd_ndb *thd_ndb= m_thd_ndb;

  DBUG_ENTER("ha_ndbcluster::read_multi_range_first");
  DBUG_PRINT("info", ("blob fields=%d read_set=0x%x", table_share->blob_fields, table->read_set->bitmap[0]));

  /**
   * blobs and unique hash index with NULL can't be batched currently
   */
  if (uses_blob_value(table->read_set) ||
      (cur_index_type ==  UNIQUE_INDEX &&
       has_null_in_unique_index(active_index) &&
       null_value_index_search(ranges, ranges+range_count, buffer))
      || m_delete_cannot_batch || m_update_cannot_batch)
  {
    DBUG_PRINT("info", ("read_multi_range not possible, falling back to default handler implementation"));
    m_disable_multi_read= TRUE;
    DBUG_RETURN(handler::read_multi_range_first(found_range_p, 
                                                ranges, 
                                                range_count,
                                                sorted, 
                                                buffer));
  }
  thd_ndb->query_state|= NDB_QUERY_MULTI_READ_RANGE;
  m_disable_multi_read= FALSE;

  /*
   * Copy arguments into member variables
   */
  m_multi_ranges= ranges;
  multi_range_curr= ranges;
  multi_range_end= ranges+range_count;
  multi_range_sorted= sorted;
  multi_range_buffer= buffer;

  /*
   * read multi range will read ranges as follows (if not ordered)
   *
   * input    read order
   * ======   ==========
   * pk-op 1  pk-op 1
   * pk-op 2  pk-op 2
   * range 3  range (3,5) NOTE result rows will be intermixed
   * pk-op 4  pk-op 4
   * range 5
   * pk-op 6  pk-op 6
   */   

  /*
    We first loop over all ranges, converting into primary/unique key
    operations if possible, and counting ranges that require an
    ordered index scan. If the supplied HANDLER_BUFFER is too small, we
    may also need to do only part of the multi read at once.

    Afterwards, we create the ordered index scan cursor (if needed).
  */

  DBUG_ASSERT(cur_index_type != UNDEFINED_INDEX);

  m_multi_cursor= 0;
  const NdbOperation* lastOp= m_thd_ndb->trans->getLastDefinedOperation();
  NdbOperation::LockMode lm= 
    (NdbOperation::LockMode)get_ndb_lock_type(m_lock.type, table->read_set);
  uchar *row_buf= (uchar *)buffer->buffer;
  const uchar *end_of_buffer= buffer->buffer_end;
  uint num_scan_ranges= 0;
  uint i;
  for (i= 0; i < range_count; i++)
  {
    KEY_MULTI_RANGE *r= &ranges[i];

    part_id_range part_spec;
    if (m_use_partition_pruning)
    {
      get_partition_set(table, table->record[0], active_index, &r->start_key,
                        &part_spec);
      DBUG_PRINT("info", ("part_spec.start_part: %u  part_spec.end_part: %u",
                          part_spec.start_part, part_spec.end_part));
      /*
        If partition pruning has found no partition in set
        we can skip this scan
      */
      if (part_spec.start_part > part_spec.end_part)
      {
        /*
          We can skip this partition since the key won't fit into any
          partition
        */
        r->range_flag|= SKIP_RANGE;
        row_buf += reclength;
        continue;
      }
    }
    r->range_flag&= ~(uint)SKIP_RANGE;

    if (read_multi_needs_scan(cur_index_type, key_info, r))
    {
      /*
        If we reach the limit of ranges allowed in a single scan: stop
        here, send what we have so far, and continue when done with that.
      */
      if (i > NdbIndexScanOperation::MaxRangeNo)
        break;

      /* Create the scan operation for the first scan range. */
      if (!m_multi_cursor)
      {
        /* Do a multi-range index scan for ranges not done by primary/unique key. */
        NdbScanOperation::ScanOptions options;
        NdbInterpretedCode code(m_table);

        options.optionsPresent=
          NdbScanOperation::ScanOptions::SO_SCANFLAGS |
          NdbScanOperation::ScanOptions::SO_PARALLEL;

        options.scan_flags= 
          NdbScanOperation::SF_ReadRangeNo |
          NdbScanOperation::SF_MultiRange;

        if (lm == NdbOperation::LM_Read)
          options.scan_flags|= NdbScanOperation::SF_KeyInfo;
        if (sorted)
          options.scan_flags|= NdbScanOperation::SF_OrderBy;

        options.parallel=parallelism;

        NdbOperation::GetValueSpec gets[2];
        if (table_share->primary_key == MAX_KEY)
          get_hidden_fields_scan(&options, gets);

        if (m_cond && m_cond->generate_scan_filter(&code, &options))
          ERR_RETURN(code.getNdbError());

        /* Define scan */
        NdbIndexScanOperation *scanOp= m_thd_ndb->trans->scanIndex
          (m_index[active_index].ndb_record_key,
           m_ndb_record, 
           lm,
           (uchar *)(table->read_set->bitmap),
           NULL, /* All bounds specified below */
           &options,
           sizeof(NdbScanOperation::ScanOptions));

        if (!scanOp)
          ERR_RETURN(m_thd_ndb->trans->getNdbError());

        m_multi_cursor= scanOp;

        /*
          We do not get_blob_values() here, as when using blobs we always
          fallback to non-batched multi range read (see if statement at
          top of this function).
        */

        /* We set m_next_row=0 to say that no row was fetched from the scan yet. */
        m_next_row= 0;
      }

      /* Include this range in the ordered index scan. */
      NdbIndexScanOperation::IndexBound bound;
      compute_index_bounds(bound, key_info, &r->start_key, &r->end_key);
      bound.range_no= i;

      if (m_multi_cursor->setBound(m_index[active_index].ndb_record_key,
                                   bound))
      {
        ERR_RETURN(m_thd_ndb->trans->getNdbError());
      }

      r->range_flag&= ~(uint)UNIQUE_RANGE;
      num_scan_ranges++;
    }
    else
    {
      /*
        Convert to primary/unique key operation.

        If there is not enough buffer for reading the row: stop here, send
        what we have so far, and continue when done with that.
      */
      if (row_buf + reclength > end_of_buffer)
        break;

      r->range_flag|= UNIQUE_RANGE;

      Uint32 partitionId;
      Uint32* ppartitionId = NULL;

      if (m_user_defined_partitioning &&
          (cur_index_type == PRIMARY_KEY_ORDERED_INDEX ||
           cur_index_type == PRIMARY_KEY_INDEX))
      {
        partitionId=part_spec.start_part;
        ppartitionId=&partitionId;
      }

      if (!(op= pk_unique_index_read_key(active_index,
                                         r->start_key.key,
                                         row_buf, lm,
                                         ppartitionId)))
        ERR_RETURN(m_thd_ndb->trans->getNdbError());

      row_buf+= reclength;
    }
  }
  DBUG_ASSERT(i > 0 || i == range_count);       // Require progress
  m_multi_range_defined_end= ranges + i;

  buffer->end_of_used_area= row_buf;

  /* Get pointer to first range key operation (not scans) */
  const NdbOperation* rangeOp= lastOp ? lastOp->next() : 
    m_thd_ndb->trans->getFirstDefinedOperation();

  if (!execute_no_commit_ie(this, m_thd_ndb->trans))
  {
    m_multi_range_result_ptr= buffer->buffer;

    /* We must check the result of any primary or unique key
     * ranges now, as these operations may be invalidated by 
     * further execute+releaseOperations calls on this transaction by 
     * different handler objects.
     */
    KEY_MULTI_RANGE* rangeInfo= multi_range_curr;

    for (;rangeInfo < m_multi_range_defined_end; rangeInfo++)
    {
      if (rangeInfo->range_flag & SKIP_RANGE)
        continue; 

      if (rangeInfo->range_flag & UNIQUE_RANGE)
      {
        if (rangeOp->getNdbError().code == 0)
        {
          /* Successful read, results are in buffer.
           */
          rangeInfo->range_flag &= ~(uint)EMPTY_RANGE;

          DBUG_PRINT("info", ("Unique range op has result"));
        }
        else
        {
          NdbError err= rangeOp->getNdbError();

          if (err.classification !=
              NdbError::NoDataFound)
            DBUG_RETURN(ndb_err(m_thd_ndb->trans));

          DBUG_PRINT("info", ("Unique range op has no result"));
          /* Indicate to read_multi_range_next that this
           * result is empty
           */
          rangeInfo->range_flag |= EMPTY_RANGE;
        }
        
        /* Move to next completed operation */
        rangeOp= m_thd_ndb->trans->getNextCompletedOperation(rangeOp);
      }

      /* For scan ranges, do nothing here */
    }
  }
  else
    ERR_RETURN(m_thd_ndb->trans->getNdbError());

  DBUG_RETURN(read_multi_range_next(found_range_p));
}

int
ha_ndbcluster::read_multi_range_next(KEY_MULTI_RANGE ** multi_range_found_p)
{
  DBUG_ENTER("ha_ndbcluster::read_multi_range_next");
  if (m_disable_multi_read)
  {
    DBUG_RETURN(handler::read_multi_range_next(multi_range_found_p));
  }

  const ulong reclength= table_share->reclength;

  while (multi_range_curr < m_multi_range_defined_end)
  {
    if (multi_range_curr->range_flag & SKIP_RANGE)
    {
      /* Nothing in this range, move to next one, skipping a buffer
       'slot'
      */
      m_multi_range_result_ptr += reclength;
      multi_range_curr++;
    }
    else if (multi_range_curr->range_flag & UNIQUE_RANGE)
    {
      /*
        Move to next range; we can have at most one record from a unique range.
      */
      KEY_MULTI_RANGE *old_multi_range_curr= multi_range_curr;
      multi_range_curr= old_multi_range_curr + 1;
      /*
        Clear m_active_cursor; it is used as a flag in update_row() /
        delete_row() to know whether the current tuple is from a scan
        or pk operation.
      */
      m_active_cursor= NULL;
      const uchar *src_row= m_multi_range_result_ptr;
      m_multi_range_result_ptr= src_row + table_share->reclength;

      if (!(old_multi_range_curr->range_flag & EMPTY_RANGE))
      {
        *multi_range_found_p= old_multi_range_curr;
        memcpy(table->record[0], src_row, table_share->reclength);
        DBUG_RETURN(0);
      }

      /* No row found, so fall through to try the next range. */
    }
    else
    {
      /* An index scan range. */
      {
        int res;
        if ((res= read_multi_range_fetch_next()) != 0)
          DBUG_RETURN(res);
      }
      if (!m_next_row)
      {
        /*
          The whole scan is done, and the cursor has been closed.
          So nothing more for this range. Move to next.
        */
        multi_range_curr++;
      }
      else
      {
        int current_range_no= m_current_range_no;
        int expected_range_no;
        /*
          For a sorted index scan, we will receive rows in increasing range_no
          order, so we can return ranges in order, pausing when range_no
          indicate that the currently processed range (multi_range_curr) is
          done.

          But for unsorted scan, we may receive a high range_no from one
          fragment followed by a low range_no from another fragment. So we
          need to process all index scan ranges together.
        */
        if (!multi_range_sorted ||
            (expected_range_no= multi_range_curr - m_multi_ranges)
                == current_range_no)
        {
          *multi_range_found_p= m_multi_ranges + current_range_no;
          /* Copy out data from the new row. */
          unpack_record(table->record[0], m_next_row);
          /*
            Mark that we have used this row, so we need to fetch a new
            one on the next call.
          */
          m_next_row= 0;
          /*
            Set m_active_cursor; it is used as a flag in update_row() /
            delete_row() to know whether the current tuple is from a scan or
            pk operation.
          */
          m_active_cursor= m_multi_cursor;

          DBUG_RETURN(0);
        }
        else if (current_range_no > expected_range_no)
        {
          /* Nothing more in scan for this range. Move to next. */
          multi_range_curr++;
        }
        else
        {
          /*
            Should not happen. Ranges should be returned from NDB API in
            the order we requested them.
          */
          DBUG_ASSERT(0);
          multi_range_curr++;                     // Attempt to carry on
        }
      }
    }
  }

  if (multi_range_curr == multi_range_end)
  {
    m_thd_ndb->query_state&= NDB_QUERY_NORMAL;
    DBUG_RETURN(HA_ERR_END_OF_FILE);
  }

  /*
    Read remaining ranges
  */
  DBUG_RETURN(read_multi_range_first(multi_range_found_p, 
                                     multi_range_curr,
                                     multi_range_end - multi_range_curr, 
                                     multi_range_sorted,
                                     multi_range_buffer));
}

/*
  Fetch next row from the ordered index cursor in multi range scan.

  We keep the next row in m_next_row, and the range_no of the
  next row in m_current_range_no. This is used in sorted index scan
  to correctly interleave rows from primary/unique key operations with
  rows from the scan.
*/
int
ha_ndbcluster::read_multi_range_fetch_next()
{
  NdbIndexScanOperation *cursor= (NdbIndexScanOperation *)m_multi_cursor;

  if (!cursor)
    return 0;                                   // Scan already done.

  if (!m_next_row)
  {
    int res= fetch_next(cursor);
    if (res == 0)
    {
      m_current_range_no= cursor->get_range_no();
    }
    else if (res == 1)
    {
      /* We have fetched the last row from the scan. */
      cursor->close(FALSE, TRUE);
      m_active_cursor= 0;
      m_multi_cursor= 0;
      m_next_row= 0;
      return 0;
    }
    else
    {
      /* An error. */
      return res;
    }
  }
  return 0;
}

/**
  @param[in] comment  table comment defined by user

  @return
    table comment + additional
*/
char*
ha_ndbcluster::update_table_comment(
                                /* out: table comment + additional */
        const char*     comment)/* in:  table comment defined by user */
{
  THD *thd= current_thd;
  uint length= strlen(comment);
  if (length > 64000 - 3)
  {
    return((char*)comment); /* string too long */
  }

  Ndb* ndb;
  if (!(ndb= get_ndb(thd)))
  {
    return((char*)comment);
  }

  if (ndb->setDatabaseName(m_dbname))
  {
    return((char*)comment);
  }
  const NDBTAB* tab= m_table;
  DBUG_ASSERT(tab != NULL);

  char *str;
  const char *fmt="%s%snumber_of_replicas: %d";
  const unsigned fmt_len_plus_extra= length + strlen(fmt);
  if ((str= (char*) my_malloc(fmt_len_plus_extra, MYF(0))) == NULL)
  {
    sql_print_error("ha_ndbcluster::update_table_comment: "
                    "my_malloc(%u) failed", (unsigned int)fmt_len_plus_extra);
    return (char*)comment;
  }

  my_snprintf(str,fmt_len_plus_extra,fmt,comment,
              length > 0 ? " ":"",
              tab->getReplicaCount());
  return str;
}


/**
  Utility thread main loop.
*/
pthread_handler_t ndb_util_thread_func(void *arg __attribute__((unused)))
{
  THD *thd; /* needs to be first for thread_stack */
  struct timespec abstime;
  Thd_ndb *thd_ndb;
  uint share_list_size= 0;
  NDB_SHARE **share_list= NULL;

  my_thread_init();
  DBUG_ENTER("ndb_util_thread");
  DBUG_PRINT("enter", ("ndb_cache_check_time: %lu", ndb_cache_check_time));
 
   pthread_mutex_lock(&LOCK_ndb_util_thread);

  thd= new THD; /* note that contructor of THD uses DBUG_ */
  if (thd == NULL)
  {
    my_errno= HA_ERR_OUT_OF_MEM;
    DBUG_RETURN(NULL);
  }
  THD_CHECK_SENTRY(thd);
  pthread_detach_this_thread();
  ndb_util_thread= pthread_self();

  thd->thread_stack= (char*)&thd; /* remember where our stack is */
  if (thd->store_globals())
    goto ndb_util_thread_fail;
  lex_start(thd);
  thd->init_for_queries();
  thd->version=refresh_version;
  thd->main_security_ctx.host_or_ip= "";
  thd->client_capabilities = 0;
  my_net_init(&thd->net, 0);
  thd->main_security_ctx.master_access= ~0;
  thd->main_security_ctx.priv_user = 0;

  CHARSET_INFO *charset_connection;
  charset_connection= get_charset_by_csname("utf8",
                                            MY_CS_PRIMARY, MYF(MY_WME));
  thd->variables.character_set_client= charset_connection;
  thd->variables.character_set_results= charset_connection;
  thd->variables.collation_connection= charset_connection;
  thd->update_charset();

  /* Signal successful initialization */
  ndb_util_thread_running= 1;
  pthread_cond_signal(&COND_ndb_util_ready);
  pthread_mutex_unlock(&LOCK_ndb_util_thread);

  /*
    wait for mysql server to start
  */
  pthread_mutex_lock(&LOCK_server_started);
  while (!mysqld_server_started)
  {
    set_timespec(abstime, 1);
    pthread_cond_timedwait(&COND_server_started, &LOCK_server_started,
	                       &abstime);
    if (ndbcluster_terminating)
    {
      pthread_mutex_unlock(&LOCK_server_started);
      pthread_mutex_lock(&LOCK_ndb_util_thread);
      goto ndb_util_thread_end;
    }
  }
  pthread_mutex_unlock(&LOCK_server_started);

  /*
    Wait for cluster to start
  */
  pthread_mutex_lock(&LOCK_ndb_util_thread);
  while (!g_ndb_status.cluster_node_id && (ndbcluster_hton->slot != ~(uint)0))
  {
    /* ndb not connected yet */
    pthread_cond_wait(&COND_ndb_util_thread, &LOCK_ndb_util_thread);
    if (ndbcluster_terminating)
      goto ndb_util_thread_end;
  }
  pthread_mutex_unlock(&LOCK_ndb_util_thread);

  /* Get thd_ndb for this thread */
  if (!(thd_ndb= ha_ndbcluster::seize_thd_ndb()))
  {
    sql_print_error("Could not allocate Thd_ndb object");
    pthread_mutex_lock(&LOCK_ndb_util_thread);
    goto ndb_util_thread_end;
  }
  set_thd_ndb(thd, thd_ndb);
  thd_ndb->options|= TNO_NO_LOG_SCHEMA_OP;

#ifdef HAVE_NDB_BINLOG
  if (ndb_extra_logging && ndb_binlog_running)
    sql_print_information("NDB Binlog: Ndb tables initially read only.");
  /* create tables needed by the replication */
  ndbcluster_setup_binlog_table_shares(thd);
#else
  /*
    Get all table definitions from the storage node
  */
  ndbcluster_find_all_files(thd);
#endif

  set_timespec(abstime, 0);
  for (;;)
  {
    pthread_mutex_lock(&LOCK_ndb_util_thread);
    if (!ndbcluster_terminating)
      pthread_cond_timedwait(&COND_ndb_util_thread,
                             &LOCK_ndb_util_thread,
                             &abstime);
    if (ndbcluster_terminating) /* Shutting down server */
      goto ndb_util_thread_end;
    pthread_mutex_unlock(&LOCK_ndb_util_thread);
#ifdef NDB_EXTRA_DEBUG_UTIL_THREAD
    DBUG_PRINT("ndb_util_thread", ("Started, ndb_cache_check_time: %lu",
                                   ndb_cache_check_time));
#endif

#ifdef HAVE_NDB_BINLOG
    /*
      Check that the ndb_apply_status_share and ndb_schema_share 
      have been created.
      If not try to create it
    */
    if (!ndb_binlog_tables_inited)
      ndbcluster_setup_binlog_table_shares(thd);
#endif

    if (ndb_cache_check_time == 0)
    {
      /* Wake up in 1 second to check if value has changed */
      set_timespec(abstime, 1);
      continue;
    }

    /* Lock mutex and fill list with pointers to all open tables */
    NDB_SHARE *share;
    pthread_mutex_lock(&ndbcluster_mutex);
    uint i, open_count, record_count= ndbcluster_open_tables.records;
    if (share_list_size < record_count)
    {
      NDB_SHARE ** new_share_list= new NDB_SHARE * [record_count];
      if (!new_share_list)
      {
        sql_print_warning("ndb util thread: malloc failure, "
                          "query cache not maintained properly");
        pthread_mutex_unlock(&ndbcluster_mutex);
        goto next;                               // At least do not crash
      }
      delete [] share_list;
      share_list_size= record_count;
      share_list= new_share_list;
    }
    for (i= 0, open_count= 0; i < record_count; i++)
    {
      share= (NDB_SHARE *)hash_element(&ndbcluster_open_tables, i);
#ifdef HAVE_NDB_BINLOG
      if ((share->use_count - (int) (share->op != 0) - (int) (share->op != 0))
          <= 0)
        continue; // injector thread is the only user, skip statistics
#endif /* HAVE_NDB_BINLOG */
      /* ndb_share reference temporary, free below */
      share->use_count++; /* Make sure the table can't be closed */
      DBUG_PRINT("NDB_SHARE", ("%s temporary  use_count: %u",
                               share->key, share->use_count));
      DBUG_PRINT("ndb_util_thread",
                 ("Found open table[%d]: %s, use_count: %d",
                  i, share->table_name, share->use_count));

      /* Store pointer to table */
      share_list[open_count++]= share;
    }
    pthread_mutex_unlock(&ndbcluster_mutex);

    /* Iterate through the open files list */
    for (i= 0; i < open_count; i++)
    {
      share= share_list[i];
#ifdef HAVE_NDB_BINLOG
      if ((share->use_count - (int) (share->op != 0) - (int) (share->op != 0))
          <= 1)
      {
        /*
          Util thread and injector thread is the only user, skip statistics
	*/
        /* ndb_share reference temporary free */
        DBUG_PRINT("NDB_SHARE", ("%s temporary free  use_count: %u",
                                 share->key, share->use_count));
        free_share(&share);
        continue;
      }
#endif /* HAVE_NDB_BINLOG */
      DBUG_PRINT("ndb_util_thread",
                 ("Fetching commit count for: %s", share->key));

      struct Ndb_statistics stat;
      uint lock;
      pthread_mutex_lock(&share->mutex);
      lock= share->commit_count_lock;
      pthread_mutex_unlock(&share->mutex);
      {
        /* Contact NDB to get commit count for table */
        Ndb* ndb= thd_ndb->ndb;
        if (ndb->setDatabaseName(share->db))
        {
          goto loop_next;
        }
        Ndb_table_guard ndbtab_g(ndb->getDictionary(), share->table_name);
        if (ndbtab_g.get_table() &&
            ndb_get_table_statistics(NULL, FALSE, ndb,
                                     ndbtab_g.get_table(), &stat) == 0)
        {
#ifndef DBUG_OFF
          char buff[22], buff2[22];
#endif
          DBUG_PRINT("info",
                     ("Table: %s  commit_count: %s  rows: %s",
                      share->key,
                      llstr(stat.commit_count, buff),
                      llstr(stat.row_count, buff2)));
        }
        else
        {
          DBUG_PRINT("ndb_util_thread",
                     ("Error: Could not get commit count for table %s",
                      share->key));
          stat.commit_count= 0;
        }
      }
  loop_next:
      pthread_mutex_lock(&share->mutex);
      if (share->commit_count_lock == lock)
        share->commit_count= stat.commit_count;
      pthread_mutex_unlock(&share->mutex);

      /* ndb_share reference temporary free */
      DBUG_PRINT("NDB_SHARE", ("%s temporary free  use_count: %u",
                               share->key, share->use_count));
      free_share(&share);
    }
next:
    /* Calculate new time to wake up */
    int secs= 0;
    int msecs= ndb_cache_check_time;

    struct timeval tick_time;
    gettimeofday(&tick_time, 0);
    abstime.tv_sec=  tick_time.tv_sec;
    abstime.tv_nsec= tick_time.tv_usec * 1000;

    if (msecs >= 1000){
      secs=  msecs / 1000;
      msecs= msecs % 1000;
    }

    abstime.tv_sec+=  secs;
    abstime.tv_nsec+= msecs * 1000000;
    if (abstime.tv_nsec >= 1000000000) {
      abstime.tv_sec+=  1;
      abstime.tv_nsec-= 1000000000;
    }
  }

  pthread_mutex_lock(&LOCK_ndb_util_thread);

ndb_util_thread_end:
  net_end(&thd->net);
ndb_util_thread_fail:
  if (share_list)
    delete [] share_list;
  thd->cleanup();
  delete thd;
  
  /* signal termination */
  ndb_util_thread_running= 0;
  pthread_cond_signal(&COND_ndb_util_ready);
  pthread_mutex_unlock(&LOCK_ndb_util_thread);
  DBUG_PRINT("exit", ("ndb_util_thread"));
  my_thread_end();
  pthread_exit(0);
  DBUG_RETURN(NULL);
}

/*
  Condition pushdown
*/
/**
  Push a condition to ndbcluster storage engine for evaluation 
  during table   and index scans. The conditions will be stored on a stack
  for possibly storing several conditions. The stack can be popped
  by calling cond_pop, handler::extra(HA_EXTRA_RESET) (handler::reset())
  will clear the stack.
  The current implementation supports arbitrary AND/OR nested conditions
  with comparisons between columns and constants (including constant
  expressions and function calls) and the following comparison operators:
  =, !=, >, >=, <, <=, "is null", and "is not null".
  
  @retval
    NULL The condition was supported and will be evaluated for each 
         row found during the scan
  @retval
    cond The condition was not supported and all rows will be returned from
         the scan for evaluation (and thus not saved on stack)
*/
const 
COND* 
ha_ndbcluster::cond_push(const COND *cond) 
{ 
  DBUG_ENTER("cond_push");
  if (!m_cond) 
    m_cond= new ha_ndbcluster_cond;
  if (!m_cond)
  {
    my_errno= HA_ERR_OUT_OF_MEM;
    DBUG_RETURN(NULL);
  }
  DBUG_EXECUTE("where",print_where((COND *)cond, m_tabname, QT_ORDINARY););
  DBUG_RETURN(m_cond->cond_push(cond, table, (NDBTAB *)m_table));
}

/**
  Pop the top condition from the condition stack of the handler instance.
*/
void 
ha_ndbcluster::cond_pop() 
{ 
  if (m_cond)
    m_cond->cond_pop();
}


/*
  Implements the SHOW NDB STATUS command.
*/
bool
ndbcluster_show_status(handlerton *hton, THD* thd, stat_print_fn *stat_print,
                       enum ha_stat_type stat_type)
{
  char buf[IO_SIZE];
  uint buflen;
  DBUG_ENTER("ndbcluster_show_status");
  
  if (stat_type != HA_ENGINE_STATUS)
  {
    DBUG_RETURN(FALSE);
  }

  Ndb* ndb= check_ndb_in_thd(thd);
  struct st_ndb_status ns;
  if (ndb)
    update_status_variables(&ns, get_thd_ndb(thd)->connection);
  else
    update_status_variables(&ns, g_ndb_cluster_connection);

  buflen=
    my_snprintf(buf, sizeof(buf),
                "cluster_node_id=%ld, "
                "connected_host=%s, "
                "connected_port=%ld, "
                "number_of_data_nodes=%ld, "
                "number_of_ready_data_nodes=%ld, "
                "connect_count=%ld",
                ns.cluster_node_id,
                ns.connected_host,
                ns.connected_port,
                ns.number_of_data_nodes,
                ns.number_of_ready_data_nodes,
                ns.connect_count);
  if (stat_print(thd, ndbcluster_hton_name, ndbcluster_hton_name_length,
                 STRING_WITH_LEN("connection"), buf, buflen))
    DBUG_RETURN(TRUE);

  if (ndb)
  {
    Ndb::Free_list_usage tmp;
    tmp.m_name= 0;
    while (ndb->get_free_list_usage(&tmp))
    {
      buflen=
        my_snprintf(buf, sizeof(buf),
                  "created=%u, free=%u, sizeof=%u",
                  tmp.m_created, tmp.m_free, tmp.m_sizeof);
      if (stat_print(thd, ndbcluster_hton_name, ndbcluster_hton_name_length,
                     tmp.m_name, strlen(tmp.m_name), buf, buflen))
        DBUG_RETURN(TRUE);
    }
  }
#ifdef HAVE_NDB_BINLOG
  ndbcluster_show_status_binlog(thd, stat_print, stat_type);
#endif

  DBUG_RETURN(FALSE);
}


/*
  Create a table in NDB Cluster
 */
static uint get_no_fragments(ulonglong max_rows)
{
#if MYSQL_VERSION_ID >= 50000
  uint acc_row_size= 25 + /*safety margin*/ 2;
#else
  uint acc_row_size= pk_length*4;
  /* add acc overhead */
  if (pk_length <= 8)  /* main page will set the limit */
    acc_row_size+= 25 + /*safety margin*/ 2;
  else                /* overflow page will set the limit */
    acc_row_size+= 4 + /*safety margin*/ 4;
#endif
  ulonglong acc_fragment_size= 512*1024*1024;
#if MYSQL_VERSION_ID >= 50100
  return (max_rows*acc_row_size)/acc_fragment_size+1;
#else
  return ((max_rows*acc_row_size)/acc_fragment_size+1
	  +1/*correct rounding*/)/2;
#endif
}


/*
  Routine to adjust default number of partitions to always be a multiple
  of number of nodes and never more than 4 times the number of nodes.

*/
static bool adjusted_frag_count(uint no_fragments, uint no_nodes,
                                uint &reported_frags)
{
  uint i= 0;
  reported_frags= no_nodes;
  while (reported_frags < no_fragments && ++i < 4 &&
         (reported_frags + no_nodes) < MAX_PARTITIONS) 
    reported_frags+= no_nodes;
  return (reported_frags < no_fragments);
}

int ha_ndbcluster::get_default_no_partitions(HA_CREATE_INFO *create_info)
{
  ha_rows max_rows, min_rows;
  if (create_info)
  {
    max_rows= create_info->max_rows;
    min_rows= create_info->min_rows;
  }
  else
  {
    max_rows= table_share->max_rows;
    min_rows= table_share->min_rows;
  }
  uint reported_frags;
  uint no_fragments=
    get_no_fragments(max_rows >= min_rows ? max_rows : min_rows);
  uint no_nodes= g_ndb_cluster_connection->no_db_nodes();
  if (adjusted_frag_count(no_fragments, no_nodes, reported_frags))
  {
    push_warning(current_thd,
                 MYSQL_ERROR::WARN_LEVEL_WARN, ER_UNKNOWN_ERROR,
    "Ndb might have problems storing the max amount of rows specified");
  }
  return (int)reported_frags;
}

uint32 ha_ndbcluster::calculate_key_hash_value(Field **field_array)
{
  Uint32 hash_value;
  struct Ndb::Key_part_ptr key_data[MAX_REF_PARTS];
  struct Ndb::Key_part_ptr *key_data_ptr= &key_data[0];
  Uint32 i= 0;
  int ret_val;
  Uint64 tmp[4096];
  void *buf= (void*)&tmp[0];
  Ndb *ndb= m_thd_ndb->ndb;
  DBUG_ENTER("ha_ndbcluster::calculate_key_hash_value");

  do
  {
    Field *field= *field_array;
    uint len= field->data_length();
    DBUG_ASSERT(!field->is_real_null());
    if (field->real_type() == MYSQL_TYPE_VARCHAR)
      len+= ((Field_varstring*)field)->length_bytes;
    key_data[i].ptr= field->ptr;
    key_data[i++].len= len;
  } while (*(++field_array));
  key_data[i].ptr= 0;
  if ((ret_val= ndb->computeHash(&hash_value, m_table,
                                 key_data_ptr, buf, sizeof(tmp))))
  {
    DBUG_PRINT("info", ("ret_val = %d", ret_val));
    DBUG_ASSERT(FALSE);
    abort();
  }
  DBUG_RETURN(hash_value);
}

/*
  Set-up auto-partitioning for NDB Cluster

  SYNOPSIS
    set_auto_partitions()
    part_info                  Partition info struct to set-up
 
  RETURN VALUE
    NONE

  DESCRIPTION
    Set-up auto partitioning scheme for tables that didn't define any
    partitioning. We'll use PARTITION BY KEY() in this case which
    translates into partition by primary key if a primary key exists
    and partition by hidden key otherwise.
*/

void ha_ndbcluster::set_auto_partitions(partition_info *part_info)
{
  DBUG_ENTER("ha_ndbcluster::set_auto_partitions");
  part_info->list_of_part_fields= TRUE;
  part_info->part_type= HASH_PARTITION;
  switch (opt_ndb_distribution_id)
  {
  case ND_KEYHASH:
    part_info->linear_hash_ind= FALSE;
    break;
  case ND_LINHASH:
    part_info->linear_hash_ind= TRUE;
    break;
  }
  DBUG_VOID_RETURN;
}


int ha_ndbcluster::set_range_data(void *tab_ref, partition_info *part_info)
{
  NDBTAB *tab= (NDBTAB*)tab_ref;
  int32 *range_data= (int32*)my_malloc(part_info->no_parts*sizeof(int32),
                                       MYF(0));
  uint i;
  int error= 0;
  bool unsigned_flag= part_info->part_expr->unsigned_flag;
  DBUG_ENTER("set_range_data");

  if (!range_data)
  {
    mem_alloc_error(part_info->no_parts*sizeof(int32));
    DBUG_RETURN(1);
  }
  for (i= 0; i < part_info->no_parts; i++)
  {
    longlong range_val= part_info->range_int_array[i];
    if (unsigned_flag)
      range_val-= 0x8000000000000000ULL;
    if (range_val < INT_MIN32 || range_val >= INT_MAX32)
    {
      if ((i != part_info->no_parts - 1) ||
          (range_val != LONGLONG_MAX))
      {
        my_error(ER_LIMITED_PART_RANGE, MYF(0), "NDB");
        error= 1;
        goto error;
      }
      range_val= INT_MAX32;
    }
    range_data[i]= (int32)range_val;
  }
  tab->setRangeListData(range_data, sizeof(int32)*part_info->no_parts);
error:
  my_free((char*)range_data, MYF(0));
  DBUG_RETURN(error);
}

int ha_ndbcluster::set_list_data(void *tab_ref, partition_info *part_info)
{
  NDBTAB *tab= (NDBTAB*)tab_ref;
  int32 *list_data= (int32*)my_malloc(part_info->no_list_values * 2
                                      * sizeof(int32), MYF(0));
  uint32 *part_id, i;
  int error= 0;
  bool unsigned_flag= part_info->part_expr->unsigned_flag;
  DBUG_ENTER("set_list_data");

  if (!list_data)
  {
    mem_alloc_error(part_info->no_list_values*2*sizeof(int32));
    DBUG_RETURN(1);
  }
  for (i= 0; i < part_info->no_list_values; i++)
  {
    LIST_PART_ENTRY *list_entry= &part_info->list_array[i];
    longlong list_val= list_entry->list_value;
    if (unsigned_flag)
      list_val-= 0x8000000000000000ULL;
    if (list_val < INT_MIN32 || list_val > INT_MAX32)
    {
      my_error(ER_LIMITED_PART_RANGE, MYF(0), "NDB");
      error= 1;
      goto error;
    }
    list_data[2*i]= (int32)list_val;
    part_id= (uint32*)&list_data[2*i+1];
    *part_id= list_entry->partition_id;
  }
  tab->setRangeListData(list_data, 2*sizeof(int32)*part_info->no_list_values);
error:
  my_free((char*)list_data, MYF(0));
  DBUG_RETURN(error);
}

/*
  User defined partitioning set-up. We need to check how many fragments the
  user wants defined and which node groups to put those into. Later we also
  want to attach those partitions to a tablespace.

  All the functionality of the partition function, partition limits and so
  forth are entirely handled by the MySQL Server. There is one exception to
  this rule for PARTITION BY KEY where NDB handles the hash function and
  this type can thus be handled transparently also by NDB API program.
  For RANGE, HASH and LIST and subpartitioning the NDB API programs must
  implement the function to map to a partition.
*/

uint ha_ndbcluster::set_up_partition_info(partition_info *part_info,
                                          TABLE *table,
                                          void *tab_par)
{
  uint16 frag_data[MAX_PARTITIONS];
  char *ts_names[MAX_PARTITIONS];
  ulong fd_index= 0, i, j;
  NDBTAB *tab= (NDBTAB*)tab_par;
  NDBTAB::FragmentType ftype= NDBTAB::UserDefined;
  partition_element *part_elem;
  bool first= TRUE;
  uint tot_ts_name_len;
  List_iterator<partition_element> part_it(part_info->partitions);
  int error;
  DBUG_ENTER("ha_ndbcluster::set_up_partition_info");

  if (part_info->part_type == HASH_PARTITION &&
      part_info->list_of_part_fields == TRUE)
  {
    Field **fields= part_info->part_field_array;

    if (part_info->linear_hash_ind)
      ftype= NDBTAB::DistrKeyLin;
    else
      ftype= NDBTAB::DistrKeyHash;

    for (i= 0; i < part_info->part_field_list.elements; i++)
    {
      NDBCOL *col= tab->getColumn(fields[i]->field_index);
      DBUG_PRINT("info",("setting dist key on %s", col->getName()));
      col->setPartitionKey(TRUE);
    }
  }
  else 
  {
    if (!current_thd->variables.new_mode)
    {
      push_warning_printf(current_thd, MYSQL_ERROR::WARN_LEVEL_ERROR,
                          ER_ILLEGAL_HA_CREATE_OPTION,
                          ER(ER_ILLEGAL_HA_CREATE_OPTION),
                          ndbcluster_hton_name,
                          "LIST, RANGE and HASH partition disabled by default,"
                          " use --new option to enable");
      DBUG_RETURN(HA_ERR_UNSUPPORTED);
    }
   /*
      Create a shadow field for those tables that have user defined
      partitioning. This field stores the value of the partition
      function such that NDB can handle reorganisations of the data
      even when the MySQL Server isn't available to assist with
      calculation of the partition function value.
    */
    NDBCOL col;
    DBUG_PRINT("info", ("Generating partition func value field"));
    col.setName("$PART_FUNC_VALUE");
    col.setType(NdbDictionary::Column::Int);
    col.setLength(1);
    col.setNullable(FALSE);
    col.setPrimaryKey(FALSE);
    col.setAutoIncrement(FALSE);
    tab->addColumn(col);
    if (part_info->part_type == RANGE_PARTITION)
    {
      if ((error= set_range_data((void*)tab, part_info)))
      {
        DBUG_RETURN(error);
      }
    }
    else if (part_info->part_type == LIST_PARTITION)
    {
      if ((error= set_list_data((void*)tab, part_info)))
      {
        DBUG_RETURN(error);
      }
    }
  }
  tab->setFragmentType(ftype);
  i= 0;
  tot_ts_name_len= 0;
  do
  {
    uint ng;
    part_elem= part_it++;
    if (!part_info->is_sub_partitioned())
    {
      ng= part_elem->nodegroup_id;
      if (first && ng == UNDEF_NODEGROUP)
        ng= 0;
      ts_names[fd_index]= part_elem->tablespace_name;
      frag_data[fd_index++]= ng;
    }
    else
    {
      List_iterator<partition_element> sub_it(part_elem->subpartitions);
      j= 0;
      do
      {
        part_elem= sub_it++;
        ng= part_elem->nodegroup_id;
        if (first && ng == UNDEF_NODEGROUP)
          ng= 0;
        ts_names[fd_index]= part_elem->tablespace_name;
        frag_data[fd_index++]= ng;
      } while (++j < part_info->no_subparts);
    }
    first= FALSE;
  } while (++i < part_info->no_parts);
  tab->setDefaultNoPartitionsFlag(part_info->use_default_no_partitions);
  tab->setLinearFlag(part_info->linear_hash_ind);
  {
    ha_rows max_rows= table_share->max_rows;
    ha_rows min_rows= table_share->min_rows;
    if (max_rows < min_rows)
      max_rows= min_rows;
    if (max_rows != (ha_rows)0) /* default setting, don't set fragmentation */
    {
      tab->setMaxRows(max_rows);
      tab->setMinRows(min_rows);
    }
  }
  tab->setTablespaceNames(ts_names, fd_index*sizeof(char*));
  tab->setFragmentCount(fd_index);
  tab->setFragmentData(&frag_data, fd_index*2);
  DBUG_RETURN(0);
}


HA_ALTER_FLAGS supported_alter_operations()
{
  HA_ALTER_FLAGS alter_flags;
  return alter_flags |
    HA_ADD_INDEX |
    HA_DROP_INDEX |
    HA_ADD_UNIQUE_INDEX |
    HA_DROP_UNIQUE_INDEX |
    HA_ADD_COLUMN |
    HA_COLUMN_STORAGE |
    HA_COLUMN_FORMAT;
}

int ha_ndbcluster::check_if_supported_alter(TABLE *altered_table,
                                            HA_CREATE_INFO *create_info,
                                            HA_ALTER_FLAGS *alter_flags,
                                            uint table_changes)
{
  THD *thd= current_thd;
  HA_ALTER_FLAGS not_supported= ~(supported_alter_operations());
  uint i;
  const NDBTAB *tab= (const NDBTAB *) m_table;
  NDBCOL new_col;
  int pk= 0;
  int ai= 0;
  HA_ALTER_FLAGS add_column;
  HA_ALTER_FLAGS adding;
  HA_ALTER_FLAGS dropping;

  DBUG_ENTER("ha_ndbcluster::check_if_supported_alter");
  add_column= add_column | HA_ADD_COLUMN;
  adding= adding | HA_ADD_INDEX | HA_ADD_UNIQUE_INDEX;
  dropping= dropping | HA_DROP_INDEX | HA_DROP_UNIQUE_INDEX;

  if (thd->variables.ndb_use_copying_alter_table)
  {
    DBUG_PRINT("info", ("On-line alter table disabled"));
    DBUG_RETURN(HA_ALTER_NOT_SUPPORTED);
  }
#ifndef DBUG_OFF
  {
    char dbug_string[HA_MAX_ALTER_FLAGS+1];
    alter_flags->print(dbug_string);
    DBUG_PRINT("info", ("Not supported %s", dbug_string));
  }
#endif
  if ((*alter_flags & not_supported).is_set())
  {
    DBUG_PRINT("info", ("Detected unsupported change"));
    DBUG_RETURN(HA_ALTER_NOT_SUPPORTED);
  }

  if (alter_flags->is_set(HA_ADD_COLUMN))
  {
     NDBCOL col;
     Ndb *ndb= get_ndb(thd);
     NDBDICT *dict= ndb->getDictionary();
     ndb->setDatabaseName(m_dbname);
     const NDBTAB *old_tab= m_table;
     NdbDictionary::Table new_tab= *old_tab;
     partition_info *part_info= table->part_info;

     /*
        Check that we are only adding columns
     */
     if ((*alter_flags & ~add_column).is_set())
     {
       DBUG_PRINT("info", ("Only add column exclusively can be performed on-line"));
       DBUG_RETURN(HA_ALTER_NOT_SUPPORTED);
     }
     /*
        Check for extra fields for hidden primary key
        or user defined partitioning
     */
     if (table_share->primary_key == MAX_KEY ||
	 part_info->part_type != HASH_PARTITION ||
	 !part_info->list_of_part_fields)
       DBUG_RETURN(HA_ALTER_NOT_SUPPORTED);

     /* Find the new fields */
     for (uint i= table->s->fields; i < altered_table->s->fields; i++)
     {
       Field *field= altered_table->field[i];
       DBUG_PRINT("info", ("Found new field %s", field->field_name));
       DBUG_PRINT("info", ("storage_type %i, column_format %i",
			   (uint) field->field_storage_type(),
			   (uint) field->column_format()));
       /* Create new field to check if it can be added */
       if ((my_errno= create_ndb_column(0, col, field, create_info,
                                        COLUMN_FORMAT_TYPE_DYNAMIC)))
       {
         DBUG_PRINT("info", ("create_ndb_column returned %u", my_errno));
         DBUG_RETURN(my_errno);
       }
       new_tab.addColumn(col);
     }
     if (dict->supportedAlterTable(*old_tab, new_tab))
     {
       DBUG_PRINT("info", ("Adding column(s) supported on-line"));
     }
     else
     {
       DBUG_PRINT("info",("Adding column not supported on-line"));
       DBUG_RETURN(HA_ALTER_NOT_SUPPORTED);
     }
  }

  /*
    Check that we are not adding multiple indexes
  */
  if ((*alter_flags & adding).is_set())
  {
    if (((altered_table->s->keys - table->s->keys) != 1) ||
        (*alter_flags & dropping).is_set())
    {
       DBUG_PRINT("info",("Only one index can be added on-line"));
       DBUG_RETURN(HA_ALTER_NOT_SUPPORTED);
    }
  }

  /*
    Check that we are not dropping multiple indexes
  */
  if ((*alter_flags & dropping).is_set())
  {
    if (((table->s->keys - altered_table->s->keys) != 1) ||
        (*alter_flags & adding).is_set())
    {
       DBUG_PRINT("info",("Only one index can be dropped on-line"));
       DBUG_RETURN(HA_ALTER_NOT_SUPPORTED);
    }
  }

  for (i= 0; i < table->s->fields; i++)
  {
    Field *field= table->field[i];
    const NDBCOL *col= tab->getColumn(i);

    create_ndb_column(0, new_col, field, create_info);
    if (col->getStorageType() != new_col.getStorageType())
    {
      DBUG_PRINT("info", ("Column storage media is changed"));
      DBUG_RETURN(HA_ALTER_NOT_SUPPORTED);
    }

    if (field->flags & FIELD_IS_RENAMED)
    {
      DBUG_PRINT("info", ("Field has been renamed, copy table"));
      DBUG_RETURN(HA_ALTER_NOT_SUPPORTED);
    }

    if ((field->flags & FIELD_IN_ADD_INDEX) &&
        (col->getStorageType() == NdbDictionary::Column::StorageTypeDisk))
    {
      DBUG_PRINT("info", ("add/drop index not supported for disk stored column"));
      DBUG_RETURN(HA_ALTER_NOT_SUPPORTED);
    }

    if (field->flags & PRI_KEY_FLAG)
      pk=1;
    if (field->flags & FIELD_IN_ADD_INDEX)
      ai=1;
  }

  /* Check that auto_increment value was not changed */
  if ((create_info->used_fields & HA_CREATE_USED_AUTO) &&
      create_info->auto_increment_value != 0)
  {
    DBUG_PRINT("info", ("Auto_increment value changed"));
    DBUG_RETURN(HA_ALTER_NOT_SUPPORTED);
  }

  /* Check that row format didn't change */
  if ((create_info->used_fields & HA_CREATE_USED_AUTO) &&
      get_row_type() != create_info->row_type)
  {
    DBUG_PRINT("info", ("Row format changed"));
    DBUG_RETURN(HA_ALTER_NOT_SUPPORTED);
  }

  DBUG_PRINT("info", ("Ndb supports ALTER on-line"));
  DBUG_RETURN(HA_ALTER_SUPPORTED_WAIT_LOCK);
}

int ha_ndbcluster::alter_table_phase1(THD *thd,
                                      TABLE *altered_table,
                                      HA_CREATE_INFO *create_info,
                                      HA_ALTER_INFO *alter_info,
                                      HA_ALTER_FLAGS *alter_flags)
{
  int error= 0;
  uint i;
  Ndb *ndb= get_ndb(thd);
  NDBDICT *dict= ndb->getDictionary();
  ndb->setDatabaseName(m_dbname);
  NDB_ALTER_DATA *alter_data;
  const NDBTAB *old_tab;
  NdbDictionary::Table *new_tab;
  HA_ALTER_FLAGS adding;
  HA_ALTER_FLAGS dropping;

  DBUG_ENTER("alter_table_phase1");
  adding=  adding | HA_ADD_INDEX | HA_ADD_UNIQUE_INDEX;
  dropping= dropping | HA_DROP_INDEX | HA_DROP_UNIQUE_INDEX;

  if (!(alter_data= new NDB_ALTER_DATA(dict, m_table)))
    DBUG_RETURN(HA_ERR_OUT_OF_MEM);
  old_tab= alter_data->old_table;
  new_tab= alter_data->new_table;
  alter_info->data= alter_data;
#ifndef DBUG_OFF
  {
    char dbug_string[HA_MAX_ALTER_FLAGS+1];
    alter_flags->print(dbug_string);
    DBUG_PRINT("info", ("altered_table %s, alter_flags %s",
                        altered_table->s->table_name.str,
                        (char *) dbug_string));
  }
#endif

  prepare_for_alter();

  if ((*alter_flags & adding).is_set())
  {
    KEY           *key_info;
    KEY           *key;
    uint          *idx_p;
    uint          *idx_end_p;
    KEY_PART_INFO *key_part;
    KEY_PART_INFO *part_end;
    DBUG_PRINT("info", ("Adding indexes"));
    key_info= (KEY*) thd->alloc(sizeof(KEY) * alter_info->index_add_count);
    key= key_info;
    for (idx_p=  alter_info->index_add_buffer,
	 idx_end_p= idx_p + alter_info->index_add_count;
	 idx_p < idx_end_p;
	 idx_p++, key++)
    {
      /* Copy the KEY struct. */
      *key= alter_info->key_info_buffer[*idx_p];
      /* Fix the key parts. */
      part_end= key->key_part + key->key_parts;
      for (key_part= key->key_part; key_part < part_end; key_part++)
	key_part->field= table->field[key_part->fieldnr];
    }
    if ((error= add_index_impl(thd, altered_table, key_info,
                               alter_info->index_add_count)))
    {
      /*
	Exchange the key_info for the error message. If we exchange
	key number by key name in the message later, we need correct info.
      */
      KEY *save_key_info= table->key_info;
      table->key_info= key_info;
      table->file->print_error(error, MYF(0));
      table->key_info= save_key_info;
      goto err;
    }
  }

  if ((*alter_flags & dropping).is_set())
  {
    uint          *key_numbers;
    uint          *keyno_p;
    uint          *idx_p;
    uint          *idx_end_p;
    DBUG_PRINT("info", ("Renumbering indexes"));
    /* The prepare_drop_index() method takes an array of key numbers. */
    key_numbers= (uint*) thd->alloc(sizeof(uint) * alter_info->index_drop_count);
    keyno_p= key_numbers;
    /* Get the number of each key. */
    for (idx_p= alter_info->index_drop_buffer,
	 idx_end_p= idx_p + alter_info->index_drop_count;
	 idx_p < idx_end_p;
	 idx_p++, keyno_p++)
      *keyno_p= *idx_p;
    /*
      Tell the handler to prepare for drop indexes.
      This re-numbers the indexes to get rid of gaps.
    */
    if ((error= prepare_drop_index(table, key_numbers,
				   alter_info->index_drop_count)))
    {
      table->file->print_error(error, MYF(0));
      goto err;
    }
  }

  if (alter_flags->is_set(HA_ADD_COLUMN))
  {
     NDBCOL col;

     /* Find the new fields */
     for (i= table->s->fields; i < altered_table->s->fields; i++)
     {
       Field *field= altered_table->field[i];
       DBUG_PRINT("info", ("Found new field %s", field->field_name));
       if ((my_errno= create_ndb_column(thd, col, field, create_info,
                                        COLUMN_FORMAT_TYPE_DYNAMIC)))
       {
         error= my_errno;
         goto err;
       }
       /*
	 If the user has not specified the field format
	 make it dynamic to enable on-line add attribute
       */
       if (field->column_format() == COLUMN_FORMAT_TYPE_DEFAULT &&
           create_info->row_type == ROW_TYPE_DEFAULT &&
           col.getDynamic())
       {
	 push_warning_printf(thd, MYSQL_ERROR::WARN_LEVEL_WARN,
                             ER_ILLEGAL_HA_CREATE_OPTION,
		             "Converted FIXED field to DYNAMIC "
			     "to enable on-line ADD COLUMN",
                             field->field_name);
	}
        new_tab->addColumn(col);
     }
  }

  DBUG_RETURN(0);
 err:
  set_ndb_share_state(m_share, NSS_INITIAL);
  /* ndb_share reference schema free */
  DBUG_PRINT("NDB_SHARE", ("%s binlog schema free  use_count: %u",
                           m_share->key, m_share->use_count));
  free_share(&m_share); // Decrease ref_count
  delete alter_data;
  DBUG_RETURN(error);
}

int ha_ndbcluster::alter_frm(THD *thd, const char *file, 
                             NDB_ALTER_DATA *alter_data)
{
  uchar *data= NULL, *pack_data= NULL;
  size_t length, pack_length;
  int error= 0;

  DBUG_ENTER("alter_frm");

  DBUG_PRINT("enter", ("file: %s", file));

  NDBDICT *dict= alter_data->dictionary;

  // TODO handle this
  DBUG_ASSERT(m_table != 0);

  DBUG_ASSERT(get_ndb_share_state(m_share) == NSS_ALTERED);
  if (readfrm(file, &data, &length) ||
      packfrm(data, length, &pack_data, &pack_length))
  {
    DBUG_PRINT("info", ("Missing frm for %s", m_tabname));
    my_free((char*)data, MYF(MY_ALLOW_ZERO_PTR));
    my_free((char*)pack_data, MYF(MY_ALLOW_ZERO_PTR));
    error= 1;
  }
  else
  {
    DBUG_PRINT("info", ("Table %s has changed, altering frm in ndb",
                        m_tabname));
    const NDBTAB *old_tab= alter_data->old_table;
    NdbDictionary::Table *new_tab= alter_data->new_table;

    new_tab->setFrm(pack_data, pack_length);
    if (dict->alterTableGlobal(*old_tab, *new_tab))
    {
      DBUG_PRINT("info", ("On-line alter of table %s failed", m_tabname));
      error= ndb_to_mysql_error(&dict->getNdbError());
    }
    my_free((char*)data, MYF(MY_ALLOW_ZERO_PTR));
    my_free((char*)pack_data, MYF(MY_ALLOW_ZERO_PTR));
  }

  /* ndb_share reference schema(?) free */
  DBUG_PRINT("NDB_SHARE", ("%s binlog schema(?) free  use_count: %u",
                           m_share->key, m_share->use_count));
  free_share(&m_share); // Decrease ref_count

  DBUG_RETURN(error);
}

int ha_ndbcluster::alter_table_phase2(THD *thd,
                                      TABLE *altered_table,
                                      HA_CREATE_INFO *create_info,
                                      HA_ALTER_INFO *alter_info,
                                      HA_ALTER_FLAGS *alter_flags)

{
  int error= 0;
  NDB_ALTER_DATA *alter_data= (NDB_ALTER_DATA *) alter_info->data;
  HA_ALTER_FLAGS dropping;

  DBUG_ENTER("alter_table_phase2");
  dropping= dropping  | HA_DROP_INDEX | HA_DROP_UNIQUE_INDEX;

  if ((*alter_flags & dropping).is_set())
  {
    /* Tell the handler to finally drop the indexes. */
    if ((error= final_drop_index(table)))
    {
      print_error(error, MYF(0));
      goto err;
    }
  }

  DBUG_PRINT("info", ("getting frm file %s", altered_table->s->path.str));

  DBUG_ASSERT(alter_data);
  error= alter_frm(thd, altered_table->s->path.str, alter_data);
 err:
  if (error)
  {
    set_ndb_share_state(m_share, NSS_INITIAL);
    /* ndb_share reference schema free */
    DBUG_PRINT("NDB_SHARE", ("%s binlog schema free  use_count: %u",
                             m_share->key, m_share->use_count));
    free_share(&m_share); // Decrease ref_count
  }
  delete alter_data;
  DBUG_RETURN(error);
}

int ha_ndbcluster::alter_table_phase3(THD *thd, TABLE *table)
{
  DBUG_ENTER("alter_table_phase3");

#ifdef HAVE_NDB_BINLOG
  const char *db= table->s->db.str;
  const char *name= table->s->table_name.str;
  /*
    all mysqld's will read frms from disk and setup new
    event operation for the table (new_op)
  */
  ndbcluster_log_schema_op(thd, thd->query, thd->query_length,
                           db, name,
                           0, 0,
                           SOT_ONLINE_ALTER_TABLE_PREPARE,
                           0, 0, 0);
  /*
    all mysqld's will switch to using the new_op, and delete the old
    event operation
  */
  ndbcluster_log_schema_op(thd, thd->query, thd->query_length,
                           db, name,
                           0, 0,
                           SOT_ONLINE_ALTER_TABLE_COMMIT,
                           0, 0, 0);
#endif

  DBUG_RETURN(0);
}


bool set_up_tablespace(st_alter_tablespace *alter_info,
                       NdbDictionary::Tablespace *ndb_ts)
{
  ndb_ts->setName(alter_info->tablespace_name);
  ndb_ts->setExtentSize(alter_info->extent_size);
  ndb_ts->setDefaultLogfileGroup(alter_info->logfile_group_name);
  return FALSE;
}

bool set_up_datafile(st_alter_tablespace *alter_info,
                     NdbDictionary::Datafile *ndb_df)
{
  if (alter_info->max_size > 0)
  {
    my_error(ER_TABLESPACE_AUTO_EXTEND_ERROR, MYF(0));
    return TRUE;
  }
  ndb_df->setPath(alter_info->data_file_name);
  ndb_df->setSize(alter_info->initial_size);
  ndb_df->setTablespace(alter_info->tablespace_name);
  return FALSE;
}

bool set_up_logfile_group(st_alter_tablespace *alter_info,
                          NdbDictionary::LogfileGroup *ndb_lg)
{
  ndb_lg->setName(alter_info->logfile_group_name);
  ndb_lg->setUndoBufferSize(alter_info->undo_buffer_size);
  return FALSE;
}

bool set_up_undofile(st_alter_tablespace *alter_info,
                     NdbDictionary::Undofile *ndb_uf)
{
  ndb_uf->setPath(alter_info->undo_file_name);
  ndb_uf->setSize(alter_info->initial_size);
  ndb_uf->setLogfileGroup(alter_info->logfile_group_name);
  return FALSE;
}

int ndbcluster_alter_tablespace(handlerton *hton,
                                THD* thd, st_alter_tablespace *alter_info)
{
  int is_tablespace= 0;
  NdbError err;
  NDBDICT *dict;
  int error;
  const char *errmsg;
  Ndb *ndb;
  DBUG_ENTER("ha_ndbcluster::alter_tablespace");
  LINT_INIT(errmsg);

  ndb= check_ndb_in_thd(thd);
  if (ndb == NULL)
  {
    DBUG_RETURN(HA_ERR_NO_CONNECTION);
  }
  dict= ndb->getDictionary();

  switch (alter_info->ts_cmd_type){
  case (CREATE_TABLESPACE):
  {
    error= ER_CREATE_FILEGROUP_FAILED;
    
    NdbDictionary::Tablespace ndb_ts;
    NdbDictionary::Datafile ndb_df;
    NdbDictionary::ObjectId objid;
    if (set_up_tablespace(alter_info, &ndb_ts))
    {
      DBUG_RETURN(1);
    }
    if (set_up_datafile(alter_info, &ndb_df))
    {
      DBUG_RETURN(1);
    }
    errmsg= "TABLESPACE";
    if (dict->createTablespace(ndb_ts, &objid))
    {
      DBUG_PRINT("error", ("createTablespace returned %d", error));
      goto ndberror;
    }
    DBUG_PRINT("alter_info", ("Successfully created Tablespace"));
    errmsg= "DATAFILE";
    if (dict->createDatafile(ndb_df))
    {
      err= dict->getNdbError();
      NdbDictionary::Tablespace tmp= dict->getTablespace(ndb_ts.getName());
      if (dict->getNdbError().code == 0 &&
	  tmp.getObjectId() == objid.getObjectId() &&
	  tmp.getObjectVersion() == objid.getObjectVersion())
      {
	dict->dropTablespace(tmp);
      }
      
      DBUG_PRINT("error", ("createDatafile returned %d", error));
      goto ndberror2;
    }
    is_tablespace= 1;
    break;
  }
  case (ALTER_TABLESPACE):
  {
    error= ER_ALTER_FILEGROUP_FAILED;
    if (alter_info->ts_alter_tablespace_type == ALTER_TABLESPACE_ADD_FILE)
    {
      NdbDictionary::Datafile ndb_df;
      if (set_up_datafile(alter_info, &ndb_df))
      {
	DBUG_RETURN(1);
      }
      errmsg= " CREATE DATAFILE";
      if (dict->createDatafile(ndb_df))
      {
	goto ndberror;
      }
    }
    else if(alter_info->ts_alter_tablespace_type == ALTER_TABLESPACE_DROP_FILE)
    {
      NdbDictionary::Tablespace ts= dict->getTablespace(alter_info->tablespace_name);
      NdbDictionary::Datafile df= dict->getDatafile(0, alter_info->data_file_name);
      NdbDictionary::ObjectId objid;
      df.getTablespaceId(&objid);
      if (ts.getObjectId() == objid.getObjectId() && 
	  strcmp(df.getPath(), alter_info->data_file_name) == 0)
      {
	errmsg= " DROP DATAFILE";
	if (dict->dropDatafile(df))
	{
	  goto ndberror;
	}
      }
      else
      {
	DBUG_PRINT("error", ("No such datafile"));
	my_error(ER_ALTER_FILEGROUP_FAILED, MYF(0), " NO SUCH FILE");
	DBUG_RETURN(1);
      }
    }
    else
    {
      DBUG_PRINT("error", ("Unsupported alter tablespace: %d", 
			   alter_info->ts_alter_tablespace_type));
      DBUG_RETURN(HA_ADMIN_NOT_IMPLEMENTED);
    }
    is_tablespace= 1;
    break;
  }
  case (CREATE_LOGFILE_GROUP):
  {
    error= ER_CREATE_FILEGROUP_FAILED;
    NdbDictionary::LogfileGroup ndb_lg;
    NdbDictionary::Undofile ndb_uf;
    NdbDictionary::ObjectId objid;
    if (alter_info->undo_file_name == NULL)
    {
      /*
	REDO files in LOGFILE GROUP not supported yet
      */
      DBUG_RETURN(HA_ADMIN_NOT_IMPLEMENTED);
    }
    if (set_up_logfile_group(alter_info, &ndb_lg))
    {
      DBUG_RETURN(1);
    }
    errmsg= "LOGFILE GROUP";
    if (dict->createLogfileGroup(ndb_lg, &objid))
    {
      goto ndberror;
    }
    DBUG_PRINT("alter_info", ("Successfully created Logfile Group"));
    if (set_up_undofile(alter_info, &ndb_uf))
    {
      DBUG_RETURN(1);
    }
    errmsg= "UNDOFILE";
    if (dict->createUndofile(ndb_uf))
    {
      err= dict->getNdbError();
      NdbDictionary::LogfileGroup tmp= dict->getLogfileGroup(ndb_lg.getName());
      if (dict->getNdbError().code == 0 &&
	  tmp.getObjectId() == objid.getObjectId() &&
	  tmp.getObjectVersion() == objid.getObjectVersion())
      {
	dict->dropLogfileGroup(tmp);
      }
      goto ndberror2;
    }
    break;
  }
  case (ALTER_LOGFILE_GROUP):
  {
    error= ER_ALTER_FILEGROUP_FAILED;
    if (alter_info->undo_file_name == NULL)
    {
      /*
	REDO files in LOGFILE GROUP not supported yet
      */
      DBUG_RETURN(HA_ADMIN_NOT_IMPLEMENTED);
    }
    NdbDictionary::Undofile ndb_uf;
    if (set_up_undofile(alter_info, &ndb_uf))
    {
      DBUG_RETURN(1);
    }
    errmsg= "CREATE UNDOFILE";
    if (dict->createUndofile(ndb_uf))
    {
      goto ndberror;
    }
    break;
  }
  case (DROP_TABLESPACE):
  {
    error= ER_DROP_FILEGROUP_FAILED;
    errmsg= "TABLESPACE";
    if (dict->dropTablespace(dict->getTablespace(alter_info->tablespace_name)))
    {
      goto ndberror;
    }
    is_tablespace= 1;
    break;
  }
  case (DROP_LOGFILE_GROUP):
  {
    error= ER_DROP_FILEGROUP_FAILED;
    errmsg= "LOGFILE GROUP";
    if (dict->dropLogfileGroup(dict->getLogfileGroup(alter_info->logfile_group_name)))
    {
      goto ndberror;
    }
    break;
  }
  case (CHANGE_FILE_TABLESPACE):
  {
    DBUG_RETURN(HA_ADMIN_NOT_IMPLEMENTED);
  }
  case (ALTER_ACCESS_MODE_TABLESPACE):
  {
    DBUG_RETURN(HA_ADMIN_NOT_IMPLEMENTED);
  }
  default:
  {
    DBUG_RETURN(HA_ADMIN_NOT_IMPLEMENTED);
  }
  }
#ifdef HAVE_NDB_BINLOG
  if (is_tablespace)
    ndbcluster_log_schema_op(thd,
                             thd->query, thd->query_length,
                             "", alter_info->tablespace_name,
                             0, 0,
                             SOT_TABLESPACE, 0, 0, 0);
  else
    ndbcluster_log_schema_op(thd,
                             thd->query, thd->query_length,
                             "", alter_info->logfile_group_name,
                             0, 0,
                             SOT_LOGFILE_GROUP, 0, 0, 0);
#endif
  DBUG_RETURN(FALSE);

ndberror:
  err= dict->getNdbError();
ndberror2:
  set_ndb_err(thd, err);
  ndb_to_mysql_error(&err);
  
  my_error(error, MYF(0), errmsg);
  DBUG_RETURN(1);
}


bool ha_ndbcluster::get_no_parts(const char *name, uint *no_parts)
{
  THD *thd= current_thd;
  Ndb *ndb;
  NDBDICT *dict;
  int err;
  DBUG_ENTER("ha_ndbcluster::get_no_parts");
  LINT_INIT(err);

  set_dbname(name);
  set_tabname(name);
  for (;;)
  {
    if (check_ndb_connection(thd))
    {
      err= HA_ERR_NO_CONNECTION;
      break;
    }
    ndb= get_ndb(thd);
    ndb->setDatabaseName(m_dbname);
    Ndb_table_guard ndbtab_g(dict= ndb->getDictionary(), m_tabname);
    if (!ndbtab_g.get_table())
      ERR_BREAK(dict->getNdbError(), err);
    *no_parts= ndbtab_g.get_table()->getFragmentCount();
    DBUG_RETURN(FALSE);
  }

  print_error(err, MYF(0));
  DBUG_RETURN(TRUE);
}

static int ndbcluster_fill_files_table(handlerton *hton, 
                                       THD *thd, 
                                       TABLE_LIST *tables,
                                       COND *cond)
{
  TABLE* table= tables->table;
  Ndb *ndb= check_ndb_in_thd(thd);
  NdbDictionary::Dictionary* dict= ndb->getDictionary();
  NdbDictionary::Dictionary::List dflist;
  NdbError ndberr;
  uint i;
  DBUG_ENTER("ndbcluster_fill_files_table");

  dict->listObjects(dflist, NdbDictionary::Object::Datafile);
  ndberr= dict->getNdbError();
  if (ndberr.classification != NdbError::NoError)
    ERR_RETURN(ndberr);

  for (i= 0; i < dflist.count; i++)
  {
    NdbDictionary::Dictionary::List::Element& elt = dflist.elements[i];
    Ndb_cluster_connection_node_iter iter;
    uint id;
    
    g_ndb_cluster_connection->init_get_next_node(iter);

    while ((id= g_ndb_cluster_connection->get_next_node(iter)))
    {
      init_fill_schema_files_row(table);
      NdbDictionary::Datafile df= dict->getDatafile(id, elt.name);
      ndberr= dict->getNdbError();
      if(ndberr.classification != NdbError::NoError)
      {
        if (ndberr.classification == NdbError::SchemaError)
          continue;

        if (ndberr.classification == NdbError::UnknownResultError)
          continue;

        ERR_RETURN(ndberr);
      }
      NdbDictionary::Tablespace ts= dict->getTablespace(df.getTablespace());
      ndberr= dict->getNdbError();
      if (ndberr.classification != NdbError::NoError)
      {
        if (ndberr.classification == NdbError::SchemaError)
          continue;
        ERR_RETURN(ndberr);
      }

      table->field[IS_FILES_FILE_NAME]->set_notnull();
      table->field[IS_FILES_FILE_NAME]->store(elt.name, strlen(elt.name),
                                              system_charset_info);
      table->field[IS_FILES_FILE_TYPE]->set_notnull();
      table->field[IS_FILES_FILE_TYPE]->store("DATAFILE",8,
                                              system_charset_info);
      table->field[IS_FILES_TABLESPACE_NAME]->set_notnull();
      table->field[IS_FILES_TABLESPACE_NAME]->store(df.getTablespace(),
                                                    strlen(df.getTablespace()),
                                                    system_charset_info);
      table->field[IS_FILES_LOGFILE_GROUP_NAME]->set_notnull();
      table->field[IS_FILES_LOGFILE_GROUP_NAME]->
        store(ts.getDefaultLogfileGroup(),
              strlen(ts.getDefaultLogfileGroup()),
              system_charset_info);
      table->field[IS_FILES_ENGINE]->set_notnull();
      table->field[IS_FILES_ENGINE]->store(ndbcluster_hton_name,
                                           ndbcluster_hton_name_length,
                                           system_charset_info);

      table->field[IS_FILES_FREE_EXTENTS]->set_notnull();
      table->field[IS_FILES_FREE_EXTENTS]->store(df.getFree()
                                                 / ts.getExtentSize());
      table->field[IS_FILES_TOTAL_EXTENTS]->set_notnull();
      table->field[IS_FILES_TOTAL_EXTENTS]->store(df.getSize()
                                                  / ts.getExtentSize());
      table->field[IS_FILES_EXTENT_SIZE]->set_notnull();
      table->field[IS_FILES_EXTENT_SIZE]->store(ts.getExtentSize());
      table->field[IS_FILES_INITIAL_SIZE]->set_notnull();
      table->field[IS_FILES_INITIAL_SIZE]->store(df.getSize());
      table->field[IS_FILES_MAXIMUM_SIZE]->set_notnull();
      table->field[IS_FILES_MAXIMUM_SIZE]->store(df.getSize());
      table->field[IS_FILES_VERSION]->set_notnull();
      table->field[IS_FILES_VERSION]->store(df.getObjectVersion());

      table->field[IS_FILES_ROW_FORMAT]->set_notnull();
      table->field[IS_FILES_ROW_FORMAT]->store("FIXED", 5, system_charset_info);

      char extra[30];
      int len= my_snprintf(extra, sizeof(extra), "CLUSTER_NODE=%u", id);
      table->field[IS_FILES_EXTRA]->set_notnull();
      table->field[IS_FILES_EXTRA]->store(extra, len, system_charset_info);
      schema_table_store_record(thd, table);
    }
  }

  NdbDictionary::Dictionary::List uflist;
  dict->listObjects(uflist, NdbDictionary::Object::Undofile);
  ndberr= dict->getNdbError();
  if (ndberr.classification != NdbError::NoError)
    ERR_RETURN(ndberr);

  for (i= 0; i < uflist.count; i++)
  {
    NdbDictionary::Dictionary::List::Element& elt= uflist.elements[i];
    Ndb_cluster_connection_node_iter iter;
    unsigned id;

    g_ndb_cluster_connection->init_get_next_node(iter);

    while ((id= g_ndb_cluster_connection->get_next_node(iter)))
    {
      NdbDictionary::Undofile uf= dict->getUndofile(id, elt.name);
      ndberr= dict->getNdbError();
      if (ndberr.classification != NdbError::NoError)
      {
        if (ndberr.classification == NdbError::SchemaError)
          continue;
        if (ndberr.classification == NdbError::UnknownResultError)
          continue;
        ERR_RETURN(ndberr);
      }
      NdbDictionary::LogfileGroup lfg=
        dict->getLogfileGroup(uf.getLogfileGroup());
      ndberr= dict->getNdbError();
      if (ndberr.classification != NdbError::NoError)
      {
        if (ndberr.classification == NdbError::SchemaError)
          continue;
        ERR_RETURN(ndberr);
      }

      init_fill_schema_files_row(table);
      table->field[IS_FILES_FILE_NAME]->set_notnull();
      table->field[IS_FILES_FILE_NAME]->store(elt.name, strlen(elt.name),
                                              system_charset_info);
      table->field[IS_FILES_FILE_TYPE]->set_notnull();
      table->field[IS_FILES_FILE_TYPE]->store("UNDO LOG", 8,
                                              system_charset_info);
      NdbDictionary::ObjectId objid;
      uf.getLogfileGroupId(&objid);
      table->field[IS_FILES_LOGFILE_GROUP_NAME]->set_notnull();
      table->field[IS_FILES_LOGFILE_GROUP_NAME]->store(uf.getLogfileGroup(),
                                                  strlen(uf.getLogfileGroup()),
                                                       system_charset_info);
      table->field[IS_FILES_LOGFILE_GROUP_NUMBER]->set_notnull();
      table->field[IS_FILES_LOGFILE_GROUP_NUMBER]->store(objid.getObjectId());
      table->field[IS_FILES_ENGINE]->set_notnull();
      table->field[IS_FILES_ENGINE]->store(ndbcluster_hton_name,
                                           ndbcluster_hton_name_length,
                                           system_charset_info);

      table->field[IS_FILES_TOTAL_EXTENTS]->set_notnull();
      table->field[IS_FILES_TOTAL_EXTENTS]->store(uf.getSize()/4);
      table->field[IS_FILES_EXTENT_SIZE]->set_notnull();
      table->field[IS_FILES_EXTENT_SIZE]->store(4);

      table->field[IS_FILES_INITIAL_SIZE]->set_notnull();
      table->field[IS_FILES_INITIAL_SIZE]->store(uf.getSize());
      table->field[IS_FILES_MAXIMUM_SIZE]->set_notnull();
      table->field[IS_FILES_MAXIMUM_SIZE]->store(uf.getSize());

      table->field[IS_FILES_VERSION]->set_notnull();
      table->field[IS_FILES_VERSION]->store(uf.getObjectVersion());

      char extra[100];
      int len= my_snprintf(extra,sizeof(extra),"CLUSTER_NODE=%u;UNDO_BUFFER_SIZE=%lu",
                           id, (ulong) lfg.getUndoBufferSize());
      table->field[IS_FILES_EXTRA]->set_notnull();
      table->field[IS_FILES_EXTRA]->store(extra, len, system_charset_info);
      schema_table_store_record(thd, table);
    }
  }

  // now for LFGs
  NdbDictionary::Dictionary::List lfglist;
  dict->listObjects(lfglist, NdbDictionary::Object::LogfileGroup);
  ndberr= dict->getNdbError();
  if (ndberr.classification != NdbError::NoError)
    ERR_RETURN(ndberr);

  for (i= 0; i < lfglist.count; i++)
  {
    NdbDictionary::Dictionary::List::Element& elt= lfglist.elements[i];

    NdbDictionary::LogfileGroup lfg= dict->getLogfileGroup(elt.name);
    ndberr= dict->getNdbError();
    if (ndberr.classification != NdbError::NoError)
    {
      if (ndberr.classification == NdbError::SchemaError)
        continue;
      ERR_RETURN(ndberr);
    }

    init_fill_schema_files_row(table);
    table->field[IS_FILES_FILE_TYPE]->set_notnull();
    table->field[IS_FILES_FILE_TYPE]->store("UNDO LOG", 8,
                                            system_charset_info);

    table->field[IS_FILES_LOGFILE_GROUP_NAME]->set_notnull();
    table->field[IS_FILES_LOGFILE_GROUP_NAME]->store(elt.name,
                                                     strlen(elt.name),
                                                     system_charset_info);
    table->field[IS_FILES_LOGFILE_GROUP_NUMBER]->set_notnull();
    table->field[IS_FILES_LOGFILE_GROUP_NUMBER]->store(lfg.getObjectId());
    table->field[IS_FILES_ENGINE]->set_notnull();
    table->field[IS_FILES_ENGINE]->store(ndbcluster_hton_name,
                                         ndbcluster_hton_name_length,
                                         system_charset_info);

    table->field[IS_FILES_FREE_EXTENTS]->set_notnull();
    table->field[IS_FILES_FREE_EXTENTS]->store(lfg.getUndoFreeWords());
    table->field[IS_FILES_EXTENT_SIZE]->set_notnull();
    table->field[IS_FILES_EXTENT_SIZE]->store(4);

    table->field[IS_FILES_VERSION]->set_notnull();
    table->field[IS_FILES_VERSION]->store(lfg.getObjectVersion());

    char extra[100];
    int len= my_snprintf(extra,sizeof(extra),
                         "UNDO_BUFFER_SIZE=%lu",
                         (ulong) lfg.getUndoBufferSize());
    table->field[IS_FILES_EXTRA]->set_notnull();
    table->field[IS_FILES_EXTRA]->store(extra, len, system_charset_info);
    schema_table_store_record(thd, table);
  }
  DBUG_RETURN(0);
}

SHOW_VAR ndb_status_variables_export[]= {
  {"Ndb",                      (char*) &ndb_status_variables,   SHOW_ARRAY},
  {NullS, NullS, SHOW_LONG}
};

struct st_mysql_storage_engine ndbcluster_storage_engine=
{ MYSQL_HANDLERTON_INTERFACE_VERSION };

mysql_declare_plugin(ndbcluster)
{
  MYSQL_STORAGE_ENGINE_PLUGIN,
  &ndbcluster_storage_engine,
  ndbcluster_hton_name,
  "MySQL AB",
  "Clustered, fault-tolerant tables",
  PLUGIN_LICENSE_GPL,
  ndbcluster_init, /* Plugin Init */
  NULL, /* Plugin Deinit */
  0x0100 /* 1.0 */,
  ndb_status_variables_export,/* status variables                */
  NULL,                       /* system variables                */
  NULL                        /* config options                  */
}
mysql_declare_plugin_end;

#endif<|MERGE_RESOLUTION|>--- conflicted
+++ resolved
@@ -1953,7 +1953,6 @@
                                sizeof(NdbOperation::OperationOptions))))
       ERR_RETURN(trans->getNdbError());
 
-<<<<<<< HEAD
     if (table_share->blob_fields > 0)
     {
       my_bitmap_map *old_map= dbug_tmp_use_all_columns(table, table->read_set);
@@ -1962,29 +1961,11 @@
       if (error != 0)
         ERR_RETURN(op->getNdbError());
     }
-
-    if (execute_no_commit(this, trans, FALSE) != 0)
+    if (execute_no_commit(this, trans) != 0)
     {
       table->status= STATUS_NOT_FOUND;
       DBUG_RETURN(ndb_err(trans));
     }
-=======
-  if (table_share->blob_fields > 0)
-  {
-    my_bitmap_map *old_map= dbug_tmp_use_all_columns(table, table->read_set);
-    error= get_blob_values(op, new_data, &m_bitmap);
-    dbug_tmp_restore_column_map(table->read_set, old_map);
-    if (error != 0)
-      ERR_RETURN(op->getNdbError());
-  }
-
-  if (m_user_defined_partitioning)
-    op->setPartitionId(old_part_id);
-  if (execute_no_commit(this,trans) != 0) 
-  {
-    table->status= STATUS_NOT_FOUND;
-    DBUG_RETURN(ndb_err(trans));
->>>>>>> a8aa172e
   }
 
   // Delete old row
@@ -2615,14 +2596,7 @@
 
   m_active_cursor= op;
 
-<<<<<<< HEAD
-  if (execute_no_commit(this,trans,FALSE) != 0)
-=======
-  if (m_cond && m_cond->generate_scan_filter(op))
-    DBUG_RETURN(ndb_err(trans));
-
   if (execute_no_commit(this,trans) != 0)
->>>>>>> a8aa172e
     DBUG_RETURN(ndb_err(trans));
   
   DBUG_RETURN(next_result(buf));
@@ -3282,11 +3256,6 @@
     if (res != 0)
       DBUG_RETURN(res);
   }
-<<<<<<< HEAD
-=======
-  eventSetAnyValue(thd, op);
->>>>>>> a8aa172e
-
   m_rows_changed++;
 
   /*
@@ -8928,21 +8897,7 @@
     */
     return;
   }
-<<<<<<< HEAD
-  if (!force_release)
-  {
-/* ToDo: remove need for this special case (and NDB_QUERY_MULTI_READ_RANGE... and force_release?). */
-    if (m_thd_ndb->query_state & NDB_QUERY_MULTI_READ_RANGE)
-    {
-      /* We are batching reads and have not consumed all fetched
-	 rows yet, releasing operation records is unsafe 
-      */
-      return;
-    }
-  }
-=======
   
->>>>>>> a8aa172e
   trans->releaseCompletedOperations();
 }
 
