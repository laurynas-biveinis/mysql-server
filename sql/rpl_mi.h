/* Copyright (C) 2000-2003 MySQL AB

   This program is free software; you can redistribute it and/or modify
   it under the terms of the GNU General Public License as published by
   the Free Software Foundation; version 2 of the License.

   This program is distributed in the hope that it will be useful,
   but WITHOUT ANY WARRANTY; without even the implied warranty of
   MERCHANTABILITY or FITNESS FOR A PARTICULAR PURPOSE.  See the
   GNU General Public License for more details.

   You should have received a copy of the GNU General Public License
   along with this program; if not, write to the Free Software
   Foundation, Inc., 59 Temple Place, Suite 330, Boston, MA  02111-1307  USA */

#ifndef RPL_MI_H
#define RPL_MI_H

#ifdef HAVE_REPLICATION

#include "rpl_rli.h"
#include "rpl_reporting.h"
#include "my_sys.h"


/*****************************************************************************

  Replication IO Thread

  Master_info contains:
    - information about how to connect to a master
    - current master log name
    - current master log offset
    - misc control variables

  Master_info is initialized once from the master.info file if such
  exists. Otherwise, data members corresponding to master.info fields
  are initialized with defaults specified by master-* options. The
  initialization is done through init_master_info() call.

  The format of master.info file:

  log_name
  log_pos
  master_host
  master_user
  master_pass
  master_port
  master_connect_retry

  To write out the contents of master.info file to disk ( needed every
  time we read and queue data from the master ), a call to
  flush_master_info() is required.

  To clean up, call end_master_info()

*****************************************************************************/

class Master_info : public Slave_reporting_capability
{
 public:
  Master_info(bool is_slave_recovery);
  ~Master_info();
  bool shall_ignore_server_id(ulong s_id);

  /* the variables below are needed because we can change masters on the fly */
  char master_log_name[FN_REFLEN];
  char host[HOSTNAME_LENGTH+1];
  char user[USERNAME_LENGTH+1];
  char password[MAX_PASSWORD_LENGTH+1];
  my_bool ssl; // enables use of SSL connection if true
  char ssl_ca[FN_REFLEN], ssl_capath[FN_REFLEN], ssl_cert[FN_REFLEN];
  char ssl_cipher[FN_REFLEN], ssl_key[FN_REFLEN];
  my_bool ssl_verify_server_cert;

  my_off_t master_log_pos;
  File fd; // we keep the file open, so we need to remember the file pointer
  IO_CACHE file;

  pthread_mutex_t data_lock,run_lock;
  pthread_cond_t data_cond,start_cond,stop_cond;
  THD *io_thd;
  MYSQL* mysql;
  uint32 file_id;				/* for 3.23 load data infile */
  Relay_log_info rli;
  uint port;
  uint connect_retry;
#ifndef DBUG_OFF
  int events_till_disconnect;
#endif
  bool inited;
  volatile bool abort_slave;
  volatile uint slave_running;
  volatile ulong slave_run_id;
  /*
     The difference in seconds between the clock of the master and the clock of
     the slave (second - first). It must be signed as it may be <0 or >0.
     clock_diff_with_master is computed when the I/O thread starts; for this the
     I/O thread does a SELECT UNIX_TIMESTAMP() on the master.
     "how late the slave is compared to the master" is computed like this:
     clock_of_slave - last_timestamp_executed_by_SQL_thread - clock_diff_with_master

  */
  long clock_diff_with_master;
  /*
    Keeps track of the number of events before fsyncing.
    The option --sync-master-info determines how many
    events should happen before fsyncing.
  */
  uint sync_counter;
  float heartbeat_period;         // interface with CHANGE MASTER or master.info
  ulonglong received_heartbeats;  // counter of received heartbeat events
  DYNAMIC_ARRAY ignore_server_ids;
  ulong master_id;
<<<<<<< HEAD
  ulong retry_count;
=======
  char master_uuid[UUID_LENGTH+1];
>>>>>>> d6011f3c
};
void init_master_log_pos(Master_info* mi);
int init_master_info(Master_info* mi, const char* master_info_fname,
		     const char* slave_info_fname,
		     bool abort_if_no_master_info_file,
		     int thread_mask);
void end_master_info(Master_info* mi);
int flush_master_info(Master_info* mi, bool flush_relay_log_cache);
int change_master_server_id_cmp(ulong *id1, ulong *id2);

#endif /* HAVE_REPLICATION */
#endif /* RPL_MI_H */<|MERGE_RESOLUTION|>--- conflicted
+++ resolved
@@ -112,11 +112,8 @@
   ulonglong received_heartbeats;  // counter of received heartbeat events
   DYNAMIC_ARRAY ignore_server_ids;
   ulong master_id;
-<<<<<<< HEAD
   ulong retry_count;
-=======
   char master_uuid[UUID_LENGTH+1];
->>>>>>> d6011f3c
 };
 void init_master_log_pos(Master_info* mi);
 int init_master_info(Master_info* mi, const char* master_info_fname,
