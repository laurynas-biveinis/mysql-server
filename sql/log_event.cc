--- conflicted
+++ resolved
@@ -10635,17 +10635,7 @@
       goto end;
     }
 
-<<<<<<< HEAD
-    DBUG_DUMP("key data", m_key, keyinfo->key_length);
-=======
-    /*
-      Don't print debug messages when running valgrind since they can
-      trigger false warnings.
-     */
-#ifndef HAVE_purify
     DBUG_DUMP("key data", m_key, m_key_info->key_length);
-#endif
->>>>>>> 5ae9d4cf
   }
   else
   {
@@ -10678,22 +10668,16 @@
     m_distinct_keys.insert(m_distinct_key_spare_buf);
   if (ret.second)
   {
-<<<<<<< HEAD
-    uchar *cur_key= (uchar *)my_malloc(key_memory_log_event,
-                                       cur_key_info->key_length,
-                                       MYF(MY_WME));
-    if (!cur_key )
-=======
     /* Insert is successful, so allocate a new buffer for next key */
     m_distinct_key_spare_buf= (uchar*) alloc_root(&m_event_mem_root,
                                                   m_key_info->key_length);
     if (!m_distinct_key_spare_buf)
->>>>>>> 5ae9d4cf
     {
       error= HA_ERR_OUT_OF_MEM;
       goto err;
     }
   }
+
 err:
   DBUG_RETURN(error);
 }
@@ -10823,12 +10807,7 @@
 
 
   DBUG_PRINT("info",("found first matching record"));
-<<<<<<< HEAD
-  DBUG_DUMP("record[0]", table->record[0], table->s->reclength);
-=======
   DBUG_DUMP("record[0]", m_table->record[0], m_table->s->reclength);
-#endif
->>>>>>> 5ae9d4cf
   /*
     Below is a minor "optimization".  If the key (i.e., key number
     0) has the HA_NOSAME flag set, we know that we have found the
