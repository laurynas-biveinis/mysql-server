--- conflicted
+++ resolved
@@ -5136,11 +5136,7 @@
              ignored_error_code(actual_error))
     {
       DBUG_PRINT("info",("error ignored"));
-<<<<<<< HEAD
-      if (ignored_error_code(actual_error))
-=======
-      if (actual_error && log_warnings > 1 && ignored_error_code(actual_error))
->>>>>>> bc915afc
+      if (actual_error && ignored_error_code(actual_error))
       {
         if (actual_error == ER_SLAVE_IGNORED_TABLE)
         {
