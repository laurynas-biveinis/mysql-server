/* Copyright (c) 2000, 2011, Oracle and/or its affiliates. All rights reserved.

   This program is free software; you can redistribute it and/or modify
   it under the terms of the GNU General Public License as published by
   the Free Software Foundation; version 2 of the License.

   This program is distributed in the hope that it will be useful,
   but WITHOUT ANY WARRANTY; without even the implied warranty of
   MERCHANTABILITY or FITNESS FOR A PARTICULAR PURPOSE.  See the
   GNU General Public License for more details.

   You should have received a copy of the GNU General Public License
   along with this program; if not, write to the Free Software
   Foundation, Inc., 51 Franklin St, Fifth Floor, Boston, MA 02110-1301  USA */


#ifdef MYSQL_CLIENT

#include "sql_priv.h"

#else

#ifdef USE_PRAGMA_IMPLEMENTATION
#pragma implementation				// gcc: Class implementation
#endif

#include "sql_priv.h"
#include "unireg.h"
#include "my_global.h" // REQUIRED by log_event.h > m_string.h > my_bitmap.h
#include "log_event.h"
#include "sql_base.h"                           // close_thread_tables
#include "sql_cache.h"                       // QUERY_CACHE_FLAGS_SIZE
#include "sql_locale.h" // MY_LOCALE, my_locale_by_number, my_locale_en_US
#include "key.h"        // key_copy
#include "lock.h"       // mysql_unlock_tables
#include "sql_parse.h"  // mysql_test_parse_for_slave
#include "tztime.h"     // struct Time_zone
#include "sql_load.h"   // mysql_load
#include "sql_db.h"     // load_db_opt_by_name
#include "rpl_slave.h"
#include "rpl_rli.h"
#include "rpl_mi.h"
#include "rpl_filter.h"
#include "rpl_record.h"
#include "transaction.h"
#include <my_dir.h>

#endif /* MYSQL_CLIENT */

#include <base64.h>
#include <my_bitmap.h>
#include "rpl_utility.h"


/**
  BINLOG_CHECKSUM variable.
*/
const char *binlog_checksum_type_names[]= {
  "NONE",
  "CRC32",
  NullS
};

unsigned int binlog_checksum_type_length[]= {
  sizeof("NONE") - 1,
  sizeof("CRC32") - 1,
  0
};

TYPELIB binlog_checksum_typelib=
{
  array_elements(binlog_checksum_type_names) - 1, "",
  binlog_checksum_type_names,
  binlog_checksum_type_length
};



#define log_cs	&my_charset_latin1

#define FLAGSTR(V,F) ((V)&(F)?#F" ":"")


/*
  Size of buffer for printing a double in format %.<PREC>g

  optional '-' + optional zero + '.'  + PREC digits + 'e' + sign +
  exponent digits + '\0'
*/
#define FMT_G_BUFSIZE(PREC) (3 + (PREC) + 5 + 1)

/* 
   replication event checksum is introduced in the following "checksum-home" version.
   The checksum-aware servers extract FD's version to decide whether the FD event
   carries checksum info.
*/
const uchar checksum_version_split[3]= {5, 6, 1};
const ulong checksum_version_product=
  (checksum_version_split[0] * 256 + checksum_version_split[1]) * 256 +
  checksum_version_split[2];

#if !defined(MYSQL_CLIENT) && defined(HAVE_REPLICATION)
static int rows_event_stmt_cleanup(Relay_log_info const *rli, THD* thd);

static const char *HA_ERR(int i)
{
  switch (i) {
  case HA_ERR_KEY_NOT_FOUND: return "HA_ERR_KEY_NOT_FOUND";
  case HA_ERR_FOUND_DUPP_KEY: return "HA_ERR_FOUND_DUPP_KEY";
  case HA_ERR_RECORD_CHANGED: return "HA_ERR_RECORD_CHANGED";
  case HA_ERR_WRONG_INDEX: return "HA_ERR_WRONG_INDEX";
  case HA_ERR_CRASHED: return "HA_ERR_CRASHED";
  case HA_ERR_WRONG_IN_RECORD: return "HA_ERR_WRONG_IN_RECORD";
  case HA_ERR_OUT_OF_MEM: return "HA_ERR_OUT_OF_MEM";
  case HA_ERR_NOT_A_TABLE: return "HA_ERR_NOT_A_TABLE";
  case HA_ERR_WRONG_COMMAND: return "HA_ERR_WRONG_COMMAND";
  case HA_ERR_OLD_FILE: return "HA_ERR_OLD_FILE";
  case HA_ERR_NO_ACTIVE_RECORD: return "HA_ERR_NO_ACTIVE_RECORD";
  case HA_ERR_RECORD_DELETED: return "HA_ERR_RECORD_DELETED";
  case HA_ERR_RECORD_FILE_FULL: return "HA_ERR_RECORD_FILE_FULL";
  case HA_ERR_INDEX_FILE_FULL: return "HA_ERR_INDEX_FILE_FULL";
  case HA_ERR_END_OF_FILE: return "HA_ERR_END_OF_FILE";
  case HA_ERR_UNSUPPORTED: return "HA_ERR_UNSUPPORTED";
  case HA_ERR_TO_BIG_ROW: return "HA_ERR_TO_BIG_ROW";
  case HA_WRONG_CREATE_OPTION: return "HA_WRONG_CREATE_OPTION";
  case HA_ERR_FOUND_DUPP_UNIQUE: return "HA_ERR_FOUND_DUPP_UNIQUE";
  case HA_ERR_UNKNOWN_CHARSET: return "HA_ERR_UNKNOWN_CHARSET";
  case HA_ERR_WRONG_MRG_TABLE_DEF: return "HA_ERR_WRONG_MRG_TABLE_DEF";
  case HA_ERR_CRASHED_ON_REPAIR: return "HA_ERR_CRASHED_ON_REPAIR";
  case HA_ERR_CRASHED_ON_USAGE: return "HA_ERR_CRASHED_ON_USAGE";
  case HA_ERR_LOCK_WAIT_TIMEOUT: return "HA_ERR_LOCK_WAIT_TIMEOUT";
  case HA_ERR_LOCK_TABLE_FULL: return "HA_ERR_LOCK_TABLE_FULL";
  case HA_ERR_READ_ONLY_TRANSACTION: return "HA_ERR_READ_ONLY_TRANSACTION";
  case HA_ERR_LOCK_DEADLOCK: return "HA_ERR_LOCK_DEADLOCK";
  case HA_ERR_CANNOT_ADD_FOREIGN: return "HA_ERR_CANNOT_ADD_FOREIGN";
  case HA_ERR_NO_REFERENCED_ROW: return "HA_ERR_NO_REFERENCED_ROW";
  case HA_ERR_ROW_IS_REFERENCED: return "HA_ERR_ROW_IS_REFERENCED";
  case HA_ERR_NO_SAVEPOINT: return "HA_ERR_NO_SAVEPOINT";
  case HA_ERR_NON_UNIQUE_BLOCK_SIZE: return "HA_ERR_NON_UNIQUE_BLOCK_SIZE";
  case HA_ERR_NO_SUCH_TABLE: return "HA_ERR_NO_SUCH_TABLE";
  case HA_ERR_TABLE_EXIST: return "HA_ERR_TABLE_EXIST";
  case HA_ERR_NO_CONNECTION: return "HA_ERR_NO_CONNECTION";
  case HA_ERR_NULL_IN_SPATIAL: return "HA_ERR_NULL_IN_SPATIAL";
  case HA_ERR_TABLE_DEF_CHANGED: return "HA_ERR_TABLE_DEF_CHANGED";
  case HA_ERR_NO_PARTITION_FOUND: return "HA_ERR_NO_PARTITION_FOUND";
  case HA_ERR_RBR_LOGGING_FAILED: return "HA_ERR_RBR_LOGGING_FAILED";
  case HA_ERR_DROP_INDEX_FK: return "HA_ERR_DROP_INDEX_FK";
  case HA_ERR_FOREIGN_DUPLICATE_KEY: return "HA_ERR_FOREIGN_DUPLICATE_KEY";
  case HA_ERR_TABLE_NEEDS_UPGRADE: return "HA_ERR_TABLE_NEEDS_UPGRADE";
  case HA_ERR_TABLE_READONLY: return "HA_ERR_TABLE_READONLY";
  case HA_ERR_AUTOINC_READ_FAILED: return "HA_ERR_AUTOINC_READ_FAILED";
  case HA_ERR_AUTOINC_ERANGE: return "HA_ERR_AUTOINC_ERANGE";
  case HA_ERR_GENERIC: return "HA_ERR_GENERIC";
  case HA_ERR_RECORD_IS_THE_SAME: return "HA_ERR_RECORD_IS_THE_SAME";
  case HA_ERR_LOGGING_IMPOSSIBLE: return "HA_ERR_LOGGING_IMPOSSIBLE";
  case HA_ERR_CORRUPT_EVENT: return "HA_ERR_CORRUPT_EVENT";
  case HA_ERR_ROWS_EVENT_APPLY : return "HA_ERR_ROWS_EVENT_APPLY";
  }
  return 0;
}

/**
  Delay to delete the Rows_query log event until all its rows event are applied

  @param ev    log event should be deleted
  @param rli   Relay_log_info structure for the slave IO thread.
*/
void handle_rows_query_log_event(Log_event *ev, Relay_log_info *rli)
{
  DBUG_ENTER("handle_rows_query_log_event");
  Log_event_type ev_type= ev->get_type_code();

  /* Delete the Rows_query log event after its last rows event are applied */
  if ((ev_type == WRITE_ROWS_EVENT || ev_type == DELETE_ROWS_EVENT ||
       ev_type == UPDATE_ROWS_EVENT) && rli->rows_query_ev != NULL &&
      ((Rows_log_event*) ev)->get_flags(Rows_log_event::STMT_END_F))
  {
    delete rli->rows_query_ev;
    rli->rows_query_ev= NULL;
    rli->info_thd->set_query(NULL, 0);
  }

  /* Record the Rows_query log event until all its rows event are applied */
  if (ev_type == ROWS_QUERY_LOG_EVENT)
  {
    DBUG_ASSERT(rli->rows_query_ev == NULL);
    rli->rows_query_ev= (Rows_query_log_event*) ev;
  }

  DBUG_VOID_RETURN;
}

/**
   Error reporting facility for Rows_log_event::do_apply_event

   @param level     error, warning or info
   @param ha_error  HA_ERR_ code
   @param rli       pointer to the active Relay_log_info instance
   @param thd       pointer to the slave thread's thd
   @param table     pointer to the event's table object
   @param type      the type of the event
   @param log_name  the master binlog file name
   @param pos       the master binlog file pos (the next after the event)

*/
static void inline slave_rows_error_report(enum loglevel level, int ha_error,
                                           Relay_log_info const *rli, THD *thd,
                                           TABLE *table, const char * type,
                                           const char *log_name, ulong pos)
{
  const char *handler_error= HA_ERR(ha_error);
  char buff[MAX_SLAVE_ERRMSG], *slider;
  const char *buff_end= buff + sizeof(buff);
  uint len;
  List_iterator_fast<MYSQL_ERROR> it(thd->warning_info->warn_list());
  MYSQL_ERROR *err;
  buff[0]= 0;

  for (err= it++, slider= buff; err && slider < buff_end - 1;
       slider += len, err= it++)
  {
    len= my_snprintf(slider, buff_end - slider,
                     " %s, Error_code: %d;", err->get_message_text(),
                     err->get_sql_errno());
  }

  if (ha_error != 0)
    rli->report(level, thd->is_error() ? thd->stmt_da->sql_errno() : 0,
                "Could not execute %s event on table %s.%s;"
                "%s handler error %s; "
                "the event's master log %s, end_log_pos %lu",
                type, table->s->db.str, table->s->table_name.str,
                buff, handler_error == NULL ? "<unknown>" : handler_error,
                log_name, pos);
  else
    rli->report(level, thd->is_error() ? thd->stmt_da->sql_errno() : 0,
                "Could not execute %s event on table %s.%s;"
                "%s the event's master log %s, end_log_pos %lu",
                type, table->s->db.str, table->s->table_name.str,
                buff, log_name, pos);
}

static void set_thd_db(THD *thd, const char *db, uint32 db_len)
{
  char lcase_db_buf[NAME_LEN +1]; 
  LEX_STRING new_db;
  new_db.length= db_len;
  if (lower_case_table_names == 1)
  {
    strmov(lcase_db_buf, db); 
    my_casedn_str(system_charset_info, lcase_db_buf);
    new_db.str= lcase_db_buf;
  }
  else 
    new_db.str= (char*) db;

  new_db.str= (char*) rpl_filter->get_rewrite_db(new_db.str,
                                                 &new_db.length);
  thd->set_db(new_db.str, new_db.length);
}

#endif


/*
  pretty_print_str()
*/

#ifdef MYSQL_CLIENT
static void pretty_print_str(IO_CACHE* cache, const char* str, int len)
{
  const char* end = str + len;
  my_b_printf(cache, "\'");
  while (str < end)
  {
    char c;
    switch ((c=*str++)) {
    case '\n': my_b_printf(cache, "\\n"); break;
    case '\r': my_b_printf(cache, "\\r"); break;
    case '\\': my_b_printf(cache, "\\\\"); break;
    case '\b': my_b_printf(cache, "\\b"); break;
    case '\t': my_b_printf(cache, "\\t"); break;
    case '\'': my_b_printf(cache, "\\'"); break;
    case 0   : my_b_printf(cache, "\\0"); break;
    default:
      my_b_printf(cache, "%c", c);
      break;
    }
  }
  my_b_printf(cache, "\'");
}
#endif /* MYSQL_CLIENT */

#if defined(HAVE_REPLICATION) && !defined(MYSQL_CLIENT)

static void clear_all_errors(THD *thd, Relay_log_info *rli)
{
  thd->is_slave_error = 0;
  thd->clear_error();
  rli->clear_error();
}

inline int idempotent_error_code(int err_code)
{
  int ret= 0;

  switch (err_code)
  {
    case 0:
      ret= 1;
    break;
    /*
      The following list of "idempotent" errors
      means that an error from the list might happen
      because of idempotent (more than once)
      applying of a binlog file.
      Notice, that binlog has a  ddl operation its
      second applying may cause

      case HA_ERR_TABLE_DEF_CHANGED:
      case HA_ERR_CANNOT_ADD_FOREIGN:

      which are not included into to the list.

      Note that HA_ERR_RECORD_DELETED is not in the list since
      do_exec_row() should not return that error code.
    */
    case HA_ERR_RECORD_CHANGED:
    case HA_ERR_KEY_NOT_FOUND:
    case HA_ERR_END_OF_FILE:
    case HA_ERR_FOUND_DUPP_KEY:
    case HA_ERR_FOUND_DUPP_UNIQUE:
    case HA_ERR_FOREIGN_DUPLICATE_KEY:
    case HA_ERR_NO_REFERENCED_ROW:
    case HA_ERR_ROW_IS_REFERENCED:
      ret= 1;
    break;
    default:
      ret= 0;
    break;
  }
  return (ret);
}

/**
  Ignore error code specified on command line.
*/

inline int ignored_error_code(int err_code)
{
#ifdef HAVE_NDB_BINLOG
  /*
    The following error codes are hard-coded and will always be ignored.
  */
  switch (err_code)
  {
  case ER_DB_CREATE_EXISTS:
  case ER_DB_DROP_EXISTS:
    return 1;
  default:
    /* Nothing to do */
    break;
  }
#endif
  return ((err_code == ER_SLAVE_IGNORED_TABLE) ||
          (use_slave_mask && bitmap_is_set(&slave_error_mask, err_code)));
}

/*
  This function converts an engine's error to a server error.
   
  If the thread does not have an error already reported, it tries to 
  define it by calling the engine's method print_error. However, if a 
  mapping is not found, it uses the ER_UNKNOWN_ERROR and prints out a 
  warning message.
*/ 
int convert_handler_error(int error, THD* thd, TABLE *table)
{
  uint actual_error= (thd->is_error() ? thd->stmt_da->sql_errno() :
                           0);

  if (actual_error == 0)
  {
    table->file->print_error(error, MYF(0));
    actual_error= (thd->is_error() ? thd->stmt_da->sql_errno() :
                        ER_UNKNOWN_ERROR);
    if (actual_error == ER_UNKNOWN_ERROR)
      if (global_system_variables.log_warnings)
        sql_print_warning("Unknown error detected %d in handler", error);
  }

  return (actual_error);
}

inline bool concurrency_error_code(int error)
{
  switch (error)
  {
  case ER_LOCK_WAIT_TIMEOUT:
  case ER_LOCK_DEADLOCK:
  case ER_XA_RBDEADLOCK:
    return TRUE;
  default: 
    return (FALSE);
  }
}

inline bool unexpected_error_code(int unexpected_error)
{
  switch (unexpected_error) 
  {
  case ER_NET_READ_ERROR:
  case ER_NET_ERROR_ON_WRITE:
  case ER_QUERY_INTERRUPTED:
  case ER_SERVER_SHUTDOWN:
  case ER_NEW_ABORTING_CONNECTION:
    return(TRUE);
  default:
    return(FALSE);
  }
}

/*
  pretty_print_str()
*/

static char *pretty_print_str(char *packet, const char *str, int len)
{
  const char *end= str + len;
  char *pos= packet;
  *pos++= '\'';
  while (str < end)
  {
    char c;
    switch ((c=*str++)) {
    case '\n': *pos++= '\\'; *pos++= 'n'; break;
    case '\r': *pos++= '\\'; *pos++= 'r'; break;
    case '\\': *pos++= '\\'; *pos++= '\\'; break;
    case '\b': *pos++= '\\'; *pos++= 'b'; break;
    case '\t': *pos++= '\\'; *pos++= 't'; break;
    case '\'': *pos++= '\\'; *pos++= '\''; break;
    case 0   : *pos++= '\\'; *pos++= '0'; break;
    default:
      *pos++= c;
      break;
    }
  }
  *pos++= '\'';
  return pos;
}
#endif /* !MYSQL_CLIENT */


#if defined(HAVE_REPLICATION) && !defined(MYSQL_CLIENT)

/**
  Creates a temporary name for load data infile:.

  @param buf		      Store new filename here
  @param file_id	      File_id (part of file name)
  @param event_server_id     Event_id (part of file name)
  @param ext		      Extension for file name

  @return
    Pointer to start of extension
*/

static char *slave_load_file_stem(char *buf, uint file_id,
                                  int event_server_id, const char *ext)
{
  char *res;
  fn_format(buf,PREFIX_SQL_LOAD,slave_load_tmpdir, "", MY_UNPACK_FILENAME);
  to_unix_path(buf);

  buf = strend(buf);
  buf = int10_to_str(::server_id, buf, 10);
  *buf++ = '-';
  buf = int10_to_str(event_server_id, buf, 10);
  *buf++ = '-';
  res= int10_to_str(file_id, buf, 10);
  strmov(res, ext);                             // Add extension last
  return res;                                   // Pointer to extension
}
#endif


#if defined(HAVE_REPLICATION) && !defined(MYSQL_CLIENT)

/**
  Delete all temporary files used for SQL_LOAD.
*/

static void cleanup_load_tmpdir()
{
  MY_DIR *dirp;
  FILEINFO *file;
  uint i;
  char fname[FN_REFLEN], prefbuf[31], *p;

  if (!(dirp=my_dir(slave_load_tmpdir,MYF(0))))
    return;

  /* 
     When we are deleting temporary files, we should only remove
     the files associated with the server id of our server.
     We don't use event_server_id here because since we've disabled
     direct binlogging of Create_file/Append_file/Exec_load events
     we cannot meet Start_log event in the middle of events from one 
     LOAD DATA.
  */
  p= strmake(prefbuf, STRING_WITH_LEN(PREFIX_SQL_LOAD));
  p= int10_to_str(::server_id, p, 10);
  *(p++)= '-';
  *p= 0;

  for (i=0 ; i < (uint)dirp->number_off_files; i++)
  {
    file=dirp->dir_entry+i;
    if (is_prefix(file->name, prefbuf))
    {
      fn_format(fname,file->name,slave_load_tmpdir,"",MY_UNPACK_FILENAME);
      mysql_file_delete(key_file_misc, fname, MYF(0));
    }
  }

  my_dirend(dirp);
}
#endif


/*
  write_str()
*/

static bool write_str(IO_CACHE *file, const char *str, uint length)
{
  uchar tmp[1];
  tmp[0]= (uchar) length;
  return (my_b_safe_write(file, tmp, sizeof(tmp)) ||
	  my_b_safe_write(file, (uchar*) str, length));
}


/*
  read_str()
*/

static inline int read_str(const char **buf, const char *buf_end,
                           const char **str, uint8 *len)
{
  if (*buf + ((uint) (uchar) **buf) >= buf_end)
    return 1;
  *len= (uint8) **buf;
  *str= (*buf)+1;
  (*buf)+= (uint) *len+1;
  return 0;
}


/**
  Transforms a string into "" or its expression in 0x... form.
*/

char *str_to_hex(char *to, const char *from, uint len)
{
  if (len)
  {
    *to++= '0';
    *to++= 'x';
    to= octet2hex(to, from, len);
  }
  else
    to= strmov(to, "\"\"");
  return to;                               // pointer to end 0 of 'to'
}

#ifndef MYSQL_CLIENT

/**
  Append a version of the 'from' string suitable for use in a query to
  the 'to' string.  To generate a correct escaping, the character set
  information in 'csinfo' is used.
*/

int
append_query_string(const CHARSET_INFO *csinfo,
                    String const *from, String *to)
{
  char *beg, *ptr;
  uint32 const orig_len= to->length();
  if (to->reserve(orig_len + from->length()*2+3))
    return 1;

  beg= to->c_ptr_quick() + to->length();
  ptr= beg;
  if (csinfo->escape_with_backslash_is_dangerous)
    ptr= str_to_hex(ptr, from->ptr(), from->length());
  else
  {
    *ptr++= '\'';
    ptr+= escape_string_for_mysql(csinfo, ptr, 0,
                                  from->ptr(), from->length());
    *ptr++='\'';
  }
  to->length(orig_len + ptr - beg);
  return 0;
}
#endif


/**
  Prints a "session_var=value" string. Used by mysqlbinlog to print some SET
  commands just before it prints a query.
*/

#ifdef MYSQL_CLIENT

static void print_set_option(IO_CACHE* file, uint32 bits_changed,
                             uint32 option, uint32 flags, const char* name,
                             bool* need_comma)
{
  if (bits_changed & option)
  {
    if (*need_comma)
      my_b_printf(file,", ");
    my_b_printf(file,"%s=%d", name, test(flags & option));
    *need_comma= 1;
  }
}
#endif
/**************************************************************************
	Log_event methods (= the parent class of all events)
**************************************************************************/

/**
  @return
  returns the human readable name of the event's type
*/

const char* Log_event::get_type_str(Log_event_type type)
{
  switch(type) {
  case START_EVENT_V3:  return "Start_v3";
  case STOP_EVENT:   return "Stop";
  case QUERY_EVENT:  return "Query";
  case ROTATE_EVENT: return "Rotate";
  case INTVAR_EVENT: return "Intvar";
  case LOAD_EVENT:   return "Load";
  case NEW_LOAD_EVENT:   return "New_load";
  case CREATE_FILE_EVENT: return "Create_file";
  case APPEND_BLOCK_EVENT: return "Append_block";
  case DELETE_FILE_EVENT: return "Delete_file";
  case EXEC_LOAD_EVENT: return "Exec_load";
  case RAND_EVENT: return "RAND";
  case XID_EVENT: return "Xid";
  case USER_VAR_EVENT: return "User var";
  case FORMAT_DESCRIPTION_EVENT: return "Format_desc";
  case TABLE_MAP_EVENT: return "Table_map";
  case PRE_GA_WRITE_ROWS_EVENT: return "Write_rows_event_old";
  case PRE_GA_UPDATE_ROWS_EVENT: return "Update_rows_event_old";
  case PRE_GA_DELETE_ROWS_EVENT: return "Delete_rows_event_old";
  case WRITE_ROWS_EVENT: return "Write_rows";
  case UPDATE_ROWS_EVENT: return "Update_rows";
  case DELETE_ROWS_EVENT: return "Delete_rows";
  case BEGIN_LOAD_QUERY_EVENT: return "Begin_load_query";
  case EXECUTE_LOAD_QUERY_EVENT: return "Execute_load_query";
  case INCIDENT_EVENT: return "Incident";
  case IGNORABLE_LOG_EVENT: return "Ignorable";
  case ROWS_QUERY_LOG_EVENT: return "Rows_query";
  default: return "Unknown";				/* impossible */
  }
}

const char* Log_event::get_type_str()
{
  return get_type_str(get_type_code());
}


/*
  Log_event::Log_event()
*/

#ifndef MYSQL_CLIENT
Log_event::Log_event(THD* thd_arg, uint16 flags_arg, bool using_trans)
  :log_pos(0), temp_buf(0), exec_time(0), flags(flags_arg),
   cache_type(Log_event::EVENT_INVALID_CACHE), crc(0), thd(thd_arg),
   checksum_alg(BINLOG_CHECKSUM_ALG_UNDEF)
{
  server_id=	thd->server_id;
  when=		thd->start_time;

  if (using_trans)
    cache_type= Log_event::EVENT_TRANSACTIONAL_CACHE;
  else
    cache_type= Log_event::EVENT_STMT_CACHE;

#ifndef MCP_BUG52305
  unmasked_server_id= server_id;
#endif
}

/**
  This minimal constructor is for when you are not even sure that there
  is a valid THD. For example in the server when we are shutting down or
  flushing logs after receiving a SIGHUP (then we must write a Rotate to
  the binlog but we have no THD, so we need this minimal constructor).
*/

Log_event::Log_event()
  :temp_buf(0), exec_time(0), flags(0),  crc(0), thd(0),
   checksum_alg(BINLOG_CHECKSUM_ALG_UNDEF)
{
  server_id=	::server_id;
  /*
    We can't call my_time() here as this would cause a call before
    my_init() is called
  */
  when=		0;
  log_pos=	0;

#ifndef MCP_BUG52305
  unmasked_server_id= server_id;
#endif
}
#endif /* !MYSQL_CLIENT */


/*
  Log_event::Log_event()
*/

Log_event::Log_event(const char* buf,
                     const Format_description_log_event* description_event)
  :temp_buf(0), exec_time(0), cache_type(Log_event::EVENT_INVALID_CACHE),
    crc(0), checksum_alg(BINLOG_CHECKSUM_ALG_UNDEF)
{
#ifndef MYSQL_CLIENT
  thd = 0;
#endif
  when = uint4korr(buf);
  server_id = uint4korr(buf + SERVER_ID_OFFSET);
#ifndef MCP_BUG52305
  unmasked_server_id = server_id;
  /*
     Mask out any irrelevant parts of the server_id
  */
#ifdef HAVE_REPLICATION
  server_id = unmasked_server_id & opt_server_id_mask;
#else
  server_id = unmasked_server_id;
#endif
#endif
  data_written= uint4korr(buf + EVENT_LEN_OFFSET);
  if (description_event->binlog_version==1)
  {
    log_pos= 0;
    flags= 0;
    return;
  }
  /* 4.0 or newer */
  log_pos= uint4korr(buf + LOG_POS_OFFSET);
  /*
    If the log is 4.0 (so here it can only be a 4.0 relay log read by
    the SQL thread or a 4.0 master binlog read by the I/O thread),
    log_pos is the beginning of the event: we transform it into the end
    of the event, which is more useful.
    But how do you know that the log is 4.0: you know it if
    description_event is version 3 *and* you are not reading a
    Format_desc (remember that mysqlbinlog starts by assuming that 5.0
    logs are in 4.0 format, until it finds a Format_desc).
  */
  if (description_event->binlog_version==3 &&
      buf[EVENT_TYPE_OFFSET]<FORMAT_DESCRIPTION_EVENT && log_pos)
  {
      /*
        If log_pos=0, don't change it. log_pos==0 is a marker to mean
        "don't change rli->group_master_log_pos" (see
        inc_group_relay_log_pos()). As it is unreal log_pos, adding the
        event len's is nonsense. For example, a fake Rotate event should
        not have its log_pos (which is 0) changed or it will modify
        Exec_master_log_pos in SHOW SLAVE STATUS, displaying a nonsense
        value of (a non-zero offset which does not exist in the master's
        binlog, so which will cause problems if the user uses this value
        in CHANGE MASTER).
      */
    log_pos+= data_written; /* purecov: inspected */
  }
  DBUG_PRINT("info", ("log_pos: %lu", (ulong) log_pos));

  flags= uint2korr(buf + FLAGS_OFFSET);
  if ((buf[EVENT_TYPE_OFFSET] == FORMAT_DESCRIPTION_EVENT) ||
      (buf[EVENT_TYPE_OFFSET] == ROTATE_EVENT))
  {
    /*
      These events always have a header which stops here (i.e. their
      header is FROZEN).
    */
    /*
      Initialization to zero of all other Log_event members as they're
      not specified. Currently there are no such members; in the future
      there will be an event UID (but Format_description and Rotate
      don't need this UID, as they are not propagated through
      --log-slave-updates (remember the UID is used to not play a query
      twice when you have two masters which are slaves of a 3rd master).
      Then we are done.
    */
    return;
  }
  /* otherwise, go on with reading the header from buf (nothing now) */
}

#ifndef MYSQL_CLIENT
#ifdef HAVE_REPLICATION

int Log_event::do_update_pos(Relay_log_info *rli)
{
  DBUG_ASSERT(!rli->belongs_to_client());
  /*
    rli is null when (as far as I (Guilhem) know) the caller is
    Load_log_event::do_apply_event *and* that one is called from
    Execute_load_log_event::do_apply_event.  In this case, we don't
    do anything here ; Execute_load_log_event::do_apply_event will
    call Log_event::do_apply_event again later with the proper rli.
    Strictly speaking, if we were sure that rli is null only in the
    case discussed above, 'if (rli)' is useless here.  But as we are
    not 100% sure, keep it for now.

    Matz: I don't think we will need this check with this refactoring.
  */
  if (rli)
    rli->stmt_done(log_pos);
  return 0;                                   // Cannot fail currently
}


Log_event::enum_skip_reason
Log_event::do_shall_skip(Relay_log_info *rli)
{
  DBUG_PRINT("info", ("ev->server_id=%lu, ::server_id=%lu,"
                      " rli->replicate_same_server_id=%d,"
                      " rli->slave_skip_counter=%d",
                      (ulong) server_id, (ulong) ::server_id,
                      rli->replicate_same_server_id,
                      rli->slave_skip_counter));
  if ((server_id == ::server_id && !rli->replicate_same_server_id) ||
      (rli->slave_skip_counter == 1 && rli->is_in_group()))
    return EVENT_SKIP_IGNORE;
  else if (rli->slave_skip_counter > 0)
    return EVENT_SKIP_COUNT;
  else
    return EVENT_SKIP_NOT;
}


/*
  Log_event::pack_info()
*/

void Log_event::pack_info(Protocol *protocol)
{
  protocol->store("", &my_charset_bin);
}


/**
  Only called by SHOW BINLOG EVENTS
*/
int Log_event::net_send(Protocol *protocol, const char* log_name, my_off_t pos)
{
  const char *p= strrchr(log_name, FN_LIBCHAR);
  const char *event_type;
  if (p)
    log_name = p + 1;

  protocol->prepare_for_resend();
  protocol->store(log_name, &my_charset_bin);
  protocol->store((ulonglong) pos);
  event_type = get_type_str();
  protocol->store(event_type, strlen(event_type), &my_charset_bin);
  protocol->store((uint32) server_id);
  protocol->store((ulonglong) log_pos);
  pack_info(protocol);
  return protocol->write();
}
#endif /* HAVE_REPLICATION */


/**
  init_show_field_list() prepares the column names and types for the
  output of SHOW BINLOG EVENTS; it is used only by SHOW BINLOG
  EVENTS.
*/

void Log_event::init_show_field_list(List<Item>* field_list)
{
  field_list->push_back(new Item_empty_string("Log_name", 20));
  field_list->push_back(new Item_return_int("Pos", MY_INT32_NUM_DECIMAL_DIGITS,
					    MYSQL_TYPE_LONGLONG));
  field_list->push_back(new Item_empty_string("Event_type", 20));
  field_list->push_back(new Item_return_int("Server_id", 10,
					    MYSQL_TYPE_LONG));
  field_list->push_back(new Item_return_int("End_log_pos",
                                            MY_INT32_NUM_DECIMAL_DIGITS,
					    MYSQL_TYPE_LONGLONG));
  field_list->push_back(new Item_empty_string("Info", 20));
}

/**
   A decider of whether to trigger checksum computation or not.
   To be invoked in Log_event::write() stack.
   The decision is positive 

    S,M) if it's been marked for checksumming with @c checksum_alg
    
    M) otherwise, if @@global.binlog_checksum is not NONE and the event is 
       directly written to the binlog file.
       The to-be-cached event decides at @c write_cache() time.

   Otherwise the decision is negative.

   @note   A side effect of the method is altering Log_event::checksum_alg
           it the latter was undefined at calling.

   @return true (positive) or false (negative)
*/
my_bool Log_event::need_checksum()
{
  DBUG_ENTER("Log_event::need_checksum");
  my_bool ret;
  /* 
     few callers of Log_event::write 
     (incl FD::write, FD constructing code on the slave side, Rotate relay log
     and Stop event) 
     provides their checksum alg preference through Log_event::checksum_alg.
  */
  ret= (checksum_alg != BINLOG_CHECKSUM_ALG_UNDEF) ?
    (checksum_alg != BINLOG_CHECKSUM_ALG_OFF) :
    ((binlog_checksum_options != BINLOG_CHECKSUM_ALG_OFF) &&
     (cache_type == Log_event::EVENT_NO_CACHE))? binlog_checksum_options :
    FALSE;

  /*
    FD calls the methods before data_written has been calculated.
    The following invariant claims if the current is not the first
    call (and therefore data_written is not zero) then `ret' must be
    TRUE. It may not be null because FD is always checksummed.
  */
  
  DBUG_ASSERT(get_type_code() != FORMAT_DESCRIPTION_EVENT || ret ||
              data_written == 0);

  if (checksum_alg == BINLOG_CHECKSUM_ALG_UNDEF)
    checksum_alg= ret ? // calculated value stored
      binlog_checksum_options : (uint8) BINLOG_CHECKSUM_ALG_OFF;

  DBUG_ASSERT(!ret || 
              ((checksum_alg == binlog_checksum_options ||
               /* 
                  Stop event closes the relay-log and its checksum alg
                  preference is set by the caller can be different
                  from the server's binlog_checksum_options.
               */
               get_type_code() == STOP_EVENT ||
               /* 
                  Rotate:s can be checksummed regardless of the server's
                  binlog_checksum_options. That applies to both
                  the local RL's Rotate and the master's Rotate
                  which IO thread instantiates via queue_binlog_ver_3_event.
               */
               get_type_code() == ROTATE_EVENT
               ||  /* FD is always checksummed */
               get_type_code() == FORMAT_DESCRIPTION_EVENT) && 
               checksum_alg != BINLOG_CHECKSUM_ALG_OFF));

  DBUG_ASSERT(checksum_alg != BINLOG_CHECKSUM_ALG_UNDEF);

  DBUG_ASSERT(((get_type_code() != ROTATE_EVENT &&
                get_type_code() != STOP_EVENT) ||
               get_type_code() != FORMAT_DESCRIPTION_EVENT) ||
              cache_type == Log_event::EVENT_NO_CACHE);

  DBUG_RETURN(ret);
}

bool Log_event::wrapper_my_b_safe_write(IO_CACHE* file, const uchar* buf, ulong size)
{
  if (need_checksum() && size != 0)
    crc= my_checksum(crc, buf, size);

  return my_b_safe_write(file, buf, size);
}

bool Log_event::write_footer(IO_CACHE* file) 
{
  /*
     footer contains the checksum-algorithm descriptor 
     followed by the checksum value
  */
  if (need_checksum())
  {
    uchar buf[BINLOG_CHECKSUM_LEN];
    int4store(buf, crc);
    return (my_b_safe_write(file, (uchar*) buf, sizeof(buf)));
  }
  return 0;
}

/*
  Log_event::write()
*/

bool Log_event::write_header(IO_CACHE* file, ulong event_data_length)
{
  uchar header[LOG_EVENT_HEADER_LEN];
  ulong now;
  bool ret;
  DBUG_ENTER("Log_event::write_header");

  /* Store number of bytes that will be written by this event */
  data_written= event_data_length + sizeof(header);

  if (need_checksum())
  {
    crc= my_checksum(0L, NULL, 0);
    data_written += BINLOG_CHECKSUM_LEN;
  }

  /*
    log_pos != 0 if this is relay-log event. In this case we should not
    change the position
  */

  if (is_artificial_event())
  {
    /*
      Artificial events are automatically generated and do not exist
      in master's binary log, so log_pos should be set to 0.
    */
    log_pos= 0;
  }
  else  if (!log_pos)
  {
    /*
      Calculate position of end of event

      Note that with a SEQ_READ_APPEND cache, my_b_tell() does not
      work well.  So this will give slightly wrong positions for the
      Format_desc/Rotate/Stop events which the slave writes to its
      relay log. For example, the initial Format_desc will have
      end_log_pos=91 instead of 95. Because after writing the first 4
      bytes of the relay log, my_b_tell() still reports 0. Because
      my_b_append() does not update the counter which my_b_tell()
      later uses (one should probably use my_b_append_tell() to work
      around this).  To get right positions even when writing to the
      relay log, we use the (new) my_b_safe_tell().

      Note that this raises a question on the correctness of all these
      DBUG_ASSERT(my_b_tell()=rli->event_relay_log_pos).

      If in a transaction, the log_pos which we calculate below is not
      very good (because then my_b_safe_tell() returns start position
      of the BEGIN, so it's like the statement was at the BEGIN's
      place), but it's not a very serious problem (as the slave, when
      it is in a transaction, does not take those end_log_pos into
      account (as it calls inc_event_relay_log_pos()). To be fixed
      later, so that it looks less strange. But not bug.
    */

    log_pos= my_b_safe_tell(file)+data_written;
  }

  now= (ulong) get_time();                              // Query start time
  if (DBUG_EVALUATE_IF("inc_event_time_by_1_hour",1,0)  &&
      DBUG_EVALUATE_IF("dec_event_time_by_1_hour",1,0))
  {
    /** 
       This assertion guarantees that these debug flags are not
       used at the same time (they would cancel each other).
    */
    DBUG_ASSERT(0);
  } 
  else
  {
    DBUG_EXECUTE_IF("inc_event_time_by_1_hour", now= now + 3600;);
    DBUG_EXECUTE_IF("dec_event_time_by_1_hour", now= now - 3600;);
  }

  /*
    Header will be of size LOG_EVENT_HEADER_LEN for all events, except for
    FORMAT_DESCRIPTION_EVENT and ROTATE_EVENT, where it will be
    LOG_EVENT_MINIMAL_HEADER_LEN (remember these 2 have a frozen header,
    because we read them before knowing the format).
  */

  int4store(header, now);              // timestamp
  header[EVENT_TYPE_OFFSET]= get_type_code();
  int4store(header+ SERVER_ID_OFFSET, server_id);
  int4store(header+ EVENT_LEN_OFFSET, data_written);
  int4store(header+ LOG_POS_OFFSET, log_pos);
  /*
    recording checksum of FD event computed with dropped
    possibly active LOG_EVENT_BINLOG_IN_USE_F flag.
    Similar step at verication: the active flag is dropped before
    checksum computing.
  */
  if (header[EVENT_TYPE_OFFSET] != FORMAT_DESCRIPTION_EVENT ||
      !need_checksum() || !(flags & LOG_EVENT_BINLOG_IN_USE_F))
  {
    int2store(header+ FLAGS_OFFSET, flags);
    ret= wrapper_my_b_safe_write(file, header, sizeof(header)) != 0;
  }
  else
  {
    ret= (wrapper_my_b_safe_write(file, header, FLAGS_OFFSET) != 0);
    if (!ret)
    {
      flags &= ~LOG_EVENT_BINLOG_IN_USE_F;
      int2store(header + FLAGS_OFFSET, flags);
      crc= my_checksum(crc, header + FLAGS_OFFSET, sizeof(flags));
      flags |= LOG_EVENT_BINLOG_IN_USE_F;    
      int2store(header + FLAGS_OFFSET, flags);
      ret= (my_b_safe_write(file, header + FLAGS_OFFSET, sizeof(flags)) != 0);
    }
    if (!ret)
      ret= (wrapper_my_b_safe_write(file, header + FLAGS_OFFSET + sizeof(flags),
                                    sizeof(header)
                                    - (FLAGS_OFFSET + sizeof(flags))) != 0);
  }
  DBUG_RETURN( ret);
}


/**
  This needn't be format-tolerant, because we only read
  LOG_EVENT_MINIMAL_HEADER_LEN (we just want to read the event's length).
*/

int Log_event::read_log_event(IO_CACHE* file, String* packet,
                              mysql_mutex_t* log_lock,
                              uint8 checksum_alg_arg)
{
  ulong data_len;
  int result=0;
  char buf[LOG_EVENT_MINIMAL_HEADER_LEN];
  uchar ev_offset= packet->length();
  DBUG_ENTER("Log_event::read_log_event");

  if (log_lock)
    mysql_mutex_lock(log_lock);
  if (my_b_read(file, (uchar*) buf, sizeof(buf)))
  {
    /*
      If the read hits eof, we must report it as eof so the caller
      will know it can go into cond_wait to be woken up on the next
      update to the log.
    */
    DBUG_PRINT("error",("file->error: %d", file->error));
    if (!file->error)
      result= LOG_READ_EOF;
    else
      result= (file->error > 0 ? LOG_READ_TRUNC : LOG_READ_IO);
    goto end;
  }
  data_len= uint4korr(buf + EVENT_LEN_OFFSET);
  if (data_len < LOG_EVENT_MINIMAL_HEADER_LEN ||
      data_len > max(current_thd->variables.max_allowed_packet,
                     opt_binlog_rows_event_max_size + MAX_LOG_EVENT_HEADER))
  {
    DBUG_PRINT("error",("data_len: %lu", data_len));
    result= ((data_len < LOG_EVENT_MINIMAL_HEADER_LEN) ? LOG_READ_BOGUS :
	     LOG_READ_TOO_LARGE);
    goto end;
  }

  /* Append the log event header to packet */
  if (packet->append(buf, sizeof(buf)))
  {
    /* Failed to allocate packet */
    result= LOG_READ_MEM;
    goto end;
  }
  data_len-= LOG_EVENT_MINIMAL_HEADER_LEN;
  if (data_len)
  {
    /* Append rest of event, read directly from file into packet */
    if (packet->append(file, data_len))
    {
      /*
        Fatal error occured when appending rest of the event
        to packet, possible failures:
	1. EOF occured when reading from file, it's really an error
           as data_len is >=0 there's supposed to be more bytes available.
           file->error will have been set to number of bytes left to read
        2. Read was interrupted, file->error would normally be set to -1
        3. Failed to allocate memory for packet, my_errno
           will be ENOMEM(file->error shuold be 0, but since the
           memory allocation occurs before the call to read it might
           be uninitialized)
      */
      result= (my_errno == ENOMEM ? LOG_READ_MEM :
               (file->error >= 0 ? LOG_READ_TRUNC: LOG_READ_IO));
      /* Implicit goto end; */
    }
    else
    {
      /* Corrupt the event for Dump thread*/
      DBUG_EXECUTE_IF("corrupt_read_log_event",
	uchar *debug_event_buf_c = (uchar*) packet->ptr() + ev_offset;
        if (debug_event_buf_c[EVENT_TYPE_OFFSET] != FORMAT_DESCRIPTION_EVENT)
        {
          int debug_cor_pos = rand() % (data_len + sizeof(buf) - BINLOG_CHECKSUM_LEN);
          debug_event_buf_c[debug_cor_pos] =~ debug_event_buf_c[debug_cor_pos];
          DBUG_PRINT("info", ("Corrupt the event at Log_event::read_log_event: byte on position %d", debug_cor_pos));
          DBUG_SET("-d,corrupt_read_log_event");
	}
      );                                                                                           
      /*
        CRC verification of the Dump thread
      */
      if (opt_master_verify_checksum &&
          event_checksum_test((uchar*) packet->ptr() + ev_offset,
                              data_len + sizeof(buf),
                              checksum_alg_arg))
      {
        result= LOG_READ_CHECKSUM_FAILURE;
        goto end;
      }
    }
  }

end:
  if (log_lock)
    mysql_mutex_unlock(log_lock);
  DBUG_RETURN(result);
}
#endif /* !MYSQL_CLIENT */

#ifndef MYSQL_CLIENT
#define UNLOCK_MUTEX if (log_lock) mysql_mutex_unlock(log_lock);
#define LOCK_MUTEX if (log_lock) mysql_mutex_lock(log_lock);
#else
#define UNLOCK_MUTEX
#define LOCK_MUTEX
#endif

#ifndef MYSQL_CLIENT
/**
  @note
    Allocates memory;  The caller is responsible for clean-up.
*/
Log_event* Log_event::read_log_event(IO_CACHE* file,
                                     mysql_mutex_t* log_lock,
                                     const Format_description_log_event
                                     *description_event,
                                     my_bool crc_check)
#else
Log_event* Log_event::read_log_event(IO_CACHE* file,
                                     const Format_description_log_event
                                     *description_event,
                                     my_bool crc_check)
#endif
{
  DBUG_ENTER("Log_event::read_log_event");
  DBUG_ASSERT(description_event != 0);
  char head[LOG_EVENT_MINIMAL_HEADER_LEN];
  /*
    First we only want to read at most LOG_EVENT_MINIMAL_HEADER_LEN, just to
    check the event for sanity and to know its length; no need to really parse
    it. We say "at most" because this could be a 3.23 master, which has header
    of 13 bytes, whereas LOG_EVENT_MINIMAL_HEADER_LEN is 19 bytes (it's
    "minimal" over the set {MySQL >=4.0}).
  */
  uint header_size= min(description_event->common_header_len,
                        LOG_EVENT_MINIMAL_HEADER_LEN);

  LOCK_MUTEX;
  DBUG_PRINT("info", ("my_b_tell: %lu", (ulong) my_b_tell(file)));
  if (my_b_read(file, (uchar *) head, header_size))
  {
    DBUG_PRINT("info", ("Log_event::read_log_event(IO_CACHE*,Format_desc*) \
failed my_b_read"));
    UNLOCK_MUTEX;
    /*
      No error here; it could be that we are at the file's end. However
      if the next my_b_read() fails (below), it will be an error as we
      were able to read the first bytes.
    */
    DBUG_RETURN(0);
  }
  ulong data_len = uint4korr(head + EVENT_LEN_OFFSET);
  char *buf= 0;
  const char *error= 0;
  Log_event *res=  0;
#ifndef max_allowed_packet
  THD *thd=current_thd;
  uint max_allowed_packet= thd ? thd->variables.max_allowed_packet : ~(ulong)0;
#endif

  if (data_len > max(max_allowed_packet,
                     opt_binlog_rows_event_max_size + MAX_LOG_EVENT_HEADER))
  {
    error = "Event too big";
    goto err;
  }

  if (data_len < header_size)
  {
    error = "Event too small";
    goto err;
  }

  // some events use the extra byte to null-terminate strings
  if (!(buf = (char*) my_malloc(data_len+1, MYF(MY_WME))))
  {
    error = "Out of memory";
    goto err;
  }
  buf[data_len] = 0;
  memcpy(buf, head, header_size);
  if (my_b_read(file, (uchar*) buf + header_size, data_len - header_size))
  {
    error = "read error";
    goto err;
  }
  if ((res= read_log_event(buf, data_len, &error, description_event, crc_check)))
    res->register_temp_buf(buf);

err:
  UNLOCK_MUTEX;
  if (!res)
  {
    DBUG_ASSERT(error != 0);
    sql_print_error("Error in Log_event::read_log_event(): "
                    "'%s', data_len: %lu, event_type: %d",
		    error,data_len,head[EVENT_TYPE_OFFSET]);
    my_free(buf);
    /*
      The SQL slave thread will check if file->error<0 to know
      if there was an I/O error. Even if there is no "low-level" I/O errors
      with 'file', any of the high-level above errors is worrying
      enough to stop the SQL thread now ; as we are skipping the current event,
      going on with reading and successfully executing other events can
      only corrupt the slave's databases. So stop.
      The file->error is also checked to record the position of
      the last valid event when master server recovers.
    */
    file->error= -1;
  }
  DBUG_RETURN(res);
}


/**
  Binlog format tolerance is in (buf, event_len, description_event)
  constructors.
*/

Log_event* Log_event::read_log_event(const char* buf, uint event_len,
				     const char **error,
                                     const Format_description_log_event *description_event,
                                     my_bool crc_check)
{
  Log_event* ev;
  uint8 alg;
  DBUG_ENTER("Log_event::read_log_event(char*,...)");
  DBUG_ASSERT(description_event != 0);
  DBUG_PRINT("info", ("binlog_version: %d", description_event->binlog_version));
  DBUG_DUMP("data", (unsigned char*) buf, event_len);

  /* Check the integrity */
  if (event_len < EVENT_LEN_OFFSET ||
      buf[EVENT_TYPE_OFFSET] >= ENUM_END_EVENT ||
      (uint) event_len != uint4korr(buf+EVENT_LEN_OFFSET))
  {
    *error="Sanity check failed";		// Needed to free buffer
    DBUG_RETURN(NULL); // general sanity check - will fail on a partial read
  }

  uint event_type= buf[EVENT_TYPE_OFFSET];
  // all following START events in the current file are without checksum
  if (event_type == START_EVENT_V3)
    (const_cast< Format_description_log_event *>(description_event))->checksum_alg= BINLOG_CHECKSUM_ALG_OFF;
  /*
    CRC verification by SQL and Show-Binlog-Events master side.
    The caller has to provide @description_event->checksum_alg to
    be the last seen FD's (A) descriptor.
    If event is FD the descriptor is in it.
    Notice, FD of the binlog can be only in one instance and therefore
    Show-Binlog-Events executing master side thread needs just to know
    the only FD's (A) value -  whereas RL can contain more.
    In the RL case, the alg is kept in FD_e (@description_event) which is reset 
    to the newer read-out event after its execution with possibly new alg descriptor.
    Therefore in a typical sequence of RL:
    {FD_s^0, FD_m, E_m^1} E_m^1 
    will be verified with (A) of FD_m.

    See legends definition on MYSQL_BIN_LOG::relay_log_checksum_alg docs
    lines (log.h).

    Notice, a pre-checksum FD version forces alg := BINLOG_CHECKSUM_ALG_UNDEF.
  */
  alg= (event_type != FORMAT_DESCRIPTION_EVENT) ?
    description_event->checksum_alg : get_checksum_alg(buf, event_len);
  // Emulate the corruption during reading an event
  DBUG_EXECUTE_IF("corrupt_read_log_event_char",
    if (event_type != FORMAT_DESCRIPTION_EVENT)
    {
      char *debug_event_buf_c = (char *)buf;
      int debug_cor_pos = rand() % (event_len - BINLOG_CHECKSUM_LEN);
      debug_event_buf_c[debug_cor_pos] =~ debug_event_buf_c[debug_cor_pos];
      DBUG_PRINT("info", ("Corrupt the event at Log_event::read_log_event(char*,...): byte on position %d", debug_cor_pos));
      DBUG_SET("-d,corrupt_read_log_event_char");
    }
  );                                                 
  if (crc_check &&
      event_checksum_test((uchar *) buf, event_len, alg))
  {
    *error= "Event crc check failed! Most likely there is event corruption.";
#ifdef MYSQL_CLIENT
    if (force_opt)
    {
      ev= new Unknown_log_event(buf, description_event);
      DBUG_RETURN(ev);
    }
#endif
    DBUG_RETURN(NULL);
  }

  if (event_type > description_event->number_of_event_types &&
      event_type != FORMAT_DESCRIPTION_EVENT)
  {
    /*
      It is unsafe to use the description_event if its post_header_len
      array does not include the event type.
    */
    DBUG_PRINT("error", ("event type %d found, but the current "
                         "Format_description_log_event supports only %d event "
                         "types", event_type,
                         description_event->number_of_event_types));
    ev= NULL;
  }
  else
  {
    /*
      In some previuos versions (see comment in
      Format_description_log_event::Format_description_log_event(char*,...)),
      event types were assigned different id numbers than in the
      present version. In order to replicate from such versions to the
      present version, we must map those event type id's to our event
      type id's.  The mapping is done with the event_type_permutation
      array, which was set up when the Format_description_log_event
      was read.
    */
    if (description_event->event_type_permutation)
    {
      int new_event_type= description_event->event_type_permutation[event_type];
      DBUG_PRINT("info", ("converting event type %d to %d (%s)",
                   event_type, new_event_type,
                   get_type_str((Log_event_type)new_event_type)));
      event_type= new_event_type;
    }

    if (alg != BINLOG_CHECKSUM_ALG_UNDEF &&
        (event_type == FORMAT_DESCRIPTION_EVENT ||
         alg != BINLOG_CHECKSUM_ALG_OFF))
      event_len= event_len - BINLOG_CHECKSUM_LEN;
    
    switch(event_type) {
    case QUERY_EVENT:
      ev  = new Query_log_event(buf, event_len, description_event, QUERY_EVENT);
      break;
    case LOAD_EVENT:
      ev = new Load_log_event(buf, event_len, description_event);
      break;
    case NEW_LOAD_EVENT:
      ev = new Load_log_event(buf, event_len, description_event);
      break;
    case ROTATE_EVENT:
      ev = new Rotate_log_event(buf, event_len, description_event);
      break;
    case CREATE_FILE_EVENT:
      ev = new Create_file_log_event(buf, event_len, description_event);
      break;
    case APPEND_BLOCK_EVENT:
      ev = new Append_block_log_event(buf, event_len, description_event);
      break;
    case DELETE_FILE_EVENT:
      ev = new Delete_file_log_event(buf, event_len, description_event);
      break;
    case EXEC_LOAD_EVENT:
      ev = new Execute_load_log_event(buf, event_len, description_event);
      break;
    case START_EVENT_V3: /* this is sent only by MySQL <=4.x */
      ev = new Start_log_event_v3(buf, description_event);
      break;
    case STOP_EVENT:
      ev = new Stop_log_event(buf, description_event);
      break;
    case INTVAR_EVENT:
      ev = new Intvar_log_event(buf, description_event);
      break;
    case XID_EVENT:
      ev = new Xid_log_event(buf, description_event);
      break;
    case RAND_EVENT:
      ev = new Rand_log_event(buf, description_event);
      break;
    case USER_VAR_EVENT:
      ev = new User_var_log_event(buf, description_event);
      break;
    case FORMAT_DESCRIPTION_EVENT:
      ev = new Format_description_log_event(buf, event_len, description_event);
      break;
#if defined(HAVE_REPLICATION) 
    case PRE_GA_WRITE_ROWS_EVENT:
      ev = new Write_rows_log_event_old(buf, event_len, description_event);
      break;
    case PRE_GA_UPDATE_ROWS_EVENT:
      ev = new Update_rows_log_event_old(buf, event_len, description_event);
      break;
    case PRE_GA_DELETE_ROWS_EVENT:
      ev = new Delete_rows_log_event_old(buf, event_len, description_event);
      break;
    case WRITE_ROWS_EVENT:
      ev = new Write_rows_log_event(buf, event_len, description_event);
      break;
    case UPDATE_ROWS_EVENT:
      ev = new Update_rows_log_event(buf, event_len, description_event);
      break;
    case DELETE_ROWS_EVENT:
      ev = new Delete_rows_log_event(buf, event_len, description_event);
      break;
    case TABLE_MAP_EVENT:
      ev = new Table_map_log_event(buf, event_len, description_event);
      break;
#endif
    case BEGIN_LOAD_QUERY_EVENT:
      ev = new Begin_load_query_log_event(buf, event_len, description_event);
      break;
    case EXECUTE_LOAD_QUERY_EVENT:
      ev= new Execute_load_query_log_event(buf, event_len, description_event);
      break;
    case INCIDENT_EVENT:
      ev = new Incident_log_event(buf, event_len, description_event);
      break;
    case ROWS_QUERY_LOG_EVENT:
      ev= new Rows_query_log_event(buf, event_len, description_event);
      break;
    default:
      /*
        Create an object of Ignorable_log_event for unrecognized sub-class.
        So that SLAVE SQL THREAD will only update the position and continue.
      */
      if (uint2korr(buf + FLAGS_OFFSET) & LOG_EVENT_IGNORABLE_F)
      {
        ev= new Ignorable_log_event(buf, description_event);
      }
      else
      {
        DBUG_PRINT("error",("Unknown event code: %d",
                            (int) buf[EVENT_TYPE_OFFSET]));
        ev= NULL;
      }
      break;
    }
  }

  if (ev)
  {
    ev->checksum_alg= alg;
    if (ev->checksum_alg != BINLOG_CHECKSUM_ALG_OFF &&
        ev->checksum_alg != BINLOG_CHECKSUM_ALG_UNDEF)
      ev->crc= uint4korr(buf + (event_len));
  }

  DBUG_PRINT("read_event", ("%s(type_code: %d; event_len: %d)",
                            ev ? ev->get_type_str() : "<unknown>",
                            buf[EVENT_TYPE_OFFSET],
                            event_len));
  /*
    is_valid() are small event-specific sanity tests which are
    important; for example there are some my_malloc() in constructors
    (e.g. Query_log_event::Query_log_event(char*...)); when these
    my_malloc() fail we can't return an error out of the constructor
    (because constructor is "void") ; so instead we leave the pointer we
    wanted to allocate (e.g. 'query') to 0 and we test it in is_valid().
    Same for Format_description_log_event, member 'post_header_len'.

    SLAVE_EVENT is never used, so it should not be read ever.
  */
  if (!ev || !ev->is_valid() || (event_type == SLAVE_EVENT))
  {
    DBUG_PRINT("error",("Found invalid event in binary log"));

    delete ev;
#ifdef MYSQL_CLIENT
    if (!force_opt) /* then mysqlbinlog dies */
    {
      *error= "Found invalid event in binary log";
      DBUG_RETURN(0);
    }
    ev= new Unknown_log_event(buf, description_event);
#else
    *error= "Found invalid event in binary log";
    DBUG_RETURN(0);
#endif
  }
  DBUG_RETURN(ev);  
}

#ifdef MYSQL_CLIENT

/*
  Log_event::print_header()
*/

void Log_event::print_header(IO_CACHE* file,
                             PRINT_EVENT_INFO* print_event_info,
                             bool is_more __attribute__((unused)))
{
  char llbuff[22];
  my_off_t hexdump_from= print_event_info->hexdump_from;
  DBUG_ENTER("Log_event::print_header");

  my_b_printf(file, "#");
  print_timestamp(file);
  my_b_printf(file, " server id %lu  end_log_pos %s ", (ulong) server_id,
              llstr(log_pos,llbuff));

  /* print the checksum */

  if (checksum_alg != BINLOG_CHECKSUM_ALG_OFF &&
      checksum_alg != BINLOG_CHECKSUM_ALG_UNDEF)
  {
    char checksum_buf[BINLOG_CHECKSUM_LEN * 2 + 4]; // to fit to "0x%lx "
    size_t const bytes_written=
      my_snprintf(checksum_buf, sizeof(checksum_buf), "0x%08lx ", (ulong) crc);
    my_b_printf(file, "%s ", get_type(&binlog_checksum_typelib, checksum_alg));
    my_b_printf(file, checksum_buf, bytes_written);
  }

  /* mysqlbinlog --hexdump */
  if (print_event_info->hexdump_from)
  {
    my_b_printf(file, "\n");
    uchar *ptr= (uchar*)temp_buf;
    my_off_t size=
      uint4korr(ptr + EVENT_LEN_OFFSET) - LOG_EVENT_MINIMAL_HEADER_LEN;
    my_off_t i;

    /* Header len * 4 >= header len * (2 chars + space + extra space) */
    char *h, hex_string[LOG_EVENT_MINIMAL_HEADER_LEN*4]= {0};
    char *c, char_string[16+1]= {0};

    /* Pretty-print event common header if header is exactly 19 bytes */
    if (print_event_info->common_header_len == LOG_EVENT_MINIMAL_HEADER_LEN)
    {
      char emit_buf[256];               // Enough for storing one line
      my_b_printf(file, "# Position  Timestamp   Type   Master ID        "
                  "Size      Master Pos    Flags \n");
      size_t const bytes_written=
        my_snprintf(emit_buf, sizeof(emit_buf),
                    "# %8.8lx %02x %02x %02x %02x   %02x   "
                    "%02x %02x %02x %02x   %02x %02x %02x %02x   "
                    "%02x %02x %02x %02x   %02x %02x\n",
                    (unsigned long) hexdump_from,
                    ptr[0], ptr[1], ptr[2], ptr[3], ptr[4], ptr[5], ptr[6],
                    ptr[7], ptr[8], ptr[9], ptr[10], ptr[11], ptr[12], ptr[13],
                    ptr[14], ptr[15], ptr[16], ptr[17], ptr[18]);
      DBUG_ASSERT(static_cast<size_t>(bytes_written) < sizeof(emit_buf));
      my_b_write(file, (uchar*) emit_buf, bytes_written);
      ptr += LOG_EVENT_MINIMAL_HEADER_LEN;
      hexdump_from += LOG_EVENT_MINIMAL_HEADER_LEN;
    }

    /* Rest of event (without common header) */
    for (i= 0, c= char_string, h=hex_string;
	 i < size;
	 i++, ptr++)
    {
      my_snprintf(h, 4, "%02x ", *ptr);
      h += 3;

      *c++= my_isalnum(&my_charset_bin, *ptr) ? *ptr : '.';

      if (i % 16 == 15)
      {
        /*
          my_b_printf() does not support full printf() formats, so we
          have to do it this way.

          TODO: Rewrite my_b_printf() to support full printf() syntax.
         */
        char emit_buf[256];
        size_t const bytes_written=
          my_snprintf(emit_buf, sizeof(emit_buf),
                      "# %8.8lx %-48.48s |%16s|\n",
                      (unsigned long) (hexdump_from + (i & 0xfffffff0)),
                      hex_string, char_string);
        DBUG_ASSERT(static_cast<size_t>(bytes_written) < sizeof(emit_buf));
	my_b_write(file, (uchar*) emit_buf, bytes_written);
	hex_string[0]= 0;
	char_string[0]= 0;
	c= char_string;
	h= hex_string;
      }
      else if (i % 8 == 7) *h++ = ' ';
    }
    *c= '\0';

    if (hex_string[0])
    {
      char emit_buf[256];
      size_t const bytes_written=
        my_snprintf(emit_buf, sizeof(emit_buf),
                    "# %8.8lx %-48.48s |%s|\n",
                    (unsigned long) (hexdump_from + (i & 0xfffffff0)),
                    hex_string, char_string);
      DBUG_ASSERT(static_cast<size_t>(bytes_written) < sizeof(emit_buf));
      my_b_write(file, (uchar*) emit_buf, bytes_written);
    }
    /*
      need a # to prefix the rest of printouts for example those of
      Rows_log_event::print_helper().
    */
    my_b_write(file, reinterpret_cast<const uchar*>("# "), 2);
  }
  DBUG_VOID_RETURN;
}


/**
  Prints a quoted string to io cache.
  Control characters are displayed as hex sequence, e.g. \x00
  
  @param[in] file              IO cache
  @param[in] prt               Pointer to string
  @param[in] length            String length
*/

static void
my_b_write_quoted(IO_CACHE *file, const uchar *ptr, uint length)
{
  const uchar *s;
  my_b_printf(file, "'");
  for (s= ptr; length > 0 ; s++, length--)
  {
    if (*s > 0x1F)
      my_b_write(file, s, 1);
    else
    {
      uchar hex[10];
      size_t len= my_snprintf((char*) hex, sizeof(hex), "%s%02x", "\\x", *s);
      my_b_write(file, hex, len);
    }
  }
  my_b_printf(file, "'");
}


/**
  Prints a bit string to io cache in format  b'1010'.
  
  @param[in] file              IO cache
  @param[in] ptr               Pointer to string
  @param[in] nbits             Number of bits
*/
static void
my_b_write_bit(IO_CACHE *file, const uchar *ptr, uint nbits)
{
  uint bitnum, nbits8= ((nbits + 7) / 8) * 8, skip_bits= nbits8 - nbits;
  my_b_printf(file, "b'");
  for (bitnum= skip_bits ; bitnum < nbits8; bitnum++)
  {
    int is_set= (ptr[(bitnum) / 8] >> (7 - bitnum % 8))  & 0x01;
    my_b_write(file, (const uchar*) (is_set ? "1" : "0"), 1);
  }
  my_b_printf(file, "'");
}


/**
  Prints a packed string to io cache.
  The string consists of length packed to 1 or 2 bytes,
  followed by string data itself.
  
  @param[in] file              IO cache
  @param[in] ptr               Pointer to string
  @param[in] length            String size
  
  @retval   - number of bytes scanned.
*/
static size_t
my_b_write_quoted_with_length(IO_CACHE *file, const uchar *ptr, uint length)
{
  if (length < 256)
  {
    length= *ptr;
    my_b_write_quoted(file, ptr + 1, length);
    return length + 1;
  }
  else
  {
    length= uint2korr(ptr);
    my_b_write_quoted(file, ptr + 2, length);
    return length + 2;
  }
}


/**
  Prints a 32-bit number in both signed and unsigned representation
  
  @param[in] file              IO cache
  @param[in] sl                Signed number
  @param[in] ul                Unsigned number
*/
static void
my_b_write_sint32_and_uint32(IO_CACHE *file, int32 si, uint32 ui)
{
  my_b_printf(file, "%d", si);
  if (si < 0)
    my_b_printf(file, " (%u)", ui);
}


/**
  Print a packed value of the given SQL type into IO cache
  
  @param[in] file              IO cache
  @param[in] ptr               Pointer to string
  @param[in] type              Column type
  @param[in] meta              Column meta information
  @param[out] typestr          SQL type string buffer (for verbose output)
  @param[out] typestr_length   Size of typestr
  
  @retval   - number of bytes scanned from ptr.
*/

static size_t
log_event_print_value(IO_CACHE *file, const uchar *ptr,
                      uint type, uint meta,
                      char *typestr, size_t typestr_length)
{
  uint32 length= 0;

  if (type == MYSQL_TYPE_STRING)
  {
    if (meta >= 256)
    {
      uint byte0= meta >> 8;
      uint byte1= meta & 0xFF;
      
      if ((byte0 & 0x30) != 0x30)
      {
        /* a long CHAR() field: see #37426 */
        length= byte1 | (((byte0 & 0x30) ^ 0x30) << 4);
        type= byte0 | 0x30;
      }
      else
        length = meta & 0xFF;
    }
    else
      length= meta;
  }

  switch (type) {
  case MYSQL_TYPE_LONG:
    {
      int32 si= sint4korr(ptr);
      uint32 ui= uint4korr(ptr);
      my_b_write_sint32_and_uint32(file, si, ui);
      my_snprintf(typestr, typestr_length, "INT");
      return 4;
    }

  case MYSQL_TYPE_TINY:
    {
      my_b_write_sint32_and_uint32(file, (int) (signed char) *ptr,
                                  (uint) (unsigned char) *ptr);
      my_snprintf(typestr, typestr_length, "TINYINT");
      return 1;
    }

  case MYSQL_TYPE_SHORT:
    {
      int32 si= (int32) sint2korr(ptr);
      uint32 ui= (uint32) uint2korr(ptr);
      my_b_write_sint32_and_uint32(file, si, ui);
      my_snprintf(typestr, typestr_length, "SHORTINT");
      return 2;
    }
  
  case MYSQL_TYPE_INT24:
    {
      int32 si= sint3korr(ptr);
      uint32 ui= uint3korr(ptr);
      my_b_write_sint32_and_uint32(file, si, ui);
      my_snprintf(typestr, typestr_length, "MEDIUMINT");
      return 3;
    }

  case MYSQL_TYPE_LONGLONG:
    {
      char tmp[64];
      longlong si= sint8korr(ptr);
      longlong10_to_str(si, tmp, -10);
      my_b_printf(file, "%s", tmp);
      if (si < 0)
      {
        ulonglong ui= uint8korr(ptr);
        longlong10_to_str((longlong) ui, tmp, 10);
        my_b_printf(file, " (%s)", tmp);        
      }
      my_snprintf(typestr, typestr_length, "LONGINT");
      return 8;
    }

  case MYSQL_TYPE_NEWDECIMAL:
    {
      uint precision= meta >> 8;
      uint decimals= meta & 0xFF;
      uint bin_size= my_decimal_get_binary_size(precision, decimals);
      my_decimal dec;
      binary2my_decimal(E_DEC_FATAL_ERROR, (uchar*) ptr, &dec,
                        precision, decimals);
      int i, end;
      char buff[512], *pos;
      pos= buff;
      pos+= sprintf(buff, "%s", dec.sign() ? "-" : "");
      end= ROUND_UP(dec.frac) + ROUND_UP(dec.intg)-1;
      for (i=0; i < end; i++)
        pos+= sprintf(pos, "%09d.", dec.buf[i]);
      pos+= sprintf(pos, "%09d", dec.buf[i]);
      my_b_printf(file, "%s", buff);
      my_snprintf(typestr, typestr_length, "DECIMAL(%d,%d)",
                  precision, decimals);
      return bin_size;
    }

  case MYSQL_TYPE_FLOAT:
    {
      float fl;
      float4get(fl, ptr);
      char tmp[320];
      sprintf(tmp, "%-20g", (double) fl);
      my_b_printf(file, "%s", tmp); /* my_snprintf doesn't support %-20g */
      my_snprintf(typestr, typestr_length, "FLOAT");
      return 4;
    }

  case MYSQL_TYPE_DOUBLE:
    {
      double dbl;
      float8get(dbl, ptr);
      char tmp[320];
      sprintf(tmp, "%-.20g", dbl); /* my_snprintf doesn't support %-20g */
      my_b_printf(file, "%s", tmp);
      strcpy(typestr, "DOUBLE");
      return 8;
    }
  
  case MYSQL_TYPE_BIT:
    {
      /* Meta-data: bit_len, bytes_in_rec, 2 bytes */
      uint nbits= ((meta >> 8) * 8) + (meta & 0xFF);
      length= (nbits + 7) / 8;
      my_b_write_bit(file, ptr, nbits);
      my_snprintf(typestr, typestr_length, "BIT(%d)", nbits);
      return length;
    }

  case MYSQL_TYPE_TIMESTAMP:
    {
      uint32 i32= uint4korr(ptr);
      my_b_printf(file, "%d", i32);
      my_snprintf(typestr, typestr_length, "TIMESTAMP");
      return 4;
    }

  case MYSQL_TYPE_DATETIME:
    {
      size_t d, t;
      uint64 i64= uint8korr(ptr); /* YYYYMMDDhhmmss */
      d= i64 / 1000000;
      t= i64 % 1000000;
      my_b_printf(file, "%04d-%02d-%02d %02d:%02d:%02d",
                  d / 10000, (d % 10000) / 100, d % 100,
                  t / 10000, (t % 10000) / 100, t % 100);
      my_snprintf(typestr, typestr_length, "DATETIME");
      return 8;
    }

  case MYSQL_TYPE_TIME:
    {
      uint32 i32= uint3korr(ptr);
      my_b_printf(file, "'%02d:%02d:%02d'",
                  i32 / 10000, (i32 % 10000) / 100, i32 % 100);
      my_snprintf(typestr,  typestr_length, "TIME");
      return 3;
    }
    
  case MYSQL_TYPE_NEWDATE:
    {
      uint32 tmp= uint3korr(ptr);
      int part;
      char buf[11];
      char *pos= &buf[10];  // start from '\0' to the beginning

      /* Copied from field.cc */
      *pos--=0;					// End NULL
      part=(int) (tmp & 31);
      *pos--= (char) ('0'+part%10);
      *pos--= (char) ('0'+part/10);
      *pos--= ':';
      part=(int) (tmp >> 5 & 15);
      *pos--= (char) ('0'+part%10);
      *pos--= (char) ('0'+part/10);
      *pos--= ':';
      part=(int) (tmp >> 9);
      *pos--= (char) ('0'+part%10); part/=10;
      *pos--= (char) ('0'+part%10); part/=10;
      *pos--= (char) ('0'+part%10); part/=10;
      *pos=   (char) ('0'+part);
      my_b_printf(file , "'%s'", buf);
      my_snprintf(typestr, typestr_length, "DATE");
      return 3;
    }
    
  case MYSQL_TYPE_DATE:
    {
      uint i32= uint3korr(ptr);
      my_b_printf(file , "'%04d:%02d:%02d'",
                  (i32 / (16L * 32L)), (i32 / 32L % 16L), (i32 % 32L));
      my_snprintf(typestr, typestr_length, "DATE");
      return 3;
    }
  
  case MYSQL_TYPE_YEAR:
    {
      uint32 i32= *ptr;
      my_b_printf(file, "%04d", i32+ 1900);
      my_snprintf(typestr, typestr_length, "YEAR");
      return 1;
    }
  
  case MYSQL_TYPE_ENUM:
    switch (meta & 0xFF) {
    case 1:
      my_b_printf(file, "%d", (int) *ptr);
      my_snprintf(typestr, typestr_length, "ENUM(1 byte)");
      return 1;
    case 2:
      {
        int32 i32= uint2korr(ptr);
        my_b_printf(file, "%d", i32);
        my_snprintf(typestr, typestr_length, "ENUM(2 bytes)");
        return 2;
      }
    default:
      my_b_printf(file, "!! Unknown ENUM packlen=%d", meta & 0xFF); 
      return 0;
    }
    break;
    
  case MYSQL_TYPE_SET:
    my_b_write_bit(file, ptr , (meta & 0xFF) * 8);
    my_snprintf(typestr, typestr_length, "SET(%d bytes)", meta & 0xFF);
    return meta & 0xFF;
  
  case MYSQL_TYPE_BLOB:
    switch (meta) {
    case 1:
      length= *ptr;
      my_b_write_quoted(file, ptr + 1, length);
      my_snprintf(typestr, typestr_length, "TINYBLOB/TINYTEXT");
      return length + 1;
    case 2:
      length= uint2korr(ptr);
      my_b_write_quoted(file, ptr + 2, length);
      my_snprintf(typestr, typestr_length, "BLOB/TEXT");
      return length + 2;
    case 3:
      length= uint3korr(ptr);
      my_b_write_quoted(file, ptr + 3, length);
      my_snprintf(typestr, typestr_length, "MEDIUMBLOB/MEDIUMTEXT");
      return length + 3;
    case 4:
      length= uint4korr(ptr);
      my_b_write_quoted(file, ptr + 4, length);
      my_snprintf(typestr, typestr_length, "LONGBLOB/LONGTEXT");
      return length + 4;
    default:
      my_b_printf(file, "!! Unknown BLOB packlen=%d", length);
      return 0;
    }

  case MYSQL_TYPE_VARCHAR:
  case MYSQL_TYPE_VAR_STRING:
    length= meta;
    my_snprintf(typestr, typestr_length, "VARSTRING(%d)", length);
    return my_b_write_quoted_with_length(file, ptr, length);

  case MYSQL_TYPE_STRING:
    my_snprintf(typestr, typestr_length, "STRING(%d)", length);
    return my_b_write_quoted_with_length(file, ptr, length);

  default:
    {
      char tmp[5];
      my_snprintf(tmp, sizeof(tmp), "%04x", meta);
      my_b_printf(file,
                  "!! Don't know how to handle column type=%d meta=%d (%s)",
                  type, meta, tmp);
    }
    break;
  }
  *typestr= 0;
  return 0;
}


/**
  Print a packed row into IO cache
  
  @param[in] file              IO cache
  @param[in] td                Table definition
  @param[in] print_event_into  Print parameters
  @param[in] cols_bitmap       Column bitmaps.
  @param[in] value             Pointer to packed row
  @param[in] prefix            Row's SQL clause ("SET", "WHERE", etc)
  
  @retval   - number of bytes scanned.
*/


size_t
Rows_log_event::print_verbose_one_row(IO_CACHE *file, table_def *td,
                                      PRINT_EVENT_INFO *print_event_info,
                                      MY_BITMAP *cols_bitmap,
                                      const uchar *value, const uchar *prefix)
{
  const uchar *value0= value;
  const uchar *null_bits= value;
  uint null_bit_index= 0;
  char typestr[64]= "";
  
  value+= (m_width + 7) / 8;
  
  my_b_printf(file, "%s", prefix);
  
  for (size_t i= 0; i < td->size(); i ++)
  {
    int is_null= (null_bits[null_bit_index / 8] 
                  >> (null_bit_index % 8))  & 0x01;

    if (bitmap_is_set(cols_bitmap, i) == 0)
      continue;
    
    if (is_null)
    {
      my_b_printf(file, "###   @%d=NULL", i + 1);
    }
    else
    {
      my_b_printf(file, "###   @%d=", i + 1);
      size_t size= log_event_print_value(file, value,
                                         td->type(i), td->field_metadata(i),
                                         typestr, sizeof(typestr));
      if (!size)
        return 0;

      value+= size;
    }

    if (print_event_info->verbose > 1)
    {
      my_b_printf(file, " /* ");

      if (typestr[0])
        my_b_printf(file, "%s ", typestr);
      else
        my_b_printf(file, "type=%d ", td->type(i));
      
      my_b_printf(file, "meta=%d nullable=%d is_null=%d ",
                  td->field_metadata(i),
                  td->maybe_null(i), is_null);
      my_b_printf(file, "*/");
    }
    
    my_b_printf(file, "\n");
    
    null_bit_index++;
  }
  return value - value0;
}


/**
  Print a row event into IO cache in human readable form (in SQL format)
  
  @param[in] file              IO cache
  @param[in] print_event_into  Print parameters
*/
void Rows_log_event::print_verbose(IO_CACHE *file,
                                   PRINT_EVENT_INFO *print_event_info)
{
  Table_map_log_event *map;
  table_def *td;
  const char *sql_command, *sql_clause1, *sql_clause2;
  Log_event_type type_code= get_type_code();
  
  switch (type_code) {
  case WRITE_ROWS_EVENT:
    sql_command= "INSERT INTO";
    sql_clause1= "### SET\n";
    sql_clause2= NULL;
    break;
  case DELETE_ROWS_EVENT:
    sql_command= "DELETE FROM";
    sql_clause1= "### WHERE\n";
    sql_clause2= NULL;
    break;
  case UPDATE_ROWS_EVENT:
    sql_command= "UPDATE";
    sql_clause1= "### WHERE\n";
    sql_clause2= "### SET\n";
    break;
  default:
    sql_command= sql_clause1= sql_clause2= NULL;
    DBUG_ASSERT(0); /* Not possible */
  }
  
  if (!(map= print_event_info->m_table_map.get_table(m_table_id)) ||
      !(td= map->create_table_def()))
  {
    my_b_printf(file, "### Row event for unknown table #%d", m_table_id);
    return;
  }

  /* If the write rows event contained no values for the AI */
  if (((type_code == WRITE_ROWS_EVENT) && (m_rows_buf==m_rows_end)))
  {
    my_b_printf(file, "### INSERT INTO `%s`.`%s` VALUES ()\n", 
                      map->get_db_name(), map->get_table_name());
    goto end;
  }

  for (const uchar *value= m_rows_buf; value < m_rows_end; )
  {
    size_t length;
    my_b_printf(file, "### %s %s.%s\n",
                      sql_command,
                      map->get_db_name(), map->get_table_name());
    /* Print the first image */
    if (!(length= print_verbose_one_row(file, td, print_event_info,
                                  &m_cols, value,
                                  (const uchar*) sql_clause1)))
      goto end;
    value+= length;

    /* Print the second image (for UPDATE only) */
    if (sql_clause2)
    {
      if (!(length= print_verbose_one_row(file, td, print_event_info,
                                      &m_cols_ai, value,
                                      (const uchar*) sql_clause2)))
        goto end;
      value+= length;
    }
  }

end:
  delete td;
}

#ifdef MYSQL_CLIENT
void free_table_map_log_event(Table_map_log_event *event)
{
  delete event;
}
#endif

void Log_event::print_base64(IO_CACHE* file,
                             PRINT_EVENT_INFO* print_event_info,
                             bool more)
{
  const uchar *ptr= (const uchar *)temp_buf;
  uint32 size= uint4korr(ptr + EVENT_LEN_OFFSET);
  DBUG_ENTER("Log_event::print_base64");

  size_t const tmp_str_sz= base64_needed_encoded_length((int) size);
  char *const tmp_str= (char *) my_malloc(tmp_str_sz, MYF(MY_WME));
  if (!tmp_str) {
    fprintf(stderr, "\nError: Out of memory. "
            "Could not print correct binlog event.\n");
    DBUG_VOID_RETURN;
  }

  if (base64_encode(ptr, (size_t) size, tmp_str))
  {
    DBUG_ASSERT(0);
  }

  if (print_event_info->base64_output_mode != BASE64_OUTPUT_DECODE_ROWS)
  {
    if (my_b_tell(file) == 0)
      my_b_printf(file, "\nBINLOG '\n");

    my_b_printf(file, "%s\n", tmp_str);

    if (!more)
      my_b_printf(file, "'%s\n", print_event_info->delimiter);
  }
  
  if (print_event_info->verbose)
  {
    Rows_log_event *ev= NULL;
    if (checksum_alg != BINLOG_CHECKSUM_ALG_UNDEF &&
        checksum_alg != BINLOG_CHECKSUM_ALG_OFF)
      size-= BINLOG_CHECKSUM_LEN; // checksum is displayed through the header
    
    if (ptr[4] == TABLE_MAP_EVENT)
    {
      Table_map_log_event *map; 
      map= new Table_map_log_event((const char*) ptr, size, 
                                   glob_description_event);
      print_event_info->m_table_map.set_table(map->get_table_id(), map);
    }
    else if (ptr[4] == WRITE_ROWS_EVENT)
    {
      ev= new Write_rows_log_event((const char*) ptr, size,
                                   glob_description_event);
    }
    else if (ptr[4] == DELETE_ROWS_EVENT)
    {
      ev= new Delete_rows_log_event((const char*) ptr, size,
                                    glob_description_event);
    }
    else if (ptr[4] == UPDATE_ROWS_EVENT)
    {
      ev= new Update_rows_log_event((const char*) ptr, size,
                                    glob_description_event);
    }
    
    if (ev)
    {
      ev->print_verbose(file, print_event_info);
      delete ev;
    }
  }
    
  my_free(tmp_str);
  DBUG_VOID_RETURN;
}


/*
  Log_event::print_timestamp()
*/

void Log_event::print_timestamp(IO_CACHE* file, time_t* ts)
{
  struct tm *res;
  DBUG_ENTER("Log_event::print_timestamp");
  if (!ts)
    ts = &when;
#ifdef MYSQL_SERVER				// This is always false
  struct tm tm_tmp;
  localtime_r(ts,(res= &tm_tmp));
#else
  res=localtime(ts);
#endif

  my_b_printf(file,"%02d%02d%02d %2d:%02d:%02d",
              res->tm_year % 100,
              res->tm_mon+1,
              res->tm_mday,
              res->tm_hour,
              res->tm_min,
              res->tm_sec);
  DBUG_VOID_RETURN;
}

#endif /* MYSQL_CLIENT */


#if !defined(MYSQL_CLIENT) && defined(HAVE_REPLICATION)
inline Log_event::enum_skip_reason
Log_event::continue_group(Relay_log_info *rli)
{
  if (rli->slave_skip_counter == 1)
    return Log_event::EVENT_SKIP_IGNORE;
  return Log_event::do_shall_skip(rli);
}
#endif

/**************************************************************************
	Query_log_event methods
**************************************************************************/

#if defined(HAVE_REPLICATION) && !defined(MYSQL_CLIENT)

/**
  This (which is used only for SHOW BINLOG EVENTS) could be updated to
  print SET @@session_var=. But this is not urgent, as SHOW BINLOG EVENTS is
  only an information, it does not produce suitable queries to replay (for
  example it does not print LOAD DATA INFILE).
  @todo
    show the catalog ??
*/

void Query_log_event::pack_info(Protocol *protocol)
{
  // TODO: show the catalog ??
  char *buf, *pos;
  if (!(buf= (char*) my_malloc(9 + db_len + q_len, MYF(MY_WME))))
    return;
  pos= buf;
  if (!(flags & LOG_EVENT_SUPPRESS_USE_F)
      && db && db_len)
  {
    pos= strmov(buf, "use `");
    memcpy(pos, db, db_len);
    pos= strmov(pos+db_len, "`; ");
  }
  if (query && q_len)
  {
    memcpy(pos, query, q_len);
    pos+= q_len;
  }
  protocol->store(buf, pos-buf, &my_charset_bin);
  my_free(buf);
}
#endif

#ifndef MYSQL_CLIENT

/**
  Utility function for the next method (Query_log_event::write()) .
*/
static void write_str_with_code_and_len(uchar **dst, const char *src,
                                        uint len, uint code)
{
  /*
    only 1 byte to store the length of catalog, so it should not
    surpass 255
  */
  DBUG_ASSERT(len <= 255);
  DBUG_ASSERT(src);
  *((*dst)++)= code;
  *((*dst)++)= (uchar) len;
  bmove(*dst, src, len);
  (*dst)+= len;
}


/**
  Query_log_event::write().

  @note
    In this event we have to modify the header to have the correct
    EVENT_LEN_OFFSET as we don't yet know how many status variables we
    will print!
*/

bool Query_log_event::write(IO_CACHE* file)
{
  uchar buf[QUERY_HEADER_LEN + MAX_SIZE_LOG_EVENT_STATUS];
  uchar *start, *start_of_status;
  ulong event_length;

  if (!query)
    return 1;                                   // Something wrong with event

  /*
    We want to store the thread id:
    (- as an information for the user when he reads the binlog)
    - if the query uses temporary table: for the slave SQL thread to know to
    which master connection the temp table belongs.
    Now imagine we (write()) are called by the slave SQL thread (we are
    logging a query executed by this thread; the slave runs with
    --log-slave-updates). Then this query will be logged with
    thread_id=the_thread_id_of_the_SQL_thread. Imagine that 2 temp tables of
    the same name were created simultaneously on the master (in the master
    binlog you have
    CREATE TEMPORARY TABLE t; (thread 1)
    CREATE TEMPORARY TABLE t; (thread 2)
    ...)
    then in the slave's binlog there will be
    CREATE TEMPORARY TABLE t; (thread_id_of_the_slave_SQL_thread)
    CREATE TEMPORARY TABLE t; (thread_id_of_the_slave_SQL_thread)
    which is bad (same thread id!).

    To avoid this, we log the thread's thread id EXCEPT for the SQL
    slave thread for which we log the original (master's) thread id.
    Now this moves the bug: what happens if the thread id on the
    master was 10 and when the slave replicates the query, a
    connection number 10 is opened by a normal client on the slave,
    and updates a temp table of the same name? We get a problem
    again. To avoid this, in the handling of temp tables (sql_base.cc)
    we use thread_id AND server_id.  TODO when this is merged into
    4.1: in 4.1, slave_proxy_id has been renamed to pseudo_thread_id
    and is a session variable: that's to make mysqlbinlog work with
    temp tables. We probably need to introduce

    SET PSEUDO_SERVER_ID
    for mysqlbinlog in 4.1. mysqlbinlog would print:
    SET PSEUDO_SERVER_ID=
    SET PSEUDO_THREAD_ID=
    for each query using temp tables.
  */
  int4store(buf + Q_THREAD_ID_OFFSET, slave_proxy_id);
  int4store(buf + Q_EXEC_TIME_OFFSET, exec_time);
  buf[Q_DB_LEN_OFFSET] = (char) db_len;
  int2store(buf + Q_ERR_CODE_OFFSET, error_code);

  /*
    You MUST always write status vars in increasing order of code. This
    guarantees that a slightly older slave will be able to parse those he
    knows.
  */
  start_of_status= start= buf+QUERY_HEADER_LEN;
  if (flags2_inited)
  {
    *start++= Q_FLAGS2_CODE;
    int4store(start, flags2);
    start+= 4;
  }
  if (sql_mode_inited)
  {
    *start++= Q_SQL_MODE_CODE;
    int8store(start, sql_mode);
    start+= 8;
  }
  if (catalog_len) // i.e. this var is inited (false for 4.0 events)
  {
    write_str_with_code_and_len(&start,
                                catalog, catalog_len, Q_CATALOG_NZ_CODE);
    /*
      In 5.0.x where x<4 masters we used to store the end zero here. This was
      a waste of one byte so we don't do it in x>=4 masters. We change code to
      Q_CATALOG_NZ_CODE, because re-using the old code would make x<4 slaves
      of this x>=4 master segfault (expecting a zero when there is
      none). Remaining compatibility problems are: the older slave will not
      find the catalog; but it is will not crash, and it's not an issue
      that it does not find the catalog as catalogs were not used in these
      older MySQL versions (we store it in binlog and read it from relay log
      but do nothing useful with it). What is an issue is that the older slave
      will stop processing the Q_* blocks (and jumps to the db/query) as soon
      as it sees unknown Q_CATALOG_NZ_CODE; so it will not be able to read
      Q_AUTO_INCREMENT*, Q_CHARSET and so replication will fail silently in
      various ways. Documented that you should not mix alpha/beta versions if
      they are not exactly the same version, with example of 5.0.3->5.0.2 and
      5.0.4->5.0.3. If replication is from older to new, the new will
      recognize Q_CATALOG_CODE and have no problem.
    */
  }
  if (auto_increment_increment != 1 || auto_increment_offset != 1)
  {
    *start++= Q_AUTO_INCREMENT;
    int2store(start, auto_increment_increment);
    int2store(start+2, auto_increment_offset);
    start+= 4;
  }
  if (charset_inited)
  {
    *start++= Q_CHARSET_CODE;
    memcpy(start, charset, 6);
    start+= 6;
  }
  if (time_zone_len)
  {
    /* In the TZ sys table, column Name is of length 64 so this should be ok */
    DBUG_ASSERT(time_zone_len <= MAX_TIME_ZONE_NAME_LENGTH);
    write_str_with_code_and_len(&start,
                                time_zone_str, time_zone_len, Q_TIME_ZONE_CODE);
  }
  if (lc_time_names_number)
  {
    DBUG_ASSERT(lc_time_names_number <= 0xFFFF);
    *start++= Q_LC_TIME_NAMES_CODE;
    int2store(start, lc_time_names_number);
    start+= 2;
  }
  if (charset_database_number)
  {
    DBUG_ASSERT(charset_database_number <= 0xFFFF);
    *start++= Q_CHARSET_DATABASE_CODE;
    int2store(start, charset_database_number);
    start+= 2;
  }
  if (table_map_for_update)
  {
    *start++= Q_TABLE_MAP_FOR_UPDATE_CODE;
    int8store(start, table_map_for_update);
    start+= 8;
  }
  if (master_data_written != 0)
  {
    /*
      Q_MASTER_DATA_WRITTEN_CODE only exists in relay logs where the master
      has binlog_version<4 and the slave has binlog_version=4. See comment
      for master_data_written in log_event.h for details.
    */
    *start++= Q_MASTER_DATA_WRITTEN_CODE;
    int4store(start, master_data_written);
    start+= 4;
  }

  if (thd && thd->need_binlog_invoker())
  {
    LEX_STRING user;
    LEX_STRING host;
    memset(&user, 0, sizeof(user));
    memset(&host, 0, sizeof(host));

    if (thd->slave_thread && thd->has_invoker())
    {
      /* user will be null, if master is older than this patch */
      user= thd->get_invoker_user();
      host= thd->get_invoker_host();
    }
    else if (thd->security_ctx->priv_user)
    {
      Security_context *ctx= thd->security_ctx;

      user.length= strlen(ctx->priv_user);
      user.str= ctx->priv_user;
      if (ctx->priv_host[0] != '\0')
      {
        host.str= ctx->priv_host;
        host.length= strlen(ctx->priv_host);
      }
    }

    if (user.length > 0)
    {
      *start++= Q_INVOKER;

      /*
        Store user length and user. The max length of use is 16, so 1 byte is
        enough to store the user's length.
       */
      *start++= (uchar)user.length;
      memcpy(start, user.str, user.length);
      start+= user.length;

      /*
        Store host length and host. The max length of host is 60, so 1 byte is
        enough to store the host's length.
       */
      *start++= (uchar)host.length;
      memcpy(start, host.str, host.length);
      start+= host.length;
    }
  }
  /*
    NOTE: When adding new status vars, please don't forget to update
    the MAX_SIZE_LOG_EVENT_STATUS in log_event.h and update the function
    code_name() in this file.
   
    Here there could be code like
    if (command-line-option-which-says-"log_this_variable" && inited)
    {
    *start++= Q_THIS_VARIABLE_CODE;
    int4store(start, this_variable);
    start+= 4;
    }
  */
  
  /* Store length of status variables */
  status_vars_len= (uint) (start-start_of_status);
  DBUG_ASSERT(status_vars_len <= MAX_SIZE_LOG_EVENT_STATUS);
  int2store(buf + Q_STATUS_VARS_LEN_OFFSET, status_vars_len);

  /*
    Calculate length of whole event
    The "1" below is the \0 in the db's length
  */
  event_length= (uint) (start-buf) + get_post_header_size_for_derived() + db_len + 1 + q_len;

  return (write_header(file, event_length) ||
          wrapper_my_b_safe_write(file, (uchar*) buf, QUERY_HEADER_LEN) ||
          write_post_header_for_derived(file) ||
          wrapper_my_b_safe_write(file, (uchar*) start_of_status,
                          (uint) (start-start_of_status)) ||
          wrapper_my_b_safe_write(file, (db) ? (uchar*) db : (uchar*)"", db_len + 1) ||
          wrapper_my_b_safe_write(file, (uchar*) query, q_len) ||
	  write_footer(file)) ? 1 : 0;
}

/**
  The simplest constructor that could possibly work.  This is used for
  creating static objects that have a special meaning and are invisible
  to the log.  
*/
Query_log_event::Query_log_event()
  :Log_event(), data_buf(0)
{
  memset(&user, 0, sizeof(user));
  memset(&host, 0, sizeof(host));
}


/*
  SYNOPSIS
    Query_log_event::Query_log_event()
      thd_arg           - thread handle
      query_arg         - array of char representing the query
      query_length      - size of the  `query_arg' array
      using_trans       - there is a modified transactional table
      suppress_use      - suppress the generation of 'USE' statements
      errcode           - the error code of the query
      
  DESCRIPTION
  Creates an event for binlogging
  The value for `errcode' should be supplied by caller.
*/
Query_log_event::Query_log_event(THD* thd_arg, const char* query_arg,
				 ulong query_length, bool using_trans,
				 bool direct, bool suppress_use, int errcode)

  :Log_event(thd_arg,
             (thd_arg->thread_specific_used ? LOG_EVENT_THREAD_SPECIFIC_F :
              0) |
             (suppress_use ? LOG_EVENT_SUPPRESS_USE_F : 0),
	     using_trans),
   data_buf(0), query(query_arg), catalog(thd_arg->catalog),
   db(thd_arg->db), q_len((uint32) query_length),
   thread_id(thd_arg->thread_id),
   /* save the original thread id; we already know the server id */
   slave_proxy_id(thd_arg->variables.pseudo_thread_id),
   flags2_inited(1), sql_mode_inited(1), charset_inited(1),
   sql_mode(thd_arg->variables.sql_mode),
   auto_increment_increment(thd_arg->variables.auto_increment_increment),
   auto_increment_offset(thd_arg->variables.auto_increment_offset),
   lc_time_names_number(thd_arg->variables.lc_time_names->number),
   charset_database_number(0),
   table_map_for_update((ulonglong)thd_arg->table_map_for_update),
   master_data_written(0)
{
  time_t end_time;

  memset(&user, 0, sizeof(user));
  memset(&host, 0, sizeof(host));

  error_code= errcode;

  time(&end_time);
  exec_time = (ulong) (end_time  - thd_arg->start_time);
  /**
    @todo this means that if we have no catalog, then it is replicated
    as an existing catalog of length zero. is that safe? /sven
  */
  catalog_len = (catalog) ? (uint32) strlen(catalog) : 0;
  /* status_vars_len is set just before writing the event */
  db_len = (db) ? (uint32) strlen(db) : 0;
  if (thd_arg->variables.collation_database != thd_arg->db_charset)
    charset_database_number= thd_arg->variables.collation_database->number;
  
  /*
    We only replicate over the bits of flags2 that we need: the rest
    are masked out by "& OPTIONS_WRITTEN_TO_BINLOG".

    We also force AUTOCOMMIT=1.  Rationale (cf. BUG#29288): After
    fixing BUG#26395, we always write BEGIN and COMMIT around all
    transactions (even single statements in autocommit mode).  This is
    so that replication from non-transactional to transactional table
    and error recovery from XA to non-XA table should work as
    expected.  The BEGIN/COMMIT are added in log.cc. However, there is
    one exception: MyISAM bypasses log.cc and writes directly to the
    binlog.  So if autocommit is off, master has MyISAM, and slave has
    a transactional engine, then the slave will just see one long
    never-ending transaction.  The only way to bypass explicit
    BEGIN/COMMIT in the binlog is by using a non-transactional table.
    So setting AUTOCOMMIT=1 will make this work as expected.

    Note: explicitly replicate AUTOCOMMIT=1 from master. We do not
    assume AUTOCOMMIT=1 on slave; the slave still reads the state of
    the autocommit flag as written by the master to the binlog. This
    behavior may change after WL#4162 has been implemented.
  */
  flags2= (uint32) (thd_arg->variables.option_bits &
                    (OPTIONS_WRITTEN_TO_BIN_LOG & ~OPTION_NOT_AUTOCOMMIT));
  DBUG_ASSERT(thd_arg->variables.character_set_client->number < 256*256);
  DBUG_ASSERT(thd_arg->variables.collation_connection->number < 256*256);
  DBUG_ASSERT(thd_arg->variables.collation_server->number < 256*256);
  DBUG_ASSERT(thd_arg->variables.character_set_client->mbminlen == 1);
  int2store(charset, thd_arg->variables.character_set_client->number);
  int2store(charset+2, thd_arg->variables.collation_connection->number);
  int2store(charset+4, thd_arg->variables.collation_server->number);
  if (thd_arg->time_zone_used)
  {
    /*
      Note that our event becomes dependent on the Time_zone object
      representing the time zone. Fortunately such objects are never deleted
      or changed during mysqld's lifetime.
    */
    time_zone_len= thd_arg->variables.time_zone->get_name()->length();
    time_zone_str= thd_arg->variables.time_zone->get_name()->ptr();
  }
  else
    time_zone_len= 0;

  LEX *lex= thd->lex;
  /*
    Defines that the statement will be written directly to the binary log
    without being wrapped by a BEGIN...COMMIT. Otherwise, the statement
    will be written to either the trx-cache or stmt-cache.

    Note that a cache will not be used if the parameter direct is TRUE.
  */
  bool use_cache= FALSE;
  /*
    TRUE defines that the trx-cache must be used and by consequence the
    use_cache is TRUE.

    Note that a cache will not be used if the parameter direct is TRUE.
  */
  bool trx_cache= FALSE;
  cache_type= Log_event::EVENT_INVALID_CACHE;

  switch (lex->sql_command)
  {
    case SQLCOM_DROP_TABLE:
      use_cache= (lex->drop_temporary && thd->in_multi_stmt_transaction_mode());
    break;

    case SQLCOM_CREATE_TABLE:
      trx_cache= (lex->select_lex.item_list.elements &&
                  thd->is_current_stmt_binlog_format_row());
      use_cache= ((lex->create_info.options & HA_LEX_CREATE_TMP_TABLE) &&
                   thd->in_multi_stmt_transaction_mode()) || trx_cache;
      break;
    case SQLCOM_SET_OPTION:
      use_cache= trx_cache= (lex->autocommit ? FALSE : TRUE);
      break;
    case SQLCOM_RELEASE_SAVEPOINT:
    case SQLCOM_ROLLBACK_TO_SAVEPOINT:
    case SQLCOM_SAVEPOINT:
      use_cache= trx_cache= TRUE;
      break;
    default:
      use_cache= sqlcom_can_generate_row_events(thd);
      break;
  }

  if (!use_cache || direct)
  {
    cache_type= Log_event::EVENT_NO_CACHE;
  }
  else if (using_trans || trx_cache || stmt_has_updated_trans_table(thd) ||
           thd->lex->is_mixed_stmt_unsafe(thd->in_multi_stmt_transaction_mode(),
                                          thd->variables.binlog_direct_non_trans_update,
                                          trans_has_updated_trans_table(thd),
                                          thd->tx_isolation))
    cache_type= Log_event::EVENT_TRANSACTIONAL_CACHE;
  else
    cache_type= Log_event::EVENT_STMT_CACHE;
  DBUG_ASSERT(cache_type != Log_event::EVENT_INVALID_CACHE);
  DBUG_PRINT("info",("Query_log_event has flags2: %lu  sql_mode: %llu",
                     (ulong) flags2, sql_mode));
}
#endif /* MYSQL_CLIENT */


/* 2 utility functions for the next method */

/**
   Read a string with length from memory.

   This function reads the string-with-length stored at
   <code>src</code> and extract the length into <code>*len</code> and
   a pointer to the start of the string into <code>*dst</code>. The
   string can then be copied using <code>memcpy()</code> with the
   number of bytes given in <code>*len</code>.

   @param src Pointer to variable holding a pointer to the memory to
              read the string from.
   @param dst Pointer to variable holding a pointer where the actual
              string starts. Starting from this position, the string
              can be copied using @c memcpy().
   @param len Pointer to variable where the length will be stored.
   @param end One-past-the-end of the memory where the string is
              stored.

   @return    Zero if the entire string can be copied successfully,
              @c UINT_MAX if the length could not be read from memory
              (that is, if <code>*src >= end</code>), otherwise the
              number of bytes that are missing to read the full
              string, which happends <code>*dst + *len >= end</code>.
*/
static int
get_str_len_and_pointer(const Log_event::Byte **src,
                        const char **dst,
                        uint *len,
                        const Log_event::Byte *end)
{
  if (*src >= end)
    return -1;       // Will be UINT_MAX in two-complement arithmetics
  uint length= **src;
  if (length > 0)
  {
    if (*src + length >= end)
      return *src + length - end + 1;       // Number of bytes missing
    *dst= (char *)*src + 1;                    // Will be copied later
  }
  *len= length;
  *src+= length + 1;
  return 0;
}

static void copy_str_and_move(const char **src, 
                              Log_event::Byte **dst, 
                              uint len)
{
  memcpy(*dst, *src, len);
  *src= (const char *)*dst;
  (*dst)+= len;
  *(*dst)++= 0;
}


#ifndef DBUG_OFF
static char const *
code_name(int code)
{
  static char buf[255];
  switch (code) {
  case Q_FLAGS2_CODE: return "Q_FLAGS2_CODE";
  case Q_SQL_MODE_CODE: return "Q_SQL_MODE_CODE";
  case Q_CATALOG_CODE: return "Q_CATALOG_CODE";
  case Q_AUTO_INCREMENT: return "Q_AUTO_INCREMENT";
  case Q_CHARSET_CODE: return "Q_CHARSET_CODE";
  case Q_TIME_ZONE_CODE: return "Q_TIME_ZONE_CODE";
  case Q_CATALOG_NZ_CODE: return "Q_CATALOG_NZ_CODE";
  case Q_LC_TIME_NAMES_CODE: return "Q_LC_TIME_NAMES_CODE";
  case Q_CHARSET_DATABASE_CODE: return "Q_CHARSET_DATABASE_CODE";
  case Q_TABLE_MAP_FOR_UPDATE_CODE: return "Q_TABLE_MAP_FOR_UPDATE_CODE";
  case Q_MASTER_DATA_WRITTEN_CODE: return "Q_MASTER_DATA_WRITTEN_CODE";
  }
  sprintf(buf, "CODE#%d", code);
  return buf;
}
#endif

/**
   Macro to check that there is enough space to read from memory.

   @param PTR Pointer to memory
   @param END End of memory
   @param CNT Number of bytes that should be read.
 */
#define CHECK_SPACE(PTR,END,CNT)                      \
  do {                                                \
    DBUG_PRINT("info", ("Read %s", code_name(pos[-1]))); \
    DBUG_ASSERT((PTR) + (CNT) <= (END));              \
    if ((PTR) + (CNT) > (END)) {                      \
      DBUG_PRINT("info", ("query= 0"));               \
      query= 0;                                       \
      DBUG_VOID_RETURN;                               \
    }                                                 \
  } while (0)


/**
  This is used by the SQL slave thread to prepare the event before execution.
*/
Query_log_event::Query_log_event(const char* buf, uint event_len,
                                 const Format_description_log_event
                                 *description_event,
                                 Log_event_type event_type)
  :Log_event(buf, description_event), data_buf(0), query(NullS),
   db(NullS), catalog_len(0), status_vars_len(0),
   flags2_inited(0), sql_mode_inited(0), charset_inited(0),
   auto_increment_increment(1), auto_increment_offset(1),
   time_zone_len(0), lc_time_names_number(0), charset_database_number(0),
   table_map_for_update(0), master_data_written(0)
{
  ulong data_len;
  uint32 tmp;
  uint8 common_header_len, post_header_len;
  Log_event::Byte *start;
  const Log_event::Byte *end;
  bool catalog_nz= 1;
  DBUG_ENTER("Query_log_event::Query_log_event(char*,...)");

  memset(&user, 0, sizeof(user));
  memset(&host, 0, sizeof(host));
  common_header_len= description_event->common_header_len;
  post_header_len= description_event->post_header_len[event_type-1];
  DBUG_PRINT("info",("event_len: %u  common_header_len: %d  post_header_len: %d",
                     event_len, common_header_len, post_header_len));
  
  /*
    We test if the event's length is sensible, and if so we compute data_len.
    We cannot rely on QUERY_HEADER_LEN here as it would not be format-tolerant.
    We use QUERY_HEADER_MINIMAL_LEN which is the same for 3.23, 4.0 & 5.0.
  */
  if (event_len < (uint)(common_header_len + post_header_len))
    DBUG_VOID_RETURN;				
  data_len = event_len - (common_header_len + post_header_len);
  buf+= common_header_len;
  
  slave_proxy_id= thread_id = uint4korr(buf + Q_THREAD_ID_OFFSET);
  exec_time = uint4korr(buf + Q_EXEC_TIME_OFFSET);
  db_len = (uint)buf[Q_DB_LEN_OFFSET]; // TODO: add a check of all *_len vars
  error_code = uint2korr(buf + Q_ERR_CODE_OFFSET);

  /*
    5.0 format starts here.
    Depending on the format, we may or not have affected/warnings etc
    The remnent post-header to be parsed has length:
  */
  tmp= post_header_len - QUERY_HEADER_MINIMAL_LEN; 
  if (tmp)
  {
    status_vars_len= uint2korr(buf + Q_STATUS_VARS_LEN_OFFSET);
    /*
      Check if status variable length is corrupt and will lead to very
      wrong data. We could be even more strict and require data_len to
      be even bigger, but this will suffice to catch most corruption
      errors that can lead to a crash.
    */
    if (status_vars_len > min(data_len, MAX_SIZE_LOG_EVENT_STATUS))
    {
      DBUG_PRINT("info", ("status_vars_len (%u) > data_len (%lu); query= 0",
                          status_vars_len, data_len));
      query= 0;
      DBUG_VOID_RETURN;
    }
    data_len-= status_vars_len;
    DBUG_PRINT("info", ("Query_log_event has status_vars_len: %u",
                        (uint) status_vars_len));
    tmp-= 2;
  } 
  else
  {
    /*
      server version < 5.0 / binlog_version < 4 master's event is 
      relay-logged with storing the original size of the event in
      Q_MASTER_DATA_WRITTEN_CODE status variable.
      The size is to be restored at reading Q_MASTER_DATA_WRITTEN_CODE-marked
      event from the relay log.
    */
    DBUG_ASSERT(description_event->binlog_version < 4);
    master_data_written= data_written;
  }
  /*
    We have parsed everything we know in the post header for QUERY_EVENT,
    the rest of post header is either comes from older version MySQL or
    dedicated to derived events (e.g. Execute_load_query...)
  */

  /* variable-part: the status vars; only in MySQL 5.0  */
  
  start= (Log_event::Byte*) (buf+post_header_len);
  end= (const Log_event::Byte*) (start+status_vars_len);
  for (const Log_event::Byte* pos= start; pos < end;)
  {
    switch (*pos++) {
    case Q_FLAGS2_CODE:
      CHECK_SPACE(pos, end, 4);
      flags2_inited= 1;
      flags2= uint4korr(pos);
      DBUG_PRINT("info",("In Query_log_event, read flags2: %lu", (ulong) flags2));
      pos+= 4;
      break;
    case Q_SQL_MODE_CODE:
    {
#ifndef DBUG_OFF
      char buff[22];
#endif
      CHECK_SPACE(pos, end, 8);
      sql_mode_inited= 1;
      sql_mode= uint8korr(pos);
      DBUG_PRINT("info",("In Query_log_event, read sql_mode: %s",
			 llstr(sql_mode, buff)));
      pos+= 8;
      break;
    }
    case Q_CATALOG_NZ_CODE:
      DBUG_PRINT("info", ("case Q_CATALOG_NZ_CODE; pos: 0x%lx; end: 0x%lx",
                          (ulong) pos, (ulong) end));
      if (get_str_len_and_pointer(&pos, &catalog, &catalog_len, end))
      {
        DBUG_PRINT("info", ("query= 0"));
        query= 0;
        DBUG_VOID_RETURN;
      }
      break;
    case Q_AUTO_INCREMENT:
      CHECK_SPACE(pos, end, 4);
      auto_increment_increment= uint2korr(pos);
      auto_increment_offset=    uint2korr(pos+2);
      pos+= 4;
      break;
    case Q_CHARSET_CODE:
    {
      CHECK_SPACE(pos, end, 6);
      charset_inited= 1;
      memcpy(charset, pos, 6);
      pos+= 6;
      break;
    }
    case Q_TIME_ZONE_CODE:
    {
      if (get_str_len_and_pointer(&pos, &time_zone_str, &time_zone_len, end))
      {
        DBUG_PRINT("info", ("Q_TIME_ZONE_CODE: query= 0"));
        query= 0;
        DBUG_VOID_RETURN;
      }
      break;
    }
    case Q_CATALOG_CODE: /* for 5.0.x where 0<=x<=3 masters */
      CHECK_SPACE(pos, end, 1);
      if ((catalog_len= *pos))
        catalog= (char*) pos+1;                           // Will be copied later
      CHECK_SPACE(pos, end, catalog_len + 2);
      pos+= catalog_len+2; // leap over end 0
      catalog_nz= 0; // catalog has end 0 in event
      break;
    case Q_LC_TIME_NAMES_CODE:
      CHECK_SPACE(pos, end, 2);
      lc_time_names_number= uint2korr(pos);
      pos+= 2;
      break;
    case Q_CHARSET_DATABASE_CODE:
      CHECK_SPACE(pos, end, 2);
      charset_database_number= uint2korr(pos);
      pos+= 2;
      break;
    case Q_TABLE_MAP_FOR_UPDATE_CODE:
      CHECK_SPACE(pos, end, 8);
      table_map_for_update= uint8korr(pos);
      pos+= 8;
      break;
    case Q_MASTER_DATA_WRITTEN_CODE:
      CHECK_SPACE(pos, end, 4);
      data_written= master_data_written= uint4korr(pos);
      pos+= 4;
      break;
    case Q_INVOKER:
    {
      CHECK_SPACE(pos, end, 1);
      user.length= *pos++;
      CHECK_SPACE(pos, end, user.length);
      user.str= (char *)pos;
      pos+= user.length;

      CHECK_SPACE(pos, end, 1);
      host.length= *pos++;
      CHECK_SPACE(pos, end, host.length);
      host.str= (char *)pos;
      pos+= host.length;
    }
    default:
      /* That's why you must write status vars in growing order of code */
      DBUG_PRINT("info",("Query_log_event has unknown status vars (first has\
 code: %u), skipping the rest of them", (uint) *(pos-1)));
      pos= (const uchar*) end;                         // Break loop
    }
  }
  
#if !defined(MYSQL_CLIENT) && defined(HAVE_QUERY_CACHE)
  if (!(start= data_buf = (Log_event::Byte*) my_malloc(catalog_len + 1 +
                                              time_zone_len + 1 +
                                              data_len + 1 +
                                              QUERY_CACHE_FLAGS_SIZE +
                                              user.length + 1 +
                                              host.length + 1 +
                                              db_len + 1,
                                              MYF(MY_WME))))
#else
  if (!(start= data_buf = (Log_event::Byte*) my_malloc(catalog_len + 1 +
                                             time_zone_len + 1 +
                                             data_len + 1 +
                                             user.length + 1 +
                                             host.length + 1,
                                             MYF(MY_WME))))
#endif
      DBUG_VOID_RETURN;
  if (catalog_len)                                  // If catalog is given
  {
    /**
      @todo we should clean up and do only copy_str_and_move; it
      works for both cases.  Then we can remove the catalog_nz
      flag. /sven
    */
    if (likely(catalog_nz)) // true except if event comes from 5.0.0|1|2|3.
      copy_str_and_move(&catalog, &start, catalog_len);
    else
    {
      memcpy(start, catalog, catalog_len+1); // copy end 0
      catalog= (const char *)start;
      start+= catalog_len+1;
    }
  }
  if (time_zone_len)
    copy_str_and_move(&time_zone_str, &start, time_zone_len);

  if (user.length > 0)
    copy_str_and_move((const char **)&(user.str), &start, user.length);
  if (host.length > 0)
    copy_str_and_move((const char **)&(host.str), &start, host.length);

  /**
    if time_zone_len or catalog_len are 0, then time_zone and catalog
    are uninitialized at this point.  shouldn't they point to the
    zero-length null-terminated strings we allocated space for in the
    my_alloc call above? /sven
  */

  /* A 2nd variable part; this is common to all versions */ 
  memcpy((char*) start, end, data_len);          // Copy db and query
  start[data_len]= '\0';              // End query with \0 (For safetly)
  db= (char *)start;
  query= (char *)(start + db_len + 1);
  q_len= data_len - db_len -1;
  DBUG_VOID_RETURN;
}


#ifdef MYSQL_CLIENT
/**
  Query_log_event::print().

  @todo
    print the catalog ??
*/
void Query_log_event::print_query_header(IO_CACHE* file,
					 PRINT_EVENT_INFO* print_event_info)
{
  // TODO: print the catalog ??
  char buff[40],*end;				// Enough for SET TIMESTAMP
  bool different_db= 1;
  uint32 tmp;

  if (!print_event_info->short_form)
  {
    print_header(file, print_event_info, FALSE);
    my_b_printf(file, "\t%s\tthread_id=%lu\texec_time=%lu\terror_code=%d\n",
                get_type_str(), (ulong) thread_id, (ulong) exec_time,
                error_code);
  }

  if ((flags & LOG_EVENT_SUPPRESS_USE_F))
  {
    if (!is_trans_keyword())
      print_event_info->db[0]= '\0';
  }
  else if (db)
  {
    different_db= memcmp(print_event_info->db, db, db_len + 1);
    if (different_db)
      memcpy(print_event_info->db, db, db_len + 1);
    if (db[0] && different_db) 
      my_b_printf(file, "use %s%s\n", db, print_event_info->delimiter);
  }

  end=int10_to_str((long) when, strmov(buff,"SET TIMESTAMP="),10);
  end= strmov(end, print_event_info->delimiter);
  *end++='\n';
  my_b_write(file, (uchar*) buff, (uint) (end-buff));
  if ((!print_event_info->thread_id_printed ||
       ((flags & LOG_EVENT_THREAD_SPECIFIC_F) &&
        thread_id != print_event_info->thread_id)))
  {
    // If --short-form, print deterministic value instead of pseudo_thread_id.
    my_b_printf(file,"SET @@session.pseudo_thread_id=%lu%s\n",
                short_form ? 999999999 : (ulong)thread_id,
                print_event_info->delimiter);
    print_event_info->thread_id= thread_id;
    print_event_info->thread_id_printed= 1;
  }

  /*
    If flags2_inited==0, this is an event from 3.23 or 4.0; nothing to
    print (remember we don't produce mixed relay logs so there cannot be
    5.0 events before that one so there is nothing to reset).
  */
  if (likely(flags2_inited)) /* likely as this will mainly read 5.0 logs */
  {
    /* tmp is a bitmask of bits which have changed. */
    if (likely(print_event_info->flags2_inited)) 
      /* All bits which have changed */
      tmp= (print_event_info->flags2) ^ flags2;
    else /* that's the first Query event we read */
    {
      print_event_info->flags2_inited= 1;
      tmp= ~((uint32)0); /* all bits have changed */
    }

    if (unlikely(tmp)) /* some bits have changed */
    {
      bool need_comma= 0;
      my_b_printf(file, "SET ");
      print_set_option(file, tmp, OPTION_NO_FOREIGN_KEY_CHECKS, ~flags2,
                       "@@session.foreign_key_checks", &need_comma);
      print_set_option(file, tmp, OPTION_AUTO_IS_NULL, flags2,
                       "@@session.sql_auto_is_null", &need_comma);
      print_set_option(file, tmp, OPTION_RELAXED_UNIQUE_CHECKS, ~flags2,
                       "@@session.unique_checks", &need_comma);
      print_set_option(file, tmp, OPTION_NOT_AUTOCOMMIT, ~flags2,
                       "@@session.autocommit", &need_comma);
      my_b_printf(file,"%s\n", print_event_info->delimiter);
      print_event_info->flags2= flags2;
    }
  }

  /*
    Now the session variables;
    it's more efficient to pass SQL_MODE as a number instead of a
    comma-separated list.
    FOREIGN_KEY_CHECKS, SQL_AUTO_IS_NULL, UNIQUE_CHECKS are session-only
    variables (they have no global version; they're not listed in
    sql_class.h), The tests below work for pure binlogs or pure relay
    logs. Won't work for mixed relay logs but we don't create mixed
    relay logs (that is, there is no relay log with a format change
    except within the 3 first events, which mysqlbinlog handles
    gracefully). So this code should always be good.
  */

  if (likely(sql_mode_inited) &&
      (unlikely(print_event_info->sql_mode != sql_mode ||
                !print_event_info->sql_mode_inited)))
  {
    my_b_printf(file,"SET @@session.sql_mode=%lu%s\n",
                (ulong)sql_mode, print_event_info->delimiter);
    print_event_info->sql_mode= sql_mode;
    print_event_info->sql_mode_inited= 1;
  }
  if (print_event_info->auto_increment_increment != auto_increment_increment ||
      print_event_info->auto_increment_offset != auto_increment_offset)
  {
    my_b_printf(file,"SET @@session.auto_increment_increment=%lu, @@session.auto_increment_offset=%lu%s\n",
                auto_increment_increment,auto_increment_offset,
                print_event_info->delimiter);
    print_event_info->auto_increment_increment= auto_increment_increment;
    print_event_info->auto_increment_offset=    auto_increment_offset;
  }

  /* TODO: print the catalog when we feature SET CATALOG */

  if (likely(charset_inited) &&
      (unlikely(!print_event_info->charset_inited ||
                memcmp(print_event_info->charset, charset, 6))))
  {
    CHARSET_INFO *cs_info= get_charset(uint2korr(charset), MYF(MY_WME));
    if (cs_info)
    {
      /* for mysql client */
      my_b_printf(file, "/*!\\C %s */%s\n",
                  cs_info->csname, print_event_info->delimiter);
    }
    my_b_printf(file,"SET "
                "@@session.character_set_client=%d,"
                "@@session.collation_connection=%d,"
                "@@session.collation_server=%d"
                "%s\n",
                uint2korr(charset),
                uint2korr(charset+2),
                uint2korr(charset+4),
                print_event_info->delimiter);
    memcpy(print_event_info->charset, charset, 6);
    print_event_info->charset_inited= 1;
  }
  if (time_zone_len)
  {
    if (memcmp(print_event_info->time_zone_str,
               time_zone_str, time_zone_len+1))
    {
      my_b_printf(file,"SET @@session.time_zone='%s'%s\n",
                  time_zone_str, print_event_info->delimiter);
      memcpy(print_event_info->time_zone_str, time_zone_str, time_zone_len+1);
    }
  }
  if (lc_time_names_number != print_event_info->lc_time_names_number)
  {
    my_b_printf(file, "SET @@session.lc_time_names=%d%s\n",
                lc_time_names_number, print_event_info->delimiter);
    print_event_info->lc_time_names_number= lc_time_names_number;
  }
  if (charset_database_number != print_event_info->charset_database_number)
  {
    if (charset_database_number)
      my_b_printf(file, "SET @@session.collation_database=%d%s\n",
                  charset_database_number, print_event_info->delimiter);
    else
      my_b_printf(file, "SET @@session.collation_database=DEFAULT%s\n",
                  print_event_info->delimiter);
    print_event_info->charset_database_number= charset_database_number;
  }
}


void Query_log_event::print(FILE* file, PRINT_EVENT_INFO* print_event_info)
{
  IO_CACHE *const head= &print_event_info->head_cache;

  print_query_header(head, print_event_info);
  my_b_write(head, (uchar*) query, q_len);
  my_b_printf(head, "\n%s\n", print_event_info->delimiter);
}
#endif /* MYSQL_CLIENT */


/*
  Query_log_event::do_apply_event()
*/

#if defined(HAVE_REPLICATION) && !defined(MYSQL_CLIENT)

int Query_log_event::do_apply_event(Relay_log_info const *rli)
{
  return do_apply_event(rli, query, q_len);
}


/**
  @todo
  Compare the values of "affected rows" around here. Something
  like:
  @code
     if ((uint32) affected_in_event != (uint32) affected_on_slave)
     {
     sql_print_error("Slave: did not get the expected number of affected \
     rows running query from master - expected %d, got %d (this numbers \
     should have matched modulo 4294967296).", 0, ...);
     thd->query_error = 1;
     }
  @endcode
  We may also want an option to tell the slave to ignore "affected"
  mismatch. This mismatch could be implemented with a new ER_ code, and
  to ignore it you would use --slave-skip-errors...
*/
int Query_log_event::do_apply_event(Relay_log_info const *rli,
                                      const char *query_arg, uint32 q_len_arg)
{
  int expected_error,actual_error= 0;
  HA_CREATE_INFO db_options;

  /*
    Colleagues: please never free(thd->catalog) in MySQL. This would
    lead to bugs as here thd->catalog is a part of an alloced block,
    not an entire alloced block (see
    Query_log_event::do_apply_event()). Same for thd->db.  Thank
    you.
  */
  thd->catalog= catalog_len ? (char *) catalog : (char *)"";
  set_thd_db(thd, db, db_len);

  /*
    Setting the character set and collation of the current database thd->db.
   */
  load_db_opt_by_name(thd, thd->db, &db_options);
  if (db_options.default_table_charset)
    thd->db_charset= db_options.default_table_charset;
  thd->variables.auto_increment_increment= auto_increment_increment;
  thd->variables.auto_increment_offset=    auto_increment_offset;

  /*
    InnoDB internally stores the master log position it has executed so far,
    i.e. the position just after the COMMIT event.
    When InnoDB will want to store, the positions in rli won't have
    been updated yet, so group_master_log_* will point to old BEGIN
    and event_master_log* will point to the beginning of current COMMIT.
    But log_pos of the COMMIT Query event is what we want, i.e. the pos of the
    END of the current log event (COMMIT). We save it in rli so that InnoDB can
    access it.
  */
  const_cast<Relay_log_info*>(rli)->set_future_group_master_log_pos(log_pos);
  DBUG_PRINT("info", ("log_pos: %lu", (ulong) log_pos));

  clear_all_errors(thd, const_cast<Relay_log_info*>(rli));
  if (strcmp("COMMIT", query) == 0 && rli->tables_to_lock)
  {
    /*
      Cleaning-up the last statement context:
      the terminal event of the current statement flagged with
      STMT_END_F got filtered out in ndb circular replication.
    */
    int error;
    char llbuff[22];
    if ((error= rows_event_stmt_cleanup(const_cast<Relay_log_info*>(rli), thd)))
    {
      const_cast<Relay_log_info*>(rli)->report(ERROR_LEVEL, error,
                  "Error in cleaning up after an event preceeding the commit; "
                  "the group log file/position: %s %s",
                  const_cast<Relay_log_info*>(rli)->get_group_master_log_name(),
                  llstr(const_cast<Relay_log_info*>(rli)->get_group_master_log_pos(),
                        llbuff));
    }
    /*
      Executing a part of rli->stmt_done() logics that does not deal
      with group position change. The part is redundant now but is 
      future-change-proof addon, e.g if COMMIT handling will start checking
      invariants like IN_STMT flag must be off at committing the transaction.
    */
    const_cast<Relay_log_info*>(rli)->inc_event_relay_log_pos();
    const_cast<Relay_log_info*>(rli)->clear_flag(Relay_log_info::IN_STMT);
  }
  else
  {
    const_cast<Relay_log_info*>(rli)->slave_close_thread_tables(thd);
  }

  /*
    Note:   We do not need to execute reset_one_shot_variables() if this
            db_ok() test fails.
    Reason: The db stored in binlog events is the same for SET and for
            its companion query.  If the SET is ignored because of
            db_ok(), the companion query will also be ignored, and if
            the companion query is ignored in the db_ok() test of
            ::do_apply_event(), then the companion SET also have so
            we don't need to reset_one_shot_variables().
  */
  if (is_trans_keyword() || rpl_filter->db_ok(thd->db))
  {
    thd->set_time((time_t)when);
    thd->set_query_and_id((char*)query_arg, q_len_arg,
                          thd->charset(), next_query_id());
    thd->variables.pseudo_thread_id= thread_id;		// for temp tables
    DBUG_PRINT("query",("%s", thd->query()));

    if (ignored_error_code((expected_error= error_code)) ||
	!unexpected_error_code(expected_error))
    {
      if (flags2_inited)
        /*
          all bits of thd->variables.option_bits which are 1 in OPTIONS_WRITTEN_TO_BIN_LOG
          must take their value from flags2.
        */
        thd->variables.option_bits= flags2|(thd->variables.option_bits & ~OPTIONS_WRITTEN_TO_BIN_LOG);
      /*
        else, we are in a 3.23/4.0 binlog; we previously received a
        Rotate_log_event which reset thd->variables.option_bits and sql_mode etc, so
        nothing to do.
      */
      /*
        We do not replicate IGNORE_DIR_IN_CREATE. That is, if the master is a
        slave which runs with SQL_MODE=IGNORE_DIR_IN_CREATE, this should not
        force us to ignore the dir too. Imagine you are a ring of machines, and
        one has a disk problem so that you temporarily need
        IGNORE_DIR_IN_CREATE on this machine; you don't want it to propagate
        elsewhere (you don't want all slaves to start ignoring the dirs).
      */
      if (sql_mode_inited)
        thd->variables.sql_mode=
          (sql_mode_t) ((thd->variables.sql_mode & MODE_NO_DIR_IN_CREATE) |
                       (sql_mode & ~(ulonglong) MODE_NO_DIR_IN_CREATE));
      if (charset_inited)
      {
        if (rli->cached_charset_compare(charset))
        {
          /* Verify that we support the charsets found in the event. */
          if (!(thd->variables.character_set_client=
                get_charset(uint2korr(charset), MYF(MY_WME))) ||
              !(thd->variables.collation_connection=
                get_charset(uint2korr(charset+2), MYF(MY_WME))) ||
              !(thd->variables.collation_server=
                get_charset(uint2korr(charset+4), MYF(MY_WME))))
          {
            /*
              We updated the thd->variables with nonsensical values (0). Let's
              set them to something safe (i.e. which avoids crash), and we'll
              stop with EE_UNKNOWN_CHARSET in compare_errors (unless set to
              ignore this error).
            */
            set_slave_thread_default_charset(thd, rli);
            goto compare_errors;
          }
          thd->update_charset(); // for the charset change to take effect
          /*
            Reset thd->query_string.cs to the newly set value.
            Note, there is a small flaw here. For a very short time frame
            if the new charset is different from the old charset and
            if another thread executes "SHOW PROCESSLIST" after
            the above thd->set_query_and_id() and before this thd->set_query(),
            and if the current query has some non-ASCII characters,
            the another thread may see some '?' marks in the PROCESSLIST
            result. This should be acceptable now. This is a reminder
            to fix this if any refactoring happens here sometime.
          */
          thd->set_query((char*) query_arg, q_len_arg, thd->charset());
        }
      }
      if (time_zone_len)
      {
        String tmp(time_zone_str, time_zone_len, &my_charset_bin);
        if (!(thd->variables.time_zone= my_tz_find(thd, &tmp)))
        {
          my_error(ER_UNKNOWN_TIME_ZONE, MYF(0), tmp.c_ptr());
          thd->variables.time_zone= global_system_variables.time_zone;
          goto compare_errors;
        }
      }
      if (lc_time_names_number)
      {
        if (!(thd->variables.lc_time_names=
              my_locale_by_number(lc_time_names_number)))
        {
          my_printf_error(ER_UNKNOWN_ERROR,
                      "Unknown locale: '%d'", MYF(0), lc_time_names_number);
          thd->variables.lc_time_names= &my_locale_en_US;
          goto compare_errors;
        }
      }
      else
        thd->variables.lc_time_names= &my_locale_en_US;
      if (charset_database_number)
      {
        CHARSET_INFO *cs;
        if (!(cs= get_charset(charset_database_number, MYF(0))))
        {
          char buf[20];
          int10_to_str((int) charset_database_number, buf, -10);
          my_error(ER_UNKNOWN_COLLATION, MYF(0), buf);
          goto compare_errors;
        }
        thd->variables.collation_database= cs;
      }
      else
        thd->variables.collation_database= thd->db_charset;
      
      thd->table_map_for_update= (table_map)table_map_for_update;
      thd->set_invoker(&user, &host);
      /*
        Flag if we need to rollback the statement transaction on
        slave if it by chance succeeds.
        If we expected a non-zero error code and get nothing and,
        it is a concurrency issue or ignorable issue, effects
        of the statement should be rolled back.
      */
      if (expected_error &&
          (ignored_error_code(expected_error) ||
           concurrency_error_code(expected_error)))
      {
        thd->variables.option_bits|= OPTION_MASTER_SQL_ERROR;
      }
      /* Execute the query (note that we bypass dispatch_command()) */
      Parser_state parser_state;
      if (!parser_state.init(thd, thd->query(), thd->query_length()))
      {
        mysql_parse(thd, thd->query(), thd->query_length(), &parser_state);
        /* Finalize server status flags after executing a statement. */
        thd->update_server_status();
        log_slow_statement(thd);
      }

      thd->variables.option_bits&= ~OPTION_MASTER_SQL_ERROR;

      /*
        Resetting the enable_slow_log thd variable.

        We need to reset it back to the opt_log_slow_slave_statements
        value after the statement execution (and slow logging
        is done). It might have changed if the statement was an
        admin statement (in which case, down in mysql_parse execution
        thd->enable_slow_log is set to the value of
        opt_log_slow_admin_statements).
      */
      thd->enable_slow_log= opt_log_slow_slave_statements;
    }
    else
    {
      /*
        The query got a really bad error on the master (thread killed etc),
        which could be inconsistent. Parse it to test the table names: if the
        replicate-*-do|ignore-table rules say "this query must be ignored" then
        we exit gracefully; otherwise we warn about the bad error and tell DBA
        to check/fix it.
      */
      if (mysql_test_parse_for_slave(thd, thd->query(), thd->query_length()))
        clear_all_errors(thd, const_cast<Relay_log_info*>(rli)); /* Can ignore query */
      else
      {
        rli->report(ERROR_LEVEL, expected_error, 
                          "\
Query partially completed on the master (error on master: %d) \
and was aborted. There is a chance that your master is inconsistent at this \
point. If you are sure that your master is ok, run this query manually on the \
slave and then restart the slave with SET GLOBAL SQL_SLAVE_SKIP_COUNTER=1; \
START SLAVE; . Query: '%s'", expected_error, thd->query());
        thd->is_slave_error= 1;
      }
      goto end;
    }

    /* If the query was not ignored, it is printed to the general log */
    if (!thd->is_error() || thd->stmt_da->sql_errno() != ER_SLAVE_IGNORED_TABLE)
      general_log_write(thd, COM_QUERY, thd->query(), thd->query_length());

compare_errors:
    /*
      In the slave thread, we may sometimes execute some DROP / * 40005
      TEMPORARY * / TABLE that come from parts of binlogs (likely if we
      use RESET SLAVE or CHANGE MASTER TO), while the temporary table
      has already been dropped. To ignore such irrelevant "table does
      not exist errors", we silently clear the error if TEMPORARY was used.
    */
    if (thd->lex->sql_command == SQLCOM_DROP_TABLE && thd->lex->drop_temporary &&
        thd->is_error() && thd->stmt_da->sql_errno() == ER_BAD_TABLE_ERROR &&
        !expected_error)
      thd->stmt_da->reset_diagnostics_area();
    /*
      If we expected a non-zero error code, and we don't get the same error
      code, and it should be ignored or is related to a concurrency issue.
    */
    actual_error= thd->is_error() ? thd->stmt_da->sql_errno() : 0;
    DBUG_PRINT("info",("expected_error: %d  sql_errno: %d",
                       expected_error, actual_error));

    if ((expected_error && expected_error != actual_error &&
         !concurrency_error_code(expected_error)) &&
        !ignored_error_code(actual_error) &&
        !ignored_error_code(expected_error))
    {
      rli->report(ERROR_LEVEL, 0,
                      "\
Query caused different errors on master and slave.     \
Error on master: message (format)='%s' error code=%d ; \
Error on slave: actual message='%s', error code=%d. \
Default database: '%s'. Query: '%s'",
                      ER_SAFE(expected_error),
                      expected_error,
                      actual_error ? thd->stmt_da->message() : "no error",
                      actual_error,
                      print_slave_db_safe(db), query_arg);
      thd->is_slave_error= 1;
    }
    /*
      If we get the same error code as expected and it is not a concurrency
      issue, or should be ignored.
    */
    else if ((expected_error == actual_error &&
              !concurrency_error_code(expected_error)) ||
             ignored_error_code(actual_error))
    {
      DBUG_PRINT("info",("error ignored"));
      clear_all_errors(thd, const_cast<Relay_log_info*>(rli));
      thd->killed= THD::NOT_KILLED;
    }
    /*
      Other cases: mostly we expected no error and get one.
    */
    else if (thd->is_slave_error || thd->is_fatal_error)
    {
      rli->report(ERROR_LEVEL, actual_error,
                      "Error '%s' on query. Default database: '%s'. Query: '%s'",
                      (actual_error ? thd->stmt_da->message() :
                       "unexpected success or fatal error"),
                      print_slave_db_safe(thd->db), query_arg);
      thd->is_slave_error= 1;
    }

    /*
      TODO: compare the values of "affected rows" around here. Something
      like:
      if ((uint32) affected_in_event != (uint32) affected_on_slave)
      {
      sql_print_error("Slave: did not get the expected number of affected \
      rows running query from master - expected %d, got %d (this numbers \
      should have matched modulo 4294967296).", 0, ...);
      thd->is_slave_error = 1;
      }
      We may also want an option to tell the slave to ignore "affected"
      mismatch. This mismatch could be implemented with a new ER_ code, and
      to ignore it you would use --slave-skip-errors...

      To do the comparison we need to know the value of "affected" which the
      above mysql_parse() computed. And we need to know the value of
      "affected" in the master's binlog. Both will be implemented later. The
      important thing is that we now have the format ready to log the values
      of "affected" in the binlog. So we can release 5.0.0 before effectively
      logging "affected" and effectively comparing it.
    */
  } /* End of if (db_ok(... */

  {
    /**
      The following failure injecion works in cooperation with tests
      setting @@global.debug= 'd,stop_slave_middle_group'.
      The sql thread receives the killed status and will proceed
      to shutdown trying to finish incomplete events group.
    */
    DBUG_EXECUTE_IF("stop_slave_middle_group",
                    if (strcmp("COMMIT", query) != 0 &&
                        strcmp("BEGIN", query) != 0)
                    {
                      if (thd->transaction.all.modified_non_trans_table)
                        const_cast<Relay_log_info*>(rli)->abort_slave= 1;
                    };);
  }

end:
  /*
    Probably we have set thd->query, thd->db, thd->catalog to point to places
    in the data_buf of this event. Now the event is going to be deleted
    probably, so data_buf will be freed, so the thd->... listed above will be
    pointers to freed memory.
    So we must set them to 0, so that those bad pointers values are not later
    used. Note that "cleanup" queries like automatic DROP TEMPORARY TABLE
    don't suffer from these assignments to 0 as DROP TEMPORARY
    TABLE uses the db.table syntax.
  */
  thd->catalog= 0;
  thd->set_db(NULL, 0);                 /* will free the current database */
  thd->reset_query();
  DBUG_PRINT("info", ("end: query= 0"));
  /*
    As a disk space optimization, future masters will not log an event for
    LAST_INSERT_ID() if that function returned 0 (and thus they will be able
    to replace the THD::stmt_depends_on_first_successful_insert_id_in_prev_stmt
    variable by (THD->first_successful_insert_id_in_prev_stmt > 0) ; with the
    resetting below we are ready to support that.
  */
  thd->first_successful_insert_id_in_prev_stmt_for_binlog= 0;
  thd->first_successful_insert_id_in_prev_stmt= 0;
  thd->stmt_depends_on_first_successful_insert_id_in_prev_stmt= 0;
  free_root(thd->mem_root,MYF(MY_KEEP_PREALLOC));
  return thd->is_slave_error;
}

int Query_log_event::do_update_pos(Relay_log_info *rli)
{
  /*
    Note that we will not increment group* positions if we are just
    after a SET ONE_SHOT, because SET ONE_SHOT should not be separated
    from its following updating query.
  */
  int ret= 0;
  if (thd->one_shot_set)
  {
    rli->inc_event_relay_log_pos();
  }
  else
    ret= Log_event::do_update_pos(rli);

  DBUG_EXECUTE_IF("crash_after_commit_and_update_pos",
       if (!strcmp("COMMIT", query))
       {
         rli->flush_info(TRUE);
         DBUG_SUICIDE();
       }
  );
  
  return ret;
}


Log_event::enum_skip_reason
Query_log_event::do_shall_skip(Relay_log_info *rli)
{
  DBUG_ENTER("Query_log_event::do_shall_skip");
  DBUG_PRINT("debug", ("query: %s; q_len: %d", query, q_len));
  DBUG_ASSERT(query && q_len > 0);

  if (rli->slave_skip_counter > 0)
  {
    if (strcmp("BEGIN", query) == 0)
    {
      thd->variables.option_bits|= OPTION_BEGIN;
      DBUG_RETURN(Log_event::continue_group(rli));
    }

    if (strcmp("COMMIT", query) == 0 || strcmp("ROLLBACK", query) == 0)
    {
      thd->variables.option_bits&= ~OPTION_BEGIN;
      DBUG_RETURN(Log_event::EVENT_SKIP_COUNT);
    }
  }
  DBUG_RETURN(Log_event::do_shall_skip(rli));
}

#endif


/**************************************************************************
	Start_log_event_v3 methods
**************************************************************************/

#ifndef MYSQL_CLIENT
Start_log_event_v3::Start_log_event_v3()
  :Log_event(), created(0), binlog_version(BINLOG_VERSION),
   dont_set_created(0)
{
  memcpy(server_version, ::server_version, ST_SERVER_VER_LEN);
}
#endif

/*
  Start_log_event_v3::pack_info()
*/

#if defined(HAVE_REPLICATION) && !defined(MYSQL_CLIENT)
void Start_log_event_v3::pack_info(Protocol *protocol)
{
  char buf[12 + ST_SERVER_VER_LEN + 14 + 22], *pos;
  pos= strmov(buf, "Server ver: ");
  pos= strmov(pos, server_version);
  pos= strmov(pos, ", Binlog ver: ");
  pos= int10_to_str(binlog_version, pos, 10);
  protocol->store(buf, (uint) (pos-buf), &my_charset_bin);
}
#endif


/*
  Start_log_event_v3::print()
*/

#ifdef MYSQL_CLIENT
void Start_log_event_v3::print(FILE* file, PRINT_EVENT_INFO* print_event_info)
{
  DBUG_ENTER("Start_log_event_v3::print");

  IO_CACHE *const head= &print_event_info->head_cache;

  if (!print_event_info->short_form)
  {
    print_header(head, print_event_info, FALSE);
    my_b_printf(head, "\tStart: binlog v %d, server v %s created ",
                binlog_version, server_version);
    print_timestamp(head);
    if (created)
      my_b_printf(head," at startup");
    my_b_printf(head, "\n");
    if (flags & LOG_EVENT_BINLOG_IN_USE_F)
      my_b_printf(head, "# Warning: this binlog is either in use or was not "
                  "closed properly.\n");
  }
  if (!is_artificial_event() && created)
  {
#ifdef WHEN_WE_HAVE_THE_RESET_CONNECTION_SQL_COMMAND
    /*
      This is for mysqlbinlog: like in replication, we want to delete the stale
      tmp files left by an unclean shutdown of mysqld (temporary tables)
      and rollback unfinished transaction.
      Probably this can be done with RESET CONNECTION (syntax to be defined).
    */
    my_b_printf(head,"RESET CONNECTION%s\n", print_event_info->delimiter);
#else
    my_b_printf(head,"ROLLBACK%s\n", print_event_info->delimiter);
#endif
  }
  if (temp_buf &&
      print_event_info->base64_output_mode != BASE64_OUTPUT_NEVER &&
      !print_event_info->short_form)
  {
    if (print_event_info->base64_output_mode != BASE64_OUTPUT_DECODE_ROWS)
      my_b_printf(head, "BINLOG '\n");
    print_base64(head, print_event_info, FALSE);
    print_event_info->printed_fd_event= TRUE;
  }
  DBUG_VOID_RETURN;
}
#endif /* MYSQL_CLIENT */

/*
  Start_log_event_v3::Start_log_event_v3()
*/

Start_log_event_v3::Start_log_event_v3(const char* buf,
                                       const Format_description_log_event
                                       *description_event)
  :Log_event(buf, description_event)
{
  buf+= description_event->common_header_len;
  binlog_version= uint2korr(buf+ST_BINLOG_VER_OFFSET);
  memcpy(server_version, buf+ST_SERVER_VER_OFFSET,
	 ST_SERVER_VER_LEN);
  // prevent overrun if log is corrupted on disk
  server_version[ST_SERVER_VER_LEN-1]= 0;
  created= uint4korr(buf+ST_CREATED_OFFSET);
  dont_set_created= 1;
}


/*
  Start_log_event_v3::write()
*/

#ifndef MYSQL_CLIENT
bool Start_log_event_v3::write(IO_CACHE* file)
{
  char buff[START_V3_HEADER_LEN];
  int2store(buff + ST_BINLOG_VER_OFFSET,binlog_version);
  memcpy(buff + ST_SERVER_VER_OFFSET,server_version,ST_SERVER_VER_LEN);
  if (!dont_set_created)
    created= when= get_time();
  int4store(buff + ST_CREATED_OFFSET,created);
  return (write_header(file, sizeof(buff)) ||
          wrapper_my_b_safe_write(file, (uchar*) buff, sizeof(buff)) ||
	  write_footer(file));
}
#endif


#if defined(HAVE_REPLICATION) && !defined(MYSQL_CLIENT)

/**
  Start_log_event_v3::do_apply_event() .
  The master started

    IMPLEMENTATION
    - To handle the case where the master died without having time to write
    DROP TEMPORARY TABLE, DO RELEASE_LOCK (prepared statements' deletion is
    TODO), we clean up all temporary tables that we got, if we are sure we
    can (see below).

  @todo
    - Remove all active user locks.
    Guilhem 2003-06: this is true but not urgent: the worst it can cause is
    the use of a bit of memory for a user lock which will not be used
    anymore. If the user lock is later used, the old one will be released. In
    other words, no deadlock problem.
*/

int Start_log_event_v3::do_apply_event(Relay_log_info const *rli)
{
  DBUG_ENTER("Start_log_event_v3::do_apply_event");
  int error= 0;
  switch (binlog_version)
  {
  case 3:
  case 4:
    /*
      This can either be 4.x (then a Start_log_event_v3 is only at master
      startup so we are sure the master has restarted and cleared his temp
      tables; the event always has 'created'>0) or 5.0 (then we have to test
      'created').
    */
    if (created)
    {
      error= close_temporary_tables(thd);
      cleanup_load_tmpdir();
    }
    else
    {
      /*
        Set all temporary tables thread references to the current thread
        as they may point to the "old" SQL slave thread in case of its
        restart.
      */
      TABLE *table;
      for (table= thd->temporary_tables; table; table= table->next)
        table->in_use= thd;
    }
    break;

    /*
       Now the older formats; in that case load_tmpdir is cleaned up by the I/O
       thread.
    */
  case 1:
    if (strncmp(rli->relay_log.description_event_for_exec->server_version,
                "3.23.57",7) >= 0 && created)
    {
      /*
        Can distinguish, based on the value of 'created': this event was
        generated at master startup.
      */
      error= close_temporary_tables(thd);
    }
    /*
      Otherwise, can't distinguish a Start_log_event generated at
      master startup and one generated by master FLUSH LOGS, so cannot
      be sure temp tables have to be dropped. So do nothing.
    */
    break;
  default:
    /* this case is impossible */
    DBUG_RETURN(1);
  }
  DBUG_RETURN(error);
}
#endif /* defined(HAVE_REPLICATION) && !defined(MYSQL_CLIENT) */

/***************************************************************************
       Format_description_log_event methods
****************************************************************************/

/**
  Format_description_log_event 1st ctor.

    Ctor. Can be used to create the event to write to the binary log (when the
    server starts or when FLUSH LOGS), or to create artificial events to parse
    binlogs from MySQL 3.23 or 4.x.
    When in a client, only the 2nd use is possible.

  @param binlog_version         the binlog version for which we want to build
                                an event. Can be 1 (=MySQL 3.23), 3 (=4.0.x
                                x>=2 and 4.1) or 4 (MySQL 5.0). Note that the
                                old 4.0 (binlog version 2) is not supported;
                                it should not be used for replication with
                                5.0.
  @param server_ver             a string containing the server version.
*/

Format_description_log_event::
Format_description_log_event(uint8 binlog_ver, const char* server_ver)
  :Start_log_event_v3(), event_type_permutation(0)
{
  binlog_version= binlog_ver;
  switch (binlog_ver) {
  case 4: /* MySQL 5.0 */
    memcpy(server_version, ::server_version, ST_SERVER_VER_LEN);
    DBUG_EXECUTE_IF("pretend_version_50034_in_binlog",
                    strmov(server_version, "5.0.34"););
    common_header_len= LOG_EVENT_HEADER_LEN;
    number_of_event_types= LOG_EVENT_TYPES;
    /* we'll catch my_malloc() error in is_valid() */
    post_header_len=(uint8*) my_malloc(number_of_event_types*sizeof(uint8)
                                       + BINLOG_CHECKSUM_ALG_DESC_LEN,
                                       MYF(0));
    /*
      This long list of assignments is not beautiful, but I see no way to
      make it nicer, as the right members are #defines, not array members, so
      it's impossible to write a loop.
    */
    if (post_header_len)
    {
#ifndef DBUG_OFF
      // Allows us to sanity-check that all events initialized their
      // events (see the end of this 'if' block).
      memset(post_header_len, 255, number_of_event_types*sizeof(uint8));
#endif

      /* Note: all event types must explicitly fill in their lengths here. */
      post_header_len[START_EVENT_V3-1]= START_V3_HEADER_LEN;
      post_header_len[QUERY_EVENT-1]= QUERY_HEADER_LEN;
      post_header_len[STOP_EVENT-1]= STOP_HEADER_LEN;
      post_header_len[ROTATE_EVENT-1]= ROTATE_HEADER_LEN;
      post_header_len[INTVAR_EVENT-1]= INTVAR_HEADER_LEN;
      post_header_len[LOAD_EVENT-1]= LOAD_HEADER_LEN;
      post_header_len[SLAVE_EVENT-1]= 0;   /* Unused because the code for Slave log event was removed. (15th Oct. 2010) */
      post_header_len[CREATE_FILE_EVENT-1]= CREATE_FILE_HEADER_LEN;
      post_header_len[APPEND_BLOCK_EVENT-1]= APPEND_BLOCK_HEADER_LEN;
      post_header_len[EXEC_LOAD_EVENT-1]= EXEC_LOAD_HEADER_LEN;
      post_header_len[DELETE_FILE_EVENT-1]= DELETE_FILE_HEADER_LEN;
      post_header_len[NEW_LOAD_EVENT-1]= NEW_LOAD_HEADER_LEN;
      post_header_len[RAND_EVENT-1]= RAND_HEADER_LEN;
      post_header_len[USER_VAR_EVENT-1]= USER_VAR_HEADER_LEN;
      post_header_len[FORMAT_DESCRIPTION_EVENT-1]= FORMAT_DESCRIPTION_HEADER_LEN;
      post_header_len[XID_EVENT-1]= XID_HEADER_LEN;
      post_header_len[BEGIN_LOAD_QUERY_EVENT-1]= BEGIN_LOAD_QUERY_HEADER_LEN;
      post_header_len[EXECUTE_LOAD_QUERY_EVENT-1]= EXECUTE_LOAD_QUERY_HEADER_LEN;
      /*
        The PRE_GA events are never be written to any binlog, but
        their lengths are included in Format_description_log_event.
        Hence, we need to be assign some value here, to avoid reading
        uninitialized memory when the array is written to disk.
      */
      post_header_len[PRE_GA_WRITE_ROWS_EVENT-1] = 0;
      post_header_len[PRE_GA_UPDATE_ROWS_EVENT-1] = 0;
      post_header_len[PRE_GA_DELETE_ROWS_EVENT-1] = 0;

      post_header_len[TABLE_MAP_EVENT-1]=    TABLE_MAP_HEADER_LEN;
      post_header_len[WRITE_ROWS_EVENT-1]=   ROWS_HEADER_LEN;
      post_header_len[UPDATE_ROWS_EVENT-1]=  ROWS_HEADER_LEN;
      post_header_len[DELETE_ROWS_EVENT-1]=  ROWS_HEADER_LEN;
      /*
        We here have the possibility to simulate a master of before we changed
        the table map id to be stored in 6 bytes: when it was stored in 4
        bytes (=> post_header_len was 6). This is used to test backward
        compatibility.
        This code can be removed after a few months (today is Dec 21st 2005),
        when we know that the 4-byte masters are not deployed anymore (check
        with Tomas Ulin first!), and the accompanying test (rpl_row_4_bytes)
        too.
      */
      DBUG_EXECUTE_IF("old_row_based_repl_4_byte_map_id_master",
                      post_header_len[TABLE_MAP_EVENT-1]=
                      post_header_len[WRITE_ROWS_EVENT-1]=
                      post_header_len[UPDATE_ROWS_EVENT-1]=
                      post_header_len[DELETE_ROWS_EVENT-1]= 6;);
      post_header_len[INCIDENT_EVENT-1]= INCIDENT_HEADER_LEN;
      post_header_len[HEARTBEAT_LOG_EVENT-1]= 0;
      post_header_len[IGNORABLE_LOG_EVENT-1]= IGNORABLE_HEADER_LEN;
      post_header_len[ROWS_QUERY_LOG_EVENT-1]= IGNORABLE_HEADER_LEN;

      // Sanity-check that all post header lengths are initialized.
      int i;
      for (i=0; i<number_of_event_types; i++)
        DBUG_ASSERT(post_header_len[i] != 255);
    }
    break;

  case 1: /* 3.23 */
  case 3: /* 4.0.x x>=2 */
    /*
      We build an artificial (i.e. not sent by the master) event, which
      describes what those old master versions send.
    */
    if (binlog_ver==1)
      strmov(server_version, server_ver ? server_ver : "3.23");
    else
      strmov(server_version, server_ver ? server_ver : "4.0");
    common_header_len= binlog_ver==1 ? OLD_HEADER_LEN :
      LOG_EVENT_MINIMAL_HEADER_LEN;
    /*
      The first new event in binlog version 4 is Format_desc. So any event type
      after that does not exist in older versions. We use the events known by
      version 3, even if version 1 had only a subset of them (this is not a
      problem: it uses a few bytes for nothing but unifies code; it does not
      make the slave detect less corruptions).
    */
    number_of_event_types= FORMAT_DESCRIPTION_EVENT - 1;
    post_header_len=(uint8*) my_malloc(number_of_event_types*sizeof(uint8),
                                       MYF(0));
    if (post_header_len)
    {
      post_header_len[START_EVENT_V3-1]= START_V3_HEADER_LEN;
      post_header_len[QUERY_EVENT-1]= QUERY_HEADER_MINIMAL_LEN;
      post_header_len[STOP_EVENT-1]= 0;
      post_header_len[ROTATE_EVENT-1]= (binlog_ver==1) ? 0 : ROTATE_HEADER_LEN;
      post_header_len[INTVAR_EVENT-1]= 0;
      post_header_len[LOAD_EVENT-1]= LOAD_HEADER_LEN;
      post_header_len[SLAVE_EVENT-1]= 0;  /* Unused because the code for Slave log event was removed. (15th Oct. 2010) */
      post_header_len[CREATE_FILE_EVENT-1]= CREATE_FILE_HEADER_LEN;
      post_header_len[APPEND_BLOCK_EVENT-1]= APPEND_BLOCK_HEADER_LEN;
      post_header_len[EXEC_LOAD_EVENT-1]= EXEC_LOAD_HEADER_LEN;
      post_header_len[DELETE_FILE_EVENT-1]= DELETE_FILE_HEADER_LEN;
      post_header_len[NEW_LOAD_EVENT-1]= post_header_len[LOAD_EVENT-1];
      post_header_len[RAND_EVENT-1]= 0;
      post_header_len[USER_VAR_EVENT-1]= 0;
    }
    break;
  default: /* Includes binlog version 2 i.e. 4.0.x x<=1 */
    post_header_len= 0; /* will make is_valid() fail */
    break;
  }
  calc_server_version_split();
  checksum_alg= (uint8) BINLOG_CHECKSUM_ALG_UNDEF;
}


/**
  The problem with this constructor is that the fixed header may have a
  length different from this version, but we don't know this length as we
  have not read the Format_description_log_event which says it, yet. This
  length is in the post-header of the event, but we don't know where the
  post-header starts.

  So this type of event HAS to:
  - either have the header's length at the beginning (in the header, at a
  fixed position which will never be changed), not in the post-header. That
  would make the header be "shifted" compared to other events.
  - or have a header of size LOG_EVENT_MINIMAL_HEADER_LEN (19), in all future
  versions, so that we know for sure.

  I (Guilhem) chose the 2nd solution. Rotate has the same constraint (because
  it is sent before Format_description_log_event).
*/

Format_description_log_event::
Format_description_log_event(const char* buf,
                             uint event_len,
                             const
                             Format_description_log_event*
                             description_event)
  :Start_log_event_v3(buf, description_event), event_type_permutation(0)
{
  ulong ver_calc;
  DBUG_ENTER("Format_description_log_event::Format_description_log_event(char*,...)");
  buf+= LOG_EVENT_MINIMAL_HEADER_LEN;
  if ((common_header_len=buf[ST_COMMON_HEADER_LEN_OFFSET]) < OLD_HEADER_LEN)
    DBUG_VOID_RETURN; /* sanity check */
  number_of_event_types=
    event_len - (LOG_EVENT_MINIMAL_HEADER_LEN + ST_COMMON_HEADER_LEN_OFFSET + 1);
  DBUG_PRINT("info", ("common_header_len=%d number_of_event_types=%d",
                      common_header_len, number_of_event_types));
  /* If alloc fails, we'll detect it in is_valid() */

  post_header_len= (uint8*) my_memdup((uchar*)buf+ST_COMMON_HEADER_LEN_OFFSET+1,
                                      number_of_event_types*
                                      sizeof(*post_header_len),
                                      MYF(0));
  calc_server_version_split();
  if ((ver_calc= get_version_product()) >= checksum_version_product)
  {
    /* the last bytes are the checksum alg desc and value (or value's room) */
    number_of_event_types -= BINLOG_CHECKSUM_ALG_DESC_LEN;
    /*
      FD from the checksum-home version server (ver_calc ==
      checksum_version_product) must have 
      number_of_event_types == LOG_EVENT_TYPES.
    */
    DBUG_ASSERT(ver_calc != checksum_version_product ||
                number_of_event_types == LOG_EVENT_TYPES);
    checksum_alg= post_header_len[number_of_event_types];
  }
  else
  {
    checksum_alg= (uint8) BINLOG_CHECKSUM_ALG_UNDEF;
  }

  /*
    In some previous versions, the events were given other event type
    id numbers than in the present version. When replicating from such
    a version, we therefore set up an array that maps those id numbers
    to the id numbers of the present server.

    If post_header_len is null, it means malloc failed, and is_valid
    will fail, so there is no need to do anything.

    The trees in which events have wrong id's are:

    mysql-5.1-wl1012.old mysql-5.1-wl2325-5.0-drop6p13-alpha
    mysql-5.1-wl2325-5.0-drop6 mysql-5.1-wl2325-5.0
    mysql-5.1-wl2325-no-dd

    (this was found by grepping for two lines in sequence where the
    first matches "FORMAT_DESCRIPTION_EVENT," and the second matches
    "TABLE_MAP_EVENT," in log_event.h in all trees)

    In these trees, the following server_versions existed since
    TABLE_MAP_EVENT was introduced:

    5.1.1-a_drop5p3   5.1.1-a_drop5p4        5.1.1-alpha
    5.1.2-a_drop5p10  5.1.2-a_drop5p11       5.1.2-a_drop5p12
    5.1.2-a_drop5p13  5.1.2-a_drop5p14       5.1.2-a_drop5p15
    5.1.2-a_drop5p16  5.1.2-a_drop5p16b      5.1.2-a_drop5p16c
    5.1.2-a_drop5p17  5.1.2-a_drop5p4        5.1.2-a_drop5p5
    5.1.2-a_drop5p6   5.1.2-a_drop5p7        5.1.2-a_drop5p8
    5.1.2-a_drop5p9   5.1.3-a_drop5p17       5.1.3-a_drop5p17b
    5.1.3-a_drop5p17c 5.1.4-a_drop5p18       5.1.4-a_drop5p19
    5.1.4-a_drop5p20  5.1.4-a_drop6p0        5.1.4-a_drop6p1
    5.1.4-a_drop6p2   5.1.5-a_drop5p20       5.2.0-a_drop6p3
    5.2.0-a_drop6p4   5.2.0-a_drop6p5        5.2.0-a_drop6p6
    5.2.1-a_drop6p10  5.2.1-a_drop6p11       5.2.1-a_drop6p12
    5.2.1-a_drop6p6   5.2.1-a_drop6p7        5.2.1-a_drop6p8
    5.2.2-a_drop6p13  5.2.2-a_drop6p13-alpha 5.2.2-a_drop6p13b
    5.2.2-a_drop6p13c

    (this was found by grepping for "mysql," in all historical
    versions of configure.in in the trees listed above).

    There are 5.1.1-alpha versions that use the new event id's, so we
    do not test that version string.  So replication from 5.1.1-alpha
    with the other event id's to a new version does not work.
    Moreover, we can safely ignore the part after drop[56].  This
    allows us to simplify the big list above to the following regexes:

    5\.1\.[1-5]-a_drop5.*
    5\.1\.4-a_drop6.*
    5\.2\.[0-2]-a_drop6.*

    This is what we test for in the 'if' below.
  */
  if (post_header_len &&
      server_version[0] == '5' && server_version[1] == '.' &&
      server_version[3] == '.' &&
      strncmp(server_version + 5, "-a_drop", 7) == 0 &&
      ((server_version[2] == '1' &&
        server_version[4] >= '1' && server_version[4] <= '5' &&
        server_version[12] == '5') ||
       (server_version[2] == '1' &&
        server_version[4] == '4' &&
        server_version[12] == '6') ||
       (server_version[2] == '2' &&
        server_version[4] >= '0' && server_version[4] <= '2' &&
        server_version[12] == '6')))
  {
    if (number_of_event_types != 22)
    {
      DBUG_PRINT("info", (" number_of_event_types=%d",
                          number_of_event_types));
      /* this makes is_valid() return false. */
      my_free(post_header_len);
      post_header_len= NULL;
      DBUG_VOID_RETURN;
    }
    static const uint8 perm[23]=
      {
        UNKNOWN_EVENT, START_EVENT_V3, QUERY_EVENT, STOP_EVENT, ROTATE_EVENT,
        INTVAR_EVENT, LOAD_EVENT, SLAVE_EVENT, CREATE_FILE_EVENT,
        APPEND_BLOCK_EVENT, EXEC_LOAD_EVENT, DELETE_FILE_EVENT,
        NEW_LOAD_EVENT,
        RAND_EVENT, USER_VAR_EVENT,
        FORMAT_DESCRIPTION_EVENT,
        TABLE_MAP_EVENT,
        PRE_GA_WRITE_ROWS_EVENT,
        PRE_GA_UPDATE_ROWS_EVENT,
        PRE_GA_DELETE_ROWS_EVENT,
        XID_EVENT,
        BEGIN_LOAD_QUERY_EVENT,
        EXECUTE_LOAD_QUERY_EVENT,
      };
    event_type_permutation= perm;
    /*
      Since we use (permuted) event id's to index the post_header_len
      array, we need to permute the post_header_len array too.
    */
    uint8 post_header_len_temp[23];
    for (int i= 1; i < 23; i++)
      post_header_len_temp[perm[i] - 1]= post_header_len[i - 1];
    for (int i= 0; i < 22; i++)
      post_header_len[i] = post_header_len_temp[i];
  }
  DBUG_VOID_RETURN;
}

#ifndef MYSQL_CLIENT
bool Format_description_log_event::write(IO_CACHE* file)
{
  bool ret;
  bool no_checksum;
  /*
    We don't call Start_log_event_v3::write() because this would make 2
    my_b_safe_write().
  */
  uchar buff[FORMAT_DESCRIPTION_HEADER_LEN + BINLOG_CHECKSUM_ALG_DESC_LEN];
  size_t rec_size= sizeof(buff);
  int2store(buff + ST_BINLOG_VER_OFFSET,binlog_version);
  memcpy((char*) buff + ST_SERVER_VER_OFFSET,server_version,ST_SERVER_VER_LEN);
  if (!dont_set_created)
    created= when= get_time();
  int4store(buff + ST_CREATED_OFFSET,created);
  buff[ST_COMMON_HEADER_LEN_OFFSET]= LOG_EVENT_HEADER_LEN;
  memcpy((char*) buff+ST_COMMON_HEADER_LEN_OFFSET + 1, (uchar*) post_header_len,
         LOG_EVENT_TYPES);
  /*
    if checksum is requested
    record the checksum-algorithm descriptor next to
    post_header_len vector which will be followed by the checksum value.
    Master is supposed to trigger checksum computing by binlog_checksum_options,
    slave does it via marking the event according to
    FD_queue checksum_alg value.
  */
  compile_time_assert(sizeof(BINLOG_CHECKSUM_ALG_DESC_LEN == 1));
#ifndef DBUG_OFF
  data_written= 0; // to prepare for need_checksum assert
#endif
  buff[FORMAT_DESCRIPTION_HEADER_LEN]= need_checksum() ?
    checksum_alg : (uint8) BINLOG_CHECKSUM_ALG_OFF;
  /* 
     FD of checksum-aware server is always checksum-equipped, (V) is in,
     regardless of @@global.binlog_checksum policy.
     Thereby a combination of (A) == 0, (V) != 0 means
     it's the checksum-aware server's FD event that heads checksum-free binlog
     file. 
     Here 0 stands for checksumming OFF to evaluate (V) as 0 is that case.
     A combination of (A) != 0, (V) != 0 denotes FD of the checksum-aware server
     heading the checksummed binlog.
     (A), (V) presence in FD of the checksum-aware server makes the event
     1 + 4 bytes bigger comparing to the former FD.
  */

  if ((no_checksum= (checksum_alg == BINLOG_CHECKSUM_ALG_OFF)))
  {
    checksum_alg= BINLOG_CHECKSUM_ALG_CRC32;  // Forcing (V) room to fill anyway
  }
  ret= (write_header(file, rec_size) ||
        wrapper_my_b_safe_write(file, buff, rec_size) ||
        write_footer(file));
  if (no_checksum)
    checksum_alg= BINLOG_CHECKSUM_ALG_OFF;
  return ret;
}
#endif

#if defined(HAVE_REPLICATION) && !defined(MYSQL_CLIENT)
int Format_description_log_event::do_apply_event(Relay_log_info const *rli)
{
  int ret= 0;
  DBUG_ENTER("Format_description_log_event::do_apply_event");

  /*
    As a transaction NEVER spans on 2 or more binlogs:
    if we have an active transaction at this point, the master died
    while writing the transaction to the binary log, i.e. while
    flushing the binlog cache to the binlog. XA guarantees that master has
    rolled back. So we roll back.
    Note: this event could be sent by the master to inform us of the
    format of its binlog; in other words maybe it is not at its
    original place when it comes to us; we'll know this by checking
    log_pos ("artificial" events have log_pos == 0).
  */
  if (!is_artificial_event() && created && thd->transaction.all.ha_list)
  {
    /* This is not an error (XA is safe), just an information */
    rli->report(INFORMATION_LEVEL, 0,
                "Rolling back unfinished transaction (no COMMIT "
                "or ROLLBACK in relay log). A probable cause is that "
                "the master died while writing the transaction to "
                "its binary log, thus rolled back too."); 
    const_cast<Relay_log_info*>(rli)->cleanup_context(thd, 1);
  }

  /*
    If this event comes from ourselves, there is no cleaning task to
    perform, we don't call Start_log_event_v3::do_apply_event()
    (this was just to update the log's description event).
  */
  if (server_id != (uint32) ::server_id)
  {
    /*
      If the event was not requested by the slave i.e. the master sent
      it while the slave asked for a position >4, the event will make
      rli->group_master_log_pos advance. Say that the slave asked for
      position 1000, and the Format_desc event's end is 96. Then in
      the beginning of replication rli->group_master_log_pos will be
      0, then 96, then jump to first really asked event (which is
      >96). So this is ok.
    */
    ret= Start_log_event_v3::do_apply_event(rli);
  }

  if (!ret)
  {
    /* Save the information describing this binlog */
    delete rli->relay_log.description_event_for_exec;
    const_cast<Relay_log_info *>(rli)->relay_log.description_event_for_exec= this;
  }

  DBUG_RETURN(ret);
}

int Format_description_log_event::do_update_pos(Relay_log_info *rli)
{
  if (server_id == (uint32) ::server_id)
  {
    /*
      We only increase the relay log position if we are skipping
      events and do not touch any group_* variables, nor flush the
      relay log info.  If there is a crash, we will have to re-skip
      the events again, but that is a minor issue.

      If we do not skip stepping the group log position (and the
      server id was changed when restarting the server), it might well
      be that we start executing at a position that is invalid, e.g.,
      at a Rows_log_event or a Query_log_event preceeded by a
      Intvar_log_event instead of starting at a Table_map_log_event or
      the Intvar_log_event respectively.
     */
    rli->inc_event_relay_log_pos();
    return 0;
  }
  else
  {
    return Log_event::do_update_pos(rli);
  }
}

Log_event::enum_skip_reason
Format_description_log_event::do_shall_skip(Relay_log_info *rli)
{
  return Log_event::EVENT_SKIP_NOT;
}

#endif

inline void do_server_version_split(char* version, uchar split_versions[3])
{
  char *p= version, *r;
  ulong number;
  for (uint i= 0; i<=2; i++)
  {
    number= strtoul(p, &r, 10);
    split_versions[i]= (uchar) number;
    DBUG_ASSERT(number < 256); // fit in uchar
    p= r;
    DBUG_ASSERT(!((i == 0) && (*r != '.'))); // should be true in practice
    if (*r == '.')
      p++; // skip the dot
  }
}


/**
   Splits the event's 'server_version' string into three numeric pieces stored
   into 'server_version_split':
   X.Y.Zabc (X,Y,Z numbers, a not a digit) -> {X,Y,Z}
   X.Yabc -> {X,Y,0}
   Xabc -> {X,0,0}
   'server_version_split' is then used for lookups to find if the server which
   created this event has some known bug.
*/
void Format_description_log_event::calc_server_version_split()
{
  do_server_version_split(server_version, server_version_split);

  DBUG_PRINT("info",("Format_description_log_event::server_version_split:"
                     " '%s' %d %d %d", server_version,
                     server_version_split[0],
                     server_version_split[1], server_version_split[2]));
}

inline ulong version_product(const uchar* version_split)
{
  return ((version_split[0] * 256 + version_split[1]) * 256
          + version_split[2]);
}

/**
   @return integer representing the version of server that originated
   the current FD instance.
*/
ulong Format_description_log_event::get_version_product() const
{ 
  return version_product(server_version_split);
}

/**
   @return TRUE is the event's version is earlier than one that introduced
   the replication event checksum. FALSE otherwise.
*/
bool Format_description_log_event::is_version_before_checksum() const
{
  return get_version_product() < checksum_version_product;
}

/**
   @param buf buffer holding serialized FD event
   @param len netto (possible checksum is stripped off) length of the event buf
   
   @return  the version-safe checksum alg descriptor where zero
            designates no checksum, 255 - the orginator is
            checksum-unaware (effectively no checksum) and the actuall
            [1-254] range alg descriptor.
*/
uint8 get_checksum_alg(const char* buf, ulong len)
{
  uint8 ret;
  char version[ST_SERVER_VER_LEN];
  uchar version_split[3];

  DBUG_ENTER("get_checksum_alg");
  DBUG_ASSERT(buf[EVENT_TYPE_OFFSET] == FORMAT_DESCRIPTION_EVENT);

  memcpy(version, buf +
         buf[LOG_EVENT_MINIMAL_HEADER_LEN + ST_COMMON_HEADER_LEN_OFFSET]
         + ST_SERVER_VER_OFFSET, ST_SERVER_VER_LEN);
  version[ST_SERVER_VER_LEN - 1]= 0;
  
  do_server_version_split(version, version_split);
  ret= (version_product(version_split) < checksum_version_product) ?
    (uint8) BINLOG_CHECKSUM_ALG_UNDEF :
    * (uint8*) (buf + len - BINLOG_CHECKSUM_LEN - BINLOG_CHECKSUM_ALG_DESC_LEN);
  DBUG_ASSERT(ret == BINLOG_CHECKSUM_ALG_OFF ||
              ret == BINLOG_CHECKSUM_ALG_UNDEF ||
              ret == BINLOG_CHECKSUM_ALG_CRC32);
  DBUG_RETURN(ret);
}
  

  /**************************************************************************
        Load_log_event methods
   General note about Load_log_event: the binlogging of LOAD DATA INFILE is
   going to be changed in 5.0 (or maybe in 5.1; not decided yet).
   However, the 5.0 slave could still have to read such events (from a 4.x
   master), convert them (which just means maybe expand the header, when 5.0
   servers have a UID in events) (remember that whatever is after the header
   will be like in 4.x, as this event's format is not modified in 5.0 as we
   will use new types of events to log the new LOAD DATA INFILE features).
   To be able to read/convert, we just need to not assume that the common
   header is of length LOG_EVENT_HEADER_LEN (we must use the description
   event).
   Note that I (Guilhem) manually tested replication of a big LOAD DATA INFILE
   between 3.23 and 5.0, and between 4.0 and 5.0, and it works fine (and the
   positions displayed in SHOW SLAVE STATUS then are fine too).
  **************************************************************************/

/*
  Load_log_event::pack_info()
*/

#if defined(HAVE_REPLICATION) && !defined(MYSQL_CLIENT)
uint Load_log_event::get_query_buffer_length()
{
  return
    5 + db_len + 3 +                        // "use DB; "
    18 + fname_len + 2 +                    // "LOAD DATA INFILE 'file''"
    11 +                                    // "CONCURRENT "
    7 +					    // LOCAL
    9 +                                     // " REPLACE or IGNORE "
    13 + table_name_len*2 +                 // "INTO TABLE `table`"
    21 + sql_ex.field_term_len*4 + 2 +      // " FIELDS TERMINATED BY 'str'"
    23 + sql_ex.enclosed_len*4 + 2 +        // " OPTIONALLY ENCLOSED BY 'str'"
    12 + sql_ex.escaped_len*4 + 2 +         // " ESCAPED BY 'str'"
    21 + sql_ex.line_term_len*4 + 2 +       // " LINES TERMINATED BY 'str'"
    19 + sql_ex.line_start_len*4 + 2 +      // " LINES STARTING BY 'str'"
    15 + 22 +                               // " IGNORE xxx  LINES"
    3 + (num_fields-1)*2 + field_block_len; // " (field1, field2, ...)"
}


void Load_log_event::print_query(bool need_db, const char *cs, char *buf,
                                 char **end, char **fn_start, char **fn_end)
{
  char *pos= buf;

  if (need_db && db && db_len)
  {
    pos= strmov(pos, "use `");
    memcpy(pos, db, db_len);
    pos= strmov(pos+db_len, "`; ");
  }

  pos= strmov(pos, "LOAD DATA ");

  if (is_concurrent)
    pos= strmov(pos, "CONCURRENT ");

  if (fn_start)
    *fn_start= pos;

  if (check_fname_outside_temp_buf())
    pos= strmov(pos, "LOCAL ");
  pos= strmov(pos, "INFILE '");
  memcpy(pos, fname, fname_len);
  pos= strmov(pos+fname_len, "' ");

  if (sql_ex.opt_flags & REPLACE_FLAG)
    pos= strmov(pos, "REPLACE ");
  else if (sql_ex.opt_flags & IGNORE_FLAG)
    pos= strmov(pos, "IGNORE ");

  pos= strmov(pos ,"INTO");

  if (fn_end)
    *fn_end= pos;

  pos= strmov(pos ," TABLE `");
  memcpy(pos, table_name, table_name_len);
  pos+= table_name_len;

  if (cs != NULL)
  {
    pos= strmov(pos ,"` CHARACTER SET ");
    pos= strmov(pos ,  cs);
  }
  else
    pos= strmov(pos, "`");

  /* We have to create all optional fields as the default is not empty */
  pos= strmov(pos, " FIELDS TERMINATED BY ");
  pos= pretty_print_str(pos, sql_ex.field_term, sql_ex.field_term_len);
  if (sql_ex.opt_flags & OPT_ENCLOSED_FLAG)
    pos= strmov(pos, " OPTIONALLY ");
  pos= strmov(pos, " ENCLOSED BY ");
  pos= pretty_print_str(pos, sql_ex.enclosed, sql_ex.enclosed_len);

  pos= strmov(pos, " ESCAPED BY ");
  pos= pretty_print_str(pos, sql_ex.escaped, sql_ex.escaped_len);

  pos= strmov(pos, " LINES TERMINATED BY ");
  pos= pretty_print_str(pos, sql_ex.line_term, sql_ex.line_term_len);
  if (sql_ex.line_start_len)
  {
    pos= strmov(pos, " STARTING BY ");
    pos= pretty_print_str(pos, sql_ex.line_start, sql_ex.line_start_len);
  }

  if ((long) skip_lines > 0)
  {
    pos= strmov(pos, " IGNORE ");
    pos= longlong10_to_str((longlong) skip_lines, pos, 10);
    pos= strmov(pos," LINES ");    
  }

  if (num_fields)
  {
    uint i;
    const char *field= fields;
    pos= strmov(pos, " (");
    for (i = 0; i < num_fields; i++)
    {
      if (i)
      {
        *pos++= ' ';
        *pos++= ',';
      }
      memcpy(pos, field, field_lens[i]);
      pos+=   field_lens[i];
      field+= field_lens[i]  + 1;
    }
    *pos++= ')';
  }

  *end= pos;
}


void Load_log_event::pack_info(Protocol *protocol)
{
  char *buf, *end;

  if (!(buf= (char*) my_malloc(get_query_buffer_length(), MYF(MY_WME))))
    return;
  print_query(TRUE, NULL, buf, &end, 0, 0);
  protocol->store(buf, end-buf, &my_charset_bin);
  my_free(buf);
}
#endif /* defined(HAVE_REPLICATION) && !defined(MYSQL_CLIENT) */


#ifndef MYSQL_CLIENT

/*
  Load_log_event::write_data_header()
*/

bool Load_log_event::write_data_header(IO_CACHE* file)
{
  char buf[LOAD_HEADER_LEN];
  int4store(buf + L_THREAD_ID_OFFSET, slave_proxy_id);
  int4store(buf + L_EXEC_TIME_OFFSET, exec_time);
  int4store(buf + L_SKIP_LINES_OFFSET, skip_lines);
  buf[L_TBL_LEN_OFFSET] = (char)table_name_len;
  buf[L_DB_LEN_OFFSET] = (char)db_len;
  int4store(buf + L_NUM_FIELDS_OFFSET, num_fields);
  return my_b_safe_write(file, (uchar*)buf, LOAD_HEADER_LEN) != 0;
}


/*
  Load_log_event::write_data_body()
*/

bool Load_log_event::write_data_body(IO_CACHE* file)
{
  if (sql_ex.write_data(file))
    return 1;
  if (num_fields && fields && field_lens)
  {
    if (my_b_safe_write(file, (uchar*)field_lens, num_fields) ||
	my_b_safe_write(file, (uchar*)fields, field_block_len))
      return 1;
  }
  return (my_b_safe_write(file, (uchar*)table_name, table_name_len + 1) ||
	  my_b_safe_write(file, (uchar*)db, db_len + 1) ||
	  my_b_safe_write(file, (uchar*)fname, fname_len));
}


/*
  Load_log_event::Load_log_event()
*/

Load_log_event::Load_log_event(THD *thd_arg, sql_exchange *ex,
			       const char *db_arg, const char *table_name_arg,
			       List<Item> &fields_arg,
                               bool is_concurrent_arg,
			       enum enum_duplicates handle_dup,
			       bool ignore, bool using_trans)
  :Log_event(thd_arg,
             thd_arg->thread_specific_used ? LOG_EVENT_THREAD_SPECIFIC_F : 0,
             using_trans),
   thread_id(thd_arg->thread_id),
   slave_proxy_id(thd_arg->variables.pseudo_thread_id),
   num_fields(0),fields(0),
   field_lens(0),field_block_len(0),
   table_name(table_name_arg ? table_name_arg : ""),
   db(db_arg), fname(ex->file_name), local_fname(FALSE),
   is_concurrent(is_concurrent_arg)
{
  time_t end_time;
  time(&end_time);
  exec_time = (ulong) (end_time  - thd_arg->start_time);
  /* db can never be a zero pointer in 4.0 */
  db_len = (uint32) strlen(db);
  table_name_len = (uint32) strlen(table_name);
  fname_len = (fname) ? (uint) strlen(fname) : 0;
  sql_ex.field_term = (char*) ex->field_term->ptr();
  sql_ex.field_term_len = (uint8) ex->field_term->length();
  sql_ex.enclosed = (char*) ex->enclosed->ptr();
  sql_ex.enclosed_len = (uint8) ex->enclosed->length();
  sql_ex.line_term = (char*) ex->line_term->ptr();
  sql_ex.line_term_len = (uint8) ex->line_term->length();
  sql_ex.line_start = (char*) ex->line_start->ptr();
  sql_ex.line_start_len = (uint8) ex->line_start->length();
  sql_ex.escaped = (char*) ex->escaped->ptr();
  sql_ex.escaped_len = (uint8) ex->escaped->length();
  sql_ex.opt_flags = 0;
  sql_ex.cached_new_format = -1;
    
  if (ex->dumpfile)
    sql_ex.opt_flags|= DUMPFILE_FLAG;
  if (ex->opt_enclosed)
    sql_ex.opt_flags|= OPT_ENCLOSED_FLAG;

  sql_ex.empty_flags= 0;

  switch (handle_dup) {
  case DUP_REPLACE:
    sql_ex.opt_flags|= REPLACE_FLAG;
    break;
  case DUP_UPDATE:				// Impossible here
  case DUP_ERROR:
    break;	
  }
  if (ignore)
    sql_ex.opt_flags|= IGNORE_FLAG;

  if (!ex->field_term->length())
    sql_ex.empty_flags |= FIELD_TERM_EMPTY;
  if (!ex->enclosed->length())
    sql_ex.empty_flags |= ENCLOSED_EMPTY;
  if (!ex->line_term->length())
    sql_ex.empty_flags |= LINE_TERM_EMPTY;
  if (!ex->line_start->length())
    sql_ex.empty_flags |= LINE_START_EMPTY;
  if (!ex->escaped->length())
    sql_ex.empty_flags |= ESCAPED_EMPTY;
    
  skip_lines = ex->skip_lines;

  List_iterator<Item> li(fields_arg);
  field_lens_buf.length(0);
  fields_buf.length(0);
  Item* item;
  while ((item = li++))
  {
    num_fields++;
    uchar len = (uchar) strlen(item->name);
    field_block_len += len + 1;
    fields_buf.append(item->name, len + 1);
    field_lens_buf.append((char*)&len, 1);
  }

  field_lens = (const uchar*)field_lens_buf.ptr();
  fields = fields_buf.ptr();
}
#endif /* !MYSQL_CLIENT */


/**
  @note
    The caller must do buf[event_len] = 0 before he starts using the
    constructed event.
*/
Load_log_event::Load_log_event(const char *buf, uint event_len,
                               const Format_description_log_event *description_event)
  :Log_event(buf, description_event), num_fields(0), fields(0),
   field_lens(0),field_block_len(0),
   table_name(0), db(0), fname(0), local_fname(FALSE),
   /*
     Load_log_event which comes from the binary log does not contain
     information about the type of insert which was used on the master.
     Assume that it was an ordinary, non-concurrent LOAD DATA.
    */
   is_concurrent(FALSE)
{
  DBUG_ENTER("Load_log_event");
  /*
    I (Guilhem) manually tested replication of LOAD DATA INFILE for 3.23->5.0,
    4.0->5.0 and 5.0->5.0 and it works.
  */
  if (event_len)
    copy_log_event(buf, event_len,
                   ((buf[EVENT_TYPE_OFFSET] == LOAD_EVENT) ?
                    LOAD_HEADER_LEN + 
                    description_event->common_header_len :
                    LOAD_HEADER_LEN + LOG_EVENT_HEADER_LEN),
                   description_event);
  /* otherwise it's a derived class, will call copy_log_event() itself */
  DBUG_VOID_RETURN;
}


/*
  Load_log_event::copy_log_event()
*/

int Load_log_event::copy_log_event(const char *buf, ulong event_len,
                                   int body_offset,
                                   const Format_description_log_event *description_event)
{
  DBUG_ENTER("Load_log_event::copy_log_event");
  uint data_len;
  char* buf_end = (char*)buf + event_len;
  /* this is the beginning of the post-header */
  const char* data_head = buf + description_event->common_header_len;
  slave_proxy_id= thread_id= uint4korr(data_head + L_THREAD_ID_OFFSET);
  exec_time = uint4korr(data_head + L_EXEC_TIME_OFFSET);
  skip_lines = uint4korr(data_head + L_SKIP_LINES_OFFSET);
  table_name_len = (uint)data_head[L_TBL_LEN_OFFSET];
  db_len = (uint)data_head[L_DB_LEN_OFFSET];
  num_fields = uint4korr(data_head + L_NUM_FIELDS_OFFSET);
	  
  if ((int) event_len < body_offset)
    DBUG_RETURN(1);
  /*
    Sql_ex.init() on success returns the pointer to the first byte after
    the sql_ex structure, which is the start of field lengths array.
  */
  if (!(field_lens= (uchar*)sql_ex.init((char*)buf + body_offset,
                                        buf_end,
                                        buf[EVENT_TYPE_OFFSET] != LOAD_EVENT)))
    DBUG_RETURN(1);
  
  data_len = event_len - body_offset;
  if (num_fields > data_len) // simple sanity check against corruption
    DBUG_RETURN(1);
  for (uint i = 0; i < num_fields; i++)
    field_block_len += (uint)field_lens[i] + 1;

  fields = (char*)field_lens + num_fields;
  table_name  = fields + field_block_len;
  db = table_name + table_name_len + 1;
  fname = db + db_len + 1;
  fname_len = (uint) strlen(fname);
  // null termination is accomplished by the caller doing buf[event_len]=0

  DBUG_RETURN(0);
}


/*
  Load_log_event::print()
*/

#ifdef MYSQL_CLIENT
void Load_log_event::print(FILE* file, PRINT_EVENT_INFO* print_event_info)
{
  print(file, print_event_info, 0);
}


void Load_log_event::print(FILE* file_arg, PRINT_EVENT_INFO* print_event_info,
			   bool commented)
{
  IO_CACHE *const head= &print_event_info->head_cache;

  DBUG_ENTER("Load_log_event::print");
  if (!print_event_info->short_form)
  {
    print_header(head, print_event_info, FALSE);
    my_b_printf(head, "\tQuery\tthread_id=%ld\texec_time=%ld\n",
                thread_id, exec_time);
  }

  bool different_db= 1;
  if (db)
  {
    /*
      If the database is different from the one of the previous statement, we
      need to print the "use" command, and we update the last_db.
      But if commented, the "use" is going to be commented so we should not
      update the last_db.
    */
    if ((different_db= memcmp(print_event_info->db, db, db_len + 1)) &&
        !commented)
      memcpy(print_event_info->db, db, db_len + 1);
  }
  
  if (db && db[0] && different_db)
    my_b_printf(head, "%suse %s%s\n", 
            commented ? "# " : "",
            db, print_event_info->delimiter);

  if (flags & LOG_EVENT_THREAD_SPECIFIC_F)
    my_b_printf(head,"%sSET @@session.pseudo_thread_id=%lu%s\n",
            commented ? "# " : "", (ulong)thread_id,
            print_event_info->delimiter);
  my_b_printf(head, "%sLOAD DATA ",
              commented ? "# " : "");
  if (check_fname_outside_temp_buf())
    my_b_printf(head, "LOCAL ");
  my_b_printf(head, "INFILE '%-*s' ", fname_len, fname);

  if (sql_ex.opt_flags & REPLACE_FLAG)
    my_b_printf(head,"REPLACE ");
  else if (sql_ex.opt_flags & IGNORE_FLAG)
    my_b_printf(head,"IGNORE ");
  
  my_b_printf(head, "INTO TABLE `%s`", table_name);
  my_b_printf(head, " FIELDS TERMINATED BY ");
  pretty_print_str(head, sql_ex.field_term, sql_ex.field_term_len);

  if (sql_ex.opt_flags & OPT_ENCLOSED_FLAG)
    my_b_printf(head," OPTIONALLY ");
  my_b_printf(head, " ENCLOSED BY ");
  pretty_print_str(head, sql_ex.enclosed, sql_ex.enclosed_len);
     
  my_b_printf(head, " ESCAPED BY ");
  pretty_print_str(head, sql_ex.escaped, sql_ex.escaped_len);
     
  my_b_printf(head," LINES TERMINATED BY ");
  pretty_print_str(head, sql_ex.line_term, sql_ex.line_term_len);


  if (sql_ex.line_start)
  {
    my_b_printf(head," STARTING BY ");
    pretty_print_str(head, sql_ex.line_start, sql_ex.line_start_len);
  }
  if ((long) skip_lines > 0)
    my_b_printf(head, " IGNORE %ld LINES", (long) skip_lines);

  if (num_fields)
  {
    uint i;
    const char* field = fields;
    my_b_printf(head, " (");
    for (i = 0; i < num_fields; i++)
    {
      if (i)
        my_b_printf(head, ",");
      my_b_printf(head, "%s", field);

      field += field_lens[i]  + 1;
    }
    my_b_printf(head, ")");
  }

  my_b_printf(head, "%s\n", print_event_info->delimiter);
  DBUG_VOID_RETURN;
}
#endif /* MYSQL_CLIENT */

#ifndef MYSQL_CLIENT

/**
  Load_log_event::set_fields()

  @note
    This function can not use the member variable 
    for the database, since LOAD DATA INFILE on the slave
    can be for a different database than the current one.
    This is the reason for the affected_db argument to this method.
*/

void Load_log_event::set_fields(const char* affected_db, 
				List<Item> &field_list,
                                Name_resolution_context *context)
{
  uint i;
  const char* field = fields;
  for (i= 0; i < num_fields; i++)
  {
    field_list.push_back(new Item_field(context,
                                        affected_db, table_name, field));
    field+= field_lens[i]  + 1;
  }
}
#endif /* !MYSQL_CLIENT */


#if defined(HAVE_REPLICATION) && !defined(MYSQL_CLIENT)
/**
  Does the data loading job when executing a LOAD DATA on the slave.

  @param net
  @param rli
  @param use_rli_only_for_errors     If set to 1, rli is provided to
                                     Load_log_event::exec_event only for this
                                     function to have rli->get_rpl_log_name and
                                     rli->last_slave_error, both being used by
                                     error reports. rli's position advancing
                                     is skipped (done by the caller which is
                                     Execute_load_log_event::exec_event).
                                     If set to 0, rli is provided for full use,
                                     i.e. for error reports and position
                                     advancing.

  @todo
    fix this; this can be done by testing rules in
    Create_file_log_event::exec_event() and then discarding Append_block and
    al.
  @todo
    this is a bug - this needs to be moved to the I/O thread

  @retval
    0           Success
  @retval
    1           Failure
*/

int Load_log_event::do_apply_event(NET* net, Relay_log_info const *rli,
                                   bool use_rli_only_for_errors)
{
  DBUG_ASSERT(thd->query() == 0);
  thd->reset_query_inner();                    // Should not be needed
  set_thd_db(thd, db, db_len);
  thd->is_slave_error= 0;
  clear_all_errors(thd, const_cast<Relay_log_info*>(rli));

  /* see Query_log_event::do_apply_event() and BUG#13360 */
  DBUG_ASSERT(!rli->m_table_map.count());
  /*
    Usually lex_start() is called by mysql_parse(), but we need it here
    as the present method does not call mysql_parse().
  */
  lex_start(thd);
  thd->lex->local_file= local_fname;
  mysql_reset_thd_for_next_command(thd);

  if (!use_rli_only_for_errors)
  {
    /*
      Saved for InnoDB, see comment in
      Query_log_event::do_apply_event()
    */
    const_cast<Relay_log_info*>(rli)->set_future_group_master_log_pos(log_pos);
    DBUG_PRINT("info", ("log_pos: %lu", (ulong) log_pos));
  }
 
   /*
    We test replicate_*_db rules. Note that we have already prepared
    the file to load, even if we are going to ignore and delete it
    now. So it is possible that we did a lot of disk writes for
    nothing. In other words, a big LOAD DATA INFILE on the master will
    still consume a lot of space on the slave (space in the relay log
    + space of temp files: twice the space of the file to load...)
    even if it will finally be ignored.  TODO: fix this; this can be
    done by testing rules in Create_file_log_event::do_apply_event()
    and then discarding Append_block and al. Another way is do the
    filtering in the I/O thread (more efficient: no disk writes at
    all).


    Note:   We do not need to execute reset_one_shot_variables() if this
            db_ok() test fails.
    Reason: The db stored in binlog events is the same for SET and for
            its companion query.  If the SET is ignored because of
            db_ok(), the companion query will also be ignored, and if
            the companion query is ignored in the db_ok() test of
            ::do_apply_event(), then the companion SET also have so
            we don't need to reset_one_shot_variables().
  */
  if (rpl_filter->db_ok(thd->db))
  {
    thd->set_time((time_t)when);
    thd->set_query_id(next_query_id());
    thd->warning_info->opt_clear_warning_info(thd->query_id);

    TABLE_LIST tables;
    char table_buf[NAME_LEN + 1];
    strmov(table_buf, table_name);
    if (lower_case_table_names == 1)
      my_casedn_str(system_charset_info, table_buf);
    tables.init_one_table(thd->strmake(thd->db, thd->db_length),
                          thd->db_length,
                          table_buf, strlen(table_buf),
                          table_buf, TL_WRITE);
    tables.updating= 1;

    // the table will be opened in mysql_load    
    if (rpl_filter->is_on() && !rpl_filter->tables_ok(thd->db, &tables))
    {
      // TODO: this is a bug - this needs to be moved to the I/O thread
      if (net)
        skip_load_data_infile(net);
    }
    else
    {
      char llbuff[22];
      char *end;
      enum enum_duplicates handle_dup;
      bool ignore= 0;
      char *load_data_query;

      /*
        Forge LOAD DATA INFILE query which will be used in SHOW PROCESS LIST
        and written to slave's binlog if binlogging is on.
      */
      if (!(load_data_query= (char *)thd->alloc(get_query_buffer_length() + 1)))
      {
        /*
          This will set thd->fatal_error in case of OOM. So we surely will notice
          that something is wrong.
        */
        goto error;
      }

      print_query(FALSE, NULL, load_data_query, &end, NULL, NULL);
      *end= 0;
      thd->set_query(load_data_query, (uint) (end - load_data_query));

      if (sql_ex.opt_flags & REPLACE_FLAG)
        handle_dup= DUP_REPLACE;
      else if (sql_ex.opt_flags & IGNORE_FLAG)
      {
        ignore= 1;
        handle_dup= DUP_ERROR;
      }
      else
      {
        /*
          When replication is running fine, if it was DUP_ERROR on the
          master then we could choose IGNORE here, because if DUP_ERROR
          suceeded on master, and data is identical on the master and slave,
          then there should be no uniqueness errors on slave, so IGNORE is
          the same as DUP_ERROR. But in the unlikely case of uniqueness errors
          (because the data on the master and slave happen to be different
          (user error or bug), we want LOAD DATA to print an error message on
          the slave to discover the problem.

          If reading from net (a 3.23 master), mysql_load() will change this
          to IGNORE.
        */
        handle_dup= DUP_ERROR;
      }
      /*
        We need to set thd->lex->sql_command and thd->lex->duplicates
        since InnoDB tests these variables to decide if this is a LOAD
        DATA ... REPLACE INTO ... statement even though mysql_parse()
        is not called.  This is not needed in 5.0 since there the LOAD
        DATA ... statement is replicated using mysql_parse(), which
        sets the thd->lex fields correctly.
      */
      thd->lex->sql_command= SQLCOM_LOAD;
      thd->lex->duplicates= handle_dup;

      sql_exchange ex((char*)fname, sql_ex.opt_flags & DUMPFILE_FLAG);
      String field_term(sql_ex.field_term,sql_ex.field_term_len,log_cs);
      String enclosed(sql_ex.enclosed,sql_ex.enclosed_len,log_cs);
      String line_term(sql_ex.line_term,sql_ex.line_term_len,log_cs);
      String line_start(sql_ex.line_start,sql_ex.line_start_len,log_cs);
      String escaped(sql_ex.escaped,sql_ex.escaped_len, log_cs);
      ex.field_term= &field_term;
      ex.enclosed= &enclosed;
      ex.line_term= &line_term;
      ex.line_start= &line_start;
      ex.escaped= &escaped;

      ex.opt_enclosed = (sql_ex.opt_flags & OPT_ENCLOSED_FLAG);
      if (sql_ex.empty_flags & FIELD_TERM_EMPTY)
        ex.field_term->length(0);

      ex.skip_lines = skip_lines;
      List<Item> field_list;
      thd->lex->select_lex.context.resolve_in_table_list_only(&tables);
      set_fields(tables.db, field_list, &thd->lex->select_lex.context);
      thd->variables.pseudo_thread_id= thread_id;
      if (net)
      {
        // mysql_load will use thd->net to read the file
        thd->net.vio = net->vio;
        // Make sure the client does not get confused about the packet sequence
        thd->net.pkt_nr = net->pkt_nr;
      }
      /*
        It is safe to use tmp_list twice because we are not going to
        update it inside mysql_load().
      */
      List<Item> tmp_list;
      if (mysql_load(thd, &ex, &tables, field_list, tmp_list, tmp_list,
                     handle_dup, ignore, net != 0))
        thd->is_slave_error= 1;
      if (thd->cuted_fields)
      {
        /* log_pos is the position of the LOAD event in the master log */
        sql_print_warning("Slave: load data infile on table '%s' at "
                          "log position %s in log '%s' produced %ld "
                          "warning(s). Default database: '%s'",
                          (char*) table_name,
                          llstr(log_pos,llbuff),
                          const_cast<Relay_log_info*>(rli)->get_rpl_log_name(),
                          (ulong) thd->cuted_fields,
                          print_slave_db_safe(thd->db));
      }
      if (net)
        net->pkt_nr= thd->net.pkt_nr;
    }
  }
  else
  {
    /*
      We will just ask the master to send us /dev/null if we do not
      want to load the data.
      TODO: this a bug - needs to be done in I/O thread
    */
    if (net)
      skip_load_data_infile(net);
  }

error:
  thd->net.vio = 0; 
  const char *remember_db= thd->db;
  thd->catalog= 0;
  thd->set_db(NULL, 0);                   /* will free the current database */
  thd->reset_query();
  thd->stmt_da->can_overwrite_status= TRUE;
  thd->is_error() ? trans_rollback_stmt(thd) : trans_commit_stmt(thd);
  thd->stmt_da->can_overwrite_status= FALSE;
  close_thread_tables(thd);
  /*
    - If inside a multi-statement transaction,
    defer the release of metadata locks until the current
    transaction is either committed or rolled back. This prevents
    other statements from modifying the table for the entire
    duration of this transaction.  This provides commit ordering
    and guarantees serializability across multiple transactions.
    - If in autocommit mode, or outside a transactional context,
    automatically release metadata locks of the current statement.
  */
  if (! thd->in_multi_stmt_transaction_mode())
    thd->mdl_context.release_transactional_locks();
  else
    thd->mdl_context.release_statement_locks();

  DBUG_EXECUTE_IF("LOAD_DATA_INFILE_has_fatal_error",
                  thd->is_slave_error= 0; thd->is_fatal_error= 1;);

  if (thd->is_slave_error)
  {
    /* this err/sql_errno code is copy-paste from net_send_error() */
    const char *err;
    int sql_errno;
    if (thd->is_error())
    {
      err= thd->stmt_da->message();
      sql_errno= thd->stmt_da->sql_errno();
    }
    else
    {
      sql_errno=ER_UNKNOWN_ERROR;
      err=ER(sql_errno);       
    }
    rli->report(ERROR_LEVEL, sql_errno,"\
Error '%s' running LOAD DATA INFILE on table '%s'. Default database: '%s'",
                    err, (char*)table_name, print_slave_db_safe(remember_db));
    free_root(thd->mem_root,MYF(MY_KEEP_PREALLOC));
    return 1;
  }
  free_root(thd->mem_root,MYF(MY_KEEP_PREALLOC));

  if (thd->is_fatal_error)
  {
    char buf[256];
    my_snprintf(buf, sizeof(buf),
                "Running LOAD DATA INFILE on table '%-.64s'."
                " Default database: '%-.64s'",
                (char*)table_name,
                print_slave_db_safe(remember_db));

    rli->report(ERROR_LEVEL, ER_SLAVE_FATAL_ERROR,
                ER(ER_SLAVE_FATAL_ERROR), buf);
    return 1;
  }

  return ( use_rli_only_for_errors ? 0 : Log_event::do_apply_event(rli) ); 
}
#endif


/**************************************************************************
  Rotate_log_event methods
**************************************************************************/

/*
  Rotate_log_event::pack_info()
*/

#if defined(HAVE_REPLICATION) && !defined(MYSQL_CLIENT)
void Rotate_log_event::pack_info(Protocol *protocol)
{
  char buf1[256], buf[22];
  String tmp(buf1, sizeof(buf1), log_cs);
  tmp.length(0);
  tmp.append(new_log_ident, ident_len);
  tmp.append(STRING_WITH_LEN(";pos="));
  tmp.append(llstr(pos,buf));
  protocol->store(tmp.ptr(), tmp.length(), &my_charset_bin);
}
#endif


/*
  Rotate_log_event::print()
*/

#ifdef MYSQL_CLIENT
void Rotate_log_event::print(FILE* file, PRINT_EVENT_INFO* print_event_info)
{
  char buf[22];
  IO_CACHE *const head= &print_event_info->head_cache;

  if (print_event_info->short_form)
    return;
  print_header(head, print_event_info, FALSE);
  my_b_printf(head, "\tRotate to ");
  if (new_log_ident)
    my_b_write(head, (uchar*) new_log_ident, (uint)ident_len);
  my_b_printf(head, "  pos: %s\n", llstr(pos, buf));
}
#endif /* MYSQL_CLIENT */



/*
  Rotate_log_event::Rotate_log_event() (2 constructors)
*/


#ifndef MYSQL_CLIENT
Rotate_log_event::Rotate_log_event(const char* new_log_ident_arg,
                                   uint ident_len_arg, ulonglong pos_arg,
                                   uint flags_arg)
  :Log_event(), new_log_ident(new_log_ident_arg),
   pos(pos_arg),ident_len(ident_len_arg ? ident_len_arg :
                          (uint) strlen(new_log_ident_arg)), flags(flags_arg)
{
#ifndef DBUG_OFF
  char buff[22];
  DBUG_ENTER("Rotate_log_event::Rotate_log_event(...,flags)");
  DBUG_PRINT("enter",("new_log_ident: %s  pos: %s  flags: %lu", new_log_ident_arg,
                      llstr(pos_arg, buff), (ulong) flags));
#endif
  cache_type= EVENT_NO_CACHE;
  if (flags & DUP_NAME)
    new_log_ident= my_strndup(new_log_ident_arg, ident_len, MYF(MY_WME));
  if (flags & RELAY_LOG)
    set_relay_log_event();
  DBUG_VOID_RETURN;
}
#endif


Rotate_log_event::Rotate_log_event(const char* buf, uint event_len,
                                   const Format_description_log_event* description_event)
  :Log_event(buf, description_event) ,new_log_ident(0), flags(DUP_NAME)
{
  DBUG_ENTER("Rotate_log_event::Rotate_log_event(char*,...)");
  // The caller will ensure that event_len is what we have at EVENT_LEN_OFFSET
  uint8 header_size= description_event->common_header_len;
  uint8 post_header_len= description_event->post_header_len[ROTATE_EVENT-1];
  uint ident_offset;
  if (event_len < header_size)
    DBUG_VOID_RETURN;
  buf += header_size;
  pos = post_header_len ? uint8korr(buf + R_POS_OFFSET) : 4;
  ident_len = (uint)(event_len -
                     (header_size+post_header_len)); 
  ident_offset = post_header_len; 
  set_if_smaller(ident_len,FN_REFLEN-1);
  new_log_ident= my_strndup(buf + ident_offset, (uint) ident_len, MYF(MY_WME));
  DBUG_PRINT("debug", ("new_log_ident: '%s'", new_log_ident));
  DBUG_VOID_RETURN;
}


/*
  Rotate_log_event::write()
*/

#ifndef MYSQL_CLIENT
bool Rotate_log_event::write(IO_CACHE* file)
{
  char buf[ROTATE_HEADER_LEN];
  int8store(buf + R_POS_OFFSET, pos);
  return (write_header(file, ROTATE_HEADER_LEN + ident_len) || 
          wrapper_my_b_safe_write(file, (uchar*) buf, ROTATE_HEADER_LEN) ||
          wrapper_my_b_safe_write(file, (uchar*) new_log_ident,
                                     (uint) ident_len) ||
          write_footer(file));
}
#endif


#if defined(HAVE_REPLICATION) && !defined(MYSQL_CLIENT)

/*
  Got a rotate log event from the master.

  This is mainly used so that we can later figure out the logname and
  position for the master.

  We can't rotate the slave's BINlog as this will cause infinitive rotations
  in a A -> B -> A setup.
  The NOTES below is a wrong comment which will disappear when 4.1 is merged.

  This must only be called from the Slave SQL thread, since it calls
  flush_relay_log_info().

  @retval
    0	ok
*/
int Rotate_log_event::do_update_pos(Relay_log_info *rli)
{
  DBUG_ENTER("Rotate_log_event::do_update_pos");
#ifndef DBUG_OFF
  char buf[32];
#endif

  DBUG_PRINT("info", ("server_id=%lu; ::server_id=%lu",
                      (ulong) this->server_id, (ulong) ::server_id));
  DBUG_PRINT("info", ("new_log_ident: %s", this->new_log_ident));
  DBUG_PRINT("info", ("pos: %s", llstr(this->pos, buf)));

  /*
    If we are in a transaction or in a group: the only normal case is
    when the I/O thread was copying a big transaction, then it was
    stopped and restarted: we have this in the relay log:

    BEGIN
    ...
    ROTATE (a fake one)
    ...
    COMMIT or ROLLBACK

    In that case, we don't want to touch the coordinates which
    correspond to the beginning of the transaction.  Starting from
    5.0.0, there also are some rotates from the slave itself, in the
    relay log, which shall not change the group positions.
  */
  if ((server_id != ::server_id || rli->replicate_same_server_id) &&
      !is_relay_log_event() &&
      !rli->is_in_group())
  {
    mysql_mutex_lock(&rli->data_lock);
    DBUG_PRINT("info", ("old group_master_log_name: '%s'  "
                        "old group_master_log_pos: %lu",
                        rli->get_group_master_log_name(),
                        (ulong) rli->get_group_master_log_pos()));
    memcpy((void *)rli->get_group_master_log_name(),
           new_log_ident, ident_len + 1);
    rli->notify_group_master_log_name_update();
    rli->inc_group_relay_log_pos(pos, TRUE /* skip_lock */);

    DBUG_PRINT("info", ("new group_master_log_name: '%s'  "
                        "new group_master_log_pos: %lu",
                        rli->get_group_master_log_name(),
                        (ulong) rli->get_group_master_log_pos()));
    mysql_mutex_unlock(&rli->data_lock);
    rli->flush_info(TRUE);
    
    /*
      Reset thd->variables.option_bits and sql_mode etc, because this could be the signal of
      a master's downgrade from 5.0 to 4.0.
      However, no need to reset description_event_for_exec: indeed, if the next
      master is 5.0 (even 5.0.1) we will soon get a Format_desc; if the next
      master is 4.0 then the events are in the slave's format (conversion).
    */
    set_slave_thread_options(thd);
    set_slave_thread_default_charset(thd, rli);
    thd->variables.sql_mode= global_system_variables.sql_mode;
    thd->variables.auto_increment_increment=
      thd->variables.auto_increment_offset= 1;
  }
  else
    rli->inc_event_relay_log_pos();


  DBUG_RETURN(0);
}


Log_event::enum_skip_reason
Rotate_log_event::do_shall_skip(Relay_log_info *rli)
{
  enum_skip_reason reason= Log_event::do_shall_skip(rli);

  switch (reason) {
  case Log_event::EVENT_SKIP_NOT:
  case Log_event::EVENT_SKIP_COUNT:
    return Log_event::EVENT_SKIP_NOT;

  case Log_event::EVENT_SKIP_IGNORE:
    return Log_event::EVENT_SKIP_IGNORE;
  }
  DBUG_ASSERT(0);
  return Log_event::EVENT_SKIP_NOT;             // To keep compiler happy
}

#endif


/**************************************************************************
	Intvar_log_event methods
**************************************************************************/

/*
  Intvar_log_event::pack_info()
*/

#if defined(HAVE_REPLICATION) && !defined(MYSQL_CLIENT)
void Intvar_log_event::pack_info(Protocol *protocol)
{
  char buf[256], *pos;
  pos= strmake(buf, get_var_type_name(), sizeof(buf)-23);
  *pos++= '=';
  pos= longlong10_to_str(val, pos, -10);
  protocol->store(buf, (uint) (pos-buf), &my_charset_bin);
}
#endif


/*
  Intvar_log_event::Intvar_log_event()
*/

Intvar_log_event::Intvar_log_event(const char* buf,
                                   const Format_description_log_event* description_event)
  :Log_event(buf, description_event)
{
  /* The Post-Header is empty. The Varible Data part begins immediately. */
  buf+= description_event->common_header_len +
    description_event->post_header_len[INTVAR_EVENT-1];
  type= buf[I_TYPE_OFFSET];
  val= uint8korr(buf+I_VAL_OFFSET);
}


/*
  Intvar_log_event::get_var_type_name()
*/

const char* Intvar_log_event::get_var_type_name()
{
  switch(type) {
  case LAST_INSERT_ID_EVENT: return "LAST_INSERT_ID";
  case INSERT_ID_EVENT: return "INSERT_ID";
  default: /* impossible */ return "UNKNOWN";
  }
}


/*
  Intvar_log_event::write()
*/

#ifndef MYSQL_CLIENT
bool Intvar_log_event::write(IO_CACHE* file)
{
  uchar buf[9];
  buf[I_TYPE_OFFSET]= (uchar) type;
  int8store(buf + I_VAL_OFFSET, val);
  return (write_header(file, sizeof(buf)) ||
          wrapper_my_b_safe_write(file, buf, sizeof(buf)) ||
	  write_footer(file));
}
#endif


/*
  Intvar_log_event::print()
*/

#ifdef MYSQL_CLIENT
void Intvar_log_event::print(FILE* file, PRINT_EVENT_INFO* print_event_info)
{
  char llbuff[22];
  const char *msg;
  LINT_INIT(msg);
  IO_CACHE *const head= &print_event_info->head_cache;

  if (!print_event_info->short_form)
  {
    print_header(head, print_event_info, FALSE);
    my_b_printf(head, "\tIntvar\n");
  }

  my_b_printf(head, "SET ");
  switch (type) {
  case LAST_INSERT_ID_EVENT:
    msg="LAST_INSERT_ID";
    break;
  case INSERT_ID_EVENT:
    msg="INSERT_ID";
    break;
  case INVALID_INT_EVENT:
  default: // cannot happen
    msg="INVALID_INT";
    break;
  }
  my_b_printf(head, "%s=%s%s\n",
              msg, llstr(val,llbuff), print_event_info->delimiter);
}
#endif


/*
  Intvar_log_event::do_apply_event()
*/

#if defined(HAVE_REPLICATION)&& !defined(MYSQL_CLIENT)
int Intvar_log_event::do_apply_event(Relay_log_info const *rli)
{
  /*
    We are now in a statement until the associated query log event has
    been processed.
   */
  const_cast<Relay_log_info*>(rli)->set_flag(Relay_log_info::IN_STMT);

  switch (type) {
  case LAST_INSERT_ID_EVENT:
    thd->stmt_depends_on_first_successful_insert_id_in_prev_stmt= 1;
    thd->first_successful_insert_id_in_prev_stmt= val;
    break;
  case INSERT_ID_EVENT:
    thd->force_one_auto_inc_interval(val);
    break;
  }
  return 0;
}

int Intvar_log_event::do_update_pos(Relay_log_info *rli)
{
  rli->inc_event_relay_log_pos();
  return 0;
}


Log_event::enum_skip_reason
Intvar_log_event::do_shall_skip(Relay_log_info *rli)
{
  /*
    It is a common error to set the slave skip counter to 1 instead of
    2 when recovering from an insert which used a auto increment,
    rand, or user var.  Therefore, if the slave skip counter is 1, we
    just say that this event should be skipped by ignoring it, meaning
    that we do not change the value of the slave skip counter since it
    will be decreased by the following insert event.
  */
  return continue_group(rli);
}

#endif


/**************************************************************************
  Rand_log_event methods
**************************************************************************/

#if defined(HAVE_REPLICATION) && !defined(MYSQL_CLIENT)
void Rand_log_event::pack_info(Protocol *protocol)
{
  char buf1[256], *pos;
  pos= strmov(buf1,"rand_seed1=");
  pos= int10_to_str((long) seed1, pos, 10);
  pos= strmov(pos, ",rand_seed2=");
  pos= int10_to_str((long) seed2, pos, 10);
  protocol->store(buf1, (uint) (pos-buf1), &my_charset_bin);
}
#endif


Rand_log_event::Rand_log_event(const char* buf,
                               const Format_description_log_event* description_event)
  :Log_event(buf, description_event)
{
  /* The Post-Header is empty. The Variable Data part begins immediately. */
  buf+= description_event->common_header_len +
    description_event->post_header_len[RAND_EVENT-1];
  seed1= uint8korr(buf+RAND_SEED1_OFFSET);
  seed2= uint8korr(buf+RAND_SEED2_OFFSET);
}


#ifndef MYSQL_CLIENT
bool Rand_log_event::write(IO_CACHE* file)
{
  uchar buf[16];
  int8store(buf + RAND_SEED1_OFFSET, seed1);
  int8store(buf + RAND_SEED2_OFFSET, seed2);
  return (write_header(file, sizeof(buf)) ||
          wrapper_my_b_safe_write(file, buf, sizeof(buf)) ||
	  write_footer(file));
}
#endif


#ifdef MYSQL_CLIENT
void Rand_log_event::print(FILE* file, PRINT_EVENT_INFO* print_event_info)
{
  IO_CACHE *const head= &print_event_info->head_cache;

  char llbuff[22],llbuff2[22];
  if (!print_event_info->short_form)
  {
    print_header(head, print_event_info, FALSE);
    my_b_printf(head, "\tRand\n");
  }
  my_b_printf(head, "SET @@RAND_SEED1=%s, @@RAND_SEED2=%s%s\n",
              llstr(seed1, llbuff),llstr(seed2, llbuff2),
              print_event_info->delimiter);
}
#endif /* MYSQL_CLIENT */


#if defined(HAVE_REPLICATION) && !defined(MYSQL_CLIENT)
int Rand_log_event::do_apply_event(Relay_log_info const *rli)
{
  /*
    We are now in a statement until the associated query log event has
    been processed.
   */
  const_cast<Relay_log_info*>(rli)->set_flag(Relay_log_info::IN_STMT);

  thd->rand.seed1= (ulong) seed1;
  thd->rand.seed2= (ulong) seed2;
  return 0;
}

int Rand_log_event::do_update_pos(Relay_log_info *rli)
{
  rli->inc_event_relay_log_pos();
  return 0;
}


Log_event::enum_skip_reason
Rand_log_event::do_shall_skip(Relay_log_info *rli)
{
  /*
    It is a common error to set the slave skip counter to 1 instead of
    2 when recovering from an insert which used a auto increment,
    rand, or user var.  Therefore, if the slave skip counter is 1, we
    just say that this event should be skipped by ignoring it, meaning
    that we do not change the value of the slave skip counter since it
    will be decreased by the following insert event.
  */
  return continue_group(rli);
}

#endif /* !MYSQL_CLIENT */


/**************************************************************************
  Xid_log_event methods
**************************************************************************/

#if defined(HAVE_REPLICATION) && !defined(MYSQL_CLIENT)
void Xid_log_event::pack_info(Protocol *protocol)
{
  char buf[128], *pos;
  pos= strmov(buf, "COMMIT /* xid=");
  pos= longlong10_to_str(xid, pos, 10);
  pos= strmov(pos, " */");
  protocol->store(buf, (uint) (pos-buf), &my_charset_bin);
}
#endif

/**
  @note
  It's ok not to use int8store here,
  as long as xid_t::set(ulonglong) and
  xid_t::get_my_xid doesn't do it either.
  We don't care about actual values of xids as long as
  identical numbers compare identically
*/

Xid_log_event::
Xid_log_event(const char* buf,
              const Format_description_log_event *description_event)
  :Log_event(buf, description_event)
{
  /* The Post-Header is empty. The Variable Data part begins immediately. */
  buf+= description_event->common_header_len +
    description_event->post_header_len[XID_EVENT-1];
  memcpy((char*) &xid, buf, sizeof(xid));
}


#ifndef MYSQL_CLIENT
bool Xid_log_event::write(IO_CACHE* file)
{
  DBUG_EXECUTE_IF("do_not_write_xid", return 0;);
  return (write_header(file, sizeof(xid)) ||
	  wrapper_my_b_safe_write(file, (uchar*) &xid, sizeof(xid)) ||
	  write_footer(file));
}
#endif


#ifdef MYSQL_CLIENT
void Xid_log_event::print(FILE* file, PRINT_EVENT_INFO* print_event_info)
{
  IO_CACHE *const head= &print_event_info->head_cache;

  if (!print_event_info->short_form)
  {
    char buf[64];
    longlong10_to_str(xid, buf, 10);

    print_header(head, print_event_info, FALSE);
    my_b_printf(head, "\tXid = %s\n", buf);
  }
  my_b_printf(head, "COMMIT%s\n", print_event_info->delimiter);
}
#endif /* MYSQL_CLIENT */


#if defined(HAVE_REPLICATION) && !defined(MYSQL_CLIENT)
int Xid_log_event::do_apply_event(Relay_log_info const *rli)
{
  int error= 0;

  Relay_log_info *rli_ptr= const_cast<Relay_log_info *>(rli);

  /*
    If the repository is transactional, i.e., created over a
    transactional table, we need to update the positions within
    the context of the current transaction in order to provide
    data integrity. See sql/rpl_rli.h for further details.
  */
  bool is_trans_repo= rli_ptr->is_transactional();

  /* For a slave Xid_log_event is COMMIT */
  general_log_print(thd, COM_QUERY,
                    "COMMIT /* implicit, from Xid_log_event */");

  if (is_trans_repo)
  {
    mysql_mutex_lock(&rli_ptr->data_lock);
  }

  DBUG_PRINT("info", ("do_apply group master %s %lu  group relay %s %lu event %s %lu\n",
    rli_ptr->get_group_master_log_name(),
    (ulong) rli_ptr->get_group_master_log_pos(),
    rli_ptr->get_group_relay_log_name(),
    (ulong) rli_ptr->get_group_relay_log_pos(),
    rli_ptr->get_event_relay_log_name(),
    (ulong) rli_ptr->get_event_relay_log_pos()));

  DBUG_EXECUTE_IF("crash_before_update_pos", DBUG_SUICIDE(););

  /*
    We need to update the positions in here to make it transactional.  
  */
  if (is_trans_repo)
  {
    rli_ptr->inc_event_relay_log_pos();
    rli_ptr->set_group_relay_log_pos(rli_ptr->get_event_relay_log_pos());
    rli_ptr->set_group_relay_log_name(rli_ptr->get_event_relay_log_name());

    rli_ptr->notify_group_relay_log_name_update();

    if (log_pos) // 3.23 binlogs don't have log_posx
    {
      rli_ptr->set_group_master_log_pos(log_pos);
    }
  
    if ((error= rli_ptr->flush_info(TRUE)))
      goto err;
  }

  DBUG_PRINT("info", ("do_apply group master %s %lu  group relay %s %lu event %s %lu\n",
    rli_ptr->get_group_master_log_name(),
    (ulong) rli_ptr->get_group_master_log_pos(),
    rli_ptr->get_group_relay_log_name(),
    (ulong) rli_ptr->get_group_relay_log_pos(),
    rli_ptr->get_event_relay_log_name(),
    (ulong) rli_ptr->get_event_relay_log_pos()));

  DBUG_EXECUTE_IF("crash_after_update_pos_before_apply", DBUG_SUICIDE(););

  error= trans_commit(thd); /* Automatically rolls back on error. */
  DBUG_EXECUTE_IF("crash_after_apply", DBUG_SUICIDE(););
  thd->mdl_context.release_transactional_locks();

err:
  if (is_trans_repo)
  {
    mysql_cond_broadcast(&rli_ptr->data_cond);
    mysql_mutex_unlock(&rli_ptr->data_lock);
  }
  return error;
}

Log_event::enum_skip_reason
Xid_log_event::do_shall_skip(Relay_log_info *rli)
{
  DBUG_ENTER("Xid_log_event::do_shall_skip");
  if (rli->slave_skip_counter > 0) {
    thd->variables.option_bits&= ~OPTION_BEGIN;
    DBUG_RETURN(Log_event::EVENT_SKIP_COUNT);
  }
  DBUG_RETURN(Log_event::do_shall_skip(rli));
}
#endif /* !MYSQL_CLIENT */


/**************************************************************************
  User_var_log_event methods
**************************************************************************/

#if defined(HAVE_REPLICATION) && !defined(MYSQL_CLIENT)
void User_var_log_event::pack_info(Protocol* protocol)
{
  char *buf= 0;
  uint val_offset= 4 + name_len;
  uint event_len= val_offset;

  if (is_null)
  {
    if (!(buf= (char*) my_malloc(val_offset + 5, MYF(MY_WME))))
      return;
    strmov(buf + val_offset, "NULL");
    event_len= val_offset + 4;
  }
  else
  {
    switch (type) {
    case REAL_RESULT:
      double real_val;
      float8get(real_val, val);
      if (!(buf= (char*) my_malloc(val_offset + MY_GCVT_MAX_FIELD_WIDTH + 1,
                                   MYF(MY_WME))))
        return;
      event_len+= my_gcvt(real_val, MY_GCVT_ARG_DOUBLE, MY_GCVT_MAX_FIELD_WIDTH,
                          buf + val_offset, NULL);
      break;
    case INT_RESULT:
      if (!(buf= (char*) my_malloc(val_offset + 22, MYF(MY_WME))))
        return;
      event_len= longlong10_to_str(uint8korr(val), buf + val_offset, 
                                   ((flags & User_var_log_event::UNSIGNED_F) ? 
                                    10 : -10))-buf;
      break;
    case DECIMAL_RESULT:
    {
      if (!(buf= (char*) my_malloc(val_offset + DECIMAL_MAX_STR_LENGTH,
                                   MYF(MY_WME))))
        return;
      String str(buf+val_offset, DECIMAL_MAX_STR_LENGTH, &my_charset_bin);
      my_decimal dec;
      binary2my_decimal(E_DEC_FATAL_ERROR, (uchar*) (val+2), &dec, val[0],
                        val[1]);
      my_decimal2string(E_DEC_FATAL_ERROR, &dec, 0, 0, 0, &str);
      event_len= str.length() + val_offset;
      break;
    } 
    case STRING_RESULT:
      /* 15 is for 'COLLATE' and other chars */
      buf= (char*) my_malloc(event_len+val_len*2+1+2*MY_CS_NAME_SIZE+15,
                             MYF(MY_WME));
      CHARSET_INFO *cs;
      if (!buf)
        return;
      if (!(cs= get_charset(charset_number, MYF(0))))
      {
        strmov(buf+val_offset, "???");
        event_len+= 3;
      }
      else
      {
        char *p= strxmov(buf + val_offset, "_", cs->csname, " ", NullS);
        p= str_to_hex(p, val, val_len);
        p= strxmov(p, " COLLATE ", cs->name, NullS);
        event_len= p-buf;
      }
      break;
    case ROW_RESULT:
    default:
      DBUG_ASSERT(1);
      return;
    }
  }
  buf[0]= '@';
  buf[1]= '`';
  memcpy(buf+2, name, name_len);
  buf[2+name_len]= '`';
  buf[3+name_len]= '=';
  protocol->store(buf, event_len, &my_charset_bin);
  my_free(buf);
}
#endif /* !MYSQL_CLIENT */


User_var_log_event::
User_var_log_event(const char* buf,
                   const Format_description_log_event* description_event)
  :Log_event(buf, description_event)
{
  /* The Post-Header is empty. The Variable Data part begins immediately. */
  const char *start= buf;
  buf+= description_event->common_header_len +
    description_event->post_header_len[USER_VAR_EVENT-1];
  name_len= uint4korr(buf);
  name= (char *) buf + UV_NAME_LEN_SIZE;
  buf+= UV_NAME_LEN_SIZE + name_len;
  is_null= (bool) *buf;
  flags= User_var_log_event::UNDEF_F;    // defaults to UNDEF_F
  if (is_null)
  {
    type= STRING_RESULT;
    charset_number= my_charset_bin.number;
    val_len= 0;
    val= 0;  
  }
  else
  {
    type= (Item_result) buf[UV_VAL_IS_NULL];
    charset_number= uint4korr(buf + UV_VAL_IS_NULL + UV_VAL_TYPE_SIZE);
    val_len= uint4korr(buf + UV_VAL_IS_NULL + UV_VAL_TYPE_SIZE +
                       UV_CHARSET_NUMBER_SIZE);
    val= (char *) (buf + UV_VAL_IS_NULL + UV_VAL_TYPE_SIZE +
                   UV_CHARSET_NUMBER_SIZE + UV_VAL_LEN_SIZE);

    /**
      We need to check if this is from an old server
      that did not pack information for flags.
      We do this by checking if there are extra bytes
      after the packed value. If there are we take the
      extra byte and it's value is assumed to contain
      the flags value.

      Old events will not have this extra byte, thence,
      we keep the flags set to UNDEF_F.
    */
    uint bytes_read= ((val + val_len) - start);
#ifndef DBUG_OFF
    bool old_pre_checksum_fd= description_event->is_version_before_checksum();
#endif
    DBUG_ASSERT((bytes_read == data_written -
                 (old_pre_checksum_fd ||
                  (description_event->checksum_alg ==
                   BINLOG_CHECKSUM_ALG_OFF)) ?
                 0 : BINLOG_CHECKSUM_LEN)
                ||
                (bytes_read == data_written -1 -
                 (old_pre_checksum_fd ||
                  (description_event->checksum_alg ==
                   BINLOG_CHECKSUM_ALG_OFF)) ?
                 0 : BINLOG_CHECKSUM_LEN));
    if ((data_written - bytes_read) > 0)
    {
      flags= (uint) *(buf + UV_VAL_IS_NULL + UV_VAL_TYPE_SIZE +
                    UV_CHARSET_NUMBER_SIZE + UV_VAL_LEN_SIZE +
                    val_len);
    }
  }
}


#ifndef MYSQL_CLIENT
bool User_var_log_event::write(IO_CACHE* file)
{
  char buf[UV_NAME_LEN_SIZE];
  char buf1[UV_VAL_IS_NULL + UV_VAL_TYPE_SIZE + 
	    UV_CHARSET_NUMBER_SIZE + UV_VAL_LEN_SIZE];
  uchar buf2[max(8, DECIMAL_MAX_FIELD_SIZE + 2)], *pos= buf2;
  uint unsigned_len= 0;
  uint buf1_length;
  ulong event_length;

  int4store(buf, name_len);
  
  if ((buf1[0]= is_null))
  {
    buf1_length= 1;
    val_len= 0;                                 // Length of 'pos'
  }    
  else
  {
    buf1[1]= type;
    int4store(buf1 + 2, charset_number);

    switch (type) {
    case REAL_RESULT:
      float8store(buf2, *(double*) val);
      break;
    case INT_RESULT:
      int8store(buf2, *(longlong*) val);
      unsigned_len= 1;
      break;
    case DECIMAL_RESULT:
    {
      my_decimal *dec= (my_decimal *)val;
      dec->fix_buffer_pointer();
      buf2[0]= (char)(dec->intg + dec->frac);
      buf2[1]= (char)dec->frac;
      decimal2bin((decimal_t*)val, buf2+2, buf2[0], buf2[1]);
      val_len= decimal_bin_size(buf2[0], buf2[1]) + 2;
      break;
    }
    case STRING_RESULT:
      pos= (uchar*) val;
      break;
    case ROW_RESULT:
    default:
      DBUG_ASSERT(1);
      return 0;
    }
    int4store(buf1 + 2 + UV_CHARSET_NUMBER_SIZE, val_len);
    buf1_length= 10;
  }

  /* Length of the whole event */
  event_length= sizeof(buf)+ name_len + buf1_length + val_len + unsigned_len;

  return (write_header(file, event_length) ||
          wrapper_my_b_safe_write(file, (uchar*) buf, sizeof(buf))   ||
	  wrapper_my_b_safe_write(file, (uchar*) name, name_len)     ||
	  wrapper_my_b_safe_write(file, (uchar*) buf1, buf1_length) ||
	  wrapper_my_b_safe_write(file, pos, val_len) ||
          wrapper_my_b_safe_write(file, &flags, unsigned_len) ||
	  write_footer(file));
}
#endif


/*
  User_var_log_event::print()
*/

#ifdef MYSQL_CLIENT
void User_var_log_event::print(FILE* file, PRINT_EVENT_INFO* print_event_info)
{
  IO_CACHE *const head= &print_event_info->head_cache;

  if (!print_event_info->short_form)
  {
    print_header(head, print_event_info, FALSE);
    my_b_printf(head, "\tUser_var\n");
  }

  my_b_printf(head, "SET @`");
  my_b_write(head, (uchar*) name, (uint) (name_len));
  my_b_printf(head, "`");

  if (is_null)
  {
    my_b_printf(head, ":=NULL%s\n", print_event_info->delimiter);
  }
  else
  {
    switch (type) {
    case REAL_RESULT:
      double real_val;
      char real_buf[FMT_G_BUFSIZE(14)];
      float8get(real_val, val);
      sprintf(real_buf, "%.14g", real_val);
      my_b_printf(head, ":=%s%s\n", real_buf, print_event_info->delimiter);
      break;
    case INT_RESULT:
      char int_buf[22];
      longlong10_to_str(uint8korr(val), int_buf, 
                        ((flags & User_var_log_event::UNSIGNED_F) ? 10 : -10));
      my_b_printf(head, ":=%s%s\n", int_buf, print_event_info->delimiter);
      break;
    case DECIMAL_RESULT:
    {
      char str_buf[200];
      int str_len= sizeof(str_buf) - 1;
      int precision= (int)val[0];
      int scale= (int)val[1];
      decimal_digit_t dec_buf[10];
      decimal_t dec;
      dec.len= 10;
      dec.buf= dec_buf;

      bin2decimal((uchar*) val+2, &dec, precision, scale);
      decimal2string(&dec, str_buf, &str_len, 0, 0, 0);
      str_buf[str_len]= 0;
      my_b_printf(head, ":=%s%s\n", str_buf, print_event_info->delimiter);
      break;
    }
    case STRING_RESULT:
    {
      /*
        Let's express the string in hex. That's the most robust way. If we
        print it in character form instead, we need to escape it with
        character_set_client which we don't know (we will know it in 5.0, but
        in 4.1 we don't know it easily when we are printing
        User_var_log_event). Explanation why we would need to bother with
        character_set_client (quoting Bar):
        > Note, the parser doesn't switch to another unescaping mode after
        > it has met a character set introducer.
        > For example, if an SJIS client says something like:
        > SET @a= _ucs2 \0a\0b'
        > the string constant is still unescaped according to SJIS, not
        > according to UCS2.
      */
      char *hex_str;
      CHARSET_INFO *cs;

      if (!(hex_str= (char *)my_alloca(2*val_len+1+2))) // 2 hex digits / byte
        break; // no error, as we are 'void'
      str_to_hex(hex_str, val, val_len);
      /*
        For proper behaviour when mysqlbinlog|mysql, we need to explicitely
        specify the variable's collation. It will however cause problems when
        people want to mysqlbinlog|mysql into another server not supporting the
        character set. But there's not much to do about this and it's unlikely.
      */
      if (!(cs= get_charset(charset_number, MYF(0))))
        /*
          Generate an unusable command (=> syntax error) is probably the best
          thing we can do here.
        */
        my_b_printf(head, ":=???%s\n", print_event_info->delimiter);
      else
        my_b_printf(head, ":=_%s %s COLLATE `%s`%s\n",
                    cs->csname, hex_str, cs->name,
                    print_event_info->delimiter);
      my_afree(hex_str);
    }
      break;
    case ROW_RESULT:
    default:
      DBUG_ASSERT(1);
      return;
    }
  }
}
#endif


/*
  User_var_log_event::do_apply_event()
*/

#if defined(HAVE_REPLICATION) && !defined(MYSQL_CLIENT)
int User_var_log_event::do_apply_event(Relay_log_info const *rli)
{
  Item *it= 0;
  CHARSET_INFO *charset;
  if (!(charset= get_charset(charset_number, MYF(MY_WME))))
    return 1;
  LEX_STRING user_var_name;
  user_var_name.str= name;
  user_var_name.length= name_len;
  double real_val;
  longlong int_val;

  /*
    We are now in a statement until the associated query log event has
    been processed.
   */
  const_cast<Relay_log_info*>(rli)->set_flag(Relay_log_info::IN_STMT);

  if (is_null)
  {
    it= new Item_null();
  }
  else
  {
    switch (type) {
    case REAL_RESULT:
      float8get(real_val, val);
      it= new Item_float(real_val, 0);
      val= (char*) &real_val;		// Pointer to value in native format
      val_len= 8;
      break;
    case INT_RESULT:
      int_val= (longlong) uint8korr(val);
      it= new Item_int(int_val);
      val= (char*) &int_val;		// Pointer to value in native format
      val_len= 8;
      break;
    case DECIMAL_RESULT:
    {
      Item_decimal *dec= new Item_decimal((uchar*) val+2, val[0], val[1]);
      it= dec;
      val= (char *)dec->val_decimal(NULL);
      val_len= sizeof(my_decimal);
      break;
    }
    case STRING_RESULT:
      it= new Item_string(val, val_len, charset);
      break;
    case ROW_RESULT:
    default:
      DBUG_ASSERT(1);
      return 0;
    }
  }
  Item_func_set_user_var e(user_var_name, it);
  /*
    Item_func_set_user_var can't substitute something else on its place =>
    0 can be passed as last argument (reference on item)

    Fix_fields() can fail, in which case a call of update_hash() might
    crash the server, so if fix fields fails, we just return with an
    error.
  */
  if (e.fix_fields(thd, 0))
    return 1;

  /*
    A variable can just be considered as a table with
    a single record and with a single column. Thus, like
    a column value, it could always have IMPLICIT derivation.
   */
  e.update_hash(val, val_len, type, charset, DERIVATION_IMPLICIT,
                (flags & User_var_log_event::UNSIGNED_F));
  free_root(thd->mem_root,0);

  return 0;
}

int User_var_log_event::do_update_pos(Relay_log_info *rli)
{
  rli->inc_event_relay_log_pos();
  return 0;
}

Log_event::enum_skip_reason
User_var_log_event::do_shall_skip(Relay_log_info *rli)
{
  /*
    It is a common error to set the slave skip counter to 1 instead
    of 2 when recovering from an insert which used a auto increment,
    rand, or user var.  Therefore, if the slave skip counter is 1, we
    just say that this event should be skipped by ignoring it, meaning
    that we do not change the value of the slave skip counter since it
    will be decreased by the following insert event.
  */
  return continue_group(rli);
}
#endif /* !MYSQL_CLIENT */


/**************************************************************************
  Unknown_log_event methods
**************************************************************************/

#ifdef HAVE_REPLICATION
#ifdef MYSQL_CLIENT
void Unknown_log_event::print(FILE* file_arg, PRINT_EVENT_INFO* print_event_info)
{
  if (print_event_info->short_form)
    return;
  print_header(&print_event_info->head_cache, print_event_info, FALSE);
  my_b_printf(&print_event_info->head_cache, "\n# %s", "Unknown event\n");
}
#endif  

/**************************************************************************
	Stop_log_event methods
**************************************************************************/

/*
  Stop_log_event::print()
*/

#ifdef MYSQL_CLIENT
void Stop_log_event::print(FILE* file, PRINT_EVENT_INFO* print_event_info)
{
  if (print_event_info->short_form)
    return;

  print_header(&print_event_info->head_cache, print_event_info, FALSE);
  my_b_printf(&print_event_info->head_cache, "\tStop\n");
}
#endif /* MYSQL_CLIENT */


#ifndef MYSQL_CLIENT
/*
  The master stopped.  We used to clean up all temporary tables but
  this is useless as, as the master has shut down properly, it has
  written all DROP TEMPORARY TABLE (prepared statements' deletion is
  TODO only when we binlog prep stmts).  We used to clean up
  slave_load_tmpdir, but this is useless as it has been cleared at the
  end of LOAD DATA INFILE.  So we have nothing to do here.  The place
  were we must do this cleaning is in
  Start_log_event_v3::do_apply_event(), not here. Because if we come
  here, the master was sane.

  This must only be called from the Slave SQL thread, since it calls
  flush_relay_log_info().
*/
int Stop_log_event::do_update_pos(Relay_log_info *rli)
{
  /*
    We do not want to update master_log pos because we get a rotate event
    before stop, so by now group_master_log_name is set to the next log.
    If we updated it, we will have incorrect master coordinates and this
    could give false triggers in MASTER_POS_WAIT() that we have reached
    the target position when in fact we have not.
  */
  if (thd->variables.option_bits & OPTION_BEGIN)
    rli->inc_event_relay_log_pos();
  else
  {
    rli->inc_group_relay_log_pos(0);
    rli->flush_info(TRUE);
  }
  return 0;
}

#endif /* !MYSQL_CLIENT */
#endif /* HAVE_REPLICATION */


/**************************************************************************
	Create_file_log_event methods
**************************************************************************/

/*
  Create_file_log_event ctor
*/

#ifndef MYSQL_CLIENT
Create_file_log_event::
Create_file_log_event(THD* thd_arg, sql_exchange* ex,
		      const char* db_arg, const char* table_name_arg,
                      List<Item>& fields_arg,
                      bool is_concurrent_arg,
                      enum enum_duplicates handle_dup,
                      bool ignore,
		      uchar* block_arg, uint block_len_arg, bool using_trans)
  :Load_log_event(thd_arg, ex, db_arg, table_name_arg, fields_arg,
                  is_concurrent_arg,
                  handle_dup, ignore, using_trans),
   fake_base(0), block(block_arg), event_buf(0), block_len(block_len_arg),
   file_id(thd_arg->file_id = mysql_bin_log.next_file_id())
{
  DBUG_ENTER("Create_file_log_event");
  sql_ex.force_new_format();
  DBUG_VOID_RETURN;
}


/*
  Create_file_log_event::write_data_body()
*/

bool Create_file_log_event::write_data_body(IO_CACHE* file)
{
  bool res;
  if ((res= Load_log_event::write_data_body(file)) || fake_base)
    return res;
  return (my_b_safe_write(file, (uchar*) "", 1) ||
          my_b_safe_write(file, (uchar*) block, block_len));
}


/*
  Create_file_log_event::write_data_header()
*/

bool Create_file_log_event::write_data_header(IO_CACHE* file)
{
  bool res;
  uchar buf[CREATE_FILE_HEADER_LEN];
  if ((res= Load_log_event::write_data_header(file)) || fake_base)
    return res;
  int4store(buf + CF_FILE_ID_OFFSET, file_id);
  return my_b_safe_write(file, buf, CREATE_FILE_HEADER_LEN) != 0;
}


/*
  Create_file_log_event::write_base()
*/

bool Create_file_log_event::write_base(IO_CACHE* file)
{
  bool res;
  fake_base= 1;                                 // pretend we are Load event
  res= write(file);
  fake_base= 0;
  return res;
}

#endif /* !MYSQL_CLIENT */

/*
  Create_file_log_event ctor
*/

Create_file_log_event::Create_file_log_event(const char* buf, uint len,
                                             const Format_description_log_event* description_event)
  :Load_log_event(buf,0,description_event),fake_base(0),block(0),inited_from_old(0)
{
  DBUG_ENTER("Create_file_log_event::Create_file_log_event(char*,...)");
  uint block_offset;
  uint header_len= description_event->common_header_len;
  uint8 load_header_len= description_event->post_header_len[LOAD_EVENT-1];
  uint8 create_file_header_len= description_event->post_header_len[CREATE_FILE_EVENT-1];
  if (!(event_buf= (char*) my_memdup(buf, len, MYF(MY_WME))) ||
      copy_log_event(event_buf,len,
                     ((buf[EVENT_TYPE_OFFSET] == LOAD_EVENT) ?
                      load_header_len + header_len :
                      (fake_base ? (header_len+load_header_len) :
                       (header_len+load_header_len) +
                       create_file_header_len)),
                     description_event))
    DBUG_VOID_RETURN;
  if (description_event->binlog_version!=1)
  {
    file_id= uint4korr(buf + 
                       header_len +
		       load_header_len + CF_FILE_ID_OFFSET);
    /*
      Note that it's ok to use get_data_size() below, because it is computed
      with values we have already read from this event (because we called
      copy_log_event()); we are not using slave's format info to decode
      master's format, we are really using master's format info.
      Anyway, both formats should be identical (except the common_header_len)
      as these Load events are not changed between 4.0 and 5.0 (as logging of
      LOAD DATA INFILE does not use Load_log_event in 5.0).

      The + 1 is for \0 terminating fname  
    */
    block_offset= (description_event->common_header_len +
                   Load_log_event::get_data_size() +
                   create_file_header_len + 1);
    if (len < block_offset)
      DBUG_VOID_RETURN;
    block = (uchar*)buf + block_offset;
    block_len = len - block_offset;
  }
  else
  {
    sql_ex.force_new_format();
    inited_from_old = 1;
  }
  DBUG_VOID_RETURN;
}


/*
  Create_file_log_event::print()
*/

#ifdef MYSQL_CLIENT
void Create_file_log_event::print(FILE* file, PRINT_EVENT_INFO* print_event_info,
				  bool enable_local)
{
  if (print_event_info->short_form)
  {
    if (enable_local && check_fname_outside_temp_buf())
      Load_log_event::print(file, print_event_info);
    return;
  }

  if (enable_local)
  {
    Load_log_event::print(file, print_event_info,
			  !check_fname_outside_temp_buf());
    /* 
       That one is for "file_id: etc" below: in mysqlbinlog we want the #, in
       SHOW BINLOG EVENTS we don't.
    */
    my_b_printf(&print_event_info->head_cache, "#");
  }

  my_b_printf(&print_event_info->head_cache,
              " file_id: %d  block_len: %d\n", file_id, block_len);
}


void Create_file_log_event::print(FILE* file, PRINT_EVENT_INFO* print_event_info)
{
  print(file, print_event_info, 0);
}
#endif /* MYSQL_CLIENT */


/*
  Create_file_log_event::pack_info()
*/

#if defined(HAVE_REPLICATION) && !defined(MYSQL_CLIENT)
void Create_file_log_event::pack_info(Protocol *protocol)
{
  char buf[NAME_LEN*2 + 30 + 21*2], *pos;
  pos= strmov(buf, "db=");
  memcpy(pos, db, db_len);
  pos= strmov(pos + db_len, ";table=");
  memcpy(pos, table_name, table_name_len);
  pos= strmov(pos + table_name_len, ";file_id=");
  pos= int10_to_str((long) file_id, pos, 10);
  pos= strmov(pos, ";block_len=");
  pos= int10_to_str((long) block_len, pos, 10);
  protocol->store(buf, (uint) (pos-buf), &my_charset_bin);
}
#endif /* defined(HAVE_REPLICATION) && !defined(MYSQL_CLIENT) */


/**
  Create_file_log_event::do_apply_event()
  Constructor for Create_file_log_event to intantiate an event
  from the relay log on the slave.

  @retval
    0           Success
  @retval
    1           Failure
*/

#if defined(HAVE_REPLICATION) && !defined(MYSQL_CLIENT)
int Create_file_log_event::do_apply_event(Relay_log_info const *rli)
{
  char proc_info[17+FN_REFLEN+10], *fname_buf;
  char *ext;
  int fd = -1;
  IO_CACHE file;
  int error = 1;

  bzero((char*)&file, sizeof(file));
  fname_buf= strmov(proc_info, "Making temp file ");
  ext= slave_load_file_stem(fname_buf, file_id, server_id, ".info");
  thd_proc_info(thd, proc_info);
  /* old copy may exist already */
  mysql_file_delete(key_file_log_event_info, fname_buf, MYF(0));
  if ((fd= mysql_file_create(key_file_log_event_info,
                             fname_buf, CREATE_MODE,
                             O_WRONLY | O_BINARY | O_EXCL | O_NOFOLLOW,
                             MYF(MY_WME))) < 0 ||
      init_io_cache(&file, fd, IO_SIZE, WRITE_CACHE, (my_off_t)0, 0,
		    MYF(MY_WME|MY_NABP)))
  {
    rli->report(ERROR_LEVEL, my_errno,
                "Error in Create_file event: could not open file '%s'",
                fname_buf);
    goto err;
  }
  
  // a trick to avoid allocating another buffer
  fname= fname_buf;
  fname_len= (uint) (strmov(ext, ".data") - fname);
  if (write_base(&file))
  {
    strmov(ext, ".info"); // to have it right in the error message
    rli->report(ERROR_LEVEL, my_errno,
                "Error in Create_file event: could not write to file '%s'",
                fname_buf);
    goto err;
  }
  end_io_cache(&file);
  mysql_file_close(fd, MYF(0));
  
  // fname_buf now already has .data, not .info, because we did our trick
  /* old copy may exist already */
  mysql_file_delete(key_file_log_event_data, fname_buf, MYF(0));
  if ((fd= mysql_file_create(key_file_log_event_data,
                             fname_buf, CREATE_MODE,
                             O_WRONLY | O_BINARY | O_EXCL | O_NOFOLLOW,
                             MYF(MY_WME))) < 0)
  {
    rli->report(ERROR_LEVEL, my_errno,
                "Error in Create_file event: could not open file '%s'",
                fname_buf);
    goto err;
  }
  if (mysql_file_write(fd, (uchar*) block, block_len, MYF(MY_WME+MY_NABP)))
  {
    rli->report(ERROR_LEVEL, my_errno,
                "Error in Create_file event: write to '%s' failed",
                fname_buf);
    goto err;
  }
  error=0;					// Everything is ok

err:
  if (error)
    end_io_cache(&file);
  if (fd >= 0)
    mysql_file_close(fd, MYF(0));
  thd_proc_info(thd, 0);
  return error != 0;
}
#endif /* defined(HAVE_REPLICATION) && !defined(MYSQL_CLIENT) */


/**************************************************************************
	Append_block_log_event methods
**************************************************************************/

/*
  Append_block_log_event ctor
*/

#ifndef MYSQL_CLIENT  
Append_block_log_event::Append_block_log_event(THD *thd_arg,
                                               const char *db_arg,
					       uchar *block_arg,
					       uint block_len_arg,
					       bool using_trans)
  :Log_event(thd_arg,0, using_trans), block(block_arg),
   block_len(block_len_arg), file_id(thd_arg->file_id), db(db_arg)
{
}
#endif


/*
  Append_block_log_event ctor
*/

Append_block_log_event::Append_block_log_event(const char* buf, uint len,
                                               const Format_description_log_event* description_event)
  :Log_event(buf, description_event),block(0)
{
  DBUG_ENTER("Append_block_log_event::Append_block_log_event(char*,...)");
  uint8 common_header_len= description_event->common_header_len; 
  uint8 append_block_header_len=
    description_event->post_header_len[APPEND_BLOCK_EVENT-1];
  uint total_header_len= common_header_len+append_block_header_len;
  if (len < total_header_len)
    DBUG_VOID_RETURN;
  file_id= uint4korr(buf + common_header_len + AB_FILE_ID_OFFSET);
  block= (uchar*)buf + total_header_len;
  block_len= len - total_header_len;
  DBUG_VOID_RETURN;
}


/*
  Append_block_log_event::write()
*/

#ifndef MYSQL_CLIENT
bool Append_block_log_event::write(IO_CACHE* file)
{
  uchar buf[APPEND_BLOCK_HEADER_LEN];
  int4store(buf + AB_FILE_ID_OFFSET, file_id);
  return (write_header(file, APPEND_BLOCK_HEADER_LEN + block_len) ||
          wrapper_my_b_safe_write(file, buf, APPEND_BLOCK_HEADER_LEN) ||
	  wrapper_my_b_safe_write(file, (uchar*) block, block_len) ||
	  write_footer(file));
}
#endif


/*
  Append_block_log_event::print()
*/

#ifdef MYSQL_CLIENT  
void Append_block_log_event::print(FILE* file,
				   PRINT_EVENT_INFO* print_event_info)
{
  if (print_event_info->short_form)
    return;
  print_header(&print_event_info->head_cache, print_event_info, FALSE);
  my_b_printf(&print_event_info->head_cache,
              "\n#%s: file_id: %d  block_len: %d\n",
              get_type_str(), file_id, block_len);
}
#endif /* MYSQL_CLIENT */


/*
  Append_block_log_event::pack_info()
*/

#if defined(HAVE_REPLICATION) && !defined(MYSQL_CLIENT)
void Append_block_log_event::pack_info(Protocol *protocol)
{
  char buf[256];
  size_t length;
  length= my_snprintf(buf, sizeof(buf), ";file_id=%u;block_len=%u",
                      file_id, block_len);
  protocol->store(buf, length, &my_charset_bin);
}


/*
  Append_block_log_event::get_create_or_append()
*/

int Append_block_log_event::get_create_or_append() const
{
  return 0; /* append to the file, fail if not exists */
}

/*
  Append_block_log_event::do_apply_event()
*/

int Append_block_log_event::do_apply_event(Relay_log_info const *rli)
{
  char proc_info[17+FN_REFLEN+10], *fname= proc_info+17;
  int fd;
  int error = 1;
  DBUG_ENTER("Append_block_log_event::do_apply_event");

  fname= strmov(proc_info, "Making temp file ");
  slave_load_file_stem(fname, file_id, server_id, ".data");
  thd_proc_info(thd, proc_info);
  if (get_create_or_append())
  {
    /*
      Usually lex_start() is called by mysql_parse(), but we need it here
      as the present method does not call mysql_parse().
    */
    lex_start(thd);
    mysql_reset_thd_for_next_command(thd);
    /* old copy may exist already */
    mysql_file_delete(key_file_log_event_data, fname, MYF(0));
    if ((fd= mysql_file_create(key_file_log_event_data,
                               fname, CREATE_MODE,
                               O_WRONLY | O_BINARY | O_EXCL | O_NOFOLLOW,
                               MYF(MY_WME))) < 0)
    {
      rli->report(ERROR_LEVEL, my_errno,
                  "Error in %s event: could not create file '%s'",
                  get_type_str(), fname);
      goto err;
    }
  }
  else if ((fd= mysql_file_open(key_file_log_event_data,
                                fname,
                                O_WRONLY | O_APPEND | O_BINARY | O_NOFOLLOW,
                                MYF(MY_WME))) < 0)
  {
    rli->report(ERROR_LEVEL, my_errno,
                "Error in %s event: could not open file '%s'",
                get_type_str(), fname);
    goto err;
  }

  DBUG_EXECUTE_IF("remove_slave_load_file_before_write",
                  {
                    my_delete_allow_opened(fname, MYF(0));
                  });

  if (mysql_file_write(fd, (uchar*) block, block_len, MYF(MY_WME+MY_NABP)))
  {
    rli->report(ERROR_LEVEL, my_errno,
                "Error in %s event: write to '%s' failed",
                get_type_str(), fname);
    goto err;
  }
  error=0;

err:
  if (fd >= 0)
    mysql_file_close(fd, MYF(0));
  thd_proc_info(thd, 0);
  DBUG_RETURN(error);
}
#endif


/**************************************************************************
	Delete_file_log_event methods
**************************************************************************/

/*
  Delete_file_log_event ctor
*/

#ifndef MYSQL_CLIENT
Delete_file_log_event::Delete_file_log_event(THD *thd_arg, const char* db_arg,
					     bool using_trans)
  :Log_event(thd_arg, 0, using_trans), file_id(thd_arg->file_id), db(db_arg)
{
}
#endif

/*
  Delete_file_log_event ctor
*/

Delete_file_log_event::Delete_file_log_event(const char* buf, uint len,
                                             const Format_description_log_event* description_event)
  :Log_event(buf, description_event),file_id(0)
{
  uint8 common_header_len= description_event->common_header_len;
  uint8 delete_file_header_len= description_event->post_header_len[DELETE_FILE_EVENT-1];
  if (len < (uint)(common_header_len + delete_file_header_len))
    return;
  file_id= uint4korr(buf + common_header_len + DF_FILE_ID_OFFSET);
}


/*
  Delete_file_log_event::write()
*/

#ifndef MYSQL_CLIENT
bool Delete_file_log_event::write(IO_CACHE* file)
{
 uchar buf[DELETE_FILE_HEADER_LEN];
 int4store(buf + DF_FILE_ID_OFFSET, file_id);
 return (write_header(file, sizeof(buf)) ||
         wrapper_my_b_safe_write(file, buf, sizeof(buf)) ||
	 write_footer(file));
}
#endif


/*
  Delete_file_log_event::print()
*/

#ifdef MYSQL_CLIENT  
void Delete_file_log_event::print(FILE* file,
				  PRINT_EVENT_INFO* print_event_info)
{
  if (print_event_info->short_form)
    return;
  print_header(&print_event_info->head_cache, print_event_info, FALSE);
  my_b_printf(&print_event_info->head_cache,
              "\n#Delete_file: file_id=%u\n", file_id);
}
#endif /* MYSQL_CLIENT */

/*
  Delete_file_log_event::pack_info()
*/

#if defined(HAVE_REPLICATION) && !defined(MYSQL_CLIENT)
void Delete_file_log_event::pack_info(Protocol *protocol)
{
  char buf[64];
  size_t length;
  length= my_snprintf(buf, sizeof(buf), ";file_id=%u", (uint) file_id);
  protocol->store(buf, length, &my_charset_bin);
}
#endif

/*
  Delete_file_log_event::do_apply_event()
*/

#if defined(HAVE_REPLICATION) && !defined(MYSQL_CLIENT)
int Delete_file_log_event::do_apply_event(Relay_log_info const *rli)
{
  char fname[FN_REFLEN+10];
  char *ext= slave_load_file_stem(fname, file_id, server_id, ".data");
  mysql_file_delete(key_file_log_event_data, fname, MYF(MY_WME));
  strmov(ext, ".info");
  mysql_file_delete(key_file_log_event_info, fname, MYF(MY_WME));
  return 0;
}
#endif /* defined(HAVE_REPLICATION) && !defined(MYSQL_CLIENT) */


/**************************************************************************
	Execute_load_log_event methods
**************************************************************************/

/*
  Execute_load_log_event ctor
*/

#ifndef MYSQL_CLIENT  
Execute_load_log_event::Execute_load_log_event(THD *thd_arg,
                                               const char* db_arg,
					       bool using_trans)
  :Log_event(thd_arg, 0, using_trans), file_id(thd_arg->file_id), db(db_arg)
{
}
#endif
  

/*
  Execute_load_log_event ctor
*/

Execute_load_log_event::Execute_load_log_event(const char* buf, uint len,
                                               const Format_description_log_event* description_event)
  :Log_event(buf, description_event), file_id(0)
{
  uint8 common_header_len= description_event->common_header_len;
  uint8 exec_load_header_len= description_event->post_header_len[EXEC_LOAD_EVENT-1];
  if (len < (uint)(common_header_len+exec_load_header_len))
    return;
  file_id= uint4korr(buf + common_header_len + EL_FILE_ID_OFFSET);
}


/*
  Execute_load_log_event::write()
*/

#ifndef MYSQL_CLIENT
bool Execute_load_log_event::write(IO_CACHE* file)
{
  uchar buf[EXEC_LOAD_HEADER_LEN];
  int4store(buf + EL_FILE_ID_OFFSET, file_id);
  return (write_header(file, sizeof(buf)) || 
          wrapper_my_b_safe_write(file, buf, sizeof(buf)) ||
	  write_footer(file));
}
#endif


/*
  Execute_load_log_event::print()
*/

#ifdef MYSQL_CLIENT  
void Execute_load_log_event::print(FILE* file,
				   PRINT_EVENT_INFO* print_event_info)
{
  if (print_event_info->short_form)
    return;
  print_header(&print_event_info->head_cache, print_event_info, FALSE);
  my_b_printf(&print_event_info->head_cache, "\n#Exec_load: file_id=%d\n",
              file_id);
}
#endif

/*
  Execute_load_log_event::pack_info()
*/

#if defined(HAVE_REPLICATION) && !defined(MYSQL_CLIENT)
void Execute_load_log_event::pack_info(Protocol *protocol)
{
  char buf[64];
  size_t length;
  length= my_snprintf(buf, sizeof(buf), ";file_id=%u", (uint) file_id);
  protocol->store(buf, length, &my_charset_bin);
}


/*
  Execute_load_log_event::do_apply_event()
*/

int Execute_load_log_event::do_apply_event(Relay_log_info const *rli)
{
  char fname[FN_REFLEN+10];
  char *ext;
  int fd;
  int error= 1;
  IO_CACHE file;
  Load_log_event *lev= 0;

  ext= slave_load_file_stem(fname, file_id, server_id, ".info");
  if ((fd= mysql_file_open(key_file_log_event_info,
                           fname, O_RDONLY | O_BINARY | O_NOFOLLOW,
                           MYF(MY_WME))) < 0 ||
      init_io_cache(&file, fd, IO_SIZE, READ_CACHE, (my_off_t)0, 0,
		    MYF(MY_WME|MY_NABP)))
  {
    rli->report(ERROR_LEVEL, my_errno,
                "Error in Exec_load event: could not open file '%s'",
                fname);
    goto err;
  }
  if (!(lev= (Load_log_event*)
        Log_event::read_log_event(&file,
                                  (mysql_mutex_t*) 0,
                                  rli->relay_log.description_event_for_exec,
                                  opt_slave_sql_verify_checksum)) ||
      lev->get_type_code() != NEW_LOAD_EVENT)
  {
    rli->report(ERROR_LEVEL, 0, "Error in Exec_load event: "
                    "file '%s' appears corrupted", fname);
    goto err;
  }
  lev->thd = thd;
  /*
    lev->do_apply_event should use rli only for errors i.e. should
    not advance rli's position.

    lev->do_apply_event is the place where the table is loaded (it
    calls mysql_load()).
  */
  const_cast<Relay_log_info*>(rli)->set_future_group_master_log_pos(log_pos);
  if (lev->do_apply_event(0,rli,1)) 
  {
    /*
      We want to indicate the name of the file that could not be loaded
      (SQL_LOADxxx).
      But as we are here we are sure the error is in rli->last_slave_error and
      rli->last_slave_errno (example of error: duplicate entry for key), so we
      don't want to overwrite it with the filename.
      What we want instead is add the filename to the current error message.
    */
    char *tmp= my_strdup(rli->last_error().message, MYF(MY_WME));
    if (tmp)
    {
      rli->report(ERROR_LEVEL, rli->last_error().number,
                  "%s. Failed executing load from '%s'", tmp, fname);
      my_free(tmp);
    }
    goto err;
  }
  /*
    We have an open file descriptor to the .info file; we need to close it
    or Windows will refuse to delete the file in mysql_file_delete().
  */
  if (fd >= 0)
  {
    mysql_file_close(fd, MYF(0));
    end_io_cache(&file);
    fd= -1;
  }
  mysql_file_delete(key_file_log_event_info, fname, MYF(MY_WME));
  memcpy(ext, ".data", 6);
  mysql_file_delete(key_file_log_event_data, fname, MYF(MY_WME));
  error = 0;

err:
  delete lev;
  if (fd >= 0)
  {
    mysql_file_close(fd, MYF(0));
    end_io_cache(&file);
  }
  return error;
}

#endif /* defined(HAVE_REPLICATION) && !defined(MYSQL_CLIENT) */


/**************************************************************************
	Begin_load_query_log_event methods
**************************************************************************/

#ifndef MYSQL_CLIENT
Begin_load_query_log_event::
Begin_load_query_log_event(THD* thd_arg, const char* db_arg, uchar* block_arg,
                           uint block_len_arg, bool using_trans)
  :Append_block_log_event(thd_arg, db_arg, block_arg, block_len_arg,
                          using_trans)
{
   file_id= thd_arg->file_id= mysql_bin_log.next_file_id();
}
#endif


Begin_load_query_log_event::
Begin_load_query_log_event(const char* buf, uint len,
                           const Format_description_log_event* desc_event)
  :Append_block_log_event(buf, len, desc_event)
{
}


#if defined( HAVE_REPLICATION) && !defined(MYSQL_CLIENT)
int Begin_load_query_log_event::get_create_or_append() const
{
  return 1; /* create the file */
}
#endif /* defined( HAVE_REPLICATION) && !defined(MYSQL_CLIENT) */


#if !defined(MYSQL_CLIENT) && defined(HAVE_REPLICATION)
Log_event::enum_skip_reason
Begin_load_query_log_event::do_shall_skip(Relay_log_info *rli)
{
  /*
    If the slave skip counter is 1, then we should not start executing
    on the next event.
  */
  return continue_group(rli);
}
#endif


/**************************************************************************
	Execute_load_query_log_event methods
**************************************************************************/


#ifndef MYSQL_CLIENT
Execute_load_query_log_event::
Execute_load_query_log_event(THD *thd_arg, const char* query_arg,
                             ulong query_length_arg, uint fn_pos_start_arg,
                             uint fn_pos_end_arg,
                             enum_load_dup_handling dup_handling_arg,
                             bool using_trans, bool direct, bool suppress_use,
                             int errcode):
  Query_log_event(thd_arg, query_arg, query_length_arg, using_trans, direct,
                  suppress_use, errcode),
  file_id(thd_arg->file_id), fn_pos_start(fn_pos_start_arg),
  fn_pos_end(fn_pos_end_arg), dup_handling(dup_handling_arg)
{
}
#endif /* !MYSQL_CLIENT */


Execute_load_query_log_event::
Execute_load_query_log_event(const char* buf, uint event_len,
                             const Format_description_log_event* desc_event):
  Query_log_event(buf, event_len, desc_event, EXECUTE_LOAD_QUERY_EVENT),
  file_id(0), fn_pos_start(0), fn_pos_end(0)
{
  if (!Query_log_event::is_valid())
    return;

  buf+= desc_event->common_header_len;

  fn_pos_start= uint4korr(buf + ELQ_FN_POS_START_OFFSET);
  fn_pos_end= uint4korr(buf + ELQ_FN_POS_END_OFFSET);
  dup_handling= (enum_load_dup_handling)(*(buf + ELQ_DUP_HANDLING_OFFSET));

  if (fn_pos_start > q_len || fn_pos_end > q_len ||
      dup_handling > LOAD_DUP_REPLACE)
    return;

  file_id= uint4korr(buf + ELQ_FILE_ID_OFFSET);
}


ulong Execute_load_query_log_event::get_post_header_size_for_derived()
{
  return EXECUTE_LOAD_QUERY_EXTRA_HEADER_LEN;
}


#ifndef MYSQL_CLIENT
bool
Execute_load_query_log_event::write_post_header_for_derived(IO_CACHE* file)
{
  uchar buf[EXECUTE_LOAD_QUERY_EXTRA_HEADER_LEN];
  int4store(buf, file_id);
  int4store(buf + 4, fn_pos_start);
  int4store(buf + 4 + 4, fn_pos_end);
  *(buf + 4 + 4 + 4)= (uchar) dup_handling;
  return wrapper_my_b_safe_write(file, buf, EXECUTE_LOAD_QUERY_EXTRA_HEADER_LEN);
}
#endif


#ifdef MYSQL_CLIENT
void Execute_load_query_log_event::print(FILE* file,
                                         PRINT_EVENT_INFO* print_event_info)
{
  print(file, print_event_info, 0);
}

/**
  Prints the query as LOAD DATA LOCAL and with rewritten filename.
*/
void Execute_load_query_log_event::print(FILE* file,
                                         PRINT_EVENT_INFO* print_event_info,
                                         const char *local_fname)
{
  IO_CACHE *const head= &print_event_info->head_cache;

  print_query_header(head, print_event_info);

  if (local_fname)
  {
    my_b_write(head, (uchar*) query, fn_pos_start);
    my_b_printf(head, " LOCAL INFILE \'");
    my_b_printf(head, "%s", local_fname);
    my_b_printf(head, "\'");
    if (dup_handling == LOAD_DUP_REPLACE)
      my_b_printf(head, " REPLACE");
    my_b_printf(head, " INTO");
    my_b_write(head, (uchar*) query + fn_pos_end, q_len-fn_pos_end);
    my_b_printf(head, "\n%s\n", print_event_info->delimiter);
  }
  else
  {
    my_b_write(head, (uchar*) query, q_len);
    my_b_printf(head, "\n%s\n", print_event_info->delimiter);
  }

  if (!print_event_info->short_form)
    my_b_printf(head, "# file_id: %d \n", file_id);
}
#endif


#if defined(HAVE_REPLICATION) && !defined(MYSQL_CLIENT)
void Execute_load_query_log_event::pack_info(Protocol *protocol)
{
  char *buf, *pos;
  if (!(buf= (char*) my_malloc(9 + db_len + q_len + 10 + 21, MYF(MY_WME))))
    return;
  pos= buf;
  if (db && db_len)
  {
    pos= strmov(buf, "use `");
    memcpy(pos, db, db_len);
    pos= strmov(pos+db_len, "`; ");
  }
  if (query && q_len)
  {
    memcpy(pos, query, q_len);
    pos+= q_len;
  }
  pos= strmov(pos, " ;file_id=");
  pos= int10_to_str((long) file_id, pos, 10);
  protocol->store(buf, pos-buf, &my_charset_bin);
  my_free(buf);
}


int
Execute_load_query_log_event::do_apply_event(Relay_log_info const *rli)
{
  char *p;
  char *buf;
  char *fname;
  char *fname_end;
  int error;

  buf= (char*) my_malloc(q_len + 1 - (fn_pos_end - fn_pos_start) +
                         (FN_REFLEN + 10) + 10 + 8 + 5, MYF(MY_WME));

  DBUG_EXECUTE_IF("LOAD_DATA_INFILE_has_fatal_error", my_free(buf); buf= NULL;);

  /* Replace filename and LOCAL keyword in query before executing it */
  if (buf == NULL)
  {
    rli->report(ERROR_LEVEL, ER_SLAVE_FATAL_ERROR,
                ER(ER_SLAVE_FATAL_ERROR), "Not enough memory");
    return 1;
  }

  p= buf;
  memcpy(p, query, fn_pos_start);
  p+= fn_pos_start;
  fname= (p= strmake(p, STRING_WITH_LEN(" INFILE \'")));
  p= slave_load_file_stem(p, file_id, server_id, ".data");
  fname_end= p= strend(p);                      // Safer than p=p+5
  *(p++)='\'';
  switch (dup_handling) {
  case LOAD_DUP_IGNORE:
    p= strmake(p, STRING_WITH_LEN(" IGNORE"));
    break;
  case LOAD_DUP_REPLACE:
    p= strmake(p, STRING_WITH_LEN(" REPLACE"));
    break;
  default:
    /* Ordinary load data */
    break;
  }
  p= strmake(p, STRING_WITH_LEN(" INTO "));
  p= strmake(p, query+fn_pos_end, q_len-fn_pos_end);

  error= Query_log_event::do_apply_event(rli, buf, p-buf);

  /* Forging file name for deletion in same buffer */
  *fname_end= 0;

  /*
    If there was an error the slave is going to stop, leave the
    file so that we can re-execute this event at START SLAVE.
  */
  if (!error)
    mysql_file_delete(key_file_log_event_data, fname, MYF(MY_WME));

  my_free(buf);
  return error;
}
#endif


/**************************************************************************
	sql_ex_info methods
**************************************************************************/

/*
  sql_ex_info::write_data()
*/

bool sql_ex_info::write_data(IO_CACHE* file)
{
  if (new_format())
  {
    return (write_str(file, field_term, (uint) field_term_len) ||
	    write_str(file, enclosed,   (uint) enclosed_len) ||
	    write_str(file, line_term,  (uint) line_term_len) ||
	    write_str(file, line_start, (uint) line_start_len) ||
	    write_str(file, escaped,    (uint) escaped_len) ||
	    my_b_safe_write(file,(uchar*) &opt_flags,1));
  }
  else
  {
    /**
      @todo This is sensitive to field padding. We should write a
      char[7], not an old_sql_ex. /sven
    */
    old_sql_ex old_ex;
    old_ex.field_term= *field_term;
    old_ex.enclosed=   *enclosed;
    old_ex.line_term=  *line_term;
    old_ex.line_start= *line_start;
    old_ex.escaped=    *escaped;
    old_ex.opt_flags=  opt_flags;
    old_ex.empty_flags=empty_flags;
    return my_b_safe_write(file, (uchar*) &old_ex, sizeof(old_ex)) != 0;
  }
}


/*
  sql_ex_info::init()
*/

const char *sql_ex_info::init(const char *buf, const char *buf_end,
                              bool use_new_format)
{
  cached_new_format = use_new_format;
  if (use_new_format)
  {
    empty_flags=0;
    /*
      The code below assumes that buf will not disappear from
      under our feet during the lifetime of the event. This assumption
      holds true in the slave thread if the log is in new format, but is not
      the case when we have old format because we will be reusing net buffer
      to read the actual file before we write out the Create_file event.
    */
    if (read_str(&buf, buf_end, &field_term, &field_term_len) ||
        read_str(&buf, buf_end, &enclosed,   &enclosed_len) ||
        read_str(&buf, buf_end, &line_term,  &line_term_len) ||
        read_str(&buf, buf_end, &line_start, &line_start_len) ||
        read_str(&buf, buf_end, &escaped,    &escaped_len))
      return 0;
    opt_flags = *buf++;
  }
  else
  {
    field_term_len= enclosed_len= line_term_len= line_start_len= escaped_len=1;
    field_term = buf++;			// Use first byte in string
    enclosed=	 buf++;
    line_term=   buf++;
    line_start=  buf++;
    escaped=     buf++;
    opt_flags =  *buf++;
    empty_flags= *buf++;
    if (empty_flags & FIELD_TERM_EMPTY)
      field_term_len=0;
    if (empty_flags & ENCLOSED_EMPTY)
      enclosed_len=0;
    if (empty_flags & LINE_TERM_EMPTY)
      line_term_len=0;
    if (empty_flags & LINE_START_EMPTY)
      line_start_len=0;
    if (empty_flags & ESCAPED_EMPTY)
      escaped_len=0;
  }
  return buf;
}


/**************************************************************************
	Rows_log_event member functions
**************************************************************************/

#ifndef MYSQL_CLIENT
Rows_log_event::Rows_log_event(THD *thd_arg, TABLE *tbl_arg, ulong tid,
                               MY_BITMAP const *cols, bool is_transactional)
  : Log_event(thd_arg, 0, is_transactional),
    m_row_count(0),
    m_table(tbl_arg),
    m_table_id(tid),
    m_width(tbl_arg ? tbl_arg->s->fields : 1),
    m_rows_buf(0), m_rows_cur(0), m_rows_end(0), m_flags(0) 
#ifdef HAVE_REPLICATION
    , m_curr_row(NULL), m_curr_row_end(NULL), m_key(NULL)
#endif
{
  /*
    We allow a special form of dummy event when the table, and cols
    are null and the table id is ~0UL.  This is a temporary
    solution, to be able to terminate a started statement in the
    binary log: the extraneous events will be removed in the future.
   */
  DBUG_ASSERT((tbl_arg && tbl_arg->s && tid != ~0UL) ||
              (!tbl_arg && !cols && tid == ~0UL));

  if (thd_arg->variables.option_bits & OPTION_NO_FOREIGN_KEY_CHECKS)
      set_flags(NO_FOREIGN_KEY_CHECKS_F);
  if (thd_arg->variables.option_bits & OPTION_RELAXED_UNIQUE_CHECKS)
      set_flags(RELAXED_UNIQUE_CHECKS_F);
  /* if bitmap_init fails, caught in is_valid() */
  if (likely(!bitmap_init(&m_cols,
                          m_width <= sizeof(m_bitbuf)*8 ? m_bitbuf : NULL,
                          m_width,
                          false)))
  {
    /* Cols can be zero if this is a dummy binrows event */
    if (likely(cols != NULL))
    {
      memcpy(m_cols.bitmap, cols->bitmap, no_bytes_in_map(cols));
      create_last_word_mask(&m_cols);
    }
  }
  else
  {
    // Needed because bitmap_init() does not set it to null on failure
    m_cols.bitmap= 0;
  }
}
#endif

Rows_log_event::Rows_log_event(const char *buf, uint event_len,
                               Log_event_type event_type,
                               const Format_description_log_event
                               *description_event)
  : Log_event(buf, description_event),
    m_row_count(0),
#ifndef MYSQL_CLIENT
    m_table(NULL),
#endif
    m_table_id(0), m_rows_buf(0), m_rows_cur(0), m_rows_end(0)
#if !defined(MYSQL_CLIENT) && defined(HAVE_REPLICATION)
    , m_curr_row(NULL), m_curr_row_end(NULL), m_key(NULL)
#endif
{
  DBUG_ENTER("Rows_log_event::Rows_log_event(const char*,...)");
  uint8 const common_header_len= description_event->common_header_len;
  uint8 const post_header_len= description_event->post_header_len[event_type-1];

  DBUG_PRINT("enter",("event_len: %u  common_header_len: %d  "
		      "post_header_len: %d",
		      event_len, common_header_len,
		      post_header_len));

  const char *post_start= buf + common_header_len;
  post_start+= RW_MAPID_OFFSET;
  if (post_header_len == 6)
  {
    /* Master is of an intermediate source tree before 5.1.4. Id is 4 bytes */
    m_table_id= uint4korr(post_start);
    post_start+= 4;
  }
  else
  {
    m_table_id= (ulong) uint6korr(post_start);
    post_start+= RW_FLAGS_OFFSET;
  }

  m_flags= uint2korr(post_start);

  uchar const *const var_start=
    (const uchar *)buf + common_header_len + post_header_len;
  uchar const *const ptr_width= var_start;
  uchar *ptr_after_width= (uchar*) ptr_width;
  DBUG_PRINT("debug", ("Reading from %p", ptr_after_width));
  m_width = net_field_length(&ptr_after_width);
  DBUG_PRINT("debug", ("m_width=%lu", m_width));
  /* if bitmap_init fails, catched in is_valid() */
  if (likely(!bitmap_init(&m_cols,
                          m_width <= sizeof(m_bitbuf)*8 ? m_bitbuf : NULL,
                          m_width,
                          false)))
  {
    DBUG_PRINT("debug", ("Reading from %p", ptr_after_width));
    memcpy(m_cols.bitmap, ptr_after_width, (m_width + 7) / 8);
    create_last_word_mask(&m_cols);
    ptr_after_width+= (m_width + 7) / 8;
    DBUG_DUMP("m_cols", (uchar*) m_cols.bitmap, no_bytes_in_map(&m_cols));
  }
  else
  {
    // Needed because bitmap_init() does not set it to null on failure
    m_cols.bitmap= NULL;
    DBUG_VOID_RETURN;
  }

  m_cols_ai.bitmap= m_cols.bitmap; /* See explanation in is_valid() */

  if (event_type == UPDATE_ROWS_EVENT)
  {
    DBUG_PRINT("debug", ("Reading from %p", ptr_after_width));

    /* if bitmap_init fails, caught in is_valid() */
    if (likely(!bitmap_init(&m_cols_ai,
                            m_width <= sizeof(m_bitbuf_ai)*8 ? m_bitbuf_ai : NULL,
                            m_width,
                            false)))
    {
      DBUG_PRINT("debug", ("Reading from %p", ptr_after_width));
      memcpy(m_cols_ai.bitmap, ptr_after_width, (m_width + 7) / 8);
      create_last_word_mask(&m_cols_ai);
      ptr_after_width+= (m_width + 7) / 8;
      DBUG_DUMP("m_cols_ai", (uchar*) m_cols_ai.bitmap,
                no_bytes_in_map(&m_cols_ai));
    }
    else
    {
      // Needed because bitmap_init() does not set it to null on failure
      m_cols_ai.bitmap= 0;
      DBUG_VOID_RETURN;
    }
  }

  const uchar* const ptr_rows_data= (const uchar*) ptr_after_width;

  size_t const data_size= event_len - (ptr_rows_data - (const uchar *) buf);
  DBUG_PRINT("info",("m_table_id: %lu  m_flags: %d  m_width: %lu  data_size: %lu",
                     m_table_id, m_flags, m_width, (ulong) data_size));

  m_rows_buf= (uchar*) my_malloc(data_size, MYF(MY_WME));
  if (likely((bool)m_rows_buf))
  {
#if !defined(MYSQL_CLIENT) && defined(HAVE_REPLICATION)
    m_curr_row= m_rows_buf;
#endif
    m_rows_end= m_rows_buf + data_size;
    m_rows_cur= m_rows_end;
    memcpy(m_rows_buf, ptr_rows_data, data_size);
  }
  else
    m_cols.bitmap= 0; // to not free it

  DBUG_VOID_RETURN;
}

Rows_log_event::~Rows_log_event()
{
  if (m_cols.bitmap == m_bitbuf) // no my_malloc happened
    m_cols.bitmap= 0; // so no my_free in bitmap_free
  bitmap_free(&m_cols); // To pair with bitmap_init().
  my_free(m_rows_buf);
}

int Rows_log_event::get_data_size()
{
  int const type_code= get_type_code();

  uchar buf[sizeof(m_width) + 1];
  uchar *end= net_store_length(buf, m_width);

  DBUG_EXECUTE_IF("old_row_based_repl_4_byte_map_id_master",
                  return 6 + no_bytes_in_map(&m_cols) + (end - buf) +
                  (type_code == UPDATE_ROWS_EVENT ? no_bytes_in_map(&m_cols_ai) : 0) +
                  (m_rows_cur - m_rows_buf););
  int data_size= ROWS_HEADER_LEN;
  data_size+= no_bytes_in_map(&m_cols);
  data_size+= (uint) (end - buf);

  if (type_code == UPDATE_ROWS_EVENT)
    data_size+= no_bytes_in_map(&m_cols_ai);

  data_size+= (uint) (m_rows_cur - m_rows_buf);
  return data_size; 
}


#ifndef MYSQL_CLIENT
int Rows_log_event::do_add_row_data(uchar *row_data, size_t length)
{
  /*
    When the table has a primary key, we would probably want, by default, to
    log only the primary key value instead of the entire "before image". This
    would save binlog space. TODO
  */
  DBUG_ENTER("Rows_log_event::do_add_row_data");
  DBUG_PRINT("enter", ("row_data: 0x%lx  length: %lu", (ulong) row_data,
                       (ulong) length));

  /*
    If length is zero, there is nothing to write, so we just
    return. Note that this is not an optimization, since calling
    realloc() with size 0 means free().
   */
  if (length == 0)
  {
    m_row_count++;
    DBUG_RETURN(0);
  }

  /*
    Don't print debug messages when running valgrind since they can
    trigger false warnings.
   */
#ifndef HAVE_purify
  DBUG_DUMP("row_data", row_data, min(length, 32));
#endif

  DBUG_ASSERT(m_rows_buf <= m_rows_cur);
  DBUG_ASSERT(!m_rows_buf || (m_rows_end && m_rows_buf < m_rows_end));
  DBUG_ASSERT(m_rows_cur <= m_rows_end);

  /* The cast will always work since m_rows_cur <= m_rows_end */
  if (static_cast<size_t>(m_rows_end - m_rows_cur) <= length)
  {
    size_t const block_size= 1024;
    my_ptrdiff_t const cur_size= m_rows_cur - m_rows_buf;
    my_ptrdiff_t const new_alloc= 
        block_size * ((cur_size + length + block_size - 1) / block_size);

    uchar* const new_buf= (uchar*)my_realloc((uchar*)m_rows_buf, (uint) new_alloc,
                                           MYF(MY_ALLOW_ZERO_PTR|MY_WME));
    if (unlikely(!new_buf))
      DBUG_RETURN(HA_ERR_OUT_OF_MEM);

    /* If the memory moved, we need to move the pointers */
    if (new_buf != m_rows_buf)
    {
      m_rows_buf= new_buf;
      m_rows_cur= m_rows_buf + cur_size;
    }

    /*
       The end pointer should always be changed to point to the end of
       the allocated memory.
    */
    m_rows_end= m_rows_buf + new_alloc;
  }

  DBUG_ASSERT(m_rows_cur + length <= m_rows_end);
  memcpy(m_rows_cur, row_data, length);
  m_rows_cur+= length;
  m_row_count++;
  DBUG_RETURN(0);
}
#endif

#if !defined(MYSQL_CLIENT) && defined(HAVE_REPLICATION)
int Rows_log_event::do_apply_event(Relay_log_info const *rli)
{
  DBUG_ENTER("Rows_log_event::do_apply_event(Relay_log_info*)");
  int error= 0;
  /*
    If m_table_id == ~0UL, then we have a dummy event that does not
    contain any data.  In that case, we just remove all tables in the
    tables_to_lock list, close the thread tables, and return with
    success.
   */
  if (m_table_id == ~0UL)
  {
    /*
       This one is supposed to be set: just an extra check so that
       nothing strange has happened.
     */
    DBUG_ASSERT(get_flags(STMT_END_F));

    const_cast<Relay_log_info*>(rli)->slave_close_thread_tables(thd);
    thd->clear_error();
    DBUG_RETURN(0);
  }

  /*
    'thd' has been set by exec_relay_log_event(), just before calling
    do_apply_event(). We still check here to prevent future coding
    errors.
  */
  DBUG_ASSERT(rli->info_thd == thd);

  /*
    If there is no locks taken, this is the first binrow event seen
    after the table map events.  We should then lock all the tables
    used in the transaction and proceed with execution of the actual
    event.
  */
  if (!thd->lock)
  {
    /*
      Lock_tables() reads the contents of thd->lex, so they must be
      initialized.

      We also call the mysql_reset_thd_for_next_command(), since this
      is the logical start of the next "statement". Note that this
      call might reset the value of current_stmt_binlog_format, so
      we need to do any changes to that value after this function.
    */
    lex_start(thd);
    mysql_reset_thd_for_next_command(thd);
    /*
      The current statement is just about to begin and 
      has not yet modified anything. Note, all.modified is reset
      by mysql_reset_thd_for_next_command.
    */
    thd->transaction.stmt.modified_non_trans_table= FALSE;
    /*
      This is a row injection, so we flag the "statement" as
      such. Note that this code is called both when the slave does row
      injections and when the BINLOG statement is used to do row
      injections.
    */
    thd->lex->set_stmt_row_injection();

    /*
      There are a few flags that are replicated with each row event.
      Make sure to set/clear them before executing the main body of
      the event.
    */
    if (get_flags(NO_FOREIGN_KEY_CHECKS_F))
        thd->variables.option_bits|= OPTION_NO_FOREIGN_KEY_CHECKS;
    else
        thd->variables.option_bits&= ~OPTION_NO_FOREIGN_KEY_CHECKS;

    if (get_flags(RELAXED_UNIQUE_CHECKS_F))
        thd->variables.option_bits|= OPTION_RELAXED_UNIQUE_CHECKS;
    else
        thd->variables.option_bits&= ~OPTION_RELAXED_UNIQUE_CHECKS;
#ifndef MCP_WL3733
    if (slave_allow_batching)
      thd->variables.option_bits|= OPTION_ALLOW_BATCH;
    else
      thd->variables.option_bits&= ~OPTION_ALLOW_BATCH;
#endif
    /* A small test to verify that objects have consistent types */
    DBUG_ASSERT(sizeof(thd->variables.option_bits) == sizeof(OPTION_RELAXED_UNIQUE_CHECKS));

    if (open_and_lock_tables(thd, rli->tables_to_lock, FALSE, 0))
    {
      uint actual_error= thd->stmt_da->sql_errno();
      if (thd->is_slave_error || thd->is_fatal_error)
      {
        /*
          Error reporting borrowed from Query_log_event with many excessive
          simplifications. 
          We should not honour --slave-skip-errors at this point as we are
          having severe errors which should not be skiped.
        */
        rli->report(ERROR_LEVEL, actual_error,
                    "Error executing row event: '%s'",
                    (actual_error ? thd->stmt_da->message() :
                     "unexpected success or fatal error"));
        thd->is_slave_error= 1;
      }
      const_cast<Relay_log_info*>(rli)->slave_close_thread_tables(thd);
      DBUG_RETURN(actual_error);
    }

    /*
      When the open and locking succeeded, we check all tables to
      ensure that they still have the correct type.

      We can use a down cast here since we know that every table added
      to the tables_to_lock is a RPL_TABLE_LIST.
    */

    {
      DBUG_PRINT("debug", ("Checking compability of tables to lock - tables_to_lock: %p",
                           rli->tables_to_lock));
      RPL_TABLE_LIST *ptr= rli->tables_to_lock;
      for ( ; ptr ; ptr= static_cast<RPL_TABLE_LIST*>(ptr->next_global))
      {
        TABLE *conv_table;
        if (!ptr->m_tabledef.compatible_with(thd, const_cast<Relay_log_info*>(rli),
                                             ptr->table, &conv_table))
        {
          DBUG_PRINT("debug", ("Table: %s.%s is not compatible with master",
                               ptr->table->s->db.str,
                               ptr->table->s->table_name.str));
          /*
            We should not honour --slave-skip-errors at this point as we are
            having severe errors which should not be skiped.
          */
          thd->is_slave_error= 1;
          const_cast<Relay_log_info*>(rli)->slave_close_thread_tables(thd);
          DBUG_RETURN(ERR_BAD_TABLE_DEF);
        }
        DBUG_PRINT("debug", ("Table: %s.%s is compatible with master"
                             " - conv_table: %p",
                             ptr->table->s->db.str,
                             ptr->table->s->table_name.str, conv_table));
        ptr->m_conv_table= conv_table;
      }
    }

    /*
      ... and then we add all the tables to the table map and but keep
      them in the tables to lock list.

      We also invalidate the query cache for all the tables, since
      they will now be changed.

      TODO [/Matz]: Maybe the query cache should not be invalidated
      here? It might be that a table is not changed, even though it
      was locked for the statement.  We do know that each
      Rows_log_event contain at least one row, so after processing one
      Rows_log_event, we can invalidate the query cache for the
      associated table.
     */
    for (TABLE_LIST *ptr= rli->tables_to_lock ; ptr ; ptr= ptr->next_global)
    {
      const_cast<Relay_log_info*>(rli)->m_table_map.set_table(ptr->table_id, ptr->table);
    }
#ifdef HAVE_QUERY_CACHE
    query_cache.invalidate_locked_for_write(rli->tables_to_lock);
#endif
  }

  TABLE* 
    table= 
    m_table= const_cast<Relay_log_info*>(rli)->m_table_map.get_table(m_table_id);

  DBUG_PRINT("debug", ("m_table: 0x%lx, m_table_id: %lu", (ulong) m_table, m_table_id));

  if (table)
  {
    bool transactional_table= table->file->has_transactions();
    /*
      table == NULL means that this table should not be replicated
      (this was set up by Table_map_log_event::do_apply_event()
      which tested replicate-* rules).
    */

    /*
      It's not needed to set_time() but
      1) it continues the property that "Time" in SHOW PROCESSLIST shows how
      much slave is behind
      2) it will be needed when we allow replication from a table with no
      TIMESTAMP column to a table with one.
      So we call set_time(), like in SBR. Presently it changes nothing.
    */
    thd->set_time((time_t)when);

    /*
      Now we are in a statement and will stay in a statement until we
      see a STMT_END_F.

      We set this flag here, before actually applying any rows, in
      case the SQL thread is stopped and we need to detect that we're
      inside a statement and halting abruptly might cause problems
      when restarting.
     */
    const_cast<Relay_log_info*>(rli)->set_flag(Relay_log_info::IN_STMT);

     if ( m_width == table->s->fields && bitmap_is_set_all(&m_cols))
      set_flags(COMPLETE_ROWS_F);

    /* 
      Set tables write and read sets.
      
      Read_set contains all slave columns (in case we are going to fetch
      a complete record from slave)
      
      Write_set equals the m_cols bitmap sent from master but it can be 
      longer if slave has extra columns. 
     */ 

    DBUG_PRINT_BITSET("debug", "Setting table's write_set from: %s", &m_cols);
    
    bitmap_set_all(table->read_set);
    if (get_type_code() == DELETE_ROWS_EVENT)
        bitmap_intersect(table->read_set,&m_cols);

    bitmap_set_all(table->write_set);
    if (!get_flags(COMPLETE_ROWS_F))
    {
      if (get_type_code() == UPDATE_ROWS_EVENT)
        bitmap_intersect(table->write_set,&m_cols_ai);
      else /* WRITE ROWS EVENTS store the bitmap in m_cols instead of m_cols_ai */
        bitmap_intersect(table->write_set,&m_cols);
    }

    this->slave_exec_mode= slave_exec_mode_options; // fix the mode

    // Do event specific preparations 
    error= do_before_row_operations(rli);

    /*
      Bug#56662 Assertion failed: next_insert_id == 0, file handler.cc
      Don't allow generation of auto_increment value when processing
      rows event by setting 'MODE_NO_AUTO_VALUE_ON_ZERO'.
    */
    ulong saved_sql_mode= thd->variables.sql_mode;
    thd->variables.sql_mode= MODE_NO_AUTO_VALUE_ON_ZERO;

    // row processing loop

    while (error == 0)
    {
      /* in_use can have been set to NULL in close_tables_for_reopen */
      THD* old_thd= table->in_use;
      if (!table->in_use)
        table->in_use= thd;

      error= do_exec_row(rli);

      DBUG_PRINT("info", ("error: %s", HA_ERR(error)));
      DBUG_ASSERT(error != HA_ERR_RECORD_DELETED);

      table->in_use = old_thd;

      if (error)
      {
        int actual_error= convert_handler_error(error, thd, table);
        bool idempotent_error= (idempotent_error_code(error) &&
                               (slave_exec_mode == SLAVE_EXEC_MODE_IDEMPOTENT));
        bool ignored_error= (idempotent_error == 0 ?
                             ignored_error_code(actual_error) : 0);

        if (idempotent_error || ignored_error)
        {
          if (global_system_variables.log_warnings)
            slave_rows_error_report(WARNING_LEVEL, error, rli, thd, table,
                                    get_type_str(),
                                    const_cast<Relay_log_info*>(rli)->get_rpl_log_name(),
                                    (ulong) log_pos);
          clear_all_errors(thd, const_cast<Relay_log_info*>(rli));
          error= 0;
          if (idempotent_error == 0)
            break;
        }
      }

      /*
       If m_curr_row_end  was not set during event execution (e.g., because
       of errors) we can't proceed to the next row. If the error is transient
       (i.e., error==0 at this point) we must call unpack_current_row() to set 
       m_curr_row_end.
      */ 
   
      DBUG_PRINT("info", ("curr_row: 0x%lu; curr_row_end: 0x%lu; rows_end: 0x%lu",
                          (ulong) m_curr_row, (ulong) m_curr_row_end, (ulong) m_rows_end));

      if (!m_curr_row_end && !error)
        error= unpack_current_row(rli, &m_cols);
  
      // at this moment m_curr_row_end should be set
      DBUG_ASSERT(error || m_curr_row_end != NULL); 
      DBUG_ASSERT(error || m_curr_row <= m_curr_row_end);
      DBUG_ASSERT(error || m_curr_row_end <= m_rows_end);
  
      m_curr_row= m_curr_row_end;
 
      if (error == 0 && !transactional_table)
        thd->transaction.all.modified_non_trans_table=
          thd->transaction.stmt.modified_non_trans_table= TRUE;

      if (m_curr_row == m_rows_end)
        break;
    } // row processing loop

    /*
      Restore the sql_mode after the rows event is processed.
    */
    thd->variables.sql_mode= saved_sql_mode;

    {/**
         The following failure injecion works in cooperation with tests 
         setting @@global.debug= 'd,stop_slave_middle_group'.
         The sql thread receives the killed status and will proceed 
         to shutdown trying to finish incomplete events group.
     */
      DBUG_EXECUTE_IF("stop_slave_middle_group",
                      if (thd->transaction.all.modified_non_trans_table)
                        const_cast<Relay_log_info*>(rli)->abort_slave= 1;);
    }

    if ((error= do_after_row_operations(rli, error)) &&
        ignored_error_code(convert_handler_error(error, thd, table)))
    {

      if (global_system_variables.log_warnings)
        slave_rows_error_report(WARNING_LEVEL, error, rli, thd, table,
                                get_type_str(),
                                const_cast<Relay_log_info*>(rli)->get_rpl_log_name(),
                                (ulong) log_pos);
      clear_all_errors(thd, const_cast<Relay_log_info*>(rli));
      error= 0;
    }
  } // if (table)

#ifndef MCP_WL3733
  /* reset OPTION_ALLOW_BATCH as not affect later events */
  thd->variables.option_bits&= ~OPTION_ALLOW_BATCH;
#endif

  if (error)
  {
    slave_rows_error_report(ERROR_LEVEL, error, rli, thd, table,
                             get_type_str(),
                             const_cast<Relay_log_info*>(rli)->get_rpl_log_name(),
                             (ulong) log_pos);
    /*
      @todo We should probably not call
      reset_current_stmt_binlog_format_row() from here.

      Note: this applies to log_event_old.cc too.
      /Sven
    */
    thd->reset_current_stmt_binlog_format_row();
    thd->is_slave_error= 1;
    DBUG_RETURN(error);
  }

  if (get_flags(STMT_END_F) && (error= rows_event_stmt_cleanup(rli, thd)))
    slave_rows_error_report(ERROR_LEVEL,
                            thd->is_error() ? 0 : error,
                            rli, thd, table,
                            get_type_str(),
                            const_cast<Relay_log_info*>(rli)->get_rpl_log_name(),
                            (ulong) log_pos);
  DBUG_RETURN(error);
}

Log_event::enum_skip_reason
Rows_log_event::do_shall_skip(Relay_log_info *rli)
{
  /*
    If the slave skip counter is 1 and this event does not end a
    statement, then we should not start executing on the next event.
    Otherwise, we defer the decision to the normal skipping logic.
  */
  if (rli->slave_skip_counter == 1 && !get_flags(STMT_END_F))
    return Log_event::EVENT_SKIP_IGNORE;
  else
    return Log_event::do_shall_skip(rli);
}

/**
   The function is called at Rows_log_event statement commit time,
   normally from Rows_log_event::do_update_pos() and possibly from
   Query_log_event::do_apply_event() of the COMMIT.
   The function commits the last statement for engines, binlog and
   releases resources have been allocated for the statement.
  
   @retval  0         Ok.
   @retval  non-zero  Error at the commit.
 */

static int rows_event_stmt_cleanup(Relay_log_info const *rli, THD * thd)
{
  int error;
  {
    /*
      This is the end of a statement or transaction, so close (and
      unlock) the tables we opened when processing the
      Table_map_log_event starting the statement.

      OBSERVER.  This will clear *all* mappings, not only those that
      are open for the table. There is not good handle for on-close
      actions for tables.

      NOTE. Even if we have no table ('table' == 0) we still need to be
      here, so that we increase the group relay log position. If we didn't, we
      could have a group relay log position which lags behind "forever"
      (assume the last master's transaction is ignored by the slave because of
      replicate-ignore rules).
    */
    error= thd->binlog_flush_pending_rows_event(TRUE);

    /*
      If this event is not in a transaction, the call below will, if some
      transactional storage engines are involved, commit the statement into
      them and flush the pending event to binlog.
      If this event is in a transaction, the call will do nothing, but a
      Xid_log_event will come next which will, if some transactional engines
      are involved, commit the transaction and flush the pending event to the
      binlog.
    */
    error|= (error ? trans_rollback_stmt(thd) : trans_commit_stmt(thd));

    /*
      Now what if this is not a transactional engine? we still need to
      flush the pending event to the binlog; we did it with
      thd->binlog_flush_pending_rows_event(). Note that we imitate
      what is done for real queries: a call to
      ha_autocommit_or_rollback() (sometimes only if involves a
      transactional engine), and a call to be sure to have the pending
      event flushed.
    */

    /*
      @todo We should probably not call
      reset_current_stmt_binlog_format_row() from here.

      Note: this applies to log_event_old.cc too

      Btw, the previous comment about transactional engines does not
      seem related to anything that happens here.
      /Sven
    */
    thd->reset_current_stmt_binlog_format_row();

    const_cast<Relay_log_info*>(rli)->cleanup_context(thd, 0);
  }
  return error;
}

/**
   The method either increments the relay log position or
   commits the current statement and increments the master group 
   possition if the event is STMT_END_F flagged and
   the statement corresponds to the autocommit query (i.e replicated
   without wrapping in BEGIN/COMMIT)

   @retval 0         Success
   @retval non-zero  Error in the statement commit
 */
int
Rows_log_event::do_update_pos(Relay_log_info *rli)
{
  DBUG_ENTER("Rows_log_event::do_update_pos");
  int error= 0;

  DBUG_PRINT("info", ("flags: %s",
                      get_flags(STMT_END_F) ? "STMT_END_F " : ""));

  if (get_flags(STMT_END_F))
  {
    /*
      Indicate that a statement is finished.
      Step the group log position if we are not in a transaction,
      otherwise increase the event log position.
    */
    rli->stmt_done(log_pos);
    /*
      Clear any errors in thd->net.last_err*. It is not known if this is
      needed or not. It is believed that any errors that may exist in
      thd->net.last_err* are allowed. Examples of errors are "key not
      found", which is produced in the test case rpl_row_conflicts.test
    */
    thd->clear_error();
  }
  else
  {
    rli->inc_event_relay_log_pos();
  }

  DBUG_RETURN(error);
}

#endif /* !defined(MYSQL_CLIENT) && defined(HAVE_REPLICATION) */

#ifndef MYSQL_CLIENT
bool Rows_log_event::write_data_header(IO_CACHE *file)
{
  uchar buf[ROWS_HEADER_LEN];	// No need to init the buffer
  DBUG_ASSERT(m_table_id != ~0UL);
  DBUG_EXECUTE_IF("old_row_based_repl_4_byte_map_id_master",
                  {
                    int4store(buf + 0, m_table_id);
                    int2store(buf + 4, m_flags);
                    return (wrapper_my_b_safe_write(file, buf, 6));
                  });
  int6store(buf + RW_MAPID_OFFSET, (ulonglong)m_table_id);
  int2store(buf + RW_FLAGS_OFFSET, m_flags);
  return (wrapper_my_b_safe_write(file, buf, ROWS_HEADER_LEN));
}

bool Rows_log_event::write_data_body(IO_CACHE*file)
{
  /*
     Note that this should be the number of *bits*, not the number of
     bytes.
  */
  uchar sbuf[sizeof(m_width) + 1];
  my_ptrdiff_t const data_size= m_rows_cur - m_rows_buf;
  bool res= false;
  uchar *const sbuf_end= net_store_length(sbuf, (size_t) m_width);
  DBUG_ASSERT(static_cast<size_t>(sbuf_end - sbuf) <= sizeof(sbuf));

  DBUG_DUMP("m_width", sbuf, (size_t) (sbuf_end - sbuf));
  res= res || wrapper_my_b_safe_write(file, sbuf, (size_t) (sbuf_end - sbuf));

  DBUG_DUMP("m_cols", (uchar*) m_cols.bitmap, no_bytes_in_map(&m_cols));
  res= res || wrapper_my_b_safe_write(file, (uchar*) m_cols.bitmap,
                              no_bytes_in_map(&m_cols));
  /*
    TODO[refactor write]: Remove the "down cast" here (and elsewhere).
   */
  if (get_type_code() == UPDATE_ROWS_EVENT)
  {
    DBUG_DUMP("m_cols_ai", (uchar*) m_cols_ai.bitmap,
              no_bytes_in_map(&m_cols_ai));
    res= res || wrapper_my_b_safe_write(file, (uchar*) m_cols_ai.bitmap,
                                no_bytes_in_map(&m_cols_ai));
  }
  DBUG_DUMP("rows", m_rows_buf, data_size);
  res= res || wrapper_my_b_safe_write(file, m_rows_buf, (size_t) data_size);

  return res;

}
#endif

#if defined(HAVE_REPLICATION) && !defined(MYSQL_CLIENT)
void Rows_log_event::pack_info(Protocol *protocol)
{
  char buf[256];
  char const *const flagstr=
    get_flags(STMT_END_F) ? " flags: STMT_END_F" : "";
  size_t bytes= my_snprintf(buf, sizeof(buf),
                               "table_id: %lu%s", m_table_id, flagstr);
  protocol->store(buf, bytes, &my_charset_bin);
}
#endif

#ifdef MYSQL_CLIENT
void Rows_log_event::print_helper(FILE *file,
                                  PRINT_EVENT_INFO *print_event_info,
                                  char const *const name)
{
  IO_CACHE *const head= &print_event_info->head_cache;
  IO_CACHE *const body= &print_event_info->body_cache;
  if (!print_event_info->short_form)
  {
    bool const last_stmt_event= get_flags(STMT_END_F);
    print_header(head, print_event_info, !last_stmt_event);
    my_b_printf(head, "\t%s: table id %lu%s\n",
                name, m_table_id,
                last_stmt_event ? " flags: STMT_END_F" : "");
    print_base64(body, print_event_info, !last_stmt_event);
  }
}
#endif

/**************************************************************************
	Table_map_log_event member functions and support functions
**************************************************************************/

/**
  @page How replication of field metadata works.
  
  When a table map is created, the master first calls 
  Table_map_log_event::save_field_metadata() which calculates how many 
  values will be in the field metadata. Only those fields that require the 
  extra data are added. The method also loops through all of the fields in 
  the table calling the method Field::save_field_metadata() which returns the
  values for the field that will be saved in the metadata and replicated to
  the slave. Once all fields have been processed, the table map is written to
  the binlog adding the size of the field metadata and the field metadata to
  the end of the body of the table map.

  When a table map is read on the slave, the field metadata is read from the 
  table map and passed to the table_def class constructor which saves the 
  field metadata from the table map into an array based on the type of the 
  field. Field metadata values not present (those fields that do not use extra 
  data) in the table map are initialized as zero (0). The array size is the 
  same as the columns for the table on the slave.

  Additionally, values saved for field metadata on the master are saved as a 
  string of bytes (uchar) in the binlog. A field may require 1 or more bytes
  to store the information. In cases where values require multiple bytes 
  (e.g. values > 255), the endian-safe methods are used to properly encode 
  the values on the master and decode them on the slave. When the field
  metadata values are captured on the slave, they are stored in an array of
  type uint16. This allows the least number of casts to prevent casting bugs
  when the field metadata is used in comparisons of field attributes. When
  the field metadata is used for calculating addresses in pointer math, the
  type used is uint32. 
*/

#if !defined(MYSQL_CLIENT)
/**
  Save the field metadata based on the real_type of the field.
  The metadata saved depends on the type of the field. Some fields
  store a single byte for pack_length() while others store two bytes
  for field_length (max length).
  
  @retval  0  Ok.

  @todo
  We may want to consider changing the encoding of the information.
  Currently, the code attempts to minimize the number of bytes written to 
  the tablemap. There are at least two other alternatives; 1) using 
  net_store_length() to store the data allowing it to choose the number of
  bytes that are appropriate thereby making the code much easier to 
  maintain (only 1 place to change the encoding), or 2) use a fixed number
  of bytes for each field. The problem with option 1 is that net_store_length()
  will use one byte if the value < 251, but 3 bytes if it is > 250. Thus,
  for fields like CHAR which can be no larger than 255 characters, the method
  will use 3 bytes when the value is > 250. Further, every value that is
  encoded using 2 parts (e.g., pack_length, field_length) will be numerically
  > 250 therefore will use 3 bytes for eah value. The problem with option 2
  is less wasteful for space but does waste 1 byte for every field that does
  not encode 2 parts. 
*/
int Table_map_log_event::save_field_metadata()
{
  DBUG_ENTER("Table_map_log_event::save_field_metadata");
  int index= 0;
  for (unsigned int i= 0 ; i < m_table->s->fields ; i++)
  {
    DBUG_PRINT("debug", ("field_type: %d", m_coltype[i]));
    index+= m_table->s->field[i]->save_field_metadata(&m_field_metadata[index]);
  }
  DBUG_RETURN(index);
}
#endif /* !defined(MYSQL_CLIENT) */

/*
  Constructor used to build an event for writing to the binary log.
  Mats says tbl->s lives longer than this event so it's ok to copy pointers
  (tbl->s->db etc) and not pointer content.
 */
#if !defined(MYSQL_CLIENT)
Table_map_log_event::Table_map_log_event(THD *thd, TABLE *tbl, ulong tid,
                                         bool is_transactional)
  : Log_event(thd, 0, is_transactional),
    m_table(tbl),
    m_dbnam(tbl->s->db.str),
    m_dblen(m_dbnam ? tbl->s->db.length : 0),
    m_tblnam(tbl->s->table_name.str),
    m_tbllen(tbl->s->table_name.length),
    m_colcnt(tbl->s->fields),
    m_memory(NULL),
    m_table_id(tid),
    m_flags(TM_BIT_LEN_EXACT_F),
    m_data_size(0),
    m_field_metadata(0),
    m_field_metadata_size(0),
    m_null_bits(0),
    m_meta_memory(NULL)
{
  uchar cbuf[sizeof(m_colcnt) + 1];
  uchar *cbuf_end;
  DBUG_ASSERT(m_table_id != ~0UL);
  /*
    In TABLE_SHARE, "db" and "table_name" are 0-terminated (see this comment in
    table.cc / alloc_table_share():
      Use the fact the key is db/0/table_name/0
    As we rely on this let's assert it.
  */
  DBUG_ASSERT((tbl->s->db.str == 0) ||
              (tbl->s->db.str[tbl->s->db.length] == 0));
  DBUG_ASSERT(tbl->s->table_name.str[tbl->s->table_name.length] == 0);


  m_data_size=  TABLE_MAP_HEADER_LEN;
  DBUG_EXECUTE_IF("old_row_based_repl_4_byte_map_id_master", m_data_size= 6;);
  m_data_size+= m_dblen + 2;	// Include length and terminating \0
  m_data_size+= m_tbllen + 2;	// Include length and terminating \0
  cbuf_end= net_store_length(cbuf, (size_t) m_colcnt);
  DBUG_ASSERT(static_cast<size_t>(cbuf_end - cbuf) <= sizeof(cbuf));
  m_data_size+= (cbuf_end - cbuf) + m_colcnt;	// COLCNT and column types

  /* If malloc fails, caught in is_valid() */
  if ((m_memory= (uchar*) my_malloc(m_colcnt, MYF(MY_WME))))
  {
    m_coltype= reinterpret_cast<uchar*>(m_memory);
    for (unsigned int i= 0 ; i < m_table->s->fields ; ++i)
      m_coltype[i]= m_table->field[i]->type();
  }

  /*
    Calculate a bitmap for the results of maybe_null() for all columns.
    The bitmap is used to determine when there is a column from the master
    that is not on the slave and is null and thus not in the row data during
    replication.
  */
  uint num_null_bytes= (m_table->s->fields + 7) / 8;
  m_data_size+= num_null_bytes;
  m_meta_memory= (uchar *)my_multi_malloc(MYF(MY_WME),
                                 &m_null_bits, num_null_bytes,
                                 &m_field_metadata, (m_colcnt * 2),
                                 NULL);

  bzero(m_field_metadata, (m_colcnt * 2));

  /*
    Create an array for the field metadata and store it.
  */
  m_field_metadata_size= save_field_metadata();
  DBUG_ASSERT(m_field_metadata_size <= (m_colcnt * 2));

  /*
    Now set the size of the data to the size of the field metadata array
    plus one or three bytes (see pack.c:net_store_length) for number of 
    elements in the field metadata array.
  */
  if (m_field_metadata_size < 251)
    m_data_size+= m_field_metadata_size + 1; 
  else
    m_data_size+= m_field_metadata_size + 3; 

  bzero(m_null_bits, num_null_bytes);
  for (unsigned int i= 0 ; i < m_table->s->fields ; ++i)
    if (m_table->field[i]->maybe_null())
      m_null_bits[(i / 8)]+= 1 << (i % 8);

}
#endif /* !defined(MYSQL_CLIENT) */

/*
  Constructor used by slave to read the event from the binary log.
 */
#if defined(HAVE_REPLICATION)
Table_map_log_event::Table_map_log_event(const char *buf, uint event_len,
                                         const Format_description_log_event
                                         *description_event)

  : Log_event(buf, description_event),
#ifndef MYSQL_CLIENT
    m_table(NULL),
#endif
    m_dbnam(NULL), m_dblen(0), m_tblnam(NULL), m_tbllen(0),
    m_colcnt(0), m_coltype(0),
    m_memory(NULL), m_table_id(ULONG_MAX), m_flags(0),
    m_data_size(0), m_field_metadata(0), m_field_metadata_size(0),
    m_null_bits(0), m_meta_memory(NULL)
{
  unsigned int bytes_read= 0;
  DBUG_ENTER("Table_map_log_event::Table_map_log_event(const char*,uint,...)");

  uint8 common_header_len= description_event->common_header_len;
  uint8 post_header_len= description_event->post_header_len[TABLE_MAP_EVENT-1];
  DBUG_PRINT("info",("event_len: %u  common_header_len: %d  post_header_len: %d",
                     event_len, common_header_len, post_header_len));

  /*
    Don't print debug messages when running valgrind since they can
    trigger false warnings.
   */
#ifndef HAVE_purify
  DBUG_DUMP("event buffer", (uchar*) buf, event_len);
#endif

  /* Read the post-header */
  const char *post_start= buf + common_header_len;

  post_start+= TM_MAPID_OFFSET;
  if (post_header_len == 6)
  {
    /* Master is of an intermediate source tree before 5.1.4. Id is 4 bytes */
    m_table_id= uint4korr(post_start);
    post_start+= 4;
  }
  else
  {
    DBUG_ASSERT(post_header_len == TABLE_MAP_HEADER_LEN);
    m_table_id= (ulong) uint6korr(post_start);
    post_start+= TM_FLAGS_OFFSET;
  }

  DBUG_ASSERT(m_table_id != ~0UL);

  m_flags= uint2korr(post_start);

  /* Read the variable part of the event */
  const char *const vpart= buf + common_header_len + post_header_len;

  /* Extract the length of the various parts from the buffer */
  uchar const *const ptr_dblen= (uchar const*)vpart + 0;
  m_dblen= *(uchar*) ptr_dblen;

  /* Length of database name + counter + terminating null */
  uchar const *const ptr_tbllen= ptr_dblen + m_dblen + 2;
  m_tbllen= *(uchar*) ptr_tbllen;

  /* Length of table name + counter + terminating null */
  uchar const *const ptr_colcnt= ptr_tbllen + m_tbllen + 2;
  uchar *ptr_after_colcnt= (uchar*) ptr_colcnt;
  m_colcnt= net_field_length(&ptr_after_colcnt);

  DBUG_PRINT("info",("m_dblen: %lu  off: %ld  m_tbllen: %lu  off: %ld  m_colcnt: %lu  off: %ld",
                     (ulong) m_dblen, (long) (ptr_dblen-(const uchar*)vpart), 
                     (ulong) m_tbllen, (long) (ptr_tbllen-(const uchar*)vpart),
                     m_colcnt, (long) (ptr_colcnt-(const uchar*)vpart)));

  /* Allocate mem for all fields in one go. If fails, caught in is_valid() */
  m_memory= (uchar*) my_multi_malloc(MYF(MY_WME),
                                     &m_dbnam, (uint) m_dblen + 1,
                                     &m_tblnam, (uint) m_tbllen + 1,
                                     &m_coltype, (uint) m_colcnt,
                                     NullS);

  if (m_memory)
  {
    /* Copy the different parts into their memory */
    strncpy(const_cast<char*>(m_dbnam), (const char*)ptr_dblen  + 1, m_dblen + 1);
    strncpy(const_cast<char*>(m_tblnam), (const char*)ptr_tbllen + 1, m_tbllen + 1);
    memcpy(m_coltype, ptr_after_colcnt, m_colcnt);

    ptr_after_colcnt= ptr_after_colcnt + m_colcnt;
    bytes_read= (uint) (ptr_after_colcnt - (uchar *)buf);
    DBUG_PRINT("info", ("Bytes read: %d.\n", bytes_read));
    if (bytes_read < event_len)
    {
      m_field_metadata_size= net_field_length(&ptr_after_colcnt);
      DBUG_ASSERT(m_field_metadata_size <= (m_colcnt * 2));
      uint num_null_bytes= (m_colcnt + 7) / 8;
      m_meta_memory= (uchar *)my_multi_malloc(MYF(MY_WME),
                                     &m_null_bits, num_null_bytes,
                                     &m_field_metadata, m_field_metadata_size,
                                     NULL);
      memcpy(m_field_metadata, ptr_after_colcnt, m_field_metadata_size);
      ptr_after_colcnt= (uchar*)ptr_after_colcnt + m_field_metadata_size;
      memcpy(m_null_bits, ptr_after_colcnt, num_null_bytes);
    }
  }

  DBUG_VOID_RETURN;
}
#endif

Table_map_log_event::~Table_map_log_event()
{
  my_free(m_meta_memory);
  my_free(m_memory);
}

/*
  Return value is an error code, one of:

      -1     Failure to open table   [from open_tables()]
       0     Success
       1     No room for more tables [from set_table()]
       2     Out of memory           [from set_table()]
       3     Wrong table definition
       4     Daisy-chaining RBR with SBR not possible
 */

#if !defined(MYSQL_CLIENT) && defined(HAVE_REPLICATION)
int Table_map_log_event::do_apply_event(Relay_log_info const *rli)
{
  RPL_TABLE_LIST *table_list;
  char *db_mem, *tname_mem, *ptr;
  size_t dummy_len;
  void *memory;
  DBUG_ENTER("Table_map_log_event::do_apply_event(Relay_log_info*)");
  DBUG_ASSERT(rli->info_thd == thd);

  /* Step the query id to mark what columns that are actually used. */
  thd->set_query_id(next_query_id());

  if (!(memory= my_multi_malloc(MYF(MY_WME),
                                &table_list, (uint) sizeof(RPL_TABLE_LIST),
                                &db_mem, (uint) NAME_LEN + 1,
                                &tname_mem, (uint) NAME_LEN + 1,
                                NullS)))
    DBUG_RETURN(HA_ERR_OUT_OF_MEM);

  strmov(db_mem, m_dbnam);
  strmov(tname_mem, m_tblnam);

  if (lower_case_table_names == 1)
  {
    my_casedn_str(system_charset_info, db_mem);
    my_casedn_str(system_charset_info, tname_mem);
  }

  /* rewrite rules changed the database */
  if (((ptr= (char*) rpl_filter->get_rewrite_db(db_mem, &dummy_len)) != db_mem))
    strmov(db_mem, ptr);

  table_list->init_one_table(db_mem, strlen(db_mem),
                             tname_mem, strlen(tname_mem),
                             tname_mem, TL_WRITE);

  table_list->table_id= m_table_id;
  table_list->updating= 1;

  int error= 0;

  if (rli->info_thd->slave_thread /* filtering is for slave only */ &&
      (!rpl_filter->db_ok(table_list->db) ||
       (rpl_filter->is_on() && !rpl_filter->tables_ok("", table_list))))
  {
    my_free(memory);
  }
  else
  {
    DBUG_ASSERT(thd->lex->query_tables != table_list);

    /*
      Use placement new to construct the table_def instance in the
      memory allocated for it inside table_list.

      The memory allocated by the table_def structure (i.e., not the
      memory allocated *for* the table_def structure) is released
      inside Relay_log_info::clear_tables_to_lock() by calling the
      table_def destructor explicitly.
    */
    new (&table_list->m_tabledef)
      table_def(m_coltype, m_colcnt,
                m_field_metadata, m_field_metadata_size,
                m_null_bits, m_flags);
    table_list->m_tabledef_valid= TRUE;
    table_list->open_type= OT_BASE_ONLY;

    /*
      We record in the slave's information that the table should be
      locked by linking the table into the list of tables to lock.
    */
    table_list->next_global= table_list->next_local= rli->tables_to_lock;
    const_cast<Relay_log_info*>(rli)->tables_to_lock= table_list;
    const_cast<Relay_log_info*>(rli)->tables_to_lock_count++;
    /* 'memory' is freed in clear_tables_to_lock */
  }

  DBUG_RETURN(error);
}

Log_event::enum_skip_reason
Table_map_log_event::do_shall_skip(Relay_log_info *rli)
{
  /*
    If the slave skip counter is 1, then we should not start executing
    on the next event.
  */
  return continue_group(rli);
}

int Table_map_log_event::do_update_pos(Relay_log_info *rli)
{
  rli->inc_event_relay_log_pos();
  return 0;
}

#endif /* !defined(MYSQL_CLIENT) && defined(HAVE_REPLICATION) */

#ifndef MYSQL_CLIENT
bool Table_map_log_event::write_data_header(IO_CACHE *file)
{
  DBUG_ASSERT(m_table_id != ~0UL);
  uchar buf[TABLE_MAP_HEADER_LEN];
  DBUG_EXECUTE_IF("old_row_based_repl_4_byte_map_id_master",
                  {
                    int4store(buf + 0, m_table_id);
                    int2store(buf + 4, m_flags);
                    return (wrapper_my_b_safe_write(file, buf, 6));
                  });
  int6store(buf + TM_MAPID_OFFSET, (ulonglong)m_table_id);
  int2store(buf + TM_FLAGS_OFFSET, m_flags);
  return (wrapper_my_b_safe_write(file, buf, TABLE_MAP_HEADER_LEN));
}

bool Table_map_log_event::write_data_body(IO_CACHE *file)
{
  DBUG_ASSERT(m_dbnam != NULL);
  DBUG_ASSERT(m_tblnam != NULL);
  /* We use only one byte per length for storage in event: */
  DBUG_ASSERT(m_dblen < 128);
  DBUG_ASSERT(m_tbllen < 128);

  uchar const dbuf[]= { (uchar) m_dblen };
  uchar const tbuf[]= { (uchar) m_tbllen };

  uchar cbuf[sizeof(m_colcnt) + 1];
  uchar *const cbuf_end= net_store_length(cbuf, (size_t) m_colcnt);
  DBUG_ASSERT(static_cast<size_t>(cbuf_end - cbuf) <= sizeof(cbuf));

  /*
    Store the size of the field metadata.
  */
  uchar mbuf[sizeof(m_field_metadata_size)];
  uchar *const mbuf_end= net_store_length(mbuf, m_field_metadata_size);

  return (wrapper_my_b_safe_write(file, dbuf,      sizeof(dbuf)) ||
          wrapper_my_b_safe_write(file, (const uchar*)m_dbnam,   m_dblen+1) ||
          wrapper_my_b_safe_write(file, tbuf,      sizeof(tbuf)) ||
          wrapper_my_b_safe_write(file, (const uchar*)m_tblnam,  m_tbllen+1) ||
          wrapper_my_b_safe_write(file, cbuf, (size_t) (cbuf_end - cbuf)) ||
          wrapper_my_b_safe_write(file, m_coltype, m_colcnt) ||
          wrapper_my_b_safe_write(file, mbuf, (size_t) (mbuf_end - mbuf)) ||
          wrapper_my_b_safe_write(file, m_field_metadata, m_field_metadata_size),
          wrapper_my_b_safe_write(file, m_null_bits, (m_colcnt + 7) / 8));
 }
#endif

#if defined(HAVE_REPLICATION) && !defined(MYSQL_CLIENT)

/*
  Print some useful information for the SHOW BINARY LOG information
  field.
 */

#if defined(HAVE_REPLICATION) && !defined(MYSQL_CLIENT)
void Table_map_log_event::pack_info(Protocol *protocol)
{
    char buf[256];
    size_t bytes= my_snprintf(buf, sizeof(buf),
                                 "table_id: %lu (%s.%s)",
                              m_table_id, m_dbnam, m_tblnam);
    protocol->store(buf, bytes, &my_charset_bin);
}
#endif


#endif


#ifdef MYSQL_CLIENT
void Table_map_log_event::print(FILE *, PRINT_EVENT_INFO *print_event_info)
{
  if (!print_event_info->short_form)
  {
    print_header(&print_event_info->head_cache, print_event_info, TRUE);
    my_b_printf(&print_event_info->head_cache,
                "\tTable_map: `%s`.`%s` mapped to number %lu\n",
                m_dbnam, m_tblnam, m_table_id);
    print_base64(&print_event_info->body_cache, print_event_info, TRUE);
  }
}
#endif

/**************************************************************************
	Write_rows_log_event member functions
**************************************************************************/

/*
  Constructor used to build an event for writing to the binary log.
 */
#if !defined(MYSQL_CLIENT)
Write_rows_log_event::Write_rows_log_event(THD *thd_arg, TABLE *tbl_arg,
                                           ulong tid_arg,
                                           bool is_transactional)
  : Rows_log_event(thd_arg, tbl_arg, tid_arg, tbl_arg->write_set, is_transactional)
{
}
#endif

/*
  Constructor used by slave to read the event from the binary log.
 */
#ifdef HAVE_REPLICATION
Write_rows_log_event::Write_rows_log_event(const char *buf, uint event_len,
                                           const Format_description_log_event
                                           *description_event)
: Rows_log_event(buf, event_len, WRITE_ROWS_EVENT, description_event)
{
}
#endif

#if !defined(MYSQL_CLIENT) && defined(HAVE_REPLICATION)
int 
Write_rows_log_event::do_before_row_operations(const Slave_reporting_capability *const)
{
  int error= 0;

  /**
     todo: to introduce a property for the event (handler?) which forces
     applying the event in the replace (idempotent) fashion.
  */
  if ((slave_exec_mode == SLAVE_EXEC_MODE_IDEMPOTENT) ||
      (m_table->s->db_type()->db_type == DB_TYPE_NDBCLUSTER))
  {
    /*
      We are using REPLACE semantics and not INSERT IGNORE semantics
      when writing rows, that is: new rows replace old rows.  We need to
      inform the storage engine that it should use this behaviour.
    */
    
    /* Tell the storage engine that we are using REPLACE semantics. */
    thd->lex->duplicates= DUP_REPLACE;
    
    /*
      Pretend we're executing a REPLACE command: this is needed for
      InnoDB and NDB Cluster since they are not (properly) checking the
      lex->duplicates flag.
    */
    thd->lex->sql_command= SQLCOM_REPLACE;
    /* 
       Do not raise the error flag in case of hitting to an unique attribute
    */
    m_table->file->extra(HA_EXTRA_IGNORE_DUP_KEY);
    /* 
       NDB specific: update from ndb master wrapped as Write_rows
       so that the event should be applied to replace slave's row
    */
    m_table->file->extra(HA_EXTRA_WRITE_CAN_REPLACE);
    /* 
       NDB specific: if update from ndb master wrapped as Write_rows
       does not find the row it's assumed idempotent binlog applying
       is taking place; don't raise the error.
    */
    m_table->file->extra(HA_EXTRA_IGNORE_NO_KEY);
    /*
      TODO: the cluster team (Tomas?) says that it's better if the engine knows
      how many rows are going to be inserted, then it can allocate needed memory
      from the start.
    */
  }

  /*
    We need TIMESTAMP_NO_AUTO_SET otherwise ha_write_row() will not use fill
    any TIMESTAMP column with data from the row but instead will use
    the event's current time.
    As we replicate from TIMESTAMP to TIMESTAMP and slave has no extra
    columns, we know that all TIMESTAMP columns on slave will receive explicit
    data from the row, so TIMESTAMP_NO_AUTO_SET is ok.
    When we allow a table without TIMESTAMP to be replicated to a table having
    more columns including a TIMESTAMP column, or when we allow a TIMESTAMP
    column to be replicated into a BIGINT column and the slave's table has a
    TIMESTAMP column, then the slave's TIMESTAMP column will take its value
    from set_time() which we called earlier (consistent with SBR). And then in
    some cases we won't want TIMESTAMP_NO_AUTO_SET (will require some code to
    analyze if explicit data is provided for slave's TIMESTAMP columns).
  */
  m_table->timestamp_field_type= TIMESTAMP_NO_AUTO_SET;
  
  /* Honor next number column if present */
  m_table->next_number_field= m_table->found_next_number_field;
  /*
   * Fixed Bug#45999, In RBR, Store engine of Slave auto-generates new
   * sequence numbers for auto_increment fields if the values of them are 0.
   * If generateing a sequence number is decided by the values of
   * table->auto_increment_field_not_null and SQL_MODE(if includes
   * MODE_NO_AUTO_VALUE_ON_ZERO) in update_auto_increment function.
   * SQL_MODE of slave sql thread is always consistency with master's.
   * In RBR, auto_increment fields never are NULL.
   */
  m_table->auto_increment_field_not_null= TRUE;
  return error;
}

int 
Write_rows_log_event::do_after_row_operations(const Slave_reporting_capability *const,
                                              int error)
{
  int local_error= 0;
  m_table->next_number_field=0;
  m_table->auto_increment_field_not_null= FALSE;
  if ((slave_exec_mode == SLAVE_EXEC_MODE_IDEMPOTENT) ||
      m_table->s->db_type()->db_type == DB_TYPE_NDBCLUSTER)
  {
    m_table->file->extra(HA_EXTRA_NO_IGNORE_DUP_KEY);
    m_table->file->extra(HA_EXTRA_WRITE_CANNOT_REPLACE);
    /*
      resetting the extra with 
      table->file->extra(HA_EXTRA_NO_IGNORE_NO_KEY); 
      fires bug#27077
      explanation: file->reset() performs this duty
      ultimately. Still todo: fix
    */
  }
  if ((local_error= m_table->file->ha_end_bulk_insert()))
  {
    m_table->file->print_error(local_error, MYF(0));
  }
  return error? error : local_error;
}

#if !defined(MYSQL_CLIENT) && defined(HAVE_REPLICATION)

/*
  Check if there are more UNIQUE keys after the given key.
*/
static int
last_uniq_key(TABLE *table, uint keyno)
{
  while (++keyno < table->s->keys)
    if (table->key_info[keyno].flags & HA_NOSAME)
      return 0;
  return 1;
}

/**
   Check if an error is a duplicate key error.

   This function is used to check if an error code is one of the
   duplicate key error, i.e., and error code for which it is sensible
   to do a <code>get_dup_key()</code> to retrieve the duplicate key.

   @param errcode The error code to check.

   @return <code>true</code> if the error code is such that
   <code>get_dup_key()</code> will return true, <code>false</code>
   otherwise.
 */
bool
is_duplicate_key_error(int errcode)
{
  switch (errcode)
  {
  case HA_ERR_FOUND_DUPP_KEY:
  case HA_ERR_FOUND_DUPP_UNIQUE:
    return true;
  }
  return false;
}

/**
  Write the current row into event's table.

  The row is located in the row buffer, pointed by @c m_curr_row member.
  Number of columns of the row is stored in @c m_width member (it can be 
  different from the number of columns in the table to which we insert). 
  Bitmap @c m_cols indicates which columns are present in the row. It is assumed 
  that event's table is already open and pointed by @c m_table.

  If the same record already exists in the table it can be either overwritten 
  or an error is reported depending on the value of @c overwrite flag 
  (error reporting not yet implemented). Note that the matching record can be
  different from the row we insert if we use primary keys to identify records in
  the table.

  The row to be inserted can contain values only for selected columns. The 
  missing columns are filled with default values using @c prepare_record() 
  function. If a matching record is found in the table and @c overwritte is
  true, the missing columns are taken from it.

  @param  rli   Relay log info (needed for row unpacking).
  @param  overwrite  
                Shall we overwrite if the row already exists or signal 
                error (currently ignored).

  @returns Error code on failure, 0 on success.

  This method, if successful, sets @c m_curr_row_end pointer to point at the
  next row in the rows buffer. This is done when unpacking the row to be 
  inserted.

  @note If a matching record is found, it is either updated using 
  @c ha_update_row() or first deleted and then new record written.
*/ 

int
Rows_log_event::write_row(const Relay_log_info *const rli,
                          const bool overwrite)
{
  DBUG_ENTER("write_row");
  DBUG_ASSERT(m_table != NULL && thd != NULL);

  TABLE *table= m_table;  // pointer to event's table
  int error;
  int UNINIT_VAR(keynum);
  auto_afree_ptr<char> key(NULL);

  prepare_record(table, &m_cols,
                 table->file->ht->db_type != DB_TYPE_NDBCLUSTER);

  /* unpack row into table->record[0] */
  if ((error= unpack_current_row(rli, &m_cols)))
    DBUG_RETURN(error);

  // Temporary fix to find out why it fails [/Matz]
  memcpy(m_table->write_set->bitmap, m_cols.bitmap, (m_table->write_set->n_bits + 7) / 8);

  if (m_curr_row == m_rows_buf)
  {
    /* this is the first row to be inserted, we estimate the rows with
       the size of the first row and use that value to initialize
       storage engine for bulk insertion */
    DBUG_ASSERT(!(m_curr_row > m_curr_row_end));
    ulong estimated_rows= 0;
    if (m_curr_row < m_curr_row_end)
      estimated_rows= (m_rows_end - m_curr_row) / (m_curr_row_end - m_curr_row);
    else if (m_curr_row == m_curr_row_end)
      estimated_rows= 1;

    m_table->file->ha_start_bulk_insert(estimated_rows);
  }
  
  
#ifndef DBUG_OFF
  DBUG_DUMP("record[0]", table->record[0], table->s->reclength);
  DBUG_PRINT_BITSET("debug", "write_set = %s", table->write_set);
  DBUG_PRINT_BITSET("debug", "read_set = %s", table->read_set);
#endif

  /* 
    Try to write record. If a corresponding record already exists in the table,
    we try to change it using ha_update_row() if possible. Otherwise we delete
    it and repeat the whole process again. 

    TODO: Add safety measures against infinite looping. 
   */

  m_table->mark_columns_per_binlog_row_image();

  while ((error= table->file->ha_write_row(table->record[0])))
  {
    if (error == HA_ERR_LOCK_DEADLOCK ||
        error == HA_ERR_LOCK_WAIT_TIMEOUT ||
        (keynum= table->file->get_dup_key(error)) < 0 ||
        !overwrite)
    {
      DBUG_PRINT("info",("get_dup_key returns %d)", keynum));
      /*
        Deadlock, waiting for lock or just an error from the handler
        such as HA_ERR_FOUND_DUPP_KEY when overwrite is false.
        Retrieval of the duplicate key number may fail
        - either because the error was not "duplicate key" error
        - or because the information which key is not available
      */
      table->file->print_error(error, MYF(0));
      goto error;
    }
    /*
       We need to retrieve the old row into record[1] to be able to
       either update or delete the offending record.  We either:

       - use ha_rnd_pos() with a row-id (available as dupp_row) to the
         offending row, if that is possible (MyISAM and Blackhole), or else

       - use ha_index_read_idx_map() with the key that is duplicated, to
         retrieve the offending row.
     */
    if (table->file->ha_table_flags() & HA_DUPLICATE_POS)
    {
      DBUG_PRINT("info",("Locating offending record using ha_rnd_pos()"));

      if (table->file->inited && (error= table->file->ha_index_end()))
        DBUG_RETURN(error);
      if ((error= table->file->ha_rnd_init(FALSE)))
        DBUG_RETURN(error);

      error= table->file->ha_rnd_pos(table->record[1], table->file->dup_ref);

      table->file->ha_rnd_end();
      if (error)
      {
        DBUG_PRINT("info",("ha_rnd_pos() returns error %d",error));
        if (error == HA_ERR_RECORD_DELETED)
          error= HA_ERR_KEY_NOT_FOUND;
        table->file->print_error(error, MYF(0));
        goto error;
      }
    }
    else
    {
      DBUG_PRINT("info",("Locating offending record using index_read_idx()"));

      if (table->file->extra(HA_EXTRA_FLUSH_CACHE))
      {
        DBUG_PRINT("info",("Error when setting HA_EXTRA_FLUSH_CACHE"));
        error= my_errno;
        goto error;
      }

      if (key.get() == NULL)
      {
        key.assign(static_cast<char*>(my_alloca(table->s->max_unique_length)));
        if (key.get() == NULL)
        {
          DBUG_PRINT("info",("Can't allocate key buffer"));
          error= ENOMEM;
          goto error;
        }
      }

      key_copy((uchar*)key.get(), table->record[0], table->key_info + keynum,
               0);
      error= table->file->ha_index_read_idx_map(table->record[1], keynum,
                                                (const uchar*)key.get(),
                                                HA_WHOLE_KEY,
                                                HA_READ_KEY_EXACT);
      if (error)
      {
        DBUG_PRINT("info",("ha_index_read_idx_map() returns %s", HA_ERR(error)));
        if (error == HA_ERR_RECORD_DELETED)
          error= HA_ERR_KEY_NOT_FOUND;
        table->file->print_error(error, MYF(0));
        goto error;
      }
    }

    /*
       Now, record[1] should contain the offending row.  That
       will enable us to update it or, alternatively, delete it (so
       that we can insert the new row afterwards).
     */

    /*
      If row is incomplete we will use the record found to fill 
      missing columns.  
    */
    if (!get_flags(COMPLETE_ROWS_F))
    {
      restore_record(table,record[1]);
      error= unpack_current_row(rli, &m_cols);
    }

#ifndef DBUG_OFF
    DBUG_PRINT("debug",("preparing for update: before and after image"));
    DBUG_DUMP("record[1] (before)", table->record[1], table->s->reclength);
    DBUG_DUMP("record[0] (after)", table->record[0], table->s->reclength);
#endif

    /*
       REPLACE is defined as either INSERT or DELETE + INSERT.  If
       possible, we can replace it with an UPDATE, but that will not
       work on InnoDB if FOREIGN KEY checks are necessary.

       I (Matz) am not sure of the reason for the last_uniq_key()
       check as, but I'm guessing that it's something along the
       following lines.

       Suppose that we got the duplicate key to be a key that is not
       the last unique key for the table and we perform an update:
       then there might be another key for which the unique check will
       fail, so we're better off just deleting the row and inserting
       the correct row.
     */
    if (last_uniq_key(table, keynum) &&
        !table->file->referenced_by_foreign_key())
    {
      DBUG_PRINT("info",("Updating row using ha_update_row()"));
      error=table->file->ha_update_row(table->record[1],
                                       table->record[0]);
      switch (error) {
                
      case HA_ERR_RECORD_IS_THE_SAME:
        DBUG_PRINT("info",("ignoring HA_ERR_RECORD_IS_THE_SAME error from"
                           " ha_update_row()"));
        error= 0;
      
      case 0:
        break;
        
      default:    
        DBUG_PRINT("info",("ha_update_row() returns error %d",error));
        table->file->print_error(error, MYF(0));
      }
      
      goto error;
    }
    else
    {
      DBUG_PRINT("info",("Deleting offending row and trying to write new one again"));
      if ((error= table->file->ha_delete_row(table->record[1])))
      {
        DBUG_PRINT("info",("ha_delete_row() returns error %d",error));
        table->file->print_error(error, MYF(0));
        goto error;
      }
      /* Will retry ha_write_row() with the offending row removed. */
    }
  }

error:
  m_table->default_column_bitmaps();
  DBUG_RETURN(error);
}

#endif

int
Write_rows_log_event::do_exec_row(const Relay_log_info *const rli)
{
  DBUG_ASSERT(m_table != NULL);
  int error= write_row(rli, slave_exec_mode == SLAVE_EXEC_MODE_IDEMPOTENT);

  if (error && !thd->is_error())
  {
    DBUG_ASSERT(0);
    my_error(ER_UNKNOWN_ERROR, MYF(0));
  }

  return error;
}

#endif /* !defined(MYSQL_CLIENT) && defined(HAVE_REPLICATION) */

#ifdef MYSQL_CLIENT
void Write_rows_log_event::print(FILE *file, PRINT_EVENT_INFO* print_event_info)
{
  Rows_log_event::print_helper(file, print_event_info, "Write_rows");
}
#endif

/**************************************************************************
	Delete_rows_log_event member functions
**************************************************************************/

#if !defined(MYSQL_CLIENT) && defined(HAVE_REPLICATION)
/*
  Compares table->record[0] and table->record[1]

  Returns TRUE if different.
*/
static bool record_compare(TABLE *table, MY_BITMAP *cols)
{
  /*
    Need to set the X bit and the filler bits in both records since
    there are engines that do not set it correctly.

    In addition, since MyISAM checks that one hasn't tampered with the
    record, it is necessary to restore the old bytes into the record
    after doing the comparison.

    TODO[record format ndb]: Remove it once NDB returns correct
    records. Check that the other engines also return correct records.
   */

  DBUG_DUMP("record[0]", table->record[0], table->s->reclength);
  DBUG_DUMP("record[1]", table->record[1], table->s->reclength);

  bool result= FALSE;
  uchar saved_x[2]= {0, 0}, saved_filler[2]= {0, 0};

  if (table->s->null_bytes > 0)
  {
    for (int i = 0 ; i < 2 ; ++i)
    {
      /* 
        If we have an X bit then we need to take care of it.
      */
      if (!(table->s->db_options_in_use & HA_OPTION_PACK_RECORD))
      {
        saved_x[i]= table->record[i][0];
        table->record[i][0]|= 1U;
      }

      /*
         If (last_null_bit_pos == 0 && null_bytes > 1), then:

         X bit (if any) + N nullable fields + M Field_bit fields = 8 bits 

         Ie, the entire byte is used.
      */
      if (table->s->last_null_bit_pos > 0)
      {
        saved_filler[i]= table->record[i][table->s->null_bytes - 1];
        table->record[i][table->s->null_bytes - 1]|=
          256U - (1U << table->s->last_null_bit_pos);
      }
    }
  }

  if (table->s->blob_fields + table->s->varchar_fields == 0 &&
      bitmap_is_set_all(cols))
  {
    result= cmp_record(table,record[1]);
    goto record_compare_exit;
  }

  /* Compare null bits */
  if (bitmap_is_set_all(cols) &&
      memcmp(table->null_flags,
	     table->null_flags+table->s->rec_buff_length,
	     table->s->null_bytes))
  {
    result= TRUE;				// Diff in NULL value
    goto record_compare_exit;
  }

  /* Compare updated fields */
  for (Field **ptr=table->field ; 
       *ptr && ((*ptr)->field_index < cols->n_bits);
       ptr++)
  {
    if (bitmap_is_set(cols, (*ptr)->field_index))
    {
      if ((*ptr)->cmp_binary_offset(table->s->rec_buff_length))
      {
        result= TRUE;
        goto record_compare_exit;
      }
    }
  }

record_compare_exit:
  /*
    Restore the saved bytes.

    TODO[record format ndb]: Remove this code once NDB returns the
    correct record format.
  */
  if (table->s->null_bytes > 0)
  {
    for (int i = 0 ; i < 2 ; ++i)
    {
      if (!(table->s->db_options_in_use & HA_OPTION_PACK_RECORD))
        table->record[i][0]= saved_x[i];

      if (table->s->last_null_bit_pos)
        table->record[i][table->s->null_bytes - 1]= saved_filler[i];
    }
  }

  return result;
}


/**
  Checks if any of the columns in the given table is
  signaled in the bitmap.

  For each column in the given table checks if it is
  signaled in the bitmap. This is most useful when deciding
  whether a before image (BI) can be used or not for 
  searching a row. If no column is signaled, then the 
  image cannot be used for searching a record (regardless 
  of using position(), index scan or table scan). Here is 
  an example:

  MASTER> SET @@binlog_row_image='MINIMAL';
  MASTER> CREATE TABLE t1 (a int, b int, c int, primary key(c));
  SLAVE> CREATE TABLE t1 (a int, b int);
  MASTER> INSERT INTO t1 VALUES (1,2,3);
  MASTER> UPDATE t1 SET a=2 WHERE b=2;

  For the update statement only the PK (column c) is 
  logged in the before image (BI). As such, given that 
  the slave has no column c, it will not be able to 
  find the row, because BI has no values for the columns
  the slave knows about (column a and b).

  @param table   the table reference on the slave.
  @param cols the bitmap signaling columns available in 
                 the BI.

  @return TRUE if BI contains usable colums for searching, 
          FALSE otherwise.
*/
static
my_bool is_any_column_signaled_for_table(TABLE *table, MY_BITMAP *cols)
{

  int nfields_set= 0;
  for (Field **ptr=table->field ; 
       *ptr && ((*ptr)->field_index < cols->n_bits);
       ptr++)
  {
    if (bitmap_is_set(cols, (*ptr)->field_index))
      nfields_set++;
  }

  return (nfields_set != 0);
}

/**
  Checks if the fields in the given key are signaled in
  the bitmap.

  Validates whether the before image is usable for the
  given key. It can be the case that the before image
  does not contain values for the key (eg, master was
  using 'minimal' option for image logging and slave has
  different index structure on the table). Here is an
  example:

  MASTER> SET @@binlog_row_image='MINIMAL';
  MASTER> CREATE TABLE t1 (a int, b int, c int, primary key(c));
  SLAVE> CREATE TABLE t1 (a int, b int, c int, key(a,c));
  MASTER> INSERT INTO t1 VALUES (1,2,3);
  MASTER> UPDATE t1 SET a=2 WHERE b=2;

  When finding the row on the slave, one cannot use the
  index (a,c) to search for the row, because there is only
  data in the before image for column c. This function
  checks the fields needed for a given key and searches
  the bitmap to see if all the fields required are 
  signaled.
  
  @param keyinfo  reference to key.
  @param cols     the bitmap signaling which columns 
                  have available data.

  @return TRUE if all fields are signaled in the bitmap 
          for the given key, FALSE otherwise.
*/
static
my_bool are_all_columns_signaled_for_key(KEY *keyinfo, MY_BITMAP *cols)
{
  for (uint i=0 ; i < keyinfo->key_parts ;i++)
  {
    uint fieldnr= keyinfo->key_part[i].fieldnr - 1;
    if (fieldnr >= cols->n_bits || 
        !bitmap_is_set(cols, fieldnr))
      return FALSE;
  }
 
  return TRUE;
}

/**
  Searches the table for a given key that can be used
  according to the existing values, ie, columns set
  in the bitmap.

  The caller can specify which type of key to find by
  setting the following flags in the key_type parameter:

    - PRI_KEY_FLAG
      Returns the primary key.

    - UNIQUE_KEY_FLAG
      Returns a unique key (flagged with HA_NOSAME)

    - MULTIPLE_KEY_FLAG
      Returns a key that is not unique (flagged with HA_NOSAME 
      and without HA_NULL_PART_KEY) nor PK.

  The above flags can be used together, in which case, the
  search is conducted in the above listed order. Eg, the 
  following flag:

    (PRI_KEY_FLAG | UNIQUE_KEY_FLAG | MULTIPLE_KEY_FLAG)

  means that a primary key is returned if it is suitable. If
  not then the unique keys are searched. If no unique key is
  suitable, then the keys are searched. Finally, if no key
  is suitable, MAX_KEY is returned.

  @param table    reference to the table.
  @param bi_cols  a bitmap that filters out columns that should
                  not be considered while searching the key. 
                  Columns that should be considered are set.
  @param key_type the type of key to search for.

  @return MAX_KEY if no key, according to the key_type specified
          is suitable. Returns the key otherwise.

*/
static
uint
search_key_in_table(TABLE *table, MY_BITMAP *bi_cols, uint key_type)
{
  KEY *keyinfo;
  uint res= MAX_KEY;
  uint key;

  if (key_type & PRI_KEY_FLAG && (table->s->primary_key < MAX_KEY))
  {
    keyinfo= table->s->key_info + (uint) table->s->primary_key;
    if (are_all_columns_signaled_for_key(keyinfo, bi_cols)) 
      return table->s->primary_key;
  }

  if (key_type & UNIQUE_KEY_FLAG && table->s->uniques)
  {
    for (key=0,keyinfo= table->key_info ; 
         (key < table->s->keys) && (res == MAX_KEY);
         key++,keyinfo++)
    {
      /*
        - Unique keys cannot be disabled, thence we skip the check.
        - Skip unique keys with nullable parts
        - Skip primary keys
      */
      if (!((keyinfo->flags & (HA_NOSAME | HA_NULL_PART_KEY)) != HA_NOSAME) ||
          (key == table->s->primary_key))
        continue;
      res= are_all_columns_signaled_for_key(keyinfo, bi_cols) ? 
           key : MAX_KEY;

      if (res < MAX_KEY)
        return res;
    }
  }

  if (key_type & MULTIPLE_KEY_FLAG && table->s->keys)
  {
    for (key=0,keyinfo= table->key_info ; 
         (key < table->s->keys) && (res == MAX_KEY);
         key++,keyinfo++)
    {
      /*
        - Skip innactive keys
        - Skip unique keys without nullable parts
        - Skip primary keys
      */
      if (!(table->s->keys_in_use.is_set(key)) ||
          ((keyinfo->flags & (HA_NOSAME | HA_NULL_PART_KEY)) == HA_NOSAME) ||
          (key == table->s->primary_key))
        continue;

      res= are_all_columns_signaled_for_key(keyinfo, bi_cols) ? 
           key : MAX_KEY;

      if (res < MAX_KEY)
        return res;
    }
  }

  return res;
}


/**
  Locate the current row in event's table.

  The current row is pointed by @c m_curr_row. Member @c m_width tells how many 
  columns are there in the row (this can be differnet from the number of columns 
  in the table). It is assumed that event's table is already open and pointed 
  by @c m_table.

  If a corresponding record is found in the table it is stored in 
  @c m_table->record[0]. Note that when record is located based on a primary 
  key, it is possible that the record found differs from the row being located.

  If no key is specified or table does not have keys, a table scan is used to 
  find the row. In that case the row should be complete and contain values for
  all columns. However, it can still be shorter than the table, i.e. the table 
  can contain extra columns not present in the row. It is also possible that 
  the table has fewer columns than the row being located. 

  @returns Error code on failure, 0 on success. 
  
  @post In case of success @c m_table->record[0] contains the record found. 
  Also, the internal "cursor" of the table is positioned at the record found.

  @note If the engine allows random access of the records, a combination of
  @c position() and @c rnd_pos() will be used. 
 */


int Rows_log_event::find_row(const Relay_log_info *rli)
{
  DBUG_ENTER("Rows_log_event::find_row");

  DBUG_ASSERT(m_table && m_table->in_use != NULL);

  TABLE *table= m_table;
  int error= 0;
  KEY *keyinfo;
  uint key;

  /*
    rpl_row_tabledefs.test specifies that
    if the extra field on the slave does not have a default value
    and this is okay with Delete or Update events.
    Todo: fix wl3228 hld that requires defauls for all types of events
  */
  
  prepare_record(table, &m_cols, FALSE);
  error= unpack_current_row(rli, &m_cols);

  // Temporary fix to find out why it fails [/Matz]
  memcpy(m_table->read_set->bitmap, m_cols.bitmap, (m_table->read_set->n_bits + 7) / 8);

  if (!is_any_column_signaled_for_table(table, &m_cols))
  {
    error= HA_ERR_END_OF_FILE;
    goto err;
  }

#ifndef DBUG_OFF
  DBUG_PRINT("info",("looking for the following record"));
  DBUG_DUMP("record[0]", table->record[0], table->s->reclength);
#endif

  if ((key= search_key_in_table(table, &m_cols, PRI_KEY_FLAG)) >= MAX_KEY)
    /* we dont have a PK, or PK is not usable with BI values */
    goto INDEX_SCAN;

  if ((table->file->ha_table_flags() & HA_PRIMARY_KEY_REQUIRED_FOR_POSITION))
  {
    /*
      Use a more efficient method to fetch the record given by
      table->record[0] if the engine allows it.  We first compute a
      row reference using the position() member function (it will be
      stored in table->file->ref) and the use rnd_pos() to position
      the "cursor" (i.e., record[0] in this case) at the correct row.

      TODO: Add a check that the correct record has been fetched by
      comparing with the original record. Take into account that the
      record on the master and slave can be of different
      length. Something along these lines should work:

      ADD>>>  store_record(table,record[1]);
              int error= table->file->rnd_pos(table->record[0], table->file->ref);
      ADD>>>  DBUG_ASSERT(memcmp(table->record[1], table->record[0],
                                 table->s->reclength) == 0);

    */

#ifndef MCP_WL3733
    /*
      Ndb does not need read before delete/update (and no updates are sent)
      if primary key specified

      (Actually uniquekey will also do, but pk will be in each
      row if table has pk)

      Also set ignore no key, as we don't really know if row exists...
    */
    if (table->file->ht->db_type == DB_TYPE_NDBCLUSTER)
    {
      table->file->extra(HA_EXTRA_IGNORE_NO_KEY);
      DBUG_RETURN(0);
    }
#endif

    DBUG_PRINT("info",("locating record using primary key (position)"));
    int error;
    if (table->file->inited && (error= table->file->ha_index_end()))
      DBUG_RETURN(error);
    if ((error= table->file->ha_rnd_init(FALSE)))
      DBUG_RETURN(error);

    error= table->file->rnd_pos_by_record(table->record[0]);

    table->file->ha_rnd_end();
    if (error)
    {
      DBUG_PRINT("info",("rnd_pos returns error %d",error));
      if (error == HA_ERR_RECORD_DELETED)
        error= HA_ERR_KEY_NOT_FOUND;
      table->file->print_error(error, MYF(0));
    }
    DBUG_RETURN(error);
  }

  // We can't use position() - try other methods.
  
INDEX_SCAN:

  /*
    Save copy of the record in table->record[1]. It might be needed 
    later if linear search is used to find exact match.
   */ 
  store_record(table,record[1]);    

  if ((key= search_key_in_table(table, &m_cols, 
                                (PRI_KEY_FLAG | UNIQUE_KEY_FLAG | MULTIPLE_KEY_FLAG))) 
       >= MAX_KEY)
    /* we dont have a key, or no key is suitable for the BI values */
    goto TABLE_SCAN; 

  {
    keyinfo= table->key_info + key;


    DBUG_PRINT("info",("locating record using primary key (index_read)"));

    /* The key'th key is active and usable: search the table using the index */
    if (!table->file->inited && (error= table->file->ha_index_init(key, FALSE)))
    {
      DBUG_PRINT("info",("ha_index_init returns error %d",error));
      table->file->print_error(error, MYF(0));
      goto err;
    }

    /* Fill key data for the row */

    DBUG_ASSERT(m_key);
    key_copy(m_key, table->record[0], keyinfo, 0);

    /*
      Don't print debug messages when running valgrind since they can
      trigger false warnings.
     */
#ifndef HAVE_purify
    DBUG_DUMP("key data", m_key, keyinfo->key_length);
#endif

    /*
      We need to set the null bytes to ensure that the filler bit are
      all set when returning.  There are storage engines that just set
      the necessary bits on the bytes and don't set the filler bits
      correctly.
    */
    if (table->s->null_bytes > 0)
      table->record[0][table->s->null_bytes - 1]|=
        256U - (1U << table->s->last_null_bit_pos);

    if ((error= table->file->ha_index_read_map(table->record[0], m_key,
                                               HA_WHOLE_KEY,
                                               HA_READ_KEY_EXACT)))
    {
      DBUG_PRINT("info",("no record matching the key found in the table"));
      if (error == HA_ERR_RECORD_DELETED)
        error= HA_ERR_KEY_NOT_FOUND;
      table->file->print_error(error, MYF(0));
      table->file->ha_index_end();
      goto err;
    }

  /*
    Don't print debug messages when running valgrind since they can
    trigger false warnings.
   */
#ifndef HAVE_purify
    DBUG_PRINT("info",("found first matching record")); 
    DBUG_DUMP("record[0]", table->record[0], table->s->reclength);
#endif
    /*
      Below is a minor "optimization".  If the key (i.e., key number
      0) has the HA_NOSAME flag set, we know that we have found the
      correct record (since there can be no duplicates); otherwise, we
      have to compare the record with the one found to see if it is
      the correct one.

      CAVEAT! This behaviour is essential for the replication of,
      e.g., the mysql.proc table since the correct record *shall* be
      found using the primary key *only*.  There shall be no
      comparison of non-PK columns to decide if the correct record is
      found.  I can see no scenario where it would be incorrect to
      chose the row to change only using a PK or an UNNI.
    */
    if (keyinfo->flags & HA_NOSAME || key == table->s->primary_key)
    {
      /* Unique does not have non nullable part */
      if (!(table->key_info->flags & (HA_NULL_PART_KEY)))
      {
        table->file->ha_index_end();
        goto ok;
      }
      else
      {
        KEY *keyinfo= table->key_info;
        /*
          Unique has nullable part. We need to check if there is any field in the
          BI image that is null and part of UNNI.
        */
        bool null_found= FALSE;
        for (uint i=0; i < keyinfo->key_parts && !null_found; i++)
        {
          uint fieldnr= keyinfo->key_part[i].fieldnr - 1;
          Field **f= table->field+fieldnr;
          null_found= (*f)->is_null();
        }

        if (!null_found)
        {
          table->file->ha_index_end();
          goto ok;
        }

        /* else fall through to index scan */
      }
    }

    /*
      In case key is not unique, we still have to iterate over records found
      and find the one which is identical to the row given. A copy of the 
      record we are looking for is stored in record[1].
     */ 
    DBUG_PRINT("info",("non-unique index, scanning it to find matching record")); 

    while (record_compare(table, &m_cols))
    {
      /*
        We need to set the null bytes to ensure that the filler bit
        are all set when returning.  There are storage engines that
        just set the necessary bits on the bytes and don't set the
        filler bits correctly.

        TODO[record format ndb]: Remove this code once NDB returns the
        correct record format.
      */
      if (table->s->null_bytes > 0)
      {
        table->record[0][table->s->null_bytes - 1]|=
          256U - (1U << table->s->last_null_bit_pos);
      }

      while ((error= table->file->ha_index_next(table->record[0])))
      {
        /* We just skip records that has already been deleted */
        if (error == HA_ERR_RECORD_DELETED)
          continue;
        DBUG_PRINT("info",("no record matching the given row found"));
        table->file->print_error(error, MYF(0));
        table->file->ha_index_end();
        goto err;
      }
    }

    /*
      Have to restart the scan to be able to fetch the next row.
    */
    table->file->ha_index_end();
    goto ok;
  }

TABLE_SCAN:

  /* All that we can do now is rely on a table scan */
  {
    DBUG_PRINT("info",("locating record using table scan (ha_rnd_next)"));

    int restart_count= 0; // Number of times scanning has restarted from top

    /* We don't have a key: search the table using ha_rnd_next() */
    if ((error= table->file->ha_rnd_init(1)))
    {
      DBUG_PRINT("info",("error initializing table scan"
                         " (ha_rnd_init returns %d)",error));
      table->file->print_error(error, MYF(0));
      goto err;
    }

    /* Continue until we find the right record or have made a full loop */
    do
    {
  restart_ha_rnd_next:
      error= table->file->ha_rnd_next(table->record[0]);

      DBUG_PRINT("info", ("error: %s", HA_ERR(error)));
      switch (error) {

      case 0:
        break;

      /*
        If the record was deleted, we pick the next one without doing
        any comparisons.
      */
      case HA_ERR_RECORD_DELETED:
        goto restart_ha_rnd_next;

      case HA_ERR_END_OF_FILE:
        if (++restart_count < 2)
          table->file->ha_rnd_init(1);
        break;

      default:
        DBUG_PRINT("info", ("Failed to get next record"
                            " (ha_rnd_next returns %d)",error));
        table->file->print_error(error, MYF(0));
        table->file->ha_rnd_end();
        goto err;
      }
    }
    while (restart_count < 2 && record_compare(table, &m_cols));
    
    /* 
      Note: above record_compare will take into accout all record fields 
      which might be incorrect in case a partial row was given in the event
     */

    /*
      Have to restart the scan to be able to fetch the next row.
    */
    if (restart_count == 2)
      DBUG_PRINT("info", ("Record not found"));
    else
      DBUG_DUMP("record found", table->record[0], table->s->reclength);
    table->file->ha_rnd_end();

    DBUG_ASSERT(error == HA_ERR_END_OF_FILE || error == 0);
    goto err;
  }
ok:
  table->default_column_bitmaps();
  DBUG_RETURN(0);

err:
  table->default_column_bitmaps();
  DBUG_RETURN(error);
}

#endif

/*
  Constructor used to build an event for writing to the binary log.
 */

#ifndef MYSQL_CLIENT
Delete_rows_log_event::Delete_rows_log_event(THD *thd_arg, TABLE *tbl_arg,
                                             ulong tid,
                                             bool is_transactional)
  : Rows_log_event(thd_arg, tbl_arg, tid, tbl_arg->read_set, is_transactional)
{
}
#endif /* #if !defined(MYSQL_CLIENT) */

/*
  Constructor used by slave to read the event from the binary log.
 */
#ifdef HAVE_REPLICATION
Delete_rows_log_event::Delete_rows_log_event(const char *buf, uint event_len,
                                             const Format_description_log_event
                                             *description_event)
  : Rows_log_event(buf, event_len, DELETE_ROWS_EVENT, description_event)
{
}
#endif

#if !defined(MYSQL_CLIENT) && defined(HAVE_REPLICATION)

int 
Delete_rows_log_event::do_before_row_operations(const Slave_reporting_capability *const)
{
  if (m_table->s->keys > 0)
  {
    // Allocate buffer for key searches
    m_key= (uchar*)my_malloc(MAX_KEY_LENGTH, MYF(MY_WME));
    if (!m_key)
      return HA_ERR_OUT_OF_MEM;
  }

  return 0;
}

int 
Delete_rows_log_event::do_after_row_operations(const Slave_reporting_capability *const, 
                                               int error)
{
  /*error= ToDo:find out what this should really be, this triggers close_scan in nbd, returning error?*/
  m_table->file->ha_index_or_rnd_end();
  my_free(m_key);
  m_key= NULL;

  return error;
}

int Delete_rows_log_event::do_exec_row(const Relay_log_info *const rli)
{
  int error;
  DBUG_ASSERT(m_table != NULL);

  if (!(error= find_row(rli))) 
  { 

    m_table->mark_columns_per_binlog_row_image();
    /*
      Delete the record found, located in record[0]
    */
    error= m_table->file->ha_delete_row(m_table->record[0]);
    m_table->default_column_bitmaps();
  }
  return error;
}

#endif /* !defined(MYSQL_CLIENT) && defined(HAVE_REPLICATION) */

#ifdef MYSQL_CLIENT
void Delete_rows_log_event::print(FILE *file,
                                  PRINT_EVENT_INFO* print_event_info)
{
  Rows_log_event::print_helper(file, print_event_info, "Delete_rows");
}
#endif


/**************************************************************************
	Update_rows_log_event member functions
**************************************************************************/

/*
  Constructor used to build an event for writing to the binary log.
 */
#if !defined(MYSQL_CLIENT)
Update_rows_log_event::Update_rows_log_event(THD *thd_arg, TABLE *tbl_arg,
                                             ulong tid,
                                             bool is_transactional)
: Rows_log_event(thd_arg, tbl_arg, tid, tbl_arg->read_set, is_transactional)
{
  init(tbl_arg->write_set);
}

void Update_rows_log_event::init(MY_BITMAP const *cols)
{
  /* if bitmap_init fails, caught in is_valid() */
  if (likely(!bitmap_init(&m_cols_ai,
                          m_width <= sizeof(m_bitbuf_ai)*8 ? m_bitbuf_ai : NULL,
                          m_width,
                          false)))
  {
    /* Cols can be zero if this is a dummy binrows event */
    if (likely(cols != NULL))
    {
      memcpy(m_cols_ai.bitmap, cols->bitmap, no_bytes_in_map(cols));
      create_last_word_mask(&m_cols_ai);
    }
  }
}
#endif /* !defined(MYSQL_CLIENT) */


Update_rows_log_event::~Update_rows_log_event()
{
  if (m_cols_ai.bitmap == m_bitbuf_ai) // no my_malloc happened
    m_cols_ai.bitmap= 0; // so no my_free in bitmap_free
  bitmap_free(&m_cols_ai); // To pair with bitmap_init().
}


/*
  Constructor used by slave to read the event from the binary log.
 */
#ifdef HAVE_REPLICATION
Update_rows_log_event::Update_rows_log_event(const char *buf, uint event_len,
                                             const
                                             Format_description_log_event
                                             *description_event)
  : Rows_log_event(buf, event_len, UPDATE_ROWS_EVENT, description_event)
{
}
#endif

#if !defined(MYSQL_CLIENT) && defined(HAVE_REPLICATION)

int 
Update_rows_log_event::do_before_row_operations(const Slave_reporting_capability *const)
{
  if (m_table->s->keys > 0)
  {
    // Allocate buffer for key searches
    m_key= (uchar*)my_malloc(m_table->key_info->key_length, MYF(MY_WME));
    if (!m_key)
      return HA_ERR_OUT_OF_MEM;
  }

  m_table->timestamp_field_type= TIMESTAMP_NO_AUTO_SET;

  return 0;
}

int 
Update_rows_log_event::do_after_row_operations(const Slave_reporting_capability *const, 
                                               int error)
{
  /*error= ToDo:find out what this should really be, this triggers close_scan in nbd, returning error?*/
  m_table->file->ha_index_or_rnd_end();
  my_free(m_key); // Free for multi_malloc
  m_key= NULL;

  return error;
}

int 
Update_rows_log_event::do_exec_row(const Relay_log_info *const rli)
{
  DBUG_ASSERT(m_table != NULL);
  int error= 0;

  /**
     Check if update contains only values in AI for columns that do 
     not exist on the slave. If it does, we can just unpack the rows 
     and return (do nothing on the local table).

     NOTE: We do the following optimization and check only if there 
     are usable values on the AI and disregard the fact that there 
     might be usable values in the BI. In practice this means that 
     the slave will not go through find_row (since we have nothing
     on the record to update, why go looking for it?).

     If we wanted find_row to run anyway, we could move this
     check after find_row, but then we would have to face the fact
     that the slave might stop without finding the proper record 
     (because it might have incomplete BI), even though there were
     no values in AI.

     On the other hand, if AI has usable values but BI has not,
     then find_row will return an error (and the error is then
     propagated as it was already).
   */
  if (!is_any_column_signaled_for_table(m_table, &m_cols_ai))
  {
    /* 
      Read and discard images, because:
      1. AI does not contain any useful values to replay;
      2. BI is irrelevant if there is nothing useful in AI.
    */
    error = unpack_current_row(rli, &m_cols);
    m_curr_row= m_curr_row_end;
    error = error | unpack_current_row(rli, &m_cols_ai);

    return error;
  }

  error= find_row(rli); 
  if (error)
  {
    /*
      We need to read the second image in the event of error to be
      able to skip to the next pair of updates
    */
    m_curr_row= m_curr_row_end;
    unpack_current_row(rli, &m_cols_ai);
    return error;
  }

  /*
    This is the situation after locating BI:

    ===|=== before image ====|=== after image ===|===
       ^                     ^
       m_curr_row            m_curr_row_end

    BI found in the table is stored in record[0]. We copy it to record[1]
    and unpack AI to record[0].
   */

  store_record(m_table,record[1]);

  m_curr_row= m_curr_row_end;
  /* this also updates m_curr_row_end */
  if ((error= unpack_current_row(rli, &m_cols_ai)))
    return error;

  /*
    Now we have the right row to update.  The old row (the one we're
    looking for) is in record[1] and the new row is in record[0].
  */
#ifndef HAVE_purify
  /*
    Don't print debug messages when running valgrind since they can
    trigger false warnings.
   */
  DBUG_PRINT("info",("Updating row in table"));
  DBUG_DUMP("old record", m_table->record[1], m_table->s->reclength);
  DBUG_DUMP("new values", m_table->record[0], m_table->s->reclength);
#endif

  // Temporary fix to find out why it fails [/Matz]
  memcpy(m_table->read_set->bitmap, m_cols.bitmap, (m_table->read_set->n_bits + 7) / 8);
  memcpy(m_table->write_set->bitmap, m_cols_ai.bitmap, (m_table->write_set->n_bits + 7) / 8);

  m_table->mark_columns_per_binlog_row_image();
  error= m_table->file->ha_update_row(m_table->record[1], m_table->record[0]);
  if (error == HA_ERR_RECORD_IS_THE_SAME)
    error= 0;
  m_table->default_column_bitmaps();

  return error;
}

#endif /* !defined(MYSQL_CLIENT) && defined(HAVE_REPLICATION) */

#ifdef MYSQL_CLIENT
void Update_rows_log_event::print(FILE *file,
				  PRINT_EVENT_INFO* print_event_info)
{
  Rows_log_event::print_helper(file, print_event_info, "Update_rows");
}
#endif


Incident_log_event::Incident_log_event(const char *buf, uint event_len,
                                       const Format_description_log_event *descr_event)
  : Log_event(buf, descr_event)
{
  DBUG_ENTER("Incident_log_event::Incident_log_event");
  uint8 const common_header_len=
    descr_event->common_header_len;
  uint8 const post_header_len=
    descr_event->post_header_len[INCIDENT_EVENT-1];

  DBUG_PRINT("info",("event_len: %u; common_header_len: %d; post_header_len: %d",
                     event_len, common_header_len, post_header_len));

  m_message.str= NULL;
  m_message.length= 0;
  int incident_number= uint2korr(buf + common_header_len);
  if (incident_number >= INCIDENT_COUNT ||
      incident_number <= INCIDENT_NONE)
  {
    // If the incident is not recognized, this binlog event is
    // invalid.  If we set incident_number to INCIDENT_NONE, the
    // invalidity will be detected by is_valid().
    m_incident= INCIDENT_NONE;
    DBUG_VOID_RETURN;
  }
  m_incident= static_cast<Incident>(incident_number);
  char const *ptr= buf + common_header_len + post_header_len;
  char const *const str_end= buf + event_len;
  uint8 len= 0;                   // Assignment to keep compiler happy
  const char *str= NULL;          // Assignment to keep compiler happy
  read_str(&ptr, str_end, &str, &len);
  if (!(m_message.str= (char*) my_malloc(len+1, MYF(MY_WME))))
  {
    /* Mark this event invalid */
    m_incident= INCIDENT_NONE;
    DBUG_VOID_RETURN;
  }
  strmake(m_message.str, str, len);
  m_message.length= len;
  DBUG_PRINT("info", ("m_incident: %d", m_incident));
  DBUG_VOID_RETURN;
}


Incident_log_event::~Incident_log_event()
{
  if (m_message.str)
    my_free(m_message.str);
}


const char *
Incident_log_event::description() const
{
  static const char *const description[]= {
    "NOTHING",                                  // Not used
    "LOST_EVENTS"
  };

  DBUG_PRINT("info", ("m_incident: %d", m_incident));

  return description[m_incident];
}


#ifndef MYSQL_CLIENT
void Incident_log_event::pack_info(Protocol *protocol)
{
  char buf[256];
  size_t bytes;
  if (m_message.length > 0)
    bytes= my_snprintf(buf, sizeof(buf), "#%d (%s)",
                       m_incident, description());
  else
    bytes= my_snprintf(buf, sizeof(buf), "#%d (%s): %s",
                       m_incident, description(), m_message.str);
  protocol->store(buf, bytes, &my_charset_bin);
}
#endif


#ifdef MYSQL_CLIENT
void
Incident_log_event::print(FILE *file,
                          PRINT_EVENT_INFO *print_event_info)
{
  if (print_event_info->short_form)
    return;

  print_header(&print_event_info->head_cache, print_event_info, FALSE);
  my_b_printf(&print_event_info->head_cache,
              "\n# Incident: %s\nRELOAD DATABASE; # Shall generate syntax error\n",
              description());
}
#endif

#if defined(HAVE_REPLICATION) && !defined(MYSQL_CLIENT)
int
Incident_log_event::do_apply_event(Relay_log_info const *rli)
{
  DBUG_ENTER("Incident_log_event::do_apply_event");

<<<<<<< HEAD
=======
#ifndef MCP_BUG59889
>>>>>>> 424e3b78
  if (ignored_error_code(ER_SLAVE_INCIDENT))
  {
    DBUG_PRINT("info", ("Ignoring Incident"));
    DBUG_RETURN(0);
  }
<<<<<<< HEAD
=======
#endif
>>>>>>> 424e3b78
   
  rli->report(ERROR_LEVEL, ER_SLAVE_INCIDENT,
              ER(ER_SLAVE_INCIDENT),
              description(),
              m_message.length > 0 ? m_message.str : "<none>");
  DBUG_RETURN(1);
}
#endif

bool
Incident_log_event::write_data_header(IO_CACHE *file)
{
  DBUG_ENTER("Incident_log_event::write_data_header");
  DBUG_PRINT("enter", ("m_incident: %d", m_incident));
  uchar buf[sizeof(int16)];
  int2store(buf, (int16) m_incident);
#ifndef MYSQL_CLIENT
  DBUG_RETURN(wrapper_my_b_safe_write(file, buf, sizeof(buf)));
#else
   DBUG_RETURN(my_b_safe_write(file, buf, sizeof(buf)));
#endif
}

bool
Incident_log_event::write_data_body(IO_CACHE *file)
{
  uchar tmp[1];
  DBUG_ENTER("Incident_log_event::write_data_body");
  tmp[0]= (uchar) m_message.length;
  crc= my_checksum(crc, (uchar*) tmp, 1);
  if (m_message.length > 0)
  {
    crc= my_checksum(crc, (uchar*) m_message.str, m_message.length);
    // todo: report a bug on write_str accepts uint but treats it as uchar
  }
  DBUG_RETURN(write_str(file, m_message.str, (uint) m_message.length));
}


Ignorable_log_event::Ignorable_log_event(const char *buf,
                                         const Format_description_log_event *descr_event)
  : Log_event(buf, descr_event)
{
  DBUG_ENTER("Ignorable_log_event::Ignorable_log_event");
  DBUG_VOID_RETURN;
}

Ignorable_log_event::~Ignorable_log_event()
{
}

#ifndef MYSQL_CLIENT
/* Pack info for its unrecognized ignorable event */
void Ignorable_log_event::pack_info(Protocol *protocol)
{
  char buf[256];
  size_t bytes;
  bytes= my_snprintf(buf, sizeof(buf), "# Unrecognized ignorable event");
  protocol->store(buf, bytes, &my_charset_bin);
}
#endif

#ifdef MYSQL_CLIENT
/* Print for its unrecognized ignorable event */
void
Ignorable_log_event::print(FILE *file,
                           PRINT_EVENT_INFO *print_event_info)
{
  if (print_event_info->short_form)
    return;

  print_header(&print_event_info->head_cache, print_event_info, FALSE);
  my_b_printf(&print_event_info->head_cache, "\tIgnorable\n");
  my_b_printf(&print_event_info->head_cache,
              "# Unrecognized ignorable event\n");
}
#endif


Rows_query_log_event::Rows_query_log_event(const char *buf, uint event_len,
                                           const Format_description_log_event *descr_event)
  : Ignorable_log_event(buf, descr_event)
{
  DBUG_ENTER("Rows_query_log_event::Rows_query_log_event");
  uint8 const common_header_len=
    descr_event->common_header_len;
  uint8 const post_header_len=
    descr_event->post_header_len[ROWS_QUERY_LOG_EVENT-1];

  DBUG_PRINT("info",("event_len: %u; common_header_len: %d; post_header_len: %d",
                     event_len, common_header_len, post_header_len));

  char const *ptr= buf + common_header_len + post_header_len;
  char const *const str_end= buf + event_len;
  uint8 len= 0;                   // Assignment to keep compiler happy
  const char *str= NULL;          // Assignment to keep compiler happy
  read_str(&ptr, str_end, &str, &len);
  if (!(m_rows_query= (char*) my_malloc(len+1, MYF(MY_WME))))
    return;
  strmake(m_rows_query, str, len);
  DBUG_PRINT("info", ("m_rows_query: %s", m_rows_query));
  DBUG_VOID_RETURN;
}

Rows_query_log_event::~Rows_query_log_event()
{
  my_free(m_rows_query);
}

#ifndef MYSQL_CLIENT
void Rows_query_log_event::pack_info(Protocol *protocol)
{
  char *buf;
  size_t bytes;
  ulong len= sizeof("# ") + (ulong) strlen(m_rows_query);
  if (!(buf= (char*) my_malloc(len, MYF(MY_WME))))
    return;
  bytes= my_snprintf(buf, len, "# %s", m_rows_query);
  protocol->store(buf, bytes, &my_charset_bin);
  my_free(buf);
}
#endif

#ifdef MYSQL_CLIENT
void
Rows_query_log_event::print(FILE *file,
                            PRINT_EVENT_INFO *print_event_info)
{
  if (!print_event_info->short_form && print_event_info->verbose > 1)
  {
    IO_CACHE *const head= &print_event_info->head_cache;
    IO_CACHE *const body= &print_event_info->body_cache;
    print_header(head, print_event_info, FALSE);
    my_b_printf(head, "\tRows_query\n");
    my_b_printf(head, "# %s\n", m_rows_query);
    print_base64(body, print_event_info, true);
  }
}
#endif

bool
Rows_query_log_event::write_data_body(IO_CACHE *file)
{
  DBUG_ENTER("Rows_query_log_event::write_data_body");
  DBUG_RETURN(write_str(file, m_rows_query, (uint) strlen(m_rows_query)));
}

#ifndef MYSQL_CLIENT
int Rows_query_log_event::do_apply_event(Relay_log_info const *rli)
{
  DBUG_ENTER("Rows_query_log_event::do_apply_event");
  DBUG_ASSERT(rli->info_thd == thd);
  /* Set query for writing Rows_query log event into binlog later.*/
  thd->set_query(m_rows_query, (uint32) strlen(m_rows_query));
  DBUG_RETURN(0);
}
#endif /* !MYSQL_CLIENT */


#ifdef MYSQL_CLIENT
/**
  The default values for these variables should be values that are
  *incorrect*, i.e., values that cannot occur in an event.  This way,
  they will always be printed for the first event.
*/
st_print_event_info::st_print_event_info()
  :flags2_inited(0), sql_mode_inited(0), sql_mode(0),
   auto_increment_increment(0),auto_increment_offset(0), charset_inited(0),
   lc_time_names_number(~0),
   charset_database_number(ILLEGAL_CHARSET_INFO_NUMBER),
   thread_id(0), thread_id_printed(false),
   base64_output_mode(BASE64_OUTPUT_UNSPEC), printed_fd_event(FALSE),
   have_unflushed_events(FALSE)
{
  /*
    Currently we only use static PRINT_EVENT_INFO objects, so zeroed at
    program's startup, but these explicit bzero() is for the day someone
    creates dynamic instances.
  */
  bzero(db, sizeof(db));
  bzero(charset, sizeof(charset));
  bzero(time_zone_str, sizeof(time_zone_str));
  delimiter[0]= ';';
  delimiter[1]= 0;
  myf const flags = MYF(MY_WME | MY_NABP);
  open_cached_file(&head_cache, NULL, NULL, 0, flags);
  open_cached_file(&body_cache, NULL, NULL, 0, flags);
}
#endif


#if defined(HAVE_REPLICATION) && !defined(MYSQL_CLIENT)
Heartbeat_log_event::Heartbeat_log_event(const char* buf, uint event_len,
                    const Format_description_log_event* description_event)
  :Log_event(buf, description_event)
{
  uint8 header_size= description_event->common_header_len;
  ident_len = event_len - header_size;
  set_if_smaller(ident_len,FN_REFLEN-1);
  log_ident= buf + header_size;
}
#endif<|MERGE_RESOLUTION|>--- conflicted
+++ resolved
@@ -10457,19 +10457,11 @@
 {
   DBUG_ENTER("Incident_log_event::do_apply_event");
 
-<<<<<<< HEAD
-=======
-#ifndef MCP_BUG59889
->>>>>>> 424e3b78
   if (ignored_error_code(ER_SLAVE_INCIDENT))
   {
     DBUG_PRINT("info", ("Ignoring Incident"));
     DBUG_RETURN(0);
   }
-<<<<<<< HEAD
-=======
-#endif
->>>>>>> 424e3b78
    
   rli->report(ERROR_LEVEL, ER_SLAVE_INCIDENT,
               ER(ER_SLAVE_INCIDENT),
