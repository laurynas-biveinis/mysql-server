--- conflicted
+++ resolved
@@ -10,13 +10,8 @@
    GNU General Public License for more details.
 
    You should have received a copy of the GNU General Public License
-<<<<<<< HEAD
-   along with this program; if not, write to the Free Software Foundation,
-   51 Franklin Street, Suite 500, Boston, MA 02110-1335 USA */
-=======
    along with this program; if not, write to the Free Software
    Foundation, Inc., 51 Franklin St, Fifth Floor, Boston, MA 02110-1301  USA */
->>>>>>> 3b251cfb
 
 
 /* Copy data from a textfile to table */
@@ -373,26 +368,9 @@
     if (thd->slave_thread)
     {
 #if defined(HAVE_REPLICATION) && !defined(MYSQL_CLIENT)
-<<<<<<< HEAD
-        if (strncmp(active_mi->rli->slave_patternload_file, name,
-            active_mi->rli->slave_patternload_file_size))
-        {
-          /*
-            LOAD DATA INFILE in the slave SQL Thread can only read from
-            --slave-load-tmpdir". This should never happen. Please, report a bug.
-           */
-
-          sql_print_error("LOAD DATA INFILE in the slave SQL Thread can only read from --slave-load-tmpdir. " \
-                          "Please, report a bug.");
-          my_error(ER_OPTION_PREVENTS_STATEMENT, MYF(0), "--slave-load-tmpdir");
-          DBUG_RETURN(TRUE);
-        }
-#else
-=======
       if (strncmp(active_mi->rli->slave_patternload_file, name,
                   active_mi->rli->slave_patternload_file_size))
       {
->>>>>>> 3b251cfb
         /*
           LOAD DATA INFILE in the slave SQL Thread can only read from 
           --slave-load-tmpdir". This should never happen. Please, report a bug.
