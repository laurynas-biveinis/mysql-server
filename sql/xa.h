--- conflicted
+++ resolved
@@ -18,15 +18,11 @@
 #define XA_H_INCLUDED
 
 #include "my_global.h"        // ulonglong
-<<<<<<< HEAD
 #include "sql_cmd.h"          // enum_sql_command, Sql_cmd
-
-=======
 #include "mysql/plugin.h"     // MYSQL_XIDDATASIZE
 #include "mysqld.h"           // server_id
 #include "sql_cmd.h"
 #include "sql_plugin_ref.h"   // plugin_ref
->>>>>>> 1a9bc59f
 #include <string.h>
 #include "xa_aux.h"
 
