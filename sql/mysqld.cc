/*
   Copyright 2000-2008 MySQL AB, 2008 Sun Microsystems, Inc.
    All rights reserved. Use is subject to license terms.

   This program is free software; you can redistribute it and/or modify
   it under the terms of the GNU General Public License as published by
   the Free Software Foundation; version 2 of the License.

   This program is distributed in the hope that it will be useful,
   but WITHOUT ANY WARRANTY; without even the implied warranty of
   MERCHANTABILITY or FITNESS FOR A PARTICULAR PURPOSE.  See the
   GNU General Public License for more details.

   You should have received a copy of the GNU General Public License
   along with this program; if not, write to the Free Software
   Foundation, Inc., 51 Franklin St, Fifth Floor, Boston, MA 02110-1301  USA
*/

#include "mysql_priv.h"
#include <m_ctype.h>
#include <my_dir.h>
#include <my_bit.h>
#include "slave.h"
#include "rpl_mi.h"
#include "sql_repl.h"
#include "rpl_filter.h"
#include "repl_failsafe.h"
#include <my_stacktrace.h>
#include "mysqld_suffix.h"
#include "mysys_err.h"
#include "events.h"
#include "debug_sync.h"

#include "../storage/myisam/ha_myisam.h"

#include "rpl_injector.h"

#ifdef HAVE_SYS_PRCTL_H
#include <sys/prctl.h>
#endif

#ifdef WITH_NDBCLUSTER_STORAGE_ENGINE
#if defined(NOT_ENOUGH_TESTED) \
  && defined(NDB_SHM_TRANSPORTER) && MYSQL_VERSION_ID >= 50000
#define OPT_NDB_SHM_DEFAULT 1
#else
#define OPT_NDB_SHM_DEFAULT 0
#endif
#endif

#ifndef DEFAULT_SKIP_THREAD_PRIORITY
#define DEFAULT_SKIP_THREAD_PRIORITY 0
#endif

#include <thr_alarm.h>
#include <ft_global.h>
#include <errmsg.h>
#include "sp_rcontext.h"
#include "sp_cache.h"

#define mysqld_charset &my_charset_latin1

#ifdef HAVE_purify
#define IF_PURIFY(A,B) (A)
#else
#define IF_PURIFY(A,B) (B)
#endif

#if SIZEOF_CHARP == 4
#define MAX_MEM_TABLE_SIZE ~(ulong) 0
#else
#define MAX_MEM_TABLE_SIZE ~(ulonglong) 0
#endif

/* stack traces are only supported on linux intel */
#if defined(__linux__)  && defined(__i386__) && defined(USE_PSTACK)
#define	HAVE_STACK_TRACE_ON_SEGV
#include "../pstack/pstack.h"
char pstack_file_name[80];
#endif /* __linux__ */

/* We have HAVE_purify below as this speeds up the shutdown of MySQL */

#if defined(HAVE_DEC_3_2_THREADS) || defined(SIGNALS_DONT_BREAK_READ) || defined(HAVE_purify) && defined(__linux__)
#define HAVE_CLOSE_SERVER_SOCK 1
#endif

extern "C" {					// Because of SCO 3.2V4.2
#include <errno.h>
#include <sys/stat.h>
#ifndef __GNU_LIBRARY__
#define __GNU_LIBRARY__				// Skip warnings in getopt.h
#endif
#include <my_getopt.h>
#ifdef HAVE_SYSENT_H
#include <sysent.h>
#endif
#ifdef HAVE_PWD_H
#include <pwd.h>				// For getpwent
#endif
#ifdef HAVE_GRP_H
#include <grp.h>
#endif
#include <my_net.h>

#if !defined(__WIN__)
#  ifndef __NETWARE__
#include <sys/resource.h>
#  endif /* __NETWARE__ */
#ifdef HAVE_SYS_UN_H
#  include <sys/un.h>
#endif
#include <netdb.h>
#ifdef HAVE_SELECT_H
#  include <select.h>
#endif
#ifdef HAVE_SYS_SELECT_H
#include <sys/select.h>
#endif
#include <sys/utsname.h>
#endif /* __WIN__ */

#include <my_libwrap.h>

#ifdef HAVE_SYS_MMAN_H
#include <sys/mman.h>
#endif

#ifdef __WIN__ 
#include <crtdbg.h>
#define SIGNAL_FMT "exception 0x%x"
#else
#define SIGNAL_FMT "signal %d"
#endif

#ifdef __NETWARE__
#define zVOLSTATE_ACTIVE 6
#define zVOLSTATE_DEACTIVE 2
#define zVOLSTATE_MAINTENANCE 3

#undef __event_h__
#include <../include/event.h>
/*
  This #undef exists here because both libc of NetWare and MySQL have
  files named event.h which causes compilation errors.
*/

#include <nks/netware.h>
#include <nks/vm.h>
#include <library.h>
#include <monitor.h>
#include <zOmni.h>                              //For NEB
#include <neb.h>                                //For NEB
#include <nebpub.h>                             //For NEB
#include <zEvent.h>                             //For NSS event structures
#include <zPublics.h>

static void *neb_consumer_id= NULL;             //For storing NEB consumer id
static char datavolname[256]= {0};
static VolumeID_t datavolid;
static event_handle_t eh;
static Report_t ref;
static void *refneb= NULL;
my_bool event_flag= FALSE;
static int volumeid= -1;

  /* NEB event callback */
unsigned long neb_event_callback(struct EventBlock *eblock);
static void registerwithneb();
static void getvolumename();
static void getvolumeID(BYTE *volumeName);
#endif /* __NETWARE__ */
  

#ifdef _AIX41
int initgroups(const char *,unsigned int);
#endif

#if defined(__FreeBSD__) && defined(HAVE_IEEEFP_H)
#include <ieeefp.h>
#ifdef HAVE_FP_EXCEPT				// Fix type conflict
typedef fp_except fp_except_t;
#endif
#endif /* __FreeBSD__ && HAVE_IEEEFP_H */
#ifdef HAVE_SYS_FPU_H
/* for IRIX to use set_fpc_csr() */
#include <sys/fpu.h>
#endif
#ifdef HAVE_FPU_CONTROL_H
#include <fpu_control.h>
#endif
#if defined(__i386__) && !defined(HAVE_FPU_CONTROL_H)
# define fpu_control_t unsigned int
# define _FPU_EXTENDED 0x300
# define _FPU_DOUBLE 0x200
# if defined(__GNUC__) || (defined(__SUNPRO_CC) && __SUNPRO_CC >= 0x590)
#  define _FPU_GETCW(cw) asm volatile ("fnstcw %0" : "=m" (*&cw))
#  define _FPU_SETCW(cw) asm volatile ("fldcw %0" : : "m" (*&cw))
# else
#  define _FPU_GETCW(cw) (cw= 0)
#  define _FPU_SETCW(cw)
# endif
#endif

extern "C" my_bool reopen_fstreams(const char *filename,
                                   FILE *outstream, FILE *errstream);

inline void setup_fpu()
{
#if defined(__FreeBSD__) && defined(HAVE_IEEEFP_H)
  /* We can't handle floating point exceptions with threads, so disable
     this on freebsd
     Don't fall for overflow, underflow,divide-by-zero or loss of precision
  */
#if defined(__i386__)
  fpsetmask(~(FP_X_INV | FP_X_DNML | FP_X_OFL | FP_X_UFL | FP_X_DZ |
	      FP_X_IMP));
#else
  fpsetmask(~(FP_X_INV |             FP_X_OFL | FP_X_UFL | FP_X_DZ |
              FP_X_IMP));
#endif /* __i386__ */
#endif /* __FreeBSD__ && HAVE_IEEEFP_H */

#ifdef HAVE_FESETROUND
    /* Set FPU rounding mode to "round-to-nearest" */
  fesetround(FE_TONEAREST);
#endif /* HAVE_FESETROUND */

  /*
    x86 (32-bit) requires FPU precision to be explicitly set to 64 bit
    (double precision) for portable results of floating point operations.
    However, there is no need to do so if compiler is using SSE2 for floating
    point, double values will be stored and processed in 64 bits anyway.
  */
#if defined(__i386__) && !defined(__SSE2_MATH__)
#if defined(_WIN32)
#if !defined(_WIN64)
  _control87(_PC_53, MCW_PC);
#endif /* !_WIN64 */
#else /* !_WIN32 */
  fpu_control_t cw;
  _FPU_GETCW(cw);
  cw= (cw & ~_FPU_EXTENDED) | _FPU_DOUBLE;
  _FPU_SETCW(cw);
#endif /* _WIN32 && */
#endif /* __i386__ */

#if defined(__sgi) && defined(HAVE_SYS_FPU_H)
  /* Enable denormalized DOUBLE values support for IRIX */
  union fpc_csr n;
  n.fc_word = get_fpc_csr();
  n.fc_struct.flush = 0;
  set_fpc_csr(n.fc_word);
#endif
}

} /* cplusplus */

#define MYSQL_KILL_SIGNAL SIGTERM

#ifdef HAVE_GLIBC2_STYLE_GETHOSTBYNAME_R
#include <sys/types.h>
#else
#include <my_pthread.h>			// For thr_setconcurency()
#endif

#ifdef SOLARIS
extern "C" int gethostname(char *name, int namelen);
#endif

extern "C" sig_handler handle_segfault(int sig);

#if defined(__linux__)
#define ENABLE_TEMP_POOL 1
#else
#define ENABLE_TEMP_POOL 0
#endif

/* Constants */

const char *show_comp_option_name[]= {"YES", "NO", "DISABLED"};
/*
  WARNING: When adding new SQL modes don't forget to update the
           tables definitions that stores it's value.
           (ie: mysql.event, mysql.proc)
*/
static const char *sql_mode_names[]=
{
  "REAL_AS_FLOAT", "PIPES_AS_CONCAT", "ANSI_QUOTES", "IGNORE_SPACE",
  "?", "ONLY_FULL_GROUP_BY", "NO_UNSIGNED_SUBTRACTION",
  "NO_DIR_IN_CREATE",
  "POSTGRESQL", "ORACLE", "MSSQL", "DB2", "MAXDB", "NO_KEY_OPTIONS",
  "NO_TABLE_OPTIONS", "NO_FIELD_OPTIONS", "MYSQL323", "MYSQL40", "ANSI",
  "NO_AUTO_VALUE_ON_ZERO", "NO_BACKSLASH_ESCAPES", "STRICT_TRANS_TABLES",
  "STRICT_ALL_TABLES",
  "NO_ZERO_IN_DATE", "NO_ZERO_DATE", "ALLOW_INVALID_DATES",
  "ERROR_FOR_DIVISION_BY_ZERO",
  "TRADITIONAL", "NO_AUTO_CREATE_USER", "HIGH_NOT_PRECEDENCE",
  "NO_ENGINE_SUBSTITUTION",
  "PAD_CHAR_TO_FULL_LENGTH",
  NullS
};

static const unsigned int sql_mode_names_len[]=
{
  /*REAL_AS_FLOAT*/               13,
  /*PIPES_AS_CONCAT*/             15,
  /*ANSI_QUOTES*/                 11,
  /*IGNORE_SPACE*/                12,
  /*?*/                           1,
  /*ONLY_FULL_GROUP_BY*/          18,
  /*NO_UNSIGNED_SUBTRACTION*/     23,
  /*NO_DIR_IN_CREATE*/            16,
  /*POSTGRESQL*/                  10,
  /*ORACLE*/                      6,
  /*MSSQL*/                       5,
  /*DB2*/                         3,
  /*MAXDB*/                       5,
  /*NO_KEY_OPTIONS*/              14,
  /*NO_TABLE_OPTIONS*/            16,
  /*NO_FIELD_OPTIONS*/            16,
  /*MYSQL323*/                    8,
  /*MYSQL40*/                     7,
  /*ANSI*/                        4,
  /*NO_AUTO_VALUE_ON_ZERO*/       21,
  /*NO_BACKSLASH_ESCAPES*/        20,
  /*STRICT_TRANS_TABLES*/         19,
  /*STRICT_ALL_TABLES*/           17,
  /*NO_ZERO_IN_DATE*/             15,
  /*NO_ZERO_DATE*/                12,
  /*ALLOW_INVALID_DATES*/         19,
  /*ERROR_FOR_DIVISION_BY_ZERO*/  26,
  /*TRADITIONAL*/                 11,
  /*NO_AUTO_CREATE_USER*/         19,
  /*HIGH_NOT_PRECEDENCE*/         19,
  /*NO_ENGINE_SUBSTITUTION*/      22,
  /*PAD_CHAR_TO_FULL_LENGTH*/     23
};

TYPELIB sql_mode_typelib= { array_elements(sql_mode_names)-1,"",
			    sql_mode_names,
                            (unsigned int *)sql_mode_names_len };

static const char *optimizer_switch_names[]=
{
  "index_merge","index_merge_union","index_merge_sort_union", 
  "index_merge_intersection", "default", NullS
};
/* Corresponding defines are named OPTIMIZER_SWITCH_XXX */
static const unsigned int optimizer_switch_names_len[]=
{
  sizeof("index_merge") - 1,
  sizeof("index_merge_union") - 1,
  sizeof("index_merge_sort_union") - 1,
  sizeof("index_merge_intersection") - 1,
  sizeof("default") - 1
};
TYPELIB optimizer_switch_typelib= { array_elements(optimizer_switch_names)-1,"",
                                    optimizer_switch_names,
                                    (unsigned int *)optimizer_switch_names_len };

static const char *tc_heuristic_recover_names[]=
{
  "COMMIT", "ROLLBACK", NullS
};
static TYPELIB tc_heuristic_recover_typelib=
{
  array_elements(tc_heuristic_recover_names)-1,"",
  tc_heuristic_recover_names, NULL
};

static const char *thread_handling_names[]=
{ "one-thread-per-connection", "no-threads",
#if HAVE_POOL_OF_THREADS == 1
  "pool-of-threads",
#endif
  NullS};

TYPELIB thread_handling_typelib=
{
  array_elements(thread_handling_names) - 1, "",
  thread_handling_names, NULL
};

const char *first_keyword= "first", *binary_keyword= "BINARY";
const char *my_localhost= "localhost", *delayed_user= "DELAYED";
#if SIZEOF_OFF_T > 4 && defined(BIG_TABLES)
#define GET_HA_ROWS GET_ULL
#else
#define GET_HA_ROWS GET_ULONG
#endif

bool opt_large_files= sizeof(my_off_t) > 4;

/*
  Used with --help for detailed option
*/
static my_bool opt_help= 0, opt_verbose= 0;

arg_cmp_func Arg_comparator::comparator_matrix[5][2] =
{{&Arg_comparator::compare_string,     &Arg_comparator::compare_e_string},
 {&Arg_comparator::compare_real,       &Arg_comparator::compare_e_real},
 {&Arg_comparator::compare_int_signed, &Arg_comparator::compare_e_int},
 {&Arg_comparator::compare_row,        &Arg_comparator::compare_e_row},
 {&Arg_comparator::compare_decimal,    &Arg_comparator::compare_e_decimal}};

const char *log_output_names[] = { "NONE", "FILE", "TABLE", NullS};
static const unsigned int log_output_names_len[]= { 4, 4, 5, 0 };
TYPELIB log_output_typelib= {array_elements(log_output_names)-1,"",
                             log_output_names, 
                             (unsigned int *) log_output_names_len};

/* static variables */

/* the default log output is log tables */
static bool lower_case_table_names_used= 0;
static bool volatile select_thread_in_use, signal_thread_in_use;
static bool volatile ready_to_exit;
static my_bool opt_debugging= 0, opt_external_locking= 0, opt_console= 0;
static my_bool opt_short_log_format= 0;
static uint kill_cached_threads, wake_thread;
static ulong killed_threads, thread_created;
static ulong max_used_connections;
static ulong my_bind_addr;			/**< the address we bind to */
static volatile ulong cached_thread_count= 0;
static const char *sql_mode_str= "OFF";
/* Text representation for OPTIMIZER_SWITCH_DEFAULT */
static const char *optimizer_switch_str="index_merge=on,index_merge_union=on,"
                                        "index_merge_sort_union=on,"
                                        "index_merge_intersection=on";
static char *mysqld_user, *mysqld_chroot, *log_error_file_ptr;
static char *opt_init_slave, *language_ptr, *opt_init_connect;
static char *default_character_set_name;
static char *character_set_filesystem_name;
static char *lc_time_names_name;
static char *my_bind_addr_str;
static char *default_collation_name; 
static char *default_storage_engine_str;
static char compiled_default_collation_name[]= MYSQL_DEFAULT_COLLATION_NAME;
static I_List<THD> thread_cache;
static double long_query_time;

static pthread_cond_t COND_thread_cache, COND_flush_thread_cache;

/* Global variables */

bool opt_update_log, opt_bin_log, opt_ignore_builtin_innodb= 0;
my_bool opt_log, opt_slow_log;
ulong log_output_options;
my_bool opt_log_queries_not_using_indexes= 0;
bool opt_error_log= IF_WIN(1,0);
bool opt_disable_networking=0, opt_skip_show_db=0;
bool opt_skip_name_resolve=0;
my_bool opt_character_set_client_handshake= 1;
bool server_id_supplied = 0;
bool opt_endinfo, using_udf_functions;
my_bool locked_in_memory;
bool opt_using_transactions;
bool volatile abort_loop;
bool volatile shutdown_in_progress;
/*
  True if the bootstrap thread is running. Protected by LOCK_thread_count,
  just like thread_count.
  Used in bootstrap() function to determine if the bootstrap thread
  has completed. Note, that we can't use 'thread_count' instead,
  since in 5.1, in presence of the Event Scheduler, there may be
  event threads running in parallel, so it's impossible to know
  what value of 'thread_count' is a sign of completion of the
  bootstrap thread.

  At the same time, we can't start the event scheduler after
  bootstrap either, since we want to be able to process event-related
  SQL commands in the init file and in --bootstrap mode.
*/
bool in_bootstrap= FALSE;
/**
   @brief 'grant_option' is used to indicate if privileges needs
   to be checked, in which case the lock, LOCK_grant, is used
   to protect access to the grant table.
   @note This flag is dropped in 5.1 
   @see grant_init()
 */
bool volatile grant_option;

my_bool opt_skip_slave_start = 0; ///< If set, slave is not autostarted
my_bool opt_reckless_slave = 0;
my_bool opt_enable_named_pipe= 0;
my_bool opt_local_infile, opt_slave_compressed_protocol;
my_bool opt_safe_user_create = 0, opt_no_mix_types = 0;
my_bool opt_show_slave_auth_info, opt_sql_bin_update = 0;
my_bool opt_log_slave_updates= 0;
bool slave_warning_issued = false; 

/*
  Legacy global handlerton. These will be removed (please do not add more).
*/
handlerton *heap_hton;
handlerton *myisam_hton;
handlerton *partition_hton;

#ifdef WITH_NDBCLUSTER_STORAGE_ENGINE
const char *opt_ndbcluster_connectstring= 0;
const char *opt_ndb_connectstring= 0;
char opt_ndb_constrbuf[1024]= {0};
unsigned opt_ndb_constrbuf_len= 0;
my_bool	opt_ndb_shm;
ulong opt_ndb_cache_check_time, opt_ndb_wait_connected;
ulong opt_ndb_cluster_connection_pool;
const char *opt_ndb_mgmd;
ulong opt_ndb_nodeid;
ulong ndb_extra_logging;
ulong opt_ndb_wait_setup;
wait_cond_timed_func ndb_wait_setup_func= 0;
ulong ndb_report_thresh_binlog_epoch_slip= 0;
ulong ndb_report_thresh_binlog_mem_usage= 0;
my_bool ndb_log_binlog_index= FALSE;
my_bool opt_ndb_log_update_as_write= FALSE;
my_bool opt_ndb_log_updated_only= FALSE;
my_bool opt_ndb_log_orig= FALSE;
my_bool opt_ndb_log_bin= FALSE;
my_bool opt_ndb_log_empty_epochs= FALSE;


extern const char *ndb_distribution_names[];
extern TYPELIB ndb_distribution_typelib;
extern const char *opt_ndb_distribution;
extern enum ndb_distribution opt_ndb_distribution_id;
#endif
my_bool opt_readonly, use_temp_pool, relay_log_purge;
my_bool opt_sync_frm, opt_allow_suspicious_udfs;
my_bool opt_secure_auth= 0;
char* opt_secure_file_priv= 0;
my_bool opt_log_slow_admin_statements= 0;
my_bool opt_log_slow_slave_statements= 0;
my_bool lower_case_file_system= 0;
my_bool opt_large_pages= 0;
my_bool opt_myisam_use_mmap= 0;
uint    opt_large_page_size= 0;
#if defined(ENABLED_DEBUG_SYNC)
uint    opt_debug_sync_timeout= 0;
#endif /* defined(ENABLED_DEBUG_SYNC) */
my_bool opt_old_style_user_limits= 0, trust_function_creators= 0;
/*
  True if there is at least one per-hour limit for some user, so we should
  check them before each query (and possibly reset counters when hour is
  changed). False otherwise.
*/
volatile bool mqh_used = 0;
my_bool opt_noacl;
my_bool sp_automatic_privileges= 1;

ulong opt_binlog_rows_event_max_size;
const char *binlog_format_names[]= {"MIXED", "STATEMENT", "ROW", NullS};
TYPELIB binlog_format_typelib=
  { array_elements(binlog_format_names) - 1, "",
    binlog_format_names, NULL };
ulong opt_binlog_format_id= (ulong) BINLOG_FORMAT_UNSPEC;
const char *opt_binlog_format= binlog_format_names[opt_binlog_format_id];
#ifdef HAVE_INITGROUPS
static bool calling_initgroups= FALSE; /**< Used in SIGSEGV handler. */
#endif
uint mysqld_port, test_flags, select_errors, dropping_tables, ha_open_options;
uint mysqld_port_timeout;
uint delay_key_write_options, protocol_version;
uint lower_case_table_names;
uint tc_heuristic_recover= 0;
uint volatile thread_count, thread_running;
ulonglong thd_startup_options;
ulong back_log, connect_timeout, concurrency, server_id;
ulong table_cache_size, table_def_size;
ulong what_to_log;
ulong query_buff_size, slow_launch_time, slave_open_temp_tables;
ulong open_files_limit, max_binlog_size, max_relay_log_size;
ulong slave_net_timeout, slave_trans_retries;
ulong slave_exec_mode_options;
static const char *slave_exec_mode_str= "STRICT";
my_bool slave_allow_batching;
ulong slave_type_conversions_options;
const char *slave_type_conversions_default= "";
ulong thread_cache_size=0, thread_pool_size= 0;
ulong binlog_cache_size=0;
ulonglong  max_binlog_cache_size=0;
ulong query_cache_size=0;
ulong refresh_version;  /* Increments on each reload */
query_id_t global_query_id;
ulong aborted_threads, aborted_connects;
ulong delayed_insert_timeout, delayed_insert_limit, delayed_queue_size;
ulong delayed_insert_threads, delayed_insert_writes, delayed_rows_in_use;
ulong delayed_insert_errors,flush_time;
ulong specialflag=0;
ulong binlog_cache_use= 0, binlog_cache_disk_use= 0;
ulong max_connections, max_connect_errors;
uint  max_user_connections= 0;
/**
  Limit of the total number of prepared statements in the server.
  Is necessary to protect the server against out-of-memory attacks.
*/
ulong max_prepared_stmt_count;
/**
  Current total number of prepared statements in the server. This number
  is exact, and therefore may not be equal to the difference between
  `com_stmt_prepare' and `com_stmt_close' (global status variables), as
  the latter ones account for all registered attempts to prepare
  a statement (including unsuccessful ones).  Prepared statements are
  currently connection-local: if the same SQL query text is prepared in
  two different connections, this counts as two distinct prepared
  statements.
*/
ulong prepared_stmt_count=0;
ulong thread_id=1L,current_pid;
ulong slow_launch_threads = 0, sync_binlog_period;
ulong expire_logs_days = 0;
ulong rpl_recovery_rank=0;
const char *log_output_str= "FILE";

time_t server_start_time, flush_status_time;

char mysql_home[FN_REFLEN], pidfile_name[FN_REFLEN], system_time_zone[30];
char *default_tz_name;
char log_error_file[FN_REFLEN], glob_hostname[FN_REFLEN];
char mysql_real_data_home[FN_REFLEN],
     language[FN_REFLEN], reg_ext[FN_EXTLEN], mysql_charsets_dir[FN_REFLEN],
     *opt_init_file, *opt_tc_log_file,
     def_ft_boolean_syntax[sizeof(ft_boolean_syntax)];
char mysql_unpacked_real_data_home[FN_REFLEN];
int mysql_unpacked_real_data_home_len;
uint reg_ext_length;
const key_map key_map_empty(0);
key_map key_map_full(0);                        // Will be initialized later

const char *opt_date_time_formats[3];

uint mysql_data_home_len;
char mysql_data_home_buff[2], *mysql_data_home=mysql_real_data_home;
char server_version[SERVER_VERSION_LENGTH];
char *mysqld_unix_port, *opt_mysql_tmpdir;
const char **errmesg;			/**< Error messages */
const char *myisam_recover_options_str="OFF";
const char *myisam_stats_method_str="nulls_unequal";

/** name of reference on left espression in rewritten IN subquery */
const char *in_left_expr_name= "<left expr>";
/** name of additional condition */
const char *in_additional_cond= "<IN COND>";
const char *in_having_cond= "<IN HAVING>";

my_decimal decimal_zero;
/* classes for comparation parsing/processing */
Eq_creator eq_creator;
Ne_creator ne_creator;
Gt_creator gt_creator;
Lt_creator lt_creator;
Ge_creator ge_creator;
Le_creator le_creator;

FILE *bootstrap_file;
int bootstrap_error;
FILE *stderror_file=0;

I_List<THD> threads;
I_List<NAMED_LIST> key_caches;
Rpl_filter* rpl_filter;
Rpl_filter* binlog_filter;

struct system_variables global_system_variables;
struct system_variables max_system_variables;
struct system_status_var global_status_var;

MY_TMPDIR mysql_tmpdir_list;
MY_BITMAP temp_pool;

CHARSET_INFO *system_charset_info, *files_charset_info ;
CHARSET_INFO *national_charset_info, *table_alias_charset;
CHARSET_INFO *character_set_filesystem;

MY_LOCALE *my_default_lc_time_names;

SHOW_COMP_OPTION have_ssl, have_symlink, have_dlopen, have_query_cache;
SHOW_COMP_OPTION have_geometry, have_rtree_keys;
SHOW_COMP_OPTION have_crypt, have_compress;
SHOW_COMP_OPTION have_community_features;

/* Thread specific variables */

pthread_key(MEM_ROOT**,THR_MALLOC);
pthread_key(THD*, THR_THD);
pthread_mutex_t LOCK_mysql_create_db, LOCK_Acl, LOCK_open, LOCK_thread_count,
		LOCK_mapped_file, LOCK_status, LOCK_global_read_lock,
		LOCK_error_log, LOCK_uuid_generator,
		LOCK_delayed_insert, LOCK_delayed_status, LOCK_delayed_create,
		LOCK_crypt, LOCK_bytes_sent, LOCK_bytes_received,
	        LOCK_global_system_variables,
		LOCK_user_conn, LOCK_slave_list, LOCK_active_mi,
                LOCK_connection_count;
/**
  The below lock protects access to two global server variables:
  max_prepared_stmt_count and prepared_stmt_count. These variables
  set the limit and hold the current total number of prepared statements
  in the server, respectively. As PREPARE/DEALLOCATE rate in a loaded
  server may be fairly high, we need a dedicated lock.
*/
pthread_mutex_t LOCK_prepared_stmt_count;
#ifdef HAVE_OPENSSL
pthread_mutex_t LOCK_des_key_file;
#endif
rw_lock_t	LOCK_grant, LOCK_sys_init_connect, LOCK_sys_init_slave;
rw_lock_t	LOCK_system_variables_hash;
pthread_cond_t COND_refresh, COND_thread_count, COND_global_read_lock;
pthread_t signal_thread;
pthread_attr_t connection_attrib;
pthread_mutex_t  LOCK_server_started;
pthread_cond_t  COND_server_started;

int mysqld_server_started= 0;

File_parser_dummy_hook file_parser_dummy_hook;

/* replication parameters, if master_host is not NULL, we are a slave */
uint master_port= MYSQL_PORT, master_connect_retry = 60;
uint report_port= MYSQL_PORT;
ulong master_retry_count=0;
char *master_user, *master_password, *master_host, *master_info_file;
char *relay_log_info_file, *report_user, *report_password, *report_host;
char *opt_relay_logname = 0, *opt_relaylog_index_name=0;
my_bool master_ssl;
char *master_ssl_key, *master_ssl_cert;
char *master_ssl_ca, *master_ssl_capath, *master_ssl_cipher;
char *opt_logname, *opt_slow_logname;

/* Static variables */

static bool kill_in_progress, segfaulted;
#ifdef HAVE_STACK_TRACE_ON_SEGV
static my_bool opt_do_pstack;
#endif /* HAVE_STACK_TRACE_ON_SEGV */
static my_bool opt_bootstrap, opt_myisam_log;
static int cleanup_done;
static ulong opt_specialflag, opt_myisam_block_size;
static char *opt_update_logname, *opt_binlog_index_name;
static char *opt_tc_heuristic_recover;
static char *mysql_home_ptr, *pidfile_name_ptr;
static int defaults_argc;
static char **defaults_argv;
static char *opt_bin_logname;

int orig_argc;
char **orig_argv;

static my_socket unix_sock,ip_sock;
struct rand_struct sql_rand; ///< used by sql_class.cc:THD::THD()

#ifndef EMBEDDED_LIBRARY
struct passwd *user_info;
static pthread_t select_thread;
static uint thr_kill_signal;
#endif

/* OS specific variables */

#ifdef __WIN__
#undef	 getpid
#include <process.h>

static pthread_cond_t COND_handler_count;
static uint handler_count;
static bool start_mode=0, use_opt_args;
static int opt_argc;
static char **opt_argv;

#if !defined(EMBEDDED_LIBRARY)
static HANDLE hEventShutdown;
static char shutdown_event_name[40];
#include "nt_servc.h"
static	 NTService  Service;	      ///< Service object for WinNT
#endif /* EMBEDDED_LIBRARY */
#endif /* __WIN__ */

#ifdef __NT__
static char pipe_name[512];
static SECURITY_ATTRIBUTES saPipeSecurity;
static SECURITY_DESCRIPTOR sdPipeDescriptor;
static HANDLE hPipe = INVALID_HANDLE_VALUE;
#endif

#ifndef EMBEDDED_LIBRARY
bool mysqld_embedded=0;
#else
bool mysqld_embedded=1;
#endif

static my_bool plugins_are_initialized= FALSE;

#ifndef DBUG_OFF
static const char* default_dbug_option;
#endif
#ifdef HAVE_LIBWRAP
const char *libwrapName= NULL;
int allow_severity = LOG_INFO;
int deny_severity = LOG_WARNING;
#endif
#ifdef HAVE_QUERY_CACHE
static ulong query_cache_limit= 0;
ulong query_cache_min_res_unit= QUERY_CACHE_MIN_RESULT_DATA_SIZE;
Query_cache query_cache;
#endif
#ifdef HAVE_SMEM
char *shared_memory_base_name= default_shared_memory_base_name;
my_bool opt_enable_shared_memory;
HANDLE smem_event_connect_request= 0;
#endif

scheduler_functions thread_scheduler;

#define SSL_VARS_NOT_STATIC
#include "sslopt-vars.h"
#ifdef HAVE_OPENSSL
#include <openssl/crypto.h>
#ifndef HAVE_YASSL
typedef struct CRYPTO_dynlock_value
{
  rw_lock_t lock;
} openssl_lock_t;

static openssl_lock_t *openssl_stdlocks;
static openssl_lock_t *openssl_dynlock_create(const char *, int);
static void openssl_dynlock_destroy(openssl_lock_t *, const char *, int);
static void openssl_lock_function(int, int, const char *, int);
static void openssl_lock(int, openssl_lock_t *, const char *, int);
static unsigned long openssl_id_function();
#endif
char *des_key_file;
struct st_VioSSLFd *ssl_acceptor_fd;
#endif /* HAVE_OPENSSL */

/**
  Number of currently active user connections. The variable is protected by
  LOCK_connection_count.
*/
uint connection_count= 0;

/* Function declarations */

pthread_handler_t signal_hand(void *arg);
static int mysql_init_variables(void);
static int get_options(int *argc,char **argv);
extern "C" my_bool mysqld_get_one_option(int, const struct my_option *, char *);
static void set_server_version(void);
static int init_thread_environment();
static char *get_relative_path(const char *path);
static int fix_paths(void);
pthread_handler_t handle_connections_sockets(void *arg);
pthread_handler_t kill_server_thread(void *arg);
static void bootstrap(FILE *file);
static bool read_init_file(char *file_name);
#ifdef __NT__
pthread_handler_t handle_connections_namedpipes(void *arg);
#endif
#ifdef HAVE_SMEM
pthread_handler_t handle_connections_shared_memory(void *arg);
#endif
pthread_handler_t handle_slave(void *arg);
static ulong find_bit_type(const char *x, TYPELIB *bit_lib);
static ulong find_bit_type_or_exit(const char *x, TYPELIB *bit_lib,
                                   const char *option, int *error);
static void clean_up(bool print_message);
static int test_if_case_insensitive(const char *dir_name);

#ifndef EMBEDDED_LIBRARY
static void usage(void);
static void start_signal_handler(void);
static void close_server_sock();
static void clean_up_mutexes(void);
static void wait_for_signal_thread_to_end(void);
static void create_pid_file();
static void end_ssl();
#endif


#ifndef EMBEDDED_LIBRARY
/****************************************************************************
** Code to end mysqld
****************************************************************************/

static void close_connections(void)
{
#ifdef EXTRA_DEBUG
  int count=0;
#endif
  DBUG_ENTER("close_connections");

  /* Clear thread cache */
  kill_cached_threads++;
  flush_thread_cache();

  /* kill connection thread */
#if !defined(__WIN__) && !defined(__NETWARE__)
  DBUG_PRINT("quit", ("waiting for select thread: 0x%lx",
                      (ulong) select_thread));
  (void) pthread_mutex_lock(&LOCK_thread_count);

  while (select_thread_in_use)
  {
    struct timespec abstime;
    int error;
    LINT_INIT(error);
    DBUG_PRINT("info",("Waiting for select thread"));

#ifndef DONT_USE_THR_ALARM
    if (pthread_kill(select_thread, thr_client_alarm))
      break;					// allready dead
#endif
    set_timespec(abstime, 2);
    for (uint tmp=0 ; tmp < 10 && select_thread_in_use; tmp++)
    {
      error=pthread_cond_timedwait(&COND_thread_count,&LOCK_thread_count,
				   &abstime);
      if (error != EINTR)
	break;
    }
#ifdef EXTRA_DEBUG
    if (error != 0 && !count++)
      sql_print_error("Got error %d from pthread_cond_timedwait",error);
#endif
    close_server_sock();
  }
  (void) pthread_mutex_unlock(&LOCK_thread_count);
#endif /* __WIN__ */


  /* Abort listening to new connections */
  DBUG_PRINT("quit",("Closing sockets"));
  if (!opt_disable_networking )
  {
    if (ip_sock != INVALID_SOCKET)
    {
      (void) shutdown(ip_sock, SHUT_RDWR);
      (void) closesocket(ip_sock);
      ip_sock= INVALID_SOCKET;
    }
  }
#ifdef __NT__
  if (hPipe != INVALID_HANDLE_VALUE && opt_enable_named_pipe)
  {
    HANDLE temp;
    DBUG_PRINT("quit", ("Closing named pipes") );

    /* Create connection to the handle named pipe handler to break the loop */
    if ((temp = CreateFile(pipe_name,
			   GENERIC_READ | GENERIC_WRITE,
			   0,
			   NULL,
			   OPEN_EXISTING,
			   0,
			   NULL )) != INVALID_HANDLE_VALUE)
    {
      WaitNamedPipe(pipe_name, 1000);
      DWORD dwMode = PIPE_READMODE_BYTE | PIPE_WAIT;
      SetNamedPipeHandleState(temp, &dwMode, NULL, NULL);
      CancelIo(temp);
      DisconnectNamedPipe(temp);
      CloseHandle(temp);
    }
  }
#endif
#ifdef HAVE_SYS_UN_H
  if (unix_sock != INVALID_SOCKET)
  {
    (void) shutdown(unix_sock, SHUT_RDWR);
    (void) closesocket(unix_sock);
    (void) unlink(mysqld_unix_port);
    unix_sock= INVALID_SOCKET;
  }
#endif
  end_thr_alarm(0);			 // Abort old alarms.

  /*
    First signal all threads that it's time to die
    This will give the threads some time to gracefully abort their
    statements and inform their clients that the server is about to die.
  */

  THD *tmp;
  (void) pthread_mutex_lock(&LOCK_thread_count); // For unlink from list

  I_List_iterator<THD> it(threads);
  while ((tmp=it++))
  {
    DBUG_PRINT("quit",("Informing thread %ld that it's time to die",
		       tmp->thread_id));
    /* We skip slave threads & scheduler on this first loop through. */
    if (tmp->slave_thread)
      continue;

    tmp->killed= THD::KILL_CONNECTION;
    thread_scheduler.post_kill_notification(tmp);
    if (tmp->mysys_var)
    {
      tmp->mysys_var->abort=1;
      pthread_mutex_lock(&tmp->mysys_var->mutex);
      if (tmp->mysys_var->current_cond)
      {
	pthread_mutex_lock(tmp->mysys_var->current_mutex);
	pthread_cond_broadcast(tmp->mysys_var->current_cond);
	pthread_mutex_unlock(tmp->mysys_var->current_mutex);
      }
      pthread_mutex_unlock(&tmp->mysys_var->mutex);
    }
  }
  (void) pthread_mutex_unlock(&LOCK_thread_count); // For unlink from list

  Events::deinit();
  end_slave();

  if (thread_count)
    sleep(2);					// Give threads time to die

  /*
    Force remaining threads to die by closing the connection to the client
    This will ensure that threads that are waiting for a command from the
    client on a blocking read call are aborted.
  */

  for (;;)
  {
    DBUG_PRINT("quit",("Locking LOCK_thread_count"));
    (void) pthread_mutex_lock(&LOCK_thread_count); // For unlink from list
    if (!(tmp=threads.get()))
    {
      DBUG_PRINT("quit",("Unlocking LOCK_thread_count"));
      (void) pthread_mutex_unlock(&LOCK_thread_count);
      break;
    }
#ifndef __bsdi__				// Bug in BSDI kernel
    if (tmp->vio_ok())
    {
      if (global_system_variables.log_warnings)
        sql_print_warning(ER(ER_FORCING_CLOSE),my_progname,
                          tmp->thread_id,
                          (tmp->main_security_ctx.user ?
                           tmp->main_security_ctx.user : ""));
      close_connection(tmp,0,0);
    }
#endif
    DBUG_PRINT("quit",("Unlocking LOCK_thread_count"));
    (void) pthread_mutex_unlock(&LOCK_thread_count);
  }
  /* All threads has now been aborted */
  DBUG_PRINT("quit",("Waiting for threads to die (count=%u)",thread_count));
  (void) pthread_mutex_lock(&LOCK_thread_count);
  while (thread_count)
  {
    (void) pthread_cond_wait(&COND_thread_count,&LOCK_thread_count);
    DBUG_PRINT("quit",("One thread died (count=%u)",thread_count));
  }
  (void) pthread_mutex_unlock(&LOCK_thread_count);

  close_active_mi();
  DBUG_PRINT("quit",("close_connections thread"));
  DBUG_VOID_RETURN;
}


static void close_server_sock()
{
#ifdef HAVE_CLOSE_SERVER_SOCK
  DBUG_ENTER("close_server_sock");
  my_socket tmp_sock;
  tmp_sock=ip_sock;
  if (tmp_sock != INVALID_SOCKET)
  {
    ip_sock=INVALID_SOCKET;
    DBUG_PRINT("info",("calling shutdown on TCP/IP socket"));
    VOID(shutdown(tmp_sock, SHUT_RDWR));
#if defined(__NETWARE__)
    /*
      The following code is disabled for normal systems as it causes MySQL
      to hang on AIX 4.3 during shutdown
    */
    DBUG_PRINT("info",("calling closesocket on TCP/IP socket"));
    VOID(closesocket(tmp_sock));
#endif
  }
  tmp_sock=unix_sock;
  if (tmp_sock != INVALID_SOCKET)
  {
    unix_sock=INVALID_SOCKET;
    DBUG_PRINT("info",("calling shutdown on unix socket"));
    VOID(shutdown(tmp_sock, SHUT_RDWR));
#if defined(__NETWARE__)
    /*
      The following code is disabled for normal systems as it may cause MySQL
      to hang on AIX 4.3 during shutdown
    */
    DBUG_PRINT("info",("calling closesocket on unix/IP socket"));
    VOID(closesocket(tmp_sock));
#endif
    VOID(unlink(mysqld_unix_port));
  }
  DBUG_VOID_RETURN;
#endif
}

#endif /*EMBEDDED_LIBRARY*/


void kill_mysql(void)
{
  DBUG_ENTER("kill_mysql");

#if defined(SIGNALS_DONT_BREAK_READ) && !defined(EMBEDDED_LIBRARY)
  abort_loop=1;					// Break connection loops
  close_server_sock();				// Force accept to wake up
#endif

#if defined(__WIN__)
#if !defined(EMBEDDED_LIBRARY)
  {
    if (!SetEvent(hEventShutdown))
    {
      DBUG_PRINT("error",("Got error: %ld from SetEvent",GetLastError()));
    }
    /*
      or:
      HANDLE hEvent=OpenEvent(0, FALSE, "MySqlShutdown");
      SetEvent(hEventShutdown);
      CloseHandle(hEvent);
    */
  }
#endif
#elif defined(HAVE_PTHREAD_KILL)
  if (pthread_kill(signal_thread, MYSQL_KILL_SIGNAL))
  {
    DBUG_PRINT("error",("Got error %d from pthread_kill",errno)); /* purecov: inspected */
  }
#elif !defined(SIGNALS_DONT_BREAK_READ)
  kill(current_pid, MYSQL_KILL_SIGNAL);
#endif
  DBUG_PRINT("quit",("After pthread_kill"));
  shutdown_in_progress=1;			// Safety if kill didn't work
#ifdef SIGNALS_DONT_BREAK_READ
  if (!kill_in_progress)
  {
    pthread_t tmp;
    abort_loop=1;
    if (pthread_create(&tmp,&connection_attrib, kill_server_thread,
			   (void*) 0))
      sql_print_error("Can't create thread to kill server");
  }
#endif
  DBUG_VOID_RETURN;
}

/**
  Force server down. Kill all connections and threads and exit.

  @param  sig_ptr       Signal number that caused kill_server to be called.

  @note
    A signal number of 0 mean that the function was not called
    from a signal handler and there is thus no signal to block
    or stop, we just want to kill the server.
*/

#if defined(__NETWARE__)
extern "C" void kill_server(int sig_ptr)
#define RETURN_FROM_KILL_SERVER return
#elif !defined(__WIN__)
static void *kill_server(void *sig_ptr)
#define RETURN_FROM_KILL_SERVER return 0
#else
static void __cdecl kill_server(int sig_ptr)
#define RETURN_FROM_KILL_SERVER return
#endif
{
  DBUG_ENTER("kill_server");
#ifndef EMBEDDED_LIBRARY
  int sig=(int) (long) sig_ptr;			// This is passed a int
  // if there is a signal during the kill in progress, ignore the other
  if (kill_in_progress)				// Safety
  {
    DBUG_LEAVE;
    RETURN_FROM_KILL_SERVER;
  }
  kill_in_progress=TRUE;
  abort_loop=1;					// This should be set
  if (sig != 0) // 0 is not a valid signal number
    my_sigset(sig, SIG_IGN);                    /* purify inspected */
  if (sig == MYSQL_KILL_SIGNAL || sig == 0)
    sql_print_information(ER(ER_NORMAL_SHUTDOWN),my_progname);
  else
    sql_print_error(ER(ER_GOT_SIGNAL),my_progname,sig); /* purecov: inspected */

#if defined(HAVE_SMEM) && defined(__WIN__)    
  /*    
   Send event to smem_event_connect_request for aborting    
   */    
  if (!SetEvent(smem_event_connect_request))    
  {      
	  DBUG_PRINT("error",
		("Got error: %ld from SetEvent of smem_event_connect_request",
		 GetLastError()));    
  }
#endif  
  
  close_connections();
  if (sig != MYSQL_KILL_SIGNAL &&
      sig != 0)
    unireg_abort(1);				/* purecov: inspected */
  else
    unireg_end();

  /* purecov: begin deadcode */
#ifdef __NETWARE__
  if (!event_flag)
    pthread_join(select_thread, NULL);		// wait for main thread
#endif /* __NETWARE__ */

  DBUG_LEAVE;                                   // Must match DBUG_ENTER()
  my_thread_end();
  pthread_exit(0);
  /* purecov: end */

  RETURN_FROM_KILL_SERVER;                      // Avoid compiler warnings

#else /* EMBEDDED_LIBRARY*/

  DBUG_LEAVE;
  RETURN_FROM_KILL_SERVER;

#endif /* EMBEDDED_LIBRARY */
}


#if defined(USE_ONE_SIGNAL_HAND) || (defined(__NETWARE__) && defined(SIGNALS_DONT_BREAK_READ))
pthread_handler_t kill_server_thread(void *arg __attribute__((unused)))
{
  my_thread_init();				// Initialize new thread
  kill_server(0);
  /* purecov: begin deadcode */
  my_thread_end();
  pthread_exit(0);
  return 0;
  /* purecov: end */
}
#endif


extern "C" sig_handler print_signal_warning(int sig)
{
  if (global_system_variables.log_warnings)
    sql_print_warning("Got signal %d from thread %ld", sig,my_thread_id());
#ifdef SIGNAL_HANDLER_RESET_ON_DELIVERY
  my_sigset(sig,print_signal_warning);		/* int. thread system calls */
#endif
#if !defined(__WIN__) && !defined(__NETWARE__)
  if (sig == SIGALRM)
    alarm(2);					/* reschedule alarm */
#endif
}

#ifndef EMBEDDED_LIBRARY

/**
  cleanup all memory and end program nicely.

    If SIGNALS_DONT_BREAK_READ is defined, this function is called
    by the main thread. To get MySQL to shut down nicely in this case
    (Mac OS X) we have to call exit() instead if pthread_exit().

  @note
    This function never returns.
*/
void unireg_end(void)
{
  clean_up(1);
  my_thread_end();
#if defined(SIGNALS_DONT_BREAK_READ) && !defined(__NETWARE__)
  exit(0);
#else
  pthread_exit(0);				// Exit is in main thread
#endif
}

extern "C" void unireg_abort(int exit_code)
{
  DBUG_ENTER("unireg_abort");

  if (opt_help)
    usage();
  if (exit_code)
    sql_print_error("Aborting\n");
  clean_up(!opt_help && (exit_code || !opt_bootstrap)); /* purecov: inspected */
  DBUG_PRINT("quit",("done with cleanup in unireg_abort"));
  wait_for_signal_thread_to_end();
  clean_up_mutexes();
  my_end(opt_endinfo ? MY_CHECK_ERROR | MY_GIVE_INFO : 0);
  exit(exit_code); /* purecov: inspected */
}

#endif /*EMBEDDED_LIBRARY*/


void clean_up(bool print_message)
{
  DBUG_PRINT("exit",("clean_up"));
  if (cleanup_done++)
    return; /* purecov: inspected */

  stop_handle_manager();
  release_ddl_log();

  /*
    make sure that handlers finish up
    what they have that is dependent on the binlog
  */
  ha_binlog_end(current_thd);

  logger.cleanup_base();

  injector::free_instance();
  mysql_bin_log.cleanup();

#ifdef HAVE_REPLICATION
  if (use_slave_mask)
    bitmap_free(&slave_error_mask);
#endif
  my_tz_free();
  my_database_names_free();
#ifndef NO_EMBEDDED_ACCESS_CHECKS
  servers_free(1);
  acl_free(1);
  grant_free();
#endif
  query_cache_destroy();
  table_cache_free();
  table_def_free();
  hostname_cache_free();
  item_user_lock_free();
  lex_free();				/* Free some memory */
  item_create_cleanup();
  set_var_free();
  free_charsets();
  if (!opt_noacl)
  {
#ifdef HAVE_DLOPEN
    udf_free();
#endif
  }
  plugin_shutdown();
  ha_end();
  if (tc_log)
    tc_log->close();
  xid_cache_free();
  delete_elements(&key_caches, (void (*)(const char*, uchar*)) free_key_cache);
  multi_keycache_free();
  free_status_vars();
  end_thr_alarm(1);			/* Free allocated memory */
  my_free_open_file_info();
  my_free((char*) global_system_variables.date_format,
	  MYF(MY_ALLOW_ZERO_PTR));
  my_free((char*) global_system_variables.time_format,
	  MYF(MY_ALLOW_ZERO_PTR));
  my_free((char*) global_system_variables.datetime_format,
	  MYF(MY_ALLOW_ZERO_PTR));
  if (defaults_argv)
    free_defaults(defaults_argv);
  my_free(sys_init_connect.value, MYF(MY_ALLOW_ZERO_PTR));
  my_free(sys_init_slave.value, MYF(MY_ALLOW_ZERO_PTR));
  my_free(sys_var_general_log_path.value, MYF(MY_ALLOW_ZERO_PTR));
  my_free(sys_var_slow_log_path.value, MYF(MY_ALLOW_ZERO_PTR));
  free_tmpdir(&mysql_tmpdir_list);
#ifdef HAVE_REPLICATION
  my_free(slave_load_tmpdir,MYF(MY_ALLOW_ZERO_PTR));
#endif
  x_free(opt_bin_logname);
  x_free(opt_relay_logname);
  x_free(opt_secure_file_priv);
  bitmap_free(&temp_pool);
  free_max_user_conn();
#ifdef HAVE_REPLICATION
  end_slave_list();
#endif
  delete binlog_filter;
  delete rpl_filter;
#ifndef EMBEDDED_LIBRARY
  end_ssl();
#endif
  vio_end();
#ifdef USE_REGEX
  my_regex_end();
#endif
#if defined(ENABLED_DEBUG_SYNC)
  /* End the debug sync facility. See debug_sync.cc. */
  debug_sync_end();
#endif /* defined(ENABLED_DEBUG_SYNC) */

#if !defined(EMBEDDED_LIBRARY)
  if (!opt_bootstrap)
    (void) my_delete(pidfile_name,MYF(0));	// This may not always exist
#endif
  if (print_message && errmesg && server_start_time)
    sql_print_information(ER(ER_SHUTDOWN_COMPLETE),my_progname);
  thread_scheduler.end();
  finish_client_errs();
  my_free((uchar*) my_error_unregister(ER_ERROR_FIRST, ER_ERROR_LAST),
          MYF(MY_WME | MY_FAE | MY_ALLOW_ZERO_PTR));
  DBUG_PRINT("quit", ("Error messages freed"));
  /* Tell main we are ready */
  logger.cleanup_end();
  (void) pthread_mutex_lock(&LOCK_thread_count);
  DBUG_PRINT("quit", ("got thread count lock"));
  ready_to_exit=1;
  /* do the broadcast inside the lock to ensure that my_end() is not called */
  (void) pthread_cond_broadcast(&COND_thread_count);
  (void) pthread_mutex_unlock(&LOCK_thread_count);

  /*
    The following lines may never be executed as the main thread may have
    killed us
  */
  DBUG_PRINT("quit", ("done with cleanup"));
} /* clean_up */


#ifndef EMBEDDED_LIBRARY

/**
  This is mainly needed when running with purify, but it's still nice to
  know that all child threads have died when mysqld exits.
*/
static void wait_for_signal_thread_to_end()
{
#ifndef __NETWARE__
  uint i;
  /*
    Wait up to 10 seconds for signal thread to die. We use this mainly to
    avoid getting warnings that my_thread_end has not been called
  */
  for (i= 0 ; i < 100 && signal_thread_in_use; i++)
  {
    if (pthread_kill(signal_thread, MYSQL_KILL_SIGNAL) != ESRCH)
      break;
    my_sleep(100);				// Give it time to die
  }
#endif
}


static void clean_up_mutexes()
{
  (void) pthread_mutex_destroy(&LOCK_mysql_create_db);
  (void) pthread_mutex_destroy(&LOCK_lock_db);
  (void) pthread_mutex_destroy(&LOCK_Acl);
  (void) rwlock_destroy(&LOCK_grant);
  (void) pthread_mutex_destroy(&LOCK_open);
  (void) pthread_mutex_destroy(&LOCK_thread_count);
  (void) pthread_mutex_destroy(&LOCK_mapped_file);
  (void) pthread_mutex_destroy(&LOCK_status);
  (void) pthread_mutex_destroy(&LOCK_error_log);
  (void) pthread_mutex_destroy(&LOCK_delayed_insert);
  (void) pthread_mutex_destroy(&LOCK_delayed_status);
  (void) pthread_mutex_destroy(&LOCK_delayed_create);
  (void) pthread_mutex_destroy(&LOCK_manager);
  (void) pthread_mutex_destroy(&LOCK_crypt);
  (void) pthread_mutex_destroy(&LOCK_bytes_sent);
  (void) pthread_mutex_destroy(&LOCK_bytes_received);
  (void) pthread_mutex_destroy(&LOCK_user_conn);
  (void) pthread_mutex_destroy(&LOCK_connection_count);
  Events::destroy_mutexes();
#ifdef HAVE_OPENSSL
  (void) pthread_mutex_destroy(&LOCK_des_key_file);
#ifndef HAVE_YASSL
  for (int i= 0; i < CRYPTO_num_locks(); ++i)
    (void) rwlock_destroy(&openssl_stdlocks[i].lock);
  OPENSSL_free(openssl_stdlocks);
#endif
#endif
#ifdef HAVE_REPLICATION
  (void) pthread_mutex_destroy(&LOCK_rpl_status);
  (void) pthread_cond_destroy(&COND_rpl_status);
#endif
  (void) pthread_mutex_destroy(&LOCK_active_mi);
  (void) rwlock_destroy(&LOCK_sys_init_connect);
  (void) rwlock_destroy(&LOCK_sys_init_slave);
  (void) pthread_mutex_destroy(&LOCK_global_system_variables);
  (void) rwlock_destroy(&LOCK_system_variables_hash);
  (void) pthread_mutex_destroy(&LOCK_global_read_lock);
  (void) pthread_mutex_destroy(&LOCK_uuid_generator);
  (void) pthread_mutex_destroy(&LOCK_prepared_stmt_count);
  (void) pthread_cond_destroy(&COND_thread_count);
  (void) pthread_cond_destroy(&COND_refresh);
  (void) pthread_cond_destroy(&COND_global_read_lock);
  (void) pthread_cond_destroy(&COND_thread_cache);
  (void) pthread_cond_destroy(&COND_flush_thread_cache);
  (void) pthread_cond_destroy(&COND_manager);
}

#endif /*EMBEDDED_LIBRARY*/


/****************************************************************************
** Init IP and UNIX socket
****************************************************************************/

#ifndef EMBEDDED_LIBRARY
static void set_ports()
{
  char	*env;
  if (!mysqld_port && !opt_disable_networking)
  {					// Get port if not from commandline
    mysqld_port= MYSQL_PORT;

    /*
      if builder specifically requested a default port, use that
      (even if it coincides with our factory default).
      only if they didn't do we check /etc/services (and, failing
      on that, fall back to the factory default of 3306).
      either default can be overridden by the environment variable
      MYSQL_TCP_PORT, which in turn can be overridden with command
      line options.
    */

#if MYSQL_PORT_DEFAULT == 0
    struct  servent *serv_ptr;
    if ((serv_ptr= getservbyname("mysql", "tcp")))
      mysqld_port= ntohs((u_short) serv_ptr->s_port); /* purecov: inspected */
#endif
    if ((env = getenv("MYSQL_TCP_PORT")))
      mysqld_port= (uint) atoi(env);		/* purecov: inspected */
  }
  if (!mysqld_unix_port)
  {
#ifdef __WIN__
    mysqld_unix_port= (char*) MYSQL_NAMEDPIPE;
#else
    mysqld_unix_port= (char*) MYSQL_UNIX_ADDR;
#endif
    if ((env = getenv("MYSQL_UNIX_PORT")))
      mysqld_unix_port= env;			/* purecov: inspected */
  }
}

/* Change to run as another user if started with --user */

static struct passwd *check_user(const char *user)
{
#if !defined(__WIN__) && !defined(__NETWARE__)
  struct passwd *tmp_user_info;
  uid_t user_id= geteuid();

  // Don't bother if we aren't superuser
  if (user_id)
  {
    if (user)
    {
      /* Don't give a warning, if real user is same as given with --user */
      /* purecov: begin tested */
      tmp_user_info= getpwnam(user);
      if ((!tmp_user_info || user_id != tmp_user_info->pw_uid) &&
	  global_system_variables.log_warnings)
        sql_print_warning(
                    "One can only use the --user switch if running as root\n");
      /* purecov: end */
    }
    return NULL;
  }
  if (!user)
  {
    if (!opt_bootstrap)
    {
      sql_print_error("Fatal error: Please read \"Security\" section of the manual to find out how to run mysqld as root!\n");
      unireg_abort(1);
    }
    return NULL;
  }
  /* purecov: begin tested */
  if (!strcmp(user,"root"))
    return NULL;                        // Avoid problem with dynamic libraries

  if (!(tmp_user_info= getpwnam(user)))
  {
    // Allow a numeric uid to be used
    const char *pos;
    for (pos= user; my_isdigit(mysqld_charset,*pos); pos++) ;
    if (*pos)                                   // Not numeric id
      goto err;
    if (!(tmp_user_info= getpwuid(atoi(user))))
      goto err;
  }
  return tmp_user_info;
  /* purecov: end */

err:
  sql_print_error("Fatal error: Can't change to run as user '%s' ;  Please check that the user exists!\n",user);
  unireg_abort(1);

#ifdef PR_SET_DUMPABLE
  if (test_flags & TEST_CORE_ON_SIGNAL)
  {
    /* inform kernel that process is dumpable */
    (void) prctl(PR_SET_DUMPABLE, 1);
  }
#endif

#endif
  return NULL;
}

static void set_user(const char *user, struct passwd *user_info_arg)
{
  /* purecov: begin tested */
#if !defined(__WIN__) && !defined(__NETWARE__)
  DBUG_ASSERT(user_info_arg != 0);
#ifdef HAVE_INITGROUPS
  /*
    We can get a SIGSEGV when calling initgroups() on some systems when NSS
    is configured to use LDAP and the server is statically linked.  We set
    calling_initgroups as a flag to the SIGSEGV handler that is then used to
    output a specific message to help the user resolve this problem.
  */
  calling_initgroups= TRUE;
  initgroups((char*) user, user_info_arg->pw_gid);
  calling_initgroups= FALSE;
#endif
  if (setgid(user_info_arg->pw_gid) == -1)
  {
    sql_perror("setgid");
    unireg_abort(1);
  }
  if (setuid(user_info_arg->pw_uid) == -1)
  {
    sql_perror("setuid");
    unireg_abort(1);
  }
#endif
  /* purecov: end */
}


static void set_effective_user(struct passwd *user_info_arg)
{
#if !defined(__WIN__) && !defined(__NETWARE__)
  DBUG_ASSERT(user_info_arg != 0);
  if (setregid((gid_t)-1, user_info_arg->pw_gid) == -1)
  {
    sql_perror("setregid");
    unireg_abort(1);
  }
  if (setreuid((uid_t)-1, user_info_arg->pw_uid) == -1)
  {
    sql_perror("setreuid");
    unireg_abort(1);
  }
#endif
}


/** Change root user if started with @c --chroot . */
static void set_root(const char *path)
{
#if !defined(__WIN__) && !defined(__NETWARE__)
  if (chroot(path) == -1)
  {
    sql_perror("chroot");
    unireg_abort(1);
  }
  my_setwd("/", MYF(0));
#endif
}

static void network_init(void)
{
  struct sockaddr_in	IPaddr;
#ifdef HAVE_SYS_UN_H
  struct sockaddr_un	UNIXaddr;
#endif
  int	arg=1;
  int   ret;
  uint  waited;
  uint  this_wait;
  uint  retry;
  DBUG_ENTER("network_init");
  LINT_INIT(ret);

  if (thread_scheduler.init())
    unireg_abort(1);			/* purecov: inspected */

  set_ports();

  if (mysqld_port != 0 && !opt_disable_networking && !opt_bootstrap)
  {
    DBUG_PRINT("general",("IP Socket is %d",mysqld_port));
    ip_sock = socket(AF_INET, SOCK_STREAM, 0);
    if (ip_sock == INVALID_SOCKET)
    {
      DBUG_PRINT("error",("Got error: %d from socket()",socket_errno));
      sql_perror(ER(ER_IPSOCK_ERROR));		/* purecov: tested */
      unireg_abort(1);				/* purecov: tested */
    }
    bzero((char*) &IPaddr, sizeof(IPaddr));
    IPaddr.sin_family = AF_INET;
    IPaddr.sin_addr.s_addr = my_bind_addr;
    IPaddr.sin_port = (unsigned short) htons((unsigned short) mysqld_port);

#ifndef __WIN__
    /*
      We should not use SO_REUSEADDR on windows as this would enable a
      user to open two mysqld servers with the same TCP/IP port.
    */
    (void) setsockopt(ip_sock,SOL_SOCKET,SO_REUSEADDR,(char*)&arg,sizeof(arg));
#endif /* __WIN__ */
    /*
      Sometimes the port is not released fast enough when stopping and
      restarting the server. This happens quite often with the test suite
      on busy Linux systems. Retry to bind the address at these intervals:
      Sleep intervals: 1, 2, 4,  6,  9, 13, 17, 22, ...
      Retry at second: 1, 3, 7, 13, 22, 35, 52, 74, ...
      Limit the sequence by mysqld_port_timeout (set --port-open-timeout=#).
    */
    for (waited= 0, retry= 1; ; retry++, waited+= this_wait)
    {
      if (((ret= bind(ip_sock, my_reinterpret_cast(struct sockaddr *) (&IPaddr),
                      sizeof(IPaddr))) >= 0) ||
          (socket_errno != SOCKET_EADDRINUSE) ||
          (waited >= mysqld_port_timeout))
        break;
      sql_print_information("Retrying bind on TCP/IP port %u", mysqld_port);
      this_wait= retry * retry / 3 + 1;
      sleep(this_wait);
    }
    if (ret < 0)
    {
      DBUG_PRINT("error",("Got error: %d from bind",socket_errno));
      sql_perror("Can't start server: Bind on TCP/IP port");
      sql_print_error("Do you already have another mysqld server running on port: %d ?",mysqld_port);
      unireg_abort(1);
    }
    if (listen(ip_sock,(int) back_log) < 0)
    {
      sql_perror("Can't start server: listen() on TCP/IP port");
      sql_print_error("listen() on TCP/IP failed with error %d",
		      socket_errno);
      unireg_abort(1);
    }
  }

#ifdef __NT__
  /* create named pipe */
  if (Service.IsNT() && mysqld_unix_port[0] && !opt_bootstrap &&
      opt_enable_named_pipe)
  {
    
    strxnmov(pipe_name, sizeof(pipe_name)-1, "\\\\.\\pipe\\",
	     mysqld_unix_port, NullS);
    bzero((char*) &saPipeSecurity, sizeof(saPipeSecurity));
    bzero((char*) &sdPipeDescriptor, sizeof(sdPipeDescriptor));
    if (!InitializeSecurityDescriptor(&sdPipeDescriptor,
				      SECURITY_DESCRIPTOR_REVISION))
    {
      sql_perror("Can't start server : Initialize security descriptor");
      unireg_abort(1);
    }
    if (!SetSecurityDescriptorDacl(&sdPipeDescriptor, TRUE, NULL, FALSE))
    {
      sql_perror("Can't start server : Set security descriptor");
      unireg_abort(1);
    }
    saPipeSecurity.nLength = sizeof(SECURITY_ATTRIBUTES);
    saPipeSecurity.lpSecurityDescriptor = &sdPipeDescriptor;
    saPipeSecurity.bInheritHandle = FALSE;
    if ((hPipe= CreateNamedPipe(pipe_name,
				PIPE_ACCESS_DUPLEX|FILE_FLAG_OVERLAPPED,
				PIPE_TYPE_BYTE |
				PIPE_READMODE_BYTE |
				PIPE_WAIT,
				PIPE_UNLIMITED_INSTANCES,
				(int) global_system_variables.net_buffer_length,
				(int) global_system_variables.net_buffer_length,
				NMPWAIT_USE_DEFAULT_WAIT,
				&saPipeSecurity)) == INVALID_HANDLE_VALUE)
      {
	LPVOID lpMsgBuf;
	int error=GetLastError();
	FormatMessage(FORMAT_MESSAGE_ALLOCATE_BUFFER |
		      FORMAT_MESSAGE_FROM_SYSTEM,
		      NULL, error, MAKELANGID(LANG_NEUTRAL, SUBLANG_DEFAULT),
		      (LPTSTR) &lpMsgBuf, 0, NULL );
	sql_perror((char *)lpMsgBuf);
	LocalFree(lpMsgBuf);
	unireg_abort(1);
      }
  }
#endif

#if defined(HAVE_SYS_UN_H)
  /*
  ** Create the UNIX socket
  */
  if (mysqld_unix_port[0] && !opt_bootstrap)
  {
    DBUG_PRINT("general",("UNIX Socket is %s",mysqld_unix_port));

    if (strlen(mysqld_unix_port) > (sizeof(UNIXaddr.sun_path) - 1))
    {
      sql_print_error("The socket file path is too long (> %u): %s",
                      (uint) sizeof(UNIXaddr.sun_path) - 1, mysqld_unix_port);
      unireg_abort(1);
    }
    if ((unix_sock= socket(AF_UNIX, SOCK_STREAM, 0)) < 0)
    {
      sql_perror("Can't start server : UNIX Socket "); /* purecov: inspected */
      unireg_abort(1);				/* purecov: inspected */
    }
    bzero((char*) &UNIXaddr, sizeof(UNIXaddr));
    UNIXaddr.sun_family = AF_UNIX;
    strmov(UNIXaddr.sun_path, mysqld_unix_port);
    (void) unlink(mysqld_unix_port);
    (void) setsockopt(unix_sock,SOL_SOCKET,SO_REUSEADDR,(char*)&arg,
		      sizeof(arg));
    umask(0);
    if (bind(unix_sock, my_reinterpret_cast(struct sockaddr *) (&UNIXaddr),
	     sizeof(UNIXaddr)) < 0)
    {
      sql_perror("Can't start server : Bind on unix socket"); /* purecov: tested */
      sql_print_error("Do you already have another mysqld server running on socket: %s ?",mysqld_unix_port);
      unireg_abort(1);					/* purecov: tested */
    }
    umask(((~my_umask) & 0666));
#if defined(S_IFSOCK) && defined(SECURE_SOCKETS)
    (void) chmod(mysqld_unix_port,S_IFSOCK);	/* Fix solaris 2.6 bug */
#endif
    if (listen(unix_sock,(int) back_log) < 0)
      sql_print_warning("listen() on Unix socket failed with error %d",
		      socket_errno);
  }
#endif
  DBUG_PRINT("info",("server started"));
  DBUG_VOID_RETURN;
}

#endif /*!EMBEDDED_LIBRARY*/


#ifndef EMBEDDED_LIBRARY
/**
  Close a connection.

  @param thd		Thread handle
  @param errcode	Error code to print to console
  @param lock	        1 if we have have to lock LOCK_thread_count

  @note
    For the connection that is doing shutdown, this is called twice
*/
void close_connection(THD *thd, uint errcode, bool lock)
{
  st_vio *vio;
  DBUG_ENTER("close_connection");
  DBUG_PRINT("enter",("fd: %s  error: '%s'",
		      thd->net.vio ? vio_description(thd->net.vio) :
		      "(not connected)",
		      errcode ? ER(errcode) : ""));
  if (lock)
    (void) pthread_mutex_lock(&LOCK_thread_count);
  thd->killed= THD::KILL_CONNECTION;
  if ((vio= thd->net.vio) != 0)
  {
    if (errcode)
      net_send_error(thd, errcode, ER(errcode)); /* purecov: inspected */
    vio_close(vio);			/* vio is freed in delete thd */
  }
  if (lock)
    (void) pthread_mutex_unlock(&LOCK_thread_count);
  DBUG_VOID_RETURN;
}
#endif /* EMBEDDED_LIBRARY */


/** Called when a thread is aborted. */
/* ARGSUSED */
extern "C" sig_handler end_thread_signal(int sig __attribute__((unused)))
{
  THD *thd=current_thd;
  DBUG_ENTER("end_thread_signal");
  if (thd && ! thd->bootstrap)
  {
    statistic_increment(killed_threads, &LOCK_status);
    thread_scheduler.end_thread(thd,0);		/* purecov: inspected */
  }
  DBUG_VOID_RETURN;				/* purecov: deadcode */
}


/*
  Unlink thd from global list of available connections and free thd

  SYNOPSIS
    unlink_thd()
    thd		 Thread handler

  NOTES
    LOCK_thread_count is locked and left locked
*/

void unlink_thd(THD *thd)
{
  DBUG_ENTER("unlink_thd");
  DBUG_PRINT("enter", ("thd: 0x%lx", (long) thd));
  thd->cleanup();

  pthread_mutex_lock(&LOCK_connection_count);
  --connection_count;
  pthread_mutex_unlock(&LOCK_connection_count);

  (void) pthread_mutex_lock(&LOCK_thread_count);
  thread_count--;
  delete thd;
  DBUG_VOID_RETURN;
}


/*
  Store thread in cache for reuse by new connections

  SYNOPSIS
    cache_thread()

  NOTES
    LOCK_thread_count has to be locked

  RETURN
    0  Thread was not put in cache
    1  Thread is to be reused by new connection.
       (ie, caller should return, not abort with pthread_exit())
*/


static bool cache_thread()
{
  safe_mutex_assert_owner(&LOCK_thread_count);
  if (cached_thread_count < thread_cache_size &&
      ! abort_loop && !kill_cached_threads)
  {
    /* Don't kill the thread, just put it in cache for reuse */
    DBUG_PRINT("info", ("Adding thread to cache"));
    cached_thread_count++;
    while (!abort_loop && ! wake_thread && ! kill_cached_threads)
      (void) pthread_cond_wait(&COND_thread_cache, &LOCK_thread_count);
    cached_thread_count--;
    if (kill_cached_threads)
      pthread_cond_signal(&COND_flush_thread_cache);
    if (wake_thread)
    {
      THD *thd;
      wake_thread--;
      thd= thread_cache.get();
      thd->thread_stack= (char*) &thd;          // For store_globals
      (void) thd->store_globals();
      /*
        THD::mysys_var::abort is associated with physical thread rather
        than with THD object. So we need to reset this flag before using
        this thread for handling of new THD object/connection.
      */
      thd->mysys_var->abort= 0;
      thd->thr_create_utime= my_micro_time();
      threads.append(thd);
      return(1);
    }
  }
  return(0);
}


/*
  End thread for the current connection

  SYNOPSIS
    one_thread_per_connection_end()
    thd		  Thread handler
    put_in_cache  Store thread in cache, if there is room in it
                  Normally this is true in all cases except when we got
                  out of resources initializing the current thread

  NOTES
    If thread is cached, we will wait until thread is scheduled to be
    reused and then we will return.
    If thread is not cached, we end the thread.

  RETURN
    0    Signal to handle_one_connection to reuse connection
*/

bool one_thread_per_connection_end(THD *thd, bool put_in_cache)
{
  DBUG_ENTER("one_thread_per_connection_end");
  unlink_thd(thd);
  if (put_in_cache)
    put_in_cache= cache_thread();
  pthread_mutex_unlock(&LOCK_thread_count);
  if (put_in_cache)
    DBUG_RETURN(0);                             // Thread is reused

  /* It's safe to broadcast outside a lock (COND... is not deleted here) */
  DBUG_PRINT("signal", ("Broadcasting COND_thread_count"));
  DBUG_LEAVE;                                   // Must match DBUG_ENTER()
  my_thread_end();
  (void) pthread_cond_broadcast(&COND_thread_count);

  pthread_exit(0);
  return 0;                                     // Avoid compiler warnings
}


void flush_thread_cache()
{
  (void) pthread_mutex_lock(&LOCK_thread_count);
  kill_cached_threads++;
  while (cached_thread_count)
  {
    pthread_cond_broadcast(&COND_thread_cache);
    pthread_cond_wait(&COND_flush_thread_cache,&LOCK_thread_count);
  }
  kill_cached_threads--;
  (void) pthread_mutex_unlock(&LOCK_thread_count);
}


#ifdef THREAD_SPECIFIC_SIGPIPE
/**
  Aborts a thread nicely. Comes here on SIGPIPE.

  @todo
    One should have to fix that thr_alarm know about this thread too.
*/
extern "C" sig_handler abort_thread(int sig __attribute__((unused)))
{
  THD *thd=current_thd;
  DBUG_ENTER("abort_thread");
  if (thd)
    thd->killed= THD::KILL_CONNECTION;
  DBUG_VOID_RETURN;
}
#endif


/******************************************************************************
  Setup a signal thread with handles all signals.
  Because Linux doesn't support schemas use a mutex to check that
  the signal thread is ready before continuing
******************************************************************************/

#if defined(__WIN__)


/*
  On Windows, we use native SetConsoleCtrlHandler for handle events like Ctrl-C
  with graceful shutdown.
  Also, we do not use signal(), but SetUnhandledExceptionFilter instead - as it
  provides possibility to pass the exception to just-in-time debugger, collect
  dumps and potentially also the exception and thread context used to output
  callstack.
*/

static BOOL WINAPI console_event_handler( DWORD type ) 
{
  DBUG_ENTER("console_event_handler");
#ifndef EMBEDDED_LIBRARY
  if(type == CTRL_C_EVENT)
  {
     /*
       Do not shutdown before startup is finished and shutdown
       thread is initialized. Otherwise there is a race condition 
       between main thread doing initialization and CTRL-C thread doing
       cleanup, which can result into crash.
     */
#ifndef EMBEDDED_LIBRARY
     if(hEventShutdown)
       kill_mysql();
     else
#endif
       sql_print_warning("CTRL-C ignored during startup");
     DBUG_RETURN(TRUE);
  }
#endif
  DBUG_RETURN(FALSE);
}


/*
  In Visual Studio 2005 and later, default SIGABRT handler will overwrite
  any unhandled exception filter set by the application  and will try to
  call JIT debugger. This is not what we want, this we calling __debugbreak
  to stop in debugger, if process is being debugged or to generate 
  EXCEPTION_BREAKPOINT and then handle_segfault will do its magic.
*/

#if (_MSC_VER >= 1400)
static void my_sigabrt_handler(int sig)
{
  __debugbreak();
}
#endif /*_MSC_VER >=1400 */

void win_install_sigabrt_handler(void)
{
#if (_MSC_VER >=1400)
  /*abort() should not override our exception filter*/
  _set_abort_behavior(0,_CALL_REPORTFAULT);
  signal(SIGABRT,my_sigabrt_handler);
#endif /* _MSC_VER >=1400 */
}

#ifdef DEBUG_UNHANDLED_EXCEPTION_FILTER
#define DEBUGGER_ATTACH_TIMEOUT 120
/*
  Wait for debugger to attach and break into debugger. If debugger is not attached,
  resume after timeout.
*/
static void wait_for_debugger(int timeout_sec)
{
   if(!IsDebuggerPresent())
   {
     int i;
     printf("Waiting for debugger to attach, pid=%u\n",GetCurrentProcessId());
     fflush(stdout);
     for(i= 0; i < timeout_sec; i++)
     {
       Sleep(1000);
       if(IsDebuggerPresent())
       {
         /* Break into debugger */
         __debugbreak();
         return;
       }
     }
     printf("pid=%u, debugger not attached after %d seconds, resuming\n",GetCurrentProcessId(),
       timeout_sec);
     fflush(stdout);
   }
}
#endif /* DEBUG_UNHANDLED_EXCEPTION_FILTER */

LONG WINAPI my_unhandler_exception_filter(EXCEPTION_POINTERS *ex_pointers)
{
   static BOOL first_time= TRUE;
   if(!first_time)
   {
     /*
       This routine can be called twice, typically
       when detaching in JIT debugger.
       Return EXCEPTION_EXECUTE_HANDLER to terminate process.
     */
     return EXCEPTION_EXECUTE_HANDLER;
   }
   first_time= FALSE;
#ifdef DEBUG_UNHANDLED_EXCEPTION_FILTER
   /*
    Unfortunately there is no clean way to debug unhandled exception filters,
    as debugger does not stop there(also documented in MSDN) 
    To overcome, one could put a MessageBox, but this will not work in service.
    Better solution is to print error message and sleep some minutes 
    until debugger is attached
  */
  wait_for_debugger(DEBUGGER_ATTACH_TIMEOUT);
#endif /* DEBUG_UNHANDLED_EXCEPTION_FILTER */
  __try
  {
    my_set_exception_pointers(ex_pointers);
    handle_segfault(ex_pointers->ExceptionRecord->ExceptionCode);
  }
  __except(EXCEPTION_EXECUTE_HANDLER)
  {
    DWORD written;
    const char msg[] = "Got exception in exception handler!\n";
    WriteFile(GetStdHandle(STD_OUTPUT_HANDLE),msg, sizeof(msg)-1, 
      &written,NULL);
  }
  /*
    Return EXCEPTION_CONTINUE_SEARCH to give JIT debugger
    (drwtsn32 or vsjitdebugger) possibility to attach,
    if JIT debugger is configured.
    Windows Error reporting might generate a dump here.
  */
  return EXCEPTION_CONTINUE_SEARCH;
}


static void init_signals(void)
{
  win_install_sigabrt_handler();
  if(opt_console)
    SetConsoleCtrlHandler(console_event_handler,TRUE);

    /* Avoid MessageBox()es*/
  _CrtSetReportMode(_CRT_WARN, _CRTDBG_MODE_FILE);
  _CrtSetReportFile(_CRT_WARN, _CRTDBG_FILE_STDERR);
  _CrtSetReportMode(_CRT_ERROR, _CRTDBG_MODE_FILE);
  _CrtSetReportFile(_CRT_ERROR, _CRTDBG_FILE_STDERR);
  _CrtSetReportMode(_CRT_ASSERT, _CRTDBG_MODE_FILE);
  _CrtSetReportFile(_CRT_ASSERT, _CRTDBG_FILE_STDERR);

   /*
     Do not use SEM_NOGPFAULTERRORBOX in the following SetErrorMode (),
     because it would prevent JIT debugger and Windows error reporting
     from working. We need WER or JIT-debugging, since our own unhandled
     exception filter is not guaranteed to work in all situation
     (like heap corruption or stack overflow)
   */
  SetErrorMode(SetErrorMode(0) | SEM_FAILCRITICALERRORS
                               | SEM_NOOPENFILEERRORBOX);
  SetUnhandledExceptionFilter(my_unhandler_exception_filter);
}


static void start_signal_handler(void)
{
#ifndef EMBEDDED_LIBRARY
  // Save vm id of this process
  if (!opt_bootstrap)
    create_pid_file();
#endif /* EMBEDDED_LIBRARY */
}


static void check_data_home(const char *path)
{}


#elif defined(__NETWARE__)

/// down server event callback.
void mysql_down_server_cb(void *, void *)
{
  event_flag= TRUE;
  kill_server(0);
}


/// destroy callback resources.
void mysql_cb_destroy(void *)
{
  UnRegisterEventNotification(eh);  // cleanup down event notification
  NX_UNWRAP_INTERFACE(ref);
  /* Deregister NSS volume deactivation event */
  NX_UNWRAP_INTERFACE(refneb);
  if (neb_consumer_id)
    UnRegisterConsumer(neb_consumer_id, NULL);
}


/// initialize callbacks.
void mysql_cb_init()
{
  // register for down server event
  void *handle = getnlmhandle();
  rtag_t rt= AllocateResourceTag(handle, "MySQL Down Server Callback",
                                 EventSignature);
  NX_WRAP_INTERFACE((void *)mysql_down_server_cb, 2, (void **)&ref);
  eh= RegisterForEventNotification(rt, EVENT_PRE_DOWN_SERVER,
                                   EVENT_PRIORITY_APPLICATION,
                                   NULL, ref, NULL);

  /*
    Register for volume deactivation event
    Wrap the callback function, as it is called by non-LibC thread
  */
  (void *) NX_WRAP_INTERFACE(neb_event_callback, 1, &refneb);
  registerwithneb();

  NXVmRegisterExitHandler(mysql_cb_destroy, NULL);  // clean-up
}


/** To get the name of the NetWare volume having MySQL data folder. */
static void getvolumename()
{
  char *p;
  /*
    We assume that data path is already set.
    If not it won't come here. Terminate after volume name
  */
  if ((p= strchr(mysql_real_data_home, ':')))
    strmake(datavolname, mysql_real_data_home,
            (uint) (p - mysql_real_data_home));
}


/**
  Registering with NEB for NSS Volume Deactivation event.
*/

static void registerwithneb()
{

  ConsumerRegistrationInfo reg_info;
    
  /* Clear NEB registration structure */
  bzero((char*) &reg_info, sizeof(struct ConsumerRegistrationInfo));

  /* Fill the NEB consumer information structure */
  reg_info.CRIVersion= 1;  	            // NEB version
  /* NEB Consumer name */
  reg_info.CRIConsumerName= (BYTE *) "MySQL Database Server";
  /* Event of interest */
  reg_info.CRIEventName= (BYTE *) "NSS.ChangeVolState.Enter";
  reg_info.CRIUserParameter= NULL;	    // Consumer Info
  reg_info.CRIEventFlags= 0;	            // Event flags
  /* Consumer NLM handle */
  reg_info.CRIOwnerID= (LoadDefinitionStructure *)getnlmhandle();
  reg_info.CRIConsumerESR= NULL;	    // No consumer ESR required
  reg_info.CRISecurityToken= 0;	            // No security token for the event
  reg_info.CRIConsumerFlags= 0;             // SMP_ENABLED_BIT;	
  reg_info.CRIFilterName= 0;	            // No event filtering
  reg_info.CRIFilterDataLength= 0;          // No filtering data
  reg_info.CRIFilterData= 0;	            // No filtering data
  /* Callback function for the event */
  (void *)reg_info.CRIConsumerCallback= (void *) refneb;
  reg_info.CRIOrder= 0;	                    // Event callback order
  reg_info.CRIConsumerType= CHECK_CONSUMER; // Consumer type

  /* Register for the event with NEB */
  if (RegisterConsumer(&reg_info))
  {
    consoleprintf("Failed to register for NSS Volume Deactivation event \n");
    return;
  }
  /* This ID is required for deregistration */
  neb_consumer_id= reg_info.CRIConsumerID;

  /* Get MySQL data volume name, stored in global variable datavolname */
  getvolumename();

  /*
    Get the NSS volume ID of the MySQL Data volume.
    Volume ID is stored in a global variable
  */
  getvolumeID((BYTE*) datavolname);	
}


/**
  Callback for NSS Volume Deactivation event.
*/

ulong neb_event_callback(struct EventBlock *eblock)
{
  EventChangeVolStateEnter_s *voldata;
  extern bool nw_panic;

  voldata= (EventChangeVolStateEnter_s *)eblock->EBEventData;

  /* Deactivation of a volume */
  if ((voldata->oldState == zVOLSTATE_ACTIVE &&
       voldata->newState == zVOLSTATE_DEACTIVE ||
       voldata->newState == zVOLSTATE_MAINTENANCE))
  {
    /*
      Ensure that we bring down MySQL server only for MySQL data
      volume deactivation
    */
    if (!memcmp(&voldata->volID, &datavolid, sizeof(VolumeID_t)))
    {
      consoleprintf("MySQL data volume is deactivated, shutting down MySQL Server \n");
      event_flag= TRUE;
      nw_panic = TRUE;
      event_flag= TRUE;
      kill_server(0);
    }
  }
  return 0;
}


#define ADMIN_VOL_PATH					"_ADMIN:/Volumes/"

/**
  Function to get NSS volume ID of the MySQL data.
*/
static void getvolumeID(BYTE *volumeName)
{
  char path[zMAX_FULL_NAME];
  Key_t rootKey= 0, fileKey= 0;
  QUAD getInfoMask;
  zInfo_s info;
  STATUS status;

  /* Get the root key */
  if ((status= zRootKey(0, &rootKey)) != zOK)
  {
    consoleprintf("\nGetNSSVolumeProperties - Failed to get root key, status: %d\n.", (int) status);
    goto exit;
  }

  /*
    Get the file key. This is the key to the volume object in the
    NSS admin volumes directory.
  */

  strxmov(path, (const char *) ADMIN_VOL_PATH, (const char *) volumeName,
          NullS);
  if ((status= zOpen(rootKey, zNSS_TASK, zNSPACE_LONG|zMODE_UTF8, 
                     (BYTE *) path, zRR_READ_ACCESS, &fileKey)) != zOK)
  {
    consoleprintf("\nGetNSSVolumeProperties - Failed to get file, status: %d\n.", (int) status);
    goto exit;
  }

  getInfoMask= zGET_IDS | zGET_VOLUME_INFO ;
  if ((status= zGetInfo(fileKey, getInfoMask, sizeof(info), 
                        zINFO_VERSION_A, &info)) != zOK)
  {
    consoleprintf("\nGetNSSVolumeProperties - Failed in zGetInfo, status: %d\n.", (int) status);
    goto exit;
  }

  /* Copy the data to global variable */
  datavolid.timeLow= info.vol.volumeID.timeLow;
  datavolid.timeMid= info.vol.volumeID.timeMid;
  datavolid.timeHighAndVersion= info.vol.volumeID.timeHighAndVersion;
  datavolid.clockSeqHighAndReserved= info.vol.volumeID.clockSeqHighAndReserved;
  datavolid.clockSeqLow= info.vol.volumeID.clockSeqLow;
  /* This is guranteed to be 6-byte length (but sizeof() would be better) */
  memcpy(datavolid.node, info.vol.volumeID.node, (unsigned int) 6);

exit:
  if (rootKey)
    zClose(rootKey);
  if (fileKey)
    zClose(fileKey);
}


static void init_signals(void)
{
  int signals[] = {SIGINT,SIGILL,SIGFPE,SIGSEGV,SIGTERM,SIGABRT};

  for (uint i=0 ; i < sizeof(signals)/sizeof(int) ; i++)
    signal(signals[i], kill_server);
  mysql_cb_init();  // initialize callbacks

}


static void start_signal_handler(void)
{
  // Save vm id of this process
  if (!opt_bootstrap)
    create_pid_file();
  // no signal handler
}


/**
  Warn if the data is on a Traditional volume.

  @note
    Already done by mysqld_safe
*/

static void check_data_home(const char *path)
{
}

#endif /*__WIN__ || __NETWARE */

#ifdef HAVE_LINUXTHREADS
#define UNSAFE_DEFAULT_LINUX_THREADS 200
#endif


#if BACKTRACE_DEMANGLE
#include <cxxabi.h>
extern "C" char *my_demangle(const char *mangled_name, int *status)
{
  return abi::__cxa_demangle(mangled_name, NULL, NULL, status);
}
#endif


extern "C" sig_handler handle_segfault(int sig)
{
  time_t curr_time;
  struct tm tm;

  /*
    Strictly speaking, one needs a mutex here
    but since we have got SIGSEGV already, things are a mess
    so not having the mutex is not as bad as possibly using a buggy
    mutex - so we keep things simple
  */
  if (segfaulted)
  {
    fprintf(stderr, "Fatal " SIGNAL_FMT " while backtracing\n", sig);
    exit(1);
  }

  segfaulted = 1;

  curr_time= my_time(0);
  localtime_r(&curr_time, &tm);

  fprintf(stderr,"\
%02d%02d%02d %2d:%02d:%02d - mysqld got " SIGNAL_FMT " ;\n\
This could be because you hit a bug. It is also possible that this binary\n\
or one of the libraries it was linked against is corrupt, improperly built,\n\
or misconfigured. This error can also be caused by malfunctioning hardware.\n",
          tm.tm_year % 100, tm.tm_mon+1, tm.tm_mday,
          tm.tm_hour, tm.tm_min, tm.tm_sec,
	  sig);
  fprintf(stderr, "\
We will try our best to scrape up some info that will hopefully help diagnose\n\
the problem, but since we have already crashed, something is definitely wrong\n\
and this may fail.\n\n");
  fprintf(stderr, "key_buffer_size=%lu\n",
          (ulong) dflt_key_cache->key_cache_mem_size);
  fprintf(stderr, "read_buffer_size=%ld\n", (long) global_system_variables.read_buff_size);
  fprintf(stderr, "max_used_connections=%lu\n", max_used_connections);
  fprintf(stderr, "max_threads=%u\n", thread_scheduler.max_threads);
  fprintf(stderr, "threads_connected=%u\n", thread_count);
  fprintf(stderr, "It is possible that mysqld could use up to \n\
key_buffer_size + (read_buffer_size + sort_buffer_size)*max_threads = %lu K\n\
bytes of memory\n", ((ulong) dflt_key_cache->key_cache_mem_size +
		     (global_system_variables.read_buff_size +
		      global_system_variables.sortbuff_size) *
		     thread_scheduler.max_threads +
                     max_connections * sizeof(THD)) / 1024);
  fprintf(stderr, "Hope that's ok; if not, decrease some variables in the equation.\n\n");

#if defined(HAVE_LINUXTHREADS)
  if (sizeof(char*) == 4 && thread_count > UNSAFE_DEFAULT_LINUX_THREADS)
  {
    fprintf(stderr, "\
You seem to be running 32-bit Linux and have %d concurrent connections.\n\
If you have not changed STACK_SIZE in LinuxThreads and built the binary \n\
yourself, LinuxThreads is quite likely to steal a part of the global heap for\n\
the thread stack. Please read http://dev.mysql.com/doc/mysql/en/linux.html\n\n",
	    thread_count);
  }
#endif /* HAVE_LINUXTHREADS */

#ifdef HAVE_STACKTRACE
  THD *thd=current_thd;

  if (!(test_flags & TEST_NO_STACKTRACE))
  {
    fprintf(stderr, "thd: 0x%lx\n",(long) thd);
    fprintf(stderr, "Attempting backtrace. You can use the following "
                    "information to find out\nwhere mysqld died. If "
                    "you see no messages after this, something went\n"
                    "terribly wrong...\n");
    my_print_stacktrace(thd ? (uchar*) thd->thread_stack : NULL,
                        my_thread_stack_size);
  }
  if (thd)
  {
    const char *kreason= "UNKNOWN";
    switch (thd->killed) {
    case THD::NOT_KILLED:
      kreason= "NOT_KILLED";
      break;
    case THD::KILL_BAD_DATA:
      kreason= "KILL_BAD_DATA";
      break;
    case THD::KILL_CONNECTION:
      kreason= "KILL_CONNECTION";
      break;
    case THD::KILL_QUERY:
      kreason= "KILL_QUERY";
      break;
    case THD::KILLED_NO_VALUE:
      kreason= "KILLED_NO_VALUE";
      break;
    }
    fprintf(stderr, "Trying to get some variables.\n\
Some pointers may be invalid and cause the dump to abort...\n");
    my_safe_print_str("thd->query", thd->query(), 1024);
    fprintf(stderr, "thd->thread_id=%lu\n", (ulong) thd->thread_id);
    fprintf(stderr, "thd->killed=%s\n", kreason);
  }
  fprintf(stderr, "\
The manual page at http://dev.mysql.com/doc/mysql/en/crashing.html contains\n\
information that should help you find out what is causing the crash.\n");
  fflush(stderr);
#endif /* HAVE_STACKTRACE */

#ifdef HAVE_INITGROUPS
  if (calling_initgroups)
    fprintf(stderr, "\n\
This crash occured while the server was calling initgroups(). This is\n\
often due to the use of a mysqld that is statically linked against glibc\n\
and configured to use LDAP in /etc/nsswitch.conf. You will need to either\n\
upgrade to a version of glibc that does not have this problem (2.3.4 or\n\
later when used with nscd), disable LDAP in your nsswitch.conf, or use a\n\
mysqld that is not statically linked.\n");
#endif

#ifdef HAVE_NPTL
  if (thd_lib_detected == THD_LIB_LT && !getenv("LD_ASSUME_KERNEL"))
    fprintf(stderr,"\n\
You are running a statically-linked LinuxThreads binary on an NPTL system.\n\
This can result in crashes on some distributions due to LT/NPTL conflicts.\n\
You should either build a dynamically-linked binary, or force LinuxThreads\n\
to be used with the LD_ASSUME_KERNEL environment variable. Please consult\n\
the documentation for your distribution on how to do that.\n");
#endif
  
  if (locked_in_memory)
  {
    fprintf(stderr, "\n\
The \"--memlock\" argument, which was enabled, uses system calls that are\n\
unreliable and unstable on some operating systems and operating-system\n\
versions (notably, some versions of Linux).  This crash could be due to use\n\
of those buggy OS calls.  You should consider whether you really need the\n\
\"--memlock\" parameter and/or consult the OS distributer about \"mlockall\"\n\
bugs.\n");
  }

#ifdef HAVE_WRITE_CORE
  if (test_flags & TEST_CORE_ON_SIGNAL)
  {
    fprintf(stderr, "Writing a core file\n");
    fflush(stderr);
    my_write_core(sig);
  }
#endif

#ifndef __WIN__
  /* On Windows, do not terminate, but pass control to exception filter */
  exit(1);
#endif
}

#if !defined(__WIN__) && !defined(__NETWARE__)
#ifndef SA_RESETHAND
#define SA_RESETHAND 0
#endif
#ifndef SA_NODEFER
#define SA_NODEFER 0
#endif

#ifndef EMBEDDED_LIBRARY

static void init_signals(void)
{
  sigset_t set;
  struct sigaction sa;
  DBUG_ENTER("init_signals");

  my_sigset(THR_SERVER_ALARM,print_signal_warning); // Should never be called!

  if (!(test_flags & TEST_NO_STACKTRACE) || (test_flags & TEST_CORE_ON_SIGNAL))
  {
    sa.sa_flags = SA_RESETHAND | SA_NODEFER;
    sigemptyset(&sa.sa_mask);
    sigprocmask(SIG_SETMASK,&sa.sa_mask,NULL);

#ifdef HAVE_STACKTRACE
    my_init_stacktrace();
#endif
#if defined(__amiga__)
    sa.sa_handler=(void(*)())handle_segfault;
#else
    sa.sa_handler=handle_segfault;
#endif
    sigaction(SIGSEGV, &sa, NULL);
    sigaction(SIGABRT, &sa, NULL);
#ifdef SIGBUS
    sigaction(SIGBUS, &sa, NULL);
#endif
    sigaction(SIGILL, &sa, NULL);
    sigaction(SIGFPE, &sa, NULL);
  }

#ifdef HAVE_GETRLIMIT
  if (test_flags & TEST_CORE_ON_SIGNAL)
  {
    /* Change limits so that we will get a core file */
    STRUCT_RLIMIT rl;
    rl.rlim_cur = rl.rlim_max = RLIM_INFINITY;
    if (setrlimit(RLIMIT_CORE, &rl) && global_system_variables.log_warnings)
      sql_print_warning("setrlimit could not change the size of core files to 'infinity';  We may not be able to generate a core file on signals");
  }
#endif
  (void) sigemptyset(&set);
  my_sigset(SIGPIPE,SIG_IGN);
  sigaddset(&set,SIGPIPE);
#ifndef IGNORE_SIGHUP_SIGQUIT
  sigaddset(&set,SIGQUIT);
  sigaddset(&set,SIGHUP);
#endif
  sigaddset(&set,SIGTERM);

  /* Fix signals if blocked by parents (can happen on Mac OS X) */
  sigemptyset(&sa.sa_mask);
  sa.sa_flags = 0;
  sa.sa_handler = print_signal_warning;
  sigaction(SIGTERM, &sa, (struct sigaction*) 0);
  sa.sa_flags = 0;
  sa.sa_handler = print_signal_warning;
  sigaction(SIGHUP, &sa, (struct sigaction*) 0);
#ifdef SIGTSTP
  sigaddset(&set,SIGTSTP);
#endif
  if (thd_lib_detected != THD_LIB_LT)
    sigaddset(&set,THR_SERVER_ALARM);
  if (test_flags & TEST_SIGINT)
  {
    my_sigset(thr_kill_signal, end_thread_signal);
    // May be SIGINT
    sigdelset(&set, thr_kill_signal);
  }
  else
    sigaddset(&set,SIGINT);
  sigprocmask(SIG_SETMASK,&set,NULL);
  pthread_sigmask(SIG_SETMASK,&set,NULL);
  DBUG_VOID_RETURN;
}


static void start_signal_handler(void)
{
  int error;
  pthread_attr_t thr_attr;
  DBUG_ENTER("start_signal_handler");

  (void) pthread_attr_init(&thr_attr);
#if !defined(HAVE_DEC_3_2_THREADS)
  pthread_attr_setscope(&thr_attr,PTHREAD_SCOPE_SYSTEM);
  (void) pthread_attr_setdetachstate(&thr_attr,PTHREAD_CREATE_DETACHED);
  if (!(opt_specialflag & SPECIAL_NO_PRIOR))
    my_pthread_attr_setprio(&thr_attr,INTERRUPT_PRIOR);
#if defined(__ia64__) || defined(__ia64)
  /*
    Peculiar things with ia64 platforms - it seems we only have half the
    stack size in reality, so we have to double it here
  */
  pthread_attr_setstacksize(&thr_attr,my_thread_stack_size*2);
#else
  pthread_attr_setstacksize(&thr_attr,my_thread_stack_size);
#endif
#endif

  (void) pthread_mutex_lock(&LOCK_thread_count);
  if ((error=pthread_create(&signal_thread,&thr_attr,signal_hand,0)))
  {
    sql_print_error("Can't create interrupt-thread (error %d, errno: %d)",
		    error,errno);
    exit(1);
  }
  (void) pthread_cond_wait(&COND_thread_count,&LOCK_thread_count);
  pthread_mutex_unlock(&LOCK_thread_count);

  (void) pthread_attr_destroy(&thr_attr);
  DBUG_VOID_RETURN;
}


/** This threads handles all signals and alarms. */
/* ARGSUSED */
pthread_handler_t signal_hand(void *arg __attribute__((unused)))
{
  sigset_t set;
  int sig;
  my_thread_init();				// Init new thread
  DBUG_ENTER("signal_hand");
  signal_thread_in_use= 1;

  /*
    Setup alarm handler
    This should actually be '+ max_number_of_slaves' instead of +10,
    but the +10 should be quite safe.
  */
  init_thr_alarm(thread_scheduler.max_threads +
		 global_system_variables.max_insert_delayed_threads + 10);
  if (thd_lib_detected != THD_LIB_LT && (test_flags & TEST_SIGINT))
  {
    (void) sigemptyset(&set);			// Setup up SIGINT for debug
    (void) sigaddset(&set,SIGINT);		// For debugging
    (void) pthread_sigmask(SIG_UNBLOCK,&set,NULL);
  }
  (void) sigemptyset(&set);			// Setup up SIGINT for debug
#ifdef USE_ONE_SIGNAL_HAND
  (void) sigaddset(&set,THR_SERVER_ALARM);	// For alarms
#endif
#ifndef IGNORE_SIGHUP_SIGQUIT
  (void) sigaddset(&set,SIGQUIT);
  (void) sigaddset(&set,SIGHUP);
#endif
  (void) sigaddset(&set,SIGTERM);
  (void) sigaddset(&set,SIGTSTP);

  /* Save pid to this process (or thread on Linux) */
  if (!opt_bootstrap)
    create_pid_file();

#ifdef HAVE_STACK_TRACE_ON_SEGV
  if (opt_do_pstack)
  {
    sprintf(pstack_file_name,"mysqld-%lu-%%d-%%d.backtrace", (ulong)getpid());
    pstack_install_segv_action(pstack_file_name);
  }
#endif /* HAVE_STACK_TRACE_ON_SEGV */

  /*
    signal to start_signal_handler that we are ready
    This works by waiting for start_signal_handler to free mutex,
    after which we signal it that we are ready.
    At this pointer there is no other threads running, so there
    should not be any other pthread_cond_signal() calls.
  */
  (void) pthread_mutex_lock(&LOCK_thread_count);
  (void) pthread_mutex_unlock(&LOCK_thread_count);
  (void) pthread_cond_broadcast(&COND_thread_count);

  (void) pthread_sigmask(SIG_BLOCK,&set,NULL);
  for (;;)
  {
    int error;					// Used when debugging
    if (shutdown_in_progress && !abort_loop)
    {
      sig= SIGTERM;
      error=0;
    }
    else
      while ((error=my_sigwait(&set,&sig)) == EINTR) ;
    if (cleanup_done)
    {
      DBUG_PRINT("quit",("signal_handler: calling my_thread_end()"));
      my_thread_end();
      signal_thread_in_use= 0;
      DBUG_LEAVE;                               // Must match DBUG_ENTER()
      pthread_exit(0);				// Safety
      return 0;                                 // Avoid compiler warnings
    }
    switch (sig) {
    case SIGTERM:
    case SIGQUIT:
    case SIGKILL:
#ifdef EXTRA_DEBUG
      sql_print_information("Got signal %d to shutdown mysqld",sig);
#endif
      /* switch to the old log message processing */
      logger.set_handlers(LOG_FILE, opt_slow_log ? LOG_FILE:LOG_NONE,
                          opt_log ? LOG_FILE:LOG_NONE);
      DBUG_PRINT("info",("Got signal: %d  abort_loop: %d",sig,abort_loop));
      if (!abort_loop)
      {
	abort_loop=1;				// mark abort for threads
#ifdef USE_ONE_SIGNAL_HAND
	pthread_t tmp;
	if (!(opt_specialflag & SPECIAL_NO_PRIOR))
	  my_pthread_attr_setprio(&connection_attrib,INTERRUPT_PRIOR);
	if (pthread_create(&tmp,&connection_attrib, kill_server_thread,
			   (void*) &sig))
	  sql_print_error("Can't create thread to kill server");
#else
	kill_server((void*) sig);	// MIT THREAD has a alarm thread
#endif
      }
      break;
    case SIGHUP:
      if (!abort_loop)
      {
        bool not_used;
	mysql_print_status();		// Print some debug info
	reload_acl_and_cache((THD*) 0,
			     (REFRESH_LOG | REFRESH_TABLES | REFRESH_FAST |
			      REFRESH_GRANT |
			      REFRESH_THREADS | REFRESH_HOSTS),
			     (TABLE_LIST*) 0, &not_used); // Flush logs
      }
      /* reenable logs after the options were reloaded */
      if (log_output_options & LOG_NONE)
      {
        logger.set_handlers(LOG_FILE,
                            opt_slow_log ? LOG_TABLE : LOG_NONE,
                            opt_log ? LOG_TABLE : LOG_NONE);
      }
      else
      {
        logger.set_handlers(LOG_FILE,
                            opt_slow_log ? log_output_options : LOG_NONE,
                            opt_log ? log_output_options : LOG_NONE);
      }
      break;
#ifdef USE_ONE_SIGNAL_HAND
    case THR_SERVER_ALARM:
      process_alarm(sig);			// Trigger alarms.
      break;
#endif
    default:
#ifdef EXTRA_DEBUG
      sql_print_warning("Got signal: %d  error: %d",sig,error); /* purecov: tested */
#endif
      break;					/* purecov: tested */
    }
  }
  return(0);					/* purecov: deadcode */
}

static void check_data_home(const char *path)
{}

#endif /*!EMBEDDED_LIBRARY*/
#endif	/* __WIN__*/


/**
  All global error messages are sent here where the first one is stored
  for the client.
*/
/* ARGSUSED */
extern "C" int my_message_sql(uint error, const char *str, myf MyFlags);

int my_message_sql(uint error, const char *str, myf MyFlags)
{
  THD *thd;
  DBUG_ENTER("my_message_sql");
  DBUG_PRINT("error", ("error: %u  message: '%s'", error, str));

  DBUG_ASSERT(str != NULL);
  /*
    An error should have a valid error number (!= 0), so it can be caught
    in stored procedures by SQL exception handlers.
    Calling my_error() with error == 0 is a bug.
    Remaining known places to fix:
    - storage/myisam/mi_create.c, my_printf_error()
    TODO:
    DBUG_ASSERT(error != 0);
  */

  if (error == 0)
  {
    /* At least, prevent new abuse ... */
    DBUG_ASSERT(strncmp(str, "MyISAM table", 12) == 0);
    error= ER_UNKNOWN_ERROR;
  }

  if ((thd= current_thd))
  {
    /*
      TODO: There are two exceptions mechanism (THD and sp_rcontext),
      this could be improved by having a common stack of handlers.
    */
    if (thd->handle_error(error, str,
                          MYSQL_ERROR::WARN_LEVEL_ERROR))
      DBUG_RETURN(0);

    thd->is_slave_error=  1; // needed to catch query errors during replication

    /*
      thd->lex->current_select == 0 if lex structure is not inited
      (not query command (COM_QUERY))
    */
    if (thd->lex->current_select &&
	thd->lex->current_select->no_error && !thd->is_fatal_error)
    {
      DBUG_PRINT("error",
                 ("Error converted to warning: current_select: no_error %d  "
                  "fatal_error: %d",
                  (thd->lex->current_select ?
                   thd->lex->current_select->no_error : 0),
                  (int) thd->is_fatal_error));
    }
    else
    {
      if (! thd->main_da.is_error())            // Return only first message
      {
        thd->main_da.set_error_status(thd, error, str);
      }
      query_cache_abort(&thd->net);
    }
    /*
      If a continue handler is found, the error message will be cleared
      by the stored procedures code.
    */
    if (thd->spcont &&
        ! (MyFlags & ME_NO_SP_HANDLER) &&
        thd->spcont->handle_error(error, MYSQL_ERROR::WARN_LEVEL_ERROR, thd))
    {
      /*
        Do not push any warnings, a handled error must be completely
        silenced.
      */
      DBUG_RETURN(0);
    }

    /* When simulating OOM, skip writing to error log to avoid mtr errors */
    DBUG_EXECUTE_IF("simulate_out_of_memory", DBUG_RETURN(0););

    if (!thd->no_warnings_for_error &&
        !(MyFlags & ME_NO_WARNING_FOR_ERROR))
    {
      /*
        Suppress infinite recursion if there a memory allocation error
        inside push_warning.
      */
      thd->no_warnings_for_error= TRUE;
      push_warning(thd, MYSQL_ERROR::WARN_LEVEL_ERROR, error, str);
      thd->no_warnings_for_error= FALSE;
    }
  }

  /* When simulating OOM, skip writing to error log to avoid mtr errors */
  DBUG_EXECUTE_IF("simulate_out_of_memory", DBUG_RETURN(0););

  if (!thd || MyFlags & ME_NOREFRESH)
    sql_print_error("%s: %s",my_progname,str); /* purecov: inspected */
  DBUG_RETURN(0);
}


#ifndef EMBEDDED_LIBRARY
extern "C" void *my_str_malloc_mysqld(size_t size);
extern "C" void my_str_free_mysqld(void *ptr);

void *my_str_malloc_mysqld(size_t size)
{
  return my_malloc(size, MYF(MY_FAE));
}


void my_str_free_mysqld(void *ptr)
{
  my_free((uchar*)ptr, MYF(MY_FAE));
}
#endif /* EMBEDDED_LIBRARY */


#ifdef __WIN__

pthread_handler_t handle_shutdown(void *arg)
{
  MSG msg;
  my_thread_init();

  /* this call should create the message queue for this thread */
  PeekMessage(&msg, NULL, 1, 65534,PM_NOREMOVE);
#if !defined(EMBEDDED_LIBRARY)
  if (WaitForSingleObject(hEventShutdown,INFINITE)==WAIT_OBJECT_0)
#endif /* EMBEDDED_LIBRARY */
     kill_server(MYSQL_KILL_SIGNAL);
  return 0;
}
#endif

const char *load_default_groups[]= {
#ifdef WITH_NDBCLUSTER_STORAGE_ENGINE
"mysql_cluster",
#endif
"mysqld","server", MYSQL_BASE_VERSION, 0, 0};

#if defined(__WIN__) && !defined(EMBEDDED_LIBRARY)
static const int load_default_groups_sz=
sizeof(load_default_groups)/sizeof(load_default_groups[0]);
#endif


/**
  Initialize one of the global date/time format variables.

  @param format_type		What kind of format should be supported
  @param var_ptr		Pointer to variable that should be updated

  @note
    The default value is taken from either opt_date_time_formats[] or
    the ISO format (ANSI SQL)

  @retval
    0 ok
  @retval
    1 error
*/

static bool init_global_datetime_format(timestamp_type format_type,
                                        DATE_TIME_FORMAT **var_ptr)
{
  /* Get command line option */
  const char *str= opt_date_time_formats[format_type];

  if (!str)					// No specified format
  {
    str= get_date_time_format_str(&known_date_time_formats[ISO_FORMAT],
				  format_type);
    /*
      Set the "command line" option to point to the generated string so
      that we can set global formats back to default
    */
    opt_date_time_formats[format_type]= str;
  }
  if (!(*var_ptr= date_time_format_make(format_type, str, strlen(str))))
  {
    fprintf(stderr, "Wrong date/time format specifier: %s\n", str);
    return 1;
  }
  return 0;
}

SHOW_VAR com_status_vars[]= {
  {"admin_commands",       (char*) offsetof(STATUS_VAR, com_other), SHOW_LONG_STATUS},
  {"assign_to_keycache",   (char*) offsetof(STATUS_VAR, com_stat[(uint) SQLCOM_ASSIGN_TO_KEYCACHE]), SHOW_LONG_STATUS},
  {"alter_db",             (char*) offsetof(STATUS_VAR, com_stat[(uint) SQLCOM_ALTER_DB]), SHOW_LONG_STATUS},
  {"alter_db_upgrade",     (char*) offsetof(STATUS_VAR, com_stat[(uint) SQLCOM_ALTER_DB_UPGRADE]), SHOW_LONG_STATUS},
  {"alter_event",          (char*) offsetof(STATUS_VAR, com_stat[(uint) SQLCOM_ALTER_EVENT]), SHOW_LONG_STATUS},
  {"alter_function",       (char*) offsetof(STATUS_VAR, com_stat[(uint) SQLCOM_ALTER_FUNCTION]), SHOW_LONG_STATUS},
  {"alter_procedure",      (char*) offsetof(STATUS_VAR, com_stat[(uint) SQLCOM_ALTER_PROCEDURE]), SHOW_LONG_STATUS},
  {"alter_server",         (char*) offsetof(STATUS_VAR, com_stat[(uint) SQLCOM_ALTER_SERVER]), SHOW_LONG_STATUS},
  {"alter_table",          (char*) offsetof(STATUS_VAR, com_stat[(uint) SQLCOM_ALTER_TABLE]), SHOW_LONG_STATUS},
  {"alter_tablespace",     (char*) offsetof(STATUS_VAR, com_stat[(uint) SQLCOM_ALTER_TABLESPACE]), SHOW_LONG_STATUS},
  {"analyze",              (char*) offsetof(STATUS_VAR, com_stat[(uint) SQLCOM_ANALYZE]), SHOW_LONG_STATUS},
  {"backup_table",         (char*) offsetof(STATUS_VAR, com_stat[(uint) SQLCOM_BACKUP_TABLE]), SHOW_LONG_STATUS},
  {"begin",                (char*) offsetof(STATUS_VAR, com_stat[(uint) SQLCOM_BEGIN]), SHOW_LONG_STATUS},
  {"binlog",               (char*) offsetof(STATUS_VAR, com_stat[(uint) SQLCOM_BINLOG_BASE64_EVENT]), SHOW_LONG_STATUS},
  {"call_procedure",       (char*) offsetof(STATUS_VAR, com_stat[(uint) SQLCOM_CALL]), SHOW_LONG_STATUS},
  {"change_db",            (char*) offsetof(STATUS_VAR, com_stat[(uint) SQLCOM_CHANGE_DB]), SHOW_LONG_STATUS},
  {"change_master",        (char*) offsetof(STATUS_VAR, com_stat[(uint) SQLCOM_CHANGE_MASTER]), SHOW_LONG_STATUS},
  {"check",                (char*) offsetof(STATUS_VAR, com_stat[(uint) SQLCOM_CHECK]), SHOW_LONG_STATUS},
  {"checksum",             (char*) offsetof(STATUS_VAR, com_stat[(uint) SQLCOM_CHECKSUM]), SHOW_LONG_STATUS},
  {"commit",               (char*) offsetof(STATUS_VAR, com_stat[(uint) SQLCOM_COMMIT]), SHOW_LONG_STATUS},
  {"create_db",            (char*) offsetof(STATUS_VAR, com_stat[(uint) SQLCOM_CREATE_DB]), SHOW_LONG_STATUS},
  {"create_event",         (char*) offsetof(STATUS_VAR, com_stat[(uint) SQLCOM_CREATE_EVENT]), SHOW_LONG_STATUS},
  {"create_function",      (char*) offsetof(STATUS_VAR, com_stat[(uint) SQLCOM_CREATE_SPFUNCTION]), SHOW_LONG_STATUS},
  {"create_index",         (char*) offsetof(STATUS_VAR, com_stat[(uint) SQLCOM_CREATE_INDEX]), SHOW_LONG_STATUS},
  {"create_procedure",     (char*) offsetof(STATUS_VAR, com_stat[(uint) SQLCOM_CREATE_PROCEDURE]), SHOW_LONG_STATUS},
  {"create_server",        (char*) offsetof(STATUS_VAR, com_stat[(uint) SQLCOM_CREATE_SERVER]), SHOW_LONG_STATUS},
  {"create_table",         (char*) offsetof(STATUS_VAR, com_stat[(uint) SQLCOM_CREATE_TABLE]), SHOW_LONG_STATUS},
  {"create_trigger",       (char*) offsetof(STATUS_VAR, com_stat[(uint) SQLCOM_CREATE_TRIGGER]), SHOW_LONG_STATUS},
  {"create_udf",           (char*) offsetof(STATUS_VAR, com_stat[(uint) SQLCOM_CREATE_FUNCTION]), SHOW_LONG_STATUS},
  {"create_user",          (char*) offsetof(STATUS_VAR, com_stat[(uint) SQLCOM_CREATE_USER]), SHOW_LONG_STATUS},
  {"create_view",          (char*) offsetof(STATUS_VAR, com_stat[(uint) SQLCOM_CREATE_VIEW]), SHOW_LONG_STATUS},
  {"dealloc_sql",          (char*) offsetof(STATUS_VAR, com_stat[(uint) SQLCOM_DEALLOCATE_PREPARE]), SHOW_LONG_STATUS},
  {"delete",               (char*) offsetof(STATUS_VAR, com_stat[(uint) SQLCOM_DELETE]), SHOW_LONG_STATUS},
  {"delete_multi",         (char*) offsetof(STATUS_VAR, com_stat[(uint) SQLCOM_DELETE_MULTI]), SHOW_LONG_STATUS},
  {"do",                   (char*) offsetof(STATUS_VAR, com_stat[(uint) SQLCOM_DO]), SHOW_LONG_STATUS},
  {"drop_db",              (char*) offsetof(STATUS_VAR, com_stat[(uint) SQLCOM_DROP_DB]), SHOW_LONG_STATUS},
  {"drop_event",           (char*) offsetof(STATUS_VAR, com_stat[(uint) SQLCOM_DROP_EVENT]), SHOW_LONG_STATUS},
  {"drop_function",        (char*) offsetof(STATUS_VAR, com_stat[(uint) SQLCOM_DROP_FUNCTION]), SHOW_LONG_STATUS},
  {"drop_index",           (char*) offsetof(STATUS_VAR, com_stat[(uint) SQLCOM_DROP_INDEX]), SHOW_LONG_STATUS},
  {"drop_procedure",       (char*) offsetof(STATUS_VAR, com_stat[(uint) SQLCOM_DROP_PROCEDURE]), SHOW_LONG_STATUS},
  {"drop_server",          (char*) offsetof(STATUS_VAR, com_stat[(uint) SQLCOM_DROP_SERVER]), SHOW_LONG_STATUS},
  {"drop_table",           (char*) offsetof(STATUS_VAR, com_stat[(uint) SQLCOM_DROP_TABLE]), SHOW_LONG_STATUS},
  {"drop_trigger",         (char*) offsetof(STATUS_VAR, com_stat[(uint) SQLCOM_DROP_TRIGGER]), SHOW_LONG_STATUS},
  {"drop_user",            (char*) offsetof(STATUS_VAR, com_stat[(uint) SQLCOM_DROP_USER]), SHOW_LONG_STATUS},
  {"drop_view",            (char*) offsetof(STATUS_VAR, com_stat[(uint) SQLCOM_DROP_VIEW]), SHOW_LONG_STATUS},
  {"empty_query",          (char*) offsetof(STATUS_VAR, com_stat[(uint) SQLCOM_EMPTY_QUERY]), SHOW_LONG_STATUS},
  {"execute_sql",          (char*) offsetof(STATUS_VAR, com_stat[(uint) SQLCOM_EXECUTE]), SHOW_LONG_STATUS},
  {"flush",                (char*) offsetof(STATUS_VAR, com_stat[(uint) SQLCOM_FLUSH]), SHOW_LONG_STATUS},
  {"grant",                (char*) offsetof(STATUS_VAR, com_stat[(uint) SQLCOM_GRANT]), SHOW_LONG_STATUS},
  {"ha_close",             (char*) offsetof(STATUS_VAR, com_stat[(uint) SQLCOM_HA_CLOSE]), SHOW_LONG_STATUS},
  {"ha_open",              (char*) offsetof(STATUS_VAR, com_stat[(uint) SQLCOM_HA_OPEN]), SHOW_LONG_STATUS},
  {"ha_read",              (char*) offsetof(STATUS_VAR, com_stat[(uint) SQLCOM_HA_READ]), SHOW_LONG_STATUS},
  {"help",                 (char*) offsetof(STATUS_VAR, com_stat[(uint) SQLCOM_HELP]), SHOW_LONG_STATUS},
  {"insert",               (char*) offsetof(STATUS_VAR, com_stat[(uint) SQLCOM_INSERT]), SHOW_LONG_STATUS},
  {"insert_select",        (char*) offsetof(STATUS_VAR, com_stat[(uint) SQLCOM_INSERT_SELECT]), SHOW_LONG_STATUS},
  {"install_plugin",       (char*) offsetof(STATUS_VAR, com_stat[(uint) SQLCOM_INSTALL_PLUGIN]), SHOW_LONG_STATUS},
  {"kill",                 (char*) offsetof(STATUS_VAR, com_stat[(uint) SQLCOM_KILL]), SHOW_LONG_STATUS},
  {"load",                 (char*) offsetof(STATUS_VAR, com_stat[(uint) SQLCOM_LOAD]), SHOW_LONG_STATUS},
  {"load_master_data",     (char*) offsetof(STATUS_VAR, com_stat[(uint) SQLCOM_LOAD_MASTER_DATA]), SHOW_LONG_STATUS},
  {"load_master_table",    (char*) offsetof(STATUS_VAR, com_stat[(uint) SQLCOM_LOAD_MASTER_TABLE]), SHOW_LONG_STATUS},
  {"lock_tables",          (char*) offsetof(STATUS_VAR, com_stat[(uint) SQLCOM_LOCK_TABLES]), SHOW_LONG_STATUS},
  {"optimize",             (char*) offsetof(STATUS_VAR, com_stat[(uint) SQLCOM_OPTIMIZE]), SHOW_LONG_STATUS},
  {"preload_keys",         (char*) offsetof(STATUS_VAR, com_stat[(uint) SQLCOM_PRELOAD_KEYS]), SHOW_LONG_STATUS},
  {"prepare_sql",          (char*) offsetof(STATUS_VAR, com_stat[(uint) SQLCOM_PREPARE]), SHOW_LONG_STATUS},
  {"purge",                (char*) offsetof(STATUS_VAR, com_stat[(uint) SQLCOM_PURGE]), SHOW_LONG_STATUS},
  {"purge_before_date",    (char*) offsetof(STATUS_VAR, com_stat[(uint) SQLCOM_PURGE_BEFORE]), SHOW_LONG_STATUS},
  {"release_savepoint",    (char*) offsetof(STATUS_VAR, com_stat[(uint) SQLCOM_RELEASE_SAVEPOINT]), SHOW_LONG_STATUS},
  {"rename_table",         (char*) offsetof(STATUS_VAR, com_stat[(uint) SQLCOM_RENAME_TABLE]), SHOW_LONG_STATUS},
  {"rename_user",          (char*) offsetof(STATUS_VAR, com_stat[(uint) SQLCOM_RENAME_USER]), SHOW_LONG_STATUS},
  {"repair",               (char*) offsetof(STATUS_VAR, com_stat[(uint) SQLCOM_REPAIR]), SHOW_LONG_STATUS},
  {"replace",              (char*) offsetof(STATUS_VAR, com_stat[(uint) SQLCOM_REPLACE]), SHOW_LONG_STATUS},
  {"replace_select",       (char*) offsetof(STATUS_VAR, com_stat[(uint) SQLCOM_REPLACE_SELECT]), SHOW_LONG_STATUS},
  {"reset",                (char*) offsetof(STATUS_VAR, com_stat[(uint) SQLCOM_RESET]), SHOW_LONG_STATUS},
  {"restore_table",        (char*) offsetof(STATUS_VAR, com_stat[(uint) SQLCOM_RESTORE_TABLE]), SHOW_LONG_STATUS},
  {"revoke",               (char*) offsetof(STATUS_VAR, com_stat[(uint) SQLCOM_REVOKE]), SHOW_LONG_STATUS},
  {"revoke_all",           (char*) offsetof(STATUS_VAR, com_stat[(uint) SQLCOM_REVOKE_ALL]), SHOW_LONG_STATUS},
  {"rollback",             (char*) offsetof(STATUS_VAR, com_stat[(uint) SQLCOM_ROLLBACK]), SHOW_LONG_STATUS},
  {"rollback_to_savepoint",(char*) offsetof(STATUS_VAR, com_stat[(uint) SQLCOM_ROLLBACK_TO_SAVEPOINT]), SHOW_LONG_STATUS},
  {"savepoint",            (char*) offsetof(STATUS_VAR, com_stat[(uint) SQLCOM_SAVEPOINT]), SHOW_LONG_STATUS},
  {"select",               (char*) offsetof(STATUS_VAR, com_stat[(uint) SQLCOM_SELECT]), SHOW_LONG_STATUS},
  {"set_option",           (char*) offsetof(STATUS_VAR, com_stat[(uint) SQLCOM_SET_OPTION]), SHOW_LONG_STATUS},
  {"show_authors",         (char*) offsetof(STATUS_VAR, com_stat[(uint) SQLCOM_SHOW_AUTHORS]), SHOW_LONG_STATUS},
  {"show_binlog_events",   (char*) offsetof(STATUS_VAR, com_stat[(uint) SQLCOM_SHOW_BINLOG_EVENTS]), SHOW_LONG_STATUS},
  {"show_binlogs",         (char*) offsetof(STATUS_VAR, com_stat[(uint) SQLCOM_SHOW_BINLOGS]), SHOW_LONG_STATUS},
  {"show_charsets",        (char*) offsetof(STATUS_VAR, com_stat[(uint) SQLCOM_SHOW_CHARSETS]), SHOW_LONG_STATUS},
  {"show_collations",      (char*) offsetof(STATUS_VAR, com_stat[(uint) SQLCOM_SHOW_COLLATIONS]), SHOW_LONG_STATUS},
  {"show_column_types",    (char*) offsetof(STATUS_VAR, com_stat[(uint) SQLCOM_SHOW_COLUMN_TYPES]), SHOW_LONG_STATUS},
  {"show_contributors",    (char*) offsetof(STATUS_VAR, com_stat[(uint) SQLCOM_SHOW_CONTRIBUTORS]), SHOW_LONG_STATUS},
  {"show_create_db",       (char*) offsetof(STATUS_VAR, com_stat[(uint) SQLCOM_SHOW_CREATE_DB]), SHOW_LONG_STATUS},
  {"show_create_event",    (char*) offsetof(STATUS_VAR, com_stat[(uint) SQLCOM_SHOW_CREATE_EVENT]), SHOW_LONG_STATUS},
  {"show_create_func",     (char*) offsetof(STATUS_VAR, com_stat[(uint) SQLCOM_SHOW_CREATE_FUNC]), SHOW_LONG_STATUS},
  {"show_create_proc",     (char*) offsetof(STATUS_VAR, com_stat[(uint) SQLCOM_SHOW_CREATE_PROC]), SHOW_LONG_STATUS},
  {"show_create_table",    (char*) offsetof(STATUS_VAR, com_stat[(uint) SQLCOM_SHOW_CREATE]), SHOW_LONG_STATUS},
  {"show_create_trigger",  (char*) offsetof(STATUS_VAR, com_stat[(uint) SQLCOM_SHOW_CREATE_TRIGGER]), SHOW_LONG_STATUS},
  {"show_databases",       (char*) offsetof(STATUS_VAR, com_stat[(uint) SQLCOM_SHOW_DATABASES]), SHOW_LONG_STATUS},
  {"show_engine_logs",     (char*) offsetof(STATUS_VAR, com_stat[(uint) SQLCOM_SHOW_ENGINE_LOGS]), SHOW_LONG_STATUS},
  {"show_engine_mutex",    (char*) offsetof(STATUS_VAR, com_stat[(uint) SQLCOM_SHOW_ENGINE_MUTEX]), SHOW_LONG_STATUS},
  {"show_engine_status",   (char*) offsetof(STATUS_VAR, com_stat[(uint) SQLCOM_SHOW_ENGINE_STATUS]), SHOW_LONG_STATUS},
  {"show_events",          (char*) offsetof(STATUS_VAR, com_stat[(uint) SQLCOM_SHOW_EVENTS]), SHOW_LONG_STATUS},
  {"show_errors",          (char*) offsetof(STATUS_VAR, com_stat[(uint) SQLCOM_SHOW_ERRORS]), SHOW_LONG_STATUS},
  {"show_fields",          (char*) offsetof(STATUS_VAR, com_stat[(uint) SQLCOM_SHOW_FIELDS]), SHOW_LONG_STATUS},
#ifndef DBUG_OFF
  {"show_function_code",   (char*) offsetof(STATUS_VAR, com_stat[(uint) SQLCOM_SHOW_FUNC_CODE]), SHOW_LONG_STATUS},
#endif
  {"show_function_status", (char*) offsetof(STATUS_VAR, com_stat[(uint) SQLCOM_SHOW_STATUS_FUNC]), SHOW_LONG_STATUS},
  {"show_grants",          (char*) offsetof(STATUS_VAR, com_stat[(uint) SQLCOM_SHOW_GRANTS]), SHOW_LONG_STATUS},
  {"show_keys",            (char*) offsetof(STATUS_VAR, com_stat[(uint) SQLCOM_SHOW_KEYS]), SHOW_LONG_STATUS},
  {"show_master_status",   (char*) offsetof(STATUS_VAR, com_stat[(uint) SQLCOM_SHOW_MASTER_STAT]), SHOW_LONG_STATUS},
  {"show_new_master",      (char*) offsetof(STATUS_VAR, com_stat[(uint) SQLCOM_SHOW_NEW_MASTER]), SHOW_LONG_STATUS},
  {"show_open_tables",     (char*) offsetof(STATUS_VAR, com_stat[(uint) SQLCOM_SHOW_OPEN_TABLES]), SHOW_LONG_STATUS},
  {"show_plugins",         (char*) offsetof(STATUS_VAR, com_stat[(uint) SQLCOM_SHOW_PLUGINS]), SHOW_LONG_STATUS},
  {"show_privileges",      (char*) offsetof(STATUS_VAR, com_stat[(uint) SQLCOM_SHOW_PRIVILEGES]), SHOW_LONG_STATUS},
#ifndef DBUG_OFF
  {"show_procedure_code",  (char*) offsetof(STATUS_VAR, com_stat[(uint) SQLCOM_SHOW_PROC_CODE]), SHOW_LONG_STATUS},
#endif
  {"show_procedure_status",(char*) offsetof(STATUS_VAR, com_stat[(uint) SQLCOM_SHOW_STATUS_PROC]), SHOW_LONG_STATUS},
  {"show_processlist",     (char*) offsetof(STATUS_VAR, com_stat[(uint) SQLCOM_SHOW_PROCESSLIST]), SHOW_LONG_STATUS},
  {"show_profile",         (char*) offsetof(STATUS_VAR, com_stat[(uint) SQLCOM_SHOW_PROFILE]), SHOW_LONG_STATUS},
  {"show_profiles",        (char*) offsetof(STATUS_VAR, com_stat[(uint) SQLCOM_SHOW_PROFILES]), SHOW_LONG_STATUS},
  {"show_slave_hosts",     (char*) offsetof(STATUS_VAR, com_stat[(uint) SQLCOM_SHOW_SLAVE_HOSTS]), SHOW_LONG_STATUS},
  {"show_slave_status",    (char*) offsetof(STATUS_VAR, com_stat[(uint) SQLCOM_SHOW_SLAVE_STAT]), SHOW_LONG_STATUS},
  {"show_status",          (char*) offsetof(STATUS_VAR, com_stat[(uint) SQLCOM_SHOW_STATUS]), SHOW_LONG_STATUS},
  {"show_storage_engines", (char*) offsetof(STATUS_VAR, com_stat[(uint) SQLCOM_SHOW_STORAGE_ENGINES]), SHOW_LONG_STATUS},
  {"show_table_status",    (char*) offsetof(STATUS_VAR, com_stat[(uint) SQLCOM_SHOW_TABLE_STATUS]), SHOW_LONG_STATUS},
  {"show_tables",          (char*) offsetof(STATUS_VAR, com_stat[(uint) SQLCOM_SHOW_TABLES]), SHOW_LONG_STATUS},
  {"show_triggers",        (char*) offsetof(STATUS_VAR, com_stat[(uint) SQLCOM_SHOW_TRIGGERS]), SHOW_LONG_STATUS},
  {"show_variables",       (char*) offsetof(STATUS_VAR, com_stat[(uint) SQLCOM_SHOW_VARIABLES]), SHOW_LONG_STATUS},
  {"show_warnings",        (char*) offsetof(STATUS_VAR, com_stat[(uint) SQLCOM_SHOW_WARNS]), SHOW_LONG_STATUS},
  {"slave_start",          (char*) offsetof(STATUS_VAR, com_stat[(uint) SQLCOM_SLAVE_START]), SHOW_LONG_STATUS},
  {"slave_stop",           (char*) offsetof(STATUS_VAR, com_stat[(uint) SQLCOM_SLAVE_STOP]), SHOW_LONG_STATUS},
  {"stmt_close",           (char*) offsetof(STATUS_VAR, com_stmt_close), SHOW_LONG_STATUS},
  {"stmt_execute",         (char*) offsetof(STATUS_VAR, com_stmt_execute), SHOW_LONG_STATUS},
  {"stmt_fetch",           (char*) offsetof(STATUS_VAR, com_stmt_fetch), SHOW_LONG_STATUS},
  {"stmt_prepare",         (char*) offsetof(STATUS_VAR, com_stmt_prepare), SHOW_LONG_STATUS},
  {"stmt_reprepare",       (char*) offsetof(STATUS_VAR, com_stmt_reprepare), SHOW_LONG_STATUS},
  {"stmt_reset",           (char*) offsetof(STATUS_VAR, com_stmt_reset), SHOW_LONG_STATUS},
  {"stmt_send_long_data",  (char*) offsetof(STATUS_VAR, com_stmt_send_long_data), SHOW_LONG_STATUS},
  {"truncate",             (char*) offsetof(STATUS_VAR, com_stat[(uint) SQLCOM_TRUNCATE]), SHOW_LONG_STATUS},
  {"uninstall_plugin",     (char*) offsetof(STATUS_VAR, com_stat[(uint) SQLCOM_UNINSTALL_PLUGIN]), SHOW_LONG_STATUS},
  {"unlock_tables",        (char*) offsetof(STATUS_VAR, com_stat[(uint) SQLCOM_UNLOCK_TABLES]), SHOW_LONG_STATUS},
  {"update",               (char*) offsetof(STATUS_VAR, com_stat[(uint) SQLCOM_UPDATE]), SHOW_LONG_STATUS},
  {"update_multi",         (char*) offsetof(STATUS_VAR, com_stat[(uint) SQLCOM_UPDATE_MULTI]), SHOW_LONG_STATUS},
  {"xa_commit",            (char*) offsetof(STATUS_VAR, com_stat[(uint) SQLCOM_XA_COMMIT]),SHOW_LONG_STATUS},
  {"xa_end",               (char*) offsetof(STATUS_VAR, com_stat[(uint) SQLCOM_XA_END]),SHOW_LONG_STATUS},
  {"xa_prepare",           (char*) offsetof(STATUS_VAR, com_stat[(uint) SQLCOM_XA_PREPARE]),SHOW_LONG_STATUS},
  {"xa_recover",           (char*) offsetof(STATUS_VAR, com_stat[(uint) SQLCOM_XA_RECOVER]),SHOW_LONG_STATUS},
  {"xa_rollback",          (char*) offsetof(STATUS_VAR, com_stat[(uint) SQLCOM_XA_ROLLBACK]),SHOW_LONG_STATUS},
  {"xa_start",             (char*) offsetof(STATUS_VAR, com_stat[(uint) SQLCOM_XA_START]),SHOW_LONG_STATUS},
  {NullS, NullS, SHOW_LONG}
};

static int init_common_variables(const char *conf_file_name, int argc,
				 char **argv, const char **groups)
{
  char buff[FN_REFLEN], *s;
  umask(((~my_umask) & 0666));
  my_decimal_set_zero(&decimal_zero); // set decimal_zero constant;
  tzset();			// Set tzname

  max_system_variables.pseudo_thread_id= (ulong)~0;
  server_start_time= flush_status_time= my_time(0);
  /* TODO: remove this when my_time_t is 64 bit compatible */
  if (server_start_time >= (time_t) MY_TIME_T_MAX)
  {
    sql_print_error("This MySQL server doesn't support dates later then 2038");
    return 1;
  }

  rpl_filter= new Rpl_filter;
  binlog_filter= new Rpl_filter;
  if (!rpl_filter || !binlog_filter)
  {
    sql_perror("Could not allocate replication and binlog filters");
    return 1;
  }

  if (init_thread_environment() ||
      mysql_init_variables())
    return 1;

#ifdef HAVE_TZNAME
  {
    struct tm tm_tmp;
    localtime_r(&server_start_time,&tm_tmp);
    strmake(system_time_zone, tzname[tm_tmp.tm_isdst != 0 ? 1 : 0],
            sizeof(system_time_zone)-1);

 }
#endif
  /*
    We set SYSTEM time zone as reasonable default and
    also for failure of my_tz_init() and bootstrap mode.
    If user explicitly set time zone with --default-time-zone
    option we will change this value in my_tz_init().
  */
  global_system_variables.time_zone= my_tz_SYSTEM;

  /*
    Init mutexes for the global MYSQL_BIN_LOG objects.
    As safe_mutex depends on what MY_INIT() does, we can't init the mutexes of
    global MYSQL_BIN_LOGs in their constructors, because then they would be
    inited before MY_INIT(). So we do it here.
  */
  mysql_bin_log.init_pthread_objects();

  if (gethostname(glob_hostname,sizeof(glob_hostname)) < 0)
  {
    strmake(glob_hostname, STRING_WITH_LEN("localhost"));
    sql_print_warning("gethostname failed, using '%s' as hostname",
                      glob_hostname);
    strmake(pidfile_name, STRING_WITH_LEN("mysql"));
  }
  else
  strmake(pidfile_name, glob_hostname, sizeof(pidfile_name)-5);
  strmov(fn_ext(pidfile_name),".pid");		// Add proper extension

  /*
    Add server status variables to the dynamic list of
    status variables that is shown by SHOW STATUS.
    Later, in plugin_init, and mysql_install_plugin
    new entries could be added to that list.
  */
  if (add_status_vars(status_vars))
    return 1; // an error was already reported

#ifndef DBUG_OFF
  /*
    We have few debug-only commands in com_status_vars, only visible in debug
    builds. for simplicity we enable the assert only in debug builds

    There are 8 Com_ variables which don't have corresponding SQLCOM_ values:
    (TODO strictly speaking they shouldn't be here, should not have Com_ prefix
    that is. Perhaps Stmt_ ? Comstmt_ ? Prepstmt_ ?)

      Com_admin_commands       => com_other
      Com_stmt_close           => com_stmt_close
      Com_stmt_execute         => com_stmt_execute
      Com_stmt_fetch           => com_stmt_fetch
      Com_stmt_prepare         => com_stmt_prepare
      Com_stmt_reprepare       => com_stmt_reprepare
      Com_stmt_reset           => com_stmt_reset
      Com_stmt_send_long_data  => com_stmt_send_long_data

    With this correction the number of Com_ variables (number of elements in
    the array, excluding the last element - terminator) must match the number
    of SQLCOM_ constants.
  */
  compile_time_assert(sizeof(com_status_vars)/sizeof(com_status_vars[0]) - 1 ==
                     SQLCOM_END + 8);
#endif

  orig_argc=argc;
  orig_argv=argv;
  load_defaults(conf_file_name, groups, &argc, &argv);
  defaults_argv=argv;
  defaults_argc=argc;
  if (get_options(&defaults_argc, defaults_argv))
    return 1;
  set_server_version();

  DBUG_PRINT("info",("%s  Ver %s for %s on %s\n",my_progname,
		     server_version, SYSTEM_TYPE,MACHINE_TYPE));

#ifdef HAVE_LARGE_PAGES
  /* Initialize large page size */
  if (opt_large_pages && (opt_large_page_size= my_get_large_page_size()))
  {
      my_use_large_pages= 1;
      my_large_page_size= opt_large_page_size;
  }
#endif /* HAVE_LARGE_PAGES */

  /* connections and databases needs lots of files */
  {
    uint files, wanted_files, max_open_files;

    /* MyISAM requires two file handles per table. */
    wanted_files= 10+max_connections+table_cache_size*2;
    /*
      We are trying to allocate no less than max_connections*5 file
      handles (i.e. we are trying to set the limit so that they will
      be available).  In addition, we allocate no less than how much
      was already allocated.  However below we report a warning and
      recompute values only if we got less file handles than were
      explicitly requested.  No warning and re-computation occur if we
      can't get max_connections*5 but still got no less than was
      requested (value of wanted_files).
    */
    max_open_files= max(max(wanted_files, max_connections*5),
                        open_files_limit);
    files= my_set_max_open_files(max_open_files);

    if (files < wanted_files)
    {
      if (!open_files_limit)
      {
        /*
          If we have requested too much file handles than we bring
          max_connections in supported bounds.
        */
        max_connections= (ulong) min(files-10-TABLE_OPEN_CACHE_MIN*2,
                                     max_connections);
        /*
          Decrease table_cache_size according to max_connections, but
          not below TABLE_OPEN_CACHE_MIN.  Outer min() ensures that we
          never increase table_cache_size automatically (that could
          happen if max_connections is decreased above).
        */
        table_cache_size= (ulong) min(max((files-10-max_connections)/2,
                                          TABLE_OPEN_CACHE_MIN),
                                      table_cache_size);
	DBUG_PRINT("warning",
		   ("Changed limits: max_open_files: %u  max_connections: %ld  table_cache: %ld",
		    files, max_connections, table_cache_size));
	if (global_system_variables.log_warnings)
	  sql_print_warning("Changed limits: max_open_files: %u  max_connections: %ld  table_cache: %ld",
			files, max_connections, table_cache_size);
      }
      else if (global_system_variables.log_warnings)
	sql_print_warning("Could not increase number of max_open_files to more than %u (request: %u)", files, wanted_files);
    }
    open_files_limit= files;
  }
  unireg_init(opt_specialflag); /* Set up extern variabels */
  if (init_errmessage())	/* Read error messages from file */
    return 1;
  init_client_errs();
  lex_init();
  if (item_create_init())
    return 1;
  item_init();
  if (set_var_init())
    return 1;
#ifdef HAVE_REPLICATION
  if (init_replication_sys_vars())
    return 1;
#endif
  mysys_uses_curses=0;
#ifdef USE_REGEX
  my_regex_init(&my_charset_latin1);
#endif
  /*
    Process a comma-separated character set list and choose
    the first available character set. This is mostly for
    test purposes, to be able to start "mysqld" even if
    the requested character set is not available (see bug#18743).
  */
  for (;;)
  {
    char *next_character_set_name= strchr(default_character_set_name, ',');
    if (next_character_set_name)
      *next_character_set_name++= '\0';
    if (!(default_charset_info=
          get_charset_by_csname(default_character_set_name,
                                MY_CS_PRIMARY, MYF(MY_WME))))
    {
      if (next_character_set_name)
      {
        default_character_set_name= next_character_set_name;
        default_collation_name= 0;          // Ignore collation
      }
      else
        return 1;                           // Eof of the list
    }
    else
      break;
  }

  if (default_collation_name)
  {
    CHARSET_INFO *default_collation;
    default_collation= get_charset_by_name(default_collation_name, MYF(0));
    if (!default_collation)
    {
      sql_print_error(ER(ER_UNKNOWN_COLLATION), default_collation_name);
      return 1;
    }
    if (!my_charset_same(default_charset_info, default_collation))
    {
      sql_print_error(ER(ER_COLLATION_CHARSET_MISMATCH),
		      default_collation_name,
		      default_charset_info->csname);
      return 1;
    }
    default_charset_info= default_collation;
  }
  /* Set collactions that depends on the default collation */
  global_system_variables.collation_server=	 default_charset_info;
  global_system_variables.collation_database=	 default_charset_info;
  global_system_variables.collation_connection=  default_charset_info;
  global_system_variables.character_set_results= default_charset_info;
  global_system_variables.character_set_client= default_charset_info;

  if (!(character_set_filesystem= 
        get_charset_by_csname(character_set_filesystem_name,
                              MY_CS_PRIMARY, MYF(MY_WME))))
    return 1;
  global_system_variables.character_set_filesystem= character_set_filesystem;

  if (!(my_default_lc_time_names=
        my_locale_by_name(lc_time_names_name)))
  {
    sql_print_error("Unknown locale: '%s'", lc_time_names_name);
    return 1;
  }
  global_system_variables.lc_time_names= my_default_lc_time_names;
  
  sys_init_connect.value_length= 0;
  if ((sys_init_connect.value= opt_init_connect))
    sys_init_connect.value_length= strlen(opt_init_connect);
  else
    sys_init_connect.value=my_strdup("",MYF(0));
  sys_init_connect.is_os_charset= TRUE;

  sys_init_slave.value_length= 0;
  if ((sys_init_slave.value= opt_init_slave))
    sys_init_slave.value_length= strlen(opt_init_slave);
  else
    sys_init_slave.value=my_strdup("",MYF(0));
  sys_init_slave.is_os_charset= TRUE;

  /* check log options and issue warnings if needed */
  if (opt_log && opt_logname && !(log_output_options & LOG_FILE) &&
      !(log_output_options & LOG_NONE))
    sql_print_warning("Although a path was specified for the "
                      "--log option, log tables are used. "
                      "To enable logging to files use the --log-output option.");

  if (opt_slow_log && opt_slow_logname && !(log_output_options & LOG_FILE)
      && !(log_output_options & LOG_NONE))
    sql_print_warning("Although a path was specified for the "
                      "--log_slow_queries option, log tables are used. "
                      "To enable logging to files use the --log-output=file option.");

  s= opt_logname ? opt_logname : make_default_log_name(buff, ".log");
  sys_var_general_log_path.value= my_strdup(s, MYF(0));
  sys_var_general_log_path.value_length= strlen(s);

  s= opt_slow_logname ? opt_slow_logname : make_default_log_name(buff, "-slow.log");
  sys_var_slow_log_path.value= my_strdup(s, MYF(0));
  sys_var_slow_log_path.value_length= strlen(s);

#if defined(ENABLED_DEBUG_SYNC)
  /* Initialize the debug sync facility. See debug_sync.cc. */
  if (debug_sync_init())
    return 1; /* purecov: tested */
#endif /* defined(ENABLED_DEBUG_SYNC) */

#if (ENABLE_TEMP_POOL)
  if (use_temp_pool && bitmap_init(&temp_pool,0,1024,1))
    return 1;
#else
  use_temp_pool= 0;
#endif

  if (my_database_names_init())
    return 1;

  /*
    Ensure that lower_case_table_names is set on system where we have case
    insensitive names.  If this is not done the users MyISAM tables will
    get corrupted if accesses with names of different case.
  */
  DBUG_PRINT("info", ("lower_case_table_names: %d", lower_case_table_names));
  lower_case_file_system= test_if_case_insensitive(mysql_real_data_home);
  if (!lower_case_table_names && lower_case_file_system == 1)
  {
    if (lower_case_table_names_used)
    {
      if (global_system_variables.log_warnings)
	sql_print_warning("\
You have forced lower_case_table_names to 0 through a command-line \
option, even though your file system '%s' is case insensitive.  This means \
that you can corrupt a MyISAM table by accessing it with different cases. \
You should consider changing lower_case_table_names to 1 or 2",
			mysql_real_data_home);
    }
    else
    {
      if (global_system_variables.log_warnings)
	sql_print_warning("Setting lower_case_table_names=2 because file system for %s is case insensitive", mysql_real_data_home);
      lower_case_table_names= 2;
    }
  }
  else if (lower_case_table_names == 2 &&
           !(lower_case_file_system=
             (test_if_case_insensitive(mysql_real_data_home) == 1)))
  {
    if (global_system_variables.log_warnings)
      sql_print_warning("lower_case_table_names was set to 2, even though your "
                        "the file system '%s' is case sensitive.  Now setting "
                        "lower_case_table_names to 0 to avoid future problems.",
			mysql_real_data_home);
    lower_case_table_names= 0;
  }
  else
  {
    lower_case_file_system=
      (test_if_case_insensitive(mysql_real_data_home) == 1);
  }

  /* Reset table_alias_charset, now that lower_case_table_names is set. */
  table_alias_charset= (lower_case_table_names ?
			files_charset_info :
			&my_charset_bin);

  return 0;
}


static int init_thread_environment()
{
  (void) pthread_mutex_init(&LOCK_mysql_create_db,MY_MUTEX_INIT_SLOW);
  (void) pthread_mutex_init(&LOCK_lock_db,MY_MUTEX_INIT_SLOW);
  (void) pthread_mutex_init(&LOCK_Acl,MY_MUTEX_INIT_SLOW);
  (void) pthread_mutex_init(&LOCK_open, MY_MUTEX_INIT_FAST);
  (void) pthread_mutex_init(&LOCK_thread_count,MY_MUTEX_INIT_FAST);
  (void) pthread_mutex_init(&LOCK_mapped_file,MY_MUTEX_INIT_SLOW);
  (void) pthread_mutex_init(&LOCK_status,MY_MUTEX_INIT_FAST);
  (void) pthread_mutex_init(&LOCK_error_log,MY_MUTEX_INIT_FAST);
  (void) pthread_mutex_init(&LOCK_delayed_insert,MY_MUTEX_INIT_FAST);
  (void) pthread_mutex_init(&LOCK_delayed_status,MY_MUTEX_INIT_FAST);
  (void) pthread_mutex_init(&LOCK_delayed_create,MY_MUTEX_INIT_SLOW);
  (void) pthread_mutex_init(&LOCK_manager,MY_MUTEX_INIT_FAST);
  (void) pthread_mutex_init(&LOCK_crypt,MY_MUTEX_INIT_FAST);
  (void) pthread_mutex_init(&LOCK_bytes_sent,MY_MUTEX_INIT_FAST);
  (void) pthread_mutex_init(&LOCK_bytes_received,MY_MUTEX_INIT_FAST);
  (void) pthread_mutex_init(&LOCK_user_conn, MY_MUTEX_INIT_FAST);
  (void) pthread_mutex_init(&LOCK_active_mi, MY_MUTEX_INIT_FAST);
  (void) pthread_mutex_init(&LOCK_global_system_variables, MY_MUTEX_INIT_FAST);
  (void) my_rwlock_init(&LOCK_system_variables_hash, NULL);
  (void) pthread_mutex_init(&LOCK_global_read_lock, MY_MUTEX_INIT_FAST);
  (void) pthread_mutex_init(&LOCK_prepared_stmt_count, MY_MUTEX_INIT_FAST);
  (void) pthread_mutex_init(&LOCK_uuid_generator, MY_MUTEX_INIT_FAST);
  (void) pthread_mutex_init(&LOCK_connection_count, MY_MUTEX_INIT_FAST);
#ifdef HAVE_OPENSSL
  (void) pthread_mutex_init(&LOCK_des_key_file,MY_MUTEX_INIT_FAST);
#ifndef HAVE_YASSL
  openssl_stdlocks= (openssl_lock_t*) OPENSSL_malloc(CRYPTO_num_locks() *
                                                     sizeof(openssl_lock_t));
  for (int i= 0; i < CRYPTO_num_locks(); ++i)
    (void) my_rwlock_init(&openssl_stdlocks[i].lock, NULL); 
  CRYPTO_set_dynlock_create_callback(openssl_dynlock_create);
  CRYPTO_set_dynlock_destroy_callback(openssl_dynlock_destroy);
  CRYPTO_set_dynlock_lock_callback(openssl_lock);
  CRYPTO_set_locking_callback(openssl_lock_function);
  CRYPTO_set_id_callback(openssl_id_function);
#endif
#endif
  (void) my_rwlock_init(&LOCK_sys_init_connect, NULL);
  (void) my_rwlock_init(&LOCK_sys_init_slave, NULL);
  (void) my_rwlock_init(&LOCK_grant, NULL);
  (void) pthread_cond_init(&COND_thread_count,NULL);
  (void) pthread_cond_init(&COND_refresh,NULL);
  (void) pthread_cond_init(&COND_global_read_lock,NULL);
  (void) pthread_cond_init(&COND_thread_cache,NULL);
  (void) pthread_cond_init(&COND_flush_thread_cache,NULL);
  (void) pthread_cond_init(&COND_manager,NULL);
#ifdef HAVE_REPLICATION
  (void) pthread_mutex_init(&LOCK_rpl_status, MY_MUTEX_INIT_FAST);
  (void) pthread_cond_init(&COND_rpl_status, NULL);
#endif
  (void) pthread_mutex_init(&LOCK_server_started, MY_MUTEX_INIT_FAST);
  (void) pthread_cond_init(&COND_server_started,NULL);
  sp_cache_init();
#ifdef HAVE_EVENT_SCHEDULER
  Events::init_mutexes();
#endif
  /* Parameter for threads created for connections */
  (void) pthread_attr_init(&connection_attrib);
  (void) pthread_attr_setdetachstate(&connection_attrib,
				     PTHREAD_CREATE_DETACHED);
  pthread_attr_setscope(&connection_attrib, PTHREAD_SCOPE_SYSTEM);
  if (!(opt_specialflag & SPECIAL_NO_PRIOR))
    my_pthread_attr_setprio(&connection_attrib,WAIT_PRIOR);

  if (pthread_key_create(&THR_THD,NULL) ||
      pthread_key_create(&THR_MALLOC,NULL))
  {
    sql_print_error("Can't create thread-keys");
    return 1;
  }
  return 0;
}


#if defined(HAVE_OPENSSL) && !defined(HAVE_YASSL)
static unsigned long openssl_id_function()
{ 
  return (unsigned long) pthread_self();
} 


static openssl_lock_t *openssl_dynlock_create(const char *file, int line)
{ 
  openssl_lock_t *lock= new openssl_lock_t;
  my_rwlock_init(&lock->lock, NULL);
  return lock;
}


static void openssl_dynlock_destroy(openssl_lock_t *lock, const char *file, 
				    int line)
{
  rwlock_destroy(&lock->lock);
  delete lock;
}


static void openssl_lock_function(int mode, int n, const char *file, int line)
{
  if (n < 0 || n > CRYPTO_num_locks())
  {
    /* Lock number out of bounds. */
    sql_print_error("Fatal: OpenSSL interface problem (n = %d)", n);
    abort();
  }
  openssl_lock(mode, &openssl_stdlocks[n], file, line);
}


static void openssl_lock(int mode, openssl_lock_t *lock, const char *file, 
			 int line)
{
  int err;
  char const *what;

  switch (mode) {
  case CRYPTO_LOCK|CRYPTO_READ:
    what = "read lock";
    err = rw_rdlock(&lock->lock);
    break;
  case CRYPTO_LOCK|CRYPTO_WRITE:
    what = "write lock";
    err = rw_wrlock(&lock->lock);
    break;
  case CRYPTO_UNLOCK|CRYPTO_READ:
  case CRYPTO_UNLOCK|CRYPTO_WRITE:
    what = "unlock";
    err = rw_unlock(&lock->lock);
    break;
  default:
    /* Unknown locking mode. */
    sql_print_error("Fatal: OpenSSL interface problem (mode=0x%x)", mode);
    abort();
  }
  if (err) 
  {
    sql_print_error("Fatal: can't %s OpenSSL lock", what);
    abort();
  }
}
#endif /* HAVE_OPENSSL */


#ifndef EMBEDDED_LIBRARY

static void init_ssl()
{
#ifdef HAVE_OPENSSL
  if (opt_use_ssl)
  {
    enum enum_ssl_init_error error= SSL_INITERR_NOERROR;

    /* having ssl_acceptor_fd != 0 signals the use of SSL */
    ssl_acceptor_fd= new_VioSSLAcceptorFd(opt_ssl_key, opt_ssl_cert,
					  opt_ssl_ca, opt_ssl_capath,
					  opt_ssl_cipher, &error);
    DBUG_PRINT("info",("ssl_acceptor_fd: 0x%lx", (long) ssl_acceptor_fd));
    if (!ssl_acceptor_fd)
    {
      sql_print_warning("Failed to setup SSL");
      sql_print_warning("SSL error: %s", sslGetErrString(error));
      opt_use_ssl = 0;
      have_ssl= SHOW_OPTION_DISABLED;
    }
  }
  else
  {
    have_ssl= SHOW_OPTION_DISABLED;
  }
  if (des_key_file)
    load_des_key_file(des_key_file);
#endif /* HAVE_OPENSSL */
}


static void end_ssl()
{
#ifdef HAVE_OPENSSL
  if (ssl_acceptor_fd)
  {
    free_vio_ssl_acceptor_fd(ssl_acceptor_fd);
    ssl_acceptor_fd= 0;
  }
#endif /* HAVE_OPENSSL */
}

#endif /* EMBEDDED_LIBRARY */


static int init_server_components()
{
  DBUG_ENTER("init_server_components");
  /*
    We need to call each of these following functions to ensure that
    all things are initialized so that unireg_abort() doesn't fail
  */
  if (table_cache_init() | table_def_init() | hostname_cache_init())
    unireg_abort(1);

  query_cache_result_size_limit(query_cache_limit);
  query_cache_set_min_res_unit(query_cache_min_res_unit);
  query_cache_init();
  query_cache_resize(query_cache_size);
  randominit(&sql_rand,(ulong) server_start_time,(ulong) server_start_time/2);
  setup_fpu();
  init_thr_lock();
#ifdef HAVE_REPLICATION
  init_slave_list();
#endif

  /* Setup logs */

  /*
    Enable old-fashioned error log, except when the user has requested
    help information. Since the implementation of plugin server
    variables the help output is now written much later.
  */
  if (opt_error_log && !opt_help)
  {
    if (!log_error_file_ptr[0])
      fn_format(log_error_file, pidfile_name, mysql_data_home, ".err",
                MY_REPLACE_EXT); /* replace '.<domain>' by '.err', bug#4997 */
    else
      fn_format(log_error_file, log_error_file_ptr, mysql_data_home, ".err",
                MY_UNPACK_FILENAME | MY_SAFE_PATH);
    if (!log_error_file[0])
      opt_error_log= 1;				// Too long file name
    else
    {
      my_bool res;
#ifndef EMBEDDED_LIBRARY
      res= reopen_fstreams(log_error_file, stdout, stderr);
#else
      res= reopen_fstreams(log_error_file, NULL, stderr);
#endif

      if (!res)
        setbuf(stderr, NULL);
    }
  }

  if (xid_cache_init())
  {
    sql_print_error("Out of memory");
    unireg_abort(1);
  }

  /* need to configure logging before initializing storage engines */
  if (opt_update_log)
  {
    /*
      Update log is removed since 5.0. But we still accept the option.
      The idea is if the user already uses the binlog and the update log,
      we completely ignore any option/variable related to the update log, like
      if the update log did not exist. But if the user uses only the update
      log, then we translate everything into binlog for him (with warnings).
      Implementation of the above :
      - If mysqld is started with --log-update and --log-bin,
      ignore --log-update (print a warning), push a warning when SQL_LOG_UPDATE
      is used, and turn off --sql-bin-update-same.
      This will completely ignore SQL_LOG_UPDATE
      - If mysqld is started with --log-update only,
      change it to --log-bin (with the filename passed to log-update,
      plus '-bin') (print a warning), push a warning when SQL_LOG_UPDATE is
      used, and turn on --sql-bin-update-same.
      This will translate SQL_LOG_UPDATE to SQL_LOG_BIN.

      Note that we tell the user that --sql-bin-update-same is deprecated and
      does nothing, and we don't take into account if he used this option or
      not; but internally we give this variable a value to have the behaviour
      we want (i.e. have SQL_LOG_UPDATE influence SQL_LOG_BIN or not).
      As sql-bin-update-same, log-update and log-bin cannot be changed by the
      user after starting the server (they are not variables), the user will
      not later interfere with the settings we do here.
    */
    if (opt_bin_log)
    {
      opt_sql_bin_update= 0;
      sql_print_error("The update log is no longer supported by MySQL in \
version 5.0 and above. It is replaced by the binary log.");
    }
    else
    {
      opt_sql_bin_update= 1;
      opt_bin_log= 1;
      if (opt_update_logname)
      {
        /* as opt_bin_log==0, no need to free opt_bin_logname */
        if (!(opt_bin_logname= my_strdup(opt_update_logname, MYF(MY_WME))))
        {
          sql_print_error("Out of memory");
          return EXIT_OUT_OF_MEMORY;
        }
        sql_print_error("The update log is no longer supported by MySQL in \
version 5.0 and above. It is replaced by the binary log. Now starting MySQL \
with --log-bin='%s' instead.",opt_bin_logname);
      }
      else
        sql_print_error("The update log is no longer supported by MySQL in \
version 5.0 and above. It is replaced by the binary log. Now starting MySQL \
with --log-bin instead.");
    }
  }
  if (opt_log_slave_updates && !opt_bin_log)
  {
    sql_print_error("You need to use --log-bin to make "
                    "--log-slave-updates work.");
    unireg_abort(1);
  }
  if (!opt_bin_log)
  {
    if (opt_binlog_format_id != BINLOG_FORMAT_UNSPEC)
    {
      sql_print_error("You need to use --log-bin to make "
                      "--binlog-format work.");
      unireg_abort(1);
    }
    else
    {
      global_system_variables.binlog_format= BINLOG_FORMAT_MIXED;
    }
  }
  else
    if (opt_binlog_format_id == BINLOG_FORMAT_UNSPEC)
      global_system_variables.binlog_format= BINLOG_FORMAT_MIXED;
    else
    { 
      DBUG_ASSERT(global_system_variables.binlog_format != BINLOG_FORMAT_UNSPEC);
    }

  /* Check that we have not let the format to unspecified at this point */
  DBUG_ASSERT((uint)global_system_variables.binlog_format <=
              array_elements(binlog_format_names)-1);

#ifdef HAVE_REPLICATION
  if (opt_log_slave_updates && replicate_same_server_id)
  {
    sql_print_error("\
using --replicate-same-server-id in conjunction with \
--log-slave-updates is impossible, it would lead to infinite loops in this \
server.");
    unireg_abort(1);
  }
#endif

  if (opt_bin_log)
  {
    /* Reports an error and aborts, if the --log-bin's path 
       is a directory.*/
    if (opt_bin_logname && 
        opt_bin_logname[strlen(opt_bin_logname) - 1] == FN_LIBCHAR)
    {
      sql_print_error("Path '%s' is a directory name, please specify \
a file name for --log-bin option", opt_bin_logname);
      unireg_abort(1);
    }

    /* Reports an error and aborts, if the --log-bin-index's path 
       is a directory.*/
    if (opt_binlog_index_name && 
        opt_binlog_index_name[strlen(opt_binlog_index_name) - 1] 
        == FN_LIBCHAR)
    {
      sql_print_error("Path '%s' is a directory name, please specify \
a file name for --log-bin-index option", opt_binlog_index_name);
      unireg_abort(1);
    }

    char buf[FN_REFLEN];
    const char *ln;
    ln= mysql_bin_log.generate_name(opt_bin_logname, "-bin", 1, buf);
    if (!opt_bin_logname && !opt_binlog_index_name)
    {
      /*
        User didn't give us info to name the binlog index file.
        Picking `hostname`-bin.index like did in 4.x, causes replication to
        fail if the hostname is changed later. So, we would like to instead
        require a name. But as we don't want to break many existing setups, we
        only give warning, not error.
      */
      sql_print_warning("No argument was provided to --log-bin, and "
                        "--log-bin-index was not used; so replication "
                        "may break when this MySQL server acts as a "
                        "master and has his hostname changed!! Please "
                        "use '--log-bin=%s' to avoid this problem.", ln);
    }
    if (ln == buf)
    {
      my_free(opt_bin_logname, MYF(MY_ALLOW_ZERO_PTR));
      opt_bin_logname=my_strdup(buf, MYF(0));
    }
    if (mysql_bin_log.open_index_file(opt_binlog_index_name, ln, TRUE))
    {
      unireg_abort(1);
    }
  }

  /* call ha_init_key_cache() on all key caches to init them */
  process_key_caches(&ha_init_key_cache);

  /* Allow storage engine to give real error messages */
  if (ha_init_errors())
    DBUG_RETURN(1);

  { 
    if (plugin_init(&defaults_argc, defaults_argv,
		    (opt_noacl ? PLUGIN_INIT_SKIP_PLUGIN_TABLE : 0) |
		    (opt_help ? PLUGIN_INIT_SKIP_INITIALIZATION : 0)))
    {
      sql_print_error("Failed to initialize plugins.");
      unireg_abort(1);
    }
    plugins_are_initialized= TRUE;  /* Don't separate from init function */
  }

  if (opt_help)
    unireg_abort(0);

  /* we do want to exit if there are any other unknown options */
  if (defaults_argc > 1)
  {
    int ho_error;
    char **tmp_argv= defaults_argv;
    struct my_option no_opts[]=
    {
      {0, 0, 0, 0, 0, 0, GET_NO_ARG, NO_ARG, 0, 0, 0, 0, 0, 0}
    };
    /*
      We need to eat any 'loose' arguments first before we conclude
      that there are unprocessed options.
      But we need to preserve defaults_argv pointer intact for
      free_defaults() to work. Thus we use a copy here.
    */
    my_getopt_skip_unknown= 0;

    if ((ho_error= handle_options(&defaults_argc, &tmp_argv, no_opts,
                                  mysqld_get_one_option)))
      unireg_abort(ho_error);
    my_getopt_skip_unknown= TRUE;

    if (defaults_argc)
    {
      fprintf(stderr, "%s: Too many arguments (first extra is '%s').\n"
              "Use --verbose --help to get a list of available options\n",
              my_progname, *tmp_argv);
      unireg_abort(1);
    }
  }

  /* if the errmsg.sys is not loaded, terminate to maintain behaviour */
  if (!errmesg[0][0])
    unireg_abort(1);

  /* We have to initialize the storage engines before CSV logging */
  if (ha_init())
  {
    sql_print_error("Can't init databases");
    unireg_abort(1);
  }

#ifdef WITH_CSV_STORAGE_ENGINE
  if (opt_bootstrap)
    log_output_options= LOG_FILE;
  else
    logger.init_log_tables();

  if (log_output_options & LOG_NONE)
  {
    /*
      Issue a warining if there were specified additional options to the
      log-output along with NONE. Probably this wasn't what user wanted.
    */
    if ((log_output_options & LOG_NONE) && (log_output_options & ~LOG_NONE))
      sql_print_warning("There were other values specified to "
                        "log-output besides NONE. Disabling slow "
                        "and general logs anyway.");
    logger.set_handlers(LOG_FILE, LOG_NONE, LOG_NONE);
  }
  else
  {
    /* fall back to the log files if tables are not present */
    LEX_STRING csv_name={C_STRING_WITH_LEN("csv")};
    if (!plugin_is_ready(&csv_name, MYSQL_STORAGE_ENGINE_PLUGIN))
    {
      /* purecov: begin inspected */
      sql_print_error("CSV engine is not present, falling back to the "
                      "log files");
      log_output_options= (log_output_options & ~LOG_TABLE) | LOG_FILE;
      /* purecov: end */
    }

    logger.set_handlers(LOG_FILE, opt_slow_log ? log_output_options:LOG_NONE,
                        opt_log ? log_output_options:LOG_NONE);
  }
#else
  logger.set_handlers(LOG_FILE, opt_slow_log ? LOG_FILE:LOG_NONE,
                      opt_log ? LOG_FILE:LOG_NONE);
#endif

  /*
    Check that the default storage engine is actually available.
  */
  if (default_storage_engine_str)
  {
    LEX_STRING name= { default_storage_engine_str,
                       strlen(default_storage_engine_str) };
    plugin_ref plugin;
    handlerton *hton;
    
    if ((plugin= ha_resolve_by_name(0, &name)))
      hton= plugin_data(plugin, handlerton*);
    else
    {
      sql_print_error("Unknown/unsupported table type: %s",
                      default_storage_engine_str);
      unireg_abort(1);
    }
    if (!ha_storage_engine_is_enabled(hton))
    {
      if (!opt_bootstrap)
      {
        sql_print_error("Default storage engine (%s) is not available",
                        default_storage_engine_str);
        unireg_abort(1);
      }
      DBUG_ASSERT(global_system_variables.table_plugin);
    }
    else
    {
      /*
        Need to unlock as global_system_variables.table_plugin 
        was acquired during plugin_init()
      */
      plugin_unlock(0, global_system_variables.table_plugin);
      global_system_variables.table_plugin= plugin;
    }
  }

  tc_log= (total_ha_2pc > 1 ? (opt_bin_log  ?
                               (TC_LOG *) &mysql_bin_log :
                               (TC_LOG *) &tc_log_mmap) :
           (TC_LOG *) &tc_log_dummy);

  if (tc_log->open(opt_bin_log ? opt_bin_logname : opt_tc_log_file))
  {
    sql_print_error("Can't init tc log");
    unireg_abort(1);
  }

  if (ha_recover(0))
  {
    unireg_abort(1);
  }

  if (opt_bin_log && mysql_bin_log.open(opt_bin_logname, LOG_BIN, 0,
                                        WRITE_CACHE, 0, max_binlog_size, 0, TRUE))
    unireg_abort(1);

#ifdef HAVE_REPLICATION
  if (opt_bin_log && expire_logs_days)
  {
    time_t purge_time= server_start_time - expire_logs_days*24*60*60;
    if (purge_time >= 0)
      mysql_bin_log.purge_logs_before_date(purge_time);
  }
#endif
#ifdef __NETWARE__
  /* Increasing stacksize of threads on NetWare */
  pthread_attr_setstacksize(&connection_attrib, NW_THD_STACKSIZE);
#endif

  if (opt_myisam_log)
    (void) mi_log(1);

#if defined(HAVE_MLOCKALL) && defined(MCL_CURRENT) && !defined(EMBEDDED_LIBRARY)
  if (locked_in_memory && !getuid())
  {
    if (setreuid((uid_t)-1, 0) == -1)
    {                        // this should never happen
      sql_perror("setreuid");
      unireg_abort(1);
    }
    if (mlockall(MCL_CURRENT))
    {
      if (global_system_variables.log_warnings)
	sql_print_warning("Failed to lock memory. Errno: %d\n",errno);
      locked_in_memory= 0;
    }
    if (user_info)
      set_user(mysqld_user, user_info);
  }
  else
#endif
    locked_in_memory=0;

  ft_init_stopwords();

  init_max_user_conn();
  init_update_queries();
  DBUG_RETURN(0);
}


#ifndef EMBEDDED_LIBRARY

static void create_shutdown_thread()
{
#ifdef __WIN__
  hEventShutdown=CreateEvent(0, FALSE, FALSE, shutdown_event_name);
  pthread_t hThread;
  if (pthread_create(&hThread,&connection_attrib,handle_shutdown,0))
    sql_print_warning("Can't create thread to handle shutdown requests");

  // On "Stop Service" we have to do regular shutdown
  Service.SetShutdownEvent(hEventShutdown);
#endif /* __WIN__ */
}

#endif /* EMBEDDED_LIBRARY */


#if (defined(__NT__) || defined(HAVE_SMEM)) && !defined(EMBEDDED_LIBRARY)
static void handle_connections_methods()
{
  pthread_t hThread;
  DBUG_ENTER("handle_connections_methods");
#ifdef __NT__
  if (hPipe == INVALID_HANDLE_VALUE &&
      (!have_tcpip || opt_disable_networking) &&
      !opt_enable_shared_memory)
  {
    sql_print_error("TCP/IP, --shared-memory, or --named-pipe should be configured on NT OS");
    unireg_abort(1);				// Will not return
  }
#endif

  pthread_mutex_lock(&LOCK_thread_count);
  (void) pthread_cond_init(&COND_handler_count,NULL);
  handler_count=0;
#ifdef __NT__
  if (hPipe != INVALID_HANDLE_VALUE)
  {
    handler_count++;
    if (pthread_create(&hThread,&connection_attrib,
		       handle_connections_namedpipes, 0))
    {
      sql_print_warning("Can't create thread to handle named pipes");
      handler_count--;
    }
  }
#endif /* __NT__ */
  if (have_tcpip && !opt_disable_networking)
  {
    handler_count++;
    if (pthread_create(&hThread,&connection_attrib,
		       handle_connections_sockets, 0))
    {
      sql_print_warning("Can't create thread to handle TCP/IP");
      handler_count--;
    }
  }
#ifdef HAVE_SMEM
  if (opt_enable_shared_memory)
  {
    handler_count++;
    if (pthread_create(&hThread,&connection_attrib,
		       handle_connections_shared_memory, 0))
    {
      sql_print_warning("Can't create thread to handle shared memory");
      handler_count--;
    }
  }
#endif 

  while (handler_count > 0)
    pthread_cond_wait(&COND_handler_count,&LOCK_thread_count);
  pthread_mutex_unlock(&LOCK_thread_count);
  DBUG_VOID_RETURN;
}

void decrement_handler_count()
{
  pthread_mutex_lock(&LOCK_thread_count);
  handler_count--;
  pthread_cond_signal(&COND_handler_count);
  pthread_mutex_unlock(&LOCK_thread_count);  
  my_thread_end();
}
#else
#define decrement_handler_count()
#endif /* defined(__NT__) || defined(HAVE_SMEM) */


#ifndef EMBEDDED_LIBRARY
#ifndef DBUG_OFF
/*
  Debugging helper function to keep the locale database
  (see sql_locale.cc) and max_month_name_length and
  max_day_name_length variable values in consistent state.
*/
static void test_lc_time_sz()
{
  DBUG_ENTER("test_lc_time_sz");
  for (MY_LOCALE **loc= my_locales; *loc; loc++)
  {
    uint max_month_len= 0;
    uint max_day_len = 0;
    for (const char **month= (*loc)->month_names->type_names; *month; month++)
    {
      set_if_bigger(max_month_len,
                    my_numchars_mb(&my_charset_utf8_general_ci,
                                   *month, *month + strlen(*month)));
    }
    for (const char **day= (*loc)->day_names->type_names; *day; day++)
    {
      set_if_bigger(max_day_len,
                    my_numchars_mb(&my_charset_utf8_general_ci,
                                   *day, *day + strlen(*day)));
    }
    if ((*loc)->max_month_name_length != max_month_len ||
        (*loc)->max_day_name_length != max_day_len)
    {
      DBUG_PRINT("Wrong max day name(or month name) length for locale:",
                 ("%s", (*loc)->name));
      DBUG_ASSERT(0);
    }
  }
  DBUG_VOID_RETURN;
}
#endif//DBUG_OFF


#ifdef __WIN__
int win_main(int argc, char **argv)
#else
int main(int argc, char **argv)
#endif
{
  MY_INIT(argv[0]);		// init my_sys library & pthreads
  /* nothing should come before this line ^^^ */

  /* Set signal used to kill MySQL */
#if defined(SIGUSR2)
  thr_kill_signal= thd_lib_detected == THD_LIB_LT ? SIGINT : SIGUSR2;
#else
  thr_kill_signal= SIGINT;
#endif

  /*
    Perform basic logger initialization logger. Should be called after
    MY_INIT, as it initializes mutexes. Log tables are inited later.
  */
  logger.init_base();

#ifdef _CUSTOMSTARTUPCONFIG_
  if (_cust_check_startup())
  {
    / * _cust_check_startup will report startup failure error * /
    exit(1);
  }
#endif

#ifdef	__WIN__
  /*
    Before performing any socket operation (like retrieving hostname
    in init_common_variables we have to call WSAStartup
  */
  {
    WSADATA WsaData;
    if (SOCKET_ERROR == WSAStartup (0x0101, &WsaData))
    {
      /* errors are not read yet, so we use english text here */
      my_message(ER_WSAS_FAILED, "WSAStartup Failed", MYF(0));
      unireg_abort(1);
    }
  }
#endif /* __WIN__ */

  if (init_common_variables(MYSQL_CONFIG_NAME,
			    argc, argv, load_default_groups))
    unireg_abort(1);				// Will do exit

  init_signals();
  if (!(opt_specialflag & SPECIAL_NO_PRIOR))
    my_pthread_setprio(pthread_self(),CONNECT_PRIOR);
#if defined(__ia64__) || defined(__ia64)
  /*
    Peculiar things with ia64 platforms - it seems we only have half the
    stack size in reality, so we have to double it here
  */
  pthread_attr_setstacksize(&connection_attrib,my_thread_stack_size*2);
#else
  pthread_attr_setstacksize(&connection_attrib,my_thread_stack_size);
#endif
#ifdef HAVE_PTHREAD_ATTR_GETSTACKSIZE
  {
    /* Retrieve used stack size;  Needed for checking stack overflows */
    size_t stack_size= 0;
    pthread_attr_getstacksize(&connection_attrib, &stack_size);
#if defined(__ia64__) || defined(__ia64)
    stack_size/= 2;
#endif
    /* We must check if stack_size = 0 as Solaris 2.9 can return 0 here */
    if (stack_size && stack_size < my_thread_stack_size)
    {
      if (global_system_variables.log_warnings)
	sql_print_warning("Asked for %lu thread stack, but got %ld",
			  my_thread_stack_size, (long) stack_size);
#if defined(__ia64__) || defined(__ia64)
      my_thread_stack_size= stack_size*2;
#else
      my_thread_stack_size= stack_size;
#endif
    }
  }
#endif
#ifdef __NETWARE__
  /* Increasing stacksize of threads on NetWare */
  pthread_attr_setstacksize(&connection_attrib, NW_THD_STACKSIZE);
#endif

  (void) thr_setconcurrency(concurrency);	// 10 by default

  select_thread=pthread_self();
  select_thread_in_use=1;

#ifdef HAVE_LIBWRAP
  libwrapName= my_progname+dirname_length(my_progname);
  openlog(libwrapName, LOG_PID, LOG_AUTH);
#endif

#ifndef DBUG_OFF
  test_lc_time_sz();
#endif

  /*
    We have enough space for fiddling with the argv, continue
  */
  check_data_home(mysql_real_data_home);
  if (my_setwd(mysql_real_data_home,MYF(MY_WME)) && !opt_help)
    unireg_abort(1);				/* purecov: inspected */
  mysql_data_home= mysql_data_home_buff;
  mysql_data_home[0]=FN_CURLIB;		// all paths are relative from here
  mysql_data_home[1]=0;
  mysql_data_home_len= 2;

  if ((user_info= check_user(mysqld_user)))
  {
#if defined(HAVE_MLOCKALL) && defined(MCL_CURRENT)
    if (locked_in_memory) // getuid() == 0 here
      set_effective_user(user_info);
    else
#endif
      set_user(mysqld_user, user_info);
  }

  if (opt_bin_log && !server_id)
  {
    server_id= !master_host ? 1 : 2;
#ifdef EXTRA_DEBUG
    switch (server_id) {
    case 1:
      sql_print_warning("\
You have enabled the binary log, but you haven't set server-id to \
a non-zero value: we force server id to 1; updates will be logged to the \
binary log, but connections from slaves will not be accepted.");
      break;
    case 2:
      sql_print_warning("\
You should set server-id to a non-0 value if master_host is set; \
we force server id to 2, but this MySQL server will not act as a slave.");
      break;
    }
#endif
  }

  if (init_server_components())
    unireg_abort(1);

  init_ssl();
  network_init();

#ifdef __WIN__
  if (!opt_console)
  {
    if (reopen_fstreams(log_error_file, stdout, stderr))
      unireg_abort(1);
    setbuf(stderr, NULL);
    FreeConsole();				// Remove window
  }
#endif

  /*
   Initialize my_str_malloc() and my_str_free()
  */
  my_str_malloc= &my_str_malloc_mysqld;
  my_str_free= &my_str_free_mysqld;

  /*
    init signals & alarm
    After this we can't quit by a simple unireg_abort
  */
  error_handler_hook= my_message_sql;
  start_signal_handler();				// Creates pidfile

  if (mysql_rm_tmp_tables() || acl_init(opt_noacl) ||
      my_tz_init((THD *)0, default_tz_name, opt_bootstrap))
  {
    abort_loop=1;
    select_thread_in_use=0;
#ifndef __NETWARE__
    (void) pthread_kill(signal_thread, MYSQL_KILL_SIGNAL);
#endif /* __NETWARE__ */

    if (!opt_bootstrap)
      (void) my_delete(pidfile_name,MYF(MY_WME));	// Not needed anymore

    if (unix_sock != INVALID_SOCKET)
      unlink(mysqld_unix_port);
    exit(1);
  }
  if (!opt_noacl)
    (void) grant_init();

  if (!opt_bootstrap)
    servers_init(0);

  if (!opt_noacl)
  {
#ifdef HAVE_DLOPEN
    udf_init();
#endif
  }

  init_status_vars();
  if (opt_bootstrap) /* If running with bootstrap, do not start replication. */
    opt_skip_slave_start= 1;
  /*
    init_slave() must be called after the thread keys are created.
    Some parts of the code (e.g. SHOW STATUS LIKE 'slave_running' and other
    places) assume that active_mi != 0, so let's fail if it's 0 (out of
    memory); a message has already been printed.
  */
  if (init_slave() && !active_mi)
  {
    unireg_abort(1);
  }

  execute_ddl_log_recovery();

  if (Events::init(opt_noacl || opt_bootstrap))
    unireg_abort(1);

  if (opt_bootstrap)
  {
    select_thread_in_use= 0;                    // Allow 'kill' to work
    bootstrap(stdin);
    unireg_abort(bootstrap_error ? 1 : 0);
  }
  if (opt_init_file)
  {
    if (read_init_file(opt_init_file))
      unireg_abort(1);
  }

  create_shutdown_thread();
  start_handle_manager();

#if defined(_WIN32) && !defined(EMBEDDED_LIBRARY)
  Service.SetRunning();
#endif


  /* Signal threads waiting for server to be started */
  pthread_mutex_lock(&LOCK_server_started);
  mysqld_server_started= 1;
  pthread_cond_signal(&COND_server_started);
  pthread_mutex_unlock(&LOCK_server_started);

#ifdef WITH_NDBCLUSTER_STORAGE_ENGINE
  /* 
     Give ndb opportunity to initialise more things after
     mysqld_server_started is true
  */
  if (ndb_wait_setup_func)
  {
    if (ndb_wait_setup_func(opt_ndb_wait_setup))
    {
      sql_print_warning("NDB : Tables not available after %lu seconds."
                        "  Consider increasing --ndb-wait-setup value",
                        opt_ndb_wait_setup);
    }
  }
#endif

  sql_print_information(ER(ER_STARTUP),my_progname,server_version,
                        ((unix_sock == INVALID_SOCKET) ? (char*) ""
                                                       : mysqld_unix_port),
                         mysqld_port,
                         MYSQL_COMPILATION_COMMENT);
  
#if defined(__NT__) || defined(HAVE_SMEM)
  handle_connections_methods();
#else
#ifdef __WIN__
  if (!have_tcpip || opt_disable_networking)
  {
    sql_print_error("TCP/IP unavailable or disabled with --skip-networking; no available interfaces");
    unireg_abort(1);
  }
#endif
  handle_connections_sockets(0);
#endif /* __NT__ */

  /* (void) pthread_attr_destroy(&connection_attrib); */
  
  DBUG_PRINT("quit",("Exiting main thread"));

#ifndef __WIN__
#ifdef EXTRA_DEBUG2
  sql_print_error("Before Lock_thread_count");
#endif
  (void) pthread_mutex_lock(&LOCK_thread_count);
  DBUG_PRINT("quit", ("Got thread_count mutex"));
  select_thread_in_use=0;			// For close_connections
  (void) pthread_mutex_unlock(&LOCK_thread_count);
  (void) pthread_cond_broadcast(&COND_thread_count);
#ifdef EXTRA_DEBUG2
  sql_print_error("After lock_thread_count");
#endif
#endif /* __WIN__ */

  /* Wait until cleanup is done */
  (void) pthread_mutex_lock(&LOCK_thread_count);
  while (!ready_to_exit)
    pthread_cond_wait(&COND_thread_count,&LOCK_thread_count);
  (void) pthread_mutex_unlock(&LOCK_thread_count);

#if defined(__WIN__) && !defined(EMBEDDED_LIBRARY)
  if (Service.IsNT() && start_mode)
    Service.Stop();
  else
  {
    Service.SetShutdownEvent(0);
    if (hEventShutdown)
      CloseHandle(hEventShutdown);
  }
#endif
  clean_up(1);
  wait_for_signal_thread_to_end();
  clean_up_mutexes();
  my_end(opt_endinfo ? MY_CHECK_ERROR | MY_GIVE_INFO : 0);

  exit(0);
  return(0);					/* purecov: deadcode */
}

#endif /* EMBEDDED_LIBRARY */


/****************************************************************************
  Main and thread entry function for Win32
  (all this is needed only to run mysqld as a service on WinNT)
****************************************************************************/

#if defined(__WIN__) && !defined(EMBEDDED_LIBRARY)
int mysql_service(void *p)
{
  if (use_opt_args)
    win_main(opt_argc, opt_argv);
  else
    win_main(Service.my_argc, Service.my_argv);
  return 0;
}


/* Quote string if it contains space, else copy */

static char *add_quoted_string(char *to, const char *from, char *to_end)
{
  uint length= (uint) (to_end-to);

  if (!strchr(from, ' '))
    return strmake(to, from, length-1);
  return strxnmov(to, length-1, "\"", from, "\"", NullS);
}


/**
  Handle basic handling of services, like installation and removal.

  @param argv	   	        Pointer to argument list
  @param servicename		Internal name of service
  @param displayname		Display name of service (in taskbar ?)
  @param file_path		Path to this program
  @param startup_option	Startup option to mysqld

  @retval
    0		option handled
  @retval
    1		Could not handle option
*/

static bool
default_service_handling(char **argv,
			 const char *servicename,
			 const char *displayname,
			 const char *file_path,
			 const char *extra_opt,
			 const char *account_name)
{
  char path_and_service[FN_REFLEN+FN_REFLEN+32], *pos, *end;
  const char *opt_delim;
  end= path_and_service + sizeof(path_and_service)-3;

  /* We have to quote filename if it contains spaces */
  pos= add_quoted_string(path_and_service, file_path, end);
  if (*extra_opt)
  {
    /* 
     Add option after file_path. There will be zero or one extra option.  It's 
     assumed to be --defaults-file=file but isn't checked.  The variable (not
     the option name) should be quoted if it contains a string.  
    */
    *pos++= ' ';
    if (opt_delim= strchr(extra_opt, '='))
    {
      size_t length= ++opt_delim - extra_opt;
      pos= strnmov(pos, extra_opt, length);
    }
    else
      opt_delim= extra_opt;
    
    pos= add_quoted_string(pos, opt_delim, end);
  }
  /* We must have servicename last */
  *pos++= ' ';
  (void) add_quoted_string(pos, servicename, end);

  if (Service.got_service_option(argv, "install"))
  {
    Service.Install(1, servicename, displayname, path_and_service,
                    account_name);
    return 0;
  }
  if (Service.got_service_option(argv, "install-manual"))
  {
    Service.Install(0, servicename, displayname, path_and_service,
                    account_name);
    return 0;
  }
  if (Service.got_service_option(argv, "remove"))
  {
    Service.Remove(servicename);
    return 0;
  }
  return 1;
}


int main(int argc, char **argv)
{
  /*
    When several instances are running on the same machine, we
    need to have an  unique  named  hEventShudown  through the
    application PID e.g.: MySQLShutdown1890; MySQLShutdown2342
  */
  int10_to_str((int) GetCurrentProcessId(),strmov(shutdown_event_name,
                                                  "MySQLShutdown"), 10);

  /* Must be initialized early for comparison of service name */
  system_charset_info= &my_charset_utf8_general_ci;

  if (Service.GetOS())	/* true NT family */
  {
    char file_path[FN_REFLEN];
    my_path(file_path, argv[0], "");		      /* Find name in path */
    fn_format(file_path,argv[0],file_path,"",
	      MY_REPLACE_DIR | MY_UNPACK_FILENAME | MY_RESOLVE_SYMLINKS);

    if (argc == 2)
    {
      if (!default_service_handling(argv, MYSQL_SERVICENAME, MYSQL_SERVICENAME,
				   file_path, "", NULL))
	return 0;
      if (Service.IsService(argv[1]))        /* Start an optional service */
      {
	/*
	  Only add the service name to the groups read from the config file
	  if it's not "MySQL". (The default service name should be 'mysqld'
	  but we started a bad tradition by calling it MySQL from the start
	  and we are now stuck with it.
	*/
	if (my_strcasecmp(system_charset_info, argv[1],"mysql"))
	  load_default_groups[load_default_groups_sz-2]= argv[1];
        start_mode= 1;
        Service.Init(argv[1], mysql_service);
        return 0;
      }
    }
    else if (argc == 3) /* install or remove any optional service */
    {
      if (!default_service_handling(argv, argv[2], argv[2], file_path, "",
                                    NULL))
	return 0;
      if (Service.IsService(argv[2]))
      {
	/*
	  mysqld was started as
	  mysqld --defaults-file=my_path\my.ini service-name
	*/
	use_opt_args=1;
	opt_argc= 2;				// Skip service-name
	opt_argv=argv;
	start_mode= 1;
	if (my_strcasecmp(system_charset_info, argv[2],"mysql"))
	  load_default_groups[load_default_groups_sz-2]= argv[2];
	Service.Init(argv[2], mysql_service);
	return 0;
      }
    }
    else if (argc == 4 || argc == 5)
    {
      /*
        This may seem strange, because we handle --local-service while
        preserving 4.1's behavior of allowing any one other argument that is
        passed to the service on startup. (The assumption is that this is
        --defaults-file=file, but that was not enforced in 4.1, so we don't
        enforce it here.)
      */
      const char *extra_opt= NullS;
      const char *account_name = NullS;
      int index;
      for (index = 3; index < argc; index++)
      {
        if (!strcmp(argv[index], "--local-service"))
          account_name= "NT AUTHORITY\\LocalService";
        else
          extra_opt= argv[index];
      }

      if (argc == 4 || account_name)
        if (!default_service_handling(argv, argv[2], argv[2], file_path,
                                      extra_opt, account_name))
          return 0;
    }
    else if (argc == 1 && Service.IsService(MYSQL_SERVICENAME))
    {
      /* start the default service */
      start_mode= 1;
      Service.Init(MYSQL_SERVICENAME, mysql_service);
      return 0;
    }
  }
  /* Start as standalone server */
  Service.my_argc=argc;
  Service.my_argv=argv;
  mysql_service(NULL);
  return 0;
}
#endif


/**
  Execute all commands from a file. Used by the mysql_install_db script to
  create MySQL privilege tables without having to start a full MySQL server.
*/

static void bootstrap(FILE *file)
{
  DBUG_ENTER("bootstrap");

  THD *thd= new THD;
  thd->bootstrap=1;
  my_net_init(&thd->net,(st_vio*) 0);
  thd->max_client_packet_length= thd->net.max_packet;
  thd->security_ctx->master_access= ~(ulong)0;
  thd->thread_id= thd->variables.pseudo_thread_id= thread_id++;
  thread_count++;
  in_bootstrap= TRUE;

  bootstrap_file=file;
#ifndef EMBEDDED_LIBRARY			// TODO:  Enable this
  if (pthread_create(&thd->real_id,&connection_attrib,handle_bootstrap,
		     (void*) thd))
  {
    sql_print_warning("Can't create thread to handle bootstrap");
    bootstrap_error=-1;
    DBUG_VOID_RETURN;
  }
  /* Wait for thread to die */
  (void) pthread_mutex_lock(&LOCK_thread_count);
  while (in_bootstrap)
  {
    (void) pthread_cond_wait(&COND_thread_count,&LOCK_thread_count);
    DBUG_PRINT("quit",("One thread died (count=%u)",thread_count));
  }
  (void) pthread_mutex_unlock(&LOCK_thread_count);
#else
  thd->mysql= 0;
  handle_bootstrap((void *)thd);
#endif

  DBUG_VOID_RETURN;
}


static bool read_init_file(char *file_name)
{
  FILE *file;
  DBUG_ENTER("read_init_file");
  DBUG_PRINT("enter",("name: %s",file_name));
  if (!(file=my_fopen(file_name,O_RDONLY,MYF(MY_WME))))
    DBUG_RETURN(TRUE);
  bootstrap(file);
  (void) my_fclose(file,MYF(MY_WME));
  DBUG_RETURN(FALSE);
}


#ifndef EMBEDDED_LIBRARY

/*
   Simple scheduler that use the main thread to handle the request

   NOTES
     This is only used for debugging, when starting mysqld with
     --thread-handling=no-threads or --one-thread

     When we enter this function, LOCK_thread_count is hold!
*/
   
void handle_connection_in_main_thread(THD *thd)
{
  safe_mutex_assert_owner(&LOCK_thread_count);
  thread_cache_size=0;			// Safety
  threads.append(thd);
  pthread_mutex_unlock(&LOCK_thread_count);
  thd->start_utime= my_micro_time();
  handle_one_connection(thd);
}


/*
  Scheduler that uses one thread per connection
*/

void create_thread_to_handle_connection(THD *thd)
{
  if (cached_thread_count > wake_thread)
  {
    /* Get thread from cache */
    thread_cache.append(thd);
    wake_thread++;
    pthread_cond_signal(&COND_thread_cache);
  }
  else
  {
    char error_message_buff[MYSQL_ERRMSG_SIZE];
    /* Create new thread to handle connection */
    int error;
    thread_created++;
    threads.append(thd);
    DBUG_PRINT("info",(("creating thread %lu"), thd->thread_id));
    thd->prior_thr_create_utime= thd->start_utime= my_micro_time();
    if ((error=pthread_create(&thd->real_id,&connection_attrib,
                              handle_one_connection,
                              (void*) thd)))
    {
      /* purecov: begin inspected */
      DBUG_PRINT("error",
                 ("Can't create thread to handle request (error %d)",
                  error));
      thread_count--;
      thd->killed= THD::KILL_CONNECTION;			// Safety
      (void) pthread_mutex_unlock(&LOCK_thread_count);

      pthread_mutex_lock(&LOCK_connection_count);
      --connection_count;
      pthread_mutex_unlock(&LOCK_connection_count);

      statistic_increment(aborted_connects,&LOCK_status);
      /* Can't use my_error() since store_globals has not been called. */
      my_snprintf(error_message_buff, sizeof(error_message_buff),
                  ER(ER_CANT_CREATE_THREAD), error);
      net_send_error(thd, ER_CANT_CREATE_THREAD, error_message_buff);
      (void) pthread_mutex_lock(&LOCK_thread_count);
      close_connection(thd,0,0);
      delete thd;
      (void) pthread_mutex_unlock(&LOCK_thread_count);
      return;
      /* purecov: end */
    }
  }
  (void) pthread_mutex_unlock(&LOCK_thread_count);
  DBUG_PRINT("info",("Thread created"));
}


/**
  Create new thread to handle incoming connection.

    This function will create new thread to handle the incoming
    connection.  If there are idle cached threads one will be used.
    'thd' will be pushed into 'threads'.

    In single-threaded mode (\#define ONE_THREAD) connection will be
    handled inside this function.

  @param[in,out] thd    Thread handle of future thread.
*/

static void create_new_thread(THD *thd)
{
  NET *net=&thd->net;
  DBUG_ENTER("create_new_thread");

  if (protocol_version > 9)
    net->return_errno=1;

  /*
    Don't allow too many connections. We roughly check here that we allow
    only (max_connections + 1) connections.
  */

  pthread_mutex_lock(&LOCK_connection_count);

  if (connection_count >= max_connections + 1 || abort_loop)
  {
    pthread_mutex_unlock(&LOCK_connection_count);

    DBUG_PRINT("error",("Too many connections"));
    close_connection(thd, ER_CON_COUNT_ERROR, 1);
    delete thd;
    DBUG_VOID_RETURN;
  }

  ++connection_count;

  if (connection_count > max_used_connections)
    max_used_connections= connection_count;

  pthread_mutex_unlock(&LOCK_connection_count);

  /* Start a new thread to handle connection. */

  pthread_mutex_lock(&LOCK_thread_count);

  /*
    The initialization of thread_id is done in create_embedded_thd() for
    the embedded library.
    TODO: refactor this to avoid code duplication there
  */
  thd->thread_id= thd->variables.pseudo_thread_id= thread_id++;

  thread_count++;

  thread_scheduler.add_connection(thd);

  DBUG_VOID_RETURN;
}
#endif /* EMBEDDED_LIBRARY */


#ifdef SIGNALS_DONT_BREAK_READ
inline void kill_broken_server()
{
  /* hack to get around signals ignored in syscalls for problem OS's */
  if (
#if !defined(__NETWARE__)
      unix_sock == INVALID_SOCKET ||
#endif
      (!opt_disable_networking && ip_sock == INVALID_SOCKET))
  {
    select_thread_in_use = 0;
    /* The following call will never return */
    kill_server(IF_NETWARE(MYSQL_KILL_SIGNAL, (void*) MYSQL_KILL_SIGNAL));
  }
}
#define MAYBE_BROKEN_SYSCALL kill_broken_server();
#else
#define MAYBE_BROKEN_SYSCALL
#endif

	/* Handle new connections and spawn new process to handle them */

#ifndef EMBEDDED_LIBRARY
pthread_handler_t handle_connections_sockets(void *arg __attribute__((unused)))
{
  my_socket sock,new_sock;
  uint error_count=0;
  uint max_used_connection= (uint) (max(ip_sock,unix_sock)+1);
  fd_set readFDs,clientFDs;
  THD *thd;
  struct sockaddr_in cAddr;
  int ip_flags=0,socket_flags=0,flags;
  st_vio *vio_tmp;
  DBUG_ENTER("handle_connections_sockets");

  LINT_INIT(new_sock);

  (void) my_pthread_getprio(pthread_self());		// For debugging

  FD_ZERO(&clientFDs);
  if (ip_sock != INVALID_SOCKET)
  {
    FD_SET(ip_sock,&clientFDs);
#ifdef HAVE_FCNTL
    ip_flags = fcntl(ip_sock, F_GETFL, 0);
#endif
  }
#ifdef HAVE_SYS_UN_H
  FD_SET(unix_sock,&clientFDs);
#ifdef HAVE_FCNTL
  socket_flags=fcntl(unix_sock, F_GETFL, 0);
#endif
#endif

  DBUG_PRINT("general",("Waiting for connections."));
  MAYBE_BROKEN_SYSCALL;
  while (!abort_loop)
  {
    readFDs=clientFDs;
#ifdef HPUX10
    if (select(max_used_connection,(int*) &readFDs,0,0,0) < 0)
      continue;
#else
    if (select((int) max_used_connection,&readFDs,0,0,0) < 0)
    {
      if (socket_errno != SOCKET_EINTR)
      {
	if (!select_errors++ && !abort_loop)	/* purecov: inspected */
	  sql_print_error("mysqld: Got error %d from select",socket_errno); /* purecov: inspected */
      }
      MAYBE_BROKEN_SYSCALL
      continue;
    }
#endif	/* HPUX10 */
    if (abort_loop)
    {
      MAYBE_BROKEN_SYSCALL;
      break;
    }

    /* Is this a new connection request ? */
#ifdef HAVE_SYS_UN_H
    if (FD_ISSET(unix_sock,&readFDs))
    {
      sock = unix_sock;
      flags= socket_flags;
    }
    else
#endif
    {
      sock = ip_sock;
      flags= ip_flags;
    }

#if !defined(NO_FCNTL_NONBLOCK)
    if (!(test_flags & TEST_BLOCKING))
    {
#if defined(O_NONBLOCK)
      fcntl(sock, F_SETFL, flags | O_NONBLOCK);
#elif defined(O_NDELAY)
      fcntl(sock, F_SETFL, flags | O_NDELAY);
#endif
    }
#endif /* NO_FCNTL_NONBLOCK */
    for (uint retry=0; retry < MAX_ACCEPT_RETRY; retry++)
    {
      size_socket length=sizeof(struct sockaddr_in);
      new_sock = accept(sock, my_reinterpret_cast(struct sockaddr *) (&cAddr),
			&length);
#ifdef __NETWARE__ 
      // TODO: temporary fix, waiting for TCP/IP fix - DEFECT000303149
      if ((new_sock == INVALID_SOCKET) && (socket_errno == EINVAL))
      {
        kill_server(SIGTERM);
      }
#endif
      if (new_sock != INVALID_SOCKET ||
	  (socket_errno != SOCKET_EINTR && socket_errno != SOCKET_EAGAIN))
	break;
      MAYBE_BROKEN_SYSCALL;
#if !defined(NO_FCNTL_NONBLOCK)
      if (!(test_flags & TEST_BLOCKING))
      {
	if (retry == MAX_ACCEPT_RETRY - 1)
	  fcntl(sock, F_SETFL, flags);		// Try without O_NONBLOCK
      }
#endif
    }
#if !defined(NO_FCNTL_NONBLOCK)
    if (!(test_flags & TEST_BLOCKING))
      fcntl(sock, F_SETFL, flags);
#endif
    if (new_sock == INVALID_SOCKET)
    {
      if ((error_count++ & 255) == 0)		// This can happen often
	sql_perror("Error in accept");
      MAYBE_BROKEN_SYSCALL;
      if (socket_errno == SOCKET_ENFILE || socket_errno == SOCKET_EMFILE)
	sleep(1);				// Give other threads some time
      continue;
    }

#ifdef HAVE_LIBWRAP
    {
      if (sock == ip_sock)
      {
	struct request_info req;
	signal(SIGCHLD, SIG_DFL);
	request_init(&req, RQ_DAEMON, libwrapName, RQ_FILE, new_sock, NULL);
	my_fromhost(&req);
	if (!my_hosts_access(&req))
	{
	  /*
	    This may be stupid but refuse() includes an exit(0)
	    which we surely don't want...
	    clean_exit() - same stupid thing ...
	  */
	  syslog(deny_severity, "refused connect from %s",
		 my_eval_client(&req));

	  /*
	    C++ sucks (the gibberish in front just translates the supplied
	    sink function pointer in the req structure from a void (*sink)();
	    to a void(*sink)(int) if you omit the cast, the C++ compiler
	    will cry...
	  */
	  if (req.sink)
	    ((void (*)(int))req.sink)(req.fd);

	  (void) shutdown(new_sock, SHUT_RDWR);
	  (void) closesocket(new_sock);
	  continue;
	}
      }
    }
#endif /* HAVE_LIBWRAP */

    {
      size_socket dummyLen;
      struct sockaddr dummy;
      dummyLen = sizeof(struct sockaddr);
      if (getsockname(new_sock,&dummy, &dummyLen) < 0)
      {
	sql_perror("Error on new connection socket");
	(void) shutdown(new_sock, SHUT_RDWR);
	(void) closesocket(new_sock);
	continue;
      }
    }

    /*
    ** Don't allow too many connections
    */

    if (!(thd= new THD))
    {
      (void) shutdown(new_sock, SHUT_RDWR);
      VOID(closesocket(new_sock));
      continue;
    }
    if (!(vio_tmp=vio_new(new_sock,
			  sock == unix_sock ? VIO_TYPE_SOCKET :
			  VIO_TYPE_TCPIP,
			  sock == unix_sock ? VIO_LOCALHOST: 0)) ||
	my_net_init(&thd->net,vio_tmp))
    {
      /*
        Only delete the temporary vio if we didn't already attach it to the
        NET object. The destructor in THD will delete any initialized net
        structure.
      */
      if (vio_tmp && thd->net.vio != vio_tmp)
        vio_delete(vio_tmp);
      else
      {
	(void) shutdown(new_sock, SHUT_RDWR);
	(void) closesocket(new_sock);
      }
      delete thd;
      continue;
    }
    if (sock == unix_sock)
      thd->security_ctx->host=(char*) my_localhost;

    create_new_thread(thd);
  }
  DBUG_LEAVE;
  decrement_handler_count();
  return 0;
}


#ifdef __NT__
pthread_handler_t handle_connections_namedpipes(void *arg)
{
  HANDLE hConnectedPipe;
  OVERLAPPED connectOverlapped= {0};
  THD *thd;
  my_thread_init();
  DBUG_ENTER("handle_connections_namedpipes");
  connectOverlapped.hEvent= CreateEvent(NULL, TRUE, FALSE, NULL);
  if (!connectOverlapped.hEvent)
  {
    sql_print_error("Can't create event, last error=%u", GetLastError());
    unireg_abort(1);
  }
  DBUG_PRINT("general",("Waiting for named pipe connections."));
  while (!abort_loop)
  {
    /* wait for named pipe connection */
    BOOL fConnected= ConnectNamedPipe(hPipe, &connectOverlapped);
    if (!fConnected && (GetLastError() == ERROR_IO_PENDING))
    {
        /*
          ERROR_IO_PENDING says async IO has started but not yet finished.
          GetOverlappedResult will wait for completion.
        */
        DWORD bytes;
        fConnected= GetOverlappedResult(hPipe, &connectOverlapped,&bytes, TRUE);
    }
    if (abort_loop)
      break;
    if (!fConnected)
      fConnected = GetLastError() == ERROR_PIPE_CONNECTED;
    if (!fConnected)
    {
      CloseHandle(hPipe);
      if ((hPipe= CreateNamedPipe(pipe_name,
                                  PIPE_ACCESS_DUPLEX |
                                  FILE_FLAG_OVERLAPPED,
                                  PIPE_TYPE_BYTE |
                                  PIPE_READMODE_BYTE |
                                  PIPE_WAIT,
                                  PIPE_UNLIMITED_INSTANCES,
                                  (int) global_system_variables.
                                  net_buffer_length,
                                  (int) global_system_variables.
                                  net_buffer_length,
                                  NMPWAIT_USE_DEFAULT_WAIT,
                                  &saPipeSecurity)) ==
	  INVALID_HANDLE_VALUE)
      {
	sql_perror("Can't create new named pipe!");
	break;					// Abort
      }
    }
    hConnectedPipe = hPipe;
    /* create new pipe for new connection */
    if ((hPipe = CreateNamedPipe(pipe_name,
                 PIPE_ACCESS_DUPLEX |
                 FILE_FLAG_OVERLAPPED,
				 PIPE_TYPE_BYTE |
				 PIPE_READMODE_BYTE |
				 PIPE_WAIT,
				 PIPE_UNLIMITED_INSTANCES,
				 (int) global_system_variables.net_buffer_length,
				 (int) global_system_variables.net_buffer_length,
				 NMPWAIT_USE_DEFAULT_WAIT,
				 &saPipeSecurity)) ==
	INVALID_HANDLE_VALUE)
    {
      sql_perror("Can't create new named pipe!");
      hPipe=hConnectedPipe;
      continue;					// We have to try again
    }

    if (!(thd = new THD))
    {
      DisconnectNamedPipe(hConnectedPipe);
      CloseHandle(hConnectedPipe);
      continue;
    }
    if (!(thd->net.vio= vio_new_win32pipe(hConnectedPipe)) ||
	my_net_init(&thd->net, thd->net.vio))
    {
      close_connection(thd, ER_OUT_OF_RESOURCES, 1);
      delete thd;
      continue;
    }
    /* Host is unknown */
    thd->security_ctx->host= my_strdup(my_localhost, MYF(0));
    create_new_thread(thd);
  }
  CloseHandle(connectOverlapped.hEvent);
  DBUG_LEAVE;
  decrement_handler_count();
  return 0;
}
#endif /* __NT__ */


#ifdef HAVE_SMEM

/**
  Thread of shared memory's service.

  @param arg                              Arguments of thread
*/
pthread_handler_t handle_connections_shared_memory(void *arg)
{
  /* file-mapping object, use for create shared memory */
  HANDLE handle_connect_file_map= 0;
  char  *handle_connect_map= 0;                 // pointer on shared memory
  HANDLE event_connect_answer= 0;
  ulong smem_buffer_length= shared_memory_buffer_length + 4;
  ulong connect_number= 1;
  char *tmp= NULL;
  char *suffix_pos;
  char connect_number_char[22], *p;
  const char *errmsg= 0;
  SECURITY_ATTRIBUTES *sa_event= 0, *sa_mapping= 0;
  my_thread_init();
  DBUG_ENTER("handle_connections_shared_memorys");
  DBUG_PRINT("general",("Waiting for allocated shared memory."));

  /*
     get enough space base-name + '_' + longest suffix we might ever send
   */
  if (!(tmp= (char *)my_malloc(strlen(shared_memory_base_name) + 32L, MYF(MY_FAE))))
    goto error;

  if (my_security_attr_create(&sa_event, &errmsg,
                              GENERIC_ALL, SYNCHRONIZE | EVENT_MODIFY_STATE))
    goto error;

  if (my_security_attr_create(&sa_mapping, &errmsg,
                             GENERIC_ALL, FILE_MAP_READ | FILE_MAP_WRITE))
    goto error;

  /*
    The name of event and file-mapping events create agree next rule:
      shared_memory_base_name+unique_part
    Where:
      shared_memory_base_name is unique value for each server
      unique_part is unique value for each object (events and file-mapping)
  */
  suffix_pos= strxmov(tmp,shared_memory_base_name,"_",NullS);
  strmov(suffix_pos, "CONNECT_REQUEST");
  if ((smem_event_connect_request= CreateEvent(sa_event,
                                               FALSE, FALSE, tmp)) == 0)
  {
    errmsg= "Could not create request event";
    goto error;
  }
  strmov(suffix_pos, "CONNECT_ANSWER");
  if ((event_connect_answer= CreateEvent(sa_event, FALSE, FALSE, tmp)) == 0)
  {
    errmsg="Could not create answer event";
    goto error;
  }
  strmov(suffix_pos, "CONNECT_DATA");
  if ((handle_connect_file_map=
       CreateFileMapping(INVALID_HANDLE_VALUE, sa_mapping,
                         PAGE_READWRITE, 0, sizeof(connect_number), tmp)) == 0)
  {
    errmsg= "Could not create file mapping";
    goto error;
  }
  if ((handle_connect_map= (char *)MapViewOfFile(handle_connect_file_map,
						  FILE_MAP_WRITE,0,0,
						  sizeof(DWORD))) == 0)
  {
    errmsg= "Could not create shared memory service";
    goto error;
  }

  while (!abort_loop)
  {
    /* Wait a request from client */
    WaitForSingleObject(smem_event_connect_request,INFINITE);

    /*
       it can be after shutdown command
    */
    if (abort_loop)
      goto error;

    HANDLE handle_client_file_map= 0;
    char  *handle_client_map= 0;
    HANDLE event_client_wrote= 0;
    HANDLE event_client_read= 0;    // for transfer data server <-> client
    HANDLE event_server_wrote= 0;
    HANDLE event_server_read= 0;
    HANDLE event_conn_closed= 0;
    THD *thd= 0;

    p= int10_to_str(connect_number, connect_number_char, 10);
    /*
      The name of event and file-mapping events create agree next rule:
        shared_memory_base_name+unique_part+number_of_connection
        Where:
	  shared_memory_base_name is uniquel value for each server
	  unique_part is unique value for each object (events and file-mapping)
	  number_of_connection is connection-number between server and client
    */
    suffix_pos= strxmov(tmp,shared_memory_base_name,"_",connect_number_char,
			 "_",NullS);
    strmov(suffix_pos, "DATA");
    if ((handle_client_file_map=
         CreateFileMapping(INVALID_HANDLE_VALUE, sa_mapping,
                           PAGE_READWRITE, 0, smem_buffer_length, tmp)) == 0)
    {
      errmsg= "Could not create file mapping";
      goto errorconn;
    }
    if ((handle_client_map= (char*)MapViewOfFile(handle_client_file_map,
						  FILE_MAP_WRITE,0,0,
						  smem_buffer_length)) == 0)
    {
      errmsg= "Could not create memory map";
      goto errorconn;
    }
    strmov(suffix_pos, "CLIENT_WROTE");
    if ((event_client_wrote= CreateEvent(sa_event, FALSE, FALSE, tmp)) == 0)
    {
      errmsg= "Could not create client write event";
      goto errorconn;
    }
    strmov(suffix_pos, "CLIENT_READ");
    if ((event_client_read= CreateEvent(sa_event, FALSE, FALSE, tmp)) == 0)
    {
      errmsg= "Could not create client read event";
      goto errorconn;
    }
    strmov(suffix_pos, "SERVER_READ");
    if ((event_server_read= CreateEvent(sa_event, FALSE, FALSE, tmp)) == 0)
    {
      errmsg= "Could not create server read event";
      goto errorconn;
    }
    strmov(suffix_pos, "SERVER_WROTE");
    if ((event_server_wrote= CreateEvent(sa_event,
                                         FALSE, FALSE, tmp)) == 0)
    {
      errmsg= "Could not create server write event";
      goto errorconn;
    }
    strmov(suffix_pos, "CONNECTION_CLOSED");
    if ((event_conn_closed= CreateEvent(sa_event,
                                        TRUE, FALSE, tmp)) == 0)
    {
      errmsg= "Could not create closed connection event";
      goto errorconn;
    }
    if (abort_loop)
      goto errorconn;
    if (!(thd= new THD))
      goto errorconn;
    /* Send number of connection to client */
    int4store(handle_connect_map, connect_number);
    if (!SetEvent(event_connect_answer))
    {
      errmsg= "Could not send answer event";
      goto errorconn;
    }
    /* Set event that client should receive data */
    if (!SetEvent(event_client_read))
    {
      errmsg= "Could not set client to read mode";
      goto errorconn;
    }
    if (!(thd->net.vio= vio_new_win32shared_memory(handle_client_file_map,
                                                   handle_client_map,
                                                   event_client_wrote,
                                                   event_client_read,
                                                   event_server_wrote,
                                                   event_server_read,
                                                   event_conn_closed)) ||
                        my_net_init(&thd->net, thd->net.vio))
    {
      close_connection(thd, ER_OUT_OF_RESOURCES, 1);
      errmsg= 0;
      goto errorconn;
    }
    thd->security_ctx->host= my_strdup(my_localhost, MYF(0)); /* Host is unknown */
    create_new_thread(thd);
    connect_number++;
    continue;

errorconn:
    /* Could not form connection;  Free used handlers/memort and retry */
    if (errmsg)
    {
      char buff[180];
      strxmov(buff, "Can't create shared memory connection: ", errmsg, ".",
	      NullS);
      sql_perror(buff);
    }
    if (handle_client_file_map) 
      CloseHandle(handle_client_file_map);
    if (handle_client_map)
      UnmapViewOfFile(handle_client_map);
    if (event_server_wrote)
      CloseHandle(event_server_wrote);
    if (event_server_read)
      CloseHandle(event_server_read);
    if (event_client_wrote)
      CloseHandle(event_client_wrote);
    if (event_client_read)
      CloseHandle(event_client_read);
    if (event_conn_closed)
      CloseHandle(event_conn_closed);
    delete thd;
  }

  /* End shared memory handling */
error:
  if (tmp)
    my_free(tmp, MYF(0));

  if (errmsg)
  {
    char buff[180];
    strxmov(buff, "Can't create shared memory service: ", errmsg, ".", NullS);
    sql_perror(buff);
  }
  my_security_attr_free(sa_event);
  my_security_attr_free(sa_mapping);
  if (handle_connect_map)	UnmapViewOfFile(handle_connect_map);
  if (handle_connect_file_map)	CloseHandle(handle_connect_file_map);
  if (event_connect_answer)	CloseHandle(event_connect_answer);
  if (smem_event_connect_request) CloseHandle(smem_event_connect_request);
  DBUG_LEAVE;
  decrement_handler_count();
  return 0;
}
#endif /* HAVE_SMEM */
#endif /* EMBEDDED_LIBRARY */


/****************************************************************************
  Handle start options
******************************************************************************/

enum options_mysqld
{
  OPT_ISAM_LOG=256,            OPT_SKIP_NEW, 
  OPT_SKIP_GRANT,              OPT_SKIP_LOCK, 
  OPT_ENABLE_LOCK,             OPT_USE_LOCKING,
  OPT_SOCKET,                  OPT_UPDATE_LOG,
  OPT_BIN_LOG,                 OPT_SKIP_RESOLVE,
  OPT_SKIP_NETWORKING,         OPT_BIN_LOG_INDEX,
  OPT_BIND_ADDRESS,            OPT_PID_FILE,
  OPT_SKIP_PRIOR,              OPT_BIG_TABLES,
  OPT_STANDALONE,              OPT_ONE_THREAD,
  OPT_CONSOLE,                 OPT_LOW_PRIORITY_UPDATES,
  OPT_SKIP_HOST_CACHE,         OPT_SHORT_LOG_FORMAT,
  OPT_FLUSH,                   OPT_SAFE,
  OPT_BOOTSTRAP,               OPT_SKIP_SHOW_DB,
  OPT_STORAGE_ENGINE,          OPT_INIT_FILE,
  OPT_DELAY_KEY_WRITE_ALL,     OPT_SLOW_QUERY_LOG,
  OPT_DELAY_KEY_WRITE,	       OPT_CHARSETS_DIR,
  OPT_MASTER_HOST,             OPT_MASTER_USER,
  OPT_MASTER_PASSWORD,         OPT_MASTER_PORT,
  OPT_MASTER_INFO_FILE,        OPT_MASTER_CONNECT_RETRY,
  OPT_MASTER_RETRY_COUNT,      OPT_LOG_TC, OPT_LOG_TC_SIZE,
  OPT_MASTER_SSL,              OPT_MASTER_SSL_KEY,
  OPT_MASTER_SSL_CERT,         OPT_MASTER_SSL_CAPATH,
  OPT_MASTER_SSL_CIPHER,       OPT_MASTER_SSL_CA,
  OPT_SQL_BIN_UPDATE_SAME,     OPT_REPLICATE_DO_DB,
  OPT_REPLICATE_IGNORE_DB,     OPT_LOG_SLAVE_UPDATES,
  OPT_BINLOG_DO_DB,            OPT_BINLOG_IGNORE_DB,
  OPT_BINLOG_FORMAT,
#ifndef DBUG_OFF
  OPT_BINLOG_SHOW_XID,
#endif
  OPT_BINLOG_ROWS_EVENT_MAX_SIZE, 
  OPT_WANT_CORE,               OPT_CONCURRENT_INSERT,
  OPT_MEMLOCK,                 OPT_MYISAM_RECOVER,
  OPT_REPLICATE_REWRITE_DB,    OPT_SERVER_ID,
  OPT_SKIP_SLAVE_START,        OPT_SAFE_SHOW_DB, 
  OPT_SAFEMALLOC_MEM_LIMIT,    OPT_REPLICATE_DO_TABLE,
  OPT_REPLICATE_IGNORE_TABLE,  OPT_REPLICATE_WILD_DO_TABLE,
  OPT_REPLICATE_WILD_IGNORE_TABLE, OPT_REPLICATE_SAME_SERVER_ID,
  OPT_DISCONNECT_SLAVE_EVENT_COUNT, OPT_TC_HEURISTIC_RECOVER,
  OPT_ABORT_SLAVE_EVENT_COUNT,
  OPT_LOG_BIN_TRUST_FUNCTION_CREATORS,
  OPT_LOG_BIN_TRUST_FUNCTION_CREATORS_OLD,
  OPT_ENGINE_CONDITION_PUSHDOWN, OPT_NDB_CONNECTSTRING, 
  OPT_NDB_USE_EXACT_COUNT, OPT_NDB_USE_TRANSACTIONS,
  OPT_NDB_FORCE_SEND, OPT_NDB_AUTOINCREMENT_PREFETCH_SZ,
  OPT_NDB_SHM, OPT_NDB_OPTIMIZED_NODE_SELECTION, OPT_NDB_CACHE_CHECK_TIME,
  OPT_NDB_BATCH_SIZE,
  OPT_NDB_OPTIMIZATION_DELAY,
  OPT_NDB_TABLE_TEMPORARY,
  OPT_NDB_WAIT_CONNECTED,
  OPT_NDB_CLUSTER_CONNECTION_POOL,
  OPT_NDB_WAIT_SETUP,
  OPT_NDB_MGMD, OPT_NDB_NODEID,
  OPT_NDB_DISTRIBUTION,
  OPT_NDB_INDEX_STAT_ENABLE,
  OPT_NDB_EXTRA_LOGGING,
  OPT_NDB_REPORT_THRESH_BINLOG_EPOCH_SLIP,
  OPT_NDB_REPORT_THRESH_BINLOG_MEM_USAGE,
  OPT_NDB_USE_COPYING_ALTER_TABLE,
  OPT_NDB_LOG_UPDATE_AS_WRITE, OPT_NDB_LOG_UPDATED_ONLY,
  OPT_NDB_LOG_ORIG, OPT_NDB_LOG_BIN, OPT_NDB_LOG_BINLOG_INDEX,
  OPT_NDB_LOG_EMPTY_EPOCHS,
  OPT_SKIP_SAFEMALLOC,
  OPT_TEMP_POOL, OPT_TX_ISOLATION, OPT_COMPLETION_TYPE,
  OPT_SKIP_STACK_TRACE, OPT_SKIP_SYMLINKS,
  OPT_MAX_BINLOG_DUMP_EVENTS, OPT_SPORADIC_BINLOG_DUMP_FAIL,
  OPT_SAFE_USER_CREATE, OPT_SQL_MODE,
  OPT_HAVE_NAMED_PIPE,
  OPT_DO_PSTACK, OPT_EVENT_SCHEDULER, OPT_REPORT_HOST,
  OPT_REPORT_USER, OPT_REPORT_PASSWORD, OPT_REPORT_PORT,
  OPT_SHOW_SLAVE_AUTH_INFO,
  OPT_SLAVE_LOAD_TMPDIR, OPT_NO_MIX_TYPE,
  OPT_RPL_RECOVERY_RANK,OPT_INIT_RPL_ROLE,
  OPT_RELAY_LOG, OPT_RELAY_LOG_INDEX, OPT_RELAY_LOG_INFO_FILE,
  OPT_SLAVE_SKIP_ERRORS, OPT_SLAVE_ALLOW_BATCHING, OPT_DES_KEY_FILE, OPT_LOCAL_INFILE,
  OPT_SSL_SSL, OPT_SSL_KEY, OPT_SSL_CERT, OPT_SSL_CA,
  OPT_SSL_CAPATH, OPT_SSL_CIPHER,
  OPT_BACK_LOG, OPT_BINLOG_CACHE_SIZE,
  OPT_CONNECT_TIMEOUT, OPT_DELAYED_INSERT_TIMEOUT,
  OPT_DELAYED_INSERT_LIMIT, OPT_DELAYED_QUEUE_SIZE,
  OPT_FLUSH_TIME, OPT_FT_MIN_WORD_LEN, OPT_FT_BOOLEAN_SYNTAX,
  OPT_FT_MAX_WORD_LEN, OPT_FT_QUERY_EXPANSION_LIMIT, OPT_FT_STOPWORD_FILE,
  OPT_INTERACTIVE_TIMEOUT, OPT_JOIN_BUFF_SIZE,
  OPT_KEY_BUFFER_SIZE, OPT_KEY_CACHE_BLOCK_SIZE,
  OPT_KEY_CACHE_DIVISION_LIMIT, OPT_KEY_CACHE_AGE_THRESHOLD,
  OPT_LONG_QUERY_TIME,
  OPT_LOWER_CASE_TABLE_NAMES, OPT_MAX_ALLOWED_PACKET,
  OPT_MAX_BINLOG_CACHE_SIZE, OPT_MAX_BINLOG_SIZE,
  OPT_MAX_CONNECTIONS, OPT_MAX_CONNECT_ERRORS,
  OPT_MAX_DELAYED_THREADS, OPT_MAX_HEP_TABLE_SIZE,
  OPT_MAX_JOIN_SIZE, OPT_MAX_PREPARED_STMT_COUNT,
  OPT_MAX_RELAY_LOG_SIZE, OPT_MAX_SORT_LENGTH,
  OPT_MAX_SEEKS_FOR_KEY, OPT_MAX_TMP_TABLES, OPT_MAX_USER_CONNECTIONS,
  OPT_MAX_LENGTH_FOR_SORT_DATA,
  OPT_MAX_WRITE_LOCK_COUNT, OPT_BULK_INSERT_BUFFER_SIZE,
  OPT_MAX_ERROR_COUNT, OPT_MULTI_RANGE_COUNT, OPT_MYISAM_DATA_POINTER_SIZE,
  OPT_MYISAM_BLOCK_SIZE, OPT_MYISAM_MAX_EXTRA_SORT_FILE_SIZE,
  OPT_MYISAM_MAX_SORT_FILE_SIZE, OPT_MYISAM_SORT_BUFFER_SIZE,
  OPT_MYISAM_USE_MMAP, OPT_MYISAM_REPAIR_THREADS,
  OPT_MYISAM_MMAP_SIZE,
  OPT_MYISAM_STATS_METHOD,
  OPT_NET_BUFFER_LENGTH, OPT_NET_RETRY_COUNT,
  OPT_NET_READ_TIMEOUT, OPT_NET_WRITE_TIMEOUT,
  OPT_OPEN_FILES_LIMIT,
  OPT_PRELOAD_BUFFER_SIZE,
  OPT_QUERY_CACHE_LIMIT, OPT_QUERY_CACHE_MIN_RES_UNIT, OPT_QUERY_CACHE_SIZE,
  OPT_QUERY_CACHE_TYPE, OPT_QUERY_CACHE_WLOCK_INVALIDATE, OPT_RECORD_BUFFER,
  OPT_RECORD_RND_BUFFER, OPT_DIV_PRECINCREMENT, OPT_RELAY_LOG_SPACE_LIMIT,
  OPT_RELAY_LOG_PURGE,
  OPT_SLAVE_NET_TIMEOUT, OPT_SLAVE_COMPRESSED_PROTOCOL, OPT_SLOW_LAUNCH_TIME,
  OPT_SLAVE_TRANS_RETRIES, OPT_READONLY, OPT_DEBUGGING,
  OPT_SORT_BUFFER, OPT_TABLE_OPEN_CACHE, OPT_TABLE_DEF_CACHE,
  OPT_THREAD_CONCURRENCY, OPT_THREAD_CACHE_SIZE,
  OPT_TMP_TABLE_SIZE, OPT_THREAD_STACK,
  OPT_WAIT_TIMEOUT,
  OPT_ERROR_LOG_FILE,
  OPT_DEFAULT_WEEK_FORMAT,
  OPT_RANGE_ALLOC_BLOCK_SIZE, OPT_ALLOW_SUSPICIOUS_UDFS,
  OPT_QUERY_ALLOC_BLOCK_SIZE, OPT_QUERY_PREALLOC_SIZE,
  OPT_TRANS_ALLOC_BLOCK_SIZE, OPT_TRANS_PREALLOC_SIZE,
  OPT_SYNC_FRM, OPT_SYNC_BINLOG,
  OPT_SYNC_REPLICATION,
  OPT_SYNC_REPLICATION_SLAVE_ID,
  OPT_SYNC_REPLICATION_TIMEOUT,
  OPT_ENABLE_SHARED_MEMORY,
  OPT_SHARED_MEMORY_BASE_NAME,
  OPT_OLD_PASSWORDS,
  OPT_OLD_ALTER_TABLE,
  OPT_EXPIRE_LOGS_DAYS,
  OPT_GROUP_CONCAT_MAX_LEN,
  OPT_DEFAULT_COLLATION,
  OPT_DEFAULT_COLLATION_OLD,
  OPT_CHARACTER_SET_CLIENT_HANDSHAKE,
  OPT_CHARACTER_SET_FILESYSTEM,
  OPT_LC_TIME_NAMES,
  OPT_INIT_CONNECT,
  OPT_INIT_SLAVE,
  OPT_SECURE_AUTH,
  OPT_DATE_FORMAT,
  OPT_TIME_FORMAT,
  OPT_DATETIME_FORMAT,
  OPT_LOG_QUERIES_NOT_USING_INDEXES,
  OPT_DEFAULT_TIME_ZONE,
  OPT_SYSDATE_IS_NOW,
  OPT_OPTIMIZER_SEARCH_DEPTH,
  OPT_OPTIMIZER_PRUNE_LEVEL,
  OPT_OPTIMIZER_SWITCH,
  OPT_UPDATABLE_VIEWS_WITH_LIMIT,
  OPT_SP_AUTOMATIC_PRIVILEGES,
  OPT_MAX_SP_RECURSION_DEPTH,
  OPT_AUTO_INCREMENT, OPT_AUTO_INCREMENT_OFFSET,
  OPT_ENABLE_LARGE_PAGES,
  OPT_TIMED_MUTEXES,
  OPT_OLD_STYLE_USER_LIMITS,
  OPT_LOG_SLOW_ADMIN_STATEMENTS,
  OPT_TABLE_LOCK_WAIT_TIMEOUT,
  OPT_PLUGIN_LOAD,
  OPT_PLUGIN_DIR,
  OPT_SYMBOLIC_LINKS,
  OPT_WARNINGS,
  OPT_RECORD_BUFFER_OLD,
  OPT_LOG_OUTPUT,
  OPT_PORT_OPEN_TIMEOUT,
  OPT_PROFILING,
  OPT_KEEP_FILES_ON_CREATE,
  OPT_GENERAL_LOG,
  OPT_SLOW_LOG,
  OPT_THREAD_HANDLING,
  OPT_INNODB_ROLLBACK_ON_TIMEOUT,
  OPT_SECURE_FILE_PRIV,
  OPT_MIN_EXAMINED_ROW_LIMIT,
  OPT_LOG_SLOW_SLAVE_STATEMENTS,
#if defined(ENABLED_DEBUG_SYNC)
  OPT_DEBUG_SYNC_TIMEOUT,
#endif /* defined(ENABLED_DEBUG_SYNC) */
  OPT_OLD_MODE,
  OPT_SLAVE_EXEC_MODE,
  OPT_SLAVE_TYPE_CONVERSIONS,
  OPT_GENERAL_LOG_FILE,
  OPT_SLOW_QUERY_LOG_FILE,
  OPT_IGNORE_BUILTIN_INNODB,
  OPT_BINLOG_DIRECT_NON_TRANS_UPDATE,
  OPT_DEFAULT_CHARACTER_SET_OLD
};


#define LONG_TIMEOUT ((ulong) 3600L*24L*365L)

struct my_option my_long_options[] =
{
  {"help", '?', "Display this help and exit.", 
   &opt_help, &opt_help, 0, GET_BOOL, NO_ARG, 0, 0, 0, 0,
   0, 0},
#ifdef HAVE_REPLICATION
  {"abort-slave-event-count", OPT_ABORT_SLAVE_EVENT_COUNT,
   "Option used by mysql-test for debugging and testing of replication.",
   &abort_slave_event_count,  &abort_slave_event_count,
   0, GET_INT, REQUIRED_ARG, 0, 0, 0, 0, 0, 0},
#endif /* HAVE_REPLICATION */
  {"allow-suspicious-udfs", OPT_ALLOW_SUSPICIOUS_UDFS,
   "Allows use of UDFs consisting of only one symbol xxx() "
   "without corresponding xxx_init() or xxx_deinit(). That also means "
   "that one can load any function from any library, for example exit() "
   "from libc.so",
   &opt_allow_suspicious_udfs, &opt_allow_suspicious_udfs,
   0, GET_BOOL, NO_ARG, 0, 0, 0, 0, 0, 0},
  {"ansi", 'a', "Use ANSI SQL syntax instead of MySQL syntax. This mode "
   "will also set transaction isolation level 'serializable'.", 0, 0, 0,
   GET_NO_ARG, NO_ARG, 0, 0, 0, 0, 0, 0},
  {"auto-increment-increment", OPT_AUTO_INCREMENT,
   "Auto-increment columns are incremented by this.",
   &global_system_variables.auto_increment_increment,
   &max_system_variables.auto_increment_increment, 0, GET_ULONG,
   OPT_ARG, 1, 1, 65535, 0, 1, 0 },
  {"auto-increment-offset", OPT_AUTO_INCREMENT_OFFSET,
   "Offset added to Auto-increment columns. Used when auto-increment-increment != 1.",
   &global_system_variables.auto_increment_offset,
   &max_system_variables.auto_increment_offset, 0, GET_ULONG, OPT_ARG,
   1, 1, 65535, 0, 1, 0 },
  {"automatic-sp-privileges", OPT_SP_AUTOMATIC_PRIVILEGES,
   "Creating and dropping stored procedures alters ACLs. Disable with --skip-automatic-sp-privileges.",
   &sp_automatic_privileges, &sp_automatic_privileges,
   0, GET_BOOL, NO_ARG, 1, 0, 0, 0, 0, 0},
  {"basedir", 'b',
   "Path to installation directory. All paths are usually resolved relative to this.",
   &mysql_home_ptr, &mysql_home_ptr, 0, GET_STR, REQUIRED_ARG,
   0, 0, 0, 0, 0, 0},
  {"big-tables", OPT_BIG_TABLES,
   "Allow big result sets by saving all temporary sets on file (solves most 'table full' errors).",
   0, 0, 0, GET_NO_ARG, NO_ARG, 0, 0, 0, 0, 0, 0},
  {"bind-address", OPT_BIND_ADDRESS, "IP address to bind to.",
   &my_bind_addr_str, &my_bind_addr_str, 0, GET_STR,
   REQUIRED_ARG, 0, 0, 0, 0, 0, 0},
  {"binlog_format", OPT_BINLOG_FORMAT,
   "Does not have any effect without '--log-bin'. "
   "Tell the master the form of binary logging to use: either 'row' for "
   "row-based binary logging, 'statement' for statement-based binary "
   "logging, or 'mixed'. 'mixed' is statement-based binary logging except "
   "for statements where only row-based is correct: Statements that involve "
   "user-defined functions (i.e., UDFs) or the UUID() function."
#ifdef HAVE_NDB_BINLOG
   "If ndbcluster is enabled and binlog_format is `mixed', the format switches"
   " to 'row' and back implicitly per each query accessing a NDB table."
#endif
   , &opt_binlog_format, &opt_binlog_format,
   0, GET_STR, REQUIRED_ARG, 0, 0, 0, 0, 0, 0},
  {"binlog-do-db", OPT_BINLOG_DO_DB,
   "Tells the master it should log updates for the specified database, "
   "and exclude all others not explicitly mentioned.",
   0, 0, 0, GET_STR, REQUIRED_ARG, 0, 0, 0, 0, 0, 0},
  {"binlog-ignore-db", OPT_BINLOG_IGNORE_DB,
   "Tells the master that updates to the given database should not be logged to the binary log.",
   0, 0, 0, GET_STR, REQUIRED_ARG, 0, 0, 0, 0, 0, 0},
  {"binlog-row-event-max-size", OPT_BINLOG_ROWS_EVENT_MAX_SIZE,
   "The maximum size of a row-based binary log event in bytes. Rows will be "
   "grouped into events smaller than this size if possible. "
   "The value has to be a multiple of 256.",
   &opt_binlog_rows_event_max_size, &opt_binlog_rows_event_max_size,
   0, GET_ULONG, REQUIRED_ARG,
   /* def_value */ 1024, /* min_value */  256, /* max_value */ ULONG_MAX, 
   /* sub_size */     0, /* block_size */ 256, 
   /* app_type */ 0
  },
#ifndef DISABLE_GRANT_OPTIONS
  {"bootstrap", OPT_BOOTSTRAP, "Used by mysql installation scripts.", 0, 0, 0,
   GET_NO_ARG, NO_ARG, 0, 0, 0, 0, 0, 0},
#endif
  {"character-set-client-handshake", OPT_CHARACTER_SET_CLIENT_HANDSHAKE,
   "Don't ignore client side character set value sent during handshake.",
   &opt_character_set_client_handshake,
   &opt_character_set_client_handshake,
    0, GET_BOOL, NO_ARG, 1, 0, 0, 0, 0, 0},
  {"character-set-filesystem", OPT_CHARACTER_SET_FILESYSTEM,
   "Set the filesystem character set.",
   &character_set_filesystem_name,
   &character_set_filesystem_name,
   0, GET_STR, REQUIRED_ARG, 0, 0, 0, 0, 0, 0 },
  {"character-set-server", 'C', "Set the default character set.",
   &default_character_set_name, &default_character_set_name,
   0, GET_STR, REQUIRED_ARG, 0, 0, 0, 0, 0, 0 },
  {"character-sets-dir", OPT_CHARSETS_DIR,
   "Directory where character sets are.", &charsets_dir,
   &charsets_dir, 0, GET_STR, REQUIRED_ARG, 0, 0, 0, 0, 0, 0},
  {"chroot", 'r', "Chroot mysqld daemon during startup.",
   &mysqld_chroot, &mysqld_chroot, 0, GET_STR, REQUIRED_ARG,
   0, 0, 0, 0, 0, 0},
  {"collation-server", OPT_DEFAULT_COLLATION, "Set the default collation.",
   &default_collation_name, &default_collation_name,
   0, GET_STR, REQUIRED_ARG, 0, 0, 0, 0, 0, 0 },
  {"completion-type", OPT_COMPLETION_TYPE, "Default completion type.",
   &global_system_variables.completion_type,
   &max_system_variables.completion_type, 0, GET_ULONG,
   REQUIRED_ARG, 0, 0, 2, 0, 1, 0},
  {"concurrent-insert", OPT_CONCURRENT_INSERT,
   "Use concurrent insert with MyISAM. Disable with --concurrent-insert=0.",
   &myisam_concurrent_insert, &myisam_concurrent_insert,
   0, GET_ULONG, OPT_ARG, 1, 0, 2, 0, 0, 0},
  {"console", OPT_CONSOLE, "Write error output on screen; don't remove the console window on windows.",
   &opt_console, &opt_console, 0, GET_BOOL, NO_ARG, 0, 0, 0,
   0, 0, 0},
  {"core-file", OPT_WANT_CORE, "Write core on errors.", 0, 0, 0, GET_NO_ARG,
   NO_ARG, 0, 0, 0, 0, 0, 0},
  {"datadir", 'h', "Path to the database root.", &mysql_data_home,
   &mysql_data_home, 0, GET_STR, REQUIRED_ARG, 0, 0, 0, 0, 0, 0},
#ifndef DBUG_OFF
  {"debug", '#', "Debug log.", &default_dbug_option,
   &default_dbug_option, 0, GET_STR, OPT_ARG, 0, 0, 0, 0, 0, 0},
#endif
  {"default-character-set", OPT_DEFAULT_CHARACTER_SET_OLD, 
   "Set the default character set (deprecated option, use --character-set-server instead).",
   &default_character_set_name, &default_character_set_name,
   0, GET_STR, REQUIRED_ARG, 0, 0, 0, 0, 0, 0 },
  {"default-collation", OPT_DEFAULT_COLLATION_OLD, "Set the default collation "
   "(deprecated option, use --collation-server instead).",
   &default_collation_name, &default_collation_name,
   0, GET_STR, REQUIRED_ARG, 0, 0, 0, 0, 0, 0 },
  {"default-storage-engine", OPT_STORAGE_ENGINE,
   "Set the default storage engine (table type) for tables.",
   &default_storage_engine_str, &default_storage_engine_str,
   0, GET_STR, REQUIRED_ARG, 0, 0, 0, 0, 0, 0},
  {"default-table-type", OPT_STORAGE_ENGINE,
   "(deprecated) Use --default-storage-engine.",
   &default_storage_engine_str, &default_storage_engine_str,
   0, GET_STR, REQUIRED_ARG, 0, 0, 0, 0, 0, 0},
  {"default-time-zone", OPT_DEFAULT_TIME_ZONE, "Set the default time zone.",
   &default_tz_name, &default_tz_name,
   0, GET_STR, REQUIRED_ARG, 0, 0, 0, 0, 0, 0 },
  {"delay-key-write", OPT_DELAY_KEY_WRITE, "Type of DELAY_KEY_WRITE.",
   0,0,0, GET_STR, OPT_ARG, 0, 0, 0, 0, 0, 0},
  {"delay-key-write-for-all-tables", OPT_DELAY_KEY_WRITE_ALL,
   "Don't flush key buffers between writes for any MyISAM table. "
   "(Deprecated option, use --delay-key-write=all instead.)",
   0, 0, 0, GET_NO_ARG, NO_ARG, 0, 0, 0, 0, 0, 0},
#ifdef HAVE_OPENSSL
  {"des-key-file", OPT_DES_KEY_FILE,
   "Load keys for des_encrypt() and des_encrypt from given file.",
   &des_key_file, &des_key_file, 0, GET_STR, REQUIRED_ARG,
   0, 0, 0, 0, 0, 0},
#endif /* HAVE_OPENSSL */
#ifdef HAVE_REPLICATION
  {"disconnect-slave-event-count", OPT_DISCONNECT_SLAVE_EVENT_COUNT,
   "Option used by mysql-test for debugging and testing of replication.",
   &disconnect_slave_event_count, &disconnect_slave_event_count,
   0, GET_INT, REQUIRED_ARG, 0, 0, 0, 0, 0, 0},
#endif /* HAVE_REPLICATION */
  {"enable-locking", OPT_ENABLE_LOCK,
   "Deprecated option, use --external-locking instead.",
   &opt_external_locking, &opt_external_locking,
   0, GET_BOOL, NO_ARG, 0, 0, 0, 0, 0, 0},
#ifdef __NT__
  {"enable-named-pipe", OPT_HAVE_NAMED_PIPE, "Enable the named pipe (NT).",
   &opt_enable_named_pipe, &opt_enable_named_pipe, 0, GET_BOOL,
   NO_ARG, 0, 0, 0, 0, 0, 0},
#endif
#ifdef HAVE_STACK_TRACE_ON_SEGV
  {"enable-pstack", OPT_DO_PSTACK, "Print a symbolic stack trace on failure.",
   &opt_do_pstack, &opt_do_pstack, 0, GET_BOOL, NO_ARG, 0, 0,
   0, 0, 0, 0},
#endif /* HAVE_STACK_TRACE_ON_SEGV */
  {"engine-condition-pushdown",
   OPT_ENGINE_CONDITION_PUSHDOWN,
   "Push supported query conditions to the storage engine.",
   &global_system_variables.engine_condition_pushdown,
   &global_system_variables.engine_condition_pushdown,
   0, GET_BOOL, NO_ARG, 1, 0, 0, 0, 0, 0},
  /* See how it's handled in get_one_option() */
  {"event-scheduler", OPT_EVENT_SCHEDULER, "Enable/disable the event scheduler.",
   NULL,  NULL, 0, GET_STR, OPT_ARG, 0, 0, 0, 0, 0, 0},
  {"exit-info", 'T', "Used for debugging. Use at your own risk.", 0, 0, 0,
   GET_LONG, OPT_ARG, 0, 0, 0, 0, 0, 0},
  {"external-locking", OPT_USE_LOCKING, "Use system (external) locking "
   "(disabled by default).  With this option enabled you can run myisamchk "
   "to test (not repair) tables while the MySQL server is running. "
   "Disable with --skip-external-locking.",
   &opt_external_locking, &opt_external_locking,
   0, GET_BOOL, NO_ARG, 0, 0, 0, 0, 0, 0},
  {"flush", OPT_FLUSH, "Flush tables to disk between SQL commands.", 0, 0, 0,
   GET_NO_ARG, NO_ARG, 0, 0, 0, 0, 0, 0},
  /* We must always support the next option to make scripts like mysqltest
     easier to do */
  {"gdb", OPT_DEBUGGING,
   "Set up signals usable for debugging.",
   &opt_debugging, &opt_debugging,
   0, GET_BOOL, NO_ARG, 0, 0, 0, 0, 0, 0},
  {"general_log", OPT_GENERAL_LOG,
   "Enable/disable general log.", &opt_log,
   &opt_log, 0, GET_BOOL, OPT_ARG, 0, 0, 0, 0, 0, 0},
#ifdef HAVE_LARGE_PAGES
  {"large-pages", OPT_ENABLE_LARGE_PAGES, "Enable support for large pages. "
   "Disable with --skip-large-pages.", &opt_large_pages, &opt_large_pages,
   0, GET_BOOL, NO_ARG, 0, 0, 0, 0, 0, 0},
#endif
  {"ignore-builtin-innodb", OPT_IGNORE_BUILTIN_INNODB ,
   "Disable initialization of builtin InnoDB plugin.",
   0, 0, 0, GET_NO_ARG, NO_ARG, 0, 0, 0, 0, 0, 0},
  {"init-connect", OPT_INIT_CONNECT, 
   "Command(s) that are executed for each new connection.",
   &opt_init_connect, &opt_init_connect, 0, GET_STR_ALLOC,
   REQUIRED_ARG, 0, 0, 0, 0, 0, 0},
#ifndef DISABLE_GRANT_OPTIONS
  {"init-file", OPT_INIT_FILE, "Read SQL commands from this file at startup.",
   &opt_init_file, &opt_init_file, 0, GET_STR, REQUIRED_ARG,
   0, 0, 0, 0, 0, 0},
#endif
  {"init-rpl-role", OPT_INIT_RPL_ROLE, "Set the replication role.", 0, 0, 0,
   GET_STR, REQUIRED_ARG, 0, 0, 0, 0, 0, 0},
  {"init-slave", OPT_INIT_SLAVE, "Command(s) that are executed by a slave server \
each time the SQL thread starts.",
   &opt_init_slave, &opt_init_slave, 0, GET_STR_ALLOC,
   REQUIRED_ARG, 0, 0, 0, 0, 0, 0},
  {"language", 'L',
   "Client error messages in given language. May be given as a full path.",
   &language_ptr, &language_ptr, 0, GET_STR, REQUIRED_ARG,
   0, 0, 0, 0, 0, 0},
  {"lc-time-names", OPT_LC_TIME_NAMES,
   "Set the language used for the month names and the days of the week.",
   &lc_time_names_name, &lc_time_names_name,
   0, GET_STR, REQUIRED_ARG, 0, 0, 0, 0, 0, 0 },
  {"local-infile", OPT_LOCAL_INFILE,
   "Enable/disable LOAD DATA LOCAL INFILE (takes values 1 or 0).",
   &opt_local_infile, &opt_local_infile, 0, GET_BOOL, OPT_ARG,
   1, 0, 0, 0, 0, 0},
  {"log", 'l', "Log connections and queries to file (deprecated option, use "
   "--general_log/--general_log_file instead).", &opt_logname,
   &opt_logname, 0, GET_STR, OPT_ARG, 0, 0, 0, 0, 0, 0},
  {"general_log_file", OPT_GENERAL_LOG_FILE,
   "Log connections and queries to given file.", &opt_logname,
   &opt_logname, 0, GET_STR, REQUIRED_ARG, 0, 0, 0, 0, 0, 0},
  {"log-bin", OPT_BIN_LOG,
   "Log update queries in binary format. Optional (but strongly recommended "
   "to avoid replication problems if server's hostname changes) argument "
   "should be the chosen location for the binary log files.",
   &opt_bin_logname, &opt_bin_logname, 0, GET_STR_ALLOC,
   OPT_ARG, 0, 0, 0, 0, 0, 0},
  {"log-bin-index", OPT_BIN_LOG_INDEX,
   "File that holds the names for last binary log files.",
   &opt_binlog_index_name, &opt_binlog_index_name, 0, GET_STR,
   REQUIRED_ARG, 0, 0, 0, 0, 0, 0},
#ifndef TO_BE_REMOVED_IN_5_1_OR_6_0
  /*
    In 5.0.6 we introduced the below option, then in 5.0.16 we renamed it to
    log-bin-trust-function-creators but kept also the old name for
    compatibility; the behaviour was also changed to apply only to functions
    (and triggers). In a future release this old name could be removed.
  */
  {"log-bin-trust-routine-creators", OPT_LOG_BIN_TRUST_FUNCTION_CREATORS_OLD,
   "(deprecated) Use log-bin-trust-function-creators.",
   &trust_function_creators, &trust_function_creators, 0,
   GET_BOOL, NO_ARG, 0, 0, 0, 0, 0, 0},
#endif
  /*
    This option starts with "log-bin" to emphasize that it is specific of
    binary logging.
  */
  {"log-bin-trust-function-creators", OPT_LOG_BIN_TRUST_FUNCTION_CREATORS,
   "If equal to 0 (the default), then when --log-bin is used, creation of "
   "a stored function (or trigger) is allowed only to users having the SUPER "
   "privilege, and only if this stored function (trigger) may not break "
   "binary logging."
   "Note that if ALL connections to this server ALWAYS use row-based binary "
   "logging, the security issues do not exist and the binary logging cannot "
   "break, so you can safely set this to 1."
   ,&trust_function_creators, &trust_function_creators, 0,
   GET_BOOL, NO_ARG, 0, 0, 0, 0, 0, 0},
  {"log-error", OPT_ERROR_LOG_FILE, "Error log file.",
   &log_error_file_ptr, &log_error_file_ptr, 0, GET_STR,
   OPT_ARG, 0, 0, 0, 0, 0, 0},
  {"log-isam", OPT_ISAM_LOG, "Log all MyISAM changes to file.",
   &myisam_log_filename, &myisam_log_filename, 0, GET_STR,
   OPT_ARG, 0, 0, 0, 0, 0, 0},
  {"log-long-format", '0',
   "Log some extra information to update log. Please note that this option "
   "is deprecated; see --log-short-format option.",
   0, 0, 0, GET_NO_ARG, NO_ARG, 0, 0, 0, 0, 0, 0},
#ifdef WITH_CSV_STORAGE_ENGINE
  {"log-output", OPT_LOG_OUTPUT,
   "Syntax: log-output[=value[,value...]], where \"value\" could be TABLE, "
   "FILE or NONE.",
   &log_output_str, &log_output_str, 0,
   GET_STR, OPT_ARG, 0, 0, 0, 0, 0, 0},
#endif
  {"log-queries-not-using-indexes", OPT_LOG_QUERIES_NOT_USING_INDEXES,
   "Log queries that are executed without benefit of any index to the slow log if it is open.",
   &opt_log_queries_not_using_indexes, &opt_log_queries_not_using_indexes,
   0, GET_BOOL, NO_ARG, 0, 0, 0, 0, 0, 0},
  {"log-short-format", OPT_SHORT_LOG_FORMAT,
   "Don't log extra information to update and slow-query logs.",
   &opt_short_log_format, &opt_short_log_format,
   0, GET_BOOL, NO_ARG, 0, 0, 0, 0, 0, 0},
  {"log-slave-updates", OPT_LOG_SLAVE_UPDATES,
   "Tells the slave to log the updates from the slave thread to the binary log. "
   "You will need to turn it on if you plan to daisy-chain the slaves.",
   &opt_log_slave_updates, &opt_log_slave_updates, 0, GET_BOOL,
   NO_ARG, 0, 0, 0, 0, 0, 0},
  {"log-slow-admin-statements", OPT_LOG_SLOW_ADMIN_STATEMENTS,
   "Log slow OPTIMIZE, ANALYZE, ALTER and other administrative statements "
   "to the slow log if it is open.", &opt_log_slow_admin_statements,
   &opt_log_slow_admin_statements, 0, GET_BOOL, NO_ARG, 0, 0, 0, 0, 0, 0},
 {"log-slow-slave-statements", OPT_LOG_SLOW_SLAVE_STATEMENTS,
  "Log slow statements executed by slave thread to the slow log if it is open.",
  &opt_log_slow_slave_statements,
  &opt_log_slow_slave_statements,
  0, GET_BOOL, NO_ARG, 0, 0, 0, 0, 0, 0},
  {"log_slow_queries", OPT_SLOW_QUERY_LOG,
    "Log slow queries to a table or log file. Defaults logging to table "
    "mysql.slow_log or hostname-slow.log if --log-output=file is used. "
    "Must be enabled to activate other slow log options. "
    "(deprecated option, use --slow_query_log/--slow_query_log_file instead)",
   &opt_slow_logname, &opt_slow_logname, 0, GET_STR, OPT_ARG,
   0, 0, 0, 0, 0, 0},
  {"slow_query_log_file", OPT_SLOW_QUERY_LOG_FILE,
    "Log slow queries to given log file. Defaults logging to hostname-slow.log. "
    "Must be enabled to activate other slow log options.",
   &opt_slow_logname, &opt_slow_logname, 0, GET_STR,
   REQUIRED_ARG, 0, 0, 0, 0, 0, 0},
  {"log-tc", OPT_LOG_TC,
   "Path to transaction coordinator log (used for transactions that affect "
   "more than one storage engine, when binary log is disabled).",
   &opt_tc_log_file, &opt_tc_log_file, 0, GET_STR,
   REQUIRED_ARG, 0, 0, 0, 0, 0, 0},
#ifdef HAVE_MMAP
  {"log-tc-size", OPT_LOG_TC_SIZE, "Size of transaction coordinator log.",
   &opt_tc_log_size, &opt_tc_log_size, 0, GET_ULONG,
   REQUIRED_ARG, TC_LOG_MIN_SIZE, TC_LOG_MIN_SIZE, ULONG_MAX, 0,
   TC_LOG_PAGE_SIZE, 0},
#endif
  {"log-update", OPT_UPDATE_LOG,
   "The update log is deprecated since version 5.0, is replaced by the binary "
   "log and this option just turns on --log-bin instead.",
   &opt_update_logname, &opt_update_logname, 0, GET_STR,
   OPT_ARG, 0, 0, 0, 0, 0, 0},
  {"log-warnings", 'W', "Log some not critical warnings to the log file.",
   &global_system_variables.log_warnings,
   &max_system_variables.log_warnings, 0, GET_ULONG, OPT_ARG, 1, 0, 0,
   0, 0, 0},
  {"low-priority-updates", OPT_LOW_PRIORITY_UPDATES,
   "INSERT/DELETE/UPDATE has lower priority than selects.",
   &global_system_variables.low_priority_updates,
   &max_system_variables.low_priority_updates,
   0, GET_BOOL, NO_ARG, 0, 0, 0, 0, 0, 0},
  {"master-connect-retry", OPT_MASTER_CONNECT_RETRY,
   "The number of seconds the slave thread will sleep before retrying to "
   "connect to the master, in case the master goes down or the connection "
   "is lost.",
   &master_connect_retry, &master_connect_retry, 0, GET_UINT,
   REQUIRED_ARG, 60, 0, 0, 0, 0, 0},
  {"master-host", OPT_MASTER_HOST,
   "Master hostname or IP address for replication. If not set, the slave "
   "thread will not be started. Note that the setting of master-host will "
   "be ignored if there exists a valid master.info file.",
   &master_host, &master_host, 0, GET_STR, REQUIRED_ARG, 0, 0,
   0, 0, 0, 0},
  {"master-info-file", OPT_MASTER_INFO_FILE,
   "The location and name of the file that remembers the master and where "
   "the I/O replication thread is in the master's binlogs.",
   &master_info_file, &master_info_file, 0, GET_STR,
   REQUIRED_ARG, 0, 0, 0, 0, 0, 0},
  {"master-password", OPT_MASTER_PASSWORD,
   "The password the slave thread will authenticate with when connecting to "
   "the master. If not set, an empty password is assumed. The value in "
   "master.info will take precedence if it can be read.",
   &master_password, &master_password, 0,
   GET_STR, REQUIRED_ARG, 0, 0, 0, 0, 0, 0},
  {"master-port", OPT_MASTER_PORT,
   "The port the master is listening on. If not set, the compiled setting of "
   "MYSQL_PORT is assumed. If you have not tinkered with configure options, "
   "this should be 3306. The value in master.info will take precedence if it "
   "can be read.", &master_port, &master_port, 0, GET_UINT, REQUIRED_ARG,
   MYSQL_PORT, 0, 0, 0, 0, 0},
  {"master-retry-count", OPT_MASTER_RETRY_COUNT,
   "The number of tries the slave will make to connect to the master before giving up.",
   &master_retry_count, &master_retry_count, 0, GET_ULONG,
   REQUIRED_ARG, 3600*24, 0, 0, 0, 0, 0},
  {"master-ssl", OPT_MASTER_SSL,
   "Enable the slave to connect to the master using SSL.",
   &master_ssl, &master_ssl, 0, GET_BOOL, NO_ARG, 0, 0, 0, 0,
   0, 0},
  {"master-ssl-ca", OPT_MASTER_SSL_CA,
   "Master SSL CA file. Only applies if you have enabled master-ssl.",
   &master_ssl_ca, &master_ssl_ca, 0, GET_STR, OPT_ARG,
   0, 0, 0, 0, 0, 0},
  {"master-ssl-capath", OPT_MASTER_SSL_CAPATH,
   "Master SSL CA path. Only applies if you have enabled master-ssl.",
   &master_ssl_capath, &master_ssl_capath, 0, GET_STR, OPT_ARG,
   0, 0, 0, 0, 0, 0},
  {"master-ssl-cert", OPT_MASTER_SSL_CERT,
   "Master SSL certificate file name. Only applies if you have enabled "
   "master-ssl.",
   &master_ssl_cert, &master_ssl_cert, 0, GET_STR, OPT_ARG,
   0, 0, 0, 0, 0, 0},
  {"master-ssl-cipher", OPT_MASTER_SSL_CIPHER,
   "Master SSL cipher. Only applies if you have enabled master-ssl.",
   &master_ssl_cipher, &master_ssl_capath, 0, GET_STR, OPT_ARG,
   0, 0, 0, 0, 0, 0},
  {"master-ssl-key", OPT_MASTER_SSL_KEY,
   "Master SSL keyfile name. Only applies if you have enabled master-ssl.",
   &master_ssl_key, &master_ssl_key, 0, GET_STR, OPT_ARG,
   0, 0, 0, 0, 0, 0},
  {"master-user", OPT_MASTER_USER,
   "The username the slave thread will use for authentication when "
   "connecting to the master. The user must have FILE privilege. "
   "If the master user is not set, user test is assumed. The value "
   "in master.info will take precedence if it can be read.",
   &master_user, &master_user, 0, GET_STR, REQUIRED_ARG, 0, 0,
   0, 0, 0, 0},
#ifdef HAVE_REPLICATION
  {"max-binlog-dump-events", OPT_MAX_BINLOG_DUMP_EVENTS,
   "Option used by mysql-test for debugging and testing of replication.",
   &max_binlog_dump_events, &max_binlog_dump_events, 0,
   GET_INT, REQUIRED_ARG, 0, 0, 0, 0, 0, 0},
#endif /* HAVE_REPLICATION */
  {"memlock", OPT_MEMLOCK, "Lock mysqld in memory.", &locked_in_memory,
   &locked_in_memory, 0, GET_BOOL, NO_ARG, 0, 0, 0, 0, 0, 0},
  {"myisam-recover", OPT_MYISAM_RECOVER,
   "Syntax: myisam-recover[=option[,option...]], where option can be DEFAULT, BACKUP, FORCE or QUICK.",
   &myisam_recover_options_str, &myisam_recover_options_str, 0,
   GET_STR, OPT_ARG, 0, 0, 0, 0, 0, 0},
#ifdef WITH_NDBCLUSTER_STORAGE_ENGINE
  {"ndb-connectstring", OPT_NDB_CONNECTSTRING,
   "Connect string for ndbcluster.",
   &opt_ndb_connectstring, &opt_ndb_connectstring,
   0, GET_STR, REQUIRED_ARG, 0, 0, 0, 0, 0, 0},
  {"ndb-mgmd-host", OPT_NDB_MGMD,
   "Set host and port for ndb_mgmd. Syntax: hostname[:port]",
   &opt_ndb_mgmd, &opt_ndb_mgmd,
   0, GET_STR, REQUIRED_ARG, 0, 0, 0, 0, 0, 0},
  {"ndb-nodeid", OPT_NDB_NODEID,
   "Nodeid for this mysqlserver in the cluster.",
   &opt_ndb_nodeid,
   &opt_ndb_nodeid,
   0, GET_INT, REQUIRED_ARG, 0, 0, 0, 0, 0, 0},
  {"ndb-autoincrement-prefetch-sz", OPT_NDB_AUTOINCREMENT_PREFETCH_SZ,
   "Specify number of autoincrement values that are prefetched.",
<<<<<<< HEAD
   (uchar**) &global_system_variables.ndb_autoincrement_prefetch_sz,
   (uchar**) &max_system_variables.ndb_autoincrement_prefetch_sz,
   0, GET_ULONG, REQUIRED_ARG, 1, 1, 65536, 0, 0, 0},
=======
   &global_system_variables.ndb_autoincrement_prefetch_sz,
   &max_system_variables.ndb_autoincrement_prefetch_sz,
   0, GET_ULONG, REQUIRED_ARG, 1, 1, 256, 0, 0, 0},
>>>>>>> 34700a18
  {"ndb-force-send", OPT_NDB_FORCE_SEND,
   "Force send of buffers to ndb immediately without waiting for "
   "other threads.",
   &global_system_variables.ndb_force_send,
   &global_system_variables.ndb_force_send,
   0, GET_BOOL, OPT_ARG, 1, 0, 0, 0, 0, 0},
  {"ndb_force_send", OPT_NDB_FORCE_SEND,
   "same as --ndb-force-send.",
   &global_system_variables.ndb_force_send,
   &global_system_variables.ndb_force_send,
   0, GET_BOOL, OPT_ARG, 1, 0, 0, 0, 0, 0},
  {"ndb-extra-logging", OPT_NDB_EXTRA_LOGGING,
   "Turn on more logging in the error log.",
   &ndb_extra_logging,
   &ndb_extra_logging,
   0, GET_ULONG, OPT_ARG, 1, 0, 0, 0, 0, 0},
#ifdef HAVE_NDB_BINLOG
  {"ndb-report-thresh-binlog-epoch-slip", OPT_NDB_REPORT_THRESH_BINLOG_EPOCH_SLIP,
   "Threshold on number of epochs to be behind before reporting binlog status. "
   "E.g., 3 means that if the difference between what epoch has been received "
   "from the storage nodes and what has been applied to the binlog is 3 or more, "
   "a status message will be sent to the cluster log.",
   &ndb_report_thresh_binlog_epoch_slip,
   &ndb_report_thresh_binlog_epoch_slip,
   0, GET_ULONG, REQUIRED_ARG, 3, 0, 256, 0, 0, 0},
  {"ndb-report-thresh-binlog-mem-usage", OPT_NDB_REPORT_THRESH_BINLOG_MEM_USAGE,
   "Threshold on percentage of free memory before reporting binlog status. E.g., "
   "10 means that if amount of available memory for receiving binlog data from "
   "the storage nodes goes below 10%, "
   "a status message will be sent to the cluster log.",
   &ndb_report_thresh_binlog_mem_usage,
   &ndb_report_thresh_binlog_mem_usage,
   0, GET_ULONG, REQUIRED_ARG, 10, 0, 100, 0, 0, 0},
  {"ndb-log-update-as-write", OPT_NDB_LOG_UPDATE_AS_WRITE,
   "For efficiency log only after image as a write event."
   "Ignore before image.  This may cause compatability problems if"
   "replicating to other storage engines than ndbcluster",
   &opt_ndb_log_update_as_write,
   &opt_ndb_log_update_as_write,
   0, GET_BOOL, OPT_ARG, 1, 0, 0, 0, 0, 0},
  {"ndb-log-updated-only", OPT_NDB_LOG_UPDATED_ONLY,
   "For efficiency log only updated columns. Columns are considered "
   "as \"updated\" even if they are updated with the same value. "
   "This may cause compatability problems if"
   "replicating to other storage engines than ndbcluster",
   &opt_ndb_log_updated_only,
   &opt_ndb_log_updated_only,
   0, GET_BOOL, OPT_ARG, 1, 0, 0, 0, 0, 0},
  {"ndb-log-orig", OPT_NDB_LOG_ORIG,
   "Log originating server id and epoch in ndb_binlog_index.  Each epoch may in this case have "
   "multiple rows in ndb_binlog_index, one for each originating epoch.",
   &opt_ndb_log_orig,
   &opt_ndb_log_orig,
   0, GET_BOOL, OPT_ARG, 0, 0, 0, 0, 0, 0},
  {"ndb-log-bin", OPT_NDB_LOG_BIN,
   "Log ndb tables in the binary log. Option only has meaning if "
   "the binary log has been turned on for the server.",
   &opt_ndb_log_bin, &opt_ndb_log_bin,
   0, GET_BOOL, OPT_ARG, 1, 0, 0, 0, 0, 0},
  {"ndb-log-binlog-index", OPT_NDB_LOG_BINLOG_INDEX,
   "Insert mapping between epochs and binlog positions into the "
   "ndb_binlog_index table.",
   &ndb_log_binlog_index, &ndb_log_binlog_index,
   0, GET_BOOL, OPT_ARG, 1, 0, 0, 0, 0, 0},
  {"ndb-log-empty-epochs", OPT_NDB_LOG_EMPTY_EPOCHS,
   "",
   (uchar**) &opt_ndb_log_empty_epochs,
   (uchar**) &opt_ndb_log_empty_epochs,
   0, GET_BOOL, OPT_ARG, 0, 0, 0, 0, 0, 0},
#endif
  { "ndb-wait-setup", OPT_NDB_WAIT_SETUP,
    "Time (in seconds) for mysqld to wait for Ndb engine setup to complete",
    &opt_ndb_wait_setup, &opt_ndb_wait_setup,
    0, GET_ULONG, REQUIRED_ARG, 15, 0, LONG_TIMEOUT, 0, 0, 0},
  {"ndb-use-exact-count", OPT_NDB_USE_EXACT_COUNT,
   "Use exact records count during query planning and for fast "
   "select count(*), disable for faster queries.",
   &global_system_variables.ndb_use_exact_count,
   &global_system_variables.ndb_use_exact_count,
   0, GET_BOOL, OPT_ARG, 0, 0, 0, 0, 0, 0},
  {"ndb_use_exact_count", OPT_NDB_USE_EXACT_COUNT,
   "Same as --ndb-use-exact-count.",
   &global_system_variables.ndb_use_exact_count,
   &global_system_variables.ndb_use_exact_count,
   0, GET_BOOL, OPT_ARG, 0, 0, 0, 0, 0, 0},
  {"ndb-use-transactions", OPT_NDB_USE_TRANSACTIONS,
   "Use transactions for large inserts, if enabled then large "
   "inserts will be split into several smaller transactions",
   &global_system_variables.ndb_use_transactions,
   &global_system_variables.ndb_use_transactions,
   0, GET_BOOL, OPT_ARG, 1, 0, 0, 0, 0, 0},
  {"ndb_use_transactions", OPT_NDB_USE_TRANSACTIONS,
   "Same as --ndb-use-transactions.",
   &global_system_variables.ndb_use_transactions,
   &global_system_variables.ndb_use_transactions,
   0, GET_BOOL, OPT_ARG, 1, 0, 0, 0, 0, 0},
  {"ndb-shm", OPT_NDB_SHM,
   "Use shared memory connections when available.",
   &opt_ndb_shm, &opt_ndb_shm,
   0, GET_BOOL, OPT_ARG, OPT_NDB_SHM_DEFAULT, 0, 0, 0, 0, 0},
  {"ndb-optimized-node-selection", OPT_NDB_OPTIMIZED_NODE_SELECTION,
   "Select nodes for transactions in a more optimal way.",
<<<<<<< HEAD
   (uchar**) &global_system_variables.ndb_optimized_node_selection,
   (uchar**) &max_system_variables.ndb_optimized_node_selection,
   0, GET_ULONG, OPT_ARG, 3, 0, 3, 0, 0, 0},
  {"ndb-cache-check-time", OPT_NDB_CACHE_CHECK_TIME,
   "A dedicated thread is created to, at the given millisecons interval, invalidate the query cache if another MySQL server in the cluster has changed the data in the database.",
   (uchar**) &opt_ndb_cache_check_time, (uchar**) &opt_ndb_cache_check_time, 0, GET_ULONG, REQUIRED_ARG,
=======
   &opt_ndb_optimized_node_selection,
   &opt_ndb_optimized_node_selection,
   0, GET_BOOL, OPT_ARG, 1, 0, 0, 0, 0, 0},
  { "ndb-cache-check-time", OPT_NDB_CACHE_CHECK_TIME,
    "A dedicated thread is created to, at the given milliseconds interval, "
    "invalidate the query cache if another MySQL server in the cluster has "
    "changed the data in the database.",
    &opt_ndb_cache_check_time, &opt_ndb_cache_check_time, 0, GET_ULONG, REQUIRED_ARG,
>>>>>>> 34700a18
    0, 0, LONG_TIMEOUT, 0, 1, 0},
  {"ndb-batch-size", OPT_NDB_BATCH_SIZE,
   "Batch size in bytes.",
   (uchar**) &global_system_variables.ndb_batch_size,
   (uchar**) &global_system_variables.ndb_batch_size,
    0, GET_ULONG, REQUIRED_ARG, 32768, 0, LONG_TIMEOUT, 0, 1, 0},
  {"ndb-optimization-delay", OPT_NDB_OPTIMIZATION_DELAY,
   "For optimize table, specifies the delay in milliseconds for each batch of rows sent",
   (uchar**) &global_system_variables.ndb_optimization_delay,
   (uchar**) &max_system_variables.ndb_optimization_delay,
   0, GET_ULONG, REQUIRED_ARG, 10, 0, 100000, 0, 0, 0},
  {"ndb-table-temporary", OPT_NDB_TABLE_TEMPORARY,
   "Create tables without persistence to disk",
   (uchar**) &global_system_variables.ndb_table_temporary,
   (uchar**) &global_system_variables.ndb_table_temporary,
   0, GET_BOOL, NO_ARG, 0, 0, 0, 0, 0, 0},
  {"ndb-index-stat-enable", OPT_NDB_INDEX_STAT_ENABLE,
   "Use ndb index statistics in query optimization.",
   &global_system_variables.ndb_index_stat_enable,
   &max_system_variables.ndb_index_stat_enable,
   0, GET_BOOL, OPT_ARG, 0, 0, 1, 0, 0, 0},
  {"ndb-use-copying-alter-table",
   OPT_NDB_USE_COPYING_ALTER_TABLE,
   "Force ndbcluster to always copy tables at alter table "
   "(should only be used if on-line alter table fails).",
   &global_system_variables.ndb_use_copying_alter_table,
   &global_system_variables.ndb_use_copying_alter_table,
   0, GET_BOOL, NO_ARG, 0, 0, 0, 0, 0, 0},  
  { "ndb-wait-connected", OPT_NDB_WAIT_CONNECTED,
    "Time (in seconds) for mysqld to wait for connection to cluster management and data nodes.",
    &opt_ndb_wait_connected, &opt_ndb_wait_connected,
    0, GET_ULONG, REQUIRED_ARG, 0, 0, LONG_TIMEOUT, 0, 0, 0},
  { "ndb-cluster-connection-pool", OPT_NDB_CLUSTER_CONNECTION_POOL,
    "Pool of cluster connections to cluster to be used by mysql server.",
    &opt_ndb_cluster_connection_pool,
    &opt_ndb_cluster_connection_pool,
    0, GET_ULONG, REQUIRED_ARG, 1, 1, 63, 0, 0, 0},
#endif
  {"new", 'n', "Use very new, possibly 'unsafe', functions.",
   &global_system_variables.new_mode,
   &max_system_variables.new_mode,
   0, GET_BOOL, NO_ARG, 0, 0, 0, 0, 0, 0},
#ifdef NOT_YET
  {"no-mix-table-types", OPT_NO_MIX_TYPE, 
   "Don't allow commands that use two different table types.",
   &opt_no_mix_types, &opt_no_mix_types, 0, GET_BOOL, NO_ARG,
   0, 0, 0, 0, 0, 0},
#endif
  {"old-alter-table", OPT_OLD_ALTER_TABLE,
   "Use old, non-optimized alter table.",
   &global_system_variables.old_alter_table,
   &max_system_variables.old_alter_table, 0, GET_BOOL, NO_ARG,
   0, 0, 0, 0, 0, 0},
  {"old-passwords", OPT_OLD_PASSWORDS, "Use old password "
   "encryption method (needed for 4.0 and older clients).",
   &global_system_variables.old_passwords,
   &max_system_variables.old_passwords, 0, GET_BOOL, NO_ARG,
   0, 0, 0, 0, 0, 0},
  {"one-thread", OPT_ONE_THREAD,
   "(Deprecated): Only use one thread (for debugging under Linux). Use "
   "thread-handling=no-threads instead.",
   0, 0, 0, GET_NO_ARG, NO_ARG, 0, 0, 0, 0, 0, 0},
  {"old-style-user-limits", OPT_OLD_STYLE_USER_LIMITS,
   "Enable old-style user limits (before 5.0.3, user resources were counted "
   "per each user+host vs. per account).",
   &opt_old_style_user_limits, &opt_old_style_user_limits,
   0, GET_BOOL, NO_ARG, 0, 0, 0, 0, 0, 0},
  {"pid-file", OPT_PID_FILE, "Pid file used by safe_mysqld.",
   &pidfile_name_ptr, &pidfile_name_ptr, 0, GET_STR,
   REQUIRED_ARG, 0, 0, 0, 0, 0, 0},
  {"port", 'P', "Port number to use for connection or 0 for default to, in "
   "order of preference, my.cnf, $MYSQL_TCP_PORT, "
#if MYSQL_PORT_DEFAULT == 0
   "/etc/services, "
#endif
   "built-in default (" STRINGIFY_ARG(MYSQL_PORT) ").",
   &mysqld_port,
   &mysqld_port, 0, GET_UINT, REQUIRED_ARG, 0, 0, 0, 0, 0, 0},
  {"port-open-timeout", OPT_PORT_OPEN_TIMEOUT,
   "Maximum time in seconds to wait for the port to become free. "
   "(Default: No wait).", &mysqld_port_timeout,
   &mysqld_port_timeout, 0, GET_UINT, REQUIRED_ARG, 0, 0, 0, 0, 0, 0},
#if defined(ENABLED_PROFILING) && defined(COMMUNITY_SERVER)
  {"profiling_history_size", OPT_PROFILING, "Limit of query profiling memory.",
   &global_system_variables.profiling_history_size,
   &max_system_variables.profiling_history_size,
   0, GET_ULONG, REQUIRED_ARG, 15, 0, 100, 0, 0, 0},
#endif
  {"relay-log", OPT_RELAY_LOG,
   "The location and name to use for relay logs.",
   &opt_relay_logname, &opt_relay_logname, 0,
   GET_STR_ALLOC, REQUIRED_ARG, 0, 0, 0, 0, 0, 0},
  {"relay-log-index", OPT_RELAY_LOG_INDEX,
   "The location and name to use for the file that keeps a list of the last \
relay logs.",
   &opt_relaylog_index_name, &opt_relaylog_index_name, 0,
   GET_STR, REQUIRED_ARG, 0, 0, 0, 0, 0, 0},
  {"relay-log-info-file", OPT_RELAY_LOG_INFO_FILE,
   "The location and name of the file that remembers where the SQL replication \
thread is in the relay logs.",
   &relay_log_info_file, &relay_log_info_file, 0, GET_STR,
   REQUIRED_ARG, 0, 0, 0, 0, 0, 0},
  {"replicate-do-db", OPT_REPLICATE_DO_DB,
   "Tells the slave thread to restrict replication to the specified database. "
   "To specify more than one database, use the directive multiple times, "
   "once for each database. Note that this will only work if you do not use "
   "cross-database queries such as UPDATE some_db.some_table SET foo='bar' "
   "while having selected a different or no database. If you need cross "
   "database updates to work, make sure you have 3.23.28 or later, and use "
   "replicate-wild-do-table=db_name.%.",
   0, 0, 0, GET_STR, REQUIRED_ARG, 0, 0, 0, 0, 0, 0},
  {"replicate-do-table", OPT_REPLICATE_DO_TABLE,
   "Tells the slave thread to restrict replication to the specified table. "
   "To specify more than one table, use the directive multiple times, once "
   "for each table. This will work for cross-database updates, in contrast "
   "to replicate-do-db.", 0, 0, 0, GET_STR, REQUIRED_ARG, 0, 0, 0, 0, 0, 0},
  {"replicate-ignore-db", OPT_REPLICATE_IGNORE_DB,
   "Tells the slave thread to not replicate to the specified database. To "
   "specify more than one database to ignore, use the directive multiple "
   "times, once for each database. This option will not work if you use "
   "cross database updates. If you need cross database updates to work, "
   "make sure you have 3.23.28 or later, and use replicate-wild-ignore-"
   "table=db_name.%. ", 0, 0, 0, GET_STR, REQUIRED_ARG, 0, 0, 0, 0, 0, 0},
  {"replicate-ignore-table", OPT_REPLICATE_IGNORE_TABLE,
   "Tells the slave thread to not replicate to the specified table. To specify "
   "more than one table to ignore, use the directive multiple times, once for "
   "each table. This will work for cross-database updates, in contrast to "
   "replicate-ignore-db.", 0, 0, 0, GET_STR, REQUIRED_ARG, 0, 0, 0, 0, 0, 0},
  {"replicate-rewrite-db", OPT_REPLICATE_REWRITE_DB,
   "Updates to a database with a different name than the original. Example: "
   "replicate-rewrite-db=master_db_name->slave_db_name.",
   0, 0, 0, GET_STR, REQUIRED_ARG, 0, 0, 0, 0, 0, 0},
#ifdef HAVE_REPLICATION
  {"replicate-same-server-id", OPT_REPLICATE_SAME_SERVER_ID,
   "In replication, if set to 1, do not skip events having our server id. "
   "Default value is 0 (to break infinite loops in circular replication). "
   "Can't be set to 1 if --log-slave-updates is used.",
   &replicate_same_server_id, &replicate_same_server_id,
   0, GET_BOOL, NO_ARG, 0, 0, 0, 0, 0, 0},
#endif
  {"replicate-wild-do-table", OPT_REPLICATE_WILD_DO_TABLE,
   "Tells the slave thread to restrict replication to the tables that match "
   "the specified wildcard pattern. To specify more than one table, use the "
   "directive multiple times, once for each table. This will work for cross-"
   "database updates. Example: replicate-wild-do-table=foo%.bar% will "
   "replicate only updates to tables in all databases that start with foo "
   "and whose table names start with bar.",
   0, 0, 0, GET_STR, REQUIRED_ARG, 0, 0, 0, 0, 0, 0},
  {"replicate-wild-ignore-table", OPT_REPLICATE_WILD_IGNORE_TABLE,
   "Tells the slave thread to not replicate to the tables that match the "
   "given wildcard pattern. To specify more than one table to ignore, use "
   "the directive multiple times, once for each table. This will work for "
   "cross-database updates. Example: replicate-wild-ignore-table=foo%.bar% "
   "will not do updates to tables in databases that start with foo and whose "
   "table names start with bar.",
   0, 0, 0, GET_STR, REQUIRED_ARG, 0, 0, 0, 0, 0, 0},
  // In replication, we may need to tell the other servers how to connect
  {"report-host", OPT_REPORT_HOST,
   "Hostname or IP of the slave to be reported to the master during slave "
   "registration. Will appear in the output of SHOW SLAVE HOSTS. Leave unset "
   "if you do not want the slave to register itself with the master. Note that "
   "it is not sufficient for the master to simply read the IP of the slave "
   "from the socket once the slave connects. Due to NAT and other routing "
   "issues, that IP may not be valid for connecting to the slave from the "
   "master or other hosts.",
   &report_host, &report_host, 0, GET_STR, REQUIRED_ARG, 0, 0,
   0, 0, 0, 0},
  {"report-password", OPT_REPORT_PASSWORD, "Undocumented.",
   &report_password, &report_password, 0, GET_STR,
   REQUIRED_ARG, 0, 0, 0, 0, 0, 0},
  {"report-port", OPT_REPORT_PORT,
   "Port for connecting to slave reported to the master during slave "
   "registration. Set it only if the slave is listening on a non-default "
   "port or if you have a special tunnel from the master or other clients "
   "to the slave. If not sure, leave this option unset.",
   &report_port, &report_port, 0, GET_UINT, REQUIRED_ARG,
   MYSQL_PORT, 0, 0, 0, 0, 0},
  {"report-user", OPT_REPORT_USER, "Undocumented.", &report_user,
   &report_user, 0, GET_STR, REQUIRED_ARG, 0, 0, 0, 0, 0, 0},
  {"rpl-recovery-rank", OPT_RPL_RECOVERY_RANK, "Undocumented.",
   &rpl_recovery_rank, &rpl_recovery_rank, 0, GET_ULONG,
   REQUIRED_ARG, 0, 0, 0, 0, 0, 0},
  {"safe-mode", OPT_SAFE, "Skip some optimize stages (for testing).",
   0, 0, 0, GET_NO_ARG, NO_ARG, 0, 0, 0, 0, 0, 0},
#ifndef TO_BE_DELETED
  {"safe-show-database", OPT_SAFE_SHOW_DB,
   "Deprecated option; use GRANT SHOW DATABASES instead.",
   0, 0, 0, GET_NO_ARG, NO_ARG, 0, 0, 0, 0, 0, 0},
#endif
  {"safe-user-create", OPT_SAFE_USER_CREATE,
   "Don't allow new user creation by the user who has no write privileges to the mysql.user table.",
   &opt_safe_user_create, &opt_safe_user_create, 0, GET_BOOL,
   NO_ARG, 0, 0, 0, 0, 0, 0},
  {"safemalloc-mem-limit", OPT_SAFEMALLOC_MEM_LIMIT,
   "Simulate memory shortage when compiled with the --with-debug=full option.",
   0, 0, 0, GET_ULL, REQUIRED_ARG, 0, 0, 0, 0, 0, 0},
  {"secure-auth", OPT_SECURE_AUTH, "Disallow authentication for accounts that have old (pre-4.1) passwords.",
   &opt_secure_auth, &opt_secure_auth, 0, GET_BOOL, NO_ARG,
   my_bool(0), 0, 0, 0, 0, 0},
  {"secure-file-priv", OPT_SECURE_FILE_PRIV,
   "Limit LOAD DATA, SELECT ... OUTFILE, and LOAD_FILE() to files within specified directory.",
   &opt_secure_file_priv, &opt_secure_file_priv, 0,
   GET_STR_ALLOC, REQUIRED_ARG, 0, 0, 0, 0, 0, 0},
  {"server-id",	OPT_SERVER_ID,
   "Uniquely identifies the server instance in the community of replication partners.",
   &server_id, &server_id, 0, GET_ULONG, REQUIRED_ARG, 0, 0, UINT_MAX32,
   0, 0, 0},
  {"set-variable", 'O',
   "Change the value of a variable. Please note that this option is deprecated; "
   "you can set variables directly with --variable-name=value.",
   0, 0, 0, GET_STR, REQUIRED_ARG, 0, 0, 0, 0, 0, 0},
#ifdef HAVE_SMEM
  {"shared-memory", OPT_ENABLE_SHARED_MEMORY,
   "Enable the shared memory.",&opt_enable_shared_memory, &opt_enable_shared_memory,
   0, GET_BOOL, NO_ARG, 0, 0, 0, 0, 0, 0},
#endif
#ifdef HAVE_SMEM
  {"shared-memory-base-name",OPT_SHARED_MEMORY_BASE_NAME,
   "Base name of shared memory.", &shared_memory_base_name, &shared_memory_base_name,
   0, GET_STR, REQUIRED_ARG, 0, 0, 0, 0, 0, 0},
#endif
  {"show-slave-auth-info", OPT_SHOW_SLAVE_AUTH_INFO,
   "Show user and password in SHOW SLAVE HOSTS on this master.",
   &opt_show_slave_auth_info, &opt_show_slave_auth_info, 0,
   GET_BOOL, NO_ARG, 0, 0, 0, 0, 0, 0},
#ifndef DISABLE_GRANT_OPTIONS
  {"skip-grant-tables", OPT_SKIP_GRANT,
   "Start without grant tables. This gives all users FULL ACCESS to all tables.",
   &opt_noacl, &opt_noacl, 0, GET_BOOL, NO_ARG, 0, 0, 0, 0, 0,
   0},
#endif
  {"skip-host-cache", OPT_SKIP_HOST_CACHE, "Don't cache host names.", 0, 0, 0,
   GET_NO_ARG, NO_ARG, 0, 0, 0, 0, 0, 0},
  {"skip-locking", OPT_SKIP_LOCK,
   "Deprecated option, use --skip-external-locking instead.",
   0, 0, 0, GET_NO_ARG, NO_ARG, 0, 0, 0, 0, 0, 0},
  {"skip-name-resolve", OPT_SKIP_RESOLVE,
   "Don't resolve hostnames. All hostnames are IP's or 'localhost'.",
   0, 0, 0, GET_NO_ARG, NO_ARG, 0, 0, 0, 0, 0, 0},
  {"skip-networking", OPT_SKIP_NETWORKING,
   "Don't allow connection with TCP/IP.", 0, 0, 0, GET_NO_ARG, NO_ARG, 0, 0, 0,
   0, 0, 0},
  {"skip-new", OPT_SKIP_NEW, "Don't use new, possibly wrong routines.",
   0, 0, 0, GET_NO_ARG, NO_ARG, 0, 0, 0, 0, 0, 0},
#ifndef DBUG_OFF
#ifdef SAFEMALLOC
  {"skip-safemalloc", OPT_SKIP_SAFEMALLOC,
   "Don't use the memory allocation checking.", 0, 0, 0, GET_NO_ARG, NO_ARG,
   0, 0, 0, 0, 0, 0},
#endif
#endif
  {"skip-show-database", OPT_SKIP_SHOW_DB,
   "Don't allow 'SHOW DATABASE' commands.", 0, 0, 0, GET_NO_ARG, NO_ARG, 0, 0,
   0, 0, 0, 0},
  {"skip-slave-start", OPT_SKIP_SLAVE_START,
   "If set, slave is not autostarted.", &opt_skip_slave_start,
   &opt_skip_slave_start, 0, GET_BOOL, NO_ARG, 0, 0, 0, 0, 0, 0},
  {"skip-stack-trace", OPT_SKIP_STACK_TRACE,
   "Don't print a stack trace on failure.", 0, 0, 0, GET_NO_ARG, NO_ARG, 0, 0,
   0, 0, 0, 0},
  {"skip-symlink", OPT_SKIP_SYMLINKS, "Don't allow symlinking of tables. "
  "Deprecated option. Use --skip-symbolic-links instead.",
   0, 0, 0, GET_NO_ARG, NO_ARG, 0, 0, 0, 0, 0, 0},
  {"skip-thread-priority", OPT_SKIP_PRIOR,
   "Don't give threads different priorities. Deprecated option.", 0, 0, 0, GET_NO_ARG, NO_ARG,
   DEFAULT_SKIP_THREAD_PRIORITY, 0, 0, 0, 0, 0},
#ifdef HAVE_REPLICATION
  {"slave-load-tmpdir", OPT_SLAVE_LOAD_TMPDIR,
   "The location where the slave should put its temporary files when "
   "replicating a LOAD DATA INFILE command.",
   &slave_load_tmpdir, &slave_load_tmpdir, 0, GET_STR_ALLOC,
   REQUIRED_ARG, 0, 0, 0, 0, 0, 0},
  {"slave-skip-errors", OPT_SLAVE_SKIP_ERRORS,
   "Tells the slave thread to continue replication when a query event returns an error from the provided list.",
   0, 0, 0, GET_STR, REQUIRED_ARG, 0, 0, 0, 0, 0, 0},
  {"slave-exec-mode", OPT_SLAVE_EXEC_MODE,
<<<<<<< HEAD
   "Modes for how replication events should be executed. Legal values are STRICT (default) and IDEMPOTENT. In IDEMPOTENT mode, replication will not stop for operations that are idempotent. In STRICT mode, replication will stop on any unexpected difference between the master and the slave.",
   (uchar**) &slave_exec_mode_str, (uchar**) &slave_exec_mode_str, 0, GET_STR, REQUIRED_ARG, 0, 0, 0, 0, 0, 0},
  {"slave-type-conversions", OPT_SLAVE_TYPE_CONVERSIONS,
   "Set of slave type conversions that are enabled. Legal values are:"
   " ALL_LOSSY to enable lossy conversions and"
   " ALL_NON_LOSSY to enable non-lossy conversions."
   " If the variable is assigned the empty set, no conversions are"
   " allowed and it is expected that the types match exactly.",
   (uchar**) &slave_type_conversions_default,
   (uchar**) &slave_type_conversions_default,
   0, GET_STR, REQUIRED_ARG, 0, 0, 0, 0, 0, 0},
=======
   "Modes for how replication events should be executed. Legal values are "
   "STRICT (default) and IDEMPOTENT. In IDEMPOTENT mode, replication will "
   "not stop for operations that are idempotent. In STRICT mode, replication "
   "will stop on any unexpected difference between the master and the slave.",
   &slave_exec_mode_str, &slave_exec_mode_str, 0, GET_STR, REQUIRED_ARG, 0, 0, 0, 0, 0, 0},
>>>>>>> 34700a18
#endif
  {"slow-query-log", OPT_SLOW_LOG,
   "Enable/disable slow query log.", &opt_slow_log,
   &opt_slow_log, 0, GET_BOOL, OPT_ARG, 0, 0, 0, 0, 0, 0},
  {"socket", OPT_SOCKET, "Socket file to use for connection.",
   &mysqld_unix_port, &mysqld_unix_port, 0, GET_STR,
   REQUIRED_ARG, 0, 0, 0, 0, 0, 0},
#ifdef HAVE_REPLICATION
  {"sporadic-binlog-dump-fail", OPT_SPORADIC_BINLOG_DUMP_FAIL,
   "Option used by mysql-test for debugging and testing of replication.",
   &opt_sporadic_binlog_dump_fail,
   &opt_sporadic_binlog_dump_fail, 0, GET_BOOL, NO_ARG, 0, 0, 0, 0, 0,
   0},
#endif /* HAVE_REPLICATION */
  {"sql-bin-update-same", OPT_SQL_BIN_UPDATE_SAME,
   "The update log is deprecated since version 5.0, is replaced by the "
   "binary log and this option does nothing anymore.",
   0, 0, 0, GET_DISABLED, NO_ARG, 0, 0, 0, 0, 0, 0},
  {"sql-mode", OPT_SQL_MODE,
   "Syntax: sql-mode=option[,option[,option...]] where option can be one "
   "of: REAL_AS_FLOAT, PIPES_AS_CONCAT, ANSI_QUOTES, IGNORE_SPACE, "
   "ONLY_FULL_GROUP_BY, NO_UNSIGNED_SUBTRACTION.",
   &sql_mode_str, &sql_mode_str, 0, GET_STR, REQUIRED_ARG, 0,
   0, 0, 0, 0, 0},
#ifdef HAVE_OPENSSL
#include "sslopt-longopts.h"
#endif
#ifdef __WIN__
  {"standalone", OPT_STANDALONE,
  "Dummy option to start as a standalone program (NT).", 0, 0, 0, GET_NO_ARG,
   NO_ARG, 0, 0, 0, 0, 0, 0},
#endif
  {"symbolic-links", 's', "Enable symbolic link support.",
   &my_use_symdir, &my_use_symdir, 0, GET_BOOL, NO_ARG,
   /*
     The system call realpath() produces warnings under valgrind and
     purify. These are not suppressed: instead we disable symlinks
     option if compiled with valgrind support.
   */
   IF_PURIFY(0,1), 0, 0, 0, 0, 0},
  {"sysdate-is-now", OPT_SYSDATE_IS_NOW,
   "Non-default option to alias SYSDATE() to NOW() to make it safe-replicable. "
   "Since 5.0, SYSDATE() returns a `dynamic' value different for different "
   "invocations, even within the same statement.",
   &global_system_variables.sysdate_is_now,
   0, 0, GET_BOOL, NO_ARG, 0, 0, 1, 0, 1, 0},
  {"tc-heuristic-recover", OPT_TC_HEURISTIC_RECOVER,
   "Decision to use in heuristic recover process. Possible values are COMMIT "
   "or ROLLBACK.", &opt_tc_heuristic_recover, &opt_tc_heuristic_recover,
   0, GET_STR, REQUIRED_ARG, 0, 0, 0, 0, 0, 0},
#if defined(ENABLED_DEBUG_SYNC)
  {"debug-sync-timeout", OPT_DEBUG_SYNC_TIMEOUT,
   "Enable the debug sync facility "
   "and optionally specify a default wait timeout in seconds. "
   "A zero value keeps the facility disabled.",
   &opt_debug_sync_timeout, 0,
   0, GET_UINT, OPT_ARG, 0, 0, UINT_MAX, 0, 0, 0},
#endif /* defined(ENABLED_DEBUG_SYNC) */
  {"temp-pool", OPT_TEMP_POOL,
#if (ENABLE_TEMP_POOL)
   "Using this option will cause most temporary files created to use a small "
   "set of names, rather than a unique name for each new file.",
#else
   "This option is ignored on this OS.",
#endif
   &use_temp_pool, &use_temp_pool, 0, GET_BOOL, NO_ARG, 1,
   0, 0, 0, 0, 0},
  {"timed_mutexes", OPT_TIMED_MUTEXES,
   "Specify whether to time mutexes (only InnoDB mutexes are currently supported).",
   &timed_mutexes, &timed_mutexes, 0, GET_BOOL, NO_ARG, 0,
    0, 0, 0, 0, 0},
  {"tmpdir", 't',
   "Path for temporary files. Several paths may be specified, separated by a "
#if defined(__WIN__) || defined(__NETWARE__)
   "semicolon (;)"
#else
   "colon (:)"
#endif
   ", in this case they are used in a round-robin fashion.",
   &opt_mysql_tmpdir, &opt_mysql_tmpdir, 0, GET_STR, REQUIRED_ARG,
   0, 0, 0, 0, 0, 0},
  {"transaction-isolation", OPT_TX_ISOLATION,
   "Default transaction isolation level.", 0, 0, 0, GET_STR, REQUIRED_ARG, 0,
   0, 0, 0, 0, 0},
  {"use-symbolic-links", OPT_SYMBOLIC_LINKS, "Enable symbolic link support. "
   "Deprecated option; use --symbolic-links instead.",
   &my_use_symdir, &my_use_symdir, 0, GET_BOOL, NO_ARG,
   IF_PURIFY(0,1), 0, 0, 0, 0, 0},
  {"user", 'u', "Run mysqld daemon as user.", 0, 0, 0, GET_STR, REQUIRED_ARG,
   0, 0, 0, 0, 0, 0},
  {"verbose", 'v', "Used with --help option for detailed help.",
   &opt_verbose, &opt_verbose, 0, GET_BOOL, NO_ARG, 0, 0, 0, 0, 0, 0},
  {"version", 'V', "Output version information and exit.", 0, 0, 0, GET_NO_ARG,
   NO_ARG, 0, 0, 0, 0, 0, 0},
  {"warnings", OPT_WARNINGS, "Deprecated; use --log-warnings instead.",
   &global_system_variables.log_warnings,
   &max_system_variables.log_warnings, 0, GET_ULONG, OPT_ARG,
   1, 0, ULONG_MAX, 0, 0, 0},
  {"back_log", OPT_BACK_LOG,
   "The number of outstanding connection requests MySQL can have. This "
   "comes into play when the main MySQL thread gets very many connection "
   "requests in a very short time.", &back_log, &back_log, 0, GET_ULONG,
   REQUIRED_ARG, 50, 1, 65535, 0, 1, 0 },
  {"binlog_cache_size", OPT_BINLOG_CACHE_SIZE,
   "The size of the cache to hold the SQL statements for the binary log "
   "during a transaction. If you often use big, multi-statement "
   "transactions you can increase this to get more performance.",
   &binlog_cache_size, &binlog_cache_size, 0, GET_ULONG,
   REQUIRED_ARG, 32*1024L, IO_SIZE, ULONG_MAX, 0, IO_SIZE, 0},
  {"bulk_insert_buffer_size", OPT_BULK_INSERT_BUFFER_SIZE,
   "Size of tree cache used in bulk insert optimization. Note that this "
   "is a limit per thread.", &global_system_variables.bulk_insert_buff_size,
   &max_system_variables.bulk_insert_buff_size,
   0, GET_ULONG, REQUIRED_ARG, 8192*1024, 0, ULONG_MAX, 0, 1, 0},
  {"connect_timeout", OPT_CONNECT_TIMEOUT,
   "The number of seconds the mysqld server is waiting for a connect packet "
   "before responding with 'Bad handshake'.", &connect_timeout, &connect_timeout,
   0, GET_ULONG, REQUIRED_ARG, CONNECT_TIMEOUT, 2, LONG_TIMEOUT, 0, 1, 0 },
  { "date_format", OPT_DATE_FORMAT,
    "The DATE format (for future).",
    &opt_date_time_formats[MYSQL_TIMESTAMP_DATE],
    &opt_date_time_formats[MYSQL_TIMESTAMP_DATE],
    0, GET_STR, REQUIRED_ARG, 0, 0, 0, 0, 0, 0},
  { "datetime_format", OPT_DATETIME_FORMAT,
    "The DATETIME/TIMESTAMP format (for future).",
    &opt_date_time_formats[MYSQL_TIMESTAMP_DATETIME],
    &opt_date_time_formats[MYSQL_TIMESTAMP_DATETIME],
    0, GET_STR, REQUIRED_ARG, 0, 0, 0, 0, 0, 0},
  { "default_week_format", OPT_DEFAULT_WEEK_FORMAT,
    "The default week format used by WEEK() functions.",
    &global_system_variables.default_week_format,
    &max_system_variables.default_week_format,
    0, GET_ULONG, REQUIRED_ARG, 0, 0, 7L, 0, 1, 0},
  {"delayed_insert_limit", OPT_DELAYED_INSERT_LIMIT,
   "After inserting delayed_insert_limit rows, the INSERT DELAYED handler "
   "will check if there are any SELECT statements pending. If so, it allows "
   "these to execute before continuing.",
    &delayed_insert_limit, &delayed_insert_limit, 0, GET_ULONG,
    REQUIRED_ARG, DELAYED_LIMIT, 1, ULONG_MAX, 0, 1, 0},
  {"delayed_insert_timeout", OPT_DELAYED_INSERT_TIMEOUT,
   "How long a INSERT DELAYED thread should wait for INSERT statements before terminating.",
   &delayed_insert_timeout, &delayed_insert_timeout, 0,
   GET_ULONG, REQUIRED_ARG, DELAYED_WAIT_TIMEOUT, 1, LONG_TIMEOUT, 0, 1, 0},
  { "delayed_queue_size", OPT_DELAYED_QUEUE_SIZE,
    "What size queue (in rows) should be allocated for handling INSERT DELAYED. "
    "If the queue becomes full, any client that does INSERT DELAYED will wait "
    "until there is room in the queue again.",
    &delayed_queue_size, &delayed_queue_size, 0, GET_ULONG,
    REQUIRED_ARG, DELAYED_QUEUE_SIZE, 1, ULONG_MAX, 0, 1, 0},
  {"div_precision_increment", OPT_DIV_PRECINCREMENT,
   "Precision of the result of '/' operator will be increased on that value.",
   &global_system_variables.div_precincrement,
   &max_system_variables.div_precincrement, 0, GET_ULONG,
   REQUIRED_ARG, 4, 0, DECIMAL_MAX_SCALE, 0, 0, 0},
  {"expire_logs_days", OPT_EXPIRE_LOGS_DAYS,
   "If non-zero, binary logs will be purged after expire_logs_days "
   "days; possible purges happen at startup and at binary log rotation.",
   &expire_logs_days, &expire_logs_days, 0, GET_ULONG,
   REQUIRED_ARG, 0, 0, 99, 0, 1, 0},
  { "flush_time", OPT_FLUSH_TIME,
    "A dedicated thread is created to flush all tables at the given interval.",
    &flush_time, &flush_time, 0, GET_ULONG, REQUIRED_ARG,
    FLUSH_TIME, 0, LONG_TIMEOUT, 0, 1, 0},
  { "ft_boolean_syntax", OPT_FT_BOOLEAN_SYNTAX,
    "List of operators for MATCH ... AGAINST ( ... IN BOOLEAN MODE).",
    0, 0, 0, GET_STR, REQUIRED_ARG, 0, 0, 0, 0, 0, 0},
  { "ft_max_word_len", OPT_FT_MAX_WORD_LEN,
    "The maximum length of the word to be included in a FULLTEXT index. "
    "Note: FULLTEXT indexes must be rebuilt after changing this variable.",
    &ft_max_word_len, &ft_max_word_len, 0, GET_ULONG,
    REQUIRED_ARG, HA_FT_MAXCHARLEN, 10, HA_FT_MAXCHARLEN, 0, 1, 0},
  { "ft_min_word_len", OPT_FT_MIN_WORD_LEN,
    "The minimum length of the word to be included in a FULLTEXT index. "
    "Note: FULLTEXT indexes must be rebuilt after changing this variable.",
    &ft_min_word_len, &ft_min_word_len, 0, GET_ULONG,
    REQUIRED_ARG, 4, 1, HA_FT_MAXCHARLEN, 0, 1, 0},
  { "ft_query_expansion_limit", OPT_FT_QUERY_EXPANSION_LIMIT,
    "Number of best matches to use for query expansion.",
    &ft_query_expansion_limit, &ft_query_expansion_limit, 0, GET_ULONG,
    REQUIRED_ARG, 20, 0, 1000, 0, 1, 0},
  { "ft_stopword_file", OPT_FT_STOPWORD_FILE,
    "Use stopwords from this file instead of built-in list.",
    &ft_stopword_file, &ft_stopword_file, 0, GET_STR,
    REQUIRED_ARG, 0, 0, 0, 0, 0, 0},
  { "group_concat_max_len", OPT_GROUP_CONCAT_MAX_LEN,
    "The maximum length of the result of function group_concat.",
    &global_system_variables.group_concat_max_len,
    &max_system_variables.group_concat_max_len, 0, GET_ULONG,
    REQUIRED_ARG, 1024, 4, ULONG_MAX, 0, 1, 0},
  {"interactive_timeout", OPT_INTERACTIVE_TIMEOUT,
   "The number of seconds the server waits for activity on an interactive "
   "connection before closing it.",
   &global_system_variables.net_interactive_timeout,
   &max_system_variables.net_interactive_timeout, 0,
   GET_ULONG, REQUIRED_ARG, NET_WAIT_TIMEOUT, 1, LONG_TIMEOUT, 0, 1, 0},
  {"join_buffer_size", OPT_JOIN_BUFF_SIZE,
   "The size of the buffer that is used for full joins.",
   &global_system_variables.join_buff_size,
   &max_system_variables.join_buff_size, 0, GET_ULONG,
   REQUIRED_ARG, 128*1024L, IO_SIZE*2+MALLOC_OVERHEAD, ULONG_MAX,
   MALLOC_OVERHEAD, IO_SIZE, 0},
  {"keep_files_on_create", OPT_KEEP_FILES_ON_CREATE,
   "Don't overwrite stale .MYD and .MYI even if no directory is specified.",
   &global_system_variables.keep_files_on_create,
   &max_system_variables.keep_files_on_create,
   0, GET_BOOL, OPT_ARG, 0, 0, 0, 0, 0, 0},
  {"key_buffer_size", OPT_KEY_BUFFER_SIZE,
   "The size of the buffer used for index blocks for MyISAM tables. Increase "
   "this to get better index handling (for all reads and multiple writes) to "
   "as much as you can afford; 1GB on a 4GB machine that mainly runs MySQL is "
   "quite common.",
   &dflt_key_cache_var.param_buff_size, NULL, NULL, (GET_ULL | GET_ASK_ADDR),
   REQUIRED_ARG, KEY_CACHE_SIZE, MALLOC_OVERHEAD, SIZE_T_MAX, MALLOC_OVERHEAD,
   IO_SIZE, 0},
  {"key_cache_age_threshold", OPT_KEY_CACHE_AGE_THRESHOLD,
   "This characterizes the number of hits a hot block has to be untouched "
   "until it is considered aged enough to be downgraded to a warm block. "
   "This specifies the percentage ratio of that number of hits to the total "
   "number of blocks in key cache.",
   &dflt_key_cache_var.param_age_threshold, NULL, NULL,
   (GET_ULONG | GET_ASK_ADDR), REQUIRED_ARG, 300, 100, ULONG_MAX, 0, 100, 0},
  {"key_cache_block_size", OPT_KEY_CACHE_BLOCK_SIZE,
   "The default size of key cache blocks.",
   &dflt_key_cache_var.param_block_size, NULL, NULL, (GET_ULONG | GET_ASK_ADDR),
   REQUIRED_ARG, KEY_CACHE_BLOCK_SIZE, 512, 1024 * 16, 0, 512, 0},
  {"key_cache_division_limit", OPT_KEY_CACHE_DIVISION_LIMIT,
   "The minimum percentage of warm blocks in key cache.",
   &dflt_key_cache_var.param_division_limit, NULL, NULL,
   (GET_ULONG | GET_ASK_ADDR) , REQUIRED_ARG, 100, 1, 100, 0, 1, 0},
  {"long_query_time", OPT_LONG_QUERY_TIME,
   "Log all queries that have taken more than long_query_time seconds to "
   "execute. The argument will be treated as a decimal value with "
   "microsecond precision.",
   &long_query_time, &long_query_time, 0, GET_DOUBLE,
   REQUIRED_ARG, 10, 0, LONG_TIMEOUT, 0, 0, 0},
  {"lower_case_table_names", OPT_LOWER_CASE_TABLE_NAMES,
   "If set to 1, table names are stored in lowercase on disk and table names "
   "will be case-insensitive.  Should be set to 2 if you are using a case-"
   "insensitive file system.",
   &lower_case_table_names, &lower_case_table_names, 0, GET_UINT, OPT_ARG,
#ifdef FN_NO_CASE_SENCE
    1
#else
    0
#endif
   , 0, 2, 0, 1, 0},
  {"max_allowed_packet", OPT_MAX_ALLOWED_PACKET,
   "The maximum packet length to send to or receive from server.",
   &global_system_variables.max_allowed_packet,
   &max_system_variables.max_allowed_packet, 0, GET_ULONG,
   REQUIRED_ARG, 1024*1024L, 1024, 1024L*1024L*1024L, MALLOC_OVERHEAD, 1024, 0},
  {"max_binlog_cache_size", OPT_MAX_BINLOG_CACHE_SIZE,
   "Can be used to restrict the total size used to cache a multi-transaction query.",
   &max_binlog_cache_size, &max_binlog_cache_size, 0,
   GET_ULL, REQUIRED_ARG, ULONG_MAX, IO_SIZE, ULONGLONG_MAX, 0, IO_SIZE, 0},
  {"max_binlog_size", OPT_MAX_BINLOG_SIZE,
   "Binary log will be rotated automatically when the size exceeds this "
   "value. Will also apply to relay logs if max_relay_log_size is 0. "
   "The minimum value for this variable is 4096.",
   &max_binlog_size, &max_binlog_size, 0, GET_ULONG,
   REQUIRED_ARG, 1024*1024L*1024L, IO_SIZE, 1024*1024L*1024L, 0, IO_SIZE, 0},
  {"max_connect_errors", OPT_MAX_CONNECT_ERRORS,
   "If there is more than this number of interrupted connections from a host "
   "this host will be blocked from further connections.",
   &max_connect_errors, &max_connect_errors, 0, GET_ULONG,
   REQUIRED_ARG, MAX_CONNECT_ERRORS, 1, ULONG_MAX, 0, 1, 0},
  // Default max_connections of 151 is larger than Apache's default max
  // children, to avoid "too many connections" error in a common setup
  {"max_connections", OPT_MAX_CONNECTIONS,
   "The number of simultaneous clients allowed.", &max_connections,
   &max_connections, 0, GET_ULONG, REQUIRED_ARG, 151, 1, 100000, 0, 1, 0},
  {"max_delayed_threads", OPT_MAX_DELAYED_THREADS,
   "Don't start more than this number of threads to handle INSERT DELAYED "
   "statements. If set to zero, which means INSERT DELAYED is not used.",
   &global_system_variables.max_insert_delayed_threads,
   &max_system_variables.max_insert_delayed_threads,
   0, GET_ULONG, REQUIRED_ARG, 20, 0, 16384, 0, 1, 0},
  {"max_error_count", OPT_MAX_ERROR_COUNT,
   "Max number of errors/warnings to store for a statement.",
   &global_system_variables.max_error_count,
   &max_system_variables.max_error_count,
   0, GET_ULONG, REQUIRED_ARG, DEFAULT_ERROR_COUNT, 0, 65535, 0, 1, 0},
  {"max_heap_table_size", OPT_MAX_HEP_TABLE_SIZE,
   "Don't allow creation of heap tables bigger than this.",
   &global_system_variables.max_heap_table_size,
   &max_system_variables.max_heap_table_size, 0, GET_ULL,
   REQUIRED_ARG, 16*1024*1024L, 16384, MAX_MEM_TABLE_SIZE,
   MALLOC_OVERHEAD, 1024, 0},
  {"max_join_size", OPT_MAX_JOIN_SIZE,
   "Joins that are probably going to read more than max_join_size records return an error.",
   &global_system_variables.max_join_size,
   &max_system_variables.max_join_size, 0, GET_HA_ROWS, REQUIRED_ARG,
   HA_POS_ERROR, 1, HA_POS_ERROR, 0, 1, 0},
   {"max_length_for_sort_data", OPT_MAX_LENGTH_FOR_SORT_DATA,
    "Max number of bytes in sorted records.",
    &global_system_variables.max_length_for_sort_data,
    &max_system_variables.max_length_for_sort_data, 0, GET_ULONG,
    REQUIRED_ARG, 1024, 4, 8192*1024L, 0, 1, 0},
  {"max_prepared_stmt_count", OPT_MAX_PREPARED_STMT_COUNT,
   "Maximum number of prepared statements in the server.",
   &max_prepared_stmt_count, &max_prepared_stmt_count,
   0, GET_ULONG, REQUIRED_ARG, 16382, 0, 1*1024*1024, 0, 1, 0},
  {"max_relay_log_size", OPT_MAX_RELAY_LOG_SIZE,
   "If non-zero: relay log will be rotated automatically when the size "
   "exceeds this value; if zero (the default): when the size exceeds "
   "max_binlog_size. 0 excepted, the minimum value for this variable is 4096.",
   &max_relay_log_size, &max_relay_log_size, 0, GET_ULONG,
   REQUIRED_ARG, 0L, 0L, 1024*1024L*1024L, 0, IO_SIZE, 0},
  { "max_seeks_for_key", OPT_MAX_SEEKS_FOR_KEY,
    "Limit assumed max number of seeks when looking up rows based on a key.",
    &global_system_variables.max_seeks_for_key,
    &max_system_variables.max_seeks_for_key, 0, GET_ULONG,
    REQUIRED_ARG, ULONG_MAX, 1, ULONG_MAX, 0, 1, 0 },
  {"max_sort_length", OPT_MAX_SORT_LENGTH,
   "The number of bytes to use when sorting BLOB or TEXT values (only the "
   "first max_sort_length bytes of each value are used; the rest are ignored).",
   &global_system_variables.max_sort_length,
   &max_system_variables.max_sort_length, 0, GET_ULONG,
   REQUIRED_ARG, 1024, 4, 8192*1024L, 0, 1, 0},
  {"max_sp_recursion_depth", OPT_MAX_SP_RECURSION_DEPTH,
   "Maximum stored procedure recursion depth. (discussed with docs).",
   &global_system_variables.max_sp_recursion_depth,
   &max_system_variables.max_sp_recursion_depth, 0, GET_ULONG,
   OPT_ARG, 0, 0, 255, 0, 1, 0 },
  {"max_tmp_tables", OPT_MAX_TMP_TABLES,
   "Maximum number of temporary tables a client can keep open at a time.",
   &global_system_variables.max_tmp_tables,
   &max_system_variables.max_tmp_tables, 0, GET_ULONG,
   REQUIRED_ARG, 32, 1, ULONG_MAX, 0, 1, 0},
  {"max_user_connections", OPT_MAX_USER_CONNECTIONS,
   "The maximum number of active connections for a single user (0 = no limit).",
   &max_user_connections, &max_user_connections, 0, GET_UINT,
   REQUIRED_ARG, 0, 0, UINT_MAX, 0, 1, 0},
  {"max_write_lock_count", OPT_MAX_WRITE_LOCK_COUNT,
   "After this many write locks, allow some read locks to run in between.",
   &max_write_lock_count, &max_write_lock_count, 0, GET_ULONG,
   REQUIRED_ARG, ULONG_MAX, 1, ULONG_MAX, 0, 1, 0},
  {"min_examined_row_limit", OPT_MIN_EXAMINED_ROW_LIMIT,
   "Don't log queries which examine less than min_examined_row_limit rows to file.",
   &global_system_variables.min_examined_row_limit,
   &max_system_variables.min_examined_row_limit, 0, GET_ULONG,
  REQUIRED_ARG, 0, 0, ULONG_MAX, 0, 1L, 0},
  {"multi_range_count", OPT_MULTI_RANGE_COUNT,
   "Number of key ranges to request at once.",
   &global_system_variables.multi_range_count,
   &max_system_variables.multi_range_count, 0,
   GET_ULONG, REQUIRED_ARG, 256, 1, ULONG_MAX, 0, 1, 0},
  {"myisam_block_size", OPT_MYISAM_BLOCK_SIZE,
   "Block size to be used for MyISAM index pages.",
   &opt_myisam_block_size, &opt_myisam_block_size, 0, GET_ULONG, REQUIRED_ARG,
   MI_KEY_BLOCK_LENGTH, MI_MIN_KEY_BLOCK_LENGTH, MI_MAX_KEY_BLOCK_LENGTH,
   0, MI_MIN_KEY_BLOCK_LENGTH, 0},
  {"myisam_data_pointer_size", OPT_MYISAM_DATA_POINTER_SIZE,
   "Default pointer size to be used for MyISAM tables.",
   &myisam_data_pointer_size,
   &myisam_data_pointer_size, 0, GET_ULONG, REQUIRED_ARG,
   6, 2, 7, 0, 1, 0},
  {"myisam_max_extra_sort_file_size", OPT_MYISAM_MAX_EXTRA_SORT_FILE_SIZE,
   "This is a deprecated option that does nothing anymore. "
   "It will be removed in MySQL " VER_CELOSIA,
   &global_system_variables.myisam_max_extra_sort_file_size,
   &max_system_variables.myisam_max_extra_sort_file_size,
   0, GET_ULL, REQUIRED_ARG, (ulonglong) INT_MAX32,
   0, (ulonglong) MAX_FILE_SIZE, 0, 1, 0},
  {"myisam_max_sort_file_size", OPT_MYISAM_MAX_SORT_FILE_SIZE,
   "Don't use the fast sort index method to created index if the temporary "
   "file would get bigger than this.",
   &global_system_variables.myisam_max_sort_file_size,
   &max_system_variables.myisam_max_sort_file_size, 0,
   GET_ULL, REQUIRED_ARG, (longlong) LONG_MAX, 0, (ulonglong) MAX_FILE_SIZE,
   0, 1024*1024, 0},
  {"myisam_mmap_size", OPT_MYISAM_MMAP_SIZE,
   "Can be used to restrict the total memory used for memory mmaping of myisam files",
   &myisam_mmap_size, &myisam_mmap_size, 0,
   GET_ULL, REQUIRED_ARG, SIZE_T_MAX, MEMMAP_EXTRA_MARGIN, SIZE_T_MAX, 0, 1, 0},
  {"myisam_repair_threads", OPT_MYISAM_REPAIR_THREADS,
   "Specifies whether several threads should be used when repairing MyISAM "
   "tables. For values > 1, one thread is used per index. The value of 1 "
   "disables parallel repair.",
   &global_system_variables.myisam_repair_threads,
   &max_system_variables.myisam_repair_threads, 0,
   GET_ULONG, REQUIRED_ARG, 1, 1, ULONG_MAX, 0, 1, 0},
  {"myisam_sort_buffer_size", OPT_MYISAM_SORT_BUFFER_SIZE,
   "The buffer that is allocated when sorting the index when doing a REPAIR "
   "or when creating indexes with CREATE INDEX or ALTER TABLE.",
   &global_system_variables.myisam_sort_buff_size,
   &max_system_variables.myisam_sort_buff_size, 0,
   GET_ULONG, REQUIRED_ARG, 8192 * 1024, 4096, ~0L, 0, 1, 0},
  {"myisam_use_mmap", OPT_MYISAM_USE_MMAP,
   "Use memory mapping for reading and writing MyISAM tables.",
   &opt_myisam_use_mmap, &opt_myisam_use_mmap, 0, GET_BOOL, NO_ARG,
   0, 0, 0, 0, 0, 0},
  {"myisam_stats_method", OPT_MYISAM_STATS_METHOD,
   "Specifies how MyISAM index statistics collection code should threat NULLs. "
   "Possible values of name are \"nulls_unequal\" (default behavior for 4.1/5.0), "
   "\"nulls_equal\" (emulate 4.0 behavior), and \"nulls_ignored\".",
   &myisam_stats_method_str, &myisam_stats_method_str, 0,
    GET_STR, REQUIRED_ARG, 0, 0, 0, 0, 0, 0},
  {"net_buffer_length", OPT_NET_BUFFER_LENGTH,
   "Buffer length for TCP/IP and socket communication.",
   &global_system_variables.net_buffer_length,
   &max_system_variables.net_buffer_length, 0, GET_ULONG,
   REQUIRED_ARG, 16384, 1024, 1024*1024L, 0, 1024, 0},
  {"net_read_timeout", OPT_NET_READ_TIMEOUT,
   "Number of seconds to wait for more data from a connection before aborting the read.",
   &global_system_variables.net_read_timeout,
   &max_system_variables.net_read_timeout, 0, GET_ULONG,
   REQUIRED_ARG, NET_READ_TIMEOUT, 1, LONG_TIMEOUT, 0, 1, 0},
  {"net_retry_count", OPT_NET_RETRY_COUNT,
   "If a read on a communication port is interrupted, retry this many times before giving up.",
   &global_system_variables.net_retry_count,
   &max_system_variables.net_retry_count,0,
   GET_ULONG, REQUIRED_ARG, MYSQLD_NET_RETRY_COUNT, 1, ULONG_MAX, 0, 1, 0},
  {"net_write_timeout", OPT_NET_WRITE_TIMEOUT,
   "Number of seconds to wait for a block to be written to a connection before "
   "aborting the write.",
   &global_system_variables.net_write_timeout,
   &max_system_variables.net_write_timeout, 0, GET_ULONG,
   REQUIRED_ARG, NET_WRITE_TIMEOUT, 1, LONG_TIMEOUT, 0, 1, 0},
  { "old", OPT_OLD_MODE, "Use compatible behavior.", 
    &global_system_variables.old_mode,
    &max_system_variables.old_mode, 0, GET_BOOL, NO_ARG, 
    0, 0, 0, 0, 0, 0},
  {"open_files_limit", OPT_OPEN_FILES_LIMIT,
   "If this is not 0, then mysqld will use this value to reserve file "
   "descriptors to use with setrlimit(). If this value is 0 then mysqld "
   "will reserve max_connections*5 or max_connections + table_cache*2 "
   "(whichever is larger) number of files.",
   &open_files_limit, &open_files_limit, 0, GET_ULONG,
   REQUIRED_ARG, 0, 0, OS_FILE_LIMIT, 0, 1, 0},
  {"optimizer_prune_level", OPT_OPTIMIZER_PRUNE_LEVEL,
   "Controls the heuristic(s) applied during query optimization to prune "
   "less-promising partial plans from the optimizer search space. Meaning: "
   "0 - do not apply any heuristic, thus perform exhaustive search; 1 - "
   "prune plans based on number of retrieved rows.",
   &global_system_variables.optimizer_prune_level,
   &max_system_variables.optimizer_prune_level,
   0, GET_ULONG, OPT_ARG, 1, 0, 1, 0, 1, 0},
  {"optimizer_search_depth", OPT_OPTIMIZER_SEARCH_DEPTH,
   "Maximum depth of search performed by the query optimizer. Values larger "
   "than the number of relations in a query result in better query plans, "
   "but take longer to compile a query. Smaller values than the number of "
   "tables in a relation result in faster optimization, but may produce "
   "very bad query plans. If set to 0, the system will automatically pick "
   "a reasonable value; if set to MAX_TABLES+2, the optimizer will switch "
   "to the original find_best (used for testing/comparison).",
   &global_system_variables.optimizer_search_depth,
   &max_system_variables.optimizer_search_depth,
   0, GET_ULONG, OPT_ARG, MAX_TABLES+1, 0, MAX_TABLES+2, 0, 1, 0},
  {"optimizer_switch", OPT_OPTIMIZER_SWITCH,
   "optimizer_switch=option=val[,option=val...], where option={index_merge, "
   "index_merge_union, index_merge_sort_union, index_merge_intersection} and "
   "val={on, off, default}.",
   &optimizer_switch_str, &optimizer_switch_str, 0, GET_STR, REQUIRED_ARG,
   /*OPTIMIZER_SWITCH_DEFAULT*/0, 0, 0, 0, 0, 0},
  {"plugin_dir", OPT_PLUGIN_DIR,
   "Directory for plugins.",
   &opt_plugin_dir_ptr, &opt_plugin_dir_ptr, 0,
   GET_STR, REQUIRED_ARG, 0, 0, 0, 0, 0, 0},
  {"plugin-load", OPT_PLUGIN_LOAD,
   "Optional semicolon-separated list of plugins to load, where each plugin is "
   "identified as name=library, where name is the plugin name and library "
   "is the plugin library in plugin_dir.",
   &opt_plugin_load, &opt_plugin_load, 0,
   GET_STR, REQUIRED_ARG, 0, 0, 0, 0, 0, 0},
  {"preload_buffer_size", OPT_PRELOAD_BUFFER_SIZE,
   "The size of the buffer that is allocated when preloading indexes.",
   &global_system_variables.preload_buff_size,
   &max_system_variables.preload_buff_size, 0, GET_ULONG,
   REQUIRED_ARG, 32*1024L, 1024, 1024*1024*1024L, 0, 1, 0},
  {"query_alloc_block_size", OPT_QUERY_ALLOC_BLOCK_SIZE,
   "Allocation block size for query parsing and execution.",
   &global_system_variables.query_alloc_block_size,
   &max_system_variables.query_alloc_block_size, 0, GET_ULONG,
   REQUIRED_ARG, QUERY_ALLOC_BLOCK_SIZE, 1024, ULONG_MAX, 0, 1024, 0},
#ifdef HAVE_QUERY_CACHE
  {"query_cache_limit", OPT_QUERY_CACHE_LIMIT,
   "Don't cache results that are bigger than this.",
   &query_cache_limit, &query_cache_limit, 0, GET_ULONG,
   REQUIRED_ARG, 1024*1024L, 0, ULONG_MAX, 0, 1, 0},
  {"query_cache_min_res_unit", OPT_QUERY_CACHE_MIN_RES_UNIT,
   "Minimal size of unit in which space for results is allocated (last unit "
   "will be trimmed after writing all result data).",
   &query_cache_min_res_unit, &query_cache_min_res_unit,
   0, GET_ULONG, REQUIRED_ARG, QUERY_CACHE_MIN_RESULT_DATA_SIZE,
   0, ULONG_MAX, 0, 1, 0},
#endif /*HAVE_QUERY_CACHE*/
  {"query_cache_size", OPT_QUERY_CACHE_SIZE,
   "The memory allocated to store results from old queries.",
   &query_cache_size, &query_cache_size, 0, GET_ULONG,
   REQUIRED_ARG, 0, 0, (longlong) ULONG_MAX, 0, 1024, 0},
#ifdef HAVE_QUERY_CACHE
  {"query_cache_type", OPT_QUERY_CACHE_TYPE,
   "0 = OFF = Don't cache or retrieve results. 1 = ON = Cache all results "
   "except SELECT SQL_NO_CACHE ... queries. 2 = DEMAND = Cache only SELECT "
   "SQL_CACHE ... queries.", &global_system_variables.query_cache_type,
   &max_system_variables.query_cache_type,
   0, GET_ULONG, REQUIRED_ARG, 1, 0, 2, 0, 1, 0},
  {"query_cache_wlock_invalidate", OPT_QUERY_CACHE_WLOCK_INVALIDATE,
   "Invalidate queries in query cache on LOCK for write.",
   &global_system_variables.query_cache_wlock_invalidate,
   &max_system_variables.query_cache_wlock_invalidate,
   0, GET_BOOL, NO_ARG, 0, 0, 1, 0, 1, 0},
#endif /*HAVE_QUERY_CACHE*/
  {"query_prealloc_size", OPT_QUERY_PREALLOC_SIZE,
   "Persistent buffer for query parsing and execution.",
   &global_system_variables.query_prealloc_size,
   &max_system_variables.query_prealloc_size, 0, GET_ULONG,
   REQUIRED_ARG, QUERY_ALLOC_PREALLOC_SIZE, QUERY_ALLOC_PREALLOC_SIZE,
   ULONG_MAX, 0, 1024, 0},
  {"range_alloc_block_size", OPT_RANGE_ALLOC_BLOCK_SIZE,
   "Allocation block size for storing ranges during optimization.",
   &global_system_variables.range_alloc_block_size,
   &max_system_variables.range_alloc_block_size, 0, GET_ULONG,
   REQUIRED_ARG, RANGE_ALLOC_BLOCK_SIZE, RANGE_ALLOC_BLOCK_SIZE, ULONG_MAX,
   0, 1024, 0},
  {"read_buffer_size", OPT_RECORD_BUFFER,
   "Each thread that does a sequential scan allocates a buffer of this size "
   "for each table it scans. If you do many sequential scans, you may want "
   "to increase this value.", &global_system_variables.read_buff_size,
   &max_system_variables.read_buff_size,0, GET_ULONG, REQUIRED_ARG,
   128*1024L, IO_SIZE*2+MALLOC_OVERHEAD, INT_MAX32, MALLOC_OVERHEAD, IO_SIZE,
   0},
  {"read_only", OPT_READONLY,
   "Make all non-temporary tables read-only, with the exception of replication "
   "(slave) threads and users with the SUPER privilege.",
   &opt_readonly,
   &opt_readonly,
   0, GET_BOOL, NO_ARG, 0, 0, 1, 0, 1, 0},
  {"read_rnd_buffer_size", OPT_RECORD_RND_BUFFER,
   "When reading rows in sorted order after a sort, the rows are read through "
   "this buffer to avoid disk seeks. If not set, then it's set to the value of "
   "record_buffer.",
   &global_system_variables.read_rnd_buff_size,
   &max_system_variables.read_rnd_buff_size, 0,
   GET_ULONG, REQUIRED_ARG, 256*1024L, IO_SIZE*2+MALLOC_OVERHEAD,
   INT_MAX32, MALLOC_OVERHEAD, IO_SIZE, 0},
  {"record_buffer", OPT_RECORD_BUFFER_OLD,
   "Alias for read_buffer_size. This variable is deprecated and will be removed in a future release.",
   &global_system_variables.read_buff_size,
   &max_system_variables.read_buff_size,0, GET_ULONG, REQUIRED_ARG,
   128*1024L, IO_SIZE*2+MALLOC_OVERHEAD, INT_MAX32, MALLOC_OVERHEAD, IO_SIZE, 0},
#ifdef HAVE_REPLICATION
  {"relay_log_purge", OPT_RELAY_LOG_PURGE,
   "0 = do not purge relay logs. 1 = purge them as soon as they are no more needed.",
   &relay_log_purge,
   &relay_log_purge, 0, GET_BOOL, NO_ARG,
   1, 0, 1, 0, 1, 0},
  {"relay_log_space_limit", OPT_RELAY_LOG_SPACE_LIMIT,
   "Maximum space to use for all relay logs.",
   &relay_log_space_limit,
   &relay_log_space_limit, 0, GET_ULL, REQUIRED_ARG, 0L, 0L,
   (longlong) ULONG_MAX, 0, 1, 0},
  {"slave_compressed_protocol", OPT_SLAVE_COMPRESSED_PROTOCOL,
   "Use compression on master/slave protocol.",
   &opt_slave_compressed_protocol,
   &opt_slave_compressed_protocol,
   0, GET_BOOL, NO_ARG, 0, 0, 1, 0, 1, 0},
  {"slave_net_timeout", OPT_SLAVE_NET_TIMEOUT,
   "Number of seconds to wait for more data from a master/slave connection before aborting the read.",
   &slave_net_timeout, &slave_net_timeout, 0,
   GET_ULONG, REQUIRED_ARG, SLAVE_NET_TIMEOUT, 1, LONG_TIMEOUT, 0, 1, 0},
  {"slave_transaction_retries", OPT_SLAVE_TRANS_RETRIES,
   "Number of times the slave SQL thread will retry a transaction in case "
   "it failed with a deadlock or elapsed lock wait timeout, "
   "before giving up and stopping.",
   &slave_trans_retries, &slave_trans_retries, 0,
   GET_ULONG, REQUIRED_ARG, 10L, 0L, (longlong) ULONG_MAX, 0, 1, 0},
  {"slave-allow-batching", OPT_SLAVE_ALLOW_BATCHING,
   "Allow slave to batch requests.",
   &slave_allow_batching, &slave_allow_batching,
   0, GET_BOOL, NO_ARG, 0, 0, 1, 0, 1, 0},
#endif /* HAVE_REPLICATION */
  {"slow_launch_time", OPT_SLOW_LAUNCH_TIME,
   "If creating the thread takes longer than this value (in seconds), "
   "the Slow_launch_threads counter will be incremented.",
   &slow_launch_time, &slow_launch_time, 0, GET_ULONG,
   REQUIRED_ARG, 2L, 0L, LONG_TIMEOUT, 0, 1, 0},
  {"sort_buffer_size", OPT_SORT_BUFFER,
   "Each thread that needs to do a sort allocates a buffer of this size.",
   &global_system_variables.sortbuff_size,
   &max_system_variables.sortbuff_size, 0, GET_ULONG, REQUIRED_ARG,
   MAX_SORT_MEMORY, MIN_SORT_MEMORY+MALLOC_OVERHEAD*2, ~0L, MALLOC_OVERHEAD,
   1, 0},
  {"sync-binlog", OPT_SYNC_BINLOG,
   "Synchronously flush binary log to disk after every #th event. "
   "Use 0 (default) to disable synchronous flushing.",
   &sync_binlog_period, &sync_binlog_period, 0, GET_ULONG,
   REQUIRED_ARG, 0, 0, ULONG_MAX, 0, 1, 0},
  {"sync-frm", OPT_SYNC_FRM, "Sync .frm to disk on create. Enabled by default.",
   &opt_sync_frm, &opt_sync_frm, 0, GET_BOOL, NO_ARG, 1, 0,
   0, 0, 0, 0},
  {"table_cache", OPT_TABLE_OPEN_CACHE,
   "Deprecated; use --table_open_cache instead.",
   &table_cache_size, &table_cache_size, 0, GET_ULONG,
   REQUIRED_ARG, TABLE_OPEN_CACHE_DEFAULT, 1, 512*1024L, 0, 1, 0},
  {"table_definition_cache", OPT_TABLE_DEF_CACHE,
   "The number of cached table definitions.",
   &table_def_size, &table_def_size,
   0, GET_ULONG, REQUIRED_ARG, TABLE_DEF_CACHE_DEFAULT, TABLE_DEF_CACHE_MIN,
   512*1024L, 0, 1, 0},
  {"table_open_cache", OPT_TABLE_OPEN_CACHE,
   "The number of cached open tables.",
   &table_cache_size, &table_cache_size, 0, GET_ULONG,
   REQUIRED_ARG, TABLE_OPEN_CACHE_DEFAULT, 1, 512*1024L, 0, 1, 0},
  {"table_lock_wait_timeout", OPT_TABLE_LOCK_WAIT_TIMEOUT,
   "Timeout in seconds to wait for a table level lock before returning an "
   "error. Used only if the connection has active cursors.",
   &table_lock_wait_timeout, &table_lock_wait_timeout,
   0, GET_ULONG, REQUIRED_ARG, 50, 1, 1024 * 1024 * 1024, 0, 1, 0},
  {"thread_cache_size", OPT_THREAD_CACHE_SIZE,
   "How many threads we should keep in a cache for reuse.",
   &thread_cache_size, &thread_cache_size, 0, GET_ULONG,
   REQUIRED_ARG, 0, 0, 16384, 0, 1, 0},
  {"thread_concurrency", OPT_THREAD_CONCURRENCY,
   "Permits the application to give the threads system a hint for the "
   "desired number of threads that should be run at the same time.",
   &concurrency, &concurrency, 0, GET_ULONG, REQUIRED_ARG,
   DEFAULT_CONCURRENCY, 1, 512, 0, 1, 0},
#if HAVE_POOL_OF_THREADS == 1
  {"thread_pool_size", OPT_THREAD_CACHE_SIZE,
   "How many threads we should create to handle query requests in case of "
   "'thread_handling=pool-of-threads'.",
   &thread_pool_size, &thread_pool_size, 0, GET_ULONG,
   REQUIRED_ARG, 20, 1, 16384, 0, 1, 0},
#endif
  {"thread_stack", OPT_THREAD_STACK,
   "The stack size for each thread.", &my_thread_stack_size,
   &my_thread_stack_size, 0, GET_ULONG, REQUIRED_ARG,DEFAULT_THREAD_STACK,
   1024L*128L, ULONG_MAX, 0, 1024, 0},
  { "time_format", OPT_TIME_FORMAT,
    "The TIME format (for future).",
    &opt_date_time_formats[MYSQL_TIMESTAMP_TIME],
    &opt_date_time_formats[MYSQL_TIMESTAMP_TIME],
    0, GET_STR, REQUIRED_ARG, 0, 0, 0, 0, 0, 0},
  {"tmp_table_size", OPT_TMP_TABLE_SIZE,
   "If an internal in-memory temporary table exceeds this size, MySQL will"
   " automatically convert it to an on-disk MyISAM table.",
   &global_system_variables.tmp_table_size,
   &max_system_variables.tmp_table_size, 0, GET_ULL,
   REQUIRED_ARG, 16*1024*1024L, 1024, MAX_MEM_TABLE_SIZE, 0, 1, 0},
  {"transaction_alloc_block_size", OPT_TRANS_ALLOC_BLOCK_SIZE,
   "Allocation block size for transactions to be stored in binary log.",
   &global_system_variables.trans_alloc_block_size,
   &max_system_variables.trans_alloc_block_size, 0, GET_ULONG,
   REQUIRED_ARG, QUERY_ALLOC_BLOCK_SIZE, 1024, ULONG_MAX, 0, 1024, 0},
  {"transaction_prealloc_size", OPT_TRANS_PREALLOC_SIZE,
   "Persistent buffer for transactions to be stored in binary log.",
   &global_system_variables.trans_prealloc_size,
   &max_system_variables.trans_prealloc_size, 0, GET_ULONG,
   REQUIRED_ARG, TRANS_ALLOC_PREALLOC_SIZE, 1024, ULONG_MAX, 0, 1024, 0},
  {"thread_handling", OPT_THREAD_HANDLING,
   "Define threads usage for handling queries: "
   "one-thread-per-connection or no-threads.", 0, 0,
   0, GET_STR, REQUIRED_ARG, 0, 0, 0, 0, 0, 0},
  {"updatable_views_with_limit", OPT_UPDATABLE_VIEWS_WITH_LIMIT,
   "1 = YES = Don't issue an error message (warning only) if a VIEW without "
   "presence of a key of the underlying table is used in queries with a "
   "LIMIT clause for updating. 0 = NO = Prohibit update of a VIEW, which "
   "does not contain a key of the underlying table and the query uses a "
   "LIMIT clause (usually get from GUI tools).",
   &global_system_variables.updatable_views_with_limit,
   &max_system_variables.updatable_views_with_limit,
   0, GET_ULONG, REQUIRED_ARG, 1, 0, 1, 0, 1, 0},
  {"wait_timeout", OPT_WAIT_TIMEOUT,
   "The number of seconds the server waits for activity on a connection before closing it.",
   &global_system_variables.net_wait_timeout,
   &max_system_variables.net_wait_timeout, 0, GET_ULONG,
   REQUIRED_ARG, NET_WAIT_TIMEOUT, 1, IF_WIN(INT_MAX32/1000, LONG_TIMEOUT),
   0, 1, 0},
  {"binlog-direct-non-transactional-updates", OPT_BINLOG_DIRECT_NON_TRANS_UPDATE,
   "Causes updates to non-transactional engines using statement format to be "
   "written directly to binary log. Before using this option, make sure that "
   "there are no dependencies between transactional and non-transactional "
   "tables such as in the statement INSERT INTO t_myisam SELECT * FROM "
   "t_innodb; otherwise, slaves may diverge from the master.",
   &global_system_variables.binlog_direct_non_trans_update,
   &max_system_variables.binlog_direct_non_trans_update,
   0, GET_BOOL, NO_ARG, 0, 0, 0, 0, 0, 0},
  {0, 0, 0, 0, 0, 0, GET_NO_ARG, NO_ARG, 0, 0, 0, 0, 0, 0}
};


static int show_queries(THD *thd, SHOW_VAR *var, char *buff)
{
  var->type= SHOW_LONGLONG;
  var->value= (char *)&thd->query_id;
  return 0;
}


static int show_net_compression(THD *thd, SHOW_VAR *var, char *buff)
{
  var->type= SHOW_MY_BOOL;
  var->value= (char *)&thd->net.compress;
  return 0;
}

static int show_starttime(THD *thd, SHOW_VAR *var, char *buff)
{
  var->type= SHOW_LONG;
  var->value= buff;
  *((long *)buff)= (long) (thd->query_start() - server_start_time);
  return 0;
}

#ifdef COMMUNITY_SERVER
static int show_flushstatustime(THD *thd, SHOW_VAR *var, char *buff)
{
  var->type= SHOW_LONG;
  var->value= buff;
  *((long *)buff)= (long) (thd->query_start() - flush_status_time);
  return 0;
}
#endif

#ifdef HAVE_REPLICATION
static int show_rpl_status(THD *thd, SHOW_VAR *var, char *buff)
{
  var->type= SHOW_CHAR;
  var->value= const_cast<char*>(rpl_status_type[(int)rpl_status]);
  return 0;
}

static int show_slave_running(THD *thd, SHOW_VAR *var, char *buff)
{
  var->type= SHOW_MY_BOOL;
  pthread_mutex_lock(&LOCK_active_mi);
  var->value= buff;
  *((my_bool *)buff)= (my_bool) (active_mi && 
                                 active_mi->slave_running == MYSQL_SLAVE_RUN_CONNECT &&
                                 active_mi->rli.slave_running);
  pthread_mutex_unlock(&LOCK_active_mi);
  return 0;
}

static int show_slave_retried_trans(THD *thd, SHOW_VAR *var, char *buff)
{
  /*
    TODO: with multimaster, have one such counter per line in
    SHOW SLAVE STATUS, and have the sum over all lines here.
  */
  pthread_mutex_lock(&LOCK_active_mi);
  if (active_mi)
  {
    var->type= SHOW_LONG;
    var->value= buff;
    pthread_mutex_lock(&active_mi->rli.data_lock);
    *((long *)buff)= (long)active_mi->rli.retried_trans;
    pthread_mutex_unlock(&active_mi->rli.data_lock);
  }
  else
    var->type= SHOW_UNDEF;
  pthread_mutex_unlock(&LOCK_active_mi);
  return 0;
}

static int show_slave_received_heartbeats(THD *thd, SHOW_VAR *var, char *buff)
{
  pthread_mutex_lock(&LOCK_active_mi);
  if (active_mi)
  {
    var->type= SHOW_LONGLONG;
    var->value= buff;
    pthread_mutex_lock(&active_mi->rli.data_lock);
    *((longlong *)buff)= active_mi->received_heartbeats;
    pthread_mutex_unlock(&active_mi->rli.data_lock);
  }
  else
    var->type= SHOW_UNDEF;
  pthread_mutex_unlock(&LOCK_active_mi);
  return 0;
}

static int show_heartbeat_period(THD *thd, SHOW_VAR *var, char *buff)
{
  pthread_mutex_lock(&LOCK_active_mi);
  if (active_mi)
  {
    var->type= SHOW_CHAR;
    var->value= buff;
    my_sprintf(buff, (buff, "%.3f",active_mi->heartbeat_period));
  }
  else
    var->type= SHOW_UNDEF;
  pthread_mutex_unlock(&LOCK_active_mi);
  return 0;
}


#endif /* HAVE_REPLICATION */

static int show_open_tables(THD *thd, SHOW_VAR *var, char *buff)
{
  var->type= SHOW_LONG;
  var->value= buff;
  *((long *)buff)= (long)cached_open_tables();
  return 0;
}

static int show_prepared_stmt_count(THD *thd, SHOW_VAR *var, char *buff)
{
  var->type= SHOW_LONG;
  var->value= buff;
  pthread_mutex_lock(&LOCK_prepared_stmt_count);
  *((long *)buff)= (long)prepared_stmt_count;
  pthread_mutex_unlock(&LOCK_prepared_stmt_count);
  return 0;
}

static int show_table_definitions(THD *thd, SHOW_VAR *var, char *buff)
{
  var->type= SHOW_LONG;
  var->value= buff;
  *((long *)buff)= (long)cached_table_definitions();
  return 0;
}

#ifdef HAVE_OPENSSL
/* Functions relying on CTX */
static int show_ssl_ctx_sess_accept(THD *thd, SHOW_VAR *var, char *buff)
{
  var->type= SHOW_LONG;
  var->value= buff;
  *((long *)buff)= (!ssl_acceptor_fd ? 0 :
                     SSL_CTX_sess_accept(ssl_acceptor_fd->ssl_context));
  return 0;
}

static int show_ssl_ctx_sess_accept_good(THD *thd, SHOW_VAR *var, char *buff)
{
  var->type= SHOW_LONG;
  var->value= buff;
  *((long *)buff)= (!ssl_acceptor_fd ? 0 :
                     SSL_CTX_sess_accept_good(ssl_acceptor_fd->ssl_context));
  return 0;
}

static int show_ssl_ctx_sess_connect_good(THD *thd, SHOW_VAR *var, char *buff)
{
  var->type= SHOW_LONG;
  var->value= buff;
  *((long *)buff)= (!ssl_acceptor_fd ? 0 :
                     SSL_CTX_sess_connect_good(ssl_acceptor_fd->ssl_context));
  return 0;
}

static int show_ssl_ctx_sess_accept_renegotiate(THD *thd, SHOW_VAR *var, char *buff)
{
  var->type= SHOW_LONG;
  var->value= buff;
  *((long *)buff)= (!ssl_acceptor_fd ? 0 :
                     SSL_CTX_sess_accept_renegotiate(ssl_acceptor_fd->ssl_context));
  return 0;
}

static int show_ssl_ctx_sess_connect_renegotiate(THD *thd, SHOW_VAR *var, char *buff)
{
  var->type= SHOW_LONG;
  var->value= buff;
  *((long *)buff)= (!ssl_acceptor_fd ? 0 :
                     SSL_CTX_sess_connect_renegotiate(ssl_acceptor_fd->ssl_context));
  return 0;
}

static int show_ssl_ctx_sess_cb_hits(THD *thd, SHOW_VAR *var, char *buff)
{
  var->type= SHOW_LONG;
  var->value= buff;
  *((long *)buff)= (!ssl_acceptor_fd ? 0 :
                     SSL_CTX_sess_cb_hits(ssl_acceptor_fd->ssl_context));
  return 0;
}

static int show_ssl_ctx_sess_hits(THD *thd, SHOW_VAR *var, char *buff)
{
  var->type= SHOW_LONG;
  var->value= buff;
  *((long *)buff)= (!ssl_acceptor_fd ? 0 :
                     SSL_CTX_sess_hits(ssl_acceptor_fd->ssl_context));
  return 0;
}

static int show_ssl_ctx_sess_cache_full(THD *thd, SHOW_VAR *var, char *buff)
{
  var->type= SHOW_LONG;
  var->value= buff;
  *((long *)buff)= (!ssl_acceptor_fd ? 0 :
                     SSL_CTX_sess_cache_full(ssl_acceptor_fd->ssl_context));
  return 0;
}

static int show_ssl_ctx_sess_misses(THD *thd, SHOW_VAR *var, char *buff)
{
  var->type= SHOW_LONG;
  var->value= buff;
  *((long *)buff)= (!ssl_acceptor_fd ? 0 :
                     SSL_CTX_sess_misses(ssl_acceptor_fd->ssl_context));
  return 0;
}

static int show_ssl_ctx_sess_timeouts(THD *thd, SHOW_VAR *var, char *buff)
{
  var->type= SHOW_LONG;
  var->value= buff;
  *((long *)buff)= (!ssl_acceptor_fd ? 0 :
                     SSL_CTX_sess_timeouts(ssl_acceptor_fd->ssl_context));
  return 0;
}

static int show_ssl_ctx_sess_number(THD *thd, SHOW_VAR *var, char *buff)
{
  var->type= SHOW_LONG;
  var->value= buff;
  *((long *)buff)= (!ssl_acceptor_fd ? 0 :
                     SSL_CTX_sess_number(ssl_acceptor_fd->ssl_context));
  return 0;
}

static int show_ssl_ctx_sess_connect(THD *thd, SHOW_VAR *var, char *buff)
{
  var->type= SHOW_LONG;
  var->value= buff;
  *((long *)buff)= (!ssl_acceptor_fd ? 0 :
                     SSL_CTX_sess_connect(ssl_acceptor_fd->ssl_context));
  return 0;
}

static int show_ssl_ctx_sess_get_cache_size(THD *thd, SHOW_VAR *var, char *buff)
{
  var->type= SHOW_LONG;
  var->value= buff;
  *((long *)buff)= (!ssl_acceptor_fd ? 0 :
                     SSL_CTX_sess_get_cache_size(ssl_acceptor_fd->ssl_context));
  return 0;
}

static int show_ssl_ctx_get_verify_mode(THD *thd, SHOW_VAR *var, char *buff)
{
  var->type= SHOW_LONG;
  var->value= buff;
  *((long *)buff)= (!ssl_acceptor_fd ? 0 :
                     SSL_CTX_get_verify_mode(ssl_acceptor_fd->ssl_context));
  return 0;
}

static int show_ssl_ctx_get_verify_depth(THD *thd, SHOW_VAR *var, char *buff)
{
  var->type= SHOW_LONG;
  var->value= buff;
  *((long *)buff)= (!ssl_acceptor_fd ? 0 :
                     SSL_CTX_get_verify_depth(ssl_acceptor_fd->ssl_context));
  return 0;
}

static int show_ssl_ctx_get_session_cache_mode(THD *thd, SHOW_VAR *var, char *buff)
{
  var->type= SHOW_CHAR;
  if (!ssl_acceptor_fd)
    var->value= const_cast<char*>("NONE");
  else
    switch (SSL_CTX_get_session_cache_mode(ssl_acceptor_fd->ssl_context))
    {
    case SSL_SESS_CACHE_OFF:
      var->value= const_cast<char*>("OFF"); break;
    case SSL_SESS_CACHE_CLIENT:
      var->value= const_cast<char*>("CLIENT"); break;
    case SSL_SESS_CACHE_SERVER:
      var->value= const_cast<char*>("SERVER"); break;
    case SSL_SESS_CACHE_BOTH:
      var->value= const_cast<char*>("BOTH"); break;
    case SSL_SESS_CACHE_NO_AUTO_CLEAR:
      var->value= const_cast<char*>("NO_AUTO_CLEAR"); break;
    case SSL_SESS_CACHE_NO_INTERNAL_LOOKUP:
      var->value= const_cast<char*>("NO_INTERNAL_LOOKUP"); break;
    default:
      var->value= const_cast<char*>("Unknown"); break;
    }
  return 0;
}

/*
   Functions relying on SSL 
   Note: In the show_ssl_* functions, we need to check if we have a
         valid vio-object since this isn't always true, specifically
         when session_status or global_status is requested from
         inside an Event.
 */
static int show_ssl_get_version(THD *thd, SHOW_VAR *var, char *buff)
{
  var->type= SHOW_CHAR;
  if( thd->vio_ok() && thd->net.vio->ssl_arg )
    var->value= const_cast<char*>(SSL_get_version((SSL*) thd->net.vio->ssl_arg));
  else
    var->value= (char *)"";
  return 0;
}

static int show_ssl_session_reused(THD *thd, SHOW_VAR *var, char *buff)
{
  var->type= SHOW_LONG;
  var->value= buff;
  if( thd->vio_ok() && thd->net.vio->ssl_arg )
    *((long *)buff)= (long)SSL_session_reused((SSL*) thd->net.vio->ssl_arg);
  else
    *((long *)buff)= 0;
  return 0;
}

static int show_ssl_get_default_timeout(THD *thd, SHOW_VAR *var, char *buff)
{
  var->type= SHOW_LONG;
  var->value= buff;
  if( thd->vio_ok() && thd->net.vio->ssl_arg )
    *((long *)buff)= (long)SSL_get_default_timeout((SSL*)thd->net.vio->ssl_arg);
  else
    *((long *)buff)= 0;
  return 0;
}

static int show_ssl_get_verify_mode(THD *thd, SHOW_VAR *var, char *buff)
{
  var->type= SHOW_LONG;
  var->value= buff;
  if( thd->net.vio && thd->net.vio->ssl_arg )
    *((long *)buff)= (long)SSL_get_verify_mode((SSL*)thd->net.vio->ssl_arg);
  else
    *((long *)buff)= 0;
  return 0;
}

static int show_ssl_get_verify_depth(THD *thd, SHOW_VAR *var, char *buff)
{
  var->type= SHOW_LONG;
  var->value= buff;
  if( thd->vio_ok() && thd->net.vio->ssl_arg )
    *((long *)buff)= (long)SSL_get_verify_depth((SSL*)thd->net.vio->ssl_arg);
  else
    *((long *)buff)= 0;
  return 0;
}

static int show_ssl_get_cipher(THD *thd, SHOW_VAR *var, char *buff)
{
  var->type= SHOW_CHAR;
  if( thd->vio_ok() && thd->net.vio->ssl_arg )
    var->value= const_cast<char*>(SSL_get_cipher((SSL*) thd->net.vio->ssl_arg));
  else
    var->value= (char *)"";
  return 0;
}

static int show_ssl_get_cipher_list(THD *thd, SHOW_VAR *var, char *buff)
{
  var->type= SHOW_CHAR;
  var->value= buff;
  if (thd->vio_ok() && thd->net.vio->ssl_arg)
  {
    int i;
    const char *p;
    char *end= buff + SHOW_VAR_FUNC_BUFF_SIZE;
    for (i=0; (p= SSL_get_cipher_list((SSL*) thd->net.vio->ssl_arg,i)) &&
               buff < end; i++)
    {
      buff= strnmov(buff, p, end-buff-1);
      *buff++= ':';
    }
    if (i)
      buff--;
  }
  *buff=0;
  return 0;
}

#endif /* HAVE_OPENSSL */


/*
  Variables shown by SHOW STATUS in alphabetical order
*/

SHOW_VAR status_vars[]= {
  {"Aborted_clients",          (char*) &aborted_threads,        SHOW_LONG},
  {"Aborted_connects",         (char*) &aborted_connects,       SHOW_LONG},
  {"Binlog_cache_disk_use",    (char*) &binlog_cache_disk_use,  SHOW_LONG},
  {"Binlog_cache_use",         (char*) &binlog_cache_use,       SHOW_LONG},
  {"Bytes_received",           (char*) offsetof(STATUS_VAR, bytes_received), SHOW_LONGLONG_STATUS},
  {"Bytes_sent",               (char*) offsetof(STATUS_VAR, bytes_sent), SHOW_LONGLONG_STATUS},
  {"Com",                      (char*) com_status_vars, SHOW_ARRAY},
  {"Compression",              (char*) &show_net_compression, SHOW_FUNC},
  {"Connections",              (char*) &thread_id,              SHOW_LONG_NOFLUSH},
  {"Created_tmp_disk_tables",  (char*) offsetof(STATUS_VAR, created_tmp_disk_tables), SHOW_LONG_STATUS},
  {"Created_tmp_files",	       (char*) &my_tmp_file_created,	SHOW_LONG},
  {"Created_tmp_tables",       (char*) offsetof(STATUS_VAR, created_tmp_tables), SHOW_LONG_STATUS},
  {"Delayed_errors",           (char*) &delayed_insert_errors,  SHOW_LONG},
  {"Delayed_insert_threads",   (char*) &delayed_insert_threads, SHOW_LONG_NOFLUSH},
  {"Delayed_writes",           (char*) &delayed_insert_writes,  SHOW_LONG},
  {"Flush_commands",           (char*) &refresh_version,        SHOW_LONG_NOFLUSH},
  {"Handler_commit",           (char*) offsetof(STATUS_VAR, ha_commit_count), SHOW_LONG_STATUS},
  {"Handler_delete",           (char*) offsetof(STATUS_VAR, ha_delete_count), SHOW_LONG_STATUS},
  {"Handler_discover",         (char*) offsetof(STATUS_VAR, ha_discover_count), SHOW_LONG_STATUS},
  {"Handler_prepare",          (char*) offsetof(STATUS_VAR, ha_prepare_count),  SHOW_LONG_STATUS},
  {"Handler_read_first",       (char*) offsetof(STATUS_VAR, ha_read_first_count), SHOW_LONG_STATUS},
  {"Handler_read_key",         (char*) offsetof(STATUS_VAR, ha_read_key_count), SHOW_LONG_STATUS},
  {"Handler_read_next",        (char*) offsetof(STATUS_VAR, ha_read_next_count), SHOW_LONG_STATUS},
  {"Handler_read_prev",        (char*) offsetof(STATUS_VAR, ha_read_prev_count), SHOW_LONG_STATUS},
  {"Handler_read_rnd",         (char*) offsetof(STATUS_VAR, ha_read_rnd_count), SHOW_LONG_STATUS},
  {"Handler_read_rnd_next",    (char*) offsetof(STATUS_VAR, ha_read_rnd_next_count), SHOW_LONG_STATUS},
  {"Handler_rollback",         (char*) offsetof(STATUS_VAR, ha_rollback_count), SHOW_LONG_STATUS},
  {"Handler_savepoint",        (char*) offsetof(STATUS_VAR, ha_savepoint_count), SHOW_LONG_STATUS},
  {"Handler_savepoint_rollback",(char*) offsetof(STATUS_VAR, ha_savepoint_rollback_count), SHOW_LONG_STATUS},
  {"Handler_update",           (char*) offsetof(STATUS_VAR, ha_update_count), SHOW_LONG_STATUS},
  {"Handler_write",            (char*) offsetof(STATUS_VAR, ha_write_count), SHOW_LONG_STATUS},
  {"Key_blocks_not_flushed",   (char*) offsetof(KEY_CACHE, global_blocks_changed), SHOW_KEY_CACHE_LONG},
  {"Key_blocks_unused",        (char*) offsetof(KEY_CACHE, blocks_unused), SHOW_KEY_CACHE_LONG},
  {"Key_blocks_used",          (char*) offsetof(KEY_CACHE, blocks_used), SHOW_KEY_CACHE_LONG},
  {"Key_read_requests",        (char*) offsetof(KEY_CACHE, global_cache_r_requests), SHOW_KEY_CACHE_LONGLONG},
  {"Key_reads",                (char*) offsetof(KEY_CACHE, global_cache_read), SHOW_KEY_CACHE_LONGLONG},
  {"Key_write_requests",       (char*) offsetof(KEY_CACHE, global_cache_w_requests), SHOW_KEY_CACHE_LONGLONG},
  {"Key_writes",               (char*) offsetof(KEY_CACHE, global_cache_write), SHOW_KEY_CACHE_LONGLONG},
  {"Last_query_cost",          (char*) offsetof(STATUS_VAR, last_query_cost), SHOW_DOUBLE_STATUS},
  {"Max_used_connections",     (char*) &max_used_connections,  SHOW_LONG},
  {"Not_flushed_delayed_rows", (char*) &delayed_rows_in_use,    SHOW_LONG_NOFLUSH},
  {"Open_files",               (char*) &my_file_opened,         SHOW_LONG_NOFLUSH},
  {"Open_streams",             (char*) &my_stream_opened,       SHOW_LONG_NOFLUSH},
  {"Open_table_definitions",   (char*) &show_table_definitions, SHOW_FUNC},
  {"Open_tables",              (char*) &show_open_tables,       SHOW_FUNC},
  {"Opened_files",             (char*) &my_file_total_opened, SHOW_LONG_NOFLUSH},
  {"Opened_tables",            (char*) offsetof(STATUS_VAR, opened_tables), SHOW_LONG_STATUS},
  {"Opened_table_definitions", (char*) offsetof(STATUS_VAR, opened_shares), SHOW_LONG_STATUS},
  {"Prepared_stmt_count",      (char*) &show_prepared_stmt_count, SHOW_FUNC},
#ifdef HAVE_QUERY_CACHE
  {"Qcache_free_blocks",       (char*) &query_cache.free_memory_blocks, SHOW_LONG_NOFLUSH},
  {"Qcache_free_memory",       (char*) &query_cache.free_memory, SHOW_LONG_NOFLUSH},
  {"Qcache_hits",              (char*) &query_cache.hits,       SHOW_LONG},
  {"Qcache_inserts",           (char*) &query_cache.inserts,    SHOW_LONG},
  {"Qcache_lowmem_prunes",     (char*) &query_cache.lowmem_prunes, SHOW_LONG},
  {"Qcache_not_cached",        (char*) &query_cache.refused,    SHOW_LONG},
  {"Qcache_queries_in_cache",  (char*) &query_cache.queries_in_cache, SHOW_LONG_NOFLUSH},
  {"Qcache_total_blocks",      (char*) &query_cache.total_blocks, SHOW_LONG_NOFLUSH},
#endif /*HAVE_QUERY_CACHE*/
  {"Queries",                  (char*) &show_queries,            SHOW_FUNC},
  {"Questions",                (char*) offsetof(STATUS_VAR, questions), SHOW_LONG_STATUS},
#ifdef HAVE_REPLICATION
  {"Rpl_status",               (char*) &show_rpl_status,          SHOW_FUNC},
#endif
  {"Select_full_join",         (char*) offsetof(STATUS_VAR, select_full_join_count), SHOW_LONG_STATUS},
  {"Select_full_range_join",   (char*) offsetof(STATUS_VAR, select_full_range_join_count), SHOW_LONG_STATUS},
  {"Select_range",             (char*) offsetof(STATUS_VAR, select_range_count), SHOW_LONG_STATUS},
  {"Select_range_check",       (char*) offsetof(STATUS_VAR, select_range_check_count), SHOW_LONG_STATUS},
  {"Select_scan",	       (char*) offsetof(STATUS_VAR, select_scan_count), SHOW_LONG_STATUS},
  {"Slave_open_temp_tables",   (char*) &slave_open_temp_tables, SHOW_LONG},
#ifdef HAVE_REPLICATION
  {"Slave_retried_transactions",(char*) &show_slave_retried_trans, SHOW_FUNC},
  {"Slave_heartbeat_period",   (char*) &show_heartbeat_period, SHOW_FUNC},
  {"Slave_received_heartbeats",(char*) &show_slave_received_heartbeats, SHOW_FUNC},
  {"Slave_running",            (char*) &show_slave_running,     SHOW_FUNC},
#endif
  {"Slow_launch_threads",      (char*) &slow_launch_threads,    SHOW_LONG},
  {"Slow_queries",             (char*) offsetof(STATUS_VAR, long_query_count), SHOW_LONG_STATUS},
  {"Sort_merge_passes",	       (char*) offsetof(STATUS_VAR, filesort_merge_passes), SHOW_LONG_STATUS},
  {"Sort_range",	       (char*) offsetof(STATUS_VAR, filesort_range_count), SHOW_LONG_STATUS},
  {"Sort_rows",		       (char*) offsetof(STATUS_VAR, filesort_rows), SHOW_LONG_STATUS},
  {"Sort_scan",		       (char*) offsetof(STATUS_VAR, filesort_scan_count), SHOW_LONG_STATUS},
#ifdef HAVE_OPENSSL
  {"Ssl_accept_renegotiates",  (char*) &show_ssl_ctx_sess_accept_renegotiate, SHOW_FUNC},
  {"Ssl_accepts",              (char*) &show_ssl_ctx_sess_accept, SHOW_FUNC},
  {"Ssl_callback_cache_hits",  (char*) &show_ssl_ctx_sess_cb_hits, SHOW_FUNC},
  {"Ssl_cipher",               (char*) &show_ssl_get_cipher, SHOW_FUNC},
  {"Ssl_cipher_list",          (char*) &show_ssl_get_cipher_list, SHOW_FUNC},
  {"Ssl_client_connects",      (char*) &show_ssl_ctx_sess_connect, SHOW_FUNC},
  {"Ssl_connect_renegotiates", (char*) &show_ssl_ctx_sess_connect_renegotiate, SHOW_FUNC},
  {"Ssl_ctx_verify_depth",     (char*) &show_ssl_ctx_get_verify_depth, SHOW_FUNC},
  {"Ssl_ctx_verify_mode",      (char*) &show_ssl_ctx_get_verify_mode, SHOW_FUNC},
  {"Ssl_default_timeout",      (char*) &show_ssl_get_default_timeout, SHOW_FUNC},
  {"Ssl_finished_accepts",     (char*) &show_ssl_ctx_sess_accept_good, SHOW_FUNC},
  {"Ssl_finished_connects",    (char*) &show_ssl_ctx_sess_connect_good, SHOW_FUNC},
  {"Ssl_session_cache_hits",   (char*) &show_ssl_ctx_sess_hits, SHOW_FUNC},
  {"Ssl_session_cache_misses", (char*) &show_ssl_ctx_sess_misses, SHOW_FUNC},
  {"Ssl_session_cache_mode",   (char*) &show_ssl_ctx_get_session_cache_mode, SHOW_FUNC},
  {"Ssl_session_cache_overflows", (char*) &show_ssl_ctx_sess_cache_full, SHOW_FUNC},
  {"Ssl_session_cache_size",   (char*) &show_ssl_ctx_sess_get_cache_size, SHOW_FUNC},
  {"Ssl_session_cache_timeouts", (char*) &show_ssl_ctx_sess_timeouts, SHOW_FUNC},
  {"Ssl_sessions_reused",      (char*) &show_ssl_session_reused, SHOW_FUNC},
  {"Ssl_used_session_cache_entries",(char*) &show_ssl_ctx_sess_number, SHOW_FUNC},
  {"Ssl_verify_depth",         (char*) &show_ssl_get_verify_depth, SHOW_FUNC},
  {"Ssl_verify_mode",          (char*) &show_ssl_get_verify_mode, SHOW_FUNC},
  {"Ssl_version",              (char*) &show_ssl_get_version, SHOW_FUNC},
#endif /* HAVE_OPENSSL */
  {"Table_locks_immediate",    (char*) &locks_immediate,        SHOW_LONG},
  {"Table_locks_waited",       (char*) &locks_waited,           SHOW_LONG},
#ifdef HAVE_MMAP
  {"Tc_log_max_pages_used",    (char*) &tc_log_max_pages_used,  SHOW_LONG},
  {"Tc_log_page_size",         (char*) &tc_log_page_size,       SHOW_LONG},
  {"Tc_log_page_waits",        (char*) &tc_log_page_waits,      SHOW_LONG},
#endif
  {"Threads_cached",           (char*) &cached_thread_count,    SHOW_LONG_NOFLUSH},
  {"Threads_connected",        (char*) &thread_count,           SHOW_INT},
  {"Threads_created",	       (char*) &thread_created,		SHOW_LONG_NOFLUSH},
  {"Threads_running",          (char*) &thread_running,         SHOW_INT},
  {"Uptime",                   (char*) &show_starttime,         SHOW_FUNC},
#ifdef COMMUNITY_SERVER
  {"Uptime_since_flush_status",(char*) &show_flushstatustime,   SHOW_FUNC},
#endif
  {NullS, NullS, SHOW_LONG}
};

#ifndef EMBEDDED_LIBRARY
static void print_version(void)
{
  set_server_version();
  /*
    Note: the instance manager keys off the string 'Ver' so it can find the
    version from the output of 'mysqld --version', so don't change it!
  */
  printf("%s  Ver %s for %s on %s (%s)\n",my_progname,
	 server_version,SYSTEM_TYPE,MACHINE_TYPE, MYSQL_COMPILATION_COMMENT);
}

static void usage(void)
{
  if (!(default_charset_info= get_charset_by_csname(default_character_set_name,
					           MY_CS_PRIMARY,
						   MYF(MY_WME))))
    exit(1);
  if (!default_collation_name)
    default_collation_name= (char*) default_charset_info->name;
  print_version();
  puts("\
Copyright (C) 2000-2008 MySQL AB, by Monty and others.\n\
Copyright (C) 2008 Sun Microsystems, Inc.\n\
This software comes with ABSOLUTELY NO WARRANTY. This is free software,\n\
and you are welcome to modify and redistribute it under the GPL license\n\n\
Starts the MySQL database server.\n");

  printf("Usage: %s [OPTIONS]\n", my_progname);
  if (!opt_verbose)
    puts("\nFor more help options (several pages), use mysqld --verbose --help.");
  else
  {
#ifdef __WIN__
  puts("NT and Win32 specific options:\n\
  --install                     Install the default service (NT).\n\
  --install-manual              Install the default service started manually (NT).\n\
  --install service_name        Install an optional service (NT).\n\
  --install-manual service_name Install an optional service started manually (NT).\n\
  --remove                      Remove the default service from the service list (NT).\n\
  --remove service_name         Remove the service_name from the service list (NT).\n\
  --enable-named-pipe           Only to be used for the default server (NT).\n\
  --standalone                  Dummy option to start as a standalone server (NT).\
");
  puts("");
#endif
  print_defaults(MYSQL_CONFIG_NAME,load_default_groups);
  puts("");
  set_ports();

  /* Print out all the options including plugin supplied options */
  my_print_help_inc_plugins(my_long_options, sizeof(my_long_options)/sizeof(my_option));

  if (! plugins_are_initialized)
  {
    puts("\n\
Plugins have parameters that are not reflected in this list\n\
because execution stopped before plugins were initialized.");
  }

  puts("\n\
To see what values a running MySQL server is using, type\n\
'mysqladmin variables' instead of 'mysqld --verbose --help'.");
  }
}
#endif /*!EMBEDDED_LIBRARY*/


/**
  Initialize all MySQL global variables to default values.

  We don't need to set numeric variables refered to in my_long_options
  as these are initialized by my_getopt.

  @note
    The reason to set a lot of global variables to zero is to allow one to
    restart the embedded server with a clean environment
    It's also needed on some exotic platforms where global variables are
    not set to 0 when a program starts.

    We don't need to set numeric variables refered to in my_long_options
    as these are initialized by my_getopt.
*/

static int mysql_init_variables(void)
{
  int error;
  /* Things reset to zero */
  opt_skip_slave_start= opt_reckless_slave = 0;
  mysql_home[0]= pidfile_name[0]= log_error_file[0]= 0;
  myisam_test_invalid_symlink= test_if_data_home_dir;
  opt_log= opt_slow_log= 0;
  opt_update_log= 0;
  log_output_options= find_bit_type(log_output_str, &log_output_typelib);
  opt_bin_log= 0;
  opt_disable_networking= opt_skip_show_db=0;
  opt_skip_name_resolve= 0;
  opt_ignore_builtin_innodb= 0;
  opt_logname= opt_update_logname= opt_binlog_index_name= opt_slow_logname= 0;
  opt_tc_log_file= (char *)"tc.log";      // no hostname in tc_log file name !
  opt_secure_auth= 0;
  opt_secure_file_priv= 0;
  opt_bootstrap= opt_myisam_log= 0;
  mqh_used= 0;
  segfaulted= kill_in_progress= 0;
  cleanup_done= 0;
  defaults_argc= 0;
  defaults_argv= 0;
  server_id_supplied= 0;
  test_flags= select_errors= dropping_tables= ha_open_options=0;
  thread_count= thread_running= kill_cached_threads= wake_thread=0;
  slave_open_temp_tables= 0;
  cached_thread_count= 0;
  opt_endinfo= using_udf_functions= 0;
  opt_using_transactions= 0;
  abort_loop= select_thread_in_use= signal_thread_in_use= 0;
  ready_to_exit= shutdown_in_progress= grant_option= 0;
  aborted_threads= aborted_connects= 0;
  delayed_insert_threads= delayed_insert_writes= delayed_rows_in_use= 0;
  delayed_insert_errors= thread_created= 0;
  specialflag= 0;
  binlog_cache_use=  binlog_cache_disk_use= 0;
  max_used_connections= slow_launch_threads = 0;
  mysqld_user= mysqld_chroot= opt_init_file= opt_bin_logname = 0;
  prepared_stmt_count= 0;
  errmesg= 0;
  mysqld_unix_port= opt_mysql_tmpdir= my_bind_addr_str= NullS;
  bzero((uchar*) &mysql_tmpdir_list, sizeof(mysql_tmpdir_list));
  bzero((char *) &global_status_var, sizeof(global_status_var));
  opt_large_pages= 0;
#if defined(ENABLED_DEBUG_SYNC)
  opt_debug_sync_timeout= 0;
#endif /* defined(ENABLED_DEBUG_SYNC) */
  key_map_full.set_all();

  /* Character sets */
  system_charset_info= &my_charset_utf8_general_ci;
  files_charset_info= &my_charset_utf8_general_ci;
  national_charset_info= &my_charset_utf8_general_ci;
  table_alias_charset= &my_charset_bin;
  character_set_filesystem= &my_charset_bin;

  opt_date_time_formats[0]= opt_date_time_formats[1]= opt_date_time_formats[2]= 0;

  /* Things with default values that are not zero */
  delay_key_write_options= (uint) DELAY_KEY_WRITE_ON;
<<<<<<< HEAD
  slave_exec_mode_options= 0;
  slave_exec_mode_options= (uint)
    find_bit_type_or_exit(slave_exec_mode_str, &slave_exec_mode_typelib, NULL,
                          &error);
  /* Slave type conversions */
  slave_type_conversions_options= 0;
  slave_type_conversions_options=
    find_bit_type_or_exit(slave_type_conversions_default, &slave_type_conversions_typelib,
                          NULL, &error);
=======
  slave_exec_mode_options= find_bit_type_or_exit(slave_exec_mode_str,
                                                 &slave_exec_mode_typelib,
                                                 NULL, &error);
  /* Default mode string must not yield a error. */
  DBUG_ASSERT(!error);
>>>>>>> 34700a18
  if (error)
    return 1;
  opt_specialflag= SPECIAL_ENGLISH;
  unix_sock= ip_sock= INVALID_SOCKET;
  mysql_home_ptr= mysql_home;
  pidfile_name_ptr= pidfile_name;
  log_error_file_ptr= log_error_file;
  language_ptr= language;
  mysql_data_home= mysql_real_data_home;
  thd_startup_options= (OPTION_AUTO_IS_NULL | OPTION_BIN_LOG |
                        OPTION_QUOTE_SHOW_CREATE | OPTION_SQL_NOTES);
  protocol_version= PROTOCOL_VERSION;
  what_to_log= ~ (1L << (uint) COM_TIME);
  refresh_version= 1L;	/* Increments on each reload */
  global_query_id= thread_id= 1L;
  strmov(server_version, MYSQL_SERVER_VERSION);
  myisam_recover_options_str= sql_mode_str= "OFF";
  myisam_stats_method_str= "nulls_unequal";
  my_bind_addr = htonl(INADDR_ANY);
  threads.empty();
  thread_cache.empty();
  key_caches.empty();
  if (!(dflt_key_cache= get_or_create_key_cache(default_key_cache_base.str,
                                                default_key_cache_base.length)))
  {
    sql_print_error("Cannot allocate the keycache");
    return 1;
  }
  /* set key_cache_hash.default_value = dflt_key_cache */
  multi_keycache_init();

  /* Set directory paths */
  strmake(language, LANGUAGE, sizeof(language)-1);
  strmake(mysql_real_data_home, get_relative_path(MYSQL_DATADIR),
	  sizeof(mysql_real_data_home)-1);
  mysql_data_home_buff[0]=FN_CURLIB;	// all paths are relative from here
  mysql_data_home_buff[1]=0;
  mysql_data_home_len= 2;

  /* Replication parameters */
  master_user= (char*) "test";
  master_password= master_host= 0;
  master_info_file= (char*) "master.info",
    relay_log_info_file= (char*) "relay-log.info";
  master_ssl_key= master_ssl_cert= master_ssl_ca=
    master_ssl_capath= master_ssl_cipher= 0;
  report_user= report_password = report_host= 0;	/* TO BE DELETED */
  opt_relay_logname= opt_relaylog_index_name= 0;

  /* Variables in libraries */
  charsets_dir= 0;
  default_character_set_name= (char*) MYSQL_DEFAULT_CHARSET_NAME;
  default_collation_name= compiled_default_collation_name;
  sys_charset_system.value= (char*) system_charset_info->csname;
  character_set_filesystem_name= (char*) "binary";
  lc_time_names_name= (char*) "en_US";
  /* Set default values for some option variables */
  default_storage_engine_str= (char*) "MyISAM";
  global_system_variables.table_plugin= NULL;
  global_system_variables.tx_isolation= ISO_REPEATABLE_READ;
  global_system_variables.select_limit= (ulonglong) HA_POS_ERROR;
  max_system_variables.select_limit=    (ulonglong) HA_POS_ERROR;
  global_system_variables.max_join_size= (ulonglong) HA_POS_ERROR;
  max_system_variables.max_join_size=   (ulonglong) HA_POS_ERROR;
  global_system_variables.old_passwords= 0;
  global_system_variables.old_alter_table= 0;
  global_system_variables.binlog_format= BINLOG_FORMAT_UNSPEC;
  /*
    Default behavior for 4.1 and 5.0 is to treat NULL values as unequal
    when collecting index statistics for MyISAM tables.
  */
  global_system_variables.myisam_stats_method= MI_STATS_METHOD_NULLS_NOT_EQUAL;
  
  global_system_variables.optimizer_switch= OPTIMIZER_SWITCH_DEFAULT;
  /* Variables that depends on compile options */
#ifndef DBUG_OFF
  default_dbug_option=IF_WIN("d:t:i:O,\\mysqld.trace",
			     "d:t:i:o,/tmp/mysqld.trace");
#endif
  opt_error_log= IF_WIN(1,0);
#ifdef COMMUNITY_SERVER
    have_community_features = SHOW_OPTION_YES;
#else
    have_community_features = SHOW_OPTION_NO;
#endif
  global_system_variables.ndb_index_stat_enable=FALSE;
  max_system_variables.ndb_index_stat_enable=TRUE;
  global_system_variables.ndb_index_stat_cache_entries=32;
  max_system_variables.ndb_index_stat_cache_entries=~0L;
  global_system_variables.ndb_index_stat_update_freq=20;
  max_system_variables.ndb_index_stat_update_freq=~0L;

#ifdef HAVE_OPENSSL
  have_ssl=SHOW_OPTION_YES;
#else
  have_ssl=SHOW_OPTION_NO;
#endif
#ifdef HAVE_BROKEN_REALPATH
  have_symlink=SHOW_OPTION_NO;
#else
  have_symlink=SHOW_OPTION_YES;
#endif
#ifdef HAVE_DLOPEN
  have_dlopen=SHOW_OPTION_YES;
#else
  have_dlopen=SHOW_OPTION_NO;
#endif
#ifdef HAVE_QUERY_CACHE
  have_query_cache=SHOW_OPTION_YES;
#else
  have_query_cache=SHOW_OPTION_NO;
#endif
#ifdef HAVE_SPATIAL
  have_geometry=SHOW_OPTION_YES;
#else
  have_geometry=SHOW_OPTION_NO;
#endif
#ifdef HAVE_RTREE_KEYS
  have_rtree_keys=SHOW_OPTION_YES;
#else
  have_rtree_keys=SHOW_OPTION_NO;
#endif
#ifdef HAVE_CRYPT
  have_crypt=SHOW_OPTION_YES;
#else
  have_crypt=SHOW_OPTION_NO;
#endif
#ifdef HAVE_COMPRESS
  have_compress= SHOW_OPTION_YES;
#else
  have_compress= SHOW_OPTION_NO;
#endif
#ifdef HAVE_LIBWRAP
  libwrapName= NullS;
#endif
#ifdef HAVE_OPENSSL
  des_key_file = 0;
  ssl_acceptor_fd= 0;
#endif
#ifdef HAVE_SMEM
  shared_memory_base_name= default_shared_memory_base_name;
#endif
#if !defined(my_pthread_setprio) && !defined(HAVE_PTHREAD_SETSCHEDPARAM)
  opt_specialflag |= SPECIAL_NO_PRIOR;
#endif

#if defined(__WIN__) || defined(__NETWARE__)
  /* Allow Win32 and NetWare users to move MySQL anywhere */
  {
    char prg_dev[LIBLEN];
#if defined __WIN__
	char executing_path_name[LIBLEN];
	if (!test_if_hard_path(my_progname))
	{
		// we don't want to use GetModuleFileName inside of my_path since
		// my_path is a generic path dereferencing function and here we care
		// only about the executing binary.
		GetModuleFileName(NULL, executing_path_name, sizeof(executing_path_name));
		my_path(prg_dev, executing_path_name, NULL);
	}
	else
#endif
    my_path(prg_dev,my_progname,"mysql/bin");
    strcat(prg_dev,"/../");			// Remove 'bin' to get base dir
    cleanup_dirname(mysql_home,prg_dev);
  }
#else
  const char *tmpenv;
  if (!(tmpenv = getenv("MY_BASEDIR_VERSION")))
    tmpenv = DEFAULT_MYSQL_HOME;
  (void) strmake(mysql_home, tmpenv, sizeof(mysql_home)-1);
#endif
  return 0;
}


my_bool
mysqld_get_one_option(int optid,
                      const struct my_option *opt __attribute__((unused)),
                      char *argument)
{
  int error;

  switch(optid) {
  case '#':
#ifndef DBUG_OFF
    DBUG_SET_INITIAL(argument ? argument : default_dbug_option);
#endif
    opt_endinfo=1;				/* unireg: memory allocation */
    break;
  case '0':
    WARN_DEPRECATED(NULL, VER_CELOSIA, "--log-long-format", "--log-short-format");
    break;
  case 'a':
    global_system_variables.sql_mode= fix_sql_mode(MODE_ANSI);
    global_system_variables.tx_isolation= ISO_SERIALIZABLE;
    break;
  case 'b':
    strmake(mysql_home,argument,sizeof(mysql_home)-1);
    break;
  case OPT_DEFAULT_CHARACTER_SET_OLD: // --default-character-set
    WARN_DEPRECATED(NULL, VER_CELOSIA, 
                    "--default-character-set",
                    "--character-set-server");
    /* Fall through */
  case 'C':
    if (default_collation_name == compiled_default_collation_name)
      default_collation_name= 0;
    break;
  case 'l':
    WARN_DEPRECATED(NULL, "7.0", "--log", "'--general_log'/'--general_log_file'");
    opt_log=1;
    break;
  case 'h':
    strmake(mysql_real_data_home,argument, sizeof(mysql_real_data_home)-1);
    /* Correct pointer set by my_getopt (for embedded library) */
    mysql_data_home= mysql_real_data_home;
    mysql_data_home_len= strlen(mysql_data_home);
    break;
  case 'u':
    if (!mysqld_user || !strcmp(mysqld_user, argument))
      mysqld_user= argument;
    else
      sql_print_warning("Ignoring user change to '%s' because the user was set to '%s' earlier on the command line\n", argument, mysqld_user);
    break;
  case 'L':
    strmake(language, argument, sizeof(language)-1);
    break;
  case 'O':
    WARN_DEPRECATED(NULL, VER_CELOSIA, "--set-variable", "--variable-name=value");
    break;
#ifdef HAVE_REPLICATION
  case OPT_SLAVE_SKIP_ERRORS:
    init_slave_skip_errors(argument);
    break;
  case OPT_SLAVE_EXEC_MODE:
    slave_exec_mode_options= find_bit_type_or_exit(argument,
                                                   &slave_exec_mode_typelib,
                                                   "", &error);
    if (error)
      return 1;
    break;
  case OPT_SLAVE_TYPE_CONVERSIONS:
    slave_type_conversions_options= (uint)
      find_bit_type_or_exit(argument, &slave_type_conversions_typelib, "", &error);
    if (error)
      return 1;
    break;
#endif
  case OPT_SAFEMALLOC_MEM_LIMIT:
#if !defined(DBUG_OFF) && defined(SAFEMALLOC)
    sf_malloc_mem_limit = atoi(argument);
#endif
    break;
#include <sslopt-case.h>
#ifndef EMBEDDED_LIBRARY
  case 'V':
    print_version();
    exit(0);
#endif /*EMBEDDED_LIBRARY*/
  case OPT_WARNINGS:
    WARN_DEPRECATED(NULL, VER_CELOSIA, "--warnings", "--log-warnings");
    /* Note: fall-through to 'W' */
  case 'W':
    if (!argument)
      global_system_variables.log_warnings++;
    else if (argument == disabled_my_option)
      global_system_variables.log_warnings= 0L;
    else
      global_system_variables.log_warnings= atoi(argument);
    break;
  case 'T':
    test_flags= argument ? (uint) atoi(argument) : 0;
    opt_endinfo=1;
    break;
  case (int) OPT_DEFAULT_COLLATION_OLD:
    WARN_DEPRECATED(NULL, VER_CELOSIA, "--default-collation", "--collation-server");
    break;
  case (int) OPT_SAFE_SHOW_DB:
    WARN_DEPRECATED(NULL, VER_CELOSIA, "--safe-show-database", "GRANT SHOW DATABASES");
    break;
  case (int) OPT_LOG_BIN_TRUST_FUNCTION_CREATORS_OLD:
    WARN_DEPRECATED(NULL, VER_CELOSIA, "--log-bin-trust-routine-creators", "--log-bin-trust-function-creators");
    break;
  case (int) OPT_ENABLE_LOCK:
    WARN_DEPRECATED(NULL, VER_CELOSIA, "--enable-locking", "--external-locking");
    break;
  case (int) OPT_BIG_TABLES:
    thd_startup_options|=OPTION_BIG_TABLES;
    break;
  case (int) OPT_IGNORE_BUILTIN_INNODB:
    opt_ignore_builtin_innodb= 1;
    break;
  case (int) OPT_ISAM_LOG:
    opt_myisam_log=1;
    break;
  case (int) OPT_UPDATE_LOG:
    WARN_DEPRECATED(NULL, VER_CELOSIA, "--log-update", "--log-bin");
    opt_update_log=1;
    break;
  case (int) OPT_BIN_LOG:
    opt_bin_log= test(argument != disabled_my_option);
    break;
  case (int) OPT_ERROR_LOG_FILE:
    opt_error_log= 1;
    break;
#ifdef HAVE_REPLICATION
  case (int) OPT_INIT_RPL_ROLE:
  {
    int role;
    role= find_type_or_exit(argument, &rpl_role_typelib, opt->name);
    rpl_status = (role == 1) ?  RPL_AUTH_MASTER : RPL_IDLE_SLAVE;
    break;
  }
  case (int)OPT_REPLICATE_IGNORE_DB:
  {
    rpl_filter->add_ignore_db(argument);
    break;
  }
  case (int)OPT_REPLICATE_DO_DB:
  {
    rpl_filter->add_do_db(argument);
    break;
  }
  case (int)OPT_REPLICATE_REWRITE_DB:
  {
    char* key = argument,*p, *val;

    if (!(p= strstr(argument, "->")))
    {
      sql_print_error("Bad syntax in replicate-rewrite-db - missing '->'!\n");
      return 1;
    }
    val= p--;
    while (my_isspace(mysqld_charset, *p) && p > argument)
      *p-- = 0;
    if (p == argument)
    {
      sql_print_error("Bad syntax in replicate-rewrite-db - empty FROM db!\n");
      return 1;
    }
    *val= 0;
    val+= 2;
    while (*val && my_isspace(mysqld_charset, *val))
      val++;
    if (!*val)
    {
      sql_print_error("Bad syntax in replicate-rewrite-db - empty TO db!\n");
      return 1;
    }

    rpl_filter->add_db_rewrite(key, val);
    break;
  }

  case (int)OPT_BINLOG_IGNORE_DB:
  {
    binlog_filter->add_ignore_db(argument);
    break;
  }
  case OPT_BINLOG_FORMAT:
  {
    int id;
    id= find_type_or_exit(argument, &binlog_format_typelib, opt->name);
    global_system_variables.binlog_format= opt_binlog_format_id= id - 1;
    break;
  }
  case (int)OPT_BINLOG_DO_DB:
  {
    binlog_filter->add_do_db(argument);
    break;
  }
  case (int)OPT_REPLICATE_DO_TABLE:
  {
    if (rpl_filter->add_do_table(argument))
    {
      sql_print_error("Could not add do table rule '%s'!\n", argument);
      return 1;
    }
    break;
  }
  case (int)OPT_REPLICATE_WILD_DO_TABLE:
  {
    if (rpl_filter->add_wild_do_table(argument))
    {
      sql_print_error("Could not add do table rule '%s'!\n", argument);
      return 1;
    }
    break;
  }
  case (int)OPT_REPLICATE_WILD_IGNORE_TABLE:
  {
    if (rpl_filter->add_wild_ignore_table(argument))
    {
      sql_print_error("Could not add ignore table rule '%s'!\n", argument);
      return 1;
    }
    break;
  }
  case (int)OPT_REPLICATE_IGNORE_TABLE:
  {
    if (rpl_filter->add_ignore_table(argument))
    {
      sql_print_error("Could not add ignore table rule '%s'!\n", argument);
      return 1;
    }
    break;
  }
#endif /* HAVE_REPLICATION */
  case (int) OPT_SLOW_QUERY_LOG:
    WARN_DEPRECATED(NULL, "7.0", "--log_slow_queries", "'--slow_query_log'/'--slow_query_log_file'");
    opt_slow_log= 1;
    break;
#ifdef WITH_CSV_STORAGE_ENGINE
  case  OPT_LOG_OUTPUT:
  {
    if (!argument || !argument[0])
    {
      log_output_options= LOG_FILE;
      log_output_str= log_output_typelib.type_names[1];
    }
    else
    {
      log_output_str= argument;
      log_output_options=
        find_bit_type_or_exit(argument, &log_output_typelib, opt->name, &error);
      if (error)
        return 1;
  }
    break;
  }
#endif
  case OPT_EVENT_SCHEDULER:
#ifndef HAVE_EVENT_SCHEDULER
    sql_perror("Event scheduler is not supported in embedded build.");
#else
    if (Events::set_opt_event_scheduler(argument))
      return 1;
#endif
    break;
  case (int) OPT_SKIP_NEW:
    opt_specialflag|= SPECIAL_NO_NEW_FUNC;
    delay_key_write_options= (uint) DELAY_KEY_WRITE_NONE;
    myisam_concurrent_insert=0;
    myisam_recover_options= HA_RECOVER_NONE;
    sp_automatic_privileges=0;
    my_use_symdir=0;
    ha_open_options&= ~(HA_OPEN_ABORT_IF_CRASHED | HA_OPEN_DELAY_KEY_WRITE);
#ifdef HAVE_QUERY_CACHE
    query_cache_size=0;
#endif
    break;
  case (int) OPT_SAFE:
    opt_specialflag|= SPECIAL_SAFE_MODE;
    delay_key_write_options= (uint) DELAY_KEY_WRITE_NONE;
    myisam_recover_options= HA_RECOVER_DEFAULT;
    ha_open_options&= ~(HA_OPEN_DELAY_KEY_WRITE);
    break;
  case (int) OPT_SKIP_PRIOR:
    opt_specialflag|= SPECIAL_NO_PRIOR;
    sql_print_warning("The --skip-thread-priority startup option is deprecated "
                      "and will be removed in MySQL 7.0. MySQL 6.0 and up do not "
                      "give threads different priorities.");
    break;
  case (int) OPT_SKIP_LOCK:
    WARN_DEPRECATED(NULL, VER_CELOSIA, "--skip-locking", "--skip-external-locking");
    opt_external_locking=0;
    break;
  case (int) OPT_SQL_BIN_UPDATE_SAME:
    WARN_DEPRECATED(NULL, VER_CELOSIA, "--sql-bin-update-same", "the binary log");
    break;
  case (int) OPT_RECORD_BUFFER_OLD:
    WARN_DEPRECATED(NULL, VER_CELOSIA, "record_buffer", "read_buffer_size");
    break;
  case (int) OPT_SYMBOLIC_LINKS:
    WARN_DEPRECATED(NULL, VER_CELOSIA, "--use-symbolic-links", "--symbolic-links");
    break;
  case (int) OPT_SKIP_HOST_CACHE:
    opt_specialflag|= SPECIAL_NO_HOST_CACHE;
    break;
  case (int) OPT_SKIP_RESOLVE:
    opt_skip_name_resolve= 1;
    opt_specialflag|=SPECIAL_NO_RESOLVE;
    break;
  case (int) OPT_SKIP_NETWORKING:
#if defined(__NETWARE__)
    sql_perror("Can't start server: skip-networking option is currently not supported on NetWare");
    return 1;
#endif
    opt_disable_networking=1;
    mysqld_port=0;
    break;
  case (int) OPT_SKIP_SHOW_DB:
    opt_skip_show_db=1;
    opt_specialflag|=SPECIAL_SKIP_SHOW_DB;
    break;
  case (int) OPT_WANT_CORE:
    test_flags |= TEST_CORE_ON_SIGNAL;
    break;
  case (int) OPT_SKIP_STACK_TRACE:
    test_flags|=TEST_NO_STACKTRACE;
    break;
  case (int) OPT_SKIP_SYMLINKS:
    WARN_DEPRECATED(NULL, VER_CELOSIA, "--skip-symlink", "--skip-symbolic-links");
    my_use_symdir=0;
    break;
  case (int) OPT_BIND_ADDRESS:
    if ((my_bind_addr= (ulong) inet_addr(argument)) == INADDR_NONE)
    {
      struct hostent *ent;
      if (argument[0])
	ent=gethostbyname(argument);
      else
      {
	char myhostname[255];
	if (gethostname(myhostname,sizeof(myhostname)) < 0)
	{
	  sql_perror("Can't start server: cannot get my own hostname!");
          return 1;
	}
	ent=gethostbyname(myhostname);
      }
      if (!ent)
      {
	sql_perror("Can't start server: cannot resolve hostname!");
        return 1;
      }
      my_bind_addr = (ulong) ((in_addr*)ent->h_addr_list[0])->s_addr;
    }
    break;
  case (int) OPT_PID_FILE:
    strmake(pidfile_name, argument, sizeof(pidfile_name)-1);
    break;
#ifdef __WIN__
  case (int) OPT_STANDALONE:		/* Dummy option for NT */
    break;
#endif
  /*
    The following change issues a deprecation warning if the slave
    configuration is specified either in the my.cnf file or on
    the command-line. See BUG#21490.
  */
  case OPT_MASTER_HOST:
  case OPT_MASTER_USER:
  case OPT_MASTER_PASSWORD:
  case OPT_MASTER_PORT:
  case OPT_MASTER_CONNECT_RETRY:
  case OPT_MASTER_SSL:          
  case OPT_MASTER_SSL_KEY:
  case OPT_MASTER_SSL_CERT:       
  case OPT_MASTER_SSL_CAPATH:
  case OPT_MASTER_SSL_CIPHER:
  case OPT_MASTER_SSL_CA:
    if (!slave_warning_issued)                 //only show the warning once
    {
      slave_warning_issued = true;   
      WARN_DEPRECATED(NULL, "6.0", "for replication startup options", 
        "'CHANGE MASTER'");
    }
    break;
  case OPT_CONSOLE:
    if (opt_console)
      opt_error_log= 0;			// Force logs to stdout
    break;
  case (int) OPT_FLUSH:
    myisam_flush=1;
    flush_time=0;			// No auto flush
    break;
  case OPT_LOW_PRIORITY_UPDATES:
    thr_upgraded_concurrent_insert_lock= TL_WRITE_LOW_PRIORITY;
    global_system_variables.low_priority_updates=1;
    break;
  case OPT_BOOTSTRAP:
    opt_noacl=opt_bootstrap=1;
    break;
  case OPT_SERVER_ID:
    server_id_supplied = 1;
    break;
  case OPT_DELAY_KEY_WRITE_ALL:
    WARN_DEPRECATED(NULL, VER_CELOSIA, 
                    "--delay-key-write-for-all-tables",
                    "--delay-key-write=ALL");
    if (argument != disabled_my_option)
      argument= (char*) "ALL";
    /* Fall through */
  case OPT_DELAY_KEY_WRITE:
    if (argument == disabled_my_option)
      delay_key_write_options= (uint) DELAY_KEY_WRITE_NONE;
    else if (! argument)
      delay_key_write_options= (uint) DELAY_KEY_WRITE_ON;
    else
    {
      int type;
      type= find_type_or_exit(argument, &delay_key_write_typelib, opt->name);
      delay_key_write_options= (uint) type-1;
    }
    break;
  case OPT_MYISAM_MAX_EXTRA_SORT_FILE_SIZE:
    sql_print_warning("--myisam_max_extra_sort_file_size is deprecated and "
                      "does nothing in this version.  It will be removed in "
                      "a future release.");
    break;
  case OPT_CHARSETS_DIR:
    strmake(mysql_charsets_dir, argument, sizeof(mysql_charsets_dir)-1);
    charsets_dir = mysql_charsets_dir;
    break;
  case OPT_TX_ISOLATION:
  {
    int type;
    type= find_type_or_exit(argument, &tx_isolation_typelib, opt->name);
    global_system_variables.tx_isolation= (type-1);
    break;
  }
#ifdef WITH_NDBCLUSTER_STORAGE_ENGINE
  case OPT_NDB_MGMD:
  case OPT_NDB_NODEID:
  {
    int len= my_snprintf(opt_ndb_constrbuf+opt_ndb_constrbuf_len,
			 sizeof(opt_ndb_constrbuf)-opt_ndb_constrbuf_len,
			 "%s%s%s",opt_ndb_constrbuf_len > 0 ? ",":"",
			 optid == OPT_NDB_NODEID ? "nodeid=" : "",
			 argument);
    opt_ndb_constrbuf_len+= len;
  }
  /* fall through to add the connectstring to the end
   * and set opt_ndbcluster_connectstring
   */
  case OPT_NDB_CONNECTSTRING:
    if (opt_ndb_connectstring && opt_ndb_connectstring[0])
      my_snprintf(opt_ndb_constrbuf+opt_ndb_constrbuf_len,
		  sizeof(opt_ndb_constrbuf)-opt_ndb_constrbuf_len,
		  "%s%s", opt_ndb_constrbuf_len > 0 ? ",":"",
		  opt_ndb_connectstring);
    else
      opt_ndb_constrbuf[opt_ndb_constrbuf_len]= 0;
    opt_ndbcluster_connectstring= opt_ndb_constrbuf;
    break;
  case OPT_NDB_DISTRIBUTION:
    int id;
    id= find_type_or_exit(argument, &ndb_distribution_typelib, opt->name);
    opt_ndb_distribution_id= (enum ndb_distribution)(id-1);
    break;
  case OPT_NDB_EXTRA_LOGGING:
    if (!argument)
      ndb_extra_logging++;
    else if (argument == disabled_my_option)
      ndb_extra_logging= 0L;
    else
      ndb_extra_logging= atoi(argument);
    break;
#endif
  case OPT_MYISAM_RECOVER:
  {
    if (!argument)
    {
      myisam_recover_options=    HA_RECOVER_DEFAULT;
      myisam_recover_options_str= myisam_recover_typelib.type_names[0];
    }
    else if (!argument[0])
    {
      myisam_recover_options= HA_RECOVER_NONE;
      myisam_recover_options_str= "OFF";
    }
    else
    {
      myisam_recover_options_str=argument;
      myisam_recover_options=
        find_bit_type_or_exit(argument, &myisam_recover_typelib, opt->name,
                              &error);
      if (error)
        return 1;
    }
    ha_open_options|=HA_OPEN_ABORT_IF_CRASHED;
    break;
  }
  case OPT_CONCURRENT_INSERT:
    /* The following code is mainly here to emulate old behavior */
    if (!argument)                      /* --concurrent-insert */
      myisam_concurrent_insert= 1;
    else if (argument == disabled_my_option)
      myisam_concurrent_insert= 0;      /* --skip-concurrent-insert */
    break;
  case OPT_TC_HEURISTIC_RECOVER:
    tc_heuristic_recover= find_type_or_exit(argument,
                                            &tc_heuristic_recover_typelib,
                                            opt->name);
    break;
  case OPT_MYISAM_STATS_METHOD:
  {
    ulong method_conv;
    int method;
    LINT_INIT(method_conv);

    myisam_stats_method_str= argument;
    method= find_type_or_exit(argument, &myisam_stats_method_typelib,
                              opt->name);
    switch (method-1) {
    case 2:
      method_conv= MI_STATS_METHOD_IGNORE_NULLS;
      break;
    case 1:
      method_conv= MI_STATS_METHOD_NULLS_EQUAL;
      break;
    case 0:
    default:
      method_conv= MI_STATS_METHOD_NULLS_NOT_EQUAL;
      break;
    }
    global_system_variables.myisam_stats_method= method_conv;
    break;
  }
  case OPT_SQL_MODE:
  {
    sql_mode_str= argument;
    global_system_variables.sql_mode=
      find_bit_type_or_exit(argument, &sql_mode_typelib, opt->name, &error);
    if (error)
      return 1;
    global_system_variables.sql_mode= fix_sql_mode(global_system_variables.
						   sql_mode);
    break;
  }
  case OPT_OPTIMIZER_SWITCH:
  {
    bool not_used;
    char *error= 0;
    uint error_len= 0;
    optimizer_switch_str= argument;
    global_system_variables.optimizer_switch=
      (ulong)find_set_from_flags(&optimizer_switch_typelib, 
                                 optimizer_switch_typelib.count, 
                                 global_system_variables.optimizer_switch,
                                 global_system_variables.optimizer_switch,
                                 argument, strlen(argument), NULL,
                                 &error, &error_len, &not_used);
     if (error)
     {
       char buf[512];
       char *cbuf= buf;
       cbuf += my_snprintf(buf, 512, "Error in parsing optimizer_switch setting near %*s\n", error_len, error);
       sql_perror(buf);
       return 1;
     }
    break;
  }
  case OPT_ONE_THREAD:
    global_system_variables.thread_handling=
      SCHEDULER_ONE_THREAD_PER_CONNECTION;
    break;
  case OPT_THREAD_HANDLING:
  {
    global_system_variables.thread_handling=
      find_type_or_exit(argument, &thread_handling_typelib, opt->name)-1;
    break;
  }
  case OPT_FT_BOOLEAN_SYNTAX:
    if (ft_boolean_check_syntax_string((uchar*) argument))
    {
      sql_print_error("Invalid ft-boolean-syntax string: %s\n", argument);
      return 1;
    }
    strmake(ft_boolean_syntax, argument, sizeof(ft_boolean_syntax)-1);
    break;
  case OPT_SKIP_SAFEMALLOC:
#ifdef SAFEMALLOC
    sf_malloc_quick=1;
#endif
    break;
  case OPT_LOWER_CASE_TABLE_NAMES:
    lower_case_table_names= argument ? atoi(argument) : 1;
    lower_case_table_names_used= 1;
    break;
#if defined(ENABLED_DEBUG_SYNC)
  case OPT_DEBUG_SYNC_TIMEOUT:
    /*
      Debug Sync Facility. See debug_sync.cc.
      Default timeout for WAIT_FOR action.
      Default value is zero (facility disabled).
      If option is given without an argument, supply a non-zero value.
    */
    if (!argument)
    {
      /* purecov: begin tested */
      opt_debug_sync_timeout= DEBUG_SYNC_DEFAULT_WAIT_TIMEOUT;
      /* purecov: end */
    }
    break;
#endif /* defined(ENABLED_DEBUG_SYNC) */
  }
  return 0;
}


/** Handle arguments for multiple key caches. */
C_MODE_START
static void* mysql_getopt_value(const char *, uint,
                                const struct my_option *, int *);
C_MODE_END

static void*
mysql_getopt_value(const char *keyname, uint key_length,
		   const struct my_option *option, int *error)
{
  if (error)
    *error= 0;
  switch (option->id) {
  case OPT_KEY_BUFFER_SIZE:
  case OPT_KEY_CACHE_BLOCK_SIZE:
  case OPT_KEY_CACHE_DIVISION_LIMIT:
  case OPT_KEY_CACHE_AGE_THRESHOLD:
  {
    KEY_CACHE *key_cache;
    if (!(key_cache= get_or_create_key_cache(keyname, key_length)))
    {
      if (error)
        *error= EXIT_OUT_OF_MEMORY;
      return 0;
    }
    switch (option->id) {
    case OPT_KEY_BUFFER_SIZE:
      return &key_cache->param_buff_size;
    case OPT_KEY_CACHE_BLOCK_SIZE:
      return &key_cache->param_block_size;
    case OPT_KEY_CACHE_DIVISION_LIMIT:
      return &key_cache->param_division_limit;
    case OPT_KEY_CACHE_AGE_THRESHOLD:
      return &key_cache->param_age_threshold;
    }
  }
  }
  return option->value;
}


extern "C" void option_error_reporter(enum loglevel level, const char *format, ...);

void option_error_reporter(enum loglevel level, const char *format, ...)
{
  va_list args;
  va_start(args, format);

  /* Don't print warnings for --loose options during bootstrap */
  if (level == ERROR_LEVEL || !opt_bootstrap ||
      global_system_variables.log_warnings)
  {
    vprint_msg_to_log(level, format, args);
  }
  va_end(args);
}


/**
  @todo
  - FIXME add EXIT_TOO_MANY_ARGUMENTS to "mysys_err.h" and return that code?
*/
static int get_options(int *argc,char **argv)
{
  int ho_error;

  my_getopt_register_get_addr(mysql_getopt_value);
  strmake(def_ft_boolean_syntax, ft_boolean_syntax,
	  sizeof(ft_boolean_syntax)-1);
  my_getopt_error_reporter= option_error_reporter;

  /* Skip unknown options so that they may be processed later by plugins */
  my_getopt_skip_unknown= TRUE;

  if ((ho_error= handle_options(argc, &argv, my_long_options,
                                mysqld_get_one_option)))
    return ho_error;
  (*argc)++; /* add back one for the progname handle_options removes */
             /* no need to do this for argv as we are discarding it. */

  if ((opt_log_slow_admin_statements || opt_log_queries_not_using_indexes ||
       opt_log_slow_slave_statements) &&
      !opt_slow_log)
    sql_print_warning("options --log-slow-admin-statements, --log-queries-not-using-indexes and --log-slow-slave-statements have no effect if --log_slow_queries is not set");

#if defined(HAVE_BROKEN_REALPATH)
  my_use_symdir=0;
  my_disable_symlinks=1;
  have_symlink=SHOW_OPTION_NO;
#else
  if (!my_use_symdir)
  {
    my_disable_symlinks=1;
    have_symlink=SHOW_OPTION_DISABLED;
  }
#endif
  if (opt_debugging)
  {
    /* Allow break with SIGINT, no core or stack trace */
    test_flags|= TEST_SIGINT | TEST_NO_STACKTRACE;
    test_flags&= ~TEST_CORE_ON_SIGNAL;
  }
  /* Set global MyISAM variables from delay_key_write_options */
  fix_delay_key_write((THD*) 0, OPT_GLOBAL);
  /* Set global slave_exec_mode from its option */
  fix_slave_exec_mode();

#ifndef EMBEDDED_LIBRARY
  if (mysqld_chroot)
    set_root(mysqld_chroot);
#else
  global_system_variables.thread_handling = SCHEDULER_NO_THREADS;
  max_allowed_packet= global_system_variables.max_allowed_packet;
  net_buffer_length= global_system_variables.net_buffer_length;
#endif
  if (fix_paths())
    return 1;

  /*
    Set some global variables from the global_system_variables
    In most cases the global variables will not be used
  */
  my_disable_locking= myisam_single_user= test(opt_external_locking == 0);
  my_default_record_cache_size=global_system_variables.read_buff_size;
  myisam_max_temp_length=
    (my_off_t) global_system_variables.myisam_max_sort_file_size;

  /* Set global variables based on startup options */
  myisam_block_size=(uint) 1 << my_bit_log2(opt_myisam_block_size);

  /* long_query_time is in microseconds */
  global_system_variables.long_query_time= max_system_variables.long_query_time=
    (longlong) (long_query_time * 1000000.0);

  if (opt_short_log_format)
    opt_specialflag|= SPECIAL_SHORT_LOG_FORMAT;

  if (init_global_datetime_format(MYSQL_TIMESTAMP_DATE,
				  &global_system_variables.date_format) ||
      init_global_datetime_format(MYSQL_TIMESTAMP_TIME,
				  &global_system_variables.time_format) ||
      init_global_datetime_format(MYSQL_TIMESTAMP_DATETIME,
				  &global_system_variables.datetime_format))
    return 1;

#ifdef EMBEDDED_LIBRARY
  one_thread_scheduler(&thread_scheduler);
#else
  if (global_system_variables.thread_handling <=
      SCHEDULER_ONE_THREAD_PER_CONNECTION)
    one_thread_per_connection_scheduler(&thread_scheduler);
  else if (global_system_variables.thread_handling == SCHEDULER_NO_THREADS)
    one_thread_scheduler(&thread_scheduler);
  else
    pool_of_threads_scheduler(&thread_scheduler);  /* purecov: tested */
#endif
  return 0;
}


/*
  Create version name for running mysqld version
  We automaticly add suffixes -debug, -embedded and -log to the version
  name to make the version more descriptive.
  (MYSQL_SERVER_SUFFIX is set by the compilation environment)
*/

static void set_server_version(void)
{
  char *end= strxmov(server_version, MYSQL_SERVER_VERSION,
                     MYSQL_SERVER_SUFFIX_STR, NullS);
#ifdef EMBEDDED_LIBRARY
  end= strmov(end, "-embedded");
#endif
#ifndef DBUG_OFF
  if (!strstr(MYSQL_SERVER_SUFFIX_STR, "-debug"))
    end= strmov(end, "-debug");
#endif
  if (opt_log || opt_update_log || opt_slow_log || opt_bin_log)
    strmov(end, "-log");                        // This may slow down system
}


static char *get_relative_path(const char *path)
{
  if (test_if_hard_path(path) &&
      is_prefix(path,DEFAULT_MYSQL_HOME) &&
      strcmp(DEFAULT_MYSQL_HOME,FN_ROOTDIR))
  {
    path+=(uint) strlen(DEFAULT_MYSQL_HOME);
    while (*path == FN_LIBCHAR)
      path++;
  }
  return (char*) path;
}


/**
  Fix filename and replace extension where 'dir' is relative to
  mysql_real_data_home.
  @return
    1 if len(path) > FN_REFLEN
*/

bool
fn_format_relative_to_data_home(char * to, const char *name,
				const char *dir, const char *extension)
{
  char tmp_path[FN_REFLEN];
  if (!test_if_hard_path(dir))
  {
    strxnmov(tmp_path,sizeof(tmp_path)-1, mysql_real_data_home,
	     dir, NullS);
    dir=tmp_path;
  }
  return !fn_format(to, name, dir, extension,
		    MY_APPEND_EXT | MY_UNPACK_FILENAME | MY_SAFE_PATH);
}


/**
  Test a file path to determine if the path is compatible with the secure file
  path restriction.
 
  @param path null terminated character string

  @return
    @retval TRUE The path is secure
    @retval FALSE The path isn't secure
*/

bool is_secure_file_path(char *path)
{
  char buff1[FN_REFLEN], buff2[FN_REFLEN];
  /*
    All paths are secure if opt_secure_file_path is 0
  */
  if (!opt_secure_file_priv)
    return TRUE;

  if (strlen(path) >= FN_REFLEN)
    return FALSE;

  if (my_realpath(buff1, path, 0))
  {
    /*
      The supplied file path might have been a file and not a directory.
    */
    int length= (int)dirname_length(path);
    if (length >= FN_REFLEN)
      return FALSE;
    memcpy(buff2, path, length);
    buff2[length]= '\0';
    if (length == 0 || my_realpath(buff1, buff2, 0))
      return FALSE;
  }
  convert_dirname(buff2, buff1, NullS);
  if (strncmp(opt_secure_file_priv, buff2, strlen(opt_secure_file_priv)))
    return FALSE;
  return TRUE;
}

static int fix_paths(void)
{
  char buff[FN_REFLEN],*pos;
  convert_dirname(mysql_home,mysql_home,NullS);
  /* Resolve symlinks to allow 'mysql_home' to be a relative symlink */
  my_realpath(mysql_home,mysql_home,MYF(0));
  /* Ensure that mysql_home ends in FN_LIBCHAR */
  pos=strend(mysql_home);
  if (pos[-1] != FN_LIBCHAR)
  {
    pos[0]= FN_LIBCHAR;
    pos[1]= 0;
  }
  convert_dirname(language,language,NullS);
  convert_dirname(mysql_real_data_home,mysql_real_data_home,NullS);
  (void) my_load_path(mysql_home,mysql_home,""); // Resolve current dir
  (void) my_load_path(mysql_real_data_home,mysql_real_data_home,mysql_home);
  (void) my_load_path(pidfile_name,pidfile_name,mysql_real_data_home);
  (void) my_load_path(opt_plugin_dir, opt_plugin_dir_ptr ? opt_plugin_dir_ptr :
                                      get_relative_path(PLUGINDIR), mysql_home);
  opt_plugin_dir_ptr= opt_plugin_dir;

  my_realpath(mysql_unpacked_real_data_home, mysql_real_data_home, MYF(0));
  mysql_unpacked_real_data_home_len= 
    (int) strlen(mysql_unpacked_real_data_home);
  if (mysql_unpacked_real_data_home[mysql_unpacked_real_data_home_len-1] == FN_LIBCHAR)
    --mysql_unpacked_real_data_home_len;

  char *sharedir=get_relative_path(SHAREDIR);
  if (test_if_hard_path(sharedir))
    strmake(buff,sharedir,sizeof(buff)-1);		/* purecov: tested */
  else
    strxnmov(buff,sizeof(buff)-1,mysql_home,sharedir,NullS);
  convert_dirname(buff,buff,NullS);
  (void) my_load_path(language,language,buff);

  /* If --character-sets-dir isn't given, use shared library dir */
  if (charsets_dir != mysql_charsets_dir)
  {
    strxnmov(mysql_charsets_dir, sizeof(mysql_charsets_dir)-1, buff,
	     CHARSET_DIR, NullS);
  }
  (void) my_load_path(mysql_charsets_dir, mysql_charsets_dir, buff);
  convert_dirname(mysql_charsets_dir, mysql_charsets_dir, NullS);
  charsets_dir=mysql_charsets_dir;

  if (init_tmpdir(&mysql_tmpdir_list, opt_mysql_tmpdir))
    return 1;
#ifdef HAVE_REPLICATION
  if (!slave_load_tmpdir)
  {
    if (!(slave_load_tmpdir = (char*) my_strdup(mysql_tmpdir, MYF(MY_FAE))))
      return 1;
  }
#endif /* HAVE_REPLICATION */
  /*
    Convert the secure-file-priv option to system format, allowing
    a quick strcmp to check if read or write is in an allowed dir
   */
  if (opt_secure_file_priv)
  {
    if (*opt_secure_file_priv == 0)
    {
      opt_secure_file_priv= 0;
    }
    else
    {
      if (strlen(opt_secure_file_priv) >= FN_REFLEN)
        opt_secure_file_priv[FN_REFLEN-1]= '\0';
      if (my_realpath(buff, opt_secure_file_priv, 0))
      {
        sql_print_warning("Failed to normalize the argument for --secure-file-priv.");
        return 1;
      }
      char *secure_file_real_path= (char *)my_malloc(FN_REFLEN, MYF(MY_FAE));
      convert_dirname(secure_file_real_path, buff, NullS);
      my_free(opt_secure_file_priv, MYF(0));
      opt_secure_file_priv= secure_file_real_path;
    }
  }
  
  return 0;
}


static ulong find_bit_type_or_exit(const char *x, TYPELIB *bit_lib,
                                   const char *option, int *error)
{
  ulong result;
  const char **ptr;
  
  *error= 0;
  if ((result= find_bit_type(x, bit_lib)) == ~(ulong) 0)
  {
    char *buff= (char *) my_alloca(2048);
    char *cbuf;
    ptr= bit_lib->type_names;
    cbuf= buff + ((!*x) ?
      my_snprintf(buff, 2048, "No option given to %s\n", option) :
      my_snprintf(buff, 2048, "Wrong option to %s. Option(s) given: %s\n",
                  option, x));
    cbuf+= my_snprintf(cbuf, 2048 - (cbuf-buff), "Alternatives are: '%s'", *ptr);
    while (*++ptr)
      cbuf+= my_snprintf(cbuf, 2048 - (cbuf-buff), ",'%s'", *ptr);
    my_snprintf(cbuf, 2048 - (cbuf-buff), "\n");
    sql_perror(buff);
    *error= 1;
    my_afree(buff);
    return 0;
  }

  return result;
}


/**
  @return
    a bitfield from a string of substrings separated by ','
    or
    ~(ulong) 0 on error.
*/

static ulong find_bit_type(const char *x, TYPELIB *bit_lib)
{
  bool found_end;
  int  found_count;
  const char *end,*i,*j;
  const char **array, *pos;
  ulong found,found_int,bit;
  DBUG_ENTER("find_bit_type");
  DBUG_PRINT("enter",("x: '%s'",x));

  found=0;
  found_end= 0;
  pos=(char *) x;
  while (*pos == ' ') pos++;
  found_end= *pos == 0;
  while (!found_end)
  {
    if (!*(end=strcend(pos,',')))		/* Let end point at fieldend */
    {
      while (end > pos && end[-1] == ' ')
	end--;					/* Skip end-space */
      found_end=1;
    }
    found_int=0; found_count=0;
    for (array=bit_lib->type_names, bit=1 ; (i= *array++) ; bit<<=1)
    {
      j=pos;
      while (j != end)
      {
	if (my_toupper(mysqld_charset,*i++) !=
            my_toupper(mysqld_charset,*j++))
	  goto skip;
      }
      found_int=bit;
      if (! *i)
      {
	found_count=1;
	break;
      }
      else if (j != pos)			// Half field found
      {
	found_count++;				// Could be one of two values
      }
skip: ;
    }
    if (found_count != 1)
      DBUG_RETURN(~(ulong) 0);				// No unique value
    found|=found_int;
    pos=end+1;
  }

  DBUG_PRINT("exit",("bit-field: %ld",(ulong) found));
  DBUG_RETURN(found);
} /* find_bit_type */


/**
  Check if file system used for databases is case insensitive.

  @param dir_name			Directory to test

  @retval
    -1  Don't know (Test failed)
  @retval
    0   File system is case sensitive
  @retval
    1   File system is case insensitive
*/

static int test_if_case_insensitive(const char *dir_name)
{
  int result= 0;
  File file;
  char buff[FN_REFLEN], buff2[FN_REFLEN];
  MY_STAT stat_info;
  DBUG_ENTER("test_if_case_insensitive");

  fn_format(buff, glob_hostname, dir_name, ".lower-test",
	    MY_UNPACK_FILENAME | MY_REPLACE_EXT | MY_REPLACE_DIR);
  fn_format(buff2, glob_hostname, dir_name, ".LOWER-TEST",
	    MY_UNPACK_FILENAME | MY_REPLACE_EXT | MY_REPLACE_DIR);
  (void) my_delete(buff2, MYF(0));
  if ((file= my_create(buff, 0666, O_RDWR, MYF(0))) < 0)
  {
    sql_print_warning("Can't create test file %s", buff);
    DBUG_RETURN(-1);
  }
  my_close(file, MYF(0));
  if (my_stat(buff2, &stat_info, MYF(0)))
    result= 1;					// Can access file
  (void) my_delete(buff, MYF(MY_WME));
  DBUG_PRINT("exit", ("result: %d", result));
  DBUG_RETURN(result);
}


#ifndef EMBEDDED_LIBRARY

/**
  Create file to store pid number.
*/
static void create_pid_file()
{
  File file;
  if ((file = my_create(pidfile_name,0664,
			O_WRONLY | O_TRUNC, MYF(MY_WME))) >= 0)
  {
    char buff[21], *end;
    end= int10_to_str((long) getpid(), buff, 10);
    *end++= '\n';
    if (!my_write(file, (uchar*) buff, (uint) (end-buff), MYF(MY_WME | MY_NABP)))
    {
      (void) my_close(file, MYF(0));
      return;
    }
    (void) my_close(file, MYF(0));
  }
  sql_perror("Can't start server: can't create PID file");
  exit(1);
}
#endif /* EMBEDDED_LIBRARY */

/** Clear most status variables. */
void refresh_status(THD *thd)
{
  pthread_mutex_lock(&LOCK_status);

  /* Add thread's status variabes to global status */
  add_to_status(&global_status_var, &thd->status_var);

  /* Reset thread's status variables */
  bzero((uchar*) &thd->status_var, sizeof(thd->status_var));

  /* Reset some global variables */
  reset_status_vars();

  /* Reset the counters of all key caches (default and named). */
  process_key_caches(reset_key_cache_counters);
#ifdef COMMUNITY_SERVER
  flush_status_time= time((time_t*) 0);
#endif
  pthread_mutex_unlock(&LOCK_status);

  /*
    Set max_used_connections to the number of currently open
    connections.  Lock LOCK_thread_count out of LOCK_status to avoid
    deadlocks.  Status reset becomes not atomic, but status data is
    not exact anyway.
  */
  pthread_mutex_lock(&LOCK_thread_count);
  max_used_connections= thread_count-delayed_insert_threads;
  pthread_mutex_unlock(&LOCK_thread_count);
}


/*****************************************************************************
  Instantiate variables for missing storage engines
  This section should go away soon
*****************************************************************************/

#ifndef WITH_NDBCLUSTER_STORAGE_ENGINE
ulong ndb_cache_check_time;
ulong ndb_extra_logging;
#endif

/*****************************************************************************
  Instantiate templates
*****************************************************************************/

#ifdef HAVE_EXPLICIT_TEMPLATE_INSTANTIATION
/* Used templates */
template class I_List<THD>;
template class I_List_iterator<THD>;
template class I_List<i_string>;
template class I_List<i_string_pair>;
template class I_List<NAMED_LIST>;
template class I_List<Statement>;
template class I_List_iterator<Statement>;
#endif<|MERGE_RESOLUTION|>--- conflicted
+++ resolved
@@ -6282,15 +6282,9 @@
    0, GET_INT, REQUIRED_ARG, 0, 0, 0, 0, 0, 0},
   {"ndb-autoincrement-prefetch-sz", OPT_NDB_AUTOINCREMENT_PREFETCH_SZ,
    "Specify number of autoincrement values that are prefetched.",
-<<<<<<< HEAD
-   (uchar**) &global_system_variables.ndb_autoincrement_prefetch_sz,
-   (uchar**) &max_system_variables.ndb_autoincrement_prefetch_sz,
-   0, GET_ULONG, REQUIRED_ARG, 1, 1, 65536, 0, 0, 0},
-=======
    &global_system_variables.ndb_autoincrement_prefetch_sz,
    &max_system_variables.ndb_autoincrement_prefetch_sz,
-   0, GET_ULONG, REQUIRED_ARG, 1, 1, 256, 0, 0, 0},
->>>>>>> 34700a18
+   0, GET_ULONG, REQUIRED_ARG, 1, 1, 65536, 0, 0, 0},
   {"ndb-force-send", OPT_NDB_FORCE_SEND,
    "Force send of buffers to ndb immediately without waiting for "
    "other threads.",
@@ -6357,8 +6351,8 @@
    0, GET_BOOL, OPT_ARG, 1, 0, 0, 0, 0, 0},
   {"ndb-log-empty-epochs", OPT_NDB_LOG_EMPTY_EPOCHS,
    "",
-   (uchar**) &opt_ndb_log_empty_epochs,
-   (uchar**) &opt_ndb_log_empty_epochs,
+   &opt_ndb_log_empty_epochs,
+   &opt_ndb_log_empty_epochs,
    0, GET_BOOL, OPT_ARG, 0, 0, 0, 0, 0, 0},
 #endif
   { "ndb-wait-setup", OPT_NDB_WAIT_SETUP,
@@ -6393,38 +6387,29 @@
    0, GET_BOOL, OPT_ARG, OPT_NDB_SHM_DEFAULT, 0, 0, 0, 0, 0},
   {"ndb-optimized-node-selection", OPT_NDB_OPTIMIZED_NODE_SELECTION,
    "Select nodes for transactions in a more optimal way.",
-<<<<<<< HEAD
-   (uchar**) &global_system_variables.ndb_optimized_node_selection,
-   (uchar**) &max_system_variables.ndb_optimized_node_selection,
+   &global_system_variables.ndb_optimized_node_selection,
+   &max_system_variables.ndb_optimized_node_selection,
    0, GET_ULONG, OPT_ARG, 3, 0, 3, 0, 0, 0},
   {"ndb-cache-check-time", OPT_NDB_CACHE_CHECK_TIME,
-   "A dedicated thread is created to, at the given millisecons interval, invalidate the query cache if another MySQL server in the cluster has changed the data in the database.",
-   (uchar**) &opt_ndb_cache_check_time, (uchar**) &opt_ndb_cache_check_time, 0, GET_ULONG, REQUIRED_ARG,
-=======
-   &opt_ndb_optimized_node_selection,
-   &opt_ndb_optimized_node_selection,
-   0, GET_BOOL, OPT_ARG, 1, 0, 0, 0, 0, 0},
-  { "ndb-cache-check-time", OPT_NDB_CACHE_CHECK_TIME,
-    "A dedicated thread is created to, at the given milliseconds interval, "
-    "invalidate the query cache if another MySQL server in the cluster has "
-    "changed the data in the database.",
-    &opt_ndb_cache_check_time, &opt_ndb_cache_check_time, 0, GET_ULONG, REQUIRED_ARG,
->>>>>>> 34700a18
-    0, 0, LONG_TIMEOUT, 0, 1, 0},
+   "A dedicated thread is created to, at the given milliseconds interval, "
+   "invalidate the query cache if another MySQL server in the cluster has "
+   "changed the data in the database.",
+    &opt_ndb_cache_check_time, &opt_ndb_cache_check_time,
+   0, GET_ULONG, REQUIRED_ARG, 0, 0, LONG_TIMEOUT, 0, 1, 0},
   {"ndb-batch-size", OPT_NDB_BATCH_SIZE,
    "Batch size in bytes.",
-   (uchar**) &global_system_variables.ndb_batch_size,
-   (uchar**) &global_system_variables.ndb_batch_size,
+   &global_system_variables.ndb_batch_size,
+   &global_system_variables.ndb_batch_size,
     0, GET_ULONG, REQUIRED_ARG, 32768, 0, LONG_TIMEOUT, 0, 1, 0},
   {"ndb-optimization-delay", OPT_NDB_OPTIMIZATION_DELAY,
    "For optimize table, specifies the delay in milliseconds for each batch of rows sent",
-   (uchar**) &global_system_variables.ndb_optimization_delay,
-   (uchar**) &max_system_variables.ndb_optimization_delay,
+   &global_system_variables.ndb_optimization_delay,
+   &max_system_variables.ndb_optimization_delay,
    0, GET_ULONG, REQUIRED_ARG, 10, 0, 100000, 0, 0, 0},
   {"ndb-table-temporary", OPT_NDB_TABLE_TEMPORARY,
    "Create tables without persistence to disk",
-   (uchar**) &global_system_variables.ndb_table_temporary,
-   (uchar**) &global_system_variables.ndb_table_temporary,
+   &global_system_variables.ndb_table_temporary,
+   &global_system_variables.ndb_table_temporary,
    0, GET_BOOL, NO_ARG, 0, 0, 0, 0, 0, 0},
   {"ndb-index-stat-enable", OPT_NDB_INDEX_STAT_ENABLE,
    "Use ndb index statistics in query optimization.",
@@ -6686,25 +6671,20 @@
    "Tells the slave thread to continue replication when a query event returns an error from the provided list.",
    0, 0, 0, GET_STR, REQUIRED_ARG, 0, 0, 0, 0, 0, 0},
   {"slave-exec-mode", OPT_SLAVE_EXEC_MODE,
-<<<<<<< HEAD
-   "Modes for how replication events should be executed. Legal values are STRICT (default) and IDEMPOTENT. In IDEMPOTENT mode, replication will not stop for operations that are idempotent. In STRICT mode, replication will stop on any unexpected difference between the master and the slave.",
-   (uchar**) &slave_exec_mode_str, (uchar**) &slave_exec_mode_str, 0, GET_STR, REQUIRED_ARG, 0, 0, 0, 0, 0, 0},
+   "Modes for how replication events should be executed. Legal values are "
+   "STRICT (default) and IDEMPOTENT. In IDEMPOTENT mode, replication will "
+   "not stop for operations that are idempotent. In STRICT mode, replication "
+   "will stop on any unexpected difference between the master and the slave.",
+   &slave_exec_mode_str, &slave_exec_mode_str, 0, GET_STR, REQUIRED_ARG, 0, 0, 0, 0, 0, 0},
   {"slave-type-conversions", OPT_SLAVE_TYPE_CONVERSIONS,
    "Set of slave type conversions that are enabled. Legal values are:"
    " ALL_LOSSY to enable lossy conversions and"
    " ALL_NON_LOSSY to enable non-lossy conversions."
    " If the variable is assigned the empty set, no conversions are"
    " allowed and it is expected that the types match exactly.",
-   (uchar**) &slave_type_conversions_default,
-   (uchar**) &slave_type_conversions_default,
+   &slave_type_conversions_default,
+   &slave_type_conversions_default,
    0, GET_STR, REQUIRED_ARG, 0, 0, 0, 0, 0, 0},
-=======
-   "Modes for how replication events should be executed. Legal values are "
-   "STRICT (default) and IDEMPOTENT. In IDEMPOTENT mode, replication will "
-   "not stop for operations that are idempotent. In STRICT mode, replication "
-   "will stop on any unexpected difference between the master and the slave.",
-   &slave_exec_mode_str, &slave_exec_mode_str, 0, GET_STR, REQUIRED_ARG, 0, 0, 0, 0, 0, 0},
->>>>>>> 34700a18
 #endif
   {"slow-query-log", OPT_SLOW_LOG,
    "Enable/disable slow query log.", &opt_slow_log,
@@ -7486,7 +7466,7 @@
   {
     var->type= SHOW_CHAR;
     var->value= buff;
-    my_sprintf(buff, (buff, "%.3f",active_mi->heartbeat_period));
+    sprintf(buff, "%.3f",active_mi->heartbeat_period);
   }
   else
     var->type= SHOW_UNDEF;
@@ -8058,23 +8038,20 @@
 
   /* Things with default values that are not zero */
   delay_key_write_options= (uint) DELAY_KEY_WRITE_ON;
-<<<<<<< HEAD
   slave_exec_mode_options= 0;
-  slave_exec_mode_options= (uint)
-    find_bit_type_or_exit(slave_exec_mode_str, &slave_exec_mode_typelib, NULL,
-                          &error);
+  slave_exec_mode_options= find_bit_type_or_exit(slave_exec_mode_str,
+                                                 &slave_exec_mode_typelib,
+                                                 NULL,
+                                                 &error);
   /* Slave type conversions */
   slave_type_conversions_options= 0;
   slave_type_conversions_options=
-    find_bit_type_or_exit(slave_type_conversions_default, &slave_type_conversions_typelib,
-                          NULL, &error);
-=======
-  slave_exec_mode_options= find_bit_type_or_exit(slave_exec_mode_str,
-                                                 &slave_exec_mode_typelib,
-                                                 NULL, &error);
+    find_bit_type_or_exit(slave_type_conversions_default,
+                          &slave_type_conversions_typelib,
+                          NULL,
+                          &error);
   /* Default mode string must not yield a error. */
   DBUG_ASSERT(!error);
->>>>>>> 34700a18
   if (error)
     return 1;
   opt_specialflag= SPECIAL_ENGLISH;
