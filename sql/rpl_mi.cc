--- conflicted
+++ resolved
@@ -1,8 +1,4 @@
-<<<<<<< HEAD
-/* Copyright (c) 2006, 2017, Oracle and/or its affiliates. All rights reserved.
-=======
 /* Copyright (c) 2006, 2018, Oracle and/or its affiliates. All rights reserved.
->>>>>>> 7d6110ec
 
    This program is free software; you can redistribute it and/or modify
    it under the terms of the GNU General Public License, version 2.0,
@@ -151,7 +147,6 @@
                param_key_info_data_cond, param_key_info_start_cond,
                param_key_info_stop_cond, param_key_info_sleep_cond
 #endif
-<<<<<<< HEAD
                ,
                param_id, param_channel),
       start_user_configured(false),
@@ -168,7 +163,8 @@
       checksum_alg_before_fd(binary_log::BINLOG_CHECKSUM_ALG_UNDEF),
       retry_count(master_retry_count),
       mi_description_event(NULL),
-      auto_position(false) {
+      auto_position(false),
+      reset(false) {
   host[0] = 0;
   user[0] = 0;
   bind_addr[0] = 0;
@@ -190,30 +186,6 @@
   ignore_server_ids = new Server_ids;
 
   gtid_monitoring_info = new Gtid_monitoring_info(&data_lock);
-=======
-             ,param_id, param_channel
-            ),
-   start_user_configured(false),
-   ssl(0), ssl_verify_server_cert(0),
-   port(MYSQL_PORT), connect_retry(DEFAULT_CONNECT_RETRY),
-   clock_diff_with_master(0), heartbeat_period(0),
-   received_heartbeats(0), last_heartbeat(0), master_id(0),
-   checksum_alg_before_fd(binary_log::BINLOG_CHECKSUM_ALG_UNDEF),
-   retry_count(master_retry_count),
-   mi_description_event(NULL),
-   auto_position(false),
-   reset(false)
-{
-  host[0] = 0; user[0] = 0; bind_addr[0] = 0;
-  password[0]= 0; start_password[0]= 0;
-  ssl_ca[0]= 0; ssl_capath[0]= 0; ssl_cert[0]= 0;
-  ssl_cipher[0]= 0; ssl_key[0]= 0; tls_version[0]= 0;
-  ssl_crl[0]= 0; ssl_crlpath[0]= 0;
-  master_uuid[0]= 0;
-  start_plugin_auth[0]= 0; start_plugin_dir[0]= 0;
-  start_user[0]= 0;
-  ignore_server_ids= new Server_ids;
->>>>>>> 7d6110ec
 
   /*channel is set in base class, rpl_info.cc*/
   snprintf(for_channel_str, sizeof(for_channel_str) - 1, " for channel '%s'",
@@ -304,20 +276,15 @@
   DBUG_ENTER("Master_info::flush_info");
   DBUG_PRINT("enter", ("master_pos: %lu", (ulong)master_log_pos));
 
-<<<<<<< HEAD
-  if (!inited) DBUG_RETURN(0);
-=======
   bool skip_flushing = !inited;
   /*
     A Master_info of a channel that was inited and then reset must be flushed
     into the repository or else its connection configuration will be lost in
     case the server restarts before starting the channel again.
   */
-  if (force && reset) skip_flushing= false;
-
-  if (skip_flushing)
-    DBUG_RETURN(0);
->>>>>>> 7d6110ec
+  if (force && reset) skip_flushing = false;
+
+  if (skip_flushing) DBUG_RETURN(0);
 
   /*
     We update the sync_period at this point because only here we
@@ -325,8 +292,7 @@
     update every time we call flush because the option maybe
     dynamically set.
   */
-  if (inited)
-    handler->set_sync_period(sync_masterinfo_period);
+  if (inited) handler->set_sync_period(sync_masterinfo_period);
 
   if (write_info(handler)) goto err;
 
@@ -365,15 +331,9 @@
     if (read_info(handler)) goto err;
   }
 
-<<<<<<< HEAD
   inited = 1;
+  reset = false;
   if (flush_info(true)) goto err;
-=======
-  inited= 1;
-  reset= false;
-  if (flush_info(TRUE))
-    goto err;
->>>>>>> 7d6110ec
 
   DBUG_RETURN(0);
 
