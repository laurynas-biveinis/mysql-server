--- conflicted
+++ resolved
@@ -130,13 +130,9 @@
   /* MySQL Cluster 6.3 added master_bind */
   LINE_FOR_MASTER_BIND = 17,
   /* 6.0 added value of master_ignore_server_id */
-<<<<<<< HEAD
   LINE_FOR_REPLICATE_IGNORE_SERVER_IDS= 18,
-=======
-  LINE_FOR_REPLICATE_IGNORE_SERVER_IDS= 17,
-
-  LINE_FOR_MASTER_UUID= 18,
->>>>>>> 211e58c5
+  /* 6.0 added value of master_uuid */
+  LINE_FOR_MASTER_UUID= 19,
   /* Number of lines currently used when saving master info file */
   LINES_IN_MASTER_INFO= LINE_FOR_MASTER_UUID
 };
@@ -496,18 +492,14 @@
   my_sprintf(heartbeat_buf, (heartbeat_buf, "%.3f", mi->heartbeat_period));
   my_b_seek(file, 0L);
   my_b_printf(file,
-              "%u\n%s\n%s\n%s\n%s\n%s\n%d\n%d\n%d\n%s\n%s\n%s\n%s\n%s\n%d\n%s\n%s\n%s\n",
+              "%u\n%s\n%s\n%s\n%s\n%s\n%d\n%d\n%d\n%s\n%s\n%s\n%s\n%s\n%d\n%s\n%s\n%s\n%s\n",
               LINES_IN_MASTER_INFO,
               mi->master_log_name, llstr(mi->master_log_pos, lbuf),
               mi->host, mi->user,
               mi->password, mi->port, mi->connect_retry,
               (int)(mi->ssl), mi->ssl_ca, mi->ssl_capath, mi->ssl_cert,
               mi->ssl_cipher, mi->ssl_key, mi->ssl_verify_server_cert,
-<<<<<<< HEAD
-              heartbeat_buf, "", ignore_server_ids_buf);
-=======
-              heartbeat_buf, ignore_server_ids_buf, mi->master_uuid);
->>>>>>> 211e58c5
+              heartbeat_buf, "", ignore_server_ids_buf, mi->master_uuid);
   my_free(ignore_server_ids_buf, MYF(0));
   err= flush_io_cache(file);
   if (sync_masterinfo_period && !err && 
