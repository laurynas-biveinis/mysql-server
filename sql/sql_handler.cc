/* Copyright (C) 2000-2004 MySQL AB
   This program is free software; you can redistribute it and/or modify
   it under the terms of the GNU General Public License as published by
   the Free Software Foundation; either version 2 of the License, or
   (at your option) any later version.

   This program is distributed in the hope that it will be useful,
   but WITHOUT ANY WARRANTY; without even the implied warranty of
   MERCHANTABILITY or FITNESS FOR A PARTICULAR PURPOSE.  See the
   GNU General Public License for more details.

   You should have received a copy of the GNU General Public License
   along with this program; if not, write to the Free Software
   Foundation, Inc., 59 Temple Place, Suite 330, Boston, MA  02111-1307  USA */


/* HANDLER ... commands - direct access to ISAM */

/* TODO:
  HANDLER blabla OPEN [ AS foobar ] [ (column-list) ]

  the most natural (easiest, fastest) way to do it is to
  compute List<Item> field_list not in mysql_ha_read
  but in mysql_ha_open, and then store it in TABLE structure.

  The problem here is that mysql_parse calls free_item to free all the
  items allocated at the end of every query. The workaround would to
  keep two item lists per THD - normal free_list and handler_items.
  The second is to be freeed only on thread end. mysql_ha_open should
  then do { handler_items=concat(handler_items, free_list); free_list=0; }

  But !!! do_command calls free_root at the end of every query and frees up
  all the sql_alloc'ed memory. It's harder to work around...
*/

/*
  There are two containers holding information about open handler tables.
  The first is 'thd->handler_tables'. It is a linked list of TABLE objects.
  It is used like 'thd->open_tables' in the table cache. The trick is to
  exchange these two lists during open and lock of tables. Thus the normal
  table cache code can be used.
  The second container is a HASH. It holds objects of the type TABLE_LIST.
  Despite its name, no lists of tables but only single structs are hashed
  (the 'next' pointer is always NULL). The reason for theis second container
  is, that we want handler tables to survive FLUSH TABLE commands. A table
  affected by FLUSH TABLE must be closed so that other threads are not
  blocked by handler tables still in use. Since we use the normal table cache
  functions with 'thd->handler_tables', the closed tables are removed from
  this list. Hence we need the original open information for the handler
  table in the case that it is used again. This information is handed over
  to mysql_ha_open() as a TABLE_LIST. So we store this information in the
  second container, where it is not affected by FLUSH TABLE. The second
  container is implemented as a hash for performance reasons. Consequently,
  we use it not only for re-opening a handler table, but also for the
  HANDLER ... READ commands. For this purpose, we store a pointer to the
  TABLE structure (in the first container) in the TBALE_LIST object in the
  second container. When the table is flushed, the pointer is cleared.
*/

#include "mysql_priv.h"
#include "sql_select.h"
#include <assert.h>

#define HANDLER_TABLES_HASH_SIZE 120

static enum enum_ha_read_modes rkey_to_rnext[]=
    { RNEXT_SAME, RNEXT, RPREV, RNEXT, RPREV, RNEXT, RPREV, RPREV };

#define HANDLER_TABLES_HACK(thd) {      \
  TABLE *tmp=thd->open_tables;          \
  thd->open_tables=thd->handler_tables; \
  thd->handler_tables=tmp; }

static int mysql_ha_flush_table(THD *thd, TABLE **table_ptr, uint mode_flags);


/*
  Get hash key and hash key length.

  SYNOPSIS
    mysql_ha_hash_get_key()
    tables                      Pointer to the hash object.
    key_len_p   (out)           Pointer to the result for key length.
    first                       Unused.

  DESCRIPTION
    The hash object is an TABLE_LIST struct.
    The hash key is the alias name.
    The hash key length is the alias name length plus one for the
    terminateing NUL character.

  RETURN
    Pointer to the TABLE_LIST struct.
*/

static char *mysql_ha_hash_get_key(TABLE_LIST *tables, uint *key_len_p,
                                   my_bool first __attribute__((unused)))
{
  *key_len_p= strlen(tables->alias) + 1 ; /* include '\0' in comparisons */
  return tables->alias;
}


/*
  Free an hash object.

  SYNOPSIS
    mysql_ha_hash_free()
    tables                      Pointer to the hash object.

  DESCRIPTION
    The hash object is an TABLE_LIST struct.

  RETURN
    Nothing
*/

static void mysql_ha_hash_free(TABLE_LIST *tables)
{
  my_free((char*) tables, MYF(0));
}


/*
  Open a HANDLER table.

  SYNOPSIS
    mysql_ha_open()
    thd                         Thread identifier.
    tables                      A list of tables with the first entry to open.
    reopen                      Re-open a previously opened handler table.

  DESCRIPTION
    Though this function takes a list of tables, only the first list entry
    will be opened.
    'reopen' is set when a handler table is to be re-opened. In this case,
    'tables' is the pointer to the hashed TABLE_LIST object which has been
    saved on the original open.
    'reopen' is also used to suppress the sending of an 'ok' message or
    error messages.

  RETURN
    0    ok
    != 0 error
*/

int mysql_ha_open(THD *thd, TABLE_LIST *tables, bool reopen)
{
  TABLE_LIST    *hash_tables;
  char          *db, *name, *alias;
  uint          dblen, namelen, aliaslen, counter;
  int           err;
  DBUG_ENTER("mysql_ha_open");
  DBUG_PRINT("enter",("'%s'.'%s' as '%s'  reopen: %d",
                      tables->db, tables->real_name, tables->alias,
                      (int) reopen));

  if (! hash_inited(&thd->handler_tables_hash))
  {
    /*
      HASH entries are of type TABLE_LIST.
    */
    if (hash_init(&thd->handler_tables_hash, &my_charset_latin1,
                  HANDLER_TABLES_HASH_SIZE, 0, 0,
                  (hash_get_key) mysql_ha_hash_get_key,
                  (hash_free_key) mysql_ha_hash_free, 0))
      goto err;
  }
  else if (! reopen) /* Otherwise we have 'tables' already. */
  {
    if (hash_search(&thd->handler_tables_hash, (byte*) tables->alias,
                    strlen(tables->alias) + 1))
    {
      DBUG_PRINT("info",("duplicate '%s'", tables->alias));
      if (! reopen)
        my_printf_error(ER_NONUNIQ_TABLE, ER(ER_NONUNIQ_TABLE),
                        MYF(0), tables->alias);
      goto err;
    }
  }

  /*
    open_tables() will set 'tables->table' if successful.
    It must be NULL for a real open when calling open_tables().
  */
  DBUG_ASSERT(! tables->table);
  HANDLER_TABLES_HACK(thd);
  err=open_tables(thd, tables, &counter);
  HANDLER_TABLES_HACK(thd);
  if (err)
    goto err;

  /* There can be only one table in '*tables'. */
  if (! (tables->table->file->table_flags() & HA_CAN_SQL_HANDLER))
  {
    if (! reopen)
      my_printf_error(ER_ILLEGAL_HA,ER(ER_ILLEGAL_HA),MYF(0), tables->alias);
    mysql_ha_close(thd, tables);
    goto err;
  }

  if (! reopen)
  {
    /* copy the TABLE_LIST struct */
    dblen= strlen(tables->db) + 1;
    namelen= strlen(tables->real_name) + 1;
    aliaslen= strlen(tables->alias) + 1;
    if (!(my_multi_malloc(MYF(MY_WME),
                          &hash_tables, sizeof(*hash_tables),
                          &db, dblen,
                          &name, namelen,
                          &alias, aliaslen,
                          NullS)))
      goto err;
    /* structure copy */
    *hash_tables= *tables;
    hash_tables->db= db;
    hash_tables->real_name= name;
    hash_tables->alias= alias;
    memcpy(hash_tables->db, tables->db, dblen);
    memcpy(hash_tables->real_name, tables->real_name, namelen);
    memcpy(hash_tables->alias, tables->alias, aliaslen);

    /* add to hash */
    if (my_hash_insert(&thd->handler_tables_hash, (byte*) hash_tables))
    {
      mysql_ha_close(thd, tables);
      goto err;
    }
  }

  if (! reopen)
    send_ok(thd);
  DBUG_PRINT("exit",("OK"));
  DBUG_RETURN(0);

err:
  DBUG_PRINT("exit",("ERROR"));
  DBUG_RETURN(-1);
}


/*
  Close a HANDLER table.

  SYNOPSIS
    mysql_ha_close()
    thd                         Thread identifier.
    tables                      A list of tables with the first entry to close.

  DESCRIPTION
    Though this function takes a list of tables, only the first list entry
    will be closed. Broadcasts a COND_refresh condition.

  RETURN
    0    ok
    != 0 error
*/

int mysql_ha_close(THD *thd, TABLE_LIST *tables)
{
  TABLE_LIST    *hash_tables;
  TABLE         **table_ptr;
  DBUG_ENTER("mysql_ha_close");
  DBUG_PRINT("enter",("'%s'.'%s' as '%s'",
                      tables->db, tables->real_name, tables->alias));

  if ((hash_tables= (TABLE_LIST*) hash_search(&thd->handler_tables_hash,
                                              (byte*) tables->alias,
                                              strlen(tables->alias) + 1)))
  {
    /*
      Though we could take the table pointer from hash_tables->table,
      we must follow the thd->handler_tables chain anyway, as we need the
      address of the 'next' pointer referencing this table
      for close_thread_table().
    */
    for (table_ptr= &(thd->handler_tables);
         *table_ptr && (*table_ptr != hash_tables->table);
           table_ptr= &(*table_ptr)->next);

#if MYSQL_VERSION_ID < 40100
    if (*tables->db && strcmp(hash_tables->db, tables->db))
    {
      DBUG_PRINT("info",("wrong db"));
      hash_tables= NULL;
    }
    else
#endif
    {
      if (*table_ptr)
      {
        (*table_ptr)->file->ha_index_or_rnd_end();
        VOID(pthread_mutex_lock(&LOCK_open));
        if (close_thread_table(thd, table_ptr))
        {
          /* Tell threads waiting for refresh that something has happened */
          VOID(pthread_cond_broadcast(&COND_refresh));
        }
        VOID(pthread_mutex_unlock(&LOCK_open));
      }

      hash_delete(&thd->handler_tables_hash, (byte*) hash_tables);
    }
  }

  if (! hash_tables)
  {
#if MYSQL_VERSION_ID < 40100
    char buff[MAX_DBKEY_LENGTH];
    if (*tables->db)
      strxnmov(buff, sizeof(buff), tables->db, ".", tables->real_name, NullS);
    else
      strncpy(buff, tables->alias, sizeof(buff));
    my_printf_error(ER_UNKNOWN_TABLE, ER(ER_UNKNOWN_TABLE), MYF(0),
                    buff, "HANDLER");
#else
    my_printf_error(ER_UNKNOWN_TABLE, ER(ER_UNKNOWN_TABLE), MYF(0),
                    tables->alias, "HANDLER");
#endif
    DBUG_PRINT("exit",("ERROR"));
    DBUG_RETURN(-1);
  }

  send_ok(thd);
  DBUG_PRINT("exit", ("OK"));
  DBUG_RETURN(0);
}


/*
  Read from a HANDLER table.

  SYNOPSIS
    mysql_ha_read()
    thd                         Thread identifier.
    tables                      A list of tables with the first entry to read.
    mode
    keyname
    key_expr
    ha_rkey_mode
    cond
    select_limit
    offset_limit

  RETURN
    0    ok
    != 0 error
*/
 
int mysql_ha_read(THD *thd, TABLE_LIST *tables,
    enum enum_ha_read_modes mode, char *keyname, List<Item> *key_expr,
    enum ha_rkey_function ha_rkey_mode, Item *cond,
    ha_rows select_limit,ha_rows offset_limit)
{
  TABLE_LIST    *hash_tables;
  TABLE         **table_ptr;
  TABLE         *table;
  MYSQL_LOCK    *lock;
  List<Item>	list;
  Protocol	*protocol= thd->protocol;
  char		buff[MAX_FIELD_WIDTH];
  String	buffer(buff, sizeof(buff), system_charset_info);
  int           err, keyno= -1;
  uint          num_rows;
  byte		*key;
  uint		key_len;
  DBUG_ENTER("mysql_ha_read");
  DBUG_PRINT("enter",("'%s'.'%s' as '%s'",
                      tables->db, tables->real_name, tables->alias));

  LINT_INIT(key);
  LINT_INIT(key_len);

  list.push_front(new Item_field(NULL,NULL,"*"));
  List_iterator<Item> it(list);
  it++;

  if ((hash_tables= (TABLE_LIST*) hash_search(&thd->handler_tables_hash,
                                              (byte*) tables->alias,
                                              strlen(tables->alias) + 1)))
  {
    table= hash_tables->table;
    DBUG_PRINT("info-in-hash",("'%s'.'%s' as '%s' tab %p",
                               hash_tables->db, hash_tables->real_name,
                               hash_tables->alias, table));
    /* Table might have been flushed. */
    if (table && (table->version != refresh_version))
    {
      /*
        We must follow the thd->handler_tables chain, as we need the
        address of the 'next' pointer referencing this table
        for close_thread_table().
      */
      for (table_ptr= &(thd->handler_tables);
           *table_ptr && (*table_ptr != table);
           table_ptr= &(*table_ptr)->next)
      {}
      VOID(pthread_mutex_lock(&LOCK_open));
      if (close_thread_table(thd, table_ptr))
      {
        /* Tell threads waiting for refresh that something has happened */
        VOID(pthread_cond_broadcast(&COND_refresh));
      }
      VOID(pthread_mutex_unlock(&LOCK_open));
      table= hash_tables->table= NULL;
    }
    if (!table)
    {
      /*
        The handler table has been closed. Re-open it.
      */
      if (mysql_ha_open(thd, hash_tables, 1))
      {
        DBUG_PRINT("exit",("reopen failed"));
        goto err0;
      }

      table= hash_tables->table;
      DBUG_PRINT("info",("re-opened '%s'.'%s' as '%s' tab %p",
                         hash_tables->db, hash_tables->real_name,
                         hash_tables->alias, table));
    }

#if MYSQL_VERSION_ID < 40100
    if (*tables->db && strcmp(table->table_cache_key, tables->db))
    {
      DBUG_PRINT("info",("wrong db"));
      table= NULL;
    }
#endif
  }
  else
    table= NULL;

  if (!table)
  {
#if MYSQL_VERSION_ID < 40100
    char buff[MAX_DBKEY_LENGTH];
    if (*tables->db)
      strxnmov(buff, sizeof(buff), tables->db, ".", tables->real_name, NullS);
    else
      strncpy(buff, tables->alias, sizeof(buff));
    my_printf_error(ER_UNKNOWN_TABLE, ER(ER_UNKNOWN_TABLE), MYF(0),
                    buff, "HANDLER");
#else
    my_printf_error(ER_UNKNOWN_TABLE, ER(ER_UNKNOWN_TABLE), MYF(0),
                    tables->alias, "HANDLER");
#endif
    goto err0;
  }
  tables->table=table;

  if (cond && ((!cond->fixed &&
              cond->fix_fields(thd, tables, &cond)) || cond->check_cols(1)))
    goto err0;

  if (keyname)
  {
    if ((keyno=find_type(keyname, &table->keynames, 1+2)-1)<0)
    {
      my_printf_error(ER_KEY_DOES_NOT_EXITS,ER(ER_KEY_DOES_NOT_EXITS),MYF(0),
          keyname,tables->alias);
      goto err0;
    }
  }

  if (insert_fields(thd,tables,tables->db,tables->alias,&it))
    goto err0;

  select_limit+=offset_limit;
  protocol->send_fields(&list,1);

  HANDLER_TABLES_HACK(thd);
  lock= mysql_lock_tables(thd, &tables->table, 1, 0);
  HANDLER_TABLES_HACK(thd);

  if (!lock)
     goto err0; // mysql_lock_tables() printed error message already

  /*
    In ::external_lock InnoDB resets the fields which tell it that
    the handle is used in the HANDLER interface. Tell it again that
    we are using it for HANDLER.
  */

  table->file->init_table_handle_for_HANDLER();

  for (num_rows=0; num_rows < select_limit; )
  {
    switch (mode) {
    case RNEXT:
      if (table->file->inited != handler::NONE)
      {
        err=keyname ?
	  table->file->index_next(table->record[0]) :
	  table->file->rnd_next(table->record[0]);
        break;
      }
      /* else fall through */
    case RFIRST:
      if (keyname)
      {
        table->file->ha_index_or_rnd_end();
        table->file->ha_index_init(keyno);
        err=table->file->index_first(table->record[0]);
      }
      else
      {
        table->file->ha_index_or_rnd_end();
	if (!(err=table->file->ha_rnd_init(1)))
          err=table->file->rnd_next(table->record[0]);
      }
      mode=RNEXT;
      break;
    case RPREV:
      DBUG_ASSERT(keyname != 0);
      if (table->file->inited != handler::NONE)
      {
        err=table->file->index_prev(table->record[0]);
        break;
      }
      /* else fall through */
    case RLAST:
      DBUG_ASSERT(keyname != 0);
      table->file->ha_index_or_rnd_end();
      table->file->ha_index_init(keyno);
      err=table->file->index_last(table->record[0]);
      mode=RPREV;
      break;
    case RNEXT_SAME:
      /* Continue scan on "(keypart1,keypart2,...)=(c1, c2, ...)  */
      DBUG_ASSERT(keyname != 0);
      err= table->file->index_next_same(table->record[0], key, key_len);
      break;
    case RKEY:
    {
      DBUG_ASSERT(keyname != 0);
      KEY *keyinfo=table->key_info+keyno;
      KEY_PART_INFO *key_part=keyinfo->key_part;
      if (key_expr->elements > keyinfo->key_parts)
      {
	my_printf_error(ER_TOO_MANY_KEY_PARTS,ER(ER_TOO_MANY_KEY_PARTS),
			MYF(0),keyinfo->key_parts);
	goto err;
      }
      List_iterator<Item> it_ke(*key_expr);
      Item *item;
      for (key_len=0 ; (item=it_ke++) ; key_part++)
      {
	// 'item' can be changed by fix_fields() call
	if ((!item->fixed &&
             item->fix_fields(thd, tables, it_ke.ref())) ||
	    (item= *it_ke.ref())->check_cols(1))
	  goto err;
	if (item->used_tables() & ~RAND_TABLE_BIT)
        {
          my_error(ER_WRONG_ARGUMENTS,MYF(0),"HANDLER ... READ");
	  goto err;
        }
	(void) item->save_in_field(key_part->field, 1);
	key_len+=key_part->store_length;
      }
      if (!(key= (byte*) thd->calloc(ALIGN_SIZE(key_len))))
      {
	send_error(thd,ER_OUTOFMEMORY);
	goto err;
      }
      key_copy(key, table, keyno, key_len);
      table->file->ha_index_or_rnd_end();
      table->file->ha_index_init(keyno);
      err=table->file->index_read(table->record[0],
				  key,key_len,ha_rkey_mode);
      mode=rkey_to_rnext[(int)ha_rkey_mode];
      break;
    }
    default:
      send_error(thd,ER_ILLEGAL_HA);
      goto err;
    }

    if (err == HA_ERR_RECORD_DELETED)
      continue;
    if (err)
    {
      if (err != HA_ERR_KEY_NOT_FOUND && err != HA_ERR_END_OF_FILE)
      {
        sql_print_error("mysql_ha_read: Got error %d when reading table '%s'",
                        err, tables->real_name);
        table->file->print_error(err,MYF(0));
        goto err;
      }
      goto ok;
    }
    if (cond && !cond->val_int())
      continue;
    if (num_rows >= offset_limit)
    {
      Item *item;
      protocol->prepare_for_resend();
      it.rewind();
      while ((item=it++))
      {
	if (item->send(thd->protocol, &buffer))
	{
	  protocol->free();                             // Free used
	  my_error(ER_OUT_OF_RESOURCES,MYF(0));
	  goto err;
	}
      }
      protocol->write();
    }
    num_rows++;
  }
ok:
  mysql_unlock_tables(thd,lock);
  send_eof(thd);
  DBUG_PRINT("exit",("OK"));
  DBUG_RETURN(0);

err:
  mysql_unlock_tables(thd,lock);
err0:
  DBUG_PRINT("exit",("ERROR"));
  DBUG_RETURN(-1);
}


/*
  Flush (close) a list of HANDLER tables.

  SYNOPSIS
    mysql_ha_flush()
    thd                         Thread identifier.
    tables                      The list of tables to close. If NULL,
                                close all HANDLER tables [marked as flushed].
    mode_flags                  MYSQL_HA_CLOSE_FINAL finally close the table.
                                MYSQL_HA_REOPEN_ON_USAGE mark for reopen.
                                MYSQL_HA_FLUSH_ALL flush all tables, not only
                                those marked for flush.
    is_locked                   If LOCK_open is locked.

  DESCRIPTION
    The list of HANDLER tables may be NULL, in which case all HANDLER
    tables are closed (if MYSQL_HA_FLUSH_ALL) is set.
    If 'tables' is NULL and MYSQL_HA_FLUSH_ALL is not set,
    all HANDLER tables marked for flush are closed.
    Broadcasts a COND_refresh condition, for every table closed.

  NOTE
    Since mysql_ha_flush() is called when the base table has to be closed,
    we compare real table names, not aliases. Hence, database names matter.

  RETURN
    0  ok
*/

int mysql_ha_flush(THD *thd, TABLE_LIST *tables, uint mode_flags,
                   bool is_locked)
{
  TABLE_LIST    *tmp_tables;
  TABLE         **table_ptr;
  bool          did_lock= FALSE;
  DBUG_ENTER("mysql_ha_flush");
  DBUG_PRINT("enter", ("tables: %p  mode_flags: 0x%02x", tables, mode_flags));

  if (tables)
  {
    /* Close all tables in the list. */
    for (tmp_tables= tables ; tmp_tables; tmp_tables= tmp_tables->next)
    {
      DBUG_PRINT("info-in-tables-list",("'%s'.'%s' as '%s'",
                                        tmp_tables->db, tmp_tables->real_name,
                                        tmp_tables->alias));
      /* Close all currently open handler tables with the same base table. */
      table_ptr= &(thd->handler_tables);
      while (*table_ptr)
      {
        if ((! *tmp_tables->db ||
             ! my_strcasecmp(&my_charset_latin1, (*table_ptr)->table_cache_key,
                             tmp_tables->db)) &&
            ! my_strcasecmp(&my_charset_latin1, (*table_ptr)->real_name,
                            tmp_tables->real_name))
        {
          DBUG_PRINT("info",("*table_ptr '%s'.'%s' as '%s'",
                             (*table_ptr)->table_cache_key,
                             (*table_ptr)->real_name,
                             (*table_ptr)->table_name));
          /* The first time it is required, lock for close_thread_table(). */
          if (! did_lock && ! is_locked)
          {
            VOID(pthread_mutex_lock(&LOCK_open));
            did_lock= TRUE;
          }
          mysql_ha_flush_table(thd, table_ptr, mode_flags);
          continue;
        }
        table_ptr= &(*table_ptr)->next;
      }
      /* end of handler_tables list */
    }
    /* end of flush tables list */
  }
  else
  {
    /* Close all currently open tables [which are marked for flush]. */
    table_ptr= &(thd->handler_tables);
    while (*table_ptr)
    {
      if ((mode_flags & MYSQL_HA_FLUSH_ALL) ||
          ((*table_ptr)->version != refresh_version))
      {
        /* The first time it is required, lock for close_thread_table(). */
        if (! did_lock && ! is_locked)
        {
          VOID(pthread_mutex_lock(&LOCK_open));
          did_lock= TRUE;
        }
        mysql_ha_flush_table(thd, table_ptr, mode_flags);
        continue;
      }
      table_ptr= &(*table_ptr)->next;
    }
  }

  /* Release the lock if it was taken by this function. */
  if (did_lock)
    VOID(pthread_mutex_unlock(&LOCK_open));

  DBUG_RETURN(0);
}

/*
  Flush (close) a table.

  SYNOPSIS
    mysql_ha_flush_table()
    thd                         Thread identifier.
    table                       The table to close.
    mode_flags                  MYSQL_HA_CLOSE_FINAL finally close the table.
                                MYSQL_HA_REOPEN_ON_USAGE mark for reopen.

  DESCRIPTION
    Broadcasts a COND_refresh condition, for every table closed.
    The caller must lock LOCK_open.

  RETURN
    0  ok
*/

static int mysql_ha_flush_table(THD *thd, TABLE **table_ptr, uint mode_flags)
{
  TABLE_LIST    *hash_tables;
  TABLE         *table= *table_ptr;
  DBUG_ENTER("mysql_ha_flush_table");
  DBUG_PRINT("enter",("'%s'.'%s' as '%s'  flags: 0x%02x",
                      table->table_cache_key, table->real_name,
                      table->table_name, mode_flags));

  if ((hash_tables= (TABLE_LIST*) hash_search(&thd->handler_tables_hash,
                                              (byte*) table->table_name,
                                              strlen(table->table_name) + 1)))
  {
    if (! (mode_flags & MYSQL_HA_REOPEN_ON_USAGE))
    {
      /* This is a final close. Remove from hash. */
      hash_delete(&thd->handler_tables_hash, (byte*) hash_tables);
    }
    else
    {
      /* Mark table as closed, ready for re-open. */
      hash_tables->table= NULL;
    }
  }    

<<<<<<< HEAD
  (*table_ptr)->file->ha_index_or_rnd_end();
=======
  safe_mutex_assert_owner(&LOCK_open);
>>>>>>> 1aa15c25
  if (close_thread_table(thd, table_ptr))
  {
    /* Tell threads waiting for refresh that something has happened */
    VOID(pthread_cond_broadcast(&COND_refresh));
  }

  DBUG_RETURN(0);
}<|MERGE_RESOLUTION|>--- conflicted
+++ resolved
@@ -773,11 +773,8 @@
     }
   }    
 
-<<<<<<< HEAD
+  safe_mutex_assert_owner(&LOCK_open);
   (*table_ptr)->file->ha_index_or_rnd_end();
-=======
-  safe_mutex_assert_owner(&LOCK_open);
->>>>>>> 1aa15c25
   if (close_thread_table(thd, table_ptr))
   {
     /* Tell threads waiting for refresh that something has happened */
