--- conflicted
+++ resolved
@@ -3386,9 +3386,6 @@
   */
   m_current_rset = m_rsets;
 
-<<<<<<< HEAD
-  return rc;
-=======
   /*
     Reset rewritten (for password obfuscation etc.) query after
     internal call from NDB etc.  Without this, a rewritten query
@@ -3397,8 +3394,7 @@
   m_thd->rewritten_query.mem_free();
   m_thd->reset_query_for_display();
 
-  DBUG_RETURN(rc);
->>>>>>> 8c565149
+  return rc;
 }
 
 /**
