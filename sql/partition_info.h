#ifndef PARTITION_INFO_INCLUDED
#define PARTITION_INFO_INCLUDED

/* Copyright (c) 2006, 2015, Oracle and/or its affiliates. All rights reserved.

   This program is free software; you can redistribute it and/or modify
   it under the terms of the GNU General Public License as published by
   the Free Software Foundation; version 2 of the License.

   This program is distributed in the hope that it will be useful,
   but WITHOUT ANY WARRANTY; without even the implied warranty of
   MERCHANTABILITY or FITNESS FOR A PARTICULAR PURPOSE.  See the
   GNU General Public License for more details.

   You should have received a copy of the GNU General Public License
   along with this program; if not, write to the Free Software
   Foundation, Inc., 51 Franklin St, Fifth Floor, Boston, MA 02110-1301  USA */

#include "partition_element.h"
#include "sql_class.h"                        // enum_duplicates

class partition_info;
class COPY_INFO;
struct TABLE_LIST;

/* Some function typedefs */
typedef int (*get_part_id_func)(partition_info *part_info,
                                 uint32 *part_id,
                                 longlong *func_value);
typedef int (*get_subpart_id_func)(partition_info *part_info,
                                   uint32 *part_id);
 
struct st_ddl_log_memory_entry;

class partition_info : public Sql_alloc
{
public:
  /*
   * Here comes a set of definitions needed for partitioned table handlers.
   */
  List<partition_element> partitions;
  List<partition_element> temp_partitions;

  List<char> part_field_list;
  List<char> subpart_field_list;

  /* 
    If there is no subpartitioning, use only this func to get partition ids.
    If there is subpartitioning, use the this func to get partition id when
    you have both partition and subpartition fields.
  */
  get_part_id_func get_partition_id;

  /* Get partition id when we don't have subpartition fields */
  get_part_id_func get_part_partition_id;

  /* 
    Get subpartition id when we have don't have partition fields by we do
    have subpartition ids.
    Mikael said that for given constant tuple 
    {subpart_field1, ..., subpart_fieldN} the subpartition id will be the
    same in all subpartitions
  */
  get_subpart_id_func get_subpartition_id;

  /*
    When we have various string fields we might need some preparation
    before and clean-up after calling the get_part_id_func's. We need
    one such method for get_part_partition_id and one for
    get_subpartition_id.
  */
  get_part_id_func get_part_partition_id_charset;
  get_subpart_id_func get_subpartition_id_charset;

  /* NULL-terminated array of fields used in partitioned expression */
  Field **part_field_array;
  Field **subpart_field_array;
  Field **part_charset_field_array;
  Field **subpart_charset_field_array;
  /* 
    Array of all fields used in partition and subpartition expression,
    without duplicates, NULL-terminated.
  */
  Field **full_part_field_array;
  /*
    Set of all fields used in partition and subpartition expression.
    Required for testing of partition fields in write_set when
    updating. We need to set all bits in read_set because the row may
    need to be inserted in a different [sub]partition.
  */
  MY_BITMAP full_part_field_set;

  /*
    When we have a field that requires transformation before calling the
    partition functions we must allocate field buffers for the field of
    the fields in the partition function.
  */
  uchar **part_field_buffers;
  uchar **subpart_field_buffers;
  uchar **restore_part_field_ptrs;
  uchar **restore_subpart_field_ptrs;

  Item *part_expr;
  Item *subpart_expr;

  Item *item_free_list;

  struct st_ddl_log_memory_entry *first_log_entry;
  struct st_ddl_log_memory_entry *exec_log_entry;
  struct st_ddl_log_memory_entry *frm_log_entry;

  /* 
    Bitmaps of partitions used by the current query. 
    * read_partitions  - partitions to be used for reading.
    * lock_partitions  - partitions that must be locked (read or write).
    Usually read_partitions is the same set as lock_partitions, but
    in case of UPDATE the WHERE clause can limit the read_partitions set,
    but not neccesarily the lock_partitions set.
    Usage pattern:
    * Initialized in ha_partition::open().
    * read+lock_partitions is set  according to explicit PARTITION,
      WL#5217, in open_and_lock_tables().
    * Bits in read_partitions can be cleared in prune_partitions()
      in the optimizing step.
      (WL#4443 is about allowing prune_partitions() to affect lock_partitions
      and be done before locking too).
    * When the partition enabled handler get an external_lock call it locks
      all partitions in lock_partitions (and remembers which partitions it
      locked, so that it can unlock them later). In case of LOCK TABLES it will
      lock all partitions, and keep them locked while lock_partitions can
      change for each statement under LOCK TABLES.
    * Freed at the same time item_free_list is freed.
  */
  MY_BITMAP read_partitions;
  MY_BITMAP lock_partitions;
  bool bitmaps_are_initialized;

  union {
    longlong *range_int_array;
    LIST_PART_ENTRY *list_array;
    part_column_list_val *range_col_array;
    part_column_list_val *list_col_array;
  };
  
  /********************************************
   * INTERVAL ANALYSIS
   ********************************************/
  /*
    Partitioning interval analysis function for partitioning, or NULL if 
    interval analysis is not supported for this kind of partitioning.
  */
  get_partitions_in_range_iter get_part_iter_for_interval;
  /*
    Partitioning interval analysis function for subpartitioning, or NULL if
    interval analysis is not supported for this kind of partitioning.
  */
  get_partitions_in_range_iter get_subpart_iter_for_interval;
  
  /********************************************
   * INTERVAL ANALYSIS ENDS 
   ********************************************/

  longlong err_value;
  char* part_info_string;

  char *part_func_string;
  char *subpart_func_string;

  partition_element *curr_part_elem;     // part or sub part
  partition_element *current_partition;  // partition
  part_elem_value *curr_list_val;
  uint curr_list_object;
  uint num_columns;

  TABLE *table;
  /*
    These key_map's are used for Partitioning to enable quick decisions
    on whether we can derive more information about which partition to
    scan just by looking at what index is used.
  */
  key_map all_fields_in_PF, all_fields_in_PPF, all_fields_in_SPF;
  key_map some_fields_in_PF;

  handlerton *default_engine_type;
  partition_type part_type;
  partition_type subpart_type;

  uint part_info_len;
  uint part_func_len;
  uint subpart_func_len;

  uint num_parts;
  uint num_subparts;
  uint count_curr_subparts;                  // used during parsing

  uint num_list_values;

  uint num_part_fields;
  uint num_subpart_fields;
  uint num_full_part_fields;

  uint has_null_part_id;
  /*
    This variable is used to calculate the partition id when using
    LINEAR KEY/HASH. This functionality is kept in the MySQL Server
    but mainly of use to handlers supporting partitioning.
  */
  uint16 linear_hash_mask;
  /*
    PARTITION BY KEY ALGORITHM=N
    Which algorithm to use for hashing the fields.
    N = 1 - Use 5.1 hashing (numeric fields are hashed as binary)
    N = 2 - Use 5.5 hashing (numeric fields are hashed like latin1 bytes)
  */
  enum enum_key_algorithm
    {
      KEY_ALGORITHM_NONE= 0,
      KEY_ALGORITHM_51= 1,
      KEY_ALGORITHM_55= 2
    };
  enum_key_algorithm key_algorithm;

  /* Only the number of partitions defined (uses default names and options). */
  bool use_default_partitions;
  bool use_default_num_partitions;
  /* Only the number of subpartitions defined (uses default names etc.). */
  bool use_default_subpartitions;
  bool use_default_num_subpartitions;
  bool default_partitions_setup;
  bool defined_max_value;
  bool list_of_part_fields;                  // KEY or COLUMNS PARTITIONING
  bool list_of_subpart_fields;               // KEY SUBPARTITIONING
  bool linear_hash_ind;                      // LINEAR HASH/KEY
  bool fixed;
  bool is_auto_partitioned;
  bool has_null_value;
  bool column_list;                          // COLUMNS PARTITIONING, 5.5+
  /**
    True if pruning has been completed and can not be pruned any further,
    even if there are subqueries or stored programs in the condition.

    Some times it is needed to run prune_partitions() a second time to prune
    read partitions after tables are locked, when subquery and
    stored functions might have been evaluated.
  */
  bool is_pruning_completed;

  partition_info()
  : get_partition_id(NULL), get_part_partition_id(NULL),
    get_subpartition_id(NULL),
    part_field_array(NULL), subpart_field_array(NULL),
    part_charset_field_array(NULL),
    subpart_charset_field_array(NULL),
    full_part_field_array(NULL),
    part_field_buffers(NULL), subpart_field_buffers(NULL),
    restore_part_field_ptrs(NULL), restore_subpart_field_ptrs(NULL),
    part_expr(NULL), subpart_expr(NULL), item_free_list(NULL),
    first_log_entry(NULL), exec_log_entry(NULL), frm_log_entry(NULL),
    bitmaps_are_initialized(FALSE),
    list_array(NULL), err_value(0),
    part_info_string(NULL),
    part_func_string(NULL), subpart_func_string(NULL),
    curr_part_elem(NULL), current_partition(NULL),
    curr_list_object(0), num_columns(0), table(NULL),
    default_engine_type(NULL),
    part_type(NOT_A_PARTITION), subpart_type(NOT_A_PARTITION),
    part_info_len(0),
    part_func_len(0), subpart_func_len(0),
    num_parts(0), num_subparts(0),
    count_curr_subparts(0),
    num_list_values(0), num_part_fields(0), num_subpart_fields(0),
    num_full_part_fields(0), has_null_part_id(0), linear_hash_mask(0),
    key_algorithm(KEY_ALGORITHM_NONE),
    use_default_partitions(TRUE), use_default_num_partitions(TRUE),
    use_default_subpartitions(TRUE), use_default_num_subpartitions(TRUE),
    default_partitions_setup(FALSE), defined_max_value(FALSE),
    list_of_part_fields(FALSE), list_of_subpart_fields(FALSE),
    linear_hash_ind(FALSE), fixed(FALSE),
    is_auto_partitioned(FALSE),
    has_null_value(FALSE), column_list(FALSE), is_pruning_completed(false)
  {
    partitions.empty();
    temp_partitions.empty();
    part_field_list.empty();
    subpart_field_list.empty();
  }
  ~partition_info() {}

<<<<<<< HEAD
  partition_info *get_clone();
  partition_info *get_full_clone();
  bool set_named_partition_bitmap(const char *part_name, uint length);
  bool set_partition_bitmaps(TABLE_LIST *table_list);
=======
  partition_info *get_clone(bool reset = false);
>>>>>>> 359f102a
  /* Answers the question if subpartitioning is used for a certain table */
  bool is_sub_partitioned()
  {
    return (subpart_type == NOT_A_PARTITION ?  FALSE : TRUE);
  }

  /* Returns the total number of partitions on the leaf level */
  uint get_tot_partitions()
  {
    return num_parts * (is_sub_partitioned() ? num_subparts : 1);
  }

  bool set_up_defaults_for_partitioning(handler *file, HA_CREATE_INFO *info,
                                        uint start_no);
  char *find_duplicate_field();
  char *find_duplicate_name();
  bool check_engine_mix(handlerton *engine_type, bool default_engine);
  bool check_range_constants(THD *thd);
  bool check_list_constants(THD *thd);
  bool check_partition_info(THD *thd, handlerton **eng_type,
                            handler *file, HA_CREATE_INFO *info,
                            bool check_partition_function);
  void print_no_partition_found(TABLE *table);
  void print_debug(const char *str, uint*);
  Item* get_column_item(Item *item, Field *field);
  bool fix_partition_values(THD *thd,
                            part_elem_value *val,
                            partition_element *part_elem,
                            uint part_id);
  bool fix_column_value_functions(THD *thd,
                                  part_elem_value *val,
                                  uint part_id);
  bool fix_parser_data(THD *thd);
  bool add_max_value();
  void init_col_val(part_column_list_val *col_val, Item *item);
  bool reorganize_into_single_field_col_val();
  part_column_list_val *add_column_value();
  bool set_part_expr(char *start_token, Item *item_ptr,
                     char *end_token, bool is_subpart);
  static int compare_column_values(const void *a, const void *b);
  bool set_up_charset_field_preps();
  bool check_partition_field_length();
  bool init_column_part();
  bool add_column_list_value(THD *thd, Item *item);
  void set_show_version_string(String *packet);
  partition_element *get_part_elem(const char *partition_name,
                                   char *file_name,
                                   uint32 *part_id);
  void report_part_expr_error(bool use_subpart_expr);
  bool set_used_partition(List<Item> &fields,
                          List<Item> &values,
                          COPY_INFO &info,
                          bool copy_default_values,
                          MY_BITMAP *used_partitions);
  /**
    PRUNE_NO - Unable to prune.
    PRUNE_DEFAULTS - Partitioning field is only set to
                     DEFAULT values, only need to check
                     pruning for one row where the DEFAULTS
                     values are set.
    PRUNE_YES - Pruning is possible, calculate the used partition set
                by evaluate the partition_id on row by row basis.
  */
  enum enum_can_prune {PRUNE_NO=0, PRUNE_DEFAULTS, PRUNE_YES};
  bool can_prune_insert(THD *thd,
                        enum_duplicates duplic,
                        COPY_INFO &update,
                        List<Item> &update_fields,
                        List<Item> &fields,
                        bool empty_values,
                        enum_can_prune *can_prune_partitions,
                        bool *prune_needs_default_values,
                        MY_BITMAP *used_partitions);
  bool has_same_partitioning(partition_info *new_part_info);
private:
  static int list_part_cmp(const void* a, const void* b);
  bool set_up_default_partitions(handler *file, HA_CREATE_INFO *info,
                                 uint start_no);
  bool set_up_default_subpartitions(handler *file, HA_CREATE_INFO *info);
  char *create_default_partition_names(uint part_no, uint num_parts,
                                       uint start_no);
  char *create_default_subpartition_name(uint subpart_no,
                                         const char *part_name);
  bool prune_partition_bitmaps(TABLE_LIST *table_list);
  bool add_named_partition(const char *part_name, uint length);
  bool is_field_in_part_expr(List<Item> &fields);
  bool is_full_part_expr_in_fields(List<Item> &fields);
};

uint32 get_next_partition_id_range(struct st_partition_iter* part_iter);
bool check_partition_dirs(partition_info *part_info);

/* Initialize the iterator to return a single partition with given part_id */

static inline void init_single_partition_iterator(uint32 part_id,
                                           PARTITION_ITERATOR *part_iter)
{
  part_iter->part_nums.start= part_iter->part_nums.cur= part_id;
  part_iter->part_nums.end= part_id+1;
  part_iter->ret_null_part= part_iter->ret_null_part_orig= FALSE;
  part_iter->get_next= get_next_partition_id_range;
}

/* Initialize the iterator to enumerate all partitions */
static inline
void init_all_partitions_iterator(partition_info *part_info,
                                  PARTITION_ITERATOR *part_iter)
{
  part_iter->part_nums.start= part_iter->part_nums.cur= 0;
  part_iter->part_nums.end= part_info->num_parts;
  part_iter->ret_null_part= part_iter->ret_null_part_orig= FALSE;
  part_iter->get_next= get_next_partition_id_range;
}

#endif /* PARTITION_INFO_INCLUDED */<|MERGE_RESOLUTION|>--- conflicted
+++ resolved
@@ -286,14 +286,10 @@
   }
   ~partition_info() {}
 
-<<<<<<< HEAD
-  partition_info *get_clone();
+  partition_info *get_clone(bool reset = false);
   partition_info *get_full_clone();
   bool set_named_partition_bitmap(const char *part_name, uint length);
   bool set_partition_bitmaps(TABLE_LIST *table_list);
-=======
-  partition_info *get_clone(bool reset = false);
->>>>>>> 359f102a
   /* Answers the question if subpartitioning is used for a certain table */
   bool is_sub_partitioned()
   {
