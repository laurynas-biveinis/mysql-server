<<<<<<< HEAD
/* Copyright (c) 2000, 2015, Oracle and/or its affiliates. All rights reserved.
=======
/* Copyright (c) 2000, 2016, Oracle and/or its affiliates. All rights reserved.
>>>>>>> d9c541cb

   This program is free software; you can redistribute it and/or modify
   it under the terms of the GNU General Public License as published by
   the Free Software Foundation; version 2 of the License.

   This program is distributed in the hope that it will be useful,
   but WITHOUT ANY WARRANTY; without even the implied warranty of
   MERCHANTABILITY or FITNESS FOR A PARTICULAR PURPOSE.  See the
   GNU General Public License for more details.

   You should have received a copy of the GNU General Public License
   along with this program; if not, write to the Free Software Foundation,
   51 Franklin Street, Suite 500, Boston, MA 02110-1335 USA */


/*
  Single table and multi table updates of tables.
  Multi-table updates were introduced by Sinisa & Monty
*/

#include "my_global.h"                          /* NO_EMBEDDED_ACCESS_CHECKS */
#include "sql_priv.h"
#include "unireg.h"                    // REQUIRED: for other includes
#include "sql_update.h"
#include "sql_cache.h"                          // query_cache_*
#include "sql_base.h"                       // close_tables_for_reopen
#include "sql_parse.h"                          // cleanup_items
#include "sql_partition.h"                   // partition_key_modified
#include "sql_select.h"
#include "sql_view.h"                           // check_key_in_view
#include "sp_head.h"
#include "sql_trigger.h"
#include "probes_mysql.h"
#include "debug_sync.h"
#include "key.h"                                // is_key_used
#include "sql_acl.h"                            // *_ACL, check_grant
#include "records.h"                            // init_read_record,
                                                // end_read_record
#include "filesort.h"                           // filesort
#include "opt_explain.h"
#include "sql_derived.h" // mysql_derived_prepare,
                         // mysql_handle_derived,
                         // mysql_derived_filling
#include "opt_trace.h"   // Opt_trace_object
#include "sql_tmp_table.h"                      // tmp tables
#include "sql_optimizer.h"                      // remove_eq_conds
#include "sql_resolver.h"                       // setup_order, fix_inner_refs

/**
   True if the table's input and output record buffers are comparable using
   compare_records(TABLE*).
 */
bool records_are_comparable(const TABLE *table) {
  return ((table->file->ha_table_flags() & HA_PARTIAL_COLUMN_READ) == 0) ||
    bitmap_is_subset(table->write_set, table->read_set);
}


/**
   Compares the input and outbut record buffers of the table to see if a row
   has changed. The algorithm iterates over updated columns and if they are
   nullable compares NULL bits in the buffer before comparing actual
   data. Special care must be taken to compare only the relevant NULL bits and
   mask out all others as they may be undefined. The storage engine will not
   and should not touch them.

   @param table The table to evaluate.

   @return true if row has changed.
   @return false otherwise.
*/
bool compare_records(const TABLE *table)
{
  DBUG_ASSERT(records_are_comparable(table));

  if ((table->file->ha_table_flags() & HA_PARTIAL_COLUMN_READ) != 0)
  {
    /*
      Storage engine may not have read all columns of the record.  Fields
      (including NULL bits) not in the write_set may not have been read and
      can therefore not be compared.
    */ 
    for (Field **ptr= table->field ; *ptr != NULL; ptr++)
    {
      Field *field= *ptr;
      if (bitmap_is_set(table->write_set, field->field_index))
      {
        if (field->real_maybe_null())
        {
          uchar null_byte_index= field->null_offset();
          
          if (((table->record[0][null_byte_index]) & field->null_bit) !=
              ((table->record[1][null_byte_index]) & field->null_bit))
            return TRUE;
        }
        if (field->cmp_binary_offset(table->s->rec_buff_length))
          return TRUE;
      }
    }
    return FALSE;
  }
  
  /* 
     The storage engine has read all columns, so it's safe to compare all bits
     including those not in the write_set. This is cheaper than the field-by-field
     comparison done above.
  */ 
  if (table->s->blob_fields + table->s->varchar_fields == 0)
    // Fixed-size record: do bitwise comparison of the records 
    return cmp_record(table,record[1]);
  /* Compare null bits */
  if (memcmp(table->null_flags,
	     table->null_flags+table->s->rec_buff_length,
	     table->s->null_bytes))
    return TRUE;				// Diff in NULL value
  /* Compare updated fields */
  for (Field **ptr= table->field ; *ptr ; ptr++)
  {
    if (bitmap_is_set(table->write_set, (*ptr)->field_index) &&
	(*ptr)->cmp_binary_offset(table->s->rec_buff_length))
      return TRUE;
  }
  return FALSE;
}


/*
  check that all fields are real fields

  SYNOPSIS
    check_fields()
    thd             thread handler
    items           Items for check

  RETURN
    TRUE  Items can't be used in UPDATE
    FALSE Items are OK
*/

static bool check_fields(THD *thd, List<Item> &items)
{
  List_iterator<Item> it(items);
  Item *item;
  Item_field *field;

  while ((item= it++))
  {
    if (!(field= item->field_for_view_update()))
    {
      /* item has name, because it comes from VIEW SELECT list */
      my_error(ER_NONUPDATEABLE_COLUMN, MYF(0), item->item_name.ptr());
      return TRUE;
    }
    /*
      we make temporary copy of Item_field, to avoid influence of changing
      result_field on Item_ref which refer on this field
    */
    thd->change_item_tree(it.ref(), new Item_field(thd, field));
  }
  return FALSE;
}


/**
  Check if all expressions in list are constant expressions

  @param[in] values List of expressions

  @retval true Only constant expressions
  @retval false At least one non-constant expression
*/

static bool check_constant_expressions(List<Item> &values)
{
  Item *value;
  List_iterator_fast<Item> v(values);
  DBUG_ENTER("check_constant_expressions");

  while ((value= v++))
  {
    if (!value->const_item())
    {
      DBUG_PRINT("exit", ("expression is not constant"));
      DBUG_RETURN(false);
    }
  }
  DBUG_PRINT("exit", ("expression is constant"));
  DBUG_RETURN(true);
}


/*
  Process usual UPDATE

  SYNOPSIS
    mysql_update()
    thd			thread handler
    fields		fields for update
    values		values of fields for update
    conds		WHERE clause expression
    order_num		number of elemen in ORDER BY clause
    order		ORDER BY clause list
    limit		limit clause
    handle_duplicates	how to handle duplicates

  RETURN
    0  - OK
    2  - privilege check and openning table passed, but we need to convert to
         multi-update because of view substitution
    1  - error
*/

int mysql_update(THD *thd,
                 TABLE_LIST *table_list,
                 List<Item> &fields,
		 List<Item> &values,
                 Item *conds,
                 uint order_num, ORDER *order,
		 ha_rows limit,
		 enum enum_duplicates handle_duplicates, bool ignore,
                 ha_rows *found_return, ha_rows *updated_return)
{
  bool		using_limit= limit != HA_POS_ERROR;
  bool		safe_update= MY_TEST(thd->variables.option_bits & OPTION_SAFE_UPDATES);
  bool          used_key_is_modified= FALSE, transactional_table, will_batch;
  int           res;
  int           error= 1;
  int           loc_error;
  uint          used_index, dup_key_found;
  bool          need_sort= TRUE;
  bool          reverse= FALSE;
  bool          using_filesort;
  bool          read_removal= false;
#ifndef NO_EMBEDDED_ACCESS_CHECKS
  uint		want_privilege;
#endif
  ha_rows	updated, found;
  key_map	old_covering_keys;
  TABLE		*table;
  SQL_SELECT	*select= NULL;
  READ_RECORD	info;
  SELECT_LEX    *select_lex= &thd->lex->select_lex;
  ulonglong     id;
  List<Item> all_fields;
  THD::killed_state killed_status= THD::NOT_KILLED;
  COPY_INFO update(COPY_INFO::UPDATE_OPERATION, &fields, &values);

  DBUG_ENTER("mysql_update");

  if (open_normal_and_derived_tables(thd, table_list, 0))
    DBUG_RETURN(1);

  if (table_list->multitable_view)
  {
    DBUG_ASSERT(table_list->view != 0);
    DBUG_PRINT("info", ("Switch to multi-update"));
    /* convert to multiupdate */
    DBUG_RETURN(2);
  }

  THD_STAGE_INFO(thd, stage_init);
  table= table_list->table;

  if (!table_list->updatable)
  {
    my_error(ER_NON_UPDATABLE_TABLE, MYF(0), table_list->alias, "UPDATE");
    DBUG_RETURN(1);
  }

  /* Calculate "table->covering_keys" based on the WHERE */
  table->covering_keys= table->s->keys_in_use;
  table->quick_keys.clear_all();
  table->possible_quick_keys.clear_all();

#ifndef NO_EMBEDDED_ACCESS_CHECKS
  /* Force privilege re-checking for views after they have been opened. */
  want_privilege= (table_list->view ? UPDATE_ACL :
                   table_list->grant.want_privilege);
#endif
  if (mysql_prepare_update(thd, table_list, &conds, order_num, order))
    DBUG_RETURN(1);

  old_covering_keys= table->covering_keys;		// Keys used in WHERE
  /* Check the fields we are going to modify */
#ifndef NO_EMBEDDED_ACCESS_CHECKS
  table_list->grant.want_privilege= table->grant.want_privilege= want_privilege;
  table_list->register_want_access(want_privilege);
#endif
  if (setup_fields_with_no_wrap(thd, Ref_ptr_array(),
                                fields, MARK_COLUMNS_WRITE, 0, 0))
    DBUG_RETURN(1);                     /* purecov: inspected */
  if (table_list->view && check_fields(thd, fields))
  {
    DBUG_RETURN(1);
  }
  if (!table_list->updatable || check_key_in_view(thd, table_list))
  {
    my_error(ER_NON_UPDATABLE_TABLE, MYF(0), table_list->alias, "UPDATE");
    DBUG_RETURN(1);
  }

  if (update.add_function_default_columns(table, table->write_set))
    DBUG_RETURN(1);

#ifndef NO_EMBEDDED_ACCESS_CHECKS
  /* Check values */
  table_list->grant.want_privilege= table->grant.want_privilege=
    (SELECT_ACL & ~table->grant.privilege);
#endif
  if (setup_fields(thd, Ref_ptr_array(), values, MARK_COLUMNS_READ, 0, 0))
  {
    free_underlaid_joins(thd, select_lex);
    DBUG_RETURN(1);				/* purecov: inspected */
  }

  if (select_lex->inner_refs_list.elements &&
    fix_inner_refs(thd, all_fields, select_lex, select_lex->ref_pointer_array))
    DBUG_RETURN(1);

  if ((table->file->ha_table_flags() & HA_PARTIAL_COLUMN_READ) != 0 &&
      update.function_defaults_apply(table))
    /*
      A column is to be set to its ON UPDATE function default only if other
      columns of the row are changing. To know this, we must be able to
      compare the "before" and "after" value of those columns
      (i.e. records_are_comparable() must be true below). Thus, we must read
      those columns:
    */
    bitmap_union(table->read_set, table->write_set);

  // Don't count on usage of 'only index' when calculating which key to use
  table->covering_keys.clear_all();

  /*
    This must be done before partitioning pruning, since prune_partitions()
    uses the table->write_set to determine may prune locks too.
  */
  if (table->triggers)
    table->triggers->mark_fields_used(TRG_EVENT_UPDATE);

#ifdef WITH_PARTITION_STORAGE_ENGINE
  if (table->part_info)
  {
    if (prune_partitions(thd, table, conds))
      DBUG_RETURN(1);
    if (table->all_partitions_pruned_away)
    {
      /* No matching records */
      if (thd->lex->describe)
      {
        error= explain_no_table(thd,
                                "No matching rows after partition pruning");
        goto exit_without_my_ok;
      }
      my_ok(thd);                            // No matching records
      DBUG_RETURN(0);
    }
  }
#endif
  if (lock_tables(thd, table_list, thd->lex->table_count, 0))
    DBUG_RETURN(1);

  // Must be done after lock_tables()
  if (conds)
  {
    COND_EQUAL *cond_equal= NULL;
    Item::cond_result result;
    if (table_list->check_option)
    {
      /*
        If this UPDATE is on a view with CHECK OPTION, Item_fields
        must not be replaced by constants. The reason is that when
        'conds' is optimized, 'check_option' is also optimized (it is
        part of 'conds'). Const replacement is fine for 'conds'
        because it is evaluated on a read row, but 'check_option' is
        evaluated on a row with updated fields and needs those updated
        values to be correct.

        Example:
        CREATE VIEW v1 ... WHERE fld < 2 WITH CHECK_OPTION
        UPDATE v1 SET fld=4 WHERE fld=1

        check_option is  "(fld < 2)"
        conds is         "(fld < 2) and (fld = 1)"

        optimize_cond() would propagate fld=1 to the first argument of
        the AND to create "(1 < 2) AND (fld = 1)". After this,
        check_option would be "(1 < 2)". But for check_option to work
        it must be evaluated with the *updated* value of fld: 4.
        Otherwise it will evaluate to true even when it should be
        false, which is the case for the UPDATE statement above.

        Thus, if there is a check_option, we do only the "safe" parts
        of optimize_cond(): Item_row -> Item_func_eq conversion (to
        enable range access) and removal of always true/always false
        predicates.

        An alternative to restricting this optimization of 'conds' in
        the presense of check_option: the Item-tree of 'check_option'
        could be cloned before optimizing 'conds' and thereby avoid
        const replacement. However, at the moment there is no such
        thing as Item::clone().
      */
      conds= build_equal_items(thd, conds, NULL, false,
                               select_lex->join_list, &cond_equal);
      conds= remove_eq_conds(thd, conds, &result);
    }
    else
      conds= optimize_cond(thd, conds, &cond_equal, select_lex->join_list,
                           true, &result);

    if (result == Item::COND_FALSE)
    {
      limit= 0;                                   // Impossible WHERE
      if (thd->lex->describe)
      {
        error= explain_no_table(thd, "Impossible WHERE");
        goto exit_without_my_ok;
      }
    }
    if (conds)
    {
      conds= substitute_for_best_equal_field(conds, cond_equal, 0);
      conds->update_used_tables();
    }
  }

#ifdef WITH_PARTITION_STORAGE_ENGINE
  /*
    Also try a second time after locking, to prune when subqueries and
    stored programs can be evaluated.
  */
  if (table->part_info)
  {
    if (prune_partitions(thd, table, conds))
      DBUG_RETURN(1);
    if (table->all_partitions_pruned_away)
    {
      /* No matching records */
      if (thd->lex->describe)
      {
        error= explain_no_table(thd,
                                "No matching rows after partition pruning");
        goto exit_without_my_ok;
      }
      my_ok(thd);                            // No matching records
      DBUG_RETURN(0);
    }
  }
#endif
  /* Update the table->file->stats.records number */
  table->file->info(HA_STATUS_VARIABLE | HA_STATUS_NO_LOCK);

  table->mark_columns_needed_for_update();
  select= make_select(table, 0, 0, conds, 0, &error);

  { // Enter scope for optimizer trace wrapper
    Opt_trace_object wrapper(&thd->opt_trace);
    wrapper.add_utf8_table(table);

    if (error || !limit ||
        (select && select->check_quick(thd, safe_update, limit)))
    {
      if (thd->lex->describe && !error && !thd->is_error())
      {
        error= explain_no_table(thd, "Impossible WHERE");
        goto exit_without_my_ok;
      }
      delete select;
      free_underlaid_joins(thd, select_lex);
      /*
        There was an error or the error was already sent by
        the quick select evaluation.
        TODO: Add error code output parameter to Item::val_xxx() methods.
        Currently they rely on the user checking DA for
        errors when unwinding the stack after calling Item::val_xxx().
      */
      if (error || thd->is_error())
      {
        DBUG_RETURN(1);				// Error in where
      }

      char buff[MYSQL_ERRMSG_SIZE];
      my_snprintf(buff, sizeof(buff), ER(ER_UPDATE_INFO), 0, 0,
                  (ulong) thd->get_stmt_da()->current_statement_warn_count());
      my_ok(thd, 0, 0, buff);

      DBUG_PRINT("info",("0 records updated"));
      DBUG_RETURN(0);
    }
  } // Ends scope for optimizer trace wrapper

  /* If running in safe sql mode, don't allow updates without keys */
  if (table->quick_keys.is_clear_all())
  {
    thd->server_status|=SERVER_QUERY_NO_INDEX_USED;
    if (safe_update && !using_limit)
    {
      my_message(ER_UPDATE_WITHOUT_KEY_IN_SAFE_MODE,
		 ER(ER_UPDATE_WITHOUT_KEY_IN_SAFE_MODE), MYF(0));
      goto exit_without_my_ok;
    }
  }
  init_ftfuncs(thd, select_lex, 1);

  table->update_const_key_parts(conds);
  order= simple_remove_const(order, conds);
        
  used_index= get_index_for_order(order, table, select, limit,
                                  &need_sort, &reverse);
  if (need_sort)
  { // Assign table scan index to check below for modified key fields:
    used_index= table->file->key_used_on_scan;
  }
  if (used_index != MAX_KEY)
  { // Check if we are modifying a key that we are used to search with:
    used_key_is_modified= is_key_used(table, used_index, table->write_set);
  }
  else if (select && select->quick)
  {
    /*
      select->quick != NULL and used_index == MAX_KEY happens for index
      merge and should be handled in a different way.
    */
    used_key_is_modified= (!select->quick->unique_key_range() &&
                           select->quick->is_keys_used(table->write_set));
  }

#ifdef WITH_PARTITION_STORAGE_ENGINE
  used_key_is_modified|= partition_key_modified(table, table->write_set);
#endif

  using_filesort= order && (need_sort||used_key_is_modified);
  if (thd->lex->describe)
  {
    const bool using_tmp_table= !using_filesort &&
                                (used_key_is_modified || order);
    error= explain_single_table_modification(thd, table, select, used_index,
                                             limit, using_tmp_table,
                                             using_filesort,
                                             true,
                                             used_key_is_modified);
    goto exit_without_my_ok;
  }

  if (used_key_is_modified || order)
  {
    /*
      We can't update table directly;  We must first search after all
      matching rows before updating the table!
    */

    if (used_index < MAX_KEY && old_covering_keys.is_set(used_index))
      table->set_keyread(true);

    /* note: We avoid sorting if we sort on the used index */
    if (using_filesort)
    {
      /*
	Doing an ORDER BY;  Let filesort find and sort the rows we are going
	to update
        NOTE: filesort will call table->prepare_for_position()
      */
      ha_rows examined_rows;
      ha_rows found_rows;
      Filesort fsort(order, limit, select);

      table->sort.io_cache = (IO_CACHE *) my_malloc(sizeof(IO_CACHE),
						    MYF(MY_FAE | MY_ZEROFILL));
      if ((table->sort.found_records= filesort(thd, table, &fsort, true,
                                               &examined_rows, &found_rows))
          == HA_POS_ERROR)
      {
        goto exit_without_my_ok;
      }
      thd->inc_examined_row_count(examined_rows);
      /*
	Filesort has already found and selected the rows we want to update,
	so we don't need the where clause
      */
      delete select;
      select= 0;
    }
    else
    {
      /*
	We are doing a search on a key that is updated. In this case
	we go trough the matching rows, save a pointer to them and
	update these in a separate loop based on the pointer.
      */
      table->prepare_for_position();

      IO_CACHE tempfile;
      if (open_cached_file(&tempfile, mysql_tmpdir,TEMP_PREFIX,
			   DISK_BUFFER_SIZE, MYF(MY_WME)))
        goto exit_without_my_ok;

      /* If quick select is used, initialize it before retrieving rows. */
      if (select && select->quick && (error= select->quick->reset()))
      {
        close_cached_file(&tempfile);
        table->file->print_error(error, MYF(0));
        goto exit_without_my_ok;
      }
      table->file->try_semi_consistent_read(1);

      /*
        When we get here, we have one of the following options:
        A. used_index == MAX_KEY
           This means we should use full table scan, and start it with
           init_read_record call
        B. used_index != MAX_KEY
           B.1 quick select is used, start the scan with init_read_record
           B.2 quick select is not used, this is full index scan (with LIMIT)
               Full index scan must be started with init_read_record_idx
      */

      if (used_index == MAX_KEY || (select && select->quick))
        error= init_read_record(&info, thd, table, select, 0, 1, FALSE);
      else
        error= init_read_record_idx(&info, thd, table, 1, used_index, reverse);

      if (error)
      {
        close_cached_file(&tempfile);
        goto exit_without_my_ok;
      }

      THD_STAGE_INFO(thd, stage_searching_rows_for_update);
      ha_rows tmp_limit= limit;

      while (!(error=info.read_record(&info)) && !thd->killed)
      {
        thd->inc_examined_row_count(1);
        bool skip_record= FALSE;
        if (select && select->skip_record(thd, &skip_record))
        {
          error= 1;
          /*
            Don't try unlocking the row if skip_record reported an error since
            in this case the transaction might have been rolled back already.
          */
          break;
        }
        if (!skip_record)
	{
          if (table->file->was_semi_consistent_read())
	    continue;  /* repeat the read of the same row if it still exists */

	  table->file->position(table->record[0]);
	  if (my_b_write(&tempfile,table->file->ref,
			 table->file->ref_length))
	  {
	    error=1; /* purecov: inspected */
	    break; /* purecov: inspected */
	  }
	  if (!--limit && using_limit)
	  {
	    error= -1;
	    break;
	  }
	}
	else
	  table->file->unlock_row();
      }
      if (thd->killed && !error)
	error= 1;				// Aborted
      limit= tmp_limit;
      table->file->try_semi_consistent_read(0);
      end_read_record(&info);
     
      /* Change select to use tempfile */
      if (select)
      {
        select->set_quick(NULL);
        if (select->free_cond)
          delete select->cond;
        select->cond= NULL;
      }
      else
      {
	select= new SQL_SELECT;
	select->head=table;
      }
      if (reinit_io_cache(&tempfile,READ_CACHE,0L,0,0))
	error=1; /* purecov: inspected */
      select->file=tempfile;			// Read row ptrs from this file
      if (error >= 0)
        goto exit_without_my_ok;
    }
    if (used_index < MAX_KEY && old_covering_keys.is_set(used_index))
      table->set_keyread(false);
  }

  if (ignore)
    table->file->extra(HA_EXTRA_IGNORE_DUP_KEY);
  
  if (select && select->quick && (error= select->quick->reset()))
  {
    table->file->print_error(error, MYF(0));
    goto exit_without_my_ok;
  }
  table->file->try_semi_consistent_read(1);
  if ((error= init_read_record(&info, thd, table, select, 0, 1, FALSE)))
    goto exit_without_my_ok;

  updated= found= 0;
  /*
    Generate an error (in TRADITIONAL mode) or warning
    when trying to set a NOT NULL field to NULL.
  */
  thd->count_cuted_fields= CHECK_FIELD_WARN;
  thd->cuted_fields=0L;
  THD_STAGE_INFO(thd, stage_updating);

  transactional_table= table->file->has_transactions();
  thd->abort_on_warning= (!ignore && thd->is_strict_mode());

  if (table->triggers &&
      table->triggers->has_triggers(TRG_EVENT_UPDATE,
                                    TRG_ACTION_AFTER))
  {
    /*
      The table has AFTER UPDATE triggers that might access to subject 
      table and therefore might need update to be done immediately. 
      So we turn-off the batching.
    */ 
    (void) table->file->extra(HA_EXTRA_UPDATE_CANNOT_BATCH);
    will_batch= FALSE;
  }
  else
    will_batch= !table->file->start_bulk_update();

  if ((table->file->ha_table_flags() & HA_READ_BEFORE_WRITE_REMOVAL) &&
      !ignore && !using_limit &&
      !(table->triggers && table->triggers->has_update_triggers()) &&
      select && select->quick && select->quick->index != MAX_KEY &&
      check_constant_expressions(values))
    read_removal= table->check_read_removal(select->quick->index);

  while (!(error=info.read_record(&info)) && !thd->killed)
  {
    thd->inc_examined_row_count(1);
    bool skip_record;
    if (!select || (!select->skip_record(thd, &skip_record) && !skip_record))
    {
      if (table->file->was_semi_consistent_read())
        continue;  /* repeat the read of the same row if it still exists */

      store_record(table,record[1]);
      if (fill_record_n_invoke_before_triggers(thd, fields, values, 0,
                                               table->triggers,
                                               TRG_EVENT_UPDATE))
        break; /* purecov: inspected */

      found++;

      if (!records_are_comparable(table) || compare_records(table))
      {
        if ((res= table_list->view_check_option(thd, ignore)) !=
            VIEW_CHECK_OK)
        {
          found--;
          if (res == VIEW_CHECK_SKIP)
            continue;
          else if (res == VIEW_CHECK_ERROR)
          {
            error= 1;
            break;
          }
        }

        /*
          In order to keep MySQL legacy behavior, we do this update *after*
          the CHECK OPTION test. Proper behavior is probably to throw an
          error, though.
        */
        update.set_function_defaults(table);

        if (will_batch)
        {
          /*
            Typically a batched handler can execute the batched jobs when:
            1) When specifically told to do so
            2) When it is not a good idea to batch anymore
            3) When it is necessary to send batch for other reasons
               (One such reason is when READ's must be performed)

            1) is covered by exec_bulk_update calls.
            2) and 3) is handled by the bulk_update_row method.
            
            bulk_update_row can execute the updates including the one
            defined in the bulk_update_row or not including the row
            in the call. This is up to the handler implementation and can
            vary from call to call.

            The dup_key_found reports the number of duplicate keys found
            in those updates actually executed. It only reports those if
            the extra call with HA_EXTRA_IGNORE_DUP_KEY have been issued.
            If this hasn't been issued it returns an error code and can
            ignore this number. Thus any handler that implements batching
            for UPDATE IGNORE must also handle this extra call properly.

            If a duplicate key is found on the record included in this
            call then it should be included in the count of dup_key_found
            and error should be set to 0 (only if these errors are ignored).
          */
          error= table->file->ha_bulk_update_row(table->record[1],
                                                 table->record[0],
                                                 &dup_key_found);
          limit+= dup_key_found;
          updated-= dup_key_found;
        }
        else
        {
          /* Non-batched update */
	  error= table->file->ha_update_row(table->record[1],
                                            table->record[0]);
        }
        if (!error || error == HA_ERR_RECORD_IS_THE_SAME)
	{
          if (error != HA_ERR_RECORD_IS_THE_SAME)
            updated++;
          else
            error= 0;
	}
 	else if (!ignore ||
                 table->file->is_fatal_error(error, HA_CHECK_DUP_KEY |
                                                    HA_CHECK_FK_ERROR))
	{
          /*
            If (ignore && error is ignorable) we don't have to
            do anything; otherwise...
          */
          myf flags= 0;

          if (table->file->is_fatal_error(error, HA_CHECK_DUP_KEY |
                                                 HA_CHECK_FK_ERROR))
            flags|= ME_FATALERROR; /* Other handler errors are fatal */

	  table->file->print_error(error,MYF(flags));
	  error= 1;
	  break;
	}
        else if (ignore && !table->file->is_fatal_error(error,
                                                        HA_CHECK_FK_ERROR))
          warn_fk_constraint_violation(thd, table, error);
      }

      if (table->triggers &&
          table->triggers->process_triggers(thd, TRG_EVENT_UPDATE,
                                            TRG_ACTION_AFTER, TRUE))
      {
        error= 1;
        break;
      }

      if (!--limit && using_limit)
      {
        /*
          We have reached end-of-file in most common situations where no
          batching has occurred and if batching was supposed to occur but
          no updates were made and finally when the batch execution was
          performed without error and without finding any duplicate keys.
          If the batched updates were performed with errors we need to
          check and if no error but duplicate key's found we need to
          continue since those are not counted for in limit.
        */
        if (will_batch &&
            ((error= table->file->exec_bulk_update(&dup_key_found)) ||
             dup_key_found))
        {
 	  if (error)
          {
            /* purecov: begin inspected */
            /*
              The handler should not report error of duplicate keys if they
              are ignored. This is a requirement on batching handlers.
            */
            table->file->print_error(error,MYF(0));
            error= 1;
            break;
            /* purecov: end */
          }
          /*
            Either an error was found and we are ignoring errors or there
            were duplicate keys found. In both cases we need to correct
            the counters and continue the loop.
          */
          limit= dup_key_found; //limit is 0 when we get here so need to +
          updated-= dup_key_found;
        }
        else
        {
	  error= -1;				// Simulate end of file
	  break;
        }
      }
    }
    /*
      Don't try unlocking the row if skip_record reported an error since in
      this case the transaction might have been rolled back already.
    */
    else if (!thd->is_error())
      table->file->unlock_row();
    else
    {
      error= 1;
      break;
    }
    thd->get_stmt_da()->inc_current_row_for_warning();
    if (thd->is_error())
    {
      error= 1;
      break;
    }
  }
  table->auto_increment_field_not_null= FALSE;
  dup_key_found= 0;
  /*
    Caching the killed status to pass as the arg to query event constuctor;
    The cached value can not change whereas the killed status can
    (externally) since this point and change of the latter won't affect
    binlogging.
    It's assumed that if an error was set in combination with an effective 
    killed status then the error is due to killing.
  */
  killed_status= thd->killed; // get the status of the volatile 
  // simulated killing after the loop must be ineffective for binlogging
  DBUG_EXECUTE_IF("simulate_kill_bug27571",
                  {
                    thd->killed= THD::KILL_QUERY;
                  };);
  error= (killed_status == THD::NOT_KILLED)?  error : 1;
  
  if (error &&
      will_batch &&
      (loc_error= table->file->exec_bulk_update(&dup_key_found)))
    /*
      An error has occurred when a batched update was performed and returned
      an error indication. It cannot be an allowed duplicate key error since
      we require the batching handler to treat this as a normal behavior.

      Otherwise we simply remove the number of duplicate keys records found
      in the batched update.
    */
  {
    /* purecov: begin inspected */
    table->file->print_error(loc_error,MYF(ME_FATALERROR));
    error= 1;
    /* purecov: end */
  }
  else
    updated-= dup_key_found;
  if (will_batch)
    table->file->end_bulk_update();
  table->file->try_semi_consistent_read(0);

  if (read_removal)
  {
    /* Only handler knows how many records really was written */
    updated= table->file->end_read_removal();
    if (!records_are_comparable(table))
      found= updated;
  }

  if (!transactional_table && updated > 0)
    thd->transaction.stmt.mark_modified_non_trans_table();

  end_read_record(&info);
  delete select;
  THD_STAGE_INFO(thd, stage_end);
  (void) table->file->extra(HA_EXTRA_NO_IGNORE_DUP_KEY);

  /*
    Invalidate the table in the query cache if something changed.
    This must be before binlog writing and ha_autocommit_...
  */
  if (updated)
  {
    query_cache_invalidate3(thd, table_list, 1);
  }
  
  /*
    error < 0 means really no error at all: we processed all rows until the
    last one without error. error > 0 means an error (e.g. unique key
    violation and no IGNORE or REPLACE). error == 0 is also an error (if
    preparing the record or invoking before triggers fails). See
    ha_autocommit_or_rollback(error>=0) and DBUG_RETURN(error>=0) below.
    Sometimes we want to binlog even if we updated no rows, in case user used
    it to be sure master and slave are in same state.
  */
  if ((error < 0) || thd->transaction.stmt.cannot_safely_rollback())
  {
    if (mysql_bin_log.is_open())
    {
      int errcode= 0;
      if (error < 0)
        thd->clear_error();
      else
        errcode= query_error_code(thd, killed_status == THD::NOT_KILLED);

      if (thd->binlog_query(THD::ROW_QUERY_TYPE,
                            thd->query(), thd->query_length(),
                            transactional_table, FALSE, FALSE, errcode))
      {
        error=1;				// Rollback update
      }
    }
  }
  DBUG_ASSERT(transactional_table || !updated ||
              thd->transaction.stmt.cannot_safely_rollback());
  free_underlaid_joins(thd, select_lex);

  /* If LAST_INSERT_ID(X) was used, report X */
  id= thd->arg_of_last_insert_id_function ?
    thd->first_successful_insert_id_in_prev_stmt : 0;

  if (error < 0)
  {
    char buff[MYSQL_ERRMSG_SIZE];
    my_snprintf(buff, sizeof(buff), ER(ER_UPDATE_INFO), (ulong) found,
                (ulong) updated,
                (ulong) thd->get_stmt_da()->current_statement_warn_count());
    my_ok(thd, (thd->client_capabilities & CLIENT_FOUND_ROWS) ? found : updated,
          id, buff);
    DBUG_PRINT("info",("%ld records updated", (long) updated));
  }
  thd->count_cuted_fields= CHECK_FIELD_IGNORE;		/* calc cuted fields */
  thd->abort_on_warning= 0;
  *found_return= found;
  *updated_return= updated;
  DBUG_RETURN((error >= 0 || thd->is_error()) ? 1 : 0);

exit_without_my_ok:
  delete select;
  free_underlaid_joins(thd, select_lex);
  table->set_keyread(FALSE);
  thd->abort_on_warning= 0;
  DBUG_RETURN(error);
}

/*
  Prepare items in UPDATE statement

  SYNOPSIS
    mysql_prepare_update()
    thd			- thread handler
    table_list		- global/local table list
    conds		- conditions
    order_num		- number of ORDER BY list entries
    order		- ORDER BY clause list

  RETURN VALUE
    FALSE OK
    TRUE  error
*/
bool mysql_prepare_update(THD *thd, TABLE_LIST *table_list,
			 Item **conds, uint order_num, ORDER *order)
{
  Item *fake_conds= 0;
#ifndef NO_EMBEDDED_ACCESS_CHECKS
  TABLE *table= table_list->table;
#endif
  List<Item> all_fields;
  SELECT_LEX *select_lex= &thd->lex->select_lex;
  DBUG_ENTER("mysql_prepare_update");

#ifndef NO_EMBEDDED_ACCESS_CHECKS
  table_list->grant.want_privilege= table->grant.want_privilege= 
    (SELECT_ACL & ~table->grant.privilege);
  table_list->register_want_access(SELECT_ACL);
#endif

  thd->lex->allow_sum_func= 0;

  if (setup_tables_and_check_access(thd, &select_lex->context, 
                                    &select_lex->top_join_list,
                                    table_list,
                                    &select_lex->leaf_tables,
                                    FALSE, UPDATE_ACL, SELECT_ACL) ||
      setup_conds(thd, table_list, select_lex->leaf_tables, conds) ||
      select_lex->setup_ref_array(thd, order_num) ||
      setup_order(thd, select_lex->ref_pointer_array,
		  table_list, all_fields, all_fields, order) ||
      setup_ftfuncs(select_lex))
    DBUG_RETURN(TRUE);

  /* Check that we are not using table that we are updating in a sub select */
  {
    TABLE_LIST *duplicate;
    if ((duplicate= unique_table(thd, table_list, table_list->next_global, 0)))
    {
      update_non_unique_table_error(table_list, "UPDATE", duplicate);
      DBUG_RETURN(TRUE);
    }
  }
  select_lex->fix_prepare_information(thd, conds, &fake_conds);
  DBUG_RETURN(FALSE);
}


/***************************************************************************
  Update multiple tables from join 
***************************************************************************/

/*
  Get table map for list of Item_field
*/

static table_map get_table_map(List<Item> *items)
{
  List_iterator_fast<Item> item_it(*items);
  Item_field *item;
  table_map map= 0;

  while ((item= (Item_field *) item_it++)) 
    map|= item->used_tables();
  DBUG_PRINT("info", ("table_map: 0x%08lx", (long) map));
  return map;
}

/**
  If one row is updated through two different aliases and the first
  update physically moves the row, the second update will error
  because the row is no longer located where expected. This function
  checks if the multiple-table update is about to do that and if so
  returns with an error.

  The following update operations physically moves rows:
    1) Update of a column in a clustered primary key
    2) Update of a column used to calculate which partition the row belongs to

  This function returns with an error if both of the following are
  true:

    a) A table in the multiple-table update statement is updated
       through multiple aliases (including views)
    b) At least one of the updates on the table from a) may physically
       moves the row. Note: Updating a column used to calculate which
       partition a row belongs to does not necessarily mean that the
       row is moved. The new value may or may not belong to the same
       partition.

  @param leaves               First leaf table
  @param tables_for_update    Map of tables that are updated

  @return
    true   if the update is unsafe, in which case an error message is also set,
    false  otherwise.
*/
static
bool unsafe_key_update(TABLE_LIST *leaves, table_map tables_for_update)
{
  TABLE_LIST *tl= leaves;

  for (tl= leaves; tl ; tl= tl->next_leaf)
  {
    if (tl->table->map & tables_for_update)
    {
      TABLE *table1= tl->table;
      bool primkey_clustered= (table1->file->primary_key_is_clustered() &&
                               table1->s->primary_key != MAX_KEY);

      bool table_partitioned= false;
#ifdef WITH_PARTITION_STORAGE_ENGINE
      table_partitioned= (table1->part_info != NULL);
#endif

      if (!table_partitioned && !primkey_clustered)
        continue;

      for (TABLE_LIST* tl2= tl->next_leaf; tl2 ; tl2= tl2->next_leaf)
      {
        /*
          Look at "next" tables only since all previous tables have
          already been checked
        */
        TABLE *table2= tl2->table;
        if (table2->map & tables_for_update && table1->s == table2->s)
        {
#ifdef WITH_PARTITION_STORAGE_ENGINE
          // A table is updated through two aliases
          if (table_partitioned &&
              (partition_key_modified(table1, table1->write_set) ||
               partition_key_modified(table2, table2->write_set)))
          {
            // Partitioned key is updated
            my_error(ER_MULTI_UPDATE_KEY_CONFLICT, MYF(0),
                     tl->belong_to_view ? tl->belong_to_view->alias
                                        : tl->alias,
                     tl2->belong_to_view ? tl2->belong_to_view->alias
                                         : tl2->alias);
            return true;
          }
#endif

          if (primkey_clustered)
          {
            // The primary key can cover multiple columns
            KEY key_info= table1->key_info[table1->s->primary_key];
            KEY_PART_INFO *key_part= key_info.key_part;
            KEY_PART_INFO *key_part_end= key_part +
              key_info.user_defined_key_parts;

            for (;key_part != key_part_end; ++key_part)
            {
              if (bitmap_is_set(table1->write_set, key_part->fieldnr-1) ||
                  bitmap_is_set(table2->write_set, key_part->fieldnr-1))
              {
                // Clustered primary key is updated
                my_error(ER_MULTI_UPDATE_KEY_CONFLICT, MYF(0),
                         tl->belong_to_view ? tl->belong_to_view->alias
                         : tl->alias,
                         tl2->belong_to_view ? tl2->belong_to_view->alias
                         : tl2->alias);
                return true;
              }
            }
          }
        }
      }
    }
  }
  return false;
}


/**
  Check if there is enough privilege on specific table used by the
  main select list of multi-update directly or indirectly (through
  a view).

  @param[in]      thd                Thread context.
  @param[in]      table              Table list element for the table.
  @param[in]      tables_for_update  Bitmap with tables being updated.
  @param[in/out]  updated_arg        Set to true if table in question is
                                     updated, also set to true if it is
                                     a view and one of its underlying
                                     tables is updated. Should be
                                     initialized to false by the caller
                                     before a sequence of calls to this
                                     function.

  @note To determine which tables/views are updated we have to go from
        leaves to root since tables_for_update contains map of leaf
        tables being updated and doesn't include non-leaf tables
        (fields are already resolved to leaf tables).

  @retval false - Success, all necessary privileges on all tables are
                  present or might be present on column-level.
  @retval true  - Failure, some necessary privilege on some table is
                  missing.
*/

static bool multi_update_check_table_access(THD *thd, TABLE_LIST *table,
                                            table_map tables_for_update,
                                            bool *updated_arg)
{
  if (table->view)
  {
    bool updated= false;
    /*
      If it is a mergeable view then we need to check privileges on its
      underlying tables being merged (including views). We also need to
      check if any of them is updated in order to find if this view is
      updated.
      If it is a non-mergeable view then it can't be updated.
    */
    DBUG_ASSERT(table->merge_underlying_list ||
                (!table->updatable &&
                 !(table->table->map & tables_for_update)));

    for (TABLE_LIST *tbl= table->merge_underlying_list; tbl;
         tbl= tbl->next_local)
    {
      if (multi_update_check_table_access(thd, tbl, tables_for_update, &updated))
        return true;
    }
    if (check_table_access(thd, updated ? UPDATE_ACL: SELECT_ACL, table,
                           FALSE, 1, FALSE))
      return true;
    *updated_arg|= updated;
    /* We only need SELECT privilege for columns in the values list. */
    table->grant.want_privilege= SELECT_ACL & ~table->grant.privilege;
  }
  else
  {
    /* Must be a base or derived table. */
    const bool updated= table->table->map & tables_for_update;
    if (check_table_access(thd, updated ? UPDATE_ACL : SELECT_ACL, table,
                           FALSE, 1, FALSE))
      return true;
    *updated_arg|= updated;
    /* We only need SELECT privilege for columns in the values list. */
    if (!table->derived)
    {
      table->grant.want_privilege= SELECT_ACL & ~table->grant.privilege;
      table->table->grant.want_privilege= SELECT_ACL & ~table->table->grant.privilege;
    }
  }
  return false;
}


/*
  make update specific preparation and checks after opening tables

  SYNOPSIS
    mysql_multi_update_prepare()
    thd         thread handler

  RETURN
    FALSE OK
    TRUE  Error
*/

int mysql_multi_update_prepare(THD *thd)
{
  LEX *lex= thd->lex;
  TABLE_LIST *table_list= lex->query_tables;
  TABLE_LIST *tl, *leaves;
  List<Item> *fields= &lex->select_lex.item_list;
  table_map tables_for_update;
  bool update_view= 0;
  const bool using_lock_tables= thd->locked_tables_mode != LTM_NONE;
  bool original_multiupdate= (thd->lex->sql_command == SQLCOM_UPDATE_MULTI);
  DBUG_ENTER("mysql_multi_update_prepare");

  /* following need for prepared statements, to run next time multi-update */
  thd->lex->sql_command= SQLCOM_UPDATE_MULTI;

  /*
    Open tables and create derived ones, but do not lock and fill them yet.

    During prepare phase acquire only S metadata locks instead of SW locks to
    keep prepare of multi-UPDATE compatible with concurrent LOCK TABLES WRITE
    and global read lock.
  */
  if (original_multiupdate &&
      open_normal_and_derived_tables(thd, table_list,
                                     (thd->stmt_arena->is_stmt_prepare() ?
                                      MYSQL_OPEN_FORCE_SHARED_MDL : 0)))
    DBUG_RETURN(TRUE);
  /*
    setup_tables() need for VIEWs. JOIN::prepare() will call setup_tables()
    second time, but this call will do nothing (there are check for second
    call in setup_tables()).
  */

  if (setup_tables(thd, &lex->select_lex.context,
                   &lex->select_lex.top_join_list,
                   table_list, &lex->select_lex.leaf_tables,
                   FALSE))
    DBUG_RETURN(TRUE);

  if (setup_fields_with_no_wrap(thd, Ref_ptr_array(),
                                *fields, MARK_COLUMNS_WRITE, 0, 0))
    DBUG_RETURN(TRUE);

  /*
   Setting tl->updating= false for view as it is correctly set
   for tables below
  */
  for (tl= table_list; tl ; tl= tl->next_local)
  {
    if (tl->view)
    {
      update_view= 1;
      tl->updating= false;
    }
  }

  if (update_view && check_fields(thd, *fields))
  {
    DBUG_RETURN(TRUE);
  }

  thd->table_map_for_update= tables_for_update= get_table_map(fields);

  leaves= lex->select_lex.leaf_tables;

  if (unsafe_key_update(leaves, tables_for_update))
    DBUG_RETURN(true);

  /*
    Setup timestamp handling and locking mode
  */
  for (tl= leaves; tl; tl= tl->next_leaf)
  {
    TABLE *table= tl->table;

    /* if table will be updated then check that it is unique */
    if (table->map & tables_for_update)
    {
      if (!tl->updatable || check_key_in_view(thd, tl))
      {
        my_error(ER_NON_UPDATABLE_TABLE, MYF(0), tl->alias, "UPDATE");
        DBUG_RETURN(TRUE);
      }

      DBUG_PRINT("info",("setting table `%s` for update", tl->alias));
      /*
        If table will be updated we should not downgrade lock for it and
        leave it as is.
      */
    }
    else
    {
      DBUG_PRINT("info",("setting table `%s` for read-only", tl->alias));
      /*
        If we are using the binary log, we need TL_READ_NO_INSERT to get
        correct order of statements. Otherwise, we use a TL_READ lock to
        improve performance.
        We don't downgrade metadata lock from SW to SR in this case as
        there is no guarantee that the same ticket is not used by
        another table instance used by this statement which is going to
        be write-locked (for example, trigger to be invoked might try
        to update this table).
        Last argument routine_modifies_data for read_lock_type_for_table()
        is ignored, as prelocking placeholder will never be set here.
      */
      DBUG_ASSERT(tl->prelocking_placeholder == false);
      tl->lock_type= read_lock_type_for_table(thd, lex, tl, true);
      tl->updating= 0;
      /* Update TABLE::lock_type accordingly. */
      if (!tl->placeholder() && !using_lock_tables)
        tl->table->reginfo.lock_type= tl->lock_type;
    }
  }

  /*
    Check access privileges for tables being updated or read.
    Note that unlike in the above loop we need to iterate here not only
    through all leaf tables but also through all view hierarchy.
  */
  for (tl= table_list; tl; tl= tl->next_local)
  {
    bool not_used= false;
    if (multi_update_check_table_access(thd, tl, tables_for_update, &not_used))
      DBUG_RETURN(TRUE);
  }

  /* check single table update for view compound from several tables */
  for (tl= table_list; tl; tl= tl->next_local)
  {
    if (tl->effective_algorithm == VIEW_ALGORITHM_MERGE)
    {
      TABLE_LIST *for_update= 0;
      if (tl->check_single_table(&for_update, tables_for_update, tl))
      {
	my_error(ER_VIEW_MULTIUPDATE, MYF(0),
		 tl->view_db.str, tl->view_name.str);
	DBUG_RETURN(-1);
      }
    }
  }

  /* @todo: downgrade the metadata locks here. */

  /*
    Check that we are not using table that we are updating, but we should
    skip all tables of UPDATE SELECT itself
  */
  lex->select_lex.exclude_from_table_unique_test= TRUE;
  for (tl= leaves; tl; tl= tl->next_leaf)
  {
    if (tl->lock_type != TL_READ &&
        tl->lock_type != TL_READ_NO_INSERT)
    {
      TABLE_LIST *duplicate;
      if ((duplicate= unique_table(thd, tl, table_list, 0)))
      {
        update_non_unique_table_error(table_list, "UPDATE", duplicate);
        DBUG_RETURN(TRUE);
      }
    }
  }
  /*
    Set exclude_from_table_unique_test value back to FALSE. It is needed for
    further check in multi_update::prepare whether to use record cache.
  */
  lex->select_lex.exclude_from_table_unique_test= FALSE;
  DBUG_RETURN (FALSE);
}


/*
  Setup multi-update handling and call SELECT to do the join
*/

bool mysql_multi_update(THD *thd,
                        TABLE_LIST *table_list,
                        List<Item> *fields,
                        List<Item> *values,
                        Item *conds,
                        ulonglong options,
                        enum enum_duplicates handle_duplicates,
                        bool ignore,
                        SELECT_LEX_UNIT *unit,
                        SELECT_LEX *select_lex,
                        multi_update **result)
{
  bool res;
  DBUG_ENTER("mysql_multi_update");

  if (!(*result= new multi_update(table_list,
				 thd->lex->select_lex.leaf_tables,
				 fields, values,
				 handle_duplicates, ignore)))
  {
    DBUG_RETURN(TRUE);
  }

  thd->abort_on_warning= (!ignore && thd->is_strict_mode());

  if (thd->lex->describe)
    res= explain_multi_table_modification(thd, *result);
  else
  {
    List<Item> total_list;

    res= mysql_select(thd,
                      table_list, select_lex->with_wild,
                      total_list,
                      conds, (SQL_I_List<ORDER> *) NULL,
                      (SQL_I_List<ORDER> *)NULL, (Item *) NULL,
                      options | SELECT_NO_JOIN_CACHE | SELECT_NO_UNLOCK |
                      OPTION_SETUP_TABLES_DONE,
                      *result, unit, select_lex);

    DBUG_PRINT("info",("res: %d  report_error: %d",res, (int) thd->is_error()));
    res|= thd->is_error();
    if (unlikely(res))
    {
      /* If we had a another error reported earlier then this will be ignored */
      (*result)->send_error(ER_UNKNOWN_ERROR, ER(ER_UNKNOWN_ERROR));
      (*result)->abort_result_set();
    }
  }
  thd->abort_on_warning= 0;
  DBUG_RETURN(res);
}


multi_update::multi_update(TABLE_LIST *table_list,
			   TABLE_LIST *leaves_list,
			   List<Item> *field_list, List<Item> *value_list,
			   enum enum_duplicates handle_duplicates_arg,
                           bool ignore_arg)
  :all_tables(table_list), leaves(leaves_list), update_tables(0),
   tmp_tables(0), updated(0), found(0), fields(field_list),
   values(value_list), table_count(0), copy_field(0),
   handle_duplicates(handle_duplicates_arg), do_update(1), trans_safe(1),
   transactional_tables(0), ignore(ignore_arg), error_handled(0),
   update_operations(NULL)
{}


/*
  Connect fields with tables and create list of tables that are updated
*/

int multi_update::prepare(List<Item> &not_used_values,
			  SELECT_LEX_UNIT *lex_unit)
{
  TABLE_LIST *table_ref;
  SQL_I_List<TABLE_LIST> update;
  table_map tables_to_update;
  Item_field *item;
  List_iterator_fast<Item> field_it(*fields);
  List_iterator_fast<Item> value_it(*values);
  uint i, max_fields;
  uint leaf_table_count= 0;
  DBUG_ENTER("multi_update::prepare");

  thd->count_cuted_fields= CHECK_FIELD_WARN;
  thd->cuted_fields=0L;
  THD_STAGE_INFO(thd, stage_updating_main_table);

  tables_to_update= get_table_map(fields);

  if (!tables_to_update)
  {
    my_message(ER_NO_TABLES_USED, ER(ER_NO_TABLES_USED), MYF(0));
    DBUG_RETURN(1);
  }

  /*
    We gather the set of columns read during evaluation of SET expression in
    TABLE::tmp_set by pointing TABLE::read_set to it and then restore it after
    setup_fields().
  */
  for (table_ref= leaves; table_ref; table_ref= table_ref->next_leaf)
  {
    TABLE *table= table_ref->table;
    if (tables_to_update & table->map)
    {
      DBUG_ASSERT(table->read_set == &table->def_read_set);
      table->read_set= &table->tmp_set;
      bitmap_clear_all(table->read_set);
    }
  }

  /*
    We have to check values after setup_tables to get covering_keys right in
    reference tables
  */

  int error= setup_fields(thd, Ref_ptr_array(),
                          *values, MARK_COLUMNS_READ, 0, 0);

  for (table_ref= leaves; table_ref; table_ref= table_ref->next_leaf)
  {
    TABLE *table= table_ref->table;
    if (tables_to_update & table->map)
    {
      table->read_set= &table->def_read_set;
      bitmap_union(table->read_set, &table->tmp_set);
    }
  }
  
  if (error)
    DBUG_RETURN(1);    

  /*
    Save tables beeing updated in update_tables
    update_table->shared is position for table
    Don't use key read on tables that are updated
  */

  update.empty();
  for (table_ref= leaves; table_ref; table_ref= table_ref->next_leaf)
  {
    /* TODO: add support of view of join support */
    TABLE *table=table_ref->table;
    leaf_table_count++;
    if (tables_to_update & table->map)
    {
      TABLE_LIST *tl= (TABLE_LIST*) thd->memdup(table_ref,
						sizeof(*tl));
      if (!tl)
	DBUG_RETURN(1);
      update.link_in_list(tl, &tl->next_local);
      tl->shared= table_count++;
      table->no_keyread=1;
      table->covering_keys.clear_all();
      table->pos_in_table_list= tl;
      if (table->triggers &&
          table->triggers->has_triggers(TRG_EVENT_UPDATE,
                                        TRG_ACTION_AFTER))
      {
	/*
           The table has AFTER UPDATE triggers that might access to subject 
           table and therefore might need update to be done immediately. 
           So we turn-off the batching.
	*/ 
	(void) table->file->extra(HA_EXTRA_UPDATE_CANNOT_BATCH);
      }
    }
  }


  table_count=  update.elements;
  update_tables= update.first;

  tmp_tables = (TABLE**) thd->calloc(sizeof(TABLE *) * table_count);
  tmp_table_param = (TMP_TABLE_PARAM*) thd->calloc(sizeof(TMP_TABLE_PARAM) *
						   table_count);
  fields_for_table= (List_item **) thd->alloc(sizeof(List_item *) *
					      table_count);
  values_for_table= (List_item **) thd->alloc(sizeof(List_item *) *
					      table_count);

  DBUG_ASSERT(update_operations == NULL);
  update_operations= (COPY_INFO**) thd->calloc(sizeof(COPY_INFO*) *
                                               table_count);

  if (thd->is_fatal_error)
    DBUG_RETURN(1);
  for (i=0 ; i < table_count ; i++)
  {
    fields_for_table[i]= new List_item;
    values_for_table[i]= new List_item;
  }
  if (thd->is_fatal_error)
    DBUG_RETURN(1);

  /* Split fields into fields_for_table[] and values_by_table[] */

  while ((item= (Item_field *) field_it++))
  {
    Item *value= value_it++;
    uint offset= item->field->table->pos_in_table_list->shared;
    fields_for_table[offset]->push_back(item);
    values_for_table[offset]->push_back(value);
  }
  if (thd->is_fatal_error)
    DBUG_RETURN(1);

  /* Allocate copy fields */
  max_fields=0;
  for (i=0 ; i < table_count ; i++)
    set_if_bigger(max_fields, fields_for_table[i]->elements + leaf_table_count);
  copy_field= new Copy_field[max_fields];


  for (TABLE_LIST *ref= leaves; ref != NULL; ref= ref->next_leaf)
  {
    TABLE *table= ref->table;
    if (tables_to_update & table->map)
    {
      const uint position= table->pos_in_table_list->shared;
      List<Item> *cols= fields_for_table[position];
      List<Item> *vals= values_for_table[position];
      COPY_INFO *update=
        new (thd->mem_root) COPY_INFO(COPY_INFO::UPDATE_OPERATION, cols, vals);
      if (update == NULL ||
          update->add_function_default_columns(table, table->write_set))
        DBUG_RETURN(1);

      update_operations[position]= update;

      if ((table->file->ha_table_flags() & HA_PARTIAL_COLUMN_READ) != 0 &&
          update->function_defaults_apply(table))
      {
        /*
          A column is to be set to its ON UPDATE function default only if
          other columns of the row are changing. To know this, we must be able
          to compare the "before" and "after" value of those columns. Thus, we
          must read those columns:
        */
        bitmap_union(table->read_set, table->write_set);
      }
      /* All needed columns must be marked before prune_partitions(). */
      if (table->triggers)
        table->triggers->mark_fields_used(TRG_EVENT_UPDATE);
    }
  }

  DBUG_RETURN(thd->is_fatal_error != 0);
}


/*
  Check if table is safe to update on fly

  SYNOPSIS
    safe_update_on_fly()
    thd                 Thread handler
    join_tab            How table is used in join
    all_tables          List of tables

  NOTES
    We can update the first table in join on the fly if we know that
    a row in this table will never be read twice. This is true under
    the following conditions:

    - No column is both written to and read in SET expressions.

    - We are doing a table scan and the data is in a separate file (MyISAM) or
      if we don't update a clustered key.

    - We are doing a range scan and we don't update the scan key or
      the primary key for a clustered table handler.

    - Table is not joined to itself.

    This function gets information about fields to be updated from
    the TABLE::write_set bitmap.

  WARNING
    This code is a bit dependent of how make_join_readinfo() works.

    The field table->tmp_set is used for keeping track of which fields are
    read during evaluation of the SET expression. See multi_update::prepare.

  RETURN
    0		Not safe to update
    1		Safe to update
*/

static bool safe_update_on_fly(THD *thd, JOIN_TAB *join_tab,
                               TABLE_LIST *table_ref, TABLE_LIST *all_tables)
{
  TABLE *table= join_tab->table;
  if (unique_table(thd, table_ref, all_tables, 0))
    return 0;
  switch (join_tab->type) {
  case JT_SYSTEM:
  case JT_CONST:
  case JT_EQ_REF:
    return TRUE;				// At most one matching row
  case JT_REF:
  case JT_REF_OR_NULL:
    return !is_key_used(table, join_tab->ref.key, table->write_set);
  case JT_ALL:
    if (bitmap_is_overlapping(&table->tmp_set, table->write_set))
      return FALSE;
    /* If range search on index */
    if (join_tab->quick)
      return !join_tab->quick->is_keys_used(table->write_set);
    /* If scanning in clustered key */
    if ((table->file->ha_table_flags() & HA_PRIMARY_KEY_IN_READ_INDEX) &&
	table->s->primary_key < MAX_KEY)
      return !is_key_used(table, table->s->primary_key, table->write_set);
    return TRUE;
  default:
    break;					// Avoid compler warning
  }
  return FALSE;

}


/*
  Initialize table for multi table

  IMPLEMENTATION
    - Update first table in join on the fly, if possible
    - Create temporary tables to store changed values for all other tables
      that are updated (and main_table if the above doesn't hold).
*/

bool
multi_update::initialize_tables(JOIN *join)
{
  TABLE_LIST *table_ref;
  DBUG_ENTER("initialize_tables");

  if ((thd->variables.option_bits & OPTION_SAFE_UPDATES) && error_if_full_join(join))
    DBUG_RETURN(1);
  main_table=join->join_tab->table;
  table_to_update= 0;

  /* Any update has at least one pair (field, value) */
  DBUG_ASSERT(fields->elements);
  /*
   Only one table may be modified by UPDATE of an updatable view.
   For an updatable view first_table_for_update indicates this
   table.
   For a regular multi-update it refers to some updated table.
  */ 
  TABLE *first_table_for_update= ((Item_field *) fields->head())->field->table;

  /* Create a temporary table for keys to all tables, except main table */
  for (table_ref= update_tables; table_ref; table_ref= table_ref->next_local)
  {
    TABLE *table=table_ref->table;
    uint cnt= table_ref->shared;
    List<Item> temp_fields;
    ORDER     group;
    TMP_TABLE_PARAM *tmp_param;

    if (ignore)
      table->file->extra(HA_EXTRA_IGNORE_DUP_KEY);
    if (table == main_table)			// First table in join
    {
      if (safe_update_on_fly(thd, join->join_tab, table_ref, all_tables))
      {
        table->mark_columns_needed_for_update();
	table_to_update= table;			// Update table on the fly
	continue;
      }
    }
    table->mark_columns_needed_for_update();

    /*
      enable uncacheable flag if we update a view with check option
      and check option has a subselect, otherwise, the check option
      can be evaluated after the subselect was freed as independent
      (See full_local in JOIN::join_free()).
    */
    if (table_ref->check_option && !join->select_lex->uncacheable)
    {
      SELECT_LEX_UNIT *tmp_unit;
      SELECT_LEX *sl;
      for (tmp_unit= join->select_lex->first_inner_unit();
           tmp_unit;
           tmp_unit= tmp_unit->next_unit())
      {
        for (sl= tmp_unit->first_select(); sl; sl= sl->next_select())
        {
          if (sl->master_unit()->item)
          {
            join->select_lex->uncacheable|= UNCACHEABLE_CHECKOPTION;
            goto loop_end;
          }
        }
      }
    }
loop_end:

    if (table == first_table_for_update && table_ref->check_option)
    {
      table_map unupdated_tables= table_ref->check_option->used_tables() &
                                  ~first_table_for_update->map;
      for (TABLE_LIST *tbl_ref =leaves;
           unupdated_tables && tbl_ref;
           tbl_ref= tbl_ref->next_leaf)
      {
        if (unupdated_tables & tbl_ref->table->map)
          unupdated_tables&= ~tbl_ref->table->map;
        else
          continue;
        if (unupdated_check_opt_tables.push_back(tbl_ref->table))
          DBUG_RETURN(1);
      }
    }

    tmp_param= tmp_table_param+cnt;

    /*
      Create a temporary table to store all fields that are changed for this
      table. The first field in the temporary table is a pointer to the
      original row so that we can find and update it. For the updatable
      VIEW a few following fields are rowids of tables used in the CHECK
      OPTION condition.
    */

    List_iterator_fast<TABLE> tbl_it(unupdated_check_opt_tables);
    TABLE *tbl= table;
    do
    {
      /*
        Signal each table (including tables referenced by WITH CHECK OPTION
        clause) for which we will store row position in the temporary table
        that we need a position to be read first.
      */
      tbl->prepare_for_position();

      Field_string *field= new Field_string(tbl->file->ref_length, 0,
                                            tbl->alias, &my_charset_bin);
      if (!field)
        DBUG_RETURN(1);
      field->init(tbl);
      /*
        The field will be converted to varstring when creating tmp table if
        table to be updated was created by mysql 4.1. Deny this.
      */
      field->can_alter_field_type= 0;
      Item_field *ifield= new Item_field((Field *) field);
      if (!ifield)
         DBUG_RETURN(1);
      ifield->maybe_null= 0;
      if (temp_fields.push_back(ifield))
        DBUG_RETURN(1);
    } while ((tbl= tbl_it++));

    temp_fields.concat(fields_for_table[cnt]);

    /* Make an unique key over the first field to avoid duplicated updates */
    memset(&group, 0, sizeof(group));
    group.direction= ORDER::ORDER_ASC;
    group.item= (Item**) temp_fields.head_ref();

    tmp_param->quick_group=1;
    tmp_param->field_count=temp_fields.elements;
    tmp_param->group_parts=1;
    tmp_param->group_length= table->file->ref_length;
    /* small table, ignore SQL_BIG_TABLES */
    my_bool save_big_tables= thd->variables.big_tables; 
    thd->variables.big_tables= FALSE;
    tmp_tables[cnt]=create_tmp_table(thd, tmp_param, temp_fields,
                                     (ORDER*) &group, 0, 0,
                                     TMP_TABLE_ALL_COLUMNS, HA_POS_ERROR, "");
    thd->variables.big_tables= save_big_tables;
    if (!tmp_tables[cnt])
      DBUG_RETURN(1);
    tmp_tables[cnt]->file->extra(HA_EXTRA_WRITE_CACHE);
  }
  DBUG_RETURN(0);
}


multi_update::~multi_update()
{
  TABLE_LIST *table;
  for (table= update_tables ; table; table= table->next_local)
  {
    table->table->no_keyread= table->table->no_cache= 0;
    if (ignore)
      table->table->file->extra(HA_EXTRA_NO_IGNORE_DUP_KEY);
  }

  if (tmp_tables)
  {
    for (uint cnt = 0; cnt < table_count; cnt++)
    {
      if (tmp_tables[cnt])
      {
	free_tmp_table(thd, tmp_tables[cnt]);
	tmp_table_param[cnt].cleanup();
      }
    }
  }
  if (copy_field)
    delete [] copy_field;
  thd->count_cuted_fields= CHECK_FIELD_IGNORE;		// Restore this setting
  DBUG_ASSERT(trans_safe || !updated ||
              thd->transaction.stmt.cannot_safely_rollback());

  if (update_operations != NULL)
    for (uint i= 0; i < table_count; i++)
      delete update_operations[i];
}


bool multi_update::send_data(List<Item> &not_used_values)
{
  TABLE_LIST *cur_table;
  DBUG_ENTER("multi_update::send_data");

  for (cur_table= update_tables; cur_table; cur_table= cur_table->next_local)
  {
    TABLE *table= cur_table->table;
    uint offset= cur_table->shared;
    /*
      Check if we are using outer join and we didn't find the row
      or if we have already updated this row in the previous call to this
      function.

      The same row may be presented here several times in a join of type
      UPDATE t1 FROM t1,t2 SET t1.a=t2.a

      In this case we will do the update for the first found row combination.
      The join algorithm guarantees that we will not find the a row in
      t1 several times.
    */
    if (table->status & (STATUS_NULL_ROW | STATUS_UPDATED))
      continue;

    if (table == table_to_update)
    {
      table->status|= STATUS_UPDATED;
      store_record(table,record[1]);
      if (fill_record_n_invoke_before_triggers(thd,
                                               *fields_for_table[offset],
                                               *values_for_table[offset],
                                               false, // ignore_errors
                                               table->triggers,
                                               TRG_EVENT_UPDATE))
	DBUG_RETURN(1);

      /*
        Reset the table->auto_increment_field_not_null as it is valid for
        only one row.
      */
      table->auto_increment_field_not_null= FALSE;
      found++;
      if (!records_are_comparable(table) || compare_records(table))
      {
        update_operations[offset]->set_function_defaults(table);

	int error;
        if ((error= cur_table->view_check_option(thd, ignore)) !=
            VIEW_CHECK_OK)
        {
          found--;
          if (error == VIEW_CHECK_SKIP)
            continue;
          else if (error == VIEW_CHECK_ERROR)
            DBUG_RETURN(1);
        }
        if (!updated++)
        {
          /*
            Inform the main table that we are going to update the table even
            while we may be scanning it.  This will flush the read cache
            if it's used.
          */
          main_table->file->extra(HA_EXTRA_PREPARE_FOR_UPDATE);
        }
        if ((error=table->file->ha_update_row(table->record[1],
                                              table->record[0])) &&
            error != HA_ERR_RECORD_IS_THE_SAME)
        {
          updated--;
          if (!ignore ||
              table->file->is_fatal_error(error, HA_CHECK_DUP_KEY |
                                                 HA_CHECK_FK_ERROR))
          {
            /*
              If (ignore && error == is ignorable) we don't have to
              do anything; otherwise...
            */
            myf flags= 0;

            if (table->file->is_fatal_error(error, HA_CHECK_DUP_KEY |
                                                   HA_CHECK_FK_ERROR))
              flags|= ME_FATALERROR; /* Other handler errors are fatal */

            table->file->print_error(error,MYF(flags));
            DBUG_RETURN(1);
          }
          else if (ignore && !table->file->is_fatal_error(error,
                                                          HA_CHECK_FK_ERROR))
            warn_fk_constraint_violation(thd, table, error);
        }
        else
        {
          if (error == HA_ERR_RECORD_IS_THE_SAME)
          {
            error= 0;
            updated--;
          }
          /* non-transactional or transactional table got modified   */
          /* either multi_update class' flag is raised in its branch */
          if (table->file->has_transactions())
            transactional_tables= TRUE;
          else
          {
            trans_safe= FALSE;
            thd->transaction.stmt.mark_modified_non_trans_table();
          }
        }
      }
      if (table->triggers &&
          table->triggers->process_triggers(thd, TRG_EVENT_UPDATE,
                                            TRG_ACTION_AFTER, TRUE))
        DBUG_RETURN(1);
    }
    else
    {
      int error;
      TABLE *tmp_table= tmp_tables[offset];
      /*
       For updatable VIEW store rowid of the updated table and
       rowids of tables used in the CHECK OPTION condition.
      */
      uint field_num= 0;
      List_iterator_fast<TABLE> tbl_it(unupdated_check_opt_tables);
      TABLE *tbl= table;
      do
      {
        tbl->file->position(tbl->record[0]);
        memcpy((char*) tmp_table->field[field_num]->ptr,
               (char*) tbl->file->ref, tbl->file->ref_length);
        /*
         For outer joins a rowid field may have no NOT_NULL_FLAG,
         so we have to reset NULL bit for this field.
         (set_notnull() resets NULL bit only if available).
        */
        tmp_table->field[field_num]->set_notnull();
        field_num++;
      } while ((tbl= tbl_it++));

      /* Store regular updated fields in the row. */
      fill_record(thd,
                  tmp_table->field + 1 + unupdated_check_opt_tables.elements,
                  *values_for_table[offset], 1, NULL);

      /* Write row, ignoring duplicated updates to a row */
      error= tmp_table->file->ha_write_row(tmp_table->record[0]);
      if (error != HA_ERR_FOUND_DUPP_KEY && error != HA_ERR_FOUND_DUPP_UNIQUE)
      {
        if (error &&
            create_myisam_from_heap(thd, tmp_table,
                                         tmp_table_param[offset].start_recinfo,
                                         &tmp_table_param[offset].recinfo,
                                         error, TRUE, NULL))
        {
          do_update= 0;
	  DBUG_RETURN(1);			// Not a table_is_full error
	}
        found++;
      }
    }
  }
  DBUG_RETURN(0);
}


void multi_update::send_error(uint errcode,const char *err)
{
  /* First send error what ever it is ... */
  my_error(errcode, MYF(0), err);
}


void multi_update::abort_result_set()
{
  /* the error was handled or nothing deleted and no side effects return */
  if (error_handled ||
      (!thd->transaction.stmt.cannot_safely_rollback() && !updated))
    return;

  /* Something already updated so we have to invalidate cache */
  if (updated)
    query_cache_invalidate3(thd, update_tables, 1);
  /*
    If all tables that has been updated are trans safe then just do rollback.
    If not attempt to do remaining updates.
  */

  if (! trans_safe)
  {
    DBUG_ASSERT(thd->transaction.stmt.cannot_safely_rollback());
    if (do_update && table_count > 1)
    {
      /* Add warning here */
      /* 
         todo/fixme: do_update() is never called with the arg 1.
         should it change the signature to become argless?
      */
      (void) do_updates();
    }
  }
  if (thd->transaction.stmt.cannot_safely_rollback())
  {
    /*
      The query has to binlog because there's a modified non-transactional table
      either from the query's list or via a stored routine: bug#13270,23333
    */
    if (mysql_bin_log.is_open())
    {
      /*
        THD::killed status might not have been set ON at time of an error
        got caught and if happens later the killed error is written
        into repl event.
      */
      int errcode= query_error_code(thd, thd->killed == THD::NOT_KILLED);
      /* the error of binary logging is ignored */
      (void)thd->binlog_query(THD::ROW_QUERY_TYPE,
                        thd->query(), thd->query_length(),
                        transactional_tables, FALSE, FALSE, errcode);
    }
  }
  DBUG_ASSERT(trans_safe || !updated || thd->transaction.stmt.cannot_safely_rollback());
}


int multi_update::do_updates()
{
  TABLE_LIST *cur_table;
  int local_error= 0;
  ha_rows org_updated;
  TABLE *table, *tmp_table;
  List_iterator_fast<TABLE> check_opt_it(unupdated_check_opt_tables);
  DBUG_ENTER("multi_update::do_updates");

  do_update= 0;					// Don't retry this function

  if (!found)
  {
    /*
      If the binary log is on, we still need to check
      if there are transactional tables involved. If
      there are mark the transactional_tables flag correctly.

      This flag determines whether the writes go into the
      transactional or non transactional cache, even if they
      do not change any table, they are still written into
      the binary log when the format is STMT or MIXED.
    */
    if(mysql_bin_log.is_open())
    {
      for (cur_table= update_tables; cur_table;
           cur_table= cur_table->next_local)
      {
        table = cur_table->table;
        transactional_tables= transactional_tables ||
                              table->file->has_transactions();
      }
    }
    DBUG_RETURN(0);
  }
  for (cur_table= update_tables; cur_table; cur_table= cur_table->next_local)
  {
    uint offset= cur_table->shared;

    table = cur_table->table;

    /*
      Always update the flag if - even if not updating the table,
      when the binary log is ON. This will allow the right binlog
      cache - stmt or trx cache - to be selected when logging
      innefective statementst to the binary log (in STMT or MIXED
      mode logging).
     */
    if (mysql_bin_log.is_open())
      transactional_tables= transactional_tables || table->file->has_transactions();

    if (table == table_to_update)
      continue;                                        // Already updated
    org_updated= updated;
    tmp_table= tmp_tables[cur_table->shared];
    tmp_table->file->extra(HA_EXTRA_CACHE);	// Change to read cache
    if ((local_error= table->file->ha_rnd_init(0)))
      goto err;
    table->file->extra(HA_EXTRA_NO_CACHE);

    check_opt_it.rewind();
    while(TABLE *tbl= check_opt_it++)
    {
      if (tbl->file->ha_rnd_init(1))
        goto err;
      tbl->file->extra(HA_EXTRA_CACHE);
    }

    /*
      Setup copy functions to copy fields from temporary table
    */
    List_iterator_fast<Item> field_it(*fields_for_table[offset]);
    Field **field= tmp_table->field + 
                   1 + unupdated_check_opt_tables.elements; // Skip row pointers
    Copy_field *copy_field_ptr= copy_field, *copy_field_end;
    for ( ; *field ; field++)
    {
      Item_field *item= (Item_field* ) field_it++;
      (copy_field_ptr++)->set(item->field, *field, 0);
    }
    copy_field_end=copy_field_ptr;

    if ((local_error = tmp_table->file->ha_rnd_init(1)))
      goto err;

    for (;;)
    {
      if (thd->killed && trans_safe)
	goto err;
      if ((local_error=tmp_table->file->ha_rnd_next(tmp_table->record[0])))
      {
	if (local_error == HA_ERR_END_OF_FILE)
	  break;
	if (local_error == HA_ERR_RECORD_DELETED)
	  continue;				// May happen on dup key
	goto err;
      }

      /* call ha_rnd_pos() using rowids from temporary table */
      check_opt_it.rewind();
      TABLE *tbl= table;
      uint field_num= 0;
      do
      {
        if((local_error=
              tbl->file->ha_rnd_pos(tbl->record[0],
                                    (uchar *) tmp_table->field[field_num]->ptr)))
          goto err;
        field_num++;
      } while((tbl= check_opt_it++));

      table->status|= STATUS_UPDATED;
      store_record(table,record[1]);

      /* Copy data from temporary table to current table */
      for (copy_field_ptr=copy_field;
	   copy_field_ptr != copy_field_end;
	   copy_field_ptr++)
	(*copy_field_ptr->do_copy)(copy_field_ptr);

      if (table->triggers &&
          table->triggers->process_triggers(thd, TRG_EVENT_UPDATE,
                                            TRG_ACTION_BEFORE, TRUE))
        goto err2;

      if (!records_are_comparable(table) || compare_records(table))
      {
        update_operations[offset]->set_function_defaults(table);
        int error;
        if ((error= cur_table->view_check_option(thd, ignore)) !=
            VIEW_CHECK_OK)
        {
          if (error == VIEW_CHECK_SKIP)
            continue;
          else if (error == VIEW_CHECK_ERROR)
            goto err;
        }
<<<<<<< HEAD
        local_error= table->file->ha_update_row(table->record[1],
                                                table->record[0]);
        if (!local_error)
=======
	if ((local_error=table->file->ha_update_row(table->record[1],
						    table->record[0])) &&
            local_error != HA_ERR_RECORD_IS_THE_SAME)
	{
	  if (!ignore ||
              table->file->is_fatal_error(local_error, HA_CHECK_DUP_KEY |
                                                       HA_CHECK_FK_ERROR))
	    goto err;
          else if (ignore && !table->file->is_fatal_error(local_error,
                                                          HA_CHECK_FK_ERROR))
            warn_fk_constraint_violation(thd, table, local_error);
	}
        if (local_error != HA_ERR_RECORD_IS_THE_SAME)
>>>>>>> d9c541cb
          updated++;
        else if (local_error == HA_ERR_RECORD_IS_THE_SAME)
          local_error= 0;
        else if (!ignore ||
                 table->file->is_fatal_error(local_error, HA_CHECK_DUP_KEY))
          goto err;
        else
          local_error= 0;
      }

      if (table->triggers &&
          table->triggers->process_triggers(thd, TRG_EVENT_UPDATE,
                                            TRG_ACTION_AFTER, TRUE))
        goto err2;
    }

    if (updated != org_updated)
    {
      if (!table->file->has_transactions())
      {
        trans_safe= FALSE;				// Can't do safe rollback
        thd->transaction.stmt.mark_modified_non_trans_table();
      }
    }
    (void) table->file->ha_rnd_end();
    (void) tmp_table->file->ha_rnd_end();
    check_opt_it.rewind();
    while (TABLE *tbl= check_opt_it++)
        tbl->file->ha_rnd_end();

  }
  DBUG_RETURN(0);

err:
  {
    table->file->print_error(local_error,MYF(ME_FATALERROR));
  }

err2:
  if (table->file->inited)
    (void) table->file->ha_rnd_end();
  if (tmp_table->file->inited)
    (void) tmp_table->file->ha_rnd_end();
  check_opt_it.rewind();
  while (TABLE *tbl= check_opt_it++)
  {
    if (tbl->file->inited)
      (void) tbl->file->ha_rnd_end();
  }

  if (updated != org_updated)
  {
    if (table->file->has_transactions())
      transactional_tables= TRUE;
    else
    {
      trans_safe= FALSE;
      thd->transaction.stmt.mark_modified_non_trans_table();
    }
  }
  DBUG_RETURN(1);
}


/* out: 1 if error, 0 if success */

bool multi_update::send_eof()
{
  char buff[STRING_BUFFER_USUAL_SIZE];
  ulonglong id;
  THD::killed_state killed_status= THD::NOT_KILLED;
  DBUG_ENTER("multi_update::send_eof");
  THD_STAGE_INFO(thd, stage_updating_reference_tables);

  /* 
     Does updates for the last n - 1 tables, returns 0 if ok;
     error takes into account killed status gained in do_updates()
  */
  int local_error= thd->is_error();
  if (!local_error)
    local_error = (table_count) ? do_updates() : 0;
  /*
    if local_error is not set ON until after do_updates() then
    later carried out killing should not affect binlogging.
  */
  killed_status= (local_error == 0)? THD::NOT_KILLED : thd->killed;
  THD_STAGE_INFO(thd, stage_end);

  /* We must invalidate the query cache before binlog writing and
  ha_autocommit_... */

  if (updated)
  {
    query_cache_invalidate3(thd, update_tables, 1);
  }
  /*
    Write the SQL statement to the binlog if we updated
    rows and we succeeded or if we updated some non
    transactional tables.
    
    The query has to binlog because there's a modified non-transactional table
    either from the query's list or via a stored routine: bug#13270,23333
  */

  if (local_error == 0 || thd->transaction.stmt.cannot_safely_rollback())
  {
    if (mysql_bin_log.is_open())
    {
      int errcode= 0;
      if (local_error == 0)
        thd->clear_error();
      else
        errcode= query_error_code(thd, killed_status == THD::NOT_KILLED);
      if (thd->binlog_query(THD::ROW_QUERY_TYPE,
                            thd->query(), thd->query_length(),
                            transactional_tables, FALSE, FALSE, errcode))
      {
	local_error= 1;				// Rollback update
      }
    }
  }
  DBUG_ASSERT(trans_safe || !updated || 
              thd->transaction.stmt.cannot_safely_rollback());

  if (local_error != 0)
    error_handled= TRUE; // to force early leave from ::send_error()

  if (local_error > 0) // if the above log write did not fail ...
  {
    /* Safety: If we haven't got an error before (can happen in do_updates) */
    my_message(ER_UNKNOWN_ERROR, "An error occured in multi-table update",
	       MYF(0));
    DBUG_RETURN(TRUE);
  }

  id= thd->arg_of_last_insert_id_function ?
    thd->first_successful_insert_id_in_prev_stmt : 0;
  my_snprintf(buff, sizeof(buff), ER(ER_UPDATE_INFO),
              (ulong) found, (ulong) updated, (ulong) thd->cuted_fields);
  ::my_ok(thd, (thd->client_capabilities & CLIENT_FOUND_ROWS) ? found : updated,
          id, buff);
  DBUG_RETURN(FALSE);
}<|MERGE_RESOLUTION|>--- conflicted
+++ resolved
@@ -1,8 +1,4 @@
-<<<<<<< HEAD
-/* Copyright (c) 2000, 2015, Oracle and/or its affiliates. All rights reserved.
-=======
 /* Copyright (c) 2000, 2016, Oracle and/or its affiliates. All rights reserved.
->>>>>>> d9c541cb
 
    This program is free software; you can redistribute it and/or modify
    it under the terms of the GNU General Public License as published by
@@ -2372,31 +2368,19 @@
           else if (error == VIEW_CHECK_ERROR)
             goto err;
         }
-<<<<<<< HEAD
         local_error= table->file->ha_update_row(table->record[1],
                                                 table->record[0]);
         if (!local_error)
-=======
-	if ((local_error=table->file->ha_update_row(table->record[1],
-						    table->record[0])) &&
-            local_error != HA_ERR_RECORD_IS_THE_SAME)
-	{
-	  if (!ignore ||
-              table->file->is_fatal_error(local_error, HA_CHECK_DUP_KEY |
-                                                       HA_CHECK_FK_ERROR))
-	    goto err;
-          else if (ignore && !table->file->is_fatal_error(local_error,
-                                                          HA_CHECK_FK_ERROR))
-            warn_fk_constraint_violation(thd, table, local_error);
-	}
-        if (local_error != HA_ERR_RECORD_IS_THE_SAME)
->>>>>>> d9c541cb
           updated++;
         else if (local_error == HA_ERR_RECORD_IS_THE_SAME)
           local_error= 0;
         else if (!ignore ||
-                 table->file->is_fatal_error(local_error, HA_CHECK_DUP_KEY))
+                 table->file->is_fatal_error(local_error, HA_CHECK_DUP_KEY |
+                                                          HA_CHECK_FK_ERROR))
           goto err;
+       else if (ignore && !table->file->is_fatal_error(local_error,
+                                                          HA_CHECK_FK_ERROR))
+          warn_fk_constraint_violation(thd, table, local_error);
         else
           local_error= 0;
       }
