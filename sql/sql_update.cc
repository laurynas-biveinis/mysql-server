/* Copyright (c) 2000, 2013, Oracle and/or its affiliates. All rights reserved.

   This program is free software; you can redistribute it and/or modify
   it under the terms of the GNU General Public License as published by
   the Free Software Foundation; version 2 of the License.

   This program is distributed in the hope that it will be useful,
   but WITHOUT ANY WARRANTY; without even the implied warranty of
   MERCHANTABILITY or FITNESS FOR A PARTICULAR PURPOSE.  See the
   GNU General Public License for more details.

   You should have received a copy of the GNU General Public License
   along with this program; if not, write to the Free Software Foundation,
   51 Franklin Street, Suite 500, Boston, MA 02110-1335 USA */


/*
  Single table and multi table updates of tables.
  Multi-table updates were introduced by Sinisa & Monty
*/

#include "my_global.h"                          /* NO_EMBEDDED_ACCESS_CHECKS */
#include "sql_priv.h"
#include "unireg.h"                    // REQUIRED: for other includes
#include "sql_update.h"
#include "sql_cache.h"                          // query_cache_*
#include "sql_base.h"                       // close_tables_for_reopen
#include "sql_parse.h"                          // cleanup_items
#include "sql_partition.h"                   // partition_key_modified
#include "sql_select.h"
#include "sql_view.h"                           // check_key_in_view
#include "sp_head.h"
#include "sql_trigger.h"
#include "probes_mysql.h"
#include "debug_sync.h"
#include "key.h"                                // is_key_used
#include "sql_acl.h"                            // *_ACL, check_grant
#include "records.h"                            // init_read_record,
                                                // end_read_record
#include "filesort.h"                           // filesort
#include "opt_explain.h"
#include "sql_derived.h" // mysql_derived_prepare,
                         // mysql_handle_derived,
                         // mysql_derived_filling
#include "opt_trace.h"   // Opt_trace_object
#include "sql_tmp_table.h"                      // tmp tables
#include "sql_optimizer.h"                      // remove_eq_conds
#include "sql_resolver.h"                       // setup_order, fix_inner_refs

/**
   True if the table's input and output record buffers are comparable using
   compare_records(TABLE*).
 */
bool records_are_comparable(const TABLE *table) {
  return ((table->file->ha_table_flags() & HA_PARTIAL_COLUMN_READ) == 0) ||
    bitmap_is_subset(table->write_set, table->read_set);
}


/**
   Compares the input and outbut record buffers of the table to see if a row
   has changed. The algorithm iterates over updated columns and if they are
   nullable compares NULL bits in the buffer before comparing actual
   data. Special care must be taken to compare only the relevant NULL bits and
   mask out all others as they may be undefined. The storage engine will not
   and should not touch them.

   @param table The table to evaluate.

   @return true if row has changed.
   @return false otherwise.
*/
bool compare_records(const TABLE *table)
{
  DBUG_ASSERT(records_are_comparable(table));

  if ((table->file->ha_table_flags() & HA_PARTIAL_COLUMN_READ) != 0)
  {
    /*
      Storage engine may not have read all columns of the record.  Fields
      (including NULL bits) not in the write_set may not have been read and
      can therefore not be compared.
    */ 
    for (Field **ptr= table->field ; *ptr != NULL; ptr++)
    {
      Field *field= *ptr;
      if (bitmap_is_set(table->write_set, field->field_index))
      {
        if (field->real_maybe_null())
        {
          uchar null_byte_index= field->null_offset();
          
          if (((table->record[0][null_byte_index]) & field->null_bit) !=
              ((table->record[1][null_byte_index]) & field->null_bit))
            return TRUE;
        }
        if (field->cmp_binary_offset(table->s->rec_buff_length))
          return TRUE;
      }
    }
    return FALSE;
  }
  
  /* 
     The storage engine has read all columns, so it's safe to compare all bits
     including those not in the write_set. This is cheaper than the field-by-field
     comparison done above.
  */ 
  if (table->s->blob_fields + table->s->varchar_fields == 0)
    // Fixed-size record: do bitwise comparison of the records 
    return cmp_record(table,record[1]);
  /* Compare null bits */
  if (memcmp(table->null_flags,
	     table->null_flags+table->s->rec_buff_length,
	     table->s->null_bytes))
    return TRUE;				// Diff in NULL value
  /* Compare updated fields */
  for (Field **ptr= table->field ; *ptr ; ptr++)
  {
    if (bitmap_is_set(table->write_set, (*ptr)->field_index) &&
	(*ptr)->cmp_binary_offset(table->s->rec_buff_length))
      return TRUE;
  }
  return FALSE;
}


/*
  check that all fields are real fields

  SYNOPSIS
    check_fields()
    thd             thread handler
    items           Items for check

  RETURN
    TRUE  Items can't be used in UPDATE
    FALSE Items are OK
*/

static bool check_fields(THD *thd, List<Item> &items)
{
  List_iterator<Item> it(items);
  Item *item;
  Item_field *field;

  while ((item= it++))
  {
    if (!(field= item->field_for_view_update()))
    {
      /* item has name, because it comes from VIEW SELECT list */
      my_error(ER_NONUPDATEABLE_COLUMN, MYF(0), item->item_name.ptr());
      return TRUE;
    }
    /*
      we make temporary copy of Item_field, to avoid influence of changing
      result_field on Item_ref which refer on this field
    */
    thd->change_item_tree(it.ref(), new Item_field(thd, field));
  }
  return FALSE;
}


/**
  Check if all expressions in list are constant expressions

  @param[in] values List of expressions

  @retval true Only constant expressions
  @retval false At least one non-constant expression
*/

static bool check_constant_expressions(List<Item> &values)
{
  Item *value;
  List_iterator_fast<Item> v(values);
  DBUG_ENTER("check_constant_expressions");

  while ((value= v++))
  {
    if (!value->const_item())
    {
      DBUG_PRINT("exit", ("expression is not constant"));
      DBUG_RETURN(false);
    }
  }
  DBUG_PRINT("exit", ("expression is constant"));
  DBUG_RETURN(true);
}


/*
  Process usual UPDATE

  SYNOPSIS
    mysql_update()
    thd			thread handler
    fields		fields for update
    values		values of fields for update
    conds		WHERE clause expression
    order_num		number of elemen in ORDER BY clause
    order		ORDER BY clause list
    limit		limit clause
    handle_duplicates	how to handle duplicates

  RETURN
    0  - OK
    2  - privilege check and openning table passed, but we need to convert to
         multi-update because of view substitution
    1  - error
*/

int mysql_update(THD *thd,
                 TABLE_LIST *table_list,
                 List<Item> &fields,
		 List<Item> &values,
                 Item *conds,
                 uint order_num, ORDER *order,
		 ha_rows limit,
		 enum enum_duplicates handle_duplicates, bool ignore,
                 ha_rows *found_return, ha_rows *updated_return)
{
  bool		using_limit= limit != HA_POS_ERROR;
  bool		safe_update= test(thd->variables.option_bits & OPTION_SAFE_UPDATES);
  bool          used_key_is_modified= FALSE, transactional_table, will_batch;
  int           res;
  int           error= 1;
  int           loc_error;
  uint          used_index, dup_key_found;
  bool          need_sort= TRUE;
  bool          reverse= FALSE;
  bool          using_filesort;
  bool          read_removal= false;
#ifndef NO_EMBEDDED_ACCESS_CHECKS
  uint		want_privilege;
#endif
  ha_rows	updated, found;
  key_map	old_covering_keys;
  TABLE		*table;
  SQL_SELECT	*select= NULL;
  READ_RECORD	info;
  SELECT_LEX    *select_lex= &thd->lex->select_lex;
  ulonglong     id;
  List<Item> all_fields;
  THD::killed_state killed_status= THD::NOT_KILLED;
  COPY_INFO update(COPY_INFO::UPDATE_OPERATION, &fields, &values);

  DBUG_ENTER("mysql_update");

  if (open_normal_and_derived_tables(thd, table_list, 0))
    DBUG_RETURN(1);

  if (table_list->multitable_view)
  {
    DBUG_ASSERT(table_list->view != 0);
    DBUG_PRINT("info", ("Switch to multi-update"));
    /* convert to multiupdate */
    DBUG_RETURN(2);
  }

  THD_STAGE_INFO(thd, stage_init);
  table= table_list->table;

  if (!table_list->updatable)
  {
    my_error(ER_NON_UPDATABLE_TABLE, MYF(0), table_list->alias, "UPDATE");
    DBUG_RETURN(1);
  }

  /* Calculate "table->covering_keys" based on the WHERE */
  table->covering_keys= table->s->keys_in_use;
  table->quick_keys.clear_all();
  table->possible_quick_keys.clear_all();

#ifndef NO_EMBEDDED_ACCESS_CHECKS
  /* Force privilege re-checking for views after they have been opened. */
  want_privilege= (table_list->view ? UPDATE_ACL :
                   table_list->grant.want_privilege);
#endif
  if (mysql_prepare_update(thd, table_list, &conds, order_num, order))
    DBUG_RETURN(1);

  old_covering_keys= table->covering_keys;		// Keys used in WHERE
  /* Check the fields we are going to modify */
#ifndef NO_EMBEDDED_ACCESS_CHECKS
  table_list->grant.want_privilege= table->grant.want_privilege= want_privilege;
  table_list->register_want_access(want_privilege);
#endif
  if (setup_fields_with_no_wrap(thd, Ref_ptr_array(),
                                fields, MARK_COLUMNS_WRITE, 0, 0))
    DBUG_RETURN(1);                     /* purecov: inspected */
  if (table_list->view && check_fields(thd, fields))
  {
    DBUG_RETURN(1);
  }
  if (!table_list->updatable || check_key_in_view(thd, table_list))
  {
    my_error(ER_NON_UPDATABLE_TABLE, MYF(0), table_list->alias, "UPDATE");
    DBUG_RETURN(1);
  }

  if (update.add_function_default_columns(table, table->write_set))
    DBUG_RETURN(1);

#ifndef NO_EMBEDDED_ACCESS_CHECKS
  /* Check values */
  table_list->grant.want_privilege= table->grant.want_privilege=
    (SELECT_ACL & ~table->grant.privilege);
#endif
  if (setup_fields(thd, Ref_ptr_array(), values, MARK_COLUMNS_READ, 0, 0))
  {
    free_underlaid_joins(thd, select_lex);
    DBUG_RETURN(1);				/* purecov: inspected */
  }

  if (select_lex->inner_refs_list.elements &&
    fix_inner_refs(thd, all_fields, select_lex, select_lex->ref_pointer_array))
    DBUG_RETURN(1);

  if ((table->file->ha_table_flags() & HA_PARTIAL_COLUMN_READ) != 0 &&
      update.function_defaults_apply(table))
    /*
      A column is to be set to its ON UPDATE function default only if other
      columns of the row are changing. To know this, we must be able to
      compare the "before" and "after" value of those columns
      (i.e. records_are_comparable() must be true below). Thus, we must read
      those columns:
    */
    bitmap_union(table->read_set, table->write_set);

  // Don't count on usage of 'only index' when calculating which key to use
  table->covering_keys.clear_all();

  /*
    This must be done before partitioning pruning, since prune_partitions()
    uses the table->write_set to determine may prune locks too.
  */
  if (table->triggers)
    table->triggers->mark_fields_used(TRG_EVENT_UPDATE);

#ifdef WITH_PARTITION_STORAGE_ENGINE
  if (table->part_info)
  {
    if (prune_partitions(thd, table, conds))
      DBUG_RETURN(1);
    if (table->all_partitions_pruned_away)
    {
      /* No matching records */
      if (thd->lex->describe)
      {
        error= explain_no_table(thd,
                                "No matching rows after partition pruning");
        goto exit_without_my_ok;
      }
      my_ok(thd);                            // No matching records
      DBUG_RETURN(0);
    }
  }
#endif
  if (lock_tables(thd, table_list, thd->lex->table_count, 0))
    DBUG_RETURN(1);

  // Must be done after lock_tables()
  if (conds)
  {
    COND_EQUAL *cond_equal= NULL;
    Item::cond_result result;
    if (table_list->check_option)
    {
      /*
        If this UPDATE is on a view with CHECK OPTION, Item_fields
        must not be replaced by constants. The reason is that when
        'conds' is optimized, 'check_option' is also optimized (it is
        part of 'conds'). Const replacement is fine for 'conds'
        because it is evaluated on a read row, but 'check_option' is
        evaluated on a row with updated fields and needs those updated
        values to be correct.

        Example:
        CREATE VIEW v1 ... WHERE fld < 2 WITH CHECK_OPTION
        UPDATE v1 SET fld=4 WHERE fld=1

        check_option is  "(fld < 2)"
        conds is         "(fld < 2) and (fld = 1)"

        optimize_cond() would propagate fld=1 to the first argument of
        the AND to create "(1 < 2) AND (fld = 1)". After this,
        check_option would be "(1 < 2)". But for check_option to work
        it must be evaluated with the *updated* value of fld: 4.
        Otherwise it will evaluate to true even when it should be
        false, which is the case for the UPDATE statement above.

        Thus, if there is a check_option, we do only the "safe" parts
        of optimize_cond(): Item_row -> Item_func_eq conversion (to
        enable range access) and removal of always true/always false
        predicates.

        An alternative to restricting this optimization of 'conds' in
        the presense of check_option: the Item-tree of 'check_option'
        could be cloned before optimizing 'conds' and thereby avoid
        const replacement. However, at the moment there is no such
        thing as Item::clone().
      */
      conds= build_equal_items(thd, conds, NULL, false,
                               select_lex->join_list, &cond_equal);
      conds= remove_eq_conds(thd, conds, &result);
    }
    else
      conds= optimize_cond(thd, conds, &cond_equal, select_lex->join_list,
                           true, &result);

    if (result == Item::COND_FALSE)
    {
      limit= 0;                                   // Impossible WHERE
      if (thd->lex->describe)
      {
        error= explain_no_table(thd, "Impossible WHERE");
        goto exit_without_my_ok;
      }
    }
    if (conds)
    {
      conds= substitute_for_best_equal_field(conds, cond_equal, 0);
      conds->update_used_tables();
    }
  }

#ifdef WITH_PARTITION_STORAGE_ENGINE
  /*
    Also try a second time after locking, to prune when subqueries and
    stored programs can be evaluated.
  */
  if (table->part_info)
  {
    if (prune_partitions(thd, table, conds))
      DBUG_RETURN(1);
    if (table->all_partitions_pruned_away)
    {
      /* No matching records */
      if (thd->lex->describe)
      {
        error= explain_no_table(thd,
                                "No matching rows after partition pruning");
        goto exit_without_my_ok;
      }
      my_ok(thd);                            // No matching records
      DBUG_RETURN(0);
    }
  }
#endif
  /* Update the table->file->stats.records number */
  table->file->info(HA_STATUS_VARIABLE | HA_STATUS_NO_LOCK);

  table->mark_columns_needed_for_update();
  select= make_select(table, 0, 0, conds, 0, &error);

  { // Enter scope for optimizer trace wrapper
    Opt_trace_object wrapper(&thd->opt_trace);
    wrapper.add_utf8_table(table);

    if (error || !limit ||
        (select && select->check_quick(thd, safe_update, limit)))
    {
      if (thd->lex->describe && !error && !thd->is_error())
      {
        error= explain_no_table(thd, "Impossible WHERE");
        goto exit_without_my_ok;
      }
      delete select;
      free_underlaid_joins(thd, select_lex);
      /*
        There was an error or the error was already sent by
        the quick select evaluation.
        TODO: Add error code output parameter to Item::val_xxx() methods.
        Currently they rely on the user checking DA for
        errors when unwinding the stack after calling Item::val_xxx().
      */
      if (error || thd->is_error())
      {
        DBUG_RETURN(1);				// Error in where
      }

      char buff[MYSQL_ERRMSG_SIZE];
      my_snprintf(buff, sizeof(buff), ER(ER_UPDATE_INFO), 0, 0,
                  (ulong) thd->get_stmt_da()->current_statement_warn_count());
      my_ok(thd, 0, 0, buff);

      DBUG_PRINT("info",("0 records updated"));
      DBUG_RETURN(0);
    }
  } // Ends scope for optimizer trace wrapper

  /* If running in safe sql mode, don't allow updates without keys */
  if (table->quick_keys.is_clear_all())
  {
    thd->server_status|=SERVER_QUERY_NO_INDEX_USED;
    if (safe_update && !using_limit)
    {
      my_message(ER_UPDATE_WITHOUT_KEY_IN_SAFE_MODE,
		 ER(ER_UPDATE_WITHOUT_KEY_IN_SAFE_MODE), MYF(0));
      goto exit_without_my_ok;
    }
  }
  init_ftfuncs(thd, select_lex, 1);

  table->update_const_key_parts(conds);
  order= simple_remove_const(order, conds);
        
  used_index= get_index_for_order(order, table, select, limit,
                                  &need_sort, &reverse);
  if (need_sort)
  { // Assign table scan index to check below for modified key fields:
    used_index= table->file->key_used_on_scan;
  }
  if (used_index != MAX_KEY)
  { // Check if we are modifying a key that we are used to search with:
    used_key_is_modified= is_key_used(table, used_index, table->write_set);
  }
  else if (select && select->quick)
  {
    /*
      select->quick != NULL and used_index == MAX_KEY happens for index
      merge and should be handled in a different way.
    */
    used_key_is_modified= (!select->quick->unique_key_range() &&
                           select->quick->is_keys_used(table->write_set));
  }

#ifdef WITH_PARTITION_STORAGE_ENGINE
  used_key_is_modified|= partition_key_modified(table, table->write_set);
#endif

  using_filesort= order && (need_sort||used_key_is_modified);
  if (thd->lex->describe)
  {
    const bool using_tmp_table= !using_filesort &&
                                (used_key_is_modified || order);
    error= explain_single_table_modification(thd, table, select, used_index,
                                             limit, using_tmp_table,
                                             using_filesort,
                                             true,
                                             used_key_is_modified);
    goto exit_without_my_ok;
  }

  if (used_key_is_modified || order)
  {
    /*
      We can't update table directly;  We must first search after all
      matching rows before updating the table!
    */

    if (used_index < MAX_KEY && old_covering_keys.is_set(used_index))
      table->set_keyread(true);

    /* note: We avoid sorting if we sort on the used index */
    if (using_filesort)
    {
      /*
	Doing an ORDER BY;  Let filesort find and sort the rows we are going
	to update
        NOTE: filesort will call table->prepare_for_position()
      */
      ha_rows examined_rows;
      ha_rows found_rows;
      Filesort fsort(order, limit, select);

      table->sort.io_cache = (IO_CACHE *) my_malloc(sizeof(IO_CACHE),
						    MYF(MY_FAE | MY_ZEROFILL));
      if ((table->sort.found_records= filesort(thd, table, &fsort, true,
                                               &examined_rows, &found_rows))
          == HA_POS_ERROR)
      {
        goto exit_without_my_ok;
      }
      thd->inc_examined_row_count(examined_rows);
      /*
	Filesort has already found and selected the rows we want to update,
	so we don't need the where clause
      */
      delete select;
      select= 0;
    }
    else
    {
      /*
	We are doing a search on a key that is updated. In this case
	we go trough the matching rows, save a pointer to them and
	update these in a separate loop based on the pointer.
      */
      table->prepare_for_position();

      IO_CACHE tempfile;
      if (open_cached_file(&tempfile, mysql_tmpdir,TEMP_PREFIX,
			   DISK_BUFFER_SIZE, MYF(MY_WME)))
        goto exit_without_my_ok;

      /* If quick select is used, initialize it before retrieving rows. */
      if (select && select->quick && select->quick->reset())
      {
        close_cached_file(&tempfile);
        goto exit_without_my_ok;
      }
      table->file->try_semi_consistent_read(1);

      /*
        When we get here, we have one of the following options:
        A. used_index == MAX_KEY
           This means we should use full table scan, and start it with
           init_read_record call
        B. used_index != MAX_KEY
           B.1 quick select is used, start the scan with init_read_record
           B.2 quick select is not used, this is full index scan (with LIMIT)
               Full index scan must be started with init_read_record_idx
      */

      if (used_index == MAX_KEY || (select && select->quick))
        error= init_read_record(&info, thd, table, select, 0, 1, FALSE);
      else
        error= init_read_record_idx(&info, thd, table, 1, used_index, reverse);

      if (error)
        goto exit_without_my_ok;

      THD_STAGE_INFO(thd, stage_searching_rows_for_update);
      ha_rows tmp_limit= limit;

      while (!(error=info.read_record(&info)) && !thd->killed)
      {
        thd->inc_examined_row_count(1);
        bool skip_record= FALSE;
        if (select && select->skip_record(thd, &skip_record))
        {
          error= 1;
          /*
            Don't try unlocking the row if skip_record reported an error since
            in this case the transaction might have been rolled back already.
          */
          break;
        }
        if (!skip_record)
	{
          if (table->file->was_semi_consistent_read())
	    continue;  /* repeat the read of the same row if it still exists */

	  table->file->position(table->record[0]);
	  if (my_b_write(&tempfile,table->file->ref,
			 table->file->ref_length))
	  {
	    error=1; /* purecov: inspected */
	    break; /* purecov: inspected */
	  }
	  if (!--limit && using_limit)
	  {
	    error= -1;
	    break;
	  }
	}
	else
	  table->file->unlock_row();
      }
      if (thd->killed && !error)
	error= 1;				// Aborted
      limit= tmp_limit;
      table->file->try_semi_consistent_read(0);
      end_read_record(&info);
     
      /* Change select to use tempfile */
      if (select)
      {
        select->set_quick(NULL);
        if (select->free_cond)
          delete select->cond;
        select->cond= NULL;
      }
      else
      {
	select= new SQL_SELECT;
	select->head=table;
      }
      if (reinit_io_cache(&tempfile,READ_CACHE,0L,0,0))
	error=1; /* purecov: inspected */
      select->file=tempfile;			// Read row ptrs from this file
      if (error >= 0)
        goto exit_without_my_ok;
    }
    if (used_index < MAX_KEY && old_covering_keys.is_set(used_index))
      table->set_keyread(false);
  }

  if (ignore)
    table->file->extra(HA_EXTRA_IGNORE_DUP_KEY);
  
  if (select && select->quick && select->quick->reset())
    goto exit_without_my_ok;
  table->file->try_semi_consistent_read(1);
  if ((error= init_read_record(&info, thd, table, select, 0, 1, FALSE)))
    goto exit_without_my_ok;

  updated= found= 0;
  /*
    Generate an error (in TRADITIONAL mode) or warning
    when trying to set a NOT NULL field to NULL.
  */
  thd->count_cuted_fields= CHECK_FIELD_WARN;
  thd->cuted_fields=0L;
  THD_STAGE_INFO(thd, stage_updating);

  transactional_table= table->file->has_transactions();
  thd->abort_on_warning= (!ignore && thd->is_strict_mode());

  if (table->triggers &&
      table->triggers->has_triggers(TRG_EVENT_UPDATE,
                                    TRG_ACTION_AFTER))
  {
    /*
      The table has AFTER UPDATE triggers that might access to subject 
      table and therefore might need update to be done immediately. 
      So we turn-off the batching.
    */ 
    (void) table->file->extra(HA_EXTRA_UPDATE_CANNOT_BATCH);
    will_batch= FALSE;
  }
  else
    will_batch= !table->file->start_bulk_update();

  if ((table->file->ha_table_flags() & HA_READ_BEFORE_WRITE_REMOVAL) &&
      !ignore && !using_limit &&
      select && select->quick && select->quick->index != MAX_KEY &&
      check_constant_expressions(values))
    read_removal= table->check_read_removal(select->quick->index);

  while (!(error=info.read_record(&info)) && !thd->killed)
  {
    thd->inc_examined_row_count(1);
    bool skip_record;
    if (!select || (!select->skip_record(thd, &skip_record) && !skip_record))
    {
      if (table->file->was_semi_consistent_read())
        continue;  /* repeat the read of the same row if it still exists */

      store_record(table,record[1]);
      if (fill_record_n_invoke_before_triggers(thd, fields, values, 0,
                                               table->triggers,
                                               TRG_EVENT_UPDATE))
        break; /* purecov: inspected */

      found++;

      if (!records_are_comparable(table) || compare_records(table))
      {
        if ((res= table_list->view_check_option(thd, ignore)) !=
            VIEW_CHECK_OK)
        {
          found--;
          if (res == VIEW_CHECK_SKIP)
            continue;
          else if (res == VIEW_CHECK_ERROR)
          {
            error= 1;
            break;
          }
        }

        /*
          In order to keep MySQL legacy behavior, we do this update *after*
          the CHECK OPTION test. Proper behavior is probably to throw an
          error, though.
        */
        update.set_function_defaults(table);

        if (will_batch)
        {
          /*
            Typically a batched handler can execute the batched jobs when:
            1) When specifically told to do so
            2) When it is not a good idea to batch anymore
            3) When it is necessary to send batch for other reasons
               (One such reason is when READ's must be performed)

            1) is covered by exec_bulk_update calls.
            2) and 3) is handled by the bulk_update_row method.
            
            bulk_update_row can execute the updates including the one
            defined in the bulk_update_row or not including the row
            in the call. This is up to the handler implementation and can
            vary from call to call.

            The dup_key_found reports the number of duplicate keys found
            in those updates actually executed. It only reports those if
            the extra call with HA_EXTRA_IGNORE_DUP_KEY have been issued.
            If this hasn't been issued it returns an error code and can
            ignore this number. Thus any handler that implements batching
            for UPDATE IGNORE must also handle this extra call properly.

            If a duplicate key is found on the record included in this
            call then it should be included in the count of dup_key_found
            and error should be set to 0 (only if these errors are ignored).
          */
          error= table->file->ha_bulk_update_row(table->record[1],
                                                 table->record[0],
                                                 &dup_key_found);
          limit+= dup_key_found;
          updated-= dup_key_found;
        }
        else
        {
          /* Non-batched update */
	  error= table->file->ha_update_row(table->record[1],
                                            table->record[0]);
        }
        if (!error || error == HA_ERR_RECORD_IS_THE_SAME)
	{
          if (error != HA_ERR_RECORD_IS_THE_SAME)
            updated++;
          else
            error= 0;
	}
 	else if (!ignore ||
                 table->file->is_fatal_error(error, HA_CHECK_DUP_KEY))
	{
          /*
            If (ignore && error is ignorable) we don't have to
            do anything; otherwise...
          */
          myf flags= 0;

          if (table->file->is_fatal_error(error, HA_CHECK_DUP_KEY))
            flags|= ME_FATALERROR; /* Other handler errors are fatal */

	  table->file->print_error(error,MYF(flags));
	  error= 1;
	  break;
	}
      }

      if (table->triggers &&
          table->triggers->process_triggers(thd, TRG_EVENT_UPDATE,
                                            TRG_ACTION_AFTER, TRUE))
      {
        error= 1;
        break;
      }

      if (!--limit && using_limit)
      {
        /*
          We have reached end-of-file in most common situations where no
          batching has occurred and if batching was supposed to occur but
          no updates were made and finally when the batch execution was
          performed without error and without finding any duplicate keys.
          If the batched updates were performed with errors we need to
          check and if no error but duplicate key's found we need to
          continue since those are not counted for in limit.
        */
        if (will_batch &&
            ((error= table->file->exec_bulk_update(&dup_key_found)) ||
             dup_key_found))
        {
 	  if (error)
          {
            /* purecov: begin inspected */
            /*
              The handler should not report error of duplicate keys if they
              are ignored. This is a requirement on batching handlers.
            */
            table->file->print_error(error,MYF(0));
            error= 1;
            break;
            /* purecov: end */
          }
          /*
            Either an error was found and we are ignoring errors or there
            were duplicate keys found. In both cases we need to correct
            the counters and continue the loop.
          */
          limit= dup_key_found; //limit is 0 when we get here so need to +
          updated-= dup_key_found;
        }
        else
        {
	  error= -1;				// Simulate end of file
	  break;
        }
      }
    }
    /*
      Don't try unlocking the row if skip_record reported an error since in
      this case the transaction might have been rolled back already.
    */
    else if (!thd->is_error())
      table->file->unlock_row();
<<<<<<< HEAD
    thd->get_stmt_da()->inc_current_row_for_warning();
=======
    else
    {
      error= 1;
      break;
    }
    thd->warning_info->inc_current_row_for_warning();
>>>>>>> db99fd74
    if (thd->is_error())
    {
      error= 1;
      break;
    }
  }
  table->auto_increment_field_not_null= FALSE;
  dup_key_found= 0;
  /*
    Caching the killed status to pass as the arg to query event constuctor;
    The cached value can not change whereas the killed status can
    (externally) since this point and change of the latter won't affect
    binlogging.
    It's assumed that if an error was set in combination with an effective 
    killed status then the error is due to killing.
  */
  killed_status= thd->killed; // get the status of the volatile 
  // simulated killing after the loop must be ineffective for binlogging
  DBUG_EXECUTE_IF("simulate_kill_bug27571",
                  {
                    thd->killed= THD::KILL_QUERY;
                  };);
  error= (killed_status == THD::NOT_KILLED)?  error : 1;
  
  if (error &&
      will_batch &&
      (loc_error= table->file->exec_bulk_update(&dup_key_found)))
    /*
      An error has occurred when a batched update was performed and returned
      an error indication. It cannot be an allowed duplicate key error since
      we require the batching handler to treat this as a normal behavior.

      Otherwise we simply remove the number of duplicate keys records found
      in the batched update.
    */
  {
    /* purecov: begin inspected */
    table->file->print_error(loc_error,MYF(ME_FATALERROR));
    error= 1;
    /* purecov: end */
  }
  else
    updated-= dup_key_found;
  if (will_batch)
    table->file->end_bulk_update();
  table->file->try_semi_consistent_read(0);

  if (read_removal)
  {
    /* Only handler knows how many records really was written */
    updated= table->file->end_read_removal();
    if (!records_are_comparable(table))
      found= updated;
  }

  if (!transactional_table && updated > 0)
    thd->transaction.stmt.mark_modified_non_trans_table();

  end_read_record(&info);
  delete select;
  THD_STAGE_INFO(thd, stage_end);
  (void) table->file->extra(HA_EXTRA_NO_IGNORE_DUP_KEY);

  /*
    Invalidate the table in the query cache if something changed.
    This must be before binlog writing and ha_autocommit_...
  */
  if (updated)
  {
    query_cache_invalidate3(thd, table_list, 1);
  }
  
  /*
    error < 0 means really no error at all: we processed all rows until the
    last one without error. error > 0 means an error (e.g. unique key
    violation and no IGNORE or REPLACE). error == 0 is also an error (if
    preparing the record or invoking before triggers fails). See
    ha_autocommit_or_rollback(error>=0) and DBUG_RETURN(error>=0) below.
    Sometimes we want to binlog even if we updated no rows, in case user used
    it to be sure master and slave are in same state.
  */
  if ((error < 0) || thd->transaction.stmt.cannot_safely_rollback())
  {
    if (mysql_bin_log.is_open())
    {
      int errcode= 0;
      if (error < 0)
        thd->clear_error();
      else
        errcode= query_error_code(thd, killed_status == THD::NOT_KILLED);

      if (thd->binlog_query(THD::ROW_QUERY_TYPE,
                            thd->query(), thd->query_length(),
                            transactional_table, FALSE, FALSE, errcode))
      {
        error=1;				// Rollback update
      }
    }
  }
  DBUG_ASSERT(transactional_table || !updated ||
              thd->transaction.stmt.cannot_safely_rollback());
  free_underlaid_joins(thd, select_lex);

  /* If LAST_INSERT_ID(X) was used, report X */
  id= thd->arg_of_last_insert_id_function ?
    thd->first_successful_insert_id_in_prev_stmt : 0;

  if (error < 0)
  {
    char buff[MYSQL_ERRMSG_SIZE];
    my_snprintf(buff, sizeof(buff), ER(ER_UPDATE_INFO), (ulong) found,
                (ulong) updated,
                (ulong) thd->get_stmt_da()->current_statement_warn_count());
    my_ok(thd, (thd->client_capabilities & CLIENT_FOUND_ROWS) ? found : updated,
          id, buff);
    DBUG_PRINT("info",("%ld records updated", (long) updated));
  }
  thd->count_cuted_fields= CHECK_FIELD_IGNORE;		/* calc cuted fields */
  thd->abort_on_warning= 0;
  *found_return= found;
  *updated_return= updated;
  DBUG_RETURN((error >= 0 || thd->is_error()) ? 1 : 0);

exit_without_my_ok:
  delete select;
  free_underlaid_joins(thd, select_lex);
  table->set_keyread(FALSE);
  thd->abort_on_warning= 0;
  DBUG_RETURN(error);
}

/*
  Prepare items in UPDATE statement

  SYNOPSIS
    mysql_prepare_update()
    thd			- thread handler
    table_list		- global/local table list
    conds		- conditions
    order_num		- number of ORDER BY list entries
    order		- ORDER BY clause list

  RETURN VALUE
    FALSE OK
    TRUE  error
*/
bool mysql_prepare_update(THD *thd, TABLE_LIST *table_list,
			 Item **conds, uint order_num, ORDER *order)
{
  Item *fake_conds= 0;
#ifndef NO_EMBEDDED_ACCESS_CHECKS
  TABLE *table= table_list->table;
#endif
  List<Item> all_fields;
  SELECT_LEX *select_lex= &thd->lex->select_lex;
  DBUG_ENTER("mysql_prepare_update");

#ifndef NO_EMBEDDED_ACCESS_CHECKS
  table_list->grant.want_privilege= table->grant.want_privilege= 
    (SELECT_ACL & ~table->grant.privilege);
  table_list->register_want_access(SELECT_ACL);
#endif

  thd->lex->allow_sum_func= 0;

  if (setup_tables_and_check_access(thd, &select_lex->context, 
                                    &select_lex->top_join_list,
                                    table_list,
                                    &select_lex->leaf_tables,
                                    FALSE, UPDATE_ACL, SELECT_ACL) ||
      setup_conds(thd, table_list, select_lex->leaf_tables, conds) ||
      select_lex->setup_ref_array(thd, order_num) ||
      setup_order(thd, select_lex->ref_pointer_array,
		  table_list, all_fields, all_fields, order) ||
      setup_ftfuncs(select_lex))
    DBUG_RETURN(TRUE);

  /* Check that we are not using table that we are updating in a sub select */
  {
    TABLE_LIST *duplicate;
    if ((duplicate= unique_table(thd, table_list, table_list->next_global, 0)))
    {
      update_non_unique_table_error(table_list, "UPDATE", duplicate);
      DBUG_RETURN(TRUE);
    }
  }
  select_lex->fix_prepare_information(thd, conds, &fake_conds);
  DBUG_RETURN(FALSE);
}


/***************************************************************************
  Update multiple tables from join 
***************************************************************************/

/*
  Get table map for list of Item_field
*/

static table_map get_table_map(List<Item> *items)
{
  List_iterator_fast<Item> item_it(*items);
  Item_field *item;
  table_map map= 0;

  while ((item= (Item_field *) item_it++)) 
    map|= item->used_tables();
  DBUG_PRINT("info", ("table_map: 0x%08lx", (long) map));
  return map;
}

/**
  If one row is updated through two different aliases and the first
  update physically moves the row, the second update will error
  because the row is no longer located where expected. This function
  checks if the multiple-table update is about to do that and if so
  returns with an error.

  The following update operations physically moves rows:
    1) Update of a column in a clustered primary key
    2) Update of a column used to calculate which partition the row belongs to

  This function returns with an error if both of the following are
  true:

    a) A table in the multiple-table update statement is updated
       through multiple aliases (including views)
    b) At least one of the updates on the table from a) may physically
       moves the row. Note: Updating a column used to calculate which
       partition a row belongs to does not necessarily mean that the
       row is moved. The new value may or may not belong to the same
       partition.

  @param leaves               First leaf table
  @param tables_for_update    Map of tables that are updated

  @return
    true   if the update is unsafe, in which case an error message is also set,
    false  otherwise.
*/
static
bool unsafe_key_update(TABLE_LIST *leaves, table_map tables_for_update)
{
  TABLE_LIST *tl= leaves;

  for (tl= leaves; tl ; tl= tl->next_leaf)
  {
    if (tl->table->map & tables_for_update)
    {
      TABLE *table1= tl->table;
      bool primkey_clustered= (table1->file->primary_key_is_clustered() &&
                               table1->s->primary_key != MAX_KEY);

      bool table_partitioned= false;
#ifdef WITH_PARTITION_STORAGE_ENGINE
      table_partitioned= (table1->part_info != NULL);
#endif

      if (!table_partitioned && !primkey_clustered)
        continue;

      for (TABLE_LIST* tl2= tl->next_leaf; tl2 ; tl2= tl2->next_leaf)
      {
        /*
          Look at "next" tables only since all previous tables have
          already been checked
        */
        TABLE *table2= tl2->table;
        if (table2->map & tables_for_update && table1->s == table2->s)
        {
#ifdef WITH_PARTITION_STORAGE_ENGINE
          // A table is updated through two aliases
          if (table_partitioned &&
              (partition_key_modified(table1, table1->write_set) ||
               partition_key_modified(table2, table2->write_set)))
          {
            // Partitioned key is updated
            my_error(ER_MULTI_UPDATE_KEY_CONFLICT, MYF(0),
                     tl->belong_to_view ? tl->belong_to_view->alias
                                        : tl->alias,
                     tl2->belong_to_view ? tl2->belong_to_view->alias
                                         : tl2->alias);
            return true;
          }
#endif

          if (primkey_clustered)
          {
            // The primary key can cover multiple columns
            KEY key_info= table1->key_info[table1->s->primary_key];
            KEY_PART_INFO *key_part= key_info.key_part;
            KEY_PART_INFO *key_part_end= key_part +
              key_info.user_defined_key_parts;

            for (;key_part != key_part_end; ++key_part)
            {
              if (bitmap_is_set(table1->write_set, key_part->fieldnr-1) ||
                  bitmap_is_set(table2->write_set, key_part->fieldnr-1))
              {
                // Clustered primary key is updated
                my_error(ER_MULTI_UPDATE_KEY_CONFLICT, MYF(0),
                         tl->belong_to_view ? tl->belong_to_view->alias
                         : tl->alias,
                         tl2->belong_to_view ? tl2->belong_to_view->alias
                         : tl2->alias);
                return true;
              }
            }
          }
        }
      }
    }
  }
  return false;
}


/**
  Check if there is enough privilege on specific table used by the
  main select list of multi-update directly or indirectly (through
  a view).

  @param[in]      thd                Thread context.
  @param[in]      table              Table list element for the table.
  @param[in]      tables_for_update  Bitmap with tables being updated.
  @param[in/out]  updated_arg        Set to true if table in question is
                                     updated, also set to true if it is
                                     a view and one of its underlying
                                     tables is updated. Should be
                                     initialized to false by the caller
                                     before a sequence of calls to this
                                     function.

  @note To determine which tables/views are updated we have to go from
        leaves to root since tables_for_update contains map of leaf
        tables being updated and doesn't include non-leaf tables
        (fields are already resolved to leaf tables).

  @retval false - Success, all necessary privileges on all tables are
                  present or might be present on column-level.
  @retval true  - Failure, some necessary privilege on some table is
                  missing.
*/

static bool multi_update_check_table_access(THD *thd, TABLE_LIST *table,
                                            table_map tables_for_update,
                                            bool *updated_arg)
{
  if (table->view)
  {
    bool updated= false;
    /*
      If it is a mergeable view then we need to check privileges on its
      underlying tables being merged (including views). We also need to
      check if any of them is updated in order to find if this view is
      updated.
      If it is a non-mergeable view then it can't be updated.
    */
    DBUG_ASSERT(table->merge_underlying_list ||
                (!table->updatable &&
                 !(table->table->map & tables_for_update)));

    for (TABLE_LIST *tbl= table->merge_underlying_list; tbl;
         tbl= tbl->next_local)
    {
      if (multi_update_check_table_access(thd, tbl, tables_for_update, &updated))
        return true;
    }
    if (check_table_access(thd, updated ? UPDATE_ACL: SELECT_ACL, table,
                           FALSE, 1, FALSE))
      return true;
    *updated_arg|= updated;
    /* We only need SELECT privilege for columns in the values list. */
    table->grant.want_privilege= SELECT_ACL & ~table->grant.privilege;
  }
  else
  {
    /* Must be a base or derived table. */
    const bool updated= table->table->map & tables_for_update;
    if (check_table_access(thd, updated ? UPDATE_ACL : SELECT_ACL, table,
                           FALSE, 1, FALSE))
      return true;
    *updated_arg|= updated;
    /* We only need SELECT privilege for columns in the values list. */
    if (!table->derived)
    {
      table->grant.want_privilege= SELECT_ACL & ~table->grant.privilege;
      table->table->grant.want_privilege= SELECT_ACL & ~table->table->grant.privilege;
    }
  }
  return false;
}


/*
  make update specific preparation and checks after opening tables

  SYNOPSIS
    mysql_multi_update_prepare()
    thd         thread handler

  RETURN
    FALSE OK
    TRUE  Error
*/

int mysql_multi_update_prepare(THD *thd)
{
  LEX *lex= thd->lex;
  TABLE_LIST *table_list= lex->query_tables;
  TABLE_LIST *tl, *leaves;
  List<Item> *fields= &lex->select_lex.item_list;
  table_map tables_for_update;
  bool update_view= 0;
  const bool using_lock_tables= thd->locked_tables_mode != LTM_NONE;
  bool original_multiupdate= (thd->lex->sql_command == SQLCOM_UPDATE_MULTI);
  DBUG_ENTER("mysql_multi_update_prepare");

  /* following need for prepared statements, to run next time multi-update */
  thd->lex->sql_command= SQLCOM_UPDATE_MULTI;

  /*
    Open tables and create derived ones, but do not lock and fill them yet.

    During prepare phase acquire only S metadata locks instead of SW locks to
    keep prepare of multi-UPDATE compatible with concurrent LOCK TABLES WRITE
    and global read lock.
  */
  if (original_multiupdate &&
      open_normal_and_derived_tables(thd, table_list,
                                     (thd->stmt_arena->is_stmt_prepare() ?
                                      MYSQL_OPEN_FORCE_SHARED_MDL : 0)))
    DBUG_RETURN(TRUE);
  /*
    setup_tables() need for VIEWs. JOIN::prepare() will call setup_tables()
    second time, but this call will do nothing (there are check for second
    call in setup_tables()).
  */

  if (setup_tables(thd, &lex->select_lex.context,
                   &lex->select_lex.top_join_list,
                   table_list, &lex->select_lex.leaf_tables,
                   FALSE))
    DBUG_RETURN(TRUE);

  if (setup_fields_with_no_wrap(thd, Ref_ptr_array(),
                                *fields, MARK_COLUMNS_WRITE, 0, 0))
    DBUG_RETURN(TRUE);

  /*
   Setting tl->updating= false for view as it is correctly set
   for tables below
  */
  for (tl= table_list; tl ; tl= tl->next_local)
  {
    if (tl->view)
    {
      update_view= 1;
      tl->updating= false;
    }
  }

  if (update_view && check_fields(thd, *fields))
  {
    DBUG_RETURN(TRUE);
  }

  thd->table_map_for_update= tables_for_update= get_table_map(fields);

  leaves= lex->select_lex.leaf_tables;

  if (unsafe_key_update(leaves, tables_for_update))
    DBUG_RETURN(true);

  /*
    Setup timestamp handling and locking mode
  */
  for (tl= leaves; tl; tl= tl->next_leaf)
  {
    TABLE *table= tl->table;

    /* if table will be updated then check that it is unique */
    if (table->map & tables_for_update)
    {
      if (!tl->updatable || check_key_in_view(thd, tl))
      {
        my_error(ER_NON_UPDATABLE_TABLE, MYF(0), tl->alias, "UPDATE");
        DBUG_RETURN(TRUE);
      }

      DBUG_PRINT("info",("setting table `%s` for update", tl->alias));
      /*
        If table will be updated we should not downgrade lock for it and
        leave it as is.
      */
    }
    else
    {
      DBUG_PRINT("info",("setting table `%s` for read-only", tl->alias));
      /*
        If we are using the binary log, we need TL_READ_NO_INSERT to get
        correct order of statements. Otherwise, we use a TL_READ lock to
        improve performance.
        We don't downgrade metadata lock from SW to SR in this case as
        there is no guarantee that the same ticket is not used by
        another table instance used by this statement which is going to
        be write-locked (for example, trigger to be invoked might try
        to update this table).
        Last argument routine_modifies_data for read_lock_type_for_table()
        is ignored, as prelocking placeholder will never be set here.
      */
      DBUG_ASSERT(tl->prelocking_placeholder == false);
      tl->lock_type= read_lock_type_for_table(thd, lex, tl, true);
      tl->updating= 0;
      /* Update TABLE::lock_type accordingly. */
      if (!tl->placeholder() && !using_lock_tables)
        tl->table->reginfo.lock_type= tl->lock_type;
    }
  }

  /*
    Check access privileges for tables being updated or read.
    Note that unlike in the above loop we need to iterate here not only
    through all leaf tables but also through all view hierarchy.
  */
  for (tl= table_list; tl; tl= tl->next_local)
  {
    bool not_used= false;
    if (multi_update_check_table_access(thd, tl, tables_for_update, &not_used))
      DBUG_RETURN(TRUE);
  }

  /* check single table update for view compound from several tables */
  for (tl= table_list; tl; tl= tl->next_local)
  {
    if (tl->effective_algorithm == VIEW_ALGORITHM_MERGE)
    {
      TABLE_LIST *for_update= 0;
      if (tl->check_single_table(&for_update, tables_for_update, tl))
      {
	my_error(ER_VIEW_MULTIUPDATE, MYF(0),
		 tl->view_db.str, tl->view_name.str);
	DBUG_RETURN(-1);
      }
    }
  }

  /* @todo: downgrade the metadata locks here. */

  /*
    Check that we are not using table that we are updating, but we should
    skip all tables of UPDATE SELECT itself
  */
  lex->select_lex.exclude_from_table_unique_test= TRUE;
  for (tl= leaves; tl; tl= tl->next_leaf)
  {
    if (tl->lock_type != TL_READ &&
        tl->lock_type != TL_READ_NO_INSERT)
    {
      TABLE_LIST *duplicate;
      if ((duplicate= unique_table(thd, tl, table_list, 0)))
      {
        update_non_unique_table_error(table_list, "UPDATE", duplicate);
        DBUG_RETURN(TRUE);
      }
    }
  }
  /*
    Set exclude_from_table_unique_test value back to FALSE. It is needed for
    further check in multi_update::prepare whether to use record cache.
  */
  lex->select_lex.exclude_from_table_unique_test= FALSE;
  DBUG_RETURN (FALSE);
}


/*
  Setup multi-update handling and call SELECT to do the join
*/

bool mysql_multi_update(THD *thd,
                        TABLE_LIST *table_list,
                        List<Item> *fields,
                        List<Item> *values,
                        Item *conds,
                        ulonglong options,
                        enum enum_duplicates handle_duplicates,
                        bool ignore,
                        SELECT_LEX_UNIT *unit,
                        SELECT_LEX *select_lex,
                        multi_update **result)
{
  bool res;
  DBUG_ENTER("mysql_multi_update");

  if (!(*result= new multi_update(table_list,
				 thd->lex->select_lex.leaf_tables,
				 fields, values,
				 handle_duplicates, ignore)))
  {
    DBUG_RETURN(TRUE);
  }

  thd->abort_on_warning= (!ignore && thd->is_strict_mode());

  if (thd->lex->describe)
    res= explain_multi_table_modification(thd, *result);
  else
  {
    List<Item> total_list;

    res= mysql_select(thd,
                      table_list, select_lex->with_wild,
                      total_list,
                      conds, (SQL_I_List<ORDER> *) NULL,
                      (SQL_I_List<ORDER> *)NULL, (Item *) NULL,
                      options | SELECT_NO_JOIN_CACHE | SELECT_NO_UNLOCK |
                      OPTION_SETUP_TABLES_DONE,
                      *result, unit, select_lex);

    DBUG_PRINT("info",("res: %d  report_error: %d",res, (int) thd->is_error()));
    res|= thd->is_error();
    if (unlikely(res))
    {
      /* If we had a another error reported earlier then this will be ignored */
      (*result)->send_error(ER_UNKNOWN_ERROR, ER(ER_UNKNOWN_ERROR));
      (*result)->abort_result_set();
    }
  }
  thd->abort_on_warning= 0;
  DBUG_RETURN(res);
}


multi_update::multi_update(TABLE_LIST *table_list,
			   TABLE_LIST *leaves_list,
			   List<Item> *field_list, List<Item> *value_list,
			   enum enum_duplicates handle_duplicates_arg,
                           bool ignore_arg)
  :all_tables(table_list), leaves(leaves_list), update_tables(0),
   tmp_tables(0), updated(0), found(0), fields(field_list),
   values(value_list), table_count(0), copy_field(0),
   handle_duplicates(handle_duplicates_arg), do_update(1), trans_safe(1),
   transactional_tables(0), ignore(ignore_arg), error_handled(0),
   update_operations(NULL)
{}


/*
  Connect fields with tables and create list of tables that are updated
*/

int multi_update::prepare(List<Item> &not_used_values,
			  SELECT_LEX_UNIT *lex_unit)
{
  TABLE_LIST *table_ref;
  SQL_I_List<TABLE_LIST> update;
  table_map tables_to_update;
  Item_field *item;
  List_iterator_fast<Item> field_it(*fields);
  List_iterator_fast<Item> value_it(*values);
  uint i, max_fields;
  uint leaf_table_count= 0;
  DBUG_ENTER("multi_update::prepare");

  thd->count_cuted_fields= CHECK_FIELD_WARN;
  thd->cuted_fields=0L;
  THD_STAGE_INFO(thd, stage_updating_main_table);

  tables_to_update= get_table_map(fields);

  if (!tables_to_update)
  {
    my_message(ER_NO_TABLES_USED, ER(ER_NO_TABLES_USED), MYF(0));
    DBUG_RETURN(1);
  }

  /*
    We gather the set of columns read during evaluation of SET expression in
    TABLE::tmp_set by pointing TABLE::read_set to it and then restore it after
    setup_fields().
  */
  for (table_ref= leaves; table_ref; table_ref= table_ref->next_leaf)
  {
    TABLE *table= table_ref->table;
    if (tables_to_update & table->map)
    {
      DBUG_ASSERT(table->read_set == &table->def_read_set);
      table->read_set= &table->tmp_set;
      bitmap_clear_all(table->read_set);
    }
  }

  /*
    We have to check values after setup_tables to get covering_keys right in
    reference tables
  */

  int error= setup_fields(thd, Ref_ptr_array(),
                          *values, MARK_COLUMNS_READ, 0, 0);

  for (table_ref= leaves; table_ref; table_ref= table_ref->next_leaf)
  {
    TABLE *table= table_ref->table;
    if (tables_to_update & table->map)
    {
      table->read_set= &table->def_read_set;
      bitmap_union(table->read_set, &table->tmp_set);
    }
  }
  
  if (error)
    DBUG_RETURN(1);    

  /*
    Save tables beeing updated in update_tables
    update_table->shared is position for table
    Don't use key read on tables that are updated
  */

  update.empty();
  for (table_ref= leaves; table_ref; table_ref= table_ref->next_leaf)
  {
    /* TODO: add support of view of join support */
    TABLE *table=table_ref->table;
    leaf_table_count++;
    if (tables_to_update & table->map)
    {
      TABLE_LIST *tl= (TABLE_LIST*) thd->memdup(table_ref,
						sizeof(*tl));
      if (!tl)
	DBUG_RETURN(1);
      update.link_in_list(tl, &tl->next_local);
      tl->shared= table_count++;
      table->no_keyread=1;
      table->covering_keys.clear_all();
      table->pos_in_table_list= tl;
      if (table->triggers &&
          table->triggers->has_triggers(TRG_EVENT_UPDATE,
                                        TRG_ACTION_AFTER))
      {
	/*
           The table has AFTER UPDATE triggers that might access to subject 
           table and therefore might need update to be done immediately. 
           So we turn-off the batching.
	*/ 
	(void) table->file->extra(HA_EXTRA_UPDATE_CANNOT_BATCH);
      }
    }
  }


  table_count=  update.elements;
  update_tables= update.first;

  tmp_tables = (TABLE**) thd->calloc(sizeof(TABLE *) * table_count);
  tmp_table_param = (TMP_TABLE_PARAM*) thd->calloc(sizeof(TMP_TABLE_PARAM) *
						   table_count);
  fields_for_table= (List_item **) thd->alloc(sizeof(List_item *) *
					      table_count);
  values_for_table= (List_item **) thd->alloc(sizeof(List_item *) *
					      table_count);

  DBUG_ASSERT(update_operations == NULL);
  update_operations= (COPY_INFO**) thd->calloc(sizeof(COPY_INFO*) *
                                               table_count);

  if (thd->is_fatal_error)
    DBUG_RETURN(1);
  for (i=0 ; i < table_count ; i++)
  {
    fields_for_table[i]= new List_item;
    values_for_table[i]= new List_item;
  }
  if (thd->is_fatal_error)
    DBUG_RETURN(1);

  /* Split fields into fields_for_table[] and values_by_table[] */

  while ((item= (Item_field *) field_it++))
  {
    Item *value= value_it++;
    uint offset= item->field->table->pos_in_table_list->shared;
    fields_for_table[offset]->push_back(item);
    values_for_table[offset]->push_back(value);
  }
  if (thd->is_fatal_error)
    DBUG_RETURN(1);

  /* Allocate copy fields */
  max_fields=0;
  for (i=0 ; i < table_count ; i++)
    set_if_bigger(max_fields, fields_for_table[i]->elements + leaf_table_count);
  copy_field= new Copy_field[max_fields];


  for (TABLE_LIST *ref= leaves; ref != NULL; ref= ref->next_leaf)
  {
    TABLE *table= ref->table;
    if (tables_to_update & table->map)
    {
      const uint position= table->pos_in_table_list->shared;
      List<Item> *cols= fields_for_table[position];
      List<Item> *vals= values_for_table[position];
      COPY_INFO *update=
        new (thd->mem_root) COPY_INFO(COPY_INFO::UPDATE_OPERATION, cols, vals);
      if (update == NULL ||
          update->add_function_default_columns(table, table->write_set))
        DBUG_RETURN(1);

      update_operations[position]= update;

      if ((table->file->ha_table_flags() & HA_PARTIAL_COLUMN_READ) != 0 &&
          update->function_defaults_apply(table))
      {
        /*
          A column is to be set to its ON UPDATE function default only if
          other columns of the row are changing. To know this, we must be able
          to compare the "before" and "after" value of those columns. Thus, we
          must read those columns:
        */
        bitmap_union(table->read_set, table->write_set);
      }
      /* All needed columns must be marked before prune_partitions(). */
      if (table->triggers)
        table->triggers->mark_fields_used(TRG_EVENT_UPDATE);
    }
  }

  DBUG_RETURN(thd->is_fatal_error != 0);
}


/*
  Check if table is safe to update on fly

  SYNOPSIS
    safe_update_on_fly()
    thd                 Thread handler
    join_tab            How table is used in join
    all_tables          List of tables

  NOTES
    We can update the first table in join on the fly if we know that
    a row in this table will never be read twice. This is true under
    the following conditions:

    - No column is both written to and read in SET expressions.

    - We are doing a table scan and the data is in a separate file (MyISAM) or
      if we don't update a clustered key.

    - We are doing a range scan and we don't update the scan key or
      the primary key for a clustered table handler.

    - Table is not joined to itself.

    This function gets information about fields to be updated from
    the TABLE::write_set bitmap.

  WARNING
    This code is a bit dependent of how make_join_readinfo() works.

    The field table->tmp_set is used for keeping track of which fields are
    read during evaluation of the SET expression. See multi_update::prepare.

  RETURN
    0		Not safe to update
    1		Safe to update
*/

static bool safe_update_on_fly(THD *thd, JOIN_TAB *join_tab,
                               TABLE_LIST *table_ref, TABLE_LIST *all_tables)
{
  TABLE *table= join_tab->table;
  if (unique_table(thd, table_ref, all_tables, 0))
    return 0;
  switch (join_tab->type) {
  case JT_SYSTEM:
  case JT_CONST:
  case JT_EQ_REF:
    return TRUE;				// At most one matching row
  case JT_REF:
  case JT_REF_OR_NULL:
    return !is_key_used(table, join_tab->ref.key, table->write_set);
  case JT_ALL:
    if (bitmap_is_overlapping(&table->tmp_set, table->write_set))
      return FALSE;
    /* If range search on index */
    if (join_tab->quick)
      return !join_tab->quick->is_keys_used(table->write_set);
    /* If scanning in clustered key */
    if ((table->file->ha_table_flags() & HA_PRIMARY_KEY_IN_READ_INDEX) &&
	table->s->primary_key < MAX_KEY)
      return !is_key_used(table, table->s->primary_key, table->write_set);
    return TRUE;
  default:
    break;					// Avoid compler warning
  }
  return FALSE;

}


/*
  Initialize table for multi table

  IMPLEMENTATION
    - Update first table in join on the fly, if possible
    - Create temporary tables to store changed values for all other tables
      that are updated (and main_table if the above doesn't hold).
*/

bool
multi_update::initialize_tables(JOIN *join)
{
  TABLE_LIST *table_ref;
  DBUG_ENTER("initialize_tables");

  if ((thd->variables.option_bits & OPTION_SAFE_UPDATES) && error_if_full_join(join))
    DBUG_RETURN(1);
  main_table=join->join_tab->table;
  table_to_update= 0;

  /* Any update has at least one pair (field, value) */
  DBUG_ASSERT(fields->elements);
  /*
   Only one table may be modified by UPDATE of an updatable view.
   For an updatable view first_table_for_update indicates this
   table.
   For a regular multi-update it refers to some updated table.
  */ 
  TABLE *first_table_for_update= ((Item_field *) fields->head())->field->table;

  /* Create a temporary table for keys to all tables, except main table */
  for (table_ref= update_tables; table_ref; table_ref= table_ref->next_local)
  {
    TABLE *table=table_ref->table;
    uint cnt= table_ref->shared;
    List<Item> temp_fields;
    ORDER     group;
    TMP_TABLE_PARAM *tmp_param;

    if (ignore)
      table->file->extra(HA_EXTRA_IGNORE_DUP_KEY);
    if (table == main_table)			// First table in join
    {
      if (safe_update_on_fly(thd, join->join_tab, table_ref, all_tables))
      {
        table->mark_columns_needed_for_update();
	table_to_update= table;			// Update table on the fly
	continue;
      }
    }
    table->mark_columns_needed_for_update();

    /*
      enable uncacheable flag if we update a view with check option
      and check option has a subselect, otherwise, the check option
      can be evaluated after the subselect was freed as independent
      (See full_local in JOIN::join_free()).
    */
    if (table_ref->check_option && !join->select_lex->uncacheable)
    {
      SELECT_LEX_UNIT *tmp_unit;
      SELECT_LEX *sl;
      for (tmp_unit= join->select_lex->first_inner_unit();
           tmp_unit;
           tmp_unit= tmp_unit->next_unit())
      {
        for (sl= tmp_unit->first_select(); sl; sl= sl->next_select())
        {
          if (sl->master_unit()->item)
          {
            join->select_lex->uncacheable|= UNCACHEABLE_CHECKOPTION;
            goto loop_end;
          }
        }
      }
    }
loop_end:

    if (table == first_table_for_update && table_ref->check_option)
    {
      table_map unupdated_tables= table_ref->check_option->used_tables() &
                                  ~first_table_for_update->map;
      for (TABLE_LIST *tbl_ref =leaves;
           unupdated_tables && tbl_ref;
           tbl_ref= tbl_ref->next_leaf)
      {
        if (unupdated_tables & tbl_ref->table->map)
          unupdated_tables&= ~tbl_ref->table->map;
        else
          continue;
        if (unupdated_check_opt_tables.push_back(tbl_ref->table))
          DBUG_RETURN(1);
      }
    }

    tmp_param= tmp_table_param+cnt;

    /*
      Create a temporary table to store all fields that are changed for this
      table. The first field in the temporary table is a pointer to the
      original row so that we can find and update it. For the updatable
      VIEW a few following fields are rowids of tables used in the CHECK
      OPTION condition.
    */

    List_iterator_fast<TABLE> tbl_it(unupdated_check_opt_tables);
    TABLE *tbl= table;
    do
    {
      /*
        Signal each table (including tables referenced by WITH CHECK OPTION
        clause) for which we will store row position in the temporary table
        that we need a position to be read first.
      */
      tbl->prepare_for_position();

      Field_string *field= new Field_string(tbl->file->ref_length, 0,
                                            tbl->alias, &my_charset_bin);
      if (!field)
        DBUG_RETURN(1);
      field->init(tbl);
      /*
        The field will be converted to varstring when creating tmp table if
        table to be updated was created by mysql 4.1. Deny this.
      */
      field->can_alter_field_type= 0;
      Item_field *ifield= new Item_field((Field *) field);
      if (!ifield)
         DBUG_RETURN(1);
      ifield->maybe_null= 0;
      if (temp_fields.push_back(ifield))
        DBUG_RETURN(1);
    } while ((tbl= tbl_it++));

    temp_fields.concat(fields_for_table[cnt]);

    /* Make an unique key over the first field to avoid duplicated updates */
    memset(&group, 0, sizeof(group));
    group.direction= ORDER::ORDER_ASC;
    group.item= (Item**) temp_fields.head_ref();

    tmp_param->quick_group=1;
    tmp_param->field_count=temp_fields.elements;
    tmp_param->group_parts=1;
    tmp_param->group_length= table->file->ref_length;
    /* small table, ignore SQL_BIG_TABLES */
    my_bool save_big_tables= thd->variables.big_tables; 
    thd->variables.big_tables= FALSE;
    tmp_tables[cnt]=create_tmp_table(thd, tmp_param, temp_fields,
                                     (ORDER*) &group, 0, 0,
                                     TMP_TABLE_ALL_COLUMNS, HA_POS_ERROR, "");
    thd->variables.big_tables= save_big_tables;
    if (!tmp_tables[cnt])
      DBUG_RETURN(1);
    tmp_tables[cnt]->file->extra(HA_EXTRA_WRITE_CACHE);
  }
  DBUG_RETURN(0);
}


multi_update::~multi_update()
{
  TABLE_LIST *table;
  for (table= update_tables ; table; table= table->next_local)
  {
    table->table->no_keyread= table->table->no_cache= 0;
    if (ignore)
      table->table->file->extra(HA_EXTRA_NO_IGNORE_DUP_KEY);
  }

  if (tmp_tables)
  {
    for (uint cnt = 0; cnt < table_count; cnt++)
    {
      if (tmp_tables[cnt])
      {
	free_tmp_table(thd, tmp_tables[cnt]);
	tmp_table_param[cnt].cleanup();
      }
    }
  }
  if (copy_field)
    delete [] copy_field;
  thd->count_cuted_fields= CHECK_FIELD_IGNORE;		// Restore this setting
  DBUG_ASSERT(trans_safe || !updated ||
              thd->transaction.stmt.cannot_safely_rollback());

  if (update_operations != NULL)
    for (uint i= 0; i < table_count; i++)
      delete update_operations[i];
}


bool multi_update::send_data(List<Item> &not_used_values)
{
  TABLE_LIST *cur_table;
  DBUG_ENTER("multi_update::send_data");

  for (cur_table= update_tables; cur_table; cur_table= cur_table->next_local)
  {
    TABLE *table= cur_table->table;
    uint offset= cur_table->shared;
    /*
      Check if we are using outer join and we didn't find the row
      or if we have already updated this row in the previous call to this
      function.

      The same row may be presented here several times in a join of type
      UPDATE t1 FROM t1,t2 SET t1.a=t2.a

      In this case we will do the update for the first found row combination.
      The join algorithm guarantees that we will not find the a row in
      t1 several times.
    */
    if (table->status & (STATUS_NULL_ROW | STATUS_UPDATED))
      continue;

    if (table == table_to_update)
    {
      table->status|= STATUS_UPDATED;
      store_record(table,record[1]);
      if (fill_record_n_invoke_before_triggers(thd,
                                               *fields_for_table[offset],
                                               *values_for_table[offset],
                                               false, // ignore_errors
                                               table->triggers,
                                               TRG_EVENT_UPDATE))
	DBUG_RETURN(1);

      /*
        Reset the table->auto_increment_field_not_null as it is valid for
        only one row.
      */
      table->auto_increment_field_not_null= FALSE;
      found++;
      if (!records_are_comparable(table) || compare_records(table))
      {
        update_operations[offset]->set_function_defaults(table);

	int error;
        if ((error= cur_table->view_check_option(thd, ignore)) !=
            VIEW_CHECK_OK)
        {
          found--;
          if (error == VIEW_CHECK_SKIP)
            continue;
          else if (error == VIEW_CHECK_ERROR)
            DBUG_RETURN(1);
        }
        if (!updated++)
        {
          /*
            Inform the main table that we are going to update the table even
            while we may be scanning it.  This will flush the read cache
            if it's used.
          */
          main_table->file->extra(HA_EXTRA_PREPARE_FOR_UPDATE);
        }
        if ((error=table->file->ha_update_row(table->record[1],
                                              table->record[0])) &&
            error != HA_ERR_RECORD_IS_THE_SAME)
        {
          updated--;
          if (!ignore ||
              table->file->is_fatal_error(error, HA_CHECK_DUP_KEY))
          {
            /*
              If (ignore && error == is ignorable) we don't have to
              do anything; otherwise...
            */
            myf flags= 0;

            if (table->file->is_fatal_error(error, HA_CHECK_DUP_KEY))
              flags|= ME_FATALERROR; /* Other handler errors are fatal */

            table->file->print_error(error,MYF(flags));
            DBUG_RETURN(1);
          }
        }
        else
        {
          if (error == HA_ERR_RECORD_IS_THE_SAME)
          {
            error= 0;
            updated--;
          }
          /* non-transactional or transactional table got modified   */
          /* either multi_update class' flag is raised in its branch */
          if (table->file->has_transactions())
            transactional_tables= TRUE;
          else
          {
            trans_safe= FALSE;
            thd->transaction.stmt.mark_modified_non_trans_table();
          }
        }
      }
      if (table->triggers &&
          table->triggers->process_triggers(thd, TRG_EVENT_UPDATE,
                                            TRG_ACTION_AFTER, TRUE))
        DBUG_RETURN(1);
    }
    else
    {
      int error;
      TABLE *tmp_table= tmp_tables[offset];
      /*
       For updatable VIEW store rowid of the updated table and
       rowids of tables used in the CHECK OPTION condition.
      */
      uint field_num= 0;
      List_iterator_fast<TABLE> tbl_it(unupdated_check_opt_tables);
      TABLE *tbl= table;
      do
      {
        tbl->file->position(tbl->record[0]);
        memcpy((char*) tmp_table->field[field_num]->ptr,
               (char*) tbl->file->ref, tbl->file->ref_length);
        /*
         For outer joins a rowid field may have no NOT_NULL_FLAG,
         so we have to reset NULL bit for this field.
         (set_notnull() resets NULL bit only if available).
        */
        tmp_table->field[field_num]->set_notnull();
        field_num++;
      } while ((tbl= tbl_it++));

      /* Store regular updated fields in the row. */
      fill_record(thd,
                  tmp_table->field + 1 + unupdated_check_opt_tables.elements,
                  *values_for_table[offset], 1, NULL);

      /* Write row, ignoring duplicated updates to a row */
      error= tmp_table->file->ha_write_row(tmp_table->record[0]);
      if (error != HA_ERR_FOUND_DUPP_KEY && error != HA_ERR_FOUND_DUPP_UNIQUE)
      {
        if (error &&
            create_myisam_from_heap(thd, tmp_table,
                                         tmp_table_param[offset].start_recinfo,
                                         &tmp_table_param[offset].recinfo,
                                         error, TRUE, NULL))
        {
          do_update= 0;
	  DBUG_RETURN(1);			// Not a table_is_full error
	}
        found++;
      }
    }
  }
  DBUG_RETURN(0);
}


void multi_update::send_error(uint errcode,const char *err)
{
  /* First send error what ever it is ... */
  my_error(errcode, MYF(0), err);
}


void multi_update::abort_result_set()
{
  /* the error was handled or nothing deleted and no side effects return */
  if (error_handled ||
      (!thd->transaction.stmt.cannot_safely_rollback() && !updated))
    return;

  /* Something already updated so we have to invalidate cache */
  if (updated)
    query_cache_invalidate3(thd, update_tables, 1);
  /*
    If all tables that has been updated are trans safe then just do rollback.
    If not attempt to do remaining updates.
  */

  if (! trans_safe)
  {
    DBUG_ASSERT(thd->transaction.stmt.cannot_safely_rollback());
    if (do_update && table_count > 1)
    {
      /* Add warning here */
      /* 
         todo/fixme: do_update() is never called with the arg 1.
         should it change the signature to become argless?
      */
      (void) do_updates();
    }
  }
  if (thd->transaction.stmt.cannot_safely_rollback())
  {
    /*
      The query has to binlog because there's a modified non-transactional table
      either from the query's list or via a stored routine: bug#13270,23333
    */
    if (mysql_bin_log.is_open())
    {
      /*
        THD::killed status might not have been set ON at time of an error
        got caught and if happens later the killed error is written
        into repl event.
      */
      int errcode= query_error_code(thd, thd->killed == THD::NOT_KILLED);
      /* the error of binary logging is ignored */
      (void)thd->binlog_query(THD::ROW_QUERY_TYPE,
                        thd->query(), thd->query_length(),
                        transactional_tables, FALSE, FALSE, errcode);
    }
  }
  DBUG_ASSERT(trans_safe || !updated || thd->transaction.stmt.cannot_safely_rollback());
}


int multi_update::do_updates()
{
  TABLE_LIST *cur_table;
  int local_error= 0;
  ha_rows org_updated;
  TABLE *table, *tmp_table;
  List_iterator_fast<TABLE> check_opt_it(unupdated_check_opt_tables);
  DBUG_ENTER("multi_update::do_updates");

  do_update= 0;					// Don't retry this function
  if (!found)
    DBUG_RETURN(0);
  for (cur_table= update_tables; cur_table; cur_table= cur_table->next_local)
  {
    uint offset= cur_table->shared;

    table = cur_table->table;
    if (table == table_to_update)
      continue;					// Already updated
    org_updated= updated;
    tmp_table= tmp_tables[cur_table->shared];
    tmp_table->file->extra(HA_EXTRA_CACHE);	// Change to read cache
    if ((local_error= table->file->ha_rnd_init(0)))
      goto err;
    table->file->extra(HA_EXTRA_NO_CACHE);

    check_opt_it.rewind();
    while(TABLE *tbl= check_opt_it++)
    {
      if (tbl->file->ha_rnd_init(1))
        goto err;
      tbl->file->extra(HA_EXTRA_CACHE);
    }

    /*
      Setup copy functions to copy fields from temporary table
    */
    List_iterator_fast<Item> field_it(*fields_for_table[offset]);
    Field **field= tmp_table->field + 
                   1 + unupdated_check_opt_tables.elements; // Skip row pointers
    Copy_field *copy_field_ptr= copy_field, *copy_field_end;
    for ( ; *field ; field++)
    {
      Item_field *item= (Item_field* ) field_it++;
      (copy_field_ptr++)->set(item->field, *field, 0);
    }
    copy_field_end=copy_field_ptr;

    if ((local_error = tmp_table->file->ha_rnd_init(1)))
      goto err;

    for (;;)
    {
      if (thd->killed && trans_safe)
	goto err;
      if ((local_error=tmp_table->file->ha_rnd_next(tmp_table->record[0])))
      {
	if (local_error == HA_ERR_END_OF_FILE)
	  break;
	if (local_error == HA_ERR_RECORD_DELETED)
	  continue;				// May happen on dup key
	goto err;
      }

      /* call ha_rnd_pos() using rowids from temporary table */
      check_opt_it.rewind();
      TABLE *tbl= table;
      uint field_num= 0;
      do
      {
        if((local_error=
              tbl->file->ha_rnd_pos(tbl->record[0],
                                    (uchar *) tmp_table->field[field_num]->ptr)))
          goto err;
        field_num++;
      } while((tbl= check_opt_it++));

      table->status|= STATUS_UPDATED;
      store_record(table,record[1]);

      /* Copy data from temporary table to current table */
      for (copy_field_ptr=copy_field;
	   copy_field_ptr != copy_field_end;
	   copy_field_ptr++)
	(*copy_field_ptr->do_copy)(copy_field_ptr);

      if (table->triggers &&
          table->triggers->process_triggers(thd, TRG_EVENT_UPDATE,
                                            TRG_ACTION_BEFORE, TRUE))
        goto err2;

      if (!records_are_comparable(table) || compare_records(table))
      {
        update_operations[offset]->set_function_defaults(table);
        int error;
        if ((error= cur_table->view_check_option(thd, ignore)) !=
            VIEW_CHECK_OK)
        {
          if (error == VIEW_CHECK_SKIP)
            continue;
          else if (error == VIEW_CHECK_ERROR)
            goto err;
        }
        local_error= table->file->ha_update_row(table->record[1],
                                                table->record[0]);
        if (!local_error)
          updated++;
        else if (local_error == HA_ERR_RECORD_IS_THE_SAME)
          local_error= 0;
        else if (!ignore ||
                 table->file->is_fatal_error(local_error, HA_CHECK_DUP_KEY))
          goto err;
        else
          local_error= 0;
      }

      if (table->triggers &&
          table->triggers->process_triggers(thd, TRG_EVENT_UPDATE,
                                            TRG_ACTION_AFTER, TRUE))
        goto err2;
    }

    if (updated != org_updated)
    {
      if (table->file->has_transactions())
        transactional_tables= TRUE;
      else
      {
        trans_safe= FALSE;				// Can't do safe rollback
        thd->transaction.stmt.mark_modified_non_trans_table();
      }
    }
    (void) table->file->ha_rnd_end();
    (void) tmp_table->file->ha_rnd_end();
    check_opt_it.rewind();
    while (TABLE *tbl= check_opt_it++)
        tbl->file->ha_rnd_end();

  }
  DBUG_RETURN(0);

err:
  {
    table->file->print_error(local_error,MYF(ME_FATALERROR));
  }

err2:
  if (table->file->inited)
    (void) table->file->ha_rnd_end();
  if (tmp_table->file->inited)
    (void) tmp_table->file->ha_rnd_end();
  check_opt_it.rewind();
  while (TABLE *tbl= check_opt_it++)
  {
    if (tbl->file->inited)
      (void) tbl->file->ha_rnd_end();
  }

  if (updated != org_updated)
  {
    if (table->file->has_transactions())
      transactional_tables= TRUE;
    else
    {
      trans_safe= FALSE;
      thd->transaction.stmt.mark_modified_non_trans_table();
    }
  }
  DBUG_RETURN(1);
}


/* out: 1 if error, 0 if success */

bool multi_update::send_eof()
{
  char buff[STRING_BUFFER_USUAL_SIZE];
  ulonglong id;
  THD::killed_state killed_status= THD::NOT_KILLED;
  DBUG_ENTER("multi_update::send_eof");
  THD_STAGE_INFO(thd, stage_updating_reference_tables);

  /* 
     Does updates for the last n - 1 tables, returns 0 if ok;
     error takes into account killed status gained in do_updates()
  */
  int local_error= thd->is_error();
  if (!local_error)
    local_error = (table_count) ? do_updates() : 0;
  /*
    if local_error is not set ON until after do_updates() then
    later carried out killing should not affect binlogging.
  */
  killed_status= (local_error == 0)? THD::NOT_KILLED : thd->killed;
  THD_STAGE_INFO(thd, stage_end);

  /* We must invalidate the query cache before binlog writing and
  ha_autocommit_... */

  if (updated)
  {
    query_cache_invalidate3(thd, update_tables, 1);
  }
  /*
    Write the SQL statement to the binlog if we updated
    rows and we succeeded or if we updated some non
    transactional tables.
    
    The query has to binlog because there's a modified non-transactional table
    either from the query's list or via a stored routine: bug#13270,23333
  */

  if (local_error == 0 || thd->transaction.stmt.cannot_safely_rollback())
  {
    if (mysql_bin_log.is_open())
    {
      int errcode= 0;
      if (local_error == 0)
        thd->clear_error();
      else
        errcode= query_error_code(thd, killed_status == THD::NOT_KILLED);
      if (thd->binlog_query(THD::ROW_QUERY_TYPE,
                            thd->query(), thd->query_length(),
                            transactional_tables, FALSE, FALSE, errcode))
      {
	local_error= 1;				// Rollback update
      }
    }
  }
  DBUG_ASSERT(trans_safe || !updated || 
              thd->transaction.stmt.cannot_safely_rollback());

  if (local_error != 0)
    error_handled= TRUE; // to force early leave from ::send_error()

  if (local_error > 0) // if the above log write did not fail ...
  {
    /* Safety: If we haven't got an error before (can happen in do_updates) */
    my_message(ER_UNKNOWN_ERROR, "An error occured in multi-table update",
	       MYF(0));
    DBUG_RETURN(TRUE);
  }

  id= thd->arg_of_last_insert_id_function ?
    thd->first_successful_insert_id_in_prev_stmt : 0;
  my_snprintf(buff, sizeof(buff), ER(ER_UPDATE_INFO),
              (ulong) found, (ulong) updated, (ulong) thd->cuted_fields);
  ::my_ok(thd, (thd->client_capabilities & CLIENT_FOUND_ROWS) ? found : updated,
          id, buff);
  DBUG_RETURN(FALSE);
}<|MERGE_RESOLUTION|>--- conflicted
+++ resolved
@@ -891,16 +891,12 @@
     */
     else if (!thd->is_error())
       table->file->unlock_row();
-<<<<<<< HEAD
-    thd->get_stmt_da()->inc_current_row_for_warning();
-=======
     else
     {
       error= 1;
       break;
     }
-    thd->warning_info->inc_current_row_for_warning();
->>>>>>> db99fd74
+    thd->get_stmt_da()->inc_current_row_for_warning();
     if (thd->is_error())
     {
       error= 1;
