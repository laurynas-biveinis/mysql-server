--- conflicted
+++ resolved
@@ -1978,17 +1978,11 @@
   }
 
   ~Stop_log_event() override = default;
-<<<<<<< HEAD
   mysql::binlog::event::Log_event_type get_type_code() const override {
     return mysql::binlog::event::STOP_EVENT;
-=======
+  }
 
   virtual void claim_memory_ownership(bool claim) override;
-
-  Log_event_type get_type_code() const override {
-    return binary_log::STOP_EVENT;
->>>>>>> 5a536ce4
-  }
 
  private:
 #if defined(MYSQL_SERVER)
