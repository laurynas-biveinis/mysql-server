--- conflicted
+++ resolved
@@ -231,7 +231,6 @@
     Coordinator fills the struct with defaults and options at starting of
     a group distribution.
   */
-<<<<<<< HEAD
   void reset(my_off_t master_pos, ulonglong seqno) {
     master_log_pos = master_pos;
     group_master_log_pos = group_relay_log_pos = 0;
@@ -245,23 +244,7 @@
     checkpoint_relay_log_pos = 0;
     checkpoint_seqno = (uint)-1;
     done = 0;
-=======
-  void reset(my_off_t master_pos, ulonglong seqno)
-  {
-    master_log_pos= master_pos;
-    group_master_log_pos= group_relay_log_pos= 0;
-    group_master_log_name= NULL; // todo: remove
-    group_relay_log_name= NULL;
-    worker_id= MTS_WORKER_UNDEF;
-    total_seqno= seqno;
-    checkpoint_log_name= NULL;
-    checkpoint_log_pos= 0;
-    checkpoint_relay_log_name= NULL;
-    checkpoint_relay_log_pos= 0;
-    checkpoint_seqno= (uint) -1;
-    done= 0;
-    ts= 0;
->>>>>>> c82f52bd
+    ts = 0;
 #ifndef DBUG_OFF
     notified = false;
 #endif
@@ -329,16 +312,10 @@
   /**
      return the value of @c data member of the head of the queue.
   */
-<<<<<<< HEAD
-  Element_type *head_queue();
-=======
-  Element_type* head_queue()
-  {
-    if (empty())
-      return NULL;
+  Element_type *head_queue() {
+    if (empty()) return nullptr;
     return &m_Q[entry];
   }
->>>>>>> c82f52bd
 
   bool gt(ulong i, ulong k);  // comparision of ordering of two entities
   /* index is within the valid range */
