/* Copyright (c) 2000, 2020, Oracle and/or its affiliates.

   This program is free software; you can redistribute it and/or modify
   it under the terms of the GNU General Public License, version 2.0,
   as published by the Free Software Foundation.

   This program is also distributed with certain software (including
   but not limited to OpenSSL) that is licensed under separate terms,
   as designated in a particular file or component or in included license
   documentation.  The authors of MySQL hereby grant you an additional
   permission to link the program and your derivative works with the
   separately licensed software that they have included with MySQL.

   This program is distributed in the hope that it will be useful,
   but WITHOUT ANY WARRANTY; without even the implied warranty of
   MERCHANTABILITY or FITNESS FOR A PARTICULAR PURPOSE.  See the
   GNU General Public License, version 2.0, for more details.

   You should have received a copy of the GNU General Public License
   along with this program; if not, write to the Free Software
   Foundation, Inc., 51 Franklin St, Fifth Floor, Boston, MA 02110-1301  USA */

/**
  @file

  @brief
  Implementation of name resolution stage


  @defgroup Query_Resolver  Query Resolver
  @{
*/

#include "sql/sql_resolver.h"

#include <sys/types.h>

#include <algorithm>
#include <cassert>
#include <cstddef>  // size_t
#include <cstdio>   // snprintf
#include <cstring>  // strcmp
#include <deque>
#include <functional>
#include <initializer_list>
#include <unordered_map>
#include <utility>
#include <vector>

#include "field_types.h"
#include "lex_string.h"
#include "mem_root_deque.h"
#include "my_alloc.h"
#include "my_bitmap.h"
#include "my_compiler.h"
#include "my_dbug.h"
#include "my_inttypes.h"
#include "my_sqlcommand.h"
#include "my_sys.h"
#include "my_table_map.h"
#include "mysql/psi/psi_base.h"
#include "mysql_com.h"  // NAME_LEN
#include "mysqld_error.h"
#include "prealloced_array.h"     // Prealloced_array
#include "sql/aggregate_check.h"  // Group_check
#include "sql/auth/auth_acls.h"
#include "sql/auth/auth_common.h"  // check_single_table_access
#include "sql/check_stack.h"       // check_stack_overrun
#include "sql/current_thd.h"       // current_thd
#include "sql/derror.h"            // ER_THD
#include "sql/enum_query_type.h"
#include "sql/error_handler.h"  // View_error_handler
#include "sql/field.h"
#include "sql/item.h"
#include "sql/item_cmpfunc.h"
#include "sql/item_func.h"
#include "sql/item_row.h"
#include "sql/item_subselect.h"
#include "sql/item_sum.h"  // Item_sum
#include "sql/mdl.h"       // MDL_SHARED_READ
#include "sql/mem_root_array.h"
#include "sql/nested_join.h"
#include "sql/opt_hints.h"
#include "sql/opt_range.h"  // prune_partitions
#include "sql/opt_trace.h"  // Opt_trace_object
#include "sql/opt_trace_context.h"
#include "sql/parse_tree_node_base.h"
#include "sql/parser_yystype.h"
#include "sql/query_options.h"
#include "sql/query_result.h"  // Query_result
#include "sql/sql_base.h"      // setup_fields
#include "sql/sql_class.h"
#include "sql/sql_cmd.h"  // Sql_cmd
#include "sql/sql_const.h"
#include "sql/sql_error.h"
#include "sql/sql_executor.h"  // is_rollup_sum_wrapper, is_rollup_group_wrapper
#include "sql/sql_lex.h"
#include "sql/sql_list.h"
#include "sql/sql_optimizer.h"  // build_bitmap_for_nested_joins
#include "sql/sql_select.h"
#include "sql/sql_test.h"   // print_where
#include "sql/sql_union.h"  // Query_result_union
#include "sql/system_variables.h"
#include "sql/table.h"
#include "sql/thd_raii.h"
#include "sql/thr_malloc.h"
#include "sql/window.h"
#include "template_utils.h"
#include "thr_lock.h"  // TL_READ

using std::function;

static bool simplify_const_condition(THD *thd, Item **cond,
                                     bool remove_cond = true,
                                     bool *ret_cond_value = nullptr);
static Item *create_rollup_switcher(THD *thd, SELECT_LEX *select_lex,
                                    Item *item, int send_group_parts);

/**
  Prepare query block for optimization.

  Resolve table and column information.
  Resolve all expressions (item trees), ie WHERE clause, join conditions,
  GROUP BY clause, HAVING clause, ORDER BY clause, LIMIT clause.
  Prepare all subqueries recursively as part of resolving the expressions.
  Apply permanent transformations to the abstract syntax tree, such as
  semi-join transformation, derived table transformation, elimination of
  constant values and redundant clauses (e.g ORDER BY, GROUP BY).

  @param thd    thread handler
  @param insert_field_list List of fields when used in INSERT, otherwise NULL

  @returns false if success, true if error

  @note on privilege checking for SELECT query that possibly contains view
        or derived table references:

   - When this function is called, it is assumed that the precheck() function
     has been called. precheck() ensures that the user has some SELECT
     privileges to the tables involved in the query. When resolving views
     it has also been established that the user has some privileges for them.
     To prepare a view for privilege checking, it is also needed to call
     check_view_privileges() after views have been merged into the query.
     This is not necessary for unnamed derived tables since it has already
     been established that we have SELECT privileges for the underlying tables
     by the precheck functions. (precheck() checks a query without resolved
     views, ie. before tables are opened, so underlying tables of views
     are not yet available).

   - When a query block is resolved, always ensure that the user has SELECT
     privileges to the columns referenced in the WHERE clause, the join
     conditions, the GROUP BY clause, the HAVING clause and the ORDER BY clause.

   - When resolving the outer-most query block, ensure that the user also has
     SELECT privileges to the columns in the selected expressions.

   - When setting up a derived table or view for materialization, ensure that
     the user has SELECT privileges to the columns in the selected expressions

   - Column privileges are normally checked by Item_field::fix_fields().
     Exceptions are select list of derived tables/views which are checked
     in TABLE_LIST::setup_materialized_derived(), and natural/using join
     conditions that are checked in mark_common_columns().

   - As far as INSERT, UPDATE and DELETE statements have the same expressions
     as a SELECT statement, this note applies to those statements as well.
*/
bool SELECT_LEX::prepare(THD *thd, List<Item> *insert_field_list) {
  DBUG_TRACE;

  DBUG_ASSERT(this == thd->lex->current_select());
  DBUG_ASSERT(join == nullptr);
  DBUG_ASSERT(!thd->is_error());

  // If this query block is a table value constructor, a lot of the preparation
  // done in SELECT_LEX::prepare becomes irrelevant. Thus we call our own
  // SELECT_LEX::prepare_values in this case.
  if (is_table_value_constructor) return prepare_values(thd);

  SELECT_LEX_UNIT *const unit = master_unit();

  if (!top_join_list.empty()) propagate_nullability(&top_join_list, false);

  /*
    Determine whether it is suggested to merge immediate derived tables, based
    on the placement of the query block:
      - DTs belonging to outermost query block: always
      - DTs belonging to first level subqueries: Yes if inside SELECT statement,
        no otherwise (including UPDATE and DELETE).
        This is required to support a workaround for allowing subqueries
        containing the same table as is target for delete or update,
        by forcing a materialization of the subquery.
      - All other cases inherit status of parent query block.
  */
  allow_merge_derived = outer_select() == nullptr ||
                        master_unit()->item == nullptr ||
                        (outer_select()->outer_select() == nullptr
                             ? parent_lex->sql_command == SQLCOM_SELECT ||
                                   parent_lex->sql_command == SQLCOM_SET_OPTION
                             : outer_select()->allow_merge_derived);

  Opt_trace_context *const trace = &thd->opt_trace;
  Opt_trace_object trace_wrapper_prepare(trace);
  Opt_trace_object trace_prepare(trace, "join_preparation");
  trace_prepare.add_select_number(select_number);
  Opt_trace_array trace_steps(trace, "steps");

  /*
    Setup the expressions in the SELECT list. Wait with privilege checking
    until all derived tables are resolved, except do privilege checking for
    subqueries inside a derived table.
    Need to be done here in order for table function's arguments to be fixed
    properly.
  */
  const bool check_privs =
      !thd->derived_tables_processing || master_unit()->item != nullptr;
  thd->mark_used_columns = check_privs ? MARK_COLUMNS_READ : MARK_COLUMNS_NONE;
  ulonglong want_privilege_saved = thd->want_privilege;
  thd->want_privilege = check_privs ? SELECT_ACL : 0;

  /*
    Expressions in lateral join can't refer to item list, thus item list lookup
    shouldn't be allowed during table/table function setup.
  */
  is_item_list_lookup = false;

  /* Check that all tables, fields, conds and order are ok */

  if (setup_tables(thd, get_table_list(), false)) return true;

  if ((derived_table_count || table_func_count) &&
      resolve_placeholder_tables(thd, true))
    return true;

  // Wait with privilege checking until all derived tables are resolved.
  if (derived_table_count && !thd->derived_tables_processing &&
      check_view_privileges(thd, SELECT_ACL, SELECT_ACL))
    return true;

  is_item_list_lookup = true;

  // Precompute and store the row types of NATURAL/USING joins.
  if (leaf_table_count >= 2 &&
      setup_natural_join_row_types(thd, join_list, &context))
    return true;

  Mem_root_array<Item_exists_subselect *> sj_candidates_local(thd->mem_root);
  set_sj_candidates(&sj_candidates_local);

  /*
    Item and Item_field CTORs will both increment some counters
    in current_select(), based on the current parsing context.
    We are not parsing anymore: any new Items created now are due to
    query rewriting, so stop incrementing counters.
   */
  DBUG_ASSERT(parsing_place == CTX_NONE);
  parsing_place = CTX_NONE;

  resolve_place = RESOLVE_SELECT_LIST;

  if (with_wild && setup_wild(thd)) return true;
  if (setup_base_ref_items(thd)) return true; /* purecov: inspected */

  // Initially, "all_fields" is the select list (after expansion of *).
  all_fields = fields_list;

  if (setup_fields(thd, base_ref_items, fields_list, thd->want_privilege,
                   &all_fields, true, false, insert_field_list))
    return true;

  resolve_place = RESOLVE_NONE;

  const nesting_map save_allow_sum_func = thd->lex->allow_sum_func;
  const nesting_map save_deny_window_func = thd->lex->m_deny_window_func;

  // Do not allow local set functions for join conditions, WHERE and GROUP BY
  thd->lex->allow_sum_func &= ~((nesting_map)1 << nest_level);

  thd->mark_used_columns = MARK_COLUMNS_READ;
  thd->want_privilege = SELECT_ACL;

  // Set up join conditions and WHERE clause
  if (setup_conds(thd)) return true;

  // Set up the GROUP BY clause
  int all_fields_count = all_fields.elements;
  if (group_list.elements && setup_group(thd)) return true;
  hidden_group_field_count = all_fields.elements - all_fields_count;

  // Allow local set functions in HAVING and ORDER BY
  thd->lex->allow_sum_func |= (nesting_map)1 << nest_level;

  // Windowing is not allowed with HAVING
  thd->lex->m_deny_window_func |= (nesting_map)1 << nest_level;

  if (olap == ROLLUP_TYPE) {
    for (Item &item : all_fields) {
      mark_item_as_maybe_null_if_rollup_item(&item);
    }
  }

  // Setup the HAVING clause
  if (m_having_cond) {
    DBUG_ASSERT(m_having_cond->is_bool_func());
    thd->where = "having clause";
    having_fix_field = true;
    resolve_place = RESOLVE_HAVING;
    if (!m_having_cond->fixed &&
        (m_having_cond->fix_fields(thd, &m_having_cond) ||
         m_having_cond->check_cols(1)))
      return true;

    assert(m_having_cond->data_type() != MYSQL_TYPE_INVALID);

    // Simplify the having condition if it is a const item
    if (m_having_cond->const_item() && !thd->lex->is_view_context_analysis() &&
        !m_having_cond->walk(&Item::is_non_const_over_literals,
                             enum_walk::POSTFIX, nullptr) &&
        simplify_const_condition(thd, &m_having_cond))
      return true;

    having_fix_field = false;
    resolve_place = RESOLVE_NONE;
  }

  if (olap == ROLLUP_TYPE && resolve_rollup(thd))
    return true; /* purecov: inspected */

  thd->lex->m_deny_window_func = save_deny_window_func;

  if (m_having_cond != nullptr && olap == ROLLUP_TYPE) {
    m_having_cond = resolve_rollup_item(thd, m_having_cond);
    if (m_having_cond == nullptr) {
      return true;
    }
  }

  // Set up the ORDER BY clause
  all_fields_count = all_fields.elements;
  if (order_list.elements) {
    if (setup_order(thd, base_ref_items, get_table_list(), fields_list,
                    all_fields, order_list.first))
      return true;
  }

  hidden_order_field_count = all_fields.elements - all_fields_count;

  // Resolve OFFSET and LIMIT clauses
  if (resolve_limits(thd)) return true;

  /*
    Query block is completely resolved, except for windows (see below) which
    handles its own, so restore set function allowance.
  */
  thd->lex->allow_sum_func = save_allow_sum_func;

  /*
    Permanently remove redundant parts from the query if
      1) This is a subquery
      2) Not normalizing a view. Removal should take place when a
         query involving a view is optimized, not when the view
         is created
  */
  if (unit->item &&                           // 1)
      !thd->lex->is_view_context_analysis())  // 2)
  {
    remove_redundant_subquery_clauses(thd, hidden_group_field_count);
  }

  /*
    Set up windows after setup_order() (as the query's ORDER BY may contain
    window functions), and before setup_order_final() (as such function needs
    to know about implicit grouping which may be induced by an aggregate
    function in the window's PARTITION or ORDER clause).
  */
  if (m_windows.elements != 0 &&
      Window::setup_windows1(thd, this, base_ref_items, get_table_list(),
                             fields_list, all_fields, m_windows))
    return true;

  if (order_list.elements && setup_order_final(thd))
    return true; /* purecov: inspected */

  thd->want_privilege = want_privilege_saved;

  if (is_distinct() && can_skip_distinct())
    remove_base_options(SELECT_DISTINCT);

  /*
    Printing the expanded query should happen here and not elsewhere, because
    when a view is merged (when the view is opened in open_tables()), the
    parent query's select_lex does not yet contain a correct WHERE clause (it
    misses the view's merged WHERE clause). This is corrected only just above,
    in TABLE_LIST::prep_where(), called by
    setup_without_group()->setup_conds().
    We also have to wait for fix_fields() on HAVING, above.
    At this stage, we also have properly set up Item_ref-s.
  */
  {
    Opt_trace_object trace_wrapper(trace);
    opt_trace_print_expanded_query(thd, this, &trace_wrapper);
  }

  /*
    When normalizing a view (like when writing a view's body to the FRM),
    subquery transformations don't apply (if they did, IN->EXISTS could not be
    undone in favour of materialization, when optimizing a later statement
    using the view)
  */
  if (unit->item &&                     // This is a subquery
      this != unit->fake_select_lex &&  // A real query block
                                        // Not normalizing a view
      !thd->lex->is_view_context_analysis()) {
    // Query block represents a subquery within an IN/ANY/ALL/EXISTS predicate
    if (resolve_subquery(thd)) return true;
  }

  // Transform eligible scalar subqueries to derived tables.
  //
  // Don't transform if analyzing a view: the resulting query may not be
  // compilable from sqldump, (due to group by check/visibility in HAVING).
  //
  // Don't transform if the switch subquery_to_derived is false.
  //
  // Note that the transformation must precede m_having_cond->split_sum_func2
  // below since substitutions may be made in the HAVING clause which would not
  // otherwise get done.

  if (!(thd->lex->context_analysis_only & CONTEXT_ANALYSIS_ONLY_VIEW) &&
      (thd->optimizer_switch_flag(OPTIMIZER_SWITCH_SUBQUERY_TO_DERIVED) ||
       (parent_lex->m_sql_cmd != nullptr &&
        thd->secondary_engine_optimization() ==
            Secondary_engine_optimization::SECONDARY)) &&
      transform_scalar_subqueries_to_join_with_derived(thd))
    return true; /* purecov: inspected */

  /*
    If GROUPING function is present in having condition -
    1. Set that the evaluation of this condition depends on rollup
    result.
    2. Add a reference to the condition so that result is stored
    after evalution.
  */
  if (m_having_cond && (m_having_cond->has_aggregation() ||
                        m_having_cond->has_grouping_func())) {
    m_having_cond->split_sum_func2(thd, base_ref_items, all_fields,
                                   &m_having_cond, true);
    if (olap == ROLLUP_TYPE) {
      uint send_group_parts = group_list_size();
      List_iterator<Item> it(all_fields);
      Item *item;
      while ((item = it++)) {
        if (item->type() == Item::SUM_FUNC_ITEM && !item->const_item() &&
            down_cast<Item_sum *>(item)->aggr_select == this &&
            !is_rollup_sum_wrapper(item)) {
          // split_sum_func2 created a new aggregate function item,
          // so we need to update it for rollup.
          Item *new_item =
              create_rollup_switcher(thd, this, item, send_group_parts);
          if (new_item == nullptr) return true;
          *it.ref() = new_item;
        }
      }
    }
  }
  if (inner_sum_func_list) {
    Item_sum *end = inner_sum_func_list;
    Item_sum *item_sum = end;
    do {
      item_sum = item_sum->next_sum;
      item_sum->split_sum_func2(thd, base_ref_items, all_fields, nullptr,
                                false);
    } while (item_sum != end);
  }

  if (group_list.elements) {
    /*
      Because HEAP tables can't index BIT fields we need to use an
      additional hidden field for grouping because later it will be
      converted to a LONG field. Original field will remain of the
      BIT type and will be returned to a client.
    */
    for (ORDER *ord = group_list.first; ord; ord = ord->next) {
      if ((*ord->item)->type() == Item::FIELD_ITEM &&
          (*ord->item)->data_type() == MYSQL_TYPE_BIT) {
        Item_field *field = new Item_field(thd, *(Item_field **)ord->item);
        ord->item = add_hidden_item(field);
      }
    }
  }

  // Setup full-text functions after resolving HAVING
  if (has_ft_funcs() && setup_ftfuncs(thd, this)) return true;

  if (query_result() && query_result()->prepare(thd, fields_list, unit))
    return true;

  if (has_sj_candidates() && flatten_subqueries(thd)) return true;

  set_sj_candidates(nullptr);

  /*
    When reaching the top-most query block, or the next-to-top query block for
    the SQL command SET and for SP instructions (indicated with SQLCOM_END),
    apply local transformations to this query block and all underlying query
    blocks.
  */
  if ((outer_select() == nullptr ||
       ((parent_lex->sql_command == SQLCOM_SET_OPTION ||
         parent_lex->sql_command == SQLCOM_END) &&
        outer_select()->outer_select() == nullptr)) &&
      !skip_local_transforms) {
    /*
      This code is invoked in the following cases:
      - if this is an outer-most query block of a SELECT or multi-table
        UPDATE/DELETE statement. Notice that for a UNION, this applies to
        all query blocks. It also applies to a fake_select_lex object.
      - if this is one of highest-level subqueries, if the statement is
        something else; like subq-i in:
          UPDATE t1 SET col1=(subq-1), col2=(subq-2);
      - If this is a subquery in a SET command,
        or scalar subqueries used in SP expressions like sp_instr_freturn
        (undicated by SQLCOM_END).
        @todo: Refactor SET so that this is not needed.
      - INSERT may in some cases alter the sequence of preparation calls, by
        setting the skip_local_transforms flag before calling prepare().

      Local transforms are applied after query block merging.
      This means that we avoid unnecessary invocations, as local transforms
      would otherwise have been performed first before query block merging and
      then another time after query block merging.
      Thus, apply_local_transforms() may run only after the top query
      is finished with query block merging. That's why
      apply_local_transforms() is initiated only by the top query, and then
      recurses into subqueries.
    */
    if (apply_local_transforms(thd, true)) return true;
  }

  /*
    If the query directly contains windowing, remove any unused explicit window
    definitions.
  */
  if (m_windows.elements != 0) Window::remove_unused_windows(thd, m_windows);

  DBUG_ASSERT(!thd->is_error());
  return false;
}

/**
  Prepare a table value constructor query block for optimization.

  In the case of a table value constructor SELECT_LEX, we return the result of
  this function from SELECT_LEX::prepare, instead of doing the standard prepare
  routine.

  For a table value constructor block, most preparation of a standard SELECT_LEX
  becomes irrelevant (in particular INTO, FROM, WHERE, GROUP, HAVING and
  WINDOW). We therefore substitute the standard resolving routine with this one,
  which is simply responsible for resolving the expressions contained in VALUES,
  as well as the query result.

  @param thd    thread handler

  @returns false if success, true if error
 */

bool SELECT_LEX::prepare_values(THD *thd) {
  SELECT_LEX_UNIT *const unit = master_unit();

  if (resolve_table_value_constructor_values(thd)) return true;

  // Setup the HAVING clause, duplicating code from SELECT_LEX::prepare. This is
  // strictly necessary in the case of PREPARE statements, where
  // resolve_subquery may rewrite its SELECT_LEX to use m_having_cond.
  //
  // For example, a query like `SELECT * FROM t WHERE (a, b) IN (VALUES ROW(1,
  // 10))` may be rewritten such that the SELECT_LEX within the IN subquery has
  // a HAVING clause with an Item_cond_and. This must be taken into account
  // during the second preparation that is done when the prepared statement is
  // _executed_; we now have to resolve m_having_cond properly.
  //
  // Note that this duplicated code should be removed in the future. TODO: for
  // wl#9384, which refactors DML statement preparation to be done only once.
  if (m_having_cond) {
    DBUG_ASSERT(m_having_cond->is_bool_func());
    thd->where = "having clause";
    having_fix_field = true;
    resolve_place = RESOLVE_HAVING;
    if (!m_having_cond->fixed &&
        (m_having_cond->fix_fields(thd, &m_having_cond) ||
         m_having_cond->check_cols(1)))
      return true; /* purecov: inspected */

    DBUG_ASSERT(!m_having_cond->const_item());

    having_fix_field = false;
    resolve_place = RESOLVE_NONE;
  }

  // Again, duplicating checks that are also done in SELECT_LEX::prepare for
  // resolving subqueries. This should, like the resolving of m_having_clause
  // above, be refactored such that there is less duplication of code from
  // SELECT_LEX::prepare.
  if (unit->item &&                     // This is a subquery
      this != unit->fake_select_lex &&  // A real query block
                                        // Not normalizing a view
      !thd->lex->is_view_context_analysis()) {
    // Query block represents a subquery within an IN/ANY/ALL/EXISTS predicate
    if (resolve_subquery(thd)) return true;
  }

  if (query_result() && query_result()->prepare(thd, fields_list, unit))
    return true; /* purecov: inspected */

  return false;
}

/**
  Apply local transformations, such as query block merging.
  Also perform partition pruning, which is most effective after transformations
  have been done.

  @param thd      thread handler
  @param prune    if true, then prune partitions based on const conditions

  @returns false if success, true if error

  Since this is called after flattening of query blocks, call this function
  while traversing the query block hierarchy top-down.
*/

bool SELECT_LEX::apply_local_transforms(THD *thd, bool prune) {
  DBUG_TRACE;

  DBUG_ASSERT(first_execution);

  // No transformations required when creating a view only
  if (thd->lex->context_analysis_only & CONTEXT_ANALYSIS_ONLY_VIEW)
    return false;

  /*
    If query block contains one or more merged derived tables/views,
    walk through lists of columns in select lists and remove unused columns.
  */
  if (derived_table_count) delete_unused_merged_columns(&top_join_list);

  for (SELECT_LEX_UNIT *unit = first_inner_unit(); unit;
       unit = unit->next_unit()) {
    for (SELECT_LEX *sl = unit->first_select(); sl; sl = sl->next_select()) {
      // Prune all subqueries, regardless of passed argument
      if (sl->apply_local_transforms(thd, true)) return true;
    }
    if (unit->fake_select_lex &&
        unit->fake_select_lex->apply_local_transforms(thd, false))
      return true;
  }

  // Convert all outer joins to inner joins if possible
  if (simplify_joins(thd, &top_join_list, true, false, &m_where_cond))
    return true;
  if (record_join_nest_info(&top_join_list)) return true;
  build_bitmap_for_nested_joins(&top_join_list, 0);

  /*
    Here are the reasons why we do the following check here (i.e. late).
    * setup_fields () may have done split_sum_func () on aggregate items of
    the SELECT list, so for reliable comparison of the ORDER BY list with
    the SELECT list, we need to wait until split_sum_func() is done with
    the ORDER BY list.
    * we get resolved expressions "most of the time", which is always a good
    thing. Some outer references may not be resolved, though.
    * we need nested_join::used_tables, and this member is set in
    simplify_joins()
    * simplify_joins() does outer-join-to-inner conversion, which increases
    opportunities for functional dependencies (weak-to-strong, which is
    unusable, becomes strong-to-strong).
    * check_only_full_group_by() is dependent on processing done by
    simplify_joins() (for example it uses the value of
    SELECT_LEX::outer_join).

    The drawback is that the checks are after resolve_subquery(), so can
    meet strange "internally added" items.

    Note that when we are creating a view, simplify_joins() doesn't run so
    check_only_full_group_by() cannot run, any error will be raised only
    when the view is later used (SELECTed...)
  */
  if ((is_distinct() || is_grouped()) &&
      (thd->variables.sql_mode & MODE_ONLY_FULL_GROUP_BY) &&
      check_only_full_group_by(thd))
    return true;

  /*
    Prune partitions for all query blocks after query block merging, if
    pruning is wanted.
  */
  if (partitioned_table_count && prune) {
    for (TABLE_LIST *tbl = leaf_tables; tbl; tbl = tbl->next_leaf) {
      /*
        This will only prune constant conditions, which will be used for
        lock pruning.
      */
      if (prune_partitions(thd, tbl->table,
                           tbl->join_cond() ? tbl->join_cond() : m_where_cond))
        return true; /* purecov: inspected */

      if (tbl->table->all_partitions_pruned_away &&
          !tbl->is_inner_table_of_outer_join())
        set_empty_query();
    }
  }

  return false;
}

/**
  Update used tables information for a JOIN expression
*/
static void update_used_tables_for_join(mem_root_deque<TABLE_LIST *> *tables) {
  for (TABLE_LIST *table_ref : *tables) {
    if (table_ref->join_cond() != nullptr)
      table_ref->join_cond()->update_used_tables();

    if (table_ref->nested_join != nullptr)
      update_used_tables_for_join(&table_ref->nested_join->join_list);
  }
}

/**
  Update used tables information for all local expressions.
*/
void SELECT_LEX::update_used_tables() {
  Item *item;
  List_iterator<Item> it(fields_list);
  while ((item = it++)) item->update_used_tables();
  if (join_list != nullptr) update_used_tables_for_join(join_list);
  if (where_cond() != nullptr) where_cond()->update_used_tables();
  for (ORDER *group = group_list.first; group; group = group->next)
    (*group->item)->update_used_tables();
  if (having_cond() != nullptr) having_cond()->update_used_tables();
  for (ORDER *order = order_list.first; order; order = order->next)
    (*order->item)->update_used_tables();
  List_iterator<Window> wi(m_windows);
  Window *w;
  while ((w = wi++)) {
    for (ORDER *wp = w->first_partition_by(); wp != nullptr; wp = wp->next)
      (*wp->item)->update_used_tables();
    for (ORDER *wo = w->first_order_by(); wo != nullptr; wo = wo->next)
      (*wo->item)->update_used_tables();
  }
}

/**
  Resolve OFFSET and LIMIT clauses for a query block.

  @param thd     Thread handler

  @returns false if success, true if error

  OFFSET and LIMIT clauses may be attached to query blocks that make up
  a query expression. OFFSET and LIMIT clauses that apply to a whole
  query expression are attached to the fake_select_lex, hence we can use
  this interface to resolve them as well.

  OFFSET and LIMIT may be unsigned integer literal values or parameters.
  If parameters, ensure that the type is unsigned integer.
*/

bool SELECT_LEX::resolve_limits(THD *thd) {
  if (offset_limit != nullptr) {
    if (offset_limit->fix_fields(thd, nullptr))
      return true; /* purecov: inspected */
    if (offset_limit->data_type() == MYSQL_TYPE_INVALID) {
      offset_limit->propagate_type(Type_properties(MYSQL_TYPE_LONGLONG, true));
      offset_limit->pin_data_type();
    }
  }

  if (select_limit != nullptr) {
    if (select_limit->fix_fields(thd, nullptr))
      return true; /* purecov: inspected */
    if (select_limit->data_type() == MYSQL_TYPE_INVALID) {
      select_limit->propagate_type(Type_properties(MYSQL_TYPE_LONGLONG, true));
      select_limit->pin_data_type();
    }
  }
  return false;
}

/**
  Try to replace a const condition with a simple constant.
  A true condition is replaced with an empty item pointer if remove_cond
  is true. Else it is replaced witha a constant TRUE.
  A false condition is replaced with the constant FALSE.

  @param thd            Thread handler
  @param[in,out]  cond  Address of condition, may be substituted with a literal
  @param remove_cond    If true removes a "true" condition. Else replaces
                        it with a constant TRUE.
  @param ret_cond_value Store the result of the evaluated const condition

  @returns false if success, true if error
*/

static bool simplify_const_condition(THD *thd, Item **cond, bool remove_cond,
                                     bool *ret_cond_value) {
  DBUG_ASSERT((*cond)->const_item());

  bool cond_value;

  /* Push ignore / strict error handler */
  Ignore_error_handler ignore_handler;
  Strict_error_handler strict_handler;
  if (thd->lex->is_ignore())
    thd->push_internal_handler(&ignore_handler);
  else if (thd->is_strict_mode())
    thd->push_internal_handler(&strict_handler);

  bool err = eval_const_cond(thd, *cond, &cond_value);
  /* Pop ignore / strict error handler */
  if (thd->lex->is_ignore() || thd->is_strict_mode())
    thd->pop_internal_handler();

  if (err) return true;

  DBUG_EXECUTE("where",
               print_where(thd, *cond, "simplify_const_cond", QT_ORDINARY););
  if (cond_value) {
    if (remove_cond)
      *cond = nullptr;
    else {
      Prepared_stmt_arena_holder ps_arena_holder(thd);
      *cond = new (thd->mem_root) Item_func_true();
      if (*cond == nullptr) return true;
    }
  } else if ((*cond)->type() != Item::INT_ITEM) {
    Prepared_stmt_arena_holder ps_arena_holder(thd);
    *cond = new (thd->mem_root) Item_func_false();
    if (*cond == nullptr) return true;
  }
  if (ret_cond_value) *ret_cond_value = cond_value;
  return false;
}

/**
  Check if the subquery predicate can be executed via materialization.

  @param thd       THD
  @param select_lex SELECT_LEX of the subquery
  @param outer      Parent SELECT_LEX (outer to subquery)

  @return true if subquery allows materialization, false otherwise.
*/

bool Item_in_subselect::subquery_allows_materialization(
    THD *thd, SELECT_LEX *select_lex, const SELECT_LEX *outer) {
  const uint elements = unit->first_select()->fields_list.elements;
  DBUG_TRACE;
  DBUG_ASSERT(elements >= 1);
  DBUG_ASSERT(left_expr->cols() == elements);

  OPT_TRACE_TRANSFORM(&thd->opt_trace, trace_wrapper, trace_mat,
                      select_lex->select_number, "IN (SELECT)",
                      "materialization");

  const char *cause = nullptr;
  if (substype() != Item_subselect::IN_SUBS) {
    // Subq-mat cannot handle 'outer_expr > {ANY|ALL}(subq)'...
    cause = "not an IN predicate";
  } else if (select_lex->is_part_of_union()) {
    // Subquery must be a single query specification clause (not a UNION)
    cause = "in UNION";
  } else if (!select_lex->master_unit()->first_select()->leaf_tables) {
    // Subquery has no tables, hence no point in materializing.
    cause = "no inner tables";
  } else if (!outer->join) {
    /*
      Maybe this is a subquery of a single table UPDATE/DELETE (TODO:
      handle this by switching to multi-table UPDATE/DELETE).
    */
    cause = "parent query has no JOIN";
  } else if (!outer->leaf_tables) {
    // The upper query is SELECT ... FROM DUAL. No gain in materializing.
    cause = "no tables in outer query";
  } else if (dependent_before_in2exists()) {
    /*
      Subquery should not be correlated; the correlation due to predicates
      injected by IN->EXISTS does not count as we will remove them if we
      choose materialization.

      TODO:
      This is an overly restrictive condition. It can be extended to:
         (Subquery is non-correlated ||
          Subquery is correlated to any query outer to IN predicate ||
          (Subquery is correlated to the immediate outer query &&
           Subquery !contains {GROUP BY, ORDER BY [LIMIT],
           aggregate functions}) && subquery predicate is not under "NOT IN"))
    */
    cause = "correlated";
  } else {
    /*
      Check that involved expression types allow materialization.
      This is a temporary fix for BUG#36752; see bug report for
      description of restrictions we need to put on the compared expressions.
    */
    DBUG_ASSERT(left_expr->fixed);
    // @see comment in Item_subselect::element_index()
    bool has_nullables = left_expr->maybe_null;

    List_iterator<Item> it(unit->first_select()->fields_list);
    for (uint i = 0; i < elements; i++) {
      Item *const inner_item = it++;
      Item *const outer_item = left_expr->element_index(i);
      if (!types_allow_materialization(outer_item, inner_item)) {
        cause = "type mismatch";
        break;
      }
      if (inner_item->is_blob_field())  // 6
      {
        cause = "inner blob";
        break;
      }
      has_nullables |= inner_item->maybe_null;
    }

    if (!cause) {
      trace_mat.add("has_nullable_expressions", has_nullables);
      /*
        Subquery materialization cannot handle NULLs partial matching
        properly, yet. If the outer or inner values are NULL, the
        subselect_hash_sj_engine may reply FALSE when it should reply UNKNOWN.
        So, we must limit it to those three cases:
        - when FALSE and UNKNOWN are equivalent answers. I.e. this is a a
        top-level predicate (this implies it is not negated).
        - when outer and inner values cannot be NULL.
        - when there is a single inner column (because for this we have a
        limited implementation of NULLs partial matching).
      */
      trace_mat.add("treat_UNKNOWN_as_FALSE", abort_on_null);

      if (!abort_on_null && has_nullables && (elements > 1))
        cause = "cannot_handle_partial_matches";
      else {
        trace_mat.add("possible", true);
        return true;
      }
    }
  }
  DBUG_ASSERT(cause != nullptr);
  trace_mat.add("possible", false).add_alnum("cause", cause);
  return false;
}

/**
  Make list of leaf tables of join table tree

  @param list    pointer to pointer on list first element
                 Must be set to NULL before first (recursive) call
  @param tables  table list

  @returns pointer on pointer to next_leaf of last element
*/

static TABLE_LIST **make_leaf_tables(TABLE_LIST **list, TABLE_LIST *tables) {
  for (TABLE_LIST *table = tables; table; table = table->next_local) {
    // A mergable view is not allowed to have a table pointer.
    DBUG_ASSERT(!(table->is_view() && table->is_merged() && table->table));
    if (table->merge_underlying_list) {
      DBUG_ASSERT(table->is_merged());

      list = make_leaf_tables(list, table->merge_underlying_list);
    } else {
      *list = table;
      list = &table->next_leaf;
    }
  }
  return list;
}

/**
  Check privileges for the view tables merged into a query block.

  @param thd                   Thread context.
  @param want_privilege_first  Privileges requested for the first leaf.
  @param want_privilege_next   Privileges requested for the remaining leaves.

  @note Beware that it can't properly check privileges in cases when
        table being changed is not the first table in the list of leaf
        tables (for example, for multi-UPDATE).

  @note The inner loop is slightly inefficient. A view will have its privileges
        checked once for every base table that it refers to.

  @returns false if success, true if error.
*/

bool SELECT_LEX::check_view_privileges(THD *thd, ulong want_privilege_first,
                                       ulong want_privilege_next) {
  ulong want_privilege = want_privilege_first;
  Internal_error_handler_holder<View_error_handler, TABLE_LIST> view_handler(
      thd, true, leaf_tables);

  for (TABLE_LIST *tl = leaf_tables; tl; tl = tl->next_leaf) {
    for (TABLE_LIST *ref = tl; ref->referencing_view;
         ref = ref->referencing_view) {
      if (check_single_table_access(thd, want_privilege, ref, false))
        return true;
    }
    want_privilege = want_privilege_next;
  }
  return false;
}

/**
  Set up table leaves in the query block based on list of tables.

  @param thd           Thread handler
  @param tables        List of tables to handle
  @param select_insert It is SELECT ... INSERT command

  @note
    Check also that the 'used keys' and 'ignored keys' exists and set up the
    table structure accordingly.
    Create a list of leaf tables.

    This function has to be called for all tables that are used by items,
    as otherwise table->map is not set and all Item_field will be regarded
    as const items.

  @returns False on success, true on error
*/

bool SELECT_LEX::setup_tables(THD *thd, TABLE_LIST *tables,
                              bool select_insert) {
  DBUG_TRACE;

  DBUG_ASSERT((select_insert && !tables->next_name_resolution_table) ||
              !tables ||
              (context.table_list && context.first_name_resolution_table));

  leaf_tables = nullptr;
  (void)make_leaf_tables(&leaf_tables, tables);

  TABLE_LIST *first_select_table = nullptr;
  if (select_insert) {
    // "insert_table" is needed for remap_tables().
    thd->lex->insert_table = leaf_tables->top_table();

    // Get first table in SELECT part
    first_select_table = thd->lex->insert_table->next_local;

    // Then, find the first leaf table
    if (first_select_table)
      first_select_table = first_select_table->first_leaf_table();
  }
  uint tableno = 0;
  leaf_table_count = 0;
  partitioned_table_count = 0;

  for (TABLE_LIST *tr = leaf_tables; tr; tr = tr->next_leaf, tableno++) {
    TABLE *const table = tr->table;
    if (tr == first_select_table) {
      /*
        For INSERT ... SELECT command, restart numbering from zero for first
        leaf table from SELECT part of query.
      */
      first_select_table = nullptr;
      tableno = 0;
    }
    if (tableno >= MAX_TABLES) {
      my_error(ER_TOO_MANY_TABLES, MYF(0), static_cast<int>(MAX_TABLES));
      return true;
    }
    tr->set_tableno(tableno);
    leaf_table_count++;  // Count the input tables of the query

    if (opt_hints_qb &&        // QB hints initialized
        !tr->opt_hints_table)  // Table hints are not adjusted yet
    {
      tr->opt_hints_table = opt_hints_qb->adjust_table_hints(tr);
    }

    if (table == nullptr) continue;
    assert(table->pos_in_table_list == tr);
    if (!tr->opt_hints_table ||
        // Ignore old index hint processing if new style hints are specified.
        !tr->opt_hints_table->update_index_hint_maps(thd, tr->table)) {
      if (tr->process_index_hints(thd, table)) return true;
    }

    if (table->part_info)  // Count number of partitioned tables
      partitioned_table_count++;
  }

  /*
    @todo - consider calling this from SELECT::prepare() instead.
    It might save the test on select_insert to prevent check_unresolved()
    from being called twice for INSERT ... SELECT.
  */
  if (opt_hints_qb && !select_insert) opt_hints_qb->check_unresolved(thd);

  return false;
}

/**
  Re-map table numbers for all tables in a query block.

  @param thd           Thread handler

  @note
    This function needs to be called after setup_tables() has been called,
    and after a query block for a subquery has been merged into a parent
    quary block.
*/

void SELECT_LEX::remap_tables(THD *thd) {
  LEX *const lex = thd->lex;
  TABLE_LIST *first_select_table = nullptr;
  if (lex->insert_table && lex->insert_table == leaf_tables->top_table()) {
    /*
      For INSERT ... SELECT command, restart numbering from zero for first
      leaf table from SELECT part of query.
    */
    // Get first table in SELECT part
    first_select_table = lex->insert_table->next_local;

    // Then, recurse down to get first leaf table
    if (first_select_table)
      first_select_table = first_select_table->first_leaf_table();
  }

  uint tableno = 0;
  for (TABLE_LIST *tl = leaf_tables; tl; tl = tl->next_leaf) {
    // Reset table number after having reached first table after insert table
    if (first_select_table == tl) tableno = 0;
    tl->set_tableno(tableno++);
  }
}

/**
  @brief Resolve derived table, view or table function references in query block

  @param thd            Pointer to THD.
  @param apply_semijoin if true, apply semi-join transform when possible

  @return false if success, true if error
*/

bool SELECT_LEX::resolve_placeholder_tables(THD *thd, bool apply_semijoin) {
  DBUG_TRACE;

  DBUG_ASSERT(derived_table_count > 0 || table_func_count > 0);

  // Prepare derived tables and views that belong to this query block.
  for (TABLE_LIST *tl = get_table_list(); tl; tl = tl->next_local) {
    if (!tl->is_view_or_derived() && !tl->is_table_function()) continue;

    // scalar to derived: derived tables may have been merged already:
    // WL#6570 transform_grouped_to_derived() calls setup_tables() and
    // resolve_placeholder_tables().
    if (tl->is_merged() || tl->uses_materialization()) {
      continue;
    }

    DBUG_ASSERT(!tl->is_merged() && !tl->uses_materialization());

    if (tl->resolve_derived(thd, apply_semijoin)) return true;
    /*
      Merge the derived tables that do not require materialization into
      the current query block, if possible.
      Merging is only done once and must not be repeated for prepared execs.
    */
    if (!thd->lex->is_view_context_analysis()) {
      if (tl->is_mergeable() && merge_derived(thd, tl))
        return true; /* purecov: inspected */
    }
    if (tl->is_merged()) continue;
    // Prepare remaining derived tables for materialization
    if (tl->is_table_function()) {
      if (tl->setup_table_function(thd)) {
        return true;
      }
    } else if (tl->table == nullptr && tl->setup_materialized_derived(thd)) {
      return true;
    }
    materialized_derived_table_count++;
  }

  return false;
}

/**
  @brief Resolve predicate involving subquery

  @param thd     Pointer to THD.

  @retval false  Success.
  @retval true   Error.

  @details
  Perform early unconditional subquery transformations:
   - Convert subquery predicate into semi-join, or
   - Mark the subquery for execution using materialization, or
   - Perform IN->EXISTS transformation, or
   - Perform more/less ALL/ANY -> MIN/MAX rewrite
   - Substitute trivial scalar-context subquery with its value

  @todo for PS, make the whole block execute only on the first execution

*/

bool SELECT_LEX::resolve_subquery(THD *thd) {
  DBUG_TRACE;

  bool choice_made = false;  // becomes true when subquery strategy is chosen
  bool deterministic = true;
  SELECT_LEX *const outer = outer_select();

  /*
    @todo for PS, make the whole block execute only on the first execution.
    resolve_subquery() is only invoked in the first execution for subqueries
    that are transformed to semijoin, but for other subqueries, this function
    is called for every execution. One solution is perhaps to define
    exec_method in class Item_subselect and exit immediately if unequal to
    SubqueryExecMethod::EXEC_UNSPECIFIED.
  */
  Item_subselect *subq_predicate = master_unit()->item;
  DBUG_ASSERT(subq_predicate != nullptr);
  /**
    @note
    In this case: IN (SELECT ... UNION SELECT ...), SELECT_LEX::prepare() is
    called for each of the two UNION members, and in those two calls,
    subq_predicate is the same, not sure this is desired (double work?).
  */

  // Predicate for possible semi-join candidates (IN and EXISTS)
  Item_exists_subselect *const predicate =
      subq_predicate->substype() == Item_subselect::EXISTS_SUBS ||
              subq_predicate->substype() == Item_subselect::IN_SUBS
          ? down_cast<Item_exists_subselect *>(subq_predicate)
          : nullptr;

  // Predicate for IN subquery predicate
  Item_in_subselect *const in_predicate =
      subq_predicate->substype() == Item_subselect::IN_SUBS
          ? down_cast<Item_in_subselect *>(subq_predicate)
          : nullptr;

  if (in_predicate != nullptr) {
    thd->lex->set_current_select(outer);
    char const *save_where = thd->where;
    thd->where = "IN/ALL/ANY subquery";
    Condition_context CCT(outer);

    bool result =
        !in_predicate->left_expr->fixed &&
        in_predicate->left_expr->fix_fields(thd, &in_predicate->left_expr);
    thd->lex->set_current_select(this);
    thd->where = save_where;
    if (result) return true;

    /*
      Check if the left and right expressions have the same # of
      columns, i.e. we don't have a case like
        (oe1, oe2) IN (SELECT ie1, ie2, ie3 ...)

      TODO why do we have this duplicated in IN->EXISTS transformers?
      psergey-todo: fix these: grep for duplicated_subselect_card_check
    */
    if (fields_list.elements != in_predicate->left_expr->cols()) {
      my_error(ER_OPERAND_COLUMNS, MYF(0), in_predicate->left_expr->cols());
      return true;
    }
    if (in_predicate->left_expr->used_tables() & RAND_TABLE_BIT)
      deterministic = false;
  }

  const bool cannot_do_antijoin =
      // a certain secondary engine doesn't support antijoin transforms
      thd->lex->m_sql_cmd != nullptr &&
      thd->secondary_engine_optimization() ==
          Secondary_engine_optimization::SECONDARY;
  const bool try_convert_to_derived =
      (thd->optimizer_switch_flag(OPTIMIZER_SWITCH_SUBQUERY_TO_DERIVED) ||
       // a certain secondary engine doesn't support subqueries
       (thd->lex->m_sql_cmd != nullptr &&
        thd->secondary_engine_optimization() ==
            Secondary_engine_optimization::SECONDARY));

  DBUG_PRINT("info", ("Checking if subq can be converted to semi-join"));
  const bool no_aggregates = !is_grouped() && !with_sum_func &&
                             having_cond() == nullptr && !has_windows();

  /*
    Check if we're in subquery that is a candidate for flattening into a
    semi-join (which is done in flatten_subqueries()). The requirements are:
      0. Semi-join is enabled (cf. hints)
      1. Subquery predicate is an IN/=ANY or EXISTS predicate
      2. Subquery is a single query block (not a UNION)
      3. Subquery is not grouped (explicitly or implicitly)
         3x: outer aggregated expression are not accepted
      4. Subquery does not use HAVING
      5. Subquery does not use windowing functions
      6. Subquery predicate is (a) in an ON/WHERE clause, and (b) at
      the AND-top-level of that clause.
      7. Parent query block accepts semijoins (i.e we are not in a subquery of
      a single table UPDATE/DELETE (TODO: We should handle this at some
      point by switching to multi-table UPDATE/DELETE)
      8. We're not in a confluent table-less subquery, like "SELECT 1".
      9. No execution method was already chosen (by a prepared statement)
      10. Parent query block is not a confluent table-less query block.
      11. Neither parent nor child query block has straight join.
      12. Parent query block does not prohibit semi-join.
      13. LHS of IN predicate is deterministic
      14. The surrounding truth test, and the nullability of expressions,
      are compatible with the conversion.
      15. Antijoins are supported, or it's not an antijoin (it's a semijoin).
  */
  if (semijoin_enabled(thd) &&                                     // 0
      predicate != nullptr &&                                      // 1
      !is_part_of_union() &&                                       // 2
      no_aggregates &&                                             // 3,3x,4,5
      (outer->resolve_place == SELECT_LEX::RESOLVE_CONDITION ||    // 6a
       outer->resolve_place == SELECT_LEX::RESOLVE_JOIN_NEST) &&   // 6a
      outer->condition_context == enum_condition_context::ANDS &&  // 6b
      outer->sj_candidates &&                                      // 7
      leaf_table_count > 0 &&                                      // 8
      predicate->strategy ==                                       //  9
          Subquery_strategy::UNSPECIFIED &&                        //  9
      outer->leaf_table_count > 0 &&                               // 10
      !((active_options() | outer->active_options()) &             // 11
        SELECT_STRAIGHT_JOIN) &&                                   // 11
      !(outer->active_options() & SELECT_NO_SEMI_JOIN) &&          // 12
      deterministic &&                                             // 13
      predicate->choose_semijoin_or_antijoin() &&                  // 14
      (!cannot_do_antijoin || !predicate->can_do_aj)) {            // 15
    DBUG_PRINT("info", ("Subquery is semi-join conversion candidate"));

    /* Notify in the subquery predicate where it belongs in the query graph */
    predicate->embedding_join_nest = outer->resolve_nest;

    /* Register the subquery for further processing in flatten_subqueries() */
    predicate->strategy = Subquery_strategy::CANDIDATE_FOR_SEMIJOIN;
    outer->sj_candidates->push_back(predicate);
    choice_made = true;
  }

  /*
    If semijoin failed, try a transformation to a derived table:
    FROM ot WHERE ot.x IN (SELECT y FROM it1, it2)
    =>
    FROM ot LEFT JOIN (SELECT DISTINCT y FROM it1, it2) AS derived
            ON ot.x=derived.y
    WHERE derived.y IS NOT NULL.

    Applicability constraints have numbers which are the same as in the list of
    the previous block. Reasons may be different though.
      1. Subquery predicate is an IN/=ANY or EXISTS predicate
      2. Subquery is a single query block (not a UNION); this is because
      a certain secondary engine has no support for UNION DISTINCT
      3. If this is [NOT] EXISTS, there is no aggregation; see
      transform_table_subquery_to_join_with_derived()
      6. Subquery predicate is
        6a. in WHERE clause (we have not implemented the transformation for the
        ON clause)
        6b. linked to the root of that clause with ANDs or ORs.
      7. Parent query block accepts semijoins (i.e we are not in a subquery of
      a single table UPDATE/DELETE (TODO: We should handle this at some
      point by switching to multi-table UPDATE/DELETE)
      9. No execution method was already chosen (by a prepared statement)
      10. Parent select has tables, as we'll link to them with LEFT JOIN
      12. Parent query block does not prohibit semi-join.
      13. LHS of IN predicate is deterministic
      14. The surrounding truth test, and the nullability of expressions,
      are compatible with the conversion.
      16. The left argument isn't a row (multi-column) subquery; it would lead
      to creating conditions like WHERE (outer_subq) =
      ROW(derived.col1,derived.col2), which would complicate code.
  */

  if (!choice_made && try_convert_to_derived && predicate != nullptr &&  // 1
      !is_part_of_union() &&                                             // 2
      (in_predicate != nullptr || no_aggregates) &&                      // 3
      outer->resolve_place == SELECT_LEX::RESOLVE_CONDITION &&           // 6a
      outer->condition_context != enum_condition_context::NEITHER &&     // 6b
      outer->sj_candidates &&                                            // 7
      predicate->strategy ==                                             //  9
          Subquery_strategy::UNSPECIFIED &&                              //  9
      outer->leaf_table_count &&                                         // 10
      !(outer->active_options() & SELECT_NO_SEMI_JOIN) &&                // 12
      deterministic &&                                                   // 13
      predicate->choose_semijoin_or_antijoin() &&                        // 14
      !(in_predicate != nullptr &&                                       // 16
        in_predicate->left_expr->type() == Item::SUBSELECT_ITEM &&
        in_predicate->left_expr->cols() > 1)) {
    DBUG_ASSERT(outer->resolve_nest == nullptr);
    /* Register the subquery for further processing in flatten_subqueries() */
    outer->sj_candidates->push_back(predicate);
    predicate->strategy = Subquery_strategy::CANDIDATE_FOR_DERIVED_TABLE;
    predicate->outer_condition_context = outer->condition_context;
    choice_made = true;
  }

  if (!choice_made) {
    if (subq_predicate->select_transformer(thd, this) ==
        Item_subselect::RES_ERROR)
      return true;
  }
  return false;
}

/**
  Expand all '*' in list of expressions with the matching column references

  Function should not be called with no wild cards in select list

  @param  thd     thread handler

  @returns false if OK, true if error
*/

bool SELECT_LEX::setup_wild(THD *thd) {
  DBUG_TRACE;

  DBUG_ASSERT(with_wild);

  // PS/SP uses arena so that changes are made permanently.
  Prepared_stmt_arena_holder ps_arena_holder(thd);

  Item *item;
  List_iterator<Item> it(fields_list);

  while (with_wild && (item = it++)) {
    Item_field *item_field;
    if (item->type() == Item::FIELD_ITEM &&
        (item_field = down_cast<Item_field *>(item)) &&
        item_field->is_asterisk()) {
      DBUG_ASSERT(item_field->field == nullptr);
      const uint elem = fields_list.elements;
      const bool any_privileges = item_field->any_privileges;
      Item_subselect *subsel = master_unit()->item;

      /*
        In case of EXISTS(SELECT * ... HAVING ...), don't use this
        transformation. The columns in HAVING will need to resolve to the
        select list. Replacing * with 1 effectively eliminates this
        possibility.
      */
      if (subsel && subsel->substype() == Item_subselect::EXISTS_SUBS &&
          !having_cond()) {
        /*
          It is EXISTS(SELECT * ...) and we can replace * by any constant.

          Item_int do not need fix_fields() because it is basic constant.
        */
        it.replace(new Item_int(NAME_STRING("Not_used"), (longlong)1,
                                MY_INT64_NUM_DECIMAL_DIGITS));
      } else {
        DBUG_ASSERT(item_field->context == &this->context);
        if (insert_fields(thd, this, item_field->db_name,
                          item_field->table_name, &it, any_privileges))
          return true;
      }
      /*
        all_fields is a list that has the fields list as a tail.
        Because of this we have to update the element count also for this
        list after expanding the '*' entry.
      */
      all_fields.elements += fields_list.elements - elem;

      with_wild--;
    }
  }

  return false;
}

/**
  Resolve WHERE condition and join conditions

  @param  thd     thread handler

  @returns false if success, true if error
*/

bool SELECT_LEX::setup_conds(THD *thd) {
  DBUG_TRACE;

  /*
    it_is_update set to true when tables of primary SELECT_LEX (SELECT_LEX
    which belong to LEX, i.e. most up SELECT) will be updated by
    INSERT/UPDATE/LOAD
    NOTE: using this condition helps to prevent call of prepare_check_option()
    from subquery of VIEW, because tables of subquery belongs to VIEW
    (see condition before prepare_check_option() call)
  */
  const bool it_is_update = (this == thd->lex->select_lex) &&
                            thd->lex->which_check_option_applicable();
  const bool save_is_item_list_lookup = is_item_list_lookup;
  is_item_list_lookup = false;

  DBUG_PRINT("info", ("thd->mark_used_columns: %d", thd->mark_used_columns));

  if (m_where_cond) {
    DBUG_ASSERT(m_where_cond->is_bool_func());
    resolve_place = SELECT_LEX::RESOLVE_CONDITION;
    thd->where = "where clause";
    if ((!m_where_cond->fixed &&
         m_where_cond->fix_fields(thd, &m_where_cond)) ||
        m_where_cond->check_cols(1))
      return true;

    assert(m_where_cond->data_type() != MYSQL_TYPE_INVALID);

    // Simplify the where condition if it's a const item
    if (m_where_cond->const_item() && !thd->lex->is_view_context_analysis() &&
        !m_where_cond->walk(&Item::is_non_const_over_literals,
                            enum_walk::POSTFIX, nullptr) &&
        simplify_const_condition(thd, &m_where_cond))
      return true;

    resolve_place = SELECT_LEX::RESOLVE_NONE;
  }

  // Resolve all join condition clauses
  if (!top_join_list.empty() &&
      setup_join_cond(thd, &top_join_list, it_is_update))
    return true;

  is_item_list_lookup = save_is_item_list_lookup;

  DBUG_ASSERT(thd->lex->current_select() == this);
  DBUG_ASSERT(!thd->is_error());
  return false;
}

/**
  Resolve join conditions for a join nest

  @param thd    thread handler
  @param tables List of tables with join conditions
  @param in_update True if used in update command that may have CHECK OPTION

  @returns false if success, true if error
*/

bool SELECT_LEX::setup_join_cond(THD *thd, mem_root_deque<TABLE_LIST *> *tables,
                                 bool in_update) {
  DBUG_TRACE;

  for (TABLE_LIST *tr : *tables) {
    // Traverse join conditions recursively
    if (tr->nested_join != nullptr &&
        setup_join_cond(thd, &tr->nested_join->join_list, in_update))
      return true;

    Item **ref = tr->join_cond_ref();
    Item *join_cond = tr->join_cond();
    bool remove_cond = false;
    if (join_cond) {
      DBUG_ASSERT(join_cond->is_bool_func());
      resolve_place = SELECT_LEX::RESOLVE_JOIN_NEST;
      resolve_nest = tr;
      thd->where = "on clause";
      if ((!join_cond->fixed && join_cond->fix_fields(thd, ref)) ||
          join_cond->check_cols(1))
        return true;
      cond_count++;

      assert(tr->join_cond()->data_type() != MYSQL_TYPE_INVALID);

      if ((*ref)->const_item() && !thd->lex->is_view_context_analysis() &&
          !(*ref)->walk(&Item::is_non_const_over_literals, enum_walk::POSTFIX,
                        nullptr) &&
          simplify_const_condition(thd, ref, remove_cond))
        return true;

      resolve_place = SELECT_LEX::RESOLVE_NONE;
      resolve_nest = nullptr;
    }
    if (in_update) {
      // Process CHECK OPTION
      TABLE_LIST *view = tr->top_table();
      if (view->is_view() && view->is_merged()) {
        if (view->prepare_check_option(thd))
          return true; /* purecov: inspected */
        tr->check_option = view->check_option;
      }
    }
  }

  return false;
}

/**
  Set NESTED_JOIN::counter=0 in all nested joins in passed list.

  @param join_list  Pass NULL. Non-NULL is reserved for recursive inner calls,
  then it is a list of nested joins to process, and may also contain base
  tables which will be ignored.
*/

void SELECT_LEX::reset_nj_counters(mem_root_deque<TABLE_LIST *> *join_list) {
  DBUG_TRACE;
  if (join_list == nullptr) join_list = &top_join_list;
  for (TABLE_LIST *table : *join_list) {
    NESTED_JOIN *nested_join;
    if ((nested_join = table->nested_join)) {
      nested_join->nj_counter = 0;
      reset_nj_counters(&nested_join->join_list);
    }
  }
}

/**
  Simplify joins replacing outer joins by inner joins whenever it's
  possible.

    The function, during a retrieval of join_list,  eliminates those
    outer joins that can be converted into inner join, possibly nested.
    It also moves the join conditions for the converted outer joins
    and from inner joins to conds.
    The function also calculates some attributes for nested joins:

    -# used_tables
    -# not_null_tables
    -# dep_tables.
    -# join_cond_dep_tables

    The first two attributes are used to test whether an outer join can
    be substituted by an inner join. The third attribute represents the
    relation 'to be dependent on' for tables. If table t2 is dependent
    on table t1, then in any evaluated execution plan table access to
    table t2 must precede access to table t2. This relation is used also
    to check whether the query contains  invalid cross-references.
    The fourth attribute is an auxiliary one and is used to calculate
    dep_tables.
    As the attribute dep_tables qualifies possibles orders of tables in the
    execution plan, the dependencies required by the straight join
    modifiers are reflected in this attribute as well.
    The function also removes all parentheses that can be removed from the join
    expression without changing its meaning.

  @note
    An outer join can be replaced by an inner join if the where condition
    or the join condition for an embedding nested join contains a conjunctive
    predicate rejecting null values for some attribute of the inner tables.

    E.g. in the query:
    @code
      SELECT * FROM t1 LEFT JOIN t2 ON t2.a=t1.a WHERE t2.b < 5
    @endcode
    the predicate t2.b < 5 rejects nulls.
    The query is converted first to:
    @code
      SELECT * FROM t1 INNER JOIN t2 ON t2.a=t1.a WHERE t2.b < 5
    @endcode
    then to the equivalent form:
    @code
      SELECT * FROM t1, t2 ON t2.a=t1.a WHERE t2.b < 5 AND t2.a=t1.a
    @endcode

    Similarly the following query:
    @code
      SELECT * from t1 LEFT JOIN (t2, t3) ON t2.a=t1.a t3.b=t1.b
        WHERE t2.c < 5
    @endcode
    is converted to:
    @code
      SELECT * FROM t1, (t2, t3) WHERE t2.c < 5 AND t2.a=t1.a t3.b=t1.b
    @endcode

    One conversion might trigger another:
    @code
      SELECT * FROM t1 LEFT JOIN t2 ON t2.a=t1.a
                       LEFT JOIN t3 ON t3.b=t2.b
        WHERE t3 IS NOT NULL =>
      SELECT * FROM t1 LEFT JOIN t2 ON t2.a=t1.a, t3
        WHERE t3 IS NOT NULL AND t3.b=t2.b =>
      SELECT * FROM t1, t2, t3
        WHERE t3 IS NOT NULL AND t3.b=t2.b AND t2.a=t1.a
    @endcode

    The function removes all unnecessary parentheses from the expression
    produced by the conversions.
    E.g.
    @code
      SELECT * FROM t1, (t2, t3) WHERE t2.c < 5 AND t2.a=t1.a AND t3.b=t1.b
    @endcode
    finally is converted to:
    @code
      SELECT * FROM t1, t2, t3 WHERE t2.c < 5 AND t2.a=t1.a AND t3.b=t1.b
    @endcode

    It also will remove parentheses from the following queries:
    @code
      SELECT * from (t1 LEFT JOIN t2 ON t2.a=t1.a) LEFT JOIN t3 ON t3.b=t2.b
      SELECT * from (t1, (t2,t3)) WHERE t1.a=t2.a AND t2.b=t3.b.
    @endcode

    The benefit of this simplification procedure is that it might return
    a query for which the optimizer can evaluate execution plans with more
    join orders. With a left join operation the optimizer does not
    consider any plan where one of the inner tables is before some of outer
    tables.

  IMPLEMENTATION
    The function is implemented by a recursive procedure.  On the recursive
    ascent all attributes are calculated, all outer joins that can be
    converted are replaced and then all unnecessary parentheses are removed.
    As join list contains join tables in the reverse order sequential
    elimination of outer joins does not require extra recursive calls.

  SEMI-JOIN NOTES
    Remove all semi-joins that have are within another semi-join (i.e. have
    an "ancestor" semi-join nest)

  EXAMPLES
    Here is an example of a join query with invalid cross references:
    @code
      SELECT * FROM t1 LEFT JOIN t2 ON t2.a=t3.a LEFT JOIN t3 ON t3.b=t1.b
    @endcode

  @param thd         thread handler
  @param join_list   list representation of the join to be converted
  @param top         true <=> cond is the where condition
  @param in_sj       true <=> processing semi-join nest's children
  @param[in,out] cond In: condition to which the join condition for converted
                          outer joins is to be added;
                      Out: new condition
  @param changelog   Don't specify this parameter, it is reserved for
                     recursive calls inside this function

  @returns true for error, false for success
*/
bool SELECT_LEX::simplify_joins(THD *thd,
                                mem_root_deque<TABLE_LIST *> *join_list,
                                bool top, bool in_sj, Item **cond,
                                uint *changelog) {
  /*
    Each type of change done by this function, or its recursive calls, is
    tracked in a bitmap:
  */
  enum change {
    NONE = 0,
    OUTER_JOIN_TO_INNER = 1 << 0,
    JOIN_COND_TO_WHERE = 1 << 1,
    PAREN_REMOVAL = 1 << 2,
    SEMIJOIN = 1 << 3
  };
  uint changes = 0;          // To keep track of changes.
  if (changelog == nullptr)  // This is the top call.
    changelog = &changes;

  NESTED_JOIN *nested_join;
  TABLE_LIST *prev_table = nullptr;
  const bool straight_join = active_options() & SELECT_STRAIGHT_JOIN;
  DBUG_TRACE;

  /*
    Try to simplify join operations from join_list.
    The most outer join operation is checked for conversion first.
    join_list is a join nest, and 'cond' is a condition which acts as a filter
    applied to the nest's operation (post-filter).
    Thus, considering this example:
    (A LEFT JOIN B ON JC) WHERE W ,
    we'll "confront W with A LEFT JOIN B": this will, recursively,
    - confront W with B,
    - confront W with A.
    Because W is external to the nest, if W would be false when B is
    NULL-complemented we know we can change LEFT JOIN to JOIN.
    We will not confront JC with B or A, it wouldn't make sense, as JC isn't a
    post-filter for their join operation.
    Another example:
    (A LEFT JOIN (B LEFT JOIN C ON JC2) ON JC1) WHERE W ,
    while confronting W with (B LEFT JOIN C), we will also, as first step,
    confront JC1 with (B LEFT JOIN C), and thus recursively confront JC1
    with C and then with B.
    Another example:
    (A LEFT JOIN (B SEMI JOIN C ON JC2) ON JC1) WHERE W ,
    while confronting W with (B SEMI JOIN C), if W is known false we will

  */
  for (TABLE_LIST *table : *join_list) {
    table_map used_tables;
    table_map not_null_tables = (table_map)0;

    if ((nested_join = table->nested_join)) {
      /*
         If the element of join_list is a nested join apply
         the procedure to its nested join list first.
         This confronts the join nest's condition with each member of the
         nest.
      */
      if (table->join_cond()) {
        Item *join_cond = table->join_cond();
        /*
           If a join condition JC is attached to the table,
           check all null rejected predicates in this condition.
           If such a predicate over an attribute belonging to
           an inner table of an embedded outer join is found,
           the outer join is converted to an inner join and
           the corresponding join condition is added to JC.
        */
        if (simplify_joins(
                thd, &nested_join->join_list,
                false,  // not 'top' as it's not WHERE.
                // SJ nests can dissolve into upper SJ or anti SJ nests:
                in_sj || table->is_sj_or_aj_nest(), &join_cond, changelog))
          return true;

        if (join_cond != table->join_cond()) {
          DBUG_ASSERT(join_cond);
          table->set_join_cond(join_cond);
        }
      }
      nested_join->used_tables = (table_map)0;
      nested_join->not_null_tables = (table_map)0;
      // This recursively confronts "cond" with each member of the nest
      if (simplify_joins(thd, &nested_join->join_list,
                         top,  // if it was WHERE it still is
                         in_sj || table->is_sj_or_aj_nest(), cond, changelog))
        return true;
      used_tables = nested_join->used_tables;
      not_null_tables = nested_join->not_null_tables;
    } else {
      used_tables = table->map();
      if (*cond) not_null_tables = (*cond)->not_null_tables();
    }

    if (table->embedding) {
      table->embedding->nested_join->used_tables |= used_tables;
      table->embedding->nested_join->not_null_tables |= not_null_tables;
    }

    if (!table->outer_join || (used_tables & not_null_tables)) {
      /*
        For some of the inner tables there are conjunctive predicates
        that reject nulls => the outer join can be replaced by an inner join.
      */
      if (table->outer_join) {
        *changelog |= OUTER_JOIN_TO_INNER;
        table->outer_join = false;
      }
      if (table->join_cond()) {
        *changelog |= JOIN_COND_TO_WHERE;
        /* Add join condition to the WHERE or upper-level join condition. */
        if (*cond) {
          Item *i1 = *cond, *i2 = table->join_cond();
          /*
            User supplied stored procedures in the query can violate row-level
            filter enforced by a view. So make sure view's filter conditions
            precede any other conditions.
          */
          if (table->is_view() && i1->has_stored_program()) {
            std::swap(i1, i2);
          }

          Item_cond_and *new_cond =
              down_cast<Item_cond_and *>(and_conds(i1, i2));
          if (!new_cond) return true;
          new_cond->apply_is_true();
          /*
            It is always a new item as both the upper-level condition and a
            join condition existed
          */
          DBUG_ASSERT(!new_cond->fixed);
          Item *cond_after_fix = new_cond;
          if (new_cond->fix_fields(thd, &cond_after_fix)) return true;

          if (new_cond == cond_after_fix) {
          }
          *cond = cond_after_fix;
        } else {
          *cond = table->join_cond();
        }
        table->set_join_cond(nullptr);
      }
    }

    // A table is traversed when 'cond' is WHERE, and when 'cond' is the join
    // condition of any nest containing the table. Some bitmaps can be set
    // only after all traversals of this table i.e. when 'cond' is WHERE.
    if (!top) continue;

    /*
      Only inner tables of non-convertible outer joins remain with
      the join condition.
    */
    if (table->join_cond()) {
      table->dep_tables |= table->join_cond()->used_tables();
      // At this point the joined tables always have an embedding join nest:
      DBUG_ASSERT(table->embedding);
      table->dep_tables &= ~table->embedding->nested_join->used_tables;

      // Embedding table depends on tables used in embedded join conditions.
      table->embedding->join_cond_dep_tables |=
          table->join_cond()->used_tables();
    }

    if (prev_table) {
      /* The order of tables is reverse: prev_table follows table */
      if (prev_table->straight || straight_join)
        prev_table->dep_tables |= used_tables;
      if (prev_table->join_cond()) {
        prev_table->dep_tables |= table->join_cond_dep_tables;
        table_map prev_used_tables = prev_table->nested_join
                                         ? prev_table->nested_join->used_tables
                                         : prev_table->map();
        /*
          If join condition contains no reference to outer tables
          we still make the inner tables dependent on the outer tables,
          as the outer must go before the inner since the executor requires
          that at least one outer table is before the inner tables.
          It would be enough to set dependency only on one outer table
          for them. Yet this is really a rare case.
          Note:
          PSEUDO_TABLE_BITS mask should not be counted as it
          prevents update of inner table dependencies.
          For example it might happen if RAND()/COUNT(*) function
          is used in JOIN ON clause.
        */
        if ((((prev_table->join_cond()->used_tables() & ~PSEUDO_TABLE_BITS) &
              ~prev_used_tables) &
             used_tables) == 0) {
          prev_table->dep_tables |= used_tables;
        }
      }
    }
    prev_table = table;
  }

  /*
    Flatten nested joins that can be flattened.
    no join condition and not a semi-join => can be flattened.
  */
  for (auto li = join_list->begin(); li != join_list->end();) {
    TABLE_LIST *table = *li;
    nested_join = table->nested_join;
    if (table->is_sj_or_aj_nest()) {
      // See other uses of clear_sj_expressions().
      // 'cond' is a post-filter after the semi/antijoin, so if it's
      // always false the semi/antijoin can be partially simplified
      // (note that the semi/antijoin nest will still be created and used in
      // optimization and execution).
      if (*cond && (*cond)->const_item() &&
          !(*cond)->walk(&Item::is_non_const_over_literals, enum_walk::POSTFIX,
                         nullptr)) {
        bool cond_value = true;
        if (simplify_const_condition(thd, cond, false, &cond_value))
          return true;
        if (!cond_value) clear_sj_expressions(nested_join);
      }
    }
    if (table->is_sj_nest() && !in_sj) {
      /*
        If this is a semi-join that is not contained within another semi-join,
        leave it intact.
        Otherwise it is flattened, for example
        A SJ (B SJ (C)) becomes the equivalent A SJ (B JOIN C),
        A AJ (B SJ (C)) becomes the equivalent A AJ (B JOIN C),
        While dissolving a SJ nest into an AJ nest is ok (for the AJ
        this may lead to duplicates but AJ only cares for "at least
        one match"), dissolving an AJ nest into a SJ is not ok:
        A SJ (B AJ (C)) is not equivalent to A SJ (B JOIN C);
        that is why the next if() block is guarded by !join_cond() which takes
        care of that.
        Note that when dissolving the SJ nest, its condition isn't lost as it
        has previously been added to WHERE or outer nest's condition in
        convert_subquery_to_semijoin().
      */
      *changelog |= SEMIJOIN;
    } else if (nested_join && !table->join_cond()) {
      *changelog |= PAREN_REMOVAL;
      for (TABLE_LIST *tbl : nested_join->join_list) {
        tbl->embedding = table->embedding;
        tbl->join_list = table->join_list;
        tbl->dep_tables |= table->dep_tables;
      }
      li = join_list->erase(li);
      li = join_list->insert(li, nested_join->join_list.begin(),
                             nested_join->join_list.end());

      // Don't advance li; we want to process the newly added tables.
      continue;
    }
    ++li;
  }

  if (changes) {
    Opt_trace_context *trace = &thd->opt_trace;
    if (unlikely(trace->is_started())) {
      Opt_trace_object trace_wrapper(trace);
      Opt_trace_object trace_object(trace, "transformations_to_nested_joins");
      {
        Opt_trace_array trace_changes(trace, "transformations");
        if (changes & SEMIJOIN) trace_changes.add_alnum("semijoin");
        if (changes & OUTER_JOIN_TO_INNER)
          trace_changes.add_alnum("outer_join_to_inner_join");
        if (changes & JOIN_COND_TO_WHERE)
          trace_changes.add_alnum("JOIN_condition_to_WHERE");
        if (changes & PAREN_REMOVAL)
          trace_changes.add_alnum("parenthesis_removal");
      }
      // the newly transformed query is worth printing
      opt_trace_print_expanded_query(thd, this, &trace_object);
    }
  }
  return false;
}

/**
  Record join nest info in the select block.

  After simplification of inner join, outer join and semi-join structures:
   - record the remaining semi-join structures in the enclosing query block.
   - record transformed join conditions in TABLE_LIST objects.

  This function is called recursively for each join nest and/or table
  in the query block.

  @param tables List of tables and join nests

  @return False if successful, True if failure
*/
bool SELECT_LEX::record_join_nest_info(mem_root_deque<TABLE_LIST *> *tables) {
  for (TABLE_LIST *table : *tables) {
    if (table->nested_join == nullptr) {
      if (table->join_cond()) outer_join |= table->map();
      continue;
    }

    if (record_join_nest_info(&table->nested_join->join_list)) return true;
    /*
      sj_inner_tables is set properly later in pull_out_semijoin_tables().
      This assignment is required in case pull_out_semijoin_tables()
      is not called.
    */
    if (table->is_sj_or_aj_nest())
      table->sj_inner_tables = table->nested_join->used_tables;

    if (table->is_sj_or_aj_nest()) {
      sj_nests.push_back(table);
    }

    if (table->join_cond()) outer_join |= table->nested_join->used_tables;
  }
  return false;
}

/**
  Update table reference information for conditions and expressions due to
  query blocks having been merged in from derived tables/views and due to
  semi-join transformation.

  This is needed for two reasons:

  1. Since table numbers are changed, we need to update used_tables
     information for all conditions and expressions that are possibly touched.

  2. For semi-join, some column references are changed from outer references
     to local references.

  The function needs to recursively walk down into join nests,
  in order to cover all conditions and expressions.

  For a semi-join, tables from the subquery are added last in the query block.
  This means that conditions and expressions from the outer query block
  are unaffected. But all conditions inside the semi-join nest, including
  join conditions, must have their table numbers changed.

  For a derived table/view, tables from the subquery are merged into the
  outer query, and this function is called for every derived table that is
  merged in. This algorithm only works when derived tables are merged in
  the order of their original table numbers.

  A hypothetical example with a triple self-join over a mergeable view:

    CREATE VIEW v AS SELECT t1.a, t2.b FROM t1 JOIN t2 USING (a);
    SELECT v1.a, v1.b, v2.b, v3.b
    FROM v AS v1 JOIN v AS v2 ON ... JOIN v AS v3 ON ...;

  The analysis starts with three tables v1, v2 and v3 having numbers 0, 1, 2.
  First we merge in v1, so we get (t1, t2, v2, v3). v2 and v3 are shifted up.
  Tables from v1 need to have their table numbers altered (actually they do not
  since both old and new numbers are 0 and 1, but this is a special case).
  v2 and v3 are not merged in yet, so we delay pullout on them until they
  are merged. Conditions and expressions from the outer query are not resolved
  yet, so regular resolving will take of them later.
  Then we merge in v2, so we get (t1, t2, t1, t2, v3). The tables from this
  view gets numbers 2 and 3, and v3 gets number 4.
  Because v2 had a higher number than the tables from v1, the join nest
  representing v1 is unaffected. And v3 is still not merged, so the only
  join nest we need to consider is v2.
  Finally we merge in v3, and then we have tables (t1, t2, t1, t2, t1, t2),
  with numbers 0 through 5.
  Again, since v3 has higher number than any of the already merged in views,
  only this join nest needs the pullout.

  @param parent_select  Query block being merged into
  @param removed_select Query block that is removed (subquery)
  @param tr             Table object this pullout is applied to
  @param table_adjust   Number of positions that a derived table nest is
                        adjusted, used to fix up semi-join related fields.
                        Tables are adjusted from position N to N+table_adjust
*/

static void fix_tables_after_pullout(SELECT_LEX *parent_select,
                                     SELECT_LEX *removed_select, TABLE_LIST *tr,
                                     uint table_adjust) {
  if (tr->is_merged()) {
    // Update select list of merged derived tables:
    for (Field_translator *transl = tr->field_translation;
         transl < tr->field_translation_end; transl++) {
      DBUG_ASSERT(transl->item->fixed);
      transl->item->fix_after_pullout(parent_select, removed_select);
    }
    // Update used table info for the WHERE clause of the derived table
    DBUG_ASSERT(!tr->derived_where_cond || tr->derived_where_cond->fixed);
    if (tr->derived_where_cond)
      tr->derived_where_cond->fix_after_pullout(parent_select, removed_select);
  }

  /*
    If join_cond() is fixed, it contains a join condition from a subquery
    that has already been resolved. Call fix_after_pullout() to update
    used table information since table numbers may have changed.
    If join_cond() is not fixed, it contains a condition that was generated
    in the derived table merge operation, which will be fixed later.
    This condition may also contain a fixed part, but this is saved as
    derived_where_cond and is pulled out explicitly.
  */
  if (tr->join_cond() && tr->join_cond()->fixed)
    tr->join_cond()->fix_after_pullout(parent_select, removed_select);

  if (tr->nested_join) {
    // In case a derived table is merged-in, these fields need adjustment:
    tr->nested_join->sj_corr_tables <<= table_adjust;
    tr->nested_join->sj_depends_on <<= table_adjust;

    for (TABLE_LIST *child : tr->nested_join->join_list) {
      fix_tables_after_pullout(parent_select, removed_select, child,
                               table_adjust);
    }
  }
  if (tr->is_derived() && tr->table &&
      tr->derived_unit()->uncacheable & UNCACHEABLE_DEPENDENT) {
    /*
      It's a materialized derived table which is being pulled up.
      If it has an outer reference, and this ref belongs to parent_select,
      then the derived table will need re-materialization as if it were
      LATERAL, not just once per execution of parent_select.
      We thus compute its used_tables in the new context, to decide.
    */
    SELECT_LEX_UNIT *unit = tr->derived_unit();
    unit->m_lateral_deps = OUTER_REF_TABLE_BIT;
    unit->fix_after_pullout(parent_select, removed_select);
    unit->m_lateral_deps &= ~PSEUDO_TABLE_BITS;
    tr->dep_tables |= unit->m_lateral_deps;
    /*
      If m_lateral_deps!=0, some outer ref is now a neighbour in FROM: we have
      made 'tr' LATERAL.
<<<<<<< HEAD
=======
      Note that 'tr' might be a common table expression: it means we now have a
      "lateral CTE".
      @todo after WL#6570 when we don't re-resolve, remove this comment.
      Note that this above gives 'tr' enough "right to look left", but alas
      also too much of it; e.g.
      select * from t1, lateral (select * from dt1, dt2) dt3
      becomes
      select * from t1, lateral dt1, lateral dt2 :
      dt2 needs the right to look into t1 and gets it, but also dt2 gets the
      right to look into dt1, which is too much. But this is only a problem in
      execution of PS (which does name resolution on the merged query), and
      cached_table saves the day (tested in derived_correlated.test, search
      for "prepared stmt"). So there's no problem.
>>>>>>> 3beba6ab
    */
  }
}

/**
  Fix used tables information for a subquery after query transformations.
  This is for transformations where the subquery remains a subquery - it is
  not merged, it merely moves up by effect of a transformation on a containing
  query block.
  Most actions here involve re-resolving information for conditions
  and items belonging to the subquery.
  If the subquery contains an outer reference into removed_select or
  parent_select, the relevant information is updated by
  Item_ident::fix_after_pullout().
*/
void SELECT_LEX_UNIT::fix_after_pullout(SELECT_LEX *parent_select,
                                        SELECT_LEX *removed_select)

{
  // Go through all query specification objects of the subquery and re-resolve
  // all relevant expressions belonging to them.
  for (SELECT_LEX *sel = first_select(); sel; sel = sel->next_select()) {
    sel->fix_after_pullout(parent_select, removed_select);
  }
  // @todo figure out if we need to do it for fake_select_lex too.
}

/// @see SELECT_LEX_UNIT::fix_after_pullout
void SELECT_LEX::fix_after_pullout(SELECT_LEX *parent_select,
                                   SELECT_LEX *removed_select) {
  if (where_cond())
    where_cond()->fix_after_pullout(parent_select, removed_select);

  /*
    Join conditions can contain an outer reference; and
    derived table merging changes WHERE to a join condition, which thus can
    have an outer reference. So we have to call fix_after_pullout() on join
    conditions. The reference may also be located in a derived table used by
    this subquery. fix_tables_after_pullout() will handle the two cases.
    table_adjust is 0 because we're not merging these tables up.
  */
  for (TABLE_LIST *tr : top_join_list) {
    fix_tables_after_pullout(parent_select, removed_select, tr,
                             /*table_adjust=*/0);
  }

  if (having_cond())
    having_cond()->fix_after_pullout(parent_select, removed_select);

  List_iterator<Item> li(fields_list);
  Item *item;
  while ((item = li++)) item->fix_after_pullout(parent_select, removed_select);

  /* Re-resolve ORDER BY and GROUP BY fields */

  for (ORDER *order = order_list.first; order; order = order->next)
    (*order->item)->fix_after_pullout(parent_select, removed_select);

  for (ORDER *group = group_list.first; group; group = group->next)
    (*group->item)->fix_after_pullout(parent_select, removed_select);
}

/**
 Remove SJ outer/inner expressions.

 @param nested_join         join nest
*/

void SELECT_LEX::clear_sj_expressions(NESTED_JOIN *nested_join) {
  nested_join->sj_outer_exprs.empty();
  nested_join->sj_inner_exprs.empty();
  DBUG_ASSERT(sj_nests.empty());
}

/**
  Build equality conditions using outer expressions and inner
  expressions. If the equality condition is not constant, add
  it to the semi-join condition. Otherwise, evaluate it and
  remove the constant expressions from the
  outer/inner expressions list if the result is true. If the
  result is false, remove all the expressions in outer/inner
  expression list and attach an always false condition
  to semijoin condition.

  @param thd            Thread context
  @param nested_join    Join nest
  @param subq_select    Query block for the subquery
  @param outer_tables_map Map of tables from original outer query block
  @param[out] sj_cond   Semi-join condition to be constructed

  @return false if success, true if error
*/
bool SELECT_LEX::build_sj_cond(THD *thd, NESTED_JOIN *nested_join,
                               SELECT_LEX *subq_select,
                               table_map outer_tables_map, Item **sj_cond) {
  if (nested_join->sj_inner_exprs.elements == 0) {
    // Semi-join materialization requires a key, push a constant integer item
    Item *const_item = new Item_int(1);
    if (const_item == nullptr) return true;
    if (nested_join->sj_inner_exprs.push_back(const_item)) return true;
    if (nested_join->sj_outer_exprs.push_back(const_item)) return true;
  }
  List_iterator<Item> ii(nested_join->sj_inner_exprs);
  List_iterator<Item> oi(nested_join->sj_outer_exprs);
  Item *inner, *outer;
  while (outer = oi++, inner = ii++) {
    /*
      Ensure that all involved expressions are pulled out after transformation.
      (If they are already out, this is a no-op).
    */
    outer->fix_after_pullout(this, subq_select);
    inner->fix_after_pullout(this, subq_select);

    Item_func_eq *item_eq = new Item_func_eq(outer, inner);
    if (item_eq == nullptr) return true; /* purecov: inspected */
    Item *predicate = item_eq;
    if (!item_eq->fixed && item_eq->fix_fields(thd, &predicate)) return true;

    // Evaluate if the condition is on const expressions
    if (predicate->const_item() &&
        !(predicate)->walk(&Item::is_non_const_over_literals,
                           enum_walk::POSTFIX, nullptr)) {
      bool cond_value = true;

      /* Push ignore / strict error handler */
      Ignore_error_handler ignore_handler;
      Strict_error_handler strict_handler;
      if (thd->lex->is_ignore())
        thd->push_internal_handler(&ignore_handler);
      else if (thd->is_strict_mode())
        thd->push_internal_handler(&strict_handler);

      bool err = eval_const_cond(thd, predicate, &cond_value);
      /* Pop ignore / strict error handler */
      if (thd->lex->is_ignore() || thd->is_strict_mode())
        thd->pop_internal_handler();

      if (err) return true;

      if (cond_value) {
        /*
          Remove the expression from inner/outer expression list if the
          const condition evalutes to true as Item_cond::fix_fields will
          remove the condition later.
          Do the above if this is not the last expression in the list.
          Semijoin processing expects atleast one inner/outer expression
          in the list if there is a sj_nest present.
        */
        if (!(nested_join->sj_inner_exprs.elements == 1)) {
          oi.remove();
          ii.remove();
        }
      } else {
        /*
          Remove all the expressions in inner/outer expression list if
          one of condition evaluates to always false. Add an always false
          condition to semi-join condition.
        */
        nested_join->sj_inner_exprs.empty();
        nested_join->sj_outer_exprs.empty();
        Item *new_item = new Item_func_false();
        if (new_item == nullptr) return true;
        (*sj_cond) = new_item;
        break;
      }
    }
    (*sj_cond) = and_items(*sj_cond, predicate);
    if (*sj_cond == nullptr) return true; /* purecov: inspected */
    /*
      If the selected expression has an outer reference, add it as a
      non-trivially correlated reference (to avoid materialization).
    */
    nested_join->sj_corr_tables |= inner->used_tables() & outer_tables_map;
  }
  return false;
}

/// Context object used by semijoin equality decorrelation code.
class Semijoin_decorrelation {
  List<Item> &sj_outer_exprs, &sj_inner_exprs;
  /// If nullptr: only a=b is decorrelated.
  /// Otherwise, a OP b is decorrelated for OP in <>, >=, >, <=, <, and
  /// for each decorrelated SJ outer/inner pair, located at position N
  /// in sj_outer_exprs and sj_inner_exprs, we store, at the
  /// same position in op_types, the operator's type code representing "outer OP
  /// inner" (for example, LE_FUNC for outer<=inner as well as inner>=outer).
  Mem_root_array<Item_func::Functype> *op_types;

 public:
  Semijoin_decorrelation(List<Item> &sj_outer_exprs_arg,
                         List<Item> &sj_inner_exprs_arg,
                         Mem_root_array<Item_func::Functype> *op_types_arg)
      : sj_outer_exprs(sj_outer_exprs_arg),
        sj_inner_exprs(sj_inner_exprs_arg),
        op_types(op_types_arg) {}
  bool add_outer(Item *i) { return sj_outer_exprs.push_back(i); }
  bool add_inner(Item *i) { return sj_inner_exprs.push_back(i); }
  bool decorrelate_only_eq() const { return op_types == nullptr; }
  bool add_op_type(Item_func::Functype op_type) {
    return (op_types != nullptr) ? op_types->push_back(op_type) : false;
  }
  Item_func::Functype op_type_at(int j) const {
    return (op_types != nullptr) ? op_types->at(j) : Item_func::EQ_FUNC;
  }
};

/**
  Try to decorrelate an (in)equality node. The node can be decorrelated if one
  argument contains only outer references and the other argument contains
  references only to local tables.
  Both arguments should be deterministic.
  const-for-execution values are accepted in both arguments.

  @note that a predicate like '(a,b) IN ((c,d))' is changed to two equalities
  only during optimization, so at the present stage it isn't decorrelate-able.

  @param sj_decor Object for recording the decorrelated expressions
  @param func    The query function node
  @param[out] was_correlated = true if comparison is correlated and the
                 the expressions are added to sj_nest.

  @returns false if success, true if error
*/

static bool decorrelate_equality(Semijoin_decorrelation &sj_decor,
                                 Item_func *func, bool *was_correlated) {
  *was_correlated = false;
  Item_bool_func2 *bool_func = down_cast<Item_bool_func2 *>(func);
  Item *const left = bool_func->arguments()[0];
  Item *const right = bool_func->arguments()[1];
  Item *inner = nullptr;
  Item *outer = nullptr;
  table_map left_used_tables = left->used_tables() & ~INNER_TABLE_BIT;
  table_map right_used_tables = right->used_tables() & ~INNER_TABLE_BIT;

  /*
    Predicates that have non-deterministic elements are not decorrelated,
    see explanation for SELECT_LEX::decorrelate_condition().
  */
  if ((left_used_tables & RAND_TABLE_BIT) ||
      (right_used_tables & RAND_TABLE_BIT))
    return false;

  if (left_used_tables == OUTER_REF_TABLE_BIT) {
    outer = left;
  } else if (!(left_used_tables & OUTER_REF_TABLE_BIT)) {
    inner = left;
  }
  if (right_used_tables == OUTER_REF_TABLE_BIT) {
    outer = right;
  } else if (!(right_used_tables & OUTER_REF_TABLE_BIT)) {
    inner = right;
  }
  if (inner == nullptr || outer == nullptr) return false;

  // Equalities over row items cannot be decorrelated
  if (outer->type() == Item::ROW_ITEM) return false;

  if (sj_decor.add_outer(outer)) return true;
  if (sj_decor.add_inner(inner)) return true;
  if (sj_decor.add_op_type(
          // use canonical form "outer OP inner":
          (outer == left) ? bool_func->functype() : bool_func->rev_functype()))
    return true;

  *was_correlated = true;

  return false;
}

static inline bool can_decorrelate_operator(Item_func *func, bool only_eq) {
  auto op_type = func->functype();
  switch (op_type) {
    case Item_func::EQ_FUNC:
      return true;
    case Item_func::NE_FUNC:
    case Item_func::LT_FUNC:
    case Item_func::LE_FUNC:
    case Item_func::GT_FUNC:
    case Item_func::GE_FUNC:
      return !only_eq;
    default:
      return false;
  }
}

/**
  Decorrelate the WHERE clause or a join condition of a subquery used in
  an IN or EXISTS predicate.
  Correlated predicates are removed from the condition and added to the
  supplied semi-join nest.
  The predicate must be either a simple (in)equality, or an AND condition that
  contains one or more simple equalities, in order for decorrelation to be
  possible.

  @param sj_decor  Object for recording the decorrelated expressions
  @param join_nest Nest containing join condition to be decorrelated
                   =NULL: decorrelate the WHERE condition

  @returns false if success, true if error

  Decorrelation for subqueries containing non-deterministic components:
  --------------------------------------------------------------------

  There are two types of IN and EXISTS queries with non-deterministic
  functions that may be meaningful (the EXISTS queries below are correlated
  equivalents of the respective IN queries):

  1. Non-deterministic function as substitute for expression from outer
     query block:

  A SELECT * FROM t1
    WHERE RAND() IN (SELECT t2.x FROM t2)

  B SELECT * FROM t1
    WHERE EXISTS (SELECT * FROM t2 WHERE RAND() = t2.x);

  Pick a set of random rows that matches against a fixed set (the subquery).

  The intuitive interpretation of the IN subquery is that the random function
  is evaluated per row of the outer query block, whereas in the EXISTS subquery,
  it should be evaluated per row of the inner query block, and the subquery
  is evaluated once per row of the outer query block.

  2. Non-deterministic function as substitute for expression from inner
     query block:

  A SELECT * FROM t1
    WHERE t1.x IN (SELECT RAND() FROM t2)

  B SELECT * FROM t1
    WHERE EXISTS (SELECT * FROM t2 WHERE RAND() = t1.x);

  This is another way of picking a random row, but now the non-determinism
  occurs in the inner query block.

  The user will expect that only query 1A has the evaluation of
  non-deterministic functions being performed in the outer query block.
  Using decorrelation for query 1B would change the apparent semantics of
  the query.

  The purpose of decorrelation is to be able to use more execution strategies.
  Without decorrelation, EXISTS is limited to FirstMatch and DupsWeedout
  strategies. Decorrelation enables LooseScan and Materialization.
  We can rule out LooseScan for case 2B, since it requires an indexed column
  from the subquery, and for case 1B, since it requires that the outer table
  is partitioned according to the distinct values of the index, and random
  values do not fulfill that partitioning requirement.

  The only strategy left is Materialization. With decorrelation, 1B would be
  evaluated like 1A, which is not the intuitive way. 2B would also be
  implemented like 2A, meaning that evaluation of non-deterministic functions
  would move to the materialization function.

  Thus, the intuitive interpretation is to avoid materialization for subqueries
  with non-deterministic components in the inner query block, and hence
  such predicates will not be decorrelated.
*/

bool SELECT_LEX::decorrelate_condition(Semijoin_decorrelation &sj_decor,
                                       TABLE_LIST *join_nest) {
  Item *base_cond =
      join_nest == nullptr ? where_cond() : join_nest->join_cond();
  Item_cond *cond;
  Item_func *func;

  DBUG_ASSERT(base_cond != nullptr);

  if (base_cond->type() == Item::FUNC_ITEM &&
      (func = down_cast<Item_func *>(base_cond)) &&
      can_decorrelate_operator(func, sj_decor.decorrelate_only_eq())) {
    bool was_correlated;
    if (decorrelate_equality(sj_decor, func, &was_correlated)) return true;
    if (was_correlated) {  // The simple equality has been decorrelated
      if (join_nest == nullptr)
        set_where_cond(nullptr);
      else  // Join conditions cannot be empty so install a TRUE value
        join_nest->set_join_cond(new Item_func_true());
    }
  } else if (base_cond->type() == Item::COND_ITEM &&
             (cond = down_cast<Item_cond *>(base_cond)) &&
             cond->functype() == Item_func::COND_AND_FUNC) {
    List<Item> *args = cond->argument_list();
    List_iterator<Item> li(*args);
    Item *item;
    while ((item = li++)) {
      if (item->type() == Item::FUNC_ITEM &&
          (func = down_cast<Item_func *>(item)) &&
          can_decorrelate_operator(func, sj_decor.decorrelate_only_eq())) {
        bool was_correlated;
        if (decorrelate_equality(sj_decor, func, &was_correlated)) return true;
        if (was_correlated) li.remove();
      }
    }
    if (args->is_empty()) {  // All predicates have been decorrelated
      if (join_nest == nullptr)
        set_where_cond(nullptr);
      else  // Join conditions cannot be empty so install a TRUE value
        join_nest->set_join_cond(new Item_func_true());
    }
  }
  return false;
}

bool walk_join_list(mem_root_deque<TABLE_LIST *> &list,
                    std::function<bool(TABLE_LIST *)> action) {
  for (TABLE_LIST *tl : list) {
    if (action(tl)) return true;
    if (tl->nested_join != nullptr &&
        walk_join_list(tl->nested_join->join_list, action))
      return true;
  }
  return false;
}

/**
  Builds the list of SJ outer/inner expressions

  @param[out] sj_outer_exprs Will add outer expressions here
  @param[out] sj_inner_exprs Will add inner expressions here
  @param      subq_pred      Item for the subquery
  @param      subq_select    Single query block for the subquery

  @returns false if success, true if error
*/
static bool build_sj_exprs(List<Item> &sj_outer_exprs,
                           List<Item> &sj_inner_exprs,
                           Item_exists_subselect *subq_pred,
                           SELECT_LEX *subq_select) {
  Item_in_subselect *in_subq_pred = down_cast<Item_in_subselect *>(subq_pred);

  DBUG_ASSERT(in_subq_pred->left_expr->fixed);

  /*
    We have a special case for IN predicates with a scalar subquery or a
    row subquery in the predicand (left operand), such as this:
     (SELECT 1,2 FROM t1) IN (SELECT x,y FROM t2)
    We cannot make the join condition 1=x AND 2=y, since that might evaluate
    to true even if t1 is empty. Instead make the join condition
    (SELECT 1,2 FROM t1) = (x,y) in this case.
  */
  Item_subselect *left_subquery =
      (in_subq_pred->left_expr->type() == Item::SUBSELECT_ITEM)
          ? static_cast<Item_subselect *>(in_subq_pred->left_expr)
          : nullptr;

  if (left_subquery &&
      (left_subquery->substype() == Item_subselect::SINGLEROW_SUBS)) {
    List<Item> ref_list;
    Item *header = subq_select->base_ref_items[0];
    for (uint i = 1; i < in_subq_pred->left_expr->cols(); i++) {
      if (ref_list.push_back(subq_select->base_ref_items[i])) return true;
    }

    Item_row *right_expr = new Item_row(header, ref_list);
    if (!right_expr) return true; /* purecov: inspected */

    if (sj_outer_exprs.push_back(in_subq_pred->left_expr) ||
        sj_inner_exprs.push_back(right_expr))
      return true;
  } else {
    for (uint i = 0; i < in_subq_pred->left_expr->cols(); i++) {
      Item *const li = in_subq_pred->left_expr->element_index(i);
      if (sj_outer_exprs.push_back(li) ||
          sj_inner_exprs.push_back(subq_select->base_ref_items[i]))
        return true;
    }
  }
  return false;
}

/**
  Convert a subquery predicate of this query block into a TABLE_LIST semi-join
  nest.

  @param thd         Thread handle
  @param subq_pred   Subquery predicate to be converted.
                     This is either an IN, =ANY or EXISTS predicate, possibly
                     negated.

  @returns false if success, true if error

  The following transformations are performed:

  1. IN/=ANY predicates on the form:

  @code
  SELECT ...
  FROM ot1 ... otN
  WHERE (oe1, ... oeM) IN (SELECT ie1, ..., ieM
                           FROM it1 ... itK
                          [WHERE inner-cond])
   [AND outer-cond]
  [GROUP BY ...] [HAVING ...] [ORDER BY ...]
  @endcode

  are transformed into:

  @code
  SELECT ...
  FROM (ot1 ... otN) SJ (it1 ... itK)
                     ON (oe1, ... oeM) = (ie1, ..., ieM)
                        [AND inner-cond]
  [WHERE outer-cond]
  [GROUP BY ...] [HAVING ...] [ORDER BY ...]
  @endcode

  Notice that the inner-cond may contain correlated and non-correlated
  expressions. Further transformations will analyze and break up such
  expressions.

  2. EXISTS predicates on the form:

  @code
  SELECT ...
  FROM ot1 ... otN
  WHERE EXISTS (SELECT expressions
                FROM it1 ... itK
                [WHERE inner-cond])
   [AND outer-cond]
  [GROUP BY ...] [HAVING ...] [ORDER BY ...]
  @endcode

  are transformed into:

  @code
  SELECT ...
  FROM (ot1 ... otN) SJ (it1 ... itK)
                     [ON inner-cond]
  [WHERE outer-cond]
  [GROUP BY ...] [HAVING ...] [ORDER BY ...]
  @endcode

  3. Negated EXISTS predicates on the form:

  @code
  SELECT ...
  FROM ot1 ... otN
  WHERE NOT EXISTS (SELECT expressions
                FROM it1 ... itK
                [WHERE inner-cond])
   [AND outer-cond]
  [GROUP BY ...] [HAVING ...] [ORDER BY ...]
  @endcode

  are transformed into:

  @code
  SELECT ...
  FROM (ot1 ... otN) AJ (it1 ... itK)
                     [ON inner-cond]
  [WHERE outer-cond AND is-null-cond(it1)]
  [GROUP BY ...] [HAVING ...] [ORDER BY ...]
  @endcode

  where AJ means "antijoin" and is like a LEFT JOIN; and is-null-cond is
  false if the row of it1 is "found" and "not_null_compl" (i.e. matches
  inner-cond).

  4. Negated IN predicates on the form:

  @code
  SELECT ...
  FROM ot1 ... otN
  WHERE (oe1, ... oeM) NOT IN (SELECT ie1, ..., ieM
                               FROM it1 ... itK
                               [WHERE inner-cond])
   [AND outer-cond]
  [GROUP BY ...] [HAVING ...] [ORDER BY ...]
  @endcode

  are transformed into:

  @code
  SELECT ...
  FROM (ot1 ... otN) AJ (it1 ... itK)
                     ON (oe1, ... oeM) = (ie1, ..., ieM)
                        [AND inner-cond]
  [WHERE outer-cond]
  [GROUP BY ...] [HAVING ...] [ORDER BY ...]
  @endcode

  5. The cases 1/2 (respectively 3/4) above also apply when the predicate is
  decorated with IS TRUE or IS NOT FALSE (respectively IS NOT TRUE or IS
  FALSE).
*/
bool SELECT_LEX::convert_subquery_to_semijoin(
    THD *thd, Item_exists_subselect *subq_pred) {
  TABLE_LIST *emb_tbl_nest = nullptr;
  mem_root_deque<TABLE_LIST *> *emb_join_list = &top_join_list;
  DBUG_TRACE;

  DBUG_ASSERT(subq_pred->substype() == Item_subselect::IN_SUBS ||
              subq_pred->substype() == Item_subselect::EXISTS_SUBS);

  Opt_trace_context *trace = &thd->opt_trace;
  Opt_trace_object trace_object(trace, "transformation_to_semi_join");
  if (unlikely(trace->is_started())) {
    trace_object.add("subquery_predicate", subq_pred);
  }

  bool outer_join = false;  // True if predicate is inner to an outer join

  // Save the set of tables in the outer query block:
  table_map outer_tables_map = all_tables_map();
  const bool do_aj = subq_pred->can_do_aj;

  /*
    Find out where to insert the semi-join nest and the generated condition.

    For t1 LEFT JOIN t2, embedding_join_nest will be t2.
    Note that t2 may be a simple table or may itself be a join nest
    (e.g. in the case t1 LEFT JOIN (t2 JOIN t3))
  */
  if (subq_pred->embedding_join_nest != nullptr) {
    // Is this on inner side of an outer join?
    outer_join = subq_pred->embedding_join_nest->is_inner_table_of_outer_join();

    if (subq_pred->embedding_join_nest->nested_join) {
      /*
        We're dealing with

          ... [LEFT] JOIN  ( ... ) ON (subquery AND condition) ...

        The sj-nest will be inserted into the brackets nest.
      */
      emb_tbl_nest = subq_pred->embedding_join_nest;
      emb_join_list = &emb_tbl_nest->nested_join->join_list;
    } else if (!subq_pred->embedding_join_nest->outer_join) {
      /*
        We're dealing with

          ... INNER JOIN tblX ON (subquery AND condition) ...

        The sj-nest will be tblX's "sibling", i.e. another child of its
        parent. This is ok because tblX is joined as an inner join.
      */
      emb_tbl_nest = subq_pred->embedding_join_nest->embedding;
      if (emb_tbl_nest) emb_join_list = &emb_tbl_nest->nested_join->join_list;
    } else {
      TABLE_LIST *outer_tbl = subq_pred->embedding_join_nest;
      /*
        We're dealing with

          ... LEFT JOIN tbl ON (on_expr AND subq_pred) ...

        tbl will be replaced with:

          ( tbl SJ (subq_tables) )
          |                      |
          |<----- wrap_nest ---->|

        giving:
          ... LEFT JOIN ( tbl SJ (subq_tables) ) ON (on_expr AND subq_pred) ...

        Q:  other subqueries may be pointing to this element. What to do?
        A1: simple solution: copy *subq_pred->embedding_join_nest= *parent_nest.
            But we'll need to fix other pointers.
        A2: Another way: have TABLE_LIST::next_ptr so the following
            subqueries know the table has been nested.
        A3: changes in the TABLE_LIST::outer_join will make everything work
            automatically.
      */
      TABLE_LIST *const wrap_nest = TABLE_LIST::new_nested_join(
          thd->mem_root, "(sj-wrap)", outer_tbl->embedding,
          outer_tbl->join_list, this);
      if (wrap_nest == nullptr) return true;

      wrap_nest->nested_join->join_list.push_back(outer_tbl);

      outer_tbl->embedding = wrap_nest;
      outer_tbl->join_list = &wrap_nest->nested_join->join_list;

      /*
        An important note, if this 'PREPARE stmt'.
        The FROM clause of the outer query now looks like
        CONCAT(original FROM clause of outer query, sj-nest).
        Given that the original FROM clause is reversed, this list is
        interpreted as "sj-nest is first".
        Thus, at a next execution, setup_natural_join_types() will decide that
        the name resolution context of the FROM clause should start at the
        first inner table in sj-nest.
        However, note that in the present function we do not change
        first_name_resolution_table (and friends) of sj-inner tables.
        So, at the next execution, name resolution for columns of
        outer-table columns is bound to fail (the first inner table does
        not have outer tables in its chain of resolution).
        Fortunately, Item_field::cached_table, which is set during resolution
        of 'PREPARE stmt', gives us the answer and avoids a failing search.
      */

      /*
        wrap_nest will take place of outer_tbl, so move the outer join flag
        and join condition.
      */
      wrap_nest->outer_join = outer_tbl->outer_join;
      outer_tbl->outer_join = false;

      // There are item-rollback problems in this function: see bug#16926177
      wrap_nest->set_join_cond(outer_tbl->join_cond()->real_item());
      outer_tbl->set_join_cond(nullptr);

      for (auto li = wrap_nest->join_list->begin();
           li != wrap_nest->join_list->end(); ++li) {
        TABLE_LIST *tbl = *li;
        if (tbl == outer_tbl) {
          *li = wrap_nest;
          break;
        }
      }

      /*
        outer_tbl is replaced by wrap_nest. Any subquery which was attached to
        outer_tbl must be attached to embedding_join_nest instead.
      */
      for (Item_exists_subselect *subquery : (*sj_candidates)) {
        if (subquery->embedding_join_nest == outer_tbl)
          subquery->embedding_join_nest = wrap_nest;
      }

      /*
        Ok now wrap_nest 'contains' outer_tbl and we're ready to add the
        semi-join nest into it
      */
      emb_join_list = &wrap_nest->nested_join->join_list;
      emb_tbl_nest = wrap_nest;
    }
  }
  // else subquery is in WHERE.

  if (do_aj) {
    /*
      A negated IN/EXISTS like:
      NOT EXISTS(... FROM subq_tables WHERE subq_cond)
      The above code has ensured that we have one of these 3 situations:

      (a) FROM ... WHERE (subquery AND condition)
      (emb_tbl_nest == nullptr, emb_join_list == FROM clause)

      which has to be changed to
          FROM (...)            LEFT JOIN (subq_tables) ON subq_cond
               ^ aj-left-nest             ^aj-nest
          WHERE x IS NULL AND condition

      or:
      (b) ... [LEFT] JOIN ( ...          ) ON (subquery AND condition) ...
                          ^ emb_tbl_nest, emb_join_list

      which has to be changed to
          ... [LEFT] JOIN ( (...)          LEFT JOIN (subq_tables) ON subq_cond)
                            ^aj-left-nest            ^aj-nest
                          ^ emb_tbl_nest, emb_join_list
              ON x IS NULL AND condition ...

      or:
      (c) ... INNER JOIN tblX ON (subquery AND condition) ...
          ^ emb_tbl_nest, emb_join_list
            (if no '()' above this INNER JOIN up to the root, emb_tbl_nest ==
             nullptr and emb_join_list == FROM clause)

      which has to be changed to
       ( ... INNER JOIN tblX ON condition) LEFT JOIN (subq_tables) ON subq_cond
       ^aj-left-nest                                 ^aj-nest

      so:
      - move all tables of emb_join_list into a new aj-left-nest
      - emb_join_list is now empty
      - put subq_tables in a new aj-nest
      - add the subq's subq_cond to aj-nest's ON
      - add a LEFT JOIN operator between the aj-left-nest and aj-nest, with
      ON condition subq_cond.
      - insert aj-nest and aj-left-nest into emb_join_list
      - for some reason, a LEFT JOIN must always be wrapped into a nest (call
      nest_last_join() then)
      - do not yet add 'x IS NULL to WHERE' (add it in optimization phase when
      we have the QEP_TABs so we can set up the 'found'/'not_null_compl'
      pointers in trig conds).
    */
    TABLE_LIST *const wrap_nest = TABLE_LIST::new_nested_join(
        thd->mem_root, "(aj-left-nest)", emb_tbl_nest, emb_join_list, this);
    if (wrap_nest == nullptr) return true;

    // Go through tables of emb_join_list, insert them in wrap_nest
    for (TABLE_LIST *outer_tbl : *emb_join_list) {
      wrap_nest->nested_join->join_list.push_back(outer_tbl);
      outer_tbl->embedding = wrap_nest;
      outer_tbl->join_list = &wrap_nest->nested_join->join_list;
    }
    // FROM clause is now only the new left nest
    emb_join_list->clear();
    emb_join_list->push_back(wrap_nest);
    outer_join = true;
  }

  if (unlikely(trace->is_started()))
    trace_object.add_alnum("embedded in", emb_tbl_nest ? "JOIN" : "WHERE");

  TABLE_LIST *const sj_nest = TABLE_LIST::new_nested_join(
      thd->mem_root, do_aj ? "(aj-nest)" : "(sj-nest)", emb_tbl_nest,
      emb_join_list, this);
  if (sj_nest == nullptr) return true; /* purecov: inspected */

  NESTED_JOIN *const nested_join = sj_nest->nested_join;

  /* Nests do not participate in those 'chains', so: */
  /* sj_nest->next_leaf= sj_nest->next_local= sj_nest->next_global == NULL*/
  /*
    Using push_front, as sj_nest may be right arg of LEFT JOIN if
    antijoin, and right args of LEFT JOIN go before left arg.
  */
  emb_join_list->push_front(sj_nest);

  /*
    Natural joins inside a semi-join nest were already processed when the
    subquery went through initial preparation.
  */
  sj_nest->nested_join->natural_join_processed = true;
  /*
    nested_join->used_tables and nested_join->not_null_tables are
    initialized in simplify_joins().
  */

  SELECT_LEX *const subq_select = subq_pred->unit->first_select();

  nested_join->query_block_id = subq_select->select_number;

  // Merge tables from underlying query block into this join nest
  if (sj_nest->merge_underlying_tables(subq_select))
    return true; /* purecov: inspected */

  /*
    Add tables from subquery at end of leaf table chain.
    (This also means that table map for parent query block tables are unchanged)
  */
  TABLE_LIST *tl;
  for (tl = leaf_tables; tl->next_leaf; tl = tl->next_leaf) {
  }
  tl->next_leaf = subq_select->leaf_tables;

  // Add tables from subquery at end of next_local chain.
  table_list.push_back(&subq_select->table_list);

  // Note that subquery's tables are already in the next_global chain

  // Remove the original subquery predicate from the WHERE/ON
  // The subqueries were replaced with TRUE value earlier
  // @todo also reset the 'with_subselect' there.

  // Walk through child's tables and adjust table map
  uint table_no = leaf_table_count;
  for (tl = subq_select->leaf_tables; tl; tl = tl->next_leaf, table_no++) {
    tl->dep_tables <<= leaf_table_count;
    tl->set_tableno(table_no);
  }

  /*
    If we leave this function in an error path before subq_select is unlinked,
    make sure tables are not duplicated, or cleanup code could be confused:
  */
  subq_select->table_list.empty();
  subq_select->leaf_tables = nullptr;

  // Adjust table and expression counts in parent query block:
  derived_table_count += subq_select->derived_table_count;
  materialized_derived_table_count +=
      subq_select->materialized_derived_table_count;
  table_func_count += subq_select->table_func_count;
  has_sj_nests |= subq_select->has_sj_nests;
  has_aj_nests |= subq_select->has_aj_nests;
  partitioned_table_count += subq_select->partitioned_table_count;
  leaf_table_count += subq_select->leaf_table_count;
  cond_count += subq_select->cond_count;
  between_count += subq_select->between_count;

  if (subq_select->active_options() & OPTION_SCHEMA_TABLE)
    add_base_options(OPTION_SCHEMA_TABLE);

  if (outer_join) propagate_nullability(&sj_nest->nested_join->join_list, true);

  nested_join->sj_outer_exprs.empty();
  nested_join->sj_inner_exprs.empty();

  if (subq_pred->substype() == Item_subselect::IN_SUBS)
    build_sj_exprs(nested_join->sj_outer_exprs, nested_join->sj_inner_exprs,
                   subq_pred, subq_select);
  else {  // this is EXISTS
    // Expressions from the SELECT list will not be used; unlike in the case of
    // IN, they are not part of sj_inner_exprs.
    // @todo in WL#6570, move this to resolve_subquery().
    Item::Cleanup_after_removal_context ctx(this);
    List_iterator<Item> li(subq_select->fields_list);
    Item *item;
    while ((item = li++)) {
      item->walk(&Item::clean_up_after_removal, enum_walk::SUBQUERY_POSTFIX,
                 pointer_cast<uchar *>(&ctx));
    }
  }

  {
    /*
      The WHERE clause and the join conditions may contain equalities that may
      be leveraged by semi-join strategies (e.g to set up key lookups in
      semi-join materialization), decorrelate them (ie. add respective fields
      and expressions to sj_inner_exprs and sj_outer_exprs).
    */
    Semijoin_decorrelation sj_decor(sj_nest->nested_join->sj_outer_exprs,
                                    sj_nest->nested_join->sj_inner_exprs,
                                    // decorrelate only equalities
                                    /*op_types=*/nullptr);

    if (subq_select->where_cond() &&
        subq_select->decorrelate_condition(sj_decor, nullptr))
      return true;

    if (walk_join_list(subq_select->top_join_list, [&](TABLE_LIST *tr) -> bool {
          return !tr->is_inner_table_of_outer_join() && tr->join_cond() &&
                 subq_select->decorrelate_condition(sj_decor, tr);
        }))
      return true;
  }

  // Unlink the subquery's query expression:
  subq_select->master_unit()->exclude_level();

  // Merge subquery's name resolution contexts into parent's
  merge_contexts(subq_select);

  repoint_contexts_of_join_nests(subq_select->top_join_list);

  // Update table map for semi-join nest's WHERE condition and join conditions
  fix_tables_after_pullout(this, subq_select, sj_nest, 0);

  Item *sj_cond = subq_select->where_cond();
  if (sj_cond != nullptr) sj_cond->fix_after_pullout(this, subq_select);

  // Assign the set of non-trivially tables after decorrelation
  nested_join->sj_corr_tables =
      (sj_cond != nullptr ? sj_cond->used_tables() & outer_tables_map : 0);

  walk_join_list(subq_select->top_join_list, [&](TABLE_LIST *tr) -> bool {
    if (tr->join_cond())
      nested_join->sj_corr_tables |=
          tr->join_cond()->used_tables() & outer_tables_map;
    if (tr->is_derived() && tr->uses_materialization())
      nested_join->sj_corr_tables |= tr->derived_unit()->m_lateral_deps;
    return false;
  });

  // Build semijoin condition using the inner/outer expression list
  if (build_sj_cond(thd, nested_join, subq_select, outer_tables_map, &sj_cond))
    return true;

  // Processing requires a non-empty semi-join condition:
  DBUG_ASSERT(sj_cond != nullptr);

  // Fix the created equality and AND
  if (!sj_cond->fixed) {
    Opt_trace_array sj_on_trace(&thd->opt_trace,
                                "evaluating_constant_semijoin_conditions");
    sj_cond->apply_is_true();
    if (sj_cond->fix_fields(thd, &sj_cond))
      return true; /* purecov: inspected */
  }

  sj_nest->set_sj_or_aj_nest();
  DBUG_ASSERT(sj_nest->join_cond() == nullptr);

  if (do_aj) {
    sj_nest->outer_join = true;
    sj_nest->set_join_cond(sj_cond);
    this->outer_join |= sj_nest->nested_join->used_tables;
    if (emb_tbl_nest == nullptr)
      nest_last_join(thd);  // as is done for a true LEFT JOIN
  }

  if (unlikely(trace->is_started())) {
    trace_object.add("semi-join condition", sj_cond);
    Opt_trace_array trace_dep(trace, "decorrelated_predicates");
    List_iterator<Item> ii(nested_join->sj_inner_exprs);
    List_iterator<Item> oi(nested_join->sj_outer_exprs);
    Item *inner, *outer;
    while (outer = oi++, inner = ii++) {
      Opt_trace_object trace_predicate(trace);
      trace_predicate.add("outer", outer);
      trace_predicate.add("inner", inner);
    }
  }

  /*
    sj_depends_on contains the set of outer tables referred in the
    subquery's WHERE clause as well as tables referred in the IN predicate's
    left-hand side, and lateral dependencies from materialized derived tables
    contained in the original subquery.
  */
  nested_join->sj_depends_on =
      nested_join->sj_corr_tables | (sj_cond->used_tables() & outer_tables_map);

  // TODO fix QT_
  DBUG_EXECUTE("where", print_where(thd, sj_cond, "SJ-COND", QT_ORDINARY););

  if (do_aj) { /* Condition remains attached to inner table, as for LEFT JOIN
                */
  } else if (emb_tbl_nest) {
    // Inject semi-join condition into parent's join condition
    emb_tbl_nest->set_join_cond(and_items(emb_tbl_nest->join_cond(), sj_cond));
    if (emb_tbl_nest->join_cond() == nullptr) return true;
    emb_tbl_nest->join_cond()->apply_is_true();
    if (!emb_tbl_nest->join_cond()->fixed &&
        emb_tbl_nest->join_cond()->fix_fields(thd,
                                              emb_tbl_nest->join_cond_ref()))
      return true;
  } else {
    // Inject semi-join condition into parent's WHERE condition
    m_where_cond = and_items(m_where_cond, sj_cond);
    if (m_where_cond == nullptr) return true;
    m_where_cond->apply_is_true();
    if (m_where_cond->fix_fields(thd, &m_where_cond)) return true;
  }

  Item *cond = emb_tbl_nest ? emb_tbl_nest->join_cond() : m_where_cond;
  if (cond && cond->const_item() &&
      !cond->walk(&Item::is_non_const_over_literals, enum_walk::POSTFIX,
                  nullptr)) {
    bool cond_value = true;
    if (simplify_const_condition(thd, &cond, false, &cond_value)) return true;
    if (!cond_value) {
      /*
        Parent's condition is always FALSE. Thus:
        (a) the value of the anti/semi-join condition has no influence on the
        result
        (b) we don't need to set up lookups (for loosescan or materialization)
        (c) for a semi-join, the semi-join condition is already lost (it was
        in parent's condition, which has been replaced with FALSE); the
        outer/inner sj expressions are Items which point into the SJ
        condition, so at 2nd execution they won't be fixed => clearing them
        prevents a bug.
        (d) for an anti-join, the join condition remains in
        sj_nest->join_cond() and will possibly be evaluated. (c) doesn't hold,
        but (a) and (b) do.
      */
      clear_sj_expressions(nested_join);
    }
  }

  if (subq_select->ftfunc_list->elements &&
      add_ftfunc_list(subq_select->ftfunc_list))
    return true; /* purecov: inspected */

  if (do_aj)
    has_aj_nests = true;
  else
    has_sj_nests = true;  // This query block has semi-join nests

  return false;
}

/**
  Merge a derived table or view into a query block.
  If some constraint prevents the derived table from being merged then do
  nothing, which means the table will be prepared for materialization later.

  After this call, check is_merged() to see if the table was really merged.

  @param thd           Thread handler
  @param derived_table Derived table which is to be merged.

  @return false if successful, true if error
*/

bool SELECT_LEX::merge_derived(THD *thd, TABLE_LIST *derived_table) {
  DBUG_TRACE;

  if (!derived_table->is_view_or_derived() || derived_table->is_merged())
    return false;

  SELECT_LEX_UNIT *const derived_unit = derived_table->derived_unit();

  // A derived table must be prepared before we can merge it
  DBUG_ASSERT(derived_unit->is_prepared());

  LEX *const lex = parent_lex;

  // Check whether the outer query allows merged views
  if ((master_unit() == lex->unit && !lex->can_use_merged()) ||
      lex->can_not_use_merged())
    return false;

  /*
    @todo: The implementation of LEX::can_use_merged() currently avoids
           merging of views that are contained in other views if
           can_use_merged() returns false.
  */
  /*
    Check whether derived table is mergeable, and directives allow merging;
    priority order is:
    - ALGORITHM says MERGE or TEMPTABLE
    - hint specifies MERGE or NO_MERGE (=materialization)
    - optimizer_switch's derived_merge is ON and heuristic suggests merge
  */
  if (derived_table->algorithm == VIEW_ALGORITHM_TEMPTABLE ||
      !derived_unit->is_mergeable())
    return false;

  if (derived_table->algorithm == VIEW_ALGORITHM_UNDEFINED) {
    const bool merge_heuristic =
        (derived_table->is_view() || allow_merge_derived) &&
        derived_unit->merge_heuristic(thd->lex);
    if (!hint_table_state(thd, derived_table, DERIVED_MERGE_HINT_ENUM,
                          merge_heuristic ? OPTIMIZER_SWITCH_DERIVED_MERGE : 0))
      return false;
  }

  SELECT_LEX *const derived_select = derived_unit->first_select();
  /*
    If STRAIGHT_JOIN is specified, it is not valid to merge in a query block
    that contains semi-join nests
  */
  if ((active_options() & SELECT_STRAIGHT_JOIN) &&
      (derived_select->has_sj_nests || derived_select->has_aj_nests))
    return false;

  // Check that we have room for the merged tables in the table map:
  if (leaf_table_count + derived_select->leaf_table_count - 1 > MAX_TABLES)
    return false;

  derived_table->set_merged();

  DBUG_PRINT("info", ("algorithm: MERGE"));

  Opt_trace_context *const trace = &thd->opt_trace;
  Opt_trace_object trace_wrapper(trace);
  Opt_trace_object trace_derived(trace,
                                 derived_table->is_view() ? "view" : "derived");
  trace_derived.add_utf8_table(derived_table)
      .add("select#", derived_select->select_number)
      .add("merged", true);

  Prepared_stmt_arena_holder ps_arena_holder(thd);

  // Save offset for table number adjustment
  uint table_adjust = derived_table->tableno();

  // Set up permanent list of underlying tables of a merged view
  derived_table->merge_underlying_list = derived_select->get_table_list();

  /**
    A view is updatable if any underlying table is updatable.
    A view is insertable-into if all underlying tables are insertable.
    A view is not updatable nor insertable if it contains an outer join
    @see mysql_register_view()
  */
  if (derived_table->is_view()) {
    bool updatable = false;
    bool insertable = true;
    bool outer_joined = false;
    for (TABLE_LIST *tr = derived_table->merge_underlying_list; tr;
         tr = tr->next_local) {
      updatable |= tr->is_updatable();
      insertable &= tr->is_insertable();
      outer_joined |= tr->is_inner_table_of_outer_join();
    }
    updatable &= !outer_joined;
    insertable &= !outer_joined;
    if (updatable) derived_table->set_updatable();
    if (insertable) derived_table->set_insertable();
  }

  // Add a nested join object to the derived table object
  if (!(derived_table->nested_join = new (thd->mem_root) NESTED_JOIN))
    return true;

  // Merge tables from underlying query block into this join nest
  if (derived_table->merge_underlying_tables(derived_select))
    return true; /* purecov: inspected */

  // Replace derived table in leaf table list with underlying tables:
  for (TABLE_LIST **tl = &leaf_tables; *tl; tl = &(*tl)->next_leaf) {
    if (*tl == derived_table) {
      for (TABLE_LIST *leaf = derived_select->leaf_tables; leaf;
           leaf = leaf->next_leaf) {
        leaf->dep_tables <<= table_adjust;
        if (leaf->next_leaf == nullptr) {
          leaf->next_leaf = (*tl)->next_leaf;
          break;
        }
      }
      *tl = derived_select->leaf_tables;
      break;
    }
  }

  leaf_table_count += (derived_select->leaf_table_count - 1);
  derived_table_count += derived_select->derived_table_count;
  table_func_count += derived_select->table_func_count;
  materialized_derived_table_count +=
      derived_select->materialized_derived_table_count;
  has_sj_nests |= derived_select->has_sj_nests;
  has_aj_nests |= derived_select->has_aj_nests;
  partitioned_table_count += derived_select->partitioned_table_count;
  cond_count += derived_select->cond_count;
  between_count += derived_select->between_count;

  // Propagate schema table indication:
  // @todo: Add to BASE options instead
  if (derived_select->active_options() & OPTION_SCHEMA_TABLE)
    add_base_options(OPTION_SCHEMA_TABLE);

  // Propagate nullability for derived tables within outer joins:
  if (derived_table->is_inner_table_of_outer_join())
    propagate_nullability(&derived_table->nested_join->join_list, true);

  select_n_having_items += derived_select->select_n_having_items;

  // Merge the WHERE clause into the outer query block
  if (derived_table->merge_where(thd)) return true; /* purecov: inspected */

  if (derived_table->create_field_translation(thd))
    return true; /* purecov: inspected */

  // Exclude the derived table query expression from query graph.
  derived_unit->exclude_level();

  // Don't try to access it:
  derived_table->set_derived_unit((SELECT_LEX_UNIT *)1);

  // Merge subquery's name resolution contexts into parent's
  merge_contexts(derived_select);

  repoint_contexts_of_join_nests(derived_select->top_join_list);

  // Leaf tables have been shuffled, so update table numbers for them
  remap_tables(thd);

  // Update table info of referenced expressions after query block is merged
  fix_tables_after_pullout(this, derived_select, derived_table, table_adjust);

  if (derived_select->is_ordered()) {
    /*
      An ORDER BY clause is moved to an outer query block
      - if the outer query block allows ordering, and
      - that refers to this view/derived table only, and
      - is not part of a UNION, and
      - may have a WHERE clause but is not grouped or aggregated and is not
        itself ordered.
     Otherwise the ORDER BY clause is ignored.

     Only SELECT statements and single-table UPDATE and DELETE statements
     allow ordering.

     Up to version 5.6 included, ORDER BY was unconditionally merged.
     Currently we only merge in the simple case above, which ensures
     backward compatibility for most reasonable use cases.

     Note that table numbers in order_list do not need updating, since
     the outer query contains only one table reference.
    */
    // LIMIT currently blocks derived table merge
    DBUG_ASSERT(!derived_select->has_limit());

    if ((lex->sql_command == SQLCOM_SELECT ||
         lex->sql_command == SQLCOM_UPDATE ||
         lex->sql_command == SQLCOM_DELETE) &&
        !(master_unit()->is_union() || is_grouped() || is_distinct() ||
          is_ordered() || get_table_list()->next_local != nullptr)) {
      order_list.push_back(&derived_select->order_list);
      /*
        If at outer-most level (not within another derived table), ensure
        the ordering columns are marked in read_set, since columns selected
        from derived tables are not marked in initial resolving.
      */
      if (!thd->derived_tables_processing) {
        Mark_field mf(thd->mark_used_columns);
        for (ORDER *o = derived_select->order_list.first; o != nullptr;
             o = o->next)
          o->item[0]->walk(&Item::mark_field_in_map, enum_walk::POSTFIX,
                           pointer_cast<uchar *>(&mf));
      }
    } else {
      derived_select->empty_order_list(this);
      trace_derived.add_alnum("transformations_to_derived_table",
                              "removed_ordering");
    }
  }

  // Add any full-text functions from derived table into outer query
  if (derived_select->ftfunc_list->elements &&
      add_ftfunc_list(derived_select->ftfunc_list))
    return true; /* purecov: inspected */

  /*
    The "laterality" of this nest is not interesting anymore; it was
    transferred to underlying tables.
  */
  derived_unit->m_lateral_deps = 0;

  return false;
}

/**
   Destructively replaces a sub-condition inside a condition tree. The
   parse tree is also altered.

   @param thd  thread handler

   @param tree Must be the handle to the top level condition. This is needed
   when the top-level condition changes.

   @param old_cond The condition to be replaced.

   @param new_cond The condition to be substituted.

   @param do_fix_fields If true, Item::fix_fields(THD*, Item**) is called for
   the new condition.

   @param[out] found_ptr Pointer to boolean; used only in recursive sub-calls;
   top call must not specify this argument. Function deposits there if it
   found the searched Item or not.

   @return error status

   @retval true If there was an error.
   @retval false If successful.
*/
static bool replace_subcondition(THD *thd, Item **tree, Item *old_cond,
                                 Item *new_cond, bool do_fix_fields,
                                 bool *found_ptr = nullptr) {
  if (*tree == old_cond) {
    *tree = new_cond;
    if (do_fix_fields && new_cond->fix_fields(thd, tree)) return true;
    if (found_ptr != nullptr) *found_ptr = true;  // inform upper call
    return false;
  } else if ((*tree)->type() == Item::COND_ITEM) {
    List_iterator<Item> li(*((Item_cond *)(*tree))->argument_list());
    Item *item;
    bool found_local = false;
    while ((item = li++)) {
      if (replace_subcondition(thd, li.ref(), old_cond, new_cond, do_fix_fields,
                               &found_local))
        return true;
      if (found_local) {
        if (found_ptr != nullptr) *found_ptr = true;  // inform upper call
        return false;
      }
    }
  }
  // item not found
  if (found_ptr == nullptr) return true;  // if it is the top call: error,
  return false;                           // else: no error.
}

/**
  Convert semi-join subquery predicates into semi-join join nests.

  Convert candidate subquery predicates into semi-join join nests. This
  transformation is performed once in query lifetime and is irreversible.

  Conversion of one subquery predicate
  ------------------------------------

  We start with a query block that has a semi-join subquery predicate:

  @code
  SELECT ...
  FROM ot, ...
  WHERE oe IN (SELECT ie FROM it1 ... itN WHERE subq_where) AND outer_where
  @endcode

  and convert the predicate and subquery into a semi-join nest:

  @code
  SELECT ...
  FROM ot SEMI JOIN (it1 ... itN), ...
  WHERE outer_where AND subq_where AND oe=ie
  @endcode

  that is, in order to do the conversion, we need to

   * Create the "SEMI JOIN (it1 .. itN)" part and add it into the parent
     query block's FROM structure.
   * Add "AND subq_where AND oe=ie" into parent query block's WHERE (or ON if
     the subquery predicate was in an ON condition)
   * Remove the subquery predicate from the parent query block's WHERE

  Considerations when converting many predicates
  ----------------------------------------------

  A join may have at most MAX_TABLES tables. This may prevent us from
  flattening all subqueries when the total number of tables in parent and
  child selects exceeds MAX_TABLES. In addition, one slot is reserved per
  semi-join nest, in case the subquery needs to be materialized in a
  temporary table.
  We deal with this problem by flattening children's subqueries first and
  then using a heuristic rule to determine each subquery predicate's
  priority, which is calculated in this order:

  1. Prefer dependent subqueries over non-dependent ones
  2. Prefer subqueries with many tables over those with fewer tables
  3. Prefer early subqueries over later ones (to make sort deterministic)

  @returns false if success, true if error
*/
bool SELECT_LEX::flatten_subqueries(THD *thd) {
  DBUG_TRACE;

  DBUG_ASSERT(has_sj_candidates());

  Item_exists_subselect **subq, **subq_begin = sj_candidates->begin(),
                                **subq_end = sj_candidates->end();

  Opt_trace_context *const trace = &thd->opt_trace;

  /*
    Semijoin flattening is bottom-up. Indeed, we have this execution flow,
    for SELECT#1 WHERE X IN (SELECT #2 WHERE Y IN (SELECT#3)) :

    SELECT_LEX::prepare() (select#1)
       -> fix_fields() on IN condition
           -> SELECT_LEX::prepare() on subquery (select#2)
               -> fix_fields() on IN condition
                    -> SELECT_LEX::prepare() on subquery (select#3)
                    <- SELECT_LEX::prepare()
               <- fix_fields()
               -> flatten_subqueries: merge #3 in #2
               <- flatten_subqueries
           <- SELECT_LEX::prepare()
       <- fix_fields()
       -> flatten_subqueries: merge #2 in #1

    Note that flattening of #(N) is done by its parent JOIN#(N-1), because
    there are cases where flattening is not possible and only the parent can
    know.
   */
  uint subq_no;
  for (subq = subq_begin, subq_no = 0; subq < subq_end; subq++, subq_no++) {
    auto subq_item = *subq;
    // Transformation of IN and EXISTS subqueries is supported
    DBUG_ASSERT(subq_item->substype() == Item_subselect::IN_SUBS ||
                subq_item->substype() == Item_subselect::EXISTS_SUBS);

    SELECT_LEX *child_select = subq_item->unit->first_select();

    // Check that we proceeded bottom-up
    DBUG_ASSERT(child_select->sj_candidates == nullptr);

    bool dependent = subq_item->unit->uncacheable & UNCACHEABLE_DEPENDENT;
    subq_item->sj_convert_priority =
        (((dependent * MAX_TABLES_FOR_SIZE) +  // dependent subqueries first
          child_select->leaf_table_count) *
         65536) +           // then with many tables
        (65536 - subq_no);  // then based on position

    /*
      We may actually allocate more than 64k subqueries in a query block,
      but this is so unlikely that we ignore the impact it may have on sorting.
     */
  }

  /*
    Pick which subqueries to convert:
      sort the subquery array
      - prefer correlated subqueries over uncorrelated;
      - prefer subqueries that have greater number of outer tables;
  */
  std::sort(subq_begin, subq_begin + sj_candidates->size(),
            [](Item_exists_subselect *el1, Item_exists_subselect *el2) {
              return el1->sj_convert_priority > el2->sj_convert_priority;
            });

  // A permanent transformation is going to start, so:
  Prepared_stmt_arena_holder ps_arena_holder(thd);

  // Transform certain subquery predicates to derived tables
  for (subq = subq_begin; subq < subq_end; subq++) {
    auto subq_item = *subq;
    if (subq_item->strategy != Subquery_strategy::CANDIDATE_FOR_DERIVED_TABLE)
      continue;
    OPT_TRACE_TRANSFORM(trace, oto0, oto1,
                        subq_item->unit->first_select()->select_number,
                        "IN (SELECT)", "joined derived table");
    oto1.add("chosen", true);
    if (transform_table_subquery_to_join_with_derived(thd, subq_item))
      return true;
  }
  /*
    Replace all subqueries to be flattened with a truth predicate.
    Generally, this predicate is TRUE, but if the subquery has a WHERE condition
    that is always false, replace with a FALSE predicate. In the latter case,
    also avoid converting the subquery to a semi-join.
  */

  uint table_count = leaf_table_count;
  for (subq = subq_begin; subq < subq_end; subq++) {
    auto subq_item = *subq;
    if (subq_item->strategy != Subquery_strategy::CANDIDATE_FOR_SEMIJOIN)
      continue;

    // Add the tables in the subquery nest plus one in case of materialization:
    const uint tables_added =
        subq_item->unit->first_select()->leaf_table_count + 1;

    // (1) Not too many tables in total.
    // (2) This subquery contains no antijoin nest (anti/semijoin nest cannot
    // include antijoin nest for implementation reasons, see
    // advance_sj_state()).
    if (table_count + tables_added <= MAX_TABLES &&      // (1)
        !subq_item->unit->first_select()->has_aj_nests)  // (2)
      subq_item->strategy = Subquery_strategy::SEMIJOIN;

    Item *subq_where = subq_item->unit->first_select()->where_cond();
    /*
      A predicate can be evaluated to ALWAYS TRUE or ALWAYS FALSE when it
      has only const items. If found to be ALWAYS FALSE, do not include
      the subquery in transformations.
    */
    bool cond_value = true;
    if (subq_where && subq_where->const_item() &&
        !subq_where->walk(&Item::is_non_const_over_literals, enum_walk::POSTFIX,
                          nullptr) &&
        simplify_const_condition(thd, &subq_where, false, &cond_value))
      return true;

    if (!cond_value) {
      subq_item->strategy = Subquery_strategy::ALWAYS_FALSE;
      // Unlink this subquery's query expression
      Item::Cleanup_after_removal_context ctx(this);
      subq_item->walk(&Item::clean_up_after_removal,
                      enum_walk::SUBQUERY_POSTFIX, pointer_cast<uchar *>(&ctx));
      // The cleaning up has called remove_semijoin_candidate() which has
      // changed the sj_candidates array: now *subq is the _next_ subquery.
      subq--;  // So that the next iteration will handle the next subquery.
      DBUG_ASSERT(subq_begin == sj_candidates->begin());
      subq_end = sj_candidates->end();  // array's end moved.
    }

    if (subq_item->strategy == Subquery_strategy::SEMIJOIN)
      table_count += tables_added;

    if (subq_item->strategy != Subquery_strategy::SEMIJOIN &&
        subq_item->strategy != Subquery_strategy::ALWAYS_FALSE) {
      subq_item->strategy = Subquery_strategy::UNSPECIFIED;
      continue;
    }
    /*
      In WHERE/ON of parent query, replace IN (subq) with truth value:
      - When subquery is converted to anti/semi-join: truth value true.
      - When subquery WHERE cond is false: IN returns FALSE, so truth value
      false if a semijoin (IN) and truth value true if an antijoin (NOT IN).
    */
    Item *truth_item =
        (cond_value || subq_item->can_do_aj)
            ? down_cast<Item *>(new (thd->mem_root) Item_func_true())
            : down_cast<Item *>(new (thd->mem_root) Item_func_false());
    if (truth_item == nullptr) return true;
    Item **tree = (subq_item->embedding_join_nest == nullptr)
                      ? &m_where_cond
                      : subq_item->embedding_join_nest->join_cond_ref();
    if (replace_subcondition(thd, tree, subq_item, truth_item, false))
      return true; /* purecov: inspected */
  }

  /* Transform the selected subqueries into semi-join */

  for (subq = subq_begin; subq < subq_end; subq++) {
    auto subq_item = *subq;
    if (subq_item->strategy != Subquery_strategy::SEMIJOIN) continue;

    OPT_TRACE_TRANSFORM(
        trace, oto0, oto1, subq_item->unit->first_select()->select_number,
        "IN (SELECT)", subq_item->can_do_aj ? "antijoin" : "semijoin");
    oto1.add("chosen", true);
    if (convert_subquery_to_semijoin(thd, *subq)) return true;
  }
  /*
    Finalize the subqueries that we did not convert,
    ie. perform IN->EXISTS rewrite.
  */
  for (subq = subq_begin; subq < subq_end; subq++) {
    auto subq_item = *subq;
    if (subq_item->strategy != Subquery_strategy::UNSPECIFIED) continue;
    Item_subselect::trans_res res;
    subq_item->changed = false;
    subq_item->fixed = false;

    SELECT_LEX *save_select_lex = thd->lex->current_select();
    thd->lex->set_current_select(subq_item->unit->first_select());

    // This is the only part of the function which uses a JOIN.
    res = subq_item->select_transformer(thd, subq_item->unit->first_select());

    thd->lex->set_current_select(save_select_lex);

    if (res == Item_subselect::RES_ERROR) return true;

    subq_item->changed = true;
    subq_item->fixed = true;

    /*
      If the Item has been substituted with another Item (e.g an
      Item_in_optimizer), resolve it and add it to proper WHERE or ON clause.
      If no substitute exists (e.g for EXISTS predicate), no action is required.
    */
    Item *substitute = subq_item->substitution;
    if (substitute == nullptr) continue;
    const bool do_fix_fields = !substitute->fixed;
    const bool subquery_in_join_clause =
        subq_item->embedding_join_nest != nullptr;

    Item **tree = subquery_in_join_clause
                      ? (subq_item->embedding_join_nest->join_cond_ref())
                      : &m_where_cond;
    if (replace_subcondition(thd, tree, *subq, substitute, do_fix_fields))
      return true;
    subq_item->substitution = nullptr;
  }

  sj_candidates->clear();
  return false;
}

bool SELECT_LEX::is_in_select_list(Item *cand) {
  List_iterator<Item> li(fields_list);
  Item *item;
  while ((item = li++)) {
    // Use a walker to detect if cand is present in this select item

    if (item->walk(&Item::find_item_processor, enum_walk::SUBQUERY_POSTFIX,
                   pointer_cast<uchar *>(cand)))
      return true;
  }
  return false;
}

/**
  Propagate nullability into inner tables of outer join operation

  @param tables  List of tables and join nests, start at top_join_list
  @param nullable  true: Set all underlying tables as nullable
*/
void propagate_nullability(mem_root_deque<TABLE_LIST *> *tables,
                           bool nullable) {
  for (TABLE_LIST *tr : *tables) {
    if (tr->table && !tr->table->is_nullable() && (nullable || tr->outer_join))
      tr->table->set_nullable();
    if (tr->nested_join == nullptr) continue;
    propagate_nullability(&tr->nested_join->join_list,
                          nullable || tr->outer_join);
  }
}

/**
  Propagate exclusion from unique table check into all subqueries belonging
  to this query block.

  This function can be applied to all subqueries of a materialized derived
  table or view.
*/

void SELECT_LEX::propagate_unique_test_exclusion() {
  for (SELECT_LEX_UNIT *unit = first_inner_unit(); unit;
       unit = unit->next_unit())
    for (SELECT_LEX *sl = unit->first_select(); sl; sl = sl->next_select())
      sl->propagate_unique_test_exclusion();

  exclude_from_table_unique_test = true;
}

/**
  Add a list of full-text function elements into a query block.

  @param ftfuncs   List of full-text function elements to add.

  @returns false if success, true if error
*/

bool SELECT_LEX::add_ftfunc_list(List<Item_func_match> *ftfuncs) {
  Item_func_match *ifm;
  List_iterator_fast<Item_func_match> li(*ftfuncs);
  while ((ifm = li++)) {
    if (ftfunc_list->push_back(ifm)) return true; /* purecov: inspected */
  }
  return false;
}

/**
   Go through a list of tables and join nests, recursively, and repoint
   its select_lex pointer.

   @param  join_list  List of tables and join nests
*/
void SELECT_LEX::repoint_contexts_of_join_nests(
    mem_root_deque<TABLE_LIST *> join_list) {
  for (TABLE_LIST *tbl : join_list) {
    tbl->select_lex = this;
    if (tbl->nested_join)
      repoint_contexts_of_join_nests(tbl->nested_join->join_list);
  }
}

/**
  Merge name resolution context objects belonging to an inner subquery
  to parent query block.
  Update all context objects to have this base query block.
  Used when a subquery's query block is merged into its parent.

  @param inner  Subquery for which context objects are to be merged.
*/
void SELECT_LEX::merge_contexts(SELECT_LEX *inner) {
  for (Name_resolution_context *ctx = inner->first_context; ctx != nullptr;
       ctx = ctx->next_context) {
    ctx->select_lex = this;
    if (ctx->next_context == nullptr) {
      ctx->next_context = first_context;
      first_context = inner->first_context;
      inner->first_context = nullptr;
      break;
    }
  }
}

/**
   For a table subquery predicate (IN/ANY/ALL/EXISTS/etc):
   since it does not support LIMIT the following clauses are redundant:

   ORDER BY
   DISTINCT
   GROUP BY   if there are no aggregate functions and no HAVING clause

   For a scalar subquery without LIMIT:
   ORDER BY is redundant, as the number of rows to order must be 1.

   This removal is permanent. Thus, it only makes sense to call this function
   for regular queries and on first execution of SP/PS

   @param thd               thread handler
   @param hidden_group_field_count Number of hidden group fields added
                            by setup_group().
*/

void SELECT_LEX::remove_redundant_subquery_clauses(
    THD *thd, int hidden_group_field_count) {
  Item_subselect *subq_predicate = master_unit()->item;
  enum change {
    REMOVE_NONE = 0,
    REMOVE_ORDER = 1 << 0,
    REMOVE_DISTINCT = 1 << 1,
    REMOVE_GROUP = 1 << 2
  };
  uint possible_changes;

  if (subq_predicate->substype() == Item_subselect::SINGLEROW_SUBS) {
    if (explicit_limit) return;
    possible_changes = REMOVE_ORDER;
  } else {
    DBUG_ASSERT(subq_predicate->substype() == Item_subselect::EXISTS_SUBS ||
                subq_predicate->substype() == Item_subselect::IN_SUBS ||
                subq_predicate->substype() == Item_subselect::ALL_SUBS ||
                subq_predicate->substype() == Item_subselect::ANY_SUBS);
    possible_changes = REMOVE_ORDER | REMOVE_DISTINCT | REMOVE_GROUP;
  }

  uint changelog = 0;

  if ((possible_changes & REMOVE_ORDER) && order_list.elements) {
    changelog |= REMOVE_ORDER;
    empty_order_list(this);
  }

  if ((possible_changes & REMOVE_DISTINCT) && is_distinct()) {
    changelog |= REMOVE_DISTINCT;
    remove_base_options(SELECT_DISTINCT);
  }

  /*
    Remove GROUP BY if there are no aggregate functions, no HAVING clause,
    no ROLLUP and no windowing functions.
  */

  if ((possible_changes & REMOVE_GROUP) && group_list.elements &&
      !agg_func_used() && !having_cond() && olap == UNSPECIFIED_OLAP_TYPE &&
      m_windows.elements == 0) {
    changelog |= REMOVE_GROUP;
    for (ORDER *g = group_list.first; g != nullptr; g = g->next) {
      if (*g->item == g->item_ptr) {
        Item::Cleanup_after_removal_context ctx(this);
        (*g->item)->walk(&Item::clean_up_after_removal,
                         enum_walk::SUBQUERY_POSTFIX,
                         pointer_cast<uchar *>(&ctx));
      }
    }
    group_list.empty();
    while (hidden_group_field_count-- > 0) {
      all_fields.pop();
      base_ref_items[all_fields.elements] = NULL;
    }
  }

  if (changelog) {
    Opt_trace_context *trace = &thd->opt_trace;
    if (unlikely(trace->is_started())) {
      Opt_trace_object trace_wrapper(trace);
      Opt_trace_array trace_changes(trace, "transformations_to_subquery");
      if (changelog & REMOVE_ORDER) trace_changes.add_alnum("removed_ordering");
      if (changelog & REMOVE_DISTINCT)
        trace_changes.add_alnum("removed_distinct");
      if (changelog & REMOVE_GROUP) trace_changes.add_alnum("removed_grouping");
    }
  }
}

/**
  Empty the ORDER list.
  Delete corresponding elements from all_fields and base_ref_items too.
  If ORDER list contain any subqueries, delete them from the query block list.

  @param sl  Query block that possible subquery blocks in the ORDER BY clause
             are attached to (may be different from "this" when query block has
             been merged into an outer query block).
*/

void SELECT_LEX::empty_order_list(SELECT_LEX *sl) {
  if (m_windows.elements != 0) {
    /*
      The next lines doing cleanup of ORDER elements expect the
      query block's ORDER BY items to be the last part of all_fields and
      base_ref_items, as they just chop the lists' end. But if there is a
      window, that end is actually the PARTITION BY and ORDER BY clause of the
      window, so do not chop then: leave the items in place.
    */
    order_list.empty();
    return;
  }
  for (ORDER *o = order_list.first; o != nullptr; o = o->next) {
    if (*o->item == o->item_ptr) {
      Item::Cleanup_after_removal_context ctx(sl);
      (*o->item)->walk(&Item::clean_up_after_removal,
                       enum_walk::SUBQUERY_POSTFIX,
                       pointer_cast<uchar *>(&ctx));
    }
  }
  order_list.empty();
  while (hidden_order_field_count-- > 0) {
    all_fields.pop();
    base_ref_items[all_fields.elements] = NULL;
  }
}

/*****************************************************************************
  Group and order functions
*****************************************************************************/

/**
  Resolve an ORDER BY or GROUP BY column reference.

  Given a column reference (represented by 'order') from a GROUP BY or ORDER
  BY clause, find the actual column it represents. If the column being
  resolved is from the GROUP BY clause, the procedure searches the SELECT
  list 'fields' and the columns in the FROM list 'tables'. If 'order' is from
  the ORDER BY clause, only the SELECT list is being searched.

  If 'order' is resolved to an Item, then order->item is set to the found
  Item. If there is no item for the found column (that is, it was resolved
  into a table field), order->item is 'fixed' and is added to all_fields and
  ref_item_array.

  ref_item_array and all_fields are updated.

  @param[in] thd                    Pointer to current thread structure
  @param[in,out] ref_item_array     All select, group and order by fields
  @param[in] tables                 List of tables to search in (usually
    FROM clause)
  @param[in] order                  Column reference to be resolved
  @param[in] fields                 List of fields to search in (usually
    SELECT list)
  @param[in,out] all_fields         All select, group and order by fields
  @param[in] is_group_field         True if order is a GROUP field, false if
    ORDER by field
  @param[in] is_window_order        True if order is a Window function's
    PARTITION BY or ORDER BY field

  @retval
    false if OK
  @retval
    true  if error occurred
*/

bool find_order_in_list(THD *thd, Ref_item_array ref_item_array,
                        TABLE_LIST *tables, ORDER *order, List<Item> &fields,
                        List<Item> &all_fields, bool is_group_field,
                        bool is_window_order) {
  Item *order_item = *order->item; /* The item from the GROUP/ORDER clause. */
  Item::Type order_item_type;
  Item **select_item; /* The corresponding item from the SELECT clause. */
  Field *from_field;  /* The corresponding field from the FROM clause. */
  uint counter;
  enum_resolution_type resolution;

  /*
    Local SP variables may be int but are expressions, not positions.
    (And they can't be used before fix_fields is called for them).
  */
  if (order_item->type() == Item::INT_ITEM &&
      order_item->basic_const_item()) { /* Order by position */
    uint count = (uint)order_item->val_int();
    if (!count || count > fields.elements) {
      my_error(ER_BAD_FIELD_ERROR, MYF(0), order_item->full_name(), thd->where);
      return true;
    }
    order->item = &ref_item_array[count - 1];
    order->in_field_list = true;
    order->is_position = true;
    return false;
  }
  /* Lookup the current GROUP/ORDER field in the SELECT clause. */
  select_item = find_item_in_list(thd, order_item, fields, &counter,
                                  REPORT_EXCEPT_NOT_FOUND, &resolution);
  if (!select_item)
    return true; /* The item is not unique, or some other error occurred. */

  /* Check whether the resolved field is unambiguous. */
  if (select_item != not_found_item) {
    Item *view_ref = nullptr;
    /*
      If we have found field not by its alias in select list but by its
      original field name, we should additionally check if we have conflict
      for this name (in case if we would perform lookup in all tables).
    */
    if (resolution == RESOLVED_BEHIND_ALIAS && !order_item->fixed &&
        order_item->fix_fields(thd, order->item))
      return true;

    /*
      Lookup the current GROUP or WINDOW partition by or order by field in the
      FROM clause.
    */
    order_item_type = order_item->type();
    from_field = not_found_field;
    if (((is_group_field || is_window_order) &&
         order_item_type == Item::FIELD_ITEM) ||
        order_item_type == Item::REF_ITEM) {
      from_field = find_field_in_tables(thd, (Item_ident *)order_item, tables,
                                        nullptr, &view_ref, IGNORE_ERRORS, true,
                                        // view_ref is a local variable, so
                                        // don't record a change to roll back:
                                        false);
      if (thd->is_error()) return true;

      if (!from_field) from_field = not_found_field;
    }

    if (from_field == not_found_field ||
        (from_field != view_ref_found
             ?
             /* it is field of base table => check that fields are same */
             ((*select_item)->type() == Item::FIELD_ITEM &&
              ((Item_field *)(*select_item))->field->eq(from_field))
             :
             /*
               in is field of view table => check that references on translation
               table are same
             */
             ((*select_item)->type() == Item::REF_ITEM &&
              view_ref->type() == Item::REF_ITEM &&
              ((Item_ref *)(*select_item))->ref ==
                  ((Item_ref *)view_ref)->ref))) {
      /*
        If there is no such field in the FROM clause, or it is the same field
        as the one found in the SELECT clause, then use the Item created for
        the SELECT field. As a result if there was a derived field that
        'shadowed' a table field with the same name, the table field will be
        chosen over the derived field.

        If we replace *order->item with one from the select list or
        from a table in the FROM list, we should clean up after
        removing the old *order->item from the query. The item has not
        been fixed (so there are no aggregation functions that need
        cleaning up), but it may contain subqueries that should be
        unlinked.
      */
      if ((*order->item)->real_item() != *select_item)
        (*order->item)
            ->walk(&Item::clean_up_after_removal, enum_walk::SUBQUERY_POSTFIX,
                   nullptr);
      order->item = &ref_item_array[counter];
      order->in_field_list = true;
      if (resolution == RESOLVED_AGAINST_ALIAS && from_field == not_found_field)
        order->used_alias = true;
      return false;
    } else {
      /*
        There is a field with the same name in the FROM clause. This
        is the field that will be chosen. In this case we issue a
        warning so the user knows that the field from the FROM clause
        overshadows the column reference from the SELECT list.
        For window functions we do not need to issue this warning
        (field should resolve to a unique column in the FROM derived
        table expression, cf. SQL 2016 section 7.15 SR 4)
      */
      if (!is_window_order) {
        push_warning_printf(thd, Sql_condition::SL_WARNING, ER_NON_UNIQ_ERROR,
                            ER_THD(thd, ER_NON_UNIQ_ERROR),
                            ((Item_ident *)order_item)->field_name, thd->where);
      }
    }
  }

  order->in_field_list = false;
  /*
    The call to order_item->fix_fields() means that here we resolve
    'order_item' to a column from a table in the list 'tables', or to
    a column in some outer query. Exactly because of the second case
    we come to this point even if (select_item == not_found_item),
    inspite of that fix_fields() calls find_item_in_list() one more
    time.

    We check order_item->fixed because Item_func_group_concat can put
    arguments for which fix_fields already was called.

    group_fix_field= true is to resolve aliases from the SELECT list
    without creating of Item_ref-s: JOIN::exec() wraps aliased items
    in SELECT list with Item_copy items. To re-evaluate such a tree
    that includes Item_copy items we have to refresh Item_copy caches,
    but:
      - filesort() never refresh Item_copy items,
      - end_send_group() checks every record for group boundary by the
        test_if_group_changed function that obtain data from these
        Item_copy items, but the copy_fields function that
        refreshes Item copy items is called after group boundaries only -
        that is a vicious circle.
    So we prevent inclusion of Item_copy items.
  */
  bool save_group_fix_field = thd->lex->current_select()->group_fix_field;
  if (is_group_field) thd->lex->current_select()->group_fix_field = true;
  bool ret =
      (!order_item->fixed && (order_item->fix_fields(thd, order->item) ||
                              (order_item = *order->item)->check_cols(1)));
  thd->lex->current_select()->group_fix_field = save_group_fix_field;
  if (ret) return true; /* Wrong field. */

  uint el = all_fields.elements;
  all_fields.push_front(order_item); /* Add new field to field list. */
  ref_item_array[el] = order_item;
  /*
    If the order_item is a SUM_FUNC_ITEM, when fix_fields is called
    referenced_by is set to order->item which is the address of order_item.
    But this needs to be address of order_item in the all_fields list.
    As a result, when it gets replaced with Item_aggregate_ref
    object in Item::split_sum_func2, we will be able to retrieve the
    newly created object.
  */
  if (order_item->type() == Item::SUM_FUNC_ITEM)
    ((Item_sum *)order_item)->referenced_by[0] = all_fields.head_ref();

  /*
    Currently, we assume that this assertion holds. If it turns out
    that it fails for some query, order->item has changed and the old
    item is removed from the query. In that case, we must call walk()
    with clean_up_after_removal() on the old order->item.
  */
  DBUG_ASSERT(order_item == *order->item);
  order->item = &ref_item_array[el];
  return false;
}

/**
  Resolve and setup list of expressions in ORDER BY clause.

  Change order to point at item in select list.
  If item isn't a number and doesn't exists in the select list, add it to the
  the field list.

  @param thd            Current session.
  @param ref_item_array The Ref_item_array for this query block.
  @param tables         From clause of the query.
  @param fields         Selected columns.
  @param all_fields     All columns, including hidden ones.
  @param order          The query block's order clause.

  @returns false if success, true if error.
*/

bool setup_order(THD *thd, Ref_item_array ref_item_array, TABLE_LIST *tables,
                 List<Item> &fields, List<Item> &all_fields, ORDER *order) {
  DBUG_TRACE;

  DBUG_ASSERT(order);

  SELECT_LEX *const select = thd->lex->current_select();

  thd->where = "order clause";

  const bool for_union = select->master_unit()->is_union() &&
                         select == select->master_unit()->fake_select_lex;
  const bool is_aggregated = select->is_grouped();

  for (uint number = 1; order; order = order->next, number++) {
    if (find_order_in_list(thd, ref_item_array, tables, order, fields,
                           all_fields, false, false))
      return true;
    if ((*order->item)->has_aggregation()) {
      /*
        Aggregated expressions in ORDER BY are not supported by SQL standard,
        but MySQL has some limited support for them. The limitations are
        checked below:

        1. A UNION query is not aggregated, so ordering by a set function
           is always wrong.
      */
      if (for_union) {
        my_error(ER_AGGREGATE_ORDER_FOR_UNION, MYF(0), number);
        return true;
      }

      /*
        2. A non-aggregated query combined with a set function in ORDER BY
           that does not contain an outer reference is illegal, because it
           would cause the query to become aggregated.
           (Since is_aggregated is false, this expression would cause
            agg_func_used() to become true).
      */
      if (!is_aggregated && select->agg_func_used()) {
        my_error(ER_AGGREGATE_ORDER_NON_AGG_QUERY, MYF(0), number);
        return true;
      }
    }
    if (for_union && (*order->item)->has_wf()) {
      // Window function in ORDER BY of UNION not supported, SQL2014 4.16.3
      my_error(ER_AGGREGATE_ORDER_FOR_UNION, MYF(0), number);
      return true;
    }
    if ((*order->item)->data_type() == MYSQL_TYPE_INVALID)
      (*order->item)->propagate_type(MYSQL_TYPE_VARCHAR);
  }
  return false;
}

/**
   Runs checks mandated by ONLY_FULL_GROUP_BY

   @param  thd                     THD pointer

   @returns true if ONLY_FULL_GROUP_BY is violated.
*/

bool SELECT_LEX::check_only_full_group_by(THD *thd) {
  bool rc = false;

  if (is_grouped()) {
    MEM_ROOT root;
    /*
      "root" has very short lifetime, and should not consume much
      => not instrumented.
    */
    init_sql_alloc(PSI_NOT_INSTRUMENTED, &root, MEM_ROOT_BLOCK_SIZE, 0);
    {
      Group_check gc(this, &root);
      rc = gc.check_query(thd);
      gc.to_opt_trace(thd);
    }  // scope, to let any destructor run before free_root().
    free_root(&root, MYF(0));
  }

  if (!rc && is_distinct()) {
    Distinct_check dc(this);
    rc = dc.check_query(thd);
  }

  return rc;
}

/**
  Do final setup of ORDER BY clause, after the query block is fully resolved.

  Check that ORDER BY clause is not redundant.
  Split any aggregate functions.

  @param thd                      Thread handler

  @returns false if success, true if error
*/
bool SELECT_LEX::setup_order_final(THD *thd) {
  DBUG_TRACE;
  if (is_implicitly_grouped()) {
    // Result will contain zero or one row - ordering is redundant
    empty_order_list(this);
    return false;
  }

  if ((master_unit()->is_union() || master_unit()->fake_select_lex) &&
      this != master_unit()->fake_select_lex && !explicit_limit) {
    // Part of UNION which requires global ordering may skip local order
    empty_order_list(this);
    return false;
  }

  for (ORDER *ord = order_list.first; ord; ord = ord->next) {
    Item *const item = *ord->item;

    const bool is_grouped_aggregate =
        (item->type() == Item::SUM_FUNC_ITEM && !item->m_is_window_function);
    if (is_grouped_aggregate) continue;

    if (item->has_aggregation() ||
        (!item->m_is_window_function && item->has_wf())) {
      item->split_sum_func(thd, base_ref_items, all_fields);
      if (thd->is_error()) return true; /* purecov: inspected */
    }
  }
  return false;
}

/**
  Resolve and set up the GROUP BY list.

  @param thd			Thread handler

  @todo
    change ER_WRONG_FIELD_WITH_GROUP to more detailed
    ER_NON_GROUPING_FIELD_USED

  @returns false if success, true if error
*/

bool SELECT_LEX::setup_group(THD *thd) {
  DBUG_TRACE;
  DBUG_ASSERT(group_list.elements);

  thd->where = "group statement";
  for (ORDER *group = group_list.first; group; group = group->next) {
    if (find_order_in_list(thd, base_ref_items, get_table_list(), group,
                           fields_list, all_fields, true, false))
      return true;

    Item *item = *group->item;
    if (item->has_aggregation() || item->has_wf()) {
      my_error(ER_WRONG_GROUP_FIELD, MYF(0), (*group->item)->full_name());
      return true;
    }

    else if (item->has_grouping_func()) {
      my_error(ER_WRONG_GROUP_FIELD, MYF(0), "GROUPING function");
      return true;
    }
    if (item->data_type() == MYSQL_TYPE_INVALID)
      item->propagate_type(MYSQL_TYPE_VARCHAR);
  }

  return false;
}

/****************************************************************************
 ROLLUP handling
 ****************************************************************************/

ORDER *SELECT_LEX::find_in_group_list(Item *item, int *rollup_level) const {
  Item *real_item = item->real_item();
  ORDER *best_candidate = nullptr;
  int idx = 0;
  for (ORDER *group = group_list.first; group; group = group->next, ++idx) {
    Item *group_item = *group->item;
    if (real_item->eq(group_item->real_item(), /*binary_cmp=*/false)) {
      if (item->item_name.ptr() != nullptr &&
          group_item->item_name.ptr() != nullptr &&
          item->item_name.eq(group_item->item_name)) {
        // Match on group _and_ alias; return immediately.
        if (rollup_level != nullptr) {
          *rollup_level = idx;
        }
        return group;
      } else if (best_candidate == nullptr) {
        // Match on group but not alias; it's a good candidate,
        // but only if we don't find a better match. (If there
        // are multiple such candidates, we use the leftmost one.)
        if (rollup_level != nullptr) {
          *rollup_level = idx;
        }
        best_candidate = group;
      }
    }
  }
  return best_candidate;
}

int SELECT_LEX::group_list_size() const {
  int size = 0;
  for (ORDER *group = group_list.first; group; group = group->next) {
    ++size;
  }
  return size;
}

/**
  Checks whether an item matches a grouped expression, creates an
  Item_rollup_group_item around it and replaces the reference to it with that
  item.
 */
static ReplaceResult wrap_grouped_expressions_for_rollup(
    SELECT_LEX *select, Item *item, Item *parent, unsigned argument_idx) {
  if (is_rollup_group_wrapper(item->real_item())) {
    // This item must already be a group item, or we wouldn't have
    // wrapped it earlier. No need to do anything more about it,
    // since it's already wrapped (also, don't traverse further).
    return {ReplaceResult::REPLACE, item};
  }

  int rollup_level = 0;
  ORDER *group = select->find_in_group_list(item, &rollup_level);
  if (group != nullptr) {
    Item_rollup_group_item *new_item =
        new Item_rollup_group_item(rollup_level, item);
    if (new_item == nullptr || select->rollup_group_items.push_back(new_item)) {
      return {ReplaceResult::ERROR, nullptr};
    }
    new_item->quick_fix_field();
    if (group->rollup_item == nullptr) {
      group->rollup_item = new_item;
    }
    return {ReplaceResult::REPLACE, new_item};
  } else if (parent != nullptr && parent->type() == Item::FUNC_ITEM &&
             down_cast<Item_func *>(parent)->functype() ==
                 Item_func::GROUPING_FUNC) {
    my_error(ER_FIELD_IN_GROUPING_NOT_GROUP_BY, MYF(0), (argument_idx + 1));
    return {ReplaceResult::ERROR, nullptr};
  }

  return {ReplaceResult::KEEP_TRAVERSING, nullptr};
}

bool WalkAndReplace(
    THD *thd, Item *item,
    const function<ReplaceResult(Item *item, Item *parent,
                                 unsigned argument_idx)> &get_new_item) {
  if (item->type() == Item::FUNC_ITEM) {
    Item_func *func_item = down_cast<Item_func *>(item);
    if (func_item->m_is_window_function) {
      return false;
    }
    for (unsigned argument_idx = 0; argument_idx < func_item->arg_count;
         argument_idx++) {
      Item *arg = func_item->arguments()[argument_idx];
      ReplaceResult result = get_new_item(arg, item, argument_idx);
      if (result.action == ReplaceResult::ERROR) {
        return true;
      } else if (result.action == ReplaceResult::REPLACE) {
        Item *new_arg = result.replacement;
        func_item->arguments()[argument_idx] = new_arg;
      } else if (WalkAndReplace(thd, arg, get_new_item)) {
        return true;
      }
    }
  } else if (item->type() == Item::COND_ITEM) {
    Item_cond *cond_item = down_cast<Item_cond *>(item);
    List_iterator<Item> li(*cond_item->argument_list());
    unsigned argument_idx = 0;
    for (Item *arg = li++; arg != nullptr; arg = li++) {
      ReplaceResult result = get_new_item(arg, item, argument_idx++);
      if (result.action == ReplaceResult::ERROR) {
        return true;
      } else if (result.action == ReplaceResult::REPLACE) {
        Item *new_arg = result.replacement;
        DBUG_ASSERT(item != new_arg);
        *li.ref() = new_arg;
      } else if (WalkAndReplace(thd, arg, get_new_item)) {
        return true;
      }
    }
  }
  return false;
}

/**
  Marks occurrences of group by fields in a function's arguments as maybe_null,
  so that we do not optimize them away before we get to add the rollup wrappers.

  @todo
    Some functions are not null-preserving. For those functions
    updating of the maybe_null attribute is an overkill.

*/

void SELECT_LEX::mark_item_as_maybe_null_if_rollup_item(Item *item) {
  if (find_in_group_list(item, /*rollup_level=*/nullptr)) {
    /*
      If this item is present in GROUP BY clause, set maybe_null
      to true, as ROLLUP will generate NULLs for this column.
      This prevents the optimizer from constant-folding away
      IS NULL expressions (e.g. in HAVING). This must be done
      before we start resolving subselects in m_having_cond.
    */
    item->maybe_null = true;
  }
}

/**
  Resolve an item (and its tree) for rollup processing by replacing items
  matching grouped expressions with Item_rollup_group_items and
  updating properties (maybe_null, PROP_ROLLUP_FIELD).
  Also check any GROUPING function for incorrect column.

  @param   thd      session context
  @param   item     the item to be processed
  @returns the new item, or nullptr on error
*/
Item *SELECT_LEX::resolve_rollup_item(THD *thd, Item *item) {
  ReplaceResult result =
      wrap_grouped_expressions_for_rollup(this, item, nullptr, 0);
  if (result.action == ReplaceResult::ERROR) {
    return nullptr;
  } else if (result.action == ReplaceResult::REPLACE) {
    item->maybe_null = true;
    return result.replacement;
  }
  bool changed = false;
  bool error = WalkAndReplace(
      thd, item,
      [this, &changed](Item *inner_item, Item *parent, unsigned argument_idx) {
        ReplaceResult inner_result = wrap_grouped_expressions_for_rollup(
            this, inner_item, parent, argument_idx);
        changed |= (inner_result.action == ReplaceResult::REPLACE);
        return inner_result;
      });
  if (error) return nullptr;
  if (changed) {
    item->maybe_null = true;
    item->update_used_tables();
  }
  return item;
}

Item *create_rollup_switcher(THD *thd, SELECT_LEX *select_lex, Item *item,
                             int send_group_parts) {
  DBUG_ASSERT(!item->m_is_window_function);
  DBUG_ASSERT(!is_rollup_sum_wrapper(item));

  List<Item> alternatives;
  alternatives.push_back(item);
  for (int level = 0; level < send_group_parts; ++level) {
    Item_sum *new_item = down_cast<Item_sum *>(item->copy_or_same(thd));
    if (new_item == nullptr) {
      return nullptr;
    }
    new_item->make_unique();
    if (alternatives.push_back(new_item)) {
      return nullptr;
    }
  }
  Item_rollup_sum_switcher *new_item =
      new Item_rollup_sum_switcher(&alternatives);
  if (new_item == nullptr || select_lex->rollup_sums.push_back(new_item)) {
    return nullptr;
  }
  new_item->quick_fix_field();
  return new_item;
}

/**
  Resolve items in SELECT list and ORDER BY list for rollup processing

  @param   thd   session context

  @returns false if success, true if error
*/

bool SELECT_LEX::resolve_rollup(THD *thd) {
  DBUG_TRACE;

  uint send_group_parts = group_list_size();

  List_iterator<Item> it(all_fields);
  Item *item;
  while ((item = it++)) {
    Item *new_item;
    if (item->type() == Item::SUM_FUNC_ITEM && !item->const_item() &&
        down_cast<Item_sum *>(item)->aggr_select == this) {
      // This is a top level aggregate, which must be replaced with
      // a different one for each rollup level.
      new_item = create_rollup_switcher(thd, this, item, send_group_parts);
    } else {
      new_item = resolve_rollup_item(thd, item);
    }
    if (new_item == nullptr) {
      return true;
    }
    if (item != new_item) {
      *it.ref() = new_item;
    }
  }

  /*
    ORDER BY items haven't been induced into select list yet, so need to
    process these items too
  */

  // Allow local set functions in ORDER BY
  const bool saved_allow = thd->lex->allow_sum_func;
  thd->lex->allow_sum_func |= (nesting_map)1 << nest_level;
  thd->where = "order clause";

  for (ORDER *order = order_list.first; order; order = order->next) {
    Item *order_item = *order->item;

    order->in_field_list = false;
    bool ret =
        (!order_item->fixed && (order_item->fix_fields(thd, order->item) ||
                                (order_item = *order->item)->check_cols(1)));
    if (ret) return true; /* Wrong field. */

    if (order_item->type() == Item::SUM_FUNC_ITEM &&
        !order_item->const_item() &&
        down_cast<Item_sum *>(order_item)->aggr_select == this) {
      // This is a top level aggregate, which must be replaced with
      // a different one for each rollup level.
      *order->item =
          create_rollup_switcher(thd, this, order_item, send_group_parts);
    } else {
      *order->item = resolve_rollup_item(thd, order_item);
    }
    if (*order->item == nullptr) return true;
  }

  thd->lex->allow_sum_func = saved_allow;
  return false;
}

/**
  Replace group by field references inside window functions with references
  in the the presence of ROLLUP.

  @param   thd   session context
  @returns false if success, true if error
*/

bool SELECT_LEX::resolve_rollup_wfs(THD *thd) {
  DBUG_TRACE;
  List_iterator<Item> it(all_fields);
  Item *item;
  while ((item = it++)) {
    Item *new_item = resolve_rollup_item(thd, item);
    if (new_item == nullptr) return true;
    if (item != new_item) {
      *it.ref() = new_item;
    }

    // With rollup, pretty much any window function can become NULL.
    // This might be slightly excessive, but false positives are fine.
    if (!new_item->maybe_null) {
      bool any_wf = false;
      WalkItem(new_item, enum_walk::POSTFIX, [&any_wf](Item *inner_item) {
        if (inner_item->real_item()->type() == Item::SUM_FUNC_ITEM &&
            inner_item->real_item()->m_is_window_function) {
          inner_item->maybe_null = true;
          any_wf = true;
        }
        return false;
      });
      new_item->maybe_null |= any_wf;
    }
  }
  /*
    When this method is called from setup_windows, all ORDER BY items not
    already present in the SELECT list have been added to the select list as
    hidden items, so we do not need to traverse order_list to see all
    items. The companion method, resolve_rollup, needs to traverse order_list
    list, because at the the time that method is called, the ORDER BY
    itms haven't been added yet. Cf second loop in resolve_rollup.
  */

  return false;
}
/**
  @brief  validate_gc_assignment
  Check whether the other values except DEFAULT are assigned
  for generated columns.

  @param fields                     Item_fields list to be filled
  @param values                     values to fill with
  @param table                      table to be checked
  @return Operation status
    @retval false   OK
    @retval true    Error occurred

  @note  This function must be called after table->write_set has been
         filled.
*/
bool validate_gc_assignment(List<Item> *fields, List<Item> *values,
                            TABLE *table) {
  Field **fld = nullptr;
  MY_BITMAP *bitmap = table->write_set;
  bool use_table_field = false;
  DBUG_TRACE;

  if (!values || (values->elements == 0)) return false;

  // If fields has no elements, we use all table fields
  if (fields->elements == 0) {
    use_table_field = true;
    fld = table->field;
  }
  List_iterator_fast<Item> f(*fields), v(*values);
  Item *value;
  while ((value = v++)) {
    const Field *rfield;

    if (!use_table_field)
      rfield = (down_cast<Item_field *>((f++)->real_item()))->field;
    else
      rfield = *(fld++);
    if (rfield->table != table) continue;

    // Skip fields that are hidden from the user.
    if (rfield->is_hidden_from_user()) continue;

    // If any of the explicit values is DEFAULT
    if (rfield->m_default_val_expr &&
        value->type() == Item::DEFAULT_VALUE_ITEM) {
      // Restore the statement safety flag to current lex
      table->in_use->lex->set_stmt_unsafe_flags(
          rfield->m_default_val_expr->get_stmt_unsafe_flags());
      // Mark the columns that this expression reads to rthe ead_set
      for (uint j = 0; j < table->s->fields; j++) {
        if (bitmap_is_set(&rfield->m_default_val_expr->base_columns_map, j)) {
          bitmap_set_bit(table->read_set, j);
        }
      }
    }

    /* skip non marked fields */
    if (!bitmap_is_set(bitmap, rfield->field_index)) continue;
    if (rfield->gcol_info && value->type() != Item::DEFAULT_VALUE_ITEM) {
      my_error(ER_NON_DEFAULT_VALUE_FOR_GENERATED_COLUMN, MYF(0),
               rfield->field_name, rfield->table->s->table_name.str);
      return true;
    }
  }
  return false;
}

/**
  Delete unused columns from merged tables.

  This function is called recursively for each join nest and/or table
  in the query block. For each merged table that it finds, each column
  that contains a subquery and is not marked as used is removed and
  the translation item is set to NULL.

  @param tables List of tables and join nests
*/

void SELECT_LEX::delete_unused_merged_columns(
    mem_root_deque<TABLE_LIST *> *tables) {
  DBUG_TRACE;

  for (TABLE_LIST *tl : *tables) {
    if (tl->nested_join == nullptr) continue;
    if (tl->is_merged()) {
      for (Field_translator *transl = tl->field_translation;
           transl < tl->field_translation_end; transl++) {
        Item *const item = transl->item;

        DBUG_ASSERT(item->fixed);
        if (!item->has_subquery()) continue;

        /*
          All used columns selected from derived tables are already marked
          as such. But unmarked columns may still refer to other columns
          from underlying derived tables, and in that case we cannot
          delete these columns as they share the same items.
          Thus, dive into the expression and mark such columns as "used".
          (This is a bit incorrect, as only a part of its underlying expression
          is "used", but that has no practical meaning.)
        */
        if (!item->is_derived_used() &&
            item->walk(&Item::propagate_derived_used, enum_walk::POSTFIX,
                       nullptr))
          item->walk(&Item::propagate_set_derived_used,
                     enum_walk::SUBQUERY_POSTFIX, nullptr);

        if (!item->is_derived_used()) {
          Item::Cleanup_after_removal_context ctx(this);
          item->walk(&Item::clean_up_after_removal, enum_walk::SUBQUERY_POSTFIX,
                     pointer_cast<uchar *>(&ctx));
          transl->item = nullptr;
        }
      }
    }
    delete_unused_merged_columns(&tl->nested_join->join_list);
  }
}

Item **SELECT_LEX::add_hidden_item(Item *item) {
  const uint el = all_fields.elements;
  base_ref_items[el] = item;
  all_fields.push_front(item);
  return &base_ref_items[el];
}

void SELECT_LEX::remove_hidden_items() {
  for (uint i = 0; i < hidden_items_from_optimization; i++)
    (void)all_fields.pop();
  hidden_items_from_optimization = 0;
}

/**
  Resolve the rows of a table value constructor and aggregate the type of each
  column across rows.

  @param thd    thread handler

  @returns false if success, true if error
*/

bool SELECT_LEX::resolve_table_value_constructor_values(THD *thd) {
  // Item_values_column objects may be allocated; they should be persistent for
  // PREPARE statements.
  Prepared_stmt_arena_holder ps_arena_holder(thd);

  size_t num_rows = row_value_list->size();
  size_t row_degree = row_value_list->head()->size();

  // All table row value expressions shall be of the same degree. Note that
  // non-scalar subqueries are not allowed; we can simply count the number of
  // elements.
  if (row_degree > MAX_FIELDS) {
    my_error(ER_TOO_MANY_FIELDS, MYF(0));
    return true;
  }

  size_t row_index = 0;
  for (List<Item> &values_row : *row_value_list) {
    if (values_row.size() != row_degree) {
      my_error(ER_WRONG_VALUE_COUNT_ON_ROW, MYF(0), row_index + 1);
      return true;
    } else if (values_row.size() == 0) {
      // A table value constructor with empty row objects is a syntax error,
      // except when used as the source for an INSERT statement.
      my_error(ER_TABLE_VALUE_CONSTRUCTOR_MUST_HAVE_COLUMNS, MYF(0));
      return true;
    }

    size_t item_index = 0;
    Item *item;
    List_iterator<Item> it(values_row);
    while ((item = it++)) {
      if ((!item->fixed && item->fix_fields(thd, it.ref())) ||
          (item = *(it.ref()))->check_cols(1))
        return true; /* purecov: inspected */

      if (item->type() == Item::DEFAULT_VALUE_ITEM) {
        my_error(ER_TABLE_VALUE_CONSTRUCTOR_CANNOT_HAVE_DEFAULT, MYF(0));
        return true;
      }

      if (row_index == 0) {
        // If single row, we skip setting up indirections.
        if (num_rows != 1 && first_execution) {
          Item_values_column *column = new Item_values_column(thd, item);
          if (column == nullptr) return true;
          column->add_used_tables(item);
          item = column;
        }
        // Make sure to also replace the reference in item_list. In the case
        // where fix_fields transforms an item, it.ref() will only update the
        // reference of values_row.
        if (first_execution) fields_list.replace(item_index, item);
      } else {
        Item_values_column *column =
            down_cast<Item_values_column *>(fields_list[item_index]);
        if (column->join_types(thd, item)) return true;
        column->add_used_tables(item);
        column->fixed = true;  // Does not have regular fix_fields()
      }

      ++item_index;
    }

    ++row_index;
  }

  // base_ref_items is used during row_value_in_to_exists_transformer to set up
  // equality checks when transforming IN subquery predicates.
  if (setup_base_ref_items(thd)) return true;

  size_t name_len;
  char buff[NAME_LEN + 1];
  if (check_stack_overrun(thd, STACK_MIN_SIZE, pointer_cast<uchar *>(buff)))
    return true; /* purecov: inspected */

  size_t item_index = 0;
  for (Item &column : fields_list) {
    base_ref_items[item_index] = &column;

    // Name the columns column_0, column_1, ...
    name_len = snprintf(buff, NAME_LEN, "column_%zu", item_index);
    column.item_name.copy(buff, name_len);

    ++item_index;
  }

  all_fields = fields_list;
  return false;
}

static bool baptize_item(THD *thd, Item *item, int *field_no);
static bool update_context_to_derived(Item *expr, SELECT_LEX *new_derived);

/**
  Replace a table subquery ([NOT] {IN, EXISTS}) with a join to a derived table.

  The principle of this transformation is:
  FROM [tables] WHERE ... AND/OR oe IN (SELECT ie FROM it) ...
  becomes
  FROM (tables) LEFT JOIN (SELECT DISTINCT ie FROM it) AS derived
                ON oe = derived.ie WHERE ... AND/OR derived.ie IS NOT NULL ...
  If the subquery predicate is top-level in WHERE, and not negated, we use
  JOIN instead of LEFT JOIN, and use TRUE instead of IS NOT NULL. If the
  subquery predicate is negated, we use IS NULL instead of IS NOT NULL. If the
  subquery predicate is without aggregation(etc), we decorrelate any equality
  from it, and, if negated, we also decorrelate '<>,<,<=,>,>='; thus we handle
  EXISTS too. If the subquery cannot be decorrelated, the derived table could be
  made LATERAL, but as a certain secondary engine doesn't support that we just
  return an error.

  @param thd   Connection handle
  @param subq  Item for subquery
  @returns true if error
*/

bool SELECT_LEX::transform_table_subquery_to_join_with_derived(
    THD *thd, Item_exists_subselect *subq) {
  DBUG_ASSERT(first_execution);
  SELECT_LEX_UNIT *const subs_unit = subq->unit;
  SELECT_LEX *subs_select = subs_unit->first_select();
  DBUG_ASSERT(subs_select->first_execution);

  subq->strategy = Subquery_strategy::DERIVED_TABLE;

  const int hidden_fields =
      subs_select->all_fields.elements - subs_select->fields_list.elements;
  const bool no_aggregates =
      !subs_select->is_grouped() && !subs_select->with_sum_func &&
      subs_select->having_cond() == nullptr && !subs_select->has_windows();
  const bool decorrelate =
      no_aggregates && (subs_unit->uncacheable & UNCACHEABLE_DEPENDENT) &&
      (subs_select->where_cond() &&
       (subs_select->where_cond()->used_tables() & OUTER_REF_TABLE_BIT)) &&
      // decorrelation adds to the SELECT list, and hidden fields make it
      // impossible (search for "hidden" in this function). Hidden fields
      // usually come from aggregation, which we disallowed just above, but also
      // if a SELECT list element is a subquery which contains an outer
      // reference to subs_select.
      hidden_fields == 0;

  // Ensure that all lists are consistent. all_fields should have an optional
  // prefix and then be fields_list. If no aggregates, base_ref_items should
  // start with fields_list.
  DBUG_ASSERT(hidden_fields >= 0);

  List_iterator<Item> it_all_fields(subs_select->all_fields);
  int i = -1;
  while (++i < hidden_fields) it_all_fields++;  // skip hidden fields

  List_iterator<Item> it_fields_list(subs_select->fields_list);
  Item *inner;
  i = -1;
#ifndef DBUG_OFF
  Item *iaf;
  while ((i++, iaf = it_all_fields++, inner = it_fields_list++))
    DBUG_ASSERT(inner == iaf &&
                (!no_aggregates || inner == subs_select->base_ref_items[i]));
  DBUG_ASSERT(iaf == nullptr);  // all_fields should end like fields_list
#endif

  // We're going to build the lists of outer and inner semijoin
  // expressions:
  // - they start empty
  // - first (build_sj_exprs()), if this is IN, we add the left and right
  // expressions of IN; if this is EXISTS, we do nothing
  // - second (decorrelate_condition()), we decorrelate comparison operators
  // in the subquery, and add the resulting left and right expressions.

  List<Item> sj_outer_exprs, sj_inner_exprs;
  Mem_root_array<Item_func::Functype> op_types(thd->mem_root);

  if (subq->substype() == Item_subselect::IN_SUBS) {
    build_sj_exprs(sj_outer_exprs, sj_inner_exprs, subq, subs_select);
    // All these expressions are compared with '=':
    op_types.resize(sj_outer_exprs.elements, Item_func::EQ_FUNC);
  } else {
    DBUG_ASSERT(subq->substype() == Item_subselect::EXISTS_SUBS);

    // We must replace of all EXISTS' initial SELECT list with
    // constants, otherwise they will interfere in DISTINCT, indeed if we didn't
    // replace,
    // SELECT ... FROM ot WHERE EXISTS(SELECT c1 FROM it)
    // would become
    // SELECT ... FROM ot JOIN (SELECT DISTINCT c1 FROM it) AS dt
    // and we may get duplicate copies of a row of 'ot', wrongly.

    // Note that in setup_wild() we already do that, but only for "SELECT *",
    // not for an explicit list "SELECT expr1, expr2", so we still have to do
    // that here.

    // We cannot do that if the query is aggregated, consider:
    // EXISTS(SELECT SUM(a) AS x, b as y FROM t GROUP BY y HAVING x>2)
    // if we replace we get
    // EXISTS(SELECT 1, 1 FROM t GROUP BY y HAVING x>2)
    // And as 'x' points to 1, HAVING is "always false".
    // resolve_subquery() ensures that this assertion holds.
    DBUG_ASSERT(no_aggregates);
    it_fields_list.rewind();
    it_all_fields.rewind();
    i = -1;
    while (++i < hidden_fields) it_all_fields++;
    Item::Cleanup_after_removal_context ctx(this);
    i = -1;
    while ((i++, it_all_fields++, inner = it_fields_list++)) {
      if (inner->basic_const_item()) continue;  // no need to replace it
      auto constant = new (thd->mem_root) Item_int(
          NAME_STRING("Not_used"), (longlong)1, MY_INT64_NUM_DECIMAL_DIGITS);
      it_fields_list.replace(constant);
      it_all_fields.replace(constant);
      subs_select->base_ref_items[i] = constant;
      // Expressions from the SELECT list will not be used; unlike in the case
      // of IN, they are not part of sj_inner_exprs.
      inner->walk(&Item::clean_up_after_removal, enum_walk::SUBQUERY_POSTFIX,
                  pointer_cast<uchar *>(&ctx));
    }
    subs_select->select_list_tables = 0;
  }

  Semijoin_decorrelation sj_decor(
      sj_outer_exprs, sj_inner_exprs,
      // If antijoin, we can decorrelate '<>', '>=', etc, too (but not '<=>'):
      // multiple inner rows may match '<>', but they will fail the IS NULL
      // condition, and if this condition is top-level in WHERE it will
      // eliminate the rows.
      (subq->can_do_aj &&
       subq->outer_condition_context == enum_condition_context::ANDS)
          ? &op_types
          : nullptr);

  List_iterator<Item> it_outer(sj_outer_exprs);
  List_iterator<Item> it_inner(sj_inner_exprs);
  Item *outer;

  if (decorrelate) {
    // We try to decorrelate it, by looking at equalities in its WHERE.
    // This helps for this common pattern:
    // EXISTS(SELECT FROM it WHERE it.c=ot.c AND <condition on 'it' only>)
    const int initial_sj_inner_exprs_count = sj_inner_exprs.elements;

    if (subs_select->decorrelate_condition(sj_decor, nullptr)) return true;

    // Append inner expressions of decorrelated equalities to the SELECT
    // list. Correct context info of outer expressions.
    i = -1;
    while (++i, inner = it_inner++, outer = it_outer++) {
      if (i < initial_sj_inner_exprs_count) continue;
      subs_select->fields_list.push_back(inner);
      // In setup_base_ref_items() we allocated space for appending this
      // element.
      // If there were a hidden element (there is none, see the setting of
      // 'decorrelate'), we would be appending a *non*-hidden element
      // (participating in DISTINCT) *after* the hidden element, which would
      // break the usual layout of base_ref_items which is: "non-hidden then
      // hidden" (see SELECT_LEX::add_hidden_item()). While this layout is not
      // documented (?), it is safer to not break it.
      subs_select->base_ref_items[subs_select->all_fields.elements] = inner;
      subs_select->all_fields.push_back(inner);

      // Needed for fix_after_pullout:
      update_context_to_derived(outer, this);
      // Decorrelated outer expression will move to ON, so fix it.
      outer->fix_after_pullout(this, subs_select);
    }

    const int first_decorrelated_expr =
        subs_select->fields_list.elements -
        (sj_inner_exprs.elements - initial_sj_inner_exprs_count);
    it_fields_list.rewind();
    i = -1;
    while (++i, it_fields_list++) {
      if (i < first_decorrelated_expr) continue;
      // All appended items were moved from an equality in WHERE to the SELECT
      // list, so update any pending rollback for them:
      // thd->replace_rollback_place(it_fields_list.ref());
      // Not updating pending rollbacks for all_fields/base_ref_items: they
      // are re-created at next preparation of statement (see start of
      // SELECT_LEX::prepare(): they're reset and then setup_fields()
      // operates with fields_list as source, and the other two get filled).
    }

    // Decorrelation identified new outer/inner expression pairs.
    // Recalculate used_tables() after that (the subquery may have become
    // uncorrelated). Because there is no aggregation, window functions, ORDER
    // BY, we only have to collect used_tables bits from the SELECT list, FROM
    // clause (outer-correlated derived tables and join conditions) and WHERE
    // clause.
    it_fields_list.rewind();
    while ((inner = it_fields_list++))
      subs_select->select_list_tables |= inner->used_tables();

    table_map new_used_tables = subs_select->select_list_tables;
    if (subs_select->where_cond()) {
      subs_select->where_cond()->update_used_tables();
      new_used_tables |= subs_select->where_cond()->used_tables();
    }
    // Walk the FROM clause to gather any outer-correlated derived table or join
    // condition.
    walk_join_list(subs_select->top_join_list, [&](TABLE_LIST *tr) -> bool {
      if (tr->join_cond()) new_used_tables |= tr->join_cond()->used_tables();
      if (tr->is_derived() && tr->uses_materialization())
        new_used_tables |= tr->derived_unit()->m_lateral_deps;
      return false;
    });

    if (!(new_used_tables & OUTER_REF_TABLE_BIT)) {
      // there is no outer reference anymore
      subs_select->uncacheable &= ~UNCACHEABLE_DEPENDENT;
      subs_unit->uncacheable &= ~UNCACHEABLE_DEPENDENT;
      // this must be called only after the change to 'uncacheable' above
      subq->update_used_tables();
    }
  }

  if (!subs_select->can_skip_distinct())
    subs_select->add_base_options(SELECT_DISTINCT);

  // As the synthesised ON and WHERE will reference columns of the derived
  // table, we must have unique names.
  // A derived table must have unique column names, while a quantified
  // subquery needn't; so names may not currently be unique and we have to
  // make them so.
  i = 1;
  it_fields_list.rewind();
  while ((inner = it_fields_list++))
    if (baptize_item(thd, inner, &i)) return true;

  // If the subquery is (still) correlated, we would need to create a LATERAL
  // derived table, but a certain secondary engine doesn't support it. Error:
  if ((subq->used_tables() & ~PSEUDO_TABLE_BITS) != 0) {
    my_error(ER_SUBQUERY_TRANSFORM_REJECTED, MYF(0));
    return true;
  }

  // We have added to subs_unit->fields_list; subs_unit->types must always
  // be equal to it; 'types' currently points to the same head as fields_list
  // (as set up in SELECT_LEX_UNIT::prepare()), but we must refresh its size:
  subs_unit->types = subq->unit->first_select()->fields_list;

  TABLE_LIST *tl;
  if (transform_subquery_to_derived(
          thd, &tl, subs_unit, subq,
          // If subquery is top-level in WHERE, and not negated, use INNER JOIN,
          // else use LEFT JOIN.
          // We could use LEFT JOIN unconditionally and let simplify_joins()
          // convert it to INNER JOIN, but the conversion is not perfect, as
          // not all effects of propagate_nullability() are undone.
          /*use_inner_join=*/
          subq->outer_condition_context == enum_condition_context::ANDS &&
              !subq->can_do_aj,
          /*join_condition=*/nullptr))
    return true;

  const int first_sj_inner_expr_of_subquery =
      subs_select->fields_list.elements - sj_inner_exprs.elements;

  Item_field *derived_field;
  // Make the join condition for the derived table:
  Item *join_cond = nullptr;
  it_outer.rewind();
  // Start at first SJ inner expression in SELECT list:
  i = first_sj_inner_expr_of_subquery - 1;
  int j = -1;  // counter of processed SJ inner expressions
  while (++i, ++j, outer = it_outer++) {
    DBUG_ASSERT(i < (int)tl->table->s->fields);
    // Using this constructor, instead of the alternative which only takes a
    // Field pointer, gives a persistent name to the item (sets orig_table_name
    // etc) which is necessary for prepared statements.
    derived_field = new (thd->mem_root)
        Item_field(thd, &this->context, tl, tl->table->field[i]);
    if (derived_field == nullptr) return true;
    // The said constructor sets 'fixed' to true, so join_cond->fix_fields()
    // below ignores 'derived_field', so derived_field->cached_table isn't set,
    // making a prepared statement fail. Setting cached_table solves it, and
    // also helps during name resolution because the derived table isn't in the
    // context's name resolution chain.
    // derived_field->cached_table = tl;
    // derived_field->cached_field_index = i;
    Item_bool_func *comp_item;
    Item_func::Functype op_type = sj_decor.op_type_at(j);
    switch (op_type) {
      case Item_func::EQ_FUNC:
        comp_item = new (thd->mem_root) Item_func_eq(outer, derived_field);
        break;
      case Item_func::NE_FUNC:
        comp_item = new (thd->mem_root) Item_func_ne(outer, derived_field);
        break;
      case Item_func::LT_FUNC:
        comp_item = new (thd->mem_root) Item_func_lt(outer, derived_field);
        break;
      case Item_func::LE_FUNC:
        comp_item = new (thd->mem_root) Item_func_le(outer, derived_field);
        break;
      case Item_func::GT_FUNC:
        comp_item = new (thd->mem_root) Item_func_gt(outer, derived_field);
        break;
      case Item_func::GE_FUNC:
        comp_item = new (thd->mem_root) Item_func_ge(outer, derived_field);
        break;
      default:
        assert(false);
        comp_item = nullptr;
    }
    if (comp_item == nullptr) return true;
    // 'outer' moved from the left expression of IN (or from an operator in
    // WHERE, if decorrelated) to this new equality:
    // thd->replace_rollback_place(comp_item->arguments());
    join_cond = and_items(join_cond, comp_item);
  }

  if (join_cond == nullptr)  // it's EXISTS and we couldn't decorrelate anything
    join_cond = new (thd->mem_root) Item_func_true();

  join_cond->apply_is_true();
  if (!join_cond->fixed && join_cond->fix_fields(thd, &join_cond)) return true;
  tl->set_join_cond(join_cond);

  // Make the IS [NOT] NULL condition:
  derived_field = new (thd->mem_root)
      Item_field(thd, &this->context, tl, tl->table->field[0]);
  if (derived_field == nullptr) return true;
  // derived_field->cached_table = tl;
  // derived_field->cached_field_index = 0;

  Item *null_check;
  if (!tl->outer_join)
    null_check = new (thd->mem_root) Item_func_true();
  else if (subq->can_do_aj)
    null_check = new (thd->mem_root) Item_func_isnull(derived_field);
  else
    null_check = new (thd->mem_root) Item_func_isnotnull(derived_field);
  null_check->apply_is_true();
  if (null_check->fix_fields(thd, &null_check)) return true;

  // We only need to test the first column for null-ness:
  // if the NOT NULL test eliminates it, i.e. if it's NULL:
  // - if it's not NULL-complemented: it's a NULL in the right member of the
  // LEFT JOIN, thus in the subquery, thus it wouldn't pass the IN
  // condition,
  // - if it is NULL-complemented: then one IN sub-equality failed, thus it
  // wouldn't pass the IN condition.
  // Reciprocically: if the NOT NULL does not eliminate it: it's not
  // NULL-complemented, so all IN sub-equalities passed, it would pass the IN
  // condition.
  // If the subquery was rather with EXISTS, the SELECT list's first
  // expression is 1, so if it's NULL it's surely NULL-complemented; if there
  // were decorrelated equalities one of them failed, or the inner table
  // was empty.

  // Walk the parent query's WHERE, to find the subquery item, and replace it.
  if (replace_subcondition(thd, &m_where_cond, subq, null_check, false))
    return true; /* purecov: inspected */

  // WHERE now references the derived table's column, so used_tables needs an
  // update; so does not_null_tables (by making it up to date, we allow
  // simplify_joins() to optimize more).
  m_where_cond->update_used_tables();
  return false;
}

/**
  Create a new TABLE_LIST object for this query block, for either:
  1) a derived table which will replace the subquery, or
  2) an extra derived table for handling grouping, if necessary,
     cf. transform_grouped_to_derived.

  The derived table is added to the list of used tables for the query block
  ("outer").

  @param     thd        the session context
  @param     unit       the query expression for subquery (case 1), or a new
                        query expression for (case 2)
  @param     join_cond  != nullptr: we are  synthesizing a derived table for a
                        subquery within this join condition
                        = nullptr: synthesizing a derived table for a subquery
                        where the subquery is not contained in a join condition
  @param     left_outer true for case (1), false for (2)
  @param     use_inner_join for case (1): if true/false use INNER/LEFT JOIN
  @returns the derived table object, or nullptr on error.
*/
TABLE_LIST *SELECT_LEX::synthesize_derived(THD *thd, SELECT_LEX_UNIT *unit,
                                           Item *join_cond, bool left_outer,
                                           bool use_inner_join) {
  char name[STRING_BUFFER_USUAL_SIZE];
  const uint i = unit->first_select()->select_number;
  std::snprintf(name, sizeof(name), "derived_%d_%d", select_number, i);
  char *namep = thd->mem_strdup(name);
  if (namep == nullptr) return nullptr;

  auto *const ti = new (thd->mem_root) Table_ident(unit);
  if (ti == nullptr) return nullptr;

  TABLE_LIST *derived_table =
      add_table_to_list(thd, ti, namep, 0, TL_READ, MDL_SHARED_READ);
  if (derived_table == nullptr) return nullptr;

  if (left_outer) {
    derived_table->outer_join = !use_inner_join;
    if (!unit->item->is_bool_func())
      derived_table->m_was_scalar_subquery = true;

    if (join_cond != nullptr) {
      // impossible if table subquery:
      DBUG_ASSERT(derived_table->m_was_scalar_subquery);
      // peel off any semi-joins and save
      mem_root_deque<TABLE_LIST *> sj(thd->mem_root);
      uint siz = join_list->size();
      for (uint j = 0; j < siz - 1; j++) {
        DBUG_ASSERT(join_list->front()->is_sj_nest());
        sj.push_back(join_list->front());
        join_list->pop_front();
      }

      TABLE_LIST *old_nest = join_list->front();
      DBUG_ASSERT(!old_nest->is_sj_or_aj_nest());
      join_list->pop_front();
      DBUG_ASSERT(join_list->size() == 0);
      TABLE_LIST *new_nest = nest_derived(
          thd, join_cond, &old_nest->nested_join->join_list, derived_table);
      if (new_nest == nullptr) return nullptr;

      // add back any semi-joins
      while (sj.size() > 0) {
        if (add_joined_table(sj.back())) return nullptr;
        sj.pop_back();
      }
    } else {
      // The derived table is not for a subquery in a join condition
      if (add_joined_table(derived_table)) return nullptr;
      if (nest_last_join(thd) == nullptr) return nullptr;
    }
    if (derived_table->m_was_scalar_subquery) {
      auto *const join_cond_true = new (thd->mem_root) Item_func_true();
      if (join_cond_true == nullptr) return nullptr;
      derived_table->set_join_cond(join_cond_true);
    }  // else: table subquery, the join condition is complex, made by caller.
  }

  unit->derived_table = derived_table;
  return derived_table;
}

/**
  Remove a derived table we added previously as part of
  transform_scalar_subqueries_to_join_with_derived. This can happen when
  the transformed scalar subquery is part of a view that
  is not used in a query block referencing the view, e.g. if the view
  has a scalar subquery in the select list and this field is not referenced
  by the query invoking the view.

  @param thd      Session state
  @param tl       The derived table that should be removed
*/
void SELECT_LEX::remove_derived(THD *thd, TABLE_LIST *tl) {
  // Remove from leaf_tables
  materialized_derived_table_count--;
  derived_table_count--;

  TABLE_LIST **leafp = &leaf_tables;
  while (*leafp != nullptr) {
    if (*leafp == tl) {
      *leafp = (*leafp)->next_leaf;
      break;
    }
    leafp = &(*leafp)->next_leaf;
  }
  // Remove query expression from this block's set of query expressions
  SELECT_LEX_UNIT **unitp = &slave;
  while (*unitp != nullptr) {
    if (*unitp == tl->derived_unit()) {
      *unitp = (*unitp)->next;
      if (*unitp != nullptr) {
        (*unitp)->prev = unitp;
      }
      break;
    }
    unitp = &(*unitp)->next;
  }
  // Remove derived table's query block from global list
  SELECT_LEX **qbp = &thd->lex->all_selects_list;
  while (*qbp != nullptr) {
    if (*qbp == tl->derived_unit()->first_select()) {
      *qbp = (*qbp)->link_next;
      if (*qbp != nullptr) {
        (*qbp)->link_prev = qbp;
      }
      break;
    }
    qbp = &(*qbp)->link_next;
  }
}

/**
  A minion of transform_grouped_to_derived.

  Replace occurrences of the aggregate function identified in info.m_target with
  the the field info.m_replacement in the expressions contained in list.
  Note that since this is part of a permanent transformation, we use the extra
  m_permanent_transform flag in the THD

  @param info  a tuple containing {aggregate, replacement field}
  @param list  the list of expressions

  @returns true on error (can not happen currently unless replacement field is
                          empty)
*/
static bool replace_aggregate_in_list(Item::Aggregate_replacement &info,
                                      List<Item> &list) {
  List_iterator<Item> lii(list);
  Item *select_expr;
  while ((select_expr = lii++)) {
    Item *const new_item = select_expr->transform(&Item::replace_aggregate,
                                                  pointer_cast<uchar *>(&info));
    if (new_item == nullptr) return true;
    new_item->update_used_tables();
    if (new_item != select_expr) *lii.ref() = new_item;
  }
  return false;
}

/**
  A minion of transform_grouped_to_derived.

  "Remove" any non-window aggregate functions from all_fields unconditionally.
  If such an aggregate is found, the query block should have a HAVING clause.
  This is asserted in debug mode. We "remove" them by replacing them with
  an Item_int, which should have no adverse effects. This avoids creating
  trouble for SELECT_LEX::add_hidden_item which would otherwise need to keep
  track of removed items.

  @param thd      session context
  @param select   the query block whose aggregates are being moved into a
                  derived table
  @returns true on error, else false
*/
bool SELECT_LEX::remove_aggregates(THD *thd,
                                   SELECT_LEX MY_ATTRIBUTE((unused)) * select) {
  Item *select_expr;
  List_iterator<Item> lii(all_fields);
  while ((select_expr = lii++)) {
    if (!select_expr->m_is_window_function &&
        select_expr->type() == Item::SUM_FUNC_ITEM) {
      // must be an aggregate induced from a HAVING clause, remove from
      // transformed query block since it is not needed on that
      // level any more
      DBUG_ASSERT(select->having_cond() != nullptr);
      Item *int_item = new (thd->mem_root) Item_int(0);
      if (int_item == nullptr) return true;
      *lii.ref() = int_item;
    }
  }
  return false;
}

/**
  A minion of transform_grouped_to_derived.

  This updates the name resolution contexts in expr to that of new_derived
  permanently.

  @param  expr        the expression to be updated
  @param  new_derived the query block of the new derived table which now holds
                      the expression after it has been moved down.

  @returns true on error
*/
static bool update_context_to_derived(Item *expr, SELECT_LEX *new_derived) {
  Item_ident::Change_context ctx(&new_derived->context);
  if (expr != nullptr && expr->walk(&Item::change_context_processor,
                                    enum_walk::POSTFIX, (uchar *)&ctx))
    return true; /* purecov: inspected */
  return false;
}

/**
  A minion of transform_grouped_to_derived.

  Collect a unique list of aggregate functions used in the transformed query
  block, which will need to be replaced with fields from the derived table
  containing the grouping during transform_grouped_to_derived.

  @param[in]       select     the query block
  @param[in, out]  aggregates the accumulator which wll contain the aggregates
  @return true on error
*/
static bool collect_aggregates(
    SELECT_LEX *select, Item_sum::Collect_grouped_aggregate_info *aggregates) {
  List_iterator<Item> lii(select->fields_list);
  Item *select_expr;
  while ((select_expr = lii++)) {
    if (select_expr->walk(&Item::collect_grouped_aggregates,
                          enum_walk::SUBQUERY_PREFIX,
                          pointer_cast<uchar *>(aggregates)))
      return true; /* purecov: inspected */
  }

  if (select->having_cond() != nullptr) {
    if (select->having_cond()->walk(&Item::collect_grouped_aggregates,
                                    enum_walk::SUBQUERY_PREFIX,
                                    pointer_cast<uchar *>(aggregates)))
      return true; /* purecov: inspected */
  }
  // We move the aggregate functions from an implicitly grouped query block to
  // a new derived table, effectively making the existing query block
  // non-grouped. When the grouping is implicit, the ORDER BY is eliminated
  // since the result set has only one row, so skip processing of the
  // order_list.
  DBUG_ASSERT(select->order_list.elements == 0);

  List_iterator<Window> li(select->m_windows);
  for (Window *w = li++; w != nullptr; w = li++) {
    for (ORDER *it : {w->first_order_by(), w->first_partition_by()}) {
      if (it != nullptr) {
        for (auto ord = it; ord != nullptr; ord = ord->next) {
          if ((*ord->item)
                  ->walk(&Item::collect_grouped_aggregates, enum_walk::PREFIX,
                         pointer_cast<uchar *>(aggregates)))
            return true; /* purecov: inspected */
        }
      }
    }
  }
  return false;
}

/**
  Helper function to make names for columns of a derived table replacing a
  scalar or table subquery.

  Fields from the query block containing the scalar subquery are moved
  to the new derived table. We give them synthetic unique names here.

  @param thd      current session context
  @param item     the item we want to name
  @param field_no the field number
  @returns true on error
*/
static bool baptize_item(THD *thd, Item *item, int *field_no) {
  char buff[100];
  std::snprintf(buff, sizeof(buff), SYNTHETIC_FIELD_NAME "%d", (*field_no)++);
  char *namep = thd->mem_strdup(buff);
  if (namep == nullptr) return true;
  item->orig_name.set(item->item_name.ptr());
  item->item_name.set(namep);
  return false;
}

/**
  Minion of transform_scalar_subqueries_to_join_with_derived. Moves implicit
  grouping down into a derived table to prepare for
  transform_scalar_subqueries_to_join_with_derived.

  Example:

  @verbatim

    SELECT (SELECT COUNT(*)
            FROM t1) AS tot,
           IFNULL(MAX(t2.b), 0) + 6 AS mx
    FROM t2
    WHERE expr-2;

  is transformed to ->

    SELECT derived_1_1.`COUNT(*)` AS tot,
           (IFNULL(derived_1_0.`MAX(t2.b)`,0) + 6) AS mx
    FROM (SELECT MAX(t2.b) AS `MAX(t2.b)`
          FROM t2
          WHERE expr-2) derived_1_0
         LEFT JOIN
         (SELECT COUNT(0) AS `COUNT(*)`
          FROM t1) derived_1_1
         ON TRUE;

  @endverbatim

  Create a new query expression object and query block object to represent the
  contents of a derived table ("new_derived" in the code below, "derived1" in
  the example above), with a select list which only contains the aggregate
  functions lifted out of the transformed query block ("MAX(b) AS mx" above) and
  any fields referenced ("i" above).

  The transformed query block retains the original select list except aggregates
  and fields are replaced by fields ("derived1.mx", "derived1.i" above) from the
  new subquery, but it loses its FROM list, replaced by the new derived table
  ("derived1" above) and its WHERE and HAVING clauses which all go to
  the derived table's query block.

  Any DISTINCT, WINDOW clauses and LIMITs stay in place at the transformed
  query block.

  @param      thd        session context
  @param[out] break_off  set to true of transformation could not be performed
  @returns               true on error
*/
bool SELECT_LEX::transform_grouped_to_derived(THD *thd, bool *break_off) {
  // Collect all aggregates, and add them to our new select list
  Item_sum::Collect_grouped_aggregate_info aggregates(this);

  // Remember implicit grouping in case this query is also a scalar subquery
  // so we can still identify it after this transform.
  m_was_implicitly_grouped = is_implicitly_grouped();

  if (collect_aggregates(this, &aggregates)) return true;
  if (aggregates.m_break_off) {
    *break_off = true;  // some aggregates functions aggregate in an outer query
    return false;
  }

  TABLE_LIST *tl = nullptr;
  SELECT_LEX *new_derived = nullptr;
  List<Item> item_fields_or_view_refs;
  std::unordered_map<Field *, Item_field *> unique_fields;
  std::vector<Item_view_ref *> unique_view_refs;
  /*
    In addition to adding the aggregates to the derived table's SELECT list,
    we need to add all referenced fields that will be needed in this query
    block.
    They fall into three categories:

    1) fields referenced directly in the select list
    2) fields referenced by window functions as arguments, or in
       in a window definition's ORDER BY or PARTITION BY clauses
    3) fields referenced by the transformed query block's ORDER BY clause

    All of these can reference items from tables that are now moved inside the
    derived table.

    This query block will get its fields replaced by the corresponding ones in
    the derived table shortly, after we have resolved the derived table.  We
    need to give them unique names in the derived table, else we could have
    issues with resolution. Can probably be removed after WL#6570.

    Method: collect all unique fields referenced in categories 1-3 above.
    Add them with unique names to the SELECT list of the derived table,
    after the aggregates (e.g. inside the derived table one may see t1.i and
    t2.i, but at this level both fields are part of the same derived table,
    so they cannot both be known as i in this query block).

    When the fields in the derived table are known (after the call to
    resolve_placeholder_tables below, we can go back and modify the references
    at this level.
  */
  std::vector<Item **> contrib_exprs;

  // We want permanent changes
  {
    Prepared_stmt_arena_holder ps_arena_holder(thd);

    SELECT_LEX_UNIT *const old_slave = slave;
    slave = nullptr;
    // The new derived table takes over WHERE and HAVING from this query block
    SELECT_LEX_UNIT *new_slu = parent_lex->create_query_expr_and_block(
        thd, this, m_where_cond, m_having_cond, CTX_DERIVED);
    if (new_slu == nullptr) return true;
    new_derived = new_slu->first_select();

    m_where_cond = nullptr;
    m_having_cond = nullptr;
    new_derived->linkage = DERIVED_TABLE_TYPE;

    // inherit item counts for safe allocation of base_ref_items array
    new_derived->select_n_having_items = select_n_having_items;
    new_derived->select_n_where_fields = select_n_where_fields;
    new_derived->n_sum_items = n_sum_items;
    new_derived->n_child_sum_items = n_child_sum_items;

    with_sum_func = false;

    // Any moved Item_ident needs new name resolution context
    Item *conds[2] = {new_derived->m_where_cond, new_derived->m_having_cond};
    for (auto cond : conds) {
      if (update_context_to_derived(cond, new_derived)) return true;
    }

    DBUG_ASSERT(join == nullptr);

    // Move FROM tables under the new derived table with fix ups
    new_derived->table_list = table_list;
    table_list.empty();
    for (TABLE_LIST *tables = new_derived->table_list.first; tables != nullptr;
         tables = tables->next_local) {
      tables->select_lex = new_derived;  // update query block context
      if (update_context_to_derived(tables->join_cond(), new_derived))
        return true; /* purecov: inspected */
    }

    new_derived->derived_table_count = this->derived_table_count;
    derived_table_count = 0;  // will soon become 1.

    DBUG_ASSERT(is_implicitly_grouped());  // only implicit grouping moved
    DBUG_ASSERT(group_list.elements == 0);
    DBUG_ASSERT(olap == UNSPECIFIED_OLAP_TYPE);

    // Let new derived take over grouping flags
    new_derived->m_agg_func_used = m_agg_func_used;
    m_agg_func_used = false;
    new_derived->m_json_agg_func_used = m_json_agg_func_used;
    m_json_agg_func_used = false;

    // Let new derived take over any semijoin candidates
    new_derived->sj_candidates = sj_candidates;
    sj_candidates = nullptr;

    DBUG_ASSERT(join_list == &top_join_list);
    new_derived->top_join_list = std::move(top_join_list);
    top_join_list.clear();
    new_derived->join_list = &new_derived->top_join_list;
    new_derived->leaf_tables = leaf_tables;
    new_derived->leaf_table_count = leaf_table_count;
    leaf_tables = nullptr;
    leaf_table_count = 0;
    // Add the derived table to this query block's FROM list
    tl = synthesize_derived(thd, new_slu, nullptr, false, false);
    if (tl == nullptr) return true;

    if (!(tl->derived_result = new (thd->mem_root) Query_result_union()))
      return true; /* purecov: inspected */
    new_slu->set_query_result(tl->derived_result);

    top_join_list.push_back(tl);

    // Update this query block's and the derived table's query block's name
    // resolution contexts
    context.table_list = tl;
    context.first_name_resolution_table = tl;
    DBUG_ASSERT(context.last_name_resolution_table == nullptr);
    new_derived->context.init();
    new_derived->context.table_list = table_list.first;
    new_derived->context.select_lex = new_derived;
    new_derived->context.outer_context = &context;
    new_derived->context.first_name_resolution_table = table_list.first;

    /*
      Retain only subqueries from SELECT list in this block [2]; all other
      query expressions go to the new derived table [1]:
    */
    Item_subselect::Collect_subq_info subqueries(this);
    List_iterator<Item> li(all_fields);
    Item *item;
    while ((item = li++)) {
      if (item->walk(&Item::collect_subqueries, enum_walk::PREFIX,
                     pointer_cast<uchar *>(&subqueries)))
        return true; /* purecov: inspected */
    }

    DBUG_ASSERT(slave != nullptr);
    DBUG_ASSERT(new_derived->slave == nullptr);

    // Collect all query expressions in a container first, since we cannot rely
    // on old_slave's ::next pointer chain once we start inserting them.
    std::vector<SELECT_LEX_UNIT *> old_slaves;
    for (SELECT_LEX_UNIT *cand = old_slave; cand != nullptr;
         cand = cand->next) {
      old_slaves.push_back(cand);
    }

    for (auto cand : old_slaves) {
      if (cand == new_slu) continue;  // already in place
      if (subqueries.contains(cand))
        cand->include_down(parent_lex, this);  // [2]
      else {
        cand->include_down(parent_lex, new_derived);  // [1]
        // These subqueries are now moving into a new query block, so we need
        // to update any outer references inside such subqueries from this block
        // to that of the new derived table.
        Item_ident::Depended_change info{this, new_derived};
        if (cand->walk(&Item::update_depended_from, enum_walk::SUBQUERY_PREFIX,
                       pointer_cast<uchar *>(&info)))
          return true; /* purecov: inspected */
      }
    }

    // Insert the aggregates in the derived table's query block
    int i = 0;
    for (Item_sum *agg : aggregates.list) {
      DBUG_ASSERT(agg->aggr_select == agg->base_select);
      agg->aggr_select = new_derived;
      agg->base_select = new_derived;
      if (new_derived->add_item_to_list(agg)) return true;
      if (agg->item_name.length() == 0) {
        // Generate a name (required)
        char buff[100];
        std::snprintf(buff, sizeof(buff), "tmp_aggr_%d", ++i);
        agg->item_name.copy(buff);
        if (agg->item_name.length() == 0) return true;  // allocation error.
      }
    }

    // We will find all fields mentioned above by checking all_fields, which
    // has any hidden fields induced by ORDER BY or window specifications, in
    // addition to fields from the select expressions.
    li.init(all_fields);
    while ((item = li++)) {
      contrib_exprs.push_back(li.ref());
    }

    // Collect fields in expr, but not from inside grouped aggregates.
    Item::Collect_item_fields_or_view_refs info{&item_fields_or_view_refs,
                                                this};
    for (auto expr : contrib_exprs) {
      if ((*expr)->walk(&Item::collect_item_field_or_view_ref_processor,
                        enum_walk::SUBQUERY_PREFIX | enum_walk::POSTFIX,
                        pointer_cast<uchar *>(&info)))
        return true; /* purecov: inspected */
    }

    List_iterator<Item> lfi(item_fields_or_view_refs);
    Item *lf;

    // Remove irrelevant field references, i.e. those fields that are not local
    // to new_derived
    while ((lf = lfi++)) {
      if (lf->type() == Item::FIELD_ITEM) {
        Item_field *f = down_cast<Item_field *>(lf);
        if (!(f->context->select_lex == this || f->depended_from == this))
          lfi.remove();
      }
    }
    // We now have all fields and view refefences; now find only unique ones.
    lfi.init(item_fields_or_view_refs);
    while ((lf = lfi++)) {
      if (lf->type() == Item::FIELD_ITEM) {
        Item_field *f = down_cast<Item_field *>(lf);
        if (unique_fields.find(f->field) == unique_fields.end()) {
          unique_fields.emplace(std::pair<Field *, Item_field *>(f->field, f));
        }
      } else {
        Item_view_ref *vr = down_cast<Item_view_ref *>(lf);
        for (auto curr : unique_view_refs) {
          if (curr->eq(vr, true)) goto continue_outer;
        }
        unique_view_refs.push_back(vr);
      }
    continue_outer:;
    }

    int field_no = 1;

    for (auto vr : unique_view_refs) {
      if (baptize_item(thd, vr, &field_no)) return true;
      if (new_derived->add_item_to_list(vr)) return true;
      // We have moved the view reference to new derived, now make sure it
      // will be rolled back (if at all) to resolve in new_derived too by
      // changing its rollback record, and giving it the correct alias and
      // context
      // Item **place = new_derived->fields_list.tail_ref();
      // Item *old_value = thd->replace_rollback_place(place);
      // if (old_value != nullptr) {
      //  old_value->item_name.set(vr->item_name.ptr());
      //  down_cast<Item_field *>(old_value)->context = &new_derived->context;
      //}
    }

    for (auto pair : unique_fields) {
      if (new_derived->add_item_to_list(pair.second)) return true;
      if (baptize_item(thd, pair.second, &field_no)) return true;
      if (update_context_to_derived(pair.second, new_derived)) return true;
      pair.second->depended_from = nullptr;
    }

    if (new_derived->has_sj_candidates() &&
        new_derived->flatten_subqueries(thd))
      return true;

    if (setup_tables(thd, get_table_list(), false)) return true;
  }  // Prepared_stmt_arena_holder scope

  // Resolving the new derived table needs normal arena
  if (resolve_placeholder_tables(thd, true)) return true;

  {
    Prepared_stmt_arena_holder ps_arena_holder(thd);
    DBUG_ASSERT(tl->table != nullptr);

    /*
      We pushed the HAVING clause into new_derived above, but it is resolved to
      this query block, meaning it may have Item_aggregate_refs pointing into
      this->base_ref_items. We need to update such references to point into
      new_derived->base_ref_items instead, since this is where the aggregates
      are now also. We do this by adding them as hidden items and setting
      the Item_aggregate_refs::ref accordingly.
    */
    if (new_derived->m_having_cond != nullptr) {
      Item_sum::Collect_grouped_aggregate_info having_aggs(this);
      if (new_derived->m_having_cond->walk(&Item::collect_grouped_aggregates,
                                           enum_walk::PREFIX,
                                           pointer_cast<uchar *>(&having_aggs)))
        return true; /* purecov: inspected */

      for (auto agg : having_aggs.list) {
        Item::Aggregate_ref_update info(agg, new_derived);
        bool MY_ATTRIBUTE((unused)) error = new_derived->m_having_cond->walk(
            &Item::update_aggr_refs, enum_walk::PREFIX,
            pointer_cast<uchar *>(&info));
        DBUG_ASSERT(!error);
        agg->aggr_select = new_derived;
      }
    }

    /*
      Permanently replace the aggregates in this select list and windowing
      clauses with fields from the derived table.
    */
    Field **field_ptr = tl->table->field;
    for (auto agg : aggregates.list) {
      Item_field *replaces_agg = new (thd->mem_root) Item_field(*field_ptr);
      if (replaces_agg == nullptr) return true;

      // So we can re-bind this field in EXECUTE phase of prepared statement
      // Remove after WL#6570.
      // replaces_agg->set_orig_names();

      /*
        The WHERE condition cannot contain group function from this level, so
        ignore. Only replace aggregates from the SELECT lists with fields from
        the derived table, then remove aggregates from top select lists.

        (1) fields_list
        (2) all_fields
      */
      Item::Aggregate_replacement info(agg, replaces_agg);
      if (replace_aggregate_in_list(info, all_fields)) return true;

      // We only transform implicit grouping to a derived table: in such a case,
      // the order by is eliminated since the result set has only one row, so
      // skip processing of order_list.
      DBUG_ASSERT(group_list.elements == 0);
      DBUG_ASSERT(order_list.elements == 0);

      List_iterator<Window> wli(m_windows);
      for (Window *w = wli++; w != nullptr; w = wli++) {
        for (ORDER *it : {w->first_order_by(), w->first_partition_by()}) {
          if (it != nullptr) {
            for (auto ord = it; ord != nullptr; ord = ord->next) {
              Item *new_item;
              if (!(new_item = (*ord->item)
                                   ->transform(&Item::replace_aggregate,
                                               pointer_cast<uchar *>(&info))))
                return true; /* purecov: inspected */
              new_item->update_used_tables();
              if (new_item != *ord->item) {
                ord->item_ptr = new_item;
                *ord->item = new_item;
              }
            }
          }
        }
        // Physical sorting order should not have been set up since we are
        // implicitly grouped, so no need to attempt substitution in it.
        DBUG_ASSERT(w->sorting_order(nullptr, false) == nullptr);
      }

      // Aggregate argument may contain identifiers that need correct
      // context. View references will have been replaced Item_fields,
      // so we have to be careful: these will be rolled back and to make
      // our transformation permanent we need to update the context of the
      // original Item_fields, not the Item_view_refs.
      if (update_context_to_derived(agg, new_derived)) return true;

      ++field_ptr;
    }

    /*
      Remove any moved aggregates from top query block that did not get
      replaced above.
    */
    if (remove_aggregates(thd, new_derived)) return true;

    // field_ptr now points to the first of the view references added to the
    // select list of the derived table's query block. We now create new fields
    // for this block which will point to the corresponding item in the derived
    // table and then we substitute the new fields for the view refs.
    for (auto vr : unique_view_refs) {
      for (auto expr : contrib_exprs) {
        Item::Item_view_ref_replacement info(vr->real_item(), *field_ptr, this);
        Item *new_item = (*expr)->transform(&Item::replace_item_view_ref,
                                            pointer_cast<uchar *>(&info));
        if (new_item == nullptr) return true;
        if (new_item != *expr) *expr = new_item;
      }
      ++field_ptr;
    }

    // field_ptr now points to the first of the fields added to the select list
    // of the derived table's query block. We now create new fields for this
    // block which will point to the corresponding fields moved to the derived
    // table and then we substitute the new fields for the old ones.
    for (auto pair : unique_fields) {
      auto replaces_field = new (thd->mem_root) Item_field(*field_ptr);
      if (replaces_field == nullptr) return true;
      // replaces_field->set_orig_names();
      // Get back our original item name at this level
      replaces_field->item_name.set(pair.second->orig_name.ptr());
      // don't want synthetic name rolled back
      pair.second->orig_name.set(nullptr, 0);
      // We can update context of the field moved into the derived table
      // now that replaces_field has inherited the upper context
      pair.second->context = &new_derived->context;

      for (auto expr : contrib_exprs) {
        Item::Item_field_replacement info(pair.first, replaces_field, this,
                                          (*expr)->type() == Item::FIELD_ITEM);
        Item *new_item = (*expr)->transform(&Item::replace_item_field,
                                            pointer_cast<uchar *>(&info));
        if (new_item == nullptr) return true;
        if (new_item != *expr) *expr = new_item;
      }

      ++field_ptr;
    }

    OPT_TRACE_TRANSFORM(&thd->opt_trace, trace_wrapper, trace_object,
                        select_number, "grouped subquery",
                        "subquery over grouped derived table");
    opt_trace_print_expanded_query(thd, this, &trace_object);
  }  // Prepared_stmt_arena_holder scope
  return false;
}

/**
  A minion of transform_scalar_subqueries_to_join_with_derived.

  A transform creates a field representing the value of the derived table and
  adds it as a hidden field to the select list.  Next, it replaces the subquery
  in the item tree with this field.  If we replace in a HAVING condition, we
  build an Item_ref, cf. PTI_simple_ident_ident::itemize which also creates a
  Item_ref for a field reference in HAVING, because we may need to access the
  field in a tmp table.

  @param      thd       The session context
  @param      subquery  The scalar subquery
  @param      tr        The table reference for the derived table
  @param      expr      The expression we are replacing (in)
*/
bool SELECT_LEX::replace_subquery_in_expr(THD *thd,
                                          Item_singlerow_subselect *subquery,
                                          TABLE_LIST *tr, Item **expr) {
  if (!(*expr)->has_subquery()) return false;

  Item_singlerow_subselect::Scalar_subquery_replacement info(
      subquery, *tr->table->field, this);

  Item *new_item = (*expr)->transform(&Item::replace_scalar_subquery,
                                      pointer_cast<uchar *>(&info));
  if (new_item == nullptr) return true;

  // If we replaced an item contained in the transformed query block, save it
  // for rollback and retain its name so the metadata column name remains
  // correct.
  if (*expr != new_item) {
    new_item->item_name.set((*expr)->item_name.ptr());
    *expr = new_item;
  }

  new_item->update_used_tables();

  // If this expression has aggregation and we have replaced a subquery
  // with a field, we need to recompute split_sum_func
  if ((new_item->has_aggregation() &&
       !(new_item->type() == Item::SUM_FUNC_ITEM &&
         !new_item->m_is_window_function)) ||  //(1)
      new_item->has_wf())                      // (2)
    new_item->split_sum_func(thd, base_ref_items, all_fields);
  if (thd->is_error()) return true;
  return false;
}

/**
  A minion of transform_scalar_subqueries_to_join_with_derived.

  Determine if the query expression is directly contained in the
  query block, i.e. it is a subquery.

  @param select  the query block
  @param slu     the query expression

  @returns true if slu is directly contained in select, else false
*/
static bool query_block_contains_subquery(SELECT_LEX *select,
                                          SELECT_LEX_UNIT *slu) {
  for (SELECT_LEX_UNIT *cand = select->first_inner_unit(); cand != nullptr;
       cand = cand->next_unit()) {
    if (cand == slu) return true;
  }
  return false;
}

static bool walk_join_conditions(
    mem_root_deque<TABLE_LIST *> &list,
    std::function<bool(Item **expr_p)> action,
    Item_singlerow_subselect::Collect_scalar_subquery_info *info) {
  for (TABLE_LIST *tl : list) {
    if (tl->join_cond() != nullptr) {
      info->m_join_condition_context = tl->join_cond();
      if (action(tl->join_cond_ref())) return true;
    }
    if (tl->nested_join != nullptr &&
        walk_join_conditions(tl->nested_join->join_list, action, info))
      return true; /* purecov: inspected */
  }
  info->m_join_condition_context = nullptr;
  return false;
}

/**
 Remember if this transform was performed. It it was done by a secondary
 engine, it may need to be rolled back before falling back on primary engine
 execution.
 */
static void remember_transform(THD *thd, SELECT_LEX *select) {
  if (!thd->optimizer_switch_flag(OPTIMIZER_SWITCH_SUBQUERY_TO_DERIVED)) {
    // Transform was enabled not by switch, but by secondary enginee
    select->parent_lex->m_sql_cmd->set_optional_transform_prepared(true);
  }
}

/**
  Push the generated derived table to the correct location inside a join nest.
  It will be nested in a new nest along with the outer table to the join
  which owns the search condition in which we found the scalar subquery.
  For example:

      select t1.i,
             t2.i
      from t1
           left outer join
           t2 on
           (t1.i < (select max(t2.i) from t2));

      in transformed to

      select t1.i,
             t2.i
      from t1
           left join
           (select max(t2.i) AS `max(t2.i)` from t2) derived_1_0   [*]
           on(true)
           left join
           t2
           on((t1.i < derived_1_0.`max(t2.i)`))

  [*]: the derived table is nested in here, just ahead of the inner table
       t2 to which the join condition is attached.

  In the original join nest before transformation may look like this
  (the join order list is reversed relative to the logical order):

   (nest_last_join)
      t2  LEFT OUTER        ON .. = ..       (inner table)
      t1                                     (outer table)

   After the transformation we have this nest structure:

   (nest_last_join)
      t2 LEFT OUTER         ON  .. = ..
      (nest_last_join)
         derived_1_0 LEFT OUTER ON true
         t1

  The method will recursively inspect and rebuild join nests as needed since
  the join with the condition may be deeply nested. Special treatment
  for semi-join and anti-join nests is present.

  @param   thd           the session context
  @param   join_cond     the join condition which identified the join we want to
                         nest into
  @param   nested_join_list
                         the join list at the current nesting level
  @param   derived_table the table we want to nest

  @returns the new resulting nest, or nullptr on error
*/
TABLE_LIST *SELECT_LEX::nest_derived(
    THD *thd, Item *join_cond, mem_root_deque<TABLE_LIST *> *nested_join_list,
    TABLE_LIST *derived_table) {
  DBUG_ASSERT(nested_join_list->size() == 2);
  TABLE_LIST *old_inner = nested_join_list->front();
  TABLE_LIST *old_outer = nested_join_list->back();
  nested_join_list->clear();

  if (join_cond == old_inner->join_cond() ||
      join_cond == old_outer->join_cond()) {
    // We found the correct join, insert the new derived table
    if (add_joined_table(old_outer)) return nullptr;
    if (add_joined_table(derived_table)) return nullptr;
    if (nest_last_join(thd) == nullptr) return nullptr;
    if (add_joined_table(old_inner)) return nullptr;

    if (join_cond == old_outer->join_cond()) {
      // A join condition on the outer table: can happen after another
      // transform, e.g. merging a single-table view moves view's WHERE to
      // table's ON. Ok with us, should be safe to put derived table after it.
      // Just move the join condition up to the resulting (outer) nest.
      old_outer->set_join_cond(nullptr);
      join_list->back()->set_join_cond(join_cond);
    }
  } else {
    // We need to look deeper.
    enum Kind { OUTER = 0, INNER = 1 };
    TABLE_LIST *new_joinees[2] = {old_outer, old_inner};
    if (old_inner->is_aj_nest()) {
      DBUG_ASSERT(std::strcmp(old_outer->alias, "(aj-left-nest)") == 0);

      // peel off any semi-joins and save
      mem_root_deque<TABLE_LIST *> sj(thd->mem_root);
      uint siz = old_outer->nested_join->join_list.size();
      for (uint i = 0; i < siz - 1; i++) {
        DBUG_ASSERT(old_outer->nested_join->join_list.front()->is_sj_nest());
        sj.push_back(old_outer->nested_join->join_list.front());
        old_outer->nested_join->join_list.pop_front();
      }
      TABLE_LIST *nest = old_outer->nested_join->join_list.front();
      old_outer->nested_join->join_list.pop_front();

      TABLE_LIST *new_nest = nest_derived(
          thd, join_cond, &nest->nested_join->join_list, derived_table);
      if (new_nest == nullptr) return nullptr;
      join_list->pop_front();  // undo this, too early

      new_nest->embedding = old_outer;
      old_outer->nested_join->join_list.push_front(new_nest);

      // add back any semi-joins
      while (sj.size() > 0) {
        old_outer->nested_join->join_list.push_front(sj.back());
        sj.pop_back();
      }
    } else {
      for (auto &tl : new_joinees) {
        if (tl->nested_join != nullptr &&
            tl->nested_join->join_list.size() != 1) {
          TABLE_LIST *new_nest = nest_derived(
              thd, join_cond, &tl->nested_join->join_list, derived_table);
          if (new_nest == nullptr) return nullptr;
          if (tl != new_nest) {
            // update any references to the old nest to the new one
            for (auto sj : *sj_candidates)
              if (sj->embedding_join_nest == tl)
                sj->embedding_join_nest = new_nest;
          }
          tl = new_nest;
          // eliminate unwanted side effect: we are not ready to set join_list
          DBUG_ASSERT(join_list->size() == 1);
          join_list->pop_front();
        }
      }

      if (new_joinees[INNER] != old_inner) {
        // The inner table carries the join information we need to copy over
        new_joinees[INNER]->set_join_cond(old_inner->join_cond());
        new_joinees[INNER]->outer_join = old_inner->outer_join;
        new_joinees[INNER]->straight = old_inner->straight;
      }
    }

    // We have (hopefully ;-) pushed the derived table into a deeper nest, now
    // rebuild the nest at this level
    for (auto tl : new_joinees)
      if (add_joined_table(tl)) return nullptr;
  }

  return nest_last_join(thd);
}

/**
  Converts a subquery to a derived table and inserts it into the FROM
  clause of the owning query block

  @param thd            Connection handle
  @param[out]    out_tl The created derived table will be stored in this.
  @param subs_unit      Unit for the subquery
  @param subq           Item for the subquery
  @param use_inner_join Insert with INNER JOIN, or with LEFT JOIN
  @param join_condition See join_cond in synthesize_derived()
*/
bool SELECT_LEX::transform_subquery_to_derived(THD *thd, TABLE_LIST **out_tl,
                                               SELECT_LEX_UNIT *subs_unit,
                                               Item_subselect *subq,
                                               bool use_inner_join,
                                               Item *join_condition) {
  TABLE_LIST *tl;
  {
    // We did not do the transformation yet
    remember_transform(thd, this);

    // We want the TABLE_LIST, Table_ident and m_join_cond to be permanent
    Prepared_stmt_arena_holder ps_arena_holder(thd);

    tl = synthesize_derived(thd, subs_unit, join_condition,
                            /*left_outer=*/true, use_inner_join);

    if (tl == nullptr) return true;

    // Append to end of leaf tables list
    TABLE_LIST *leaf;
    for (leaf = leaf_tables; leaf->next_leaf != nullptr;
         leaf = leaf->next_leaf) {
    }
    leaf->next_leaf = tl;

    // Adjust table no and map
    tl->set_tableno(leaf_table_count);

    tl->embedding->nested_join->query_block_id =
        subq->unit->first_select()->select_number;
    leaf_table_count += 1;

    if (!(tl->derived_result = new (thd->mem_root) Query_result_union()))
      return true; /* purecov: inspected */
    subs_unit->set_explain_marker(thd, CTX_DERIVED);
    subs_unit->first_select()->linkage = DERIVED_TABLE_TYPE;

    // Break connection to the subquery expression:
    subs_unit->item = nullptr;
  }
  subs_unit->set_query_result(tl->derived_result);
  subs_unit->first_select()->set_query_result(tl->derived_result);

  materialized_derived_table_count++;
  derived_table_count++;

  // We skip resolve_derived(), as the subquery has already been resolved before
  // the conversion to derived table.
  if (tl->table == nullptr && tl->setup_materialized_derived(thd))
    return true; /* purecov: inspected */

  *out_tl = tl;
  return false;
}

bool SELECT_LEX::transform_scalar_subqueries_to_join_with_derived(THD *thd) {
  // Need at least one FROM table. Also, we do not want to perform this
  // transformation if we have an assignment of a user variable in the query.
  if (leaf_table_count == 0 || thd->lex->set_var_list.elements > 0)
    return false;

  uint derived_tab_no = 0;

  /*
    Collect list of eligible scalar subqueries used in JOIN conds, WHERE conds,
    SELECT list expressions and HAVING cond. NOTE: Join conditions need to be
    collected/transformed first since they have the be nested after the outer
    join table (i.e. before the inner). So, if we have scalar subqueries in
    other locations that the JOIN conditions, those need to be added after the
    JOIN conditions have been put in place.
  */

  Item_singlerow_subselect::Collect_scalar_subquery_info subqueries;

  // Collect from join conditions
  if (walk_join_conditions(
          top_join_list,
          [&](Item **expr_p) mutable -> bool {
            subqueries.m_location = Item_singlerow_subselect::
                Collect_scalar_subquery_info::L_JOIN_COND;
            if ((*expr_p)->has_subquery() &&
                (*expr_p)->walk(&Item::collect_scalar_subqueries,
                                enum_walk::PREFIX | enum_walk::POSTFIX,
                                pointer_cast<uchar *>(&subqueries)))
              return true; /* purecov: inspected */
            return false;
          },
          &subqueries))
    return true; /* purecov: inspected */

  subqueries.m_location =
      Item_singlerow_subselect::Collect_scalar_subquery_info::L_WHERE;

  Item **where_expr_p = &m_where_cond;
  if (*where_expr_p != nullptr && (*where_expr_p)->has_subquery()) {
    if ((*where_expr_p)
            ->walk(&Item::collect_scalar_subqueries,
                   enum_walk::PREFIX | enum_walk::POSTFIX,
                   pointer_cast<uchar *>(&subqueries)))
      return true; /* purecov: inspected */
  }

  subqueries.m_location =
      Item_singlerow_subselect::Collect_scalar_subquery_info::L_SELECT;
  List_iterator<Item> lii(fields_list);
  Item *select_expr;
  while ((select_expr = lii++)) {
    if (select_expr->has_subquery() &&
        (select_expr)
            ->walk(&Item::collect_scalar_subqueries,
                   enum_walk::PREFIX | enum_walk::POSTFIX,
                   pointer_cast<uchar *>(&subqueries)))
      return true; /* purecov: inspected */
  }

  subqueries.m_location =
      Item_singlerow_subselect::Collect_scalar_subquery_info::L_HAVING;
  Item **having_expr_p = &m_having_cond;
  if (*having_expr_p != nullptr && (*having_expr_p)->has_subquery()) {
    if ((*having_expr_p)
            ->walk(&Item::collect_scalar_subqueries,
                   enum_walk::PREFIX | enum_walk::POSTFIX,
                   pointer_cast<uchar *>(&subqueries)))
      return true; /* purecov: inspected */
  }

  /*
    Loop through eligible subqueries and see if we need the extra transform of
    implicit grouping into a separate derived table before we can
    transform the scalar subqueries to more derived tables.  But we
    cannot do this if we have a HAVING expression which references or contains
    a subquery.
    In that case, we throw in the towel and don't do any transformations. E.g.

    1. SELECT SUM(a), (SELECT SUM(b) FROM t3) scalar
       FROM t1
       HAVING SUM(a) > scalar;

    2. SELECT MAX(a)
       FROM t1
       WHERE FALSE
       HAVING (SELECT MIN(a) FROM t1) > 0;

   TODO: we could solve this by not moving the HAVING condition into the derived
   table, but instead letting it remain in the transformed block as a WHERE
   predicate, e.g. in the case of example 1:

     SELECT derived0.summ, derived1.scalar
     FROM (SELECT SUM(a) AS summ FROM t1) AS derived0
           LEFT JOIN
           (SELECT SUM(b) AS scalar FROM t3) AS derived1
           ON TRUE
     WHERE derived0.sum > derived1.scalar;

   but this is not yet done.
  */
  if (is_implicitly_grouped()) {
    bool need_new_outer = false;
    for (auto subquery : subqueries.list) {
      auto *subq = subquery.item;
      if (!query_block_contains_subquery(this, subq->unit)) continue;

      // Possibly contradicting requirements
      // (1) Subquery is in SELECT list: new_outer
      // (2) No new outer possible if HAVING contains subquery
      if (subquery.m_location &
          Item_singlerow_subselect::Collect_scalar_subquery_info::L_SELECT) {
        need_new_outer = true;
      }
      if (subquery.m_location &
          Item_singlerow_subselect::Collect_scalar_subquery_info::L_HAVING)
        return false;
    }

    if (need_new_outer) {
      /*
        In this case, the default transform with a single new derived table and
        a LEFT OUTER JOIN isn't always correct - we need to first move the
        aggregated query to a new derived subquery before we can transform the
        scalar subqueries to other derived tables.
      */
      bool break_off = false;
      if (transform_grouped_to_derived(thd, &break_off)) return true;
      derived_tab_no++;
      if (break_off) return false;  // skip transformation
    }
  }

  /*
    Loop through eligible subqueries and transform them to derived tables
    and replace occurrences in expression trees with a field of the relevant
    derived table.
  */
  for (auto subquery : subqueries.list) {
    Item_singlerow_subselect *const subq = subquery.item;
    SELECT_LEX_UNIT *const subs_unit = subq->unit;

    /*
      A reference to a scalar subquery from another query expression can happen.
      We can't transform it here, but it may be replaced from another query
      block.
    */
    if (!query_block_contains_subquery(this, subs_unit)) continue;

    TABLE_LIST *tl;

    // Create a derived table for the subquery and nest it. If we found the
    // subquery outside of a join condition, we simply nest it at the end
    // with a LEFT OUTER .. ON TRUE, e.g.
    //
    // SELECT (SELECT COUNT(a) FROM t2) + a FROM t1;
    // ->
    // SELECT derived.cnt + t1.a FROM
    //   t1 LEFT OUTER JOIN
    //   (select COUNT(a) AS cnt FROM t2) AS derived
    // ON TRUE;
    //
    // If we have a subquery inside a join condition we nest it after the
    // outer table:
    //
    // SELECT * FROM t1 LEFT JOIN
    //               t2
    //             ON (SELECT COUNT(a) AS cnt FROM t2) = t1.a;
    // ->
    // SELECT * FROM t1 LEFT JOIN
    //               (SELECT COUNT(t2.a) AS cnt
    //                FROM t2) derived_1_0
    //             ON(TRUE) LEFT JOIN
    //               t2
    //             ON derived_1_0.cnt = t1.a
    //
    if (transform_subquery_to_derived(thd, &tl, subs_unit, subq,
                                      /*use_inner_join=*/false,
                                      subquery.m_join_condition))
      return true;

    /*
      Replace the subquery with a field in the materialized tmp table
      in WHERE, JOIN conditions, HAVING clause or SELECT expressions (could be
      optimized by keeping track in which expression the subquery was found)
    */

    // Replace in WHERE clause?
    if (subquery.m_location &
        Item_singlerow_subselect::Collect_scalar_subquery_info::L_WHERE) {
      if (*where_expr_p != nullptr &&
          replace_subquery_in_expr(thd, subq, tl, where_expr_p))
        return true; /* purecov: inspected */
    }

    // Replace in join conditions?
    if (subquery.m_location &
        Item_singlerow_subselect::Collect_scalar_subquery_info::L_JOIN_COND) {
      if (walk_join_conditions(
              top_join_list,
              [&](Item **expr_p) mutable -> bool {
                subqueries.m_location = Item_singlerow_subselect::
                    Collect_scalar_subquery_info::L_JOIN_COND;
                if (*expr_p != nullptr &&
                    replace_subquery_in_expr(thd, subq, tl, expr_p))
                  return true; /* purecov: inspected */
                return false;
              },
              &subqueries))
        return true; /* purecov: inspected */
    }

    List_iterator<Item> lia(all_fields);
    while ((select_expr = lia++)) {
      if (replace_subquery_in_expr(thd, subq, tl, lia.ref())) return true;
      if (*lia.ref() != select_expr) {
        for (uint i = 0; i < all_fields.elements; i++) {
          if (base_ref_items[i] == select_expr) base_ref_items[i] = *lia.ref();
        }
      }
    }

    // Replace in HAVING clause?
    if (subquery.m_location &
        (Item_singlerow_subselect::Collect_scalar_subquery_info::L_HAVING)) {
      if (*having_expr_p != nullptr &&
          replace_subquery_in_expr(thd, subq, tl, having_expr_p))
        return true; /* purecov: inspected */
    }

    // A subquery in the SELECT list can be present in the GROUP BY clause
    // so we potentially need to replace there too.
    for (ORDER *ord = group_list.first; ord != nullptr; ord = ord->next) {
      if (replace_subquery_in_expr(thd, subq, tl, ord->item)) return true;
    }

    OPT_TRACE_TRANSFORM(&thd->opt_trace, trace_wrapper, trace_object,
                        tl->derived_unit()->first_select()->select_number,
                        "scalar subquery", "derived table");
    opt_trace_print_expanded_query(thd, this, &trace_object);
  }

  return false;
}

/**
  @} (end of group Query_Resolver)
*/<|MERGE_RESOLUTION|>--- conflicted
+++ resolved
@@ -2161,22 +2161,8 @@
     /*
       If m_lateral_deps!=0, some outer ref is now a neighbour in FROM: we have
       made 'tr' LATERAL.
-<<<<<<< HEAD
-=======
       Note that 'tr' might be a common table expression: it means we now have a
       "lateral CTE".
-      @todo after WL#6570 when we don't re-resolve, remove this comment.
-      Note that this above gives 'tr' enough "right to look left", but alas
-      also too much of it; e.g.
-      select * from t1, lateral (select * from dt1, dt2) dt3
-      becomes
-      select * from t1, lateral dt1, lateral dt2 :
-      dt2 needs the right to look into t1 and gets it, but also dt2 gets the
-      right to look into dt1, which is too much. But this is only a problem in
-      execution of PS (which does name resolution on the merged query), and
-      cached_table saves the day (tested in derived_correlated.test, search
-      for "prepared stmt"). So there's no problem.
->>>>>>> 3beba6ab
     */
   }
 }
