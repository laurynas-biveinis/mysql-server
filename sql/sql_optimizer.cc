/* Copyright (c) 2000, 2018, Oracle and/or its affiliates. All rights reserved.

   This program is free software; you can redistribute it and/or modify
   it under the terms of the GNU General Public License, version 2.0,
   as published by the Free Software Foundation.

   This program is also distributed with certain software (including
   but not limited to OpenSSL) that is licensed under separate terms,
   as designated in a particular file or component or in included license
   documentation.  The authors of MySQL hereby grant you an additional
   permission to link the program and your derivative works with the
   separately licensed software that they have included with MySQL.

   This program is distributed in the hope that it will be useful,
   but WITHOUT ANY WARRANTY; without even the implied warranty of
   MERCHANTABILITY or FITNESS FOR A PARTICULAR PURPOSE.  See the
   GNU General Public License, version 2.0, for more details.

   You should have received a copy of the GNU General Public License
   along with this program; if not, write to the Free Software
   Foundation, Inc., 51 Franklin St, Fifth Floor, Boston, MA 02110-1301  USA */

/**
  @file

  @brief Optimize query expressions: Make optimal table join order, select
         optimal access methods per table, apply grouping, sorting and
         limit processing.

  @defgroup Query_Optimizer  Query Optimizer
  @{
*/

#include "sql/sql_optimizer.h"

#include "my_config.h"

#include <limits.h>
#include <algorithm>
#include <atomic>
#include <new>
#include <utility>

#include "binary_log_types.h"
#include "ft_global.h"
#include "m_ctype.h"
#include "memory_debugging.h"
#include "my_bit.h"  // my_count_bits
#include "my_bitmap.h"
#include "my_dbug.h"
#include "my_macros.h"
#include "my_sqlcommand.h"
#include "my_sys.h"
#include "mysql/udf_registration_types.h"
#include "mysql_com.h"
#include "mysqld_error.h"
#include "sql/abstract_query_plan.h"  // Join_plan
#include "sql/check_stack.h"
#include "sql/debug_sync.h"  // DEBUG_SYNC
#include "sql/derror.h"      // ER_THD
#include "sql/enum_query_type.h"
#include "sql/handler.h"
#include "sql/item_cmpfunc.h"
#include "sql/item_func.h"
#include "sql/item_row.h"
#include "sql/item_sum.h"  // Item_sum
#include "sql/key.h"
#include "sql/key_spec.h"
#include "sql/lock.h"    // mysql_unlock_some_tables
#include "sql/mysqld.h"  // stage_optimizing
#include "sql/nested_join.h"
#include "sql/opt_costmodel.h"
#include "sql/opt_explain.h"  // join_type_str
#include "sql/opt_hints.h"    // hint_table_state
#include "sql/opt_range.h"    // QUICK_SELECT_I
#include "sql/opt_trace.h"    // Opt_trace_object
#include "sql/opt_trace_context.h"
#include "sql/query_options.h"
#include "sql/query_result.h"
#include "sql/sql_base.h"  // init_ftfuncs
#include "sql/sql_bitmap.h"
#include "sql/sql_const.h"
#include "sql/sql_error.h"
#include "sql/sql_join_buffer.h"  // JOIN_CACHE
#include "sql/sql_planner.h"      // calculate_condition_filter
#include "sql/sql_resolver.h"     // subquery_allows_materialization
#include "sql/sql_test.h"         // print_where
#include "sql/sql_tmp_table.h"    // get_max_key_and_part_length
#include "sql/system_variables.h"
#include "sql/table.h"
#include "sql/thr_malloc.h"
#include "sql/window.h"
#include "sql_string.h"

using std::max;
using std::min;

static bool optimize_semijoin_nests_for_materialization(JOIN *join);
static void calculate_materialization_costs(JOIN *join, TABLE_LIST *sj_nest,
                                            uint n_tables,
                                            Semijoin_mat_optimize *sjm);
static bool make_join_select(JOIN *join, Item *item);
static bool list_contains_unique_index(JOIN_TAB *tab,
                                       bool (*find_func)(Field *, void *),
                                       void *data);
static bool find_field_in_item_list(Field *field, void *data);
static bool find_field_in_order_list(Field *field, void *data);
static ORDER *create_distinct_group(THD *thd, Ref_item_array ref_item_array,
                                    ORDER *order, List<Item> &fields,
                                    bool *all_order_by_fields_used);
static TABLE *get_sort_by_table(ORDER *a, ORDER *b, TABLE_LIST *tables);
static bool add_ref_to_table_cond(THD *thd, JOIN_TAB *join_tab);
static void trace_table_dependencies(Opt_trace_context *trace,
                                     JOIN_TAB *join_tabs, uint table_count);
static bool update_ref_and_keys(THD *thd, Key_use_array *keyuse,
                                JOIN_TAB *join_tab, uint tables, Item *cond,
                                table_map normal_tables, SELECT_LEX *select_lex,
                                SARGABLE_PARAM **sargables);
static bool pull_out_semijoin_tables(JOIN *join);
static void add_loose_index_scan_and_skip_scan_keys(JOIN *join,
                                                    JOIN_TAB *join_tab);
static ha_rows get_quick_record_count(THD *thd, JOIN_TAB *tab, ha_rows limit);
static Item *make_cond_for_table_from_pred(THD *thd, Item *root_cond,
                                           Item *cond, table_map tables,
                                           table_map used_table,
                                           bool exclude_expensive_cond);
static bool only_eq_ref_tables(JOIN *join, ORDER *order, table_map tables,
                               table_map *cached_eq_ref_tables,
                               table_map *eq_ref_tables);
static bool setup_join_buffering(JOIN_TAB *tab, JOIN *join, uint no_jbuf_after);

static bool test_if_skip_sort_order(JOIN_TAB *tab, ORDER_with_src &order,
                                    ha_rows select_limit, const bool no_changes,
                                    const Key_map *map, int *best_idx);

static Item_func_match *test_if_ft_index_order(ORDER *order);

static uint32 get_key_length_tmp_table(Item *item);

bool JOIN::alloc_indirection_slices() {
  const uint card = REF_SLICE_WIN_1 + m_windows.elements * 2;

  DBUG_ASSERT(ref_items == nullptr);
  ref_items = (Ref_item_array *)sql_alloc(sizeof(Ref_item_array) * card);
  if (ref_items == nullptr) return true;

  tmp_all_fields = (List<Item> *)sql_alloc(sizeof(List<Item>) * card);
  if (tmp_all_fields == nullptr) return true;

  tmp_fields_list = (List<Item> *)sql_alloc(sizeof(List<Item>) * card);
  if (tmp_fields_list == nullptr) return true;

  for (uint i = 0; i < card; i++) {
    ref_items[i].reset();
    tmp_all_fields[i].empty();
    tmp_fields_list[i].empty();
  }

  return false;
}

/**
  Optimizes one query block into a query execution plan (QEP.)

  This is the entry point to the query optimization phase. This phase
  applies both logical (equivalent) query rewrites, cost-based join
  optimization, and rule-based access path selection. Once an optimal
  plan is found, the member function creates/initializes all
  structures needed for query execution. The main optimization phases
  are outlined below:

    -# Logical transformations:
      - Outer to inner joins transformation.
      - Equality/constant propagation.
      - Partition pruning.
      - COUNT(*), MIN(), MAX() constant substitution in case of
        implicit grouping.
      - ORDER BY optimization.
    -# Perform cost-based optimization of table order and access path
       selection. See JOIN::make_join_plan()
    -# Post-join order optimization:
       - Create optimal table conditions from the where clause and the
         join conditions.
       - Inject outer-join guarding conditions.
       - Adjust data access methods after determining table condition
         (several times.)
       - Optimize ORDER BY/DISTINCT.
    -# Code generation
       - Set data access functions.
       - Try to optimize away sorting/distinct.
       - Setup temporary table usage for grouping and/or sorting.

  @retval 0 Success.
  @retval 1 Error, error code saved in member JOIN::error.
*/
int JOIN::optimize() {
  uint no_jbuf_after = UINT_MAX;
  const bool has_windows = m_windows.elements != 0;

  DBUG_ENTER("JOIN::optimize");
  DBUG_ASSERT(select_lex->leaf_table_count == 0 ||
              thd->lex->is_query_tables_locked() ||
              select_lex == unit->fake_select_lex);
  DBUG_ASSERT(tables == 0 && primary_tables == 0 &&
              tables_list == (TABLE_LIST *)1);

  // to prevent double initialization on EXPLAIN
  if (optimized) DBUG_RETURN(0);

  Prepare_error_tracker tracker(thd);

  DEBUG_SYNC(thd, "before_join_optimize");

  THD_STAGE_INFO(thd, stage_optimizing);

  if (select_lex->first_execution) {
    /**
      @todo
      This query block didn't transform itself in SELECT_LEX::prepare(), so
      belongs to a parent query block. That parent, or its parents, had to
      transform us - it has not; maybe it is itself in prepare() and
      evaluating the present query block as an Item_subselect. Such evaluation
      in prepare() is expected to be a rare case to be eliminated in the
      future ("SET x=(subq)" is one such case; because it locks tables before
      prepare()).
    */
    if (select_lex->apply_local_transforms(thd, false)) DBUG_RETURN(error = 1);
  }

  Opt_trace_context *const trace = &thd->opt_trace;
  Opt_trace_object trace_wrapper(trace);
  Opt_trace_object trace_optimize(trace, "join_optimization");
  trace_optimize.add_select_number(select_lex->select_number);
  Opt_trace_array trace_steps(trace, "steps");

  count_field_types(select_lex, &tmp_table_param, all_fields, false, false);

  DBUG_ASSERT(tmp_table_param.sum_func_count == 0 || group_list ||
              implicit_grouping);

  if (select_lex->olap == ROLLUP_TYPE && optimize_rollup())
    DBUG_RETURN(true); /* purecov: inspected */

  if (alloc_func_list()) DBUG_RETURN(1); /* purecov: inspected */

  if (select_lex->get_optimizable_conditions(thd, &where_cond, &having_cond))
    DBUG_RETURN(1);

  set_optimized();

  tables_list = select_lex->leaf_tables;

  if (alloc_indirection_slices()) DBUG_RETURN(1);

  // The base ref items from query block are assigned as JOIN's ref items
  ref_items[REF_SLICE_ACTIVE] = select_lex->base_ref_items;

  /* dump_TABLE_LIST_graph(select_lex, select_lex->leaf_tables); */
  /*
    Run optimize phase for all derived tables/views used in this SELECT,
    including those in semi-joins.
  */
  if (select_lex->materialized_derived_table_count) {
    for (TABLE_LIST *tl = select_lex->leaf_tables; tl; tl = tl->next_leaf) {
      if (tl->is_view_or_derived() && tl->optimize_derived(thd)) DBUG_RETURN(1);
    }
  }

  /* dump_TABLE_LIST_graph(select_lex, select_lex->leaf_tables); */

  row_limit =
      ((select_distinct || order || group_list) ? HA_POS_ERROR
                                                : unit->select_limit_cnt);
  // m_select_limit is used to decide if we are likely to scan the whole table.
  m_select_limit = unit->select_limit_cnt;

  if (unit->first_select()->active_options() & OPTION_FOUND_ROWS) {
    /*
      Calculate found rows if
      - LIMIT is set, and
      - Query block is not equipped with "braces". In this case, each
        query block must be calculated fully and the limit is applied on
        the final UNION evaluation.
    */
    calc_found_rows = m_select_limit != HA_POS_ERROR && !select_lex->braces;
  }
  if (having_cond || calc_found_rows) m_select_limit = HA_POS_ERROR;

  if (unit->select_limit_cnt == 0 && !calc_found_rows) {
    zero_result_cause = "Zero limit";
    best_rowcount = 0;
    goto setup_subq_exit;
  }

  if (where_cond || select_lex->outer_join) {
    if (optimize_cond(thd, &where_cond, &cond_equal, &select_lex->top_join_list,
                      &select_lex->cond_value)) {
      error = 1;
      DBUG_PRINT("error", ("Error from optimize_cond"));
      DBUG_RETURN(1);
    }
    if (select_lex->cond_value == Item::COND_FALSE) {
      zero_result_cause = "Impossible WHERE";
      best_rowcount = 0;
      goto setup_subq_exit;
    }
  }
  if (having_cond) {
    if (optimize_cond(thd, &having_cond, &cond_equal, NULL,
                      &select_lex->having_value)) {
      error = 1;
      DBUG_PRINT("error", ("Error from optimize_cond"));
      DBUG_RETURN(1);
    }
    if (select_lex->having_value == Item::COND_FALSE) {
      zero_result_cause = "Impossible HAVING";
      best_rowcount = 0;
      goto setup_subq_exit;
    }
  }

  if (select_lex->partitioned_table_count && prune_table_partitions()) {
    error = 1;
    DBUG_PRINT("error", ("Error from prune_partitions"));
    DBUG_RETURN(1);
  }

  /*
     Try to optimize count(*), min() and max() to const fields if
     there is implicit grouping (aggregate functions but no
     group_list). In this case, the result set shall only contain one
     row.
  */
  if (tables_list && implicit_grouping) {
    int res;
    /*
      opt_sum_query() returns HA_ERR_KEY_NOT_FOUND if no rows match
      the WHERE condition,
      or 1 if all items were resolved (optimized away),
      or 0, or an error number HA_ERR_...

      If all items were resolved by opt_sum_query, there is no need to
      open any tables.
    */
    if ((res = opt_sum_query(thd, select_lex->leaf_tables, all_fields,
                             where_cond, &select_count))) {
      best_rowcount = 0;
      if (res == HA_ERR_KEY_NOT_FOUND) {
        DBUG_PRINT("info", ("No matching min/max row"));
        zero_result_cause = "No matching min/max row";

        goto setup_subq_exit;
      }
      if (res > 1) {
        error = res;
        DBUG_PRINT("error", ("Error from opt_sum_query"));
        DBUG_RETURN(1);
      }
      if (res < 0) {
        DBUG_PRINT("info", ("No matching min/max row"));
        zero_result_cause = "No matching min/max row";
        goto setup_subq_exit;
      }
      DBUG_PRINT("info", ("Select tables optimized away"));
      zero_result_cause = "Select tables optimized away";
      tables_list = 0;  // All tables resolved
      best_rowcount = 1;
      const_tables = tables = primary_tables = select_lex->leaf_table_count;
      /*
        Extract all table-independent conditions and replace the WHERE
        clause with them. All other conditions were computed by opt_sum_query
        and the MIN/MAX/COUNT function(s) have been replaced by constants,
        so there is no need to compute the whole WHERE clause again.
        Notice that make_cond_for_table() will always succeed to remove all
        computed conditions, because opt_sum_query() is applicable only to
        conjunctions.
        Preserve conditions for EXPLAIN.
      */
      if (where_cond && !thd->lex->is_explain()) {
        Item *table_independent_conds =
            make_cond_for_table(thd, where_cond, PSEUDO_TABLE_BITS, 0, 0);
        DBUG_EXECUTE("where",
                     print_where(table_independent_conds,
                                 "where after opt_sum_query()", QT_ORDINARY););
        where_cond = table_independent_conds;
      }
      goto setup_subq_exit;
    }
  }
  if (!tables_list) {
    DBUG_PRINT("info", ("No tables"));
    best_rowcount = 1;
    error = 0;
    if (make_tmp_tables_info()) DBUG_RETURN(1);
    count_field_types(select_lex, &tmp_table_param, all_fields, false, false);
    // Make plan visible for EXPLAIN
    set_plan_state(NO_TABLES);
    DBUG_RETURN(0);
  }
  error = -1;  // Error is sent to client

  {
    m_windowing_steps = false;  // initialization
    m_windows_sort = false;
    List_iterator<Window> li(m_windows);
    Window *w;
    while ((w = li++))
      if (w->needs_sorting()) {
        m_windows_sort = true;
        break;
      }
  }

  sort_by_table = get_sort_by_table(order, group_list, select_lex->leaf_tables);

  if ((where_cond || group_list || order) &&
      substitute_gc(thd, select_lex, where_cond, group_list, order)) {
    // We added hidden fields to the all_fields list, count them.
    count_field_types(select_lex, &tmp_table_param, select_lex->all_fields,
                      false, false);
  }

  // Set up join order and initial access paths
  THD_STAGE_INFO(thd, stage_statistics);
  if (make_join_plan()) {
    if (thd->killed) thd->send_kill_message();
    DBUG_PRINT("error", ("Error: JOIN::make_join_plan() failed"));
    DBUG_RETURN(1);
  }

  // At this stage, join_tab==NULL, JOIN_TABs are listed in order by best_ref.
  ASSERT_BEST_REF_IN_JOIN_ORDER(this);

  if (zero_result_cause) goto setup_subq_exit;

  if (rollup.state == ROLLUP::STATE_NONE) {
    /* Remove distinct if only const tables */
    select_distinct &= !plan_is_const();
  }

  if (const_tables && !thd->locked_tables_mode &&
      !(select_lex->active_options() & SELECT_NO_UNLOCK)) {
    TABLE *ct[MAX_TABLES];
    for (uint i = 0; i < const_tables; i++) ct[i] = best_ref[i]->table();
    mysql_unlock_some_tables(thd, ct, const_tables);
  }
  if (!where_cond && select_lex->outer_join) {
    /* Handle the case where we have an OUTER JOIN without a WHERE */
    where_cond = new Item_int((longlong)1, 1);  // Always true
  }

  error = 0;
  /*
    Among the equal fields belonging to the same multiple equality
    choose the one that is to be retrieved first and substitute
    all references to these in where condition for a reference for
    the selected field.
  */
  if (where_cond) {
    where_cond =
        substitute_for_best_equal_field(where_cond, cond_equal, map2table);
    if (thd->is_error()) {
      error = 1;
      DBUG_PRINT("error", ("Error from substitute_for_best_equal"));
      DBUG_RETURN(1);
    }
    where_cond->update_used_tables();
    DBUG_EXECUTE("where", print_where(where_cond, "after substitute_best_equal",
                                      QT_ORDINARY););
  }

  /*
    Perform the same optimization on field evaluation for all join conditions.
  */
  for (uint i = const_tables; i < tables; ++i) {
    JOIN_TAB *const tab = best_ref[i];
    if (tab->position() && tab->join_cond()) {
      tab->set_join_cond(substitute_for_best_equal_field(
          tab->join_cond(), tab->cond_equal, map2table));
      if (thd->is_error()) {
        error = 1;
        DBUG_PRINT("error", ("Error from substitute_for_best_equal"));
        DBUG_RETURN(1);
      }
      tab->join_cond()->update_used_tables();
    }
  }

  if (init_ref_access()) {
    error = 1;
    DBUG_PRINT("error", ("Error from init_ref_access"));
    DBUG_RETURN(1);
  }

  // Update table dependencies after assigning ref access fields
  update_depend_map();

  THD_STAGE_INFO(thd, stage_preparing);

  if (make_join_select(this, where_cond)) {
    if (thd->is_error()) DBUG_RETURN(1);

    zero_result_cause = "Impossible WHERE noticed after reading const tables";
    goto setup_subq_exit;
  }

  if (select_lex->query_result()->optimize()) {
    DBUG_PRINT("error", ("Error: Query_result::optimize() failed"));
    DBUG_RETURN(1);  // error == -1
  }

  error = -1; /* if goto err */

  if (optimize_distinct_group_order()) DBUG_RETURN(true);

  if ((select_lex->active_options() & SELECT_NO_JOIN_CACHE) ||
      select_lex->ftfunc_list->elements)
    no_jbuf_after = 0;

  /* Perform FULLTEXT search before all regular searches */
  if (select_lex->has_ft_funcs() && optimize_fts_query()) DBUG_RETURN(1);

  /*
    By setting child_subquery_can_materialize so late we gain the following:
    JOIN::compare_costs_of_subquery_strategies() can test this variable to
    know if we are have finished evaluating constant conditions, which itself
    helps determining fanouts.
  */
  child_subquery_can_materialize = true;

  /*
    It's necessary to check const part of HAVING cond as
    there is a chance that some cond parts may become
    const items after make_join_plan() (for example
    when Item is a reference to const table field from
    outer join).
    This check is performed only for those conditions
    which do not use aggregate functions. In such case
    temporary table may not be used and const condition
    elements may be lost during further having
    condition transformation in JOIN::exec.
  */
  if (having_cond && !having_cond->has_aggregation() && (const_tables > 0)) {
    having_cond->update_used_tables();
    if (remove_eq_conds(thd, having_cond, &having_cond,
                        &select_lex->having_value)) {
      error = 1;
      DBUG_PRINT("error", ("Error from remove_eq_conds"));
      DBUG_RETURN(1);
    }
    if (select_lex->having_value == Item::COND_FALSE) {
      having_cond = new Item_int((longlong)0, 1);
      zero_result_cause =
          "Impossible HAVING noticed after reading const tables";
      goto setup_subq_exit;
    }
  }

  if (rollup.state != ROLLUP::STATE_NONE) {
    if (rollup_process_const_fields()) {
      DBUG_PRINT("error", ("Error: rollup_process_fields() failed"));
      DBUG_RETURN(1);
    }
    /*
      Fields may have been replaced by Item_func_rollup_const, so
      recalculate the number of fields and functions for this query block.
    */

    // JOIN::optimize_rollup() may set quick_group=0, and we must not undo that.
    const uint save_quick_group = tmp_table_param.quick_group;

    count_field_types(select_lex, &tmp_table_param, all_fields, false, false);
    tmp_table_param.quick_group = save_quick_group;
  }

  /* Cache constant expressions in WHERE, HAVING, ON clauses. */
  if (!plan_is_const() && cache_const_exprs()) DBUG_RETURN(1);

  // See if this subquery can be evaluated with subselect_indexsubquery_engine
  if (const int ret = replace_index_subquery()) {
    set_plan_state(PLAN_READY);
    /*
      We leave optimize() because the rest of it is only about order/group
      which those subqueries don't have and about setting up plan which
      we're not going to use due to different execution method.
    */
    DBUG_RETURN(ret < 0);
  }

  {
    /*
      If the hint FORCE INDEX FOR ORDER BY/GROUP BY is used for the first
      table (it does not make sense for other tables) then we cannot do join
      buffering.
    */
    if (!plan_is_const()) {
      const TABLE *const first = best_ref[const_tables]->table();
      if ((first->force_index_order && order) ||
          (first->force_index_group && group_list))
        no_jbuf_after = 0;
    }

    bool simple_sort = true;
    // Check whether join cache could be used
    for (uint i = const_tables; i < tables; i++) {
      JOIN_TAB *const tab = best_ref[i];
      if (!tab->position()) continue;
      if (setup_join_buffering(tab, this, no_jbuf_after)) DBUG_RETURN(true);
      if (tab->use_join_cache() != JOIN_CACHE::ALG_NONE) simple_sort = false;
      DBUG_ASSERT(tab->type() != JT_FT ||
                  tab->use_join_cache() == JOIN_CACHE::ALG_NONE);
    }
    if (!simple_sort) {
      /*
        A join buffer is used for this table. We here inform the optimizer
        that it should not rely on rows of the first non-const table being in
        order thanks to an index scan; indeed join buffering of the present
        table subsequently changes the order of rows.
      */
      simple_order = simple_group = false;
    }
  }

  if (!plan_is_const() && order) {
    /*
      Force using of tmp table if sorting by a SP or UDF function due to
      their expensive and probably non-deterministic nature.
    */
    for (ORDER *tmp_order = order; tmp_order; tmp_order = tmp_order->next) {
      Item *item = *tmp_order->item;
      if (item->is_expensive()) {
        /* Force tmp table without sort */
        simple_order = simple_group = false;
        break;
      }
    }
  }

  /*
    Check if we need to create a temporary table prior to any windowing.

    (1) If there is ROLLUP, which happens before DISTINCT, windowing and ORDER
    BY, any of those clauses needs the result of ROLLUP in a tmp table.

    Rows which ROLLUP adds to the result are visible only to DISTINCT,
    windowing and ORDER BY which we handled above. So for the rest of
    conditions ((2), etc), we can do as if there were no ROLLUP.

    (2) If all tables are constant, the query's result is guaranteed to have 0
    or 1 row only, so all SQL clauses discussed below (DISTINCT, ORDER BY,
    GROUP BY, windowing, SQL_BUFFER_RESULT) are useless and need no tmp
    table.

    (3) If there is GROUP BY which isn't resolved by using an index or sorting
    the first table, we need a tmp table to compute the grouped rows.
    GROUP BY happens before windowing; so it is a pre-windowing tmp
    table.

    (4) (5) If there is DISTINCT, or ORDER BY which isn't resolved by using an
    index or sorting the first table, those clauses need an input tmp table.
    If we have windowing, as those clauses are used after windowing, they can
    use the last window's tmp table.

    (6) If there are different ORDER BY and GROUP BY orders, ORDER BY needs an
    input tmp table, so it's like (5).

    (7) If the user wants us to buffer the result, we need a tmp table. But
    windowing creates one anyway, and so does the materialization of a derived
    table.

    See also the computation of Temp_table_param::m_window_short_circuit,
    where we make sure to create a tmp table if the clauses above want one.

    (8) If the first windowing step needs sorting, filesort() will be used; it
    can sort one table but not a join of tables, so we need a tmp table
    then. If GROUP BY was optimized away, the pre-windowing result is 0 or 1
    row so doesn't need sorting.
  */

  if (rollup.state != ROLLUP::STATE_NONE &&  // (1)
      (select_distinct || has_windows || order))
    need_tmp_before_win = true;

  if (!plan_is_const())  // (2)
  {
    if ((group_list && !simple_group) ||               // (3)
        (!has_windows && (select_distinct ||           // (4)
                          (order && !simple_order) ||  // (5)
                          (group_list && order))) ||   // (6)
        ((select_lex->active_options() & OPTION_BUFFER_RESULT) &&
         !has_windows &&
         !(unit->derived_table &&
           unit->derived_table->uses_materialization())) ||     // (7)
        (has_windows && (primary_tables - const_tables) > 1 &&  // (8)
         m_windows[0]->needs_sorting() && !group_optimized_away))
      need_tmp_before_win = true;
  }

  DBUG_EXECUTE("info", TEST_join(this););

  if (!plan_is_const()) {
    JOIN_TAB *tab = best_ref[const_tables];
    /*
      Because filesort always does a full table scan or a quick range scan
      we must add the removed reference to the select for the table.
      We only need to do this when we have a simple_order or simple_group
      as in other cases the join is done before the sort.
    */
    if ((order || group_list) && tab->type() != JT_ALL &&
        tab->type() != JT_FT && tab->type() != JT_REF_OR_NULL &&
        ((order && simple_order) || (group_list && simple_group))) {
      if (add_ref_to_table_cond(thd, tab)) {
        DBUG_RETURN(1);
      }
    }
    // Test if we can use an index instead of sorting
    test_skip_sort();
  }

  if (alloc_qep(tables)) DBUG_RETURN(error = 1); /* purecov: inspected */

  if (make_join_readinfo(this, no_jbuf_after))
    DBUG_RETURN(1); /* purecov: inspected */

  if (make_tmp_tables_info()) DBUG_RETURN(1);

  // At this stage, we have fully set QEP_TABs; JOIN_TABs are unaccessible,
  // pushed joins(see below) are still allowed to change the QEP_TABs

  /*
    Push joins to handlerton(s)

    The handlerton(s) will inspect the QEP through the
    AQP (Abstract Query Plan) and extract from it whatever
    it might implement of pushed execution.

    It is the responsibility of the handler:
     - to store any information it need for later
       execution of pushed queries.
     - to call appropriate AQP functions which modifies the
       QEP to use the special 'linked' read functions
       for those parts of the join which have been pushed.

    Currently pushed joins are only implemented by NDB.

    It only make sense to try pushing if > 1 non-const tables.
  */
  if (!plan_is_single_table() && !plan_is_const()) {
    const AQP::Join_plan plan(this);
    if (ha_make_pushed_joins(thd, &plan)) DBUG_RETURN(1);
  }

  /*
    If we decided to not sort after all, update m_current_query_cost.
    Windowing sorts are handled elsewhere
  */
  if (sort_cost > 0.0 &&
      !explain_flags.any(ESP_USING_FILESORT, ESC_WINDOWING)) {
    best_read -= sort_cost;
    sort_cost = 0.0;
    if (thd->lex->is_single_level_stmt()) thd->m_current_query_cost = best_read;
  }

  count_field_types(select_lex, &tmp_table_param, all_fields, false, false);
  // Make plan visible for EXPLAIN
  set_plan_state(PLAN_READY);

  DEBUG_SYNC(thd, "after_join_optimize");

  error = 0;
  DBUG_RETURN(0);

setup_subq_exit:

  DBUG_ASSERT(zero_result_cause != NULL);
  /*
    Even with zero matching rows, subqueries in the HAVING clause may
    need to be evaluated if there are aggregate functions in the
    query. If this JOIN is part of an outer query, subqueries in HAVING may
    be evaluated several times in total; so subquery materialization makes
    sense.
  */
  child_subquery_can_materialize = true;
  trace_steps.end();  // because all steps are done
  Opt_trace_object(trace, "empty_result").add_alnum("cause", zero_result_cause);

  having_for_explain = having_cond;
  error = 0;

  if (!qep_tab && best_ref) {
    /*
      After creation of JOIN_TABs in make_join_plan(), we have shortcut due to
      some zero_result_cause. For simplification, if we have JOIN_TABs we
      want QEP_TABs too.
    */
    if (alloc_qep(tables)) DBUG_RETURN(1); /* purecov: inspected */
    unplug_join_tabs();
  }

  set_plan_state(ZERO_RESULT);
  DBUG_RETURN(0);
}

/**
  Substitute all expressions in the WHERE condition and ORDER/GROUP lists
  that match generated columns (GC) expressions with GC fields, if any.

  @details This function does 3 things:
  1) Creates list of all GC fields that are a part of a key and the GC
    expression is a function. All query tables are scanned. If there's no
    such fields, function exits.
  2) By means of Item::compile() WHERE clause is transformed.
    @see Item_func::gc_subst_transformer() for details.
  3) If there's ORDER/GROUP BY clauses, this function tries to substitute
    expressions in these lists with GC too. It removes from the list of
    indexed GC all elements which index blocked by hints. This is done to
    reduce amount of further work. Next it goes through ORDER/GROUP BY list
    and matches the expression in it against GC expressions in indexed GC
    list. When a match is found, the expression is replaced with a new
    Item_field for the matched GC field. Also, this new field is added to
    the hidden part of all_fields list.

  @param thd         thread handle
  @param select_lex  the current select
  @param where_cond  the WHERE condition, possibly NULL
  @param group_list  the GROUP BY clause, possibly NULL
  @param order       the ORDER BY clause, possibly NULL

  @return true if the GROUP BY clause or the ORDER BY clause was
          changed, false otherwise
*/

bool substitute_gc(THD *thd, SELECT_LEX *select_lex, Item *where_cond,
                   ORDER *group_list, ORDER *order) {
  List<Field> indexed_gc;
  Opt_trace_context *const trace = &thd->opt_trace;
  Opt_trace_object trace_wrapper(trace);
  Opt_trace_object subst_gc(trace, "substitute_generated_columns");

  // Collect all GCs that are a part of a key
  for (TABLE_LIST *tl = select_lex->leaf_tables; tl; tl = tl->next_leaf) {
    if (tl->table->s->keys == 0) continue;
    for (uint i = 0; i < tl->table->s->fields; i++) {
      Field *fld = tl->table->field[i];
      if (fld->is_gcol() &&
          !(fld->part_of_key.is_clear_all() &&
            fld->part_of_prefixkey.is_clear_all()) &&
          fld->gcol_info->expr_item->can_be_substituted_for_gc()) {
        // Don't check allowed keys here as conditions/group/order use
        // different keymaps for that.
        indexed_gc.push_back(fld);
      }
    }
  }
  // No GC in the tables used in the query
  if (indexed_gc.elements == 0) return false;

  if (where_cond) {
    // Item_func::compile will dereference this pointer, provide valid value.
    uchar i, *dummy = &i;
    where_cond->compile(&Item::gc_subst_analyzer, &dummy,
                        &Item::gc_subst_transformer, (uchar *)&indexed_gc);
    subst_gc.add("resulting_condition", where_cond);
  }

  if (!(group_list || order)) return false;
  // Filter out GCs that do not have index usable for GROUP/ORDER
  Field *gc;
  List_iterator<Field> li(indexed_gc);

  while ((gc = li++)) {
    Key_map tkm = gc->part_of_key;
    tkm.intersect(group_list ? gc->table->keys_in_use_for_group_by
                             : gc->table->keys_in_use_for_order_by);
    if (tkm.is_clear_all()) li.remove();
  }
  if (!indexed_gc.elements) return false;

  // Index could be used for ORDER only if there is no GROUP
  ORDER *list = group_list ? group_list : order;
  bool changed = false;
  for (ORDER *ord = list; ord; ord = ord->next) {
    li.rewind();
    if (!(*ord->item)->can_be_substituted_for_gc()) continue;
    while ((gc = li++)) {
      Item_func *tmp = pointer_cast<Item_func *>(*ord->item);
      Item_field *field;
      if ((field = get_gc_for_expr(&tmp, gc, gc->result_type()))) {
        changed = true;
        /* Add new field to field list. */
        ord->item = select_lex->add_hidden_item(field);
        break;
      }
    }
  }
  if (changed && trace->is_started()) {
    String str;
    SELECT_LEX::print_order(
        &str, list,
        enum_query_type(QT_TO_SYSTEM_CHARSET | QT_SHOW_SELECT_NUMBER |
                        QT_NO_DEFAULT_DB));
    subst_gc.add_utf8(group_list ? "resulting_GROUP_BY" : "resulting_ORDER_BY",
                      str.ptr(), str.length());
  }
  return changed;
}

/**
   Sets the plan's state of the JOIN. This is always the final step of
   optimization; starting from this call, we expose the plan to other
   connections (via EXPLAIN CONNECTION) so the plan has to be final.
   QEP_TAB's quick_optim, condition_optim and keyread_optim are set here.
*/
void JOIN::set_plan_state(enum_plan_state plan_state_arg) {
  // A plan should not change to another plan:
  DBUG_ASSERT(plan_state_arg == NO_PLAN || plan_state == NO_PLAN);
  if (plan_state == NO_PLAN && plan_state_arg != NO_PLAN) {
    if (qep_tab != NULL) {
      /*
        We want to cover primary tables, tmp tables (they may have a sort, so
        their "quick" and "condition" may change when execution runs the
        sort), and sj-mat inner tables. Note that make_tmp_tables_info() may
        have added a sort to the first non-const primary table, so it's
        important to do those assignments after make_tmp_tables_info().
      */
      for (uint i = const_tables; i < tables; ++i) {
        qep_tab[i].set_quick_optim();
        qep_tab[i].set_condition_optim();
        qep_tab[i].set_keyread_optim();
      }
    }
  }

  DEBUG_SYNC(thd, "before_set_plan");

  // If SQLCOM_END, no thread is explaining our statement anymore.
  const bool need_lock = thd->query_plan.get_command() != SQLCOM_END;

  if (need_lock) thd->lock_query_plan();
  plan_state = plan_state_arg;
  if (need_lock) thd->unlock_query_plan();
}

bool JOIN::alloc_qep(uint n) {
  static_assert(MAX_TABLES <= INT_MAX8, "plan_idx needs to be wide enough.");

  ASSERT_BEST_REF_IN_JOIN_ORDER(this);

  qep_tab = new (thd->mem_root) QEP_TAB[n];
  if (!qep_tab) return true; /* purecov: inspected */
  for (uint i = 0; i < n; ++i) qep_tab[i].init(best_ref[i]);
  return false;
}

void QEP_TAB::init(JOIN_TAB *jt) {
  jt->share_qs(this);
  set_table(table());  // to update table()->reginfo.qep_tab
  table_ref = jt->table_ref;
}

/// @returns semijoin strategy for this table.
uint QEP_TAB::get_sj_strategy() const {
  if (first_sj_inner() == NO_PLAN_IDX) return SJ_OPT_NONE;
  const uint s = join()->qep_tab[first_sj_inner()].position()->sj_strategy;
  DBUG_ASSERT(s != SJ_OPT_NONE);
  return s;
}

/**
  Return the index used for a table in a QEP

  The various access methods have different places where the index/key
  number is stored, so this function is needed to return the correct value.

  @returns index number, or MAX_KEY if not applicable.

  JT_SYSTEM and JT_ALL does not use an index, and will always return MAX_KEY.

  JT_INDEX_MERGE supports more than one index. Hence MAX_KEY is returned and
  a further inspection is needed.
*/
uint QEP_TAB::effective_index() const {
  switch (type()) {
    case JT_SYSTEM:
      DBUG_ASSERT(ref().key == -1);
      return MAX_KEY;

    case JT_CONST:
    case JT_EQ_REF:
    case JT_REF_OR_NULL:
    case JT_REF:
      DBUG_ASSERT(ref().key != -1);
      return uint(ref().key);

    case JT_INDEX_SCAN:
    case JT_FT:
      return index();

    case JT_INDEX_MERGE:
      DBUG_ASSERT(quick()->index == MAX_KEY);
      return MAX_KEY;

    case JT_RANGE:
      return quick()->index;

    case JT_ALL:
    default:
      // @todo Check why JT_UNKNOWN is a valid value here.
      DBUG_ASSERT(type() == JT_ALL || type() == JT_UNKNOWN);
      return MAX_KEY;
  }
}

uint JOIN_TAB::get_sj_strategy() const {
  if (first_sj_inner() == NO_PLAN_IDX) return SJ_OPT_NONE;
  ASSERT_BEST_REF_IN_JOIN_ORDER(join());
  JOIN_TAB *tab = join()->best_ref[first_sj_inner()];
  uint s = tab->position()->sj_strategy;
  DBUG_ASSERT(s != SJ_OPT_NONE);
  return s;
}

int JOIN::replace_index_subquery() {
  DBUG_ENTER("replace_index_subquery");
  ASSERT_BEST_REF_IN_JOIN_ORDER(this);

  if (group_list ||
      !(unit->item && unit->item->substype() == Item_subselect::IN_SUBS) ||
      primary_tables != 1 || !where_cond || unit->is_union())
    DBUG_RETURN(0);

  // Guaranteed by remove_redundant_subquery_clauses():
  DBUG_ASSERT(order == NULL && !select_distinct);

  subselect_engine *engine = NULL;
  Item_in_subselect *const in_subs =
      static_cast<Item_in_subselect *>(unit->item);
  bool found_engine = false;

  JOIN_TAB *const first_join_tab = best_ref[0];

  if (in_subs->exec_method == Item_exists_subselect::EXEC_MATERIALIZATION) {
    // We cannot have two engines at the same time
  } else if (having_cond == NULL) {
    if (first_join_tab->type() == JT_EQ_REF &&
        first_join_tab->ref().items[0]->item_name.ptr() == in_left_expr_name) {
      found_engine = true;
      remove_subq_pushed_predicates();
    } else if (first_join_tab->type() == JT_REF &&
               first_join_tab->ref().items[0]->item_name.ptr() ==
                   in_left_expr_name) {
      found_engine = true;
      remove_subq_pushed_predicates();
    }
  } else if (first_join_tab->type() == JT_REF_OR_NULL &&
             first_join_tab->ref().items[0]->item_name.ptr() ==
                 in_left_expr_name &&
             having_cond->created_by_in2exists()) {
    found_engine = true;
    /*
      Injected conditions are more complex than in cases above so we don't try
      to simplify them.
    */
  }

  if (!found_engine) DBUG_RETURN(0);

  if (alloc_qep(tables)) DBUG_RETURN(-1); /* purecov: inspected */
  unplug_join_tabs();

  error = 0;
  QEP_TAB *const first_qep_tab = &qep_tab[0];

  if (first_qep_tab->table()->covering_keys.is_set(first_qep_tab->ref().key)) {
    DBUG_ASSERT(!first_qep_tab->table()->no_keyread);
    first_qep_tab->table()->set_keyread(true);
  }
  // execution uses where_cond:
  first_qep_tab->set_condition(where_cond);

  engine = new (*THR_MALLOC) subselect_indexsubquery_engine(
      first_qep_tab, unit->item, where_cond, having_cond);

  if (!unit->item->change_engine(engine))
    DBUG_RETURN(1);
  else               // error:
    DBUG_RETURN(-1); /* purecov: inspected */
}

bool JOIN::optimize_distinct_group_order() {
  DBUG_ENTER("optimize_distinct_group_order");
  ASSERT_BEST_REF_IN_JOIN_ORDER(this);
  const bool windowing = m_windows.elements > 0;
  const bool may_trace = select_distinct || group_list || order || windowing ||
                         tmp_table_param.sum_func_count;
  Opt_trace_context *const trace = &thd->opt_trace;
  Opt_trace_disable_I_S trace_disabled(trace, !may_trace);
  Opt_trace_object wrapper(trace);
  Opt_trace_object trace_opt(trace, "optimizing_distinct_group_by_order_by");
  /* Optimize distinct away if possible */
  {
    ORDER *org_order = order;
    order = ORDER_with_src(
        remove_const(order, where_cond, rollup.state == ROLLUP::STATE_NONE,
                     &simple_order, false),
        order.src);
    if (thd->is_error()) {
      error = 1;
      DBUG_PRINT("error", ("Error from remove_const"));
      DBUG_RETURN(true);
    }

    /*
      If we are using ORDER BY NULL or ORDER BY const_expression,
      return result in any order (even if we are using a GROUP BY)
    */
    if (!order && org_order) skip_sort_order = 1;
  }
  /*
     Check if we can optimize away GROUP BY/DISTINCT.
     We can do that if there are no aggregate functions, the
     fields in DISTINCT clause (if present) and/or columns in GROUP BY
     (if present) contain direct references to all key parts of
     an unique index (in whatever order) and if the key parts of the
     unique index cannot contain NULLs.
     Note that the unique keys for DISTINCT and GROUP BY should not
     be the same (as long as they are unique).

     The FROM clause must contain a single non-constant table.

     @todo Apart from the LIS test, every condition depends only on facts
     which can be known in SELECT_LEX::prepare(), possibly this block should
     move there.
  */

  JOIN_TAB *const tab = best_ref[const_tables];

  if (plan_is_single_table() && (group_list || select_distinct) &&
      !tmp_table_param.sum_func_count &&
      (!tab->quick() ||
       tab->quick()->get_type() != QUICK_SELECT_I::QS_TYPE_GROUP_MIN_MAX)) {
    if (group_list && rollup.state == ROLLUP::STATE_NONE &&
        list_contains_unique_index(tab, find_field_in_order_list,
                                   (void *)group_list)) {
      /*
        We have found that grouping can be removed since groups correspond to
        only one row anyway.
      */
      group_list = 0;
      grouped = false;
    }
    if (select_distinct &&
        list_contains_unique_index(tab, find_field_in_item_list,
                                   (void *)&fields_list)) {
      select_distinct = 0;
      trace_opt.add("distinct_is_on_unique", true)
          .add("removed_distinct", true);
    }
  }
  if (!(group_list || tmp_table_param.sum_func_count || windowing) &&
      select_distinct && plan_is_single_table() &&
      rollup.state == ROLLUP::STATE_NONE) {
    int order_idx = -1, group_idx = -1;
    /*
      We are only using one table. In this case we change DISTINCT to a
      GROUP BY query if:
      - The GROUP BY can be done through indexes (no sort) and the ORDER
        BY only uses selected fields.
        (In this case we can later optimize away GROUP BY and ORDER BY)
      - We are scanning the whole table without LIMIT
        This can happen if:
        - We are using CALC_FOUND_ROWS
        - We are using an ORDER BY that can't be optimized away.
      - Selected expressions are not set functions (those cannot be put
      into GROUP BY).

      We don't want to use this optimization when we are using LIMIT
      because in this case we can just create a temporary table that
      holds LIMIT rows and stop when this table is full.
    */
    if (order) {
      skip_sort_order = test_if_skip_sort_order(
          tab, order, m_select_limit,
          true,  // no_changes
          &tab->table()->keys_in_use_for_order_by, &order_idx);
      count_field_types(select_lex, &tmp_table_param, all_fields, false, false);
    }
    ORDER *o;
    bool all_order_fields_used;
    if ((o = create_distinct_group(thd, ref_items[REF_SLICE_ACTIVE], order,
                                   fields_list, &all_order_fields_used))) {
      group_list = ORDER_with_src(o, ESC_DISTINCT);
      const bool skip_group =
          skip_sort_order &&
          test_if_skip_sort_order(tab, group_list, m_select_limit,
                                  true,  // no_changes
                                  &tab->table()->keys_in_use_for_group_by,
                                  &group_idx);
      count_field_types(select_lex, &tmp_table_param, all_fields, false, false);
      // ORDER BY and GROUP BY are using different indexes, can't skip sorting
      if (group_idx >= 0 && order_idx >= 0 && group_idx != order_idx)
        skip_sort_order = false;
      if ((skip_group && all_order_fields_used) ||
          m_select_limit == HA_POS_ERROR || (order && !skip_sort_order)) {
        /*  Change DISTINCT to GROUP BY */
        select_distinct = 0;
        /*
          group_list was created with ORDER BY clause as prefix and
          replaces it. So it must respect ordering. If there is no
          ORDER BY, GROUP BY need not have to provide order.
        */
        if (!order) {
          for (ORDER *group = group_list; group; group = group->next)
            group->direction = ORDER_NOT_RELEVANT;
        }
        if (all_order_fields_used && skip_sort_order && order) {
          /*
            Force MySQL to read the table in sorted order to get result in
            ORDER BY order.
          */
          tmp_table_param.quick_group = 0;
        }
        grouped = true;  // For end_write_group
        trace_opt.add("changed_distinct_to_group_by", true);
      } else
        group_list = 0;
    } else if (thd->is_fatal_error)  // End of memory
      DBUG_RETURN(true);
  }
  simple_group = 0;

  ORDER *old_group_list = group_list;
  group_list = ORDER_with_src(
      remove_const(group_list, where_cond, rollup.state == ROLLUP::STATE_NONE,
                   &simple_group, true),
      group_list.src);

  if (thd->is_error()) {
    error = 1;
    DBUG_PRINT("error", ("Error from remove_const"));
    DBUG_RETURN(true);
  }
  if (old_group_list && !group_list) select_distinct = 0;

  if (!group_list && grouped) {
    order = 0;  // The output has only one row
    simple_order = 1;
    select_distinct = 0;  // No need in distinct for 1 row
    group_optimized_away = 1;
  }

  calc_group_buffer(this, group_list);
  send_group_parts = tmp_table_param.group_parts; /* Save org parts */

  /*
     If ORDER BY is a prefix of GROUP BY and if windowing or ROLLUP
     doesn't change this order, ORDER BY can be removed and we can
     enforce GROUP BY to provide order.
     Also true if the result is one row.
  */
  if ((test_if_subpart(group_list, order) && !m_windows_sort &&
       select_lex->olap != ROLLUP_TYPE) ||
      (!group_list && tmp_table_param.sum_func_count)) {
    if (order) {
      order = 0;
      trace_opt.add("removed_order_by", true);
    }
    if (is_indexed_agg_distinct(this, NULL)) streaming_aggregation = false;
  }

  DBUG_RETURN(false);
}

void JOIN::test_skip_sort() {
  DBUG_ENTER("test_skip_sort");
  ASSERT_BEST_REF_IN_JOIN_ORDER(this);
  JOIN_TAB *const tab = best_ref[const_tables];

  DBUG_ASSERT(m_ordered_index_usage == ORDERED_INDEX_VOID);

  if (group_list)  // GROUP BY honoured first
                   // (DISTINCT was rewritten to GROUP BY if skippable)
  {
    /*
      When there is SQL_BIG_RESULT or a JSON aggregation function,
      do not sort using index for GROUP BY, and thus force sorting on disk
      unless a group min-max optimization is going to be used as it is applied
      now only for one table queries with covering indexes.
    */
    if (!(select_lex->active_options() & SELECT_BIG_RESULT || with_json_agg) ||
        (tab->quick() &&
         tab->quick()->get_type() == QUICK_SELECT_I::QS_TYPE_GROUP_MIN_MAX)) {
      if (simple_group &&    // GROUP BY is possibly skippable
          !select_distinct)  // .. if not preceded by a DISTINCT
      {
        /*
          Calculate a possible 'limit' of table rows for 'GROUP BY':
          A specified 'LIMIT' is relative to the final resultset.
          'need_tmp' implies that there will be more postprocessing
          so the specified 'limit' should not be enforced yet.
         */
        const ha_rows limit =
            (need_tmp_before_win ? HA_POS_ERROR : m_select_limit);
        int dummy;

        if (test_if_skip_sort_order(tab, group_list, limit, false,
                                    &tab->table()->keys_in_use_for_group_by,
                                    &dummy)) {
          m_ordered_index_usage = ORDERED_INDEX_GROUP_BY;
        }
      }

      /*
        If we are going to use semi-join LooseScan, it will depend
        on the selected index scan to be used.  If index is not used
        for the GROUP BY, we risk that sorting is put on the LooseScan
        table.  In order to avoid this, force use of temporary table.
        TODO: Explain the quick_group part of the test below.
       */
      if ((m_ordered_index_usage != ORDERED_INDEX_GROUP_BY) &&
          (tmp_table_param.quick_group ||
           (tab->emb_sj_nest &&
            tab->position()->sj_strategy == SJ_OPT_LOOSE_SCAN))) {
        need_tmp_before_win = true;
        simple_order = simple_group = false;  // Force tmp table without sort
      }
    }
  } else if (order &&  // ORDER BY wo/ preceding GROUP BY
             (simple_order ||
              skip_sort_order) &&  // which is possibly skippable,
             !m_windows_sort)      // and WFs will not shuffle rows
  {
    int dummy;
    if ((skip_sort_order = test_if_skip_sort_order(
             tab, order, m_select_limit, false,
             &tab->table()->keys_in_use_for_order_by, &dummy))) {
      m_ordered_index_usage = ORDERED_INDEX_ORDER_BY;
    }
  }
  DBUG_VOID_RETURN;
}

/**
  Test if ORDER BY is a single MATCH function(ORDER BY MATCH)
  and sort order is descending.

  @param order                 pointer to ORDER struct.

  @retval
    Pointer to MATCH function if order is 'ORDER BY MATCH() DESC'
  @retval
    NULL otherwise
*/

static Item_func_match *test_if_ft_index_order(ORDER *order) {
  if (order && order->next == NULL && order->direction == ORDER_DESC &&
      (*order->item)->type() == Item::FUNC_ITEM &&
      ((Item_func *)(*order->item))->functype() == Item_func::FT_FUNC)
    return static_cast<Item_func_match *>(*order->item)->get_master();

  return NULL;
}

/**
  Test if one can use the key to resolve ordering.

  @param order_src           Sort order
  @param table               Table to sort
  @param idx                 Index to check
  @param[out] used_key_parts NULL by default, otherwise return value for
                             used key parts.
  @param[out] skip_quick     Whether found index can be used for backward range
                             scans

  @note
    used_key_parts is set to correct key parts used if return value != 0
    (On other cases, used_key_part may be changed)
    Note that the value may actually be greater than the number of index
    key parts. This can happen for storage engines that have the primary
    key parts as a suffix for every secondary key.

  @retval
    1   key is ok.
  @retval
    0   Key can't be used
  @retval
    -1   Reverse key can be used
*/

int test_if_order_by_key(ORDER_with_src *order_src, TABLE *table, uint idx,
                         uint *used_key_parts, bool *skip_quick) {
  KEY_PART_INFO *key_part, *key_part_end;
  key_part = table->key_info[idx].key_part;
  key_part_end = key_part + table->key_info[idx].user_defined_key_parts;
  key_part_map const_key_parts = table->const_key_parts[idx];
  int reverse = 0;
  uint key_parts;
  bool on_pk_suffix = false;
  // Whether [extented] key has key parts with mixed ASC/DESC order
  bool mixed_order = false;
  // Order direction of the first key part
  bool reverse_sorted = (bool)(key_part->key_part_flag & HA_REVERSE_SORT);
  ORDER *order = *order_src;
  *skip_quick = false;
  DBUG_ENTER("test_if_order_by_key");

  for (; order; order = order->next, const_key_parts >>= 1) {
    /*
      Since only fields can be indexed, ORDER BY <something> that is
      not a field cannot be resolved by using an index.
    */
    Item *real_itm = (*order->item)->real_item();
    if (real_itm->type() != Item::FIELD_ITEM) DBUG_RETURN(0);

    Field *field = static_cast<Item_field *>(real_itm)->field;

    /*
      Skip key parts that are constants in the WHERE clause.
      These are already skipped in the ORDER BY by const_expression_in_where()
    */
    for (; const_key_parts & 1 && key_part < key_part_end;
         const_key_parts >>= 1)
      key_part++;

    if (key_part == key_part_end) {
      /*
        We are at the end of the key. Check if the engine has the primary
        key as a suffix to the secondary keys. If it has continue to check
        the primary key as a suffix.
      */
      if (!on_pk_suffix &&
          (table->file->ha_table_flags() & HA_PRIMARY_KEY_IN_READ_INDEX) &&
          table->s->primary_key != MAX_KEY && table->s->primary_key != idx) {
        on_pk_suffix = true;
        key_part = table->key_info[table->s->primary_key].key_part;
        key_part_end =
            key_part +
            table->key_info[table->s->primary_key].user_defined_key_parts;
        const_key_parts = table->const_key_parts[table->s->primary_key];

        for (; const_key_parts & 1 && key_part < key_part_end;
             const_key_parts >>= 1)
          key_part++;
        /*
         The primary and secondary key parts were all const (i.e. there's
         one row).  The sorting doesn't matter.
        */
        if (key_part == key_part_end && reverse == 0) {
          key_parts = 0;
          reverse = 1;
          goto ok;
        }
      } else
        DBUG_RETURN(0);
    }

    if (key_part->field != field || !field->part_of_sortkey.is_set(idx))
      DBUG_RETURN(0);
    if (order->direction != ORDER_NOT_RELEVANT) {
      const enum_order keypart_order =
          (key_part->key_part_flag & HA_REVERSE_SORT) ? ORDER_DESC : ORDER_ASC;
      /* set flag to 1 if we can use read-next on key, else to -1 */
      int cur_scan_dir = (order->direction == keypart_order) ? 1 : -1;
      if (reverse && cur_scan_dir != reverse) DBUG_RETURN(0);
      reverse = cur_scan_dir;  // Remember if reverse
    }
    mixed_order |=
        (reverse_sorted != (bool)((key_part)->key_part_flag & HA_REVERSE_SORT));

    key_part++;
  }
  /*
   The index picked here might be used for range scans with multiple ranges.
   This will require tricky reordering in case of ranges would have to be
   scanned backward and index consists of mixed ASC/DESC key parts. Due to that
   backward scans on such indexes are disabled.
  */
  if (mixed_order && reverse < 0) *skip_quick = true;

  if (!reverse) {
    /*
      We get here when the key is suitable and we don't care about it's
      order, i.e. GROUP BY/DISTINCT. Use forward scan.
    */
    reverse = 1;
  }
  if (on_pk_suffix) {
    uint used_key_parts_secondary = table->key_info[idx].user_defined_key_parts;
    uint used_key_parts_pk =
        (uint)(key_part - table->key_info[table->s->primary_key].key_part);
    key_parts = used_key_parts_pk + used_key_parts_secondary;

    if (reverse == -1 &&
        (!(table->file->index_flags(idx, used_key_parts_secondary - 1, 1) &
           HA_READ_PREV) ||
         !(table->file->index_flags(table->s->primary_key,
                                    used_key_parts_pk - 1, 1) &
           HA_READ_PREV)))
      reverse = 0;  // Index can't be used
  } else {
    key_parts = (uint)(key_part - table->key_info[idx].key_part);
    if (reverse == -1 &&
        !(table->file->index_flags(idx, key_parts - 1, 1) & HA_READ_PREV))
      reverse = 0;  // Index can't be used
  }
ok:
  if (used_key_parts != NULL) *used_key_parts = key_parts;
  DBUG_RETURN(reverse);
}

/**
  Find shortest key suitable for full table scan.

  @param table                 Table to scan
  @param usable_keys           Allowed keys

  @note
     As far as
     1) clustered primary key entry data set is a set of all record
        fields (key fields and not key fields) and
     2) secondary index entry data is a union of its key fields and
        primary key fields (at least InnoDB and its derivatives don't
        duplicate primary key fields there, even if the primary and
        the secondary keys have a common subset of key fields),
     then secondary index entry data is always a subset of primary key entry.
     Unfortunately, key_info[nr].key_length doesn't show the length
     of key/pointer pair but a sum of key field lengths only, thus
     we can't estimate index IO volume comparing only this key_length
     value of secondary keys and clustered PK.
     So, try secondary keys first, and choose PK only if there are no
     usable secondary covering keys or found best secondary key include
     all table fields (i.e. same as PK):

  @return
    MAX_KEY     no suitable key found
    key index   otherwise
*/

uint find_shortest_key(TABLE *table, const Key_map *usable_keys) {
  uint best = MAX_KEY;
  uint usable_clustered_pk = (table->file->primary_key_is_clustered() &&
                              table->s->primary_key != MAX_KEY &&
                              usable_keys->is_set(table->s->primary_key))
                                 ? table->s->primary_key
                                 : MAX_KEY;
  if (!usable_keys->is_clear_all()) {
    uint min_length = (uint)~0;
    for (uint nr = 0; nr < table->s->keys; nr++) {
      if (nr == usable_clustered_pk) continue;
      if (usable_keys->is_set(nr)) {
        /*
          Can not do full index scan on rtree index because it is not
          supported by Innodb, probably not supported by others either.
         */
        const KEY &key_ref = table->key_info[nr];
        if (key_ref.key_length < min_length && !(key_ref.flags & HA_SPATIAL)) {
          min_length = key_ref.key_length;
          best = nr;
        }
      }
    }
  }
  if (usable_clustered_pk != MAX_KEY) {
    /*
     If the primary key is clustered and found shorter key covers all table
     fields then primary key scan normally would be faster because amount of
     data to scan is the same but PK is clustered.
     It's safe to compare key parts with table fields since duplicate key
     parts aren't allowed.
     */
    if (best == MAX_KEY ||
        table->key_info[best].user_defined_key_parts >= table->s->fields)
      best = usable_clustered_pk;
  }
  return best;
}

/**
  Test if a second key is the subkey of the first one.

  @param key_part              First key parts
  @param ref_key_part          Second key parts
  @param ref_key_part_end      Last+1 part of the second key

  @note
    Second key MUST be shorter than the first one.

  @retval
    1	is a subkey
  @retval
    0	no sub key
*/

inline bool is_subkey(KEY_PART_INFO *key_part, KEY_PART_INFO *ref_key_part,
                      KEY_PART_INFO *ref_key_part_end) {
  for (; ref_key_part < ref_key_part_end; key_part++, ref_key_part++)
    if (!key_part->field->eq(ref_key_part->field)) return 0;
  return 1;
}

/**
  Test if REF_OR_NULL optimization will be used if the specified
  ref_key is used for REF-access to 'tab'

  @retval
    true	JT_REF_OR_NULL will be used
  @retval
    false	no JT_REF_OR_NULL access
*/

static bool is_ref_or_null_optimized(const JOIN_TAB *tab, uint ref_key) {
  if (tab->keyuse()) {
    const Key_use *keyuse = tab->keyuse();
    while (keyuse->key != ref_key && keyuse->table_ref == tab->table_ref)
      keyuse++;

    const table_map const_tables = tab->join()->const_table_map;
    while (keyuse->key == ref_key && keyuse->table_ref == tab->table_ref) {
      if (!(keyuse->used_tables & ~const_tables)) {
        if (keyuse->optimize & KEY_OPTIMIZE_REF_OR_NULL) return true;
      }
      keyuse++;
    }
  }
  return false;
}

/**
  Test if we can use one of the 'usable_keys' instead of 'ref' key
  for sorting.

  @param order The query block's order clause.
  @param tab   Current JOIN_TAB.
  @param ref			Number of key, used for WHERE clause
  @param ref_key_parts Index columns used for ref lookup.
  @param usable_keys		Keys for testing

  @return
    - MAX_KEY			If we can't use other key
    - the number of found key	Otherwise
*/

static uint test_if_subkey(ORDER_with_src *order, JOIN_TAB *tab, uint ref,
                           uint ref_key_parts, const Key_map *usable_keys) {
  uint nr;
  uint min_length = (uint)~0;
  uint best = MAX_KEY;
  TABLE *table = tab->table();
  KEY_PART_INFO *ref_key_part = table->key_info[ref].key_part;
  KEY_PART_INFO *ref_key_part_end = ref_key_part + ref_key_parts;

  for (nr = 0; nr < table->s->keys; nr++) {
    bool skip_quick;
    if (usable_keys->is_set(nr) &&
        table->key_info[nr].key_length < min_length &&
        table->key_info[nr].user_defined_key_parts >= ref_key_parts &&
        is_subkey(table->key_info[nr].key_part, ref_key_part,
                  ref_key_part_end) &&
        !is_ref_or_null_optimized(tab, nr) &&
        test_if_order_by_key(order, table, nr, NULL, &skip_quick) &&
        !skip_quick) {
      min_length = table->key_info[nr].key_length;
      best = nr;
    }
  }
  return best;
}

/**
  It is not obvious to see that test_if_skip_sort_order() never changes the
  plan if no_changes is true. So we double-check: creating an instance of this
  class saves some important access-path-related information of the current
  table; when the instance is destroyed, the latest access-path information is
  compared with saved data.
*/

class Plan_change_watchdog {
#ifndef DBUG_OFF
 public:
  /**
    @param tab_arg     table whose access path is being determined
    @param no_changes_arg whether a change to the access path is allowed
  */
  Plan_change_watchdog(const JOIN_TAB *tab_arg, const bool no_changes_arg) {
    // Only to keep gcc 4.1.2-44 silent about uninitialized variables
    quick = NULL;
    quick_index = 0;
    if (no_changes_arg) {
      tab = tab_arg;
      type = tab->type();
      if ((quick = tab->quick())) quick_index = quick->index;
      use_quick = tab->use_quick;
      ref_key = tab->ref().key;
      ref_key_parts = tab->ref().key_parts;
      index = tab->index();
    } else {
      tab = NULL;
      // Only to keep gcc 4.1.2-44 silent about uninitialized variables
      type = JT_UNKNOWN;
      quick = NULL;
      ref_key = ref_key_parts = index = 0;
      use_quick = QS_NONE;
    }
  }
  ~Plan_change_watchdog() {
    if (tab == NULL) return;
    // changes are not allowed, we verify:
    DBUG_ASSERT(tab->type() == type);
    DBUG_ASSERT(tab->quick() == quick);
    DBUG_ASSERT((quick == NULL) || tab->quick()->index == quick_index);
    DBUG_ASSERT(tab->use_quick == use_quick);
    DBUG_ASSERT(tab->ref().key == ref_key);
    DBUG_ASSERT(tab->ref().key_parts == ref_key_parts);
    DBUG_ASSERT(tab->index() == index);
  }

 private:
  const JOIN_TAB *tab;  ///< table, or NULL if changes are allowed
  enum join_type type;  ///< copy of tab->type()
  // "Range / index merge" info
  const QUICK_SELECT_I *quick;  ///< copy of tab->select->quick
  uint quick_index;             ///< copy of tab->select->quick->index
  enum quick_type use_quick;    ///< copy of tab->use_quick
  // "ref access" info
  int ref_key;         ///< copy of tab->ref().key
  uint ref_key_parts;  /// copy of tab->ref().key_parts
  // Other index-related info
  uint index;  ///< copy of tab->index
#else          // in non-debug build, empty class
 public:
  Plan_change_watchdog(const JOIN_TAB *, const bool) {}
#endif
};

/**
  Test if we can skip ordering by using an index.

  If the current plan is to use an index that provides ordering, the
  plan will not be changed. Otherwise, if an index can be used, the
  JOIN_TAB / tab->select struct is changed to use the index.

  The index must cover all fields in @<order@>, or it will not be considered.

  @param tab           NULL or JOIN_TAB of the accessed table
  @param order         Linked list of ORDER BY arguments
  @param select_limit  LIMIT value, or HA_POS_ERROR if no limit
  @param no_changes    No changes will be made to the query plan.
  @param map           Key_map of applicable indexes.
  @param [out] order_idx Number of index selected, -1 if no applicable index
                       found

  @todo
    - sergeyp: Results of all index merge selects actually are ordered
    by clustered PK values.

  @note
  This function may change tmp_table_param.precomputed_group_by. This
  affects how create_tmp_table() treats aggregation functions, so
  count_field_types() must be called again to make sure this is taken
  into consideration.

  @retval
    0    We have to use filesort to do the sorting
  @retval
    1    We can use an index.
*/

static bool test_if_skip_sort_order(JOIN_TAB *tab, ORDER_with_src &order,
                                    ha_rows select_limit, const bool no_changes,
                                    const Key_map *map, int *order_idx) {
  int ref_key;
  uint ref_key_parts = 0;
  int order_direction = 0;
  uint used_key_parts = 0;
  TABLE *const table = tab->table();
  JOIN *const join = tab->join();
  THD *const thd = join->thd;
  QUICK_SELECT_I *const save_quick = tab->quick();
  int best_key = -1;
  bool set_up_ref_access_to_key = false;
  bool can_skip_sorting = false;  // used as return value
  int changed_key = -1;
  DBUG_ENTER("test_if_skip_sort_order");

  /* Check that we are always called with first non-const table */
  DBUG_ASSERT((uint)tab->idx() == join->const_tables);

  Plan_change_watchdog watchdog(tab, no_changes);
  *order_idx = -1;
  /* Sorting a single row can always be skipped */
  if (tab->type() == JT_EQ_REF || tab->type() == JT_CONST ||
      tab->type() == JT_SYSTEM) {
    DBUG_RETURN(1);
  }

  /*
    Check if FT index can be used to retrieve result in the required order.
    It is possible if ordering is on the first non-constant table.
  */
  if (join->order && join->simple_order) {
    /*
      Check if ORDER is DESC, ORDER BY is a single MATCH function.
    */
    Item_func_match *ft_func = test_if_ft_index_order(order);
    /*
      Two possible cases when we can skip sort order:
      1. FT_SORTED must be set(Natural mode, no ORDER BY).
      2. If FT_SORTED flag is not set then
      the engine should support deferred sorting. Deferred sorting means
      that sorting is postponed utill the start of index reading(InnoDB).
      In this case we set FT_SORTED flag here to let the engine know that
      internal sorting is needed.
    */
    if (ft_func && ft_func->ft_handler && ft_func->ordered_result()) {
      /*
        FT index scan is used, so the only additional requirement is
        that ORDER BY MATCH function is the same as the function that
        is used for FT index.
      */
      if (tab->type() == JT_FT &&
          ft_func->eq(tab->position()->key->val, true)) {
        ft_func->set_hints(join, FT_SORTED, select_limit, false);
        DBUG_RETURN(true);
      }
      /*
        No index is used, it's possible to use FT index for ORDER BY if
        LIMIT is present and does not exceed count of the records in FT index
        and there is no WHERE condition since a condition may potentially
        require more rows to be fetch from FT index.
      */
      else if (!tab->condition() && select_limit != HA_POS_ERROR &&
               select_limit <= ft_func->get_count()) {
        /* test_if_ft_index_order() always returns master MATCH function. */
        DBUG_ASSERT(!ft_func->master);
        /* ref is not set since there is no WHERE condition */
        DBUG_ASSERT(tab->ref().key == -1);

        /*Make EXPLAIN happy */
        tab->set_type(JT_FT);
        tab->ref().key = ft_func->key;
        tab->ref().key_parts = 0;
        tab->set_index(ft_func->key);
        tab->set_ft_func(ft_func);

        /* Setup FT handler */
        ft_func->set_hints(join, FT_SORTED, select_limit, true);
        ft_func->join_key = true;
        table->file->ft_handler = ft_func->ft_handler;
        DBUG_RETURN(true);
      }
    }
  }

  /*
    Keys disabled by ALTER TABLE ... DISABLE KEYS should have already
    been taken into account.
  */
  Key_map usable_keys = *map;

  for (ORDER *tmp_order = order; tmp_order; tmp_order = tmp_order->next) {
    Item *item = (*tmp_order->item)->real_item();
    if (item->type() != Item::FIELD_ITEM) {
      usable_keys.clear_all();
      DBUG_RETURN(0);
    }
    usable_keys.intersect(((Item_field *)item)->field->part_of_sortkey);
    if (usable_keys.is_clear_all()) DBUG_RETURN(0);  // No usable keys
  }
  if (tab->type() == JT_REF_OR_NULL || tab->type() == JT_FT) DBUG_RETURN(0);

  ref_key = -1;
  /* Test if constant range in WHERE */
  if (tab->type() == JT_REF) {
    DBUG_ASSERT(tab->ref().key >= 0 && tab->ref().key_parts);
    ref_key = tab->ref().key;
    ref_key_parts = tab->ref().key_parts;
  } else if (tab->type() == JT_RANGE || tab->type() == JT_INDEX_MERGE) {
    // Range found by opt_range
    int quick_type = tab->quick()->get_type();
    /*
      assume results are not ordered when index merge is used
      TODO: sergeyp: Results of all index merge selects actually are ordered
      by clustered PK values.
    */

    if (quick_type == QUICK_SELECT_I::QS_TYPE_INDEX_MERGE ||
        quick_type == QUICK_SELECT_I::QS_TYPE_ROR_UNION ||
        quick_type == QUICK_SELECT_I::QS_TYPE_ROR_INTERSECT)
      DBUG_RETURN(0);
    ref_key = tab->quick()->index;
    ref_key_parts = tab->quick()->used_key_parts;
  } else if (tab->type() == JT_INDEX_SCAN) {
    // The optimizer has decided to use an index scan.
    ref_key = tab->index();
    ref_key_parts = actual_key_parts(&table->key_info[tab->index()]);
  }

  Opt_trace_context *const trace = &thd->opt_trace;
  Opt_trace_object trace_wrapper(trace);
  Opt_trace_object trace_skip_sort_order(
      trace, "reconsidering_access_paths_for_index_ordering");
  trace_skip_sort_order.add_alnum(
      "clause", (order.src == ESC_ORDER_BY ? "ORDER BY" : "GROUP BY"));

  if (ref_key >= 0) {
    /*
      We come here when ref/index scan/range scan access has been set
      up for this table. Do not change access method if ordering is
      provided already.
    */
    if (!usable_keys.is_set(ref_key)) {
      /*
        We come here when ref_key is not among usable_keys, try to find a
        usable prefix key of that key.
      */
      uint new_ref_key;
      /*
        If using index only read, only consider other possible index only
        keys
      */
      if (table->covering_keys.is_set(ref_key))
        usable_keys.intersect(table->covering_keys);

      if ((new_ref_key = test_if_subkey(&order, tab, ref_key, ref_key_parts,
                                        &usable_keys)) < MAX_KEY) {
        /* Found key that can be used to retrieve data in sorted order */
        if (tab->ref().key >= 0) {
          /*
            We'll use ref access method on key new_ref_key. The actual change
            is done further down in this function where we update the plan.
          */
          set_up_ref_access_to_key = true;
        } else if (!no_changes) {
          /*
            The range optimizer constructed QUICK_RANGE for ref_key, and
            we want to use instead new_ref_key as the index. We can't
            just change the index of the quick select, because this may
            result in an incosistent QUICK_SELECT object. Below we
            create a new QUICK_SELECT from scratch so that all its
            parameres are set correctly by the range optimizer.

            Note that the range optimizer is NOT called if
            no_changes==true. This reason is that the range optimizer
            cannot find a QUICK that can return ordered result unless
            index access (ref or index scan) is also able to do so
            (which test_if_order_by_key () will tell).
            Admittedly, range access may be much more efficient than
            e.g. index scan, but the only thing that matters when
            no_change==true is the answer to the question: "Is it
            possible to avoid sorting if an index is used to access
            this table?". The answer does not depend on the outcome of
            the range optimizer.
          */
          Key_map new_ref_key_map;  // Force the creation of quick select
          new_ref_key_map.set_bit(new_ref_key);  // only for new_ref_key.

          Opt_trace_object trace_recest(trace, "rows_estimation");
          trace_recest.add_utf8_table(tab->table_ref)
              .add_utf8("index", table->key_info[new_ref_key].name);
          QUICK_SELECT_I *qck;
          const bool no_quick =
              test_quick_select(thd, new_ref_key_map,
                                0,  // empty table_map
                                join->calc_found_rows
                                    ? HA_POS_ERROR
                                    : join->unit->select_limit_cnt,
                                false,  // don't force quick range
                                order->direction, tab,
                                // we are after make_join_select():
                                tab->condition(), &tab->needed_reg, &qck) <= 0;
          DBUG_ASSERT(tab->quick() == save_quick);
          tab->set_quick(qck);
          if (no_quick) {
            can_skip_sorting = false;
            goto fix_ICP;
          }
        }
        ref_key = new_ref_key;
        changed_key = new_ref_key;
      }
    }
    bool dummy;
    /* Check if we get the rows in requested sorted order by using the key */
    if (usable_keys.is_set(ref_key))
      // Last parameter can be ignored as it'll be checked later, if needed
      order_direction =
          test_if_order_by_key(&order, table, ref_key, &used_key_parts, &dummy);
  }
  if (ref_key < 0 || order_direction <= 0) {
    /*
      There is no ref/index scan/range scan access set up for this
      table, or it does not provide the requested ordering, or it uses
      backward scan. Do a cost-based search on all keys.
    */
    uint best_key_parts = 0;
    uint saved_best_key_parts = 0;
    int best_key_direction = 0;
    ha_rows table_records = table->file->stats.records;

    /*
      If an index scan that cannot provide ordering has been selected
      then do not use the index scan key as starting hint to
      test_if_cheaper_ordering()
    */
    const int ref_key_hint =
        (order_direction == 0 && tab->type() == JT_INDEX_SCAN) ? -1 : ref_key;

    test_if_cheaper_ordering(tab, &order, table, usable_keys, ref_key_hint,
                             select_limit, &best_key, &best_key_direction,
                             &select_limit, &best_key_parts,
                             &saved_best_key_parts);

    // Try backward scan for previously found key
    if (best_key < 0 && order_direction < 0) goto check_reverse_order;

    if (best_key < 0) {
      // No usable key has been found
      can_skip_sorting = false;
      goto fix_ICP;
    }
    /*
      If found index will use backward index scan, ref_key uses backward
      range/ref, pick the latter as it has better selectivity.
    */
    if (order_direction < 0 && order_direction == best_key_direction) {
      best_key = -1;  // reset found best key
      goto check_reverse_order;
    }

    /*
      Does the query have a "FORCE INDEX [FOR GROUP BY] (idx)" (if
      clause is group by) or a "FORCE INDEX [FOR ORDER BY] (idx)" (if
      clause is order by)?
    */
    const bool is_group_by = join && join->grouped && order == join->group_list;
    const bool is_force_index =
        table->force_index ||
        (is_group_by ? table->force_index_group : table->force_index_order);

    /*
      filesort() and join cache are usually faster than reading in
      index order and not using join cache. Don't use index scan
      unless:
       - the user specified FORCE INDEX [FOR {GROUP|ORDER} BY] (have to assume
         the user knows what's best)
       - the chosen index is clustered primary key (table scan is not cheaper)
    */
    if (!is_force_index && (select_limit >= table_records) &&
        (tab->type() == JT_ALL &&
         join->primary_tables > join->const_tables + 1) &&
        ((unsigned)best_key != table->s->primary_key ||
         !table->file->primary_key_is_clustered())) {
      can_skip_sorting = false;
      goto fix_ICP;
    }

    if (table->quick_keys.is_set(best_key) &&
        !tab->quick_order_tested.is_set(best_key) && best_key != ref_key) {
      tab->quick_order_tested.set_bit(best_key);
      Opt_trace_object trace_recest(trace, "rows_estimation");
      trace_recest.add_utf8_table(tab->table_ref)
          .add_utf8("index", table->key_info[best_key].name);

      Key_map keys_to_use;            // Force the creation of quick select
      keys_to_use.set_bit(best_key);  // only best_key.
      QUICK_SELECT_I *qck;
      test_quick_select(
          thd, keys_to_use,
          0,  // empty table_map
          join->calc_found_rows ? HA_POS_ERROR : join->unit->select_limit_cnt,
          true,  // force quick range
          order->direction, tab, tab->condition(), &tab->needed_reg, &qck);
      if (order_direction < 0 && tab->quick() != NULL &&
          tab->quick() != save_quick) {
        /*
          We came here in case when 3 indexes are available for quick
          select:
            1 - found by join order optimizer (greedy search) and saved in
                save_quick
            2 - constructed far above, as better suited for order by, but it was
                found that it requires backward scan.
            3 - constructed right above
          In this case we drop quick #2 as #3 is expected to be better.
        */
        delete tab->quick();
        tab->set_quick(NULL);
      }
      /*
        If tab->quick() pointed to another quick than save_quick, we would
        lose access to it and leak memory.
      */
      DBUG_ASSERT(tab->quick() == save_quick || tab->quick() == NULL);
      tab->set_quick(qck);
    }
    order_direction = best_key_direction;
    /*
      saved_best_key_parts is actual number of used keyparts found by the
      test_if_order_by_key function. It could differ from keyinfo->key_parts,
      thus we have to restore it in case of desc order as it affects
      QUICK_SELECT_DESC behaviour.
    */
    used_key_parts =
        (order_direction == -1) ? saved_best_key_parts : best_key_parts;
    changed_key = best_key;
    // We will use index scan or range scan:
    set_up_ref_access_to_key = false;
  }

check_reverse_order:
  DBUG_ASSERT(order_direction != 0);

  if (order_direction == -1)  // If ORDER BY ... DESC
  {
    if (tab->quick()) {
      /*
        Don't reverse the sort order, if it's already done.
        (In some cases test_if_order_by_key() can be called multiple times
      */
      if (tab->quick()->reverse_sorted()) {
        can_skip_sorting = true;
        goto fix_ICP;
      }
      // test_if_cheaper_ordering() might disable range scan on current index
      if (tab->table()->quick_keys.is_set(tab->quick()->index) &&
          tab->quick()->reverse_sort_possible())
        can_skip_sorting = true;
      else {
        can_skip_sorting = false;
        goto fix_ICP;
      }
    } else {
      // Other index access (ref or scan) poses no problem
      can_skip_sorting = true;
    }
  } else {
    // ORDER BY ASC poses no problem
    can_skip_sorting = true;
  }

  DBUG_ASSERT(can_skip_sorting);

  /*
    Update query plan with access pattern for doing
    ordered access according to what we have decided
    above.
  */
  if (!no_changes)  // We are allowed to update QEP
  {
    if (set_up_ref_access_to_key) {
      /*
        We'll use ref access method on key changed_key. In general case
        the index search tuple for changed_ref_key will be different (e.g.
        when one index is defined as (part1, part2, ...) and another as
        (part1, part2(N), ...) and the WHERE clause contains
        "part1 = const1 AND part2=const2".
        So we build tab->ref() from scratch here.
      */
      Key_use *keyuse = tab->keyuse();
      while (keyuse->key != (uint)changed_key &&
             keyuse->table_ref == tab->table_ref)
        keyuse++;

      if (create_ref_for_key(join, tab, keyuse, tab->prefix_tables())) {
        can_skip_sorting = false;
        goto fix_ICP;
      }

      DBUG_ASSERT(tab->type() != JT_REF_OR_NULL && tab->type() != JT_FT);

      // Changing the key makes filter_effect obsolete
      tab->position()->filter_effect = COND_FILTER_STALE;
    } else if (best_key >= 0) {
      /*
        If ref_key used index tree reading only ('Using index' in EXPLAIN),
        and best_key doesn't, then revert the decision.
      */
      if (!table->covering_keys.is_set(best_key)) table->set_keyread(false);
      if (!tab->quick() || tab->quick() == save_quick)  // created no QUICK
      {
        // Avoid memory leak:
        DBUG_ASSERT(tab->quick() == save_quick || tab->quick() == NULL);
        tab->set_quick(NULL);
        tab->set_index(best_key);
        tab->set_type(JT_INDEX_SCAN);  // Read with index_first(), index_next()
        /*
          There is a bug. When we change here, e.g. from group_min_max to
          index scan: loose index scan expected to read a small number of rows
          (jumping through the index), this small number was in
          position()->rows_fetched; index scan will read much more, so
          rows_fetched should be updated. So should the filtering effect.
          It is visible in main.distinct in trunk:
          explain SELECT distinct a from t3 order by a desc limit 2;
          id	select_type	table	partitions	type
          possible_keys	key	key_len	ref	rows	filtered	Extra 1
          SIMPLE	t3	NULL	index	a	a	5	NULL
          40	25.00	Using index "rows=40" should be ~200 i.e. # of records
          in table. Filter should be 100.00 (no WHERE).
        */
        table->file->ha_index_or_rnd_end();
        if (thd->lex->is_explain()) {
          /*
            @todo this neutralizes add_ref_to_table_cond(); as a result
            EXPLAIN shows no "using where" though real SELECT has one.
          */
          tab->ref().key = -1;
          tab->ref().key_parts = 0;
        }
        tab->position()->filter_effect = COND_FILTER_STALE;
      } else if (tab->type() != JT_ALL) {
        /*
          We're about to use a quick access to the table.
          We need to change the access method so as the quick access
          method is actually used.
        */
        DBUG_ASSERT(tab->quick());
        DBUG_ASSERT(tab->quick()->index == (uint)best_key);
        tab->set_type(calc_join_type(tab->quick()->get_type()));
        tab->use_quick = QS_RANGE;
        tab->ref().key = -1;
        tab->ref().key_parts = 0;  // Don't use ref key.
        if (tab->quick()->is_loose_index_scan())
          join->tmp_table_param.precomputed_group_by = true;
        tab->position()->filter_effect = COND_FILTER_STALE;
      }
    }  // best_key >= 0

    if (order_direction == -1)  // If ORDER BY ... DESC
    {
      if (tab->quick()) {
        /* ORDER BY range_key DESC */
        QUICK_SELECT_I *tmp = tab->quick()->make_reverse(used_key_parts);
        if (!tmp) {
          /* purecov: begin inspected */
          can_skip_sorting = false;  // Reverse sort failed -> filesort
          goto fix_ICP;
          /* purecov: end */
        }
        if (tab->quick() != tmp && tab->quick() != save_quick)
          delete tab->quick();
        tab->set_quick(tmp);
        tab->set_type(calc_join_type(tmp->get_type()));
        tab->position()->filter_effect = COND_FILTER_STALE;
      } else if (tab->type() == JT_REF &&
                 tab->ref().key_parts <= used_key_parts) {
        /*
          SELECT * FROM t1 WHERE a=1 ORDER BY a DESC,b DESC

          Use a traversal function that starts by reading the last row
          with key part (A) and then traverse the index backwards.
        */
        tab->reversed_access = true;

        /*
          The current implementation of the reverse RefIterator does not
          work well in combination with ICP and can lead to increased
          execution time. Setting changed_key to the current key
          (based on that we change the access order for the key) will
          ensure that a pushed index condition will be cancelled.
        */
        changed_key = tab->ref().key;
      } else if (tab->type() == JT_INDEX_SCAN)
        tab->reversed_access = true;
    } else if (tab->quick())
      tab->quick()->need_sorted_output();

  }  // QEP has been modified

fix_ICP:
  /*
    Cleanup:
    We may have both a 'tab->quick()' and 'save_quick' (original)
    at this point. Delete the one that we won't use.
  */
  if (can_skip_sorting && !no_changes) {
    if (tab->type() == JT_INDEX_SCAN &&
        select_limit < table->file->stats.records) {
      tab->position()->rows_fetched = select_limit;
      tab->position()->filter_effect = COND_FILTER_STALE_NO_CONST;
    }

    // Keep current (ordered) tab->quick()
    if (save_quick != tab->quick()) delete save_quick;
  } else {
    // Restore original save_quick
    if (tab->quick() != save_quick) {
      delete tab->quick();
      tab->set_quick(save_quick);
    }
  }

  Opt_trace_object trace_change_index(trace, "index_order_summary");
  trace_change_index.add_utf8_table(tab->table_ref)
      .add("index_provides_order", can_skip_sorting)
      .add_alnum("order_direction",
                 order_direction == 1
                     ? "asc"
                     : ((order_direction == -1) ? "desc" : "undefined"));

  if (changed_key >= 0) {
    // switching to another index
    // Should be no pushed conditions at this point
    DBUG_ASSERT(!table->file->pushed_idx_cond);
    if (unlikely(trace->is_started())) {
      trace_change_index.add_utf8("index", table->key_info[changed_key].name);
      trace_change_index.add("plan_changed", !no_changes);
      if (!no_changes)
        trace_change_index.add_alnum("access_type", join_type_str[tab->type()]);
    }
  } else if (unlikely(trace->is_started())) {
    trace_change_index.add_utf8(
        "index", ref_key >= 0 ? table->key_info[ref_key].name : "unknown");
    trace_change_index.add("plan_changed", false);
  }
  *order_idx = best_key < 0 ? ref_key : best_key;
  DBUG_RETURN(can_skip_sorting);
}

/**
  Prune partitions for all tables of a join (query block).

  Requires that tables have been locked.

  @returns false if success, true if error
*/

bool JOIN::prune_table_partitions() {
  DBUG_ASSERT(select_lex->partitioned_table_count);

  for (TABLE_LIST *tbl = select_lex->leaf_tables; tbl; tbl = tbl->next_leaf) {
    /*
      If tbl->embedding!=NULL that means that this table is in the inner
      part of the nested outer join, and we can't do partition pruning
      (TODO: check if this limitation can be lifted.
             This also excludes semi-joins.  Is that intentional?)
      This will try to prune non-static conditions, which can
      be used after the tables are locked.
    */
    if (!tbl->embedding) {
      Item *prune_cond =
          tbl->join_cond_optim() ? tbl->join_cond_optim() : where_cond;
      if (prune_partitions(thd, tbl->table, prune_cond)) return true;
    }
  }

  return false;
}

/**
  A helper function to check whether it's better to use range than ref.

  @details
  Heuristic: Switch from 'ref' to 'range' access if 'range'
  access can utilize more keyparts than 'ref' access. Conditions
  for doing switching:

  1) Range access is possible
  2) 'ref' access and 'range' access uses the same index
  3) Used parts of key shouldn't have nullable parts, i.e we're
     going to use 'ref' access, not ref_or_null.
  4) 'ref' access depends on a constant, not a value read from a
     table earlier in the join sequence.

     Rationale: if 'ref' depends on a value from another table,
     the join condition is not used to limit the rows read by
     'range' access (that would require dynamic range - 'Range
     checked for each record'). In other words, if 'ref' depends
     on a value from another table, we have a query with
     conditions of the form

      this_table.idx_col1 = other_table.col AND   <<- used by 'ref'
      this_table.idx_col1 OP @<const@> AND        <<- used by 'range'
      this_table.idx_col2 OP @<const@> AND ...    <<- used by 'range'

     and an index on (idx_col1,idx_col2,...). But the fact that
     'range' access uses more keyparts does not mean that it is
     more selective than 'ref' access because these access types
     utilize different parts of the query condition. We
     therefore trust the cost based choice made by
     best_access_path() instead of forcing a heuristic choice
     here.
  5) 'range' access uses more keyparts than 'ref' access

  @param tab JOIN_TAB to check

  @return true   Range is better than ref
  @return false  Ref is better or switch isn't possible

  @todo: This decision should rather be made in best_access_path()
*/

static bool can_switch_from_ref_to_range(JOIN_TAB *tab) {
  if (tab->quick() &&                                    // 1)
      tab->position()->key->key == tab->quick()->index)  // 2)
  {
    uint keyparts = 0, length = 0;
    table_map dep_map = 0;
    bool maybe_null = false;

    calc_length_and_keyparts(tab->position()->key, tab,
                             tab->position()->key->key, tab->prefix_tables(),
                             NULL, &length, &keyparts, &dep_map, &maybe_null);
    if (!maybe_null &&                               // 3)
        !dep_map &&                                  // 4)
        length < tab->quick()->max_used_key_length)  // 5)
      return true;
  }
  return false;
}

/**
 An utility function - apply heuristics and optimize access methods to tables.
 Currently this function can change REF to RANGE and ALL to INDEX scan if
 latter is considered to be better (not cost-based) than the former.
 @note Side effect - this function could set 'Impossible WHERE' zero
 result.
*/

void JOIN::adjust_access_methods() {
  ASSERT_BEST_REF_IN_JOIN_ORDER(this);
  for (uint i = const_tables; i < tables; i++) {
    JOIN_TAB *const tab = best_ref[i];
    TABLE_LIST *const tl = tab->table_ref;

    if (tab->type() == JT_ALL) {
      /*
       It's possible to speedup query by switching from full table scan to
       the scan of covering index, due to less data being read.
       Prerequisites for this are:
       1) Keyread (i.e index only scan) is allowed (table isn't updated/deleted
         from)
       2) Covering indexes are available
       3) This isn't a derived table/materialized view
      */
      if (!tab->table()->no_keyread &&                    //  1
          !tab->table()->covering_keys.is_clear_all() &&  //  2
          !tl->uses_materialization())                    //  3
      {
        /*
        It has turned out that the change commented out below, while speeding
        things up for disk-bound loads, slows them down for cases when the data
        is in disk cache (see BUG#35850):
        //  See bug #26447: "Using the clustered index for a table scan
        //  is always faster than using a secondary index".
        if (table->s->primary_key != MAX_KEY &&
            table->file->primary_key_is_clustered())
          tab->index= table->s->primary_key;
        else
          tab->index=find_shortest_key(table, & table->covering_keys);
        */
        if (tab->position()->sj_strategy != SJ_OPT_LOOSE_SCAN)
          tab->set_index(
              find_shortest_key(tab->table(), &tab->table()->covering_keys));
        tab->set_type(JT_INDEX_SCAN);  // Read with index_first / index_next
        // From table scan to index scan, thus filter effect needs no recalc.
      }
    } else if (tab->type() == JT_REF) {
      if (can_switch_from_ref_to_range(tab)) {
        tab->set_type(JT_RANGE);

        Opt_trace_context *const trace = &thd->opt_trace;
        Opt_trace_object wrapper(trace);
        Opt_trace_object(trace, "access_type_changed")
            .add_utf8_table(tl)
            .add_utf8("index",
                      tab->table()->key_info[tab->position()->key->key].name)
            .add_alnum("old_type", "ref")
            .add_alnum("new_type", join_type_str[tab->type()])
            .add_alnum("cause", "uses_more_keyparts");

        tab->use_quick = QS_RANGE;
        tab->position()->filter_effect = COND_FILTER_STALE;
      } else {
        // Cleanup quick, REF/REF_OR_NULL/EQ_REF, will be clarified later
        delete tab->quick();
        tab->set_quick(NULL);
      }
    }
    // Ensure AM consistency
    DBUG_ASSERT(
        !(tab->quick() && (tab->type() == JT_REF || tab->type() == JT_ALL)));
    DBUG_ASSERT((tab->type() != JT_RANGE && tab->type() != JT_INDEX_MERGE) ||
                tab->quick());
    if (!tab->const_keys.is_clear_all() &&
        tab->table()->reginfo.impossible_range &&
        ((i == const_tables && tab->type() == JT_REF) ||
         ((tab->type() == JT_ALL || tab->type() == JT_RANGE ||
           tab->type() == JT_INDEX_MERGE || tab->type() == JT_INDEX_SCAN) &&
          tab->use_quick != QS_RANGE)) &&
        !tab->table_ref->is_inner_table_of_outer_join())
      zero_result_cause = "Impossible WHERE noticed after reading const tables";
  }
}

static JOIN_TAB *alloc_jtab_array(THD *thd, uint table_count) {
  JOIN_TAB *t = new (thd->mem_root) JOIN_TAB[table_count];
  if (!t) return NULL; /* purecov: inspected */

  QEP_shared *qs = new (thd->mem_root) QEP_shared[table_count];
  if (!qs) return NULL; /* purecov: inspected */

  for (uint i = 0; i < table_count; ++i) t[i].set_qs(qs++);

  return t;
}

/**
  Set up JOIN_TAB structs according to the picked join order in best_positions.
  This allocates execution structures so may be called only after we have the
  very final plan. It must be called after
  Optimize_table_order::fix_semijoin_strategies().

  @return False if success, True if error

  @details
    - create join->join_tab array and copy from existing JOIN_TABs in join order
    - create helper structs for materialized semi-join handling
    - finalize semi-join strategy choices
    - Number of intermediate tables "tmp_tables" is calculated.
    - "tables" and "primary_tables" are recalculated.
    - for full and index scans info of estimated # of records is updated.
    - in a helper function:
      - all heuristics are applied and the final access method type is picked
        for each join_tab (only test_if_skip_sortorder() could override it)
      - AM consistency is ensured (e.g only range and index merge are allowed
        to have quick select set).
      - if "Impossible WHERE" is detected - appropriate zero_result_cause is
        set.

   Notice that intermediate tables will not have a POSITION reference; and they
   will not have a TABLE reference before the final stages of code generation.

   @todo the block which sets tab->type should move to adjust_access_methods
   for unification.
*/

bool JOIN::get_best_combination() {
  DBUG_ENTER("JOIN::get_best_combination");

  // At this point "tables" and "primary"tables" represent the same:
  DBUG_ASSERT(tables == primary_tables);

  /*
    Allocate additional space for tmp tables.
    Number of plan nodes:
      # of regular input tables (including semi-joined ones) +
      # of semi-join nests for materialization +
      1? + // For GROUP BY (or implicit grouping when we have windowing)
      1? + // For DISTINCT
      1? + // For aggregation functions aggregated in outer query
           // when used with distinct
      1? + // For ORDER BY
      1?   // buffer result

    Up to 2 tmp tables + N window output tmp are allocated (NOTE: windows also
    have frame buffer tmp tables, but those are not relevant here).
  */
  uint num_tmp_tables =
      (group_list || (implicit_grouping && m_windows.elements) > 0 ? 1 : 0) +
      (select_distinct ? (tmp_table_param.outer_sum_func_count ? 2 : 1) : 0) +
      (order ? 1 : 0) +
      (select_lex->active_options() & (SELECT_BIG_RESULT | OPTION_BUFFER_RESULT)
           ? 1
           : 0) +
      m_windows.elements + 1; /* the presence of windows may increase need for
                                 grouping tmp tables, cf. de-optimization
                                 in make_tmp_tables_info
                               */
  if (num_tmp_tables > (2 + m_windows.elements))
    num_tmp_tables = 2 + m_windows.elements;

  /*
    Rearrange queries with materialized semi-join nests so that the semi-join
    nest is replaced with a reference to a materialized temporary table and all
    materialized subquery tables are placed after the intermediate tables.
    After the following loop, "inner_target" is the position of the first
    subquery table (if any). "outer_target" is the position of first outer
    table, and will later be used to track the position of any materialized
    temporary tables.
  */
  const bool has_semijoin = !select_lex->sj_nests.is_empty();
  uint outer_target = 0;
  uint inner_target = primary_tables + num_tmp_tables;
  uint sjm_nests = 0;

  if (has_semijoin) {
    for (uint tableno = 0; tableno < primary_tables;) {
      if (sj_is_materialize_strategy(best_positions[tableno].sj_strategy)) {
        sjm_nests++;
        inner_target -= (best_positions[tableno].n_sj_tables - 1);
        tableno += best_positions[tableno].n_sj_tables;
      } else
        tableno++;
    }
  }

  JOIN_TAB *tmp_join_tabs = NULL;
  if (sjm_nests + num_tmp_tables) {
    // join_tab array only has "primary_tables" tables. We need those more:
    if (!(tmp_join_tabs = alloc_jtab_array(thd, sjm_nests + num_tmp_tables)))
      DBUG_RETURN(true); /* purecov: inspected */
  }

  // To check that we fill the array correctly: fill it with zeros first
  memset(best_ref, 0,
         sizeof(JOIN_TAB *) * (primary_tables + sjm_nests + num_tmp_tables));

  int sjm_index = tables;  // Number assigned to materialized temporary table
  int remaining_sjm_inner = 0;
  bool err = false;
  for (uint tableno = 0; tableno < tables; tableno++) {
    POSITION *const pos = best_positions + tableno;
    if (has_semijoin && sj_is_materialize_strategy(pos->sj_strategy)) {
      DBUG_ASSERT(outer_target < inner_target);

      TABLE_LIST *const sj_nest = pos->table->emb_sj_nest;

      // Handle this many inner tables of materialized semi-join
      remaining_sjm_inner = pos->n_sj_tables;

      /*
        If we fail in some allocation below, we cannot bail out immediately;
        that would put us in a difficult situation to clean up; imagine we
        have planned this layout:
          outer1 - sj_mat_tmp1 - outer2 - sj_mat_tmp2 - outer3
        We have successfully filled a JOIN_TAB for sj_mat_tmp1, and are
        failing to fill a JOIN_TAB for sj_mat_tmp2 (OOM). So we want to quit
        this function, which will lead to cleanup functions.
        But sj_mat_tmp1 is in this->best_ref only, outer3 is in this->join_tab
        only: what is the array to traverse for cleaning up? What is the
        number of tables to loop over?
        So: if we fail in the present loop, we record the error but continue
        filling best_ref; when it's fully filled, bail out, because then
        best_ref can be used as reliable array for cleaning up.
      */
      JOIN_TAB *const tab = tmp_join_tabs++;
      best_ref[outer_target] = tab;
      tab->set_join(this);
      tab->set_idx(outer_target);

      /*
        Up to this point there cannot be a failure. JOIN_TAB has been filled
        enough to be clean-able.
      */

      Semijoin_mat_exec *const sjm_exec = new (thd->mem_root) Semijoin_mat_exec(
          sj_nest, (pos->sj_strategy == SJ_OPT_MATERIALIZE_SCAN),
          remaining_sjm_inner, outer_target, inner_target);

      tab->set_sj_mat_exec(sjm_exec);

      if (!sjm_exec || setup_semijoin_materialized_table(
                           tab, sjm_index, pos, best_positions + sjm_index))
        err = true; /* purecov: inspected */

      outer_target++;
      sjm_index++;
    }
    /*
      Locate join_tab target for the table we are considering.
      (remaining_sjm_inner becomes negative for non-SJM tables, this can be
       safely ignored).
    */
    const uint target =
        (remaining_sjm_inner--) > 0 ? inner_target++ : outer_target++;
    JOIN_TAB *const tab = pos->table;

    best_ref[target] = tab;
    tab->set_idx(target);
    tab->set_position(pos);
    TABLE *const table = tab->table();
    if (tab->type() != JT_CONST && tab->type() != JT_SYSTEM) {
      if (pos->sj_strategy == SJ_OPT_LOOSE_SCAN && tab->quick() &&
          tab->quick()->index != pos->loosescan_key) {
        /*
          We must use the duplicate-eliminating index, so this QUICK is not
          an option.
        */
        delete tab->quick();
        tab->set_quick(NULL);
      }
      if (!pos->key) {
        if (tab->quick())
          tab->set_type(calc_join_type(tab->quick()->get_type()));
        else
          tab->set_type(JT_ALL);
      } else
        // REF or RANGE, clarify later when prefix tables are set for JOIN_TABs
        tab->set_type(JT_REF);
    }
    DBUG_ASSERT(tab->type() != JT_UNKNOWN);

    DBUG_ASSERT(table->reginfo.join_tab == tab);
    if (!tab->join_cond())
      table->reginfo.not_exists_optimize = false;  // Only with LEFT JOIN
    map2table[tab->table_ref->tableno()] = tab;
  }

  // Count the materialized semi-join tables as regular input tables
  tables += sjm_nests + num_tmp_tables;
  // Set the number of non-materialized tables:
  primary_tables = outer_target;

  /*
    Between the last outer table or sj-mat tmp table, and the first sj-mat
    inner table, there may be 2 slots for sort/group/etc tmp tables:
  */
  for (uint i = 0; i < num_tmp_tables; ++i) {
    const uint idx = outer_target + i;
    tmp_join_tabs->set_join(this);
    tmp_join_tabs->set_idx(idx);
    DBUG_ASSERT(best_ref[idx] == NULL);  // verify that not overwriting
    best_ref[idx] = tmp_join_tabs++;
    /*
      note that set_table() cannot be called yet. We may not even use this
      JOIN_TAB in the end, it's dummy at the moment. Which can be tested with
      "position()!=NULL".
    */
  }

  // make array unreachable: should walk JOIN_TABs by best_ref now
  join_tab = NULL;

  if (err) DBUG_RETURN(true); /* purecov: inspected */

  if (has_semijoin) {
    set_semijoin_info();

    // Update equalities and keyuses after having added SJ materialization
    if (update_equalities_for_sjm()) DBUG_RETURN(true);
  }
  if (!plan_is_const()) {
    // Assign map of "available" tables to all tables belonging to query block
    set_prefix_tables();
    adjust_access_methods();
  }
  // Calculate outer join info
  if (select_lex->outer_join) make_outerjoin_info();

  // sjm is no longer needed, trash it. To reuse it, reset its members!
  List_iterator<TABLE_LIST> sj_list_it(select_lex->sj_nests);
  TABLE_LIST *sj_nest;
  while ((sj_nest = sj_list_it++))
    TRASH(&sj_nest->nested_join->sjm, sizeof(sj_nest->nested_join->sjm));

  DBUG_RETURN(false);
}

/*
  Revise usage of join buffer for the specified table and the whole nest

  SYNOPSIS
    revise_cache_usage()
      tab    join table for which join buffer usage is to be revised

  DESCRIPTION
    The function revise the decision to use a join buffer for the table 'tab'.
    If this table happened to be among the inner tables of a nested outer join/
    semi-join the functions denies usage of join buffers for all of them

  RETURN
    none
*/

static void revise_cache_usage(JOIN_TAB *join_tab) {
  plan_idx first_inner = join_tab->first_inner();
  JOIN *const join = join_tab->join();
  if (first_inner != NO_PLAN_IDX) {
    plan_idx end_tab = join_tab->idx();
    for (first_inner = join_tab->first_inner(); first_inner != NO_PLAN_IDX;
         first_inner = join->best_ref[first_inner]->first_upper()) {
      for (plan_idx i = end_tab - 1; i >= first_inner; --i)
        join->best_ref[i]->set_use_join_cache(JOIN_CACHE::ALG_NONE);
      end_tab = first_inner;
    }
  } else if (join_tab->get_sj_strategy() == SJ_OPT_FIRST_MATCH) {
    plan_idx first_sj_inner = join_tab->first_sj_inner();
    for (plan_idx i = join_tab->idx() - 1; i >= first_sj_inner; --i) {
      JOIN_TAB *tab = join->best_ref[i];
      if (tab->first_sj_inner() == first_sj_inner)
        tab->set_use_join_cache(JOIN_CACHE::ALG_NONE);
    }
  } else
    join_tab->set_use_join_cache(JOIN_CACHE::ALG_NONE);
  DBUG_ASSERT(join->qep_tab == NULL);
}

/**
  Set up join buffering for a specified table, if possible.

  @param tab             joined table to check join buffer usage for
  @param join            join for which the check is performed
  @param no_jbuf_after   don't use join buffering after table with this number

  @return false if successful, true if error.
          Currently, allocation errors for join cache objects are ignored,
          and regular execution is chosen silently.

  @details
    The function finds out whether the table 'tab' can be joined using a join
    buffer. This check is performed after the best execution plan for 'join'
    has been chosen. If the function decides that a join buffer can be employed
    then it selects the most appropriate join cache type, which later will
    be instantiated by init_join_cache().
    If it has already been decided to not use join buffering for this table,
    no action is taken.

    Often it is already decided that join buffering will be used earlier in
    the optimization process, and this will also ensure that the most correct
    cost for the operation is calculated, and hence the probability of
    choosing an optimal join plan is higher. However, some join buffering
    decisions cannot currently be taken before this stage, hence we need this
    function to decide the most accurate join buffering strategy.

    @todo Long-term it is the goal that join buffering strategy is decided
    when the plan is selected.

    The result of the check and the type of the join buffer to be used
    depend on:
      - the access method to access rows of the joined table
      - whether the join table is an inner table of an outer join or semi-join
      - the optimizer_switch settings for join buffering
      - the join 'options'.
    In any case join buffer is not used if the number of the joined table is
    greater than 'no_jbuf_after'.

    If block_nested_loop is turned on, and if all other criteria for using
    join buffering is fulfilled (see below), then join buffer is used
    for any join operation (inner join, outer join, semi-join) with 'JT_ALL'
    access method.  In that case, a JOIN_CACHE_BNL type is always employed.

    If an index is used to access rows of the joined table and
  batched_key_access is on, then a JOIN_CACHE_BKA type is employed. (Unless
  debug flag, test_bka unique, is set, then a JOIN_CACHE_BKA_UNIQUE type is
  employed instead.)

    If the function decides that a join buffer can be used to join the table
    'tab' then it sets @c tab->use_join_cache to reflect the chosen algorithm.

  @note
    For a nested outer join/semi-join, currently, we either use join buffers for
    all inner tables or for none of them.

  @todo
    Support BKA inside SJ-Materialization nests. When doing this, we'll need
    to only store sj-inner tables in the join buffer.
    @verbatim
        JOIN_TAB *first_tab= join->join_tab+join->const_tables;
        uint n_tables= i-join->const_tables;
        / *
          We normally put all preceding tables into the join buffer, except
          for the constant tables.
          If we're inside a semi-join materialization nest, e.g.

             outer_tbl1  outer_tbl2  ( inner_tbl1, inner_tbl2 ) ...
                                                       ^-- we're here

          then we need to put into the join buffer only the tables from
          within the nest.
        * /
        if (i >= first_sjm_table && i < last_sjm_table)
        {
          n_tables= i - first_sjm_table; // will be >0 if we got here
          first_tab= join->join_tab + first_sjm_table;
        }
    @endverbatim
*/

static bool setup_join_buffering(JOIN_TAB *tab, JOIN *join,
                                 uint no_jbuf_after) {
  ASSERT_BEST_REF_IN_JOIN_ORDER(join);
  Cost_estimate cost;
  ha_rows rows;
  uint bufsz = 4096;
  uint join_cache_flags = HA_MRR_NO_NULL_ENDPOINTS;
  const bool bnl_on = hint_table_state(join->thd, tab->table_ref, BNL_HINT_ENUM,
                                       OPTIMIZER_SWITCH_BNL);
  const bool bka_on = hint_table_state(join->thd, tab->table_ref, BKA_HINT_ENUM,
                                       OPTIMIZER_SWITCH_BKA);

  const uint tableno = tab->idx();
  const uint tab_sj_strategy = tab->get_sj_strategy();
  bool use_bka_unique = false;
  DBUG_EXECUTE_IF("test_bka_unique", use_bka_unique = true;);

  // Set preliminary join cache setting based on decision from greedy search
  if (!join->select_count)
    tab->set_use_join_cache(tab->position()->use_join_buffer
                                ? JOIN_CACHE::ALG_BNL
                                : JOIN_CACHE::ALG_NONE);

  if (tableno == join->const_tables) {
    DBUG_ASSERT(tab->use_join_cache() == JOIN_CACHE::ALG_NONE);
    return false;
  }

  if (!(bnl_on || bka_on)) goto no_join_cache;

  /*
    psergey-todo: why the below when execution code seems to handle the
    "range checked for each record" case?
  */
  if (tab->use_quick == QS_DYNAMIC_RANGE) goto no_join_cache;

  /* No join buffering if prevented by no_jbuf_after */
  if (tableno > no_jbuf_after) goto no_join_cache;

  /*
    An inner table of an outer join nest must not use join buffering if
    the first inner table of that outer join nest does not use join buffering.
    This condition is not handled by earlier optimizer stages.
  */
  if (tab->first_inner() != NO_PLAN_IDX && tab->first_inner() != tab->idx() &&
      !join->best_ref[tab->first_inner()]->use_join_cache())
    goto no_join_cache;
  /*
    The first inner table of an outer join nest must not use join buffering
    if the tables in the embedding outer join nest do not use join buffering.
    This condition is not handled by earlier optimizer stages.
  */
  if (tab->first_upper() != NO_PLAN_IDX &&
      !join->best_ref[tab->first_upper()]->use_join_cache())
    goto no_join_cache;

  if (tab->table()->pos_in_table_list->is_table_function() && tab->dependent)
    goto no_join_cache;

  switch (tab_sj_strategy) {
    case SJ_OPT_FIRST_MATCH:
      /*
        Use join cache with FirstMatch semi-join strategy only when semi-join
        contains only one table.
      */
      if (!tab->is_single_inner_of_semi_join()) {
        DBUG_ASSERT(tab->use_join_cache() == JOIN_CACHE::ALG_NONE);
        goto no_join_cache;
      }
      break;

    case SJ_OPT_LOOSE_SCAN:
      /* No join buffering if this semijoin nest is handled by loosescan */
      DBUG_ASSERT(tab->use_join_cache() == JOIN_CACHE::ALG_NONE);
      goto no_join_cache;

    case SJ_OPT_MATERIALIZE_LOOKUP:
    case SJ_OPT_MATERIALIZE_SCAN:
      /*
        The Materialize strategies reuse the join_tab belonging to the
        first table that was materialized. Neither table can use join buffering:
        - The first table in a join never uses join buffering.
        - The join_tab used for looking up a row in the materialized table, or
          scanning the rows of a materialized table, cannot use join buffering.
        We allow join buffering for the remaining tables of the materialized
        semi-join nest.
      */
      if (tab->first_sj_inner() == tab->idx()) {
        DBUG_ASSERT(tab->use_join_cache() == JOIN_CACHE::ALG_NONE);
        goto no_join_cache;
      }
      break;

    case SJ_OPT_DUPS_WEEDOUT:
    // This strategy allows the same join buffering as a regular join would.
    case SJ_OPT_NONE:
      break;
  }

  /*
    The following code prevents use of join buffering when there is an
    outer join operation and first match semi-join strategy is used, because:

    Outer join needs a "match flag" to track that a row should be
    NULL-complemented, such flag being attached to first inner table's cache
    (tracks whether the cached row from outer table got a match, in which case
    no NULL-complemented row is needed).

    FirstMatch also needs a "match flag", such flag is attached to sj inner
    table's cache (tracks whether the cached row from outer table already got
    a first match in the sj-inner table, in which case we don't need to join
    this cached row again)
     - but a row in a cache has only one "match flag"
     - so if "sj inner table"=="first inner", there is a problem.
  */
  if (tab_sj_strategy == SJ_OPT_FIRST_MATCH &&
      tab->is_inner_table_of_outer_join())
    goto no_join_cache;

  switch (tab->type()) {
    case JT_ALL:
    case JT_INDEX_SCAN:
    case JT_RANGE:
    case JT_INDEX_MERGE:
      if (!bnl_on) {
        DBUG_ASSERT(tab->use_join_cache() == JOIN_CACHE::ALG_NONE);
        goto no_join_cache;
      }

      if (join->select_count == false)
        tab->set_use_join_cache(JOIN_CACHE::ALG_BNL);
      return false;
    case JT_SYSTEM:
    case JT_CONST:
    case JT_REF:
    case JT_EQ_REF:
      if (!bka_on) {
        DBUG_ASSERT(tab->use_join_cache() == JOIN_CACHE::ALG_NONE);
        goto no_join_cache;
      }

      /*
        Disable BKA for materializable derived tables/views as they aren't
        instantiated yet.
      */
      if (tab->table_ref->uses_materialization()) goto no_join_cache;

      /*
        Can't use BKA for subquery if dealing with a subquery that can
        turn a ref access into a "full scan on NULL key" table scan.

        @see Item_in_optimizer::val_int()
        @see subselect_single_select_engine::exec()
        @see TABLE_REF::cond_guards
        @see push_index_cond()

        @todo: This choice to not use BKA should be done before making
        cost estimates, e.g. in set_join_buffer_properties(). That
        happens before cond guards are set up, so instead of doing the
        check below, BKA should be disabled if
         - We are in an IN subquery, and
         - The IN predicate is not a top_level_item, and
         - The left_expr of the IN predicate may contain NULL values
           (left_expr->maybe_null)
      */
      if (tab->has_guarded_conds()) goto no_join_cache;

      if (tab->table()->covering_keys.is_set(tab->ref().key))
        join_cache_flags |= HA_MRR_INDEX_ONLY;
      rows = tab->table()->file->multi_range_read_info(
          tab->ref().key, 10, 20, &bufsz, &join_cache_flags, &cost);
      /*
        Cannot use BKA/BKA_UNIQUE if
        1. MRR scan cannot be performed, or
        2. MRR default implementation is used
        Cannot use BKA if
        3. HA_MRR_NO_ASSOCIATION flag is set
      */
      if ((rows == HA_POS_ERROR) ||                        // 1
          (join_cache_flags & HA_MRR_USE_DEFAULT_IMPL) ||  // 2
          ((join_cache_flags & HA_MRR_NO_ASSOCIATION) &&   // 3
           !use_bka_unique))
        goto no_join_cache;

      if (use_bka_unique)
        tab->set_use_join_cache(JOIN_CACHE::ALG_BKA_UNIQUE);
      else
        tab->set_use_join_cache(JOIN_CACHE::ALG_BKA);

      tab->join_cache_flags = join_cache_flags;
      return false;
    default:;
  }

no_join_cache:
  revise_cache_usage(tab);
  tab->set_use_join_cache(JOIN_CACHE::ALG_NONE);
  return false;
}

/*****************************************************************************
  Make some simple condition optimization:
  If there is a test 'field = const' change all refs to 'field' to 'const'
  Remove all dummy tests 'item = item', 'const op const'.
  Remove all 'item is NULL', when item can never be null!
  Return in cond_value false if condition is impossible (1 = 2)
*****************************************************************************/

class COND_CMP : public ilink<COND_CMP> {
 public:
  static void *operator new(size_t size) { return sql_alloc(size); }
  static void operator delete(void *ptr MY_ATTRIBUTE((unused)),
                              size_t size MY_ATTRIBUTE((unused))) {
    TRASH(ptr, size);
  }

  Item *and_level;
  Item_func *cmp_func;
  COND_CMP(Item *a, Item_func *b) : and_level(a), cmp_func(b) {}
};

/**
  Find the multiple equality predicate containing a field.

  The function retrieves the multiple equalities accessed through
  the cond_equal structure from current level and up looking for
  an equality containing a field. It stops retrieval as soon as the equality
  is found and set up inherited_fl to true if it's found on upper levels.

  @param cond_equal          multiple equalities to search in
  @param item_field          field to look for
  @param[out] inherited_fl   set up to true if multiple equality is found
                             on upper levels (not on current level of
                             cond_equal)

  @return
    - Item_equal for the found multiple equality predicate if a success;
    - NULL otherwise.
*/

static Item_equal *find_item_equal(COND_EQUAL *cond_equal,
                                   Item_field *item_field, bool *inherited_fl) {
  Item_equal *item = 0;
  bool in_upper_level = false;
  while (cond_equal) {
    List_iterator_fast<Item_equal> li(cond_equal->current_level);
    while ((item = li++)) {
      if (item->contains(item_field->field)) goto finish;
    }
    in_upper_level = true;
    cond_equal = cond_equal->upper_levels;
  }
  in_upper_level = false;
finish:
  *inherited_fl = in_upper_level;
  return item;
}

/**
  Get the best field substitution for a given field.

  If the field is member of a multiple equality, look up that equality
  and return the most appropriate field. Usually this is the equivalenced
  field belonging to the outer-most table in the join order, but
  @see Item_field::get_subst_item() for details.
  Otherwise, return the same field.

  @param item_field The field that we are seeking a substitution for.
  @param cond_equal multiple equalities to search in

  @return The substituted field.
*/

Item_field *get_best_field(Item_field *item_field, COND_EQUAL *cond_equal) {
  bool dummy;
  Item_equal *item_eq = find_item_equal(cond_equal, item_field, &dummy);
  if (!item_eq) return item_field;

  return item_eq->get_subst_item(item_field);
}

/**
  Check whether an equality can be used to build multiple equalities.

    This function first checks whether the equality (left_item=right_item)
    is a simple equality i.e. one that equates a field with another field
    or a constant (field=field_item or field=const_item).
    If this is the case the function looks for a multiple equality
    in the lists referenced directly or indirectly by cond_equal inferring
    the given simple equality. If it doesn't find any, it builds a multiple
    equality that covers the predicate, i.e. the predicate can be inferred
    from this multiple equality.
    The built multiple equality could be obtained in such a way:
    create a binary  multiple equality equivalent to the predicate, then
    merge it, if possible, with one of old multiple equalities.
    This guarantees that the set of multiple equalities covering equality
    predicates will be minimal.

  EXAMPLE:
    For the where condition
    @code
      WHERE a=b AND b=c AND
            (b=2 OR f=e)
    @endcode
    the check_equality will be called for the following equality
    predicates a=b, b=c, b=2 and f=e.
    - For a=b it will be called with *cond_equal=(0,[]) and will transform
      *cond_equal into (0,[Item_equal(a,b)]).
    - For b=c it will be called with *cond_equal=(0,[Item_equal(a,b)])
      and will transform *cond_equal into CE=(0,[Item_equal(a,b,c)]).
    - For b=2 it will be called with *cond_equal=(ptr(CE),[])
      and will transform *cond_equal into (ptr(CE),[Item_equal(2,a,b,c)]).
    - For f=e it will be called with *cond_equal=(ptr(CE), [])
      and will transform *cond_equal into (ptr(CE),[Item_equal(f,e)]).

  @note
    Now only fields that have the same type definitions (verified by
    the Field::eq_def method) are placed to the same multiple equalities.
    Because of this some equality predicates are not eliminated and
    can be used in the constant propagation procedure.
    We could weaken the equality test as soon as at least one of the
    equal fields is to be equal to a constant. It would require a
    more complicated implementation: we would have to store, in
    general case, its own constant for each fields from the multiple
    equality. But at the same time it would allow us to get rid
    of constant propagation completely: it would be done by the call
    to build_equal_items_for_cond.

    The implementation does not follow exactly the above rules to
    build a new multiple equality for the equality predicate.
    If it processes the equality of the form field1=field2, it
    looks for multiple equalities me1 containing field1 and me2 containing
    field2. If only one of them is found the function expands it with
    the lacking field. If multiple equalities for both fields are
    found they are merged. If both searches fail a new multiple equality
    containing just field1 and field2 is added to the existing
    multiple equalities.
    If the function processes the predicate of the form field1=const,
    it looks for a multiple equality containing field1. If found, the
    function checks the constant of the multiple equality. If the value
    is unknown, it is setup to const. Otherwise the value is compared with
    const and the evaluation of the equality predicate is performed.
    When expanding/merging equality predicates from the upper levels
    the function first copies them for the current level. It looks
    acceptable, as this happens rarely. The implementation without
    copying would be much more complicated.

  @param thd         Thread handler
  @param left_item   left term of the equality to be checked
  @param right_item  right term of the equality to be checked
  @param item        equality item if the equality originates from a condition
                     predicate, 0 if the equality is the result of row
                     elimination
  @param cond_equal  multiple equalities that must hold together with the
                     equality
  @param[out] simple_equality
                     true  if the predicate is a simple equality predicate
                           to be used for building multiple equalities
                     false otherwise

  @returns false if success, true if error
*/

static bool check_simple_equality(THD *thd, Item *left_item, Item *right_item,
                                  Item *item, COND_EQUAL *cond_equal,
                                  bool *simple_equality) {
  *simple_equality = false;

  if (left_item->type() == Item::REF_ITEM &&
      down_cast<Item_ref *>(left_item)->ref_type() == Item_ref::VIEW_REF) {
    if (down_cast<Item_ref *>(left_item)->depended_from) return false;
    left_item = left_item->real_item();
  }
  if (right_item->type() == Item::REF_ITEM &&
      down_cast<Item_ref *>(right_item)->ref_type() == Item_ref::VIEW_REF) {
    if (down_cast<Item_ref *>(right_item)->depended_from) return false;
    right_item = right_item->real_item();
  }
  Item_field *left_item_field, *right_item_field;

  if (left_item->type() == Item::FIELD_ITEM &&
      right_item->type() == Item::FIELD_ITEM &&
      (left_item_field = down_cast<Item_field *>(left_item)) &&
      (right_item_field = down_cast<Item_field *>(right_item)) &&
      !left_item_field->depended_from && !right_item_field->depended_from) {
    /* The predicate the form field1=field2 is processed */

    Field *const left_field = left_item_field->field;
    Field *const right_field = right_item_field->field;

    if (!left_field->eq_def(right_field)) return false;

    /* Search for multiple equalities containing field1 and/or field2 */
    bool left_copyfl, right_copyfl;
    Item_equal *left_item_equal =
        find_item_equal(cond_equal, left_item_field, &left_copyfl);
    Item_equal *right_item_equal =
        find_item_equal(cond_equal, right_item_field, &right_copyfl);

    /* As (NULL=NULL) != TRUE we can't just remove the predicate f=f */
    if (left_field->eq(right_field)) /* f = f */
    {
      *simple_equality = !(left_field->maybe_null() && !left_item_equal);
      return false;
    }

    if (left_item_equal && left_item_equal == right_item_equal) {
      /*
        The equality predicate is inference of one of the existing
        multiple equalities, i.e the condition is already covered
        by upper level equalities
      */
      *simple_equality = true;
      return false;
    }

    /* Copy the found multiple equalities at the current level if needed */
    if (left_copyfl) {
      /* left_item_equal of an upper level contains left_item */
      left_item_equal = new Item_equal(left_item_equal);
      if (left_item_equal == NULL) return true;
      cond_equal->current_level.push_back(left_item_equal);
    }
    if (right_copyfl) {
      /* right_item_equal of an upper level contains right_item */
      right_item_equal = new Item_equal(right_item_equal);
      if (right_item_equal == NULL) return true;
      cond_equal->current_level.push_back(right_item_equal);
    }

    if (left_item_equal) {
      /* left item was found in the current or one of the upper levels */
      if (!right_item_equal)
        left_item_equal->add(down_cast<Item_field *>(right_item));
      else {
        /* Merge two multiple equalities forming a new one */
        if (left_item_equal->merge(thd, right_item_equal)) return true;
        /* Remove the merged multiple equality from the list */
        List_iterator<Item_equal> li(cond_equal->current_level);
        while ((li++) != right_item_equal)
          ;
        li.remove();
      }
    } else {
      /* left item was not found neither the current nor in upper levels  */
      if (right_item_equal) {
        right_item_equal->add(down_cast<Item_field *>(left_item));
      } else {
        /* None of the fields was found in multiple equalities */
        Item_equal *item_equal =
            new Item_equal(down_cast<Item_field *>(left_item),
                           down_cast<Item_field *>(right_item));
        if (item_equal == NULL) return true;
        cond_equal->current_level.push_back(item_equal);
      }
    }
    *simple_equality = true;
    return false;
  }

  {
    /* The predicate of the form field=const/const=field is processed */
    Item *const_item = 0;
    Item_field *field_item = 0;
    if (left_item->type() == Item::FIELD_ITEM &&
        (field_item = down_cast<Item_field *>(left_item)) &&
        field_item->depended_from == NULL &&
        right_item->const_for_execution()) {
      const_item = right_item;
    } else if (right_item->type() == Item::FIELD_ITEM &&
               (field_item = down_cast<Item_field *>(right_item)) &&
               field_item->depended_from == NULL &&
               left_item->const_for_execution()) {
      const_item = left_item;
    }

    /*
      If the constant expression contains a reference to the field
      (for example, a = (a IS NULL)), we don't want to replace the
      field with the constant expression as it makes the predicates
      more complex and may introduce cycles in the Item tree.
    */
    if (const_item != nullptr &&
        const_item->walk(&Item::find_field_processor, Item::WALK_POSTFIX,
                         pointer_cast<uchar *>(field_item->field)))
      return false;

    if (const_item && field_item->result_type() == const_item->result_type()) {
      if (field_item->result_type() == STRING_RESULT) {
        const CHARSET_INFO *cs = field_item->field->charset();
        if (!item) {
          Item_func_eq *const eq_item = new Item_func_eq(left_item, right_item);
          if (eq_item == NULL || eq_item->set_cmp_func()) return true;
          eq_item->quick_fix_field();
          item = eq_item;
        }
        if ((cs != down_cast<Item_func *>(item)->compare_collation()) ||
            !cs->coll->propagate(cs, 0, 0))
          return false;
      }

      bool copyfl;
      Item_equal *item_equal = find_item_equal(cond_equal, field_item, &copyfl);
      if (copyfl) {
        item_equal = new Item_equal(item_equal);
        if (item_equal == NULL) return true;
        cond_equal->current_level.push_back(item_equal);
      }
      if (item_equal) {
        /*
          The flag cond_false will be set to 1 after this, if item_equal
          already contains a constant and its value is  not equal to
          the value of const_item.
        */
        if (item_equal->add(thd, const_item, field_item)) return true;
      } else {
        item_equal = new Item_equal(const_item, field_item);
        if (item_equal == NULL) return true;
        cond_equal->current_level.push_back(item_equal);
      }
      *simple_equality = true;
      return false;
    }
  }
  return false;
}

/**
  Convert row equalities into a conjunction of regular equalities.

    The function converts a row equality of the form (E1,...,En)=(E'1,...,E'n)
    into a list of equalities E1=E'1,...,En=E'n. For each of these equalities
    Ei=E'i the function checks whether it is a simple equality or a row
    equality. If it is a simple equality it is used to expand multiple
    equalities of cond_equal. If it is a row equality it converted to a
    sequence of equalities between row elements. If Ei=E'i is neither a
    simple equality nor a row equality the item for this predicate is added
    to eq_list.

  @param thd        thread handle
  @param left_row   left term of the row equality to be processed
  @param right_row  right term of the row equality to be processed
  @param cond_equal multiple equalities that must hold together with the
                    predicate
  @param eq_list    results of conversions of row equalities that are not
                    simple enough to form multiple equalities
  @param[out] simple_equality
                    true if the row equality is composed of only
                    simple equalities.

  @returns false if conversion succeeded, true if any error.
*/

static bool check_row_equality(THD *thd, Item *left_row, Item_row *right_row,
                               COND_EQUAL *cond_equal, List<Item> *eq_list,
                               bool *simple_equality) {
  *simple_equality = false;
  uint n = left_row->cols();
  for (uint i = 0; i < n; i++) {
    bool is_converted;
    Item *left_item = left_row->element_index(i);
    Item *right_item = right_row->element_index(i);
    if (left_item->type() == Item::ROW_ITEM &&
        right_item->type() == Item::ROW_ITEM) {
      if (check_row_equality(thd, down_cast<Item_row *>(left_item),
                             down_cast<Item_row *>(right_item), cond_equal,
                             eq_list, &is_converted))
        return true;
      if (!is_converted) thd->lex->current_select()->cond_count++;
    } else {
      if (check_simple_equality(thd, left_item, right_item, 0, cond_equal,
                                &is_converted))
        return true;
      thd->lex->current_select()->cond_count++;
    }

    if (!is_converted) {
      Item_func_eq *const eq_item = new Item_func_eq(left_item, right_item);
      if (eq_item == NULL) return true;
      if (eq_item->set_cmp_func()) {
        // Failed to create cmp func -> not only simple equalitities
        return true;
      }
      eq_item->quick_fix_field();
      eq_list->push_back(eq_item);
    }
  }
  *simple_equality = true;
  return false;
}

/**
  Eliminate row equalities and form multiple equalities predicates.

    This function checks whether the item is a simple equality
    i.e. the one that equates a field with another field or a constant
    (field=field_item or field=constant_item), or, a row equality.
    For a simple equality the function looks for a multiple equality
    in the lists referenced directly or indirectly by cond_equal inferring
    the given simple equality. If it doesn't find any, it builds/expands
    multiple equality that covers the predicate.
    Row equalities are eliminated substituted for conjunctive regular
    equalities which are treated in the same way as original equality
    predicates.

  @param thd        thread handle
  @param item       predicate to process
  @param cond_equal multiple equalities that must hold together with the
                    predicate
  @param eq_list    results of conversions of row equalities that are not
                    simple enough to form multiple equalities
  @param[out] equality
                    true if re-writing rules have been applied
                    false otherwise, i.e.
                      if the predicate is not an equality, or
                      if the equality is neither a simple nor a row equality

  @returns false if success, true if error

  @note If the equality was created by IN->EXISTS, it may be removed later by
  subquery materialization. So we don't mix this possibly temporary equality
  with others; if we let it go into a multiple-equality (Item_equal), then we
  could not remove it later. There is however an exception: if the outer
  expression is a constant, it is safe to leave the equality even in
  materialization; all it can do is preventing NULL/FALSE distinction but if
  such distinction mattered the equality would be in a triggered condition so
  we would not come to this function. And injecting constants is good because
  it makes the materialized table smaller.
*/

static bool check_equality(THD *thd, Item *item, COND_EQUAL *cond_equal,
                           List<Item> *eq_list, bool *equality) {
  *equality = false;
  Item_func *item_func;
  if (item->type() == Item::FUNC_ITEM &&
      (item_func = down_cast<Item_func *>(item))->functype() ==
          Item_func::EQ_FUNC) {
    Item *left_item = item_func->arguments()[0];
    Item *right_item = item_func->arguments()[1];

    if (item->created_by_in2exists() && !left_item->const_item())
      return false;  // See note above

    if (left_item->type() == Item::ROW_ITEM &&
        right_item->type() == Item::ROW_ITEM) {
      thd->lex->current_select()->cond_count--;
      return check_row_equality(thd, down_cast<Item_row *>(left_item),
                                down_cast<Item_row *>(right_item), cond_equal,
                                eq_list, equality);
    } else
      return check_simple_equality(thd, left_item, right_item, item, cond_equal,
                                   equality);
  }

  return false;
}

/**
  Replace all equality predicates in a condition by multiple equality items.

    At each 'and' level the function detects items for equality predicates
    and replaces them by a set of multiple equality items of class Item_equal,
    taking into account inherited equalities from upper levels.
    If an equality predicate is used not in a conjunction it's just
    replaced by a multiple equality predicate.
    For each 'and' level the function set a pointer to the inherited
    multiple equalities in the cond_equal field of the associated
    object of the type Item_cond_and.
    The function also traverses the cond tree and for each field reference
    sets a pointer to the multiple equality item containing the field, if there
    is any. If this multiple equality equates fields to a constant the
    function replaces the field reference by the constant in the cases
    when the field is not of a string type or when the field reference is
    just an argument of a comparison predicate.
    The function also determines the maximum number of members in
    equality lists of each Item_cond_and object assigning it to
    thd->lex->current_select()->max_equal_elems.

  @note
    Multiple equality predicate =(f1,..fn) is equivalent to the conjuction of
    f1=f2, .., fn-1=fn. It substitutes any inference from these
    equality predicates that is equivalent to the conjunction.
    Thus, =(a1,a2,a3) can substitute for ((a1=a3) AND (a2=a3) AND (a2=a1)) as
    it is equivalent to ((a1=a2) AND (a2=a3)).
    The function always makes a substitution of all equality predicates occured
    in a conjunction for a minimal set of multiple equality predicates.
    This set can be considered as a canonical representation of the
    sub-conjunction of the equality predicates.
    E.g. (t1.a=t2.b AND t2.b>5 AND t1.a=t3.c) is replaced by
    (=(t1.a,t2.b,t3.c) AND t2.b>5), not by
    (=(t1.a,t2.b) AND =(t1.a,t3.c) AND t2.b>5);
    while (t1.a=t2.b AND t2.b>5 AND t3.c=t4.d) is replaced by
    (=(t1.a,t2.b) AND =(t3.c=t4.d) AND t2.b>5),
    but if additionally =(t4.d,t2.b) is inherited, it
    will be replaced by (=(t1.a,t2.b,t3.c,t4.d) AND t2.b>5)

    The function performs the substitution in a recursive descent of
    the condition tree, passing to the next AND level a chain of multiple
    equality predicates which have been built at the upper levels.
    The Item_equal items built at the level are attached to other
    non-equality conjuncts as a sublist. The pointer to the inherited
    multiple equalities is saved in the and condition object (Item_cond_and).
    This chain allows us for any field reference occurence to easily find a
    multiple equality that must be held for this occurence.
    For each AND level we do the following:
    - scan it for all equality predicate (=) items
    - join them into disjoint Item_equal() groups
    - process the included OR conditions recursively to do the same for
      lower AND levels.

    We need to do things in this order as lower AND levels need to know about
    all possible Item_equal objects in upper levels.

  @param thd          thread handle
  @param cond         condition(expression) where to make replacement
  @param[out] retcond returned condition
  @param inherited    path to all inherited multiple equality items
  @param do_inherit   whether or not to inherit equalities from other parts
                      of the condition

  @returns false if success, true if error
*/

static bool build_equal_items_for_cond(THD *thd, Item *cond, Item **retcond,
                                       COND_EQUAL *inherited, bool do_inherit) {
  Item_equal *item_equal;
  COND_EQUAL cond_equal;
  cond_equal.upper_levels = inherited;

  if (check_stack_overrun(thd, STACK_MIN_SIZE, NULL))
    return true;  // Fatal error flag is set!

  const enum Item::Type cond_type = cond->type();
  if (cond_type == Item::COND_ITEM) {
    List<Item> eq_list;
    Item_cond *const item_cond = down_cast<Item_cond *>(cond);
    const bool and_level = item_cond->functype() == Item_func::COND_AND_FUNC;
    List<Item> *args = item_cond->argument_list();

    List_iterator<Item> li(*args);
    Item *item;

    if (and_level) {
      /*
         Retrieve all conjuncts of this level detecting the equality
         that are subject to substitution by multiple equality items and
         removing each such predicate from the conjunction after having
         found/created a multiple equality whose inference the predicate is.
       */
      while ((item = li++)) {
        /*
          PS/SP note: we can safely remove a node from AND-OR
          structure here because it's restored before each
          re-execution of any prepared statement/stored procedure.
        */
        bool equality;
        if (check_equality(thd, item, &cond_equal, &eq_list, &equality))
          return true;
        if (equality) li.remove();
      }

      /*
        Check if we eliminated all the predicates of the level, e.g.
        (a=a AND b=b AND a=a).
      */
      if (!args->elements && !cond_equal.current_level.elements &&
          !eq_list.elements) {
        *retcond = new Item_int((longlong)1, 1);
        return *retcond == NULL;
      }

      List_iterator_fast<Item_equal> it(cond_equal.current_level);
      while ((item_equal = it++)) {
        if (item_equal->resolve_type(thd)) return true;
        item_equal->update_used_tables();
        set_if_bigger(thd->lex->current_select()->max_equal_elems,
                      item_equal->members());
      }

      Item_cond_and *const item_cond_and = down_cast<Item_cond_and *>(cond);
      item_cond_and->cond_equal = cond_equal;
      inherited = &item_cond_and->cond_equal;
    }
    /*
       Make replacement of equality predicates for lower levels
       of the condition expression.
    */
    li.rewind();
    while ((item = li++)) {
      Item *new_item;
      if (build_equal_items_for_cond(thd, item, &new_item, inherited,
                                     do_inherit))
        return true;
      if (new_item != item) {
        /* This replacement happens only for standalone equalities */
        /*
          This is ok with PS/SP as the replacement is done for
          arguments of an AND/OR item, which are restored for each
          execution of PS/SP.
        */
        li.replace(new_item);
      }
    }
    if (and_level) {
      args->concat(&eq_list);
      args->concat((List<Item> *)&cond_equal.current_level);
    }
  } else if (cond->type() == Item::FUNC_ITEM) {
    List<Item> eq_list;
    /*
      If an equality predicate forms the whole and level,
      we call it standalone equality and it's processed here.
      E.g. in the following where condition
      WHERE a=5 AND (b=5 or a=c)
      (b=5) and (a=c) are standalone equalities.
      In general we can't leave alone standalone eqalities:
      for WHERE a=b AND c=d AND (b=c OR d=5)
      b=c is replaced by =(a,b,c,d).
     */
    bool equality;
    if (check_equality(thd, cond, &cond_equal, &eq_list, &equality))
      return true;
    if (equality) {
      int n = cond_equal.current_level.elements + eq_list.elements;
      if (n == 0) {
        *retcond = new Item_int((longlong)1, 1);
        return *retcond == NULL;
      } else if (n == 1) {
        if ((item_equal = cond_equal.current_level.pop())) {
          if (item_equal->resolve_type(thd)) return true;
          item_equal->update_used_tables();
          set_if_bigger(thd->lex->current_select()->max_equal_elems,
                        item_equal->members());
          *retcond = item_equal;
          return false;
        }

        *retcond = eq_list.pop();
        return false;
      } else {
        /*
          Here a new AND level must be created. It can happen only
          when a row equality is processed as a standalone predicate.
        */
        Item_cond_and *and_cond = new Item_cond_and(eq_list);
        if (and_cond == NULL) return true;

        and_cond->quick_fix_field();
        List<Item> *args = and_cond->argument_list();
        List_iterator_fast<Item_equal> it(cond_equal.current_level);
        while ((item_equal = it++)) {
          if (item_equal->resolve_type(thd)) return true;
          item_equal->update_used_tables();
          set_if_bigger(thd->lex->current_select()->max_equal_elems,
                        item_equal->members());
        }
        and_cond->cond_equal = cond_equal;
        args->concat((List<Item> *)&cond_equal.current_level);

        *retcond = and_cond;
        return false;
      }
    }

    if (do_inherit) {
      /*
        For each field reference in cond, not from equal item predicates,
        set a pointer to the multiple equality it belongs to (if there is any)
        as soon the field is not of a string type or the field reference is
        an argument of a comparison predicate.
      */
      uchar *is_subst_valid = (uchar *)1;
      cond = cond->compile(&Item::subst_argument_checker, &is_subst_valid,
                           &Item::equal_fields_propagator, (uchar *)inherited);
      if (cond == NULL) return true;
    }
    cond->update_used_tables();
  }
  *retcond = cond;
  return false;
}

/**
  Build multiple equalities for a WHERE condition and all join conditions that
  inherit these multiple equalities.

    The function first applies the build_equal_items_for_cond function
    to build all multiple equalities for condition cond utilizing equalities
    referred through the parameter inherited. The extended set of
    equalities is returned in the structure referred by the cond_equal_ref
    parameter. After this the function calls itself recursively for
    all join conditions whose direct references can be found in join_list
    and who inherit directly the multiple equalities just having built.

  @note
    The join condition used in an outer join operation inherits all equalities
    from the join condition of the embedding join, if there is any, or
    otherwise - from the where condition.
    This fact is not obvious, but presumably can be proved.
    Consider the following query:
    @code
      SELECT * FROM (t1,t2) LEFT JOIN (t3,t4) ON t1.a=t3.a AND t2.a=t4.a
        WHERE t1.a=t2.a;
    @endcode
    If the join condition in the query inherits =(t1.a,t2.a), then we
    can build the multiple equality =(t1.a,t2.a,t3.a,t4.a) that infers
    the equality t3.a=t4.a. Although the join condition
    t1.a=t3.a AND t2.a=t4.a AND t3.a=t4.a is not equivalent to the one
    in the query the latter can be replaced by the former: the new query
    will return the same result set as the original one.

    Interesting that multiple equality =(t1.a,t2.a,t3.a,t4.a) allows us
    to use t1.a=t3.a AND t3.a=t4.a under the join condition:
    @code
      SELECT * FROM (t1,t2) LEFT JOIN (t3,t4) ON t1.a=t3.a AND t3.a=t4.a
        WHERE t1.a=t2.a
    @endcode
    This query equivalent to:
    @code
      SELECT * FROM (t1 LEFT JOIN (t3,t4) ON t1.a=t3.a AND t3.a=t4.a),t2
        WHERE t1.a=t2.a
    @endcode
    Similarly the original query can be rewritten to the query:
    @code
      SELECT * FROM (t1,t2) LEFT JOIN (t3,t4) ON t2.a=t4.a AND t3.a=t4.a
        WHERE t1.a=t2.a
    @endcode
    that is equivalent to:
    @code
      SELECT * FROM (t2 LEFT JOIN (t3,t4)ON t2.a=t4.a AND t3.a=t4.a), t1
        WHERE t1.a=t2.a
    @endcode
    Thus, applying equalities from the where condition we basically
    can get more freedom in performing join operations.
    Although we don't use this property now, it probably makes sense to use
    it in the future.

  @param thd		     Thread handler
  @param cond                condition to build the multiple equalities for
  @param[out] retcond        Returned condition
  @param inherited           path to all inherited multiple equality items
  @param do_inherit          whether or not to inherit equalities from other
                             parts of the condition
  @param join_list           list of join tables that the condition refers to
  @param[out] cond_equal_ref pointer to the structure to place built
                             equalities in

  @returns false if success, true if error
*/

bool build_equal_items(THD *thd, Item *cond, Item **retcond,
                       COND_EQUAL *inherited, bool do_inherit,
                       List<TABLE_LIST> *join_list,
                       COND_EQUAL **cond_equal_ref) {
  COND_EQUAL *cond_equal = 0;

  if (cond) {
    if (build_equal_items_for_cond(thd, cond, &cond, inherited, do_inherit))
      return true;
    cond->update_used_tables();
    // update_used_tables() returns void but can stil fail.
    if (thd->is_error()) return true;

    const enum Item::Type cond_type = cond->type();
    if (cond_type == Item::COND_ITEM &&
        down_cast<Item_cond *>(cond)->functype() == Item_func::COND_AND_FUNC)
      cond_equal = &down_cast<Item_cond_and *>(cond)->cond_equal;
    else if (cond_type == Item::FUNC_ITEM &&
             down_cast<Item_func *>(cond)->functype() ==
                 Item_func::MULT_EQUAL_FUNC) {
      cond_equal = new (*THR_MALLOC) COND_EQUAL;
      if (cond_equal == NULL) return true;
      cond_equal->current_level.push_back(down_cast<Item_equal *>(cond));
    }
  }
  if (cond_equal) {
    cond_equal->upper_levels = inherited;
    inherited = cond_equal;
  }
  *cond_equal_ref = cond_equal;

  if (join_list) {
    TABLE_LIST *table;
    List_iterator<TABLE_LIST> li(*join_list);

    while ((table = li++)) {
      if (table->join_cond_optim()) {
        List<TABLE_LIST> *nested_join_list =
            table->nested_join ? &table->nested_join->join_list : NULL;
        Item *join_cond;
        if (build_equal_items(thd, table->join_cond_optim(), &join_cond,
                              inherited, do_inherit, nested_join_list,
                              &table->cond_equal))
          return true;
        table->set_join_cond_optim(join_cond);
      }
    }
  }

  *retcond = cond;
  return false;
}

/**
  Compare field items by table order in the execution plan.

    field1 considered as better than field2 if the table containing
    field1 is accessed earlier than the table containing field2.
    The function finds out what of two fields is better according
    this criteria.

  @param field1          first field item to compare
  @param field2          second field item to compare
  @param table_join_idx  index to tables determining table order

  @retval
   -1  if field1 is better than field2
  @retval
    1  if field2 is better than field1
  @retval
    0  otherwise
*/

static int compare_fields_by_table_order(Item_field *field1, Item_field *field2,
                                         JOIN_TAB **table_join_idx) {
  int cmp = 0;
  bool outer_ref = 0;
  if (field1->used_tables() & OUTER_REF_TABLE_BIT) {
    outer_ref = 1;
    cmp = -1;
  }
  if (field2->used_tables() & OUTER_REF_TABLE_BIT) {
    outer_ref = 1;
    cmp++;
  }
  if (outer_ref) return cmp;

  /*
    table_join_idx is NULL if this function was not called from JOIN::optimize()
    but from e.g. mysql_delete() or mysql_update(). In these cases
    there is only one table and both fields belong to it. Example
    condition where this is the case: t1.fld1=t1.fld2
  */
  if (!table_join_idx) return 0;

  // Locate JOIN_TABs thanks to table_join_idx, then compare their index.
  cmp = table_join_idx[field1->table_ref->tableno()]->idx() -
        table_join_idx[field2->table_ref->tableno()]->idx();
  return cmp < 0 ? -1 : (cmp ? 1 : 0);
}

/**
  Generate minimal set of simple equalities equivalent to a multiple equality.

    The function retrieves the fields of the multiple equality item
    item_equal and  for each field f:
    - if item_equal contains const it generates the equality f=const_item;
    - otherwise, if f is not the first field, generates the equality
      f=item_equal->get_first().
    All generated equality are added to the cond conjunction.

  @param cond            condition to add the generated equality to
  @param upper_levels    structure to access multiple equality of upper levels
  @param item_equal      multiple equality to generate simple equality from

  @note
    Before generating an equality function checks that it has not
    been generated for multiple equalities of the upper levels.
    E.g. for the following where condition
    WHERE a=5 AND ((a=b AND b=c) OR  c>4)
    the upper level AND condition will contain =(5,a),
    while the lower level AND condition will contain =(5,a,b,c).
    When splitting =(5,a,b,c) into a separate equality predicates
    we should omit 5=a, as we have it already in the upper level.
    The following where condition gives us a more complicated case:
    WHERE t1.a=t2.b AND t3.c=t4.d AND (t2.b=t3.c OR t4.e>5 ...) AND ...
    Given the tables are accessed in the order t1->t2->t3->t4 for
    the selected query execution plan the lower level multiple
    equality =(t1.a,t2.b,t3.c,t4.d) formally  should be converted to
    t1.a=t2.b AND t1.a=t3.c AND t1.a=t4.d. But t1.a=t2.a will be
    generated for the upper level. Also t3.c=t4.d will be generated there.
    So only t1.a=t3.c should be left in the lower level.
    If cond is equal to 0, then not more then one equality is generated
    and a pointer to it is returned as the result of the function.

  @return
    - The condition with generated simple equalities or
    a pointer to the simple generated equality, if success.
    - 0, otherwise.
*/

static Item *eliminate_item_equal(Item *cond, COND_EQUAL *upper_levels,
                                  Item_equal *item_equal) {
  List<Item> eq_list;
  Item_func_eq *eq_item = NULL;
  if (((Item *)item_equal)->const_item() && !item_equal->val_int())
    return new Item_int((longlong)0, 1);
  Item *const item_const = item_equal->get_const();
  Item_equal_iterator it(*item_equal);
  if (!item_const) {
    /*
      If there is a const item, match all field items with the const item,
      otherwise match the second and subsequent field items with the first one:
    */
    it++;
  }
  Item_field *item_field;  // Field to generate equality for.
  while ((item_field = it++)) {
    /*
      Generate an equality of the form:
      item_field = some previous field in item_equal's list.

      First see if we really need to generate it:
    */
    Item_equal *const upper = item_field->find_item_equal(upper_levels);
    if (upper)  // item_field is in this upper equality
    {
      if (item_const && upper->get_const())
        continue;  // Const at both levels, no need to generate at current level
      /*
        If the upper-level multiple equality contains this item, there is no
        need to generate the equality, unless item_field belongs to a
        semi-join nest that is used for Materialization, and refers to tables
        that are outside of the materialized semi-join nest,
        As noted in Item_equal::get_subst_item(), subquery materialization
        does not have this problem.
      */
      JOIN_TAB *const tab = item_field->field->table->reginfo.join_tab;

      if (!(tab && sj_is_materialize_strategy(tab->get_sj_strategy()))) {
        Item_field *item_match;
        Item_equal_iterator li(*item_equal);
        while ((item_match = li++) != item_field) {
          if (item_match->find_item_equal(upper_levels) == upper)
            break;  // (item_match, item_field) is also in upper level equality
        }
        if (item_match != item_field) continue;
      }
    }  // ... if (upper).

    /*
      item_field should be compared with the head of the multiple equality
      list.
      item_field may refer to a table that is within a semijoin materialization
      nest. In that case, the order of the join_tab entries may look like:

        ot1 ot2 <subquery> ot5 SJM(it3 it4)

      If we have a multiple equality

        (ot1.c1, ot2.c2, <subquery>.c it3.c3, it4.c4, ot5.c5),

      we should generate the following equalities:
        1. ot1.c1 = ot2.c2
        2. ot1.c1 = <subquery>.c
        3. it3.c3 = it4.c4
        4. ot1.c1 = ot5.c5

      Equalities 1) and 4) are regular equalities between two outer tables.
      Equality 2) is an equality that matches the outer query with a
      materialized temporary table. It is either performed as a lookup
      into the materialized table (SJM-lookup), or as a condition on the
      outer table (SJM-scan).
      Equality 3) is evaluated during semijoin materialization.

      If there is a const item, match against this one.
      Otherwise, match against the first field item in the multiple equality,
      unless the item is within a materialized semijoin nest, in case it will
      be matched against the first item within the SJM nest.
      @see JOIN::set_prefix_tables()
      @see Item_equal::get_subst_item()
    */

    Item *const head =
        item_const ? item_const : item_equal->get_subst_item(item_field);
    if (head == item_field) continue;

    // we have a pair, can generate 'item_field=head'
    if (eq_item) eq_list.push_back(eq_item);

    eq_item = new Item_func_eq(item_field, head);
    if (!eq_item || eq_item->set_cmp_func()) return NULL;
    eq_item->quick_fix_field();
  }  // ... while ((item_field= it++))

  if (!cond && !eq_list.head()) {
    if (!eq_item) return new Item_int((longlong)1, 1);
    return eq_item;
  }

  if (eq_item) eq_list.push_back(eq_item);
  if (!cond)
    cond = new Item_cond_and(eq_list);
  else {
    DBUG_ASSERT(cond->type() == Item::COND_ITEM);
    if (eq_list.elements) ((Item_cond *)cond)->add_at_head(&eq_list);
  }

  cond->quick_fix_field();
  cond->update_used_tables();

  return cond;
}

/**
  Substitute every field reference in a condition by the best equal field
  and eliminate all multiple equality predicates.

    The function retrieves the cond condition and for each encountered
    multiple equality predicate it sorts the field references in it
    according to the order of tables specified by the table_join_idx
    parameter. Then it eliminates the multiple equality predicate it
    replacing it by the conjunction of simple equality predicates
    equating every field from the multiple equality to the first
    field in it, or to the constant, if there is any.
    After this the function retrieves all other conjuncted
    predicates substitute every field reference by the field reference
    to the first equal field or equal constant if there are any.

  @param cond            condition to process
  @param cond_equal      multiple equalities to take into consideration
  @param table_join_idx  index to tables determining field preference

  @note
    At the first glance full sort of fields in multiple equality
    seems to be an overkill. Yet it's not the case due to possible
    new fields in multiple equality item of lower levels. We want
    the order in them to comply with the order of upper levels.

  @return
    The transformed condition, or NULL in case of error
*/

Item *substitute_for_best_equal_field(Item *cond, COND_EQUAL *cond_equal,
                                      JOIN_TAB **table_join_idx) {
  Item_equal *item_equal;

  if (cond->type() == Item::COND_ITEM) {
    List<Item> *cond_list = ((Item_cond *)cond)->argument_list();

    bool and_level =
        ((Item_cond *)cond)->functype() == Item_func::COND_AND_FUNC;
    if (and_level) {
      cond_equal = &((Item_cond_and *)cond)->cond_equal;
      cond_list->disjoin((List<Item> *)&cond_equal->current_level);

      List_iterator_fast<Item_equal> it(cond_equal->current_level);
      auto cmp = [table_join_idx](Item_field *f1, Item_field *f2) {
        return compare_fields_by_table_order(f1, f2, table_join_idx);
      };
      while ((item_equal = it++)) {
        item_equal->sort(cmp);
      }
    }

    List_iterator<Item> li(*cond_list);
    Item *item;
    while ((item = li++)) {
      Item *new_item =
          substitute_for_best_equal_field(item, cond_equal, table_join_idx);
      if (new_item == NULL) return NULL;
      /*
        This works OK with PS/SP re-execution as changes are made to
        the arguments of AND/OR items only
      */
      if (new_item != item) li.replace(new_item);
    }

    if (and_level) {
      List_iterator_fast<Item_equal> it(cond_equal->current_level);
      while ((item_equal = it++)) {
        cond = eliminate_item_equal(cond, cond_equal->upper_levels, item_equal);
        if (cond == NULL) return NULL;
        // This occurs when eliminate_item_equal() founds that cond is
        // always false and substitutes it with Item_int 0.
        // Due to this, value of item_equal will be 0, so just return it.
        if (cond->type() != Item::COND_ITEM) break;
      }
    }
    if (cond->type() == Item::COND_ITEM &&
        !((Item_cond *)cond)->argument_list()->elements)
      cond = new Item_int((int32)cond->val_bool());

  } else if (cond->type() == Item::FUNC_ITEM &&
             (down_cast<Item_func *>(cond))->functype() ==
                 Item_func::MULT_EQUAL_FUNC) {
    item_equal = (Item_equal *)cond;
    item_equal->sort([table_join_idx](Item_field *f1, Item_field *f2) {
      return compare_fields_by_table_order(f1, f2, table_join_idx);
    });
    if (cond_equal && cond_equal->current_level.head() == item_equal)
      cond_equal = cond_equal->upper_levels;
    return eliminate_item_equal(0, cond_equal, item_equal);
  } else
    cond->transform(&Item::replace_equal_field, 0);
  return cond;
}

/**
  change field = field to field = const for each found field = const in the
  and_level

  @param thd      Thread handler
  @param save_list
  @param and_father
  @param cond       Condition where fields are replaced with constant values
  @param field      The field that will be substituted
  @param value      The substitution value

  @returns false if success, true if error
*/

static bool change_cond_ref_to_const(THD *thd, I_List<COND_CMP> *save_list,
                                     Item *and_father, Item *cond, Item *field,
                                     Item *value) {
  if (cond->type() == Item::COND_ITEM) {
    Item_cond *const item_cond = down_cast<Item_cond *>(cond);
    bool and_level = item_cond->functype() == Item_func::COND_AND_FUNC;
    List_iterator<Item> li(*item_cond->argument_list());
    Item *item;
    while ((item = li++)) {
      if (change_cond_ref_to_const(thd, save_list, and_level ? cond : item,
                                   item, field, value))
        return true;
    }
    return false;
  }
  if (cond->eq_cmp_result() == Item::COND_OK)
    return false;  // Not a boolean function

  Item_bool_func2 *func = down_cast<Item_bool_func2 *>(cond);
  Item **args = func->arguments();
  Item *left_item = args[0];
  Item *right_item = args[1];
  Item_func::Functype functype = func->functype();

  if (right_item->eq(field, 0) && left_item != value &&
      right_item->cmp_context == field->cmp_context &&
      (left_item->result_type() != STRING_RESULT ||
       value->result_type() != STRING_RESULT ||
       left_item->collation.collation == value->collation.collation)) {
    Item *const clone = value->clone_item();
    if (thd->is_error()) return true;

    if (clone == NULL) return false;

    clone->collation.set(right_item->collation);
    thd->change_item_tree(args + 1, clone);
    func->update_used_tables();
    if ((functype == Item_func::EQ_FUNC || functype == Item_func::EQUAL_FUNC) &&
        and_father != cond && !left_item->const_item()) {
      cond->marker = Item::MARKER_CONST_PROPAG;
      COND_CMP *const cond_cmp = new COND_CMP(and_father, func);
      if (cond_cmp == NULL) return true;

      save_list->push_back(cond_cmp);
    }
    if (func->set_cmp_func()) return true;
  } else if (left_item->eq(field, 0) && right_item != value &&
             left_item->cmp_context == field->cmp_context &&
             (right_item->result_type() != STRING_RESULT ||
              value->result_type() != STRING_RESULT ||
              right_item->collation.collation == value->collation.collation)) {
    Item *const clone = value->clone_item();
    if (thd->is_error()) return true;

    if (clone == NULL) return false;

    clone->collation.set(left_item->collation);
    thd->change_item_tree(args, clone);
    value = clone;
    func->update_used_tables();
    if ((functype == Item_func::EQ_FUNC || functype == Item_func::EQUAL_FUNC) &&
        and_father != cond && !right_item->const_item()) {
      args[0] = args[1];  // For easy check
      thd->change_item_tree(args + 1, value);
      cond->marker = Item::MARKER_CONST_PROPAG;
      COND_CMP *const cond_cmp = new COND_CMP(and_father, func);
      if (cond_cmp == NULL) return true;

      save_list->push_back(cond_cmp);
    }
    if (func->set_cmp_func()) return true;
  }
  return false;
}

/**
  Propagate constant values in a condition

  @param thd        Thread handler
  @param save_list
  @param and_father
  @param cond       Condition for which constant values are propagated

  @returns false if success, true if error
*/
static bool propagate_cond_constants(THD *thd, I_List<COND_CMP> *save_list,
                                     Item *and_father, Item *cond) {
  if (cond->type() == Item::COND_ITEM) {
    Item_cond *const item_cond = down_cast<Item_cond *>(cond);
    bool and_level = item_cond->functype() == Item_func::COND_AND_FUNC;
    List_iterator_fast<Item> li(*item_cond->argument_list());
    Item *item;
    I_List<COND_CMP> save;
    while ((item = li++)) {
      if (propagate_cond_constants(thd, &save, and_level ? cond : item, item))
        return true;
    }
    if (and_level) {  // Handle other found items
      I_List_iterator<COND_CMP> cond_itr(save);
      COND_CMP *cond_cmp;
      while ((cond_cmp = cond_itr++)) {
        Item **args = cond_cmp->cmp_func->arguments();
        if (!args[0]->const_item() &&
            change_cond_ref_to_const(thd, &save, cond_cmp->and_level,
                                     cond_cmp->and_level, args[0], args[1]))
          return true;
      }
    }
  } else if (and_father != cond &&
             cond->marker != Item::MARKER_CONST_PROPAG)  // In a AND group
  {
    Item_func *func;
    if (cond->type() == Item::FUNC_ITEM &&
        (func = down_cast<Item_func *>(cond)) &&
        (func->functype() == Item_func::EQ_FUNC ||
         func->functype() == Item_func::EQUAL_FUNC)) {
      Item **args = func->arguments();
      bool left_const = args[0]->const_item();
      bool right_const = args[1]->const_item();
      if (!(left_const && right_const) &&
          args[0]->result_type() == args[1]->result_type()) {
        if (right_const) {
          if (resolve_const_item(thd, &args[1], args[0])) return true;
          func->update_used_tables();
          if (change_cond_ref_to_const(thd, save_list, and_father, and_father,
                                       args[0], args[1]))
            return true;
        } else if (left_const) {
          if (resolve_const_item(thd, &args[0], args[1])) return true;
          func->update_used_tables();
          if (change_cond_ref_to_const(thd, save_list, and_father, and_father,
                                       args[1], args[0]))
            return true;
        }
      }
    }
  }

  return false;
}

/**
  Assign each nested join structure a bit in nested_join_map.

  @param join_list     List of tables
  @param first_unused  Number of first unused bit in nested_join_map before the
                       call

  @note
    This function is called after simplify_joins(), when there are no
    redundant nested joins.
    We cannot have more nested joins in a query block than there are tables,
    so as long as the number of bits in nested_join_map is not less than the
    maximum number of tables in a query block, nested_join_map can never
    overflow.

  @return
    First unused bit in nested_join_map after the call.
*/

uint build_bitmap_for_nested_joins(List<TABLE_LIST> *join_list,
                                   uint first_unused) {
  List_iterator<TABLE_LIST> li(*join_list);
  TABLE_LIST *table;
  DBUG_ENTER("build_bitmap_for_nested_joins");
  while ((table = li++)) {
    NESTED_JOIN *nested_join;
    if ((nested_join = table->nested_join)) {
      // We should have either a join condition or a semi-join condition
      DBUG_ASSERT((table->join_cond() == NULL) == (table->sj_cond() != NULL));

      nested_join->nj_map = 0;
      nested_join->nj_total = 0;
      /*
        We only record nested join information for outer join nests.
        Tables belonging in semi-join nests are recorded in the
        embedding outer join nest, if one exists.
      */
      if (table->join_cond()) {
        DBUG_ASSERT(first_unused < sizeof(nested_join_map) * 8);
        nested_join->nj_map = (nested_join_map)1 << first_unused++;
        nested_join->nj_total = nested_join->join_list.elements;
      } else if (table->sj_cond()) {
        NESTED_JOIN *const outer_nest =
            table->embedding ? table->embedding->nested_join : NULL;
        /*
          The semi-join nest has already been counted into the table count
          for the outer join nest as one table, so subtract 1 from the
          table count.
        */
        if (outer_nest)
          outer_nest->nj_total += (nested_join->join_list.elements - 1);
      } else
        DBUG_ASSERT(false);

      first_unused =
          build_bitmap_for_nested_joins(&nested_join->join_list, first_unused);
    }
  }
  DBUG_RETURN(first_unused);
}

/** Update the dependency map for the tables. */

void JOIN::update_depend_map() {
  ASSERT_BEST_REF_IN_JOIN_ORDER(this);
  for (uint tableno = 0; tableno < tables; tableno++) {
    JOIN_TAB *const tab = best_ref[tableno];
    TABLE_REF *const ref = &tab->ref();
    table_map depend_map = 0;
    Item **item = ref->items;
    for (uint i = 0; i < ref->key_parts; i++, item++)
      depend_map |= (*item)->used_tables();
    depend_map &= ~PSEUDO_TABLE_BITS;
    ref->depend_map = depend_map;
    for (JOIN_TAB **tab2 = map2table; depend_map; tab2++, depend_map >>= 1) {
      if (depend_map & 1) ref->depend_map |= (*tab2)->ref().depend_map;
    }
  }
}

/** Update the dependency map for the sort order. */

void JOIN::update_depend_map(ORDER *order) {
  DBUG_ENTER("JOIN::update_depend_map");
  for (; order; order = order->next) {
    table_map depend_map;
    order->item[0]->update_used_tables();
    order->depend_map = depend_map =
        order->item[0]->used_tables() & ~INNER_TABLE_BIT;
    order->used = 0;
    // Not item_sum(), RAND() and no reference to table outside of sub select
    if (!(order->depend_map & (OUTER_REF_TABLE_BIT | RAND_TABLE_BIT)) &&
        !order->item[0]->has_aggregation()) {
      for (JOIN_TAB **tab = map2table; depend_map; tab++, depend_map >>= 1) {
        if (depend_map & 1) order->depend_map |= (*tab)->ref().depend_map;
      }
    }
  }
  DBUG_VOID_RETURN;
}

/**
  Update equalities and keyuse references after semi-join materialization
  strategy is chosen.

  @details
    For each multiple equality that contains a field that is selected
    from a subquery, and that subquery is executed using a semi-join
    materialization strategy, add the corresponding column in the materialized
    temporary table to the equality.
    For each injected semi-join equality that is not converted to
    multiple equality, replace the reference to the expression selected
    from the subquery with the corresponding column in the temporary table.

    This is needed to properly reflect the equalities that involve injected
    semi-join equalities when materialization strategy is chosen.
    @see eliminate_item_equal() for how these equalities are used to generate
    correct equality predicates.

    The MaterializeScan semi-join strategy requires some additional processing:
    All primary tables after the materialized temporary table must be inspected
    for keyuse objects that point to expressions from the subquery tables.
    These references must be replaced with references to corresponding columns
    in the materialized temporary table instead. Those primary tables using
    ref access will thus be made to depend on the materialized temporary table
    instead of the subquery tables.

    Only the injected semi-join equalities need this treatment, other predicates
    will be handled correctly by the regular item substitution process.

  @return False if success, true if error
*/

bool JOIN::update_equalities_for_sjm() {
  ASSERT_BEST_REF_IN_JOIN_ORDER(this);
  List_iterator<Semijoin_mat_exec> it(sjm_exec_list);
  Semijoin_mat_exec *sjm_exec;
  while ((sjm_exec = it++)) {
    TABLE_LIST *const sj_nest = sjm_exec->sj_nest;

    DBUG_ASSERT(!sj_nest->outer_join_nest());
    /*
      A materialized semi-join nest cannot actually be an inner part of an
      outer join yet, this is just a preparatory step,
      ie sj_nest->outer_join_nest() is always NULL here.
      @todo: Enable outer joining here later.
    */
    Item *cond = sj_nest->outer_join_nest()
                     ? sj_nest->outer_join_nest()->join_cond_optim()
                     : where_cond;
    if (!cond) continue;

    uchar *dummy = NULL;
    cond = cond->compile(&Item::equality_substitution_analyzer, &dummy,
                         &Item::equality_substitution_transformer,
                         (uchar *)sj_nest);
    if (cond == NULL) return true;

    cond->update_used_tables();

    // Loop over all primary tables that follow the materialized table
    for (uint j = sjm_exec->mat_table_index + 1; j < primary_tables; j++) {
      JOIN_TAB *const tab = best_ref[j];
      for (Key_use *keyuse = tab->position()->key;
           keyuse && keyuse->table_ref == tab->table_ref &&
           keyuse->key == tab->position()->key->key;
           keyuse++) {
        List_iterator<Item> it(sj_nest->nested_join->sj_inner_exprs);
        Item *old;
        uint fieldno = 0;
        while ((old = it++)) {
          if (old->real_item()->eq(keyuse->val->real_item(), false)) {
            /*
              Replace the expression selected from the subquery with the
              corresponding column of the materialized temporary table.
            */
            keyuse->val = sj_nest->nested_join->sjm.mat_fields[fieldno];
            keyuse->used_tables = keyuse->val->used_tables();
            break;
          }
          fieldno++;
        }
      }
    }
  }

  return false;
}

/**
  Assign set of available (prefix) tables to all tables in query block.
  Also set added tables, ie the tables added in each JOIN_TAB compared to the
  previous JOIN_TAB.
  This function must be called for every query block after the table order
  has been determined.
*/

void JOIN::set_prefix_tables() {
  ASSERT_BEST_REF_IN_JOIN_ORDER(this);
  DBUG_ASSERT(!plan_is_const());
  /*
    The const tables are available together with the first non-const table in
    the join order.
  */
  table_map const initial_tables_map =
      const_table_map | (allow_outer_refs ? OUTER_REF_TABLE_BIT : 0);

  table_map current_tables_map = initial_tables_map;
  table_map prev_tables_map = (table_map)0;
  table_map saved_tables_map = (table_map)0;

  JOIN_TAB *last_non_sjm_tab = NULL;  // Track the last non-sjm table

  for (uint i = const_tables; i < tables; i++) {
    JOIN_TAB *const tab = best_ref[i];
    if (!tab->table()) continue;
    /*
      Tables that are within SJ-Materialization nests cannot have their
      conditions referring to preceding non-const tables.
       - If we're looking at the first SJM table, reset current_tables_map
         to refer to only allowed tables
      @see Item_equal::get_subst_item()
      @see eliminate_item_equal()
    */
    if (sj_is_materialize_strategy(tab->get_sj_strategy())) {
      const table_map sjm_inner_tables = tab->emb_sj_nest->sj_inner_tables;
      if (!(sjm_inner_tables & current_tables_map)) {
        saved_tables_map = current_tables_map;
        current_tables_map = initial_tables_map;
        prev_tables_map = (table_map)0;
      }

      current_tables_map |= tab->table_ref->map();
      tab->set_prefix_tables(current_tables_map, prev_tables_map);
      prev_tables_map = current_tables_map;

      if (!(sjm_inner_tables & ~current_tables_map)) {
        // At the end of a semi-join materialization nest, restore previous map
        current_tables_map = saved_tables_map;
        prev_tables_map =
            last_non_sjm_tab ? last_non_sjm_tab->prefix_tables() : (table_map)0;
      }
    } else {
      last_non_sjm_tab = tab;
      current_tables_map |= tab->table_ref->map();
      tab->set_prefix_tables(current_tables_map, prev_tables_map);
      prev_tables_map = current_tables_map;
    }
  }
  /*
    Random expressions must be added to the last table's condition.
    It solves problem with queries like SELECT * FROM t1 WHERE rand() > 0.5
  */
  if (last_non_sjm_tab != NULL)
    last_non_sjm_tab->add_prefix_tables(RAND_TABLE_BIT);
}

/**
  Calculate best possible join order and initialize the join structure.

  @return true if success, false if error.

  The JOIN object is populated with statistics about the query,
  and a plan with table order and access method selection is made.

  The list of tables to be optimized is taken from select_lex->leaf_tables.
  JOIN::where_cond is also used in the optimization.
  As a side-effect, JOIN::keyuse_array is populated with key_use information.

  Here is an overview of the logic of this function:

  - Initialize JOIN data structures and setup basic dependencies between tables.

  - Update dependencies based on join information.

  - Make key descriptions (update_ref_and_keys()).

  - Pull out semi-join tables based on table dependencies.

  - Extract tables with zero or one rows as const tables.

  - Read contents of const tables, substitute columns from these tables with
    actual data. Also keep track of empty tables vs. one-row tables.

  - After const table extraction based on row count, more tables may
    have become functionally dependent. Extract these as const tables.

  - Add new sargable predicates based on retrieved const values.

  - Calculate number of rows to be retrieved from each table.

  - Calculate cost of potential semi-join materializations.

  - Calculate best possible join order based on available statistics.

  - Fill in remaining information for the generated join order.
*/

bool JOIN::make_join_plan() {
  DBUG_ENTER("JOIN::make_join_plan");

  SARGABLE_PARAM *sargables = NULL;

  Opt_trace_context *const trace = &thd->opt_trace;

  if (init_planner_arrays())  // Create and initialize the arrays
    DBUG_RETURN(true);

  // Outer join dependencies were initialized above, now complete the analysis.
  if (select_lex->outer_join || select_lex->is_recursive()) {
    if (propagate_dependencies()) {
      /*
        Catch illegal join order.
        SQL2011 forbids:
        WITH RECURSIVE rec AS (
        ... UNION ALL SELECT ... FROM tbl LEFT JOIN rec ON...)c...
        MySQL also forbids the same query with STRAIGHT_JOIN instead of LEFT
        JOIN, because the algorithm of with-recursive imposes that "rec" be
        first in plan, i.e. "tbl" depends on "rec", but STRAIGHT_JOIN imposes
        the opposite dependency.
      */
      DBUG_ASSERT(select_lex->is_recursive());
      my_error(ER_CTE_RECURSIVE_FORBIDDEN_JOIN_ORDER, MYF(0),
               select_lex->recursive_reference->alias);
      DBUG_RETURN(true);
    }
    init_key_dependencies();
  }

  if (unlikely(trace->is_started()))
    trace_table_dependencies(trace, join_tab, primary_tables);

  // Build the key access information, which is the basis for ref access.
  if (where_cond || select_lex->outer_join) {
    if (update_ref_and_keys(thd, &keyuse_array, join_tab, tables, where_cond,
                            ~select_lex->outer_join, select_lex, &sargables))
      DBUG_RETURN(true);
  }

  /*
    Pull out semi-join tables based on dependencies. Dependencies are valid
    throughout the lifetime of a query, so this operation can be performed
    on the first optimization only.
  */
  if (!select_lex->sj_pullout_done && select_lex->sj_nests.elements &&
      pull_out_semijoin_tables(this))
    DBUG_RETURN(true);

  select_lex->sj_pullout_done = true;
  const uint sj_nests = select_lex->sj_nests.elements;  // Changed by pull-out

  if (!(select_lex->active_options() & OPTION_NO_CONST_TABLES)) {
    // Detect tables that are const (0 or 1 row) and read their contents.
    if (extract_const_tables()) DBUG_RETURN(true);

    // Detect tables that are functionally dependent on const values.
    if (extract_func_dependent_tables()) DBUG_RETURN(true);
  }
  // Possibly able to create more sargable predicates from const rows.
  if (const_tables && sargables) update_sargable_from_const(sargables);

  // Make a first estimate of the fanout for each table in the query block.
  if (estimate_rowcount()) DBUG_RETURN(true);

  /*
    Apply join order hints, with the exception of
    JOIN_FIXED_ORDER and STRAIGHT_JOIN.
  */
  if (select_lex->opt_hints_qb &&
      !(select_lex->active_options() & SELECT_STRAIGHT_JOIN))
    select_lex->opt_hints_qb->apply_join_order_hints(this);

  if (sj_nests) {
    set_semijoin_embedding();
    select_lex->update_semijoin_strategies(thd);
  }

  if (!plan_is_const()) optimize_keyuse();

  allow_outer_refs = true;

  if (sj_nests && optimize_semijoin_nests_for_materialization(this))
    DBUG_RETURN(true);

  // Choose the table order based on analysis done so far.
  if (Optimize_table_order(thd, this, NULL).choose_table_order())
    DBUG_RETURN(true);

  DBUG_EXECUTE_IF("bug13820776_1", thd->killed = THD::KILL_QUERY;);
  if (thd->killed || thd->is_error()) DBUG_RETURN(true);

  // If this is a subquery, decide between In-to-exists and materialization
  if (unit->item && decide_subquery_strategy()) DBUG_RETURN(true);

  refine_best_rowcount();

  if (!(thd->variables.option_bits & OPTION_BIG_SELECTS) &&
      best_read > (double)thd->variables.max_join_size &&
      !thd->lex->is_explain()) { /* purecov: inspected */
    my_error(ER_TOO_BIG_SELECT, MYF(0));
    error = -1;
    DBUG_RETURN(1);
  }

  positions = NULL;  // But keep best_positions for get_best_combination

  /*
    Store the cost of this query into a user variable
    Don't update m_current_query_cost for statements that are not "flat joins" :
    i.e. they have subqueries, unions or call stored procedures.
    TODO: calculate a correct cost for a query with subqueries and UNIONs.
  */
  if (thd->lex->is_single_level_stmt()) thd->m_current_query_cost = best_read;

  // Generate an execution plan from the found optimal join order.
  if (get_best_combination()) DBUG_RETURN(true);

  // Cleanup after update_ref_and_keys has added keys for derived tables.
  if (select_lex->materialized_derived_table_count ||
      select_lex->table_func_count)
    finalize_derived_keys();

  // No need for this struct after new JOIN_TAB array is set up.
  best_positions = NULL;

  // Some called function may still set error status unnoticed
  if (thd->is_error()) DBUG_RETURN(true);

  // There is at least one empty const table
  if (const_table_map != found_const_table_map)
    zero_result_cause = "no matching row in const table";

  DBUG_RETURN(false);
}

/**
  Initialize scratch arrays for the join order optimization

  @returns false if success, true if error

  @note If something fails during initialization, JOIN::cleanup()
        will free anything that has been partially allocated and set up.
        Arrays are created in the execution mem_root, so they will be
        deleted automatically when the mem_root is re-initialized.
*/

bool JOIN::init_planner_arrays() {
  // Up to one extra slot per semi-join nest is needed (if materialized)
  const uint sj_nests = select_lex->sj_nests.elements;
  const uint table_count = select_lex->leaf_table_count;

  DBUG_ASSERT(primary_tables == 0 && tables == 0);

  if (!(join_tab = alloc_jtab_array(thd, table_count))) return true;

  /*
    We add 2 cells:
    - because planning stage uses 0-termination so needs +1
    - because after get_best_combination, we don't use 0-termination but
    need +2, to host at most 2 tmp sort/group/distinct tables.
  */
  if (!(best_ref = (JOIN_TAB **)thd->alloc(
            sizeof(JOIN_TAB *) *
            (table_count + sj_nests + 2 + m_windows.elements))))
    return true;

  // sort/group tmp tables have no map
  if (!(map2table = (JOIN_TAB **)thd->alloc(sizeof(JOIN_TAB *) *
                                            (table_count + sj_nests))))
    return true;

  if (!(positions = new (thd->mem_root) POSITION[table_count])) return true;

  if (!(best_positions = new (thd->mem_root) POSITION[table_count + sj_nests]))
    return true;

  /*
    Initialize data structures for tables to be joined.
    Initialize dependencies between tables.
  */
  JOIN_TAB **best_ref_p = best_ref;
  TABLE_LIST *tl = select_lex->leaf_tables;

  for (JOIN_TAB *tab = join_tab; tl; tab++, tl = tl->next_leaf, best_ref_p++) {
    *best_ref_p = tab;
    TABLE *const table = tl->table;
    tab->table_ref = tl;
    tab->set_table(table);
    const int err = tl->fetch_number_of_rows();

    // Initialize the cost model for the table
    table->init_cost_model(cost_model());

    DBUG_EXECUTE_IF("bug11747970_raise_error", {
      if (!err) {
        my_error(ER_UNKNOWN_ERROR, MYF(0));
        return true;
      }
    });

    if (err) {
      table->file->print_error(err, MYF(0));
      return true;
    }
    all_table_map |= tl->map();
    tab->set_join(this);

    tab->dependent = tl->dep_tables;  // Initialize table dependencies
    if (select_lex->is_recursive()) {
      if (select_lex->recursive_reference != tl)
        // Recursive reference must go first
        tab->dependent |= select_lex->recursive_reference->map();
      else {
        // Recursive reference mustn't use any index
        table->covering_keys.clear_all();
        table->keys_in_use_for_group_by.clear_all();
        table->keys_in_use_for_order_by.clear_all();
      }
    }
    if (tl->schema_table) table->file->stats.records = 2;
    table->quick_condition_rows = table->file->stats.records;

    tab->init_join_cond_ref(tl);

    if (tl->outer_join_nest()) {
      // tab belongs to a nested join, maybe to several embedding joins
      tab->embedding_map = 0;
      for (TABLE_LIST *embedding = tl->embedding; embedding;
           embedding = embedding->embedding) {
        NESTED_JOIN *const nested_join = embedding->nested_join;
        tab->embedding_map |= nested_join->nj_map;
        tab->dependent |= embedding->dep_tables;
      }
    } else if (tab->join_cond()) {
      // tab is the only inner table of an outer join
      tab->embedding_map = 0;
      for (TABLE_LIST *embedding = tl->embedding; embedding;
           embedding = embedding->embedding)
        tab->embedding_map |= embedding->nested_join->nj_map;
    }
    tables++;  // Count number of initialized tables
  }

  primary_tables = tables;
  *best_ref_p = NULL;  // Last element of array must be NULL

  return false;
}

/**
  Propagate dependencies between tables due to outer join relations.

  @returns false if success, true if error

  Build transitive closure for relation 'to be dependent on'.
  This will speed up the plan search for many cases with outer joins,
  as well as allow us to catch illegal cross references.
  Warshall's algorithm is used to build the transitive closure.
  As we may restart the outer loop upto 'table_count' times, the
  complexity of the algorithm is O((number of tables)^3).
  However, most of the iterations will be shortcircuited when
  there are no dependencies to propagate.
*/

bool JOIN::propagate_dependencies() {
  for (uint i = 0; i < tables; i++) {
    if (!join_tab[i].dependent) continue;

    // Add my dependencies to other tables depending on me
    uint j;
    JOIN_TAB *tab;
    for (j = 0, tab = join_tab; j < tables; j++, tab++) {
      if (tab->dependent & join_tab[i].table_ref->map()) {
        const table_map was_dependent = tab->dependent;
        tab->dependent |= join_tab[i].dependent;
        /*
          If we change dependencies for a table we already have
          processed: Redo dependency propagation from this table.
        */
        if (i > j && tab->dependent != was_dependent) {
          i = j - 1;
          break;
        }
      }
    }
  }

  JOIN_TAB *const tab_end = join_tab + tables;
  for (JOIN_TAB *tab = join_tab; tab < tab_end; tab++) {
    if ((tab->dependent & tab->table_ref->map())) return true;
  }

  return false;
}

/**
  Extract const tables based on row counts.

  @returns false if success, true if error

  This extraction must be done for each execution.
  Tables containing exactly zero or one rows are marked as const, but
  notice the additional constraints checked below.
  Tables that are extracted have their rows read before actual execution
  starts and are placed in the beginning of the join_tab array.
  Thus, they do not take part in join order optimization process,
  which can significantly reduce the optimization time.
  The data read from these tables can also be regarded as "constant"
  throughout query execution, hence the column values can be used for
  additional constant propagation and extraction of const tables based
  on eq-ref properties.

  The tables are given the type JT_SYSTEM.
*/

bool JOIN::extract_const_tables() {
  enum enum_const_table_extraction {
    extract_no_table = 0,
    extract_empty_table = 1,
    extract_const_table = 2
  };

  JOIN_TAB *const tab_end = join_tab + tables;
  for (JOIN_TAB *tab = join_tab; tab < tab_end; tab++) {
    TABLE *const table = tab->table();
    TABLE_LIST *const tl = tab->table_ref;
    enum enum_const_table_extraction extract_method = extract_const_table;

    const bool all_partitions_pruned_away = table->all_partitions_pruned_away;

    if (tl->outer_join_nest()) {
      /*
        Table belongs to a nested join, no candidate for const table extraction.
      */
      extract_method = extract_no_table;
    } else if (tl->embedding && tl->embedding->sj_cond()) {
      /*
        Table belongs to a semi-join.
        We do not currently pull out const tables from semi-join nests.
      */
      extract_method = extract_no_table;
    } else if (tab->join_cond()) {
      // tab is the only inner table of an outer join, extract empty tables
      extract_method = extract_empty_table;
    }
    switch (extract_method) {
      case extract_no_table:
        break;

      case extract_empty_table:
        // Extract tables with zero rows, but only if statistics are exact
        if ((table->file->stats.records == 0 || all_partitions_pruned_away) &&
            (table->file->ha_table_flags() & HA_STATS_RECORDS_IS_EXACT))
          mark_const_table(tab, NULL);
        break;

      case extract_const_table:
        /*
          Extract tables with zero or one rows, but do not extract tables that
           1. are dependent upon other tables, or
           2. have no exact statistics, or
           3. are full-text searched
        */
        if ((table->s->system || table->file->stats.records <= 1 ||
             all_partitions_pruned_away) &&
            !tab->dependent &&                                              // 1
            (table->file->ha_table_flags() & HA_STATS_RECORDS_IS_EXACT) &&  // 2
            !table->fulltext_searched)                                      // 3
          mark_const_table(tab, NULL);
        break;
    }
  }

  // Read const tables (tables matching no more than 1 rows)
  if (!const_tables) return false;

  for (POSITION *p_pos = positions, *p_end = p_pos + const_tables;
       p_pos < p_end; p_pos++) {
    JOIN_TAB *const tab = p_pos->table;
    const int status = join_read_const_table(tab, p_pos);
    if (status > 0)
      return true;
    else if (status == 0) {
      found_const_table_map |= tab->table_ref->map();
      tab->table_ref->optimized_away = true;
    }
  }

  return false;
}

/**
  Extract const tables based on functional dependencies.

  @returns false if success, true if error

  This extraction must be done for each execution.

  Mark as const the tables that
   - are functionally dependent on constant values, or
   - are inner tables of an outer join and contain exactly zero or one rows

  Tables that are extracted have their rows read before actual execution
  starts and are placed in the beginning of the join_tab array, just as
  described for JOIN::extract_const_tables().

  The tables are given the type JT_CONST.
*/

bool JOIN::extract_func_dependent_tables() {
  // loop until no more const tables are found
  bool ref_changed;
  // Tables referenced by others; if they're const the others may be too.
  table_map found_ref;
  do {
  more_const_tables_found:
    ref_changed = false;
    found_ref = 0;

    // Loop over all tables that are not already determined to be const
    for (JOIN_TAB **pos = best_ref + const_tables; *pos; pos++) {
      JOIN_TAB *const tab = *pos;
      TABLE *const table = tab->table();
      TABLE_LIST *const tl = tab->table_ref;
      /*
        If equi-join condition by a key is null rejecting and after a
        substitution of a const table the key value happens to be null
        then we can state that there are no matches for this equi-join.
      */
      Key_use *keyuse = tab->keyuse();
      if (keyuse && tab->join_cond() && !tab->embedding_map) {
        /*
          When performing an outer join operation if there are no matching rows
          for the single row of the outer table all the inner tables are to be
          null complemented and thus considered as constant tables.
          Here we apply this consideration to the case of outer join operations
          with a single inner table only because the case with nested tables
          would require a more thorough analysis.
          TODO. Apply single row substitution to null complemented inner tables
          for nested outer join operations.
        */
        while (keyuse->table_ref == tl) {
          if (!(keyuse->val->used_tables() & ~const_table_map) &&
              keyuse->val->is_null() && keyuse->null_rejecting) {
            table->set_null_row();
            found_const_table_map |= tl->map();
            mark_const_table(tab, keyuse);
            goto more_const_tables_found;
          }
          keyuse++;
        }
      }

      if (tab->dependent)  // If dependent on some table
      {
        // All dependent tables must be const
        if (tab->dependent & ~const_table_map) {
          found_ref |= tab->dependent;
          continue;
        }
        /*
          Mark a dependent table as constant if
           1. it has exactly zero or one rows (it is a system table), and
           2. it is not within a nested outer join, and
           3. it does not have an expensive outer join condition.
              This is because we have to determine whether an outer-joined table
              has a real row or a null-extended row in the optimizer phase.
              We have no possibility to evaluate its join condition at
              execution time, when it is marked as a system table.
        */
        if (table->file->stats.records <= 1L &&                             // 1
            (table->file->ha_table_flags() & HA_STATS_RECORDS_IS_EXACT) &&  // 1
            !tl->outer_join_nest() &&                                       // 2
            !(tab->join_cond() && tab->join_cond()->is_expensive()))        // 3
        {  // system table
          mark_const_table(tab, NULL);
          const int status =
              join_read_const_table(tab, positions + const_tables - 1);
          if (status > 0)
            return true;
          else if (status == 0)
            found_const_table_map |= tl->map();
          continue;
        }
      }

      // Check if table can be read by key or table only uses const refs

      if ((keyuse = tab->keyuse())) {
        while (keyuse->table_ref == tl) {
          Key_use *const start_keyuse = keyuse;
          const uint key = keyuse->key;
          tab->keys().set_bit(key);  // QQ: remove this ?

          table_map refs = 0;
          Key_map const_ref, eq_part;
          do {
            if (keyuse->val->type() != Item::NULL_ITEM && !keyuse->optimize) {
              if (!((~found_const_table_map) & keyuse->used_tables))
                const_ref.set_bit(keyuse->keypart);
              else
                refs |= keyuse->used_tables;
              eq_part.set_bit(keyuse->keypart);
            }
            keyuse++;
          } while (keyuse->table_ref == tl && keyuse->key == key);

          /*
            Extract const tables with proper key dependencies.
            Exclude tables that
             1. are full-text searched, or
             2. are part of nested outer join, or
             3. are part of semi-join, or
             4. have an expensive outer join condition.
             5. are blocked by handler for const table optimize.
          */
          if (eq_part.is_prefix(table->key_info[key].user_defined_key_parts) &&
              !table->fulltext_searched &&                                // 1
              !tl->outer_join_nest() &&                                   // 2
              !(tl->embedding && tl->embedding->sj_cond()) &&             // 3
              !(tab->join_cond() && tab->join_cond()->is_expensive()) &&  // 4
              !(table->file->ha_table_flags() & HA_BLOCK_CONST_TABLE))    // 5
          {
            if (table->key_info[key].flags & HA_NOSAME) {
              if (const_ref == eq_part) {  // Found everything for ref.
                ref_changed = true;
                mark_const_table(tab, start_keyuse);
                if (create_ref_for_key(this, tab, start_keyuse,
                                       found_const_table_map))
                  return true;
                const int status =
                    join_read_const_table(tab, positions + const_tables - 1);
                if (status > 0)
                  return true;
                else if (status == 0)
                  found_const_table_map |= tl->map();
                break;
              } else
                found_ref |= refs;  // Table is const if all refs are const
            } else if (const_ref == eq_part)
              tab->const_keys.set_bit(key);
          }
        }
      }
    }
  } while
      /*
        A new const table appeared, that is referenced by others, so re-check
        others:
      */
      ((const_table_map & found_ref) && ref_changed);

  return false;
}

/**
  Update info on indexes that can be used for search lookups as
  reading const tables may has added new sargable predicates.
*/

void JOIN::update_sargable_from_const(SARGABLE_PARAM *sargables) {
  for (; sargables->field; sargables++) {
    Field *const field = sargables->field;
    JOIN_TAB *const tab = field->table->reginfo.join_tab;
    Key_map possible_keys = field->key_start;
    possible_keys.intersect(field->table->keys_in_use_for_query);
    bool is_const = true;
    for (uint j = 0; j < sargables->num_values; j++)
      is_const &= sargables->arg_value[j]->const_item();
    if (is_const) {
      tab->const_keys.merge(possible_keys);
      tab->keys().merge(possible_keys);
    }
  }
}

/**
  Estimate the number of matched rows for each joined table.
  Set up range scan for tables that have proper predicates.

  @returns false if success, true if error
*/

bool JOIN::estimate_rowcount() {
  Opt_trace_context *const trace = &thd->opt_trace;
  Opt_trace_object trace_wrapper(trace);
  Opt_trace_array trace_records(trace, "rows_estimation");

  JOIN_TAB *const tab_end = join_tab + tables;
  for (JOIN_TAB *tab = join_tab; tab < tab_end; tab++) {
    const Cost_model_table *const cost_model = tab->table()->cost_model();
    Opt_trace_object trace_table(trace);
    trace_table.add_utf8_table(tab->table_ref);
    if (tab->type() == JT_SYSTEM || tab->type() == JT_CONST) {
      trace_table.add("rows", 1)
          .add("cost", 1)
          .add_alnum("table_type",
                     (tab->type() == JT_SYSTEM) ? "system" : "const")
          .add("empty", tab->table()->has_null_row());

      // Only one matching row and one block to read
      tab->set_records(tab->found_records = 1);
      tab->worst_seeks = cost_model->page_read_cost(1.0);
      tab->read_time = tab->worst_seeks;
      continue;
    }
    // Approximate number of found rows and cost to read them
    tab->set_records(tab->found_records = tab->table()->file->stats.records);
    const Cost_estimate table_scan_time = tab->table()->file->table_scan_cost();
    tab->read_time = table_scan_time.total_cost();

    /*
      Set a max value for the cost of seek operations we can expect
      when using key lookup. This can't be too high as otherwise we
      are likely to use table scan.
    */
    tab->worst_seeks =
        min(cost_model->page_read_cost((double)tab->found_records / 10),
            tab->read_time * 3);
    const double min_worst_seek = cost_model->page_read_cost(2.0);
    if (tab->worst_seeks < min_worst_seek)  // Fix for small tables
      tab->worst_seeks = min_worst_seek;

    /*
      Add to tab->const_keys the indexes for which all group fields or
      all select distinct fields participate in one index.
      Add to tab->skip_scan_keys indexes which can be used for skip
      scan access if no aggregates are present.
    */
    add_loose_index_scan_and_skip_scan_keys(this, tab);

    /*
      Perform range analysis if there are keys it could use (1).
      Don't do range analysis if on the inner side of an outer join (2).
      Do range analysis if on the inner side of a semi-join (3).
    */
    TABLE_LIST *const tl = tab->table_ref;
    if ((!tab->const_keys.is_clear_all() ||
         !tab->skip_scan_keys.is_clear_all()) &&        // (1)
        (!tl->embedding ||                              // (2)
         (tl->embedding && tl->embedding->sj_cond())))  // (3)
    {
      /*
        This call fills tab->quick() with the best QUICK access method
        possible for this table, and only if it's better than table scan.
        It also fills tab->needed_reg.
      */
      ha_rows records = get_quick_record_count(thd, tab, row_limit);

      if (records == 0 && thd->is_error()) return true;

      /*
        Check for "impossible range", but make sure that we do not attempt
        to mark semi-joined tables as "const" (only semi-joined tables that
        are functionally dependent can be marked "const", and subsequently
        pulled out of their semi-join nests).
      */
      if (records == 0 && tab->table()->reginfo.impossible_range &&
          (!(tl->embedding && tl->embedding->sj_cond()))) {
        /*
          Impossible WHERE condition or join condition
          In case of join cond, mark that one empty NULL row is matched.
          In case of WHERE, don't set found_const_table_map to get the
          caller to abort with a zero row result.
        */
        mark_const_table(tab, NULL);
        tab->set_type(JT_CONST);  // Override setting made in mark_const_table()
        if (tab->join_cond()) {
          // Generate an empty row
          trace_table.add("returning_empty_null_row", true)
              .add_alnum("cause", "impossible_on_condition");
          found_const_table_map |= tl->map();
          tab->table()->set_null_row();  // All fields are NULL
        } else {
          trace_table.add("rows", 0).add_alnum("cause",
                                               "impossible_where_condition");
        }
      }
      if (records != HA_POS_ERROR) {
        tab->found_records = records;
        tab->read_time =
            tab->quick() ? tab->quick()->cost_est.total_cost() : 0.0;
      }
    } else {
      Opt_trace_object(trace, "table_scan")
          .add("rows", tab->found_records)
          .add("cost", tab->read_time);
    }
  }

  return false;
}

/**
  Set semi-join embedding join nest pointers.

  Set pointer to embedding semi-join nest for all semi-joined tables.
  Note that this must be done for every table inside all semi-join nests,
  even for tables within outer join nests embedded in semi-join nests.
  A table can never be part of multiple semi-join nests, hence no
  ambiguities can ever occur.
  Note also that the pointer is not set for TABLE_LIST objects that
  are outer join nests within semi-join nests.
*/

void JOIN::set_semijoin_embedding() {
  DBUG_ASSERT(!select_lex->sj_nests.is_empty());

  JOIN_TAB *const tab_end = join_tab + primary_tables;

  for (JOIN_TAB *tab = join_tab; tab < tab_end; tab++) {
    for (TABLE_LIST *tl = tab->table_ref; tl->embedding; tl = tl->embedding) {
      if (tl->embedding->sj_cond()) {
        tab->emb_sj_nest = tl->embedding;
        break;
      }
    }
  }
}

/**
  @brief Check if semijoin's compared types allow materialization.

  @param[inout] sj_nest Semi-join nest containing information about correlated
         expressions. Set nested_join->sjm.scan_allowed to true if
         MaterializeScan strategy allowed. Set nested_join->sjm.lookup_allowed
         to true if MaterializeLookup strategy allowed

  @details
    This is a temporary fix for BUG#36752.

    There are two subquery materialization strategies for semijoin:

    1. Materialize and do index lookups in the materialized table. See
       BUG#36752 for description of restrictions we need to put on the
       compared expressions.

       In addition, since indexes are not supported for BLOB columns,
       this strategy can not be used if any of the columns in the
       materialized table will be BLOB/GEOMETRY columns.  (Note that
       also columns for non-BLOB values that may be greater in size
       than CONVERT_IF_BIGGER_TO_BLOB, will be represented as BLOB
       columns.)

    2. Materialize and then do a full scan of the materialized table.
       The same criteria as for MaterializeLookup are applied, except that
       BLOB/GEOMETRY columns are allowed.
*/

static void semijoin_types_allow_materialization(TABLE_LIST *sj_nest) {
  DBUG_ENTER("semijoin_types_allow_materialization");

  DBUG_ASSERT(sj_nest->nested_join->sj_outer_exprs.elements ==
              sj_nest->nested_join->sj_inner_exprs.elements);

  if (sj_nest->nested_join->sj_outer_exprs.elements > MAX_REF_PARTS) {
    sj_nest->nested_join->sjm.scan_allowed = false;
    sj_nest->nested_join->sjm.lookup_allowed = false;
    DBUG_VOID_RETURN;
  }

  List_iterator<Item> it1(sj_nest->nested_join->sj_outer_exprs);
  List_iterator<Item> it2(sj_nest->nested_join->sj_inner_exprs);

  sj_nest->nested_join->sjm.scan_allowed = true;
  sj_nest->nested_join->sjm.lookup_allowed = true;

  bool blobs_involved = false;
  Item *outer, *inner;
  uint total_lookup_index_length = 0;
  uint max_key_length, max_key_part_length, max_key_parts;
  /*
    Maximum lengths for keys and key parts that are supported by
    the temporary table storage engine(s).
  */
  get_max_key_and_part_length(&max_key_length, &max_key_part_length,
                              &max_key_parts);
  while (outer = it1++, inner = it2++) {
    DBUG_ASSERT(outer->real_item() && inner->real_item());
    if (!types_allow_materialization(outer, inner)) {
      sj_nest->nested_join->sjm.scan_allowed = false;
      sj_nest->nested_join->sjm.lookup_allowed = false;
      DBUG_VOID_RETURN;
    }
    blobs_involved |= inner->is_blob_field();

    // Calculate the index length of materialized table
    const uint lookup_index_length = get_key_length_tmp_table(inner);
    if (lookup_index_length > max_key_part_length)
      sj_nest->nested_join->sjm.lookup_allowed = false;
    total_lookup_index_length += lookup_index_length;
  }
  if (total_lookup_index_length > max_key_length)
    sj_nest->nested_join->sjm.lookup_allowed = false;

  if (blobs_involved) sj_nest->nested_join->sjm.lookup_allowed = false;

  if (sj_nest->embedding) {
    DBUG_ASSERT(sj_nest->embedding->join_cond_optim());
    /*
      There are two issues that prevent materialization strategy from being
      used when a semi-join nest is on the inner side of an outer join:
      1. If the semi-join contains dependencies to outer tables,
         materialize-scan strategy cannot be used.
      2. Make sure that executor is able to evaluate triggered conditions
         for semi-join materialized tables. It should be correct, but needs
         verification.
         TODO: Remove this limitation!
      Handle this by disabling materialization strategies:
    */
    sj_nest->nested_join->sjm.scan_allowed = false;
    sj_nest->nested_join->sjm.lookup_allowed = false;
    DBUG_VOID_RETURN;
  }

  DBUG_PRINT("info", ("semijoin_types_allow_materialization: ok, allowed"));

  DBUG_VOID_RETURN;
}

/**
  Index dive can be skipped if the following conditions are satisfied:
  F1) For a single table query:
     a) FORCE INDEX applies to a single index.
     b) No subquery is present.
     c) Fulltext Index is not involved.
     d) No GROUP-BY or DISTINCT clause.
     e) No ORDER-BY clause.

  F2) Not applicable to multi-table query.

  F3) This optimization is not applicable to EXPLAIN queries.

  @param tab   JOIN_TAB object.
  @param thd   THD object.
*/
static bool check_skip_records_in_range_qualification(JOIN_TAB *tab, THD *thd) {
  SELECT_LEX *select = thd->lex->current_select();
  TABLE *table = tab->table();
  return ((table->force_index &&
           table->pos_in_table_list->index_hints->elements == 1) &&  // F1.a
          select->parent_lex->is_single_level_stmt() &&              // F1.b
          !select->has_ft_funcs() &&                                 // F1.c
          (!select->is_grouped() && !select->is_distinct()) &&       // F1.d
          !select->is_ordered() &&                                   // F1.e
          select->join_list->elements == 1 &&                        // F2
          !thd->lex->is_explain());                                  // F3
}

/*****************************************************************************
  Create JOIN_TABS, make a guess about the table types,
  Approximate how many records will be used in each table
*****************************************************************************/

/**
  Returns estimated number of rows that could be fetched by given
  access method.

  The function calls the range optimizer to estimate the cost of the
  cheapest QUICK_* index access method to scan one or several of the
  'keys' using the conditions 'select->cond'. The range optimizer
  compares several different types of 'quick select' methods (range
  scan, index merge, loose index scan) and selects the cheapest one.

  If the best index access method is cheaper than a table- and an index
  scan, then the range optimizer also constructs the corresponding
  QUICK_* object and assigns it to select->quick. In most cases this
  is the QUICK_* object used at later (optimization and execution)
  phases.

  @param thd    Session that runs the query.
  @param tab    JOIN_TAB of source table.
  @param limit  maximum number of rows to select.

  @note
    In case of valid range, a QUICK_SELECT_I object will be constructed and
    saved in select->quick.

  @return Estimated number of result rows selected from 'tab'.

  @retval HA_POS_ERROR For derived tables/views or if an error occur.
  @retval 0            If impossible query (i.e. certainly no rows will be
                       selected.)
*/
static ha_rows get_quick_record_count(THD *thd, JOIN_TAB *tab, ha_rows limit) {
  DBUG_ENTER("get_quick_record_count");
  uchar buff[STACK_BUFF_ALLOC];
  if (check_stack_overrun(thd, STACK_MIN_SIZE, buff))
    DBUG_RETURN(0);  // Fatal error flag is set

  TABLE_LIST *const tl = tab->table_ref;
  tab->set_skip_records_in_range(
      check_skip_records_in_range_qualification(tab, thd));

  // Derived tables aren't filled yet, so no stats are available.
  if (!tl->uses_materialization()) {
    QUICK_SELECT_I *qck;
    Key_map keys_to_use = tab->const_keys;
    keys_to_use.merge(tab->skip_scan_keys);
    int error = test_quick_select(
        thd, keys_to_use,
        0,  // empty table_map
        limit,
        false,  // don't force quick range
        ORDER_NOT_RELEVANT, tab,
        tab->join_cond() ? tab->join_cond() : tab->join()->where_cond,
        &tab->needed_reg, &qck);
    tab->set_quick(qck);

    if (error == 1) DBUG_RETURN(qck->records);
    if (error == -1) {
      tl->table->reginfo.impossible_range = 1;
      DBUG_RETURN(0);
    }
    DBUG_PRINT("warning", ("Couldn't use record count on const keypart"));
  } else if (tl->is_table_function() || tl->materializable_is_const()) {
    tl->fetch_number_of_rows();
    DBUG_RETURN(tl->table->file->stats.records);
  }
  DBUG_RETURN(HA_POS_ERROR);
}

/*
  Get estimated record length for semi-join materialization temptable

  SYNOPSIS
    get_tmp_table_rec_length()
      items  IN subquery's select list.

  DESCRIPTION
    Calculate estimated record length for semi-join materialization
    temptable. It's an estimate because we don't follow every bit of
    create_tmp_table()'s logic. This isn't necessary as the return value of
    this function is used only for cost calculations.

  RETURN
    Length of the temptable record, in bytes
*/

static uint get_tmp_table_rec_length(List<Item> &items) {
  uint len = 0;
  Item *item;
  List_iterator<Item> it(items);
  while ((item = it++)) {
    switch (item->result_type()) {
      case REAL_RESULT:
        len += sizeof(double);
        break;
      case INT_RESULT:
        if (item->max_length >= (MY_INT32_NUM_DECIMAL_DIGITS - 1))
          len += 8;
        else
          len += 4;
        break;
      case STRING_RESULT:
        /* DATE/TIME and GEOMETRY fields have STRING_RESULT result type.  */
        if (item->is_temporal() || item->data_type() == MYSQL_TYPE_GEOMETRY)
          len += 8;
        else
          len += item->max_length;
        break;
      case DECIMAL_RESULT:
        len += 10;
        break;
      case ROW_RESULT:
      default:
        DBUG_ASSERT(0); /* purecov: deadcode */
        break;
    }
  }
  return len;
}

/**
   Writes to the optimizer trace information about dependencies between
   tables.
   @param trace  optimizer trace
   @param join_tabs  all JOIN_TABs of the join
   @param table_count how many JOIN_TABs in the 'join_tabs' array
*/
static void trace_table_dependencies(Opt_trace_context *trace,
                                     JOIN_TAB *join_tabs, uint table_count) {
  Opt_trace_object trace_wrapper(trace);
  Opt_trace_array trace_dep(trace, "table_dependencies");
  for (uint i = 0; i < table_count; i++) {
    TABLE_LIST *table_ref = join_tabs[i].table_ref;
    Opt_trace_object trace_one_table(trace);
    trace_one_table.add_utf8_table(table_ref).add(
        "row_may_be_null", table_ref->table->is_nullable());
    const table_map map = table_ref->map();
    DBUG_ASSERT(map < (1ULL << table_count));
    for (uint j = 0; j < table_count; j++) {
      if (map & (1ULL << j)) {
        trace_one_table.add("map_bit", j);
        break;
      }
    }
    Opt_trace_array depends_on(trace, "depends_on_map_bits");
    static_assert(sizeof(table_ref->map()) <= 64,
                  "RAND_TABLE_BIT may be in join_tabs[i].dependent, so we test "
                  "all 64 bits.");
    for (uint j = 0; j < 64; j++) {
      if (join_tabs[i].dependent & (1ULL << j)) depends_on.add(j);
    }
  }
}

/**
  Add to join_tab[i]->condition() "table.field IS NOT NULL" conditions
  we've inferred from ref/eq_ref access performed.

    This function is a part of "Early NULL-values filtering for ref access"
    optimization.

    Example of this optimization:
    For query SELECT * FROM t1,t2 WHERE t2.key=t1.field @n
    and plan " any-access(t1), ref(t2.key=t1.field) " @n
    add "t1.field IS NOT NULL" to t1's table condition. @n

    Description of the optimization:

      We look through equalities choosen to perform ref/eq_ref access,
      pick equalities that have form "tbl.part_of_key = othertbl.field"
      (where othertbl is a non-const table and othertbl.field may be NULL)
      and add them to conditions on correspoding tables (othertbl in this
      example).

      Exception from that is the case when referred_tab->join != join.
      I.e. don't add NOT NULL constraints from any embedded subquery.
      Consider this query:
      @code
      SELECT A.f2 FROM t1 LEFT JOIN t2 A ON A.f2 = f1
      WHERE A.f3=(SELECT MIN(f3) FROM  t2 C WHERE A.f4 = C.f4) OR A.f3 IS NULL;
      @endcode
      Here condition A.f3 IS NOT NULL is going to be added to the WHERE
      condition of the embedding query.
      Another example:
      SELECT * FROM t10, t11 WHERE (t10.a < 10 OR t10.a IS NULL)
      AND t11.b <=> t10.b AND (t11.a = (SELECT MAX(a) FROM t12
      WHERE t12.b = t10.a ));
      Here condition t10.a IS NOT NULL is going to be added.
      In both cases addition of NOT NULL condition will erroneously reject
      some rows of the result set.
      referred_tab->join != join constraint would disallow such additions.

      This optimization doesn't affect the choices that ref, range, or join
      optimizer make. This was intentional because this was added after 4.1
      was GA.

    Implementation overview
      1. update_ref_and_keys() accumulates info about null-rejecting
         predicates in in Key_field::null_rejecting
      1.1 add_key_part saves these to Key_use.
      2. create_ref_for_key copies them to TABLE_REF.
      3. add_not_null_conds adds "x IS NOT NULL" to join_tab->m_condition of
         appropiate JOIN_TAB members.
*/

static void add_not_null_conds(JOIN *join) {
  DBUG_ENTER("add_not_null_conds");
  ASSERT_BEST_REF_IN_JOIN_ORDER(join);
  for (uint i = join->const_tables; i < join->tables; i++) {
    JOIN_TAB *const tab = join->best_ref[i];
    if ((tab->type() == JT_REF || tab->type() == JT_EQ_REF ||
         tab->type() == JT_REF_OR_NULL) &&
        !tab->table()->is_nullable()) {
      for (uint keypart = 0; keypart < tab->ref().key_parts; keypart++) {
        if (tab->ref().null_rejecting & ((key_part_map)1 << keypart)) {
          Item *item = tab->ref().items[keypart];
          Item *notnull;
          Item *real = item->real_item();
          DBUG_ASSERT(real->type() == Item::FIELD_ITEM);
          Item_field *not_null_item = (Item_field *)real;
          JOIN_TAB *referred_tab =
              not_null_item->field->table->reginfo.join_tab;
          /*
            For UPDATE queries such as:
            UPDATE t1 SET t1.f2=(SELECT MAX(t2.f4) FROM t2 WHERE t2.f3=t1.f1);
            not_null_item is the t1.f1, but it's referred_tab is 0.
          */
          if (!referred_tab || referred_tab->join() != join) continue;
          if (!(notnull = new Item_func_isnotnull(not_null_item)))
            DBUG_VOID_RETURN;
          /*
            We need to do full fix_fields() call here in order to have correct
            notnull->const_item(). This is needed e.g. by test_quick_select
            when it is called from make_join_select after this function is
            called.
          */
          if (notnull->fix_fields(join->thd, &notnull)) DBUG_VOID_RETURN;
          DBUG_EXECUTE(
              "where",
              print_where(notnull, referred_tab->table()->alias, QT_ORDINARY););
          referred_tab->and_with_condition(notnull);
        }
      }
    }
  }
  DBUG_VOID_RETURN;
}

/**
  Check if given expression only uses fields covered by index @a keyno in the
  table tbl. The expression can use any fields in any other tables.

  The expression is guaranteed not to be AND or OR - those constructs are
  handled outside of this function.

  Restrict some function types from being pushed down to storage engine:
  a) Don't push down the triggered conditions. Nested outer joins execution
     code may need to evaluate a condition several times (both triggered and
     untriggered).
     TODO: Consider cloning the triggered condition and using the copies for:
        1. push the first copy down, to have most restrictive index condition
           possible.
        2. Put the second copy into tab->m_condition.
  b) Stored functions contain a statement that might start new operations (like
     DML statements) from within the storage engine. This does not work against
     all SEs.
  c) Subqueries might contain nested subqueries and involve more tables.
     TODO: ROY: CHECK THIS
  d) Do not push down internal functions of type DD_INTERNAL_FUNC. When ICP is
     enabled, pushing internal functions to storage engine for evaluation will
     open data-dictionary tables. In InnoDB storage engine this will result in
     situation like recursive latching of same page by the same thread. To avoid
     such situation, internal functions of type DD_INTERNAL_FUNC are not pushed
  to storage engine for evaluation.

  @param  item           Expression to check
  @param  tbl            The table having the index
  @param  keyno          The index number
  @param  other_tbls_ok  true <=> Fields of other non-const tables are allowed

  @return false if No, true if Yes
*/

bool uses_index_fields_only(Item *item, TABLE *tbl, uint keyno,
                            bool other_tbls_ok) {
  // Restrictions b and c.
  if (item->has_stored_program() || item->has_subquery()) return false;

  // No table fields in const items
  if (item->const_item()) return true;

  const Item::Type item_type = item->type();

  switch (item_type) {
    case Item::FUNC_ITEM: {
      Item_func *item_func = (Item_func *)item;
      const Item_func::Functype func_type = item_func->functype();

      if (func_type == Item_func::TRIG_COND_FUNC ||  // Restriction a.
          func_type == Item_func::DD_INTERNAL_FUNC)  // Restriction d.
        return false;

      /* This is a function, apply condition recursively to arguments */
      if (item_func->argument_count() > 0) {
        Item **item_end =
            (item_func->arguments()) + item_func->argument_count();
        for (Item **child = item_func->arguments(); child != item_end;
             child++) {
          if (!uses_index_fields_only(*child, tbl, keyno, other_tbls_ok))
            return false;
        }
      }
      return true;
    }
    case Item::COND_ITEM: {
      /*
        This is a AND/OR condition. Regular AND/OR clauses are handled by
        make_cond_for_index() which will chop off the part that can be
        checked with index. This code is for handling non-top-level AND/ORs,
        e.g. func(x AND y).
      */
      List_iterator<Item> li(*((Item_cond *)item)->argument_list());
      Item *item;
      while ((item = li++)) {
        if (!uses_index_fields_only(item, tbl, keyno, other_tbls_ok))
          return false;
      }
      return true;
    }
    case Item::FIELD_ITEM: {
      Item_field *item_field = (Item_field *)item;
      if (item_field->field->table != tbl) return other_tbls_ok;
      /*
        The below is probably a repetition - the first part checks the
        other two, but let's play it safe:
      */
      return item_field->field->part_of_key.is_set(keyno) &&
             item_field->field->type() != MYSQL_TYPE_GEOMETRY &&
             item_field->field->type() != MYSQL_TYPE_BLOB;
    }
    case Item::REF_ITEM:
      return uses_index_fields_only(item->real_item(), tbl, keyno,
                                    other_tbls_ok);
    default:
      return false; /* Play it safe, don't push unknown non-const items */
  }
}

/**
  Optimize semi-join nests that could be run with sj-materialization

  @param join           The join to optimize semi-join nests for

  @details
    Optimize each of the semi-join nests that can be run with
    materialization. For each of the nests, we
     - Generate the best join order for this "sub-join" and remember it;
     - Remember the sub-join execution cost (it's part of materialization
       cost);
     - Calculate other costs that will be incurred if we decide
       to use materialization strategy for this semi-join nest.

    All obtained information is saved and will be used by the main join
    optimization pass.

  @return false if successful, true if error
*/

static bool optimize_semijoin_nests_for_materialization(JOIN *join) {
  DBUG_ENTER("optimize_semijoin_nests_for_materialization");
  List_iterator<TABLE_LIST> sj_list_it(join->select_lex->sj_nests);
  TABLE_LIST *sj_nest;
  Opt_trace_context *const trace = &join->thd->opt_trace;

  while ((sj_nest = sj_list_it++)) {
    /* As a precaution, reset pointers that were used in prior execution */
    sj_nest->nested_join->sjm.positions = NULL;

    /* Calculate the cost of materialization if materialization is allowed. */
    if (sj_nest->nested_join->sj_enabled_strategies &
        OPTIMIZER_SWITCH_MATERIALIZATION) {
      /* A semi-join nest should not contain tables marked as const */
      DBUG_ASSERT(!(sj_nest->sj_inner_tables & join->const_table_map));

      Opt_trace_object trace_wrapper(trace);
      Opt_trace_object trace_sjmat(
          trace, "execution_plan_for_potential_materialization");
      Opt_trace_array trace_sjmat_steps(trace, "steps");
      /*
        Try semijoin materialization if the semijoin is classified as
        non-trivially-correlated.
      */
      if (sj_nest->nested_join->sj_corr_tables) continue;
      /*
        Check whether data types allow execution with materialization.
      */
      semijoin_types_allow_materialization(sj_nest);

      if (!sj_nest->nested_join->sjm.scan_allowed &&
          !sj_nest->nested_join->sjm.lookup_allowed)
        continue;

      if (Optimize_table_order(join->thd, join, sj_nest).choose_table_order())
        DBUG_RETURN(true);
      const uint n_tables = my_count_bits(sj_nest->sj_inner_tables);
      calculate_materialization_costs(join, sj_nest, n_tables,
                                      &sj_nest->nested_join->sjm);
      /*
        Cost data is in sj_nest->nested_join->sjm. We also need to save the
        plan:
      */
      if (!(sj_nest->nested_join->sjm.positions =
                (POSITION *)join->thd->alloc(sizeof(POSITION) * n_tables)))
        DBUG_RETURN(true);
      memcpy(sj_nest->nested_join->sjm.positions,
             join->best_positions + join->const_tables,
             sizeof(POSITION) * n_tables);
    }
  }
  DBUG_RETURN(false);
}

/*
  Check if table's Key_use elements have an eq_ref(outer_tables) candidate

  SYNOPSIS
    find_eq_ref_candidate()
      tl                Table to be checked
      sj_inner_tables   Bitmap of inner tables. eq_ref(inner_table) doesn't
                        count.

  DESCRIPTION
    Check if table's Key_use elements have an eq_ref(outer_tables) candidate

  TODO
    Check again if it is feasible to factor common parts with constant table
    search

  RETURN
    true  - There exists an eq_ref(outer-tables) candidate
    false - Otherwise
*/

static bool find_eq_ref_candidate(TABLE_LIST *tl, table_map sj_inner_tables) {
  Key_use *keyuse = tl->table->reginfo.join_tab->keyuse();

  if (keyuse) {
    while (1) /* For each key */
    {
      const uint key = keyuse->key;
      KEY *const keyinfo = tl->table->key_info + key;
      key_part_map bound_parts = 0;
      if ((keyinfo->flags & (HA_NOSAME)) == HA_NOSAME) {
        do /* For all equalities on all key parts */
        {
          /* Check if this is "t.keypart = expr(outer_tables) */
          if (!(keyuse->used_tables & sj_inner_tables) &&
              !(keyuse->optimize & KEY_OPTIMIZE_REF_OR_NULL)) {
            /*
              Consider only if the resulting condition does not pass a NULL
              value through. Especially needed for a UNIQUE index on NULLable
              columns where a duplicate row is possible with NULL values.
            */
            if (keyuse->null_rejecting || !keyuse->val->maybe_null ||
                !keyinfo->key_part[keyuse->keypart].field->maybe_null())
              bound_parts |= (key_part_map)1 << keyuse->keypart;
          }
          keyuse++;
        } while (keyuse->key == key && keyuse->table_ref == tl);

        if (bound_parts == LOWER_BITS(uint, keyinfo->user_defined_key_parts))
          return true;
        if (keyuse->table_ref != tl) return false;
      } else {
        do {
          keyuse++;
          if (keyuse->table_ref != tl) return false;
        } while (keyuse->key == key);
      }
    }
  }
  return false;
}

/**
  Pull tables out of semi-join nests based on functional dependencies

  @param join  The join where to do the semi-join table pullout

  @return False if successful, true if error (Out of memory)

  @details
    Pull tables out of semi-join nests based on functional dependencies,
    ie. if a table is accessed via eq_ref(outer_tables).
    The function may be called several times, the caller is responsible
    for setting up proper key information that this function acts upon.

    PRECONDITIONS
    When this function is called, the join may have several semi-join nests
    but it is guaranteed that one semi-join nest does not contain another.
    For functionally dependent tables to be pulled out, key information must
    have been calculated (see update_ref_and_keys()).

    POSTCONDITIONS
     * Tables that were pulled out are removed from the semi-join nest they
       belonged to and added to the parent join nest.
     * For these tables, the used_tables and not_null_tables fields of
       the semi-join nest they belonged to will be adjusted.
       The semi-join nest is also marked as correlated, and
       sj_corr_tables and sj_depends_on are adjusted if necessary.
     * Semi-join nests' sj_inner_tables is set equal to used_tables

    NOTE
    Table pullout may make uncorrelated subquery correlated. Consider this
    example:

     ... WHERE oe IN (SELECT it1.primary_key WHERE p(it1, it2) ... )

    here table it1 can be pulled out (we have it1.primary_key=oe which gives
    us functional dependency). Once it1 is pulled out, all references to it1
    from p(it1, it2) become references to outside of the subquery and thus
    make the subquery (i.e. its semi-join nest) correlated.
    Making the subquery (i.e. its semi-join nest) correlated prevents us from
    using Materialization or LooseScan to execute it.
*/

static bool pull_out_semijoin_tables(JOIN *join) {
  TABLE_LIST *sj_nest;
  DBUG_ENTER("pull_out_semijoin_tables");

  DBUG_ASSERT(!join->select_lex->sj_nests.is_empty());

  List_iterator<TABLE_LIST> sj_list_it(join->select_lex->sj_nests);
  Opt_trace_context *const trace = &join->thd->opt_trace;
  Opt_trace_object trace_wrapper(trace);
  Opt_trace_array trace_pullout(trace, "pulled_out_semijoin_tables");

  /* Try pulling out tables from each semi-join nest */
  while ((sj_nest = sj_list_it++)) {
    table_map pulled_tables = 0;
    List_iterator<TABLE_LIST> child_li(sj_nest->nested_join->join_list);
    TABLE_LIST *tbl;
    /*
      Calculate set of tables within this semi-join nest that have
      other dependent tables
    */
    table_map dep_tables = 0;
    while ((tbl = child_li++)) {
      TABLE *const table = tbl->table;
      if (table && (table->reginfo.join_tab->dependent &
                    sj_nest->nested_join->used_tables))
        dep_tables |= table->reginfo.join_tab->dependent;
    }
    /*
      Find which tables we can pull out based on key dependency data.
      Note that pulling one table out can allow us to pull out some
      other tables too.
    */
    bool pulled_a_table;
    do {
      pulled_a_table = false;
      child_li.rewind();
      while ((tbl = child_li++)) {
        if (tbl->table && !(pulled_tables & tbl->map()) &&
            !(dep_tables & tbl->map())) {
          if (find_eq_ref_candidate(
                  tbl, sj_nest->nested_join->used_tables & ~pulled_tables)) {
            pulled_a_table = true;
            pulled_tables |= tbl->map();
            Opt_trace_object(trace).add_utf8_table(tbl).add(
                "functionally_dependent", true);
            /*
              Pulling a table out of uncorrelated subquery in general makes
              it correlated. See the NOTE to this function.
            */
            sj_nest->nested_join->sj_corr_tables |= tbl->map();
            sj_nest->nested_join->sj_depends_on |= tbl->map();
          }
        }
      }
    } while (pulled_a_table);

    child_li.rewind();
    /*
      Move the pulled out TABLE_LIST elements to the parents.
    */
    sj_nest->nested_join->used_tables &= ~pulled_tables;
    sj_nest->nested_join->not_null_tables &= ~pulled_tables;

    /* sj_inner_tables is a copy of nested_join->used_tables */
    sj_nest->sj_inner_tables = sj_nest->nested_join->used_tables;

    if (pulled_tables) {
      List<TABLE_LIST> *upper_join_list =
          (sj_nest->embedding != NULL)
              ? &sj_nest->embedding->nested_join->join_list
              : &join->select_lex->top_join_list;

      Prepared_stmt_arena_holder ps_arena_holder(join->thd);

      while ((tbl = child_li++)) {
        if (tbl->table && !(sj_nest->nested_join->used_tables & tbl->map())) {
          /*
            Pull the table up in the same way as simplify_joins() does:
            update join_list and embedding pointers but keep next[_local]
            pointers.
          */
          child_li.remove();

          if (upper_join_list->push_back(tbl)) DBUG_RETURN(true);

          tbl->join_list = upper_join_list;
          tbl->embedding = sj_nest->embedding;
        }
      }

      /* Remove the sj-nest itself if we've removed everything from it */
      if (!sj_nest->nested_join->used_tables) {
        List_iterator<TABLE_LIST> li(*upper_join_list);
        /* Find the sj_nest in the list. */
        while (sj_nest != li++) {
        }
        li.remove();
        /* Also remove it from the list of SJ-nests: */
        sj_list_it.remove();
      }
    }
  }
  DBUG_RETURN(false);
}

/**
  @defgroup RefOptimizerModule Ref Optimizer

  @{

  This module analyzes all equality predicates to determine the best
  independent ref/eq_ref/ref_or_null index access methods.

  The 'ref' optimizer determines the columns (and expressions over them) that
  reference columns in other tables via an equality, and analyzes which keys
  and key parts can be used for index lookup based on these references. The
  main outcomes of the 'ref' optimizer are:

  - A bi-directional graph of all equi-join conditions represented as an
    array of Key_use elements. This array is stored in JOIN::keyuse_array in
    table, key, keypart order. Each JOIN_TAB::keyuse points to the
    first Key_use element with the same table as JOIN_TAB::table.

  - The table dependencies needed by the optimizer to determine what
    tables must be before certain table so that they provide the
    necessary column bindings for the equality predicates.

  - Computed properties of the equality predicates such as null_rejecting
    and the result size of each separate condition.

  Updates in JOIN_TAB:
  - JOIN_TAB::keys       Bitmap of all used keys.
  - JOIN_TAB::const_keys Bitmap of all keys that may be used with quick_select.
  - JOIN_TAB::keyuse     Pointer to possible keys.
*/

/**
  A Key_field is a descriptor of a predicate of the form (column @<op@> val).
  Currently 'op' is one of {'=', '<=>', 'IS [NOT] NULL', 'arg1 IN arg2'},
  and 'val' can be either another column or an expression (including constants).

  Key_field's are used to analyze columns that may potentially serve as
  parts of keys for index lookup. If 'field' is part of an index, then
  add_key_part() creates a corresponding Key_use object and inserts it
  into the JOIN::keyuse_array which is passed by update_ref_and_keys().

  The structure is used only during analysis of the candidate columns for
  index 'ref' access.
*/
struct Key_field {
  Key_field(Item_field *item_field, Item *val, uint level, uint optimize,
            bool eq_func, bool null_rejecting, bool *cond_guard,
            uint sj_pred_no)
      : item_field(item_field),
        val(val),
        level(level),
        optimize(optimize),
        eq_func(eq_func),
        null_rejecting(null_rejecting),
        cond_guard(cond_guard),
        sj_pred_no(sj_pred_no) {}
  Item_field *item_field;  ///< Item representing the column
  Item *val;               ///< May be empty if diff constant
  uint level;
  uint optimize;  ///< KEY_OPTIMIZE_*
  bool eq_func;
  /**
    If true, the condition this struct represents will not be satisfied
    when val IS NULL.
    @sa Key_use::null_rejecting .
  */
  bool null_rejecting;
  bool *cond_guard;  ///< @sa Key_use::cond_guard
  uint sj_pred_no;   ///< @sa Key_use::sj_pred_no
};

/* Values in optimize */
#define KEY_OPTIMIZE_EXISTS 1
#define KEY_OPTIMIZE_REF_OR_NULL 2

/**
  Merge new key definitions to old ones, remove those not used in both.

  This is called for OR between different levels.

  To be able to do 'ref_or_null' we merge a comparison of a column
  and 'column IS NULL' to one test.  This is useful for sub select queries
  that are internally transformed to something like:.

  @code
  SELECT * FROM t1 WHERE t1.key=outer_ref_field or t1.key IS NULL
  @endcode

  Key_field::null_rejecting is processed as follows: @n
  result has null_rejecting=true if it is set for both ORed references.
  for example:
  -   (t2.key = t1.field OR t2.key  =  t1.field) -> null_rejecting=true
  -   (t2.key = t1.field OR t2.key <=> t1.field) -> null_rejecting=false

  @todo
    The result of this is that we're missing some 'ref' accesses.
    OptimizerTeam: Fix this
*/

static Key_field *merge_key_fields(Key_field *start, Key_field *new_fields,
                                   Key_field *end, uint and_level) {
  if (start == new_fields) return start;  // Impossible or
  if (new_fields == end) return start;    // No new fields, skip all

  Key_field *first_free = new_fields;

  /* Mark all found fields in old array */
  for (; new_fields != end; new_fields++) {
    Field *const new_field = new_fields->item_field->field;

    for (Key_field *old = start; old != first_free; old++) {
      Field *const old_field = old->item_field->field;

      /*
        Check that the Field objects are the same, as we may have several
        Item_field objects pointing to the same Field:
      */
      if (old_field == new_field) {
        /*
          NOTE: below const_item() call really works as "!used_tables()", i.e.
          it can return false where it is feasible to make it return true.

          The cause is as follows: Some of the tables are already known to be
          const tables (the detection code is in JOIN::make_join_plan(),
          above the update_ref_and_keys() call), but we didn't propagate
          information about this: TABLE::const_table is not set to true, and
          Item::update_used_tables() hasn't been called for each item.
          The result of this is that we're missing some 'ref' accesses.
          TODO: OptimizerTeam: Fix this
        */
        if (!new_fields->val->const_item()) {
          /*
            If the value matches, we can use the key reference.
            If not, we keep it until we have examined all new values
          */
          if (old->val->eq(new_fields->val, old_field->binary())) {
            old->level = and_level;
            old->optimize =
                ((old->optimize & new_fields->optimize & KEY_OPTIMIZE_EXISTS) |
                 ((old->optimize | new_fields->optimize) &
                  KEY_OPTIMIZE_REF_OR_NULL));
            old->null_rejecting =
                (old->null_rejecting && new_fields->null_rejecting);
          }
        } else if (old->eq_func && new_fields->eq_func &&
                   old->val->eq_by_collation(new_fields->val,
                                             old_field->binary(),
                                             old_field->charset())) {
          old->level = and_level;
          old->optimize =
              ((old->optimize & new_fields->optimize & KEY_OPTIMIZE_EXISTS) |
               ((old->optimize | new_fields->optimize) &
                KEY_OPTIMIZE_REF_OR_NULL));
          old->null_rejecting =
              (old->null_rejecting && new_fields->null_rejecting);
        } else if (old->eq_func && new_fields->eq_func &&
                   ((old->val->const_item() && old->val->is_null()) ||
                    new_fields->val->is_null())) {
          /* field = expression OR field IS NULL */
          old->level = and_level;
          old->optimize = KEY_OPTIMIZE_REF_OR_NULL;
          /*
            Remember the NOT NULL value unless the value does not depend
            on other tables.
          */
          if (!old->val->used_tables() && old->val->is_null())
            old->val = new_fields->val;
          /* The referred expression can be NULL: */
          old->null_rejecting = 0;
        } else {
          /*
            We are comparing two different const.  In this case we can't
            use a key-lookup on this so it's better to remove the value
            and let the range optimizer handle it
          */
          if (old == --first_free)  // If last item
            break;
          *old = *first_free;  // Remove old value
          old--;               // Retry this value
        }
      }
    }
  }
  /* Remove all not used items */
  for (Key_field *old = start; old != first_free;) {
    if (old->level != and_level) {  // Not used in all levels
      if (old == --first_free) break;
      *old = *first_free;  // Remove old value
      continue;
    }
    old++;
  }
  return first_free;
}

/**
  Given a field, return its index in semi-join's select list, or UINT_MAX

  @param item_field Field to be looked up in select list

  @retval =UINT_MAX Field is not from a semijoin-transformed subquery
  @retval <UINT_MAX Index in select list of subquery

  @details
  Given a field, find its table; then see if the table is within a
  semi-join nest and if the field was in select list of the subquery
  (if subquery was part of a quantified comparison predicate), or
  the field was a result of subquery decorrelation.
  If it was, then return the field's index in the select list.
  The value is used by LooseScan strategy.
*/

static uint get_semi_join_select_list_index(Item_field *item_field) {
  TABLE_LIST *emb_sj_nest = item_field->table_ref->embedding;
  if (emb_sj_nest && emb_sj_nest->sj_cond()) {
    List<Item> &items = emb_sj_nest->nested_join->sj_inner_exprs;
    List_iterator<Item> it(items);
    for (uint i = 0; i < items.elements; i++) {
      Item *sel_item = it++;
      if (sel_item->type() == Item::FIELD_ITEM &&
          ((Item_field *)sel_item)->field->eq(item_field->field))
        return i;
    }
  }
  return UINT_MAX;
}

/**
   @brief
<<<<<<< HEAD
   If EXPLAIN EXTENDED, add warning that an index cannot be used for
   ref access
=======
   If EXPLAIN EXTENDED  or if the --safe-updates option is enabled, add a
   warning that an index cannot be used for ref access
>>>>>>> 192ed2ba

   @details
   If EXPLAIN EXTENDED or if the --safe-updates option is enabled, add a
   warning for each index that cannot be used for ref access due to either type
   conversion or different collations on the field used for comparison

   Example type conversion (char compared to int):

   CREATE TABLE t1 (url char(1) PRIMARY KEY);
   SELECT * FROM t1 WHERE url=1;

   Example different collations (danish vs german2):

   CREATE TABLE t1 (url char(1) PRIMARY KEY) collate latin1_danish_ci;
   SELECT * FROM t1 WHERE url='1' collate latin1_german2_ci;

   @param thd                Thread for the connection that submitted the query
<<<<<<< HEAD
   @param field              Field used in comparison
   @param cant_use_index     Indexes that cannot be used for lookup
 */
static void warn_index_not_applicable(THD *thd, const Field *field,
                                      const Key_map cant_use_index) {
  if (thd->lex->is_explain())
    for (uint j = 0; j < field->table->s->keys; j++)
=======
   @param field              Field used in comparision
   @param cant_use_index   Indexes that cannot be used for lookup
 */
static void
warn_index_not_applicable(THD *thd, const Field *field,
                          const key_map cant_use_index)
{
  if (thd->lex->describe ||
      thd->variables.option_bits & OPTION_SAFE_UPDATES)
    for (uint j=0 ; j < field->table->s->keys ; j++)
>>>>>>> 192ed2ba
      if (cant_use_index.is_set(j))
        push_warning_printf(thd, Sql_condition::SL_WARNING,
                            ER_WARN_INDEX_NOT_APPLICABLE,
                            ER_THD(thd, ER_WARN_INDEX_NOT_APPLICABLE), "ref",
                            field->table->key_info[j].name, field->field_name);
}

/**
  Add a possible key to array of possible keys if it's usable as a key

  @param [in,out] key_fields Used as an input parameter in the sense that it is
  a pointer to a pointer to a memory area where an array of Key_field objects
  will stored. It is used as an out parameter in the sense that the pointer will
  be updated to point beyond the last Key_field written.

  @param and_level       And level, to be stored in Key_field
  @param cond            Condition predicate
  @param item_field      Field used in comparison
  @param eq_func         True if we used =, <=> or IS NULL
  @param value           Array of values used for comparison with field
  @param num_values      Number of elements in the array of values
  @param usable_tables   Tables which can be used for key optimization
  @param sargables       IN/OUT Array of found sargable candidates. Will be
                         ignored in case eq_func is true.

  @note
    If we are doing a NOT NULL comparison on a NOT NULL field in a outer join
    table, we store this to be able to do not exists optimization later.

  @return
    *key_fields is incremented if we stored a key in the array
*/

static void add_key_field(Key_field **key_fields, uint and_level,
                          Item_func *cond, Item_field *item_field, bool eq_func,
                          Item **value, uint num_values,
                          table_map usable_tables, SARGABLE_PARAM **sargables) {
  DBUG_ASSERT(eq_func || sargables);

  Field *const field = item_field->field;
  TABLE_LIST *const tl = item_field->table_ref;

  if (tl->table->reginfo.join_tab == NULL) {
    /*
       Due to a bug in IN-to-EXISTS (grep for real_item() in item_subselect.cc
       for more info), an index over a field from an outer query might be
       considered here, which is incorrect. Their query has been fully
       optimized already so their reginfo.join_tab is NULL and we reject them.
    */
    return;
  }

  DBUG_PRINT("info", ("add_key_field for field %s", field->field_name));
  uint exists_optimize = 0;
  if (!tl->derived_keys_ready && tl->uses_materialization() &&
      !tl->table->is_created() &&
      tl->update_derived_keys(field, value, num_values))
    return;
  if (!(field->flags & PART_KEY_FLAG)) {
    // Don't remove column IS NULL on a LEFT JOIN table
    if (!eq_func || (*value)->type() != Item::NULL_ITEM ||
        !tl->table->is_nullable() || field->real_maybe_null())
      return;  // Not a key. Skip it
    exists_optimize = KEY_OPTIMIZE_EXISTS;
    DBUG_ASSERT(num_values == 1);
  } else {
    table_map used_tables = 0;
    bool optimizable = false;
    for (uint i = 0; i < num_values; i++) {
      used_tables |= (value[i])->used_tables();
      if (!((value[i])->used_tables() & (tl->map() | RAND_TABLE_BIT)))
        optimizable = true;
    }
    if (!optimizable) return;
    if (!(usable_tables & tl->map())) {
      if (!eq_func || (*value)->type() != Item::NULL_ITEM ||
          !tl->table->is_nullable() || field->real_maybe_null())
        return;  // Can't use left join optimize
      exists_optimize = KEY_OPTIMIZE_EXISTS;
    } else {
      JOIN_TAB *stat = tl->table->reginfo.join_tab;
      Key_map possible_keys = field->key_start;
      possible_keys.intersect(tl->table->keys_in_use_for_query);
      stat[0].keys().merge(possible_keys);  // Add possible keys

      /*
        Save the following cases:
        Field op constant
        Field LIKE constant where constant doesn't start with a wildcard
        Field = field2 where field2 is in a different table
        Field op formula
        Field IS NULL
        Field IS NOT NULL
        Field BETWEEN ...
        Field IN ...
      */
      stat[0].key_dependent |= used_tables;

      bool is_const = true;
      for (uint i = 0; i < num_values; i++) {
        if (!(is_const &= value[i]->const_for_execution())) break;
      }
      if (is_const)
        stat[0].const_keys.merge(possible_keys);
      else if (!eq_func) {
        /*
          Save info to be able check whether this predicate can be
          considered as sargable for range analysis after reading const tables.
          We do not save info about equalities as update_const_equal_items
          will take care of updating info on keys from sargable equalities.
        */
        DBUG_ASSERT(sargables);
        (*sargables)--;
        /*
          The sargables and key_fields arrays share the same memory
          buffer, and grow from opposite directions, so make sure they
          don't cross.
        */
        DBUG_ASSERT(*sargables >
                    reinterpret_cast<SARGABLE_PARAM *>(*key_fields));
        (*sargables)->field = field;
        (*sargables)->arg_value = value;
        (*sargables)->num_values = num_values;
      }
      /*
        We can't always use indexes when comparing a string index to a
        number. cmp_type() is checked to allow compare of dates to numbers.
        eq_func is NEVER true when num_values > 1
       */
      if (!eq_func) return;

      /*
        Check if the field and value are comparable in the index.
        @todo: This code is almost identical to comparable_in_index()
        in opt_range.cc. Consider replacing the checks below with a
        function call to comparable_in_index()
      */
      if (field->result_type() == STRING_RESULT) {
        if ((*value)->result_type() != STRING_RESULT) {
          if (field->cmp_type() != (*value)->result_type()) {
            warn_index_not_applicable(stat->join()->thd, field, possible_keys);
            return;
          }
        } else {
          /*
            Can't optimize datetime_column=indexed_varchar_column,
            also can't use indexes if the effective collation
            of the operation differ from the field collation.
            IndexedTimeComparedToDate: can't optimize
            'indexed_time = temporal_expr_with_date_part' because:
            - without index, a TIME column with value '48:00:00' is equal to a
            DATETIME column with value 'CURDATE() + 2 days'
            - with ref access into the TIME column, CURDATE() + 2 days becomes
            "00:00:00" (Field_timef::store_internal() simply extracts the time
            part from the datetime) which is a lookup key which does not match
            "48:00:00"; so ref access is not be able to give the same result
            as without index, so is disabled.
            On the other hand, we can optimize indexed_datetime = time
            because Field_temporal_with_date::store_time() will convert
            48:00:00 to CURDATE() + 2 days which is the correct lookup key.
          */
          if ((!field->is_temporal() && value[0]->is_temporal()) ||
              (field->cmp_type() == STRING_RESULT &&
               field->charset() != cond->compare_collation()) ||
              field_time_cmp_date(field, value[0])) {
            warn_index_not_applicable(stat->join()->thd, field, possible_keys);
            return;
          }
        }
      }

      /*
        We can't use indexes when comparing to a JSON value. For example,
        the string '{}' should compare equal to the JSON string "{}". If
        we use a string index to compare the two strings, we will be
        comparing '{}' and '"{}"', which don't compare equal.
      */
      if (value[0]->result_type() == STRING_RESULT &&
          value[0]->data_type() == MYSQL_TYPE_JSON) {
        warn_index_not_applicable(stat->join()->thd, field, possible_keys);
        return;
      }
    }
  }
  /*
    For the moment eq_func is always true. This slot is reserved for future
    extensions where we want to remembers other things than just eq comparisons
  */
  DBUG_ASSERT(eq_func);
  /*
    If the condition has form "tbl.keypart = othertbl.field" and
    othertbl.field can be NULL, there will be no matches if othertbl.field
    has NULL value.
    We use null_rejecting in add_not_null_conds() to add
    'othertbl.field IS NOT NULL' to tab->m_condition, if this is not an outer
    join. We also use it to shortcut reading "tbl" when othertbl.field is
    found to be a NULL value (in RefIterator and BKA).
  */
  Item *const real = (*value)->real_item();
  const bool null_rejecting =
      ((cond->functype() == Item_func::EQ_FUNC) ||
       (cond->functype() == Item_func::MULT_EQUAL_FUNC)) &&
      (real->type() == Item::FIELD_ITEM) &&
      ((Item_field *)real)->field->maybe_null();

  /* Store possible eq field */
  new (*key_fields) Key_field(item_field, *value, and_level, exists_optimize,
                              eq_func, null_rejecting, NULL,
                              get_semi_join_select_list_index(item_field));
  (*key_fields)++;
  /*
    The sargables and key_fields arrays share the same memory buffer,
    and grow from opposite directions, so make sure they don't
    cross. But if sargables was NULL, eq_func had to be true and we
    don't write any sargables.
  */
  DBUG_ASSERT(sargables == NULL ||
              *key_fields < reinterpret_cast<Key_field *>(*sargables));
}

/**
  Add possible keys to array of possible keys originated from a simple
  predicate.

    @param  key_fields     Pointer to add key, if usable
    @param  and_level      And level, to be stored in Key_field
    @param  cond           Condition predicate
    @param  field_item     Field used in comparision
    @param  eq_func        True if we used =, <=> or IS NULL
    @param  val            Value used for comparison with field
                           Is NULL for BETWEEN and IN
    @param  num_values
    @param  usable_tables  Tables which can be used for key optimization
    @param  sargables      IN/OUT Array of found sargable candidates

  @note
    If field items f1 and f2 belong to the same multiple equality and
    a key is added for f1, the the same key is added for f2.

  @returns
    *key_fields is incremented if we stored a key in the array
*/

static void add_key_equal_fields(Key_field **key_fields, uint and_level,
                                 Item_func *cond, Item_field *field_item,
                                 bool eq_func, Item **val, uint num_values,
                                 table_map usable_tables,
                                 SARGABLE_PARAM **sargables) {
  DBUG_ENTER("add_key_equal_fields");

  add_key_field(key_fields, and_level, cond, field_item, eq_func, val,
                num_values, usable_tables, sargables);
  Item_equal *item_equal = field_item->item_equal;
  if (item_equal) {
    /*
      Add to the set of possible key values every substitution of
      the field for an equal field included into item_equal
    */
    Item_equal_iterator it(*item_equal);
    Item_field *item;
    while ((item = it++)) {
      if (!field_item->field->eq(item->field))
        add_key_field(key_fields, and_level, cond, item, eq_func, val,
                      num_values, usable_tables, sargables);
    }
  }
  DBUG_VOID_RETURN;
}

/**
  Check if an expression is a non-outer field.

  Checks if an expression is a field and belongs to the current select.

  @param   field  Item expression to check

  @return boolean
     @retval true   the expression is a local field
     @retval false  it's something else
*/

static bool is_local_field(Item *field) {
  return field->real_item()->type() == Item::FIELD_ITEM &&
         !(field->used_tables() & OUTER_REF_TABLE_BIT) &&
         !down_cast<Item_ident *>(field)->depended_from &&
         !down_cast<Item_ident *>(field->real_item())->depended_from;
}

/**
  Check if a row constructor expression is over columns in the same query block.

  @param item_row Row expression to check.

  @return boolean
  @retval true  The expression is a local column reference.
  @retval false It's something else.
*/
static bool is_row_of_local_columns(Item_row *item_row) {
  for (uint i = 0; i < item_row->cols(); ++i)
    if (!is_local_field(item_row->element_index(i))) return false;
  return true;
}

/**
   The guts of the ref optimizer. This function, along with the other
   add_key_* functions, make up a recursive procedure that analyzes a
   condition expression (a tree of AND and OR predicates) and does
   many things.

   @param join The query block involving the condition.

   @param [in,out] key_fields Start of memory buffer, see below.
   @param [in,out] and_level Current 'and level', see below.
   @param cond The conditional expression to analyze.
   @param usable_tables Tables not in this bitmap will not be examined.
   @param [in,out] sargables End of memory buffer, see below.

   This documentation is the result of reverse engineering and may
   therefore not capture the full gist of the procedure, but it is
   known to do the following:

   - Populate a raw memory buffer from two directions at the same time. An
     'array' of Key_field objects fill the buffer from low to high addresses
     whilst an 'array' of SARGABLE_PARAM's fills the buffer from high to low
     addresses. At the first call to this function, it is assumed that
     key_fields points to the beginning of the buffer and sargables point to the
     end (except for a poor-mans 'null element' at the very end).

   - Update a number of properties in the JOIN_TAB's that can be used
     to find search keys (sargables).

     - JOIN_TAB::keys
     - JOIN_TAB::key_dependent
     - JOIN_TAB::const_keys (dictates if the range optimizer will be run
       later.)

   The Key_field objects are marked with something called an 'and_level', which
   does @b not correspond to their nesting depth within the expression tree. It
   is rather a tag to group conjunctions together. For instance, in the
   conditional expression

   @code
     a = 0 AND b = 0
   @endcode

   two Key_field's are produced, both having an and_level of 0.

   In an expression such as

   @code
     a = 0 AND b = 0 OR a = 1
   @endcode

   three Key_field's are produced, the first two corresponding to 'a = 0' and
   'b = 0', respectively, both with and_level 0. The third one corresponds to
   'a = 1' and has an and_level of 1.

   A separate function, merge_key_fields() performs ref access validation on
   the Key_field array on the recursice ascent. If some Key_field's cannot be
   used for ref access, the key_fields pointer is rolled back. All other
   modifications to the query plan remain.
*/
static void add_key_fields(JOIN *join, Key_field **key_fields, uint *and_level,
                           Item *cond, table_map usable_tables,
                           SARGABLE_PARAM **sargables) {
  DBUG_ENTER("add_key_fields");
  if (cond->type() == Item_func::COND_ITEM) {
    List_iterator_fast<Item> li(*((Item_cond *)cond)->argument_list());
    Key_field *org_key_fields = *key_fields;

    if (((Item_cond *)cond)->functype() == Item_func::COND_AND_FUNC) {
      Item *item;
      while ((item = li++))
        add_key_fields(join, key_fields, and_level, item, usable_tables,
                       sargables);
      for (; org_key_fields != *key_fields; org_key_fields++)
        org_key_fields->level = *and_level;
    } else {
      (*and_level)++;
      add_key_fields(join, key_fields, and_level, li++, usable_tables,
                     sargables);
      Item *item;
      while ((item = li++)) {
        Key_field *start_key_fields = *key_fields;
        (*and_level)++;
        add_key_fields(join, key_fields, and_level, item, usable_tables,
                       sargables);
        *key_fields = merge_key_fields(org_key_fields, start_key_fields,
                                       *key_fields, ++(*and_level));
      }
    }
    DBUG_VOID_RETURN;
  }

  /*
    Subquery optimization: Conditions that are pushed down into subqueries
    are wrapped into Item_func_trig_cond. We process the wrapped condition
    but need to set cond_guard for Key_use elements generated from it.
  */
  {
    if (cond->type() == Item::FUNC_ITEM &&
        ((Item_func *)cond)->functype() == Item_func::TRIG_COND_FUNC) {
      Item *cond_arg = ((Item_func *)cond)->arguments()[0];
      if (!join->group_list && !join->order && join->unit->item &&
          join->unit->item->substype() == Item_subselect::IN_SUBS &&
          !join->unit->is_union()) {
        Key_field *save = *key_fields;
        add_key_fields(join, key_fields, and_level, cond_arg, usable_tables,
                       sargables);
        // Indicate that this ref access candidate is for subquery lookup:
        for (; save != *key_fields; save++)
          save->cond_guard = ((Item_func_trig_cond *)cond)->get_trig_var();
      }
      DBUG_VOID_RETURN;
    }
  }

  /* If item is of type 'field op field/constant' add it to key_fields */
  if (cond->type() != Item::FUNC_ITEM) DBUG_VOID_RETURN;
  Item_func *cond_func = (Item_func *)cond;
  switch (cond_func->select_optimize()) {
    case Item_func::OPTIMIZE_NONE:
      break;
    case Item_func::OPTIMIZE_KEY: {
      Item **values;
      /*
        Build list of possible keys for 'a BETWEEN low AND high'.
        It is handled similar to the equivalent condition
        'a >= low AND a <= high':
      */
      if (cond_func->functype() == Item_func::BETWEEN) {
        Item_field *field_item;
        bool equal_func = false;
        uint num_values = 2;
        values = cond_func->arguments();

        bool binary_cmp =
            (values[0]->real_item()->type() == Item::FIELD_ITEM)
                ? ((Item_field *)values[0]->real_item())->field->binary()
                : true;

        /*
          Additional optimization: If 'low = high':
          Handle as if the condition was "t.key = low".
        */
        if (!((Item_func_between *)cond_func)->negated &&
            values[1]->eq(values[2], binary_cmp)) {
          equal_func = true;
          num_values = 1;
        }

        /*
          Append keys for 'field <cmp> value[]' if the
          condition is of the form::
          '<field> BETWEEN value[1] AND value[2]'
        */
        if (is_local_field(values[0])) {
          field_item = (Item_field *)(values[0]->real_item());
          add_key_equal_fields(key_fields, *and_level, cond_func, field_item,
                               equal_func, &values[1], num_values,
                               usable_tables, sargables);
        }
        /*
          Append keys for 'value[0] <cmp> field' if the
          condition is of the form:
          'value[0] BETWEEN field1 AND field2'
        */
        for (uint i = 1; i <= num_values; i++) {
          if (is_local_field(values[i])) {
            field_item = (Item_field *)(values[i]->real_item());
            add_key_equal_fields(key_fields, *and_level, cond_func, field_item,
                                 equal_func, values, 1, usable_tables,
                                 sargables);
          }
        }
      }  // if ( ... Item_func::BETWEEN)

      // The predicate is IN or !=
      else if (is_local_field(cond_func->key_item()) &&
               !(cond_func->used_tables() & OUTER_REF_TABLE_BIT)) {
        values = cond_func->arguments() + 1;
        if (cond_func->functype() == Item_func::NE_FUNC &&
            is_local_field(cond_func->arguments()[1]))
          values--;
        DBUG_ASSERT(cond_func->functype() != Item_func::IN_FUNC ||
                    cond_func->argument_count() != 2);
        add_key_equal_fields(key_fields, *and_level, cond_func,
                             (Item_field *)(cond_func->key_item()->real_item()),
                             0, values, cond_func->argument_count() - 1,
                             usable_tables, sargables);
      } else if (cond_func->functype() == Item_func::IN_FUNC &&
                 cond_func->key_item()->type() == Item::ROW_ITEM) {
        /*
          The condition is (column1, column2, ... ) IN ((const1_1, const1_2),
          ...) and there is an index on (column1, column2, ...)

          The code below makes sure that the row constructor on the lhs indeed
          contains only column references before calling add_key_field on them.

          We can't do a ref access on IN, yet here we are. Why? We need
          to run add_key_field() only because it verifies that there are
          only constant expressions in the rows on the IN's rhs, see
          comment above the call to add_key_field() below.

          Actually, We could in theory do a ref access if the IN rhs
          contained just a single row, but there is a hack in the parser
          causing such IN predicates be parsed as row equalities.
        */
        Item_row *lhs_row = static_cast<Item_row *>(cond_func->key_item());
        if (is_row_of_local_columns(lhs_row)) {
          for (uint i = 0; i < lhs_row->cols(); ++i) {
            Item *const lhs_item = lhs_row->element_index(i)->real_item();
            DBUG_ASSERT(lhs_item->type() == Item::FIELD_ITEM);
            Item_field *const lhs_column = static_cast<Item_field *>(lhs_item);
            // j goes from 1 since arguments()[0] is the lhs of IN.
            for (uint j = 1; j < cond_func->argument_count(); ++j) {
              // Here we pick out the i:th column in the j:th row.
              Item *rhs_item = cond_func->arguments()[j];
              DBUG_ASSERT(rhs_item->type() == Item::ROW_ITEM);
              Item_row *rhs_row = static_cast<Item_row *>(rhs_item);
              DBUG_ASSERT(rhs_row->cols() == lhs_row->cols());
              Item **rhs_expr_ptr = rhs_row->addr(i);
              /*
                add_key_field() will write a Key_field on each call
                here, but we don't care, it will never be used. We only
                call it for the side effect: update JOIN_TAB::const_keys
                so the range optimizer can be invoked. We pass a
                scrap buffer and pointer here.
              */
              Key_field scrap_key_field = **key_fields;
              Key_field *scrap_key_field_ptr = &scrap_key_field;
              add_key_field(&scrap_key_field_ptr, *and_level, cond_func,
                            lhs_column,
                            true,  // eq_func
                            rhs_expr_ptr,
                            1,  // Number of expressions: one
                            usable_tables,
                            NULL);  // sargables
              // The pointer is not supposed to increase by more than one.
              DBUG_ASSERT(scrap_key_field_ptr <= &scrap_key_field + 1);
            }
          }
        }
      }
      break;
    }
    case Item_func::OPTIMIZE_OP: {
      bool equal_func = (cond_func->functype() == Item_func::EQ_FUNC ||
                         cond_func->functype() == Item_func::EQUAL_FUNC);

      if (is_local_field(cond_func->arguments()[0])) {
        add_key_equal_fields(
            key_fields, *and_level, cond_func,
            (Item_field *)(cond_func->arguments()[0])->real_item(), equal_func,
            cond_func->arguments() + 1, 1, usable_tables, sargables);
      } else {
        Item *real_item = cond_func->arguments()[0]->real_item();
        if (real_item->type() == Item::FUNC_ITEM) {
          Item_func *func_item = down_cast<Item_func *>(real_item);
          if (func_item->functype() == Item_func::COLLATE_FUNC) {
            Item *key_item = func_item->key_item();
            if (key_item->type() == Item::FIELD_ITEM) {
              add_key_equal_fields(key_fields, *and_level, cond_func,
                                   down_cast<Item_field *>(key_item),
                                   equal_func, cond_func->arguments() + 1, 1,
                                   usable_tables, sargables);
            }
          }
        }
      }
      if (is_local_field(cond_func->arguments()[1]) &&
          cond_func->functype() != Item_func::LIKE_FUNC) {
        add_key_equal_fields(
            key_fields, *and_level, cond_func,
            (Item_field *)(cond_func->arguments()[1])->real_item(), equal_func,
            cond_func->arguments(), 1, usable_tables, sargables);
      } else {
        Item *real_item = cond_func->arguments()[1]->real_item();
        if (real_item->type() == Item::FUNC_ITEM) {
          Item_func *func_item = down_cast<Item_func *>(real_item);
          if (func_item->functype() == Item_func::COLLATE_FUNC) {
            Item *key_item = func_item->key_item();
            if (key_item->type() == Item::FIELD_ITEM) {
              add_key_equal_fields(key_fields, *and_level, cond_func,
                                   down_cast<Item_field *>(key_item),
                                   equal_func, cond_func->arguments(), 1,
                                   usable_tables, sargables);
            }
          }
        }
      }

      break;
    }
    case Item_func::OPTIMIZE_NULL:
      /* column_name IS [NOT] NULL */
      if (is_local_field(cond_func->arguments()[0]) &&
          !(cond_func->used_tables() & OUTER_REF_TABLE_BIT)) {
        Item *tmp = new Item_null;
        if (unlikely(!tmp))  // Should never be true
          DBUG_VOID_RETURN;
        add_key_equal_fields(
            key_fields, *and_level, cond_func,
            (Item_field *)(cond_func->arguments()[0])->real_item(),
            cond_func->functype() == Item_func::ISNULL_FUNC, &tmp, 1,
            usable_tables, sargables);
      }
      break;
    case Item_func::OPTIMIZE_EQUAL:
      Item_equal *item_equal = (Item_equal *)cond;
      Item *const_item = item_equal->get_const();
      if (const_item) {
        /*
          For each field field1 from item_equal consider the equality
          field1=const_item as a condition allowing an index access of the table
          with field1 by the keys value of field1.
        */
        Item_equal_iterator it(*item_equal);
        Item_field *item;
        while ((item = it++)) {
          add_key_field(key_fields, *and_level, cond_func, item, true,
                        &const_item, 1, usable_tables, sargables);
        }
      } else {
        /*
          Consider all pairs of different fields included into item_equal.
          For each of them (field1, field1) consider the equality
          field1=field2 as a condition allowing an index access of the table
          with field1 by the keys value of field2.
        */
        Item_equal_iterator outer_it(*item_equal);
        Item_equal_iterator inner_it(*item_equal);
        Item_field *outer;
        while ((outer = outer_it++)) {
          Item_field *inner;
          while ((inner = inner_it++)) {
            if (!outer->field->eq(inner->field))
              add_key_field(key_fields, *and_level, cond_func, outer, true,
                            (Item **)&inner, 1, usable_tables, sargables);
          }
          inner_it.rewind();
        }
      }
      break;
  }
  DBUG_VOID_RETURN;
}

/*
  Add all keys with uses 'field' for some keypart
  If field->and_level != and_level then only mark key_part as const_part

  RETURN
   0 - OK
   1 - Out of memory.
*/

static bool add_key_part(Key_use_array *keyuse_array, Key_field *key_field) {
  if (key_field->eq_func && !(key_field->optimize & KEY_OPTIMIZE_EXISTS)) {
    Field *const field = key_field->item_field->field;
    TABLE_LIST *const tl = key_field->item_field->table_ref;
    TABLE *const table = tl->table;

    for (uint key = 0; key < table->s->keys; key++) {
      if (!(table->keys_in_use_for_query.is_set(key))) continue;
      if (table->key_info[key].flags & (HA_FULLTEXT | HA_SPATIAL))
        continue;  // ToDo: ft-keys in non-ft queries.   SerG

      uint key_parts = actual_key_parts(&table->key_info[key]);
      for (uint part = 0; part < key_parts; part++) {
        if (field->eq(table->key_info[key].key_part[part].field)) {
          const Key_use keyuse(tl, key_field->val,
                               key_field->val->used_tables(), key, part,
                               key_field->optimize & KEY_OPTIMIZE_REF_OR_NULL,
                               (key_part_map)1 << part,
                               ~(ha_rows)0,  // will be set in optimize_keyuse
                               key_field->null_rejecting, key_field->cond_guard,
                               key_field->sj_pred_no);
          if (keyuse_array->push_back(keyuse))
            return true; /* purecov: inspected */
        }
      }
    }
  }
  return false;
}

/**
   Function parses WHERE condition and add key_use for FT index
   into key_use array if suitable MATCH function is found.
   Condition should be a set of AND expression, OR is not supported.
   MATCH function should be a part of simple expression.
   Simple expression is MATCH only function or MATCH is a part of
   comparison expression ('>=' or '>' operations are supported).
   It also sets FT_HINTS values(op_type, op_value).

   @param keyuse_array      Key_use array
   @param stat              JOIN_TAB structure
   @param cond              WHERE condition
   @param usable_tables     usable tables
   @param simple_match_expr true if this is the first call false otherwise.
                            if MATCH function is found at first call it means
                            that MATCH is simple expression, otherwise, in case
                            of AND/OR condition this parameter will be false.

   @retval
   true if FT key was added to Key_use array
   @retval
   false if no key was added to Key_use array

*/

static bool add_ft_keys(Key_use_array *keyuse_array, JOIN_TAB *stat, Item *cond,
                        table_map usable_tables, bool simple_match_expr) {
  Item_func_match *cond_func = NULL;

  if (!cond) return false;

  if (cond->type() == Item::FUNC_ITEM) {
    Item_func *func = (Item_func *)cond;
    Item_func::Functype functype = func->functype();
    enum ft_operation op_type = FT_OP_NO;
    double op_value = 0.0;
    if (functype == Item_func::FT_FUNC) {
      cond_func = ((Item_func_match *)cond)->get_master();
      cond_func->set_hints_op(op_type, op_value);
    } else if (func->arg_count == 2) {
      Item *arg0 = (func->arguments()[0]), *arg1 = (func->arguments()[1]);
      if (arg1->const_item() && arg0->type() == Item::FUNC_ITEM &&
          ((Item_func *)arg0)->functype() == Item_func::FT_FUNC &&
          ((functype == Item_func::GE_FUNC &&
            (op_value = arg1->val_real()) > 0) ||
           (functype == Item_func::GT_FUNC &&
            (op_value = arg1->val_real()) >= 0))) {
        cond_func = ((Item_func_match *)arg0)->get_master();
        if (functype == Item_func::GE_FUNC)
          op_type = FT_OP_GE;
        else if (functype == Item_func::GT_FUNC)
          op_type = FT_OP_GT;
        cond_func->set_hints_op(op_type, op_value);
      } else if (arg0->const_item() && arg1->type() == Item::FUNC_ITEM &&
                 ((Item_func *)arg1)->functype() == Item_func::FT_FUNC &&
                 ((functype == Item_func::LE_FUNC &&
                   (op_value = arg0->val_real()) > 0) ||
                  (functype == Item_func::LT_FUNC &&
                   (op_value = arg0->val_real()) >= 0))) {
        cond_func = ((Item_func_match *)arg1)->get_master();
        if (functype == Item_func::LE_FUNC)
          op_type = FT_OP_GE;
        else if (functype == Item_func::LT_FUNC)
          op_type = FT_OP_GT;
        cond_func->set_hints_op(op_type, op_value);
      }
    }
  } else if (cond->type() == Item::COND_ITEM) {
    List_iterator_fast<Item> li(*((Item_cond *)cond)->argument_list());

    if (((Item_cond *)cond)->functype() == Item_func::COND_AND_FUNC) {
      Item *item;
      while ((item = li++)) {
        if (add_ft_keys(keyuse_array, stat, item, usable_tables, false))
          return true;
      }
    }
  }

  if (!cond_func || cond_func->key == NO_SUCH_KEY ||
      !(usable_tables & cond_func->table_ref->map()))
    return false;

  cond_func->set_simple_expression(simple_match_expr);

  const Key_use keyuse(cond_func->table_ref, cond_func,
                       cond_func->key_item()->used_tables(), cond_func->key,
                       FT_KEYPART,
                       0,            // optimize
                       0,            // keypart_map
                       ~(ha_rows)0,  // ref_table_rows
                       false,        // null_rejecting
                       NULL,         // cond_guard
                       UINT_MAX);    // sj_pred_no
  return keyuse_array->push_back(keyuse);
}

/**
  Compares two keyuse elements.

  @param a first Key_use element
  @param b second Key_use element

  Compare Key_use elements so that they are sorted as follows:
    -# By table.
    -# By key for each table.
    -# By keypart for each key.
    -# Const values.
    -# Ref_or_null.

  @retval true If a < b.
  @retval false If a >= b.
*/
static bool sort_keyuse(const Key_use &a, const Key_use &b) {
  if (a.table_ref->tableno() != b.table_ref->tableno())
    return a.table_ref->tableno() < b.table_ref->tableno();
  if (a.key != b.key) return a.key < b.key;
  if (a.keypart != b.keypart) return a.keypart < b.keypart;
  // Place const values before other ones
  int res;
  if ((res = MY_TEST((a.used_tables & ~OUTER_REF_TABLE_BIT)) -
             MY_TEST((b.used_tables & ~OUTER_REF_TABLE_BIT))))
    return res < 0;
  /* Place rows that are not 'OPTIMIZE_REF_OR_NULL' first */
  return (a.optimize & KEY_OPTIMIZE_REF_OR_NULL) <
         (b.optimize & KEY_OPTIMIZE_REF_OR_NULL);
}

/*
  Add to Key_field array all 'ref' access candidates within nested join.

    This function populates Key_field array with entries generated from the
    ON condition of the given nested join, and does the same for nested joins
    contained within this nested join.

  @param[in]      nested_join_table   Nested join pseudo-table to process
  @param[in,out]  end                 End of the key field array
  @param[in,out]  and_level           And-level
  @param[in,out]  sargables           Array of found sargable candidates


  @note
    We can add accesses to the tables that are direct children of this nested
    join (1), and are not inner tables w.r.t their neighbours (2).

    Example for #1 (outer brackets pair denotes nested join this function is
    invoked for):
    @code
     ... LEFT JOIN (t1 LEFT JOIN (t2 ... ) ) ON cond
    @endcode
    Example for #2:
    @code
     ... LEFT JOIN (t1 LEFT JOIN t2 ) ON cond
    @endcode
    In examples 1-2 for condition cond, we can add 'ref' access candidates to
    t1 only.
    Example #3:
    @code
     ... LEFT JOIN (t1, t2 LEFT JOIN t3 ON inner_cond) ON cond
    @endcode
    Here we can add 'ref' access candidates for t1 and t2, but not for t3.
*/

static void add_key_fields_for_nj(JOIN *join, TABLE_LIST *nested_join_table,
                                  Key_field **end, uint *and_level,
                                  SARGABLE_PARAM **sargables) {
  List_iterator<TABLE_LIST> li(nested_join_table->nested_join->join_list);
  List_iterator<TABLE_LIST> li2(nested_join_table->nested_join->join_list);
  bool have_another = false;
  table_map tables = 0;
  TABLE_LIST *table;
  DBUG_ASSERT(nested_join_table->nested_join);

  while ((table = li++) ||
         (have_another && (li = li2, have_another = false, (table = li++)))) {
    if (table->nested_join) {
      if (!table->join_cond_optim()) {
        /* It's a semi-join nest. Walk into it as if it wasn't a nest */
        have_another = true;
        li2 = li;
        li = List_iterator<TABLE_LIST>(table->nested_join->join_list);
      } else
        add_key_fields_for_nj(join, table, end, and_level, sargables);
    } else if (!table->join_cond_optim())
      tables |= table->map();
  }
  if (nested_join_table->join_cond_optim())
    add_key_fields(join, end, and_level, nested_join_table->join_cond_optim(),
                   tables, sargables);
}

///  @} (end of group RefOptimizerModule)

/**
  Check for the presence of AGGFN(DISTINCT a) queries that may be subject
  to loose index scan.


  Check if the query is a subject to AGGFN(DISTINCT) using loose index scan
  (QUICK_GROUP_MIN_MAX_SELECT).
  Optionally (if out_args is supplied) will push the arguments of
  AGGFN(DISTINCT) to the list

  Check for every COUNT(DISTINCT), AVG(DISTINCT) or
  SUM(DISTINCT). These can be resolved by Loose Index Scan as long
  as all the aggregate distinct functions refer to the same
  fields. Thus:

  SELECT AGGFN(DISTINCT a, b), AGGFN(DISTINCT b, a)... => can use LIS
  SELECT AGGFN(DISTINCT a),    AGGFN(DISTINCT a)   ... => can use LIS
  SELECT AGGFN(DISTINCT a, b), AGGFN(DISTINCT a)   ... => cannot use LIS
  SELECT AGGFN(DISTINCT a),    AGGFN(DISTINCT b)   ... => cannot use LIS
  etc.

  @param      join       the join to check
  @param[out] out_args   Collect the arguments of the aggregate functions
                         to a list. We don't worry about duplicates as
                         these will be sorted out later in
                         get_best_group_min_max.

  @return                does the query qualify for indexed AGGFN(DISTINCT)
    @retval   true       it does
    @retval   false      AGGFN(DISTINCT) must apply distinct in it.
*/

bool is_indexed_agg_distinct(JOIN *join, List<Item_field> *out_args) {
  Item_sum **sum_item_ptr;
  bool result = false;
  Field_map first_aggdistinct_fields;

  if (join->primary_tables > 1 ||            /* reference more than 1 table */
      join->select_distinct ||               /* or a DISTINCT */
      join->select_lex->olap == ROLLUP_TYPE) /* Check (B3) for ROLLUP */
    return false;

  if (join->make_sum_func_list(join->all_fields, join->fields_list, true))
    return false;

  for (sum_item_ptr = join->sum_funcs; *sum_item_ptr; sum_item_ptr++) {
    Item_sum *sum_item = *sum_item_ptr;
    Field_map cur_aggdistinct_fields;
    Item *expr;
    /* aggregate is not AGGFN(DISTINCT) or more than 1 argument to it */
    switch (sum_item->sum_func()) {
      case Item_sum::MIN_FUNC:
      case Item_sum::MAX_FUNC:
        continue;
      case Item_sum::COUNT_DISTINCT_FUNC:
        break;
      case Item_sum::AVG_DISTINCT_FUNC:
      case Item_sum::SUM_DISTINCT_FUNC:
        if (sum_item->get_arg_count() == 1) break;
      /* fall through */
      default:
        return false;
    }

    for (uint i = 0; i < sum_item->get_arg_count(); i++) {
      expr = sum_item->get_arg(i);
      /* The AGGFN(DISTINCT) arg is not an attribute? */
      if (expr->real_item()->type() != Item::FIELD_ITEM) return false;

      Item_field *item = static_cast<Item_field *>(expr->real_item());
      if (out_args) out_args->push_back(item);

      cur_aggdistinct_fields.set_bit(item->field->field_index);
      result = true;
    }
    /*
      If there are multiple aggregate functions, make sure that they all
      refer to exactly the same set of columns.
    */
    if (first_aggdistinct_fields.is_clear_all())
      first_aggdistinct_fields.merge(cur_aggdistinct_fields);
    else if (first_aggdistinct_fields != cur_aggdistinct_fields)
      return false;
  }

  return result;
}

/**
  Print keys that were appended to join_tab->const_keys because they
  can be used for GROUP BY or DISTINCT to the optimizer trace.

  @param trace     The optimizer trace context we're adding info to
  @param join_tab  The table the indexes cover
  @param new_keys  The keys that are considered useful because they can
                   be used for GROUP BY or DISTINCT
  @param cause     Zero-terminated string with reason for adding indexes
                   to const_keys

  @see add_group_and_distinct_keys()
 */
static void trace_indexes_added_group_distinct(Opt_trace_context *trace,
                                               const JOIN_TAB *join_tab,
                                               const Key_map new_keys,
                                               const char *cause) {
  if (likely(!trace->is_started())) return;

  KEY *key_info = join_tab->table()->key_info;
  Key_map existing_keys = join_tab->const_keys;
  uint nbrkeys = join_tab->table()->s->keys;

  Opt_trace_object trace_summary(trace, "const_keys_added");
  {
    Opt_trace_array trace_key(trace, "keys");
    for (uint j = 0; j < nbrkeys; j++)
      if (new_keys.is_set(j) && !existing_keys.is_set(j))
        trace_key.add_utf8(key_info[j].name);
  }
  trace_summary.add_alnum("cause", cause);
}

/**
  Discover the indexes that might be used for GROUP BY or DISTINCT queries or
  indexes that might be used for SKIP SCAN.

  If the query has a GROUP BY clause, find all indexes that contain
  all GROUP BY fields, and add those indexes to join_tab->const_keys
  and join_tab->keys.

  If the query has a DISTINCT clause, find all indexes that contain
  all SELECT fields, and add those indexes to join_tab->const_keys and
  join_tab->keys. This allows later on such queries to be processed by
  a QUICK_GROUP_MIN_MAX_SELECT.

  If the query does not have GROUP BY clause or any aggregate function
  the function collects possible keys to use for skip scan access.

  Note that indexes that are not usable for resolving GROUP
  BY/DISTINCT may also be added in some corner cases. For example, an
  index covering 'a' and 'b' is not usable for the following query but
  is still added: "SELECT DISTINCT a+b FROM t1". This is not a big
  issue because a) although the optimizer will consider using the
  index, it will not chose it (so minor calculation cost added but not
  wrong result) and b) it applies only to corner cases.

  @param join
  @param join_tab

  @return
    None
*/

static void add_loose_index_scan_and_skip_scan_keys(JOIN *join,
                                                    JOIN_TAB *join_tab) {
  DBUG_ASSERT(join_tab->const_keys.is_subset(join_tab->keys()));

  List<Item_field> indexed_fields;
  List_iterator<Item_field> indexed_fields_it(indexed_fields);
  ORDER *cur_group;
  Item_field *cur_item;
  const char *cause;

  /* Find the indexes that might be used for skip scan queries. */
  if (hint_table_state(join->thd, join_tab->table_ref, SKIP_SCAN_HINT_ENUM,
                       OPTIMIZER_SKIP_SCAN) &&
      join->where_cond && join->primary_tables == 1 && !join->group_list &&
      !is_indexed_agg_distinct(join, &indexed_fields) &&
      !join->select_distinct) {
    join->where_cond->walk(&Item::collect_item_field_processor,
                           Item::WALK_POSTFIX, (uchar *)&indexed_fields);
    Key_map possible_keys;
    possible_keys.set_all();
    join_tab->skip_scan_keys.clear_all();
    while ((cur_item = indexed_fields_it++)) {
      if (cur_item->used_tables() != join_tab->table_ref->map()) return;
      possible_keys.intersect(cur_item->field->part_of_key);
    }
    join_tab->skip_scan_keys.merge(possible_keys);
    cause = "skip_scan";
    return;
  }

  if (join->group_list) { /* Collect all query fields referenced in the GROUP
                             clause. */
    for (cur_group = join->group_list; cur_group; cur_group = cur_group->next)
      (*cur_group->item)
          ->walk(&Item::collect_item_field_processor, Item::WALK_POSTFIX,
                 (uchar *)&indexed_fields);
    cause = "group_by";
  } else if (join->select_distinct) { /* Collect all query fields referenced in
                                         the SELECT clause. */
    List<Item> &select_items = join->fields_list;
    List_iterator<Item> select_items_it(select_items);
    Item *item;
    while ((item = select_items_it++))
      item->walk(&Item::collect_item_field_processor, Item::WALK_POSTFIX,
                 (uchar *)&indexed_fields);
    cause = "distinct";
  } else if (join->tmp_table_param.sum_func_count &&
             is_indexed_agg_distinct(join, &indexed_fields)) {
    /*
      SELECT list with AGGFN(distinct col). The query qualifies for
      loose index scan, and is_indexed_agg_distinct() has already
      collected all referenced fields into indexed_fields.
    */
    join->streaming_aggregation = true;
    cause = "indexed_distinct_aggregate";
  } else
    return;

  if (indexed_fields.elements == 0) return;

  Key_map possible_keys;
  possible_keys.set_all();

  /* Intersect the keys of all group fields. */
  while ((cur_item = indexed_fields_it++)) {
    if (cur_item->used_tables() != join_tab->table_ref->map()) {
      /*
        Doing GROUP BY or DISTINCT on a field in another table so no
        index in this table is usable
      */
      return;
    } else
      possible_keys.intersect(cur_item->field->part_of_key);
  }

  /*
    At this point, possible_keys has key bits set only for usable
    indexes because indexed_fields is non-empty and if any of the
    fields belong to a different table the function would exit in the
    loop above.
  */

  if (!possible_keys.is_clear_all() &&
      !possible_keys.is_subset(join_tab->const_keys)) {
    trace_indexes_added_group_distinct(&join->thd->opt_trace, join_tab,
                                       possible_keys, cause);
    join_tab->const_keys.merge(possible_keys);
    join_tab->keys().merge(possible_keys);
  }

  DBUG_ASSERT(join_tab->const_keys.is_subset(join_tab->keys()));
}

/**
  Update keyuse array with all possible keys we can use to fetch rows.

  @param       thd
  @param[out]  keyuse         Put here ordered array of Key_use structures
  @param       join_tab       Array in table number order
  @param       tables         Number of tables in join
  @param       cond           WHERE condition (note that the function analyzes
                              join_tab[i]->join_cond() too)
  @param       normal_tables  Tables not inner w.r.t some outer join (ones
                              for which we can make ref access based the WHERE
                              clause)
  @param       select_lex     current SELECT
  @param[out]  sargables      Array of found sargable candidates

   @retval
     0  OK
   @retval
     1  Out of memory.
*/

static bool update_ref_and_keys(THD *thd, Key_use_array *keyuse,
                                JOIN_TAB *join_tab, uint tables, Item *cond,
                                table_map normal_tables, SELECT_LEX *select_lex,
                                SARGABLE_PARAM **sargables) {
  uint and_level, i, found_eq_constant;
  Key_field *key_fields, *end, *field;
  size_t sz;
  uint m = max(select_lex->max_equal_elems, 1U);
  JOIN *const join = select_lex->join;
  /*
    We use the same piece of memory to store both  Key_field
    and SARGABLE_PARAM structure.
    Key_field values are placed at the beginning this memory
    while  SARGABLE_PARAM values are put at the end.
    All predicates that are used to fill arrays of Key_field
    and SARGABLE_PARAM structures have at most 2 arguments
    except BETWEEN predicates that have 3 arguments and
    IN predicates.
    This any predicate if it's not BETWEEN/IN can be used
    directly to fill at most 2 array elements, either of Key_field
    or SARGABLE_PARAM type. For a BETWEEN predicate 3 elements
    can be filled as this predicate is considered as
    saragable with respect to each of its argument.
    An IN predicate can require at most 1 element as currently
    it is considered as sargable only for its first argument.
    Multiple equality can add  elements that are filled after
    substitution of field arguments by equal fields. There
    can be not more than select_lex->max_equal_elems such
    substitutions.
  */
  sz = max(sizeof(Key_field), sizeof(SARGABLE_PARAM)) *
       (((select_lex->cond_count + 1) * 2 + select_lex->between_count) * m + 1);
  if (!(key_fields = (Key_field *)thd->alloc(sz)))
    return true; /* purecov: inspected */
  and_level = 0;
  field = end = key_fields;
  *sargables = (SARGABLE_PARAM *)key_fields +
               (sz - sizeof((*sargables)[0].field)) / sizeof(SARGABLE_PARAM);
  /* set a barrier for the array of SARGABLE_PARAM */
  (*sargables)[0].field = 0;

  if (cond) {
    add_key_fields(join, &end, &and_level, cond, normal_tables, sargables);
    for (Key_field *fld = field; fld != end; fld++) {
      /* Mark that we can optimize LEFT JOIN */
      if (fld->val->type() == Item::NULL_ITEM &&
          !fld->item_field->field->real_maybe_null()) {
        /*
          Example:
          SELECT * FROM t1 LEFT JOIN t2 ON t1.a=t2.a WHERE t2.a IS NULL;
          this just wants rows of t1 where t1.a does not exist in t2.
        */
        fld->item_field->field->table->reginfo.not_exists_optimize = true;
      }
    }
  }

  for (i = 0; i < tables; i++) {
    /*
      Block the creation of keys for inner tables of outer joins.
      Here only the outer joins that can not be converted to
      inner joins are left and all nests that can be eliminated
      are flattened.
      In the future when we introduce conditional accesses
      for inner tables in outer joins these keys will be taken
      into account as well.
    */
    if (join_tab[i].join_cond())
      add_key_fields(join, &end, &and_level, join_tab[i].join_cond(),
                     join_tab[i].table_ref->map(), sargables);
  }

  /* Process ON conditions for the nested joins */
  {
    List_iterator<TABLE_LIST> li(select_lex->top_join_list);
    TABLE_LIST *tl;
    while ((tl = li++)) {
      if (tl->nested_join)
        add_key_fields_for_nj(join, tl, &end, &and_level, sargables);
    }
  }

  /* Generate keys descriptions for derived tables */
  if (select_lex->materialized_derived_table_count ||
      select_lex->table_func_count) {
    if (join->generate_derived_keys()) return true;
  }
  /* fill keyuse with found key parts */
  for (; field != end; field++) {
    if (add_key_part(keyuse, field)) return true;
  }

  if (select_lex->ftfunc_list->elements) {
    if (add_ft_keys(keyuse, join_tab, cond, normal_tables, true)) return true;
  }

  /*
    Sort the array of possible keys and remove the following key parts:
    - ref if there is a keypart which is a ref and a const.
      (e.g. if there is a key(a,b) and the clause is a=3 and b=7 and b=t2.d,
      then we skip the key part corresponding to b=t2.d)
    - keyparts without previous keyparts
      (e.g. if there is a key(a,b,c) but only b < 5 (or a=2 and c < 3) is
      used in the query, we drop the partial key parts from consideration).
    Special treatment for ft-keys.
  */
  if (!keyuse->empty()) {
    Key_use *save_pos, *use;

    std::sort(keyuse->begin(), keyuse->begin() + keyuse->size(), sort_keyuse);

    const Key_use key_end(NULL, NULL, 0, 0, 0, 0, 0, 0, false, NULL, 0);
    if (keyuse->push_back(key_end))  // added for easy testing
      return true;

    use = save_pos = keyuse->begin();
    const Key_use *prev = &key_end;
    found_eq_constant = 0;
    for (i = 0; i < keyuse->size() - 1; i++, use++) {
      TABLE *const table = use->table_ref->table;
      if (!use->used_tables && use->optimize != KEY_OPTIMIZE_REF_OR_NULL)
        table->const_key_parts[use->key] |= use->keypart_map;
      if (use->keypart != FT_KEYPART) {
        if (use->key == prev->key && use->table_ref == prev->table_ref) {
          if (prev->keypart + 1 < use->keypart ||
              (prev->keypart == use->keypart && found_eq_constant))
            continue;                  /* remove */
        } else if (use->keypart != 0)  // First found must be 0
          continue;
      }

      /*
        Protect against self assignment.
        The compiler *may* generate a call to memcpy() to do the assignment,
        and that is undefined behaviour (memory overlap).
       */
      if (save_pos != use) *save_pos = *use;
      prev = use;
      found_eq_constant = !use->used_tables;
      /* Save ptr to first use */
      if (!table->reginfo.join_tab->keyuse())
        table->reginfo.join_tab->set_keyuse(save_pos);
      table->reginfo.join_tab->checked_keys.set_bit(use->key);
      save_pos++;
    }
    i = (uint)(save_pos - keyuse->begin());
    keyuse->at(i) = key_end;
    keyuse->chop(i);
  }
  print_keyuse_array(&thd->opt_trace, keyuse);

  return false;
}

/**
  Create a keyuse array for a table with a primary key.
  To be used when creating a materialized temporary table.

  @param thd         THD pointer, for memory allocation
  @param keyparts    Number of key parts in the primary key
  @param fields
  @param outer_exprs List of items used for key lookup

  @return Pointer to created keyuse array, or NULL if error
*/
Key_use_array *create_keyuse_for_table(THD *thd, uint keyparts,
                                       Item_field **fields,
                                       List<Item> outer_exprs) {
  void *mem = thd->alloc(sizeof(Key_use_array));
  if (!mem) return NULL;
  Key_use_array *keyuses = new (mem) Key_use_array(thd->mem_root);

  List_iterator<Item> outer_expr(outer_exprs);

  for (uint keypartno = 0; keypartno < keyparts; keypartno++) {
    Item *const item = outer_expr++;
    Key_field key_field(fields[keypartno], item, 0, 0, true,
                        // null_rejecting must be true for field items only,
                        // add_not_null_conds() is incapable of handling
                        // other item types.
                        (item->type() == Item::FIELD_ITEM), NULL, UINT_MAX);
    if (add_key_part(keyuses, &key_field)) return NULL;
  }
  const Key_use key_end(NULL, NULL, 0, 0, 0, 0, 0, 0, false, NULL, 0);
  if (keyuses->push_back(key_end))  // added for easy testing
    return NULL;

  return keyuses;
}

/**
  Move const tables first in the position array.

  Increment the number of const tables and set same basic properties for the
  const table.
  A const table looked up by a key has type JT_CONST.
  A const table with a single row has type JT_SYSTEM.

  @param tab    Table that is designated as a const table
  @param key    The key definition to use for this table (NULL if table scan)
*/

void JOIN::mark_const_table(JOIN_TAB *tab, Key_use *key) {
  POSITION *const position = positions + const_tables;
  position->table = tab;
  position->key = key;
  position->rows_fetched = 1.0;  // This is a const table
  position->filter_effect = 1.0;
  position->prefix_rowcount = 1.0;
  position->read_cost = 0.0;
  position->ref_depend_map = 0;
  position->loosescan_key = MAX_KEY;  // Not a LooseScan
  position->sj_strategy = SJ_OPT_NONE;
  positions->use_join_buffer = false;

  // Move the const table as far down as possible in best_ref
  JOIN_TAB **pos = best_ref + const_tables + 1;
  for (JOIN_TAB *next = best_ref[const_tables]; next != tab; pos++) {
    JOIN_TAB *const tmp = pos[0];
    pos[0] = next;
    next = tmp;
  }
  best_ref[const_tables] = tab;

  tab->set_type(key ? JT_CONST : JT_SYSTEM);

  const_table_map |= tab->table_ref->map();

  const_tables++;
}

void JOIN::make_outerjoin_info() {
  DBUG_ENTER("JOIN::make_outerjoin_info");

  DBUG_ASSERT(select_lex->outer_join);
  ASSERT_BEST_REF_IN_JOIN_ORDER(this);

  select_lex->reset_nj_counters();

  for (uint i = const_tables; i < tables; ++i) {
    JOIN_TAB *const tab = best_ref[i];
    TABLE *const table = tab->table();
    if (!table) continue;

    TABLE_LIST *const tbl = tab->table_ref;

    if (tbl->outer_join) {
      /*
        Table tab is the only one inner table for outer join.
        (Like table t4 for the table reference t3 LEFT JOIN t4 ON t3.a=t4.a
        is in the query above.)
      */
      tab->set_last_inner(i);
      tab->set_first_inner(i);
      tab->init_join_cond_ref(tbl);
      tab->cond_equal = tbl->cond_equal;
      /*
        If this outer join nest is embedded in another join nest,
        link the join-tabs:
      */
      TABLE_LIST *const outer_join_nest = tbl->outer_join_nest();
      if (outer_join_nest) {
        DBUG_ASSERT(outer_join_nest->nested_join->first_nested != NO_PLAN_IDX);
        tab->set_first_upper(outer_join_nest->nested_join->first_nested);
      }
    }
    for (TABLE_LIST *embedding = tbl->embedding; embedding;
         embedding = embedding->embedding) {
      // Ignore join nests that are not outer join nests:
      if (!embedding->join_cond_optim()) continue;
      NESTED_JOIN *const nested_join = embedding->nested_join;
      if (!nested_join->nj_counter) {
        /*
          Table tab is the first inner table for nested_join.
          Save reference to it in the nested join structure.
        */
        nested_join->first_nested = i;
        tab->init_join_cond_ref(embedding);
        tab->cond_equal = tbl->cond_equal;

        TABLE_LIST *const outer_join_nest = embedding->outer_join_nest();
        if (outer_join_nest)
          tab->set_first_upper(outer_join_nest->nested_join->first_nested);
      }
      if (tab->first_inner() == NO_PLAN_IDX)
        tab->set_first_inner(nested_join->first_nested);
      if (++nested_join->nj_counter < nested_join->nj_total) break;
      // Table tab is the last inner table for nested join.
      best_ref[nested_join->first_nested]->set_last_inner(i);
    }
  }
  DBUG_VOID_RETURN;
}

/**
  Build a condition guarded by match variables for embedded outer joins.
  When generating a condition for a table as part of an outer join condition
  or the WHERE condition, the table in question may also be part of an
  embedded outer join. In such cases, the condition must be guarded by
  the match variable for this embedded outer join. Such embedded outer joins
  may also be recursively embedded in other joins.

  The function recursively adds guards for a condition ascending from tab
  to root_tab, which is the first inner table of an outer join,
  or NULL if the condition being handled is the WHERE clause.

  @param join
  @param idx       index of the first inner table for the inner-most outer join
  @param cond      the predicate to be guarded (must be set)
  @param root_idx  index of the inner table to stop at
                   (is NO_PLAN_IDX if this is the WHERE clause)

  @return
    -  pointer to the guarded predicate, if success
    -  NULL if error
*/

static Item *add_found_match_trig_cond(JOIN *join, plan_idx idx, Item *cond,
                                       plan_idx root_idx) {
  ASSERT_BEST_REF_IN_JOIN_ORDER(join);
  DBUG_ASSERT(cond);

  for (; idx != root_idx; idx = join->best_ref[idx]->first_upper()) {
    if (!(cond = new Item_func_trig_cond(cond, NULL, join, idx,
                                         Item_func_trig_cond::FOUND_MATCH)))
      return NULL;

    cond->quick_fix_field();
    cond->update_used_tables();
  }

  return cond;
}

/**
  Attach outer join conditions to generated table conditions in an optimal way.

  @param last_tab - Last table that has been added to the current plan.
                    Pre-condition: If this is the last inner table of an outer
                    join operation, a join condition is attached to the first
                    inner table of that outer join operation.

  @return false if success, true if error.

  Outer join conditions are attached to individual tables, but we can analyze
  those conditions only when reaching the last inner table of an outer join
  operation. Notice also that a table can be last within several outer join
  nests, hence the outer for() loop of this function.

  Example:
    SELECT * FROM t1 LEFT JOIN (t2 LEFT JOIN t3 ON t2.a=t3.a) ON t1.a=t2.a

    Table t3 is last both in the join nest (t2 - t3) and in (t1 - (t2 - t3))
    Thus, join conditions for both join nests will be evaluated when reaching
    this table.

  For each outer join operation processed, the join condition is split
  optimally over the inner tables of the outer join. The split-out conditions
  are later referred to as table conditions (but note that several table
  conditions stemming from different join operations may be combined into
  a composite table condition).

  Example:
    Consider the above query once more.
    The predicate t1.a=t2.a can be evaluated when rows from t1 and t2 are ready,
    ie at table t2. The predicate t2.a=t3.a can be evaluated at table t3.

  Each non-constant split-out table condition is guarded by a match variable
  that enables it only when a matching row is found for all the embedded
  outer join operations.

  Each split-out table condition is guarded by a variable that turns the
  condition off just before a null-complemented row for the outer join
  operation is formed. Thus, the join condition will not be checked for
  the null-complemented row.
*/

bool JOIN::attach_join_conditions(plan_idx last_tab) {
  DBUG_ENTER("JOIN::attach_join_conditions");
  ASSERT_BEST_REF_IN_JOIN_ORDER(this);

  for (plan_idx first_inner = best_ref[last_tab]->first_inner();
       first_inner != NO_PLAN_IDX &&
       best_ref[first_inner]->last_inner() == last_tab;
       first_inner = best_ref[first_inner]->first_upper()) {
    /*
      Table last_tab is the last inner table of an outer join, locate
      the corresponding join condition from the first inner table of the
      same outer join:
    */
    Item *const join_cond = best_ref[first_inner]->join_cond();
    DBUG_ASSERT(join_cond);
    /*
      Add the constant part of the join condition to the first inner table
      of the outer join.
    */
    Item *cond = make_cond_for_table(thd, join_cond, const_table_map,
                                     (table_map)0, false);
    if (cond) {
      cond = new Item_func_trig_cond(cond, NULL, this, first_inner,
                                     Item_func_trig_cond::IS_NOT_NULL_COMPL);
      if (!cond) DBUG_RETURN(true);
      if (cond->fix_fields(thd, NULL)) DBUG_RETURN(true);

      if (best_ref[first_inner]->and_with_condition(cond)) DBUG_RETURN(true);
    }
    /*
      Split the non-constant part of the join condition into parts that
      can be attached to the inner tables of the outer join.
    */
    for (plan_idx i = first_inner; i <= last_tab; ++i) {
      table_map prefix_tables = best_ref[i]->prefix_tables();
      table_map added_tables = best_ref[i]->added_tables();

      /*
        When handling the first inner table of an outer join, we may also
        reference all tables ahead of this table:
      */
      if (i == first_inner) added_tables = prefix_tables;
      /*
        We need RAND_TABLE_BIT on the last inner table, in case there is a
        non-deterministic function in the join condition.
        (RAND_TABLE_BIT is set for the last table of the join plan,
         but this is not sufficient for join conditions, which may have a
         last inner table that is ahead of the last table of the join plan).
      */
      if (i == last_tab) {
        prefix_tables |= RAND_TABLE_BIT;
        added_tables |= RAND_TABLE_BIT;
      }
      cond = make_cond_for_table(thd, join_cond, prefix_tables, added_tables,
                                 false);
      if (cond == NULL) continue;
      /*
        If the table is part of an outer join that is embedded in the
        outer join currently being processed, wrap the condition in
        triggered conditions for match variables of such embedded outer joins.
      */
      if (!(cond = add_found_match_trig_cond(this, best_ref[i]->first_inner(),
                                             cond, first_inner)))
        DBUG_RETURN(true);

      // Add the guard turning the predicate off for the null-complemented row.
      cond = new Item_func_trig_cond(cond, NULL, this, first_inner,
                                     Item_func_trig_cond::IS_NOT_NULL_COMPL);
      if (!cond) DBUG_RETURN(true);
      if (cond->fix_fields(thd, NULL)) DBUG_RETURN(true);

      // Add the generated condition to the existing table condition
      if (best_ref[i]->and_with_condition(cond)) DBUG_RETURN(true);
    }
  }

  DBUG_RETURN(false);
}

/*****************************************************************************
  Remove calculation with tables that aren't yet read. Remove also tests
  against fields that are read through key where the table is not a
  outer join table.
  We can't remove tests that are made against columns which are stored
  in sorted order.
*****************************************************************************/

static Item *part_of_refkey(TABLE *table, TABLE_REF *ref, Field *field) {
  uint ref_parts = ref->key_parts;
  if (ref_parts) {
    if (ref->has_guarded_conds()) return NULL;

    const KEY_PART_INFO *key_part = table->key_info[ref->key].key_part;

    for (uint part = 0; part < ref_parts; part++, key_part++)
      if (field->eq(key_part->field) &&
          !(key_part->key_part_flag & HA_PART_KEY_SEG))
        return ref->items[part];
  }
  return NULL;
}

/**
  @return
    1 if right_item is used removable reference key on left_item

  @note see comments in make_cond_for_table_from_pred() about careful
  usage/modifications of test_if_ref().
*/

static bool test_if_ref(const Item *root_cond, Item_field *left_item,
                        Item *right_item) {
  if (left_item->depended_from)
    return false;  // don't even read join_tab of inner subquery!
  Field *field = left_item->field;
  JOIN_TAB *join_tab = field->table->reginfo.join_tab;
  if (join_tab) ASSERT_BEST_REF_IN_JOIN_ORDER(join_tab->join());
  // No need to change const test
  if (!field->table->const_table && join_tab &&
      (join_tab->first_inner() == NO_PLAN_IDX ||
       join_tab->join()->best_ref[join_tab->first_inner()]->join_cond() ==
           root_cond) &&
      /* "ref_or_null" implements "x=y or x is null", not "x=y" */
      (join_tab->type() != JT_REF_OR_NULL)) {
    Item *ref_item = part_of_refkey(field->table, &join_tab->ref(), field);
    if (ref_item && ref_item->eq(right_item, 1)) {
      right_item = right_item->real_item();
      if (right_item->type() == Item::FIELD_ITEM)
        return (field->eq_def(((Item_field *)right_item)->field));
      /* remove equalities injected by IN->EXISTS transformation */
      else if (right_item->type() == Item::CACHE_ITEM)
        return ((Item_cache *)right_item)->eq_def(field);
      if (right_item->const_for_execution() && !(right_item->is_null())) {
        /*
          We can remove all fields except:
          1. String data types:
           - For BINARY/VARBINARY fields with equality against a
             string: Ref access can return more rows than match the
             string. The reason seems to be that the string constant
             is not "padded" to the full length of the field when
             setting up ref access. @todo Change how ref access for
             BINARY/VARBINARY fields are done so that only qualifying
             rows are returned from the storage engine.
          2. Float data type: Comparison of float can differ
           - When we search "WHERE field=value" using an index,
             the "value" side is converted from double to float by
             Field_float::store(), then two floats are compared.
           - When we search "WHERE field=value" without indexes,
             the "field" side is converted from float to double by
             Field_float::val_real(), then two doubles are compared.
          Note about string data types: All currently existing
          collations have "PAD SPACE" style. If we introduce "NO PAD"
          collations this function must return false for such
          collations, because trailing space compression for indexes
          makes the table value and the index value not equal to each
          other in "NO PAD" collations. As index lookup strips
          trailing spaces, it can return false candidates. Further
          comparison of the actual table values is required.
        */
        if (!((field->type() == MYSQL_TYPE_STRING ||  // 1
               field->type() == MYSQL_TYPE_VARCHAR) &&
              field->binary()) &&
            !(field->type() == MYSQL_TYPE_FLOAT && field->decimals() > 0))  // 2
        {
          return !right_item->save_in_field_no_warnings(field, true);
        }
      }
    }
  }
  return 0;  // keep test
}

/*
  Remove the predicates pushed down into the subquery

  DESCRIPTION
    Given that this join will be executed using (unique|index)_subquery,
    without "checking NULL", remove the predicates that were pushed down
    into the subquery.

    If the subquery compares scalar values, we can remove the condition that
    was wrapped into trig_cond (it will be checked when needed by the subquery
    engine)

    If the subquery compares row values, we need to keep the wrapped
    equalities in the WHERE clause: when the left (outer) tuple has both NULL
    and non-NULL values, we'll do a full table scan and will rely on the
    equalities corresponding to non-NULL parts of left tuple to filter out
    non-matching records.

    If '*where' is a triggered condition, or contains 'OR x IS NULL', or
    contains a condition coming from the original subquery's WHERE clause, or
    if there are more than one outer expressions, then WHERE is not of the
    simple form:
      outer_expr = inner_expr
    and thus this function does nothing.

    If the index is on prefix (=> test_if_ref() is false), then the equality
    is needed as post-filter, so this function does nothing.

    TODO: We can remove the equalities that will be guaranteed to be true by the
    fact that subquery engine will be using index lookup. This must be done only
    for cases where there are no conversion errors of significance, e.g. 257
    that is searched in a byte. But this requires homogenization of the return
    codes of all Field*::store() methods.
*/
void JOIN::remove_subq_pushed_predicates() {
  if (where_cond->type() != Item::FUNC_ITEM) return;
  Item_func *const func = static_cast<Item_func *>(where_cond);
  if (func->functype() == Item_func::EQ_FUNC &&
      func->arguments()[0]->type() == Item::REF_ITEM &&
      func->arguments()[1]->type() == Item::FIELD_ITEM &&
      test_if_ref(func, static_cast<Item_field *>(func->arguments()[1]),
                  func->arguments()[0])) {
    where_cond = NULL;
    return;
  }
}

/**
  @brief
  Add keys to derived tables'/views' result tables in a list

  @details
  This function generates keys for all derived tables/views of the select_lex
  to which this join corresponds to with help of the TABLE_LIST:generate_keys
  function.

  @return false all keys were successfully added.
  @return true OOM error
*/

bool JOIN::generate_derived_keys() {
  DBUG_ASSERT(select_lex->materialized_derived_table_count ||
              select_lex->table_func_count);

  for (TABLE_LIST *table = select_lex->leaf_tables; table;
       table = table->next_leaf) {
    table->derived_keys_ready = true;
    /* Process tables that aren't materialized yet. */
    if (table->uses_materialization() && !table->table->is_created() &&
        table->generate_keys())
      return true;
  }
  return false;
}

/**
  For each materialized derived table/view, informs every TABLE of the key it
  will (not) use, segregates used keys from unused keys in TABLE::key_info,
  and eliminates unused keys.
*/

void JOIN::finalize_derived_keys() {
  DBUG_ASSERT(select_lex->materialized_derived_table_count ||
              select_lex->table_func_count);
  ASSERT_BEST_REF_IN_JOIN_ORDER(this);

  bool adjust_key_count = false;
  table_map processed_tables = 0;

  for (uint i = 0; i < tables; i++) {
    JOIN_TAB *tab = best_ref[i];
    TABLE *table = tab->table();
    TABLE_LIST *table_ref = tab->table_ref;
    /*
     Save chosen key description if:
     1) it's a materialized derived table
     2) it's not yet instantiated
     3) some keys are defined for it
    */
    if (table && table_ref->uses_materialization() &&  // (1)
        !table->is_created() &&                        // (2)
        table->s->keys > 0)                            // (3)
    {
      /*
        If there are two local references to the same CTE, and they use
        the same key, the iteration for the second reference is unnecessary.
      */
      if (processed_tables & table_ref->map()) continue;

      adjust_key_count = true;

      Key_use *const keyuse = tab->position()->key;

      if (!keyuse) {
        tab->keys().clear_all();
        tab->const_keys.clear_all();
        continue;
      }

      Key_map used_keys;
      Derived_refs_iterator it(table_ref);
      while (TABLE *t = it.get_next()) {
        /*
          Eliminate possible keys created by this JOIN and which it
          doesn't use.
          Collect all keys of this table which are used by any reference in
          this query block. Any other query block doesn't matter as:
          - either it was optimized before, so it's not using a key we may
          want to drop.
          - or it was optimized in this same window, so:
            * either we own the window, then any key we may want to
            drop is not visible to it.
            * or it owns the window, then we are using only existing
            keys.
          - or it will be optimized after, so it's not using any key yet.

          used_keys is a mix of possible used keys and existing used keys.
        */
        if (t->pos_in_table_list->select_lex == select_lex) {
          JOIN_TAB *tab = t->reginfo.join_tab;
          Key_use *keyuse = tab->position()->key;
          if (keyuse) used_keys.set_bit(keyuse->key);
        }
      }

      uint new_idx = table->s->find_first_unused_tmp_key(used_keys);
      const uint old_idx = keyuse->key;
      DBUG_ASSERT(old_idx != new_idx);

      if (old_idx > new_idx) {
        DBUG_ASSERT(table->s->owner_of_possible_tmp_keys == select_lex);
        it.rewind();
        while (TABLE *t = it.get_next()) {
          /*
            Unlike the collection of used_keys, references from other query
            blocks must be considered here, as they need a key_info array
            consistent with the to-be-changed table->s->keys.
          */
          t->copy_tmp_key(old_idx, it.is_first());
        }
      } else
        new_idx = old_idx;  // Index stays at same slot

      /*
        If the key was created by earlier-optimized query blocks, and is
        already used by nonlocal references, those don't need any further
        update: they are already setup to use it and we're not moving the
        key.
        If the key was created by this query block, nonlocal references cannot
        possibly be referencing it.
        In both cases, only local references need to update their Key_use.
      */
      it.rewind();
      while (TABLE *t = it.get_next()) {
        if (t->pos_in_table_list->select_lex != select_lex) continue;
        JOIN_TAB *tab = t->reginfo.join_tab;
        Key_use *keyuse = tab->position()->key;
        if (keyuse && keyuse->key == old_idx) {
          processed_tables |= t->pos_in_table_list->map();
          const bool key_is_const = tab->const_keys.is_set(old_idx);
          // tab->keys() was never set, so must be set
          tab->keys().clear_all();
          tab->keys().set_bit(new_idx);
          tab->const_keys.clear_all();
          if (key_is_const) tab->const_keys.set_bit(new_idx);
          for (Key_use *it = keyuse;
               it->table_ref == tab->table_ref && it->key == old_idx; it++)
            it->key = new_idx;
        }
      }
    }
  }

  if (!adjust_key_count) return;

  // Finally we know how many keys remain in the table.
  for (uint i = 0; i < tables; i++) {
    JOIN_TAB *tab = best_ref[i];
    TABLE *table = tab->table();
    TABLE_LIST *table_ref = tab->table_ref;
    if (table && table_ref->uses_materialization() && !table->is_created() &&
        table->s->keys > 0) {
      if (table->s->owner_of_possible_tmp_keys != select_lex) continue;
      /*
        Release lock. As a bonus, avoid double work when this loop
        later processes another local reference to the same table (similar to
        the processed_tables map in the first loop).
      */
      table->s->owner_of_possible_tmp_keys = nullptr;
      Derived_refs_iterator it(table_ref);
      while (TABLE *t = it.get_next()) t->drop_unused_tmp_keys(it.is_first());
    }
  }
}

/**
  Cache constant expressions in WHERE, HAVING, ON conditions.

  @return False if success, True if error

  @note This function is run after conditions have been pushed down to
        individual tables, so transformation is applied to JOIN_TAB::condition
        and not to the WHERE condition.
*/

bool JOIN::cache_const_exprs() {
  /* No need in cache if all tables are constant. */
  DBUG_ASSERT(!plan_is_const());
  ASSERT_BEST_REF_IN_JOIN_ORDER(this);

  for (uint i = const_tables; i < tables; i++) {
    Item *condition = best_ref[i]->condition();
    if (condition == NULL) continue;
    Item *cache_item = NULL;
    Item **analyzer_arg = &cache_item;
    condition = condition->compile(
        &Item::cache_const_expr_analyzer, (uchar **)&analyzer_arg,
        &Item::cache_const_expr_transformer, (uchar *)&cache_item);
    if (condition == NULL) return true;
    best_ref[i]->set_condition(condition);
  }
  if (having_cond) {
    Item *cache_item = NULL;
    Item **analyzer_arg = &cache_item;
    having_cond = having_cond->compile(
        &Item::cache_const_expr_analyzer, (uchar **)&analyzer_arg,
        &Item::cache_const_expr_transformer, (uchar *)&cache_item);
    if (having_cond == NULL) return true;
  }
  return false;
}

/**
  Extract a condition that can be checked after reading given table

  @param thd        Current session.
  @param cond       Condition to analyze
  @param tables     Tables for which "current field values" are available
  @param used_table Table(s) that we are extracting the condition for (may
                    also include PSEUDO_TABLE_BITS, and may be zero)
  @param exclude_expensive_cond  Do not push expensive conditions

  @retval <>NULL Generated condition
  @retval = NULL Already checked, OR error

  @details
    Extract the condition that can be checked after reading the table(s)
    specified in @c used_table, given that current-field values for tables
    specified in @c tables bitmap are available.
    If @c used_table is 0, extract conditions for all tables in @c tables.

    This function can be used to extract conditions relevant for a table
    in a join order. Together with its caller, it will ensure that all
    conditions are attached to the first table in the join order where all
    necessary fields are available, and it will also ensure that a given
    condition is attached to only one table.
    To accomplish this, first initialize @c tables to the empty
    set. Then, loop over all tables in the join order, set @c used_table to
    the bit representing the current table, accumulate @c used_table into the
    @c tables set, and call this function. To ensure correct handling of
    const expressions and outer references, add the const table map and
    OUTER_REF_TABLE_BIT to @c used_table for the first table. To ensure
    that random expressions are evaluated for the final table, add
    RAND_TABLE_BIT to @c used_table for the final table.

    The function assumes that constant, inexpensive parts of the condition
    have already been checked. Constant, expensive parts will be attached
    to the first table in the join order, provided that the above call
    sequence is followed.

    The call order will ensure that conditions covering tables in @c tables
    minus those in @c used_table, have already been checked.

    The function takes into account that some parts of the condition are
    guaranteed to be true by employed 'ref' access methods (the code that
    does this is located at the end, search down for "EQ_FUNC").

  @note
    make_cond_for_info_schema() uses an algorithm similar to
    make_cond_for_table().
*/

Item *make_cond_for_table(THD *thd, Item *cond, table_map tables,
                          table_map used_table, bool exclude_expensive_cond) {
  return make_cond_for_table_from_pred(thd, cond, cond, tables, used_table,
                                       exclude_expensive_cond);
}

static Item *make_cond_for_table_from_pred(THD *thd, Item *root_cond,
                                           Item *cond, table_map tables,
                                           table_map used_table,
                                           bool exclude_expensive_cond) {
  /*
    Ignore this condition if
     1. We are extracting conditions for a specific table, and
     2. that table is not referenced by the condition, but not if
     3. this is a constant condition not checked at optimization time and
        this is the first table we are extracting conditions for.
       (Assuming that used_table == tables for the first table.)
  */
  if (used_table &&                                     // 1
      !(cond->used_tables() & used_table) &&            // 2
      !(cond->is_expensive() && used_table == tables))  // 3
    return NULL;

  if (cond->type() == Item::COND_ITEM) {
    if (((Item_cond *)cond)->functype() == Item_func::COND_AND_FUNC) {
      /* Create new top level AND item */
      Item_cond_and *new_cond = new Item_cond_and;
      if (!new_cond) return NULL;
      List_iterator<Item> li(*((Item_cond *)cond)->argument_list());
      Item *item;
      while ((item = li++)) {
        Item *fix = make_cond_for_table_from_pred(
            thd, root_cond, item, tables, used_table, exclude_expensive_cond);
        if (fix) new_cond->argument_list()->push_back(fix);
      }
      switch (new_cond->argument_list()->elements) {
        case 0:
          return NULL;  // Always true
        case 1:
          return new_cond->argument_list()->head();
        default:
          if (new_cond->fix_fields(thd, NULL)) return NULL;
          return new_cond;
      }
    } else {  // Or list
      Item_cond_or *new_cond = new Item_cond_or;
      if (!new_cond) return NULL;
      List_iterator<Item> li(*((Item_cond *)cond)->argument_list());
      Item *item;
      while ((item = li++)) {
        Item *fix = make_cond_for_table_from_pred(thd, root_cond, item, tables,
                                                  0L, exclude_expensive_cond);
        if (!fix) return NULL;  // Always true
        new_cond->argument_list()->push_back(fix);
      }
      if (new_cond->fix_fields(thd, NULL)) return NULL;
      return new_cond;
    }
  }

  /*
    Omit this condition if
     1. It has been marked as omittable before, or
     2. Some tables referred by the condition are not available, or
     3. We are extracting conditions for all tables, the condition is
        considered 'expensive', and we want to delay evaluation of such
        conditions to the execution phase.
  */
  if (cond->marker == Item::MARKER_COND_ATTACH_OMIT ||                  // 1
      (cond->used_tables() & ~tables) ||                                // 2
      (!used_table && exclude_expensive_cond && cond->is_expensive()))  // 3
    return NULL;

  /*
    Extract this condition if
     1. It has already been marked as applicable, or
     2. It is not a <comparison predicate> (=, <, >, <=, >=, <=>)
  */
  if (cond->marker == Item::MARKER_COND_ATTACH_APPLY ||  // 1
      cond->eq_cmp_result() == Item::COND_OK)            // 2
    return cond;

  /*
    Remove equalities that are guaranteed to be true by use of 'ref' access
    method.
    Note that ref access implements "table1.field1 <=> table2.indexed_field2",
    i.e. if it passed a NULL field1, it will return NULL indexed_field2 if
    there are.
    Thus the equality "table1.field1 = table2.indexed_field2",
    is equivalent to "ref access AND table1.field1 IS NOT NULL"
    i.e. "ref access and proper setting/testing of ref->null_rejecting".
    Thus, we must be careful, that when we remove equalities below we also
    set ref->null_rejecting, and test it at execution; otherwise wrong NULL
    matches appear.
    So:
    - for the optimization phase, the code which is below, and the code in
    test_if_ref(), and in add_key_field(), must be kept in sync: if the
    applicability conditions in one place are relaxed, they should also be
    relaxed elsewhere.
    - for the execution phase, all possible execution methods must test
    ref->null_rejecting.
  */
  if (cond->type() == Item::FUNC_ITEM &&
      ((Item_func *)cond)->functype() == Item_func::EQ_FUNC) {
    Item *left_item = ((Item_func *)cond)->arguments()[0]->real_item();
    Item *right_item = ((Item_func *)cond)->arguments()[1]->real_item();
    if ((left_item->type() == Item::FIELD_ITEM &&
         test_if_ref(root_cond, (Item_field *)left_item, right_item)) ||
        (right_item->type() == Item::FIELD_ITEM &&
         test_if_ref(root_cond, (Item_field *)right_item, left_item))) {
      cond->marker = Item::MARKER_COND_ATTACH_OMIT;  // Condition can be omitted
      return NULL;
    }
  }
  cond->marker =
      Item::MARKER_COND_ATTACH_APPLY;  // Mark condition as applicable
  return cond;
}

/**
  Separates the predicates in a join condition and pushes them to the
  join step where all involved tables are available in the join prefix.
  ON clauses from JOIN expressions are also pushed to the most appropriate step.

  @param join Join object where predicates are pushed.

  @param cond Pointer to condition which may contain an arbitrary number of
              predicates, combined using AND, OR and XOR items.
              If NULL, equivalent to a predicate that returns true for all
              row combinations.


  @retval true  Found impossible WHERE clause, or out-of-memory
  @retval false Other
*/

static bool make_join_select(JOIN *join, Item *cond) {
  THD *thd = join->thd;
  Opt_trace_context *const trace = &thd->opt_trace;
  DBUG_ENTER("make_join_select");
  ASSERT_BEST_REF_IN_JOIN_ORDER(join);

  // Add IS NOT NULL conditions to table conditions:
  add_not_null_conds(join);

  /*
    Extract constant conditions that are part of the WHERE clause.
    Constant parts of join conditions from outer joins are attached to
    the appropriate table condition in JOIN::attach_join_conditions().
  */
  if (cond) /* Because of QUICK_GROUP_MIN_MAX_SELECT */
  {         /* there may be a select without a cond. */
    if (join->primary_tables > 1)
      cond->update_used_tables();  // Table number may have changed
    if (join->plan_is_const() &&
        join->select_lex->master_unit() ==
            thd->lex->unit)  // The outer-most query block
      join->const_table_map |= RAND_TABLE_BIT;
  }
  /*
    Extract conditions that depend on constant tables.
    The const part of the query's WHERE clause can be checked immediately
    and if it is not satisfied then the join has empty result
  */
  Item *const_cond = NULL;
  if (cond)
    const_cond = make_cond_for_table(thd, cond, join->const_table_map,
                                     (table_map)0, true);

  // Add conditions added by add_not_null_conds()
  for (uint i = 0; i < join->const_tables; i++) {
    if (and_conditions(&const_cond, join->best_ref[i]->condition()))
      DBUG_RETURN(true);
  }
  DBUG_EXECUTE("where", print_where(const_cond, "constants", QT_ORDINARY););
  if (const_cond != NULL) {
    const bool const_cond_result = const_cond->val_int() != 0;
    if (thd->is_error()) DBUG_RETURN(true);

    Opt_trace_object trace_const_cond(trace);
    trace_const_cond.add("condition_on_constant_tables", const_cond)
        .add("condition_value", const_cond_result);
    if (!const_cond_result) {
      DBUG_PRINT("info", ("Found impossible WHERE condition"));
      DBUG_RETURN(true);
    }
  }

  /*
    Extract remaining conditions from WHERE clause and join conditions,
    and attach them to the most appropriate table condition. This means that
    a condition will be evaluated as soon as all fields it depends on are
    available. For outer join conditions, the additional criterion is that
    we must have determined whether outer-joined rows are available, or
    have been NULL-extended, see JOIN::attach_join_conditions() for details.
  */
  {
    Opt_trace_object trace_wrapper(trace);
    Opt_trace_object trace_conditions(trace, "attaching_conditions_to_tables");
    trace_conditions.add("original_condition", cond);
    Opt_trace_array trace_attached_comp(trace,
                                        "attached_conditions_computation");

    for (uint i = join->const_tables; i < join->tables; i++) {
      JOIN_TAB *const tab = join->best_ref[i];

      if (!tab->position()) continue;
      /*
        first_inner is the X in queries like:
        SELECT * FROM t1 LEFT OUTER JOIN (t2 JOIN t3) ON X
      */
      const plan_idx first_inner = tab->first_inner();
      const table_map used_tables = tab->prefix_tables();
      const table_map current_map = tab->added_tables();
      Item *tmp = NULL;

      if (cond)
        tmp = make_cond_for_table(thd, cond, used_tables, current_map, 0);
      /* Add conditions added by add_not_null_conds(). */
      if (tab->condition() && and_conditions(&tmp, tab->condition()))
        DBUG_RETURN(true);

      if (cond && !tmp && tab->quick()) {  // Outer join
        DBUG_ASSERT(tab->type() == JT_RANGE || tab->type() == JT_INDEX_MERGE);
        /*
          Hack to handle the case where we only refer to a table
          in the ON part of an OUTER JOIN. In this case we want the code
          below to check if we should use 'quick' instead.
        */
        DBUG_PRINT("info", ("Item_int"));
        tmp = new Item_int((longlong)1, 1);  // Always true
      }
      if (tmp || !cond || tab->type() == JT_REF ||
          tab->type() == JT_REF_OR_NULL || tab->type() == JT_EQ_REF ||
          first_inner != NO_PLAN_IDX) {
        DBUG_EXECUTE("where",
                     print_where(tmp, tab->table()->alias, QT_ORDINARY););
        /*
          If tab is an inner table of an outer join operation,
          add a match guard to the pushed down predicate.
          The guard will turn the predicate on only after
          the first match for outer tables is encountered.
        */
        if (cond && tmp) {
          /*
            Because of QUICK_GROUP_MIN_MAX_SELECT there may be a select without
            a cond, so neutralize the hack above.
          */
          if (!(tmp = add_found_match_trig_cond(join, first_inner, tmp,
                                                NO_PLAN_IDX)))
            DBUG_RETURN(true);
          tab->set_condition(tmp);
          /* Push condition to storage engine if this is enabled
             and the condition is not guarded */
          if (thd->optimizer_switch_flag(
                  OPTIMIZER_SWITCH_ENGINE_CONDITION_PUSHDOWN) &&
              first_inner == NO_PLAN_IDX) {
            Item *push_cond = make_cond_for_table(
                thd, tmp, tab->table_ref->map(), tab->table_ref->map(), 0);
            if (push_cond) {
              /* Push condition to handler */
              if (!tab->table()->file->cond_push(push_cond))
                tab->table()->file->pushed_cond = push_cond;
            }
          }
        } else {
          tab->set_condition(NULL);
        }

        DBUG_EXECUTE("where",
                     print_where(tmp, tab->table()->alias, QT_ORDINARY););

        if (tab->quick()) {
          if (tab->needed_reg.is_clear_all() && tab->type() != JT_CONST) {
            /*
              We keep (for now) the QUICK AM calculated in
              get_quick_record_count().
            */
            DBUG_ASSERT(tab->quick()->is_valid());
          } else {
            delete tab->quick();
            tab->set_quick(NULL);
          }
        }

        if ((tab->type() == JT_ALL || tab->type() == JT_RANGE ||
             tab->type() == JT_INDEX_MERGE || tab->type() == JT_INDEX_SCAN) &&
            tab->use_quick != QS_RANGE) {
          /*
            We plan to scan (table/index/range scan).
            Check again if we should use an index. We can use an index if:

            1a) There is a condition that range optimizer can work on, and
            1b) There are non-constant conditions on one or more keys, and
            1c) Some of the non-constant fields may have been read
                already. This may be the case if this is not the first
                table in the join OR this is a subselect with
                non-constant conditions referring to an outer table
                (dependent subquery)
                or,
            2a) There are conditions only relying on constants
            2b) This is the first non-constant table
            2c) There is a limit of rows to read that is lower than
                the fanout for this table, predicate filters included
                (i.e., the estimated number of rows that will be
                produced for this table per row combination of
                previous tables)
            2d) The query is NOT run with FOUND_ROWS() (because in that
                case we have to scan through all rows to count them anyway)
          */
          enum {
            DONT_RECHECK,
            NOT_FIRST_TABLE,
            LOW_LIMIT
          } recheck_reason = DONT_RECHECK;

          DBUG_ASSERT(tab->const_keys.is_subset(tab->keys()));

          const join_type orig_join_type = tab->type();
          const QUICK_SELECT_I *const orig_quick = tab->quick();

          if (cond &&                              // 1a
              (tab->keys() != tab->const_keys) &&  // 1b
              (i > 0 ||                            // 1c
               (join->select_lex->master_unit()->item &&
                cond->used_tables() & OUTER_REF_TABLE_BIT)))
            recheck_reason = NOT_FIRST_TABLE;
          else if (!tab->const_keys.is_clear_all() &&  // 2a
                   i == join->const_tables &&          // 2b
                   (join->unit->select_limit_cnt <
                    (tab->position()->rows_fetched *
                     tab->position()->filter_effect)) &&  // 2c
                   !join->calc_found_rows)                // 2d
            recheck_reason = LOW_LIMIT;

          if (tab->position()->sj_strategy == SJ_OPT_LOOSE_SCAN) {
            /*
              Semijoin loose scan has settled for a certain index-based access
              method with suitable characteristics, don't substitute it.
            */
            recheck_reason = DONT_RECHECK;
          }

          if (recheck_reason != DONT_RECHECK) {
            Opt_trace_object trace_one_table(trace);
            trace_one_table.add_utf8_table(tab->table_ref);
            Opt_trace_object trace_table(trace, "rechecking_index_usage");
            if (recheck_reason == NOT_FIRST_TABLE)
              trace_table.add_alnum("recheck_reason", "not_first_table");
            else
              trace_table.add_alnum("recheck_reason", "low_limit")
                  .add("limit", join->unit->select_limit_cnt)
                  .add("row_estimate", tab->position()->rows_fetched *
                                           tab->position()->filter_effect);

            /* Join with outer join condition */
            Item *orig_cond = tab->condition();
            tab->and_with_condition(tab->join_cond());

            /*
              We can't call sel->cond->fix_fields,
              as it will break tab->join_cond() if it's AND condition
              (fix_fields currently removes extra AND/OR levels).
              Yet attributes of the just built condition are not needed.
              Thus we call sel->cond->quick_fix_field for safety.
            */
            if (tab->condition() && !tab->condition()->fixed)
              tab->condition()->quick_fix_field();

            Key_map usable_keys = tab->keys();
            enum_order interesting_order = ORDER_NOT_RELEVANT;

            if (recheck_reason == LOW_LIMIT) {
              int read_direction = 0;

              /*
                If the current plan is to use range, then check if the
                already selected index provides the order dictated by the
                ORDER BY clause.
              */
              if (tab->quick() && tab->quick()->index != MAX_KEY) {
                const uint ref_key = tab->quick()->index;
                bool skip_quick;
                read_direction = test_if_order_by_key(
                    &join->order, tab->table(), ref_key, NULL, &skip_quick);
                if (skip_quick) read_direction = 0;
                /*
                  If the index provides order there is no need to recheck
                  index usage; we already know from the former call to
                  test_quick_select() that a range scan on the chosen
                  index is cheapest. Note that previous calls to
                  test_quick_select() did not take order direction
                  (ASC/DESC) into account, so in case of DESC ordering
                  we still need to recheck.
                */
                if ((read_direction == 1) ||
                    (read_direction == -1 && tab->quick()->reverse_sorted())) {
                  recheck_reason = DONT_RECHECK;
                }
              }
              if (recheck_reason != DONT_RECHECK) {
                int best_key = -1;
                ha_rows select_limit = join->unit->select_limit_cnt;

                /* Use index specified in FORCE INDEX FOR ORDER BY, if any. */
                if (tab->table()->force_index)
                  usable_keys.intersect(tab->table()->keys_in_use_for_order_by);

                /* Do a cost based search on the indexes that give sort order */
                test_if_cheaper_ordering(
                    tab, &join->order, tab->table(), usable_keys, -1,
                    select_limit, &best_key, &read_direction, &select_limit);
                if (best_key < 0)
                  recheck_reason = DONT_RECHECK;  // No usable keys
                else {
                  // Only usable_key is the best_key chosen
                  usable_keys.clear_all();
                  usable_keys.set_bit(best_key);
                  interesting_order =
                      (read_direction == -1 ? ORDER_DESC : ORDER_ASC);
                }
              }
            }

            bool search_if_impossible = recheck_reason != DONT_RECHECK;
            if (search_if_impossible) {
              if (tab->quick()) {
                delete tab->quick();
                tab->set_type(JT_ALL);
              }
              QUICK_SELECT_I *qck;
              search_if_impossible =
                  test_quick_select(
                      thd, usable_keys, used_tables & ~tab->table_ref->map(),
                      join->calc_found_rows ? HA_POS_ERROR
                                            : join->unit->select_limit_cnt,
                      false,  // don't force quick range
                      interesting_order, tab, tab->condition(),
                      &tab->needed_reg, &qck) < 0;
              tab->set_quick(qck);
            }
            tab->set_condition(orig_cond);
            if (search_if_impossible) {
              /*
                Before reporting "Impossible WHERE" for the whole query
                we have to check isn't it only "impossible ON" instead
              */
              if (!tab->join_cond())
                DBUG_RETURN(1);  // No ON, so it's really "impossible WHERE"
              Opt_trace_object trace_without_on(trace, "without_ON_clause");
              if (tab->quick()) {
                delete tab->quick();
                tab->set_type(JT_ALL);
              }
              QUICK_SELECT_I *qck;
              const bool impossible_where =
                  test_quick_select(
                      thd, tab->keys(), used_tables & ~tab->table_ref->map(),
                      join->calc_found_rows ? HA_POS_ERROR
                                            : join->unit->select_limit_cnt,
                      false,  // don't force quick range
                      ORDER_NOT_RELEVANT, tab, tab->condition(),
                      &tab->needed_reg, &qck) < 0;
              tab->set_quick(qck);
              if (impossible_where) DBUG_RETURN(1);  // Impossible WHERE
            }

            /*
              Access method changed. This is after deciding join order
              and access method for all other tables so the info
              updated below will not have any effect on the execution
              plan.
            */
            if (tab->quick())
              tab->set_type(calc_join_type(tab->quick()->get_type()));

          }  // end of "if (recheck_reason != DONT_RECHECK)"

          if (!tab->table()->quick_keys.is_subset(tab->checked_keys) ||
              !tab->needed_reg.is_subset(tab->checked_keys)) {
            tab->keys().merge(tab->table()->quick_keys);
            tab->keys().merge(tab->needed_reg);

            /*
              The logic below for assigning tab->use_quick is strange.
              It bases the decision of which access method to use
              (dynamic range, range, scan) based on seemingly
              unrelated information like the presense of another index
              with too bad selectivity to be used.

              Consider the following scenario:

              The join optimizer has decided to use join order
              (t1,t2), and 'tab' is currently t2. Further, assume that
              there is a join condition between t1 and t2 using some
              range operator (e.g. "t1.x < t2.y").

              It has been decided that a table scan is best for t2.
              make_join_select() then reran the range optimizer a few
              lines up because there is an index 't2.good_idx'
              covering the t2.y column. If 'good_idx' is the only
              index in t2, the decision below will be to use dynamic
              range. However, if t2 also has another index 't2.other'
              which the range access method can be used on but
              selectivity is bad (#rows estimate is high), then table
              scan is chosen instead.

              Thus, the choice of DYNAMIC RANGE vs SCAN depends on the
              presense of an index that has so bad selectivity that it
              will not be used anyway.
            */
            if (!tab->needed_reg.is_clear_all() &&
                (tab->table()->quick_keys.is_clear_all() ||
                 (tab->quick() && (tab->quick()->records >= 100L)))) {
              tab->use_quick = QS_DYNAMIC_RANGE;
              tab->set_type(JT_ALL);
            } else
              tab->use_quick = QS_RANGE;
          }

          if (tab->type() != orig_join_type ||
              tab->quick() != orig_quick)  // Access method changed
            tab->position()->filter_effect = COND_FILTER_STALE;
        }
      }

      if (join->attach_join_conditions(i)) DBUG_RETURN(true);
    }
    trace_attached_comp.end();

    /*
      In outer joins the loop above, in iteration for table #i, may push
      conditions to a table before #i. Thus, the processing below has to be in
      a separate loop:
    */
    Opt_trace_array trace_attached_summary(trace,
                                           "attached_conditions_summary");
    for (uint i = join->const_tables; i < join->tables; i++) {
      JOIN_TAB *const tab = join->best_ref[i];
      if (!tab->table()) continue;
      Item *const cond = tab->condition();
      Opt_trace_object trace_one_table(trace);
      trace_one_table.add_utf8_table(tab->table_ref).add("attached", cond);
      if (cond && cond->has_subquery())  // traverse only if needed
      {
        /*
          Why we pass walk_subquery=false: imagine
          WHERE t1.col IN (SELECT * FROM t2
                             WHERE t2.col IN (SELECT * FROM t3)
          and tab==t1. The grandchild subquery (SELECT * FROM t3) should not
          be marked as "in condition of t1" but as "in condition of t2", for
          correct calculation of the number of its executions.
        */
        std::pair<SELECT_LEX *, int> pair_object(join->select_lex, i);
        cond->walk(&Item::inform_item_in_cond_of_tab, Item::WALK_POSTFIX,
                   pointer_cast<uchar *>(&pair_object));
      }
    }
  }
  DBUG_RETURN(0);
}

/**
  Remove the following expressions from ORDER BY and GROUP BY:
  Constant expressions @n
  Expression that only uses tables that are of type EQ_REF and the reference
  is in the ORDER list or if all refereed tables are of the above type.

  In the following, the X field can be removed:
  @code
  SELECT * FROM t1,t2 WHERE t1.a=t2.a ORDER BY t1.a,t2.X
  SELECT * FROM t1,t2,t3 WHERE t1.a=t2.a AND t2.b=t3.b ORDER BY t1.a,t3.X
  @endcode

  These can't be optimized:
  @code
  SELECT * FROM t1,t2 WHERE t1.a=t2.a ORDER BY t2.X,t1.a
  SELECT * FROM t1,t2 WHERE t1.a=t2.a AND t1.b=t2.b ORDER BY t1.a,t2.c
  SELECT * FROM t1,t2 WHERE t1.a=t2.a ORDER BY t2.b,t1.a
  @endcode

  @param  join         join object
  @param  start_order  clause being analyzed (ORDER BY, GROUP BY...)
  @param  tab          table
  @param  cached_eq_ref_tables  bitmap: bit Z is set if the table of map Z
  was already the subject of an eq_ref_table() call for the same clause; then
  the return value of this previous call can be found at bit Z of
  'eq_ref_tables'
  @param  eq_ref_tables see above.
*/

static bool eq_ref_table(JOIN *join, ORDER *start_order, JOIN_TAB *tab,
                         table_map *cached_eq_ref_tables,
                         table_map *eq_ref_tables) {
  /* We can skip const tables only if not an outer table */
  if (tab->type() == JT_CONST && tab->first_inner() == NO_PLAN_IDX) return true;
  if (tab->type() != JT_EQ_REF || tab->table()->is_nullable()) return false;

  const table_map map = tab->table_ref->map();
  uint found = 0;

  for (Item **ref_item = tab->ref().items,
            **end = ref_item + tab->ref().key_parts;
       ref_item != end; ref_item++) {
    if (!(*ref_item)->const_item()) {  // Not a const ref
      ORDER *order;
      for (order = start_order; order; order = order->next) {
        if ((*ref_item)->eq(order->item[0], 0)) break;
      }
      if (order) {
        if (!(order->used & map)) {
          found++;
          order->used |= map;
        }
        continue;  // Used in ORDER BY
      }
      if (!only_eq_ref_tables(join, start_order, (*ref_item)->used_tables(),
                              cached_eq_ref_tables, eq_ref_tables))
        return false;
    }
  }
  /* Check that there was no reference to table before sort order */
  for (; found && start_order; start_order = start_order->next) {
    if (start_order->used & map) {
      found--;
      continue;
    }
    if (start_order->depend_map & map) return false;
  }
  return true;
}

/// @see eq_ref_table()
static bool only_eq_ref_tables(JOIN *join, ORDER *order, table_map tables,
                               table_map *cached_eq_ref_tables,
                               table_map *eq_ref_tables) {
  tables &= ~PSEUDO_TABLE_BITS;
  for (JOIN_TAB **tab = join->map2table; tables; tab++, tables >>= 1) {
    if (tables & 1) {
      const table_map map = (*tab)->table_ref->map();
      bool is_eq_ref;
      if (*cached_eq_ref_tables & map)  // then there exists a cached bit
        is_eq_ref = *eq_ref_tables & map;
      else {
        is_eq_ref = eq_ref_table(join, order, *tab, cached_eq_ref_tables,
                                 eq_ref_tables);
        if (is_eq_ref)
          *eq_ref_tables |= map;
        else
          *eq_ref_tables &= ~map;
        *cached_eq_ref_tables |= map;  // now there exists a cached bit
      }
      if (!is_eq_ref) return false;
    }
  }
  return true;
}

/**
  Check if an expression in ORDER BY or GROUP BY is a duplicate of a
  preceding expression.

  @param  first_order   the first expression in the ORDER BY or
                        GROUP BY clause
  @param  possible_dup  the expression that might be a duplicate of
                        another expression preceding it the ORDER BY
                        or GROUP BY clause

  @returns true if possible_dup is a duplicate, false otherwise
*/
static bool duplicate_order(const ORDER *first_order,
                            const ORDER *possible_dup) {
  const ORDER *order;
  for (order = first_order; order; order = order->next) {
    if (order == possible_dup) {
      // all expressions preceding possible_dup have been checked.
      return false;
    } else {
      const Item *it1 = order->item[0]->real_item();
      const Item *it2 = possible_dup->item[0]->real_item();

      if (it1->eq(it2, 0)) return true;
    }
  }
  return false;
}

/**
  Remove all constants and check if ORDER only contains simple
  expressions.

  simple_order is set to 1 if sort_order only uses fields from head table
  and the head table is not a LEFT JOIN table.

  @param first_order            List of SORT or GROUP order
  @param cond                   WHERE statement
  @param change_list            Set to 1 if we should remove things from list.
                                If this is not set, then only simple_order is
                                calculated.
  @param simple_order           Set to 1 if we are only using simple expressions
  @param group_by               True if order represents a grouping operation

  @return
    Returns new sort order
*/

ORDER *JOIN::remove_const(ORDER *first_order, Item *cond, bool change_list,
                          bool *simple_order, bool group_by) {
  DBUG_ENTER("JOIN::remove_const");

  ASSERT_BEST_REF_IN_JOIN_ORDER(this);

  if (plan_is_const())
    DBUG_RETURN(change_list ? 0 : first_order);  // No need to sort

  Opt_trace_context *const trace = &thd->opt_trace;
  Opt_trace_disable_I_S trace_disabled(trace, first_order == NULL);
  Opt_trace_object trace_simpl(
      trace, group_by ? "simplifying_group_by" : "simplifying_order_by");
  if (trace->is_started()) {
    String str;
    SELECT_LEX::print_order(
        &str, first_order,
        enum_query_type(QT_TO_SYSTEM_CHARSET | QT_SHOW_SELECT_NUMBER |
                        QT_NO_DEFAULT_DB));
    trace_simpl.add_utf8("original_clause", str.ptr(), str.length());
  }
  Opt_trace_array trace_each_item(trace, "items");

  ORDER *order, **prev_ptr;
  JOIN_TAB *const first_tab = best_ref[const_tables];
  table_map first_table = first_tab->table_ref->map();
  table_map not_const_tables = ~const_table_map;
  table_map ref;
  // Caches to avoid repeating eq_ref_table() calls, @see eq_ref_table()
  table_map eq_ref_tables = 0, cached_eq_ref_tables = 0;

  prev_ptr = &first_order;
  *simple_order = !first_tab->join_cond();

  // De-optimization in conjunction with window functions
  if (group_by && m_windows.elements > 0) *simple_order = false;

  /* NOTE: A variable of not_const_tables ^ first_table; breaks gcc 2.7 */

  update_depend_map(first_order);

  for (order = first_order; order; order = order->next) {
    Opt_trace_object trace_one_item(trace);
    trace_one_item.add("item", order->item[0]);
    table_map order_tables = order->item[0]->used_tables();

    if (order->item[0]->has_aggregation() || order->item[0]->has_wf() ||
        /*
          If the outer table of an outer join is const (either by itself or
          after applying WHERE condition), grouping on a field from such a
          table will be optimized away and filesort without temporary table
          will be used unless we prevent that now. Filesort is not fit to
          handle joins and the join condition is not applied. We can't detect
          the case without an expensive test, however, so we force temporary
          table for all queries containing more than one table, ROLLUP, and an
          outer join.
         */
        (primary_tables > 1 && rollup.state == ROLLUP::STATE_INITED &&
         select_lex->outer_join))
      *simple_order = 0;  // Must do a temp table to sort
    else if (!(order_tables & not_const_tables)) {
      if (order->item[0]->has_subquery()) {
        if (!thd->lex->is_explain()) {
          Opt_trace_array trace_subselect(trace, "subselect_evaluation");
          order->item[0]->val_str(&order->item[0]->str_value);
        }
        order->item[0]->mark_subqueries_optimized_away();
      }
      trace_one_item.add("uses_only_constant_tables", true);
      continue;  // skip const item
    } else if (duplicate_order(first_order, order)) {
      /*
        If 'order' is a duplicate of an expression earlier in the
        ORDER/GROUP BY sequence, it can be removed from the ORDER BY
        or GROUP BY clause.
      */
      trace_one_item.add("duplicate_item", true);
      continue;
    } else if (order->in_field_list && order->item[0]->has_subquery())
      /*
        If the order item is a subquery that is also in the field
        list, a temp table should be used to avoid evaluating the
        subquery for each row both when a) creating a sort index and
        b) getting the value.
          Example: "SELECT (SELECT ... ) as a ... GROUP BY a;"
       */
      *simple_order = false;
    else {
      if (order_tables & (RAND_TABLE_BIT | OUTER_REF_TABLE_BIT))
        *simple_order = 0;
      else {
        if (cond && const_expression_in_where(cond, order->item[0])) {
          trace_one_item.add("equals_constant_in_where", true);
          continue;
        }
        if ((ref = order_tables & (not_const_tables ^ first_table))) {
          if (!(order_tables & first_table) &&
              only_eq_ref_tables(this, first_order, ref, &cached_eq_ref_tables,
                                 &eq_ref_tables)) {
            trace_one_item.add("eq_ref_to_preceding_items", true);
            continue;
          }
          *simple_order = 0;  // Must do a temp table to sort
        }
      }
    }
    if (change_list) *prev_ptr = order;  // use this entry
    prev_ptr = &order->next;
  }
  if (change_list) *prev_ptr = 0;
  if (prev_ptr == &first_order)  // Nothing to sort/group
    *simple_order = 1;
  DBUG_PRINT("exit", ("simple_order: %d", (int)*simple_order));

  trace_each_item.end();
  trace_simpl.add("resulting_clause_is_simple", *simple_order);
  if (trace->is_started() && change_list) {
    String str;
    SELECT_LEX::print_order(
        &str, first_order,
        enum_query_type(QT_TO_SYSTEM_CHARSET | QT_SHOW_SELECT_NUMBER |
                        QT_NO_DEFAULT_DB));
    trace_simpl.add_utf8("resulting_clause", str.ptr(), str.length());
  }

  DBUG_RETURN(first_order);
}

/**
  Optimize conditions by

     a) applying transitivity to build multiple equality predicates
        (MEP): if x=y and y=z the MEP x=y=z is built.
     b) apply constants where possible. If the value of x is known to be
        42, x is replaced with a constant of value 42. By transitivity, this
        also applies to MEPs, so the MEP in a) will become 42=x=y=z.
     c) remove conditions that are always false or always true

  @param thd              Thread handler
  @param[in,out] cond     WHERE or HAVING condition to optimize
  @param[out] cond_equal  The built multiple equalities
  @param join_list        list of join operations with join conditions
                          = NULL: Called for HAVING condition
  @param[out] cond_value  Not changed if cond was empty
                            COND_TRUE if cond is always true
                            COND_FALSE if cond is impossible
                            COND_OK otherwise

  @returns false if success, true if error
*/

bool optimize_cond(THD *thd, Item **cond, COND_EQUAL **cond_equal,
                   List<TABLE_LIST> *join_list, Item::cond_result *cond_value) {
  Opt_trace_context *const trace = &thd->opt_trace;
  DBUG_ENTER("optimize_cond");

  Opt_trace_object trace_wrapper(trace);
  Opt_trace_object trace_cond(trace, "condition_processing");
  trace_cond.add_alnum("condition", join_list ? "WHERE" : "HAVING");
  trace_cond.add("original_condition", *cond);
  Opt_trace_array trace_steps(trace, "steps");

  /*
    Enter this function
    a) For a WHERE condition or a query having outer join.
    b) For a HAVING condition.
  */
  DBUG_ASSERT(*cond || join_list);

  /*
    Build all multiple equality predicates and eliminate equality
    predicates that can be inferred from these multiple equalities.
    For each reference of a field included into a multiple equality
    that occurs in a function set a pointer to the multiple equality
    predicate. Substitute a constant instead of this field if the
    multiple equality contains a constant.
    This is performed for the WHERE condition and any join conditions, but
    not for the HAVING condition.
  */
  if (join_list) {
    Opt_trace_object step_wrapper(trace);
    step_wrapper.add_alnum("transformation", "equality_propagation");
    {
      Opt_trace_disable_I_S disable_trace_wrapper(
          trace, !(*cond && (*cond)->has_subquery()));
      Opt_trace_array trace_subselect(trace, "subselect_evaluation");
      if (build_equal_items(thd, *cond, cond, NULL, true, join_list,
                            cond_equal))
        DBUG_RETURN(true);
    }
    step_wrapper.add("resulting_condition", *cond);
  }
  /* change field = field to field = const for each found field = const */
  if (*cond) {
    Opt_trace_object step_wrapper(trace);
    step_wrapper.add_alnum("transformation", "constant_propagation");
    {
      Opt_trace_disable_I_S disable_trace_wrapper(trace,
                                                  !(*cond)->has_subquery());
      Opt_trace_array trace_subselect(trace, "subselect_evaluation");
      if (propagate_cond_constants(thd, NULL, *cond, *cond)) DBUG_RETURN(true);
    }
    step_wrapper.add("resulting_condition", *cond);
  }

  /*
    Remove all instances of item == item
    Remove all and-levels where CONST item != CONST item
  */
  DBUG_EXECUTE("where", print_where(*cond, "after const change", QT_ORDINARY););
  if (*cond) {
    Opt_trace_object step_wrapper(trace);
    step_wrapper.add_alnum("transformation", "trivial_condition_removal");
    {
      Opt_trace_disable_I_S disable_trace_wrapper(trace,
                                                  !(*cond)->has_subquery());
      Opt_trace_array trace_subselect(trace, "subselect_evaluation");
      if (remove_eq_conds(thd, *cond, cond, cond_value)) DBUG_RETURN(true);
    }
    step_wrapper.add("resulting_condition", *cond);
  }
  DBUG_ASSERT(!thd->is_error());
  if (thd->is_error()) DBUG_RETURN(true);
  DBUG_RETURN(false);
}

/**
  Handle the recursive job for remove_eq_conds()

  @param thd             Thread handler
  @param cond            the condition to handle.
  @param[out] retcond    Modified condition after removal
  @param[out] cond_value the resulting value of the condition

  @see remove_eq_conds() for more details on argument

  @returns false if success, true if error
*/

static bool internal_remove_eq_conds(THD *thd, Item *cond, Item **retcond,
                                     Item::cond_result *cond_value) {
  if (cond->type() == Item::COND_ITEM) {
    Item_cond *const item_cond = down_cast<Item_cond *>(cond);
    const bool and_level = item_cond->functype() == Item_func::COND_AND_FUNC;
    List_iterator<Item> li(*item_cond->argument_list());
    bool should_fix_fields = false;

    *cond_value = Item::COND_UNDEF;
    Item *item;
    while ((item = li++)) {
      Item *new_item;
      Item::cond_result tmp_cond_value;
      if (internal_remove_eq_conds(thd, item, &new_item, &tmp_cond_value))
        return true;

      if (new_item == NULL)
        li.remove();
      else if (item != new_item) {
        (void)li.replace(new_item);
        should_fix_fields = true;
      }
      if (*cond_value == Item::COND_UNDEF) *cond_value = tmp_cond_value;
      switch (tmp_cond_value) {
        case Item::COND_OK:  // Not true or false
          if (and_level || *cond_value == Item::COND_FALSE)
            *cond_value = tmp_cond_value;
          break;
        case Item::COND_FALSE:
          if (and_level)  // Always false
          {
            *cond_value = tmp_cond_value;
            *retcond = NULL;
            return false;
          }
          break;
        case Item::COND_TRUE:
          if (!and_level)  // Always true
          {
            *cond_value = tmp_cond_value;
            *retcond = NULL;
            return false;
          }
          break;
        case Item::COND_UNDEF:  // Impossible
          DBUG_ASSERT(false);   /* purecov: deadcode */
      }
    }
    if (should_fix_fields) item_cond->update_used_tables();

    if (item_cond->argument_list()->elements == 0 ||
        *cond_value != Item::COND_OK) {
      *retcond = NULL;
      return false;
    }
    if (item_cond->argument_list()->elements == 1) {
      /*
        BUG#11765699:
        We're dealing with an AND or OR item that has only one
        argument. However, it is not an option to empty the list
        because:

         - this function is called for either JOIN::conds or
           JOIN::having, but these point to the same condition as
           SELECT_LEX::where and SELECT_LEX::having do.

         - The return value of remove_eq_conds() is assigned to
           JOIN::conds and JOIN::having, so emptying the list and
           returning the only remaining item "replaces" the AND or OR
           with item for the variables in JOIN. However, the return
           value is not assigned to the SELECT_LEX counterparts. Thus,
           if argument_list is emptied, SELECT_LEX forgets the item in
           argument_list()->head().

        item is therefore returned, but argument_list is not emptied.
      */
      item = item_cond->argument_list()->head();
      /*
        Consider reenabling the line below when the optimizer has been
        split into properly separated phases.

        item_cond->argument_list()->empty();
      */
      *retcond = item;
      return false;
    }
  } else if (cond->type() == Item::FUNC_ITEM &&
             down_cast<Item_func *>(cond)->functype() ==
                 Item_func::ISNULL_FUNC) {
    Item_func_isnull *const func = down_cast<Item_func_isnull *>(cond);
    Item **args = func->arguments();
    if (args[0]->type() == Item::FIELD_ITEM) {
      Field *const field = down_cast<Item_field *>(args[0])->field;
      /* fix to replace 'NULL' dates with '0' (shreeve@uci.edu) */
      /*
        See BUG#12594011
        Documentation says that
        SELECT datetime_notnull d FROM t1 WHERE d IS NULL
        shall return rows where d=='0000-00-00'

        Thus, for DATE and DATETIME columns defined as NOT NULL,
        "date_notnull IS NULL" has to be modified to
        "date_notnull IS NULL OR date_notnull == 0" (if outer join)
        "date_notnull == 0"                         (otherwise)

      */
      if (((field->type() == MYSQL_TYPE_DATE) ||
           (field->type() == MYSQL_TYPE_DATETIME)) &&
          (field->flags & NOT_NULL_FLAG)) {
        Item *item0 = new (thd->mem_root) Item_int((longlong)0, 1);
        if (item0 == NULL) return true;
        Item *eq_cond = new (thd->mem_root) Item_func_eq(args[0], item0);
        if (eq_cond == NULL) return true;

        if (args[0]->is_outer_field()) {
          // outer join: transform "col IS NULL" to "col IS NULL or col=0"
          Item *or_cond = new (thd->mem_root) Item_cond_or(eq_cond, cond);
          if (or_cond == NULL) return true;
          cond = or_cond;
        } else {
          // not outer join: transform "col IS NULL" to "col=0"
          cond = eq_cond;
        }

        if (cond->fix_fields(thd, &cond)) return true;
      }
    }
    if (cond->const_for_execution()) {
      bool value;
      if (eval_const_cond(thd, cond, &value)) return true;
      *cond_value = value ? Item::COND_TRUE : Item::COND_FALSE;
      *retcond = NULL;
      return false;
    }
  } else if (cond->const_for_execution() && !cond->is_expensive()) {
    bool value;
    if (eval_const_cond(thd, cond, &value)) return true;
    *cond_value = value ? Item::COND_TRUE : Item::COND_FALSE;
    *retcond = NULL;
    return false;
  } else {  // boolan compare function
    *cond_value = cond->eq_cmp_result();
    if (*cond_value == Item::COND_OK) {
      *retcond = cond;
      return false;
    }
    Item *left_item = down_cast<Item_func *>(cond)->arguments()[0];
    Item *right_item = down_cast<Item_func *>(cond)->arguments()[1];
    if (left_item->eq(right_item, 1)) {
      if (!left_item->maybe_null ||
          down_cast<Item_func *>(cond)->functype() == Item_func::EQUAL_FUNC) {
        *retcond = NULL;
        return false;  // Compare of identical items
      }
    }
  }
  *cond_value = Item::COND_OK;
  *retcond = cond;  // Point at next and level
  return false;
}

/**
  Remove const and eq items. Return new item, or NULL if no condition

  @param      thd        thread handler
  @param      cond       the condition to handle
  @param[out] retcond    condition after const removal
  @param[out] cond_value resulting value of the condition
              =COND_OK    condition must be evaluated (e.g field = constant)
              =COND_TRUE  always true                 (e.g 1 = 1)
              =COND_FALSE always false                (e.g 1 = 2)

  @note calls internal_remove_eq_conds() to check the complete tree.

  @returns false if success, true if error
*/

bool remove_eq_conds(THD *thd, Item *cond, Item **retcond,
                     Item::cond_result *cond_value) {
  if (cond->type() == Item::FUNC_ITEM &&
      down_cast<Item_func *>(cond)->functype() == Item_func::ISNULL_FUNC) {
    /*
      Handles this special case for some ODBC applications:
      The are requesting the row that was just updated with a auto_increment
      value with this construct:

      SELECT * from table_name where auto_increment_column IS NULL
      This will be changed to:
      SELECT * from table_name where auto_increment_column = LAST_INSERT_ID
    */

    Item_func_isnull *const func = down_cast<Item_func_isnull *>(cond);
    Item **args = func->arguments();
    if (args[0]->type() == Item::FIELD_ITEM) {
      Field *const field = down_cast<Item_field *>(args[0])->field;
      if ((field->flags & AUTO_INCREMENT_FLAG) &&
          !field->table->is_nullable() &&
          (thd->variables.option_bits & OPTION_AUTO_IS_NULL) &&
          (thd->first_successful_insert_id_in_prev_stmt > 0 &&
           thd->substitute_null_with_insert_id)) {
        cond = new Item_func_eq(
            args[0],
            new Item_int(NAME_STRING("last_insert_id()"),
                         thd->read_first_successful_insert_id_in_prev_stmt(),
                         MY_INT64_NUM_DECIMAL_DIGITS));
        if (cond == NULL) return true;

        if (cond->fix_fields(thd, &cond)) return true;

        /*
          IS NULL should be mapped to LAST_INSERT_ID only for first row, so
          clear for next row
        */
        thd->substitute_null_with_insert_id = false;

        *cond_value = Item::COND_OK;
        *retcond = cond;
        return false;
      }
    }
  }
  return internal_remove_eq_conds(thd, cond, retcond, cond_value);
}

/**
  Check if GROUP BY/DISTINCT can be optimized away because the set is
  already known to be distinct.

  Used in removing the GROUP BY/DISTINCT of the following types of
  statements:
  @code
    SELECT [DISTINCT] <unique_key_cols>... FROM <single_table_ref>
      [GROUP BY <unique_key_cols>,...]
  @endcode

    If (a,b,c is distinct)
    then <any combination of a,b,c>,{whatever} is also distinct

    This function checks if all the key parts of any of the unique keys
    of the table are referenced by a list : either the select list
    through find_field_in_item_list or GROUP BY list through
    find_field_in_order_list.
    If the above holds and the key parts cannot contain NULLs then we
    can safely remove the GROUP BY/DISTINCT,
    as no result set can be more distinct than an unique key.

  @param tab                  The join table to operate on.
  @param find_func            function to iterate over the list and search
                              for a field
  @param data

  @retval
    1                    found
  @retval
    0                    not found.

  @note
    The function assumes that make_outerjoin_info() has been called in
    order for the check for outer tables to work.
*/

static bool list_contains_unique_index(JOIN_TAB *tab,
                                       bool (*find_func)(Field *, void *),
                                       void *data) {
  TABLE *table = tab->table();

  if (tab->is_inner_table_of_outer_join()) return 0;
  for (uint keynr = 0; keynr < table->s->keys; keynr++) {
    if (keynr == table->s->primary_key ||
        (table->key_info[keynr].flags & HA_NOSAME)) {
      KEY *keyinfo = table->key_info + keynr;
      KEY_PART_INFO *key_part, *key_part_end;

      for (key_part = keyinfo->key_part,
          key_part_end = key_part + keyinfo->user_defined_key_parts;
           key_part < key_part_end; key_part++) {
        if (key_part->field->real_maybe_null() ||
            !find_func(key_part->field, data))
          break;
      }
      if (key_part == key_part_end) return 1;
    }
  }
  return 0;
}

/**
  Helper function for list_contains_unique_index.
  Find a field reference in a list of ORDER structures.
  Finds a direct reference of the Field in the list.

  @param field                The field to search for.
  @param data                 ORDER *.The list to search in

  @retval
    1                    found
  @retval
    0                    not found.
*/

static bool find_field_in_order_list(Field *field, void *data) {
  ORDER *group = (ORDER *)data;
  bool part_found = 0;
  for (ORDER *tmp_group = group; tmp_group; tmp_group = tmp_group->next) {
    Item *item = (*tmp_group->item)->real_item();
    if (item->type() == Item::FIELD_ITEM &&
        ((Item_field *)item)->field->eq(field)) {
      part_found = 1;
      break;
    }
  }
  return part_found;
}

/**
  Helper function for list_contains_unique_index.
  Find a field reference in a dynamic list of Items.
  Finds a direct reference of the Field in the list.

  @param[in] field             The field to search for.
  @param[in] data              List<Item> *.The list to search in

  @retval
    1                    found
  @retval
    0                    not found.
*/

static bool find_field_in_item_list(Field *field, void *data) {
  List<Item> *fields = (List<Item> *)data;
  bool part_found = 0;
  List_iterator<Item> li(*fields);
  Item *item;

  while ((item = li++)) {
    if (item->type() == Item::FIELD_ITEM &&
        ((Item_field *)item)->field->eq(field)) {
      part_found = 1;
      break;
    }
  }
  return part_found;
}

/**
  Create a group by that consist of all non const fields.

  Try to use the fields in the order given by 'order' to allow one to
  optimize away 'order by'.
*/

static ORDER *create_distinct_group(THD *thd, Ref_item_array ref_item_array,
                                    ORDER *order_list, List<Item> &fields,
                                    bool *all_order_by_fields_used) {
  List_iterator<Item> li(fields);
  Item *item;
  ORDER *order, *group, **prev;

  *all_order_by_fields_used = 1;

  prev = &group;
  group = 0;
  for (order = order_list; order; order = order->next) {
    if (order->in_field_list) {
      ORDER *ord = (ORDER *)thd->memdup((char *)order, sizeof(ORDER));
      if (!ord) return 0;
      *prev = ord;
      prev = &ord->next;
      (*ord->item)->marker = Item::MARKER_DISTINCT_GROUP;
    } else
      *all_order_by_fields_used = 0;
  }

  li.rewind();
  while ((item = li++)) {
    if (!item->const_item() && !item->has_aggregation() &&
        item->marker != Item::MARKER_DISTINCT_GROUP) {
      /*
        Don't put duplicate columns from the SELECT list into the
        GROUP BY list.
      */
      ORDER *ord_iter;
      for (ord_iter = group; ord_iter; ord_iter = ord_iter->next)
        if ((*ord_iter->item)->eq(item, 1)) goto next_item;

      ORDER *ord = (ORDER *)thd->mem_calloc(sizeof(ORDER));
      if (!ord) return 0;

      if (item->type() == Item::FIELD_ITEM &&
          item->data_type() == MYSQL_TYPE_BIT) {
        /*
          Because HEAP tables can't index BIT fields we need to use an
          additional hidden field for grouping because later it will be
          converted to a LONG field. Original field will remain of the
          BIT type and will be returned to a client.
          @note setup_ref_array() needs to account for the extra space.
        */
        Item_field *new_item = new Item_field(thd, (Item_field *)item);
        ord->item = thd->lex->current_select()->add_hidden_item(new_item);
      } else {
        /*
          We have here only field_list (not all_field_list), so we can use
          simple indexing of ref_item_array (order in the array and in the
          list are same)
        */
        ord->item = &ref_item_array[0];
      }
      ord->direction = ORDER_ASC;
      *prev = ord;
      prev = &ord->next;
    }
  next_item:
    ref_item_array.pop_front();
  }
  *prev = 0;
  return group;
}

/**
  Return table number if there is only one table in sort order
  and group and order is compatible, else return 0.
*/

static TABLE *get_sort_by_table(ORDER *a, ORDER *b, TABLE_LIST *tables) {
  table_map map = (table_map)0;
  DBUG_ENTER("get_sort_by_table");

  if (!a)
    a = b;  // Only one need to be given
  else if (!b)
    b = a;

  for (; a && b; a = a->next, b = b->next) {
    if (!(*a->item)->eq(*b->item, 1)) DBUG_RETURN(0);
    map |= a->item[0]->used_tables();
  }
  map &= ~INNER_TABLE_BIT;
  if (!map || (map & (RAND_TABLE_BIT | OUTER_REF_TABLE_BIT))) DBUG_RETURN(0);

  for (; !(map & tables->map()); tables = tables->next_leaf)
    ;
  if (map != tables->map()) DBUG_RETURN(0);  // More than one table
  DBUG_PRINT("exit", ("sort by table: %d", tables->tableno()));
  DBUG_RETURN(tables->table);
}

/**
  Create a condition for a const reference for a table.

  @param thd      THD pointer
  @param join_tab pointer to the table

  @return A pointer to the created condition for the const reference.
  @retval !NULL if the condition was created successfully
  @retval NULL if an error has occured
*/

static Item_cond_and *create_cond_for_const_ref(THD *thd, JOIN_TAB *join_tab) {
  DBUG_ENTER("create_cond_for_const_ref");
  DBUG_ASSERT(join_tab->ref().key_parts);

  TABLE *table = join_tab->table();
  Item_cond_and *cond = new Item_cond_and();
  if (!cond) DBUG_RETURN(NULL);

  for (uint i = 0; i < join_tab->ref().key_parts; i++) {
    Field *field =
        table->field[table->key_info[join_tab->ref().key].key_part[i].fieldnr -
                     1];
    Item *value = join_tab->ref().items[i];
    Item *item = new Item_field(field);
    if (!item) DBUG_RETURN(NULL);
    item = join_tab->ref().null_rejecting & ((key_part_map)1 << i)
               ? (Item *)new Item_func_eq(item, value)
               : (Item *)new Item_func_equal(item, value);
    if (!item) DBUG_RETURN(NULL);
    if (cond->add(item)) DBUG_RETURN(NULL);
  }
  if (cond->fix_fields(thd, (Item **)&cond)) DBUG_RETURN(NULL);

  DBUG_RETURN(cond);
}

/**
  Create a condition for a const reference and add this to the
  currenct select for the table.
*/

static bool add_ref_to_table_cond(THD *thd, JOIN_TAB *join_tab) {
  DBUG_ENTER("add_ref_to_table_cond");
  if (!join_tab->ref().key_parts) DBUG_RETURN(false);

  int error = 0;

  /* Create a condition representing the const reference. */
  Item_cond_and *cond = create_cond_for_const_ref(thd, join_tab);
  if (!cond) DBUG_RETURN(true);

  /* Add this condition to the existing select condtion */
  if (join_tab->condition()) {
    error = (int)cond->add(join_tab->condition());
    cond->update_used_tables();
  }
  join_tab->set_condition(cond);
  Opt_trace_object(&thd->opt_trace).add("added_back_ref_condition", cond);

  DBUG_RETURN(error ? true : false);
}

/**
  Update some values in keyuse for faster choose_table_order() loop.

  @todo Check if this is the real meaning of ref_table_rows.
*/

void JOIN::optimize_keyuse() {
  for (size_t ix = 0; ix < keyuse_array.size(); ++ix) {
    Key_use *keyuse = &keyuse_array.at(ix);
    table_map map;
    /*
      If we find a ref, assume this table matches a proportional
      part of this table.
      For example 100 records matching a table with 5000 records
      gives 5000/100 = 50 records per key
      Constant tables are ignored.
      To avoid bad matches, we don't make ref_table_rows less than 100.
    */
    keyuse->ref_table_rows = ~(ha_rows)0;  // If no ref
    if (keyuse->used_tables &
        (map = (keyuse->used_tables &
                ~(const_table_map | OUTER_REF_TABLE_BIT)))) {
      uint tableno;
      for (tableno = 0; !(map & 1); map >>= 1, tableno++) {
      }
      if (map == 1)  // Only one table
      {
        TABLE *tmp_table = join_tab[tableno].table();

        keyuse->ref_table_rows =
            max<ha_rows>(tmp_table->file->stats.records, 100);
      }
    }
    /*
      Outer reference (external field) is constant for single executing
      of subquery
    */
    if (keyuse->used_tables == OUTER_REF_TABLE_BIT) keyuse->ref_table_rows = 1;
  }
}

/**
  Function sets FT hints, initializes FT handlers
  and checks if FT index can be used as covered.
*/

bool JOIN::optimize_fts_query() {
  ASSERT_BEST_REF_IN_JOIN_ORDER(this);

  DBUG_ASSERT(select_lex->has_ft_funcs());

  for (uint i = const_tables; i < tables; i++) {
    JOIN_TAB *tab = best_ref[i];
    if (tab->type() != JT_FT) continue;

    Item_func_match *ifm;
    Item_func_match *ft_func =
        static_cast<Item_func_match *>(tab->position()->key->val);
    List_iterator<Item_func_match> li(*(select_lex->ftfunc_list));

    while ((ifm = li++)) {
      if (!(ifm->used_tables() & tab->table_ref->map()) || ifm->master)
        continue;

      if (ifm != ft_func) {
        if (ifm->can_skip_ranking())
          ifm->set_hints(this, FT_NO_RANKING, HA_POS_ERROR, false);
      }
    }

    /*
      Check if internal sorting is needed. FT_SORTED flag is set
      if no ORDER BY clause or ORDER BY MATCH function is the same
      as the function that is used for FT index and FT table is
      the first non-constant table in the JOIN.
    */
    if (i == const_tables && !(ft_func->get_hints()->get_flags() & FT_BOOL) &&
        (!order || ft_func == test_if_ft_index_order(order)))
      ft_func->set_hints(this, FT_SORTED, m_select_limit, false);

    /*
      Check if ranking is not needed. FT_NO_RANKING flag is set if
      MATCH function is used only in WHERE condition and  MATCH
      function is not part of an expression.
    */
    if (ft_func->can_skip_ranking())
      ft_func->set_hints(this, FT_NO_RANKING,
                         !order ? m_select_limit : HA_POS_ERROR, false);
  }

  return init_ftfuncs(thd, select_lex);
}

/**
  Check if FTS index only access is possible.

  @param tab  pointer to JOIN_TAB structure.

  @return  true if index only access is possible,
           false otherwise.
*/

bool JOIN::fts_index_access(JOIN_TAB *tab) {
  DBUG_ASSERT(tab->type() == JT_FT);
  TABLE *table = tab->table();

  if ((table->file->ha_table_flags() & HA_CAN_FULLTEXT_EXT) == 0)
    return false;  // Optimizations requires extended FTS support by table
                   // engine

  /*
    This optimization does not work with filesort nor GROUP BY
  */
  if (grouped || (order && m_ordered_index_usage != ORDERED_INDEX_ORDER_BY))
    return false;

  /*
    Check whether the FTS result is covering.  If only document id
    and rank is needed, there is no need to access table rows.
  */
  for (uint i = bitmap_get_first_set(table->read_set); i < table->s->fields;
       i = bitmap_get_next_set(table->read_set, i)) {
    if (table->field[i] != table->fts_doc_id_field ||
        !tab->ft_func()->docid_in_result())
      return false;
  }

  return true;
}

/**
   For {semijoin,subquery} materialization: calculates various cost
   information, based on a plan in join->best_positions covering the
   to-be-materialized query block and only this.

   @param join     JOIN where plan can be found
   @param sj_nest  sj materialization nest (NULL if subquery materialization)
   @param n_tables number of to-be-materialized tables
   @param[out] sjm where computed costs will be stored

   @note that this function modifies join->map2table, which has to be filled
   correctly later.
*/
static void calculate_materialization_costs(JOIN *join, TABLE_LIST *sj_nest,
                                            uint n_tables,
                                            Semijoin_mat_optimize *sjm) {
  double mat_cost;           // Estimated cost of materialization
  double mat_rowcount;       // Estimated row count before duplicate removal
  double distinct_rowcount;  // Estimated rowcount after duplicate removal
  List<Item> *inner_expr_list;

  if (sj_nest) {
    /*
      get_partial_join_cost() assumes a regular join, which is correct when
      we optimize a sj-materialization nest (always executed as regular
      join).
    */
    get_partial_join_cost(join, n_tables, &mat_cost, &mat_rowcount);
    n_tables += join->const_tables;
    inner_expr_list = &sj_nest->nested_join->sj_inner_exprs;
  } else {
    mat_cost = join->best_read;
    mat_rowcount = static_cast<double>(join->best_rowcount);
    inner_expr_list = &join->select_lex->item_list;
  }

  /*
    Adjust output cardinality estimates. If the subquery has form

    ... oe IN (SELECT t1.colX, t2.colY, func(X,Y,Z) )

    then the number of distinct output record combinations has an
    upper bound of product of number of records matching the tables
    that are used by the SELECT clause.
    TODO:
    We can get a more precise estimate if we
     - use rec_per_key cardinality estimates. For simple cases like
     "oe IN (SELECT t.key ...)" it is trivial.
     - Functional dependencies between the tables in the semi-join
     nest (the payoff is probably less here?)
  */
  {
    for (uint i = 0; i < n_tables; i++) {
      JOIN_TAB *const tab = join->best_positions[i].table;
      join->map2table[tab->table_ref->tableno()] = tab;
    }
    List_iterator<Item> it(*inner_expr_list);
    Item *item;
    table_map map = 0;
    while ((item = it++)) map |= item->used_tables();
    map &= ~PSEUDO_TABLE_BITS;
    Table_map_iterator tm_it(map);
    int tableno;
    double rows = 1.0;
    while ((tableno = tm_it.next_bit()) != Table_map_iterator::BITMAP_END)
      rows *= join->map2table[tableno]->table()->quick_condition_rows;
    distinct_rowcount = min(mat_rowcount, rows);
  }
  /*
    Calculate temporary table parameters and usage costs
  */
  const uint rowlen = get_tmp_table_rec_length(*inner_expr_list);

  const Cost_model_server *cost_model = join->cost_model();

  Cost_model_server::enum_tmptable_type tmp_table_type;
  if (rowlen * distinct_rowcount < join->thd->variables.max_heap_table_size)
    tmp_table_type = Cost_model_server::MEMORY_TMPTABLE;
  else
    tmp_table_type = Cost_model_server::DISK_TMPTABLE;

  /*
    Let materialization cost include the cost to create the temporary
    table and write the rows into it:
  */
  mat_cost += cost_model->tmptable_create_cost(tmp_table_type);
  mat_cost +=
      cost_model->tmptable_readwrite_cost(tmp_table_type, mat_rowcount, 0.0);

  sjm->materialization_cost.reset();
  sjm->materialization_cost.add_io(mat_cost);

  sjm->expected_rowcount = distinct_rowcount;

  /*
    Set the cost to do a full scan of the temptable (will need this to
    consider doing sjm-scan):
  */
  sjm->scan_cost.reset();
  if (distinct_rowcount > 0.0) {
    const double scan_cost = cost_model->tmptable_readwrite_cost(
        tmp_table_type, 0.0, distinct_rowcount);
    sjm->scan_cost.add_io(scan_cost);
  }

  // The cost to lookup a row in temp. table
  const double row_cost =
      cost_model->tmptable_readwrite_cost(tmp_table_type, 0.0, 1.0);
  sjm->lookup_cost.reset();
  sjm->lookup_cost.add_io(row_cost);
}

/**
   Decides between EXISTS and materialization; performs last steps to set up
   the chosen strategy.
   @returns 'false' if no error

   @note If UNION this is called on each contained JOIN.

 */
bool JOIN::decide_subquery_strategy() {
  DBUG_ASSERT(unit->item);

  switch (unit->item->substype()) {
    case Item_subselect::IN_SUBS:
    case Item_subselect::ALL_SUBS:
    case Item_subselect::ANY_SUBS:
      // All of those are children of Item_in_subselect and may use EXISTS
      break;
    default:
      return false;
  }

  Item_in_subselect *const in_pred =
      static_cast<Item_in_subselect *>(unit->item);

  Item_exists_subselect::enum_exec_method chosen_method = in_pred->exec_method;
  // Materialization does not allow UNION so this can't happen:
  DBUG_ASSERT(chosen_method != Item_exists_subselect::EXEC_MATERIALIZATION);

  if ((chosen_method == Item_exists_subselect::EXEC_EXISTS_OR_MAT) &&
      compare_costs_of_subquery_strategies(&chosen_method))
    return true;

  switch (chosen_method) {
    case Item_exists_subselect::EXEC_EXISTS:
      if (select_lex->m_windows.elements > 0)  // grep for WL#10431
      {
        my_error(ER_NOT_SUPPORTED_YET, MYF(0),
                 "the combination of this ALL/ANY/SOME/IN subquery with this"
                 " comparison operator and with contained window functions");
        return true;
      }
      return in_pred->finalize_exists_transform(select_lex);
    case Item_exists_subselect::EXEC_MATERIALIZATION:
      return in_pred->finalize_materialization_transform(this);
    default:
      DBUG_ASSERT(false);
      return true;
  }
}

/**
   Tells what is the cheapest between IN->EXISTS and subquery materialization,
   in terms of cost, for the subquery's JOIN.
   Input:
   - join->{best_positions,best_read,best_rowcount} must contain the
   execution plan of EXISTS (where 'join' is the subquery's JOIN)
   - join2->{best_positions,best_read,best_rowcount} must be correctly set
   (where 'join2' is the parent join, the grandparent join, etc).
   Output:
   join->{best_positions,best_read,best_rowcount} contain the cheapest
   execution plan (where 'join' is the subquery's JOIN).

   This plan choice has to happen before calling functions which set up
   execution structures, like JOIN::get_best_combination().

   @param[out] method  chosen method (EXISTS or materialization) will be put
                       here.
   @returns false if success
*/
bool JOIN::compare_costs_of_subquery_strategies(
    Item_exists_subselect::enum_exec_method *method) {
  *method = Item_exists_subselect::EXEC_EXISTS;

  Item_exists_subselect::enum_exec_method allowed_strategies =
      select_lex->subquery_strategy(thd);

  if (allowed_strategies == Item_exists_subselect::EXEC_EXISTS) return false;

  DBUG_ASSERT(allowed_strategies == Item_exists_subselect::EXEC_EXISTS_OR_MAT ||
              allowed_strategies ==
                  Item_exists_subselect::EXEC_MATERIALIZATION);

  const JOIN *parent_join = unit->outer_select()->join;
  if (!parent_join || !parent_join->child_subquery_can_materialize)
    return false;

  Item_in_subselect *const in_pred =
      static_cast<Item_in_subselect *>(unit->item);

  /*
    Testing subquery_allows_etc() at each optimization is necessary as each
    execution of a prepared statement may use a different type of parameter.
  */
  if (!subquery_allows_materialization(in_pred, thd, select_lex,
                                       select_lex->outer_select()))
    return false;

  Opt_trace_context *const trace = &thd->opt_trace;
  Opt_trace_object trace_wrapper(trace);
  Opt_trace_object trace_subqmat(
      trace, "execution_plan_for_potential_materialization");
  const double saved_best_read = best_read;
  const ha_rows saved_best_rowcount = best_rowcount;
  POSITION *const saved_best_pos = best_positions;

  if (in_pred->in2exists_added_to_where()) {
    Opt_trace_array trace_subqmat_steps(trace, "steps");

    // Up to one extra slot per semi-join nest is needed (if materialized)
    const uint sj_nests = select_lex->sj_nests.elements;

    if (!(best_positions = new (thd->mem_root) POSITION[tables + sj_nests]))
      return true;

    // Compute plans which do not use outer references

    DBUG_ASSERT(allow_outer_refs);
    allow_outer_refs = false;

    if (optimize_semijoin_nests_for_materialization(this)) return true;

    if (Optimize_table_order(thd, this, NULL).choose_table_order()) return true;
  } else {
    /*
      If IN->EXISTS didn't add any condition to WHERE (only to HAVING, which
      can happen if subquery has aggregates) then the plan for materialization
      will be the same as for EXISTS - don't compute it again.
    */
    trace_subqmat.add("surely_same_plan_as_EXISTS", true)
        .add_alnum("cause", "EXISTS_did_not_change_WHERE");
  }

  Semijoin_mat_optimize sjm;
  calculate_materialization_costs(this, NULL, primary_tables, &sjm);

  /*
    The number of evaluations of the subquery influences costs, we need to
    compute it.
  */
  Opt_trace_object trace_subq_mat_decision(trace, "subq_mat_decision");
  Opt_trace_array trace_parents(trace, "parent_fanouts");
  const Item_subselect *subs = in_pred;
  double subq_executions = 1.0;
  for (;;) {
    Opt_trace_object trace_parent(trace);
    trace_parent.add_select_number(parent_join->select_lex->select_number);
    double parent_fanout;
    if (  // safety, not sure needed
        parent_join->plan_is_const() ||
        // if subq is in condition on constant table:
        !parent_join->child_subquery_can_materialize) {
      parent_fanout = 1.0;
      trace_parent.add("subq_attached_to_const_table", true);
    } else {
      if (subs->in_cond_of_tab != NO_PLAN_IDX) {
        /*
          Subquery is attached to a certain 'pos', pos[-1].prefix_rowcount
          is the number of times we'll start a loop accessing 'pos'; each such
          loop will read pos->rows_fetched rows of 'pos', so subquery will
          be evaluated pos[-1].prefix_rowcount * pos->rows_fetched times.
          Exceptions:
          - if 'pos' is first, use 1.0 instead of pos[-1].prefix_rowcount
          - if 'pos' is first of a sj-materialization nest, same.

          If in a sj-materialization nest, pos->rows_fetched and
          pos[-1].prefix_rowcount are of the "nest materialization" plan
          (copied back in fix_semijoin_strategies()), which is
          appropriate as it corresponds to evaluations of our subquery.

          pos->prefix_rowcount is not suitable because if we have:
          select ... from ot1 where ot1.col in
            (select it1.col1 from it1 where it1.col2 not in (subq));
          and subq does subq-mat, and plan is ot1 - it1+firstmatch(ot1),
          then:
          - t1.prefix_rowcount==1 (due to firstmatch)
          - subq is attached to it1, and is evaluated for each row read from
            t1, potentially way more than 1.
         */
        const uint idx = subs->in_cond_of_tab;
        DBUG_ASSERT((int)idx >= 0 && idx < parent_join->tables);
        trace_parent.add("subq_attached_to_table", true);
        QEP_TAB *const parent_tab = &parent_join->qep_tab[idx];
        trace_parent.add_utf8_table(parent_tab->table_ref);
        parent_fanout = parent_tab->position()->rows_fetched;
        if ((idx > parent_join->const_tables) &&
            !sj_is_materialize_strategy(parent_tab->position()->sj_strategy))
          parent_fanout *= parent_tab[-1].position()->prefix_rowcount;
      } else {
        /*
          Subquery is SELECT list, GROUP BY, ORDER BY, HAVING: it is evaluated
          at the end of the parent join's execution.
          It can be evaluated once per row-before-grouping:
          SELECT SUM(t1.col IN (subq)) FROM t1 GROUP BY expr;
          or once per row-after-grouping:
          SELECT SUM(t1.col) AS s FROM t1 GROUP BY expr HAVING s IN (subq),
          SELECT SUM(t1.col) IN (subq) FROM t1 GROUP BY expr
          It's hard to tell. We simply assume 'once per
          row-before-grouping'.

          Another approximation:
          SELECT ... HAVING x IN (subq) LIMIT 1
          best_rowcount=1 due to LIMIT, though HAVING (and thus the subquery)
          may be evaluated many times before HAVING becomes true and the limit
          is reached.
        */
        trace_parent.add("subq_attached_to_join_result", true);
        parent_fanout = static_cast<double>(parent_join->best_rowcount);
      }
    }
    subq_executions *= parent_fanout;
    trace_parent.add("fanout", parent_fanout);
    const bool cacheable = parent_join->select_lex->is_cacheable();
    trace_parent.add("cacheable", cacheable);
    if (cacheable) {
      // Parent executed only once
      break;
    }
    /*
      Parent query is executed once per outer row => go up to find number of
      outer rows. Example:
      SELECT ... IN(subq-with-in2exists WHERE ... IN (subq-with-mat))
    */
    if (!(subs = parent_join->unit->item)) {
      // derived table, materialized only once
      break;
    }
    parent_join = parent_join->unit->outer_select()->join;
    if (!parent_join) {
      /*
        May be single-table UPDATE/DELETE, has no join.
        @todo  we should find how many rows it plans to UPDATE/DELETE, taking
        inspiration in Explain_table::explain_rows_and_filtered().
        This is not a priority as it applies only to
        UPDATE - child(non-mat-subq) - grandchild(may-be-mat-subq).
        And it will autosolve the day UPDATE gets a JOIN.
      */
      break;
    }
  }  // for(;;)
  trace_parents.end();

  const double cost_exists = subq_executions * saved_best_read;
  const double cost_mat_table = sjm.materialization_cost.total_cost();
  const double cost_mat =
      cost_mat_table + subq_executions * sjm.lookup_cost.total_cost();
  const bool mat_chosen =
      (allowed_strategies == Item_exists_subselect::EXEC_EXISTS_OR_MAT)
          ? (cost_mat < cost_exists)
          : true;
  trace_subq_mat_decision
      .add("cost_to_create_and_fill_materialized_table", cost_mat_table)
      .add("cost_of_one_EXISTS", saved_best_read)
      .add("number_of_subquery_evaluations", subq_executions)
      .add("cost_of_materialization", cost_mat)
      .add("cost_of_EXISTS", cost_exists)
      .add("chosen", mat_chosen);
  if (mat_chosen)
    *method = Item_exists_subselect::EXEC_MATERIALIZATION;
  else {
    best_read = saved_best_read;
    best_rowcount = saved_best_rowcount;
    best_positions = saved_best_pos;
    /*
      Don't restore JOIN::positions or best_ref, they're not used
      afterwards. best_positions is (like: by get_sj_strategy()).
    */
  }
  return false;
}

/**
  Optimize rollup specification.

  Allocate objects needed for rollup processing.

  @returns false if success, true if error.
*/

bool JOIN::optimize_rollup() {
  tmp_table_param.quick_group = 0;  // Can't create groups in tmp table
  rollup.state = ROLLUP::STATE_INITED;

  /*
    Create pointers to the different sum function groups
    These are updated by rollup_make_fields()
  */
  tmp_table_param.group_parts = send_group_parts;
  /*
    substitute_gc() might substitute an expression in the GROUP BY list with
    a generated column. In such case the GC is added to the all_fields as a
    hidden field. In total, all_fields list could be grown by up to
    send_group_parts columns. Reserve space for them here.
  */
  const uint ref_array_size = all_fields.elements + send_group_parts;

  Item_null_result **null_items = static_cast<Item_null_result **>(
      thd->alloc(sizeof(Item *) * send_group_parts));

  rollup.null_items = Item_null_array(null_items, send_group_parts);
  rollup.ref_item_arrays = static_cast<Ref_item_array *>(
      thd->alloc((sizeof(Ref_item_array) + ref_array_size * sizeof(Item *)) *
                 send_group_parts));
  rollup.all_fields = static_cast<List<Item> *>(
      thd->alloc(sizeof(List<Item>) * send_group_parts));
  rollup.fields_list = static_cast<List<Item> *>(
      thd->alloc(sizeof(List<Item>) * send_group_parts));

  if (!null_items || !rollup.ref_item_arrays || !rollup.all_fields ||
      !rollup.fields_list)
    return true;

  Item **ref_array = (Item **)(rollup.ref_item_arrays + send_group_parts);

  /*
    Prepare space for field list for the different levels
    These will be filled up in rollup_make_fields()
  */
  ORDER *group = group_list;
  for (uint i = 0; i < send_group_parts; i++, group = group->next) {
    rollup.null_items[i] = new (thd->mem_root) Item_null_result(
        (*group->item)->data_type(), (*group->item)->result_type());
    if (rollup.null_items[i] == NULL) return true; /* purecov: inspected */
    rollup.fields_list[i].empty();
    rollup.all_fields[i].empty();
    rollup.ref_item_arrays[i] = Ref_item_array(ref_array, ref_array_size);
    ref_array += ref_array_size;
  }
  for (uint i = 0; i < send_group_parts; i++) {
    for (uint j = 0; j < fields_list.elements; j++)
      rollup.fields_list[i].push_back(rollup.null_items[i]);
    for (uint j = 0; j < all_fields.elements; j++)
      rollup.all_fields[i].push_back(rollup.null_items[i]);
  }
  return false;
}

/**
  Refine the best_rowcount estimation based on what happens after tables
  have been joined: LIMIT and type of result sink.
 */
void JOIN::refine_best_rowcount() {
  // If plan is const, 0 or 1 rows should be returned
  DBUG_ASSERT(!plan_is_const() || best_rowcount <= 1);

  if (plan_is_const()) return;

  /*
    If a derived table, or a member of a UNION which itself forms a derived
    table:
    setting estimate to 0 or 1 row would mark the derived table as const.
    The row count is bumped to the nearest higher value, so that the
    query block will not be evaluated during optimization.
  */
  if (best_rowcount <= 1 &&
      select_lex->master_unit()->first_select()->linkage == DERIVED_TABLE_TYPE)
    best_rowcount = 2;

  /*
    There will be no more rows than defined in the LIMIT clause. Use it
    as an estimate. If LIMIT 1 is specified, the query block will be
    considered "const", with actual row count 0 or 1.
  */
  set_if_smaller(best_rowcount, unit->select_limit_cnt);
}

List<Item> *JOIN::get_current_fields() {
  DBUG_ASSERT((int)current_ref_item_slice >= 0);
  if (current_ref_item_slice == REF_SLICE_SAVED_BASE) return fields;
  return &tmp_fields_list[current_ref_item_slice];
}

/**
  @} (end of group Query_Optimizer)
*/

/**
  This function is used to get the key length of Item object on
  which one tmp field will be created during create_tmp_table.
  This function references KEY_PART_INFO::init_from_field().

  @param item  A inner item of outer join

  @return  The length of a item to be as a key of a temp table
*/

static uint32 get_key_length_tmp_table(Item *item) {
  uint32 len = 0;

  item = item->real_item();
  if (item->type() == Item::FIELD_ITEM)
    len = ((Item_field *)item)->field->key_length();
  else
    len = item->max_length;

  if (item->maybe_null) len += HA_KEY_NULL_LENGTH;

  // references KEY_PART_INFO::init_from_field()
  enum_field_types type = item->data_type();
  if (type == MYSQL_TYPE_BLOB || type == MYSQL_TYPE_VARCHAR ||
      type == MYSQL_TYPE_GEOMETRY)
    len += HA_KEY_BLOB_LENGTH;

  return len;
}<|MERGE_RESOLUTION|>--- conflicted
+++ resolved
@@ -6331,18 +6331,13 @@
 
 /**
    @brief
-<<<<<<< HEAD
-   If EXPLAIN EXTENDED, add warning that an index cannot be used for
-   ref access
-=======
-   If EXPLAIN EXTENDED  or if the --safe-updates option is enabled, add a
-   warning that an index cannot be used for ref access
->>>>>>> 192ed2ba
+   If EXPLAIN or if the --safe-updates option is enabled, add a warning that an
+   index cannot be used for ref access.
 
    @details
-   If EXPLAIN EXTENDED or if the --safe-updates option is enabled, add a
-   warning for each index that cannot be used for ref access due to either type
-   conversion or different collations on the field used for comparison
+   If EXPLAIN or if the --safe-updates option is enabled, add a warning for each
+   index that cannot be used for ref access due to either type conversion or
+   different collations on the field used for comparison
 
    Example type conversion (char compared to int):
 
@@ -6355,26 +6350,14 @@
    SELECT * FROM t1 WHERE url='1' collate latin1_german2_ci;
 
    @param thd                Thread for the connection that submitted the query
-<<<<<<< HEAD
    @param field              Field used in comparison
    @param cant_use_index     Indexes that cannot be used for lookup
  */
 static void warn_index_not_applicable(THD *thd, const Field *field,
                                       const Key_map cant_use_index) {
-  if (thd->lex->is_explain())
+  if (thd->lex->is_explain() ||
+      thd->variables.option_bits & OPTION_SAFE_UPDATES)
     for (uint j = 0; j < field->table->s->keys; j++)
-=======
-   @param field              Field used in comparision
-   @param cant_use_index   Indexes that cannot be used for lookup
- */
-static void
-warn_index_not_applicable(THD *thd, const Field *field,
-                          const key_map cant_use_index)
-{
-  if (thd->lex->describe ||
-      thd->variables.option_bits & OPTION_SAFE_UPDATES)
-    for (uint j=0 ; j < field->table->s->keys ; j++)
->>>>>>> 192ed2ba
       if (cant_use_index.is_set(j))
         push_warning_printf(thd, Sql_condition::SL_WARNING,
                             ER_WARN_INDEX_NOT_APPLICABLE,
