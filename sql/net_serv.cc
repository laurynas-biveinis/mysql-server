/* Copyright (C) 2000 MySQL AB

   This program is free software; you can redistribute it and/or modify
   it under the terms of the GNU General Public License as published by
   the Free Software Foundation; version 2 of the License.

   This program is distributed in the hope that it will be useful,
   but WITHOUT ANY WARRANTY; without even the implied warranty of
   MERCHANTABILITY or FITNESS FOR A PARTICULAR PURPOSE.  See the
   GNU General Public License for more details.

   You should have received a copy of the GNU General Public License
   along with this program; if not, write to the Free Software
   Foundation, Inc., 59 Temple Place, Suite 330, Boston, MA  02111-1307  USA */

/*
  This file is the net layer API for the MySQL client/server protocol,
  which is a tightly coupled, proprietary protocol owned by MySQL AB.
  Any re-implementations of this protocol must also be under GPL
  unless one has got an license from MySQL AB stating otherwise.
*/

/*
  Write and read of logical packets to/from socket

  Writes are cached into net_buffer_length big packets.
  Read packets are reallocated dynamicly when reading big packets.
  Each logical packet has the following pre-info:
  3 byte length & 1 byte package-number.

  This file needs to be written in C as it's used by the libmysql client as a
  C file.
*/

/*
  HFTODO this must be hidden if we don't want client capabilities in 
  embedded library
 */
#ifdef __WIN__
#include <winsock.h>
#endif
#include <my_global.h>
#include <mysql.h>
#include <mysql_embed.h>
#include <mysql_com.h>
#include <mysqld_error.h>
#include <my_sys.h>
#include <m_string.h>
#include <my_net.h>
#include <violite.h>
#include <signal.h>
#include <errno.h>

#ifdef __NETWARE__
#include <sys/select.h>
#endif

#ifdef EMBEDDED_LIBRARY
#undef MYSQL_SERVER
#undef MYSQL_CLIENT
#define MYSQL_CLIENT
#endif /*EMBEDDED_LIBRARY */


/*
  The following handles the differences when this is linked between the
  client and the server.

  This gives an error if a too big packet is found
  The server can change this with the -O switch, but because the client
  can't normally do this the client should have a bigger max_allowed_packet.
*/

#if defined(__WIN__) || !defined(MYSQL_SERVER)
  /* The following is because alarms doesn't work on windows. */
#define NO_ALARM
#endif

#ifndef NO_ALARM
#include "my_pthread.h"
void sql_print_error(const char *format,...);
#else
#define DONT_USE_THR_ALARM
#endif /* NO_ALARM */

#include "thr_alarm.h"

#ifdef MYSQL_SERVER
/*
  The following variables/functions should really not be declared
  extern, but as it's hard to include mysql_priv.h here, we have to
  live with this for a while.
*/
extern uint test_flags;
extern ulong bytes_sent, bytes_received, net_big_packet_count;
extern pthread_mutex_t LOCK_bytes_sent , LOCK_bytes_received;
#ifndef MYSQL_INSTANCE_MANAGER
#ifdef HAVE_QUERY_CACHE
#define USE_QUERY_CACHE
extern void query_cache_init_query(NET *net);
extern void query_cache_insert(NET *net, const char *packet, ulong length);
#endif // HAVE_QUERY_CACHE
#define update_statistics(A) A
#endif /* MYSQL_INSTANCE_MANGER */
#endif /* defined(MYSQL_SERVER) && !defined(MYSQL_INSTANCE_MANAGER) */

#if !defined(MYSQL_SERVER) || defined(MYSQL_INSTANCE_MANAGER)
#define update_statistics(A)
#define thd_increment_bytes_sent(N)
#endif

#define TEST_BLOCKING		8
#define MAX_PACKET_LENGTH (256L*256L*256L-1)

static my_bool net_write_buff(NET *net,const char *packet,ulong len);


	/* Init with packet info */

my_bool my_net_init(NET *net, Vio* vio)
{
  DBUG_ENTER("my_net_init");
  my_net_local_init(net);			/* Set some limits */
  if (!(net->buff=(uchar*) my_malloc((uint32) net->max_packet+
				     NET_HEADER_SIZE + COMP_HEADER_SIZE,
				     MYF(MY_WME))))
    DBUG_RETURN(1);
  net->buff_end=net->buff+net->max_packet;
  net->vio = vio;
  net->no_send_ok= net->no_send_eof= net->no_send_error= 0;
  net->error=0; net->return_errno=0; net->return_status=0;
  net->pkt_nr=net->compress_pkt_nr=0;
  net->write_pos=net->read_pos = net->buff;
  net->last_error[0]=0;
  net->compress=0; net->reading_or_writing=0;
  net->where_b = net->remain_in_buf=0;
  net->last_errno=0;
#ifdef USE_QUERY_CACHE
  query_cache_init_query(net);
#else
  net->query_cache_query= 0;
#endif
  net->report_error= 0;

  if (vio != 0)					/* If real connection */
  {
    net->fd  = vio_fd(vio);			/* For perl DBI/DBD */
#if defined(MYSQL_SERVER) && !defined(__WIN__) && !defined(__EMX__) && !defined(OS2)
    if (!(test_flags & TEST_BLOCKING))
    {
      my_bool old_mode;
      vio_blocking(vio, FALSE, &old_mode);
    }
#endif
    vio_fastsend(vio);
  }
  DBUG_RETURN(0);
}


void net_end(NET *net)
{
  DBUG_ENTER("net_end");
  my_free((gptr) net->buff,MYF(MY_ALLOW_ZERO_PTR));
  net->buff=0;
  DBUG_VOID_RETURN;
}


/* Realloc the packet buffer */

my_bool net_realloc(NET *net, ulong length)
{
  uchar *buff;
  ulong pkt_length;
  DBUG_ENTER("net_realloc");
  DBUG_PRINT("enter",("length: %lu", length));

  if (length >= net->max_packet_size)
  {
    DBUG_PRINT("error", ("Packet too large. Max size: %lu",
               net->max_packet_size));
    net->error= 1;
    net->report_error= 1;
    net->last_errno= ER_NET_PACKET_TOO_LARGE;
    DBUG_RETURN(1);
  }
  pkt_length = (length+IO_SIZE-1) & ~(IO_SIZE-1); 
  /*
    We must allocate some extra bytes for the end 0 and to be able to
    read big compressed blocks
  */
  if (!(buff=(uchar*) my_realloc((char*) net->buff, (uint32) pkt_length +
				 NET_HEADER_SIZE + COMP_HEADER_SIZE,
				 MYF(MY_WME))))
  {
    net->error= 1;
    net->report_error= 1;
    net->last_errno= ER_OUT_OF_RESOURCES;
    DBUG_RETURN(1);
  }
  net->buff=net->write_pos=buff;
  net->buff_end=buff+(net->max_packet=pkt_length);
  DBUG_RETURN(0);
}


/*
  Check if there is any data to be read from the socket

  SYNOPSIS
    net_data_is_ready()
    sd   socket descriptor

  DESCRIPTION
    Check if there is any data to be read from the socket.

  RETURN VALUES
    0	No data to read
    1	Data or EOF to read
    -1  Don't know if data is ready or not
*/

#if !defined(EMBEDDED_LIBRARY)

static int net_data_is_ready(my_socket sd)
{
#ifdef HAVE_POLL
  struct pollfd ufds;
  int res;

  ufds.fd= sd;
  ufds.events= POLLIN | POLLPRI;
  if (!(res= poll(&ufds, 1, 0)))
    return 0;
  if (res < 0 || !(ufds.revents & (POLLIN | POLLPRI)))
    return 0;
  return 1;
#else
  fd_set sfds;
  struct timeval tv;
  int res;

#ifndef __WIN__
  /* Windows uses an _array_ of 64 fd's as default, so it's safe */
  if (sd >= FD_SETSIZE)
    return -1;
#define NET_DATA_IS_READY_CAN_RETURN_MINUS_ONE
#endif

  FD_ZERO(&sfds);
  FD_SET(sd, &sfds);

  tv.tv_sec= tv.tv_usec= 0;

  if ((res= select(sd+1, &sfds, NULL, NULL, &tv)) < 0)
    return 0;
  else
    return test(res ? FD_ISSET(sd, &sfds) : 0);
#endif /* HAVE_POLL */
}

#endif /* EMBEDDED_LIBRARY */

/*
  Remove unwanted characters from connection
  and check if disconnected

  SYNOPSIS
    net_clear()
    net			NET handler

  DESCRIPTION
    Read from socket until there is nothing more to read. Discard
    what is read.

    If there is anything when to read 'net_clear' is called this
    normally indicates an error in the protocol.

    When connection is properly closed (for TCP it means with
    a FIN packet), then select() considers a socket "ready to read",
    in the sense that there's EOF to read, but read() returns 0.

*/

void net_clear(NET *net)
{
#if !defined(EMBEDDED_LIBRARY)
  int count, ready;
#endif
  DBUG_ENTER("net_clear");

#if !defined(EMBEDDED_LIBRARY)
  while((ready= net_data_is_ready(net->vio->sd)) > 0)
  {
    /* The socket is ready */
    if ((count= vio_read(net->vio, (char*) (net->buff),
                         (uint32) net->max_packet)) > 0)
    {
      DBUG_PRINT("info",("skipped %d bytes from file: %s",
                         count, vio_description(net->vio)));
#if defined(EXTRA_DEBUG) && (MYSQL_VERSION_ID < 51000)
      fprintf(stderr,"skipped %d bytes from file: %s\n",
              count, vio_description(net->vio));
#endif
    }
    else
    {
      DBUG_PRINT("info",("socket ready but only EOF to read - disconnected"));
      net->error= 2;
      break;
    }
  }
#ifdef NET_DATA_IS_READY_CAN_RETURN_MINUS_ONE
  /* 'net_data_is_ready' returned "don't know" */
  if (ready == -1)
  {
    /* Read unblocking to clear net */
    my_bool old_mode;
    if (!vio_blocking(net->vio, FALSE, &old_mode))
    {
      while ((count= vio_read(net->vio, (char*) (net->buff),
                              (uint32) net->max_packet)) > 0)
	DBUG_PRINT("info",("skipped %d bytes from file: %s",
			   count, vio_description(net->vio)));
      vio_blocking(net->vio, TRUE, &old_mode);
    }
  }
#endif
#endif
  net->pkt_nr=net->compress_pkt_nr=0;		/* Ready for new command */
  net->write_pos=net->buff;
  DBUG_VOID_RETURN;
}


	/* Flush write_buffer if not empty. */

my_bool net_flush(NET *net)
{
  my_bool error= 0;
  DBUG_ENTER("net_flush");
  if (net->buff != net->write_pos)
  {
    error=test(net_real_write(net,(char*) net->buff,
			      (ulong) (net->write_pos - net->buff)));
    net->write_pos=net->buff;
  }
  /* Sync packet number if using compression */
  if (net->compress)
    net->pkt_nr=net->compress_pkt_nr;
  DBUG_RETURN(error);
}


/*****************************************************************************
** Write something to server/client buffer
*****************************************************************************/

/*
  Write a logical packet with packet header
  Format: Packet length (3 bytes), packet number(1 byte)
  When compression is used a 3 byte compression length is added

  NOTE
    If compression is used the original package is modified!
*/

my_bool
my_net_write(NET *net,const char *packet,ulong len)
{
  uchar buff[NET_HEADER_SIZE];
  if (unlikely(!net->vio)) /* nowhere to write */
    return 0;
  /*
    Big packets are handled by splitting them in packets of MAX_PACKET_LENGTH
    length. The last packet is always a packet that is < MAX_PACKET_LENGTH.
    (The last packet may even have a length of 0)
  */
  while (len >= MAX_PACKET_LENGTH)
  {
    const ulong z_size = MAX_PACKET_LENGTH;
    int3store(buff, z_size);
    buff[3]= (uchar) net->pkt_nr++;
    if (net_write_buff(net, (char*) buff, NET_HEADER_SIZE) ||
	net_write_buff(net, packet, z_size))
      return 1;
    packet += z_size;
    len-=     z_size;
  }
  /* Write last packet */
  int3store(buff,len);
  buff[3]= (uchar) net->pkt_nr++;
  if (net_write_buff(net,(char*) buff,NET_HEADER_SIZE))
    return 1;
#ifndef DEBUG_DATA_PACKETS
  DBUG_DUMP("packet_header",(char*) buff,NET_HEADER_SIZE);
#endif
  return test(net_write_buff(net,packet,len));
}

/*
  Send a command to the server.

  SYNOPSIS
    net_write_command()
    net			NET handler
    command		Command in MySQL server (enum enum_server_command)
    header		Header to write after command
    head_len		Length of header
    packet		Query or parameter to query
    len			Length of packet

  DESCRIPTION
    The reason for having both header and packet is so that libmysql
    can easy add a header to a special command (like prepared statements)
    without having to re-alloc the string.

    As the command is part of the first data packet, we have to do some data
    juggling to put the command in there, without having to create a new
    packet.
    This function will split big packets into sub-packets if needed.
    (Each sub packet can only be 2^24 bytes)

  RETURN VALUES
    0	ok
    1	error
*/

my_bool
net_write_command(NET *net,uchar command,
		  const char *header, ulong head_len,
		  const char *packet, ulong len)
{
  ulong length=len+1+head_len;			/* 1 extra byte for command */
  uchar buff[NET_HEADER_SIZE+1];
  uint header_size=NET_HEADER_SIZE+1;
  DBUG_ENTER("net_write_command");
  DBUG_PRINT("enter",("length: %lu", len));

  buff[4]=command;				/* For first packet */

  if (length >= MAX_PACKET_LENGTH)
  {
    /* Take into account that we have the command in the first header */
    len= MAX_PACKET_LENGTH - 1 - head_len;
    do
    {
      int3store(buff, MAX_PACKET_LENGTH);
      buff[3]= (uchar) net->pkt_nr++;
      if (net_write_buff(net,(char*) buff, header_size) ||
	  net_write_buff(net, header, head_len) ||
	  net_write_buff(net, packet, len))
	DBUG_RETURN(1);
      packet+= len;
      length-= MAX_PACKET_LENGTH;
      len= MAX_PACKET_LENGTH;
      head_len= 0;
      header_size= NET_HEADER_SIZE;
    } while (length >= MAX_PACKET_LENGTH);
    len=length;					/* Data left to be written */
  }
  int3store(buff,length);
  buff[3]= (uchar) net->pkt_nr++;
  DBUG_RETURN(test(net_write_buff(net, (char*) buff, header_size) ||
	      (head_len && net_write_buff(net, (char*) header, head_len)) ||
	      net_write_buff(net, packet, len) || net_flush(net)));
}

/*
  Caching the data in a local buffer before sending it.

  SYNOPSIS
    net_write_buff()
    net		Network handler
    packet	Packet to send
    len		Length of packet

  DESCRIPTION
    Fill up net->buffer and send it to the client when full.

    If the rest of the to-be-sent-packet is bigger than buffer,
    send it in one big block (to avoid copying to internal buffer).
    If not, copy the rest of the data to the buffer and return without
    sending data.

  NOTES
    The cached buffer can be sent as it is with 'net_flush()'.

    In this code we have to be careful to not send a packet longer than
    MAX_PACKET_LENGTH to net_real_write() if we are using the compressed
    protocol as we store the length of the compressed packet in 3 bytes.

  RETURN
  0	ok
  1
*/

static my_bool
net_write_buff(NET *net,const char *packet,ulong len)
{
  ulong left_length;
  if (net->compress && net->max_packet > MAX_PACKET_LENGTH)
    left_length= MAX_PACKET_LENGTH - (net->write_pos - net->buff);
  else
    left_length= (ulong) (net->buff_end - net->write_pos);

#ifdef DEBUG_DATA_PACKETS
  DBUG_DUMP("data", packet, len);
#endif
  if (len > left_length)
  {
    if (net->write_pos != net->buff)
    {
      /* Fill up already used packet and write it */
      memcpy((char*) net->write_pos,packet,left_length);
      if (net_real_write(net,(char*) net->buff, 
			 (ulong) (net->write_pos - net->buff) + left_length))
	return 1;
      net->write_pos= net->buff;
      packet+= left_length;
      len-= left_length;
    }
    if (net->compress)
    {
      /*
	We can't have bigger packets than 16M with compression
	Because the uncompressed length is stored in 3 bytes
      */
      left_length= MAX_PACKET_LENGTH;
      while (len > left_length)
      {
	if (net_real_write(net, packet, left_length))
	  return 1;
	packet+= left_length;
	len-= left_length;
      }
    }
    if (len > net->max_packet)
      return net_real_write(net, packet, len) ? 1 : 0;
    /* Send out rest of the blocks as full sized blocks */
  }
  memcpy((char*) net->write_pos,packet,len);
  net->write_pos+= len;
  return 0;
}


/*
  Read and write one packet using timeouts.
  If needed, the packet is compressed before sending.
*/

int
net_real_write(NET *net,const char *packet,ulong len)
{
  long int length;
  char *pos,*end;
  thr_alarm_t alarmed;
#ifndef NO_ALARM
  ALARM alarm_buff;
#endif
  uint retry_count=0;
  my_bool net_blocking = vio_is_blocking(net->vio);
  DBUG_ENTER("net_real_write");

#if defined(MYSQL_SERVER) && defined(USE_QUERY_CACHE)
  query_cache_insert(net, packet, len);
#endif

  if (net->error == 2)
    DBUG_RETURN(-1);				/* socket can't be used */

  net->reading_or_writing=2;
#ifdef HAVE_COMPRESS
  if (net->compress)
  {
    ulong complen;
    uchar *b;
    uint header_length=NET_HEADER_SIZE+COMP_HEADER_SIZE;
    if (!(b=(uchar*) my_malloc((uint32) len + NET_HEADER_SIZE +
			       COMP_HEADER_SIZE, MYF(MY_WME))))
    {
#ifdef MYSQL_SERVER
      net->last_errno= ER_OUT_OF_RESOURCES;
      net->error= 2;
      /* TODO is it needed to set this variable if we have no socket */
      net->report_error= 1;
#endif
      net->reading_or_writing= 0;
      DBUG_RETURN(1);
    }
    memcpy(b+header_length,packet,len);

    if (my_compress((byte*) b+header_length,&len,&complen))
      complen=0;
    int3store(&b[NET_HEADER_SIZE],complen);
    int3store(b,len);
    b[3]=(uchar) (net->compress_pkt_nr++);
    len+= header_length;
    packet= (char*) b;
  }
#endif /* HAVE_COMPRESS */

#ifdef DEBUG_DATA_PACKETS
  DBUG_DUMP("data",packet,len);
#endif

#ifndef NO_ALARM
  thr_alarm_init(&alarmed);
  if (net_blocking)
    thr_alarm(&alarmed,(uint) net->write_timeout,&alarm_buff);
#else
  alarmed=0;
  /* Write timeout is set in net_set_write_timeout */
#endif /* NO_ALARM */

  pos=(char*) packet; end=pos+len;
  while (pos != end)
  {
    if ((long) (length=vio_write(net->vio,pos,(uint32) (end-pos))) <= 0)
    {
      my_bool interrupted = vio_should_retry(net->vio);
#if (!defined(__WIN__) && !defined(__EMX__) && !defined(OS2))
      if ((interrupted || length==0) && !thr_alarm_in_use(&alarmed))
      {
        if (!thr_alarm(&alarmed,(uint) net->write_timeout,&alarm_buff))
        {                                       /* Always true for client */
	  my_bool old_mode;
	  while (vio_blocking(net->vio, TRUE, &old_mode) < 0)
	  {
	    if (vio_should_retry(net->vio) && retry_count++ < net->retry_count)
	      continue;
#ifdef EXTRA_DEBUG
	    fprintf(stderr,
		    "%s: my_net_write: fcntl returned error %d, aborting thread\n",
		    my_progname,vio_errno(net->vio));
#endif /* EXTRA_DEBUG */
#ifdef MYSQL_SERVER	    
	    net->last_errno= ER_NET_ERROR_ON_WRITE;
#endif
	    net->error= 2;                     /* Close socket */
            net->report_error= 1;
	    goto end;
	  }
	  retry_count=0;
	  continue;
	}
      }
      else
#endif /* (!defined(__WIN__) && !defined(__EMX__)) */
	if (thr_alarm_in_use(&alarmed) && !thr_got_alarm(&alarmed) &&
	    interrupted)
      {
	if (retry_count++ < net->retry_count)
	    continue;
#ifdef EXTRA_DEBUG
	  fprintf(stderr, "%s: write looped, aborting thread\n",
		  my_progname);
#endif /* EXTRA_DEBUG */
      }
#if defined(THREAD_SAFE_CLIENT) && !defined(MYSQL_SERVER)
      if (vio_errno(net->vio) == SOCKET_EINTR)
      {
	DBUG_PRINT("warning",("Interrupted write. Retrying..."));
	continue;
      }
#endif /* defined(THREAD_SAFE_CLIENT) && !defined(MYSQL_SERVER) */
      net->error= 2;				/* Close socket */
      net->report_error= 1;
#ifdef MYSQL_SERVER
      net->last_errno= (interrupted ? ER_NET_WRITE_INTERRUPTED :
			ER_NET_ERROR_ON_WRITE);
#endif /* MYSQL_SERVER */
      break;
    }
    pos+=length;
    update_statistics(thd_increment_bytes_sent(length));
  }
#ifndef __WIN__
 end:
#endif
#ifdef HAVE_COMPRESS
  if (net->compress)
    my_free((char*) packet,MYF(0));
#endif
  if (thr_alarm_in_use(&alarmed))
  {
    my_bool old_mode;
    thr_end_alarm(&alarmed);
    vio_blocking(net->vio, net_blocking, &old_mode);
  }
  net->reading_or_writing=0;
  DBUG_RETURN(((int) (pos != end)));
}


/*****************************************************************************
** Read something from server/clinet
*****************************************************************************/

#ifndef NO_ALARM

static my_bool net_safe_read(NET *net, char *buff, uint32 length,
			     thr_alarm_t *alarmed)
{
  uint retry_count=0;
  while (length > 0)
  {
    int tmp;
    if ((tmp=vio_read(net->vio,(char*) net->buff, length)) <= 0)
    {
      my_bool interrupted = vio_should_retry(net->vio);
      if (!thr_got_alarm(alarmed) && interrupted)
      {					/* Probably in MIT threads */
	if (retry_count++ < net->retry_count)
	  continue;
      }
      return 1;
    }
    length-= tmp;
  }
  return 0;
}

/*
  Help function to clear the commuication buffer when we get a too big packet.

  SYNOPSIS
    my_net_skip_rest()
    net		Communication handle
    remain	Bytes to read
    alarmed	Parameter for thr_alarm()
    alarm_buff	Parameter for thr_alarm()

  RETURN VALUES
   0	Was able to read the whole packet
   1	Got mailformed packet from client
*/

static my_bool my_net_skip_rest(NET *net, uint32 remain, thr_alarm_t *alarmed,
				ALARM *alarm_buff)
{
  uint32 old=remain;
  DBUG_ENTER("my_net_skip_rest");
  DBUG_PRINT("enter",("bytes_to_skip: %u", (uint) remain));

  /* The following is good for debugging */
  update_statistics(thd_increment_net_big_packet_count(1));

  if (!thr_alarm_in_use(alarmed))
  {
    my_bool old_mode;
    if (thr_alarm(alarmed,net->read_timeout, alarm_buff) ||
	vio_blocking(net->vio, TRUE, &old_mode) < 0)
      DBUG_RETURN(1);				/* Can't setup, abort */
  }
  for (;;)
  {
    while (remain > 0)
    {
      uint length= min(remain, net->max_packet);
      if (net_safe_read(net, (char*) net->buff, length, alarmed))
	DBUG_RETURN(1);
      update_statistics(thd_increment_bytes_received(length));
      remain -= (uint32) length;
    }
    if (old != MAX_PACKET_LENGTH)
      break;
    if (net_safe_read(net, (char*) net->buff, NET_HEADER_SIZE, alarmed))
      DBUG_RETURN(1);
    old=remain= uint3korr(net->buff);
    net->pkt_nr++;
  }
  DBUG_RETURN(0);
}
#endif /* NO_ALARM */


/*
  Reads one packet to net->buff + net->where_b
  Returns length of packet.  Long packets are handled by my_net_read().
  This function reallocates the net->buff buffer if necessary.
*/

static ulong
my_real_read(NET *net, ulong *complen)
{
  uchar *pos;
  long length;
  uint i,retry_count=0;
  ulong len=packet_error;
  thr_alarm_t alarmed;
#ifndef NO_ALARM
  ALARM alarm_buff;
#endif
  my_bool net_blocking=vio_is_blocking(net->vio);
  uint32 remain= (net->compress ? NET_HEADER_SIZE+COMP_HEADER_SIZE :
		  NET_HEADER_SIZE);
  *complen = 0;

  net->reading_or_writing=1;
  thr_alarm_init(&alarmed);
#ifndef NO_ALARM
  if (net_blocking)
    thr_alarm(&alarmed,net->read_timeout,&alarm_buff);
#else
  /* Read timeout is set in net_set_read_timeout */
#endif /* NO_ALARM */

    pos = net->buff + net->where_b;		/* net->packet -4 */
    for (i=0 ; i < 2 ; i++)
    {
      while (remain > 0)
      {
	/* First read is done with non blocking mode */
        if ((int) (length=vio_read(net->vio,(char*) pos,remain)) <= 0L)
        {
          my_bool interrupted = vio_should_retry(net->vio);

<<<<<<< HEAD
	  DBUG_PRINT("info",("vio_read returned %ld,  errno: %d",
=======
	  DBUG_PRINT("info",("vio_read returned %ld  errno: %d",
>>>>>>> 20307c39
			     length, vio_errno(net->vio)));
#if (!defined(__WIN__) && !defined(__EMX__) && !defined(OS2)) || defined(MYSQL_SERVER)
	  /*
	    We got an error that there was no data on the socket. We now set up
	    an alarm to not 'read forever', change the socket to non blocking
	    mode and try again
	  */
	  if ((interrupted || length == 0) && !thr_alarm_in_use(&alarmed))
	  {
	    if (!thr_alarm(&alarmed,net->read_timeout,&alarm_buff)) /* Don't wait too long */
	    {
	      my_bool old_mode;
	      while (vio_blocking(net->vio, TRUE, &old_mode) < 0)
	      {
		if (vio_should_retry(net->vio) &&
		    retry_count++ < net->retry_count)
		  continue;
		DBUG_PRINT("error",
			   ("fcntl returned error %d, aborting thread",
			    vio_errno(net->vio)));
#ifdef EXTRA_DEBUG
		fprintf(stderr,
			"%s: read: fcntl returned error %d, aborting thread\n",
			my_progname,vio_errno(net->vio));
#endif /* EXTRA_DEBUG */
		len= packet_error;
		net->error= 2;                 /* Close socket */
	        net->report_error= 1;
#ifdef MYSQL_SERVER
		net->last_errno= ER_NET_FCNTL_ERROR;
#endif
		goto end;
	      }
	      retry_count=0;
	      continue;
	    }
	  }
#endif /* (!defined(__WIN__) && !defined(__EMX__)) || defined(MYSQL_SERVER) */
	  if (thr_alarm_in_use(&alarmed) && !thr_got_alarm(&alarmed) &&
	      interrupted)
	  {					/* Probably in MIT threads */
	    if (retry_count++ < net->retry_count)
	      continue;
#ifdef EXTRA_DEBUG
	    fprintf(stderr, "%s: read looped with error %d, aborting thread\n",
		    my_progname,vio_errno(net->vio));
#endif /* EXTRA_DEBUG */
	  }
#if defined(THREAD_SAFE_CLIENT) && !defined(MYSQL_SERVER)
	  if (vio_errno(net->vio) == SOCKET_EINTR)
	  {
	    DBUG_PRINT("warning",("Interrupted read. Retrying..."));
	    continue;
	  }
#endif
	  DBUG_PRINT("error",("Couldn't read packet: remain: %u  errno: %d  length: %ld",
			      remain, vio_errno(net->vio), length));
	  len= packet_error;
	  net->error= 2;				/* Close socket */
	  net->report_error= 1;
#ifdef MYSQL_SERVER
	  net->last_errno= (vio_was_interrupted(net->vio) ? ER_NET_READ_INTERRUPTED :
			    ER_NET_READ_ERROR);
#endif
	  goto end;
	}
	remain -= (uint32) length;
	pos+= (ulong) length;
	update_statistics(thd_increment_bytes_received(length));
      }
      if (i == 0)
      {					/* First parts is packet length */
	ulong helping;
        DBUG_DUMP("packet_header",(char*) net->buff+net->where_b,
                  NET_HEADER_SIZE);
	if (net->buff[net->where_b + 3] != (uchar) net->pkt_nr)
	{
	  if (net->buff[net->where_b] != (uchar) 255)
	  {
	    DBUG_PRINT("error",
		       ("Packets out of order (Found: %d, expected %u)",
			(int) net->buff[net->where_b + 3],
			net->pkt_nr));
#ifdef EXTRA_DEBUG
	    fprintf(stderr,"Packets out of order (Found: %d, expected %d)\n",
		    (int) net->buff[net->where_b + 3],
		    (uint) (uchar) net->pkt_nr);
#endif
	  }
	  len= packet_error;
	  net->report_error= 1;
#ifdef MYSQL_SERVER
	  net->last_errno=ER_NET_PACKETS_OUT_OF_ORDER;
#endif
	  goto end;
	}
	net->compress_pkt_nr= ++net->pkt_nr;
#ifdef HAVE_COMPRESS
	if (net->compress)
	{
	  /*
	    If the packet is compressed then complen > 0 and contains the
	    number of bytes in the uncompressed packet
	  */
	  *complen=uint3korr(&(net->buff[net->where_b + NET_HEADER_SIZE]));
	}
#endif

	len=uint3korr(net->buff+net->where_b);
	if (!len)				/* End of big multi-packet */
	  goto end;
	helping = max(len,*complen) + net->where_b;
	/* The necessary size of net->buff */
	if (helping >= net->max_packet)
	{
	  if (net_realloc(net,helping))
	  {
#if defined(MYSQL_SERVER) && !defined(NO_ALARM)
	    if (!net->compress &&
		!my_net_skip_rest(net, (uint32) len, &alarmed, &alarm_buff))
	      net->error= 3;		/* Successfully skiped packet */
#endif
	    len= packet_error;          /* Return error and close connection */
	    goto end;
	  }
	}
	pos=net->buff + net->where_b;
	remain = (uint32) len;
      }
    }

end:
  if (thr_alarm_in_use(&alarmed))
  {
    my_bool old_mode;
    thr_end_alarm(&alarmed);
    vio_blocking(net->vio, net_blocking, &old_mode);
  }
  net->reading_or_writing=0;
#ifdef DEBUG_DATA_PACKETS
  if (len != packet_error)
    DBUG_DUMP("data",(char*) net->buff+net->where_b, len);
#endif
  return(len);
}


/*
  Read a packet from the client/server and return it without the internal
  package header.
  If the packet is the first packet of a multi-packet packet
  (which is indicated by the length of the packet = 0xffffff) then
  all sub packets are read and concatenated.
  If the packet was compressed, its uncompressed and the length of the
  uncompressed packet is returned.

  The function returns the length of the found packet or packet_error.
  net->read_pos points to the read data.
*/

ulong
my_net_read(NET *net)
{
  ulong len,complen;

#ifdef HAVE_COMPRESS
  if (!net->compress)
  {
#endif
    len = my_real_read(net,&complen);
    if (len == MAX_PACKET_LENGTH)
    {
      /* First packet of a multi-packet.  Concatenate the packets */
      ulong save_pos = net->where_b;
      ulong total_length=0;
      do
      {
	net->where_b += len;
	total_length += len;
	len = my_real_read(net,&complen);
      } while (len == MAX_PACKET_LENGTH);
      if (len != packet_error)
	len+= total_length;
      net->where_b = save_pos;
    }
    net->read_pos = net->buff + net->where_b;
    if (len != packet_error)
      net->read_pos[len]=0;		/* Safeguard for mysql_use_result */
    return len;
#ifdef HAVE_COMPRESS
  }
  else
  {
    /* We are using the compressed protocol */

    ulong buf_length;
    ulong start_of_packet;
    ulong first_packet_offset;
    uint read_length, multi_byte_packet=0;

    if (net->remain_in_buf)
    {
      buf_length= net->buf_length;		/* Data left in old packet */
      first_packet_offset= start_of_packet= (net->buf_length -
					     net->remain_in_buf);
      /* Restore the character that was overwritten by the end 0 */
      net->buff[start_of_packet]= net->save_char;
    }
    else
    {
      /* reuse buffer, as there is nothing in it that we need */
      buf_length= start_of_packet= first_packet_offset= 0;
    }
    for (;;)
    {
      ulong packet_len;

      if (buf_length - start_of_packet >= NET_HEADER_SIZE)
      {
	read_length = uint3korr(net->buff+start_of_packet);
	if (!read_length)
	{ 
	  /* End of multi-byte packet */
	  start_of_packet += NET_HEADER_SIZE;
	  break;
	}
	if (read_length + NET_HEADER_SIZE <= buf_length - start_of_packet)
	{
	  if (multi_byte_packet)
	  {
	    /* Remove packet header for second packet */
	    memmove(net->buff + first_packet_offset + start_of_packet,
		    net->buff + first_packet_offset + start_of_packet +
		    NET_HEADER_SIZE,
		    buf_length - start_of_packet);
	    start_of_packet += read_length;
	    buf_length -= NET_HEADER_SIZE;
	  }
	  else
	    start_of_packet+= read_length + NET_HEADER_SIZE;

	  if (read_length != MAX_PACKET_LENGTH)	/* last package */
	  {
	    multi_byte_packet= 0;		/* No last zero len packet */
	    break;
	  }
	  multi_byte_packet= NET_HEADER_SIZE;
	  /* Move data down to read next data packet after current one */
	  if (first_packet_offset)
	  {
	    memmove(net->buff,net->buff+first_packet_offset,
		    buf_length-first_packet_offset);
	    buf_length-=first_packet_offset;
	    start_of_packet -= first_packet_offset;
	    first_packet_offset=0;
	  }
	  continue;
	}
      }
      /* Move data down to read next data packet after current one */
      if (first_packet_offset)
      {
	memmove(net->buff,net->buff+first_packet_offset,
		buf_length-first_packet_offset);
	buf_length-=first_packet_offset;
	start_of_packet -= first_packet_offset;
	first_packet_offset=0;
      }

      net->where_b=buf_length;
      if ((packet_len = my_real_read(net,&complen)) == packet_error)
	return packet_error;
      if (my_uncompress((byte*) net->buff + net->where_b, &packet_len,
			&complen))
      {
	net->error= 2;			/* caller will close socket */
	net->report_error= 1;
#ifdef MYSQL_SERVER
	net->last_errno=ER_NET_UNCOMPRESS_ERROR;
#endif
	return packet_error;
      }
      buf_length+=packet_len;
    }

    net->read_pos=      net->buff+ first_packet_offset + NET_HEADER_SIZE;
    net->buf_length=    buf_length;
    net->remain_in_buf= (ulong) (buf_length - start_of_packet);
    len = ((ulong) (start_of_packet - first_packet_offset) - NET_HEADER_SIZE -
           multi_byte_packet);
    net->save_char= net->read_pos[len];	/* Must be saved */
    net->read_pos[len]=0;		/* Safeguard for mysql_use_result */
  }
#endif /* HAVE_COMPRESS */
  return len;
}


void net_set_read_timeout(NET *net, uint timeout)
{
  DBUG_ENTER("net_set_read_timeout");
  DBUG_PRINT("enter", ("timeout: %d", timeout));
  net->read_timeout= timeout;
#ifdef NO_ALARM
  vio_timeout(net->vio, 0, timeout);
#endif
  DBUG_VOID_RETURN;
}


void net_set_write_timeout(NET *net, uint timeout)
{
  DBUG_ENTER("net_set_write_timeout");
  DBUG_PRINT("enter", ("timeout: %d", timeout));
  net->write_timeout= timeout;
#ifdef NO_ALARM
  vio_timeout(net->vio, 1, timeout);
#endif
  DBUG_VOID_RETURN;
}<|MERGE_RESOLUTION|>--- conflicted
+++ resolved
@@ -818,11 +818,7 @@
         {
           my_bool interrupted = vio_should_retry(net->vio);
 
-<<<<<<< HEAD
-	  DBUG_PRINT("info",("vio_read returned %ld,  errno: %d",
-=======
 	  DBUG_PRINT("info",("vio_read returned %ld  errno: %d",
->>>>>>> 20307c39
 			     length, vio_errno(net->vio)));
 #if (!defined(__WIN__) && !defined(__EMX__) && !defined(OS2)) || defined(MYSQL_SERVER)
 	  /*
