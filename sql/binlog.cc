/* Copyright (c) 2009, 2014, Oracle and/or its affiliates. All rights reserved.

   This program is free software; you can redistribute it and/or modify
   it under the terms of the GNU General Public License as published by
   the Free Software Foundation; version 2 of the License.

   This program is distributed in the hope that it will be useful,
   but WITHOUT ANY WARRANTY; without even the implied warranty of
   MERCHANTABILITY or FITNESS FOR A PARTICULAR PURPOSE.  See the
   GNU General Public License for more details.

   You should have received a copy of the GNU General Public License
   along with this program; if not, write to the Free Software Foundation,
   51 Franklin Street, Suite 500, Boston, MA 02110-1335 USA */


#include "my_global.h"
#include "log.h"
#include "binlog.h"
#include "log_event.h"
#include "rpl_filter.h"
#include "rpl_rli.h"
#include "sql_plugin.h"
#include "rpl_handler.h"
#include "rpl_info_factory.h"
#include "rpl_utility.h"
#include "debug_sync.h"
#include "sql_show.h"
#include "sql_parse.h"
#include "rpl_mi.h"
#include "dur_prop.h"
#include <list>
#include <string>
#include <m_ctype.h>				// For is_number
#include <my_stacktrace.h>
#include "mysqld_thd_manager.h"                 // Global_THD_manager
#include <pfs_transaction_provider.h>
#include <mysql/psi/mysql_transaction.h>

#ifdef HAVE_REPLICATION
#include "rpl_slave_commit_order_manager.h"
#endif

using std::max;
using std::min;
using std::string;
using std::list;

#define FLAGSTR(V,F) ((V)&(F)?#F" ":"")

#define LOG_PREFIX	"ML"

/**
  @defgroup Binary_Log Binary Log
  @{
 */

#define MY_OFF_T_UNDEF (~(my_off_t)0UL)

/*
  Constants required for the limit unsafe warnings suppression
 */
//seconds after which the limit unsafe warnings suppression will be activated
#define LIMIT_UNSAFE_WARNING_ACTIVATION_TIMEOUT 50
//number of limit unsafe warnings after which the suppression will be activated
#define LIMIT_UNSAFE_WARNING_ACTIVATION_THRESHOLD_COUNT 50
#define MAX_SESSION_ATTACH_TRIES 10

static ulonglong limit_unsafe_suppression_start_time= 0;
static bool unsafe_warning_suppression_is_activated= false;
static int limit_unsafe_warning_count= 0;

static handlerton *binlog_hton;
bool opt_binlog_order_commits= true;

const char *log_bin_index= 0;
const char *log_bin_basename= 0;

MYSQL_BIN_LOG mysql_bin_log(&sync_binlog_period, WRITE_CACHE);

static int binlog_init(void *p);
static int binlog_start_trans_and_stmt(THD *thd, Log_event *start_event);
static int binlog_close_connection(handlerton *hton, THD *thd);
static int binlog_savepoint_set(handlerton *hton, THD *thd, void *sv);
static int binlog_savepoint_rollback(handlerton *hton, THD *thd, void *sv);
static bool binlog_savepoint_rollback_can_release_mdl(handlerton *hton,
                                                      THD *thd);
static int binlog_commit(handlerton *hton, THD *thd, bool all);
static int binlog_rollback(handlerton *hton, THD *thd, bool all);
static int binlog_prepare(handlerton *hton, THD *thd, bool all);


/**
  Helper class to hold a mutex for the duration of the
  block.

  Eliminates the need for explicit unlocking of mutexes on, e.g.,
  error returns.  On passing a null pointer, the sentry will not do
  anything.
 */
class Mutex_sentry
{
public:
  Mutex_sentry(mysql_mutex_t *mutex)
    : m_mutex(mutex)
  {
    if (m_mutex)
      mysql_mutex_lock(mutex);
  }

  ~Mutex_sentry()
  {
    if (m_mutex)
      mysql_mutex_unlock(m_mutex);
#ifndef DBUG_OFF
    m_mutex= 0;
#endif
  }

private:
  mysql_mutex_t *m_mutex;

  // It's not allowed to copy this object in any way
  Mutex_sentry(Mutex_sentry const&);
  void operator=(Mutex_sentry const&);
};


/**
  Helper class to perform a thread excursion.

  This class is used to temporarily switch to another session (THD
  structure). It will set up the PSI structures and other "globals"
  correctly (e.g., thread-specific variables) so that the POSIX thread
  looks exactly like the session attached to.

  On destruction, the original session (which is supplied to the
  constructor) will be re-attached automatically. For example, with
  this code, the value of @c current_thd will be the same before and
  after execution of the code.

  @code
  {
    Thread_excursion excursion(current_thd);
    for (int i = 0 ; i < count ; ++i)
      excursion.attach_to(other_thd[i]);
  }
  @endcode

  @warning The class is not designed to be inherited from.
 */

class Thread_excursion
{
public:
  Thread_excursion(THD *thd)
    : m_original_thd(thd)
#ifdef HAVE_PSI_THREAD_INTERFACE
    , m_saved_psi(PSI_THREAD_CALL(get_thread)())
#endif /* HAVE_PSI_THREAD_INTERFACE */
  {
  }

  ~Thread_excursion() {
#ifdef HAVE_PSI_THREAD_INTERFACE
    PSI_THREAD_CALL(set_thread)(m_saved_psi);
#endif /* HAVE_PSI_THREAD_INTERFACE */
#ifndef EMBEDDED_LIBRARY
    if (unlikely(setup_thread_globals(m_original_thd)))
      DBUG_ASSERT(0);                           // Out of memory?!
#endif
  }

  /**
    Try to attach the POSIX thread to a session.
    - This function attaches the POSIX thread to a session
    in MAX_SESSION_ATTACH_TRIES tries when encountering
    'out of memory' error, and terminates the server after
    failed in MAX_SESSION_ATTACH_TRIES tries.

    @param[in] thd       The thd of a session
   */
  void try_to_attach_to(THD *thd)
  {
    int i= 0;
    /*
      Attach the POSIX thread to a session in MAX_SESSION_ATTACH_TRIES
      tries when encountering 'out of memory' error.
    */
    while (i < MAX_SESSION_ATTACH_TRIES)
    {
      /*
        Currently attach_to(...) returns ER_OUTOFMEMORY or 0. So
        we continue to attach the POSIX thread when encountering
        the ER_OUTOFMEMORY error. Please take care other error
        returned from attach_to(...) in future.
      */
      if (!attach_to(thd))
      {
        if (i > 0)
          sql_print_warning("Server overcomes the temporary 'out of memory' "
                            "in '%d' tries while attaching to session thread "
                            "during the group commit phase.\n", i + 1);
        break;
      }
      /* Sleep 1 microsecond per try to avoid temporary 'out of memory' */
      my_sleep(1);
      i++;
    }
    /*
      Terminate the server after failed to attach the POSIX thread
      to a session in MAX_SESSION_ATTACH_TRIES tries.
    */
    if (MAX_SESSION_ATTACH_TRIES == i)
    {
      my_safe_print_system_time();
      my_safe_printf_stderr("%s", "[Fatal] Out of memory while attaching to "
                            "session thread during the group commit phase. "
                            "Data consistency between master and slave can "
                            "be guaranteed after server restarts.\n");
      _exit(EXIT_FAILURE);
    }
  }

private:

  /**
    Attach the POSIX thread to a session.
   */
  int attach_to(THD *thd)
  {
#ifdef HAVE_PSI_THREAD_INTERFACE
    PSI_THREAD_CALL(set_thread)(thd_get_psi(thd));
#endif /* HAVE_PSI_THREAD_INTERFACE */
#ifndef EMBEDDED_LIBRARY
    if (DBUG_EVALUATE_IF("simulate_session_attach_error", 1, 0)
        || unlikely(setup_thread_globals(thd)))
    {
#ifdef HAVE_PSI_THREAD_INTERFACE
      PSI_THREAD_CALL(set_thread)(m_saved_psi);
#endif /* HAVE_PSI_THREAD_INTERFACE */
      /*
        Indirectly uses pthread_setspecific, which can only return
        ENOMEM or EINVAL. Since store_globals are using correct keys,
        the only alternative is out of memory.
      */
      return ER_OUTOFMEMORY;
    }
#endif /* EMBEDDED_LIBRARY */
    return 0;
  }

  int setup_thread_globals(THD *thd) const {
    int error= 0;
    THD *original_thd= my_pthread_get_THR_THD();
    MEM_ROOT ** original_mem_root= my_pthread_get_THR_MALLOC();
    if ((error= my_pthread_set_THR_THD(thd)))
      goto exit0;
    if ((error= my_pthread_set_THR_MALLOC(&thd->mem_root)))
      goto exit1;
    if ((error= set_mysys_thread_var(thd->mysys_var)))
      goto exit2;
    goto exit0;
exit2:
    error= my_pthread_set_THR_MALLOC(original_mem_root);
exit1:
    error= my_pthread_set_THR_THD(original_thd);
exit0:
    return error;
  }

  THD *m_original_thd;
  PSI_thread *m_saved_psi;
};


/**
  Caches for non-transactional and transactional data before writing
  it to the binary log.

  @todo All the access functions for the flags suggest that the
  encapsuling is not done correctly, so try to move any logic that
  requires access to the flags into the cache.
*/
class binlog_cache_data
{
public:

  binlog_cache_data(bool trx_cache_arg,
                    my_off_t max_binlog_cache_size_arg,
                    ulong *ptr_binlog_cache_use_arg,
                    ulong *ptr_binlog_cache_disk_use_arg)
  : m_pending(0), saved_max_binlog_cache_size(max_binlog_cache_size_arg),
    ptr_binlog_cache_use(ptr_binlog_cache_use_arg),
    ptr_binlog_cache_disk_use(ptr_binlog_cache_disk_use_arg)
  {
    reset();
    flags.transactional= trx_cache_arg;
    cache_log.end_of_file= saved_max_binlog_cache_size;
  }

  int finalize(THD *thd, Log_event *end_event);
  int flush(THD *thd, my_off_t *bytes, bool *wrote_xid);
  int write_event(THD *thd, Log_event *event);

  virtual ~binlog_cache_data()
  {
    DBUG_ASSERT(is_binlog_empty());
    close_cached_file(&cache_log);
  }

  bool is_binlog_empty() const
  {
    my_off_t pos= my_b_tell(&cache_log);
    DBUG_PRINT("debug", ("%s_cache - pending: 0x%llx, bytes: %llu",
                         (flags.transactional ? "trx" : "stmt"),
                         (ulonglong) pending(), (ulonglong) pos));
    return pending() == NULL && pos == 0;
  }

  bool is_group_cache_empty() const
  {
    return group_cache.is_empty();
  }

#ifndef DBUG_OFF
  bool dbug_is_finalized() const {
    return flags.finalized;
  }
#endif

  Rows_log_event *pending() const
  {
    return m_pending;
  }

  void set_pending(Rows_log_event *const pending)
  {
    m_pending= pending;
  }

  void set_incident(void)
  {
    flags.incident= true;
  }

  bool has_incident(void) const
  {
    return flags.incident;
  }

  bool has_xid() const {
    // There should only be an XID event if we are transactional
    DBUG_ASSERT((flags.transactional && flags.with_xid) || !flags.with_xid);
    return flags.with_xid;
  }

  bool is_trx_cache() const
  {
    return flags.transactional;
  }

  my_off_t get_byte_position() const
  {
    return my_b_tell(&cache_log);
  }

  virtual void reset()
  {
    compute_statistics();
    truncate(0);

    /*
      If IOCACHE has a file associated, change its size to 0.
      It is safer to do it here, since we are certain that one
      asked the cache to go to position 0 with truncate.
    */
    if(cache_log.file != -1)
    {
      int error= 0;
      if((error= my_chsize(cache_log.file, 0, 0, MYF(MY_WME))))
        sql_print_warning("Unable to resize binlog IOCACHE auxilary file");

      DBUG_EXECUTE_IF("show_io_cache_size",
                      {
                        my_off_t file_size= my_seek(cache_log.file,
                                                    0L,MY_SEEK_END,MYF(MY_WME+MY_FAE));
                        sql_print_error("New size:%llu",
                                        static_cast<ulonglong>(file_size));
                      });
    }

    flags.incident= false;
    flags.with_xid= false;
    flags.immediate= false;
    flags.finalized= false;
    /*
      The truncate function calls reinit_io_cache that calls my_b_flush_io_cache
      which may increase disk_writes. This breaks the disk_writes use by the
      binary log which aims to compute the ratio between in-memory cache usage
      and disk cache usage. To avoid this undesirable behavior, we reset the
      variable after truncating the cache.
    */
    cache_log.disk_writes= 0;
    cache_log.commit_seq_offset= 0;
    group_cache.clear();
    DBUG_ASSERT(is_binlog_empty());
  }

  /*
    Sets the write position to point at the position given. If the
    cache has swapped to a file, it reinitializes it, so that the
    proper data is added to the IO_CACHE buffer. Otherwise, it just
    does a my_b_seek.

    my_b_seek will not work if the cache has swapped, that's why
    we do this workaround.

    @param[IN]  pos the new write position.
    @param[IN]  use_reinit if the position should be reset resorting
                to reset_io_cache (which may issue a flush_io_cache 
                inside)

    @return The previous write position.
   */
  my_off_t reset_write_pos(my_off_t pos, bool use_reinit)
  {
    DBUG_ENTER("reset_write_pos");
    DBUG_ASSERT(cache_log.type == WRITE_CACHE);

    my_off_t oldpos= get_byte_position();

    if (use_reinit)
      reinit_io_cache(&cache_log, WRITE_CACHE, pos, 0, 0);
    else
      my_b_seek(&cache_log, pos);

    DBUG_RETURN(oldpos);
  }

  /*
    Cache to store data before copying it to the binary log.
  */
  IO_CACHE cache_log;

  /**
    The group cache for this cache.
  */
  Group_cache group_cache;

protected:
  /*
    It truncates the cache to a certain position. This includes deleting the
    pending event.
   */
  void truncate(my_off_t pos)
  {
    DBUG_PRINT("info", ("truncating to position %lu", (ulong) pos));
    remove_pending_event();
    reinit_io_cache(&cache_log, WRITE_CACHE, pos, 0, 0);
    cache_log.end_of_file= saved_max_binlog_cache_size;
  }

  /**
     Flush pending event to the cache buffer.
   */
  int flush_pending_event(THD *thd) {
    if (m_pending)
    {
      m_pending->set_flags(Rows_log_event::STMT_END_F);
      if (int error= write_event(thd, m_pending))
        return error;
      thd->clear_binlog_table_maps();
    }
    return 0;
  }

  /**
    Remove the pending event.
   */
  int remove_pending_event() {
    delete m_pending;
    m_pending= NULL;
    return 0;
  }
  struct Flags {
    /*
      Defines if this is either a trx-cache or stmt-cache, respectively, a
      transactional or non-transactional cache.
    */
    bool transactional:1;

    /*
      This indicates that some events did not get into the cache and most likely
      it is corrupted.
    */
    bool incident:1;

    /*
      This indicates that the cache should be written without BEGIN/END.
    */
    bool immediate:1;

    /*
      This flag indicates that the buffer was finalized and has to be
      flushed to disk.
     */
    bool finalized:1;

    /*
      This indicates that the cache contain an XID event.
     */
    bool with_xid:1;
  } flags;

private:
  /*
    Pending binrows event. This event is the event where the rows are currently
    written.
   */
  Rows_log_event *m_pending;

  /**
    This function computes binlog cache and disk usage.
  */
  void compute_statistics()
  {
    if (!is_binlog_empty())
    {
      (*ptr_binlog_cache_use)++;
      if (cache_log.disk_writes != 0)
        (*ptr_binlog_cache_disk_use)++;
    }
  }

  /*
    Stores the values of maximum size of the cache allowed when this cache
    is configured. This corresponds to either
      . max_binlog_cache_size or max_binlog_stmt_cache_size.
  */
  my_off_t saved_max_binlog_cache_size;

  /*
    Stores a pointer to the status variable that keeps track of the in-memory 
    cache usage. This corresponds to either
      . binlog_cache_use or binlog_stmt_cache_use.
  */
  ulong *ptr_binlog_cache_use;

  /*
    Stores a pointer to the status variable that keeps track of the disk
    cache usage. This corresponds to either
      . binlog_cache_disk_use or binlog_stmt_cache_disk_use.
  */
  ulong *ptr_binlog_cache_disk_use;

  binlog_cache_data& operator=(const binlog_cache_data& info);
  binlog_cache_data(const binlog_cache_data& info);
};


class binlog_stmt_cache_data
  : public binlog_cache_data
{
public:
  binlog_stmt_cache_data(bool trx_cache_arg,
                        my_off_t max_binlog_cache_size_arg,
                        ulong *ptr_binlog_cache_use_arg,
                        ulong *ptr_binlog_cache_disk_use_arg)
    : binlog_cache_data(trx_cache_arg,
                        max_binlog_cache_size_arg,
                        ptr_binlog_cache_use_arg,
                        ptr_binlog_cache_disk_use_arg)
  {
  }

  using binlog_cache_data::finalize;

  int finalize(THD *thd);
};


int
binlog_stmt_cache_data::finalize(THD *thd)
{
  if (flags.immediate)
  {
    if (int error= finalize(thd, NULL))
      return error;
  }
  else
  {
    Query_log_event
      end_evt(thd, STRING_WITH_LEN("COMMIT"), false, false, true, 0, true);
    if (int error= finalize(thd, &end_evt))
      return error;
  }
  return 0;
}


class binlog_trx_cache_data : public binlog_cache_data
{
public:
  binlog_trx_cache_data(bool trx_cache_arg,
                        my_off_t max_binlog_cache_size_arg,
                        ulong *ptr_binlog_cache_use_arg,
                        ulong *ptr_binlog_cache_disk_use_arg)
  : binlog_cache_data(trx_cache_arg,
                      max_binlog_cache_size_arg,
                      ptr_binlog_cache_use_arg,
                      ptr_binlog_cache_disk_use_arg),
    m_cannot_rollback(FALSE), before_stmt_pos(MY_OFF_T_UNDEF)
  {   }

  void reset()
  {
    DBUG_ENTER("reset");
    DBUG_PRINT("enter", ("before_stmt_pos: %llu", (ulonglong) before_stmt_pos));
    m_cannot_rollback= FALSE;
    before_stmt_pos= MY_OFF_T_UNDEF;
    binlog_cache_data::reset();
    DBUG_PRINT("return", ("before_stmt_pos: %llu", (ulonglong) before_stmt_pos));
    DBUG_VOID_RETURN;
  }

  bool cannot_rollback() const
  {
    return m_cannot_rollback;
  }

  void set_cannot_rollback()
  {
    m_cannot_rollback= TRUE;
  }

  my_off_t get_prev_position() const
  {
     return before_stmt_pos;
  }

  void set_prev_position(my_off_t pos)
  {
    DBUG_ENTER("set_prev_position");
    DBUG_PRINT("enter", ("before_stmt_pos: %llu", (ulonglong) before_stmt_pos));
    before_stmt_pos= pos;
    DBUG_PRINT("return", ("before_stmt_pos: %llu", (ulonglong) before_stmt_pos));
    DBUG_VOID_RETURN;
  }

  void restore_prev_position()
  {
    DBUG_ENTER("restore_prev_position");
    DBUG_PRINT("enter", ("before_stmt_pos: %llu", (ulonglong) before_stmt_pos));
    binlog_cache_data::truncate(before_stmt_pos);
    before_stmt_pos= MY_OFF_T_UNDEF;
    DBUG_PRINT("return", ("before_stmt_pos: %llu", (ulonglong) before_stmt_pos));
    DBUG_VOID_RETURN;
  }

  void restore_savepoint(my_off_t pos)
  {
    DBUG_ENTER("restore_savepoint");
    DBUG_PRINT("enter", ("before_stmt_pos: %llu", (ulonglong) before_stmt_pos));
    binlog_cache_data::truncate(pos);
    if (pos <= before_stmt_pos)
      before_stmt_pos= MY_OFF_T_UNDEF;
    DBUG_PRINT("return", ("before_stmt_pos: %llu", (ulonglong) before_stmt_pos));
    DBUG_VOID_RETURN;
  }

  using binlog_cache_data::truncate;

  int truncate(THD *thd, bool all);

private:
  /*
    It will be set TRUE if any statement which cannot be rolled back safely
    is put in trx_cache.
  */
  bool m_cannot_rollback;

  /*
    Binlog position before the start of the current statement.
  */
  my_off_t before_stmt_pos;

  binlog_trx_cache_data& operator=(const binlog_trx_cache_data& info);
  binlog_trx_cache_data(const binlog_trx_cache_data& info);
  inline void reset_commit_seq_offset(){ cache_log.commit_seq_offset= 0; }
};

class binlog_cache_mngr {
public:
  binlog_cache_mngr(my_off_t max_binlog_stmt_cache_size_arg,
                    ulong *ptr_binlog_stmt_cache_use_arg,
                    ulong *ptr_binlog_stmt_cache_disk_use_arg,
                    my_off_t max_binlog_cache_size_arg,
                    ulong *ptr_binlog_cache_use_arg,
                    ulong *ptr_binlog_cache_disk_use_arg)
  : stmt_cache(FALSE, max_binlog_stmt_cache_size_arg,
               ptr_binlog_stmt_cache_use_arg,
               ptr_binlog_stmt_cache_disk_use_arg),
    trx_cache(TRUE, max_binlog_cache_size_arg,
              ptr_binlog_cache_use_arg,
              ptr_binlog_cache_disk_use_arg)
  {  }

  binlog_cache_data* get_binlog_cache_data(bool is_transactional)
  {
    if (is_transactional)
      return &trx_cache;
    else
      return &stmt_cache;
  }

  IO_CACHE* get_binlog_cache_log(bool is_transactional)
  {
    return (is_transactional ? &trx_cache.cache_log : &stmt_cache.cache_log);
  }

  /**
    Convenience method to check if both caches are empty.
   */
  bool is_binlog_empty() const {
    return stmt_cache.is_binlog_empty() && trx_cache.is_binlog_empty();
  }

#ifndef DBUG_OFF
  bool dbug_any_finalized() const {
    return stmt_cache.dbug_is_finalized() || trx_cache.dbug_is_finalized();
  }
#endif

  /*
    Convenience method to flush both caches to the binary log.

    @param bytes_written Pointer to variable that will be set to the
                         number of bytes written for the flush.
    @param wrote_xid     Pointer to variable that will be set to @c
                         true if any XID event was written to the
                         binary log. Otherwise, the variable will not
                         be touched.
    @return Error code on error, zero if no error.
   */
  int flush(THD *thd, my_off_t *bytes_written, bool *wrote_xid)
  {
    my_off_t stmt_bytes= 0;
    my_off_t trx_bytes= 0;
    DBUG_ASSERT(stmt_cache.has_xid() == 0);
    if (int error= stmt_cache.flush(thd, &stmt_bytes, wrote_xid))
      return error;
    if (int error= trx_cache.flush(thd, &trx_bytes, wrote_xid))
      return error;
    *bytes_written= stmt_bytes + trx_bytes;
    return 0;
  }

  binlog_stmt_cache_data stmt_cache;
  binlog_trx_cache_data trx_cache;

private:

  binlog_cache_mngr& operator=(const binlog_cache_mngr& info);
  binlog_cache_mngr(const binlog_cache_mngr& info);
};


static binlog_cache_mngr *thd_get_cache_mngr(const THD *thd)
{
  /* 
    If opt_bin_log is not set, binlog_hton->slot == -1 and hence
    thd_get_ha_data(thd, hton) segfaults.
  */
  DBUG_ASSERT(opt_bin_log);
  return (binlog_cache_mngr *)thd_get_ha_data(thd, binlog_hton);
}


/**
  Checks if the BINLOG_CACHE_SIZE's value is greater than MAX_BINLOG_CACHE_SIZE.
  If this happens, the BINLOG_CACHE_SIZE is set to MAX_BINLOG_CACHE_SIZE.
*/
void check_binlog_cache_size(THD *thd)
{
  if (binlog_cache_size > max_binlog_cache_size)
  {
    if (thd)
    {
      push_warning_printf(thd, Sql_condition::SL_WARNING,
                          ER_BINLOG_CACHE_SIZE_GREATER_THAN_MAX,
                          ER(ER_BINLOG_CACHE_SIZE_GREATER_THAN_MAX),
                          (ulong) binlog_cache_size,
                          (ulong) max_binlog_cache_size);
    }
    else
    {
      sql_print_warning(ER_DEFAULT(ER_BINLOG_CACHE_SIZE_GREATER_THAN_MAX),
                        (ulong) binlog_cache_size,
                        (ulong) max_binlog_cache_size);
    }
    binlog_cache_size= static_cast<ulong>(max_binlog_cache_size);
  }
}

/**
  Checks if the BINLOG_STMT_CACHE_SIZE's value is greater than MAX_BINLOG_STMT_CACHE_SIZE.
  If this happens, the BINLOG_STMT_CACHE_SIZE is set to MAX_BINLOG_STMT_CACHE_SIZE.
*/
void check_binlog_stmt_cache_size(THD *thd)
{
  if (binlog_stmt_cache_size > max_binlog_stmt_cache_size)
  {
    if (thd)
    {
      push_warning_printf(thd, Sql_condition::SL_WARNING,
                          ER_BINLOG_STMT_CACHE_SIZE_GREATER_THAN_MAX,
                          ER(ER_BINLOG_STMT_CACHE_SIZE_GREATER_THAN_MAX),
                          (ulong) binlog_stmt_cache_size,
                          (ulong) max_binlog_stmt_cache_size);
    }
    else
    {
      sql_print_warning(ER_DEFAULT(ER_BINLOG_STMT_CACHE_SIZE_GREATER_THAN_MAX),
                        (ulong) binlog_stmt_cache_size,
                        (ulong) max_binlog_stmt_cache_size);
    }
    binlog_stmt_cache_size= static_cast<ulong>(max_binlog_stmt_cache_size);
  }
}

/**
 Check whether binlog_hton has valid slot and enabled
*/
bool binlog_enabled()
{
	return(binlog_hton && binlog_hton->slot != HA_SLOT_UNDEF);
}

 /*
  Save position of binary log transaction cache.

  SYNPOSIS
    binlog_trans_log_savepos()

    thd      The thread to take the binlog data from
    pos      Pointer to variable where the position will be stored

  DESCRIPTION

    Save the current position in the binary log transaction cache into
    the variable pointed to by 'pos'
 */

static void
binlog_trans_log_savepos(THD *thd, my_off_t *pos)
{
  DBUG_ENTER("binlog_trans_log_savepos");
  DBUG_ASSERT(pos != NULL);
  binlog_cache_mngr *const cache_mngr= thd_get_cache_mngr(thd);
  DBUG_ASSERT(mysql_bin_log.is_open());
  *pos= cache_mngr->trx_cache.get_byte_position();
  DBUG_PRINT("return", ("position: %lu", (ulong) *pos));
  DBUG_VOID_RETURN;
}


/*
  this function is mostly a placeholder.
  conceptually, binlog initialization (now mostly done in MYSQL_BIN_LOG::open)
  should be moved here.
*/

static int binlog_init(void *p)
{
  binlog_hton= (handlerton *)p;
  binlog_hton->state=opt_bin_log ? SHOW_OPTION_YES : SHOW_OPTION_NO;
  binlog_hton->db_type=DB_TYPE_BINLOG;
  binlog_hton->savepoint_offset= sizeof(my_off_t);
  binlog_hton->close_connection= binlog_close_connection;
  binlog_hton->savepoint_set= binlog_savepoint_set;
  binlog_hton->savepoint_rollback= binlog_savepoint_rollback;
  binlog_hton->savepoint_rollback_can_release_mdl=
                                     binlog_savepoint_rollback_can_release_mdl;
  binlog_hton->commit= binlog_commit;
  binlog_hton->rollback= binlog_rollback;
  binlog_hton->prepare= binlog_prepare;
  binlog_hton->flags= HTON_NOT_USER_SELECTABLE | HTON_HIDDEN;
  return 0;
}

static int binlog_close_connection(handlerton *hton, THD *thd)
{
  DBUG_ENTER("binlog_close_connection");
  binlog_cache_mngr *const cache_mngr= thd_get_cache_mngr(thd);
  DBUG_ASSERT(cache_mngr->is_binlog_empty());
  DBUG_ASSERT(cache_mngr->trx_cache.is_group_cache_empty() &&
              cache_mngr->stmt_cache.is_group_cache_empty());
  DBUG_PRINT("debug", ("Set ha_data slot %d to 0x%llx", binlog_hton->slot, (ulonglong) NULL));
  thd_set_ha_data(thd, binlog_hton, NULL);
  cache_mngr->~binlog_cache_mngr();
  my_free(cache_mngr);
  DBUG_RETURN(0);
}

int binlog_cache_data::write_event(THD *thd, Log_event *ev)
{
  DBUG_ENTER("binlog_cache_data::write_event");

  if (gtid_mode > 0)
  {
    Group_cache::enum_add_group_status status= 
      group_cache.add_logged_group(thd, get_byte_position());
    if (status == Group_cache::ERROR_GROUP)
      DBUG_RETURN(1);
    else if (status == Group_cache::APPEND_NEW_GROUP)
    {
      Gtid_log_event gtid_ev(thd, is_trx_cache());
      if (gtid_ev.write(&cache_log) != 0)
        DBUG_RETURN(1);
    }
  }

  if (ev != NULL)
  {
    DBUG_EXECUTE_IF("simulate_disk_full_at_flush_pending",
                  {DBUG_SET("+d,simulate_file_write_error");});
    if (ev->write(&cache_log) != 0)
    {
      DBUG_EXECUTE_IF("simulate_disk_full_at_flush_pending",
                      {
                        DBUG_SET("-d,simulate_file_write_error");
                        DBUG_SET("-d,simulate_disk_full_at_flush_pending");
                        /* 
                           after +d,simulate_file_write_error the local cache
                           is in unsane state. Since -d,simulate_file_write_error
                           revokes the first simulation do_write_cache()
                           can't be run without facing an assert.
                           So it's blocked with the following 2nd simulation:
                        */
                        DBUG_SET("+d,simulate_do_write_cache_failure");
                      });
      DBUG_RETURN(1);
    }
    if (ev->get_type_code() == XID_EVENT)
      flags.with_xid= true;
    if (ev->is_using_immediate_logging())
      flags.immediate= true;
  }
  DBUG_RETURN(0);
}


/**
  Checks if the given GTID exists in the Group_cache. If not, add it
  as an empty group.

  @todo Move this function into the cache class?

  @param thd THD object that owns the Group_cache
  @param cache_data binlog_cache_data object for the cache
  @param gtid GTID to check
*/
static int write_one_empty_group_to_cache(THD *thd,
                                          binlog_cache_data *cache_data,
                                          Gtid gtid)
{
  DBUG_ENTER("write_one_empty_group_to_cache");
  Group_cache *group_cache= &cache_data->group_cache;
  if (group_cache->contains_gtid(gtid))
    DBUG_RETURN(0);
  /*
    Apparently this code is not being called. We need to
    investigate if this is a bug or this code is not
    necessary. /Alfranio

    Empty groups are currently being handled in the function
    gtid_empty_group_log_and_cleanup().
  */
  DBUG_ASSERT(0); /*NOTREACHED*/
#ifdef NON_ERROR_GTID
  IO_CACHE *cache= &cache_data->cache_log;
  Group_cache::enum_add_group_status status= group_cache->add_empty_group(gtid);
  if (status == Group_cache::ERROR_GROUP)
    DBUG_RETURN(1);
  DBUG_ASSERT(status == Group_cache::APPEND_NEW_GROUP);
  Gtid_specification spec= { GTID_GROUP, gtid };
  Gtid_log_event gtid_ev(thd, cache_data->is_trx_cache(), &spec);
  if (gtid_ev.write(cache) != 0)
    DBUG_RETURN(1);
#endif
  DBUG_RETURN(0);
}

/**
  Writes all GTIDs that the thread owns to the stmt/trx cache, if the
  GTID is not already in the cache.

  @todo Move this function into the cache class?

  @param thd THD object for the thread that owns the cache.
  @param cache_data The cache.
*/
static int write_empty_groups_to_cache(THD *thd, binlog_cache_data *cache_data)
{
  DBUG_ENTER("write_empty_groups_to_cache");
  if (thd->owned_gtid.sidno == -1)
  {
#ifdef HAVE_GTID_NEXT_LIST
    Gtid_set::Gtid_iterator git(&thd->owned_gtid_set);
    Gtid gtid= git.get();
    while (gtid.sidno != 0)
    {
      if (write_one_empty_group_to_cache(thd, cache_data, gtid) != 0)
        DBUG_RETURN(1);
      git.next();
      gtid= git.get();
    }
#else
    DBUG_ASSERT(0);
#endif
  }
  else if (thd->owned_gtid.sidno > 0)
    if (write_one_empty_group_to_cache(thd, cache_data, thd->owned_gtid) != 0)
      DBUG_RETURN(1);
  DBUG_RETURN(0);
}


/**

  @todo Move this function into the cache class?
 */
static int
gtid_before_write_cache(THD* thd, binlog_cache_data* cache_data)
{
  DBUG_ENTER("gtid_before_write_cache");
  int error= 0;

  DBUG_ASSERT(thd->variables.gtid_next.type != UNDEFINED_GROUP);

  if (gtid_mode == 0)
    DBUG_RETURN(0);

  Group_cache* group_cache= &cache_data->group_cache;

  global_sid_lock->rdlock();

  if (thd->variables.gtid_next.type == AUTOMATIC_GROUP)
  {
    if (group_cache->generate_automatic_gno(thd) !=
        RETURN_STATUS_OK)
    {
      global_sid_lock->unlock();
      DBUG_RETURN(1); 
    }
  }
  if (write_empty_groups_to_cache(thd, cache_data) != 0)
  {
    global_sid_lock->unlock();
    DBUG_RETURN(1);
  }

  global_sid_lock->unlock();

#ifdef HAVE_PSI_TRANSACTION_INTERFACE
  /* Set the transaction GTID in the Performance Schema */
  if (thd->m_transaction_psi != NULL && !error && thd->owned_gtid.sidno >= 1)
    MYSQL_SET_TRANSACTION_GTID(thd->m_transaction_psi, &thd->owned_sid,
                               &thd->variables.gtid_next);
#endif

  /*
    If an automatic group number was generated, change the first event
    into a "real" one.
  */
  if (thd->variables.gtid_next.type == AUTOMATIC_GROUP)
  {
    DBUG_ASSERT(group_cache->get_n_groups() == 1);
    Cached_group *cached_group= group_cache->get_unsafe_pointer(0);
    DBUG_ASSERT(cached_group->spec.type != AUTOMATIC_GROUP);
    Gtid_log_event gtid_ev(thd, cache_data->is_trx_cache(),
                           &cached_group->spec);
    bool using_file= cache_data->cache_log.pos_in_file > 0;
    my_off_t saved_position= cache_data->reset_write_pos(0, using_file);
    error= gtid_ev.write(&cache_data->cache_log);
    cache_data->reset_write_pos(saved_position, using_file);
  }

  DBUG_RETURN(error);
}

/**
   The function logs an empty group with GTID and performs cleanup.
   Its logic wrt GTID is equivalent to one of binlog_commit(). 
   It's called at the end of statement execution in case binlog_commit()
   was skipped.
   Such cases are due ineffective binlogging incl an empty group
   re-execution.

   @param thd   The thread handle

   @return
    nonzero if an error pops up.
*/
int gtid_empty_group_log_and_cleanup(THD *thd)
{
  int ret= 1;
  binlog_cache_data* cache_data= NULL;
  
  DBUG_ENTER("gtid_empty_group_log_and_cleanup");

  Query_log_event qinfo(thd, STRING_WITH_LEN("BEGIN"), TRUE,
                          FALSE, TRUE, 0, TRUE);
  DBUG_ASSERT(!qinfo.is_using_immediate_logging());

  /*
    thd->cache_mngr is uninitialized on the first empty transaction.
  */
  if (thd->binlog_setup_trx_data())
    DBUG_RETURN(1);
  cache_data= &thd_get_cache_mngr(thd)->trx_cache;
  DBUG_PRINT("debug", ("Writing to trx_cache"));
  if (cache_data->write_event(thd, &qinfo) ||
      gtid_before_write_cache(thd, cache_data))
    goto err;

  ret= mysql_bin_log.commit(thd, true);

err:
  DBUG_RETURN(ret);
}

/**
  This function finalizes the cache preparing for commit or rollback.

  The function just writes all the necessary events to the cache but
  does not flush the data to the binary log file. That is the role of
  the binlog_cache_data::flush function.

  @see binlog_cache_data::flush

  @param thd                The thread whose transaction should be flushed
  @param cache_data         Pointer to the cache
  @param end_ev             The end event either commit/rollback

  @return
    nonzero if an error pops up when flushing the cache.
*/
int
binlog_cache_data::finalize(THD *thd, Log_event *end_event)
{
  DBUG_ENTER("binlog_cache_data::finalize");
  if (!is_binlog_empty())
  {
    DBUG_ASSERT(!flags.finalized);
    if (int error= flush_pending_event(thd))
      DBUG_RETURN(error);
    if (int error= write_event(thd, end_event))
      DBUG_RETURN(error);
    flags.finalized= true;
    DBUG_PRINT("debug", ("flags.finalized: %s", YESNO(flags.finalized)));
  }
  DBUG_RETURN(0);
}

/**
  Flush caches to the binary log.

  If the cache is finalized, the cache will be flushed to the binary
  log file. If the cache is not finalized, nothing will be done.

  If flushing fails for any reason, an error will be reported and the
  cache will be reset. Flushing can fail in two circumstances:

  - It was not possible to write the cache to the file. In this case,
    it does not make sense to keep the cache.

  - The cache was successfully written to disk but post-flush actions
    (such as binary log rotation) failed. In this case, the cache is
    already written to disk and there is no reason to keep it.

  @see binlog_cache_data::finalize
 */
int
binlog_cache_data::flush(THD *thd, my_off_t *bytes_written, bool *wrote_xid)
{
  /*
    Doing a commit or a rollback including non-transactional tables,
    i.e., ending a transaction where we might write the transaction
    cache to the binary log.

    We can always end the statement when ending a transaction since
    transactions are not allowed inside stored functions. If they
    were, we would have to ensure that we're not ending a statement
    inside a stored function.
  */
  DBUG_ENTER("binlog_cache_data::flush");
  DBUG_PRINT("debug", ("flags.finalized: %s", YESNO(flags.finalized)));
  int error= 0;
  if (flags.finalized)
  {
    my_off_t bytes_in_cache= my_b_tell(&cache_log);
    Transaction_ctx *trn_ctx= thd->get_transaction();

    DBUG_PRINT("debug", ("bytes_in_cache: %llu", bytes_in_cache));

    trn_ctx->sequence_number= mysql_bin_log.transaction_counter.step();
    /*
      In case of two caches the transaction is split into two groups.
      The 2nd group is considered to be a successor of the 1st rather
      than to have a common commit parent with it.
      Notice that due to a simple method of detection that the current is
      the 2nd cache being flushed, the very first few transactions may be logged
      sequentially (a next one is tagged as if a preceding one is its
      commit parent).
    */
    if (trn_ctx->last_committed == SEQ_UNINIT)
      trn_ctx->last_committed= trn_ctx->sequence_number - 1;

    /*
      The cache is always reset since subsequent rollbacks of the
      transactions might trigger attempts to write to the binary log
      if the cache is not reset.
     */
    if (!(error= gtid_before_write_cache(thd, this)))
      error= mysql_bin_log.write_cache(thd, this);

    if (flags.with_xid && error == 0)
      *wrote_xid= true;

    /*
      Reset have to be after the if above, since it clears the
      with_xid flag
    */
    reset();
    if (bytes_written)
      *bytes_written= bytes_in_cache;
  }
  DBUG_ASSERT(!flags.finalized);
  DBUG_RETURN(error);
}

/**
  This function truncates the transactional cache upon committing or rolling
  back either a transaction or a statement.

  @param thd        The thread whose transaction should be flushed
  @param cache_mngr Pointer to the cache data to be flushed
  @param all        @c true means truncate the transaction, otherwise the
                    statement must be truncated.

  @return
    nonzero if an error pops up when truncating the transactional cache.
*/
int
binlog_trx_cache_data::truncate(THD *thd, bool all)
{
  DBUG_ENTER("binlog_trx_cache_data::truncate");
  int error=0;

  DBUG_PRINT("info", ("thd->options={ %s %s}, transaction: %s",
                      FLAGSTR(thd->variables.option_bits, OPTION_NOT_AUTOCOMMIT),
                      FLAGSTR(thd->variables.option_bits, OPTION_BEGIN),
                      all ? "all" : "stmt"));

  remove_pending_event();

  /*
    If rolling back an entire transaction or a single statement not
    inside a transaction, we reset the transaction cache.
  */
  if (ending_trans(thd, all))
  {
    if (has_incident())
    {
      const char* err_msg= "Error happend while resetting the transaction "
                           "cache for a rolled back transaction or a single "
                           "statement not inside a transaction.";
      error= mysql_bin_log.write_incident(thd, true/*need_lock_log=true*/,
                                          err_msg);
    }
    reset();
  }
  /*
    If rolling back a statement in a transaction, we truncate the
    transaction cache to remove the statement.
  */
  else if (get_prev_position() != MY_OFF_T_UNDEF)
  {
    restore_prev_position();
    if (is_binlog_empty())
    {
      /*
        After restoring the previous position, we need to check if
        the cache is empty. In such case, the group cache needs to
        be cleaned up too because the GTID is removed too from the
        cache.

        So if any change happens again, the GTID must be rewritten
        and this will not happen if the group cache is not cleaned
        up.

        After integrating this with NDB, we need to check if the
        current approach is enough or the group cache needs to
        explicitly support rollback to savepoints.
      */
      group_cache.clear();
      /*
        Also in such a case we must remove the commit parent offset
        so that we do not end up currupting the binary log since the
        offset of the commit seq number may differ in the new "BEGIN"
        event (or B-events in general).
      */
      reset_commit_seq_offset();
    }
  }

  thd->clear_binlog_table_maps();

  DBUG_RETURN(error);
}

static int binlog_prepare(handlerton *hton, THD *thd, bool all)
{
  DBUG_ENTER("binlog_prepare");
  if (!all)
  {
    Logical_clock& clock= mysql_bin_log.max_committed_transaction;
    thd->get_transaction()->
      store_commit_parent(clock.get_timestamp());
  }
  DBUG_RETURN(0);
}

/**
  This function is called once after each statement.

  @todo This function is currently not used any more and will
  eventually be eliminated. The real commit job is done in the
  MYSQL_BIN_LOG::commit function.

  @see MYSQL_BIN_LOG::commit

  @param hton  The binlog handlerton.
  @param thd   The client thread that executes the transaction.
  @param all   This is @c true if this is a real transaction commit, and
               @false otherwise.

  @see handlerton::commit
*/
static int binlog_commit(handlerton *hton, THD *thd, bool all)
{
  DBUG_ENTER("binlog_commit");
  /*
    Nothing to do (any more) on commit.
   */
  DBUG_RETURN(0);
}

/**
  This function is called when a transaction or a statement is rolled back.

  @internal It is necessary to execute a rollback here if the
  transaction was rolled back because of executing a ROLLBACK TO
  SAVEPOINT command, but it is not used for normal rollback since
  MYSQL_BIN_LOG::rollback is called in that case.

  @todo Refactor code to introduce a <code>MYSQL_BIN_LOG::rollback(THD
  *thd, SAVEPOINT *sv)</code> function in @c TC_LOG and have that
  function execute the necessary work to rollback to a savepoint.

  @param hton  The binlog handlerton.
  @param thd   The client thread that executes the transaction.
  @param all   This is @c true if this is a real transaction rollback, and
               @false otherwise.

  @see handlerton::rollback
*/
static int binlog_rollback(handlerton *hton, THD *thd, bool all)
{
  DBUG_ENTER("binlog_rollback");
  int error= 0;
  if (thd->lex->sql_command == SQLCOM_ROLLBACK_TO_SAVEPOINT)
    error= mysql_bin_log.rollback(thd, all);
  DBUG_RETURN(error);
}


bool
Stage_manager::Mutex_queue::append(THD *first)
{
  DBUG_ENTER("Stage_manager::Mutex_queue::append");
  lock();
  DBUG_PRINT("enter", ("first: 0x%llx", (ulonglong) first));
  DBUG_PRINT("info", ("m_first: 0x%llx, &m_first: 0x%llx, m_last: 0x%llx",
                       (ulonglong) m_first, (ulonglong) &m_first,
                       (ulonglong) m_last));
  int32 count= 1;
  bool empty= (m_first == NULL);
  *m_last= first;
  DBUG_PRINT("info", ("m_first: 0x%llx, &m_first: 0x%llx, m_last: 0x%llx",
                       (ulonglong) m_first, (ulonglong) &m_first,
                       (ulonglong) m_last));
  /*
    Go to the last THD instance of the list. We expect lists to be
    moderately short. If they are not, we need to track the end of
    the queue as well.
  */

  while (first->next_to_commit)
  {
    count++;
    first= first->next_to_commit;
  }
  my_atomic_add32(&m_size, count);

  m_last= &first->next_to_commit;
  DBUG_PRINT("info", ("m_first: 0x%llx, &m_first: 0x%llx, m_last: 0x%llx",
                        (ulonglong) m_first, (ulonglong) &m_first,
                        (ulonglong) m_last));
  DBUG_ASSERT(m_first || m_last == &m_first);
  DBUG_PRINT("return", ("empty: %s", YESNO(empty)));
  unlock();
  DBUG_RETURN(empty);
}


std::pair<bool, THD*>
Stage_manager::Mutex_queue::pop_front()
{
  DBUG_ENTER("Stage_manager::Mutex_queue::pop_front");
  lock();
  THD *result= m_first;
  bool more= true;
  /*
    We do not set next_to_commit to NULL here since this is only used
    in the flush stage. We will have to call fetch_queue last here,
    and will then "cut" the linked list by setting the end of that
    queue to NULL.
  */
  if (result)
    m_first= result->next_to_commit;
  if (m_first == NULL)
  {
    more= false;
    m_last = &m_first;
  }
  DBUG_ASSERT(my_atomic_load32(&m_size) > 0);
  my_atomic_add32(&m_size, -1);
  DBUG_ASSERT(m_first || m_last == &m_first);
  unlock();
  DBUG_PRINT("return", ("result: 0x%llx, more: %s",
                        (ulonglong) result, YESNO(more)));
  DBUG_RETURN(std::make_pair(more, result));
}


bool
Stage_manager::enroll_for(StageID stage, THD *thd, mysql_mutex_t *stage_mutex)
{
  // If the queue was empty: we're the leader for this batch
  DBUG_PRINT("debug", ("Enqueue 0x%llx to queue for stage %d",
                       (ulonglong) thd, stage));
  bool leader= m_queue[stage].append(thd);

#ifdef HAVE_REPLICATION
  if (stage == FLUSH_STAGE && has_commit_order_manager(thd))
  {
    Slave_worker *worker= dynamic_cast<Slave_worker *>(thd->rli_slave);
    Commit_order_manager *mngr= worker->get_commit_order_manager();

    mngr->unregister_trx(worker);
  }
#endif

  /*
    The stage mutex can be NULL if we are enrolling for the first
    stage.
  */
  if (stage_mutex)
    mysql_mutex_unlock(stage_mutex);

#ifndef DBUG_OFF
  if (stage == Stage_manager::SYNC_STAGE)
    DEBUG_SYNC(thd, "bgc_after_enrolling_for_sync_stage");
#endif

  /*
    If the queue was not empty, we're a follower and wait for the
    leader to process the queue. If we were holding a mutex, we have
    to release it before going to sleep.
  */
  if (!leader)
  {
    mysql_mutex_lock(&m_lock_done);
#ifndef DBUG_OFF
    /*
      Leader can be awaiting all-clear to preempt follower's execution.
      With setting the status the follower ensures it won't execute anything
      including thread-specific code.
    */
    thd->get_transaction()->m_flags.ready_preempt= 1;
    if (leader_await_preempt_status)
      mysql_cond_signal(&m_cond_preempt);
#endif
    while (thd->get_transaction()->m_flags.pending)
      mysql_cond_wait(&m_cond_done, &m_lock_done);
    mysql_mutex_unlock(&m_lock_done);
  }
  return leader;
}


THD *Stage_manager::Mutex_queue::fetch_and_empty()
{
  DBUG_ENTER("Stage_manager::Mutex_queue::fetch_and_empty");
  lock();
  DBUG_PRINT("enter", ("m_first: 0x%llx, &m_first: 0x%llx, m_last: 0x%llx",
                       (ulonglong) m_first, (ulonglong) &m_first,
                       (ulonglong) m_last));
  THD *result= m_first;
  m_first= NULL;
  m_last= &m_first;
  DBUG_PRINT("info", ("m_first: 0x%llx, &m_first: 0x%llx, m_last: 0x%llx",
                       (ulonglong) m_first, (ulonglong) &m_first,
                       (ulonglong) m_last));
  DBUG_ASSERT(m_first || m_last == &m_first);
  DBUG_PRINT("return", ("result: 0x%llx", (ulonglong) result));
  DBUG_ASSERT(my_atomic_load32(&m_size) >= 0);
  my_atomic_store32(&m_size, 0);
  unlock();
  DBUG_RETURN(result);
}

time_t Stage_manager::wait_count_or_timeout(ulong count, time_t usec, StageID stage)
{
  time_t to_wait=
    DBUG_EVALUATE_IF("bgc_set_infinite_delay", LONG_MAX, usec);
  /*
    For testing purposes while waiting for inifinity
    to arrive, we keep checking the queue size at regular,
    small intervals. Otherwise, waiting 0.1 * infinite
    is too long.
   */
  time_t delta=
    DBUG_EVALUATE_IF("bgc_set_infinite_delay", 100000,
                     static_cast<time_t>(to_wait * 0.1));

  while (to_wait > 0 && (count == 0 || static_cast<ulong>(m_queue[stage].get_size()) < count))
  {
#ifndef DBUG_OFF
    if (current_thd)
      DEBUG_SYNC(current_thd, "bgc_wait_count_or_timeout");
#endif
    my_sleep(delta);
    to_wait -= delta;
  }
  return to_wait;
}

#ifndef DBUG_OFF
void Stage_manager::clear_preempt_status(THD *head)
{
  DBUG_ASSERT(head);

  mysql_mutex_lock(&m_lock_done);
  while(!head->get_transaction()->m_flags.ready_preempt)
  {
    leader_await_preempt_status= true;
    mysql_cond_wait(&m_cond_preempt, &m_lock_done);
  }
  leader_await_preempt_status= false;
  mysql_mutex_unlock(&m_lock_done);
}
#endif

/**
  Write a rollback record of the transaction to the binary log.

  For binary log group commit, the rollback is separated into three
  parts:

  1. First part consists of filling the necessary caches and
     finalizing them (if they need to be finalized). After a cache is
     finalized, nothing can be added to the cache.

  2. Second part execute an ordered flush and commit. This will be
     done using the group commit functionality in @c ordered_commit.

     Since we roll back the transaction early, we call @c
     ordered_commit with the @c skip_commit flag set. The @c
     ha_commit_low call inside @c ordered_commit will then not be
     called.

  3. Third part checks any errors resulting from the flush and handles
     them appropriately.

  @see MYSQL_BIN_LOG::ordered_commit
  @see ha_commit_low
  @see ha_rollback_low

  @param thd Session to commit
  @param all This is @c true if this is a real transaction rollback, and
             @false otherwise.

  @return Error code, or zero if there were no error.
 */

int MYSQL_BIN_LOG::rollback(THD *thd, bool all)
{
  int error= 0;
  bool stuff_logged= false;

  binlog_cache_mngr *const cache_mngr= thd_get_cache_mngr(thd);
  DBUG_ENTER("MYSQL_BIN_LOG::rollback(THD *thd, bool all)");
  DBUG_PRINT("enter", ("all: %s, cache_mngr: 0x%llx, thd->is_error: %s",
                       YESNO(all), (ulonglong) cache_mngr, YESNO(thd->is_error())));

  /*
    We roll back the transaction in the engines early since this will
    release locks and allow other transactions to start executing.

    If we are executing a ROLLBACK TO SAVEPOINT, we should only clear
    the caches since this function is called as part of the engine
    rollback.
   */
  if (thd->lex->sql_command != SQLCOM_ROLLBACK_TO_SAVEPOINT)
    if ((error= ha_rollback_low(thd, all)))
      goto end;

  /*
    If there is no cache manager, or if there is nothing in the
    caches, there are no caches to roll back, so we're trivially done.
   */
  if (cache_mngr == NULL || cache_mngr->is_binlog_empty())
    goto end;

  DBUG_PRINT("debug",
             ("all.cannot_safely_rollback(): %s, trx_cache_empty: %s",
              YESNO(thd->get_transaction()->cannot_safely_rollback(
                  Transaction_ctx::SESSION)),
              YESNO(cache_mngr->trx_cache.is_binlog_empty())));
  DBUG_PRINT("debug",
             ("stmt.cannot_safely_rollback(): %s, stmt_cache_empty: %s",
              YESNO(thd->get_transaction()->cannot_safely_rollback(
                  Transaction_ctx::STMT)),
              YESNO(cache_mngr->stmt_cache.is_binlog_empty())));

  /*
    If an incident event is set we do not flush the content of the statement
    cache because it may be corrupted.
  */
  if (cache_mngr->stmt_cache.has_incident())
  {
    const char* err_msg= "The content of the statement cache is corrupted "
                         "while writing a rollback record of the transaction "
                         "to the binary log.";
    error= write_incident(thd, true/*need_lock_log=true*/, err_msg);
    cache_mngr->stmt_cache.reset();
  }
  else if (!cache_mngr->stmt_cache.is_binlog_empty())
  {
    if ((error= cache_mngr->stmt_cache.finalize(thd)))
      goto end;
    stuff_logged= true;
  }

  if (ending_trans(thd, all))
  {
    if (trans_cannot_safely_rollback(thd))
    {
      /*
        If the transaction is being rolled back and contains changes that
        cannot be rolled back, the trx-cache's content is flushed.
      */
      Query_log_event
        end_evt(thd, STRING_WITH_LEN("ROLLBACK"), true, false, true, 0, true);
      error= cache_mngr->trx_cache.finalize(thd, &end_evt);
      stuff_logged= true;
    }
    else
    {
      /*
        If the transaction is being rolled back and its changes can be
        rolled back, the trx-cache's content is truncated.
      */
      error= cache_mngr->trx_cache.truncate(thd, all);
    }
  }
  else
  {
    /*
      If a statement is being rolled back, it is necessary to know
      exactly why a statement may not be safely rolled back as in
      some specific situations the trx-cache can be truncated.

      If a temporary table is created or dropped, the trx-cache is not
      truncated. Note that if the stmt-cache is used, there is nothing
      to truncate in the trx-cache.

      If a non-transactional table is updated and the binlog format is
      statement, the trx-cache is not truncated. The trx-cache is used
      when the direct option is off and a transactional table has been
      updated before the current statement in the context of the
      current transaction. Note that if the stmt-cache is used there is
      nothing to truncate in the trx-cache.

      If other binlog formats are used, updates to non-transactional
      tables are written to the stmt-cache and trx-cache can be safely
      truncated, if necessary.
    */
    if (thd->get_transaction()->has_dropped_temp_table(
          Transaction_ctx::STMT) ||
        thd->get_transaction()->has_created_temp_table(
          Transaction_ctx::STMT) ||
        (thd->get_transaction()->has_modified_non_trans_table(
          Transaction_ctx::STMT) &&
        thd->variables.binlog_format == BINLOG_FORMAT_STMT))
    {
      /*
        If the statement is being rolled back and dropped or created a
        temporary table or modified a non-transactional table and the
        statement-based replication is in use, the statement's changes
        in the trx-cache are preserved.
      */
      cache_mngr->trx_cache.set_prev_position(MY_OFF_T_UNDEF);
    }
    else
    {
      /*
        Otherwise, the statement's changes in the trx-cache are
        truncated.
      */
      error= cache_mngr->trx_cache.truncate(thd, all);
    }
  }
  if (stuff_logged)
  {
    Transaction_ctx *trn_ctx= thd->get_transaction();
    trn_ctx->store_commit_parent(max_committed_transaction.get_timestamp());
  }

  DBUG_PRINT("debug", ("error: %d", error));
  if (error == 0 && stuff_logged)
    error= ordered_commit(thd, all, /* skip_commit */ true);

  if (check_write_error(thd))
  {
    /*
      "all == true" means that a "rollback statement" triggered the error and
      this function was called. However, this must not happen as a rollback
      is written directly to the binary log. And in auto-commit mode, a single
      statement that is rolled back has the flag all == false.
    */
    DBUG_ASSERT(!all);
    /*
      We reach this point if the effect of a statement did not properly get into
      a cache and need to be rolled back.
    */
    error|= cache_mngr->trx_cache.truncate(thd, all);
  }

end:
  /*
    When a statement errors out on auto-commit mode it is rollback
    implicitly, so the same should happen to its GTID.
  */
  if (!thd->in_active_multi_stmt_transaction())
    gtid_state->update_on_rollback(thd);

  /*
    TODO: some errors are overwritten, which may cause problem,
    fix it later.
  */
  DBUG_PRINT("return", ("error: %d", error));
  DBUG_RETURN(error);
}

/**
  @note
  How do we handle this (unlikely but legal) case:
  @verbatim
    [transaction] + [update to non-trans table] + [rollback to savepoint] ?
  @endverbatim
  The problem occurs when a savepoint is before the update to the
  non-transactional table. Then when there's a rollback to the savepoint, if we
  simply truncate the binlog cache, we lose the part of the binlog cache where
  the update is. If we want to not lose it, we need to write the SAVEPOINT
  command and the ROLLBACK TO SAVEPOINT command to the binlog cache. The latter
  is easy: it's just write at the end of the binlog cache, but the former
  should be *inserted* to the place where the user called SAVEPOINT. The
  solution is that when the user calls SAVEPOINT, we write it to the binlog
  cache (so no need to later insert it). As transactions are never intermixed
  in the binary log (i.e. they are serialized), we won't have conflicts with
  savepoint names when using mysqlbinlog or in the slave SQL thread.
  Then when ROLLBACK TO SAVEPOINT is called, if we updated some
  non-transactional table, we don't truncate the binlog cache but instead write
  ROLLBACK TO SAVEPOINT to it; otherwise we truncate the binlog cache (which
  will chop the SAVEPOINT command from the binlog cache, which is good as in
  that case there is no need to have it in the binlog).
*/

static int binlog_savepoint_set(handlerton *hton, THD *thd, void *sv)
{
  DBUG_ENTER("binlog_savepoint_set");
  int error= 1;

  String log_query;
  if (log_query.append(STRING_WITH_LEN("SAVEPOINT ")))
    DBUG_RETURN(error);
  else
    append_identifier(thd, &log_query, thd->lex->ident.str,
                      thd->lex->ident.length);

  int errcode= query_error_code(thd, thd->killed == THD::NOT_KILLED);
  Query_log_event qinfo(thd, log_query.c_ptr_safe(), log_query.length(),
                        TRUE, FALSE, TRUE, errcode);
  /* 
    We cannot record the position before writing the statement
    because a rollback to a savepoint (.e.g. consider it "S") would
    prevent the savepoint statement (i.e. "SAVEPOINT S") from being
    written to the binary log despite the fact that the server could
    still issue other rollback statements to the same savepoint (i.e. 
    "S"). 
    Given that the savepoint is valid until the server releases it,
    ie, until the transaction commits or it is released explicitly,
    we need to log it anyway so that we don't have "ROLLBACK TO S"
    or "RELEASE S" without the preceding "SAVEPOINT S" in the binary
    log.
  */
  if (!(error= mysql_bin_log.write_event(&qinfo)))
    binlog_trans_log_savepos(thd, (my_off_t*) sv);

  DBUG_RETURN(error);
}

static int binlog_savepoint_rollback(handlerton *hton, THD *thd, void *sv)
{
  DBUG_ENTER("binlog_savepoint_rollback");
  binlog_cache_mngr *const cache_mngr= thd_get_cache_mngr(thd);
  my_off_t pos= *(my_off_t*) sv;
  DBUG_ASSERT(pos != ~(my_off_t) 0);

  /*
    Write ROLLBACK TO SAVEPOINT to the binlog cache if we have updated some
    non-transactional table. Otherwise, truncate the binlog cache starting
    from the SAVEPOINT command.
  */
  if (trans_cannot_safely_rollback(thd))
  {
    String log_query;
    if (log_query.append(STRING_WITH_LEN("ROLLBACK TO ")) ||
        log_query.append("`") ||
        log_query.append(thd->lex->ident.str, thd->lex->ident.length) ||
        log_query.append("`"))
      DBUG_RETURN(1);
    int errcode= query_error_code(thd, thd->killed == THD::NOT_KILLED);
    Query_log_event qinfo(thd, log_query.c_ptr_safe(), log_query.length(),
                          TRUE, FALSE, TRUE, errcode);
    DBUG_RETURN(mysql_bin_log.write_event(&qinfo));
  }
  // Otherwise, we truncate the cache
  cache_mngr->trx_cache.restore_savepoint(pos);
  if (cache_mngr->trx_cache.is_binlog_empty())
    cache_mngr->trx_cache.group_cache.clear();
  DBUG_RETURN(0);
}

/**
   purge logs, master and slave sides both, related error code
   convertor.
   Called from @c purge_error_message(), @c MYSQL_BIN_LOG::reset_logs()

   @param  res  an error code as used by purging routines

   @return the user level error code ER_*
*/
static uint purge_log_get_error_code(int res)
{
  uint errcode= 0;

  switch (res)  {
  case 0: break;
  case LOG_INFO_EOF:	errcode= ER_UNKNOWN_TARGET_BINLOG; break;
  case LOG_INFO_IO:	errcode= ER_IO_ERR_LOG_INDEX_READ; break;
  case LOG_INFO_INVALID:errcode= ER_BINLOG_PURGE_PROHIBITED; break;
  case LOG_INFO_SEEK:	errcode= ER_FSEEK_FAIL; break;
  case LOG_INFO_MEM:	errcode= ER_OUT_OF_RESOURCES; break;
  case LOG_INFO_FATAL:	errcode= ER_BINLOG_PURGE_FATAL_ERR; break;
  case LOG_INFO_IN_USE: errcode= ER_LOG_IN_USE; break;
  case LOG_INFO_EMFILE: errcode= ER_BINLOG_PURGE_EMFILE; break;
  default:		errcode= ER_LOG_PURGE_UNKNOWN_ERR; break;
  }

  return errcode;
}

/**
  Check whether binlog state allows to safely release MDL locks after
  rollback to savepoint.

  @param hton  The binlog handlerton.
  @param thd   The client thread that executes the transaction.

  @return true  - It is safe to release MDL locks.
          false - If it is not.
*/
static bool binlog_savepoint_rollback_can_release_mdl(handlerton *hton,
                                                      THD *thd)
{
  DBUG_ENTER("binlog_savepoint_rollback_can_release_mdl");
  /**
    If we have not updated any non-transactional tables rollback
    to savepoint will simply truncate binlog cache starting from
    SAVEPOINT command. So it should be safe to release MDL acquired
    after SAVEPOINT command in this case.
  */
  DBUG_RETURN(!trans_cannot_safely_rollback(thd));
}

#ifdef HAVE_REPLICATION
/**
  Adjust log offset in the binary log file for all running slaves
  This class implements call back function for do_for_all_thd().
  It is called for each thd in thd list to adjust offset.
*/
class Adjust_offset : public Do_THD_Impl
{
public:
  Adjust_offset(my_off_t value) : m_purge_offset(value) {}
  virtual void operator()(THD *thd)
  {
    LOG_INFO* linfo;
    mysql_mutex_lock(&thd->LOCK_thd_data);
    if ((linfo= thd->current_linfo))
    {
      /*
        Index file offset can be less that purge offset only if
        we just started reading the index file. In that case
        we have nothing to adjust.
      */
      if (linfo->index_file_offset < m_purge_offset)
        linfo->fatal = (linfo->index_file_offset != 0);
      else
        linfo->index_file_offset -= m_purge_offset;
    }
    mysql_mutex_unlock(&thd->LOCK_thd_data);
  }
private:
  my_off_t m_purge_offset;
};

/*
  Adjust the position pointer in the binary log file for all running slaves.

  SYNOPSIS
    adjust_linfo_offsets()
    purge_offset	Number of bytes removed from start of log index file

  NOTES
    - This is called when doing a PURGE when we delete lines from the
      index log file.

  REQUIREMENTS
    - Before calling this function, we have to ensure that no threads are
      using any binary log file before purge_offset.

  TODO
    - Inform the slave threads that they should sync the position
      in the binary log file with flush_relay_log_info.
      Now they sync is done for next read.
*/
static void adjust_linfo_offsets(my_off_t purge_offset)
{
  Adjust_offset adjust_offset(purge_offset);
  Global_THD_manager::get_instance()->do_for_all_thd(&adjust_offset);
}

/**
  This class implements Call back function for do_for_all_thd().
  It is called for each thd in thd list to count
  threads using bin log file
*/

class Log_in_use : public Do_THD_Impl
{
public:
  Log_in_use(const char* value) : m_log_name(value), m_count(0)
  {
    m_log_name_len = strlen(m_log_name) + 1;
  }
  virtual void operator()(THD *thd)
  {
    LOG_INFO* linfo;
    mysql_mutex_lock(&thd->LOCK_thd_data);
    if ((linfo = thd->current_linfo))
    {
      if(!memcmp(m_log_name, linfo->log_file_name, m_log_name_len))
      {
        sql_print_warning("file %s was not purged because it was being read"
                          "by thread number %u", m_log_name, thd->thread_id());
        m_count++;
      }
    }
    mysql_mutex_unlock(&thd->LOCK_thd_data);
  }
  int get_count() { return m_count; }
private:
  const char* m_log_name;
  size_t m_log_name_len;
  int m_count;
};

static int log_in_use(const char* log_name)
{
  Log_in_use log_in_use(log_name);
#ifndef DBUG_OFF
  if (current_thd)
    DEBUG_SYNC(current_thd,"purge_logs_after_lock_index_before_thread_count");
#endif
  Global_THD_manager::get_instance()->do_for_all_thd(&log_in_use);
  return log_in_use.get_count();
}

static bool purge_error_message(THD* thd, int res)
{
  uint errcode;

  if ((errcode= purge_log_get_error_code(res)) != 0)
  {
    my_message(errcode, ER(errcode), MYF(0));
    return TRUE;
  }
  my_ok(thd);
  return FALSE;
}

#endif /* HAVE_REPLICATION */

int check_binlog_magic(IO_CACHE* log, const char** errmsg)
{
  char magic[4];
  DBUG_ASSERT(my_b_tell(log) == 0);

  if (my_b_read(log, (uchar*) magic, sizeof(magic)))
  {
    *errmsg = "I/O error reading the header from the binary log";
    sql_print_error("%s, errno=%d, io cache code=%d", *errmsg, my_errno,
		    log->error);
    return 1;
  }
  if (memcmp(magic, BINLOG_MAGIC, sizeof(magic)))
  {
    *errmsg = "Binlog has bad magic number;  It's not a binary log file that can be used by this version of MySQL";
    return 1;
  }
  return 0;
}


File open_binlog_file(IO_CACHE *log, const char *log_file_name, const char **errmsg)
{
  File file;
  DBUG_ENTER("open_binlog_file");

  if ((file= mysql_file_open(key_file_binlog,
                             log_file_name, O_RDONLY | O_BINARY | O_SHARE,
                             MYF(MY_WME))) < 0)
  {
    sql_print_error("Failed to open log (file '%s', errno %d)",
                    log_file_name, my_errno);
    *errmsg = "Could not open log file";
    goto err;
  }
  if (init_io_cache(log, file, IO_SIZE*2, READ_CACHE, 0, 0,
                    MYF(MY_WME|MY_DONT_CHECK_FILESIZE)))
  {
    sql_print_error("Failed to create a cache on log (file '%s')",
                    log_file_name);
    *errmsg = "Could not open log file";
    goto err;
  }
  if (check_binlog_magic(log,errmsg))
    goto err;
  DBUG_RETURN(file);

err:
  if (file >= 0)
  {
    mysql_file_close(file, MYF(0));
    end_io_cache(log);
  }
  DBUG_RETURN(-1);
}

/** 
  This function checks if a transactional table was updated by the
  current transaction.

  @param thd The client thread that executed the current statement.
  @return
    @c true if a transactional table was updated, @c false otherwise.
*/
bool
trans_has_updated_trans_table(const THD* thd)
{
  binlog_cache_mngr *const cache_mngr= thd_get_cache_mngr(thd);

  return (cache_mngr ? !cache_mngr->trx_cache.is_binlog_empty() : 0);
}

/** 
  This function checks if a transactional table was updated by the
  current statement.

  @param thd The client thread that executed the current statement.
  @return
    @c true if a transactional table was updated, @c false otherwise.
*/
bool
stmt_has_updated_trans_table(const THD *thd)
{
  const Ha_trx_info *ha_info;
  for (ha_info= thd->get_transaction()->ha_trx_info(Transaction_ctx::STMT);
       ha_info; ha_info= ha_info->next())
  {
    if (ha_info->is_trx_read_write() && ha_info->ht() != binlog_hton)
      return (TRUE);
  }
  return (FALSE);
}

/**
  This function checks if a transaction, either a multi-statement
  or a single statement transaction is about to commit or not.

  @param thd The client thread that executed the current statement.
  @param all Committing a transaction (i.e. TRUE) or a statement
             (i.e. FALSE).
  @return
    @c true if committing a transaction, otherwise @c false.
*/
bool ending_trans(THD* thd, const bool all)
{
  return (all || ending_single_stmt_trans(thd, all));
}

/**
  This function checks if a single statement transaction is about
  to commit or not.

  @param thd The client thread that executed the current statement.
  @param all Committing a transaction (i.e. TRUE) or a statement
             (i.e. FALSE).
  @return
    @c true if committing a single statement transaction, otherwise
    @c false.
*/
bool ending_single_stmt_trans(THD* thd, const bool all)
{
  return (!all && !thd->in_multi_stmt_transaction_mode());
}

/**
  This function checks if a transaction cannot be rolled back safely.

  @param thd The client thread that executed the current statement.
  @return
    @c true if cannot be safely rolled back, @c false otherwise.
*/
bool trans_cannot_safely_rollback(const THD* thd)
{
  binlog_cache_mngr *const cache_mngr= thd_get_cache_mngr(thd);

  return cache_mngr->trx_cache.cannot_rollback();
}

/**
  This function checks if current statement cannot be rollded back safely.

  @param thd The client thread that executed the current statement.
  @return
    @c true if cannot be safely rolled back, @c false otherwise.
*/
bool stmt_cannot_safely_rollback(const THD* thd)
{
  return thd->get_transaction()->cannot_safely_rollback(Transaction_ctx::STMT);
}

#ifndef EMBEDDED_LIBRARY
/**
  Execute a PURGE BINARY LOGS TO <log> command.

  @param thd Pointer to THD object for the client thread executing the
  statement.

  @param to_log Name of the last log to purge.

  @retval FALSE success
  @retval TRUE failure
*/
bool purge_master_logs(THD* thd, const char* to_log)
{
  char search_file_name[FN_REFLEN];
  if (!mysql_bin_log.is_open())
  {
    my_ok(thd);
    return FALSE;
  }

  mysql_bin_log.make_log_name(search_file_name, to_log);
  return purge_error_message(thd,
                             mysql_bin_log.purge_logs(search_file_name, false,
                                                      true/*need_lock_index=true*/,
                                                      true/*need_update_threads=true*/,
                                                      NULL, false));
}


/**
  Execute a PURGE BINARY LOGS BEFORE <date> command.

  @param thd Pointer to THD object for the client thread executing the
  statement.

  @param purge_time Date before which logs should be purged.

  @retval FALSE success
  @retval TRUE failure
*/
bool purge_master_logs_before_date(THD* thd, time_t purge_time)
{
  if (!mysql_bin_log.is_open())
  {
    my_ok(thd);
    return 0;
  }
  return purge_error_message(thd,
                             mysql_bin_log.purge_logs_before_date(purge_time,
                                                                  false));
}
#endif /* EMBEDDED_LIBRARY */

/*
  Helper function to get the error code of the query to be binlogged.
 */
int query_error_code(THD *thd, bool not_killed)
{
  int error;
  
  if (not_killed || (thd->killed == THD::KILL_BAD_DATA))
  {
    error= thd->is_error() ? thd->get_stmt_da()->mysql_errno() : 0;

    /* thd->get_stmt_da()->sql_errno() might be ER_SERVER_SHUTDOWN or
       ER_QUERY_INTERRUPTED, So here we need to make sure that error
       is not set to these errors when specified not_killed by the
       caller.
    */
    if (error == ER_SERVER_SHUTDOWN || error == ER_QUERY_INTERRUPTED)
      error= 0;
  }
  else
    error= thd->killed_errno();

  return error;
}


/**
  Copy content of 'from' file from offset to 'to' file.

  - We do the copy outside of the IO_CACHE as the cache
  buffers would just make things slower and more complicated.
  In most cases the copy loop should only do one read.

  @param from          File to copy.
  @param to            File to copy to.
  @param offset        Offset in 'from' file.


  @retval
    0    ok
  @retval
    -1    error
*/
static bool copy_file(IO_CACHE *from, IO_CACHE *to, my_off_t offset)
{
  int bytes_read;
  uchar io_buf[IO_SIZE*2];
  DBUG_ENTER("copy_file");

  mysql_file_seek(from->file, offset, MY_SEEK_SET, MYF(0));
  while(TRUE)
  {
    if ((bytes_read= (int) mysql_file_read(from->file, io_buf, sizeof(io_buf),
                                           MYF(MY_WME)))
        < 0)
      goto err;
    if (DBUG_EVALUATE_IF("fault_injection_copy_part_file", 1, 0))
      bytes_read= bytes_read/2;
    if (!bytes_read)
      break;                                    // end of file
    if (mysql_file_write(to->file, io_buf, bytes_read, MYF(MY_WME | MY_NABP)))
      goto err;
  }

  DBUG_RETURN(0);

err:
  DBUG_RETURN(1);
}


#ifdef HAVE_REPLICATION
/**
   Load data's io cache specific hook to be executed
   before a chunk of data is being read into the cache's buffer
   The fuction instantianates and writes into the binlog
   replication events along LOAD DATA processing.
   
   @param file  pointer to io-cache
   @retval 0 success
   @retval 1 failure
*/
int log_loaded_block(IO_CACHE* file)
{
  DBUG_ENTER("log_loaded_block");
  LOAD_FILE_INFO *lf_info;
  uint block_len;
  /* buffer contains position where we started last read */
  uchar* buffer= (uchar*) my_b_get_buffer_start(file);
  uint max_event_size= current_thd->variables.max_allowed_packet;
  lf_info= (LOAD_FILE_INFO*) file->arg;
  if (lf_info->thd->is_current_stmt_binlog_format_row())
    DBUG_RETURN(0);
  if (lf_info->last_pos_in_file != HA_POS_ERROR &&
      lf_info->last_pos_in_file >= my_b_get_pos_in_file(file))
    DBUG_RETURN(0);
  
  for (block_len= (uint) (my_b_get_bytes_in_buffer(file)); block_len > 0;
       buffer += min(block_len, max_event_size),
       block_len -= min(block_len, max_event_size))
  {
    lf_info->last_pos_in_file= my_b_get_pos_in_file(file);
    if (lf_info->wrote_create_file)
    {
      Append_block_log_event a(lf_info->thd, lf_info->thd->db().str, buffer,
                               min(block_len, max_event_size),
                               lf_info->log_delayed);
      if (mysql_bin_log.write_event(&a))
        DBUG_RETURN(1);
    }
    else
    {
      Begin_load_query_log_event b(lf_info->thd, lf_info->thd->db().str,
                                   buffer,
                                   min(block_len, max_event_size),
                                   lf_info->log_delayed);
      if (mysql_bin_log.write_event(&b))
        DBUG_RETURN(1);
      lf_info->wrote_create_file= 1;
    }
  }
  DBUG_RETURN(0);
}

/* Helper function for SHOW BINLOG/RELAYLOG EVENTS */
bool show_binlog_events(THD *thd, MYSQL_BIN_LOG *binary_log)
{
  Protocol *protocol= thd->protocol;
  List<Item> field_list;
  const char *errmsg = 0;
  bool ret = TRUE;
  IO_CACHE log;
  File file = -1;
  int old_max_allowed_packet= thd->variables.max_allowed_packet;
  LOG_INFO linfo;

  DBUG_ENTER("show_binlog_events");

  DBUG_ASSERT(thd->lex->sql_command == SQLCOM_SHOW_BINLOG_EVENTS ||
              thd->lex->sql_command == SQLCOM_SHOW_RELAYLOG_EVENTS);

  Format_description_log_event *description_event= new
    Format_description_log_event(3); /* MySQL 4.0 by default */

  if (binary_log->is_open())
  {
    LEX_MASTER_INFO *lex_mi= &thd->lex->mi;
    SELECT_LEX_UNIT *unit= thd->lex->unit;
    ha_rows event_count, limit_start, limit_end;
    my_off_t pos = max<my_off_t>(BIN_LOG_HEADER_SIZE, lex_mi->pos); // user-friendly
    char search_file_name[FN_REFLEN], *name;
    const char *log_file_name = lex_mi->log_file_name;
    mysql_mutex_t *log_lock = binary_log->get_log_lock();
    Log_event* ev;

    unit->set_limit(thd->lex->current_select());
    limit_start= unit->offset_limit_cnt;
    limit_end= unit->select_limit_cnt;

    name= search_file_name;
    if (log_file_name)
      binary_log->make_log_name(search_file_name, log_file_name);
    else
      name=0;					// Find first log

    linfo.index_file_offset = 0;

    if (binary_log->find_log_pos(&linfo, name, true/*need_lock_index=true*/))
    {
      errmsg = "Could not find target log";
      goto err;
    }

    mysql_mutex_lock(&thd->LOCK_thd_data);
    thd->current_linfo = &linfo;
    mysql_mutex_unlock(&thd->LOCK_thd_data);

    if ((file=open_binlog_file(&log, linfo.log_file_name, &errmsg)) < 0)
      goto err;

    /*
      to account binlog event header size
    */
    thd->variables.max_allowed_packet += MAX_LOG_EVENT_HEADER;

    DEBUG_SYNC(thd, "after_show_binlog_event_found_file");

    mysql_mutex_lock(log_lock);

    /*
      open_binlog_file() sought to position 4.
      Read the first event in case it's a Format_description_log_event, to
      know the format. If there's no such event, we are 3.23 or 4.x. This
      code, like before, can't read 3.23 binlogs.
      This code will fail on a mixed relay log (one which has Format_desc then
      Rotate then Format_desc).
    */
    ev= Log_event::read_log_event(&log, (mysql_mutex_t*)0, description_event,
                                   opt_master_verify_checksum);
    if (ev)
    {
      if (ev->get_type_code() == FORMAT_DESCRIPTION_EVENT)
      {
        delete description_event;
        description_event= (Format_description_log_event*) ev;
      }
      else
        delete ev;
    }

    my_b_seek(&log, pos);

    if (!description_event->is_valid())
    {
      errmsg="Invalid Format_description event; could be out of memory";
      goto err;
    }

    for (event_count = 0;
         (ev = Log_event::read_log_event(&log, (mysql_mutex_t*) 0,
                                         description_event,
                                         opt_master_verify_checksum)); )
    {
      if (ev->get_type_code() == FORMAT_DESCRIPTION_EVENT)
        description_event->checksum_alg= ev->checksum_alg;

      if (event_count >= limit_start &&
	  ev->net_send(protocol, linfo.log_file_name, pos))
      {
	errmsg = "Net error";
	delete ev;
        mysql_mutex_unlock(log_lock);
	goto err;
      }

      pos = my_b_tell(&log);
      delete ev;

      if (++event_count >= limit_end)
	break;
    }

    if (event_count < limit_end && log.error)
    {
      errmsg = "Wrong offset or I/O error";
      mysql_mutex_unlock(log_lock);
      goto err;
    }

    mysql_mutex_unlock(log_lock);
  }
  // Check that linfo is still on the function scope.
  DEBUG_SYNC(thd, "after_show_binlog_events");

  ret= FALSE;

err:
  delete description_event;
  if (file >= 0)
  {
    end_io_cache(&log);
    mysql_file_close(file, MYF(MY_WME));
  }

  if (errmsg)
  {
    if(thd->lex->sql_command == SQLCOM_SHOW_RELAYLOG_EVENTS)
      my_error(ER_ERROR_WHEN_EXECUTING_COMMAND, MYF(0),
             "SHOW RELAYLOG EVENTS", errmsg);
    else
      my_error(ER_ERROR_WHEN_EXECUTING_COMMAND, MYF(0),
             "SHOW BINLOG EVENTS", errmsg);
  }
  else
    my_eof(thd);

  mysql_mutex_lock(&thd->LOCK_thd_data);
  thd->current_linfo = 0;
  mysql_mutex_unlock(&thd->LOCK_thd_data);
  thd->variables.max_allowed_packet= old_max_allowed_packet;
  DBUG_RETURN(ret);
}

/**
  Execute a SHOW BINLOG EVENTS statement.

  @param thd Pointer to THD object for the client thread executing the
  statement.

  @retval FALSE success
  @retval TRUE failure
*/
bool mysql_show_binlog_events(THD* thd)
{
  Protocol *protocol= thd->protocol;
  List<Item> field_list;
  DBUG_ENTER("mysql_show_binlog_events");

  DBUG_ASSERT(thd->lex->sql_command == SQLCOM_SHOW_BINLOG_EVENTS);

  Log_event::init_show_field_list(&field_list);
  if (protocol->send_result_set_metadata(&field_list,
                            Protocol::SEND_NUM_ROWS | Protocol::SEND_EOF))
    DBUG_RETURN(TRUE);

  /*
    Wait for handlers to insert any pending information
    into the binlog.  For e.g. ndb which updates the binlog asynchronously
    this is needed so that the uses sees all its own commands in the binlog
  */
  ha_binlog_wait(thd);
  
  DBUG_RETURN(show_binlog_events(thd, &mysql_bin_log));
}

#endif /* HAVE_REPLICATION */


MYSQL_BIN_LOG::MYSQL_BIN_LOG(uint *sync_period,
                             enum cache_type io_cache_type_arg)
  :name(NULL), write_error(false), inited(false),
   log_state(LOG_CLOSED), io_cache_type(io_cache_type_arg),
#ifdef HAVE_PSI_INTERFACE
   m_key_LOCK_log(key_LOG_LOCK_log),
#endif
   bytes_written(0), file_id(1), open_count(1),
   sync_period_ptr(sync_period), sync_counter(0),
   m_prep_xids(0),
   is_relay_log(0), signal_cnt(0),
   checksum_alg_reset(BINLOG_CHECKSUM_ALG_UNDEF),
   relay_log_checksum_alg(BINLOG_CHECKSUM_ALG_UNDEF),
   previous_gtid_set_relaylog(0)
{
  /*
    We don't want to initialize locks here as such initialization depends on
    safe_mutex (when using safe_mutex) which depends on MY_INIT(), which is
    called only in main(). Doing initialization here would make it happen
    before main().
  */
  memset(&log_file, 0, sizeof(log_file));
  index_file_name[0] = 0;
  memset(&index_file, 0, sizeof(index_file));
  memset(&purge_index_file, 0, sizeof(purge_index_file));
  memset(&crash_safe_index_file, 0, sizeof(crash_safe_index_file));
}


/* this is called only once */

void MYSQL_BIN_LOG::cleanup()
{
  DBUG_ENTER("cleanup");
  if (inited)
  {
    inited= 0;
    close(LOG_CLOSE_INDEX|LOG_CLOSE_STOP_EVENT);
    mysql_mutex_destroy(&LOCK_log);
    mysql_mutex_destroy(&LOCK_index);
    mysql_mutex_destroy(&LOCK_commit);
    mysql_mutex_destroy(&LOCK_sync);
    mysql_mutex_destroy(&LOCK_binlog_end_pos);
    mysql_mutex_destroy(&LOCK_xids);
    mysql_cond_destroy(&update_cond);
    mysql_cond_destroy(&m_prep_xids_cond);
    stage_manager.deinit();
  }
  DBUG_VOID_RETURN;
}


void MYSQL_BIN_LOG::init_pthread_objects()
{
  DBUG_ASSERT(inited == 0);
  inited= 1;
  mysql_mutex_init(m_key_LOCK_log, &LOCK_log, MY_MUTEX_INIT_SLOW);
  mysql_mutex_init(m_key_LOCK_index, &LOCK_index, MY_MUTEX_INIT_SLOW);
  mysql_mutex_init(m_key_LOCK_commit, &LOCK_commit, MY_MUTEX_INIT_FAST);
  mysql_mutex_init(m_key_LOCK_sync, &LOCK_sync, MY_MUTEX_INIT_FAST);
  mysql_mutex_init(m_key_LOCK_binlog_end_pos, &LOCK_binlog_end_pos,
                   MY_MUTEX_INIT_FAST);
  mysql_mutex_init(m_key_LOCK_xids, &LOCK_xids, MY_MUTEX_INIT_FAST);
  mysql_cond_init(m_key_update_cond, &update_cond);
  mysql_cond_init(m_key_prep_xids_cond, &m_prep_xids_cond);
  stage_manager.init(
#ifdef HAVE_PSI_INTERFACE
                   m_key_LOCK_flush_queue,
                   m_key_LOCK_sync_queue,
                   m_key_LOCK_commit_queue,
                   m_key_LOCK_done, m_key_COND_done
#endif
                   );
}


/**
  Check if a string is a valid number.

  @param str			String to test
  @param res			Store value here
  @param allow_wildcards	Set to 1 if we should ignore '%' and '_'

  @note
    For the moment the allow_wildcards argument is not used
    Should be moved to some other file.

  @retval
    1	String is a number
  @retval
    0	String is not a number
*/

static bool is_number(const char *str,
                      ulong *res, bool allow_wildcards)
{
  int flag;
  const char *start;
  DBUG_ENTER("is_number");

  flag=0; start=str;
  while (*str++ == ' ') ;
  if (*--str == '-' || *str == '+')
    str++;
  while (my_isdigit(files_charset_info,*str) ||
	 (allow_wildcards && (*str == wild_many || *str == wild_one)))
  {
    flag=1;
    str++;
  }
  if (*str == '.')
  {
    for (str++ ;
	 my_isdigit(files_charset_info,*str) ||
	   (allow_wildcards && (*str == wild_many || *str == wild_one)) ;
	 str++, flag=1) ;
  }
  if (*str != 0 || flag == 0)
    DBUG_RETURN(0);
  if (res)
    *res=atol(start);
  DBUG_RETURN(1);			/* Number ok */
} /* is_number */


/*
  Maximum unique log filename extension.
  Note: setting to 0x7FFFFFFF due to atol windows
        overflow/truncate.
 */
#define MAX_LOG_UNIQUE_FN_EXT 0x7FFFFFFF

/*
   Number of warnings that will be printed to error log
   before extension number is exhausted.
*/
#define LOG_WARN_UNIQUE_FN_EXT_LEFT 1000

/**
  Find a unique filename for 'filename.#'.

  Set '#' to the highest existing log file extension plus one.

  This function will return nonzero if: (i) the generated name
  exceeds FN_REFLEN; (ii) if the number of extensions is exhausted;
  or (iii) some other error happened while examining the filesystem.

  @return
    nonzero if not possible to get unique filename.
*/

static int find_uniq_filename(char *name)
{
  uint                  i;
  char                  buff[FN_REFLEN], ext_buf[FN_REFLEN];
  struct st_my_dir     *dir_info;
  struct fileinfo *file_info;
  ulong                 max_found= 0, next= 0, number= 0;
  size_t		buf_length, length;
  char			*start, *end;
  int                   error= 0;
  DBUG_ENTER("find_uniq_filename");

  length= dirname_part(buff, name, &buf_length);
  start=  name + length;
  end=    strend(start);

  *end='.';
  length= (size_t) (end - start + 1);

  if ((DBUG_EVALUATE_IF("error_unique_log_filename", 1, 
      !(dir_info= my_dir(buff,MYF(MY_DONT_SORT))))))
  {						// This shouldn't happen
    my_stpcpy(end,".1");				// use name+1
    DBUG_RETURN(1);
  }
  file_info= dir_info->dir_entry;
  for (i= dir_info->number_off_files ; i-- ; file_info++)
  {
    if (strlen(file_info->name) > length &&
        memcmp(file_info->name, start, length) == 0 &&
	is_number(file_info->name+length, &number,0))
    {
      set_if_bigger(max_found,(ulong) number);
    }
  }
  my_dirend(dir_info);

  /* check if reached the maximum possible extension number */
  if (max_found == MAX_LOG_UNIQUE_FN_EXT)
  {
    sql_print_error("Log filename extension number exhausted: %06lu. \
Please fix this by archiving old logs and \
updating the index files.", max_found);
    error= 1;
    goto end;
  }

  next= max_found + 1;
  if (sprintf(ext_buf, "%06lu", next)<0)
  {
    error= 1;
    goto end;
  }
  *end++='.';

  /* 
    Check if the generated extension size + the file name exceeds the
    buffer size used. If one did not check this, then the filename might be
    truncated, resulting in error.
   */
  if (((strlen(ext_buf) + (end - name)) >= FN_REFLEN))
  {
    sql_print_error("Log filename too large: %s%s (%zu). \
Please fix this by archiving old logs and updating the \
index files.", name, ext_buf, (strlen(ext_buf) + (end - name)));
    error= 1;
    goto end;
  }

  if (sprintf(end, "%06lu", next)<0)
  {
    error= 1;
    goto end;
  }

  /* print warning if reaching the end of available extensions. */
  if ((next > (MAX_LOG_UNIQUE_FN_EXT - LOG_WARN_UNIQUE_FN_EXT_LEFT)))
    sql_print_warning("Next log extension: %lu. \
Remaining log filename extensions: %lu. \
Please consider archiving some logs.", next, (MAX_LOG_UNIQUE_FN_EXT - next));

end:
  DBUG_RETURN(error);
}


int MYSQL_BIN_LOG::generate_new_name(char *new_name, const char *log_name)
{
  fn_format(new_name, log_name, mysql_data_home, "", 4);
  if (!fn_ext(log_name)[0])
  {
    if (find_uniq_filename(new_name))
    {
      my_printf_error(ER_NO_UNIQUE_LOGFILE, ER(ER_NO_UNIQUE_LOGFILE),
                      MYF(ME_FATALERROR), log_name);
      sql_print_error(ER(ER_NO_UNIQUE_LOGFILE), log_name);
      return 1;
    }
  }
  return 0;
}


/**
  @todo
  The following should be using fn_format();  We just need to
  first change fn_format() to cut the file name if it's too long.
*/
const char *MYSQL_BIN_LOG::generate_name(const char *log_name,
                                         const char *suffix,
                                         char *buff)
{
  if (!log_name || !log_name[0])
  {
    strmake(buff, default_logfile_name, FN_REFLEN - strlen(suffix) - 1);
    return (const char *)
      fn_format(buff, buff, "", suffix, MYF(MY_REPLACE_EXT|MY_REPLACE_DIR));
  }
  // get rid of extension to avoid problems

  char *p= fn_ext(log_name);
  uint length= (uint) (p - log_name);
  strmake(buff, log_name, min<size_t>(length, FN_REFLEN-1));
  return (const char*)buff;
}


bool MYSQL_BIN_LOG::init_and_set_log_file_name(const char *log_name,
                                               const char *new_name)
{
  if (new_name && !my_stpcpy(log_file_name, new_name))
    return TRUE;
  else if (!new_name && generate_new_name(log_file_name, log_name))
    return TRUE;

  return FALSE;
}


/**
  Open the logfile and init IO_CACHE.

  @param log_name            The name of the log to open
  @param new_name            The new name for the logfile.
                             NULL forces generate_new_name() to be called.

  @return true if error, false otherwise.
*/

bool MYSQL_BIN_LOG::open(
#ifdef HAVE_PSI_INTERFACE
                     PSI_file_key log_file_key,
#endif
                     const char *log_name,
                     const char *new_name)
{
  File file= -1;
  my_off_t pos= 0;
  int open_flags= O_CREAT | O_BINARY;
  DBUG_ENTER("MYSQL_BIN_LOG::open");

  write_error= 0;

  if (!(name= my_strdup(key_memory_MYSQL_LOG_name,
                        log_name, MYF(MY_WME))))
  {
    name= (char *)log_name; // for the error message
    goto err;
  }

  if (init_and_set_log_file_name(name, new_name) ||
      DBUG_EVALUATE_IF("fault_injection_init_name", 1, 0))
    goto err;

  if (io_cache_type == SEQ_READ_APPEND)
    open_flags |= O_RDWR | O_APPEND;
  else
    open_flags |= O_WRONLY;

  db[0]= 0;

#ifdef HAVE_PSI_INTERFACE
  /* Keep the key for reopen */
  m_log_file_key= log_file_key;
#endif

  if ((file= mysql_file_open(log_file_key,
                             log_file_name, open_flags,
                             MYF(MY_WME))) < 0)
    goto err;

  if ((pos= mysql_file_tell(file, MYF(MY_WME))) == MY_FILEPOS_ERROR)
  {
    if (my_errno == ESPIPE)
      pos= 0;
    else
      goto err;
  }

  if (init_io_cache(&log_file, file, IO_SIZE, io_cache_type, pos, 0,
                    MYF(MY_WME | MY_NABP | MY_WAIT_IF_FULL)))
    goto err;

  log_state= LOG_OPENED;
  DBUG_RETURN(0);

err:
  if (binlog_error_action == ABORT_SERVER)
  {
    THD *thd= current_thd;
    /*
      On fatal error when code enters here we should forcefully clear the
      previous errors so that a new critical error message can be pushed
      to the client side.
     */
    thd->clear_error();
    my_error(ER_BINLOG_LOGGING_IMPOSSIBLE, MYF(0), "Either disk is full or "
             "file system is read only while opening the binlog. Aborting the "
             "server");
    thd->protocol->end_statement();
    _exit(EXIT_FAILURE);
  }
  else
    sql_print_error("Could not open %s for logging (error %d). "
                    "Turning logging off for the whole duration "
                    "of the MySQL server process. To turn it on "
                    "again: fix the cause, shutdown the MySQL "
                    "server and restart it.",
                    name, errno);
  if (file >= 0)
    mysql_file_close(file, MYF(0));
  end_io_cache(&log_file);
  my_free(name);
  name= NULL;
  log_state= LOG_CLOSED;
  DBUG_RETURN(1);
}


bool MYSQL_BIN_LOG::open_index_file(const char *index_file_name_arg,
                                    const char *log_name, bool need_lock_index)
{
  File index_file_nr= -1;
  DBUG_ASSERT(!my_b_inited(&index_file));

  /*
    First open of this class instance
    Create an index file that will hold all file names uses for logging.
    Add new entries to the end of it.
  */
  myf opt= MY_UNPACK_FILENAME;
  if (!index_file_name_arg)
  {
    index_file_name_arg= log_name;    // Use same basename for index file
    opt= MY_UNPACK_FILENAME | MY_REPLACE_EXT;
  }
  fn_format(index_file_name, index_file_name_arg, mysql_data_home,
            ".index", opt);

  if (set_crash_safe_index_file_name(index_file_name_arg))
  {
    sql_print_error("MYSQL_BIN_LOG::set_crash_safe_index_file_name failed.");
    return TRUE;
  }

  /*
    We need move crash_safe_index_file to index_file if the index_file
    does not exist and crash_safe_index_file exists when mysqld server
    restarts.
  */
  if (my_access(index_file_name, F_OK) &&
      !my_access(crash_safe_index_file_name, F_OK) &&
      my_rename(crash_safe_index_file_name, index_file_name, MYF(MY_WME)))
  {
    sql_print_error("MYSQL_BIN_LOG::open_index_file failed to "
                    "move crash_safe_index_file to index file.");
    return TRUE;
  }

  if ((index_file_nr= mysql_file_open(m_key_file_log_index,
                                      index_file_name,
                                      O_RDWR | O_CREAT | O_BINARY,
                                      MYF(MY_WME))) < 0 ||
       mysql_file_sync(index_file_nr, MYF(MY_WME)) ||
       init_io_cache(&index_file, index_file_nr,
                     IO_SIZE, READ_CACHE,
                     mysql_file_seek(index_file_nr, 0L, MY_SEEK_END, MYF(0)),
                                     0, MYF(MY_WME | MY_WAIT_IF_FULL)) ||
      DBUG_EVALUATE_IF("fault_injection_openning_index", 1, 0))
  {
    /*
      TODO: all operations creating/deleting the index file or a log, should
      call my_sync_dir() or my_sync_dir_by_file() to be durable.
      TODO: file creation should be done with mysql_file_create()
      not mysql_file_open().
    */
    if (index_file_nr >= 0)
      mysql_file_close(index_file_nr, MYF(0));
    return TRUE;
  }

#ifdef HAVE_REPLICATION
  /*
    Sync the index by purging any binary log file that is not registered.
    In other words, either purge binary log files that were removed from
    the index but not purged from the file system due to a crash or purge
    any binary log file that was created but not register in the index
    due to a crash.
  */

  if (set_purge_index_file_name(index_file_name_arg) ||
      open_purge_index_file(FALSE) ||
      purge_index_entry(NULL, NULL, need_lock_index) ||
      close_purge_index_file() ||
      DBUG_EVALUATE_IF("fault_injection_recovering_index", 1, 0))
  {
    sql_print_error("MYSQL_BIN_LOG::open_index_file failed to sync the index "
                    "file.");
    return TRUE;
  }
#endif

  return FALSE;
}


/**
  Reads GTIDs from the given binlog file.

  @param filename File to read from.
  @param all_gtids If not NULL, then the GTIDs from the
  Previous_gtids_log_event and from all Gtid_log_events are stored in
  this object.
  @param prev_gtids If not NULL, then the GTIDs from the
  Previous_gtids_log_events are stored in this object.
  @param first_gtid If not NULL, then the first GTID information from the
  file will be stored in this object.
  @param last_gtid If not NULL, then the last GTID information from the
  file will be stored in this object.
  @param sid_map The sid_map object to use in the rpl_sidno generation
  of the Gtid_log_event. If lock is needed in the sid_map, the caller
  must hold it.
  @param verify_checksum Set to true to verify event checksums.

  @retval GOT_GTIDS The file was successfully read and it contains
  both Gtid_log_events and Previous_gtids_log_events.
  @retval GOT_PREVIOUS_GTIDS The file was successfully read and it
  contains Previous_gtids_log_events but no Gtid_log_events.
  @retval NO_GTIDS The file was successfully read and it does not
  contain GTID events.
  @retval ERROR Out of memory, or IO error, or malformed event
  structure, or the file is malformed (e.g., contains Gtid_log_events
  but no Previous_gtids_log_event).
  @retval TRUNCATED The file was truncated before the end of the
  first Previous_gtids_log_event.
*/
enum enum_read_gtids_from_binlog_status
{ GOT_GTIDS, GOT_PREVIOUS_GTIDS, NO_GTIDS, ERROR, TRUNCATED };
static enum_read_gtids_from_binlog_status
read_gtids_from_binlog(const char *filename, Gtid_set *all_gtids,
                       Gtid_set *prev_gtids, Gtid *first_gtid,
                       Gtid *last_gtid,
                       Sid_map* sid_map,
                       bool verify_checksum)
{
  DBUG_ENTER("read_gtids_from_binlog");
  DBUG_PRINT("info", ("Opening file %s", filename));

  /*
    Create a Format_description_log_event that is used to read the
    first event of the log.
  */
  Format_description_log_event fd_ev(BINLOG_VERSION), *fd_ev_p= &fd_ev;
  if (!fd_ev.is_valid())
    DBUG_RETURN(ERROR);

  File file;
  IO_CACHE log;

  /*
    We assert here that both all_gtids and prev_gtids, if specified,
    uses the same sid_map as the one passed as a parameter. This is just
    to ensure that, if the sid_map needed some lock and was locked by
    the caller, the lock applies to all the GTID sets this function is
    dealing with.
  */
#ifndef DBUG_OFF
  if (all_gtids)
    DBUG_ASSERT(all_gtids->get_sid_map() == sid_map);
  if (prev_gtids)
    DBUG_ASSERT(prev_gtids->get_sid_map() == sid_map);
#endif

  const char *errmsg= NULL;
  if ((file= open_binlog_file(&log, filename, &errmsg)) < 0)
  {
    sql_print_error("%s", errmsg);
    /*
      We need to revisit the recovery procedure for relay log
      files. Currently, it is called after this routine.
      /Alfranio
    */
    DBUG_RETURN(TRUNCATED);
  }

  /*
    Seek for Previous_gtids_log_event and Gtid_log_event events to
    gather information what has been processed so far.
  */
  my_b_seek(&log, BIN_LOG_HEADER_SIZE);
  Log_event *ev= NULL;
  enum_read_gtids_from_binlog_status ret= NO_GTIDS;
  bool done= false;
  bool seen_first_gtid= false;
  while (!done &&
         (ev= Log_event::read_log_event(&log, 0, fd_ev_p, verify_checksum)) !=
         NULL)
  {
    DBUG_PRINT("info", ("Read event of type %s", ev->get_type_str()));
    switch (ev->get_type_code())
    {
    case FORMAT_DESCRIPTION_EVENT:
      if (fd_ev_p != &fd_ev)
        delete fd_ev_p;
      fd_ev_p= (Format_description_log_event *)ev;
      break;
    case ROTATE_EVENT:
      // do nothing; just accept this event and go to next
      break;
    case PREVIOUS_GTIDS_LOG_EVENT:
    {
      ret= GOT_PREVIOUS_GTIDS;
      // add events to sets
      Previous_gtids_log_event *prev_gtids_ev=
        (Previous_gtids_log_event *)ev;
      if (all_gtids != NULL && prev_gtids_ev->add_to_set(all_gtids) != 0)
        ret= ERROR, done= true;
      else if (prev_gtids != NULL && prev_gtids_ev->add_to_set(prev_gtids) != 0)
        ret= ERROR, done= true;
#ifndef DBUG_OFF
      char* prev_buffer= prev_gtids_ev->get_str(NULL, NULL);
      DBUG_PRINT("info", ("Got Previous_gtids from file '%s': Gtid_set='%s'.",
                          filename, prev_buffer));
      my_free(prev_buffer);
#endif
      break;
    }
    case GTID_LOG_EVENT:
    {
      DBUG_EXECUTE_IF("inject_fault_bug16502579", {
                      DBUG_PRINT("debug", ("GTID_LOG_EVENT found. Injected ret=NO_GTIDS."));
                      ret=NO_GTIDS;
                      });
      if (ret != GOT_GTIDS)
      {
        if (ret != GOT_PREVIOUS_GTIDS)
        {
          /*
            Since this routine is run on startup, there may not be a
            THD instance. Therefore, ER(X) cannot be used.
           */
          const char* msg_fmt= (current_thd != NULL) ?
                               ER(ER_BINLOG_LOGICAL_CORRUPTION) :
                               ER_DEFAULT(ER_BINLOG_LOGICAL_CORRUPTION);
          my_printf_error(ER_BINLOG_LOGICAL_CORRUPTION,
                          msg_fmt, MYF(0),
                          filename,
                          "The first global transaction identifier was read, but "
                          "no other information regarding identifiers existing "
                          "on the previous log files was found.");
          ret= ERROR, done= true;
          break;
        }
        else
          ret= GOT_GTIDS;
      }
      /*
        When all_gtids, first_gtid and last_gtid are all NULL,
        we just check if the binary log contains at least one Gtid_log_event,
        so that we can distinguish the return values GOT_GTID and
        GOT_PREVIOUS_GTIDS. We don't need to read anything else from the
        binary log.
        If all_gtids or last_gtid is requested (i.e., NOT NULL), we should
        continue to read all gtids.
        If just first_gtid was requested, we will be done after storing this
        Gtid_log_event info on it.
      */
      if (all_gtids == NULL && first_gtid == NULL && last_gtid == NULL)
      {
        ret= GOT_GTIDS, done= true;
      }
      else
      {
        Gtid_log_event *gtid_ev= (Gtid_log_event *)ev;
        rpl_sidno sidno= gtid_ev->get_sidno(sid_map);
        if (sidno < 0)
          ret= ERROR, done= true;
        else
        {
          if (all_gtids)
          {
            if (all_gtids->ensure_sidno(sidno) != RETURN_STATUS_OK)
              ret= ERROR, done= true;
            all_gtids->_add_gtid(sidno, gtid_ev->get_gno());
            DBUG_PRINT("info", ("Got Gtid from file '%s': Gtid(%d, %lld).",
                                filename, sidno, gtid_ev->get_gno()));
          }

          /* If the first GTID was requested, stores it */
          if (first_gtid && !seen_first_gtid)
          {
            first_gtid->set(sidno, gtid_ev->get_gno());
            seen_first_gtid= true;
            /* If the first_gtid was the only thing requested, we are done */
            if (all_gtids == NULL && last_gtid == NULL)
              ret= GOT_GTIDS, done= true;
          }

          if (last_gtid)
            last_gtid->set(sidno, gtid_ev->get_gno());
        }
      }
      break;
    }
    case ANONYMOUS_GTID_LOG_EVENT:
    default:
      // if we found any other event type without finding a
      // previous_gtids_log_event, then the rest of this binlog
      // cannot contain gtids
      if (ret != GOT_GTIDS && ret != GOT_PREVIOUS_GTIDS)
        done= true;
      break;
    }
    if (ev != fd_ev_p)
      delete ev;
    DBUG_PRINT("info", ("done=%d", done));
  }

  if (log.error < 0)
  {
    // This is not a fatal error; the log may just be truncated.

    // @todo but what other errors could happen? IO error?
    sql_print_warning("Error reading GTIDs from binary log: %d", log.error);
  }

  if (fd_ev_p != &fd_ev)
  {
    delete fd_ev_p;
    fd_ev_p= &fd_ev;
  }

  mysql_file_close(file, MYF(MY_WME));
  end_io_cache(&log);

  DBUG_PRINT("info", ("returning %d", ret));
  DBUG_RETURN(ret);
}

bool MYSQL_BIN_LOG::find_first_log_not_in_gtid_set(char *binlog_file_name,
                                                   const Gtid_set *gtid_set,
                                                   Gtid *first_gtid,
                                                   const char **errmsg)
{
  DBUG_ENTER("MYSQL_BIN_LOG::gtid_read_start_binlog");
  /*
    Gather the set of files to be accessed.
  */
  list<string> filename_list;
  LOG_INFO linfo;
  int error;

  list<string>::reverse_iterator rit;
  Gtid_set binlog_previous_gtid_set(gtid_set->get_sid_map());

  mysql_mutex_lock(&LOCK_index);
  for (error= find_log_pos(&linfo, NULL, false/*need_lock_index=false*/);
       !error; error= find_next_log(&linfo, false/*need_lock_index=false*/))
  {
    DBUG_PRINT("info", ("read log filename '%s'", linfo.log_file_name));
    filename_list.push_back(string(linfo.log_file_name));
  }
  mysql_mutex_unlock(&LOCK_index);
  if (error != LOG_INFO_EOF)
  {
    *errmsg= "Failed to read the binary log index file while "
      "looking for the oldest binary log that contains any GTID "
      "that is not in the given gtid set";
    error= -1;
    goto end;
  }

  if (filename_list.empty())
  {
    *errmsg= "Could not find first log file name in binary log index file "
      "while looking for the oldest binary log that contains any GTID "
      "that is not in the given gtid set";
    error= -2;
    goto end;
  }

  /*
    Iterate over all the binary logs in reverse order, and read only
    the Previous_gtids_log_event, to find the first one, that is the
    subset of the given gtid set. Since every binary log begins with
    a Previous_gtids_log_event, that contains all GTIDs in all
    previous binary logs.
    We also ask for the first GTID in the binary log to know if we
    should send the FD event with the "created" field cleared or not.
  */
  DBUG_PRINT("info", ("Iterating backwards through binary logs, and reading "
                      "only the Previous_gtids_log_event, to find the first "
                      "one, that is the subset of the given gtid set."));
  rit= filename_list.rbegin();
  error= 0;
  while (rit != filename_list.rend())
  {
    const char *filename= rit->c_str();
    DBUG_PRINT("info", ("Read Previous_gtids_log_event from filename='%s'",
                        filename));
    switch (read_gtids_from_binlog(filename, NULL, &binlog_previous_gtid_set,
                                   first_gtid, NULL/* last_gtid */,
                                   binlog_previous_gtid_set.get_sid_map(),
                                   opt_master_verify_checksum))
    {
    case ERROR:
      *errmsg= "Error reading header of binary log while looking for "
        "the oldest binary log that contains any GTID that is not in "
        "the given gtid set";
      error= -3;
      goto end;
    case NO_GTIDS:
      *errmsg= "Found old binary log without GTIDs while looking for "
        "the oldest binary log that contains any GTID that is not in "
        "the given gtid set";
      error= -4;
      goto end;
    case GOT_GTIDS:
    case GOT_PREVIOUS_GTIDS:
      if (binlog_previous_gtid_set.is_subset(gtid_set))
      {
        strcpy(binlog_file_name, filename);
        /*
          Verify that the selected binlog is not the first binlog,
        */
        DBUG_EXECUTE_IF("slave_reconnect_with_gtid_set_executed",
                        DBUG_ASSERT(strcmp(filename_list.begin()->c_str(),
                                           binlog_file_name) != 0););
        goto end;
      }
    case TRUNCATED:
      break;
    }
    binlog_previous_gtid_set.clear();

    rit++;
  }

  if (rit == filename_list.rend())
  {
    *errmsg= ER(ER_MASTER_HAS_PURGED_REQUIRED_GTIDS);
    error= -5;
  }

end:
  if (error)
    DBUG_PRINT("error", ("'%s'", *errmsg));
  filename_list.clear();
  DBUG_PRINT("info", ("returning %d", error));
  DBUG_RETURN(error != 0 ? true : false);
}

bool MYSQL_BIN_LOG::init_gtid_sets(Gtid_set *all_gtids, Gtid_set *lost_gtids,
                                   Gtid *last_gtid, bool verify_checksum,
                                   bool need_lock, bool is_server_starting)
{
  DBUG_ENTER("MYSQL_BIN_LOG::init_gtid_sets");
  DBUG_PRINT("info", ("lost_gtids=%p; so we are recovering a %s log",
                      lost_gtids, lost_gtids == NULL ? "relay" : "binary"));

  /*
    Acquires the necessary locks to ensure that logs are not either
    removed or updated when we are reading from it.
  */
  if (need_lock)
  {
    // We don't need LOCK_log if we are only going to read the initial
    // Prevoius_gtids_log_event and ignore the Gtid_log_events.
    if (all_gtids != NULL)
      mysql_mutex_lock(&LOCK_log);
    mysql_mutex_lock(&LOCK_index);
    global_sid_lock->wrlock();
  }
  else
  {
    if (all_gtids != NULL)
      mysql_mutex_assert_owner(&LOCK_log);
    mysql_mutex_assert_owner(&LOCK_index);
    global_sid_lock->assert_some_wrlock();
  }

  // Gather the set of files to be accessed.
  list<string> filename_list;
  LOG_INFO linfo;
  int error;

  list<string>::iterator it;
  list<string>::reverse_iterator rit;
  bool reached_first_file= false;

  /* Initialize the sid_map to be used in read_gtids_from_binlog */
  Sid_map *sid_map= NULL;
  if (all_gtids)
    sid_map= all_gtids->get_sid_map();
  else if (lost_gtids)
    sid_map= lost_gtids->get_sid_map();

  for (error= find_log_pos(&linfo, NULL, false/*need_lock_index=false*/); !error;
       error= find_next_log(&linfo, false/*need_lock_index=false*/))
  {
    DBUG_PRINT("info", ("read log filename '%s'", linfo.log_file_name));
    filename_list.push_back(string(linfo.log_file_name));
  }
  if (error != LOG_INFO_EOF)
  {
    DBUG_PRINT("error", ("Error reading binlog index"));
    goto end;
  }
  /*
    On server starting, one new empty binlog file is created and
    its file name is put into index file before initializing
    GLOBAL.GTID_EXECUTED AND GLOBAL.GTID_PURGED, it is not the
    last binlog file before the server restarts, so we remove
    its file name from filename_list.
  */
  if (is_server_starting && !is_relay_log && !filename_list.empty())
    filename_list.pop_back();

  error= 0;

  if (all_gtids != NULL)
  {
    DBUG_PRINT("info", ("Iterating backwards through binary logs, looking for the last binary log that contains a Previous_gtids_log_event."));
    // Iterate over all files in reverse order until we find one that
    // contains a Previous_gtids_log_event.
    rit= filename_list.rbegin();
    bool got_gtids= false;
    reached_first_file= (rit == filename_list.rend());
    DBUG_PRINT("info", ("filename='%s' reached_first_file=%d",
                        rit->c_str(), reached_first_file));
    while ((!got_gtids || (last_gtid && last_gtid->empty()))
           && !reached_first_file)
    {
      const char *filename= rit->c_str();
      rit++;
      reached_first_file= (rit == filename_list.rend());
      DBUG_PRINT("info", ("filename='%s' got_gtids=%d reached_first_file=%d",
                          filename, got_gtids, reached_first_file));
      switch (read_gtids_from_binlog(filename, got_gtids ? NULL : all_gtids,
                                     reached_first_file ? lost_gtids : NULL,
                                     NULL/* first_gtid */, last_gtid,
                                     sid_map, verify_checksum))
      {
        case ERROR:
        {
          error= 1;
          goto end;
        }
        case GOT_GTIDS:
        case GOT_PREVIOUS_GTIDS:
        {
          got_gtids= true;
          break;
        }
        case NO_GTIDS:
        {
          /*
            If the simplified_binlog_gtid_recovery is enabled, and the
            last binary log does not contain any GTID event, do not
            read any more binary logs, GLOBAL.GTID_EXECUTED and
            GLOBAL.GTID_PURGED should be empty in the case. Otherwise,
            initialize GTID_EXECUTED as usual.
          */
          if (simplified_binlog_gtid_recovery && !is_relay_log)
          {
            DBUG_ASSERT(all_gtids->is_empty() && lost_gtids->is_empty());
            goto end;
          }
          /*FALLTHROUGH*/
        }
        case TRUNCATED:
        {
          break;
        }
      }
    }
  }
  if (lost_gtids != NULL && !reached_first_file)
  {
    DBUG_PRINT("info", ("Iterating forwards through binary logs, looking for the first binary log that contains a Previous_gtids_log_event."));
    for (it= filename_list.begin(); it != filename_list.end(); it++)
    {
      const char *filename= it->c_str();
      DBUG_PRINT("info", ("filename='%s'", filename));
      switch (read_gtids_from_binlog(filename, NULL, lost_gtids,
                                     NULL/* first_gtid */, NULL/* last_gtid */,
                                     sid_map, verify_checksum))
      {
        case ERROR:
        {
          error= 1;
          /*FALLTHROUGH*/
        }
        case GOT_GTIDS:
        {
          goto end;
        }
        case NO_GTIDS:
        {
          /*
            If the simplified_binlog_gtid_recovery is enabled, and the
            first binary log does not contain any GTID event, do not
            read any more binary logs, GLOBAL.GTID_PURGED should be
            empty in the case.
          */
          if (simplified_binlog_gtid_recovery && !is_relay_log)
          {
            DBUG_ASSERT(lost_gtids->is_empty());
            goto end;
          }
          /*FALLTHROUGH*/
        }
        case GOT_PREVIOUS_GTIDS:
        case TRUNCATED:
        {
          break;
        }
      }
    }
  }
end:
  if (all_gtids)
    all_gtids->dbug_print("all_gtids");
  if (lost_gtids)
    lost_gtids->dbug_print("lost_gtids");
  if (need_lock)
  {
    global_sid_lock->unlock();
    mysql_mutex_unlock(&LOCK_index);
    if (all_gtids != NULL)
      mysql_mutex_unlock(&LOCK_log);
  }
  filename_list.clear();
  DBUG_PRINT("info", ("returning %d", error));
  DBUG_RETURN(error != 0 ? true : false);
}


/**
  Open a (new) binlog file.

  - Open the log file and the index file. Register the new
  file name in it
  - When calling this when the file is in use, you must have a locks
  on LOCK_log and LOCK_index.

  @retval
    0	ok
  @retval
    1	error
*/

bool MYSQL_BIN_LOG::open_binlog(const char *log_name,
                                const char *new_name,
                                ulong max_size_arg,
                                bool null_created_arg,
                                bool need_lock_index,
                                bool need_sid_lock,
                                Format_description_log_event *extra_description_event)
{
  // lock_index must be acquired *before* sid_lock.
  DBUG_ASSERT(need_sid_lock || !need_lock_index);
  DBUG_ENTER("MYSQL_BIN_LOG::open_binlog(const char *, ...)");
  DBUG_PRINT("enter",("name: %s", log_name));

  mysql_mutex_assert_owner(get_log_lock());

  if (init_and_set_log_file_name(log_name, new_name))
  {
    sql_print_error("MYSQL_BIN_LOG::open failed to generate new file name.");
    DBUG_RETURN(1);
  }

  DEBUG_SYNC(current_thd, "after_log_file_name_initialized");

#ifdef HAVE_REPLICATION
  if (open_purge_index_file(TRUE) ||
      register_create_index_entry(log_file_name) ||
      sync_purge_index_file() ||
      DBUG_EVALUATE_IF("fault_injection_registering_index", 1, 0))
  {
    /**
      @todo: although this was introduced to appease valgrind
      when injecting emulated faults using fault_injection_registering_index
      it may be good to consider what actually happens when
      open_purge_index_file succeeds but register or sync fails.

      Perhaps we might need the code below in MYSQL_BIN_LOG::cleanup
      for "real life" purposes as well? 
    */
    DBUG_EXECUTE_IF("fault_injection_registering_index", {
      if (my_b_inited(&purge_index_file))
      {
        end_io_cache(&purge_index_file);
        my_close(purge_index_file.file, MYF(0));
      }
    });

    sql_print_error("MYSQL_BIN_LOG::open failed to sync the index file.");
    DBUG_RETURN(1);
  }
  DBUG_EXECUTE_IF("crash_create_non_critical_before_update_index", DBUG_SUICIDE(););
#endif

  write_error= 0;

  /* open the main log file */
  if (open(
#ifdef HAVE_PSI_INTERFACE
                      m_key_file_log,
#endif
                      log_name, new_name))
  {
#ifdef HAVE_REPLICATION
    close_purge_index_file();
#endif
    DBUG_RETURN(1);                            /* all warnings issued */
  }

  max_size= max_size_arg;

  open_count++;

  bool write_file_name_to_index_file=0;

  /* This must be before goto err. */
  Format_description_log_event s(BINLOG_VERSION);

  if (!my_b_filelength(&log_file))
  {
    /*
      The binary log file was empty (probably newly created)
      This is the normal case and happens when the user doesn't specify
      an extension for the binary log files.
      In this case we write a standard header to it.
    */
    if (my_b_safe_write(&log_file, (uchar*) BINLOG_MAGIC,
                        BIN_LOG_HEADER_SIZE))
      goto err;
    bytes_written+= BIN_LOG_HEADER_SIZE;
    write_file_name_to_index_file= 1;
  }

  /*
    don't set LOG_EVENT_BINLOG_IN_USE_F for SEQ_READ_APPEND io_cache
    as we won't be able to reset it later
  */
  if (io_cache_type == WRITE_CACHE)
    s.flags |= LOG_EVENT_BINLOG_IN_USE_F;
  s.checksum_alg= is_relay_log ?
    /* relay-log */
    /* inherit master's A descriptor if one has been received */
    (relay_log_checksum_alg=
     (relay_log_checksum_alg != BINLOG_CHECKSUM_ALG_UNDEF) ?
     relay_log_checksum_alg :
     /* otherwise use slave's local preference of RL events verification */
     (opt_slave_sql_verify_checksum == 0) ?
     static_cast<uint8>(BINLOG_CHECKSUM_ALG_OFF) :
     static_cast<uint8>(binlog_checksum_options)):
    /* binlog */
    static_cast<uint8>(binlog_checksum_options);
  DBUG_ASSERT(s.checksum_alg != BINLOG_CHECKSUM_ALG_UNDEF);
  if (!s.is_valid())
    goto err;
  s.dont_set_created= null_created_arg;
  /* Set LOG_EVENT_RELAY_LOG_F flag for relay log's FD */
  if (is_relay_log)
    s.set_relay_log_event();
  if (s.write(&log_file))
    goto err;
  bytes_written+= s.data_written;
  /*
    We need to revisit this code and improve it.
    See further comments in the mysqld.
    /Alfranio
  */
  if (current_thd && gtid_mode > 0)
  {
    Gtid_set logged_gtids_binlog(global_sid_map, global_sid_lock);
    Gtid_set* previous_logged_gtids;

    if (is_relay_log)
      previous_logged_gtids= previous_gtid_set_relaylog;
    else
      previous_logged_gtids= &logged_gtids_binlog;

    if (need_sid_lock)
      global_sid_lock->wrlock();
    else
      global_sid_lock->assert_some_wrlock();
<<<<<<< HEAD

    if (!is_relay_log)
    {
      const Gtid_set *executed_gtids= gtid_state->get_executed_gtids();
      const Gtid_set *gtids_only_in_table=
        gtid_state->get_gtids_only_in_table();
      /* logged_gtids_binlog= executed_gtids - gtids_only_in_table */
      if (logged_gtids_binlog.add_gtid_set(executed_gtids) !=
          RETURN_STATUS_OK)
      {
        if (need_sid_lock)
          global_sid_lock->unlock();
        goto err;
      }
      logged_gtids_binlog.remove_gtid_set(gtids_only_in_table);
    }
    Previous_gtids_log_event prev_gtids_ev(previous_logged_gtids);

=======
    Previous_gtids_log_event prev_gtids_ev(previous_gtid_set);
    if (is_relay_log)
      prev_gtids_ev.set_relay_log_event();
>>>>>>> a326c621
    if (need_sid_lock)
      global_sid_lock->unlock();
    prev_gtids_ev.checksum_alg= s.checksum_alg;
    if (prev_gtids_ev.write(&log_file))
      goto err;
    bytes_written+= prev_gtids_ev.data_written;
  }
  if (extra_description_event &&
      extra_description_event->binlog_version>=4)
  {
    /*
      This is a relay log written to by the I/O slave thread.
      Write the event so that others can later know the format of this relay
      log.
      Note that this event is very close to the original event from the
      master (it has binlog version of the master, event types of the
      master), so this is suitable to parse the next relay log's event. It
      has been produced by
      Format_description_log_event::Format_description_log_event(char* buf,).
      Why don't we want to write the mi_description_event if this
      event is for format<4 (3.23 or 4.x): this is because in that case, the
      mi_description_event describes the data received from the
      master, but not the data written to the relay log (*conversion*),
      which is in format 4 (slave's).
    */
    /*
      Set 'created' to 0, so that in next relay logs this event does not
      trigger cleaning actions on the slave in
      Format_description_log_event::apply_event_impl().
    */
    extra_description_event->created= 0;
    /* Don't set log_pos in event header */
    extra_description_event->set_artificial_event();

    if (extra_description_event->write(&log_file))
      goto err;
    bytes_written+= extra_description_event->data_written;
  }
  if (flush_io_cache(&log_file) ||
      mysql_file_sync(log_file.file, MYF(MY_WME)))
    goto err;
  
  if (write_file_name_to_index_file)
  {
#ifdef HAVE_REPLICATION
    DBUG_EXECUTE_IF("crash_create_critical_before_update_index", DBUG_SUICIDE(););
#endif

    DBUG_ASSERT(my_b_inited(&index_file) != 0);

    /*
      The new log file name is appended into crash safe index file after
      all the content of index file is copyed into the crash safe index
      file. Then move the crash safe index file to index file.
    */
    DBUG_EXECUTE_IF("simulate_disk_full_on_open_binlog",
                    {DBUG_SET("+d,simulate_no_free_space_error");});
    if (DBUG_EVALUATE_IF("fault_injection_updating_index", 1, 0) ||
        add_log_to_index((uchar*) log_file_name, strlen(log_file_name),
                         need_lock_index))
    {
      DBUG_EXECUTE_IF("simulate_disk_full_on_open_binlog",
                      {
                        DBUG_SET("-d,simulate_file_write_error");
                        DBUG_SET("-d,simulate_no_free_space_error");
                        DBUG_SET("-d,simulate_disk_full_on_open_binlog");
                      });
      goto err;
    }

#ifdef HAVE_REPLICATION
    DBUG_EXECUTE_IF("crash_create_after_update_index", DBUG_SUICIDE(););
#endif
  }

  log_state= LOG_OPENED;
  /*
    At every rotate memorize the last transaction counter state to use it as
    offset at logging the transaction logical timestamps.
  */
  max_committed_transaction.update_offset(transaction_counter.get_timestamp());
  transaction_counter.update_offset(transaction_counter.get_timestamp());
#ifdef HAVE_REPLICATION
  close_purge_index_file();
#endif

  update_binlog_end_pos();
  DBUG_RETURN(0);

err:
#ifdef HAVE_REPLICATION
  if (is_inited_purge_index_file())
    purge_index_entry(NULL, NULL, need_lock_index);
  close_purge_index_file();
#endif
  end_io_cache(&log_file);
  end_io_cache(&index_file);
  my_free(name);
  name= NULL;
  log_state= LOG_CLOSED;
  if (binlog_error_action == ABORT_SERVER)
  {
    THD *thd= current_thd;
    /*
      On fatal error when code enters here we should forcefully clear the
      previous errors so that a new critical error message can be pushed
      to the client side.
     */
    thd->clear_error();
    my_error(ER_BINLOG_LOGGING_IMPOSSIBLE, MYF(0), "Either disk is full or "
             "file system is read only while opening the binlog. Aborting the "
             "server");
    thd->protocol->end_statement();
    _exit(EXIT_FAILURE);
  }
  else
    sql_print_error("Could not use %s for logging (error %d). "
                    "Turning logging off for the whole duration of the MySQL "
                    "server process. To turn it on again: fix the cause, "
                    "shutdown the MySQL server and restart it.", name, errno);
  DBUG_RETURN(1);
}


/**
  Move crash safe index file to index file.

  @param need_lock_index If true, LOCK_index will be acquired;
  otherwise it should already be held.

  @retval 0 ok
  @retval -1 error
*/
int MYSQL_BIN_LOG::move_crash_safe_index_file_to_index_file(bool need_lock_index)
{
  int error= 0;
  File fd= -1;
  DBUG_ENTER("MYSQL_BIN_LOG::move_crash_safe_index_file_to_index_file");

  if (need_lock_index)
    mysql_mutex_lock(&LOCK_index);
  else
    mysql_mutex_assert_owner(&LOCK_index);

  if (my_b_inited(&index_file))
  {
    end_io_cache(&index_file);
    if (mysql_file_close(index_file.file, MYF(0)) < 0)
    {
      error= -1;
      sql_print_error("MYSQL_BIN_LOG::move_crash_safe_index_file_to_index_file "
                      "failed to close the index file.");
      goto err;
    }
    mysql_file_delete(key_file_binlog_index, index_file_name, MYF(MY_WME));
  }

  DBUG_EXECUTE_IF("crash_create_before_rename_index_file", DBUG_SUICIDE(););
  if (my_rename(crash_safe_index_file_name, index_file_name, MYF(MY_WME)))
  {
    error= -1;
    sql_print_error("MYSQL_BIN_LOG::move_crash_safe_index_file_to_index_file "
                    "failed to move crash_safe_index_file to index file.");
    goto err;
  }
  DBUG_EXECUTE_IF("crash_create_after_rename_index_file", DBUG_SUICIDE(););

  if ((fd= mysql_file_open(key_file_binlog_index,
                           index_file_name,
                           O_RDWR | O_CREAT | O_BINARY,
                           MYF(MY_WME))) < 0 ||
           mysql_file_sync(fd, MYF(MY_WME)) ||
           init_io_cache(&index_file, fd, IO_SIZE, READ_CACHE,
                         mysql_file_seek(fd, 0L, MY_SEEK_END, MYF(0)),
                                         0, MYF(MY_WME | MY_WAIT_IF_FULL)))
  {
    error= -1;
    sql_print_error("MYSQL_BIN_LOG::move_crash_safe_index_file_to_index_file "
                    "failed to open the index file.");
    goto err;
  }

err:
  if (need_lock_index)
    mysql_mutex_unlock(&LOCK_index);
  DBUG_RETURN(error);
}


/**
  Append log file name to index file.

  - To make crash safe, we copy all the content of index file
  to crash safe index file firstly and then append the log
  file name to the crash safe index file. Finally move the
  crash safe index file to index file.

  @retval
    0   ok
  @retval
    -1   error
*/
int MYSQL_BIN_LOG::add_log_to_index(uchar* log_name,
                                    size_t log_name_len, bool need_lock_index)
{
  DBUG_ENTER("MYSQL_BIN_LOG::add_log_to_index");

  if (open_crash_safe_index_file())
  {
    sql_print_error("MYSQL_BIN_LOG::add_log_to_index failed to "
                    "open the crash safe index file.");
    goto err;
  }

  if (copy_file(&index_file, &crash_safe_index_file, 0))
  {
    sql_print_error("MYSQL_BIN_LOG::add_log_to_index failed to "
                    "copy index file to crash safe index file.");
    goto err;
  }

  if (my_b_write(&crash_safe_index_file, log_name, log_name_len) ||
      my_b_write(&crash_safe_index_file, (uchar*) "\n", 1) ||
      flush_io_cache(&crash_safe_index_file) ||
      mysql_file_sync(crash_safe_index_file.file, MYF(MY_WME)))
  {
    sql_print_error("MYSQL_BIN_LOG::add_log_to_index failed to "
                    "append log file name: %s, to crash "
                    "safe index file.", log_name);
    goto err;
  }

  if (close_crash_safe_index_file())
  {
    sql_print_error("MYSQL_BIN_LOG::add_log_to_index failed to "
                    "close the crash safe index file.");
    goto err;
  }

  if (move_crash_safe_index_file_to_index_file(need_lock_index))
  {
    sql_print_error("MYSQL_BIN_LOG::add_log_to_index failed to "
                    "move crash safe index file to index file.");
    goto err;
  }

  DBUG_RETURN(0);

err:
  DBUG_RETURN(-1);
}

int MYSQL_BIN_LOG::get_current_log(LOG_INFO* linfo)
{
  mysql_mutex_lock(&LOCK_log);
  int ret = raw_get_current_log(linfo);
  mysql_mutex_unlock(&LOCK_log);
  return ret;
}

int MYSQL_BIN_LOG::raw_get_current_log(LOG_INFO* linfo)
{
  strmake(linfo->log_file_name, log_file_name, sizeof(linfo->log_file_name)-1);
  linfo->pos = my_b_tell(&log_file);
  return 0;
}

bool MYSQL_BIN_LOG::check_write_error(THD *thd)
{
  DBUG_ENTER("MYSQL_BIN_LOG::check_write_error");

  bool checked= FALSE;

  if (!thd->is_error())
    DBUG_RETURN(checked);

  switch (thd->get_stmt_da()->mysql_errno())
  {
    case ER_TRANS_CACHE_FULL:
    case ER_STMT_CACHE_FULL:
    case ER_ERROR_ON_WRITE:
    case ER_BINLOG_LOGGING_IMPOSSIBLE:
      checked= TRUE;
    break;
  }
  DBUG_PRINT("return", ("checked: %s", YESNO(checked)));
  DBUG_RETURN(checked);
}

void MYSQL_BIN_LOG::set_write_error(THD *thd, bool is_transactional)
{
  DBUG_ENTER("MYSQL_BIN_LOG::set_write_error");

  write_error= 1;

  if (check_write_error(thd))
    DBUG_VOID_RETURN;

  if (my_errno == EFBIG)
  {
    if (is_transactional)
    {
      my_message(ER_TRANS_CACHE_FULL, ER(ER_TRANS_CACHE_FULL), MYF(MY_WME));
    }
    else
    {
      my_message(ER_STMT_CACHE_FULL, ER(ER_STMT_CACHE_FULL), MYF(MY_WME));
    }
  }
  else
  {
    char errbuf[MYSYS_STRERROR_SIZE];
    my_error(ER_ERROR_ON_WRITE, MYF(MY_WME), name,
             errno, my_strerror(errbuf, sizeof(errbuf), errno));
  }

  DBUG_VOID_RETURN;
}

/**
  Find the position in the log-index-file for the given log name.

  @param[out] linfo The found log file name will be stored here, along
  with the byte offset of the next log file name in the index file.
  @param log_name Filename to find in the index file, or NULL if we
  want to read the first entry.
  @param need_lock_index If false, this function acquires LOCK_index;
  otherwise the lock should already be held by the caller.

  @note
    On systems without the truncate function the file will end with one or
    more empty lines.  These will be ignored when reading the file.

  @retval
    0			ok
  @retval
    LOG_INFO_EOF	        End of log-index-file found
  @retval
    LOG_INFO_IO		Got IO error while reading file
*/

int MYSQL_BIN_LOG::find_log_pos(LOG_INFO *linfo, const char *log_name,
                                bool need_lock_index)
{
  int error= 0;
  char *full_fname= linfo->log_file_name;
  char full_log_name[FN_REFLEN], fname[FN_REFLEN];
  size_t log_name_len= 0, fname_len= 0;
  DBUG_ENTER("find_log_pos");
  full_log_name[0]= full_fname[0]= 0;

  /*
    Mutex needed because we need to make sure the file pointer does not
    move from under our feet
  */
  if (need_lock_index)
    mysql_mutex_lock(&LOCK_index);
  else
    mysql_mutex_assert_owner(&LOCK_index);

  // extend relative paths for log_name to be searched
  if (log_name)
  {
    if(normalize_binlog_name(full_log_name, log_name, is_relay_log))
    {
      error= LOG_INFO_EOF;
      goto end;
    }
  }

  log_name_len= log_name ? strlen(full_log_name) : 0;
  DBUG_PRINT("enter", ("log_name: %s, full_log_name: %s", 
                       log_name ? log_name : "NULL", full_log_name));

  /* As the file is flushed, we can't get an error here */
  my_b_seek(&index_file, (my_off_t) 0);

  for (;;)
  {
    size_t length;
    my_off_t offset= my_b_tell(&index_file);

    DBUG_EXECUTE_IF("simulate_find_log_pos_error",
                    error=  LOG_INFO_EOF; break;);
    /* If we get 0 or 1 characters, this is the end of the file */
    if ((length= my_b_gets(&index_file, fname, FN_REFLEN)) <= 1)
    {
      /* Did not find the given entry; Return not found or error */
      error= !index_file.error ? LOG_INFO_EOF : LOG_INFO_IO;
      break;
    }

    // extend relative paths and match against full path
    if (normalize_binlog_name(full_fname, fname, is_relay_log))
    {
      error= LOG_INFO_EOF;
      break;
    }
    fname_len= strlen(full_fname);

    // if the log entry matches, null string matching anything
    if (!log_name ||
       (log_name_len == fname_len &&
       !memcmp(full_fname, full_log_name, log_name_len)))
    {
      DBUG_PRINT("info", ("Found log file entry"));
      linfo->index_file_start_offset= offset;
      linfo->index_file_offset = my_b_tell(&index_file);
      break;
    }
    linfo->entry_index++;
  }

end:  
  if (need_lock_index)
    mysql_mutex_unlock(&LOCK_index);
  DBUG_RETURN(error);
}


/**
  Find the position in the log-index-file for the given log name.

  @param[out] linfo The filename will be stored here, along with the
  byte offset of the next filename in the index file.

  @param need_lock_index If true, LOCK_index will be acquired;
  otherwise it should already be held by the caller.

  @note
    - Before calling this function, one has to call find_log_pos()
    to set up 'linfo'
    - Mutex needed because we need to make sure the file pointer does not move
    from under our feet

  @retval 0 ok
  @retval LOG_INFO_EOF End of log-index-file found
  @retval LOG_INFO_IO Got IO error while reading file
*/
int MYSQL_BIN_LOG::find_next_log(LOG_INFO* linfo, bool need_lock_index)
{
  int error= 0;
  size_t length;
  char fname[FN_REFLEN];
  char *full_fname= linfo->log_file_name;

  if (need_lock_index)
    mysql_mutex_lock(&LOCK_index);
  else
    mysql_mutex_assert_owner(&LOCK_index);

  /* As the file is flushed, we can't get an error here */
  my_b_seek(&index_file, linfo->index_file_offset);

  linfo->index_file_start_offset= linfo->index_file_offset;
  if ((length=my_b_gets(&index_file, fname, FN_REFLEN)) <= 1)
  {
    error = !index_file.error ? LOG_INFO_EOF : LOG_INFO_IO;
    goto err;
  }

  if (fname[0] != 0)
  {
    if(normalize_binlog_name(full_fname, fname, is_relay_log))
    {
      error= LOG_INFO_EOF;
      goto err;
    }
    length= strlen(full_fname);
  }

  linfo->index_file_offset= my_b_tell(&index_file);

err:
  if (need_lock_index)
    mysql_mutex_unlock(&LOCK_index);
  return error;
}

/**
  Find the relay log name following the given name from relay log index file.

  @param[in|out] log_name  The name is full path name.

  @return return 0 if it finds next relay log. Otherwise return the error code.
*/
int MYSQL_BIN_LOG::find_next_relay_log(char log_name[FN_REFLEN+1])
{
  LOG_INFO info;
  int error;
  char relative_path_name[FN_REFLEN+1];

  if (fn_format(relative_path_name, log_name+dirname_length(log_name),
                mysql_data_home, "", 0)
      == NullS)
    return 1;

  mysql_mutex_lock(&LOCK_index);

  error= find_log_pos(&info, relative_path_name, false);
  if (error == 0)
  {
    error= find_next_log(&info, false);
    if (error == 0)
      strcpy(log_name, info.log_file_name);
  }

  mysql_mutex_unlock(&LOCK_index);
  return error;
}

/**
  Removes files, as part of a RESET MASTER or RESET SLAVE statement,
  by deleting all logs refered to in the index file. Then, it starts
  writing to a new log file.

  The new index file will only contain this file.

  @param thd Thread

  @note
    If not called from slave thread, write start event to new log

  @retval
    0	ok
  @retval
    1   error
*/
bool MYSQL_BIN_LOG::reset_logs(THD* thd, bool delete_only)
{
  LOG_INFO linfo;
  bool error=0;
  int err;
  const char* save_name;
  DBUG_ENTER("reset_logs");

  /*
    Flush logs for storage engines, so that the last transaction
    is fsynced inside storage engines.
  */
  if (ha_flush_logs(NULL))
    DBUG_RETURN(1);

  ha_reset_logs(thd);

  /*
    We need to get both locks to be sure that no one is trying to
    write to the index log file.
  */
  mysql_mutex_lock(&LOCK_log);
  mysql_mutex_lock(&LOCK_index);

  global_sid_lock->wrlock();

  /* Save variables so that we can reopen the log */
  save_name=name;
  name=0;					// Protect against free
  close(LOG_CLOSE_TO_BE_OPENED);

  /*
    First delete all old log files and then update the index file.
    As we first delete the log files and do not use sort of logging,
    a crash may lead to an inconsistent state where the index has
    references to non-existent files.

    We need to invert the steps and use the purge_index_file methods
    in order to make the operation safe.
  */

  if ((err= find_log_pos(&linfo, NullS, false/*need_lock_index=false*/)) != 0)
  {
    uint errcode= purge_log_get_error_code(err);
    sql_print_error("Failed to locate old binlog or relay log files");
    my_message(errcode, ER(errcode), MYF(0));
    error= 1;
    goto err;
  }

  for (;;)
  {
    if ((error= my_delete_allow_opened(linfo.log_file_name, MYF(0))) != 0)
    {
      if (my_errno == ENOENT) 
      {
        push_warning_printf(current_thd, Sql_condition::SL_WARNING,
                            ER_LOG_PURGE_NO_FILE, ER(ER_LOG_PURGE_NO_FILE),
                            linfo.log_file_name);
        sql_print_information("Failed to delete file '%s'",
                              linfo.log_file_name);
        my_errno= 0;
        error= 0;
      }
      else
      {
        push_warning_printf(current_thd, Sql_condition::SL_WARNING,
                            ER_BINLOG_PURGE_FATAL_ERR,
                            "a problem with deleting %s; "
                            "consider examining correspondence "
                            "of your binlog index file "
                            "to the actual binlog files",
                            linfo.log_file_name);
        error= 1;
        goto err;
      }
    }
    if (find_next_log(&linfo, false/*need_lock_index=false*/))
      break;
  }

  /* Start logging with a new file */
  close(LOG_CLOSE_INDEX | LOG_CLOSE_TO_BE_OPENED);
  if ((error= my_delete_allow_opened(index_file_name, MYF(0))))	// Reset (open will update)
  {
    if (my_errno == ENOENT) 
    {
      push_warning_printf(current_thd, Sql_condition::SL_WARNING,
                          ER_LOG_PURGE_NO_FILE, ER(ER_LOG_PURGE_NO_FILE),
                          index_file_name);
      sql_print_information("Failed to delete file '%s'",
                            index_file_name);
      my_errno= 0;
      error= 0;
    }
    else
    {
      push_warning_printf(current_thd, Sql_condition::SL_WARNING,
                          ER_BINLOG_PURGE_FATAL_ERR,
                          "a problem with deleting %s; "
                          "consider examining correspondence "
                          "of your binlog index file "
                          "to the actual binlog files",
                          index_file_name);
      error= 1;
      goto err;
    }
  }

#ifdef HAVE_REPLICATION
  /*
    For relay logs we clear the gtid state assosiated per channel(i.e rli)
    in the purge_relay_logs()
  */
  if (!is_relay_log)
  {
    if(gtid_state->clear(thd))
    {
      error= 1;
      goto err;
    }
    // don't clear global_sid_map because it's used by the relay log too
    if (gtid_state->init() != 0)
      goto err;
  }
#endif

  if (!delete_only)
  {
    if (!open_index_file(index_file_name, 0, false/*need_lock_index=false*/))
    if ((error= open_binlog(save_name, 0,
                            max_size, false,
                            false/*need_lock_index=false*/,
                            false/*need_sid_lock=false*/,
                            NULL)))
      goto err;
  }
  my_free((void *) save_name);

err:
  if (error == 1)
    name= const_cast<char*>(save_name);
  global_sid_lock->unlock();
  mysql_mutex_unlock(&LOCK_index);
  mysql_mutex_unlock(&LOCK_log);
  DBUG_RETURN(error);
}


/**
  Set the name of crash safe index file.

  @retval
    0   ok
  @retval
    1   error
*/
int MYSQL_BIN_LOG::set_crash_safe_index_file_name(const char *base_file_name)
{
  int error= 0;
  DBUG_ENTER("MYSQL_BIN_LOG::set_crash_safe_index_file_name");
  if (fn_format(crash_safe_index_file_name, base_file_name, mysql_data_home,
                ".index_crash_safe", MYF(MY_UNPACK_FILENAME | MY_SAFE_PATH |
                                         MY_REPLACE_EXT)) == NULL)
  {
    error= 1;
    sql_print_error("MYSQL_BIN_LOG::set_crash_safe_index_file_name failed "
                    "to set file name.");
  }
  DBUG_RETURN(error);
}


/**
  Open a (new) crash safe index file.

  @note
    The crash safe index file is a special file
    used for guaranteeing index file crash safe.
  @retval
    0   ok
  @retval
    1   error
*/
int MYSQL_BIN_LOG::open_crash_safe_index_file()
{
  int error= 0;
  File file= -1;

  DBUG_ENTER("MYSQL_BIN_LOG::open_crash_safe_index_file");

  if (!my_b_inited(&crash_safe_index_file))
  {
    if ((file= my_open(crash_safe_index_file_name, O_RDWR | O_CREAT | O_BINARY,
                       MYF(MY_WME))) < 0  ||
        init_io_cache(&crash_safe_index_file, file, IO_SIZE, WRITE_CACHE,
                      0, 0, MYF(MY_WME | MY_NABP | MY_WAIT_IF_FULL)))
    {
      error= 1;
      sql_print_error("MYSQL_BIN_LOG::open_crash_safe_index_file failed "
                      "to open temporary index file.");
    }
  }
  DBUG_RETURN(error);
}


/**
  Close the crash safe index file.

  @note
    The crash safe file is just closed, is not deleted.
    Because it is moved to index file later on.
  @retval
    0   ok
  @retval
    1   error
*/
int MYSQL_BIN_LOG::close_crash_safe_index_file()
{
  int error= 0;

  DBUG_ENTER("MYSQL_BIN_LOG::close_crash_safe_index_file");

  if (my_b_inited(&crash_safe_index_file))
  {
    end_io_cache(&crash_safe_index_file);
    error= my_close(crash_safe_index_file.file, MYF(0));
  }
  memset(&crash_safe_index_file, 0, sizeof(crash_safe_index_file));

  DBUG_RETURN(error);
}


/**
  Delete relay log files prior to rli->group_relay_log_name
  (i.e. all logs which are not involved in a non-finished group
  (transaction)), remove them from the index file and start on next
  relay log.

  IMPLEMENTATION

  - You must hold rli->data_lock before calling this function, since
    it writes group_relay_log_pos and similar fields of
    Relay_log_info.
  - Protects index file with LOCK_index
  - Delete relevant relay log files
  - Copy all file names after these ones to the front of the index file
  - If the OS has truncate, truncate the file, else fill it with \n'
  - Read the next file name from the index file and store in rli->linfo

  @param rli	       Relay log information
  @param included     If false, all relay logs that are strictly before
                      rli->group_relay_log_name are deleted ; if true, the
                      latter is deleted too (i.e. all relay logs
                      read by the SQL slave thread are deleted).

  @note
    - This is only called from the slave SQL thread when it has read
    all commands from a relay log and want to switch to a new relay log.
    - When this happens, we can be in an active transaction as
    a transaction can span over two relay logs
    (although it is always written as a single block to the master's binary
    log, hence cannot span over two master's binary logs).

  @retval
    0			ok
  @retval
    LOG_INFO_EOF	        End of log-index-file found
  @retval
    LOG_INFO_SEEK	Could not allocate IO cache
  @retval
    LOG_INFO_IO		Got IO error while reading file
*/

#ifdef HAVE_REPLICATION

int MYSQL_BIN_LOG::purge_first_log(Relay_log_info* rli, bool included)
{
  int error;
  char *to_purge_if_included= NULL;
  DBUG_ENTER("purge_first_log");

  DBUG_ASSERT(current_thd->system_thread == SYSTEM_THREAD_SLAVE_SQL);
  DBUG_ASSERT(is_relay_log);
  DBUG_ASSERT(is_open());
  DBUG_ASSERT(rli->slave_running == 1);
  DBUG_ASSERT(!strcmp(rli->linfo.log_file_name,rli->get_event_relay_log_name()));

  mysql_mutex_assert_owner(&rli->data_lock);

  mysql_mutex_lock(&LOCK_index);
  to_purge_if_included= my_strdup(key_memory_Relay_log_info_group_relay_log_name,
                                  rli->get_group_relay_log_name(), MYF(0));

  /*
    Read the next log file name from the index file and pass it back to
    the caller.
  */
  if((error=find_log_pos(&rli->linfo, rli->get_event_relay_log_name(),
                         false/*need_lock_index=false*/)) ||
     (error=find_next_log(&rli->linfo, false/*need_lock_index=false*/)))
  {
    char buff[22];
    sql_print_error("next log error: %d  offset: %s  log: %s included: %d",
                    error,
                    llstr(rli->linfo.index_file_offset,buff),
                    rli->get_event_relay_log_name(),
                    included);
    goto err;
  }

  /*
    Reset rli's coordinates to the current log.
  */
  rli->set_event_relay_log_pos(BIN_LOG_HEADER_SIZE);
  rli->set_event_relay_log_name(rli->linfo.log_file_name);

  /*
    If we removed the rli->group_relay_log_name file,
    we must update the rli->group* coordinates, otherwise do not touch it as the
    group's execution is not finished (e.g. COMMIT not executed)
  */
  if (included)
  {
    rli->set_group_relay_log_pos(BIN_LOG_HEADER_SIZE);
    rli->set_group_relay_log_name(rli->linfo.log_file_name);
    rli->notify_group_relay_log_name_update();
  }

  /* Store where we are in the new file for the execution thread */
  rli->flush_info(TRUE);

  DBUG_EXECUTE_IF("crash_before_purge_logs", DBUG_SUICIDE(););

  mysql_mutex_lock(&rli->log_space_lock);
  rli->relay_log.purge_logs(to_purge_if_included, included,
                            false/*need_lock_index=false*/,
                            false/*need_update_threads=false*/,
                            &rli->log_space_total, true);
  // Tell the I/O thread to take the relay_log_space_limit into account
  rli->ignore_log_space_limit= 0;
  mysql_mutex_unlock(&rli->log_space_lock);

  /*
    Ok to broadcast after the critical region as there is no risk of
    the mutex being destroyed by this thread later - this helps save
    context switches
  */
  mysql_cond_broadcast(&rli->log_space_cond);

  /*
   * Need to update the log pos because purge logs has been called 
   * after fetching initially the log pos at the begining of the method.
   */
  if((error=find_log_pos(&rli->linfo, rli->get_event_relay_log_name(),
                         false/*need_lock_index=false*/)))
  {
    char buff[22];
    sql_print_error("next log error: %d  offset: %s  log: %s included: %d",
                    error,
                    llstr(rli->linfo.index_file_offset,buff),
                    rli->get_group_relay_log_name(),
                    included);
    goto err;
  }

  /* If included was passed, rli->linfo should be the first entry. */
  DBUG_ASSERT(!included || rli->linfo.index_file_start_offset == 0);

err:
  my_free(to_purge_if_included);
  mysql_mutex_unlock(&LOCK_index);
  DBUG_RETURN(error);
}


/**
  Remove logs from index file.

  - To make crash safe, we copy the content of index file
  from index_file_start_offset recored in log_info to
  crash safe index file firstly and then move the crash
  safe index file to index file.

  @param linfo                  Store here the found log file name and
                                position to the NEXT log file name in
                                the index file.

  @param need_update_threads    If we want to update the log coordinates
                                of all threads. False for relay logs,
                                true otherwise.

  @retval
    0    ok
  @retval
    LOG_INFO_IO    Got IO error while reading/writing file
*/
int MYSQL_BIN_LOG::remove_logs_from_index(LOG_INFO* log_info, bool need_update_threads)
{
  if (open_crash_safe_index_file())
  {
    sql_print_error("MYSQL_BIN_LOG::remove_logs_from_index failed to "
                    "open the crash safe index file.");
    goto err;
  }

  if (copy_file(&index_file, &crash_safe_index_file,
                log_info->index_file_start_offset))
  {
    sql_print_error("MYSQL_BIN_LOG::remove_logs_from_index failed to "
                    "copy index file to crash safe index file.");
    goto err;
  }

  if (close_crash_safe_index_file())
  {
    sql_print_error("MYSQL_BIN_LOG::remove_logs_from_index failed to "
                    "close the crash safe index file.");
    goto err;
  }
  DBUG_EXECUTE_IF("fault_injection_copy_part_file", DBUG_SUICIDE(););

  if (move_crash_safe_index_file_to_index_file(false/*need_lock_index=false*/))
  {
    sql_print_error("MYSQL_BIN_LOG::remove_logs_from_index failed to "
                    "move crash safe index file to index file.");
    goto err;
  }

  // now update offsets in index file for running threads
  if (need_update_threads)
    adjust_linfo_offsets(log_info->index_file_start_offset);
  return 0;

err:
  return LOG_INFO_IO;
}

/**
  Remove all logs before the given log from disk and from the index file.

  @param to_log	      Delete all log file name before this file.
  @param included            If true, to_log is deleted too.
  @param need_lock_index
  @param need_update_threads If we want to update the log coordinates of
                             all threads. False for relay logs, true otherwise.
  @param freed_log_space     If not null, decrement this variable of
                             the amount of log space freed
  @param auto_purge          True if this is an automatic purge.

  @note
    If any of the logs before the deleted one is in use,
    only purge logs up to this one.

  @retval
    0			ok
  @retval
    LOG_INFO_EOF		to_log not found
    LOG_INFO_EMFILE             too many files opened
    LOG_INFO_FATAL              if any other than ENOENT error from
                                mysql_file_stat() or mysql_file_delete()
*/

int MYSQL_BIN_LOG::purge_logs(const char *to_log,
                              bool included,
                              bool need_lock_index,
                              bool need_update_threads,
                              ulonglong *decrease_log_space,
                              bool auto_purge)
{
  int error= 0, no_of_log_files_to_purge= 0, no_of_log_files_purged= 0;
  int no_of_threads_locking_log= 0;
  bool exit_loop= 0;
  LOG_INFO log_info;
  THD *thd= current_thd;
  DBUG_ENTER("purge_logs");
  DBUG_PRINT("info",("to_log= %s",to_log));

  if (need_lock_index)
    mysql_mutex_lock(&LOCK_index);
  else
    mysql_mutex_assert_owner(&LOCK_index);
  if ((error=find_log_pos(&log_info, to_log, false/*need_lock_index=false*/))) 
  {
    sql_print_error("MYSQL_BIN_LOG::purge_logs was called with file %s not "
                    "listed in the index.", to_log);
    goto err;
  }

  no_of_log_files_to_purge= log_info.entry_index;

  if ((error= open_purge_index_file(TRUE)))
  {
    sql_print_error("MYSQL_BIN_LOG::purge_logs failed to sync the index file.");
    goto err;
  }

  /*
    File name exists in index file; delete until we find this file
    or a file that is used.
  */
  if ((error=find_log_pos(&log_info, NullS, false/*need_lock_index=false*/)))
    goto err;

  while ((strcmp(to_log,log_info.log_file_name) || (exit_loop=included)))
  {
    if(is_active(log_info.log_file_name))
    {
      if(!auto_purge)
        push_warning_printf(thd, Sql_condition::SL_WARNING,
                            ER_WARN_PURGE_LOG_IS_ACTIVE,
                            ER(ER_WARN_PURGE_LOG_IS_ACTIVE),
                            log_info.log_file_name);
      break;
    }

    if ((no_of_threads_locking_log= log_in_use(log_info.log_file_name)))
    {
      if(!auto_purge)
        push_warning_printf(thd, Sql_condition::SL_WARNING,
                            ER_WARN_PURGE_LOG_IN_USE,
                            ER(ER_WARN_PURGE_LOG_IN_USE),
                            log_info.log_file_name,  no_of_threads_locking_log,
                            no_of_log_files_purged, no_of_log_files_to_purge);
      break;
    }
    no_of_log_files_purged++;

    if ((error= register_purge_index_entry(log_info.log_file_name)))
    {
      sql_print_error("MYSQL_BIN_LOG::purge_logs failed to copy %s to register file.",
                      log_info.log_file_name);
      goto err;
    }

    if (find_next_log(&log_info, false/*need_lock_index=false*/) || exit_loop)
      break;
  }

  DBUG_EXECUTE_IF("crash_purge_before_update_index", DBUG_SUICIDE(););

  if ((error= sync_purge_index_file()))
  {
    sql_print_error("MYSQL_BIN_LOG::purge_logs failed to flush register file.");
    goto err;
  }

  /* We know how many files to delete. Update index file. */
  if ((error=remove_logs_from_index(&log_info, need_update_threads)))
  {
    sql_print_error("MYSQL_BIN_LOG::purge_logs failed to update the index file");
    goto err;
  }

  // Update gtid_state->lost_gtids
  if (gtid_mode > 0 && !is_relay_log)
  {
    global_sid_lock->wrlock();
    error= init_gtid_sets(NULL,
                          const_cast<Gtid_set *>(gtid_state->get_lost_gtids()),
                          NULL,
                          opt_master_verify_checksum,
                          false/*false=don't need lock*/);
    global_sid_lock->unlock();
    if (error)
      goto err;
  }

  DBUG_EXECUTE_IF("crash_purge_critical_after_update_index", DBUG_SUICIDE(););

err:

  int error_index= 0, close_error_index= 0;
  /* Read each entry from purge_index_file and delete the file. */
  if (is_inited_purge_index_file() &&
      (error_index= purge_index_entry(thd, decrease_log_space, false/*need_lock_index=false*/)))
    sql_print_error("MYSQL_BIN_LOG::purge_logs failed to process registered files"
                    " that would be purged.");

  close_error_index= close_purge_index_file();

  DBUG_EXECUTE_IF("crash_purge_non_critical_after_update_index", DBUG_SUICIDE(););

  if (need_lock_index)
    mysql_mutex_unlock(&LOCK_index);

  /*
    Error codes from purge logs take precedence.
    Then error codes from purging the index entry.
    Finally, error codes from closing the purge index file.
  */
  error= error ? error : (error_index ? error_index :
                          close_error_index);

  DBUG_RETURN(error);
}

int MYSQL_BIN_LOG::set_purge_index_file_name(const char *base_file_name)
{
  int error= 0;
  DBUG_ENTER("MYSQL_BIN_LOG::set_purge_index_file_name");
  if (fn_format(purge_index_file_name, base_file_name, mysql_data_home,
                ".~rec~", MYF(MY_UNPACK_FILENAME | MY_SAFE_PATH |
                              MY_REPLACE_EXT)) == NULL)
  {
    error= 1;
    sql_print_error("MYSQL_BIN_LOG::set_purge_index_file_name failed to set "
                      "file name.");
  }
  DBUG_RETURN(error);
}

int MYSQL_BIN_LOG::open_purge_index_file(bool destroy)
{
  int error= 0;
  File file= -1;

  DBUG_ENTER("MYSQL_BIN_LOG::open_purge_index_file");

  if (destroy)
    close_purge_index_file();

  if (!my_b_inited(&purge_index_file))
  {
    if ((file= my_open(purge_index_file_name, O_RDWR | O_CREAT | O_BINARY,
                       MYF(MY_WME))) < 0  ||
        init_io_cache(&purge_index_file, file, IO_SIZE,
                      (destroy ? WRITE_CACHE : READ_CACHE),
                      0, 0, MYF(MY_WME | MY_NABP | MY_WAIT_IF_FULL)))
    {
      error= 1;
      sql_print_error("MYSQL_BIN_LOG::open_purge_index_file failed to open register "
                      " file.");
    }
  }
  DBUG_RETURN(error);
}

int MYSQL_BIN_LOG::close_purge_index_file()
{
  int error= 0;

  DBUG_ENTER("MYSQL_BIN_LOG::close_purge_index_file");

  if (my_b_inited(&purge_index_file))
  {
    end_io_cache(&purge_index_file);
    error= my_close(purge_index_file.file, MYF(0));
  }
  my_delete(purge_index_file_name, MYF(0));
  memset(&purge_index_file, 0, sizeof(purge_index_file));

  DBUG_RETURN(error);
}

bool MYSQL_BIN_LOG::is_inited_purge_index_file()
{
  DBUG_ENTER("MYSQL_BIN_LOG::is_inited_purge_index_file");
  DBUG_RETURN (my_b_inited(&purge_index_file));
}

int MYSQL_BIN_LOG::sync_purge_index_file()
{
  int error= 0;
  DBUG_ENTER("MYSQL_BIN_LOG::sync_purge_index_file");

  if ((error= flush_io_cache(&purge_index_file)) ||
      (error= my_sync(purge_index_file.file, MYF(MY_WME))))
    DBUG_RETURN(error);

  DBUG_RETURN(error);
}

int MYSQL_BIN_LOG::register_purge_index_entry(const char *entry)
{
  int error= 0;
  DBUG_ENTER("MYSQL_BIN_LOG::register_purge_index_entry");

  if ((error=my_b_write(&purge_index_file, (const uchar*)entry, strlen(entry))) ||
      (error=my_b_write(&purge_index_file, (const uchar*)"\n", 1)))
    DBUG_RETURN (error);

  DBUG_RETURN(error);
}

int MYSQL_BIN_LOG::register_create_index_entry(const char *entry)
{
  DBUG_ENTER("MYSQL_BIN_LOG::register_create_index_entry");
  DBUG_RETURN(register_purge_index_entry(entry));
}

int MYSQL_BIN_LOG::purge_index_entry(THD *thd, ulonglong *decrease_log_space,
                                     bool need_lock_index)
{
  MY_STAT s;
  int error= 0;
  LOG_INFO log_info;
  LOG_INFO check_log_info;

  DBUG_ENTER("MYSQL_BIN_LOG:purge_index_entry");

  DBUG_ASSERT(my_b_inited(&purge_index_file));

  if ((error=reinit_io_cache(&purge_index_file, READ_CACHE, 0, 0, 0)))
  {
    sql_print_error("MYSQL_BIN_LOG::purge_index_entry failed to reinit register file "
                    "for read");
    goto err;
  }

  for (;;)
  {
    size_t length;

    if ((length=my_b_gets(&purge_index_file, log_info.log_file_name,
                          FN_REFLEN)) <= 1)
    {
      if (purge_index_file.error)
      {
        error= purge_index_file.error;
        sql_print_error("MYSQL_BIN_LOG::purge_index_entry error %d reading from "
                        "register file.", error);
        goto err;
      }

      /* Reached EOF */
      break;
    }

    /* Get rid of the trailing '\n' */
    log_info.log_file_name[length-1]= 0;

    if (!mysql_file_stat(m_key_file_log, log_info.log_file_name, &s, MYF(0)))
    {
      if (my_errno == ENOENT) 
      {
        /*
          It's not fatal if we can't stat a log file that does not exist;
          If we could not stat, we won't delete.
        */
        if (thd)
        {
          push_warning_printf(thd, Sql_condition::SL_WARNING,
                              ER_LOG_PURGE_NO_FILE, ER(ER_LOG_PURGE_NO_FILE),
                              log_info.log_file_name);
        }
        sql_print_information("Failed to execute mysql_file_stat on file '%s'",
			      log_info.log_file_name);
        my_errno= 0;
      }
      else
      {
        /*
          Other than ENOENT are fatal
        */
        if (thd)
        {
          push_warning_printf(thd, Sql_condition::SL_WARNING,
                              ER_BINLOG_PURGE_FATAL_ERR,
                              "a problem with getting info on being purged %s; "
                              "consider examining correspondence "
                              "of your binlog index file "
                              "to the actual binlog files",
                              log_info.log_file_name);
        }
        else
        {
          sql_print_information("Failed to delete log file '%s'; "
                                "consider examining correspondence "
                                "of your binlog index file "
                                "to the actual binlog files",
                                log_info.log_file_name);
        }
        error= LOG_INFO_FATAL;
        goto err;
      }
    }
    else
    {
      if ((error= find_log_pos(&check_log_info, log_info.log_file_name,
                               need_lock_index)))
      {
        if (error != LOG_INFO_EOF)
        {
          if (thd)
          {
            push_warning_printf(thd, Sql_condition::SL_WARNING,
                                ER_BINLOG_PURGE_FATAL_ERR,
                                "a problem with deleting %s and "
                                "reading the binlog index file",
                                log_info.log_file_name);
          }
          else
          {
            sql_print_information("Failed to delete file '%s' and "
                                  "read the binlog index file",
                                  log_info.log_file_name);
          }
          goto err;
        }
           
        error= 0;
        if (!need_lock_index)
        {
          /*
            This is to avoid triggering an error in NDB.

            @todo: This is weird, what does NDB errors have to do with
            need_lock_index? Explain better or refactor /Sven
          */
          ha_binlog_index_purge_file(current_thd, log_info.log_file_name);
        }

        DBUG_PRINT("info",("purging %s",log_info.log_file_name));
        if (!mysql_file_delete(key_file_binlog, log_info.log_file_name, MYF(0)))
        {
          if (decrease_log_space)
            *decrease_log_space-= s.st_size;
        }
        else
        {
          if (my_errno == ENOENT)
          {
            if (thd)
            {
              push_warning_printf(thd, Sql_condition::SL_WARNING,
                                  ER_LOG_PURGE_NO_FILE, ER(ER_LOG_PURGE_NO_FILE),
                                  log_info.log_file_name);
            }
            sql_print_information("Failed to delete file '%s'",
                                  log_info.log_file_name);
            my_errno= 0;
          }
          else
          {
            if (thd)
            {
              push_warning_printf(thd, Sql_condition::SL_WARNING,
                                  ER_BINLOG_PURGE_FATAL_ERR,
                                  "a problem with deleting %s; "
                                  "consider examining correspondence "
                                  "of your binlog index file "
                                  "to the actual binlog files",
                                  log_info.log_file_name);
            }
            else
            {
              sql_print_information("Failed to delete file '%s'; "
                                    "consider examining correspondence "
                                    "of your binlog index file "
                                    "to the actual binlog files",
                                    log_info.log_file_name);
            }
            if (my_errno == EMFILE)
            {
              DBUG_PRINT("info",
                         ("my_errno: %d, set ret = LOG_INFO_EMFILE", my_errno));
              error= LOG_INFO_EMFILE;
              goto err;
            }
            error= LOG_INFO_FATAL;
            goto err;
          }
        }
      }
    }
  }

err:
  DBUG_RETURN(error);
}

/**
  Remove all logs before the given file date from disk and from the
  index file.

  @param thd		Thread pointer
  @param purge_time	Delete all log files before given date.
  @param auto_purge     True if this is an automatic purge.

  @note
    If any of the logs before the deleted one is in use,
    only purge logs up to this one.

  @retval
    0				ok
  @retval
    LOG_INFO_PURGE_NO_ROTATE	Binary file that can't be rotated
    LOG_INFO_FATAL              if any other than ENOENT error from
                                mysql_file_stat() or mysql_file_delete()
*/

int MYSQL_BIN_LOG::purge_logs_before_date(time_t purge_time, bool auto_purge)
{
  int error;
  int no_of_threads_locking_log= 0, no_of_log_files_purged= 0;
  bool log_is_active= false, log_is_in_use= false;
  char to_log[FN_REFLEN], copy_log_in_use[FN_REFLEN];
  LOG_INFO log_info;
  MY_STAT stat_area;
  THD *thd= current_thd;

  DBUG_ENTER("purge_logs_before_date");

  mysql_mutex_lock(&LOCK_index);
  to_log[0]= 0;

  if ((error=find_log_pos(&log_info, NullS, false/*need_lock_index=false*/)))
    goto err;

  while (!(log_is_active= is_active(log_info.log_file_name)))
  {
    if ((no_of_threads_locking_log= log_in_use(log_info.log_file_name)))
    {
      if (!auto_purge)
      {
        log_is_in_use= true;
        strcpy(copy_log_in_use, log_info.log_file_name);
      }
      break;
    }
    no_of_log_files_purged++;

    if (!mysql_file_stat(m_key_file_log,
                         log_info.log_file_name, &stat_area, MYF(0)))
    {
      if (my_errno == ENOENT)
      {
        /*
          It's not fatal if we can't stat a log file that does not exist.
        */
        my_errno= 0;
      }
      else
      {
        /*
          Other than ENOENT are fatal
        */
        if (thd)
        {
          push_warning_printf(thd, Sql_condition::SL_WARNING,
                              ER_BINLOG_PURGE_FATAL_ERR,
                              "a problem with getting info on being purged %s; "
                              "consider examining correspondence "
                              "of your binlog index file "
                              "to the actual binlog files",
                              log_info.log_file_name);
        }
        else
        {
          sql_print_information("Failed to delete log file '%s'",
                                log_info.log_file_name);
        }
        error= LOG_INFO_FATAL;
        goto err;
      }
    }
    else
    {
      if (stat_area.st_mtime < purge_time) 
        strmake(to_log, 
                log_info.log_file_name, 
                sizeof(log_info.log_file_name) - 1);
      else
        break;
    }
    if (find_next_log(&log_info, false/*need_lock_index=false*/))
      break;
  }

  if (log_is_active)
  {
    if(!auto_purge)
      push_warning_printf(thd, Sql_condition::SL_WARNING,
                          ER_WARN_PURGE_LOG_IS_ACTIVE,
                          ER(ER_WARN_PURGE_LOG_IS_ACTIVE),
                          log_info.log_file_name);

  }

  if (log_is_in_use)
  {
    int no_of_log_files_to_purge= no_of_log_files_purged+1;
    while (strcmp(log_file_name, log_info.log_file_name))
    {
      if (mysql_file_stat(m_key_file_log, log_info.log_file_name,
                          &stat_area, MYF(0)))
      {
        if (stat_area.st_mtime < purge_time)
          no_of_log_files_to_purge++;
        else
          break;
      }
      if (find_next_log(&log_info, false/*need_lock_index=false*/))
      {
        no_of_log_files_to_purge++;
        break;
      }
    }

    push_warning_printf(thd, Sql_condition::SL_WARNING,
                        ER_WARN_PURGE_LOG_IN_USE,
                        ER(ER_WARN_PURGE_LOG_IN_USE),
                        copy_log_in_use, no_of_threads_locking_log,
                        no_of_log_files_purged, no_of_log_files_to_purge);
  }

  error= (to_log[0] ? purge_logs(to_log, true,
                                 false/*need_lock_index=false*/,
                                 true/*need_update_threads=true*/,
                                 (ulonglong *) 0, auto_purge) : 0);

err:
  mysql_mutex_unlock(&LOCK_index);
  DBUG_RETURN(error);
}
#endif /* HAVE_REPLICATION */


/**
  Create a new log file name.

  @param buf		buf of at least FN_REFLEN where new name is stored

  @note
    If file name will be longer then FN_REFLEN it will be truncated
*/

void MYSQL_BIN_LOG::make_log_name(char* buf, const char* log_ident)
{
  size_t dir_len = dirname_length(log_file_name); 
  if (dir_len >= FN_REFLEN)
    dir_len=FN_REFLEN-1;
  my_stpnmov(buf, log_file_name, dir_len);
  strmake(buf+dir_len, log_ident, FN_REFLEN - dir_len -1);
}


/**
  Check if we are writing/reading to the given log file.
*/

bool MYSQL_BIN_LOG::is_active(const char *log_file_name_arg)
{
  return !strcmp(log_file_name, log_file_name_arg);
}


/*
  Wrappers around new_file_impl to avoid using argument
  to control locking. The argument 1) less readable 2) breaks
  incapsulation 3) allows external access to the class without
  a lock (which is not possible with private new_file_without_locking
  method).
  
  @retval
    nonzero - error

*/

int MYSQL_BIN_LOG::new_file(Format_description_log_event *extra_description_event)
{
  return new_file_impl(true/*need_lock_log=true*/, extra_description_event);
}

/*
  @retval
    nonzero - error
*/
int MYSQL_BIN_LOG::new_file_without_locking(Format_description_log_event *extra_description_event)
{
  return new_file_impl(false/*need_lock_log=false*/, extra_description_event);
}


/**
  Start writing to a new log file or reopen the old file.

  @param need_lock_log If true, this function acquires LOCK_log;
  otherwise the caller should already have acquired it.

  @retval 0 success
  @retval nonzero - error

  @note The new file name is stored last in the index file
*/
int MYSQL_BIN_LOG::new_file_impl(bool need_lock_log, Format_description_log_event *extra_description_event)
{
  int error= 0;
  bool close_on_error= false;
  char new_name[FN_REFLEN], *new_name_ptr, *old_name, *file_to_open;

  DBUG_ENTER("MYSQL_BIN_LOG::new_file_impl");
  if (!is_open())
  {
    DBUG_PRINT("info",("log is closed"));
    DBUG_RETURN(error);
  }

  if (need_lock_log)
    mysql_mutex_lock(&LOCK_log);
  else
    mysql_mutex_assert_owner(&LOCK_log);
  DBUG_EXECUTE_IF("semi_sync_3-way_deadlock",
                  DEBUG_SYNC(current_thd, "before_rotate_binlog"););
  mysql_mutex_lock(&LOCK_xids);
  /*
    We need to ensure that the number of prepared XIDs are 0.

    If m_prep_xids is not zero:
    - We wait for storage engine commit, hence decrease m_prep_xids
    - We keep the LOCK_log to block new transactions from being
      written to the binary log.
   */
  while (get_prep_xids() > 0)
    mysql_cond_wait(&m_prep_xids_cond, &LOCK_xids);
  mysql_mutex_unlock(&LOCK_xids);

  mysql_mutex_lock(&LOCK_index);

  mysql_mutex_assert_owner(&LOCK_log);
  mysql_mutex_assert_owner(&LOCK_index);

  /* Reuse old name if not binlog and not update log */
  new_name_ptr= name;

  if (DBUG_EVALUATE_IF("expire_logs_always", 0, 1)
      && (error= ha_flush_logs(NULL)))
    goto end;

  /*
    If user hasn't specified an extension, generate a new log name
    We have to do this here and not in open as we want to store the
    new file name in the current binary log file.
  */
  if ((error= generate_new_name(new_name, name)))
    goto end;
  else
  {
    new_name_ptr=new_name;
    /*
      We log the whole file name for log file as the user may decide
      to change base names at some point.
    */
    Rotate_log_event r(new_name+dirname_length(new_name), 0, LOG_EVENT_OFFSET,
                       is_relay_log ? Rotate_log_event::RELAY_LOG : 0);
    /* 
      The current relay-log's closing Rotate event must have checksum
      value computed with an algorithm of the last relay-logged FD event.
    */
    if (is_relay_log)
      r.checksum_alg= relay_log_checksum_alg;
    DBUG_ASSERT(!is_relay_log || relay_log_checksum_alg != BINLOG_CHECKSUM_ALG_UNDEF);
    if(DBUG_EVALUATE_IF("fault_injection_new_file_rotate_event",
                        (error=1), FALSE) ||
       (error= r.write(&log_file)))
    {
      char errbuf[MYSYS_STRERROR_SIZE];
      DBUG_EXECUTE_IF("fault_injection_new_file_rotate_event", errno=2;);
      close_on_error= true;
      my_printf_error(ER_ERROR_ON_WRITE, ER(ER_CANT_OPEN_FILE),
                      MYF(ME_FATALERROR), name,
                      errno, my_strerror(errbuf, sizeof(errbuf), errno));
      goto end;
    }
    bytes_written += r.data_written;
  }
  flush_io_cache(&log_file);
  DEBUG_SYNC(current_thd, "after_rotate_event_appended");

  if (!is_relay_log && gtid_mode > GTID_MODE_UPGRADE_STEP_1)
  {
    /* Save set of GTIDs of the last binlog into table on binlog rotation */
    if ((error= gtid_state->save_gtids_of_last_binlog_into_table(true)))
    {
      close_on_error= true;
      goto end;
    }
  }

  old_name=name;
  name=0;				// Don't free name
  close(LOG_CLOSE_TO_BE_OPENED | LOG_CLOSE_INDEX);

  if (checksum_alg_reset != BINLOG_CHECKSUM_ALG_UNDEF)
  {
    DBUG_ASSERT(!is_relay_log);
    DBUG_ASSERT(binlog_checksum_options != checksum_alg_reset);
    binlog_checksum_options= checksum_alg_reset;
  }
  /*
     Note that at this point, log_state != LOG_CLOSED (important for is_open()).
  */

  /*
     new_file() is only used for rotation (in FLUSH LOGS or because size >
     max_binlog_size or max_relay_log_size).
     If this is a binary log, the Format_description_log_event at the beginning of
     the new file should have created=0 (to distinguish with the
     Format_description_log_event written at server startup, which should
     trigger temp tables deletion on slaves.
  */

  /* reopen index binlog file, BUG#34582 */
  file_to_open= index_file_name;
  error= open_index_file(index_file_name, 0, false/*need_lock_index=false*/);
  if (!error)
  {
    /* reopen the binary log file. */
    file_to_open= new_name_ptr;
    error= open_binlog(old_name, new_name_ptr,
                       max_size, true/*null_created_arg=true*/,
                       false/*need_lock_index=false*/,
                       true/*need_sid_lock=true*/,
                       extra_description_event);
  }

  /* handle reopening errors */
  if (error)
  {
    char errbuf[MYSYS_STRERROR_SIZE];
    my_printf_error(ER_CANT_OPEN_FILE, ER(ER_CANT_OPEN_FILE), 
                    MYF(ME_FATALERROR), file_to_open,
                    error, my_strerror(errbuf, sizeof(errbuf), error));
    close_on_error= true;
  }
  my_free(old_name);

end:

  if (error && close_on_error /* rotate or reopen failed */)
  {
    /* 
      Close whatever was left opened.

      We are keeping the behavior as it exists today, ie,
      we disable logging and move on (see: BUG#51014).

      TODO: as part of WL#1790 consider other approaches:
       - kill mysql (safety);
       - try multiple locations for opening a log file;
       - switch server to protected/readonly mode
       - ...
    */
    close(LOG_CLOSE_INDEX);
    if (binlog_error_action == ABORT_SERVER)
    {
      THD *thd= current_thd;
      /*
        On fatal error when code enters here we should forcefully clear the
        previous errors so that a new critical error message can be pushed
        to the client side.
       */
      thd->clear_error();
      my_error(ER_BINLOG_LOGGING_IMPOSSIBLE, MYF(0), "Either disk is full or "
               "file system is read only while rotating the binlog. Aborting "
               "the server");
      thd->protocol->end_statement();
      _exit(EXIT_FAILURE);
    }
    else
      sql_print_error("Could not open %s for logging (error %d). "
                      "Turning logging off for the whole duration "
                      "of the MySQL server process. To turn it on "
                      "again: fix the cause, shutdown the MySQL "
                      "server and restart it.",
                      new_name_ptr, errno);
  }

  mysql_mutex_unlock(&LOCK_index);
  if (need_lock_log)
    mysql_mutex_unlock(&LOCK_log);

  DBUG_RETURN(error);
}


#ifdef HAVE_REPLICATION
/**
  Called after an event has been written to the relay log by the IO
  thread.  This flushes and possibly syncs the file (according to the
  sync options), rotates the file if it has grown over the limit, and
  finally calls signal_update().

  @note The caller must hold LOCK_log before invoking this function.

  @param mi Master_info for the IO thread.
  @param need_data_lock If true, mi->data_lock will be acquired if a
  rotation is needed.  Otherwise, mi->data_lock must be held by the
  caller.

  @retval false success
  @retval true error
*/
bool MYSQL_BIN_LOG::after_append_to_relay_log(Master_info *mi)
{
  DBUG_ENTER("MYSQL_BIN_LOG::after_append_to_relay_log");
  DBUG_PRINT("info",("max_size: %lu",max_size));

  // Check pre-conditions
  mysql_mutex_assert_owner(&LOCK_log);
  mysql_mutex_assert_owner(&mi->data_lock);
  DBUG_ASSERT(is_relay_log);
  DBUG_ASSERT(current_thd->system_thread == SYSTEM_THREAD_SLAVE_IO);

  // Flush and sync
  bool error= false;
  if (flush_and_sync(0) == 0)
  {
    // If relay log is too big, rotate
    if ((uint) my_b_append_tell(&log_file) >
        DBUG_EVALUATE_IF("rotate_slave_debug_group", 500, max_size))
    {
      error= new_file_without_locking(mi->get_mi_description_event());
    }
  }

  signal_update();

  DBUG_RETURN(error);
}


bool MYSQL_BIN_LOG::append_event(Log_event* ev, Master_info *mi)
{
  DBUG_ENTER("MYSQL_BIN_LOG::append");

  // check preconditions
  DBUG_ASSERT(log_file.type == SEQ_READ_APPEND);
  DBUG_ASSERT(is_relay_log);

  // acquire locks
  mysql_mutex_lock(&LOCK_log);

  // write data
  bool error = false;
  if (ev->write(&log_file) == 0)
  {
    bytes_written+= ev->data_written;
    error= after_append_to_relay_log(mi);
  }
  else
    error= true;

  mysql_mutex_unlock(&LOCK_log);
  DBUG_RETURN(error);
}


bool MYSQL_BIN_LOG::append_buffer(const char* buf, uint len, Master_info *mi)
{
  DBUG_ENTER("MYSQL_BIN_LOG::append_buffer");

  // check preconditions
  DBUG_ASSERT(log_file.type == SEQ_READ_APPEND);
  DBUG_ASSERT(is_relay_log);
  mysql_mutex_assert_owner(&LOCK_log);

  // write data
  bool error= false;
  if (my_b_append(&log_file,(uchar*) buf,len) == 0)
  {
    bytes_written += len;
    error= after_append_to_relay_log(mi);
  }
  else
    error= true;

  DBUG_RETURN(error);
}
#endif // ifdef HAVE_REPLICATION

bool MYSQL_BIN_LOG::flush_and_sync(const bool force)
{
  mysql_mutex_assert_owner(&LOCK_log);

  if (flush_io_cache(&log_file))
    return 1;

  std::pair<bool, bool> result= sync_binlog_file(force);

  return result.first;
}

void MYSQL_BIN_LOG::start_union_events(THD *thd, query_id_t query_id_param)
{
  DBUG_ASSERT(!thd->binlog_evt_union.do_union);
  thd->binlog_evt_union.do_union= TRUE;
  thd->binlog_evt_union.unioned_events= FALSE;
  thd->binlog_evt_union.unioned_events_trans= FALSE;
  thd->binlog_evt_union.first_query_id= query_id_param;
}

void MYSQL_BIN_LOG::stop_union_events(THD *thd)
{
  DBUG_ASSERT(thd->binlog_evt_union.do_union);
  thd->binlog_evt_union.do_union= FALSE;
}

bool MYSQL_BIN_LOG::is_query_in_union(THD *thd, query_id_t query_id_param)
{
  return (thd->binlog_evt_union.do_union && 
          query_id_param >= thd->binlog_evt_union.first_query_id);
}

/*
  Updates thd's position-of-next-event variables
  after a *real* write a file.
 */
void MYSQL_BIN_LOG::update_thd_next_event_pos(THD* thd)
{
  if (likely(thd != NULL))
  {
    thd->set_next_event_pos(log_file_name,
                            my_b_tell(&log_file));
  }
}

/*
  Moves the last bunch of rows from the pending Rows event to a cache (either
  transactional cache if is_transaction is @c true, or the non-transactional
  cache otherwise. Sets a new pending event.

  @param thd               a pointer to the user thread.
  @param evt               a pointer to the row event.
  @param is_transactional  @c true indicates a transactional cache,
                           otherwise @c false a non-transactional.
*/
int
MYSQL_BIN_LOG::flush_and_set_pending_rows_event(THD *thd,
                                                Rows_log_event* event,
                                                bool is_transactional)
{
  DBUG_ENTER("MYSQL_BIN_LOG::flush_and_set_pending_rows_event(event)");
  DBUG_ASSERT(mysql_bin_log.is_open());
  DBUG_PRINT("enter", ("event: 0x%lx", (long) event));

  int error= 0;
  binlog_cache_mngr *const cache_mngr= thd_get_cache_mngr(thd);

  DBUG_ASSERT(cache_mngr);

  binlog_cache_data *cache_data=
    cache_mngr->get_binlog_cache_data(is_transactional);

  DBUG_PRINT("info", ("cache_mngr->pending(): 0x%lx", (long) cache_data->pending()));

  if (Rows_log_event* pending= cache_data->pending())
  {
    /*
      Write pending event to the cache.
    */
    if (cache_data->write_event(thd, pending))
    {
      set_write_error(thd, is_transactional);
      if (check_write_error(thd) && cache_data &&
          stmt_cannot_safely_rollback(thd))
        cache_data->set_incident();
      delete pending;
      cache_data->set_pending(NULL);
      DBUG_RETURN(1);
    }

    delete pending;
  }

  cache_data->set_pending(event);

  DBUG_RETURN(error);
}

/**
  Write an event to the binary log.
*/

bool MYSQL_BIN_LOG::write_event(Log_event *event_info)
{
  THD *thd= event_info->thd;
  bool error= 1;
  DBUG_ENTER("MYSQL_BIN_LOG::write_event(Log_event *)");

  if (thd->binlog_evt_union.do_union)
  {
    /*
      In Stored function; Remember that function call caused an update.
      We will log the function call to the binary log on function exit
    */
    thd->binlog_evt_union.unioned_events= TRUE;
    thd->binlog_evt_union.unioned_events_trans |=
      event_info->is_using_trans_cache();
    DBUG_RETURN(0);
  }

  /*
    We only end the statement if we are in a top-level statement.  If
    we are inside a stored function, we do not end the statement since
    this will close all tables on the slave.
  */
  bool const end_stmt=
    thd->locked_tables_mode && thd->lex->requires_prelocking();
  if (thd->binlog_flush_pending_rows_event(end_stmt,
                                           event_info->is_using_trans_cache()))
    DBUG_RETURN(error);

  /*
     In most cases this is only called if 'is_open()' is true; in fact this is
     mostly called if is_open() *was* true a few instructions before, but it
     could have changed since.
  */
  if (likely(is_open()))
  {
#ifdef HAVE_REPLICATION
    /*
      In the future we need to add to the following if tests like
      "do the involved tables match (to be implemented)
      binlog_[wild_]{do|ignore}_table?" (WL#1049)"
    */
    const char *local_db= event_info->get_db();
    if ((thd && !(thd->variables.option_bits & OPTION_BIN_LOG)) ||
	(thd->lex->sql_command != SQLCOM_ROLLBACK_TO_SAVEPOINT &&
         thd->lex->sql_command != SQLCOM_SAVEPOINT &&
         (!event_info->is_no_filter_event() && 
          !binlog_filter->db_ok(local_db))))
      DBUG_RETURN(0);
#endif /* HAVE_REPLICATION */

    DBUG_ASSERT(event_info->is_using_trans_cache() || event_info->is_using_stmt_cache());
    
    if (binlog_start_trans_and_stmt(thd, event_info))
      DBUG_RETURN(error);

    bool is_trans_cache= event_info->is_using_trans_cache();
    binlog_cache_mngr *cache_mngr= thd_get_cache_mngr(thd);
    binlog_cache_data *cache_data= cache_mngr->get_binlog_cache_data(is_trans_cache);
    
    DBUG_PRINT("info",("event type: %d",event_info->get_type_code()));

    /*
       No check for auto events flag here - this write method should
       never be called if auto-events are enabled.

       Write first log events which describe the 'run environment'
       of the SQL command. If row-based binlogging, Insert_id, Rand
       and other kind of "setting context" events are not needed.
    */
    if (thd)
    {
      if (!thd->is_current_stmt_binlog_format_row())
      {
        if (thd->stmt_depends_on_first_successful_insert_id_in_prev_stmt)
        {
          Intvar_log_event e(thd,(uchar) LAST_INSERT_ID_EVENT,
                             thd->first_successful_insert_id_in_prev_stmt_for_binlog,
                             event_info->event_cache_type, event_info->event_logging_type);
          if (cache_data->write_event(thd, &e))
            goto err;
        }
        if (thd->auto_inc_intervals_in_cur_stmt_for_binlog.nb_elements() > 0)
        {
          DBUG_PRINT("info",("number of auto_inc intervals: %u",
                             thd->auto_inc_intervals_in_cur_stmt_for_binlog.
                             nb_elements()));
          Intvar_log_event e(thd, (uchar) INSERT_ID_EVENT,
                             thd->auto_inc_intervals_in_cur_stmt_for_binlog.
                             minimum(), event_info->event_cache_type,
                             event_info->event_logging_type);
          if (cache_data->write_event(thd, &e))
            goto err;
        }
        if (thd->rand_used)
        {
          Rand_log_event e(thd,thd->rand_saved_seed1,thd->rand_saved_seed2,
                           event_info->event_cache_type,
                           event_info->event_logging_type);
          if (cache_data->write_event(thd, &e))
            goto err;
        }
        if (!thd->user_var_events.empty())
        {
          for (size_t i= 0; i < thd->user_var_events.size(); i++)
          {
            BINLOG_USER_VAR_EVENT *user_var_event= thd->user_var_events[i];

            /* setting flags for user var log event */
            uchar flags= User_var_log_event::UNDEF_F;
            if (user_var_event->unsigned_flag)
              flags|= User_var_log_event::UNSIGNED_F;

            User_var_log_event e(thd,
                                 user_var_event->user_var_event->entry_name.ptr(),
                                 user_var_event->user_var_event->entry_name.length(),
                                 user_var_event->value,
                                 user_var_event->length,
                                 user_var_event->type,
                                 user_var_event->charset_number, flags,
                                 event_info->event_cache_type,
                                 event_info->event_logging_type);
            if (cache_data->write_event(thd, &e))
              goto err;
          }
        }
      }
    }

    /*
      Write the event.
    */
    if (cache_data->write_event(thd, event_info) ||
        DBUG_EVALUATE_IF("injecting_fault_writing", 1, 0))
      goto err;

    /*
      After writing the event, if the trx-cache was used and any unsafe
      change was written into it, the cache is marked as cannot safely
      roll back.
    */
    if (is_trans_cache && stmt_cannot_safely_rollback(thd))
      cache_mngr->trx_cache.set_cannot_rollback();

    error= 0;

err:
    if (error)
    {
      set_write_error(thd, is_trans_cache);
      if (check_write_error(thd) && cache_data &&
          stmt_cannot_safely_rollback(thd))
        cache_data->set_incident();
    }
  }

  DBUG_RETURN(error);
}

/**
  The method executes rotation when LOCK_log is already acquired
  by the caller.

  @param force_rotate  caller can request the log rotation
  @param check_purge   is set to true if rotation took place

  @note
    If rotation fails, for instance the server was unable 
    to create a new log file, we still try to write an 
    incident event to the current log.

  @note The caller must hold LOCK_log when invoking this function.

  @retval
    nonzero - error in rotating routine.
*/
int MYSQL_BIN_LOG::rotate(bool force_rotate, bool* check_purge)
{
  int error= 0;
  DBUG_ENTER("MYSQL_BIN_LOG::rotate");

  DBUG_ASSERT(!is_relay_log);
  mysql_mutex_assert_owner(&LOCK_log);

  *check_purge= false;

  if (force_rotate || (my_b_tell(&log_file) >= (my_off_t) max_size))
  {
    if ((error= new_file_without_locking(NULL)))
    {
      /** 
        Be conservative... There are possible lost events (eg, 
        failing to log the Execute_load_query_log_event
        on a LOAD DATA while using a non-transactional
        table)!

        We give it a shot and try to write an incident event anyway
        to the current log. 
      */
      const char* err_msg= "The server was unable to create "
                           "a new log file.";
      if (!write_incident(current_thd, false/*need_lock_log=false*/,
                          err_msg, false/*do_flush_and_sync==false*/))
        flush_and_sync(0);
    }

    *check_purge= true;
  }
  DBUG_RETURN(error);
}

/**
  The method executes logs purging routine.

  @retval
    nonzero - error in rotating routine.
*/
void MYSQL_BIN_LOG::purge()
{
#ifdef HAVE_REPLICATION
  if (expire_logs_days)
  {
    DEBUG_SYNC(current_thd, "at_purge_logs_before_date");
    time_t purge_time= my_time(0) - expire_logs_days*24*60*60;
    DBUG_EXECUTE_IF("expire_logs_always",
                    { purge_time= my_time(0);});
    if (purge_time >= 0)
    {
      /*
        Flush logs for storage engines, so that the last transaction
        is fsynced inside storage engines.
      */
      ha_flush_logs(NULL);
      purge_logs_before_date(purge_time, true);
    }
  }
#endif
}

/**
  The method is a shortcut of @c rotate() and @c purge().
  LOCK_log is acquired prior to rotate and is released after it.

  @param force_rotate  caller can request the log rotation

  @retval
    nonzero - error in rotating routine.
*/
int MYSQL_BIN_LOG::rotate_and_purge(bool force_rotate)
{
  int error= 0;
  DBUG_ENTER("MYSQL_BIN_LOG::rotate_and_purge");
  bool check_purge= false;

  DBUG_ASSERT(!is_relay_log);
  mysql_mutex_lock(&LOCK_log);
  error= rotate(force_rotate, &check_purge);
  /*
    NOTE: Run purge_logs wo/ holding LOCK_log because it does not need
          the mutex. Otherwise causes various deadlocks.
  */
  mysql_mutex_unlock(&LOCK_log);

  if (!error && check_purge)
    purge();

  DBUG_RETURN(error);
}

uint MYSQL_BIN_LOG::next_file_id()
{
  uint res;
  mysql_mutex_lock(&LOCK_log);
  res = file_id++;
  mysql_mutex_unlock(&LOCK_log);
  return res;
}


/**
  Calculate checksum of possibly a part of an event containing at least
  the whole common header.

  @param    buf       the pointer to trans cache's buffer
  @param    off       the offset of the beginning of the event in the buffer
  @param    event_len no-checksum length of the event
  @param    length    the current size of the buffer

  @param    crc       [in-out] the checksum

  Event size in incremented by @c BINLOG_CHECKSUM_LEN.

  @return 0 or number of unprocessed yet bytes of the event excluding 
            the checksum part.
*/
  static ulong fix_log_event_crc(uchar *buf, uint off, size_t event_len,
                                 size_t length, ha_checksum *crc)
{
  ulong ret;
  uchar *event_begin= buf + off;
  uint16 flags= uint2korr(event_begin + FLAGS_OFFSET);

  DBUG_ASSERT(length >= off + LOG_EVENT_HEADER_LEN); //at least common header in
  int2store(event_begin + FLAGS_OFFSET, flags);
  ret= length >= off + event_len ? 0 : off + event_len - length;
  *crc= my_checksum(*crc, event_begin, event_len - ret); 
  return ret;
}

/*
  Auxiliary function to write the commit seq number for the cache involved in
  do_write_cache.
  @param cache   Instance of IO_CACHE being written to the disk
  @param buff    Buffer which needs to be fixed to make sure that
                 commit seq_number is written at the pre-allocated space
  @param last_committed  the commit parent's logical timestamp
  @param seq_number      the being flushed transaction's own logical timestamp
*/
inline void write_commit_seq_no(IO_CACHE* cache, uchar* buff,
                                longlong last_committed, longlong seq_number)
{
  DBUG_ENTER("write_commit_seq_no");
  uchar* pc_ptr= buff;
  DBUG_PRINT("info", ("MTS:: cache_ptr:=%p", cache));
  DBUG_PRINT("info", ("MTS:: commit sequence offset:=%d",
                       cache->commit_seq_offset));
  DBUG_PRINT("info", ("MTS:: Commit Timestamp:=%llu", last_committed));
  DBUG_DUMP("info", pc_ptr, (COMMIT_SEQ_LEN+1));
  DBUG_ASSERT((*pc_ptr == Q_COMMIT_TS2 || *pc_ptr == G_COMMIT_TS2));
  pc_ptr++;

  // notice parent's seqno could be zero as expected from SEQ_UNINIT declaration
  DBUG_ASSERT(seq_number > last_committed);

  DBUG_EXECUTE_IF("set_commit_parent_100",
                  { last_committed= max<longlong>(seq_number > 1 ? 1 : 0, seq_number - 100); });
  DBUG_EXECUTE_IF("set_commit_parent_150",
                  { last_committed= max<longlong>(seq_number > 1 ? 1 : 0, seq_number - 150); });
  DBUG_EXECUTE_IF("feign_commit_parent", { last_committed= seq_number; });

  // Fix commit parent and stepped prepare point
  int8store(pc_ptr, last_committed);
  int8store(pc_ptr + 8, seq_number);
  cache->commit_seq_offset= 0;
  DBUG_VOID_RETURN;
}

/*
  Write the contents of a cache to the binary log.

  SYNOPSIS
    do_write_cache()
    cache    Cache to write to the binary log
    lock_log True if the LOCK_log mutex should be aquired, false otherwise

  DESCRIPTION
    Write the contents of the cache to the binary log. The cache will
    be reset as a READ_CACHE to be able to read the contents from it.

    Reading from the trans cache with possible (per @c binlog_checksum_options)
    adding checksum value  and then fixing the length and the end_log_pos of
    events prior to fill in the binlog cache.
*/

int MYSQL_BIN_LOG::do_write_cache(IO_CACHE *cache,
                                  int64 last_committed_arg, int64 sequence_number_arg)
{
  DBUG_ENTER("MYSQL_BIN_LOG::do_write_cache(IO_CACHE *)");

  DBUG_EXECUTE_IF("simulate_do_write_cache_failure",
                  {
                    /*
                       see binlog_cache_data::write_event() that reacts on
                       @c simulate_disk_full_at_flush_pending.
                    */
                    DBUG_SET("-d,simulate_do_write_cache_failure");
                    DBUG_RETURN(ER_ERROR_ON_WRITE);
                  });

  if (reinit_io_cache(cache, READ_CACHE, 0, 0, 0))
    DBUG_RETURN(ER_ERROR_ON_WRITE);
  size_t length = my_b_bytes_in_cache(cache);
  uint group;
  size_t carry;
  size_t hdr_offs;
  size_t remains= 0; // part of unprocessed yet netto length of the event
  long val;
  ulong end_log_pos_inc= 0; // each event processed adds BINLOG_CHECKSUM_LEN 2 t
  uint pc_offset= LOG_EVENT_HEADER_LEN + cache->commit_seq_offset;
  uchar header[LOG_EVENT_HEADER_LEN];
  ha_checksum crc= 0, crc_0= 0; // assignments to keep compiler happy
  my_bool do_checksum= (binlog_checksum_options != BINLOG_CHECKSUM_ALG_OFF);
  uchar buf[BINLOG_CHECKSUM_LEN];
  bool pc_fixed= false;

  // while there is just one alg the following must hold:
  DBUG_ASSERT(!do_checksum ||
              binlog_checksum_options == BINLOG_CHECKSUM_ALG_CRC32);

  /*
    The events in the buffer have incorrect end_log_pos data
    (relative to beginning of group rather than absolute),
    so we'll recalculate them in situ so the binlog is always
    correct, even in the middle of a group. This is possible
    because we now know the start position of the group (the
    offset of this cache in the log, if you will); all we need
    to do is to find all event-headers, and add the position of
    the group to the end_log_pos of each event.  This is pretty
    straight forward, except that we read the cache in segments,
    so an event-header might end up on the cache-border and get
    split.
  */

  group= (uint)my_b_tell(&log_file);
  DBUG_PRINT("debug", ("length: %llu, group: %llu",
                       (ulonglong) length, (ulonglong) group));
  hdr_offs= carry= 0;
  if (do_checksum)
    crc= crc_0= my_checksum(0L, NULL, 0);

  if (DBUG_EVALUATE_IF("fault_injection_crc_value", 1, 0))
    crc= crc - 1;

  do
  {
    /*
      if we only got a partial header in the last iteration,
      get the other half now and process a full header.
    */
    if (unlikely(carry > 0))
    {
      DBUG_ASSERT(carry < LOG_EVENT_HEADER_LEN);

      /* assemble both halves */
      memcpy(&header[carry], (char *)cache->read_pos,
             LOG_EVENT_HEADER_LEN - carry);

      /* fix end_log_pos */
      val=uint4korr(header + LOG_POS_OFFSET);
      val+= group +
        (end_log_pos_inc+= (do_checksum ? BINLOG_CHECKSUM_LEN : 0));
      int4store(&header[LOG_POS_OFFSET], val);

      if (do_checksum)
      {
        ulong len= uint4korr(header + EVENT_LEN_OFFSET);
        /* fix len */
        int4store(&header[EVENT_LEN_OFFSET], len + BINLOG_CHECKSUM_LEN);
      }

      /* write the first half of the split header */
      if (my_b_write(&log_file, header, carry))
        DBUG_RETURN(ER_ERROR_ON_WRITE);

      /*
        copy fixed second half of header to cache so the correct
        version will be written later.
      */
      memcpy((char *)cache->read_pos, &header[carry],
             LOG_EVENT_HEADER_LEN - carry);

      /* next event header at ... */
      hdr_offs= uint4korr(header + EVENT_LEN_OFFSET) - carry -
        (do_checksum ? BINLOG_CHECKSUM_LEN : 0);

      if (do_checksum)
      {
        DBUG_ASSERT(crc == crc_0 && remains == 0);
        crc= my_checksum(crc, header, carry);
        remains= uint4korr(header + EVENT_LEN_OFFSET) - carry -
          BINLOG_CHECKSUM_LEN;
      }
      carry= 0;
    }

    /* if there is anything to write, process it. */

    if (likely(length > 0))
    {
      /*
        process all event-headers in this (partial) cache.
        if next header is beyond current read-buffer,
        we'll get it later (though not necessarily in the
        very next iteration, just "eventually").
      */

      /* crc-calc the whole buffer */
      if (do_checksum && hdr_offs >= length)
      {

        DBUG_ASSERT(remains != 0 && crc != crc_0);

        crc= my_checksum(crc, cache->read_pos, length); 
        remains -= length;
        if (my_b_write(&log_file, cache->read_pos, length))
          DBUG_RETURN(ER_ERROR_ON_WRITE);
        if (remains == 0)
        {
          int4store(buf, crc);
          if (my_b_write(&log_file, buf, BINLOG_CHECKSUM_LEN))
            DBUG_RETURN(ER_ERROR_ON_WRITE);
          crc= crc_0;
        }
      }

      while (hdr_offs < length)
      {
        /*
          partial header only? save what we can get, process once
          we get the rest.
        */

        if (do_checksum)
        {
          if (remains != 0)
          {
            /*
              finish off with remains of the last event that crawls
              from previous into the current buffer
            */
            DBUG_ASSERT(crc != crc_0);
            crc= my_checksum(crc, cache->read_pos, hdr_offs);
            int4store(buf, crc);
            remains -= hdr_offs;
            DBUG_ASSERT(remains == 0);
            if (my_b_write(&log_file, cache->read_pos, hdr_offs) ||
                my_b_write(&log_file, buf, BINLOG_CHECKSUM_LEN))
              DBUG_RETURN(ER_ERROR_ON_WRITE);
            crc= crc_0;
          }
        }

        if (hdr_offs + LOG_EVENT_HEADER_LEN > length)
        {
          carry= length - hdr_offs;
          memcpy(header, (char *)cache->read_pos + hdr_offs, carry);
          length= hdr_offs;
        }
        else
        {
          /* we've got a full event-header, and it came in one piece */
          uchar *ev= (uchar *)cache->read_pos + hdr_offs;
          uint event_len= uint4korr(ev + EVENT_LEN_OFFSET); // netto len
          uchar *log_pos= ev + LOG_POS_OFFSET;
          if (!pc_fixed)
          {
            Log_event_type ev_type= (Log_event_type)ev[EVENT_TYPE_OFFSET];
            /* We don't have to fix the strayed user/int/rand_var event outside
               BEGIN;...COMMIT; boundaries, since they will force the slave
               to start a new group anyway. Example of strayed USER VAR
               event includes  CREATE TABLE t1 SELECT @c;
              */
            if (ev_type != USER_VAR_EVENT && ev_type != INTVAR_EVENT &&
                ev_type != RAND_EVENT)
            {
              uchar* pc_ptr= (uchar *)cache->read_pos + pc_offset;
              write_commit_seq_no(cache, pc_ptr, last_committed_arg,
                                  sequence_number_arg);
            }
            else
              DBUG_PRINT("info",("Skipped strayed (USER/INT/RAND)_EVENT event "
                                 "while fixing commit seq"));
            pc_fixed= true;
          }

          /* fix end_log_pos */
          val= uint4korr(log_pos) + group +
            (end_log_pos_inc += (do_checksum ? BINLOG_CHECKSUM_LEN : 0));
          int4store(log_pos, val);

	  /* fix CRC */
	  if (do_checksum)
          {
            /* fix length */
            int4store(ev + EVENT_LEN_OFFSET, event_len + BINLOG_CHECKSUM_LEN);
            remains= fix_log_event_crc(cache->read_pos, hdr_offs, event_len,
                                       length, &crc);
            if (my_b_write(&log_file, ev,
                           remains == 0 ? event_len : length - hdr_offs))
              DBUG_RETURN(ER_ERROR_ON_WRITE);
            if (remains == 0)
            {
              int4store(buf, crc);
              if (my_b_write(&log_file, buf, BINLOG_CHECKSUM_LEN))
                DBUG_RETURN(ER_ERROR_ON_WRITE);
              crc= crc_0; // crc is complete
            }
          }

          /* next event header at ... */
          hdr_offs += event_len; // incr by the netto len

          DBUG_ASSERT(!do_checksum || remains == 0 || hdr_offs >= length);
        }
      }

      /*
        Adjust hdr_offs. Note that it may still point beyond the segment
        read in the next iteration; if the current event is very long,
        it may take a couple of read-iterations (and subsequent adjustments
        of hdr_offs) for it to point into the then-current segment.
        If we have a split header (!carry), hdr_offs will be set at the
        beginning of the next iteration, overwriting the value we set here:
      */
      hdr_offs -= length;
    }

    /* Write the entire buf to the binary log file */
    if (!do_checksum)
      if (my_b_write(&log_file, cache->read_pos, length))
        DBUG_RETURN(ER_ERROR_ON_WRITE);
    cache->read_pos=cache->read_end;		// Mark buffer used up
  } while ((length= my_b_fill(cache)));

  DBUG_ASSERT(carry == 0);
  DBUG_ASSERT(!do_checksum || remains == 0);
  DBUG_ASSERT(!do_checksum || crc == crc_0);

  DBUG_RETURN(0); // All OK
}

/**
  Writes an incident event to the binary log.

  @param ev Incident event to be written
  @param need_lock_log If true, will acquire LOCK_log; otherwise the
  caller should already have acquired LOCK_log.
  @param err_msg Error message written to log file for the incident.
  @do_flush_and_sync If true, will call flush_and_sync(), rotate() and
  purge().

  @retval false error
  @retval true success
*/
bool MYSQL_BIN_LOG::write_incident(Incident_log_event *ev, bool need_lock_log,
                                   const char* err_msg, bool do_flush_and_sync)
{
  uint error= 0;
  DBUG_ENTER("MYSQL_BIN_LOG::write_incident");
  DBUG_ASSERT(err_msg);

  if (!is_open())
    DBUG_RETURN(error);

  if (need_lock_log)
    mysql_mutex_lock(&LOCK_log);
  else
    mysql_mutex_assert_owner(&LOCK_log);

  // @todo make this work with the group log. /sven

  error= ev->write(&log_file);

  /*
    Write an error to log. So that user might have a chance
    to be alerted and explore incident details.
  */
  if (!error)
    sql_print_error("%s An incident event has been written to the binary "
                    "log which will stop the slaves.", err_msg);

  if (do_flush_and_sync)
  {
    if (!error && !(error= flush_and_sync()))
    {
      bool check_purge= false;
      update_binlog_end_pos();
      error= rotate(true, &check_purge);
      if (!error && check_purge)
        purge();
    }
  }

  if (need_lock_log)
    mysql_mutex_unlock(&LOCK_log);

  DBUG_RETURN(error);
}
/**
  Creates an incident event and writes it to the binary log.

  @param thd  Thread variable
  @param ev   Incident event to be written
  @param err_msg Error message written to log file for the incident.
  @param lock If the binary lock should be locked or not

  @retval
    0    error
  @retval
    1    success
*/
bool MYSQL_BIN_LOG::write_incident(THD *thd, bool need_lock_log,
                                   const char* err_msg,
                                   bool do_flush_and_sync)
{
  DBUG_ENTER("MYSQL_BIN_LOG::write_incident");

  if (!is_open())
    DBUG_RETURN(0);

  LEX_STRING write_error_msg= {(char*) err_msg, strlen(err_msg)};
  Incident incident= INCIDENT_LOST_EVENTS;
  Incident_log_event ev(thd, incident, write_error_msg);

  DBUG_RETURN(write_incident(&ev, need_lock_log, err_msg, do_flush_and_sync));
}

/**
  Write a cached log entry to the binary log.

  @param thd            Thread variable
  @param cache		The cache to copy to the binlog
  @param incident       Defines if an incident event should be created to
                        notify that some non-transactional changes did
                        not get into the binlog.
  @param prepared       Defines if a transaction is part of a 2-PC.

  @note
    We only come here if there is something in the cache.
  @note
    The thing in the cache is always a complete transaction.
  @note
    'cache' needs to be reinitialized after this functions returns.
*/

bool MYSQL_BIN_LOG::write_cache(THD *thd, binlog_cache_data *cache_data)
{
  DBUG_ENTER("MYSQL_BIN_LOG::write_cache(THD *, binlog_cache_data *, bool)");

  IO_CACHE *cache= &cache_data->cache_log;
  bool incident= cache_data->has_incident();
  Transaction_ctx *trn_ctx= thd->get_transaction();

  DBUG_EXECUTE_IF("simulate_binlog_flush_error",
                  {
                    if (rand() % 3 == 0)
                    {
                      write_error=1;
                      goto err;
                    }
                  };);

  mysql_mutex_assert_owner(&LOCK_log);

  DBUG_ASSERT(is_open());
  if (likely(is_open()))                       // Should always be true
  {
    /*
      We only bother to write to the binary log if there is anything
      to write.
     */
    if (my_b_tell(cache) > 0)
    {
      Logical_clock& clock= mysql_bin_log.max_committed_transaction;
      /*
        Prepare a relative (to the current binlog) sequence_number.
        A transaction that commits after the binlog is rotated, can
        have a commit parent in the previous binlog. In this case,
        subtracting the offset from the sequence number results in a
        negative number. The commit parent dependency gets lost
        in such case, and to indicate that the logged
        "relative" timestamp value is set to SEQ_UNINIT.
        In the regular case of not rotated binlog
        exact subtracted values are written.
      */

      DBUG_ASSERT(trn_ctx->sequence_number > clock.get_offset());

      int64 seq_number_logged= trn_ctx->sequence_number - clock.get_offset();
      int64 last_committed_logged=
        trn_ctx->last_committed <= clock.get_offset() ?
        SEQ_UNINIT : trn_ctx->last_committed - clock.get_offset();
      /*
        In case both the transaction cache and the statement cache are
        non-empty, both will be flushed in sequence and logged as
        different transactions. Then the second transaction must only
        be executed after the first one has committed. Therefore, we
        need to set last_committed for the second transaction equal to
        last_committed for the first transaction. This is done in
        binlog_cache_data::flush. binlog_cache_data::flush uses the
        condition trn_ctx->last_committed==SEQ_UNINIT to detect this
        situation, hence the need to set it here.
      */
      trn_ctx->last_committed= SEQ_UNINIT;

      DBUG_EXECUTE_IF("crash_before_writing_xid",
                      {
                        if ((write_error=
                             do_write_cache(cache, last_committed_logged,
                                            seq_number_logged)))
                          DBUG_PRINT("info", ("error writing binlog cache: %d",
                                               write_error));
                        flush_and_sync(true);
                        DBUG_PRINT("info", ("crashing before writing xid"));
                        DBUG_SUICIDE();
                      });
      if ((write_error= do_write_cache(cache,
                                       last_committed_logged,
                                       seq_number_logged)))
        goto err;

      const char* err_msg= "Non-transactional changes did not get into "
                           "the binlog.";
      if (incident && write_incident(thd, false/*need_lock_log=false*/,
                                     err_msg,
                                     false/*do_flush_and_sync==false*/))
        goto err;

      DBUG_EXECUTE_IF("half_binlogged_transaction", DBUG_SUICIDE(););
      if (cache->error)				// Error on read
      {
        char errbuf[MYSYS_STRERROR_SIZE];
        sql_print_error(ER(ER_ERROR_ON_READ), cache->file_name,
                        errno, my_strerror(errbuf, sizeof(errbuf), errno));
        write_error=1;				// Don't give more errors
        goto err;
      }
    }
    update_thd_next_event_pos(thd);
  }

  DBUG_RETURN(0);

err:
  if (!write_error)
  {
    char errbuf[MYSYS_STRERROR_SIZE];
    write_error= 1;
    sql_print_error(ER(ER_ERROR_ON_WRITE), name,
                    errno, my_strerror(errbuf, sizeof(errbuf), errno));
  }
  thd->commit_error= THD::CE_FLUSH_ERROR;

  DBUG_RETURN(1);
}


/**
  Wait until we get a signal that the relay log has been updated.

  @param[in] thd        Thread variable
  @param[in] timeout    a pointer to a timespec;
                        NULL means to wait w/o timeout.

  @retval    0          if got signalled on update
  @retval    non-0      if wait timeout elapsed

  @note
    One must have a lock on LOCK_log before calling this function.
*/

int MYSQL_BIN_LOG::wait_for_update_relay_log(THD* thd, const struct timespec *timeout)
{
  int ret= 0;
  PSI_stage_info old_stage;
  DBUG_ENTER("wait_for_update_relay_log");

  thd->ENTER_COND(&update_cond, &LOCK_log,
                  &stage_slave_has_read_all_relay_log,
                  &old_stage);

  if (!timeout)
    mysql_cond_wait(&update_cond, &LOCK_log);
  else
    ret= mysql_cond_timedwait(&update_cond, &LOCK_log,
                              const_cast<struct timespec *>(timeout));
  thd->EXIT_COND(&old_stage);

  DBUG_RETURN(ret);
}

/**
  Wait until we get a signal that the binary log has been updated.
  Applies to master only.
     
  NOTES
  @param[in] thd        a THD struct
  @param[in] timeout    a pointer to a timespec;
                        NULL means to wait w/o timeout.
  @retval    0          if got signalled on update
  @retval    non-0      if wait timeout elapsed
  @note
    LOCK_log must be taken before calling this function.
    LOCK_log is being released while the thread is waiting.
    LOCK_log is released by the caller.
*/

int MYSQL_BIN_LOG::wait_for_update_bin_log(THD* thd,
                                           const struct timespec *timeout)
{
  int ret= 0;
  DBUG_ENTER("wait_for_update_bin_log");

  if (!timeout)
    mysql_cond_wait(&update_cond, &LOCK_binlog_end_pos);
  else
    ret= mysql_cond_timedwait(&update_cond, &LOCK_binlog_end_pos,
                              const_cast<struct timespec *>(timeout));
  DBUG_RETURN(ret);
}


/**
  Close the log file.

  @param exiting     Bitmask for one or more of the following bits:
          - LOG_CLOSE_INDEX : if we should close the index file
          - LOG_CLOSE_TO_BE_OPENED : if we intend to call open
                                     at once after close.
          - LOG_CLOSE_STOP_EVENT : write a 'stop' event to the log

  @note
    One can do an open on the object at once after doing a close.
    The internal structures are not freed until cleanup() is called
*/

void MYSQL_BIN_LOG::close(uint exiting)
{					// One can't set log_type here!
  DBUG_ENTER("MYSQL_BIN_LOG::close");
  DBUG_PRINT("enter",("exiting: %d", (int) exiting));
  if (log_state == LOG_OPENED)
  {
#ifdef HAVE_REPLICATION
    if ((exiting & LOG_CLOSE_STOP_EVENT) != 0)
    {
      Stop_log_event s;
      // the checksumming rule for relay-log case is similar to Rotate
        s.checksum_alg= is_relay_log ?
          relay_log_checksum_alg : static_cast<uint8>(binlog_checksum_options);
      DBUG_ASSERT(!is_relay_log ||
                  relay_log_checksum_alg != BINLOG_CHECKSUM_ALG_UNDEF);
      s.write(&log_file);
      bytes_written+= s.data_written;
      flush_io_cache(&log_file);
      update_binlog_end_pos();
    }
#endif /* HAVE_REPLICATION */

    /* don't pwrite in a file opened with O_APPEND - it doesn't work */
    if (log_file.type == WRITE_CACHE)
    {
      my_off_t offset= BIN_LOG_HEADER_SIZE + FLAGS_OFFSET;
      my_off_t org_position= mysql_file_tell(log_file.file, MYF(0));
      uchar flags= 0;            // clearing LOG_EVENT_BINLOG_IN_USE_F
      mysql_file_pwrite(log_file.file, &flags, 1, offset, MYF(0));
      /*
        Restore position so that anything we have in the IO_cache is written
        to the correct position.
        We need the seek here, as mysql_file_pwrite() is not guaranteed to keep the
        original position on system that doesn't support pwrite().
      */
      mysql_file_seek(log_file.file, org_position, MY_SEEK_SET, MYF(0));
    }

    /* this will cleanup IO_CACHE, sync and close the file */
    if (log_state == LOG_OPENED)
    {
      end_io_cache(&log_file);

      if (mysql_file_sync(log_file.file, MYF(MY_WME)) && ! write_error)
      {
        char errbuf[MYSYS_STRERROR_SIZE];
        write_error= 1;
        sql_print_error(ER_DEFAULT(ER_ERROR_ON_WRITE), name, errno,
                        my_strerror(errbuf, sizeof(errbuf), errno));
      }

      if (mysql_file_close(log_file.file, MYF(MY_WME)) && ! write_error)
      {
        char errbuf[MYSYS_STRERROR_SIZE];
        write_error= 1;
        sql_print_error(ER_DEFAULT(ER_ERROR_ON_WRITE), name, errno,
                        my_strerror(errbuf, sizeof(errbuf), errno));
      }
    }

    log_state= (exiting & LOG_CLOSE_TO_BE_OPENED) ? LOG_TO_BE_OPENED : LOG_CLOSED;
    my_free(name);
    name= NULL;
  }

  /*
    The following test is needed even if is_open() is not set, as we may have
    called a not complete close earlier and the index file is still open.
  */

  if ((exiting & LOG_CLOSE_INDEX) && my_b_inited(&index_file))
  {
    end_io_cache(&index_file);
    if (mysql_file_close(index_file.file, MYF(0)) < 0 && ! write_error)
    {
      char errbuf[MYSYS_STRERROR_SIZE];
      write_error= 1;
      sql_print_error(ER(ER_ERROR_ON_WRITE), index_file_name,
                      errno, my_strerror(errbuf, sizeof(errbuf), errno));
    }
  }
  log_state= (exiting & LOG_CLOSE_TO_BE_OPENED) ? LOG_TO_BE_OPENED : LOG_CLOSED;
  my_free(name);
  name= NULL;
  DBUG_VOID_RETURN;
}


void MYSQL_BIN_LOG::set_max_size(ulong max_size_arg)
{
  /*
    We need to take locks, otherwise this may happen:
    new_file() is called, calls open(old_max_size), then before open() starts,
    set_max_size() sets max_size to max_size_arg, then open() starts and
    uses the old_max_size argument, so max_size_arg has been overwritten and
    it's like if the SET command was never run.
  */
  DBUG_ENTER("MYSQL_BIN_LOG::set_max_size");
  mysql_mutex_lock(&LOCK_log);
  if (is_open())
    max_size= max_size_arg;
  mysql_mutex_unlock(&LOCK_log);
  DBUG_VOID_RETURN;
}

/****** transaction coordinator log for 2pc - binlog() based solution ******/

/**
  @todo
  keep in-memory list of prepared transactions
  (add to list in log(), remove on unlog())
  and copy it to the new binlog if rotated
  but let's check the behaviour of tc_log_page_waits first!
*/

int MYSQL_BIN_LOG::open_binlog(const char *opt_name)
{
  LOG_INFO log_info;
  int      error= 1;

  /*
    This function is used for 2pc transaction coordination.  Hence, it
    is never used for relay logs.
  */
  DBUG_ASSERT(!is_relay_log);
  DBUG_ASSERT(total_ha_2pc > 1 || (1 == total_ha_2pc && opt_bin_log));
  DBUG_ASSERT(opt_name && opt_name[0]);

  if (!my_b_inited(&index_file))
  {
    /* There was a failure to open the index file, can't open the binlog */
    cleanup();
    return 1;
  }

  if (using_heuristic_recover())
  {
    /* generate a new binlog to mask a corrupted one */
    mysql_mutex_lock(&LOCK_log);
    open_binlog(opt_name, 0, max_binlog_size, false,
                true/*need_lock_index=true*/,
                true/*need_sid_lock=true*/,
                NULL);
    mysql_mutex_lock(&LOCK_log);
    cleanup();
    return 1;
  }

  if ((error= find_log_pos(&log_info, NullS, true/*need_lock_index=true*/)))
  {
    if (error != LOG_INFO_EOF)
      sql_print_error("find_log_pos() failed (error: %d)", error);
    else
      error= 0;
    goto err;
  }

  {
    const char *errmsg;
    IO_CACHE    log;
    File        file;
    Log_event  *ev=0;
    Format_description_log_event fdle(BINLOG_VERSION);
    char        log_name[FN_REFLEN];
    my_off_t    valid_pos= 0;
    my_off_t    binlog_size;
    MY_STAT     s;

    if (! fdle.is_valid())
      goto err;

    do
    {
      strmake(log_name, log_info.log_file_name, sizeof(log_name)-1);
    } while (!(error= find_next_log(&log_info, true/*need_lock_index=true*/)));

    if (error !=  LOG_INFO_EOF)
    {
      sql_print_error("find_log_pos() failed (error: %d)", error);
      goto err;
    }

    if ((file= open_binlog_file(&log, log_name, &errmsg)) < 0)
    {
      sql_print_error("%s", errmsg);
      goto err;
    }

    my_stat(log_name, &s, MYF(0));
    binlog_size= s.st_size;

    /*
      If the binary log was not properly closed it means that the server
      may have crashed. In that case, we need to call MYSQL_BIN_LOG::recover
      to:

        a) collect logged XIDs;
        b) complete the 2PC of the pending XIDs;
        c) collect the last valid position.

      Therefore, we do need to iterate over the binary log, even if
      total_ha_2pc == 1, to find the last valid group of events written.
      Later we will take this value and truncate the log if need be.
    */
    if ((ev= Log_event::read_log_event(&log, 0, &fdle,
                                       opt_master_verify_checksum)) &&
        ev->get_type_code() == FORMAT_DESCRIPTION_EVENT &&
        (ev->flags & LOG_EVENT_BINLOG_IN_USE_F ||
         DBUG_EVALUATE_IF("eval_force_bin_log_recovery", true, false)))
    {
      sql_print_information("Recovering after a crash using %s", opt_name);
      valid_pos= my_b_tell(&log);
      error= recover(&log, (Format_description_log_event *)ev, &valid_pos);
    }
    else
      error=0;

    delete ev;
    end_io_cache(&log);
    mysql_file_close(file, MYF(MY_WME));

    if (error)
      goto err;

    /* Trim the crashed binlog file to last valid transaction
      or event (non-transaction) base on valid_pos. */
    if (valid_pos > 0)
    {
      if ((file= mysql_file_open(key_file_binlog, log_name,
                                 O_RDWR | O_BINARY, MYF(MY_WME))) < 0)
      {
        sql_print_error("Failed to open the crashed binlog file "
                        "when master server is recovering it.");
        return -1;
      }

      /* Change binlog file size to valid_pos */
      if (valid_pos < binlog_size)
      {
        if (my_chsize(file, valid_pos, 0, MYF(MY_WME)))
        {
          sql_print_error("Failed to trim the crashed binlog file "
                          "when master server is recovering it.");
          mysql_file_close(file, MYF(MY_WME));
          return -1;
        }
        else
        {
          sql_print_information("Crashed binlog file %s size is %llu, "
                                "but recovered up to %llu. Binlog trimmed to %llu bytes.",
                                log_name, binlog_size, valid_pos, valid_pos);
        }
      }

      /* Clear LOG_EVENT_BINLOG_IN_USE_F */
      my_off_t offset= BIN_LOG_HEADER_SIZE + FLAGS_OFFSET;
      uchar flags= 0;
      if (mysql_file_pwrite(file, &flags, 1, offset, MYF(0)) != 1)
      {
        sql_print_error("Failed to clear LOG_EVENT_BINLOG_IN_USE_F "
                        "for the crashed binlog file when master "
                        "server is recovering it.");
        mysql_file_close(file, MYF(MY_WME));
        return -1;
      }

      mysql_file_close(file, MYF(MY_WME));
    } //end if
  }

err:
  return error;
}

/** This is called on shutdown, after ha_panic. */
void MYSQL_BIN_LOG::close()
{
}

/*
  Prepare the transaction in the transaction coordinator.

  This function will prepare the transaction in the storage engines
  (by calling @c ha_prepare_low) what will write a prepare record
  to the log buffers.

  @retval 0    success
  @retval 1    error
*/
int MYSQL_BIN_LOG::prepare(THD *thd, bool all)
{
  DBUG_ENTER("MYSQL_BIN_LOG::prepare");

  DBUG_ASSERT(opt_bin_log);
  /*
    The applier thread explicitly overrides the value of sql_log_bin
    with the value of log_slave_updates.
  */
  DBUG_ASSERT(thd->slave_thread ?
              opt_log_slave_updates : thd->variables.sql_log_bin);

  /*
    Set HA_IGNORE_DURABILITY to not flush the prepared record of the
    transaction to the log of storage engine (for example, InnoDB
    redo log) during the prepare phase. So that we can flush prepared
    records of transactions to the log of storage engine in a group
    right before flushing them to binary log during binlog group
    commit flush stage. Reset to HA_REGULAR_DURABILITY at the
    beginning of parsing next command.
  */
  thd->durability_property= HA_IGNORE_DURABILITY;

  int error= ha_prepare_low(thd, all);

  DBUG_RETURN(error);
}

/**
  Commit the transaction in the transaction coordinator.

  This function will commit the sessions transaction in the binary log
  and in the storage engines (by calling @c ha_commit_low). If the
  transaction was successfully logged (or not successfully unlogged)
  but the commit in the engines did not succed, there is a risk of
  inconsistency between the engines and the binary log.

  For binary log group commit, the commit is separated into three
  parts:

  1. First part consists of filling the necessary caches and
     finalizing them (if they need to be finalized). After this,
     nothing is added to any of the caches.

  2. Second part execute an ordered flush and commit. This will be
     done using the group commit functionality in ordered_commit.

  3. Third part checks any errors resulting from the ordered commit
     and handles them appropriately.

  @retval 0    success
  @retval 1    error, transaction was neither logged nor committed
  @retval 2    error, transaction was logged but not committed
*/
TC_LOG::enum_result MYSQL_BIN_LOG::commit(THD *thd, bool all)
{
  DBUG_ENTER("MYSQL_BIN_LOG::commit");

  binlog_cache_mngr *cache_mngr= thd_get_cache_mngr(thd);
  Transaction_ctx *trn_ctx= thd->get_transaction();
  my_xid xid= trn_ctx->xid_state()->get_xid()->get_my_xid();
  int error= RESULT_SUCCESS;
  bool stuff_logged= false;

  DBUG_PRINT("enter", ("thd: 0x%llx, all: %s, xid: %llu, cache_mngr: 0x%llx",
                       (ulonglong) thd, YESNO(all), (ulonglong) xid,
                       (ulonglong) cache_mngr));

  /*
    No cache manager means nothing to log, but we still have to commit
    the transaction.
   */
  if (cache_mngr == NULL)
  {
    if (ha_commit_low(thd, all))
      DBUG_RETURN(RESULT_ABORTED);
    DBUG_RETURN(RESULT_SUCCESS);
  }

  Transaction_ctx::enum_trx_scope trx_scope=  all ? Transaction_ctx::SESSION :
                                                    Transaction_ctx::STMT;

  DBUG_PRINT("debug", ("in_transaction: %s, no_2pc: %s, rw_ha_count: %d",
                       YESNO(thd->in_multi_stmt_transaction_mode()),
                       YESNO(trn_ctx->no_2pc(trx_scope)),
                       trn_ctx->rw_ha_count(trx_scope)));
  DBUG_PRINT("debug",
             ("all.cannot_safely_rollback(): %s, trx_cache_empty: %s",
              YESNO(trn_ctx->cannot_safely_rollback(Transaction_ctx::SESSION)),
              YESNO(cache_mngr->trx_cache.is_binlog_empty())));
  DBUG_PRINT("debug",
             ("stmt.cannot_safely_rollback(): %s, stmt_cache_empty: %s",
              YESNO(trn_ctx->cannot_safely_rollback(Transaction_ctx::STMT)),
              YESNO(cache_mngr->stmt_cache.is_binlog_empty())));


  /*
    If there are no handlertons registered, there is nothing to
    commit. Note that DDLs are written earlier in this case (inside
    binlog_query).

    TODO: This can be a problem in those cases that there are no
    handlertons registered. DDLs are one example, but the other case
    is MyISAM. In this case, we could register a dummy handlerton to
    trigger the commit.

    Any statement that requires logging will call binlog_query before
    trans_commit_stmt, so an alternative is to use the condition
    "binlog_query called or stmt.ha_list != 0".
   */
  if (!all && !trn_ctx->is_active(trx_scope) &&
      cache_mngr->stmt_cache.is_binlog_empty())
    DBUG_RETURN(RESULT_SUCCESS);

  /*
    If there is anything in the stmt cache, and GTIDs are enabled,
    then this is a single statement outside a transaction and it is
    impossible that there is anything in the trx cache.  Hence, we
    write any empty group(s) to the stmt cache.

    Otherwise, we write any empty group(s) to the trx cache at the end
    of the transaction.
  */
  if (!cache_mngr->stmt_cache.is_binlog_empty())
  {
    error= write_empty_groups_to_cache(thd, &cache_mngr->stmt_cache);
    if (error == 0)
    {
      /*
        Commit parent identification of non-transactional query 's
        been deferred until now, except for the mixed transaction case.
      */
      trn_ctx->store_commit_parent(max_committed_transaction.get_timestamp());
      if (cache_mngr->stmt_cache.finalize(thd))
        DBUG_RETURN(RESULT_ABORTED);
      stuff_logged= true;
    }
  }

  /*
    We commit the transaction if:
     - We are not in a transaction and committing a statement, or
     - We are in a transaction and a full transaction is committed.
    Otherwise, we accumulate the changes.
  */
  if (!error && !cache_mngr->trx_cache.is_binlog_empty() &&
      ending_trans(thd, all))
  {
    const bool real_trans=
      (all || !trn_ctx->is_active(Transaction_ctx::SESSION));

    /*
      We are committing an XA transaction if it is a "real" transaction
      and have an XID assigned (because some handlerton registered). A
      transaction is "real" if either 'all' is true or the 'all.ha_list'
      is empty.

      Note: This is kind of strange since registering the binlog
      handlerton will then make the transaction XA, which is not really
      true. This occurs for example if a MyISAM statement is executed
      with row-based replication on.
   */
    if (real_trans && xid && trn_ctx->rw_ha_count(trx_scope) > 1 &&
        !trn_ctx->no_2pc(trx_scope))
    {
      Xid_log_event end_evt(thd, xid);
      if (cache_mngr->trx_cache.finalize(thd, &end_evt))
        DBUG_RETURN(RESULT_ABORTED);
    }
    else
    {
      Query_log_event end_evt(thd, STRING_WITH_LEN("COMMIT"),
                              true, FALSE, TRUE, 0, TRUE);
      if (cache_mngr->trx_cache.finalize(thd, &end_evt))
        DBUG_RETURN(RESULT_ABORTED);
    }
    stuff_logged= true;
  }

  /*
    This is part of the stmt rollback.
  */
  if (!all)
    cache_mngr->trx_cache.set_prev_position(MY_OFF_T_UNDEF);

  DBUG_PRINT("debug", ("error: %d", error));

  if (error)
    DBUG_RETURN(RESULT_ABORTED);

  /*
    Now all the events are written to the caches, so we will commit
    the transaction in the engines. This is done using the group
    commit logic in ordered_commit, which will return when the
    transaction is committed.

    If the commit in the engines fail, we still have something logged
    to the binary log so we have to report this as a "bad" failure
    (failed to commit, but logged something).
  */
  if (stuff_logged)
  {
    if (RUN_HOOK(transaction,
                 before_commit,
                 (thd, all,
                  thd_get_cache_mngr(thd)->get_binlog_cache_log(true),
                  thd_get_cache_mngr(thd)->get_binlog_cache_log(false),
                  max<my_off_t>(max_binlog_cache_size,
                                max_binlog_stmt_cache_size),
                  NULL)))
      DBUG_RETURN(RESULT_ABORTED);

    if (ordered_commit(thd, all))
      DBUG_RETURN(RESULT_INCONSISTENT);
  }
  else
  {
    if (ha_commit_low(thd, all))
      DBUG_RETURN(RESULT_INCONSISTENT);
  }

  DBUG_RETURN(error ? RESULT_INCONSISTENT : RESULT_SUCCESS);
}


/**
   Flush caches for session.

   @note @c set_trans_pos is called with a pointer to the file name
   that the binary log currently use and a rotation will change the
   contents of the variable.

   The position is used when calling the after_flush, after_commit,
   and after_rollback hooks, but these have been placed so that they
   occur before a rotation is executed.

   It is the responsibility of any plugin that use this position to
   copy it if they need it after the hook has returned.

   The current "global" transaction_counter is stepped and its new value
   is assigned to the transaction.
 */
std::pair<int,my_off_t>
MYSQL_BIN_LOG::flush_thread_caches(THD *thd)
{
  binlog_cache_mngr *cache_mngr= thd_get_cache_mngr(thd);
  my_off_t bytes= 0;
  bool wrote_xid= false;
  int error= cache_mngr->flush(thd, &bytes, &wrote_xid);
  if (!error && bytes > 0)
  {
    /*
      Note that set_trans_pos does not copy the file name. See
      this function documentation for more info.
    */
    thd->set_trans_pos(log_file_name, my_b_tell(&log_file));
    if (wrote_xid)
      inc_prep_xids(thd);
  }
  DBUG_PRINT("debug", ("bytes: %llu", bytes));
  return std::make_pair(error, bytes);
}


/**
  Execute the flush stage.

  @param total_bytes_var Pointer to variable that will be set to total
  number of bytes flushed, or NULL.

  @param rotate_var Pointer to variable that will be set to true if
  binlog rotation should be performed after releasing locks. If rotate
  is not necessary, the variable will not be touched.

  @return Error code on error, zero on success
 */

int
MYSQL_BIN_LOG::process_flush_stage_queue(my_off_t *total_bytes_var,
                                         bool *rotate_var,
                                         THD **out_queue_var)
{
  #ifndef DBUG_OFF
  // number of flushes per group.
  int no_flushes= 0;
  #endif
  DBUG_ASSERT(total_bytes_var && rotate_var && out_queue_var);
  my_off_t total_bytes= 0;
  int flush_error= 1;
  mysql_mutex_assert_owner(&LOCK_log);

  /*
    Fetch the entire flush queue and empty it, so that the next batch
    has a leader. We must do this before invoking ha_flush_logs(...)
    for guaranteeing to flush prepared records of transactions before
    flushing them to binary log, which is required by crash recovery.
  */
  THD *first_seen= stage_manager.fetch_queue_for(Stage_manager::FLUSH_STAGE);
  DBUG_ASSERT(first_seen != NULL);
  /*
    We flush prepared records of transactions to the log of storage
    engine (for example, InnoDB redo log) in a group right before
    flushing them to binary log.
  */
  ha_flush_logs(NULL, true);
  DBUG_EXECUTE_IF("crash_after_flush_engine_log", DBUG_SUICIDE(););
  /* Flush thread caches to binary log. */
  for (THD *head= first_seen ; head ; head = head->next_to_commit)
  {
    std::pair<int,my_off_t> result= flush_thread_caches(head);
    total_bytes+= result.second;
    if (flush_error == 1)
      flush_error= result.first;
#ifndef DBUG_OFF
    no_flushes++;
#endif
  }

  *out_queue_var= first_seen;
  *total_bytes_var= total_bytes;
  if (total_bytes > 0 && my_b_tell(&log_file) >= (my_off_t) max_size)
    *rotate_var= true;
#ifndef DBUG_OFF
  DBUG_PRINT("info",("no_flushes:= %d", no_flushes));
  no_flushes= 0;
#endif
  return flush_error;
}

/**
  The method is to be executed right before committing time.
  It must be invoked even if the transaction does not commit
  to engine being merely logged into the binary log.
  max_committed_transaction is updated with a greater timestamp
  value.
  As a side effect, the transaction context's sequence_number
  is reset.

  @param THD a pointer to THD instance
*/
void MYSQL_BIN_LOG::update_max_committed(THD *thd)
{
  Transaction_ctx *trn_ctx= thd->get_transaction();
  max_committed_transaction.set_if_greater(trn_ctx->sequence_number);
  /*
    sequence_number timestamp is unneeded anymore, so it's cleared off.
  */
  trn_ctx->sequence_number= SEQ_UNINIT;

  DBUG_ASSERT(trn_ctx->last_committed == SEQ_UNINIT ||
              thd->commit_error == THD::CE_FLUSH_ERROR);
}

/**
  Commit a sequence of sessions.

  This function commit an entire queue of sessions starting with the
  session in @c first. If there were an error in the flushing part of
  the ordered commit, the error code is passed in and all the threads
  are marked accordingly (but not committed).

  @see MYSQL_BIN_LOG::ordered_commit

  @param thd The "master" thread
  @param first First thread in the queue of threads to commit
 */

void
MYSQL_BIN_LOG::process_commit_stage_queue(THD *thd, THD *first)
{
  mysql_mutex_assert_owner(&LOCK_commit);
  Thread_excursion excursion(thd);
#ifndef DBUG_OFF
  thd->get_transaction()->m_flags.ready_preempt= 1; // formality by the leader
#endif
  for (THD *head= first ; head ; head = head->next_to_commit)
  {
    DBUG_PRINT("debug", ("Thread ID: %u, commit_error: %d, flags.pending: %s",
                         head->thread_id(), head->commit_error,
                         YESNO(head->get_transaction()->m_flags.pending)));
    /*
      If flushing failed, set commit_error for the session, skip the
      transaction and proceed with the next transaction instead. This
      will mark all threads as failed, since the flush failed.

      If flush succeeded, attach to the session and commit it in the
      engines.
    */
#ifndef DBUG_OFF
    stage_manager.clear_preempt_status(head);
#endif
    update_max_committed(head);
    if (head->commit_error == THD::CE_NONE)
    {
      excursion.try_to_attach_to(head);
      bool all= head->get_transaction()->m_flags.real_commit;
      if (head->get_transaction()->m_flags.commit_low)
      {
        /* head is parked to have exited append() */
        DBUG_ASSERT(head->get_transaction()->m_flags.ready_preempt);
        /*
          storage engine commit
        */
        if (ha_commit_low(head, all, false))
          head->commit_error= THD::CE_COMMIT_ERROR;
      }
      DBUG_PRINT("debug", ("commit_error: %d, flags.pending: %s",
                           head->commit_error,
                           YESNO(head->get_transaction()->m_flags.pending)));
    }
    /*
      Decrement the prepared XID counter after storage engine commit.
      We also need decrement the prepared XID when encountering a
      flush error or session attach error for avoiding 3-way deadlock
      among user thread, rotate thread and dump thread.
    */
    if (head->get_transaction()->m_flags.xid_written)
      dec_prep_xids(head);
  }
}

/**
  Process after commit for a sequence of sessions.

  @param thd The "master" thread
  @param first First thread in the queue of threads to commit
 */

void
MYSQL_BIN_LOG::process_after_commit_stage_queue(THD *thd, THD *first)
{
  Thread_excursion excursion(thd);
  for (THD *head= first; head; head= head->next_to_commit)
  {
    if (head->get_transaction()->m_flags.run_hooks &&
        head->commit_error == THD::CE_NONE)
    {

      /*
        TODO: This hook here should probably move outside/below this
              if and be the only after_commit invocation left in the
              code.
      */
      excursion.try_to_attach_to(head);
      bool all= head->get_transaction()->m_flags.real_commit;
      (void) RUN_HOOK(transaction, after_commit, (head, all));
      /*
        When after_commit finished for the transaction, clear the run_hooks flag.
        This allow other parts of the system to check if after_commit was called.
      */
      head->get_transaction()->m_flags.run_hooks= false;
    }
  }
}

#ifndef DBUG_OFF
/** Names for the stages. */
static const char* g_stage_name[] = {
  "FLUSH",
  "SYNC",
  "COMMIT",
};
#endif


/**
  Enter a stage of the ordered commit procedure.

  Entering is stage is done by:

  - Atomically enqueueing a queue of processes (which is just one for
    the first phase).

  - If the queue was empty, the thread is the leader for that stage
    and it should process the entire queue for that stage.

  - If the queue was not empty, the thread is a follower and can go
    waiting for the commit to finish.

  The function will lock the stage mutex if it was designated the
  leader for the phase.

  @param thd    Session structure
  @param stage  The stage to enter
  @param queue  Queue of threads to enqueue for the stage
  @param stage_mutex Mutex for the stage

  @retval true  The thread should "bail out" and go waiting for the
                commit to finish
  @retval false The thread is the leader for the stage and should do
                the processing.
*/

bool
MYSQL_BIN_LOG::change_stage(THD *thd,
                            Stage_manager::StageID stage, THD *queue,
                            mysql_mutex_t *leave_mutex,
                            mysql_mutex_t *enter_mutex)
{
  DBUG_ENTER("MYSQL_BIN_LOG::change_stage");
  DBUG_PRINT("enter", ("thd: 0x%llx, stage: %s, queue: 0x%llx",
                       (ulonglong) thd, g_stage_name[stage], (ulonglong) queue));
  DBUG_ASSERT(0 <= stage && stage < Stage_manager::STAGE_COUNTER);
  DBUG_ASSERT(enter_mutex);
  DBUG_ASSERT(queue);
  /*
    enroll_for will release the leave_mutex once the sessions are
    queued.
  */
  if (!stage_manager.enroll_for(stage, queue, leave_mutex))
  {
    DBUG_ASSERT(!thd_get_cache_mngr(thd)->dbug_any_finalized());
    DBUG_RETURN(true);
  }
  mysql_mutex_lock(enter_mutex);
  DBUG_RETURN(false);
}



/**
  Flush the I/O cache to file.

  Flush the binary log to the binlog file if any byte where written
  and signal that the binary log file has been updated if the flush
  succeeds.
*/

int
MYSQL_BIN_LOG::flush_cache_to_file(my_off_t *end_pos_var)
{
  if (flush_io_cache(&log_file))
    return ER_ERROR_ON_WRITE;
  *end_pos_var= my_b_tell(&log_file);
  return 0;
}


/**
  Call fsync() to sync the file to disk.
*/
std::pair<bool, bool>
MYSQL_BIN_LOG::sync_binlog_file(bool force)
{
  bool synced= false;
  unsigned int sync_period= get_sync_period();
  if (force || (sync_period && ++sync_counter >= sync_period))
  {
    sync_counter= 0;
    if (mysql_file_sync(log_file.file, MYF(MY_WME)))
      return std::make_pair(true, synced);
    synced= true;
  }
  return std::make_pair(false, synced);
}


/**
   Helper function executed when leaving @c ordered_commit.

   This function contain the necessary code for fetching the error
   code, doing post-commit checks, and wrapping up the commit if
   necessary.

   It is typically called when enter_stage indicates that the thread
   should bail out, and also when the ultimate leader thread finishes
   executing @c ordered_commit.

   It is typically used in this manner:
   @code
   if (enter_stage(thd, Thread_queue::FLUSH_STAGE, thd, &LOCK_log))
     return finish_commit(thd);
   @endcode

   @return Error code if the session commit failed, or zero on
   success.
 */
int
MYSQL_BIN_LOG::finish_commit(THD *thd)
{
  if (thd->get_transaction()->sequence_number != SEQ_UNINIT)
    update_max_committed(thd);
  if (thd->get_transaction()->m_flags.commit_low)
  {
    const bool all= thd->get_transaction()->m_flags.real_commit;
    /*
      storage engine commit
    */
    if (thd->commit_error == THD::CE_NONE &&
        ha_commit_low(thd, all, false))
      thd->commit_error= THD::CE_COMMIT_ERROR;
    /*
      Decrement the prepared XID counter after storage engine commit
    */
    if (thd->get_transaction()->m_flags.xid_written)
      dec_prep_xids(thd);
    /*
      If commit succeeded, we call the after_commit hook

      TODO: This hook here should probably move outside/below this
            if and be the only after_commit invocation left in the
            code.
    */
    if ((thd->commit_error == THD::CE_NONE) &&
        thd->get_transaction()->m_flags.run_hooks)
    {
      (void) RUN_HOOK(transaction, after_commit, (thd, all));
      thd->get_transaction()->m_flags.run_hooks= false;
    }
  }
  else if (thd->get_transaction()->m_flags.xid_written)
    dec_prep_xids(thd);

  /*
    Gtid is added to gtid_state.executed_gtids and removed from owned_gtids
    on update_on_commit().
  */
  if (thd->commit_error == THD::CE_NONE)
    gtid_state->update_on_commit(thd);
  else
    gtid_state->update_on_rollback(thd);

  DBUG_ASSERT(thd->commit_error || !thd->get_transaction()->m_flags.run_hooks);
  DBUG_ASSERT(!thd_get_cache_mngr(thd)->dbug_any_finalized());
  DBUG_PRINT("return", ("Thread ID: %u, commit_error: %d",
                        thd->thread_id(), thd->commit_error));
  return thd->commit_error;
}

/**
   Auxiliary function used in ordered_commit.
*/
static inline int call_after_sync_hook(THD *queue_head)
{
  const char *log_file= NULL;
  my_off_t pos= 0;

  if (NO_HOOK(binlog_storage))
    return 0;

  DBUG_ASSERT(queue_head != NULL);
  for (THD *thd= queue_head; thd != NULL; thd= thd->next_to_commit)
    if (likely(thd->commit_error == THD::CE_NONE))
      thd->get_trans_fixed_pos(&log_file, &pos);

  if (DBUG_EVALUATE_IF("simulate_after_sync_hook_error", 1, 0) ||
      RUN_HOOK(binlog_storage, after_sync, (queue_head, log_file, pos)))
  {
    sql_print_error("Failed to run 'after_sync' hooks");
    return ER_ERROR_ON_WRITE;
  }
  return 0;
}

/**
  Flush and commit the transaction.

  This will execute an ordered flush and commit of all outstanding
  transactions and is the main function for the binary log group
  commit logic. The function performs the ordered commit in two
  phases.

  The first phase flushes the caches to the binary log and under
  LOCK_log and marks all threads that were flushed as not pending.

  The second phase executes under LOCK_commit and commits all
  transactions in order.

  The procedure is:

  1. Queue ourselves for flushing.
  2. Grab the log lock, which might result is blocking if the mutex is
     already held by another thread.
  3. If we were not committed while waiting for the lock
     1. Fetch the queue
     2. For each thread in the queue:
        a. Attach to it
        b. Flush the caches, saving any error code
     3. Flush and sync (depending on the value of sync_binlog).
     4. Signal that the binary log was updated
  4. Release the log lock
  5. Grab the commit lock
     1. For each thread in the queue:
        a. If there were no error when flushing and the transaction shall be committed:
           - Commit the transaction, saving the result of executing the commit.
  6. Release the commit lock
  7. Call purge, if any of the committed thread requested a purge.
  8. Return with the saved error code

  @todo The use of @c skip_commit is a hack that we use since the @c
  TC_LOG Interface does not contain functions to handle
  savepoints. Once the binary log is eliminated as a handlerton and
  the @c TC_LOG interface is extended with savepoint handling, this
  parameter can be removed.

  @param thd Session to commit transaction for
  @param all   This is @c true if this is a real transaction commit, and
               @c false otherwise.
  @param skip_commit
               This is @c true if the call to @c ha_commit_low should
               be skipped (it is handled by the caller somehow) and @c
               false otherwise (the normal case).
 */
int MYSQL_BIN_LOG::ordered_commit(THD *thd, bool all, bool skip_commit)
{
  DBUG_ENTER("MYSQL_BIN_LOG::ordered_commit");
  int flush_error= 0;
  my_off_t total_bytes= 0;
  bool do_rotate= false;

  /*
    These values are used while flushing a transaction, so clear
    everything.

    Notes:

    - It would be good if we could keep transaction coordinator
      log-specific data out of the THD structure, but that is not the
      case right now.

    - Everything in the transaction structure is reset when calling
      ha_commit_low since that calls Transaction_ctx::cleanup.
  */
  thd->get_transaction()->m_flags.pending= true;
  thd->commit_error= THD::CE_NONE;
  thd->next_to_commit= NULL;
  thd->durability_property= HA_IGNORE_DURABILITY;
  thd->get_transaction()->m_flags.real_commit= all;
  thd->get_transaction()->m_flags.xid_written= false;
  thd->get_transaction()->m_flags.commit_low= !skip_commit;
  thd->get_transaction()->m_flags.run_hooks= !skip_commit;
#ifndef DBUG_OFF
  /*
     The group commit Leader may have to wait for follower whose transaction
     is not ready to be preempted. Initially the status is pessimistic.
     Preemption guarding logics is necessary only when !DBUG_OFF is set.
     It won't be required for the dbug-off case as long as the follower won't
     execute any thread-specific write access code in this method, which is
     the case as of current.
  */
  thd->get_transaction()->m_flags.ready_preempt= 0;
#endif

  DBUG_PRINT("enter", ("flags.pending: %s, commit_error: %d, thread_id: %u",
                       YESNO(thd->get_transaction()->m_flags.pending),
                       thd->commit_error, thd->thread_id()));

  DEBUG_SYNC(thd, "bgc_before_flush_stage");

  /*
    Stage #1: flushing transactions to binary log

    While flushing, we allow new threads to enter and will process
    them in due time. Once the queue was empty, we cannot reap
    anything more since it is possible that a thread entered and
    appointed itself leader for the flush phase.
  */

#ifdef HAVE_REPLICATION
  if (has_commit_order_manager(thd))
  {
    Slave_worker *worker= dynamic_cast<Slave_worker *>(thd->rli_slave);
    Commit_order_manager *mngr= worker->get_commit_order_manager();

    if (mngr->wait_for_its_turn(worker, all))
    {
      DBUG_PRINT("info", ("thd has seen an error signal from old thread"));

      thd->get_stmt_da()->set_overwrite_status(true);
      my_error(ER_SLAVE_WORKER_STOPPED_PREVIOUS_THD_ERROR, MYF(0));
      thd->commit_error= THD::CE_COMMIT_ERROR;
      DBUG_RETURN(thd->commit_error);
    }

    if (change_stage(thd, Stage_manager::FLUSH_STAGE, thd, NULL, &LOCK_log))
      DBUG_RETURN(finish_commit(thd));
  }
  else
#endif
  if (change_stage(thd, Stage_manager::FLUSH_STAGE, thd, NULL, &LOCK_log))
  {
    DBUG_PRINT("return", ("Thread ID: %u, commit_error: %d",
                          thd->thread_id(), thd->commit_error));
    DBUG_RETURN(finish_commit(thd));
  }

  THD *wait_queue= NULL;
  flush_error= process_flush_stage_queue(&total_bytes, &do_rotate, &wait_queue);

  my_off_t flush_end_pos= 0;
  if (flush_error == 0 && total_bytes > 0)
    flush_error= flush_cache_to_file(&flush_end_pos);
  DBUG_EXECUTE_IF("crash_after_flush_binlog", DBUG_SUICIDE(););

  bool update_binlog_end_pos_after_sync= (get_sync_period() == 1);

  /*
    If the flush finished successfully, we can call the after_flush
    hook. Being invoked here, we have the guarantee that the hook is
    executed before the before/after_send_hooks on the dump thread
    preventing race conditions among these plug-ins.
  */
  if (flush_error == 0)
  {
    const char *file_name_ptr= log_file_name + dirname_length(log_file_name);
    DBUG_ASSERT(flush_end_pos != 0);
    if (RUN_HOOK(binlog_storage, after_flush,
                 (thd, file_name_ptr, flush_end_pos)))
    {
      sql_print_error("Failed to run 'after_flush' hooks");
      flush_error= ER_ERROR_ON_WRITE;
    }

    if (!update_binlog_end_pos_after_sync)
      update_binlog_end_pos();
    DBUG_EXECUTE_IF("crash_commit_after_log", DBUG_SUICIDE(););
  }

  DEBUG_SYNC(thd, "bgc_after_flush_stage_before_sync_stage");

  /*
    Stage #2: Syncing binary log file to disk
  */

  if (change_stage(thd, Stage_manager::SYNC_STAGE, wait_queue, &LOCK_log, &LOCK_sync))
  {
    DBUG_PRINT("return", ("Thread ID: %u, commit_error: %d",
                          thd->thread_id(), thd->commit_error));
    DBUG_RETURN(finish_commit(thd));
  }

  /* Shall introduce a delay. */
  stage_manager.wait_count_or_timeout(opt_binlog_group_commit_sync_no_delay_count,
                                      opt_binlog_group_commit_sync_delay,
                                      Stage_manager::SYNC_STAGE);

  THD *final_queue= stage_manager.fetch_queue_for(Stage_manager::SYNC_STAGE);
  if (flush_error == 0 && total_bytes > 0)
  {
    DEBUG_SYNC(thd, "before_sync_binlog_file");
    std::pair<bool, bool> result= sync_binlog_file(false);
    flush_error= result.first;
  }

  if (update_binlog_end_pos_after_sync)
  {
    THD *tmp_thd= final_queue;

    while (tmp_thd->next_to_commit != NULL)
      tmp_thd= tmp_thd->next_to_commit;

    update_binlog_end_pos(tmp_thd->get_trans_pos());
  }

  DEBUG_SYNC(thd, "bgc_after_sync_stage_before_commit_stage");

  /*
    Stage #3: Commit all transactions in order.

    This stage is skipped if we do not need to order the commits and
    each thread have to execute the handlerton commit instead.

    Howver, since we are keeping the lock from the previous stage, we
    need to unlock it if we skip the stage.
    We must also step commit_clock before the ha_commit_low() is called
    either in ordered fashion(by the leader of this stage) or by the tread
    themselves.
  */

  if (opt_binlog_order_commits)
  {
    if (change_stage(thd, Stage_manager::COMMIT_STAGE,
                     final_queue, &LOCK_sync, &LOCK_commit))
    {
      DBUG_PRINT("return", ("Thread ID: %u, commit_error: %d",
                            thd->thread_id(), thd->commit_error));
      DBUG_RETURN(finish_commit(thd));
    }
    THD *commit_queue= stage_manager.fetch_queue_for(Stage_manager::COMMIT_STAGE);
    DBUG_EXECUTE_IF("semi_sync_3-way_deadlock",
                    DEBUG_SYNC(thd, "before_process_commit_stage_queue"););

    if (flush_error == 0)
      flush_error= call_after_sync_hook(commit_queue);

    process_commit_stage_queue(thd, commit_queue);
    mysql_mutex_unlock(&LOCK_commit);
    /*
      Process after_commit after LOCK_commit is released for avoiding
      3-way deadlock among user thread, rotate thread and dump thread.
    */
    process_after_commit_stage_queue(thd, commit_queue);
    final_queue= commit_queue;
  }
  else
  {
    mysql_mutex_unlock(&LOCK_sync);
    if (flush_error == 0)
      call_after_sync_hook(final_queue);
  }

  /* Commit done so signal all waiting threads */
  stage_manager.signal_done(final_queue);

  /*
    Finish the commit before executing a rotate, or run the risk of a
    deadlock. We don't need the return value here since it is in
    thd->commit_error, which is returned below.
  */
  (void) finish_commit(thd);

  /*
    If we need to rotate, we do it without commit error.
    Otherwise the thd->commit_error will be possibly reset.
   */
  if (do_rotate && thd->commit_error == THD::CE_NONE)
  {
    /*
      Do not force the rotate as several consecutive groups may
      request unnecessary rotations.

      NOTE: Run purge_logs wo/ holding LOCK_log because it does not
      need the mutex. Otherwise causes various deadlocks.
    */

    DEBUG_SYNC(thd, "ready_to_do_rotation");
    bool check_purge= false;
    mysql_mutex_lock(&LOCK_log);
    int error= rotate(false, &check_purge);
    mysql_mutex_unlock(&LOCK_log);

    if (error)
      thd->commit_error= THD::CE_COMMIT_ERROR;
    else if (check_purge)
      purge();
  }
  DBUG_RETURN(thd->commit_error);
}


/**
  MYSQLD server recovers from last crashed binlog.

  @param log           IO_CACHE of the crashed binlog.
  @param fdle          Format_description_log_event of the crashed binlog.
  @param valid_pos     The position of the last valid transaction or
                       event(non-transaction) of the crashed binlog.

  @retval
    0                  ok
  @retval
    1                  error
*/
int MYSQL_BIN_LOG::recover(IO_CACHE *log, Format_description_log_event *fdle,
                            my_off_t *valid_pos)
{
  Log_event  *ev;
  HASH xids;
  MEM_ROOT mem_root;
  /*
    The flag is used for handling the case that a transaction
    is partially written to the binlog.
  */
  bool in_transaction= FALSE;

  if (! fdle->is_valid() ||
      my_hash_init(&xids, &my_charset_bin, TC_LOG_PAGE_SIZE/3, 0,
                   sizeof(my_xid), 0, 0, MYF(0)))
    goto err1;

  init_alloc_root(key_memory_binlog_recover_exec,
                  &mem_root, TC_LOG_PAGE_SIZE, TC_LOG_PAGE_SIZE);

  while ((ev= Log_event::read_log_event(log, 0, fdle, TRUE))
         && ev->is_valid())
  {
    if (ev->get_type_code() == QUERY_EVENT &&
        !strcmp(((Query_log_event*)ev)->query, "BEGIN"))
      in_transaction= TRUE;

    if (ev->get_type_code() == QUERY_EVENT &&
        !strcmp(((Query_log_event*)ev)->query, "COMMIT"))
    {
      DBUG_ASSERT(in_transaction == TRUE);
      in_transaction= FALSE;
    }
    else if (ev->get_type_code() == XID_EVENT)
    {
      DBUG_ASSERT(in_transaction == TRUE);
      in_transaction= FALSE;
      Xid_log_event *xev=(Xid_log_event *)ev;
      uchar *x= (uchar *) memdup_root(&mem_root, (uchar*) &xev->xid,
                                      sizeof(xev->xid));
      if (!x || my_hash_insert(&xids, x))
        goto err2;
    }

    /*
      Recorded valid position for the crashed binlog file
      which did not contain incorrect events. The following
      positions increase the variable valid_pos:

      1 -
        ...
        <---> HERE IS VALID <--->
        GTID 
        BEGIN
        ...
        COMMIT
        ...
         
      2 -
        ...
        <---> HERE IS VALID <--->
        GTID 
        DDL/UTILITY
        ...

      In other words, the following positions do not increase
      the variable valid_pos:

      1 -
        GTID 
        <---> HERE IS VALID <--->
        ...

      2 -
        GTID 
        BEGIN
        <---> HERE IS VALID <--->
        ...
    */
    if (!log->error && !in_transaction &&
        !is_gtid_event(ev))
      *valid_pos= my_b_tell(log);

    delete ev;
  }

  /*
    Call ha_recover if and only if there is a registered engine that
    does 2PC, otherwise in DBUG builds calling ha_recover directly
    will result in an assert. (Production builds would be safe since
    ha_recover returns right away if total_ha_2pc <= opt_log_bin.)
   */
  if (total_ha_2pc > 1 && ha_recover(&xids))
    goto err2;

  free_root(&mem_root, MYF(0));
  my_hash_free(&xids);
  return 0;

err2:
  free_root(&mem_root, MYF(0));
  my_hash_free(&xids);
err1:
  sql_print_error("Crash recovery failed. Either correct the problem "
                  "(if it's, for example, out of memory error) and restart, "
                  "or delete (or rename) binary log and start mysqld with "
                  "--tc-heuristic-recover={commit|rollback}");
  return 1;
}

Group_cache *THD::get_group_cache(bool is_transactional)
{
  DBUG_ENTER("THD::get_group_cache(bool)");

  // If opt_bin_log==0, it is not safe to call thd_get_cache_mngr
  // because binlog_hton has not been completely set up.
  DBUG_ASSERT(opt_bin_log);
  binlog_cache_mngr *cache_mngr= thd_get_cache_mngr(this);

  // cache_mngr is NULL until we call thd->binlog_setup_trx_data, so
  // we assert that this has been done.
  DBUG_ASSERT(cache_mngr != NULL);

  binlog_cache_data *cache_data=
    cache_mngr->get_binlog_cache_data(is_transactional);
  DBUG_ASSERT(cache_data != NULL);

  DBUG_RETURN(&cache_data->group_cache);
}

/*
  These functions are placed in this file since they need access to
  binlog_hton, which has internal linkage.
*/

int THD::binlog_setup_trx_data()
{
  DBUG_ENTER("THD::binlog_setup_trx_data");
  binlog_cache_mngr *cache_mngr= thd_get_cache_mngr(this);

  if (cache_mngr)
    DBUG_RETURN(0);                             // Already set up

  cache_mngr= (binlog_cache_mngr*) my_malloc(key_memory_binlog_cache_mngr,
                                             sizeof(binlog_cache_mngr), MYF(MY_ZEROFILL));
  if (!cache_mngr ||
      open_cached_file(&cache_mngr->stmt_cache.cache_log, mysql_tmpdir,
                       LOG_PREFIX, binlog_stmt_cache_size, MYF(MY_WME)) ||
      open_cached_file(&cache_mngr->trx_cache.cache_log, mysql_tmpdir,
                       LOG_PREFIX, binlog_cache_size, MYF(MY_WME)))
  {
    my_free(cache_mngr);
    DBUG_RETURN(1);                      // Didn't manage to set it up
  }
  DBUG_PRINT("debug", ("Set ha_data slot %d to 0x%llx", binlog_hton->slot, (ulonglong) cache_mngr));
  thd_set_ha_data(this, binlog_hton, cache_mngr);

  cache_mngr= new (thd_get_cache_mngr(this))
              binlog_cache_mngr(max_binlog_stmt_cache_size,
                                &binlog_stmt_cache_use,
                                &binlog_stmt_cache_disk_use,
                                max_binlog_cache_size,
                                &binlog_cache_use,
                                &binlog_cache_disk_use);
  DBUG_RETURN(0);
}

/**

*/
void register_binlog_handler(THD *thd, bool trx)
{
  DBUG_ENTER("register_binlog_handler");
  /*
    If this is the first call to this function while processing a statement,
    the transactional cache does not have a savepoint defined. So, in what
    follows:
      . an implicit savepoint is defined;
      . callbacks are registered;
      . binary log is set as read/write.

    The savepoint allows for truncating the trx-cache transactional changes
    fail. Callbacks are necessary to flush caches upon committing or rolling
    back a statement or a transaction. However, notifications do not happen
    if the binary log is set as read/write.
  */
  binlog_cache_mngr *cache_mngr= thd_get_cache_mngr(thd);
  if (cache_mngr->trx_cache.get_prev_position() == MY_OFF_T_UNDEF)
  {
    /*
      Set an implicit savepoint in order to be able to truncate a trx-cache.
    */
    my_off_t pos= 0;
    binlog_trans_log_savepos(thd, &pos);
    cache_mngr->trx_cache.set_prev_position(pos);

    /*
      Set callbacks in order to be able to call commmit or rollback.
    */
    if (trx)
      trans_register_ha(thd, TRUE, binlog_hton, NULL);
    trans_register_ha(thd, FALSE, binlog_hton, NULL);

    /*
      Set the binary log as read/write otherwise callbacks are not called.
    */
    thd->ha_data[binlog_hton->slot].ha_info[0].set_trx_read_write();
  }
  DBUG_VOID_RETURN;
}

/**
  Function to start a statement and optionally a transaction for the
  binary log.

  This function does three things:
    - Starts a transaction if not in autocommit mode or if a BEGIN
      statement has been seen.

    - Start a statement transaction to allow us to truncate the cache.

    - Save the currrent binlog position so that we can roll back the
      statement by truncating the cache.

      We only update the saved position if the old one was undefined,
      the reason is that there are some cases (e.g., for CREATE-SELECT)
      where the position is saved twice (e.g., both in
      select_create::prepare() and THD::binlog_write_table_map()) , but
      we should use the first. This means that calls to this function
      can be used to start the statement before the first table map
      event, to include some extra events.

  Note however that IMMEDIATE_LOGGING implies that the statement is
  written without BEGIN/COMMIT.

  @param thd         Thread variable
  @param start_event The first event requested to be written into the
                     binary log
 */
static int binlog_start_trans_and_stmt(THD *thd, Log_event *start_event)
{
  DBUG_ENTER("binlog_start_trans_and_stmt");
 
  /*
    Initialize the cache manager if this was not done yet.
  */ 
  if (thd->binlog_setup_trx_data())
    DBUG_RETURN(1);

  /*
    Retrieve the appropriated cache.
  */
  bool is_transactional= start_event->is_using_trans_cache();
  binlog_cache_mngr *cache_mngr= thd_get_cache_mngr(thd);
  binlog_cache_data *cache_data= cache_mngr->get_binlog_cache_data(is_transactional);
 
  /*
    If the event is requesting immediatly logging, there is no need to go
    further down and set savepoint and register callbacks.
  */ 
  if (start_event->is_using_immediate_logging())
    DBUG_RETURN(0);

  register_binlog_handler(thd, thd->in_multi_stmt_transaction_mode());

  /*
    If the cache is empty log "BEGIN" at the beginning of every transaction.
    Here, a transaction is either a BEGIN..COMMIT/ROLLBACK block or a single
    statement in autocommit mode.
  */
  if (cache_data->is_binlog_empty())
  {
    Query_log_event qinfo(thd, STRING_WITH_LEN("BEGIN"),
                          is_transactional, FALSE, TRUE, 0, TRUE);
    if (cache_data->write_event(thd, &qinfo))
      DBUG_RETURN(1);
  }

  DBUG_RETURN(0);
}

/**
  This function writes a table map to the binary log. 
  Note that in order to keep the signature uniform with related methods,
  we use a redundant parameter to indicate whether a transactional table
  was changed or not.
  Sometimes it will write a Rows_query_log_event into binary log before
  the table map too.
 
  @param table             a pointer to the table.
  @param is_transactional  @c true indicates a transactional table,
                           otherwise @c false a non-transactional.
  @param binlog_rows_query @c true indicates a Rows_query log event
                           will be binlogged before table map,
                           otherwise @c false indicates it will not
                           be binlogged.
  @return
    nonzero if an error pops up when writing the table map event
    or the Rows_query log event.
*/
int THD::binlog_write_table_map(TABLE *table, bool is_transactional,
                                bool binlog_rows_query)
{
  int error;
  DBUG_ENTER("THD::binlog_write_table_map");
  DBUG_PRINT("enter", ("table: 0x%lx  (%s: #%llu)",
                       (long) table, table->s->table_name.str,
                       table->s->table_map_id.id()));

  /* Pre-conditions */
  DBUG_ASSERT(is_current_stmt_binlog_format_row() && mysql_bin_log.is_open());
  DBUG_ASSERT(table->s->table_map_id.is_valid());

  Table_map_log_event
    the_event(this, table, table->s->table_map_id, is_transactional);

  binlog_start_trans_and_stmt(this, &the_event);

  binlog_cache_mngr *const cache_mngr= thd_get_cache_mngr(this);

  binlog_cache_data *cache_data=
    cache_mngr->get_binlog_cache_data(is_transactional);

  if (binlog_rows_query && this->query().str)
  {
    /* Write the Rows_query_log_event into binlog before the table map */
    Rows_query_log_event
      rows_query_ev(this, this->query().str, this->query().length);
    if ((error= cache_data->write_event(this, &rows_query_ev)))
      DBUG_RETURN(error);
  }

  if ((error= cache_data->write_event(this, &the_event)))
    DBUG_RETURN(error);

  binlog_table_maps++;
  DBUG_RETURN(0);
}

/**
  This function retrieves a pending row event from a cache which is
  specified through the parameter @c is_transactional. Respectively, when it
  is @c true, the pending event is returned from the transactional cache.
  Otherwise from the non-transactional cache.

  @param is_transactional  @c true indicates a transactional cache,
                           otherwise @c false a non-transactional.
  @return
    The row event if any. 
*/
Rows_log_event*
THD::binlog_get_pending_rows_event(bool is_transactional) const
{
  Rows_log_event* rows= NULL;
  binlog_cache_mngr *const cache_mngr= thd_get_cache_mngr(this);

  /*
    This is less than ideal, but here's the story: If there is no cache_mngr,
    prepare_pending_rows_event() has never been called (since the cache_mngr
    is set up there). In that case, we just return NULL.
   */
  if (cache_mngr)
  {
    binlog_cache_data *cache_data=
      cache_mngr->get_binlog_cache_data(is_transactional);

    rows= cache_data->pending();
  }
  return (rows);
}

/**
   @param db    db name c-string to be inserted into alphabetically sorted
                THD::binlog_accessed_db_names list.
                
                Note, that space for both the data and the node
                struct are allocated in THD::main_mem_root.
                The list lasts for the top-level query time and is reset
                in @c THD::cleanup_after_query().
*/
void
THD::add_to_binlog_accessed_dbs(const char *db_param)
{
  char *after_db;
  /*
    binlog_accessed_db_names list is to maintain the database
    names which are referenced in a given command.
    Prior to bug 17806014 fix, 'main_mem_root' memory root used
    to store this list. The 'main_mem_root' scope is till the end
    of the query. Hence it caused increasing memory consumption
    problem in big procedures like the ones mentioned below.
    Eg: CALL p1() where p1 is having 1,00,000 create and drop tables.
    'main_mem_root' is freed only at the end of the command CALL p1()'s
    execution. But binlog_accessed_db_names list scope is only till the
    individual statements specified the procedure(create/drop statements).
    Hence the memory allocated in 'main_mem_root' was left uncleared
    until the p1's completion, even though it is not required after
    completion of individual statements.

    Instead of using 'main_mem_root' whose scope is complete query execution,
    now the memroot is changed to use 'thd->mem_root' whose scope is until the
    individual statement in CALL p1(). 'thd->mem_root' is set to 'execute_mem_root'
    in the context of procedure and it's scope is till the individual statement
    in CALL p1() and thd->memroot is equal to 'main_mem_root' in the context
    of a normal 'top level query'.

    Eg: a) create table t1(i int); => If this function is called while
           processing this statement, thd->memroot is equal to &main_mem_root
           which will be freed immediately after executing this statement.
        b) CALL p1() -> p1 contains create table t1(i int); => If this function
           is called while processing create table statement which is inside
           a stored procedure, then thd->memroot is equal to 'execute_mem_root'
           which will be freed immediately after executing this statement.
    In both a and b case, thd->memroot will be freed immediately and will not
    increase memory consumption.

    A special case(stored functions/triggers):
    Consider the following example:
    create function f1(i int) returns int
    begin
      insert into db1.t1 values (1);
      insert into db2.t1 values (2);
    end;
    When we are processing SELECT f1(), the list should contain db1, db2 names.
    Since thd->mem_root contains 'execute_mem_root' in the context of
    stored function, the mem root will be freed after adding db1 in
    the list and when we are processing the second statement and when we try
    to add 'db2' in the db1's list, it will lead to crash as db1's memory
    is already freed. To handle this special case, if in_sub_stmt is set
    (which is true incase of stored functions/triggers), we use &main_mem_root,
    if not set we will use thd->memroot which changes it's value to
    'execute_mem_root' or '&main_mem_root' depends on the context.
   */
  MEM_ROOT *db_mem_root= in_sub_stmt ? &main_mem_root : mem_root;

  if (!binlog_accessed_db_names)
    binlog_accessed_db_names= new (db_mem_root) List<char>;

  if (binlog_accessed_db_names->elements >  MAX_DBS_IN_EVENT_MTS)
  {
    push_warning_printf(this, Sql_condition::SL_WARNING,
                        ER_MTS_UPDATED_DBS_GREATER_MAX,
                        ER(ER_MTS_UPDATED_DBS_GREATER_MAX),
                        MAX_DBS_IN_EVENT_MTS);
    return;
  }

  after_db= strdup_root(db_mem_root, db_param);

  /* 
     sorted insertion is implemented with first rearranging data
     (pointer to char*) of the links and final appending of the least
     ordered data to create a new link in the list.
  */
  if (binlog_accessed_db_names->elements != 0)
  {
    List_iterator<char> it(*get_binlog_accessed_db_names());

    while (it++)
    {
      char *swap= NULL;
      char **ref_cur_db= it.ref();
      int cmp= strcmp(after_db, *ref_cur_db);

      DBUG_ASSERT(!swap || cmp < 0);
      
      if (cmp == 0)
      {
        after_db= NULL;  /* dup to ignore */
        break;
      }
      else if (swap || cmp > 0)
      {
        swap= *ref_cur_db;
        *ref_cur_db= after_db;
        after_db= swap;
      }
    }
  }
  if (after_db)
    binlog_accessed_db_names->push_back(after_db, db_mem_root);
}

/*
  Function to check whether the table in query uses a fulltext parser
  plugin or not.

  @param s - table share pointer.

  @retval TRUE - The table uses fulltext parser plugin.
  @retval FALSE - Otherwise.
*/
static bool inline fulltext_unsafe_set(TABLE_SHARE *s)
{
  for (unsigned int i= 0 ; i < s->keys ; i++)
  {
    if ((s->key_info[i].flags & HA_USES_PARSER) && s->keys_in_use.is_set(i))
      return TRUE;
  }
  return FALSE;
}

/**
  Decide on logging format to use for the statement and issue errors
  or warnings as needed.  The decision depends on the following
  parameters:

  - The logging mode, i.e., the value of binlog_format.  Can be
    statement, mixed, or row.

  - The type of statement.  There are three types of statements:
    "normal" safe statements; unsafe statements; and row injections.
    An unsafe statement is one that, if logged in statement format,
    might produce different results when replayed on the slave (e.g.,
    queries with a LIMIT clause).  A row injection is either a BINLOG
    statement, or a row event executed by the slave's SQL thread.

  - The capabilities of tables modified by the statement.  The
    *capabilities vector* for a table is a set of flags associated
    with the table.  Currently, it only includes two flags: *row
    capability flag* and *statement capability flag*.

    The row capability flag is set if and only if the engine can
    handle row-based logging. The statement capability flag is set if
    and only if the table can handle statement-based logging.

  Decision table for logging format
  ---------------------------------

  The following table summarizes how the format and generated
  warning/error depends on the tables' capabilities, the statement
  type, and the current binlog_format.

     Row capable        N NNNNNNNNN YYYYYYYYY YYYYYYYYY
     Statement capable  N YYYYYYYYY NNNNNNNNN YYYYYYYYY

     Statement type     * SSSUUUIII SSSUUUIII SSSUUUIII

     binlog_format      * SMRSMRSMR SMRSMRSMR SMRSMRSMR

     Logged format      - SS-S----- -RR-RR-RR SRRSRR-RR
     Warning/Error      1 --2732444 5--5--6-- ---7--6--

  Legend
  ------

  Row capable:    N - Some table not row-capable, Y - All tables row-capable
  Stmt capable:   N - Some table not stmt-capable, Y - All tables stmt-capable
  Statement type: (S)afe, (U)nsafe, or Row (I)njection
  binlog_format:  (S)TATEMENT, (M)IXED, or (R)OW
  Logged format:  (S)tatement or (R)ow
  Warning/Error:  Warnings and error messages are as follows:

  1. Error: Cannot execute statement: binlogging impossible since both
     row-incapable engines and statement-incapable engines are
     involved.

  2. Error: Cannot execute statement: binlogging impossible since
     BINLOG_FORMAT = ROW and at least one table uses a storage engine
     limited to statement-logging.

  3. Error: Cannot execute statement: binlogging of unsafe statement
     is impossible when storage engine is limited to statement-logging
     and BINLOG_FORMAT = MIXED.

  4. Error: Cannot execute row injection: binlogging impossible since
     at least one table uses a storage engine limited to
     statement-logging.

  5. Error: Cannot execute statement: binlogging impossible since
     BINLOG_FORMAT = STATEMENT and at least one table uses a storage
     engine limited to row-logging.

  6. Error: Cannot execute row injection: binlogging impossible since
     BINLOG_FORMAT = STATEMENT.

  7. Warning: Unsafe statement binlogged in statement format since
     BINLOG_FORMAT = STATEMENT.

  In addition, we can produce the following error (not depending on
  the variables of the decision diagram):

  8. Error: Cannot execute statement: binlogging impossible since more
     than one engine is involved and at least one engine is
     self-logging.

  For each error case above, the statement is prevented from being
  logged, we report an error, and roll back the statement.  For
  warnings, we set the thd->binlog_flags variable: the warning will be
  printed only if the statement is successfully logged.

  @see THD::binlog_query

  @param[in] thd    Client thread
  @param[in] tables Tables involved in the query

  @retval 0 No error; statement can be logged.
  @retval -1 One of the error conditions above applies (1, 2, 4, 5, or 6).
*/

int THD::decide_logging_format(TABLE_LIST *tables)
{
  DBUG_ENTER("THD::decide_logging_format");
  DBUG_PRINT("info", ("query: %s", query().str));
  DBUG_PRINT("info", ("variables.binlog_format: %lu",
                      variables.binlog_format));
  DBUG_PRINT("info", ("lex->get_stmt_unsafe_flags(): 0x%x",
                      lex->get_stmt_unsafe_flags()));

  reset_binlog_local_stmt_filter();

  /*
    We should not decide logging format if the binlog is closed or
    binlogging is off, or if the statement is filtered out from the
    binlog by filtering rules.
  */
  if (mysql_bin_log.is_open() && (variables.option_bits & OPTION_BIN_LOG) &&
      !(variables.binlog_format == BINLOG_FORMAT_STMT &&
        !binlog_filter->db_ok(m_db.str)))
  {
    /*
      Compute one bit field with the union of all the engine
      capabilities, and one with the intersection of all the engine
      capabilities.
    */
    handler::Table_flags flags_write_some_set= 0;
    handler::Table_flags flags_access_some_set= 0;
    handler::Table_flags flags_write_all_set=
      HA_BINLOG_ROW_CAPABLE | HA_BINLOG_STMT_CAPABLE;

    /* 
       If different types of engines are about to be updated.
       For example: Innodb and Falcon; Innodb and MyIsam.
    */
    my_bool multi_write_engine= FALSE;
    /*
       If different types of engines are about to be accessed 
       and any of them is about to be updated. For example:
       Innodb and Falcon; Innodb and MyIsam.
    */
    my_bool multi_access_engine= FALSE;
    /*
       Identifies if a table is changed.
    */
    my_bool is_write= FALSE;
    /*
       A pointer to a previous table that was changed.
    */
    TABLE* prev_write_table= NULL;
    /*
       A pointer to a previous table that was accessed.
    */
    TABLE* prev_access_table= NULL;
    /*
      True if at least one table is transactional.
    */
    bool write_to_some_transactional_table= false;
    /*
      True if at least one table is non-transactional.
    */
    bool write_to_some_non_transactional_table= false;
    /*
       True if all non-transactional tables that has been updated
       are temporary.
    */
    bool write_all_non_transactional_are_tmp_tables= true;
    /**
      The number of tables used in the current statement,
      that should be replicated.
    */
    uint replicated_tables_count= 0;
    /**
      The number of tables written to in the current statement,
      that should not be replicated.
      A table should not be replicated when it is considered
      'local' to a MySQL instance.
      Currently, these tables are:
      - mysql.slow_log
      - mysql.general_log
      - mysql.slave_relay_log_info
      - mysql.slave_master_info
      - mysql.slave_worker_info
      - performance_schema.*
      - TODO: information_schema.*
      In practice, from this list, only performance_schema.* tables
      are written to by user queries.
    */
    uint non_replicated_tables_count= 0;
#ifndef DBUG_OFF
    {
      static const char *prelocked_mode_name[] = {
        "NON_PRELOCKED",
        "PRELOCKED",
        "PRELOCKED_UNDER_LOCK_TABLES",
      };
      DBUG_PRINT("debug", ("prelocked_mode: %s",
                           prelocked_mode_name[locked_tables_mode]));
    }
#endif

    /*
      Get the capabilities vector for all involved storage engines and
      mask out the flags for the binary log.
    */
    for (TABLE_LIST *table= tables; table; table= table->next_global)
    {
      if (table->placeholder())
        continue;

      handler::Table_flags const flags= table->table->file->ha_table_flags();

      DBUG_PRINT("info", ("table: %s; ha_table_flags: 0x%llx",
                          table->table_name, flags));

      if (table->table->no_replicate)
      {
        /*
          The statement uses a table that is not replicated.
          The following properties about the table:
          - persistent / transient
          - transactional / non transactional
          - temporary / permanent
          - read or write
          - multiple engines involved because of this table
          are not relevant, as this table is completely ignored.
          Because the statement uses a non replicated table,
          using STATEMENT format in the binlog is impossible.
          Either this statement will be discarded entirely,
          or it will be logged (possibly partially) in ROW format.
        */
        lex->set_stmt_unsafe(LEX::BINLOG_STMT_UNSAFE_SYSTEM_TABLE);

        if (table->lock_type >= TL_WRITE_ALLOW_WRITE)
        {
          non_replicated_tables_count++;
          continue;
        }
      }

      replicated_tables_count++;

      my_bool trans= table->table->file->has_transactions();

      if (table->lock_type >= TL_WRITE_ALLOW_WRITE)
      {
        write_to_some_transactional_table=
          write_to_some_transactional_table || trans;

        write_to_some_non_transactional_table=
          write_to_some_non_transactional_table || !trans;

        if (prev_write_table && prev_write_table->file->ht !=
            table->table->file->ht)
          multi_write_engine= TRUE;

        if (table->table->s->tmp_table)
          lex->set_stmt_accessed_table(trans ? LEX::STMT_WRITES_TEMP_TRANS_TABLE :
                                               LEX::STMT_WRITES_TEMP_NON_TRANS_TABLE);
        else
          lex->set_stmt_accessed_table(trans ? LEX::STMT_WRITES_TRANS_TABLE :
                                               LEX::STMT_WRITES_NON_TRANS_TABLE);

        /*
         Non-transactional updates are allowed when row binlog format is
         used and all non-transactional tables are temporary.
         Binlog format is checked on THD::is_dml_gtid_compatible() method.
        */
        if (!trans)
          write_all_non_transactional_are_tmp_tables=
            write_all_non_transactional_are_tmp_tables &&
            table->table->s->tmp_table;

        flags_write_all_set &= flags;
        flags_write_some_set |= flags;
        is_write= TRUE;

        prev_write_table= table->table;

        /*
          It should be marked unsafe if a table which uses a fulltext parser
          plugin is modified. See also bug#48183.
        */
        if (!lex->is_stmt_unsafe(LEX::BINLOG_STMT_UNSAFE_FULLTEXT_PLUGIN))
        {
          if (fulltext_unsafe_set(table->table->s))
            lex->set_stmt_unsafe(LEX::BINLOG_STMT_UNSAFE_FULLTEXT_PLUGIN);
        }
      }
      if(lex->get_using_match())
      {
        if (fulltext_unsafe_set(table->table->s))
          lex->set_stmt_unsafe(LEX::BINLOG_STMT_UNSAFE_FULLTEXT_PLUGIN);
      }

      flags_access_some_set |= flags;

      if (lex->sql_command != SQLCOM_CREATE_TABLE ||
          (lex->sql_command == SQLCOM_CREATE_TABLE &&
          (lex->create_info.options & HA_LEX_CREATE_TMP_TABLE)))
      {
        if (table->table->s->tmp_table)
          lex->set_stmt_accessed_table(trans ? LEX::STMT_READS_TEMP_TRANS_TABLE :
                                               LEX::STMT_READS_TEMP_NON_TRANS_TABLE);
        else
          lex->set_stmt_accessed_table(trans ? LEX::STMT_READS_TRANS_TABLE :
                                               LEX::STMT_READS_NON_TRANS_TABLE);
      }

      if (prev_access_table && prev_access_table->file->ht !=
          table->table->file->ht)
         multi_access_engine= TRUE;

      prev_access_table= table->table;
    }
    DBUG_ASSERT(!is_write ||
                write_to_some_transactional_table ||
                write_to_some_non_transactional_table);
    /*
      write_all_non_transactional_are_tmp_tables may be true if any
      non-transactional table was not updated, so we fix its value here.
    */
    write_all_non_transactional_are_tmp_tables=
      write_all_non_transactional_are_tmp_tables &&
      write_to_some_non_transactional_table;

    DBUG_PRINT("info", ("flags_write_all_set: 0x%llx", flags_write_all_set));
    DBUG_PRINT("info", ("flags_write_some_set: 0x%llx", flags_write_some_set));
    DBUG_PRINT("info", ("flags_access_some_set: 0x%llx", flags_access_some_set));
    DBUG_PRINT("info", ("multi_write_engine: %d", multi_write_engine));
    DBUG_PRINT("info", ("multi_access_engine: %d", multi_access_engine));

    int error= 0;
    int unsafe_flags;

    bool multi_stmt_trans= in_multi_stmt_transaction_mode();
    bool trans_table= trans_has_updated_trans_table(this);
    bool binlog_direct= variables.binlog_direct_non_trans_update;

    if (lex->is_mixed_stmt_unsafe(multi_stmt_trans, binlog_direct,
                                  trans_table, tx_isolation))
      lex->set_stmt_unsafe(LEX::BINLOG_STMT_UNSAFE_MIXED_STATEMENT);
    else if (multi_stmt_trans && trans_table && !binlog_direct &&
             lex->stmt_accessed_table(LEX::STMT_WRITES_NON_TRANS_TABLE))
      lex->set_stmt_unsafe(LEX::BINLOG_STMT_UNSAFE_NONTRANS_AFTER_TRANS);

    /*
      If more than one engine is involved in the statement and at
      least one is doing it's own logging (is *self-logging*), the
      statement cannot be logged atomically, so we generate an error
      rather than allowing the binlog to become corrupt.
    */
    if (multi_write_engine &&
        (flags_write_some_set & HA_HAS_OWN_BINLOGGING))
      my_error((error= ER_BINLOG_MULTIPLE_ENGINES_AND_SELF_LOGGING_ENGINE),
               MYF(0));
    else if (multi_access_engine && flags_access_some_set & HA_HAS_OWN_BINLOGGING)
      lex->set_stmt_unsafe(LEX::BINLOG_STMT_UNSAFE_MULTIPLE_ENGINES_AND_SELF_LOGGING_ENGINE);

    /* both statement-only and row-only engines involved */
    if ((flags_write_all_set & (HA_BINLOG_STMT_CAPABLE | HA_BINLOG_ROW_CAPABLE)) == 0)
    {
      /*
        1. Error: Binary logging impossible since both row-incapable
           engines and statement-incapable engines are involved
      */
      my_error((error= ER_BINLOG_ROW_ENGINE_AND_STMT_ENGINE), MYF(0));
    }
    /* statement-only engines involved */
    else if ((flags_write_all_set & HA_BINLOG_ROW_CAPABLE) == 0)
    {
      if (lex->is_stmt_row_injection())
      {
        /*
          4. Error: Cannot execute row injection since table uses
             storage engine limited to statement-logging
        */
        my_error((error= ER_BINLOG_ROW_INJECTION_AND_STMT_ENGINE), MYF(0));
      }
      else if (variables.binlog_format == BINLOG_FORMAT_ROW &&
               sqlcom_can_generate_row_events(this))
      {
        /*
          2. Error: Cannot modify table that uses a storage engine
             limited to statement-logging when BINLOG_FORMAT = ROW
        */
        my_error((error= ER_BINLOG_ROW_MODE_AND_STMT_ENGINE), MYF(0));
      }
      else if ((unsafe_flags= lex->get_stmt_unsafe_flags()) != 0)
      {
        /*
          3. Error: Cannot execute statement: binlogging of unsafe
             statement is impossible when storage engine is limited to
             statement-logging and BINLOG_FORMAT = MIXED.
        */
        for (int unsafe_type= 0;
             unsafe_type < LEX::BINLOG_STMT_UNSAFE_COUNT;
             unsafe_type++)
          if (unsafe_flags & (1 << unsafe_type))
            my_error((error= ER_BINLOG_UNSAFE_AND_STMT_ENGINE), MYF(0),
                     ER(LEX::binlog_stmt_unsafe_errcode[unsafe_type]));
      }
      /* log in statement format! */
    }
    /* no statement-only engines */
    else
    {
      /* binlog_format = STATEMENT */
      if (variables.binlog_format == BINLOG_FORMAT_STMT)
      {
        if (lex->is_stmt_row_injection())
        {
          /*
            6. Error: Cannot execute row injection since
               BINLOG_FORMAT = STATEMENT
          */
          my_error((error= ER_BINLOG_ROW_INJECTION_AND_STMT_MODE), MYF(0));
        }
        else if ((flags_write_all_set & HA_BINLOG_STMT_CAPABLE) == 0 &&
                 sqlcom_can_generate_row_events(this))
        {
          /*
            5. Error: Cannot modify table that uses a storage engine
               limited to row-logging when binlog_format = STATEMENT
          */
          my_error((error= ER_BINLOG_STMT_MODE_AND_ROW_ENGINE), MYF(0), "");
        }
        else if (is_write && (unsafe_flags= lex->get_stmt_unsafe_flags()) != 0)
        {
          /*
            7. Warning: Unsafe statement logged as statement due to
               binlog_format = STATEMENT
          */
          binlog_unsafe_warning_flags|= unsafe_flags;
          DBUG_PRINT("info", ("Scheduling warning to be issued by "
                              "binlog_query: '%s'",
                              ER(ER_BINLOG_UNSAFE_STATEMENT)));
          DBUG_PRINT("info", ("binlog_unsafe_warning_flags: 0x%x",
                              binlog_unsafe_warning_flags));
        }
        /* log in statement format! */
      }
      /* No statement-only engines and binlog_format != STATEMENT.
         I.e., nothing prevents us from row logging if needed. */
      else
      {
        if (lex->is_stmt_unsafe() || lex->is_stmt_row_injection()
            || (flags_write_all_set & HA_BINLOG_STMT_CAPABLE) == 0)
        {
          /* log in row format! */
          set_current_stmt_binlog_format_row_if_mixed();
        }
      }
    }

    if (non_replicated_tables_count > 0)
    {
      if ((replicated_tables_count == 0) || ! is_write)
      {
        DBUG_PRINT("info", ("decision: no logging, no replicated table affected"));
        set_binlog_local_stmt_filter();
      }
      else
      {
        if (! is_current_stmt_binlog_format_row())
        {
          my_error((error= ER_BINLOG_STMT_MODE_AND_NO_REPL_TABLES), MYF(0));
        }
        else
        {
          clear_binlog_local_stmt_filter();
        }
      }
    }
    else
    {
      clear_binlog_local_stmt_filter();
    }

    if (!error && enforce_gtid_consistency &&
        !is_dml_gtid_compatible(write_to_some_transactional_table,
                                write_to_some_non_transactional_table,
                                write_all_non_transactional_are_tmp_tables))
      error= 1;

    if (error) {
      DBUG_PRINT("info", ("decision: no logging since an error was generated"));
      DBUG_RETURN(-1);
    }

    if (is_write &&
        lex->sql_command != SQLCOM_END /* rows-event applying by slave */)
    {
      /*
        Master side of DML in the STMT format events parallelization.
        All involving table db:s are stored in a abc-ordered name list.
        In case the number of databases exceeds MAX_DBS_IN_EVENT_MTS maximum
        the list gathering breaks since it won't be sent to the slave.
      */
      for (TABLE_LIST *table= tables; table; table= table->next_global)
      {
        if (table->placeholder())
          continue;

        DBUG_ASSERT(table->table);

        if (table->table->file->referenced_by_foreign_key())
        {
          /* 
             FK-referenced dbs can't be gathered currently. The following
             event will be marked for sequential execution on slave.
          */
          binlog_accessed_db_names= NULL;
          add_to_binlog_accessed_dbs("");
          break;
        }
        if (!is_current_stmt_binlog_format_row())
          add_to_binlog_accessed_dbs(table->db);
      }
    }
    DBUG_PRINT("info", ("decision: logging in %s format",
                        is_current_stmt_binlog_format_row() ?
                        "ROW" : "STATEMENT"));

    if (variables.binlog_format == BINLOG_FORMAT_ROW &&
        (lex->sql_command == SQLCOM_UPDATE ||
         lex->sql_command == SQLCOM_UPDATE_MULTI ||
         lex->sql_command == SQLCOM_DELETE ||
         lex->sql_command == SQLCOM_DELETE_MULTI))
    {
      String table_names;
      /*
        Generate a warning for UPDATE/DELETE statements that modify a
        BLACKHOLE table, as row events are not logged in row format.
      */
      for (TABLE_LIST *table= tables; table; table= table->next_global)
      {
        if (table->placeholder())
          continue;
        if (table->table->file->ht->db_type == DB_TYPE_BLACKHOLE_DB &&
            table->lock_type >= TL_WRITE_ALLOW_WRITE)
        {
            table_names.append(table->table_name);
            table_names.append(",");
        }
      }
      if (!table_names.is_empty())
      {
        bool is_update= (lex->sql_command == SQLCOM_UPDATE ||
                         lex->sql_command == SQLCOM_UPDATE_MULTI);
        /*
          Replace the last ',' with '.' for table_names
        */
        table_names.replace(table_names.length()-1, 1, ".", 1);
        push_warning_printf(this, Sql_condition::SL_WARNING,
                            WARN_ON_BLOCKHOLE_IN_RBR,
                            ER(WARN_ON_BLOCKHOLE_IN_RBR),
                            is_update ? "UPDATE" : "DELETE",
                            table_names.c_ptr());
      }
    }
  }
#ifndef DBUG_OFF
  else
    DBUG_PRINT("info", ("decision: no logging since "
                        "mysql_bin_log.is_open() = %d "
                        "and (options & OPTION_BIN_LOG) = 0x%llx "
                        "and binlog_format = %lu "
                        "and binlog_filter->db_ok(db) = %d",
                        mysql_bin_log.is_open(),
                        (variables.option_bits & OPTION_BIN_LOG),
                        variables.binlog_format,
                        binlog_filter->db_ok(m_db.str)));
#endif

  DBUG_RETURN(0);
}


bool THD::is_ddl_gtid_compatible() const
{
  DBUG_ENTER("THD::is_ddl_gtid_compatible");

  // If @@session.sql_log_bin has been manually turned off (only
  // doable by SUPER), then no problem, we can execute any statement.
  if ((variables.option_bits & OPTION_BIN_LOG) == 0)
    DBUG_RETURN(true);

  if (lex->sql_command == SQLCOM_CREATE_TABLE &&
      !(lex->create_info.options & HA_LEX_CREATE_TMP_TABLE) &&
      lex->select_lex->item_list.elements)
  {
    /*
      CREATE ... SELECT (without TEMPORARY) is unsafe because if
      binlog_format=row it will be logged as a CREATE TABLE followed
      by row events, re-executed non-atomically as two transactions,
      and then written to the slave's binary log as two separate
      transactions with the same GTID.
    */
    my_error(ER_GTID_UNSAFE_CREATE_SELECT, MYF(0));
    DBUG_RETURN(false);
  }
  if ((lex->sql_command == SQLCOM_CREATE_TABLE &&
       (lex->create_info.options & HA_LEX_CREATE_TMP_TABLE) != 0) ||
      (lex->sql_command == SQLCOM_DROP_TABLE && lex->drop_temporary))
  {
    /*
      [CREATE|DROP] TEMPORARY TABLE is unsafe to execute
      inside a transaction because the table will stay and the
      transaction will be written to the slave's binary log with the
      GTID even if the transaction is rolled back.
    */
    if (in_multi_stmt_transaction_mode())
    {
      my_error(ER_GTID_UNSAFE_CREATE_DROP_TEMPORARY_TABLE_IN_TRANSACTION,
               MYF(0));
      DBUG_RETURN(false);
    }
  }
  DBUG_RETURN(true);
}


bool
THD::is_dml_gtid_compatible(bool transactional_table,
                            bool non_transactional_table,
                            bool non_transactional_tmp_tables) const
{
  DBUG_ENTER("THD::is_dml_gtid_compatible(bool, bool, bool)");

  // If @@session.sql_log_bin has been manually turned off (only
  // doable by SUPER), then no problem, we can execute any statement.
  if ((variables.option_bits & OPTION_BIN_LOG) == 0)
    DBUG_RETURN(true);

  /*
    Single non-transactional updates are allowed when not mixed
    together with transactional statements within a transaction.
    Furthermore, writing to transactional and non-transactional
    engines in a single statement is also disallowed.
    Multi-statement transactions on non-transactional tables are
    split into single-statement transactions when
    GTID_NEXT = "AUTOMATIC".

    Non-transactional updates are allowed when row binlog format is
    used and all non-transactional tables are temporary.

    The debug symbol "allow_gtid_unsafe_non_transactional_updates"
    disables the error.  This is useful because it allows us to run
    old tests that were not written with the restrictions of GTIDs in
    mind.
  */
  if (non_transactional_table &&
      (transactional_table || trans_has_updated_trans_table(this)) &&
      !(non_transactional_tmp_tables && is_current_stmt_binlog_format_row()) &&
      !DBUG_EVALUATE_IF("allow_gtid_unsafe_non_transactional_updates", 1, 0))
  {
    my_error(ER_GTID_UNSAFE_NON_TRANSACTIONAL_TABLE, MYF(0));
    DBUG_RETURN(false);
  }

  DBUG_RETURN(true);
}

/*
  Implementation of interface to write rows to the binary log through the
  thread.  The thread is responsible for writing the rows it has
  inserted/updated/deleted.
*/

#ifndef MYSQL_CLIENT

/*
  Template member function for ensuring that there is an rows log
  event of the apropriate type before proceeding.

  PRE CONDITION:
    - Events of type 'RowEventT' have the type code 'type_code'.
    
  POST CONDITION:
    If a non-NULL pointer is returned, the pending event for thread 'thd' will
    be an event of type 'RowEventT' (which have the type code 'type_code')
    will either empty or have enough space to hold 'needed' bytes.  In
    addition, the columns bitmap will be correct for the row, meaning that
    the pending event will be flushed if the columns in the event differ from
    the columns suppled to the function.

  RETURNS
    If no error, a non-NULL pending event (either one which already existed or
    the newly created one).
    If error, NULL.
 */

template <class RowsEventT> Rows_log_event* 
THD::binlog_prepare_pending_rows_event(TABLE* table, uint32 serv_id,
                                       size_t needed,
                                       bool is_transactional,
				       RowsEventT *hint __attribute__((unused)),
                                       const uchar* extra_row_info)
{
  DBUG_ENTER("binlog_prepare_pending_rows_event");

  /* Fetch the type code for the RowsEventT template parameter */
  int const general_type_code= RowsEventT::TYPE_CODE;

  Rows_log_event* pending= binlog_get_pending_rows_event(is_transactional);

  if (unlikely(pending && !pending->is_valid()))
    DBUG_RETURN(NULL);

  /*
    Check if the current event is non-NULL and a write-rows
    event. Also check if the table provided is mapped: if it is not,
    then we have switched to writing to a new table.
    If there is no pending event, we need to create one. If there is a pending
    event, but it's not about the same table id, or not of the same type
    (between Write, Update and Delete), or not the same affected columns, or
    going to be too big, flush this event to disk and create a new pending
    event.
  */
  if (!pending ||
      pending->server_id != serv_id || 
      pending->get_table_id() != table->s->table_map_id ||
      pending->get_general_type_code() != general_type_code ||
      pending->get_data_size() + needed > opt_binlog_rows_event_max_size ||
      pending->read_write_bitmaps_cmp(table) == FALSE ||
      !binlog_row_event_extra_data_eq(pending->get_extra_row_data(),
                                      extra_row_info))
  {
    /* Create a new RowsEventT... */
    Rows_log_event* const
	ev= new RowsEventT(this, table, table->s->table_map_id,
                           is_transactional, extra_row_info);
    if (unlikely(!ev))
      DBUG_RETURN(NULL);
    ev->server_id= serv_id; // I don't like this, it's too easy to forget.
    /*
      flush the pending event and replace it with the newly created
      event...
    */
    if (unlikely(
        mysql_bin_log.flush_and_set_pending_rows_event(this, ev,
                                                       is_transactional)))
    {
      delete ev;
      DBUG_RETURN(NULL);
    }

    DBUG_RETURN(ev);               /* This is the new pending event */
  }
  DBUG_RETURN(pending);        /* This is the current pending event */
}

/* Declare in unnamed namespace. */
namespace {

  /**
     Class to handle temporary allocation of memory for row data.

     The responsibilities of the class is to provide memory for
     packing one or two rows of packed data (depending on what
     constructor is called).

     In order to make the allocation more efficient for "simple" rows,
     i.e., rows that do not contain any blobs, a pointer to the
     allocated memory is of memory is stored in the table structure
     for simple rows.  If memory for a table containing a blob field
     is requested, only memory for that is allocated, and subsequently
     released when the object is destroyed.

   */
  class Row_data_memory {
  public:
    /**
      Build an object to keep track of a block-local piece of memory
      for storing a row of data.

      @param table
      Table where the pre-allocated memory is stored.

      @param length
      Length of data that is needed, if the record contain blobs.
     */
    Row_data_memory(TABLE *table, size_t const len1)
      : m_memory(0)
    {
#ifndef DBUG_OFF
      m_alloc_checked= FALSE;
#endif
      allocate_memory(table, len1);
      m_ptr[0]= has_memory() ? m_memory : 0;
      m_ptr[1]= 0;
    }

    Row_data_memory(TABLE *table, size_t const len1, size_t const len2)
      : m_memory(0)
    {
#ifndef DBUG_OFF
      m_alloc_checked= FALSE;
#endif
      allocate_memory(table, len1 + len2);
      m_ptr[0]= has_memory() ? m_memory        : 0;
      m_ptr[1]= has_memory() ? m_memory + len1 : 0;
    }

    ~Row_data_memory()
    {
      if (m_memory != 0 && m_release_memory_on_destruction)
        my_free(m_memory);
    }

    /**
       Is there memory allocated?

       @retval true There is memory allocated
       @retval false Memory allocation failed
     */
    bool has_memory() const {
#ifndef DBUG_OFF
      m_alloc_checked= TRUE;
#endif
      return m_memory != 0;
    }

    uchar *slot(uint s)
    {
      DBUG_ASSERT(s < sizeof(m_ptr)/sizeof(*m_ptr));
      DBUG_ASSERT(m_ptr[s] != 0);
      DBUG_ASSERT(m_alloc_checked == TRUE);
      return m_ptr[s];
    }

  private:
    void allocate_memory(TABLE *const table, size_t const total_length)
    {
      if (table->s->blob_fields == 0)
      {
        /*
          The maximum length of a packed record is less than this
          length. We use this value instead of the supplied length
          when allocating memory for records, since we don't know how
          the memory will be used in future allocations.

          Since table->s->reclength is for unpacked records, we have
          to add two bytes for each field, which can potentially be
          added to hold the length of a packed field.
        */
        size_t const maxlen= table->s->reclength + 2 * table->s->fields;

        /*
          Allocate memory for two records if memory hasn't been
          allocated. We allocate memory for two records so that it can
          be used when processing update rows as well.
        */
        if (table->write_row_record == 0)
          table->write_row_record=
            (uchar *) alloc_root(&table->mem_root, 2 * maxlen);
        m_memory= table->write_row_record;
        m_release_memory_on_destruction= FALSE;
      }
      else
      {
        m_memory= (uchar *) my_malloc(key_memory_Row_data_memory_memory,
                                      total_length, MYF(MY_WME));
        m_release_memory_on_destruction= TRUE;
      }
    }

#ifndef DBUG_OFF
    mutable bool m_alloc_checked;
#endif
    bool m_release_memory_on_destruction;
    uchar *m_memory;
    uchar *m_ptr[2];
  };

} // namespace

int THD::binlog_write_row(TABLE* table, bool is_trans, 
                          uchar const *record,
                          const uchar* extra_row_info)
{ 
  DBUG_ASSERT(is_current_stmt_binlog_format_row() && mysql_bin_log.is_open());

  /*
    Pack records into format for transfer. We are allocating more
    memory than needed, but that doesn't matter.
  */
  Row_data_memory memory(table, max_row_length(table, record));
  if (!memory.has_memory())
    return HA_ERR_OUT_OF_MEM;

  uchar *row_data= memory.slot(0);

  size_t const len= pack_row(table, table->write_set, row_data, record);

  Rows_log_event* const ev=
    binlog_prepare_pending_rows_event(table, server_id, len, is_trans,
                                      static_cast<Write_rows_log_event*>(0),
                                      extra_row_info);

  if (unlikely(ev == 0))
    return HA_ERR_OUT_OF_MEM;

  return ev->add_row_data(row_data, len);
}

int THD::binlog_update_row(TABLE* table, bool is_trans,
                           const uchar *before_record,
                           const uchar *after_record,
                           const uchar* extra_row_info)
{ 
  DBUG_ASSERT(is_current_stmt_binlog_format_row() && mysql_bin_log.is_open());
  int error= 0;

  /**
    Save a reference to the original read and write set bitmaps.
    We will need this to restore the bitmaps at the end.
   */
  MY_BITMAP *old_read_set= table->read_set;
  MY_BITMAP *old_write_set= table->write_set;

  /** 
     This will remove spurious fields required during execution but
     not needed for binlogging. This is done according to the:
     binlog-row-image option.
   */
  binlog_prepare_row_images(table);

  size_t const before_maxlen = max_row_length(table, before_record);
  size_t const after_maxlen  = max_row_length(table, after_record);

  Row_data_memory row_data(table, before_maxlen, after_maxlen);
  if (!row_data.has_memory())
    return HA_ERR_OUT_OF_MEM;

  uchar *before_row= row_data.slot(0);
  uchar *after_row= row_data.slot(1);

  size_t const before_size= pack_row(table, table->read_set, before_row,
                                        before_record);
  size_t const after_size= pack_row(table, table->write_set, after_row,
                                       after_record);

  DBUG_DUMP("before_record", before_record, table->s->reclength);
  DBUG_DUMP("after_record",  after_record, table->s->reclength);
  DBUG_DUMP("before_row",    before_row, before_size);
  DBUG_DUMP("after_row",     after_row, after_size);

  Rows_log_event* const ev=
    binlog_prepare_pending_rows_event(table, server_id,
				      before_size + after_size, is_trans,
				      static_cast<Update_rows_log_event*>(0),
                                      extra_row_info);

  if (unlikely(ev == 0))
    return HA_ERR_OUT_OF_MEM;

  error= ev->add_row_data(before_row, before_size) ||
         ev->add_row_data(after_row, after_size);

  /* restore read/write set for the rest of execution */
  table->column_bitmaps_set_no_signal(old_read_set,
                                      old_write_set);
  
  bitmap_clear_all(&table->tmp_set);

  return error;
}

int THD::binlog_delete_row(TABLE* table, bool is_trans, 
                           uchar const *record,
                           const uchar* extra_row_info)
{ 
  DBUG_ASSERT(is_current_stmt_binlog_format_row() && mysql_bin_log.is_open());
  int error= 0;

  /**
    Save a reference to the original read and write set bitmaps.
    We will need this to restore the bitmaps at the end.
   */
  MY_BITMAP *old_read_set= table->read_set;
  MY_BITMAP *old_write_set= table->write_set;

  /** 
     This will remove spurious fields required during execution but
     not needed for binlogging. This is done according to the:
     binlog-row-image option.
   */
  binlog_prepare_row_images(table);

  /* 
     Pack records into format for transfer. We are allocating more
     memory than needed, but that doesn't matter.
  */
  Row_data_memory memory(table, max_row_length(table, record));
  if (unlikely(!memory.has_memory()))
    return HA_ERR_OUT_OF_MEM;

  uchar *row_data= memory.slot(0);

  DBUG_DUMP("table->read_set", (uchar*) table->read_set->bitmap, (table->s->fields + 7) / 8);
  size_t const len= pack_row(table, table->read_set, row_data, record);

  Rows_log_event* const ev=
    binlog_prepare_pending_rows_event(table, server_id, len, is_trans,
				      static_cast<Delete_rows_log_event*>(0),
                                      extra_row_info);

  if (unlikely(ev == 0))
    return HA_ERR_OUT_OF_MEM;

  error= ev->add_row_data(row_data, len);

  /* restore read/write set for the rest of execution */
  table->column_bitmaps_set_no_signal(old_read_set,
                                      old_write_set);

  bitmap_clear_all(&table->tmp_set);
  return error;
}

void THD::binlog_prepare_row_images(TABLE *table) 
{
  DBUG_ENTER("THD::binlog_prepare_row_images");
  /** 
    Remove from read_set spurious columns. The write_set has been
    handled before in table->mark_columns_needed_for_update. 
   */

  DBUG_PRINT_BITSET("debug", "table->read_set (before preparing): %s", table->read_set);
  THD *thd= table->in_use;

  /** 
    if there is a primary key in the table (ie, user declared PK or a
    non-null unique index) and we dont want to ship the entire image,
    and the handler involved supports this.
   */
  if (table->s->primary_key < MAX_KEY &&
      (thd->variables.binlog_row_image < BINLOG_ROW_IMAGE_FULL) &&
      !ha_check_storage_engine_flag(table->s->db_type(), HTON_NO_BINLOG_ROW_OPT))
  {
    /**
      Just to be sure that tmp_set is currently not in use as
      the read_set already.
    */
    DBUG_ASSERT(table->read_set != &table->tmp_set);
    // Verify it's not used
    DBUG_ASSERT(bitmap_is_clear_all(&table->tmp_set));

    switch(thd->variables.binlog_row_image)
    {
      case BINLOG_ROW_IMAGE_MINIMAL:
        /* MINIMAL: Mark only PK */
        table->mark_columns_used_by_index_no_reset(table->s->primary_key,
                                                   &table->tmp_set);
        break;
      case BINLOG_ROW_IMAGE_NOBLOB:
        /** 
          NOBLOB: Remove unnecessary BLOB fields from read_set 
                  (the ones that are not part of PK).
         */
        bitmap_union(&table->tmp_set, table->read_set);
        for (Field **ptr=table->field ; *ptr ; ptr++)
        {
          Field *field= (*ptr);
          if ((field->type() == MYSQL_TYPE_BLOB) &&
              !(field->flags & PRI_KEY_FLAG))
            bitmap_clear_bit(&table->tmp_set, field->field_index);
        }
        break;
      default:
        DBUG_ASSERT(0); // impossible.
    }

    /* set the temporary read_set */
    table->column_bitmaps_set_no_signal(&table->tmp_set,
                                        table->write_set);
  }

  DBUG_PRINT_BITSET("debug", "table->read_set (after preparing): %s", table->read_set);
  DBUG_VOID_RETURN;
}


int THD::binlog_flush_pending_rows_event(bool stmt_end, bool is_transactional)
{
  DBUG_ENTER("THD::binlog_flush_pending_rows_event");
  /*
    We shall flush the pending event even if we are not in row-based
    mode: it might be the case that we left row-based mode before
    flushing anything (e.g., if we have explicitly locked tables).
   */
  if (!mysql_bin_log.is_open())
    DBUG_RETURN(0);

  /*
    Mark the event as the last event of a statement if the stmt_end
    flag is set.
  */
  int error= 0;
  if (Rows_log_event *pending= binlog_get_pending_rows_event(is_transactional))
  {
    if (stmt_end)
    {
      pending->set_flags(Rows_log_event::STMT_END_F);
      binlog_table_maps= 0;
    }

    error= mysql_bin_log.flush_and_set_pending_rows_event(this, 0,
                                                          is_transactional);
  }

  DBUG_RETURN(error);
}


/**
   binlog_row_event_extra_data_eq

   Comparator for two binlog row event extra data
   pointers.

   It compares their significant bytes.

   Null pointers are acceptable

   @param a
     first pointer

   @param b
     first pointer

   @return
     true if the referenced structures are equal
*/
bool
THD::binlog_row_event_extra_data_eq(const uchar* a,
                                    const uchar* b)
{
  return ((a == b) ||
          ((a != NULL) &&
           (b != NULL) &&
           (a[EXTRA_ROW_INFO_LEN_OFFSET] ==
            b[EXTRA_ROW_INFO_LEN_OFFSET]) &&
           (memcmp(a, b,
                   a[EXTRA_ROW_INFO_LEN_OFFSET]) == 0)));
}

#if !defined(DBUG_OFF)
static const char *
show_query_type(THD::enum_binlog_query_type qtype)
{
  switch (qtype) {
  case THD::ROW_QUERY_TYPE:
    return "ROW";
  case THD::STMT_QUERY_TYPE:
    return "STMT";
  case THD::QUERY_TYPE_COUNT:
  default:
    DBUG_ASSERT(0 <= qtype && qtype < THD::QUERY_TYPE_COUNT);
  }
  static char buf[64];
  sprintf(buf, "UNKNOWN#%d", qtype);
  return buf;
}
#endif

/**
  Auxiliary function to reset the limit unsafety warning suppression.
*/
static void reset_binlog_unsafe_suppression()
{
  DBUG_ENTER("reset_binlog_unsafe_suppression");
  unsafe_warning_suppression_is_activated= false;
  limit_unsafe_warning_count= 0;
  limit_unsafe_suppression_start_time= my_getsystime()/10000000;
  DBUG_VOID_RETURN;
}

/**
  Auxiliary function to print warning in the error log.
*/
static void print_unsafe_warning_to_log(int unsafe_type, char* buf,
                                        const char* query)
{
  DBUG_ENTER("print_unsafe_warning_in_log");
  sprintf(buf, ER(ER_BINLOG_UNSAFE_STATEMENT),
          ER(LEX::binlog_stmt_unsafe_errcode[unsafe_type]));
  sql_print_warning(ER(ER_MESSAGE_AND_STATEMENT), buf, query);
  DBUG_VOID_RETURN;
}

/**
  Auxiliary function to check if the warning for limit unsafety should be
  thrown or suppressed. Details of the implementation can be found in the
  comments inline.

  @params
   buf         - buffer to hold the warning message text
   unsafe_type - The type of unsafety.
   query       - The actual query statement.

  TODO: Remove this function and implement a general service for all warnings
  that would prevent flooding the error log. => switch to log_throttle class?
*/
static void do_unsafe_limit_checkout(char* buf, int unsafe_type, const char* query)
{
  ulonglong now;
  DBUG_ENTER("do_unsafe_limit_checkout");
  DBUG_ASSERT(unsafe_type == LEX::BINLOG_STMT_UNSAFE_LIMIT);
  limit_unsafe_warning_count++;
  /*
    INITIALIZING:
    If this is the first time this function is called with log warning
    enabled, the monitoring the unsafe warnings should start.
  */
  if (limit_unsafe_suppression_start_time == 0)
  {
    limit_unsafe_suppression_start_time= my_getsystime()/10000000;
    print_unsafe_warning_to_log(unsafe_type, buf, query);
  }
  else
  {
    if (!unsafe_warning_suppression_is_activated)
      print_unsafe_warning_to_log(unsafe_type, buf, query);

    if (limit_unsafe_warning_count >=
        LIMIT_UNSAFE_WARNING_ACTIVATION_THRESHOLD_COUNT)
    {
      now= my_getsystime()/10000000;
      if (!unsafe_warning_suppression_is_activated)
      {
        /*
          ACTIVATION:
          We got LIMIT_UNSAFE_WARNING_ACTIVATION_THRESHOLD_COUNT warnings in
          less than LIMIT_UNSAFE_WARNING_ACTIVATION_TIMEOUT we activate the
          suppression.
        */
        if ((now-limit_unsafe_suppression_start_time) <=
                       LIMIT_UNSAFE_WARNING_ACTIVATION_TIMEOUT)
        {
          unsafe_warning_suppression_is_activated= true;
          DBUG_PRINT("info",("A warning flood has been detected and the limit \
unsafety warning suppression has been activated."));
        }
        else
        {
          /*
           there is no flooding till now, therefore we restart the monitoring
          */
          limit_unsafe_suppression_start_time= my_getsystime()/10000000;
          limit_unsafe_warning_count= 0;
        }
      }
      else
      {
        /*
          Print the suppression note and the unsafe warning.
        */
        sql_print_information("The following warning was suppressed %d times \
during the last %d seconds in the error log",
                              limit_unsafe_warning_count,
                              (int)
                              (now-limit_unsafe_suppression_start_time));
        print_unsafe_warning_to_log(unsafe_type, buf, query);
        /*
          DEACTIVATION: We got LIMIT_UNSAFE_WARNING_ACTIVATION_THRESHOLD_COUNT
          warnings in more than  LIMIT_UNSAFE_WARNING_ACTIVATION_TIMEOUT, the
          suppression should be deactivated.
        */
        if ((now - limit_unsafe_suppression_start_time) >
            LIMIT_UNSAFE_WARNING_ACTIVATION_TIMEOUT)
        {
          reset_binlog_unsafe_suppression();
          DBUG_PRINT("info",("The limit unsafety warning supression has been \
deactivated"));
        }
      }
      limit_unsafe_warning_count= 0;
    }
  }
  DBUG_VOID_RETURN;
}

/**
  Auxiliary method used by @c binlog_query() to raise warnings.

  The type of warning and the type of unsafeness is stored in
  THD::binlog_unsafe_warning_flags.
*/
void THD::issue_unsafe_warnings()
{
  char buf[MYSQL_ERRMSG_SIZE * 2];
  DBUG_ENTER("issue_unsafe_warnings");
  /*
    Ensure that binlog_unsafe_warning_flags is big enough to hold all
    bits.  This is actually a constant expression.
  */
  DBUG_ASSERT(LEX::BINLOG_STMT_UNSAFE_COUNT <=
              sizeof(binlog_unsafe_warning_flags) * CHAR_BIT);

  uint32 unsafe_type_flags= binlog_unsafe_warning_flags;

  /*
    For each unsafe_type, check if the statement is unsafe in this way
    and issue a warning.
  */
  for (int unsafe_type=0;
       unsafe_type < LEX::BINLOG_STMT_UNSAFE_COUNT;
       unsafe_type++)
  {
    if ((unsafe_type_flags & (1 << unsafe_type)) != 0)
    {
      push_warning_printf(this, Sql_condition::SL_NOTE,
                          ER_BINLOG_UNSAFE_STATEMENT,
                          ER(ER_BINLOG_UNSAFE_STATEMENT),
                          ER(LEX::binlog_stmt_unsafe_errcode[unsafe_type]));
      if (log_error_verbosity > 1)
      {
        if (unsafe_type == LEX::BINLOG_STMT_UNSAFE_LIMIT)
          do_unsafe_limit_checkout( buf, unsafe_type, query().str);
        else //cases other than LIMIT unsafety
          print_unsafe_warning_to_log(unsafe_type, buf, query().str);
      }
    }
  }
  DBUG_VOID_RETURN;
}

Logical_clock::Logical_clock()
  : state(SEQ_UNINIT), offset(0)
{}

/**
  Atomically fetch the current state.
  @parms: None
  @return  not subtracted "absolute" value.
 */
inline int64 Logical_clock::get_timestamp()
{
  int64 retval= 0;
  DBUG_ENTER("Logical_clock::get_timestamp");
  retval= my_atomic_load64(&state);
  DBUG_RETURN(retval);
}

/**
  Steps the absolute value of the clock (state) to return
  an updated value.
  The caller must be sure to call the method in no concurrent
  execution context so either offset and state can't change.

  @return  incremented "absolute" value
 */
inline int64 Logical_clock::step()
{
  compile_time_assert(SEQ_UNINIT == 0);
  return ++state;
}

/**
  To try setting the clock *forward*.
  The clock does not change when the new value is in the past
  which is reflected by the new value and by offset.
  In other words the function main effects is described as
    state= max(state, new_value).
  Offset that exceeds the new value indicates the binary log rotation
  to render such new value useless.

  @param  new_val  a new value (offset included)
  @return a (new) value of state member regardless whether it's changed or not.
 */
inline int64 Logical_clock::set_if_greater(int64 new_val)
{
  longlong old_val= new_val - 1;
  bool cas_rc;

  DBUG_ENTER("Logical_clock::set_if_greater");

  DBUG_ASSERT(new_val > 0);

  if (new_val <= offset)
  {
    /*
      This function's invocation can be separated from the
      transaction's flushing by few rotations. A late to log
      transaction does not change the clock, similarly to how
      its timestamps are handled at flushing.
    */
    DBUG_RETURN(SEQ_UNINIT);
  }

  DBUG_ASSERT(new_val > 0);

  while (!(cas_rc= my_atomic_cas64(&state, &old_val, new_val)) &&
         old_val < new_val)
  {}

  DBUG_ASSERT(state >= new_val); // setting can't be done to past

  DBUG_ASSERT(cas_rc || old_val >= new_val);

  DBUG_RETURN(cas_rc ? new_val : old_val);
}

/**
  Log the current query.

  The query will be logged in either row format or statement format
  depending on the value of @c current_stmt_binlog_format_row field and
  the value of the @c qtype parameter.

  This function must be called:

  - After the all calls to ha_*_row() functions have been issued.

  - After any writes to system tables. Rationale: if system tables
    were written after a call to this function, and the master crashes
    after the call to this function and before writing the system
    tables, then the master and slave get out of sync.

  - Before tables are unlocked and closed.

  @see decide_logging_format

  @retval 0 Success

  @retval nonzero If there is a failure when writing the query (e.g.,
  write failure), then the error code is returned.
*/
int THD::binlog_query(THD::enum_binlog_query_type qtype, const char *query_arg,
                      size_t query_len, bool is_trans, bool direct,
                      bool suppress_use, int errcode)
{
  DBUG_ENTER("THD::binlog_query");
  DBUG_PRINT("enter", ("qtype: %s  query: '%s'",
                       show_query_type(qtype), query_arg));
  DBUG_ASSERT(query_arg && mysql_bin_log.is_open());

  if (get_binlog_local_stmt_filter() == BINLOG_FILTER_SET)
  {
    /*
      The current statement is to be ignored, and not written to
      the binlog. Do not call issue_unsafe_warnings().
    */
    DBUG_RETURN(0);
  }

  /*
    If we are not in prelocked mode, mysql_unlock_tables() will be
    called after this binlog_query(), so we have to flush the pending
    rows event with the STMT_END_F set to unlock all tables at the
    slave side as well.

    If we are in prelocked mode, the flushing will be done inside the
    top-most close_thread_tables().
  */
  if (this->locked_tables_mode <= LTM_LOCK_TABLES)
    if (int error= binlog_flush_pending_rows_event(TRUE, is_trans))
      DBUG_RETURN(error);

  /*
    Warnings for unsafe statements logged in statement format are
    printed in three places instead of in decide_logging_format().
    This is because the warnings should be printed only if the statement
    is actually logged. When executing decide_logging_format(), we cannot
    know for sure if the statement will be logged:

    1 - sp_head::execute_procedure which prints out warnings for calls to
    stored procedures.

    2 - sp_head::execute_function which prints out warnings for calls
    involving functions.

    3 - THD::binlog_query (here) which prints warning for top level
    statements not covered by the two cases above: i.e., if not insided a
    procedure and a function.
 
    Besides, we should not try to print these warnings if it is not
    possible to write statements to the binary log as it happens when
    the execution is inside a function, or generaly speaking, when
    the variables.option_bits & OPTION_BIN_LOG is false.
  */
  if ((variables.option_bits & OPTION_BIN_LOG) &&
      sp_runtime_ctx == NULL && !binlog_evt_union.do_union)
    issue_unsafe_warnings();

  switch (qtype) {
    /*
      ROW_QUERY_TYPE means that the statement may be logged either in
      row format or in statement format.  If
      current_stmt_binlog_format is row, it means that the
      statement has already been logged in row format and hence shall
      not be logged again.
    */
  case THD::ROW_QUERY_TYPE:
    DBUG_PRINT("debug",
               ("is_current_stmt_binlog_format_row: %d",
                is_current_stmt_binlog_format_row()));
    if (is_current_stmt_binlog_format_row())
      DBUG_RETURN(0);
    /* Fall through */

    /*
      STMT_QUERY_TYPE means that the query must be logged in statement
      format; it cannot be logged in row format.  This is typically
      used by DDL statements.  It is an error to use this query type
      if current_stmt_binlog_format_row is row.

      @todo Currently there are places that call this method with
      STMT_QUERY_TYPE and current_stmt_binlog_format is row.  Fix those
      places and add assert to ensure correct behavior. /Sven
    */
  case THD::STMT_QUERY_TYPE:
    /*
      The MYSQL_BIN_LOG::write() function will set the STMT_END_F flag and
      flush the pending rows event if necessary.
    */
    {
      Query_log_event qinfo(this, query_arg, query_len, is_trans, direct,
                            suppress_use, errcode);
      /*
        Binlog table maps will be irrelevant after a Query_log_event
        (they are just removed on the slave side) so after the query
        log event is written to the binary log, we pretend that no
        table maps were written.
       */
      int error= mysql_bin_log.write_event(&qinfo);
      binlog_table_maps= 0;
      DBUG_RETURN(error);
    }
    break;

  case THD::QUERY_TYPE_COUNT:
  default:
    DBUG_ASSERT(0 <= qtype && qtype < QUERY_TYPE_COUNT);
  }
  DBUG_RETURN(0);
}

#endif /* !defined(MYSQL_CLIENT) */

struct st_mysql_storage_engine binlog_storage_engine=
{ MYSQL_HANDLERTON_INTERFACE_VERSION };

/** @} */

mysql_declare_plugin(binlog)
{
  MYSQL_STORAGE_ENGINE_PLUGIN,
  &binlog_storage_engine,
  "binlog",
  "MySQL AB",
  "This is a pseudo storage engine to represent the binlog in a transaction",
  PLUGIN_LICENSE_GPL,
  binlog_init, /* Plugin Init */
  NULL, /* Plugin Deinit */
  0x0100 /* 1.0 */,
  NULL,                       /* status variables                */
  NULL,                       /* system variables                */
  NULL,                       /* config options                  */
  0,  
}
mysql_declare_plugin_end;<|MERGE_RESOLUTION|>--- conflicted
+++ resolved
@@ -3721,7 +3721,6 @@
       global_sid_lock->wrlock();
     else
       global_sid_lock->assert_some_wrlock();
-<<<<<<< HEAD
 
     if (!is_relay_log)
     {
@@ -3739,12 +3738,8 @@
       logged_gtids_binlog.remove_gtid_set(gtids_only_in_table);
     }
     Previous_gtids_log_event prev_gtids_ev(previous_logged_gtids);
-
-=======
-    Previous_gtids_log_event prev_gtids_ev(previous_gtid_set);
     if (is_relay_log)
       prev_gtids_ev.set_relay_log_event();
->>>>>>> a326c621
     if (need_sid_lock)
       global_sid_lock->unlock();
     prev_gtids_ev.checksum_alg= s.checksum_alg;
