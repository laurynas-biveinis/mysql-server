--- conflicted
+++ resolved
@@ -125,6 +125,7 @@
 namespace bgm= boost::geometry::model;
 namespace bgcs= boost::geometry::cs;
 
+static int check_geometry_valid(Geometry *geom);
 
 // check whether all segments of a linestring are colinear.
 template <typename Point_range>
@@ -133,48 +134,6 @@
   if (ls.size() < 3)
     return true;
 
-<<<<<<< HEAD
-
-template<>
-class BG_models<double, bgcs::cartesian>
-{
-public:
-  typedef Gis_point Point;
-  // An counter-clockwise, closed Polygon type. It can hold open Polygon data,
-  // but not clockwise ones, otherwise things can go wrong, e.g. intersection.
-  typedef Gis_polygon Polygon;
-  typedef Gis_line_string Linestring;
-  typedef Gis_multi_point Multipoint;
-  typedef Gis_multi_line_string Multilinestring;
-  typedef Gis_multi_polygon Multipolygon;
-
-  typedef double Coord_type;
-  typedef bgcs::cartesian Coordsys;
-};
-
-
-template<>
-class BG_models<double, bgcs::spherical_equatorial<bg::degree> >
-{
-public:
-  typedef Gis_point_spherical Point;
-  // An counter-clockwise, closed Polygon type. It can hold open Polygon data,
-  // but not clockwise ones, otherwise things can go wrong, e.g. intersection.
-  typedef Gis_polygon_spherical  Polygon;
-  typedef Gis_line_string_spherical  Linestring;
-  typedef Gis_multi_point_spherical  Multipoint;
-  typedef Gis_multi_line_string_spherical  Multilinestring;
-  typedef Gis_multi_polygon_spherical  Multipolygon;
-
-  typedef double Coord_type;
-  typedef bgcs::spherical_equatorial<bg::degree> Coordsys;
-};
-
-
-template <typename Point_range>
-static bool is_colinear(const Point_range &ls);
-static int check_geometry_valid(Geometry *geom);
-=======
   double x1, x2, x3, y1, y2, y3, X1, X2, Y1, Y2;
 
   for (size_t i= 0; i < ls.size() - 2; i++)
@@ -198,7 +157,6 @@
 
   return true;
 }
->>>>>>> 5693f808
 
 
 Item_geometry_func::Item_geometry_func(const POS &pos, PT_item_list *list)
