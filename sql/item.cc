--- conflicted
+++ resolved
@@ -40,10 +40,7 @@
                                        // find_item_in_list,
                                        // RESOLVED_AGAINST_ALIAS, ...
 #include "log_event.h"                 // append_query_string
-<<<<<<< HEAD
-=======
 #include "sql_test.h"                  // print_where
->>>>>>> 20ca15d4
 
 const String my_null_string("NULL", 4, default_charset_info);
 
@@ -230,11 +227,6 @@
 */
 String *Item::val_str_ascii(String *str)
 {
-<<<<<<< HEAD
-  DBUG_ASSERT(fixed == 1);
-
-=======
->>>>>>> 20ca15d4
   if (!(collation.collation->state & MY_CS_NONASCII))
     return val_str(str);
   
@@ -3559,28 +3551,16 @@
                       str_value.charset());
     collation.set(str_value.charset(), DERIVATION_COERCIBLE);
     decimals= 0;
-<<<<<<< HEAD
-    param_type= MYSQL_TYPE_STRING;
-=======
->>>>>>> 20ca15d4
 
     break;
   }
 
   case REAL_RESULT:
     set_double(arg->val_real());
-<<<<<<< HEAD
-      param_type= MYSQL_TYPE_DOUBLE;
-=======
->>>>>>> 20ca15d4
     break;
 
   case INT_RESULT:
     set_int(arg->val_int(), arg->max_length);
-<<<<<<< HEAD
-    param_type= MYSQL_TYPE_LONG;
-=======
->>>>>>> 20ca15d4
     break;
 
   case DECIMAL_RESULT:
@@ -3592,11 +3572,6 @@
       return TRUE;
 
     set_decimal(dv);
-<<<<<<< HEAD
-    param_type= MYSQL_TYPE_NEWDECIMAL;
-
-=======
->>>>>>> 20ca15d4
     break;
   }
 
@@ -3628,10 +3603,7 @@
 Item_param::set_out_param_info(Send_field *info)
 {
   m_out_param_info= info;
-<<<<<<< HEAD
-=======
   param_type= m_out_param_info->type;
->>>>>>> 20ca15d4
 }
 
 
@@ -3677,10 +3649,7 @@
   field->org_table_name= m_out_param_info->org_table_name;
   field->col_name= m_out_param_info->col_name;
   field->org_col_name= m_out_param_info->org_col_name;
-<<<<<<< HEAD
-=======
-
->>>>>>> 20ca15d4
+
   field->length= m_out_param_info->length;
   field->charsetnr= m_out_param_info->charsetnr;
   field->flags= m_out_param_info->flags;
@@ -7662,7 +7631,6 @@
 }
 
 
-<<<<<<< HEAD
 void Item_cache_datetime::store(Item *item)
 {
   Item_cache::store(item);
@@ -7676,11 +7644,6 @@
   if ((value_cached || str_value_cached) && null_value)
     return NULL;
 
-=======
-String *Item_cache_datetime::val_str(String *str)
-{
-  DBUG_ASSERT(fixed == 1);
->>>>>>> 20ca15d4
   if (!str_value_cached)
   {
     /*
@@ -7694,11 +7657,8 @@
     if (value_cached)
     {
       MYSQL_TIME ltime;
-<<<<<<< HEAD
       /* Return NULL in case of OOM/conversion error. */
       null_value= TRUE;
-=======
->>>>>>> 20ca15d4
       if (str_value.alloc(MAX_DATE_STRING_REP_LENGTH))
         return NULL;
       if (cached_field_type == MYSQL_TYPE_TIME)
@@ -7721,21 +7681,14 @@
       {
         int was_cut;
         longlong res;
-<<<<<<< HEAD
         res= number_to_datetime(int_value, &ltime, TIME_FUZZY_DATE, &was_cut);
-=======
-        res= number_to_datetime(val_int(), &ltime, TIME_FUZZY_DATE, &was_cut);
->>>>>>> 20ca15d4
         if (res == -1)
           return NULL;
       }
       str_value.length(my_TIME_to_str(&ltime,
                                       const_cast<char*>(str_value.ptr())));
       str_value_cached= TRUE;
-<<<<<<< HEAD
       null_value= FALSE;
-=======
->>>>>>> 20ca15d4
     }
     else if (!cache_value())
       return NULL;
@@ -7756,11 +7709,7 @@
 double Item_cache_datetime::val_real()
 {
   DBUG_ASSERT(fixed == 1);
-<<<<<<< HEAD
   if ((!value_cached && !cache_value_int()) || null_value)
-=======
-  if (!value_cached && !cache_value_int())
->>>>>>> 20ca15d4
     return 0.0;
   return (double) int_value;
 }
@@ -7768,11 +7717,7 @@
 longlong Item_cache_datetime::val_int()
 {
   DBUG_ASSERT(fixed == 1);
-<<<<<<< HEAD
   if ((!value_cached && !cache_value_int()) || null_value)
-=======
-  if (!value_cached && !cache_value_int())
->>>>>>> 20ca15d4
     return 0;
   return int_value;
 }
