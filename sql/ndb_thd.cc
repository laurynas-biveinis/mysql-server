/*
   Copyright (c) 2011, Oracle and/or its affiliates. All rights reserved.

   This program is free software; you can redistribute it and/or modify
   it under the terms of the GNU General Public License as published by
   the Free Software Foundation; version 2 of the License.

   This program is distributed in the hope that it will be useful,
   but WITHOUT ANY WARRANTY; without even the implied warranty of
   MERCHANTABILITY or FITNESS FOR A PARTICULAR PURPOSE.  See the
   GNU General Public License for more details.

   You should have received a copy of the GNU General Public License
   along with this program; if not, write to the Free Software
   Foundation, Inc., 51 Franklin St, Fifth Floor, Boston, MA 02110-1301  USA
*/

#ifndef MYSQL_SERVER
#define MYSQL_SERVER
#endif

#include "ha_ndbcluster_glue.h"
#include "ndb_thd.h"
#include "ndb_thd_ndb.h"


/*
  Make sure THD has a Thd_ndb struct allocated and associated

  - validate_ndb, check if the Ndb object need to be recycled
*/

Ndb* check_ndb_in_thd(THD* thd, bool validate_ndb)
{
  Thd_ndb *thd_ndb= get_thd_ndb(thd);
  if (!thd_ndb)
  {
    if (!(thd_ndb= Thd_ndb::seize(thd)))
      return NULL;
    thd_set_thd_ndb(thd, thd_ndb);
  }

  else if (validate_ndb && !thd_ndb->valid_ndb())
  {
    if (!thd_ndb->recycle_ndb())
      return NULL;
  }

  DBUG_ASSERT(thd_ndb->is_slave_thread() == thd->slave_thread);

  return thd_ndb->ndb;
}

#include <sql_class.h>

void
thd_print_warning_list(THD* thd, const char* prefix)
{
  Diagnostics_area::Sql_condition_iterator
   it(thd->get_stmt_da()->sql_conditions());

  const Sql_condition *err;
  while ((err= it++))
  {
    sql_print_warning("%s: (%d)%s",
                      prefix,
<<<<<<< HEAD
                      err->mysql_errno(),
                      err->message_text());
  }
=======
                      err->get_sql_errno(),
                      err->get_message_text());
  }
}


bool
applying_binlog(const THD* thd)
{
  if (thd->slave_thread)
  {
    DBUG_PRINT("info", ("THD is slave thread"));
    return true;
  }

  if (thd->rli_fake)
  {
    /*
      Thread is in "pseudo_slave_mode" which is entered implicitly when the
      first BINLOG statement is executed (see 'mysql_client_binlog_statement')
      and explicitly ended when SET @pseudo_slave_mode=0 is finally executed.
    */
    DBUG_PRINT("info", ("THD is in pseduo slave mode"));
    return true;
  }

  return false;
>>>>>>> e6ffef75
}<|MERGE_RESOLUTION|>--- conflicted
+++ resolved
@@ -64,13 +64,8 @@
   {
     sql_print_warning("%s: (%d)%s",
                       prefix,
-<<<<<<< HEAD
                       err->mysql_errno(),
                       err->message_text());
-  }
-=======
-                      err->get_sql_errno(),
-                      err->get_message_text());
   }
 }
 
@@ -96,5 +91,4 @@
   }
 
   return false;
->>>>>>> e6ffef75
 }