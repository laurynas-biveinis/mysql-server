--- conflicted
+++ resolved
@@ -260,6 +260,7 @@
 // sp_lex_instr implementation.
 ///////////////////////////////////////////////////////////////////////////
 
+
 class SP_instr_error_handler : public Internal_error_handler
 {
 public:
@@ -270,16 +271,15 @@
   virtual bool handle_condition(THD *thd,
                                 uint sql_errno,
                                 const char*,
-                                Sql_condition::enum_warning_level,
-                                const char*,
-                                Sql_condition **)
+                                Sql_condition::enum_severity_level*,
+                                const char*)
   {
     /*
       Check if the "table exists" error or warning reported for the
       CREATE TABLE ... SELECT statement.
     */
     if (thd->lex && thd->lex->sql_command == SQLCOM_CREATE_TABLE &&
-        thd->lex->select_lex.item_list.elements > 0 &&
+        thd->lex->select_lex && thd->lex->select_lex->item_list.elements > 0 &&
         sql_errno == ER_TABLE_EXISTS_ERROR)
       cts_table_exists_error= true;
 
@@ -503,15 +503,8 @@
   */
 
   bool reprepare_error=
-<<<<<<< HEAD
-    error && thd->get_stmt_da()->mysql_errno() == ER_NEED_REPREPARE;
-  bool is_create_table_select=
-    thd->lex && thd->lex->sql_command == SQLCOM_CREATE_TABLE &&
-    thd->lex->select_lex && thd->lex->select_lex->item_list.elements > 0;
-=======
-    rc && thd->is_error() &&
-    thd->get_stmt_da()->sql_errno() == ER_NEED_REPREPARE;
->>>>>>> 88301e5a
+    error && thd->is_error() &&
+    thd->get_stmt_da()->mysql_errno() == ER_NEED_REPREPARE;
 
   if (reprepare_error || sp_instr_error_handler.cts_table_exists_error)
     thd->stmt_arena->state= Query_arena::STMT_INITIALIZED_FOR_SP;
