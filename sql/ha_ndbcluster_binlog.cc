--- conflicted
+++ resolved
@@ -1,22 +1,18 @@
 /*
-<<<<<<< HEAD
-  Copyright (c) 2006, 2011, Oracle and/or its affiliates. All rights reserved.
-=======
    Copyright (c) 2000, 2013, Oracle and/or its affiliates. All rights reserved.
->>>>>>> d6e95260
-
-  This program is free software; you can redistribute it and/or modify
-  it under the terms of the GNU General Public License as published by
-  the Free Software Foundation; version 2 of the License.
-
-  This program is distributed in the hope that it will be useful,
-  but WITHOUT ANY WARRANTY; without even the implied warranty of
-  MERCHANTABILITY or FITNESS FOR A PARTICULAR PURPOSE.  See the
-  GNU General Public License for more details.
-
-  You should have received a copy of the GNU General Public License
-  along with this program; if not, write to the Free Software
-  Foundation, Inc., 51 Franklin St, Fifth Floor, Boston, MA 02110-1301  USA
+
+   This program is free software; you can redistribute it and/or modify
+   it under the terms of the GNU General Public License as published by
+   the Free Software Foundation; version 2 of the License.
+
+   This program is distributed in the hope that it will be useful,
+   but WITHOUT ANY WARRANTY; without even the implied warranty of
+   MERCHANTABILITY or FITNESS FOR A PARTICULAR PURPOSE.  See the
+   GNU General Public License for more details.
+
+   You should have received a copy of the GNU General Public License
+   along with this program; if not, write to the Free Software
+   Foundation, Inc., 51 Franklin St, Fifth Floor, Boston, MA 02110-1301  USA
 */
 
 #include "ha_ndbcluster_glue.h"
