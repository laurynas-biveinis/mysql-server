--- conflicted
+++ resolved
@@ -839,10 +839,5 @@
   NULL,                       /* config options */
   0
 };
-<<<<<<< HEAD
-
-template class Vector<const NdbInfoRecAttr*>;
-=======
->>>>>>> e6ffef75
 
 template class Vector<const NdbInfoRecAttr*>;