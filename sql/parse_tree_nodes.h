--- conflicted
+++ resolved
@@ -1,8 +1,4 @@
-<<<<<<< HEAD
-/* Copyright (c) 2013, 2020, Oracle and/or its affiliates.
-=======
 /* Copyright (c) 2013, 2021, Oracle and/or its affiliates.
->>>>>>> 19a350e4
 
    This program is free software; you can redistribute it and/or modify
    it under the terms of the GNU General Public License, version 2.0,
