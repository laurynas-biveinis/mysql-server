/* Copyright (c) 2011, 2018, Oracle and/or its affiliates. All rights reserved.

   This program is free software; you can redistribute it and/or modify
   it under the terms of the GNU General Public License, version 2.0,
   as published by the Free Software Foundation.

   This program is also distributed with certain software (including
   but not limited to OpenSSL) that is licensed under separate terms,
   as designated in a particular file or component or in included license
   documentation.  The authors of MySQL hereby grant you an additional
   permission to link the program and your derivative works with the
   separately licensed software that they have included with MySQL.

   This program is distributed in the hope that it will be useful,
   but WITHOUT ANY WARRANTY; without even the implied warranty of
   MERCHANTABILITY or FITNESS FOR A PARTICULAR PURPOSE.  See the
   GNU General Public License, version 2.0, for more details.

   You should have received a copy of the GNU General Public License
   along with this program; if not, write to the Free Software
   Foundation, Inc., 51 Franklin St, Fifth Floor, Boston, MA 02110-1301  USA */

/**
  @file sql/sql_tmp_table.cc
  Temporary tables implementation.
*/

#include "sql/sql_tmp_table.h"

#include <fcntl.h>
#include <stdio.h>
#include <algorithm>
#include <cstring>
#include <new>
#include <vector>

#include "binary_log_types.h"
#include "lex_string.h"
#include "m_ctype.h"
#include "m_string.h"
#include "my_alloc.h"
#include "my_bitmap.h"
#include "my_compare.h"
#include "my_compiler.h"
#include "my_dbug.h"
#include "my_macros.h"
#include "my_pointer_arithmetic.h"
#include "my_sys.h"
#include "mysql/plugin.h"
#include "mysql/udf_registration_types.h"
#include "mysql_com.h"
#include "mysqld_error.h"
#include "sql/current_thd.h"
#include "sql/debug_sync.h"  // DEBUG_SYNC
#include "sql/field.h"
#include "sql/filesort.h"  // filesort_free_buffers
#include "sql/handler.h"
#include "sql/item_func.h"  // Item_func
#include "sql/item_sum.h"   // Item_sum
#include "sql/key.h"
#include "sql/mem_root_array.h"     // Mem_root_array
#include "sql/mysqld.h"             // heap_hton
#include "sql/opt_range.h"          // QUICK_SELECT_I
#include "sql/opt_trace.h"          // Opt_trace_object
#include "sql/opt_trace_context.h"  // Opt_trace_context
#include "sql/psi_memory_key.h"
#include "sql/query_options.h"
#include "sql/sql_base.h"   // free_io_cache
#include "sql/sql_class.h"  // THD
#include "sql/sql_const.h"
#include "sql/sql_executor.h"  // SJ_TMP_TABLE
#include "sql/sql_lex.h"
#include "sql/sql_list.h"
#include "sql/sql_opt_exec_shared.h"
#include "sql/sql_plugin.h"  // plugin_unlock
#include "sql/sql_plugin_ref.h"
#include "sql/sql_select.h"
#include "sql/system_variables.h"
#include "sql/table.h"
#include "sql/temp_table_param.h"
#include "sql/thr_malloc.h"
#include "sql/window.h"
#include "template_utils.h"

using std::max;
using std::min;
static bool setup_tmp_table_handler(TABLE *table, ulonglong select_options,
                                    bool force_disk_table, bool schema_table);
static bool alloc_record_buffers(TABLE *table);

/****************************************************************************
  Create internal temporary table
****************************************************************************/

/**
  Create field for temporary table from given field.

  @param thd	       Thread handler
  @param org_field    field from which new field will be created
  @param name         New field name
  @param table	       Temporary table
  @param item	       !=NULL if item->result_field should point to new field.
                      This is relevant for how fill_record() is going to work:
                      If item != NULL then fill_record() will update
                      the record in the original table.
                      If item == NULL then fill_record() will update
                      the temporary table

  @retval
    NULL		on error
  @retval
    new_created field
*/

Field *create_tmp_field_from_field(THD *thd, Field *org_field, const char *name,
                                   TABLE *table, Item_field *item) {
  Field *new_field;

  new_field =
      org_field->new_field(thd->mem_root, table, table == org_field->table);
  if (new_field) {
    new_field->init(table);
    new_field->orig_table = org_field->table;
    if (item)
      item->result_field = new_field;
    else
      new_field->field_name = name;
    new_field->flags |= (org_field->flags & NO_DEFAULT_VALUE_FLAG);
    if (org_field->maybe_null() || (item && item->maybe_null))
      new_field->flags &= ~NOT_NULL_FLAG;  // Because of outer join
    if (org_field->type() == FIELD_TYPE_DOUBLE)
      ((Field_double *)new_field)->not_fixed = true;
    /*
      This field will belong to an internal temporary table, it cannot be
      generated.
    */
    new_field->gcol_info = NULL;
    new_field->stored_in_db = true;
  }
  return new_field;
}

/**
  Create field for temporary table using type of given item.

  @param item                  Item to create a field for
  @param table                 Temporary table
  @param copy_func             If set and item is a function, store copy of
                               item in this array
  @param modify_item           1 if item->result_field should point to new
                               item. This is relevent for how fill_record()
                               is going to work:
                               If modify_item is 1 then fill_record() will
                               update the record in the original table.
                               If modify_item is 0 then fill_record() will
                               update the temporary table

  @retval
    0  on error
  @retval
    new_created field
*/

static Field *create_tmp_field_from_item(Item *item, TABLE *table,
                                         Func_ptr_array *copy_func,
                                         bool modify_item) {
  bool maybe_null = item->maybe_null;
  Field *new_field = NULL;

  switch (item->result_type()) {
    case REAL_RESULT:
      new_field = new (*THR_MALLOC)
          Field_double(item->max_length, maybe_null, item->item_name.ptr(),
                       item->decimals, true);
      break;
    case INT_RESULT:
      /*
        Select an integer type with the minimal fit precision.
        MY_INT32_NUM_DECIMAL_DIGITS is sign inclusive, don't consider the sign.
        Values with MY_INT32_NUM_DECIMAL_DIGITS digits may or may not fit into
        Field_long : make them Field_longlong.
      */
      if (item->max_length >= (MY_INT32_NUM_DECIMAL_DIGITS - 1))
        new_field = new (*THR_MALLOC)
            Field_longlong(item->max_length, maybe_null, item->item_name.ptr(),
                           item->unsigned_flag);
      else
        new_field = new (*THR_MALLOC)
            Field_long(item->max_length, maybe_null, item->item_name.ptr(),
                       item->unsigned_flag);
      break;
    case STRING_RESULT:
      DBUG_ASSERT(item->collation.collation);

      /*
        DATE/TIME, GEOMETRY and JSON fields have STRING_RESULT result type.
        To preserve type they needed to be handled separately.
      */
      if (item->is_temporal() || item->data_type() == MYSQL_TYPE_GEOMETRY ||
          item->data_type() == MYSQL_TYPE_JSON) {
        new_field = item->tmp_table_field_from_field_type(table, 1);
      } else {
        new_field = item->make_string_field(table);
      }
      new_field->set_derivation(item->collation.derivation);
      break;
    case DECIMAL_RESULT:
      new_field = Field_new_decimal::create_from_item(item);
      break;
    case ROW_RESULT:
    default:
      // This case should never be choosen
      DBUG_ASSERT(0);
      new_field = 0;
      break;
  }
  if (new_field) new_field->init(table);

  /*
    If the item is a function, a pointer to the item is stored in
    copy_func. We separate fields from functions by checking if the
    item is a result field item. The real_item() must be checked to
    avoid falsely identifying Item_ref and its subclasses as functions
    when they refer to field-like items, such as Item_copy and
    subclasses. References to true fields have already been untangled
    in the beginning of create_tmp_field().
   */
  if (copy_func && item->real_item()->is_result_field())
    copy_func->push_back(Func_ptr(item));
  if (modify_item) item->set_result_field(new_field);
  if (item->type() == Item::NULL_ITEM)
    new_field->is_created_from_null_item = true;
  return new_field;
}

/**
  Create field for information schema table.

  @param table		Temporary table
  @param item		Item to create a field for

  @retval
    0			on error
  @retval
    new_created field
*/

static Field *create_tmp_field_for_schema(Item *item, TABLE *table) {
  if (item->data_type() == MYSQL_TYPE_VARCHAR) {
    Field *field;
    if (item->max_length > MAX_FIELD_VARCHARLENGTH)
      field = new (*THR_MALLOC)
          Field_blob(item->max_length, item->maybe_null, item->item_name.ptr(),
                     item->collation.collation, false);
    else {
      field = new (*THR_MALLOC) Field_varstring(
          item->max_length, item->maybe_null, item->item_name.ptr(), table->s,
          item->collation.collation);
      table->s->db_create_options |= HA_OPTION_PACK_RECORD;
    }
    if (field) field->init(table);
    return field;
  }
  return item->tmp_table_field_from_field_type(table, 0);
}

/**
  Create field for temporary table.

  @param thd		Thread handler
  @param table		Temporary table
  @param item		Item to create a field for
  @param type		Type of item (normally item->type)
  @param copy_func	If set and item is a function, store copy of item
                       in this array
  @param from_field    if field will be created using other field as example,
                       pointer example field will be written here
  @param default_field	If field has a default value field, store it here
  @param group		1 if we are going to do a relative group by on result
  @param modify_item	1 if item->result_field should point to new item.
                       This is relevent for how fill_record() is going to
                       work:
                       If modify_item is 1 then fill_record() will update
                       the record in the original table.
                       If modify_item is 0 then fill_record() will update
                       the temporary table
  @param table_cant_handle_bit_fields
  @param make_copy_field
  @param copy_result_field true <=> save item's result_field in the from_field
                       arg, before changing it. This is used for a window's
                       OUT table when window uses frame buffer to copy a
                       function's result field from OUT table to frame buffer
                       (and back). @note that the goals of 'from_field' when
                       this argument is true and when it is false, are
                       different.

  @retval NULL On error.

  @retval new_created field
*/

Field *create_tmp_field(THD *thd, TABLE *table, Item *item, Item::Type type,
                        Func_ptr_array *copy_func, Field **from_field,
                        Field **default_field, bool group, bool modify_item,
                        bool table_cant_handle_bit_fields, bool make_copy_field,
                        bool copy_result_field) {
  DBUG_ENTER("create_tmp_field");
  Field *result = NULL;
  Item::Type orig_type = type;
  Item *orig_item = 0;

  if (type != Item::FIELD_ITEM &&
      item->real_item()->type() == Item::FIELD_ITEM) {
    orig_item = item;
    item = item->real_item();
    type = Item::FIELD_ITEM;
  }

  bool is_wf =
      type == Item::SUM_FUNC_ITEM && item->real_item()->m_is_window_function;

  switch (type) {
    case Item::FIELD_ITEM:
    case Item::DEFAULT_VALUE_ITEM:
    case Item::TRIGGER_FIELD_ITEM: {
      Item_field *field = (Item_field *)item;
      bool orig_modify = modify_item;
      if (orig_type == Item::REF_ITEM) modify_item = 0;
      /*
        If item have to be able to store NULLs but underlaid field can't do it,
        create_tmp_field_from_field() can't be used for tmp field creation.
      */
      if (field->maybe_null && !field->field->maybe_null()) {
        result = create_tmp_field_from_item(item, table, NULL, modify_item);
        if (!result) break;
        *from_field = field->field;
        if (modify_item) field->result_field = result;
      } else if (table_cant_handle_bit_fields &&
                 field->field->type() == MYSQL_TYPE_BIT) {
        *from_field = field->field;
        result =
            create_tmp_field_from_item(item, table, copy_func, modify_item);
        if (!result) break;
        if (modify_item) field->result_field = result;
      } else {
        result = create_tmp_field_from_field(
            thd, (*from_field = field->field),
            orig_item ? orig_item->item_name.ptr() : item->item_name.ptr(),
            table, modify_item ? field : NULL);
        if (!result) break;
      }
      if (orig_type == Item::REF_ITEM && orig_modify)
        ((Item_ref *)orig_item)->set_result_field(result);
      /*
        Fields that are used as arguments to the DEFAULT() function already have
        their data pointers set to the default value during name resulotion. See
        Item_default_value::fix_fields.
      */
      if (orig_type != Item::DEFAULT_VALUE_ITEM && field->field->eq_def(result))
        *default_field = field->field;
      break;
    }
    /* Fall through */
    case Item::FUNC_ITEM:
      if (((Item_func *)item)->functype() == Item_func::FUNC_SP) {
        Item_func_sp *item_func_sp = (Item_func_sp *)item;
        Field *sp_result_field = item_func_sp->get_sp_result_field();

        if (make_copy_field) {
          DBUG_ASSERT(item_func_sp->result_field);
          *from_field = item_func_sp->result_field;
        } else {
          copy_func->push_back(Func_ptr(item));
        }

        result = create_tmp_field_from_field(
            thd, sp_result_field, item_func_sp->item_name.ptr(), table, NULL);
        if (!result) break;
        if (modify_item) item->set_result_field(result);
        break;
      }

      /* Fall through */
    case Item::COND_ITEM:
    case Item::FIELD_AVG_ITEM:
    case Item::FIELD_BIT_ITEM:
    case Item::FIELD_STD_ITEM:
    case Item::FIELD_VARIANCE_ITEM:
    case Item::SUBSELECT_ITEM:
      /* The following can only happen with 'CREATE TABLE ... SELECT' */
    case Item::PROC_ITEM:
    case Item::INT_ITEM:
    case Item::REAL_ITEM:
    case Item::DECIMAL_ITEM:
    case Item::STRING_ITEM:
    case Item::REF_ITEM:
    case Item::NULL_ITEM:
    case Item::VARBIN_ITEM:
    case Item::PARAM_ITEM:
    case Item::SUM_FUNC_ITEM:
      if (type == Item::SUM_FUNC_ITEM && !is_wf) {
        Item_sum *item_sum = (Item_sum *)item;
        result = item_sum->create_tmp_field(group, table);
        if (!result) my_error(ER_OUT_OF_RESOURCES, MYF(ME_FATALERROR));
      } else {
        /*
          (2) we're windowing. The Item doesn't contain any not-yet-calculated
          window function (per logic in our caller create_tmp_table()). So it
          is an ordinary function or can be considered as such. We're creating
          the OUT table using IN table as source, and we have previously
          created a frame buffer (FB) using IN table as source. That previous
          creation has set IN's item's result_field to be the FB field. Here
          we save that FB field in from_field. Right after that,
          create_tmp_field_from_item() sets IN's item's result_field to the
          OUT field (which OUT field is the 'result' variable). We mark the
          OUT field with FIELD_IS_MARKED. Later we detect the mark, and create
          a Copy_field to from_field (FB) from the marked field (OUT). The end
          situation is: IN's item's result_field is in OUT, enabling the
          initial function evaluation and saving of its result in OUT; the
          Copy_field from OUT to FB and back will allow buffering/restoration
          of that result.
        */
        if (make_copy_field || (copy_result_field && !is_wf))  // (2)
        {
          *from_field = item->get_tmp_table_field();
          DBUG_ASSERT(*from_field);
        }

        result = create_tmp_field_from_item(
            item, table, (make_copy_field ? NULL : copy_func), modify_item);
        result->flags |= copy_result_field ? FIELD_IS_MARKED : 0;
      }
      break;
    case Item::TYPE_HOLDER:
      result = ((Item_type_holder *)item)
                   ->make_field_by_type(table, thd->is_strict_mode());
      if (!result) break;
      result->set_derivation(item->collation.derivation);
      break;
    default:  // Dosen't have to be stored
      DBUG_ASSERT(false);
      break;
  }
  DBUG_RETURN(result);
}

/*
  Set up column usage bitmaps for a temporary table

  IMPLEMENTATION
    For temporary tables, we need one bitmap with all columns set and
    a tmp_set bitmap to be used by things like filesort.
*/

static void setup_tmp_table_column_bitmaps(TABLE *table, uchar *bitmaps) {
  uint field_count = table->s->fields;
  bitmap_init(&table->def_read_set, (my_bitmap_map *)bitmaps, field_count,
              false);
  bitmap_init(&table->tmp_set,
              (my_bitmap_map *)(bitmaps + bitmap_buffer_size(field_count)),
              field_count, false);
  bitmap_init(&table->cond_set,
              (my_bitmap_map *)(bitmaps + bitmap_buffer_size(field_count) * 2),
              field_count, false);
  /* write_set and all_set are copies of read_set */
  table->def_write_set = table->def_read_set;
  table->s->all_set = table->def_read_set;
  bitmap_set_all(&table->s->all_set);
  table->default_column_bitmaps();
  table->s->column_bitmap_size = bitmap_buffer_size(field_count);
}

/**
  Cache for the storage engine properties for the alternative temporary table
  storage engines. This cache is initialized during startup of the server by
  asking the storage engines for the values properties.
*/

class Cache_temp_engine_properties {
 public:
  static uint HEAP_MAX_KEY_LENGTH;
  static uint TEMPTABLE_MAX_KEY_LENGTH;
  static uint INNODB_MAX_KEY_LENGTH;
  static uint HEAP_MAX_KEY_PART_LENGTH;
  static uint TEMPTABLE_MAX_KEY_PART_LENGTH;
  static uint INNODB_MAX_KEY_PART_LENGTH;
  static uint HEAP_MAX_KEY_PARTS;
  static uint TEMPTABLE_MAX_KEY_PARTS;
  static uint INNODB_MAX_KEY_PARTS;

  static void init(THD *thd);
};

void Cache_temp_engine_properties::init(THD *thd) {
  handler *handler;
  plugin_ref db_plugin;

  // Cache HEAP engine's
  db_plugin = ha_lock_engine(0, heap_hton);
  handler = get_new_handler((TABLE_SHARE *)0, false, thd->mem_root, heap_hton);
  HEAP_MAX_KEY_LENGTH = handler->max_key_length();
  HEAP_MAX_KEY_PART_LENGTH = handler->max_key_part_length(nullptr);
  HEAP_MAX_KEY_PARTS = handler->max_key_parts();
  destroy(handler);
  plugin_unlock(0, db_plugin);
  // Cache TempTable engine's
  db_plugin = ha_lock_engine(0, temptable_hton);
  handler =
      get_new_handler((TABLE_SHARE *)0, false, thd->mem_root, temptable_hton);
  TEMPTABLE_MAX_KEY_LENGTH = handler->max_key_length();
  TEMPTABLE_MAX_KEY_PART_LENGTH = handler->max_key_part_length(nullptr);
  TEMPTABLE_MAX_KEY_PARTS = handler->max_key_parts();
  destroy(handler);
  plugin_unlock(0, db_plugin);
  // Cache INNODB engine's
  db_plugin = ha_lock_engine(0, innodb_hton);
  handler =
      get_new_handler((TABLE_SHARE *)0, false, thd->mem_root, innodb_hton);
  INNODB_MAX_KEY_LENGTH = handler->max_key_length();
  /*
    For ha_innobase::max_supported_key_part_length(), the returned value
    is constant. However, in innodb itself, the limitation
    on key_part length is up to the ROW_FORMAT. In current trunk, internal
    temp table's ROW_FORMAT is DYNAMIC. In order to keep the consistence
    between server and innodb, here we hard-coded 3072 as the maximum of
    key_part length supported by innodb until bug#20629014 is fixed.

    TODO: Remove the hard-code here after bug#20629014 is fixed.
  */
  INNODB_MAX_KEY_PART_LENGTH = 3072;
  INNODB_MAX_KEY_PARTS = handler->max_key_parts();
  destroy(handler);
  plugin_unlock(0, db_plugin);
}

uint Cache_temp_engine_properties::HEAP_MAX_KEY_LENGTH = 0;
uint Cache_temp_engine_properties::TEMPTABLE_MAX_KEY_LENGTH = 0;
uint Cache_temp_engine_properties::INNODB_MAX_KEY_LENGTH = 0;
uint Cache_temp_engine_properties::HEAP_MAX_KEY_PART_LENGTH = 0;
uint Cache_temp_engine_properties::TEMPTABLE_MAX_KEY_PART_LENGTH = 0;
uint Cache_temp_engine_properties::INNODB_MAX_KEY_PART_LENGTH = 0;
uint Cache_temp_engine_properties::HEAP_MAX_KEY_PARTS = 0;
uint Cache_temp_engine_properties::TEMPTABLE_MAX_KEY_PARTS = 0;
uint Cache_temp_engine_properties::INNODB_MAX_KEY_PARTS = 0;

/**
  Initialize the storage engine properties for the alternative temporary table
  storage engines.
*/
void init_cache_tmp_engine_properties() {
  DBUG_ASSERT(!current_thd);
  THD *thd = new THD();
  thd->thread_stack = pointer_cast<char *>(&thd);
  thd->store_globals();
  Cache_temp_engine_properties::init(thd);
  delete thd;
}

/**
  Get the minimum of max_key_length/part_length/parts.
  The minimum is between HEAP engine and internal_tmp_disk_storage_engine.

  @param[out] max_key_length Minimum of max_key_length
  @param[out] max_key_part_length Minimum of max_key_part_length
  @param[out] max_key_parts  Minimum of max_key_parts
*/

void get_max_key_and_part_length(uint *max_key_length,
                                 uint *max_key_part_length,
                                 uint *max_key_parts) {
  // Make sure these cached properties are initialized.
  DBUG_ASSERT(Cache_temp_engine_properties::HEAP_MAX_KEY_LENGTH);

  *max_key_length =
      std::min(Cache_temp_engine_properties::HEAP_MAX_KEY_LENGTH,
               Cache_temp_engine_properties::INNODB_MAX_KEY_LENGTH);
  *max_key_part_length =
      std::min(Cache_temp_engine_properties::HEAP_MAX_KEY_PART_LENGTH,
               Cache_temp_engine_properties::INNODB_MAX_KEY_PART_LENGTH);
  *max_key_parts = std::min(Cache_temp_engine_properties::HEAP_MAX_KEY_PARTS,
                            Cache_temp_engine_properties::INNODB_MAX_KEY_PARTS);
}

/**
  Create a temporary name for one field if the field_name is empty.

  @param thd          Thread handle
  @param field_index  Index of this field in table->field
*/

static const char *create_tmp_table_field_tmp_name(THD *thd, int field_index) {
  char buf[64];
  snprintf(buf, 64, "tmp_field_%d", field_index);
  return thd->mem_strdup(buf);
}

/**
  Helper function for create_tmp_table().

  Insert a field at the head of the hidden field area.

  @param table            Temporary table
  @param default_field    Default value array pointer
  @param from_field       Original field array pointer
  @param blob_field       Array pointer to record fields index of blob type
  @param field            The registed hidden field
 */

static void register_hidden_field(TABLE *table, Field **default_field,
                                  Field **from_field, uint *blob_field,
                                  Field *field) {
  uint i;
  Field **tmp_field = table->field;

  /* Increase all of registed fields index */
  for (i = 0; i < table->s->fields; i++) tmp_field[i]->field_index++;

  // Increase the field_index of visible blob field
  for (i = 0; i < table->s->blob_fields; i++) blob_field[i]++;
  // Insert field
  table->field[-1] = field;
  default_field[-1] = NULL;
  from_field[-1] = NULL;
  field->table = field->orig_table = table;
  field->field_index = 0;
}

/**
  Helper function which evaluates correct TABLE_SHARE::real_row_type
  for the temporary table.
*/
static void set_real_row_type(TABLE *table) {
  HA_CREATE_INFO create_info;
  create_info.row_type = table->s->row_type;
  create_info.options |=
      HA_LEX_CREATE_TMP_TABLE | HA_LEX_CREATE_INTERNAL_TMP_TABLE;
  create_info.table_options = table->s->db_create_options;
  table->s->real_row_type = table->file->get_real_row_type(&create_info);
}

bool Func_ptr::set_contains_alias_of_expr(const SELECT_LEX *select) {
  // We cast 'const' away, but the walker will not modify '*select'.
  uchar *walk_arg =
      const_cast<uchar *>(reinterpret_cast<const uchar *>(select));
  return m_contains_alias_of_expr =
             m_func->walk(&Item::contains_alias_of_expr,
                          Item::enum_walk(Item::WALK_PREFIX |
                                          // ref to alias might be in a subquery
                                          Item::WALK_SUBQUERY),
                          walk_arg);
}

/**
  Moves to the end of the 'copy_func' array the elements which contain a
  reference to an alias of an expression of the SELECT list of 'select'.
  @param[in,out]  copy_func  array to sort
  @param          select     query block to search in.
*/
void sort_copy_func(const SELECT_LEX *select, Func_ptr_array *copy_func) {
  /*
    In the select->all_fields list, there are hidden elements first, then
    non-hidden. Non-hidden are those of the SELECT list. Hidden ones are:
    (a) those of GROUP BY, HAVING, ORDER BY
    (b) those which have been extracted from higher-level elements (of the
    SELECT, GROUP BY, etc) by split_sum_func() (when aggregates are
    involved).
    Note that the clauses in (a) are allowed to reference a non-hidden
    expression through an alias (e.g. "SELECT a+2 AS x GROUP BY x+3"),

    Let's go through the process of writing to the tmp table
    (e.g. end_write(), end_write_group()). We also include here the
    "pseudo-tmp table" embedded into REF_SLICE_ORDERED_GROUP_BY, used by
    end_send_group().
    (1) we switch to the REF_SLICE used to read from that tmp table
    (2.1) we (copy_fields() part 1) copy some columns from the
    output of the previous step of execution (e.g. the join's output) to the
    tmp table
    (2.2) (specifically for REF_SLICE_ORDERED_GROUP_BY in end_send_group()) we
    (copy_fields() part 2) evaluate some expressions from the same previous
    step of execution, with Item_copy::copy(). The mechanism of Item_copy is:
    * copy() evaluates the expression and caches its value in memory
    * val_*() returns the cached value;
    so Item_copy::copy() for "a+2" evaluates "a+2" (using the join's value
    of "a") and caches the value; then Item_copy::copy() for "x+3" evaluates
    "x", through Item_ref (because of the alias), that Item_ref points to
    the Item_copy for "a+2" (does not point to the "a+2" Item_func_plus
    expression, as we advanced the REF_SLICE to TMP3); copy() on
    "x+3" thus evaluates the Item_copy for "a+2" which returns the cached value.
    This way, if "a+2" were rather some non-deterministic expression
    (e.g. rand()), the logic above does only one evaluation of rand(), which is
    correct (the two objects "x" and "a+2" in 'fields' thus have equal
    values).
    For this to work, the Item_copy for "x" must be copy()d after that
    of "a+2", so it can use the value cached for "a+2". setup_copy_fields()
    ensures this by putting Item_copy-s of hidden elements last.
    (3) We are now done with copy_fields(). Next is copy_funcs(). It
    is meant to evaluate expressions and store their values into the tmp table.
    [ note that we could replace Item_copy in (2) with a real one-row tmp
    table; then end_send_group() could just use copy_funcs() instead of
    Item_copy: copy_funcs() would store into the tmp table's column which
    would thus be the storage for the cached value ].
    Because we advanced the REF_SLICE, when copy_funcs() evaluates an
    expression which uses Item_ref, that Item_ref may point to a column of
    the tmp table. It is thus important that this column has been filled
    already. So the order of evaluation of expressions by copy_funcs() must
    respect "dependencies".
    It is correct to evaluate elements of (b) first, as they are inner to
    others. But it is incorrect to evaluate elements of (a) first if they
    refer to non-hidden elements through aliases.
    So, we sort elements below, putting to the end the ones which use
    aliases. We use a stable sort, to not disturb any dependence already
    reflected in the order.

    A simpler and more robust solution would be to break the design that
    hidden elements are always first in SELECT_LEX::all_fields: references
    using aliases (in GROUP BY, HAVING, ORDER BY) would be added to
    all_fields last (after the SELECT list); an inner element (split by
    split_sum_func) would be added right before its containing element. That
    would reflect dependencies naturally. But it is hard to implement, as
    some code relies on the fact that non-hidden elements are last, and
    other code relies on the fact that SELECT::fields is just a part of
    SELECT::all_fields (i.e. they share 'next' pointers, in the
    implementation).

    You may wonder why setup_copy_fields() can solve the dependency problem
    by putting all hidden elements last, while for the copy_func array we
    have a (more complex) sort. It's because setup_copy_fields() is for
    end_send_group() which handles only queries with GROUP BY without ORDER
    BY, window functions or DISTINCT. So the hidden elements produced by
    split_sum_func are only group aggregates (not anything from WFs), which
    setup_copy_fields() ignores: these aggregates are thus not cached
    (neither in Item_copy, nor in a further tmp table's row as there's no tmp
    table); so any parent item which references them,
    if evaluated, will reach to the aggregate, not to any cache
    materializing the aggregate, so will get an up-to-date value.
    Whereas with window functions, it's possible to have a hidden element be an
    aggregate (produced by split_sum_func) _and_ be materialized (into a
    further tmp table), so we cannot ignore such Item anymore: we have to
    leave it at the beginning of the copy_func array. Except if it contains
    an alias to an expression of the SELECT list: in that case, the sorting
    will move it to the end, but will also move the aliased expression, and
    their relative order will remain unchanged thanks to stable sort, so
    their evaluation will be in the right order.

    So we walk each item to copy, and record if it uses an alias. If we
    found such items, we sort.
  */
  bool need_sort = false;
  for (uint i = 0; i < copy_func->size(); i++)
    need_sort |= copy_func->at(i).set_contains_alias_of_expr(select);
  if (need_sort)
    std::stable_sort(copy_func->begin(), copy_func->end(),
                     [](const Func_ptr &lhs, const Func_ptr &rhs) {
                       return !lhs.contains_alias_of_expr() &&
                              rhs.contains_alias_of_expr();
                     });
}

/**
  Helper function for create_tmp_table_* family for setting tmp table fields
  to their place in record buffer

  @param field      field to set
  @param pos        field's position in table's record buffer
  @param null_flags beginning of table's null bits buffer
  @param null_count  field's null bit in null bits buffer
*/

inline void relocate_field(Field *field, uchar *pos, uchar *null_flags,
                           uint *null_count) {
  if (!(field->flags & NOT_NULL_FLAG)) {
    field->move_field(pos, null_flags + *null_count / 8,
                      (uint8)1 << (*null_count & 7));
    (*null_count)++;
  } else
    field->move_field(pos, (uchar *)0, 0);
  if (field->type() == MYSQL_TYPE_BIT) {
    /* We have to reserve place for extra bits among null bits */
    ((Field_bit *)field)
        ->set_bit_ptr(null_flags + *null_count / 8, *null_count & 7);
    (*null_count) += (field->field_length & 7);
  }
  field->reset();
}

  /**
    Create a temp table according to a field list.

    Given field pointers are changed to point at tmp_table for
    send_result_set_metadata. The table object is self contained: it's
    allocated in its own memory root, as well as Field objects
    created for table columns. Those Field objects are common to TABLE and
    TABLE_SHARE.
    This function will replace Item_sum items in 'fields' list with
    corresponding Item_field items, pointing at the fields in the
    temporary table, unless this was prohibited by true
    value of argument save_sum_fields. The Item_field objects
    are created in THD memory root.

    @param thd                  thread handle
    @param param                a description used as input to create the table
    @param fields               list of items that will be used to define
                                column types of the table (also see NOTES)
    @param group                Group key to use for temporary table, NULL if
    none
    @param distinct             should table rows be distinct
    @param save_sum_fields      see NOTES
    @param select_options
    @param rows_limit
    @param table_alias          possible name of the temporary table that can
                                be used for name resolving; can be "".

    @remark mysql_create_view() checks that views have less than
            MAX_FIELDS columns.

    @remark We may actually end up with a table without any columns at all.
            See comment below: We don't have to store this.
  */

#define STRING_TOTAL_LENGTH_TO_PACK_ROWS 128
#define AVG_STRING_LENGTH_TO_PACK_ROWS 64
#define RATIO_TO_PACK_ROWS 2
#define MIN_STRING_LENGTH_TO_PACK_ROWS 10

TABLE *create_tmp_table(THD *thd, Temp_table_param *param, List<Item> &fields,
                        ORDER *group, bool distinct, bool save_sum_fields,
                        ulonglong select_options, ha_rows rows_limit,
                        const char *table_alias) {
  MEM_ROOT *mem_root_save, own_root;
  TABLE *table;
  TABLE_SHARE *share;
  uint i, field_count, null_count, null_pack_length;
  uint copy_func_count = param->func_count;
  uint hidden_null_count, hidden_null_pack_length;
  long hidden_field_count;
  uint blob_count, group_null_items, string_count;
  uint fieldnr = 0;
  ulong reclength, string_total_length, distinct_key_length = 0;
  /**
    When true, enforces unique constraint (by adding a hidden hash_field and
    creating a key over this field) when:
    (1) unique key is too long or
    (2) number of key parts in distinct key is too big.
  */
  bool using_unique_constraint = false;
  bool use_packed_rows = false;
  const bool not_all_columns = !(select_options & TMP_TABLE_ALL_COLUMNS);
  uchar *pos, *group_buff, *bitmaps;
  uchar *null_flags;
  Field **reg_field, **from_field, **default_field;
  uint *blob_field;
  KEY *keyinfo;
  KEY_PART_INFO *key_part_info;
  /*
    total_uneven_bit_length is uneven bit length for visible fields
    hidden_uneven_bit_length is uneven bit length for hidden fields
  */
  uint total_uneven_bit_length = 0, hidden_uneven_bit_length = 0;
  bool force_copy_fields = param->force_copy_fields;

  uint max_key_length, max_key_part_length, max_key_parts;
  /* Treat sum functions as normal ones when loose index scan is used. */
  save_sum_fields |= param->precomputed_group_by;
  DBUG_ENTER("create_tmp_table");
  DBUG_PRINT("enter",
             ("distinct: %d  save_sum_fields: %d  rows_limit: %lu  group: %d",
              (int)distinct, (int)save_sum_fields, (ulong)rows_limit,
              static_cast<bool>(group)));
  if (group) {
    if (!param->quick_group)
      group = 0;  // Can't use group key
    else
      for (ORDER *tmp = group; tmp; tmp = tmp->next) {
        /*
          marker == MARKER_BIT means two things:
          - store NULLs in the key, and
          - convert BIT fields to 64-bit long, needed because MEMORY tables
            can't index BIT fields.
        */
        (*tmp->item)->marker = Item::MARKER_BIT;
        const uint char_len = (*tmp->item)->max_length /
                              (*tmp->item)->collation.collation->mbmaxlen;
        if (char_len > CONVERT_IF_BIGGER_TO_BLOB)
          using_unique_constraint = true;
      }
    if (group) {
      if (param->group_length >= MAX_BLOB_WIDTH) using_unique_constraint = true;
      distinct = 0;  // Can't use distinct
    }
  }

  field_count = param->field_count + param->func_count + param->sum_func_count;
  hidden_field_count = param->hidden_field_count;

  /*
    When loose index scan is employed as access method, it already
    computes all groups and the result of all aggregate functions. We
    make space for the items of the aggregate function in the list of
    functions Temp_table_param::items_to_copy, so that the values of
    these items are stored in the temporary table.
  */
  if (param->precomputed_group_by) copy_func_count += param->sum_func_count;

  init_sql_alloc(key_memory_TABLE, &own_root, TABLE_ALLOC_BLOCK_SIZE, 0);

  void *rawmem = alloc_root(&own_root, sizeof(Func_ptr_array));
  if (!rawmem) DBUG_RETURN(NULL); /* purecov: inspected */
  Func_ptr_array *copy_func = new (rawmem) Func_ptr_array(&own_root);
  copy_func->reserve(copy_func_count);

  if (!multi_alloc_root(
          &own_root, &table, sizeof(*table), &share, sizeof(*share), &reg_field,
          sizeof(Field *) * (field_count + 2), &default_field,
          sizeof(Field *) * (field_count + 1), &blob_field,
          sizeof(uint) * (field_count + 2), &from_field,
          sizeof(Field *) * (field_count + 1), &param->keyinfo,
          sizeof(*param->keyinfo), &key_part_info,
          sizeof(*key_part_info) * (param->group_parts + 1), &group_buff,
          (group && !using_unique_constraint ? param->group_length : 0),
          &bitmaps, bitmap_buffer_size(field_count + 1) * 3, NullS)) {
    DBUG_RETURN(NULL); /* purecov: inspected */
  }

  try {
    param->copy_fields.reserve(field_count);
  } catch (std::bad_alloc &) {
    DBUG_RETURN(nullptr);
  }

  param->items_to_copy = copy_func;
  /* make table according to fields */

  new (table) TABLE;
  memset(reg_field, 0, sizeof(Field *) * (field_count + 2));
  memset(default_field, 0, sizeof(Field *) * (field_count + 1));
  memset(from_field, 0, sizeof(Field *) * (field_count + 1));

  // Leave the first place to be prepared for hash_field
  reg_field++;
  default_field++;
  from_field++;
  table->init_tmp_table(thd, share, &own_root, param->table_charset,
                        table_alias, reg_field, blob_field, false);
  /*
    We will use TABLE_SHARE's MEM_ROOT for all allocations, so TABLE's
    MEM_ROOT remains uninitialized.
    TABLE_SHARE's MEM_ROOT is a copy of own_root, upon error free_tmp_table()
    will free it.
  */
  mem_root_save = thd->mem_root;
  thd->mem_root = &share->mem_root;
  copy_func->set_mem_root(&share->mem_root);

  if (param->schema_table) share->db = INFORMATION_SCHEMA_NAME;

  /* Calculate which type of fields we will store in the temporary table */

  reclength = string_total_length = 0;
  blob_count = string_count = null_count = hidden_null_count =
      group_null_items = 0;
  param->using_outer_summary_function = 0;

  List_iterator_fast<Item> li(fields);
  Item *item;
  Field **tmp_from_field = from_field;
  while ((item = li++)) {
    Field *new_field = NULL;
    Item::Type type = item->type();
    const bool is_sum_func =
        type == Item::SUM_FUNC_ITEM && !item->m_is_window_function;

    if (type == Item::COPY_STR_ITEM) {
      item = ((Item_copy *)item)->get_item();
      type = item->type();
    }
    if (not_all_columns) {
      if (item->has_aggregation() && type != Item::SUM_FUNC_ITEM) {
        if (item->used_tables() & OUTER_REF_TABLE_BIT)
          item->update_used_tables();
        if (type == Item::SUBSELECT_ITEM ||
            (item->used_tables() & ~OUTER_REF_TABLE_BIT)) {
          /*
            Mark that we have ignored an item that refers to a summary
            function. We need to know this if someone is going to use
            DISTINCT on the result.
          */
          param->using_outer_summary_function = 1;
          goto update_hidden;
        }
      }
      if (item->m_is_window_function) {
        if (!param->m_window || param->m_window_frame_buffer) {
          /*
            A pre-windowing table; no point in storing WF.
            Or a window's frame buffer:
            - the window's WFs cannot be calculated yet
            - same for later windows' WFs
            - previous windows' WFs are already replaced with Item_field (so
            don't come here).
          */
          goto update_hidden;
        }
        if (param->m_window != down_cast<Item_sum *>(item)->window()) {
          // A later window's WF: no point in storing it in this table.
          goto update_hidden;
        }
      } else if (item->has_wf()) {
        /*
          A non-WF expression containing a WF conservatively requires all
          windows to have been processed, and is not stored in any of
          windowing tables until the last one.
        */
        if (param->m_window == nullptr || !param->m_window->is_last())
          goto update_hidden;
      }
      if (item->const_item() && (int)hidden_field_count <= 0)
        continue;  // We don't have to store this
    }

    if (is_sum_func && !group && !save_sum_fields) { /* Can't calc group yet */
      Item_sum *sum_item = down_cast<Item_sum *>(item);
      uint arg_count = sum_item->get_arg_count();
      for (i = 0; i < arg_count; i++) {
        Item *arg = sum_item->get_arg(i);
        if (is_sum_func && !arg->const_item()) {
          new_field =
              create_tmp_field(thd, table, arg, arg->type(), copy_func,
                               tmp_from_field, &default_field[fieldnr],
                               group != 0, not_all_columns, distinct, false);
          if (!new_field) goto err;  // Should be OOM
          tmp_from_field++;
          reclength += new_field->pack_length();
          if (new_field->flags & BLOB_FLAG) {
            *blob_field++ = fieldnr;
            blob_count++;
          }
          if (new_field->type() == MYSQL_TYPE_BIT)
            total_uneven_bit_length += new_field->field_length & 7;
          *(reg_field++) = new_field;
          if (new_field->real_type() == MYSQL_TYPE_STRING ||
              new_field->real_type() == MYSQL_TYPE_VARCHAR) {
            string_count++;
            string_total_length += new_field->pack_length();
          }
          thd->mem_root = mem_root_save;

          arg = sum_item->set_arg(i, thd, new Item_field(new_field));
          thd->mem_root = &share->mem_root;
          if (!(new_field->flags & NOT_NULL_FLAG)) {
            null_count++;
            /*
              new_field->maybe_null() is still false, it will be
              changed below. But we have to setup Item_field correctly
            */
            arg->maybe_null = 1;
          }
          new_field->field_index = fieldnr++;
          /* InnoDB temp table doesn't allow field with empty_name */
          if (!new_field->field_name)
            new_field->field_name =
                create_tmp_table_field_tmp_name(thd, new_field->field_index);
        }
      }
    } else {
      /*
        Parameters of create_tmp_field():

        (1) is a bit tricky:
        We need to set it to 0 in union, to get fill_record() to modify the
        temporary table.
        We need to set it to 1 on multi-table-update and in select to
        write rows to the temporary table.
        We here distinguish between UNION and multi-table-updates by the fact
        that in the later case group is set to the row pointer.
        (2) If item->marker == MARKER_BIT then we force create_tmp_field
        to create a 64-bit longs for BIT fields because HEAP
        tables can't index BIT fields directly. We do the same
        for distinct, as we want the distinct index to be
        usable in this case too.
        (3) This is the OUT table of windowing, there is a frame buffer, and
        the item is an expression which can store its value in a result_field
        (e.g. it is Item_func). In that case we pass copy_result_field=true.
      */
      new_field =
          (param->schema_table)
              ? create_tmp_field_for_schema(item, table)
              : create_tmp_field(
                    thd, table, item, type, copy_func, tmp_from_field,
                    &default_field[fieldnr],
                    group != 0,  // (1)
                    !force_copy_fields && (not_all_columns || group != 0),
                    item->marker == Item::MARKER_BIT ||
                        param->bit_fields_as_long,  //(2)
                    force_copy_fields,
                    (param->m_window &&  // (3)
                     param->m_window->frame_buffer_param() &&
                     item->is_result_field()));

      if (!new_field) {
        DBUG_ASSERT(thd->is_fatal_error());
        goto err;  // Got OOM
      }
      /*
        Some group aggregate function use result_field to maintain their
        current value (e.g. Item_avg_field stores both count and sum there).
        But only for the group-by table. So do not set result_field if this is
        a tmp table for UNION or derived table materialization.
      */
      if (not_all_columns && type == Item::SUM_FUNC_ITEM)
        ((Item_sum *)item)->result_field = new_field;
      tmp_from_field++;
      reclength += new_field->pack_length();
      if (!(new_field->flags & NOT_NULL_FLAG)) null_count++;
      if (new_field->type() == MYSQL_TYPE_BIT)
        total_uneven_bit_length += new_field->field_length & 7;
      if (new_field->flags & BLOB_FLAG) {
        *blob_field++ = fieldnr;
        blob_count++;
      }

      if (new_field->real_type() == MYSQL_TYPE_STRING ||
          new_field->real_type() == MYSQL_TYPE_VARCHAR) {
        string_count++;
        string_total_length += new_field->pack_length();
      }
      // In order to reduce footprint ask SE to pack variable-length fields.
      if (new_field->type() == MYSQL_TYPE_VAR_STRING ||
          new_field->type() == MYSQL_TYPE_VARCHAR)
        table->s->db_create_options |= HA_OPTION_PACK_RECORD;

      if (item->marker == Item::MARKER_BIT && item->maybe_null) {
        group_null_items++;
        new_field->flags |= GROUP_FLAG;
      }
      new_field->field_index = fieldnr++;
      *(reg_field++) = new_field;
      /* InnoDB temp table doesn't allow field with empty_name */
      if (!new_field->field_name)
        new_field->field_name =
            create_tmp_table_field_tmp_name(thd, new_field->field_index);
    }

  update_hidden:
    /*
      Calculate length of distinct key. The goal is to decide what to use -
      key or unique constraint. As blobs force unique constraint on their
      own due to their length, they aren't taken into account.
    */
    if (distinct && !using_unique_constraint && hidden_field_count <= 0 &&
        new_field) {
      if (new_field->flags & BLOB_FLAG)
        using_unique_constraint = true;
      else
        distinct_key_length += new_field->pack_length();
    }

    if (!--hidden_field_count) {
      /*
        This was the last hidden field; Remember how many hidden fields could
        have null
      */
      hidden_null_count = null_count;
      /*
        We need to update hidden_field_count as we may have stored group
        functions with constant arguments
      */
      param->hidden_field_count = fieldnr;
      null_count = 0;
      /*
        On last hidden field we store uneven bit length in
        hidden_uneven_bit_length and proceed calculation of
        uneven bits for visible fields into
        total_uneven_bit_length variable.
      */
      hidden_uneven_bit_length = total_uneven_bit_length;
      total_uneven_bit_length = 0;
    }
  }  // end of while ((item=li++)).

  DBUG_ASSERT(fieldnr == (uint)(reg_field - table->field));
  DBUG_ASSERT(field_count >= (uint)(reg_field - table->field));
  field_count = fieldnr;

  *reg_field = 0;
  *blob_field = 0;  // End marker
  share->fields = field_count;
  share->blob_fields = blob_count;

  /*
    Different temp table engine supports different max_key_length
    and max_key_part_lengthi. If HEAP engine is selected, it can be
    possible to convert into on-disk engine later. We must choose
    the minimal of max_key_length and max_key_part_length between
    HEAP engine and possible on-disk engine to verify whether unique
    constraint is needed so that the convertion goes well.
   */
  get_max_key_and_part_length(&max_key_length, &max_key_part_length,
                              &max_key_parts);

  if (group && (param->group_parts > max_key_parts ||
                param->group_length > max_key_length))
    using_unique_constraint = true;
  keyinfo = param->keyinfo;
  keyinfo->table = table;
  keyinfo->is_visible = true;

  if (group) {
    DBUG_PRINT("info", ("Creating group key in temporary table"));
    table->group = group; /* Table is grouped by key */
    param->group_buff = group_buff;
    share->keys = 1;
    // Let each group expression know the column which materializes its value
    for (ORDER *cur_group = group; cur_group; cur_group = cur_group->next) {
      Field *field = (*cur_group->item)->get_tmp_table_field();
      DBUG_ASSERT(field->table == table);
      cur_group->field_in_tmp_table = field;
    }
    // Use key definition created below only if the key isn't too long.
    // Otherwise a dedicated key over a hash value will be created and this
    // definition will be used by server to calc hash.
    if (!using_unique_constraint) {
      table->key_info = share->key_info = keyinfo;
      keyinfo->key_part = key_part_info;
      keyinfo->flags = HA_NOSAME;
      keyinfo->usable_key_parts = keyinfo->user_defined_key_parts =
          param->group_parts;
      keyinfo->actual_key_parts = keyinfo->user_defined_key_parts;
      keyinfo->rec_per_key = 0;
      // keyinfo->algorithm is set later, when storage engine is known
      keyinfo->set_rec_per_key_array(NULL, NULL);
      keyinfo->set_in_memory_estimate(IN_MEMORY_ESTIMATE_UNKNOWN);
      keyinfo->name = (char *)"<group_key>";
      ORDER *cur_group = group;
      for (; cur_group; cur_group = cur_group->next, key_part_info++) {
        Field *field = cur_group->field_in_tmp_table;
        key_part_info->init_from_field(field);

        /* In GROUP BY 'a' and 'a ' are equal for VARCHAR fields */
        key_part_info->key_part_flag |= HA_END_SPACE_ARE_EQUAL;

        if (key_part_info->store_length > max_key_part_length) {
          using_unique_constraint = true;
          break;
        }
      }
      keyinfo->actual_flags = keyinfo->flags;
    }
  }

  if (distinct && field_count != param->hidden_field_count) {
    /*
      Create an unique key or an unique constraint over all columns
      that should be in the result.  In the temporary table, there are
      'param->hidden_field_count' extra columns, whose null bits are stored
      in the first 'hidden_null_pack_length' bytes of the row.
    */
    DBUG_PRINT("info", ("hidden_field_count: %d", param->hidden_field_count));
    share->keys = 1;
    table->is_distinct = true;
    if (!using_unique_constraint) {
      Field **reg_field;
      keyinfo->user_defined_key_parts = field_count - param->hidden_field_count;
      keyinfo->actual_key_parts = keyinfo->user_defined_key_parts;
      if (!(key_part_info = new (&share->mem_root)
                KEY_PART_INFO[keyinfo->user_defined_key_parts]))
        goto err;
      table->key_info = share->key_info = keyinfo;
      keyinfo->key_part = key_part_info;
      keyinfo->actual_flags = keyinfo->flags = HA_NOSAME | HA_NULL_ARE_EQUAL;
      // TODO rename to <distinct_key>
      keyinfo->name = (char *)"<auto_key>";
      // keyinfo->algorithm is set later, when storage engine is known
      keyinfo->set_rec_per_key_array(NULL, NULL);
      keyinfo->set_in_memory_estimate(IN_MEMORY_ESTIMATE_UNKNOWN);
      /* Create a distinct key over the columns we are going to return */
      for (i = param->hidden_field_count, reg_field = table->field + i;
           i < field_count; i++, reg_field++, key_part_info++) {
        key_part_info->init_from_field(*reg_field);
        if (key_part_info->store_length > max_key_part_length) {
          using_unique_constraint = true;
          break;
        }
      }
    }
  }

  /*
    To enforce unique constraint we need to add a field to hold key's hash
    A1) already detected unique constraint
    A2) distinct key is too long
    A3) number of keyparts in distinct key is too big
  */
  if (using_unique_constraint ||               // 1
      distinct_key_length > max_key_length ||  // 2
      (distinct &&                             // 3
       (fieldnr - param->hidden_field_count) > max_key_parts)) {
    using_unique_constraint = true;
  }

  if (setup_tmp_table_handler(table, select_options, false,
                              param->schema_table))
    goto err; /* purecov: inspected */

  if (table->s->keys == 1 && table->key_info)
    table->key_info->algorithm = table->file->get_default_index_algorithm();

  if (using_unique_constraint) {
    Field_longlong *field = new (&share->mem_root)
        Field_longlong(sizeof(ulonglong), false, "<hash_field>", true);
    if (!field) {
      /* purecov: begin inspected */
      DBUG_ASSERT(thd->is_fatal_error());
      goto err;  // Got OOM
      /* purecov: end */
    }

    // Mark hash_field as NOT NULL
    field->flags &= NOT_NULL_FLAG;
    // Register hash_field as a hidden field.
    register_hidden_field(table, default_field, from_field, share->blob_field,
                          field);
    // Repoint arrays
    table->field--;
    default_field--;
    from_field--;
    reclength += field->pack_length();
    field_count = ++fieldnr;
    param->hidden_field_count++;
    share->fields = field_count;
    share->field--;
    table->hash_field = field;
  }

  table->hidden_field_count = param->hidden_field_count;

  if (!using_unique_constraint)
    reclength += group_null_items;  // null flag is stored separately

  if (blob_count == 0) {
    /* We need to ensure that first byte is not 0 for the delete link */
    if (param->hidden_field_count)
      hidden_null_count++;
    else
      null_count++;
  }
  hidden_null_pack_length =
      (hidden_null_count + 7 + hidden_uneven_bit_length) / 8;
  null_pack_length = (hidden_null_pack_length +
                      (null_count + total_uneven_bit_length + 7) / 8);
  reclength += null_pack_length;
  if (!reclength) reclength = 1;  // Dummy select
  /* Use packed rows if there is blobs or a lot of space to gain */
  if (blob_count ||
      (string_total_length >= STRING_TOTAL_LENGTH_TO_PACK_ROWS &&
       (reclength / string_total_length <= RATIO_TO_PACK_ROWS ||
        string_total_length / string_count >= AVG_STRING_LENGTH_TO_PACK_ROWS)))
    use_packed_rows = true;

  if (!use_packed_rows) share->db_create_options &= ~HA_OPTION_PACK_RECORD;

  share->reclength = reclength;
  share->null_bytes = null_pack_length;
  share->null_fields = null_count + hidden_null_count;

  if (alloc_record_buffers(table)) goto err;
  param->func_count = copy_func->size();
  DBUG_ASSERT(param->func_count <= copy_func_count);  // Used <= allocated
  sort_copy_func(thd->lex->current_select(), copy_func);
  setup_tmp_table_column_bitmaps(table, bitmaps);

  null_flags = table->record[0];
  pos = table->record[0] + null_pack_length;
  null_count = (blob_count == 0) ? 1 : 0;
  hidden_field_count = param->hidden_field_count;
  DBUG_ASSERT((uint)hidden_field_count <= field_count);
  for (i = 0, reg_field = table->field; i < field_count; i++, reg_field++) {
    Field *field = *reg_field;
    uint length;

    if (!(field->flags & NOT_NULL_FLAG)) {
      if (field->flags & GROUP_FLAG && !using_unique_constraint) {
        /*
          We have to reserve one byte here for NULL bits,
          as this is updated by 'end_update()'
        */
        *pos++ = 0;  // Null is stored here
      }
    }
    relocate_field(field, pos, null_flags, &null_count);

    /*
      Test if there is a default field value. The test for ->ptr is to skip
      'offset' fields generated by initalize_tables
    */
    if (default_field[i] && default_field[i]->ptr) {
      /*
         default_field[i] is set only in the cases  when 'field' can
         inherit the default value that is defined for the field referred
         by the Item_field object from which 'field' has been created.
      */
      Field *orig_field = default_field[i];
      /*
        Get the value from default_values. Note that orig_field->ptr might not
        point into record[0] if previous step is REF_SLICE_ORDERED_GROUP_BY and
        we are creating a tmp table to materialize the query's result.
      */
      my_ptrdiff_t diff = orig_field->table->default_values_offset();
      Field *f_in_record0 = orig_field->table->field[orig_field->field_index];
      f_in_record0->move_field_offset(diff);  // Points now at default_values
      if (f_in_record0->is_real_null())
        field->set_null();
      else {
        field->set_notnull();
        memcpy(field->ptr, f_in_record0->ptr, field->pack_length());
      }
      f_in_record0->move_field_offset(-diff);  // Back to record[0]
    }

    if (from_field[i]) {
      /* This column is directly mapped to a column in the GROUP BY clause. */
      if (param->m_window && param->m_window->frame_buffer_param() &&
          field->flags & FIELD_IS_MARKED) {
        Temp_table_param *window_fb = param->m_window->frame_buffer_param();
        // Grep for FIELD_IS_MARKED in this file.
        field->flags ^= FIELD_IS_MARKED;
        window_fb->copy_fields.emplace_back(from_field[i], field,
                                            save_sum_fields);
      } else {
        param->copy_fields.emplace_back(field, from_field[i], save_sum_fields);
      }
    }
    length = field->pack_length();
    pos += length;

    if (!--hidden_field_count)
      null_count = (null_count + 7) & ~7;  // move to next byte

    // fix table name in field entry
    field->table_name = &table->alias;
  }

  store_record(table, s->default_values);  // Make empty default record

  /*
    Push the LIMIT clause to the temporary table creation, so that we
    materialize only up to 'rows_limit' records instead of all result records.
  */
  set_if_smaller(share->max_rows, rows_limit);
  param->end_write_records = rows_limit;

  if (group && !using_unique_constraint) {
    ORDER *cur_group = group;
    key_part_info = keyinfo->key_part;
    if (param->can_use_pk_for_unique) share->primary_key = 0;
    keyinfo->key_length = 0;  // Will compute the sum of the parts below.
    /*
      Here, we have to make the group fields point to the right record
      position.
    */
    for (; cur_group; cur_group = cur_group->next, key_part_info++) {
      Field *field = cur_group->field_in_tmp_table;
      bool maybe_null = (*cur_group->item)->maybe_null;
      key_part_info->init_from_field(key_part_info->field);
      keyinfo->key_length += key_part_info->store_length;

      cur_group->buff = (char *)group_buff;
      cur_group->field_in_tmp_table =
          field->new_key_field(thd->mem_root, table, group_buff + maybe_null);

      if (!cur_group->field_in_tmp_table) goto err; /* purecov: inspected */

      if (maybe_null) {
        /*
          To be able to group on NULL, we reserved place in group_buff
          for the NULL flag just before the column. (see above).
          The field data is after this flag.
          The NULL flag is updated in 'end_update()' and 'end_write()'
        */
        keyinfo->flags |= HA_NULL_ARE_EQUAL;  // def. that NULL == NULL
        cur_group->buff++;                    // Pointer to field data
        group_buff++;                         // Skipp null flag
      }
      group_buff += cur_group->field_in_tmp_table->pack_length();
    }
  }

  if (distinct && field_count != param->hidden_field_count &&
      !using_unique_constraint) {
    null_pack_length -= hidden_null_pack_length;
    key_part_info = keyinfo->key_part;
    if (param->can_use_pk_for_unique) share->primary_key = 0;
    keyinfo->key_length = 0;  // Will compute the sum of the parts below.
    /*
      Here, we have to make the key fields point to the right record
      position.
    */
    for (i = param->hidden_field_count, reg_field = table->field + i;
         i < field_count; i++, reg_field++, key_part_info++) {
      key_part_info->init_from_field(*reg_field);
      keyinfo->key_length += key_part_info->store_length;
    }
  }

  // Create a key over hash_field to enforce unique constraint
  if (using_unique_constraint) {
    KEY *hash_key;
    KEY_PART_INFO *hash_kpi;

    if (!multi_alloc_root(&share->mem_root, &hash_key, sizeof(*hash_key),
                          &hash_kpi, sizeof(*hash_kpi),  // Only one key part
                          NullS))
      goto err;
    table->key_info = share->key_info = hash_key;
    hash_key->table = table;
    hash_key->key_part = hash_kpi;
    hash_key->actual_flags = hash_key->flags = HA_NULL_ARE_EQUAL;
    hash_key->actual_key_parts = hash_key->usable_key_parts = 1;
    hash_key->user_defined_key_parts = 1;
    hash_key->set_rec_per_key_array(NULL, NULL);
    hash_key->algorithm = table->file->get_default_index_algorithm();
    hash_key->set_in_memory_estimate(IN_MEMORY_ESTIMATE_UNKNOWN);
    if (distinct)
      hash_key->name = (char *)"<hash_distinct_key>";
    else
      hash_key->name = (char *)"<hash_group_key>";
    hash_kpi->init_from_field(table->hash_field);
    hash_key->key_length = hash_kpi->store_length;
    param->keyinfo = hash_key;
  }

  if (thd->is_fatal_error())  // If end of memory
    goto err;                 /* purecov: inspected */

  set_real_row_type(table);

  if (!param->skip_create_table) {
    if (instantiate_tmp_table(thd, table)) goto err;
  }

  thd->mem_root = mem_root_save;

  DEBUG_SYNC(thd, "tmp_table_created");

  DBUG_RETURN(table);

err:
  thd->mem_root = mem_root_save;
  free_tmp_table(thd, table); /* purecov: inspected */
  DBUG_RETURN(NULL);          /* purecov: inspected */
}

/*
  Create a temporary table to weed out duplicate rowid combinations

  SYNOPSIS

    create_duplicate_weedout_tmp_table()
      thd                    Thread handle
      uniq_tuple_length_arg  Length of the table's column
      sjtbl                  Update sjtbl->[start_]recinfo values which
                             will be needed if we'll need to convert the
                             created temptable from HEAP to MyISAM/Maria.

  DESCRIPTION
    Create a temporary table to weed out duplicate rowid combinations. The
    table has a single column that is a concatenation of all rowids in the
    combination.

    Depending on the needed length, there are two cases:

    1. When the length of the column < max_key_length:

      CREATE TABLE tmp (col VARBINARY(n) NOT NULL, UNIQUE KEY(col));

    2. Otherwise (not a valid SQL syntax but internally supported):

      CREATE TABLE tmp (col VARBINARY NOT NULL, UNIQUE CONSTRAINT(col));

    The code in this function was produced by extraction of relevant parts
    from create_tmp_table().

  RETURN
    created table
    NULL on error
*/

TABLE *create_duplicate_weedout_tmp_table(THD *thd, uint uniq_tuple_length_arg,
                                          SJ_TMP_TABLE *sjtbl) {
  MEM_ROOT *mem_root_save, own_root;
  TABLE *table;
  TABLE_SHARE *share;
  Field **reg_field;
  KEY_PART_INFO *key_part_info;
  KEY *keyinfo;
  uchar *group_buff;
  uchar *bitmaps;
  uint *blob_field;
  bool using_unique_constraint = false;
  Field *field, *key_field;
  uint null_pack_length;
  uchar *null_flags;
  uchar *pos;
  uint i;

  DBUG_ENTER("create_duplicate_weedout_tmp_table");
  DBUG_ASSERT(!sjtbl->is_confluent);

  DBUG_EXECUTE_IF("create_duplicate_weedout_tmp_table_error", {
    my_error(ER_UNKNOWN_ERROR, MYF(0));
    DBUG_RETURN(nullptr);
  });

  /* STEP 1: Figure if we'll be using a key or blob+constraint */
  if (uniq_tuple_length_arg > CONVERT_IF_BIGGER_TO_BLOB)
    using_unique_constraint = true;

  /* STEP 2: Allocate memory for temptable description */
  init_sql_alloc(key_memory_TABLE, &own_root, TABLE_ALLOC_BLOCK_SIZE, 0);
  if (!multi_alloc_root(
          &own_root, &table, sizeof(*table), &share, sizeof(*share), &reg_field,
          sizeof(Field *) * (1 + 2), &blob_field, sizeof(uint) * 3, &keyinfo,
          sizeof(*keyinfo), &key_part_info, sizeof(*key_part_info) * 2,
          &group_buff, (!using_unique_constraint ? uniq_tuple_length_arg : 0),
          &bitmaps, bitmap_buffer_size(1) * 3, NullS)) {
    DBUG_RETURN(NULL);
  }

  /* STEP 3: Create TABLE description */
  new (table) TABLE;
  memset(reg_field, 0, sizeof(Field *) * 3);
  table->init_tmp_table(thd, share, &own_root, NULL, "weedout-tmp", reg_field,
                        blob_field, false);

  mem_root_save = thd->mem_root;
  thd->mem_root = &share->mem_root;

  uint reclength = 0;
  uint null_count = 0;

  /* Create the field */
  if (using_unique_constraint) {
    Field_longlong *field = new (&share->mem_root)
        Field_longlong(sizeof(ulonglong), false, "<hash_field>", true);
    if (!field) {
      DBUG_ASSERT(thd->is_fatal_error());
      goto err;  // Got OOM
    }
    // Mark hash_field as NOT NULL
    field->flags = NOT_NULL_FLAG;
    *(reg_field++) = sjtbl->hash_field = field;
    table->hash_field = field;
    field->table = field->orig_table = table;
    share->fields++;
    field->field_index = 0;
    reclength = field->pack_length();
    table->hidden_field_count++;
  }
  {
    /*
      For the sake of uniformity, always use Field_varstring (altough we could
      use Field_string for shorter keys)
    */
    field = new (thd->mem_root) Field_varstring(
        uniq_tuple_length_arg, false, "rowids", share, &my_charset_bin);
    if (!field) DBUG_RETURN(0);
    field->table = table;
    field->auto_flags = Field::NONE;
    field->flags = (NOT_NULL_FLAG | BINARY_FLAG | NO_DEFAULT_VALUE_FLAG);
    field->reset_fields();
    field->init(table);
    field->orig_table = NULL;
    *(reg_field++) = field;
    *blob_field = 0;
    *reg_field = 0;

    field->field_index = share->fields;
    share->fields++;
    share->blob_fields = 0;
    reclength += field->pack_length();
    null_count++;
  }

  /* See also create_tmp_table() */
  if (setup_tmp_table_handler(table, 0LL, using_unique_constraint, false))
    goto err;

  null_pack_length = 1;
  reclength += null_pack_length;

  share->reclength = reclength;
  share->null_bytes = null_pack_length;
  share->null_fields = null_count;

  if (alloc_record_buffers(table)) goto err;
  setup_tmp_table_column_bitmaps(table, bitmaps);

  null_flags = table->record[0];

  pos = table->record[0] + null_pack_length;
  null_count = 1;
  for (i = 0, reg_field = table->field; i < share->fields; i++, reg_field++) {
    Field *field = *reg_field;
    uint length;

    relocate_field(field, pos, null_flags, &null_count);
    length = field->pack_length();
    pos += length;

    // fix table name in field entry
    field->table_name = &table->alias;
  }

  // Create a key over param->hash_field to enforce unique constraint
  if (using_unique_constraint) {
    KEY *hash_key = keyinfo;
    KEY_PART_INFO *hash_kpi = key_part_info;

    share->keys = 1;
    table->key_info = share->key_info = hash_key;
    hash_key->table = table;
    hash_key->key_part = hash_kpi;
    hash_key->actual_flags = hash_key->flags = HA_NULL_ARE_EQUAL;
    hash_kpi->init_from_field(sjtbl->hash_field);
    hash_key->key_length = hash_kpi->store_length;
  } else {
    DBUG_PRINT("info", ("Creating group key in temporary table"));
    share->keys = 1;
    table->key_info = table->s->key_info = keyinfo;
    keyinfo->key_part = key_part_info;
    keyinfo->actual_flags = keyinfo->flags = HA_NOSAME;
    keyinfo->key_length = 0;
    {
      key_part_info->init_from_field(field);
      key_part_info->bin_cmp = true;

      key_field = field->new_key_field(thd->mem_root, table, group_buff);
      if (!key_field) goto err;
      key_part_info->key_part_flag |= HA_END_SPACE_ARE_EQUAL;  // todo need
                                                               // this?
      keyinfo->key_length += key_part_info->length;
    }
  }
  {
    table->key_info->user_defined_key_parts = 1;
    table->key_info->usable_key_parts = 1;
    table->key_info->actual_key_parts = table->key_info->user_defined_key_parts;
    table->key_info->set_rec_per_key_array(NULL, NULL);
    table->key_info->algorithm = table->file->get_default_index_algorithm();
    table->key_info->set_in_memory_estimate(IN_MEMORY_ESTIMATE_UNKNOWN);
    table->key_info->name = (char *)"weedout_key";
  }

  if (thd->is_fatal_error())  // If end of memory
    goto err;

  set_real_row_type(table);

  if (instantiate_tmp_table(thd, table)) goto err;

  thd->mem_root = mem_root_save;
  DBUG_RETURN(table);

err:
  thd->mem_root = mem_root_save;
  table->file->ha_index_or_rnd_end();
  free_tmp_table(thd, table); /* purecov: inspected */
  DBUG_RETURN(NULL);          /* purecov: inspected */
}

/****************************************************************************/

/**
  Create an, optionally reduced, TABLE object with properly set up Field list
  from a list of field definitions.

  @details
  When is_virtual arg is true:
    The created table doesn't have a table handler associated with
    it, has no keys, no group/distinct, no copy_funcs array.
    The sole purpose of this TABLE object is to use the power of Field
    class to read/write data to/from table->record[0]. Then one can store
    the record in any container (RB tree, hash, etc).
    The table is created in THD mem_root, so are the table's fields.
    Consequently, if you don't BLOB fields, you don't need to free it.
  When is_virtual is false:
    This function creates a normal tmp table out of fields' definitions,
    rather than from lst of items. This is the main difference with
    create_tmp_table. Also the table created here doesn't do grouping,
    doesn't have indexes and copy_funcs/fields. The purpose is to be able to
    create result table for table functions out of fields' definitions
    without need in intermediate list of items.

  @param thd         connection handle
  @param field_list  list of column definitions
  @param is_virtual  if true, then it's effectively only a record buffer
                       with wrapper, used e.g to store vars in SP
                     if false, then a normal table, which can hold
                       records, is created
  @param select_options options for non-virtual tmp table
  @param alias       table's alias

  @return
    0 if out of memory, TABLE object in case of success
*/

TABLE *create_tmp_table_from_fields(THD *thd, List<Create_field> &field_list,
                                    bool is_virtual, ulonglong select_options,
                                    const char *alias) {
  uint field_count = field_list.elements;
  uint blob_count = 0;
  Field **reg_field;
  Create_field *cdef; /* column definition */
  uint record_length = 0;
  uint null_count = 0;   /* number of columns which may be null */
  uint null_pack_length; /* NULL representation array length */
  uint *blob_field;
  uchar *bitmaps;
  TABLE *table;
  TABLE_SHARE *share;
  MEM_ROOT own_root, *m_root;
  /*
    total_uneven_bit_length is uneven bit length for BIT fields
  */
  uint total_uneven_bit_length = 0;

  if (!is_virtual) {
    init_sql_alloc(key_memory_TABLE, &own_root, TABLE_ALLOC_BLOCK_SIZE, 0);
    m_root = &own_root;
  } else
    m_root = thd->mem_root;

  if (!multi_alloc_root(m_root, &table, sizeof(*table), &share, sizeof(*share),
                        &reg_field, (field_count + 1) * sizeof(Field *),
                        &blob_field, (field_count + 1) * sizeof(uint), &bitmaps,
                        bitmap_buffer_size(field_count) * 3, NullS))
    return 0;

  new (table) TABLE;
  new (share) TABLE_SHARE;
  table->init_tmp_table(thd, share, m_root, NULL, alias, reg_field, blob_field,
                        is_virtual);

  /* Create all fields and calculate the total length of record */
  List_iterator_fast<Create_field> it(field_list);
  uint idx = 0;
  while ((cdef = it++)) {
    *reg_field =
        cdef->maybe_null
            ? make_field(*cdef, share, nullptr,
                         pointer_cast<uchar *>(const_cast<char *>("")), 1)
            : make_field(*cdef, share, nullptr, nullptr, 0);
    if (!*reg_field) goto error;
    (*reg_field)->init(table);
    record_length += (*reg_field)->pack_length();
    if (!((*reg_field)->flags & NOT_NULL_FLAG)) null_count++;
    (*reg_field)->field_index = idx++;
    if ((*reg_field)->type() == MYSQL_TYPE_BIT)
      total_uneven_bit_length += (*reg_field)->field_length & 7;

    if ((*reg_field)->flags & BLOB_FLAG)
      share->blob_field[blob_count++] = (uint)(reg_field - table->field);

    reg_field++;
  }
  *reg_field = NULL;                 /* mark the end of the list */
  share->blob_field[blob_count] = 0; /* mark the end of the list */
  share->blob_fields = blob_count;

  null_pack_length = (null_count + total_uneven_bit_length + 7) / 8;
  share->reclength = record_length + null_pack_length;
  share->null_bytes = null_pack_length;
  share->null_fields = null_count;
  share->fields = field_count;

  if (is_virtual) {
    /*
      When the table is virtual, updates won't be done on the table and
      default values won't be stored. Thus no need to allocate buffers for
      that.
    */
    share->rec_buff_length = ALIGN_SIZE(share->reclength + 1);
    table->record[0] = (uchar *)thd->alloc(share->rec_buff_length);
    if (!table->record[0]) goto error;
    if (null_pack_length) {
      table->null_flags = table->record[0];
      memset(table->record[0], 255, null_pack_length);  // Set null fields
    }
  } else if (alloc_record_buffers(table))
    goto error;

  setup_tmp_table_column_bitmaps(table, bitmaps);

  {
    /* Set up field pointers */
    uchar *null_flags = table->record[0];
    uchar *pos = null_flags + share->null_bytes;
    uint null_count = 0;

    for (reg_field = table->field; *reg_field; ++reg_field) {
      Field *field = *reg_field;
      relocate_field(field, pos, null_flags, &null_count);
      pos += field->pack_length();
    }
  }

  if (is_virtual) return table;

  store_record(table, s->default_values);  // Make empty default record

  if (setup_tmp_table_handler(table, select_options, false, false)) goto error;

  return table;
error:
  for (reg_field = table->field; *reg_field; ++reg_field) destroy(*reg_field);
  return 0;
}

/**
  Checks if disk storage engine should be used for temporary table.

  @param table            table to allocate SE for
  @param select_options   current select's options
  @param force_disk_table true <=> Use InnoDB
  @param mem_engine       Selected in-memory storage engine.

  @return
    true if disk storage engine should be used
    false if disk storage engine is not required
 */
static bool use_tmp_disk_storage_engine(
    TABLE *table, ulonglong select_options, bool force_disk_table,
    enum_internal_tmp_mem_storage_engine mem_engine) {
  THD *thd = table->in_use;
  TABLE_SHARE *share = table->s;

  /* Caller needs SE to be disk-based (@see create_tmp_table()). */
  if (force_disk_table) {
    return true;
  }

  /* During bootstrap, the heap engine is not available, so we force using
    disk storage engine. This is especially hit when creating a I_S system
    view definition with a UNION in it. */
  if (opt_initialize) {
    return true;
  }

  if (mem_engine == TMP_TABLE_MEMORY) {
    /* MEMORY do not support BLOBs */
    if (share->blob_fields) {
      return true;
    }
  } else {
    DBUG_ASSERT(mem_engine == TMP_TABLE_TEMPTABLE);
  }

  /* User said the result would be big, so may not fit in memory */
  if ((thd->variables.big_tables) && !(select_options & SELECT_SMALL_RESULT)) {
    return true;
  }

  return false;
}

/**
  Helper function to create_tmp_table_* family for setting up table's SE

  @param table            table to allocate SE for
  @param select_options   current select's options
  @param force_disk_table true <=> Use InnoDB
  @param schema_table     whether the table is a schema table

  @returns
    false on success
    true  otherwise
*/
static bool setup_tmp_table_handler(TABLE *table, ulonglong select_options,
                                    bool force_disk_table, bool schema_table) {
  THD *thd = table->in_use;

  TABLE_SHARE *share = table->s;
  enum_internal_tmp_mem_storage_engine mem_engine =
      static_cast<enum_internal_tmp_mem_storage_engine>(
          thd->variables.internal_tmp_mem_storage_engine);

  /* Except for special conditions, tmp table engine will be chosen by user. */

  /* For information_schema tables we use the Heap engine because we do
  not allow user-created TempTable tables and even though information_schema
  tables are not user-created, an ingenious user may execute:
  CREATE TABLE myowntemptabletable LIKE information_schema.some; */
  if (schema_table && (mem_engine == TMP_TABLE_TEMPTABLE)) {
    mem_engine = TMP_TABLE_MEMORY;
  }

  if (use_tmp_disk_storage_engine(table, select_options, force_disk_table,
                                  mem_engine)) {
    share->db_plugin = ha_lock_engine(0, innodb_hton);
  } else {
    share->db_plugin = nullptr;
    switch (mem_engine) {
      case TMP_TABLE_TEMPTABLE:
        share->db_plugin = ha_lock_engine(0, temptable_hton);
        break;
      case TMP_TABLE_MEMORY:
        share->db_plugin = ha_lock_engine(0, heap_hton);
        break;
    }
    DBUG_ASSERT(share->db_plugin != nullptr);
  }

  if (!(table->file =
            get_new_handler(share, false, &share->mem_root, share->db_type())))
    return true;

  // Update the handler with information about the table object
  table->file->change_table_ptr(table, share);
  if (table->file->set_ha_share_ref(&share->ha_share)) {
    destroy(table->file);
    return true;
  }

  // Initialize cost model for this table
  table->init_cost_model(thd->cost_model());

  return false;
}

/**
  Helper function for create_tmp_table_* family for allocating record buffers

  @note Caller must initialize TABLE_SHARE::reclength and
  TABLE_SHARE::null_bytes before calling this function.

  @param table  table to allocate record buffers for

  @returns
    false  on success
    true   otherwise
*/

static bool alloc_record_buffers(TABLE *table) {
  TABLE_SHARE *share = table->s;
  THD *thd = table->in_use;
  /*
    Same as MI_UNIQUE_HASH_LENGTH,
    allows to exclude "myisam.h" from include files.
  */
  const int TMP_TABLE_UNIQUE_HASH_LENGTH = 4;
  uint alloc_length =
      ALIGN_SIZE(share->reclength + TMP_TABLE_UNIQUE_HASH_LENGTH + 1);
  share->rec_buff_length = alloc_length;
  /*
    Note that code in open_table_from_share() relies on the fact that
    for optimizer-created temporary tables TABLE_SHARE::default_values
    is allocated in a single chuck with TABLE::record[0] for the first
    TABLE instance.
  */
  if (!(table->record[0] = (uchar *)alloc_root(
            &share->mem_root, (alloc_length * 3 + share->null_bytes))))
    return true;
  table->record[1] = table->record[0] + alloc_length;
  share->default_values = table->record[1] + alloc_length;
  table->null_flags_saved = share->default_values + alloc_length;
  if (share->null_bytes) {
    table->null_flags = table->record[0];
    memset(table->record[0], 255, share->null_bytes);  // Set null fields
  }

  if (thd->variables.tmp_table_size == ~(ulonglong)0)  // No limit
    share->max_rows = ~(ha_rows)0;
  else
    share->max_rows = (ha_rows)(((share->db_type() == heap_hton)
                                     ? min(thd->variables.tmp_table_size,
                                           thd->variables.max_heap_table_size)
                                     : thd->variables.tmp_table_size) /
                                share->reclength);
  set_if_bigger(share->max_rows, 1);  // For dummy start options

  return false;
}

bool open_tmp_table(TABLE *table) {
  DBUG_ASSERT(table->s->ref_count() == 1 ||        // not shared, or:
              table->s->db_type() == heap_hton ||  // using right engines
              table->s->db_type() == temptable_hton ||
              table->s->db_type() == innodb_hton);

  int error;
  if ((error = table->file->ha_open(table, table->s->table_name.str, O_RDWR,
                                    HA_OPEN_TMP_TABLE | HA_OPEN_INTERNAL_TABLE,
                                    nullptr))) {
    table->file->print_error(error, MYF(0)); /* purecov: inspected */
    table->db_stat = 0;
    return (1);
  }
  (void)table->file->extra(HA_EXTRA_QUICK); /* Faster */

  table->set_created();
  table->s->tmp_handler_count++;
  return false;
}

/**
  Try to create an in-memory temporary table and if not enough space, then
  try to create an on-disk one.

  Create a temporary table according to passed description.

  The passed array or MI_COLUMNDEF structures must have this form:

    1. 1-byte column (afaiu for 'deleted' flag) (note maybe not 1-byte
       when there are many nullable columns)
    2. Table columns
    3. One free MI_COLUMNDEF element (*recinfo points here)

  This function may use the free element to create hash column for unique
  constraint.

  @param[in,out] table Table object that describes the table to be created

  @retval false OK
  @retval true Error
*/
static bool create_tmp_table_with_fallback(TABLE *table) {
  TABLE_SHARE *share = table->s;

  DBUG_ENTER("create_tmp_table_with_fallback");

  HA_CREATE_INFO create_info;

  create_info.db_type = table->s->db_type();
  create_info.row_type = table->s->row_type;
  create_info.options |=
      HA_LEX_CREATE_TMP_TABLE | HA_LEX_CREATE_INTERNAL_TMP_TABLE;

  /*
    INNODB's fixed length column size is restricted to 1024. Exceeding this can
    result in incorrect behavior.
  */
  if (table->s->db_type() == innodb_hton) {
    for (Field **field = table->field; *field; ++field) {
      if ((*field)->type() == MYSQL_TYPE_STRING &&
          (*field)->key_length() > 1024) {
        my_error(ER_TOO_LONG_KEY, MYF(0), 1024);
        DBUG_RETURN(true);
      }
    }
  }

  int error =
      table->file->create(share->table_name.str, table, &create_info, nullptr);
  if (error == HA_ERR_RECORD_FILE_FULL &&
      table->s->db_type() == temptable_hton) {
    table->file =
        get_new_handler(table->s, false, &table->s->mem_root, innodb_hton);
    error = table->file->create(share->table_name.str, table, &create_info,
                                nullptr);
  }

  if (error) {
    table->file->print_error(error, MYF(0)); /* purecov: inspected */
    table->db_stat = 0;
    DBUG_RETURN(true);
  } else {
    if (table->s->db_type() != temptable_hton) {
      table->in_use->inc_status_created_tmp_disk_tables();
    }
    DBUG_RETURN(false);
  }
}

static void trace_tmp_table(Opt_trace_context *trace, const TABLE *table) {
  TABLE_SHARE *s = table->s;
  Opt_trace_object trace_tmp(trace, "tmp_table_info");
  if (strlen(table->alias) != 0)
    trace_tmp.add_utf8_table(table->pos_in_table_list);
  else
    trace_tmp.add_alnum("table", "intermediate_tmp_table");
  QEP_TAB *tab = table->reginfo.qep_tab;
  if (tab) trace_tmp.add("in_plan_at_position", tab->idx());
  trace_tmp.add("columns", s->fields)
      .add("row_length", s->reclength)
      .add("key_length", table->key_info ? table->key_info->key_length : 0)
      .add("unique_constraint", table->hash_field ? true : false)
      .add("makes_grouped_rows", table->group != nullptr)
      .add("cannot_insert_duplicates", table->is_distinct);

  if (s->db_type() == innodb_hton) {
    trace_tmp.add_alnum("location", "disk (InnoDB)");
    if (s->db_create_options & HA_OPTION_PACK_RECORD)
      trace_tmp.add_alnum("record_format", "packed");
    else
      trace_tmp.add_alnum("record_format", "fixed");
  } else if (table->s->db_type() == temptable_hton) {
    trace_tmp.add_alnum("location", "TempTable");
  } else {
    DBUG_ASSERT(s->db_type() == heap_hton);
    trace_tmp.add_alnum("location", "memory (heap)")
        .add("row_limit_estimate", s->max_rows);
  }
}

/**
  @brief
  Instantiates temporary table

  @param  thd             Thread handler
  @param  table           Table object that describes the table to be
                          instantiated

  @details
    Creates tmp table and opens it.

  @return
     false - OK
     true  - Error
*/

bool instantiate_tmp_table(THD *thd, TABLE *table) {
  TABLE_SHARE *const share = table->s;
#ifndef DBUG_OFF
  for (uint i = 0; i < share->fields; i++)
    DBUG_ASSERT(table->field[i]->gcol_info == NULL &&
                table->field[i]->stored_in_db);
#endif
  thd->inc_status_created_tmp_tables();

  if (share->db_type() == temptable_hton) {
    if (create_tmp_table_with_fallback(table)) return true;
  } else if (share->db_type() == innodb_hton) {
    if (create_tmp_table_with_fallback(table)) return true;
    // Make empty record so random data is not written to disk
    empty_record(table);
  }

  // If a heap table, it's created by open_tmp_table().
  if (open_tmp_table(table)) {
    /*
      Delete table immediately if we fail to open it, so
      TABLE::is_created() also implies that table is open.
    */
    table->file->ha_delete_table(share->table_name.str,
                                 nullptr); /* purecov: inspected */
    return true;
  }

  if (share->first_unused_tmp_key < share->keys) {
    /*
      Some other clone of this materialized temporary table has defined
      "possible" keys; as we are here creating the table in the engine, we must
      decide here what to do with them: drop them now, or make them "existing"
      now. As the other clone assumes they will be available if the Optimizer
      chooses them, we make them existing.
    */
    share->find_first_unused_tmp_key(Key_map(share->keys));
  }

  Opt_trace_context *const trace = &thd->opt_trace;
  if (unlikely(trace->is_started())) {
    Opt_trace_object wrapper(trace);
    Opt_trace_object convert(trace, "creating_tmp_table");
    trace_tmp_table(trace, table);
  }
  return false;
}

/**
  Free TABLE object and release associated resources for
  internal temporary table.
*/
void free_tmp_table(THD *thd, TABLE *entry) {
  const char *save_proc_info;
  DBUG_ENTER("free_tmp_table");
  DBUG_PRINT("enter", ("table: %s", entry->alias));

  save_proc_info = thd->proc_info;
  THD_STAGE_INFO(thd, stage_removing_tmp_table);

  filesort_free_buffers(entry, true);

  DBUG_ASSERT(entry->s->tmp_handler_count <= entry->s->ref_count());

  if (entry->is_created()) {
    DBUG_ASSERT(entry->s->tmp_handler_count >= 1);
    // Table is marked as created only if was successfully opened.
    if (--entry->s->tmp_handler_count)
      entry->file->ha_close();
    else  // no more open 'handler' objects
      entry->file->ha_drop_table(entry->s->table_name.str);
    entry->set_deleted();
  }

  destroy(entry->file);
  entry->file = NULL;

  /* free blobs */
  for (Field **ptr = entry->field; *ptr; ptr++) (*ptr)->mem_free();
  free_io_cache(entry);

  DBUG_ASSERT(entry->mem_root.allocated_size() == 0);

  DBUG_ASSERT(entry->s->ref_count() >= 1);
  if (entry->s->decrement_ref_count() == 0)  // no more TABLE objects
  {
    plugin_unlock(0, entry->s->db_plugin);
    /*
      In create_tmp_table(), the share's memroot is allocated inside own_root
      and is then made a copy of own_root, so it is inside its memory blocks,
      so as soon as we free a memory block the memroot becomes unreadable.
      So we need a copy to free it.
    */
    MEM_ROOT own_root = std::move(entry->s->mem_root);
    destroy(entry);
    free_root(&own_root, MYF(0));
  }

  thd_proc_info(thd, save_proc_info);

  DBUG_VOID_RETURN;
}

/**
  If a MEMORY table gets full, create a disk-based table and copy all rows
  to this.

  @param thd             THD reference
  @param wtable          Table reference being written to
  @param error           Reason why inserting into MEMORY table failed.
  @param ignore_last_dup If true, ignore duplicate key error for last
                         inserted key (see detailed description below).
  @param [out] is_duplicate if non-NULL and ignore_last_dup is true,
                         return true if last key was a duplicate,
                         and false otherwise.

  @details
    Function can be called with any error code, but only HA_ERR_RECORD_FILE_FULL
    will be handled, all other errors cause a fatal error to be thrown.
    The function creates a disk-based temporary table, copies all records
    from the MEMORY table into this new table, deletes the old table and
    switches to use the new table within the table handle.
    The function uses table->record[1] as a temporary buffer while copying.

    The function assumes that table->record[0] contains the row that caused
    the error when inserting into the MEMORY table (the "last row").
    After all existing rows have been copied to the new table, the last row
    is attempted to be inserted as well. If ignore_last_dup is true,
    this row can be a duplicate of an existing row without throwing an error.
    If is_duplicate is non-NULL, an indication of whether the last row was
    a duplicate is returned.

  @note that any index/scan access initialized on the MEMORY 'wtable' is not
  replicated to the on-disk table - it's the caller's responsibility.
  However, access initialized on other TABLEs, is replicated.

  If 'wtable' has other TABLE clones (example: a multi-referenced or a
  recursive CTE), we convert all clones; if an error happens during conversion
  of clone B after successfully converting clone A, clone A and B will exit
  from the function with a TABLE_SHARE corresponding to the pre-conversion
  table ("old" TABLE_SHARE). So A will be inconsistent (for example
  s->db_type() will say "MEMORY" while A->file will be a disk-based engine).
  However, as all callers bail out, it is reasonable to think that they won't
  be using the TABLE_SHARE except in free_tmp_table(); and free_tmp_table()
  only uses properties of TABLE_SHARE which are common to the old and new
  object (reference counts, MEM_ROOT), so that should work.
  Solutions to fix this cleanly:
  - allocate new TABLE_SHARE on heap instead of on stack, to be able to
  exit with two TABLE_SHAREs (drawback: more heap memory consumption, and need
  to verify all exit paths are safe),
  - close all TABLEs if error (but then callers and cleanup code may be
  surprised to find already-closed tables so they would need fixing).
  To lower the risk of error between A and B: we expect most errors will
  happen when copying rows (e.g. read or write errors); so we convert 'wtable'
  (which does the row copying) first; if it fails, the A-B situation is
  avoided and we can properly exit with the old TABLE_SHARE.

  @returns true if error.
*/

bool create_ondisk_from_heap(THD *thd, TABLE *wtable, int error,
                             bool ignore_last_dup, bool *is_duplicate) {
  int write_err = 0;
#ifndef DBUG_OFF
  const uint initial_handler_count = wtable->s->tmp_handler_count;
  bool rows_on_disk = false;
#endif
  bool table_on_disk = false;
  DBUG_ENTER("create_ondisk_from_heap");

  if (error != HA_ERR_RECORD_FILE_FULL) {
    /*
      We don't want this error to be converted to a warning, e.g. in case of
      INSERT IGNORE ... SELECT.
    */
    wtable->file->print_error(error, MYF(ME_FATALERROR));
    DBUG_RETURN(1);
  }

  if (wtable->s->db_type() != heap_hton) {
    if (wtable->s->db_type() != temptable_hton || temptable_use_mmap) {
      /* Do not convert in-memory temporary tables to on-disk
      temporary tables if the storage engine is anything other
      than the temptable engine or if the user has set the variable
      temptable_use_mmap to true to use mmap'ed files for temporary
      tables. */
      wtable->file->print_error(error, MYF(ME_FATALERROR));
      DBUG_RETURN(1);
    }

    /* If we are here, then the in-memory temporary tables need
    to be converted into on-disk temporary tables */
  }

  const char *save_proc_info = thd->proc_info;
  THD_STAGE_INFO(thd, stage_converting_heap_to_ondisk);

  TABLE_SHARE *const old_share = wtable->s;
  const plugin_ref old_plugin = old_share->db_plugin;
  TABLE_SHARE share = std::move(*old_share);
  DBUG_ASSERT(share.ha_share == nullptr);

  share.db_plugin = ha_lock_engine(thd, innodb_hton);

  TABLE_LIST *const wtable_list = wtable->pos_in_table_list;
  Derived_refs_iterator ref_it(wtable_list);

  if (wtable_list) {
    Common_table_expr *cte = wtable_list->common_table_expr();
    if (cte) {
      int i = 0, found = -1;
      TABLE *t;
      while ((t = ref_it.get_next())) {
        if (t == wtable) {
          found = i;
          break;
        }
        ++i;
      }
      DBUG_ASSERT(found >= 0);
      if (found > 0)
        // 'wtable' is at position 'found', move it to 0 to convert it first
        std::swap(cte->tmp_tables[0], cte->tmp_tables[found]);
      ref_it.rewind();
    }
  }

  TABLE new_table, *table = nullptr;

  while (true) {
    if (wtable_list)  // Possibly there are clones
    {
      table = ref_it.get_next();
      if (table == nullptr) break;
    } else  // No clones
    {
      if (table == wtable)  // Already processed
        break;
      table = wtable;
    }

    table->mem_root.Clear();

    // Set up a partial copy of the table.
    new_table.record[0] = table->record[0];
    new_table.record[1] = table->record[1];
    new_table.field = table->field;
    new_table.key_info = table->key_info;
    new_table.in_use = table->in_use;
    new_table.db_stat = table->db_stat;
    new_table.key_info = table->key_info;
    new_table.hash_field = table->hash_field;
    new_table.group = table->group;
    new_table.is_distinct = table->is_distinct;
    new_table.alias = table->alias;
    new_table.pos_in_table_list = table->pos_in_table_list;
    new_table.reginfo = table->reginfo;
    new_table.read_set = table->read_set;
    new_table.write_set = table->write_set;

    new_table.s = &share;  // New table points to new share

    if (!(new_table.file = get_new_handler(
              &share, false, &new_table.s->mem_root, new_table.s->db_type())))
      goto err_after_proc_info; /* purecov: inspected */
    if (new_table.file->set_ha_share_ref(&share.ha_share))
      goto err_after_alloc; /* purecov: inspected */

    /* Fix row type which might have changed with SE change. */
    set_real_row_type(&new_table);

    if (!table_on_disk) {
      if (create_tmp_table_with_fallback(&new_table))
        goto err_after_alloc; /* purecov: inspected */

      table_on_disk = true;
    }

    bool rec_ref_w_open_cursor = false, psi_batch_started = false;

    if (table->is_created()) {
      // Close it, drop it, and open a new one in the disk-based engine.

      if (open_tmp_table(&new_table))
        goto err_after_create; /* purecov: inspected */

      if (table->file->indexes_are_disabled())
        new_table.file->ha_disable_indexes(HA_KEY_SWITCH_ALL);

      if (table == wtable) {
        // The table receiving writes; migrate rows before closing/dropping.

        if (unlikely(thd->opt_trace.is_started())) {
          Opt_trace_context *trace = &thd->opt_trace;
          Opt_trace_object wrapper(trace);
          Opt_trace_object convert(trace, "converting_tmp_table_to_ondisk");
          DBUG_ASSERT(error == HA_ERR_RECORD_FILE_FULL);
          convert.add_alnum("cause", "memory_table_size_exceeded");
          trace_tmp_table(trace, &new_table);
        }

        table->file->ha_index_or_rnd_end();

        if ((write_err = table->file->ha_rnd_init(1))) {
          /* purecov: begin inspected */
          table->file->print_error(write_err, MYF(ME_FATALERROR));
          write_err = 0;
          goto err_after_open;
          /* purecov: end */
        }

        if (table->no_rows) {
          new_table.file->extra(HA_EXTRA_NO_ROWS);
          new_table.no_rows = 1;
        }

        /*
          copy all old rows from heap table to on-disk table
          This is the only code that uses record[1] to read/write but this
          is safe as this is a temporary on-disk table without timestamp/
          autoincrement or partitioning.
        */
        while (!table->file->ha_rnd_next(new_table.record[1])) {
          write_err = new_table.file->ha_write_row(new_table.record[1]);
          DBUG_EXECUTE_IF("raise_error", write_err = HA_ERR_FOUND_DUPP_KEY;);
          if (write_err) goto err_after_open;
        }
        /* copy row that filled HEAP table */
        if ((write_err = new_table.file->ha_write_row(table->record[0]))) {
          if (!new_table.file->is_ignorable_error(write_err) ||
              !ignore_last_dup)
            goto err_after_open;
          if (is_duplicate) *is_duplicate = true;
        } else {
          if (is_duplicate) *is_duplicate = false;
        }

        (void)table->file->ha_rnd_end();
#ifndef DBUG_OFF
        rows_on_disk = true;
#endif
      }

      /* remove heap table and change to use on-disk table */

      if (table->pos_in_table_list &&
          table->pos_in_table_list->is_recursive_reference() &&
          table->file->inited) {
        /*
          Due to the last condition, this is guaranteed to be a recursive
          reference belonging to the unit which 'wtable' materializes, and not
          to the unit of another non-recursive reference (indeed, this other
          reference will re-use the rows of 'wtable', i.e. not execute its
          unit).
          This reference has opened a cursor.
          In the 'tmp_tables' list, 'wtable' is always before such recursive
          reference, as setup_materialized_derived_tmp_table() runs before
          substitute_recursive_reference(). So, we know the disk-based rows
          already exist at this point.
        */
        DBUG_ASSERT(rows_on_disk);
        (void)table->file->ha_rnd_end();
        rec_ref_w_open_cursor = true;
      }

<<<<<<< HEAD
      psi_batch_started = table->file->end_psi_batch_mode_if_started();

      // Closing the MEMORY table drops it if its ref count is down to zero.
      (void)table->file->ha_close();
=======
      // Close the in-memory table
      if (table->s->db_type() == temptable_hton) {
        /* Drop the in-memory temptable.
        This code can execute only if mmap'ed temporary
        files were disabled using temptable_use_mmap variable */
        DBUG_ASSERT(temptable_use_mmap == false);
        table->file->ha_drop_table(table->s->table_name.str);
      } else {
        // Closing the MEMORY table drops it if its ref count is down to zero
        (void)table->file->ha_close();
      }
>>>>>>> 5e43b278
      share.tmp_handler_count--;
    }

    /*
      Replace the guts of the old table with the new one, although keeping
      most members.
    */
    destroy(table->file);
    table->s = new_table.s;
    table->file = new_table.file;
    table->db_stat = new_table.db_stat;
    table->in_use = new_table.in_use;
    table->no_rows = new_table.no_rows;
    table->record[0] = new_table.record[0];
    table->record[1] = new_table.record[1];
    table->mem_root = std::move(new_table.mem_root);

    /*
      Depending on if this TABLE clone is early/late in optimization, or in
      execution, it has a JOIN_TAB or a QEP_TAB or none.
    */
    QEP_TAB *qep_tab = table->reginfo.qep_tab;
    QEP_shared_owner *tab;
    if (qep_tab)
      tab = qep_tab;
    else
      tab = table->reginfo.join_tab;

    /* Update quick select, if any. */
    if (tab && tab->quick()) {
      DBUG_ASSERT(table->pos_in_table_list->uses_materialization());
      tab->quick()->set_handler(table->file);
    }

    if (rec_ref_w_open_cursor) {
      /*
        The table just changed from MEMORY to INNODB. 'table' is a reader and
        had an open cursor to the MEMORY table. We closed the cursor, now need
        to open it to InnoDB and re-position it at the same row as before.
        Row positions (returned by handler::position()) are different in
        MEMORY and InnoDB - so the MEMORY row and InnoDB row have differing
        positions.
        We had read N rows of the MEMORY table, need to re-position our
        cursor after the same N rows in the InnoDB table.
      */
      if (psi_batch_started) table->file->start_psi_batch_mode();
      if (reposition_innodb_cursor(table, qep_tab->m_fetched_rows))
        goto err_after_proc_info; /* purecov: inspected */
    }

    // Point 'table' back to old_share; *old_share will be updated after loop.
    table->s = old_share;
    /*
      Update share-dependent pointers cached in 'table->file' and in
      read_set/write_set.
    */
    table->file->change_table_ptr(table, table->s);
    table->file->set_ha_share_ref(&table->s->ha_share);
    table->use_all_columns();

  }  // End of tables-processing loop

  plugin_unlock(0, old_plugin);
  share.db_plugin = my_plugin_lock(0, &share.db_plugin);
  *old_share = std::move(share);

  /*
    Now old_share is new, and all TABLEs in Derived_refs_iterator point to
    it, and so do their table->file: everything is consistent.
  */

  DBUG_ASSERT(initial_handler_count == wtable->s->tmp_handler_count);

  if (save_proc_info)
    thd_proc_info(thd, (!strcmp(save_proc_info, "Copying to tmp table")
                            ? "Copying to tmp table on disk"
                            : save_proc_info));
  DBUG_RETURN(0);

err_after_open:
  if (write_err) {
    DBUG_PRINT("error", ("Got error: %d", write_err));
    new_table.file->print_error(write_err, MYF(0));
  }
  if (table->file->inited) (void)table->file->ha_rnd_end();
  (void)new_table.file->ha_close();
err_after_create:
  new_table.file->ha_delete_table(new_table.s->table_name.str, nullptr);
err_after_alloc:
  destroy(new_table.file);
err_after_proc_info:
  thd_proc_info(thd, save_proc_info);
  // New share took control of old share mem_root; regain control:
  old_share->mem_root = std::move(share.mem_root);
  DBUG_RETURN(1);
}

/**
  Encode an InnoDB PK in 6 bytes, high-byte first; like
  InnoDB's dict_sys_write_row_id() does.
  @param rowid_bytes  where to store the result
  @param length       how many available bytes in rowid_bytes
  @param row_num      PK to encode
*/
void encode_innodb_position(uchar *rowid_bytes,
                            uint length MY_ATTRIBUTE((unused)),
                            ha_rows row_num) {
  DBUG_ASSERT(length == 6);
  for (int i = 0; i < 6; i++)
    rowid_bytes[i] = (uchar)(row_num >> ((5 - i) * 8));
}

/**
  Helper function for create_ondisk_from_heap().

  Our InnoDB on-disk intrinsic table uses an autogenerated
  auto-incrementing primary key:
  - first inserted row has pk=1 (see
  dict_table_get_next_table_sess_row_id()), second has pk=2, etc
  - ha_rnd_next uses a PK index scan so returns rows in PK order
  - position() returns the PK
  - ha_rnd_pos() takes the PK in input.

  @param table   table read by cursor
  @param row_num function should position on the row_num'th row in insertion
  order.
*/
bool reposition_innodb_cursor(TABLE *table, ha_rows row_num) {
  DBUG_ASSERT(table->s->db_type() == innodb_hton);
  if (table->file->ha_rnd_init(false)) return true; /* purecov: inspected */
  // Per the explanation above, the wanted InnoDB row has PK=row_num.
  uchar rowid_bytes[6];
  encode_innodb_position(rowid_bytes, sizeof(rowid_bytes), row_num);
  /*
    Go to the row, and discard the row. That places the cursor at
    the same row as before the engine conversion, so that rnd_next() will
    read the (row_num+1)th row.
  */
  return table->file->ha_rnd_pos(table->record[0], rowid_bytes);
}<|MERGE_RESOLUTION|>--- conflicted
+++ resolved
@@ -2582,12 +2582,8 @@
         rec_ref_w_open_cursor = true;
       }
 
-<<<<<<< HEAD
       psi_batch_started = table->file->end_psi_batch_mode_if_started();
 
-      // Closing the MEMORY table drops it if its ref count is down to zero.
-      (void)table->file->ha_close();
-=======
       // Close the in-memory table
       if (table->s->db_type() == temptable_hton) {
         /* Drop the in-memory temptable.
@@ -2599,7 +2595,6 @@
         // Closing the MEMORY table drops it if its ref count is down to zero
         (void)table->file->ha_close();
       }
->>>>>>> 5e43b278
       share.tmp_handler_count--;
     }
 
