/*
   Copyright (c) 2007, 2011, Oracle and/or its affiliates. All rights reserved.

   This program is free software; you can redistribute it and/or modify
   it under the terms of the GNU General Public License as published by
   the Free Software Foundation; version 2 of the License.

   This program is distributed in the hope that it will be useful,
   but WITHOUT ANY WARRANTY; without even the implied warranty of
   MERCHANTABILITY or FITNESS FOR A PARTICULAR PURPOSE.  See the
   GNU General Public License for more details.

   You should have received a copy of the GNU General Public License
   along with this program; if not, write to the Free Software
   Foundation, Inc., 51 Franklin St, Fifth Floor, Boston, MA 02110-1301  USA
*/

/*
  Functions to authenticate and handle requests for a connection
*/

#include "my_global.h"
#include "sql_priv.h"
#include "sql_audit.h"
#include "sql_connect.h"
#include "my_global.h"
#include "probes_mysql.h"
#include "unireg.h"                    // REQUIRED: for other includes
#include "sql_parse.h"                          // sql_command_flags,
                                                // execute_init_command,
                                                // do_command
#include "sql_db.h"                             // mysql_change_db
#include "hostname.h" // inc_host_errors, ip_to_hostname,
                      // reset_host_errors
#include "sql_acl.h"  // acl_getroot, NO_ACCESS, SUPER_ACL
#include "sql_callback.h"

<<<<<<< HEAD
#include <algorithm>

using std::min;
using std::max;
=======
>>>>>>> d75c58e1

#if defined(HAVE_OPENSSL) && !defined(EMBEDDED_LIBRARY)
/*
  Without SSL the handshake consists of one packet. This packet
  has both client capabilites and scrambled password.
  With SSL the handshake might consist of two packets. If the first
  packet (client capabilities) has CLIENT_SSL flag set, we have to
  switch to SSL and read the second packet. The scrambled password
  is in the second packet and client_capabilites field will be ignored.
  Maybe it is better to accept flags other than CLIENT_SSL from the
  second packet?
*/
#define SSL_HANDSHAKE_SIZE      2
#define NORMAL_HANDSHAKE_SIZE   6
#define MIN_HANDSHAKE_SIZE      2
#else
#define MIN_HANDSHAKE_SIZE      6
#endif /* HAVE_OPENSSL && !EMBEDDED_LIBRARY */

/*
  Get structure for logging connection data for the current user
*/

#ifndef NO_EMBEDDED_ACCESS_CHECKS
static HASH hash_user_connections;

int get_or_create_user_conn(THD *thd, const char *user,
                            const char *host,
                            const USER_RESOURCES *mqh)
{
  int return_val= 0;
  size_t temp_len, user_len;
  char temp_user[USER_HOST_BUFF_SIZE];
  struct  user_conn *uc;

  DBUG_ASSERT(user != 0);
  DBUG_ASSERT(host != 0);

  user_len= strlen(user);
  temp_len= (strmov(strmov(temp_user, user)+1, host) - temp_user)+1;
  mysql_mutex_lock(&LOCK_user_conn);
  if (!(uc = (struct  user_conn *) my_hash_search(&hash_user_connections,
                 (uchar*) temp_user, temp_len)))
  {
    /* First connection for user; Create a user connection object */
    if (!(uc= ((struct user_conn*)
         my_malloc(sizeof(struct user_conn) + temp_len+1,
       MYF(MY_WME)))))
    {
      /* MY_WME ensures an error is set in THD. */
      return_val= 1;
      goto end;
    }
    uc->user=(char*) (uc+1);
    memcpy(uc->user,temp_user,temp_len+1);
    uc->host= uc->user + user_len +  1;
    uc->len= temp_len;
    uc->connections= uc->questions= uc->updates= uc->conn_per_hour= 0;
    uc->user_resources= *mqh;
    uc->reset_utime= thd->thr_create_utime;
    if (my_hash_insert(&hash_user_connections, (uchar*) uc))
    {
      /* The only possible error is out of memory, MY_WME sets an error. */
      my_free(uc);
      return_val= 1;
      goto end;
    }
  }
  thd->set_user_connect(uc);
  thd->increment_user_connections_counter();
end:
  mysql_mutex_unlock(&LOCK_user_conn);
  return return_val;

}


/*
  check if user has already too many connections

  SYNOPSIS
  check_for_max_user_connections()
  thd     Thread handle
  uc      User connect object

  NOTES
    If check fails, we decrease user connection count, which means one
    shouldn't call decrease_user_connections() after this function.

  RETURN
    0 ok
    1 error
*/

int check_for_max_user_connections(THD *thd, const USER_CONN *uc)
{
  int error=0;
  Host_errors errors;
  DBUG_ENTER("check_for_max_user_connections");

  mysql_mutex_lock(&LOCK_user_conn);
  if (global_system_variables.max_user_connections &&
      !uc->user_resources.user_conn &&
      global_system_variables.max_user_connections < (uint) uc->connections)
  {
    my_error(ER_TOO_MANY_USER_CONNECTIONS, MYF(0), uc->user);
    error=1;
    errors.m_max_user_connection= 1;
    goto end;
  }
  thd->time_out_user_resource_limits();
  if (uc->user_resources.user_conn &&
      uc->user_resources.user_conn < uc->connections)
  {
    my_error(ER_USER_LIMIT_REACHED, MYF(0), uc->user,
             "max_user_connections",
             (long) uc->user_resources.user_conn);
    error= 1;
    errors.m_max_user_connection= 1;
    goto end;
  }
  if (uc->user_resources.conn_per_hour &&
      uc->user_resources.conn_per_hour <= uc->conn_per_hour)
  {
    my_error(ER_USER_LIMIT_REACHED, MYF(0), uc->user,
             "max_connections_per_hour",
             (long) uc->user_resources.conn_per_hour);
    error=1;
    errors.m_max_user_connection_per_hour= 1;
    goto end;
  }
  thd->increment_con_per_hour_counter();

end:
  if (error)
  {
    thd->decrement_user_connections_counter();
    /*
      The thread may returned back to the pool and assigned to a user
      that doesn't have a limit. Ensure the user is not using resources
      of someone else.
    */
    thd->set_user_connect(NULL);
  }
  mysql_mutex_unlock(&LOCK_user_conn);
  if (error)
  {
    inc_host_errors(thd->main_security_ctx.ip, &errors);
  }
  DBUG_RETURN(error);
}


/*
  Decrease user connection count

  SYNOPSIS
    decrease_user_connections()
    uc      User connection object

  NOTES
    If there is a n user connection object for a connection
    (which only happens if 'max_user_connections' is defined or
    if someone has created a resource grant for a user), then
    the connection count is always incremented on connect.

    The user connect object is not freed if some users has
    'max connections per hour' defined as we need to be able to hold
    count over the lifetime of the connection.
*/

void decrease_user_connections(USER_CONN *uc)
{
  DBUG_ENTER("decrease_user_connections");
  mysql_mutex_lock(&LOCK_user_conn);
  DBUG_ASSERT(uc->connections);
  if (!--uc->connections && !mqh_used)
  {
    /* Last connection for user; Delete it */
    (void) my_hash_delete(&hash_user_connections,(uchar*) uc);
  }
  mysql_mutex_unlock(&LOCK_user_conn);
  DBUG_VOID_RETURN;
}

/*
   Decrements user connections count from the USER_CONN held by THD
   And removes USER_CONN from the hash if no body else is using it.

   SYNOPSIS
     release_user_connection()
     THD  Thread context object.
 */
void release_user_connection(THD *thd)
{
  const USER_CONN *uc= thd->get_user_connect();
  DBUG_ENTER("release_user_connection");

  if (uc)
  {
    mysql_mutex_lock(&LOCK_user_conn);
    DBUG_ASSERT(uc->connections > 0);
    thd->decrement_user_connections_counter();
    if (!uc->connections && !mqh_used)
    {
      /* Last connection for user; Delete it */
      (void) my_hash_delete(&hash_user_connections,(uchar*) uc);
    }
    mysql_mutex_unlock(&LOCK_user_conn);
    thd->set_user_connect(NULL);
  }

  DBUG_VOID_RETURN;
}



/*
  Check if maximum queries per hour limit has been reached
  returns 0 if OK.
*/

bool check_mqh(THD *thd, uint check_command)
{
  bool error= 0;
  const USER_CONN *uc=thd->get_user_connect();
  DBUG_ENTER("check_mqh");
  DBUG_ASSERT(uc != 0);

  mysql_mutex_lock(&LOCK_user_conn);

  thd->time_out_user_resource_limits();

  /* Check that we have not done too many questions / hour */
  if (uc->user_resources.questions)
  {
    thd->increment_questions_counter();
    if ((uc->questions - 1) >= uc->user_resources.questions)
    {
      my_error(ER_USER_LIMIT_REACHED, MYF(0), uc->user, "max_questions",
               (long) uc->user_resources.questions);
      error=1;
      goto end;
    }
  }
  if (check_command < (uint) SQLCOM_END)
  {
    /* Check that we have not done too many updates / hour */
    if (uc->user_resources.updates &&
        (sql_command_flags[check_command] & CF_CHANGES_DATA))
    {
      thd->increment_updates_counter();
      if ((uc->updates - 1) >= uc->user_resources.updates)
      {
        my_error(ER_USER_LIMIT_REACHED, MYF(0), uc->user, "max_updates",
                 (long) uc->user_resources.updates);
        error=1;
        goto end;
      }
    }
  }
end:
  mysql_mutex_unlock(&LOCK_user_conn);
  DBUG_RETURN(error);
}
#else

int check_for_max_user_connections(THD *thd, const USER_CONN *uc)
{
  return 0;
}

void decrease_user_connections(USER_CONN *uc)
{
  return;
}

void release_user_connection(THD *thd)
{
  const USER_CONN *uc= thd->get_user_connect();
  DBUG_ENTER("release_user_connection");

  if (uc)
  {
    thd->set_user_connect(NULL);
  }

  DBUG_VOID_RETURN;
}

#endif /* NO_EMBEDDED_ACCESS_CHECKS */

/*
  Check for maximum allowable user connections, if the mysqld server is
  started with corresponding variable that is greater then 0.
*/

extern "C" uchar *get_key_conn(user_conn *buff, size_t *length,
            my_bool not_used __attribute__((unused)))
{
  *length= buff->len;
  return (uchar*) buff->user;
}


extern "C" void free_user(struct user_conn *uc)
{
  my_free(uc);
}


void init_max_user_conn(void)
{
#ifndef NO_EMBEDDED_ACCESS_CHECKS
  (void)
    my_hash_init(&hash_user_connections,system_charset_info,max_connections,
                 0,0, (my_hash_get_key) get_key_conn,
                 (my_hash_free_key) free_user, 0);
#endif
}


void free_max_user_conn(void)
{
#ifndef NO_EMBEDDED_ACCESS_CHECKS
  my_hash_free(&hash_user_connections);
#endif /* NO_EMBEDDED_ACCESS_CHECKS */
}


void reset_mqh(LEX_USER *lu, bool get_them= 0)
{
#ifndef NO_EMBEDDED_ACCESS_CHECKS
  mysql_mutex_lock(&LOCK_user_conn);
  if (lu)  // for GRANT
  {
    USER_CONN *uc;
    uint temp_len=lu->user.length+lu->host.length+2;
    char temp_user[USER_HOST_BUFF_SIZE];

    memcpy(temp_user,lu->user.str,lu->user.length);
    memcpy(temp_user+lu->user.length+1,lu->host.str,lu->host.length);
    temp_user[lu->user.length]='\0'; temp_user[temp_len-1]=0;
    if ((uc = (struct  user_conn *) my_hash_search(&hash_user_connections,
                                                   (uchar*) temp_user,
                                                   temp_len)))
    {
      uc->questions=0;
      get_mqh(temp_user,&temp_user[lu->user.length+1],uc);
      uc->updates=0;
      uc->conn_per_hour=0;
    }
  }
  else
  {
    /* for FLUSH PRIVILEGES and FLUSH USER_RESOURCES */
    for (uint idx=0;idx < hash_user_connections.records; idx++)
    {
      USER_CONN *uc=(struct user_conn *)
        my_hash_element(&hash_user_connections, idx);
      if (get_them)
  get_mqh(uc->user,uc->host,uc);
      uc->questions=0;
      uc->updates=0;
      uc->conn_per_hour=0;
    }
  }
  mysql_mutex_unlock(&LOCK_user_conn);
#endif /* NO_EMBEDDED_ACCESS_CHECKS */
}


/**
  Set thread character set variables from the given ID

  @param  thd         thread handle
  @param  cs_number   character set and collation ID

  @retval  0  OK; character_set_client, collation_connection and
              character_set_results are set to the new value,
              or to the default global values.

  @retval  1  error, e.g. the given ID is not supported by parser.
              Corresponding SQL error is sent.
*/

bool thd_init_client_charset(THD *thd, uint cs_number)
{
  CHARSET_INFO *cs;
  /*
   Use server character set and collation if
   - opt_character_set_client_handshake is not set
   - client has not specified a character set
   - client character set is the same as the servers
   - client character set doesn't exists in server
  */
  if (!opt_character_set_client_handshake ||
      !(cs= get_charset(cs_number, MYF(0))) ||
      !my_strcasecmp(&my_charset_latin1,
                     global_system_variables.character_set_client->name,
                     cs->name))
  {
    if (!is_supported_parser_charset(
      global_system_variables.character_set_client))
    {
      /* Disallow non-supported parser character sets: UCS2, UTF16, UTF32 */
      my_error(ER_WRONG_VALUE_FOR_VAR, MYF(0), "character_set_client",
               global_system_variables.character_set_client->csname);
      return true;
    }    
    thd->variables.character_set_client=
      global_system_variables.character_set_client;
    thd->variables.collation_connection=
      global_system_variables.collation_connection;
    thd->variables.character_set_results=
      global_system_variables.character_set_results;
  }
  else
  {
    if (!is_supported_parser_charset(cs))
    {
      /* Disallow non-supported parser character sets: UCS2, UTF16, UTF32 */
      my_error(ER_WRONG_VALUE_FOR_VAR, MYF(0), "character_set_client",
               cs->csname);
      return true;
    }
    thd->variables.character_set_results=
      thd->variables.collation_connection=
      thd->variables.character_set_client= cs;
  }
  return false;
}


/*
  Initialize connection threads
*/

bool init_new_connection_handler_thread()
{
  pthread_detach_this_thread();
  if (my_thread_init())
  {
    statistic_increment(connection_errors_internal, &LOCK_status);
    return 1;
  }
  return 0;
}

#ifndef EMBEDDED_LIBRARY
/*
  Perform handshake, authorize client and update thd ACL variables.

  SYNOPSIS
    check_connection()
    thd  thread handle

  RETURN
     0  success, thd is updated.
     1  error
*/

static int check_connection(THD *thd)
{
  uint connect_errors= 0;
  int auth_rc;
  NET *net= &thd->net;

  DBUG_PRINT("info",
             ("New connection received on %s", vio_description(net->vio)));
#ifdef SIGNAL_WITH_VIO_SHUTDOWN
  thd->set_active_vio(net->vio);
#endif

  if (!thd->main_security_ctx.get_host()->length())     // If TCP/IP connection
  {
    my_bool peer_rc;
    char ip[NI_MAXHOST];

    peer_rc= vio_peer_addr(net->vio, ip, &thd->peer_port, NI_MAXHOST);

    /*
    ===========================================================================
    DEBUG code only (begin)
    Simulate various output from vio_peer_addr().
    ===========================================================================
    */

    DBUG_EXECUTE_IF("vio_peer_addr_error",
                    {
                      peer_rc= 1;
                    }
                    );
    DBUG_EXECUTE_IF("vio_peer_addr_fake_ipv4",
                    {
                      struct sockaddr *sa= (sockaddr *) &net->vio->remote;
                      sa->sa_family= AF_INET;
                      struct in_addr *ip4= &((struct sockaddr_in *) sa)->sin_addr;
                      /* See RFC 5737, 192.0.2.0/24 is reserved. */
                      const char* fake= "192.0.2.4";
                      ip4->s_addr= inet_addr(fake);
                      strcpy(ip, fake);
                      peer_rc= 0;
                    }
                    );

<<<<<<< HEAD
#ifdef HAVE_IPV6
    DBUG_EXECUTE_IF("vio_peer_addr_fake_ipv6",
                    {
                      struct sockaddr_in6 *sa= (sockaddr_in6 *) &net->vio->remote;
                      sa->sin6_family= AF_INET6;
                      struct in6_addr *ip6= & sa->sin6_addr;
                      /* See RFC 3849, ipv6 2001:DB8::/32 is reserved. */
                      const char* fake= "2001:db8::6:6";
                      /* inet_pton(AF_INET6, fake, ip6); not available on Windows XP. */
                      ip6->s6_addr[ 0] = 0x20;
                      ip6->s6_addr[ 1] = 0x01;
                      ip6->s6_addr[ 2] = 0x0d;
                      ip6->s6_addr[ 3] = 0xb8;
                      ip6->s6_addr[ 4] = 0x00;
                      ip6->s6_addr[ 5] = 0x00;
                      ip6->s6_addr[ 6] = 0x00;
                      ip6->s6_addr[ 7] = 0x00;
                      ip6->s6_addr[ 8] = 0x00;
                      ip6->s6_addr[ 9] = 0x00;
                      ip6->s6_addr[10] = 0x00;
                      ip6->s6_addr[11] = 0x00;
                      ip6->s6_addr[12] = 0x00;
                      ip6->s6_addr[13] = 0x06;
                      ip6->s6_addr[14] = 0x00;
                      ip6->s6_addr[15] = 0x06;
                      strcpy(ip, fake);
                      peer_rc= 0;
                    }
                    );
#endif /* HAVE_IPV6 */

    /*
    ===========================================================================
    DEBUG code only (end)
    ===========================================================================
    */

    if (peer_rc)
    {
      /*
        Since we can not even get the peer IP address,
        there is nothing to show in the host_cache,
        so increment the global status variable for peer address errors.
      */
      statistic_increment(connection_errors_peer_addr, &LOCK_status);
      my_error(ER_BAD_HOST_ERROR, MYF(0));
      return 1;
    }
    if (!(thd->main_security_ctx.ip= my_strdup(ip,MYF(MY_WME))))
    {
      /*
        No error accounting per IP in host_cache,
        this is treated as a global server OOM error.
        TODO: remove the need for my_strdup.
      */
      statistic_increment(connection_errors_internal, &LOCK_status);
      return 1; /* The error is set by my_strdup(). */
    }
    thd->main_security_ctx.host_or_ip= thd->main_security_ctx.ip;
    if (!(specialflag & SPECIAL_NO_RESOLVE))
    {
      int rc;

      rc= ip_to_hostname(&net->vio->remote,
                         thd->main_security_ctx.ip,
                         &thd->main_security_ctx.host,
                         &connect_errors);

=======
    thd->main_security_ctx.set_ip(my_strdup(ip, MYF(MY_WME)));
    if (!(thd->main_security_ctx.get_ip()->length()))
      return 1; /* The error is set by my_strdup(). */
    thd->main_security_ctx.host_or_ip= thd->main_security_ctx.get_ip()->ptr();
    if (!(specialflag & SPECIAL_NO_RESOLVE))
    {
      char *host= (char *) thd->main_security_ctx.get_host()->ptr();
      if (ip_to_hostname(&net->vio->remote,
                         thd->main_security_ctx.get_ip()->ptr(),
                         &host, &connect_errors))
      {
        my_error(ER_BAD_HOST_ERROR, MYF(0));
        return 1;
      }
      thd->main_security_ctx.set_host(host);
>>>>>>> d75c58e1
      /* Cut very long hostnames to avoid possible overflows */
      if (thd->main_security_ctx.get_host()->length())
      {
<<<<<<< HEAD
        if (thd->main_security_ctx.host != my_localhost)
          thd->main_security_ctx.host[min<size_t>(strlen(thd->main_security_ctx.host),
                                                  HOSTNAME_LENGTH)]= 0;
        thd->main_security_ctx.host_or_ip= thd->main_security_ctx.host;
=======
        if (thd->main_security_ctx.get_host()->ptr() != my_localhost)
          thd->main_security_ctx.set_host(thd->main_security_ctx.get_host()->ptr(),
                               min(thd->main_security_ctx.get_host()->length(),
                               HOSTNAME_LENGTH));
        thd->main_security_ctx.host_or_ip=
                        thd->main_security_ctx.get_host()->ptr();
>>>>>>> d75c58e1
      }

      if (rc == RC_BLOCKED_HOST)
      {
        /* HOST_CACHE stats updated by ip_to_hostname(). */
        my_error(ER_HOST_IS_BLOCKED, MYF(0), thd->main_security_ctx.host_or_ip);
        return 1;
      }
    }
    DBUG_PRINT("info",("Host: %s  ip: %s",
<<<<<<< HEAD
           (thd->main_security_ctx.host ?
                        thd->main_security_ctx.host : "unknown host"),
           (thd->main_security_ctx.ip ?
                        thd->main_security_ctx.ip : "unknown ip")));
    if (acl_check_host(thd->main_security_ctx.host, thd->main_security_ctx.ip))
=======
		       (thd->main_security_ctx.get_host()->length() ?
                        thd->main_security_ctx.get_host()->ptr() : 
                        "unknown host"),
		       (thd->main_security_ctx.get_ip()->length() ?
                        thd->main_security_ctx.get_ip()->ptr()
                        : "unknown ip")));
    if (acl_check_host(thd->main_security_ctx.get_host()->ptr(),
                       thd->main_security_ctx.get_ip()->ptr()))
>>>>>>> d75c58e1
    {
      /* HOST_CACHE stats updated by acl_check_host(). */
      my_error(ER_HOST_NOT_PRIVILEGED, MYF(0),
               thd->main_security_ctx.host_or_ip);
      return 1;
    }
  }
  else /* Hostname given means that the connection was on a socket */
  {
    DBUG_PRINT("info",("Host: %s", thd->main_security_ctx.get_host()->ptr()));
    thd->main_security_ctx.host_or_ip= thd->main_security_ctx.get_host()->ptr();
    thd->main_security_ctx.set_ip("");
    /* Reset sin_addr */
    memset(&net->vio->remote, 0, sizeof(net->vio->remote));
  }
  vio_keepalive(net->vio, TRUE);

  if (thd->packet.alloc(thd->variables.net_buffer_length))
  {
    /*
      Important note:
      net_buffer_length is a SESSION variable,
      so it may be tempting to account OOM conditions per IP in the HOST_CACHE,
      in case some clients are more demanding than others ...
      However, this session variable is *not* initialized with a per client
      value during the initial connection, it is initialized from the
      GLOBAL net_buffer_length variable from the server.
      Hence, there is no reason to account on OOM conditions per client IP,
      we count failures in the global server status instead.
    */
    statistic_increment(connection_errors_internal, &LOCK_status);
    return 1; /* The error is set by alloc(). */
  }

  auth_rc= acl_authenticate(thd, 0);
  if (auth_rc == 0 && connect_errors != 0)
  {
    /*
      A client connection from this IP was successful,
      after some previous failures.
      Reset the connection error counter.
    */
    reset_host_connect_errors(thd->main_security_ctx.ip);
  }

  return auth_rc;
}


/*
  Setup thread to be used with the current thread

  SYNOPSIS
    bool setup_connection_thread_globals()
    thd    Thread/connection handler

  RETURN
    0   ok
    1   Error (out of memory)
        In this case we will close the connection and increment status
*/

bool setup_connection_thread_globals(THD *thd)
{
  if (thd->store_globals())
  {
    close_connection(thd, ER_OUT_OF_RESOURCES);
    statistic_increment(aborted_connects,&LOCK_status);
    MYSQL_CALLBACK(thread_scheduler, end_thread, (thd, 0));
    return 1;                                   // Error
  }
  return 0;
}


/*
  Autenticate user, with error reporting

  SYNOPSIS
   login_connection()
   thd        Thread handler

  NOTES
    Connection is not closed in case of errors

  RETURN
    0    ok
    1    error
*/


bool login_connection(THD *thd)
{
  NET *net= &thd->net;
  int error;
  DBUG_ENTER("login_connection");
  DBUG_PRINT("info", ("login_connection called by thread %lu",
                      thd->thread_id));

  /* Use "connect_timeout" value during connection phase */
  my_net_set_read_timeout(net, connect_timeout);
  my_net_set_write_timeout(net, connect_timeout);

  error= check_connection(thd);
  thd->protocol->end_statement();

  if (error)
  {           // Wrong permissions
#ifdef _WIN32
    if (vio_type(net->vio) == VIO_TYPE_NAMEDPIPE)
      my_sleep(1000);       /* must wait after eof() */
#endif
    statistic_increment(aborted_connects,&LOCK_status);
    DBUG_RETURN(1);
  }
  /* Connect completed, set read/write timeouts back to default */
  my_net_set_read_timeout(net, thd->variables.net_read_timeout);
  my_net_set_write_timeout(net, thd->variables.net_write_timeout);
  DBUG_RETURN(0);
}


/*
  Close an established connection

  NOTES
    This mainly updates status variables
*/

void end_connection(THD *thd)
{
  NET *net= &thd->net;
  plugin_thdvar_cleanup(thd);

  /*
    The thread may returned back to the pool and assigned to a user
    that doesn't have a limit. Ensure the user is not using resources
    of someone else.
  */
  release_user_connection(thd);

  if (thd->killed || (net->error && net->vio != 0))
  {
    statistic_increment(aborted_threads,&LOCK_status);
  }

  if (net->error && net->vio != 0)
  {
    if (!thd->killed && log_warnings > 1)
    {
      Security_context *sctx= thd->security_ctx;

      sql_print_warning(ER(ER_NEW_ABORTING_CONNECTION),
                        thd->thread_id,(thd->db ? thd->db : "unconnected"),
                        sctx->user ? sctx->user : "unauthenticated",
                        sctx->host_or_ip,
                        (thd->get_stmt_da()->is_error() ?
                         thd->get_stmt_da()->message() :
                         ER(ER_UNKNOWN_ERROR)));
    }
  }
}


/*
  Initialize THD to handle queries
*/

void prepare_new_connection_state(THD* thd)
{
  Security_context *sctx= thd->security_ctx;

  if (thd->client_capabilities & CLIENT_COMPRESS)
    thd->net.compress=1;        // Use compression

  /*
    Much of this is duplicated in create_embedded_thd() for the
    embedded server library.
    TODO: refactor this to avoid code duplication there
  */
  thd->proc_info= 0;
  thd->set_command(COM_SLEEP);
  thd->set_time();
  thd->init_for_queries();

  if (opt_init_connect.length && !(sctx->master_access & SUPER_ACL))
  {
    execute_init_command(thd, &opt_init_connect, &LOCK_sys_init_connect);
    if (thd->is_error())
    {
      Host_errors errors;
      ulong packet_length;
      NET *net= &thd->net;

      sql_print_warning(ER(ER_NEW_ABORTING_CONNECTION),
                        thd->thread_id,
                        thd->db ? thd->db : "unconnected",
                        sctx->user ? sctx->user : "unauthenticated",
                        sctx->host_or_ip, "init_connect command failed");
      sql_print_warning("%s", thd->get_stmt_da()->message());

      thd->lex->current_select= 0;
      my_net_set_read_timeout(net, thd->variables.net_wait_timeout);
      thd->clear_error();
      net_new_transaction(net);
      packet_length= my_net_read(net);
      /*
        If my_net_read() failed, my_error() has been already called,
        and the main Diagnostics Area contains an error condition.
      */
      if (packet_length != packet_error)
        my_error(ER_NEW_ABORTING_CONNECTION, MYF(0),
                 thd->thread_id,
                 thd->db ? thd->db : "unconnected",
                 sctx->user ? sctx->user : "unauthenticated",
                 sctx->host_or_ip, "init_connect command failed");

      thd->server_status&= ~SERVER_STATUS_CLEAR_SET;
      thd->protocol->end_statement();
      thd->killed = THD::KILL_CONNECTION;
      errors.m_init_connect= 1;
      inc_host_errors(thd->main_security_ctx.ip, &errors);
      return;
    }

    thd->proc_info=0;
    thd->set_time();
    thd->init_for_queries();
  }
}


/*
  Thread handler for a connection

  SYNOPSIS
    handle_one_connection()
    arg   Connection object (THD)

  IMPLEMENTATION
    This function (normally) does the following:
    - Initialize thread
    - Initialize THD to be used with this thread
    - Authenticate user
    - Execute all queries sent on the connection
    - Take connection down
    - End thread  / Handle next connection using thread from thread cache
*/

pthread_handler_t handle_one_connection(void *arg)
{
  THD *thd= (THD*) arg;

  mysql_thread_set_psi_id(thd->thread_id);

  do_handle_one_connection(thd);
  return 0;
}

bool thd_prepare_connection(THD *thd)
{
  bool rc;
  lex_start(thd);
  rc= login_connection(thd);
  MYSQL_AUDIT_NOTIFY_CONNECTION_CONNECT(thd);
  if (rc)
    return rc;

  MYSQL_CONNECTION_START(thd->thread_id, &thd->security_ctx->priv_user[0],
                         (char *) thd->security_ctx->host_or_ip);

  prepare_new_connection_state(thd);
  return FALSE;
}

bool thd_is_connection_alive(THD *thd)
{
  NET *net= &thd->net;
  if (!net->error &&
      net->vio != 0 &&
      !(thd->killed == THD::KILL_CONNECTION))
    return TRUE;
  return FALSE;
}

void do_handle_one_connection(THD *thd_arg)
{
  THD *thd= thd_arg;

  thd->thr_create_utime= my_micro_time();

  if (MYSQL_CALLBACK_ELSE(thread_scheduler, init_new_connection_thread, (), 0))
  {
    close_connection(thd, ER_OUT_OF_RESOURCES);
    statistic_increment(aborted_connects,&LOCK_status);
    MYSQL_CALLBACK(thread_scheduler, end_thread, (thd, 0));
    return;
  }

  /*
    If a thread was created to handle this connection:
    increment slow_launch_threads counter if it took more than
    slow_launch_time seconds to create the thread.
  */
  if (thd->prior_thr_create_utime)
  {
    ulong launch_time= (ulong) (thd->thr_create_utime -
                                thd->prior_thr_create_utime);
    if (launch_time >= slow_launch_time*1000000L)
      statistic_increment(slow_launch_threads, &LOCK_status);
    thd->prior_thr_create_utime= 0;
  }

  /*
    handle_one_connection() is normally the only way a thread would
    start and would always be on the very high end of the stack ,
    therefore, the thread stack always starts at the address of the
    first local variable of handle_one_connection, which is thd. We
    need to know the start of the stack so that we could check for
    stack overruns.
  */
  thd->thread_stack= (char*) &thd;
  if (setup_connection_thread_globals(thd))
    return;

  for (;;)
  {
	bool rc;

    NET *net= &thd->net;
    mysql_socket_set_thread_owner(net->vio->mysql_socket);

    rc= thd_prepare_connection(thd);
    if (rc)
      goto end_thread;

    while (thd_is_connection_alive(thd))
    {
      mysql_audit_release(thd);
      if (do_command(thd))
  break;
    }
    end_connection(thd);

end_thread:
    close_connection(thd);
    if (MYSQL_CALLBACK_ELSE(thread_scheduler, end_thread, (thd, 1), 0))
      return;                                 // Probably no-threads

    /*
      If end_thread() returns, we are either running with
      thread-handler=no-threads or this thread has been schedule to
      handle the next connection.
    */
    thd= current_thd;
    thd->thread_stack= (char*) &thd;
  }
}
#endif /* EMBEDDED_LIBRARY */<|MERGE_RESOLUTION|>--- conflicted
+++ resolved
@@ -35,13 +35,10 @@
 #include "sql_acl.h"  // acl_getroot, NO_ACCESS, SUPER_ACL
 #include "sql_callback.h"
 
-<<<<<<< HEAD
 #include <algorithm>
 
 using std::min;
 using std::max;
-=======
->>>>>>> d75c58e1
 
 #if defined(HAVE_OPENSSL) && !defined(EMBEDDED_LIBRARY)
 /*
@@ -189,7 +186,7 @@
   mysql_mutex_unlock(&LOCK_user_conn);
   if (error)
   {
-    inc_host_errors(thd->main_security_ctx.ip, &errors);
+    inc_host_errors(thd->main_security_ctx.get_ip()->ptr(), &errors);
   }
   DBUG_RETURN(error);
 }
@@ -548,7 +545,6 @@
                     }
                     );
 
-<<<<<<< HEAD
 #ifdef HAVE_IPV6
     DBUG_EXECUTE_IF("vio_peer_addr_fake_ipv6",
                     {
@@ -597,7 +593,8 @@
       my_error(ER_BAD_HOST_ERROR, MYF(0));
       return 1;
     }
-    if (!(thd->main_security_ctx.ip= my_strdup(ip,MYF(MY_WME))))
+    thd->main_security_ctx.set_ip(my_strdup(ip, MYF(MY_WME)));
+    if (!(thd->main_security_ctx.get_ip()->length()))
     {
       /*
         No error accounting per IP in host_cache,
@@ -607,49 +604,26 @@
       statistic_increment(connection_errors_internal, &LOCK_status);
       return 1; /* The error is set by my_strdup(). */
     }
-    thd->main_security_ctx.host_or_ip= thd->main_security_ctx.ip;
-    if (!(specialflag & SPECIAL_NO_RESOLVE))
-    {
-      int rc;
-
-      rc= ip_to_hostname(&net->vio->remote,
-                         thd->main_security_ctx.ip,
-                         &thd->main_security_ctx.host,
-                         &connect_errors);
-
-=======
-    thd->main_security_ctx.set_ip(my_strdup(ip, MYF(MY_WME)));
-    if (!(thd->main_security_ctx.get_ip()->length()))
-      return 1; /* The error is set by my_strdup(). */
     thd->main_security_ctx.host_or_ip= thd->main_security_ctx.get_ip()->ptr();
     if (!(specialflag & SPECIAL_NO_RESOLVE))
     {
+      int rc;
       char *host= (char *) thd->main_security_ctx.get_host()->ptr();
-      if (ip_to_hostname(&net->vio->remote,
+
+      rc= ip_to_hostname(&net->vio->remote,
                          thd->main_security_ctx.get_ip()->ptr(),
-                         &host, &connect_errors))
-      {
-        my_error(ER_BAD_HOST_ERROR, MYF(0));
-        return 1;
-      }
+                         &host, &connect_errors);
+
       thd->main_security_ctx.set_host(host);
->>>>>>> d75c58e1
       /* Cut very long hostnames to avoid possible overflows */
       if (thd->main_security_ctx.get_host()->length())
       {
-<<<<<<< HEAD
-        if (thd->main_security_ctx.host != my_localhost)
-          thd->main_security_ctx.host[min<size_t>(strlen(thd->main_security_ctx.host),
-                                                  HOSTNAME_LENGTH)]= 0;
-        thd->main_security_ctx.host_or_ip= thd->main_security_ctx.host;
-=======
         if (thd->main_security_ctx.get_host()->ptr() != my_localhost)
           thd->main_security_ctx.set_host(thd->main_security_ctx.get_host()->ptr(),
-                               min(thd->main_security_ctx.get_host()->length(),
+                               min<size_t>(thd->main_security_ctx.get_host()->length(),
                                HOSTNAME_LENGTH));
         thd->main_security_ctx.host_or_ip=
                         thd->main_security_ctx.get_host()->ptr();
->>>>>>> d75c58e1
       }
 
       if (rc == RC_BLOCKED_HOST)
@@ -660,22 +634,12 @@
       }
     }
     DBUG_PRINT("info",("Host: %s  ip: %s",
-<<<<<<< HEAD
-           (thd->main_security_ctx.host ?
-                        thd->main_security_ctx.host : "unknown host"),
-           (thd->main_security_ctx.ip ?
-                        thd->main_security_ctx.ip : "unknown ip")));
-    if (acl_check_host(thd->main_security_ctx.host, thd->main_security_ctx.ip))
-=======
-		       (thd->main_security_ctx.get_host()->length() ?
-                        thd->main_security_ctx.get_host()->ptr() : 
-                        "unknown host"),
-		       (thd->main_security_ctx.get_ip()->length() ?
-                        thd->main_security_ctx.get_ip()->ptr()
-                        : "unknown ip")));
+           (thd->main_security_ctx.get_host()->length() ?
+                 thd->main_security_ctx.get_host()->ptr() : "unknown host"),
+           (thd->main_security_ctx.get_ip()->length() ?
+                 thd->main_security_ctx.get_ip()->ptr() : "unknown ip")));
     if (acl_check_host(thd->main_security_ctx.get_host()->ptr(),
                        thd->main_security_ctx.get_ip()->ptr()))
->>>>>>> d75c58e1
     {
       /* HOST_CACHE stats updated by acl_check_host(). */
       my_error(ER_HOST_NOT_PRIVILEGED, MYF(0),
@@ -718,7 +682,7 @@
       after some previous failures.
       Reset the connection error counter.
     */
-    reset_host_connect_errors(thd->main_security_ctx.ip);
+    reset_host_connect_errors(thd->main_security_ctx.get_ip()->ptr());
   }
 
   return auth_rc;
@@ -897,7 +861,7 @@
       thd->protocol->end_statement();
       thd->killed = THD::KILL_CONNECTION;
       errors.m_init_connect= 1;
-      inc_host_errors(thd->main_security_ctx.ip, &errors);
+      inc_host_errors(thd->main_security_ctx.get_ip()->ptr(), &errors);
       return;
     }
 
