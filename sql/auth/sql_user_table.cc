--- conflicted
+++ resolved
@@ -1367,21 +1367,10 @@
                          TRUE);
   store_record(table,record[1]);                        // store at pos 1
 
-<<<<<<< HEAD
   if (table->file->ha_index_read_idx_map(table->record[0], 0,
-                                         (uchar*) table->field[0]->ptr,
+                                         table->field[0]->ptr,
                                          HA_WHOLE_KEY,
                                          HA_READ_KEY_EXACT))
-=======
-  error= table->file->ha_index_read_idx_map(table->record[0], 0,
-                                            table->field[0]->ptr,
-                                            HA_WHOLE_KEY,
-                                            HA_READ_KEY_EXACT);
-
-  DBUG_EXECUTE_IF("se_error_replace_routine_table_read",
-                  error= HA_ERR_LOCK_WAIT_TIMEOUT;);
-  if (error)
->>>>>>> 6885c34d
   {
     /*
       The following should never happen as we first check the in memory
