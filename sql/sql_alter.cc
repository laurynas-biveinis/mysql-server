/* Copyright (c) 2010, 2011, Oracle and/or its affiliates. All rights reserved.

   This program is free software; you can redistribute it and/or modify
   it under the terms of the GNU General Public License as published by
   the Free Software Foundation; version 2 of the License.

   This program is distributed in the hope that it will be useful,
   but WITHOUT ANY WARRANTY; without even the implied warranty of
   MERCHANTABILITY or FITNESS FOR A PARTICULAR PURPOSE.  See the
   GNU General Public License for more details.

   You should have received a copy of the GNU General Public License
   along with this program; if not, write to the Free Software
   Foundation, Inc., 51 Franklin St, Fifth Floor, Boston, MA 02110-1301  USA */

#include "sql_parse.h"                       // check_access
#include "sql_table.h"                       // mysql_alter_table,
                                             // mysql_exchange_partition
#include "sql_base.h"                        // open_temporary_tables
#include "sql_alter.h"

bool Sql_cmd_alter_table::execute(THD *thd)
{
  LEX *lex= thd->lex;
  /* first SELECT_LEX (have special meaning for many of non-SELECTcommands) */
  SELECT_LEX *select_lex= &lex->select_lex;
  /* first table of first SELECT_LEX */
  TABLE_LIST *first_table= (TABLE_LIST*) select_lex->table_list.first;
  /*
    Code in mysql_alter_table() may modify its HA_CREATE_INFO argument,
    so we have to use a copy of this structure to make execution
    prepared statement- safe. A shallow copy is enough as no memory
    referenced from this structure will be modified.
    @todo move these into constructor...
  */
  HA_CREATE_INFO create_info(lex->create_info);
  Alter_info alter_info(lex->alter_info, thd->mem_root);
  ulong priv=0;
  ulong priv_needed= ALTER_ACL;
  bool result;

  DBUG_ENTER("Sql_cmd_alter_table::execute");

  if (thd->is_fatal_error) /* out of memory creating a copy of alter_info */
    DBUG_RETURN(TRUE);
  /*
    We also require DROP priv for ALTER TABLE ... DROP PARTITION, as well
    as for RENAME TO, as being done by SQLCOM_RENAME_TABLE
  */
  if (alter_info.flags & (ALTER_DROP_PARTITION | ALTER_RENAME))
    priv_needed|= DROP_ACL;

  /* Must be set in the parser */
  DBUG_ASSERT(select_lex->db);
  DBUG_ASSERT(!(alter_info.flags & ALTER_EXCHANGE_PARTITION));
  DBUG_ASSERT(!(alter_info.flags & ALTER_ADMIN_PARTITION));
  if (check_access(thd, priv_needed, first_table->db,
                   &first_table->grant.privilege,
                   &first_table->grant.m_internal,
                   0, 0) ||
      check_access(thd, INSERT_ACL | CREATE_ACL, select_lex->db,
                   &priv,
                   NULL, /* Don't use first_tab->grant with sel_lex->db */
                   0, 0))
    DBUG_RETURN(TRUE);                  /* purecov: inspected */

  /* If it is a merge table, check privileges for merge children. */
  if (create_info.merge_list.first)
  {
<<<<<<< HEAD
    TABLE_LIST *tl;

    /* Pre-open underlying temporary tables to simplify privilege checking. */
    if (open_temporary_tables(thd, create_info.merge_list.first))
      DBUG_RETURN(TRUE);

    if (check_table_access(thd, SELECT_ACL | UPDATE_ACL | DELETE_ACL,
                           create_info.merge_list.first, FALSE, UINT_MAX, FALSE))
      DBUG_RETURN(TRUE);

    /*
      Since one of tables in UNION clause might be already used by table being
      altered we need to close all tables opened for UNION checking to allow
      normal open of table being altered.
      To do this we simply close all tables and then open only tables from the
      main statement's table list.
    */
    close_thread_tables(thd);

    /*
      To make things safe for re-execution and upcoming open_temporary_tables()
      we need to reset TABLE_LIST::table pointers in both main table list and
      and UNION clause.
    */
    for (tl= lex->query_tables; tl; tl= tl->next_global)
      tl->table= NULL;
    for (tl= lex->create_info.merge_list.first; tl; tl= tl->next_global)
      tl->table= NULL;

    if (open_temporary_tables(thd, lex->query_tables))
=======
    /*
      The user must have (SELECT_ACL | UPDATE_ACL | DELETE_ACL) on the
      underlying base tables, even if there are temporary tables with the same
      names.

      From user's point of view, it might look as if the user must have these
      privileges on temporary tables to create a merge table over them. This is
      one of two cases when a set of privileges is required for operations on
      temporary tables (see also CREATE TABLE).

      The reason for this behavior stems from the following facts:

        - For merge tables, the underlying table privileges are checked only
          at CREATE TABLE / ALTER TABLE time.

          In other words, once a merge table is created, the privileges of
          the underlying tables can be revoked, but the user will still have
          access to the merge table (provided that the user has privileges on
          the merge table itself). 

        - Temporary tables shadow base tables.

          I.e. there might be temporary and base tables with the same name, and
          the temporary table takes the precedence in all operations.

        - For temporary MERGE tables we do not track if their child tables are
          base or temporary. As result we can't guarantee that privilege check
          which was done in presence of temporary child will stay relevant later
          as this temporary table might be removed.

      If SELECT_ACL | UPDATE_ACL | DELETE_ACL privileges were not checked for
      the underlying *base* tables, it would create a security breach as in
      Bug#12771903.
    */

    if (check_table_access(thd, SELECT_ACL | UPDATE_ACL | DELETE_ACL,
                           create_info.merge_list.first, FALSE, UINT_MAX, FALSE))
>>>>>>> 99565c83
      DBUG_RETURN(TRUE);
  }

  if (check_grant(thd, priv_needed, first_table, FALSE, UINT_MAX, FALSE))
    DBUG_RETURN(TRUE);                  /* purecov: inspected */

  if (lex->name.str && !test_all_bits(priv, INSERT_ACL | CREATE_ACL))
  {
    // Rename of table
    TABLE_LIST tmp_table;
    memset(&tmp_table, 0, sizeof(tmp_table));
    tmp_table.table_name= lex->name.str;
    tmp_table.db= select_lex->db;
    tmp_table.grant.privilege= priv;
    if (check_grant(thd, INSERT_ACL | CREATE_ACL, &tmp_table, FALSE,
                    UINT_MAX, FALSE))
      DBUG_RETURN(TRUE);                  /* purecov: inspected */
  }

  /* Don't yet allow changing of symlinks with ALTER TABLE */
  if (create_info.data_file_name)
    push_warning_printf(thd, Sql_condition::WARN_LEVEL_WARN,
                        WARN_OPTION_IGNORED, ER(WARN_OPTION_IGNORED),
                        "DATA DIRECTORY");
  if (create_info.index_file_name)
    push_warning_printf(thd, Sql_condition::WARN_LEVEL_WARN,
                        WARN_OPTION_IGNORED, ER(WARN_OPTION_IGNORED),
                        "INDEX DIRECTORY");
  create_info.data_file_name= create_info.index_file_name= NULL;

  thd->enable_slow_log= opt_log_slow_admin_statements;

  result= mysql_alter_table(thd, select_lex->db, lex->name.str,
                            &create_info,
                            first_table,
                            &alter_info,
                            select_lex->order_list.elements,
                            select_lex->order_list.first,
                            lex->ignore);

  DBUG_RETURN(result);
}<|MERGE_RESOLUTION|>--- conflicted
+++ resolved
@@ -67,38 +67,6 @@
   /* If it is a merge table, check privileges for merge children. */
   if (create_info.merge_list.first)
   {
-<<<<<<< HEAD
-    TABLE_LIST *tl;
-
-    /* Pre-open underlying temporary tables to simplify privilege checking. */
-    if (open_temporary_tables(thd, create_info.merge_list.first))
-      DBUG_RETURN(TRUE);
-
-    if (check_table_access(thd, SELECT_ACL | UPDATE_ACL | DELETE_ACL,
-                           create_info.merge_list.first, FALSE, UINT_MAX, FALSE))
-      DBUG_RETURN(TRUE);
-
-    /*
-      Since one of tables in UNION clause might be already used by table being
-      altered we need to close all tables opened for UNION checking to allow
-      normal open of table being altered.
-      To do this we simply close all tables and then open only tables from the
-      main statement's table list.
-    */
-    close_thread_tables(thd);
-
-    /*
-      To make things safe for re-execution and upcoming open_temporary_tables()
-      we need to reset TABLE_LIST::table pointers in both main table list and
-      and UNION clause.
-    */
-    for (tl= lex->query_tables; tl; tl= tl->next_global)
-      tl->table= NULL;
-    for (tl= lex->create_info.merge_list.first; tl; tl= tl->next_global)
-      tl->table= NULL;
-
-    if (open_temporary_tables(thd, lex->query_tables))
-=======
     /*
       The user must have (SELECT_ACL | UPDATE_ACL | DELETE_ACL) on the
       underlying base tables, even if there are temporary tables with the same
@@ -136,7 +104,6 @@
 
     if (check_table_access(thd, SELECT_ACL | UPDATE_ACL | DELETE_ACL,
                            create_info.merge_list.first, FALSE, UINT_MAX, FALSE))
->>>>>>> 99565c83
       DBUG_RETURN(TRUE);
   }
 
