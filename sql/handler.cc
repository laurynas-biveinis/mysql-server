/* Copyright (c) 2000, 2017, Oracle and/or its affiliates. All rights reserved.

   This program is free software; you can redistribute it and/or modify
   it under the terms of the GNU General Public License as published by
   the Free Software Foundation; version 2 of the License.

   This program is distributed in the hope that it will be useful,
   but WITHOUT ANY WARRANTY; without even the implied warranty of
   MERCHANTABILITY or FITNESS FOR A PARTICULAR PURPOSE.  See the
   GNU General Public License for more details.

   You should have received a copy of the GNU General Public License
   along with this program; if not, write to the Free Software Foundation,
   Inc., 51 Franklin Street, Suite 500, Boston, MA 02110-1335 USA */

/** @file sql/handler.cc

    @brief
  Handler-calling-functions
*/

#include "sql/handler.h"

#include <assert.h>
#include <boost/algorithm/string/case_conv.hpp>
#include <boost/foreach.hpp>
#include <boost/iterator/iterator_facade.hpp>
#include <boost/mpl/bool.hpp>
#include <boost/mpl/bool_fwd.hpp>
#include <boost/token_functions.hpp>
#include <boost/tokenizer.hpp>
#include <errno.h>
#include <limits.h>
#include <cmath>
#include <cstring>
#include <list>
#include <random>                     // std::uniform_real_distribution
#include <string>

#include "auth_common.h"              // check_readonly() and SUPER_ACL
#include "binary_log_types.h"
#include "binlog.h"                   // mysql_bin_log
#include "binlog_event.h"
#include "check_stack.h"
#include "current_thd.h"
#include "dd/cache/dictionary_client.h" // dd::cache::Dictionary_client
#include "dd/dd.h"                    // dd::get_dictionary
#include "dd/dictionary.h"            // dd:acquire_shared_table_mdl
#include "dd/sdi_file.h"              // dd::sdi_file::store
#include "dd/types/table.h"           // dd::Table
#include "dd_table_share.h"           // open_table_def
#include "debug_sync.h"               // DEBUG_SYNC
#include "derror.h"                   // ER_DEFAULT
#include "error_handler.h"            // Internal_error_handler
#include "field.h"
#include "item.h"
#include "keycache.h"
#include "lock.h"                     // MYSQL_LOCK
#include "log.h"
#include "log_event.h"                // Write_rows_log_event
#include "m_ctype.h"
#include "mdl.h"
#include "my_bit.h"                   // my_count_bits
#include "my_bitmap.h"                // MY_BITMAP
#include "my_check_opt.h"
#include "my_dbug.h"
#include "my_pointer_arithmetic.h"
#include "my_psi_config.h"
#include "my_sqlcommand.h"
#include "my_sys.h"                   // MEM_DEFINED_IF_ADDRESSABLE()
#include "myisam.h"                   // TT_FOR_UPGRADE
#include "mysql/plugin.h"
#include "mysql/psi/mysql_file.h"
#include "mysql/psi/mysql_mutex.h"
#include "mysql/psi/mysql_table.h"
#include "mysql/psi/mysql_transaction.h"
#include "mysql/psi/psi_base.h"
#include "mysql/service_my_snprintf.h"
#include "mysql/service_mysql_alloc.h"
#include "mysql_com.h"
#include "mysql_version.h"            // MYSQL_VERSION_ID
#include "mysqld.h"                   // global_system_variables heap_hton ..
#include "mysqld_error.h"
#include "opt_costconstantcache.h"    // reload_optimizer_cost_constants
#include "opt_costmodel.h"
#include "opt_hints.h"
#include "prealloced_array.h"
#include "protocol.h"
#include "psi_memory_key.h"
#include "query_options.h"
#include "record_buffer.h"            // Record_buffer
#include "rpl_filter.h"
#include "rpl_gtid.h"
#include "rpl_handler.h"              // RUN_HOOK
#include "rpl_rli.h"                  // is_atomic_ddl_commit_on_slave
#include "rpl_write_set_handler.h"    // add_pke
#include "sdi_utils.h"                // import_serialized_meta_data
#include "session_tracker.h"
#include "sql_admin.h"
#include "sql_base.h"                 // free_io_cache
#include "sql_class.h"
#include "sql_error.h"
#include "sql_lex.h"
#include "sql_parse.h"                // check_stack_overrun
#include "sql_plugin.h"               // plugin_foreach
#include "sql_select.h"               // actual_key_parts
#include "sql_servers.h"
#include "sql_string.h"
#include "sql_table.h"                // build_table_filename
#include "table.h"
#include "tc_log.h"
#include "template_utils.h"
#include "thr_malloc.h"
#include "transaction.h"              // trans_commit_implicit
#include "transaction_info.h"
#include "varlen_sort.h"
#include "xa.h"


/**
  @def MYSQL_TABLE_IO_WAIT
  Instrumentation helper for table io_waits.
  Note that this helper is intended to be used from
  within the handler class only, as it uses members
  from @c handler
  Performance schema events are instrumented as follows:
  - in non batch mode, one event is generated per call
  - in batch mode, the number of rows affected is saved
  in @c m_psi_numrows, so that @c end_psi_batch_mode()
  generates a single event for the batch.
  @param OP the table operation to be performed
  @param INDEX the table index used if any, or MAX_KEY.
  @param RESULT the result of the table operation performed
  @param PAYLOAD instrumented code to execute
  @sa handler::end_psi_batch_mode.
*/
#ifdef HAVE_PSI_TABLE_INTERFACE
  #define MYSQL_TABLE_IO_WAIT(OP, INDEX, RESULT, PAYLOAD)     \
    {                                                         \
      if (m_psi != NULL)                                      \
      {                                                       \
        switch (m_psi_batch_mode)                             \
        {                                                     \
          case PSI_BATCH_MODE_NONE:                           \
          {                                                   \
            PSI_table_locker *sub_locker= NULL;               \
            PSI_table_locker_state reentrant_safe_state;      \
            sub_locker= PSI_TABLE_CALL(start_table_io_wait)   \
              (& reentrant_safe_state, m_psi, OP, INDEX,      \
               __FILE__, __LINE__);                           \
            PAYLOAD                                           \
            if (sub_locker != NULL)                           \
              PSI_TABLE_CALL(end_table_io_wait)               \
                (sub_locker, 1);                              \
            break;                                            \
          }                                                   \
          case PSI_BATCH_MODE_STARTING:                       \
          {                                                   \
            m_psi_locker= PSI_TABLE_CALL(start_table_io_wait) \
              (& m_psi_locker_state, m_psi, OP, INDEX,        \
               __FILE__, __LINE__);                           \
            PAYLOAD                                           \
            if (!RESULT)                                      \
              m_psi_numrows++;                                \
            m_psi_batch_mode= PSI_BATCH_MODE_STARTED;         \
            break;                                            \
          }                                                   \
          case PSI_BATCH_MODE_STARTED:                        \
          default:                                            \
          {                                                   \
            DBUG_ASSERT(m_psi_batch_mode                      \
                        == PSI_BATCH_MODE_STARTED);           \
            PAYLOAD                                           \
            if (!RESULT)                                      \
              m_psi_numrows++;                                \
            break;                                            \
          }                                                   \
        }                                                     \
      }                                                       \
      else                                                    \
      {                                                       \
        PAYLOAD                                               \
      }                                                       \
    }
#else
  #define MYSQL_TABLE_IO_WAIT(OP, INDEX, RESULT, PAYLOAD) \
    PAYLOAD
#endif

/**
  @def MYSQL_TABLE_LOCK_WAIT
  Instrumentation helper for table io_waits.
  @param OP the table operation to be performed
  @param FLAGS per table operation flags.
  @param PAYLOAD the code to instrument.
  @sa MYSQL_END_TABLE_WAIT.
*/
#ifdef HAVE_PSI_TABLE_INTERFACE
  #define MYSQL_TABLE_LOCK_WAIT(OP, FLAGS, PAYLOAD)    \
    {                                                  \
      if (m_psi != NULL)                               \
      {                                                \
        PSI_table_locker *locker;                      \
        PSI_table_locker_state state;                  \
        locker= PSI_TABLE_CALL(start_table_lock_wait)  \
          (& state, m_psi, OP, FLAGS,                  \
          __FILE__, __LINE__);                         \
        PAYLOAD                                        \
        if (locker != NULL)                            \
          PSI_TABLE_CALL(end_table_lock_wait)(locker); \
      }                                                \
      else                                             \
      {                                                \
        PAYLOAD                                        \
      }                                                \
    }
#else
  #define MYSQL_TABLE_LOCK_WAIT(OP, FLAGS, PAYLOAD) \
    PAYLOAD
#endif

using std::min;
using std::max;
using std::list;
using std::log2;

/**
  While we have legacy_db_type, we have this array to
  check for dups and to find handlerton from legacy_db_type.
  Remove when legacy_db_type is finally gone
*/
static
Prealloced_array<st_plugin_int*, PREALLOC_NUM_HA>
se_plugin_array(PSI_NOT_INSTRUMENTED);

/**
  Array allowing to check if handlerton is builtin without
  acquiring LOCK_plugin.
*/
static
Prealloced_array<bool, PREALLOC_NUM_HA>
builtin_htons(PSI_NOT_INSTRUMENTED);

st_plugin_int *hton2plugin(uint slot)
{
  return se_plugin_array[slot];
}

size_t num_hton2plugins()
{
  return se_plugin_array.size();
}

st_plugin_int *insert_hton2plugin(uint slot, st_plugin_int* plugin)
{
  if (se_plugin_array.assign_at(slot, plugin))
    return NULL;
  return se_plugin_array[slot];
}

st_plugin_int *remove_hton2plugin(uint slot)
{
  st_plugin_int *retval= se_plugin_array[slot];
  se_plugin_array[slot]= NULL;
  return retval;
}


const char *ha_resolve_storage_engine_name(const handlerton *db_type)
{
  return db_type == NULL ? "UNKNOWN" : hton2plugin(db_type->slot)->name.str;
}

static handlerton *installed_htons[128];

/* number of storage engines (from installed_htons[]) that support 2pc */
ulong total_ha_2pc= 0;
/* size of savepoint storage area (see ha_init) */
ulong savepoint_alloc_size= 0;

static const LEX_STRING sys_table_aliases[]=
{
  { C_STRING_WITH_LEN("INNOBASE") },  { C_STRING_WITH_LEN("INNODB") },
  { C_STRING_WITH_LEN("NDB") },       { C_STRING_WITH_LEN("NDBCLUSTER") },
  { C_STRING_WITH_LEN("HEAP") },      { C_STRING_WITH_LEN("MEMORY") },
  { C_STRING_WITH_LEN("MERGE") },     { C_STRING_WITH_LEN("MRG_MYISAM") },
  {NullS, 0}
};

const char *ha_row_type[] = {
  "", "FIXED", "DYNAMIC", "COMPRESSED", "REDUNDANT", "COMPACT",
  /* Reserved to be "PAGE" in future versions */ "?",
  "?","?","?"
};

const char *tx_isolation_names[] =
{ "READ-UNCOMMITTED", "READ-COMMITTED", "REPEATABLE-READ", "SERIALIZABLE",
  NullS};
TYPELIB tx_isolation_typelib= {array_elements(tx_isolation_names)-1,"",
			       tx_isolation_names, NULL};

// System tables that belong to the 'mysql' system database.
// These are the "dictionary external system tables" (see WL#6391).
st_handler_tablename mysqld_system_tables[]= {
  {MYSQL_SCHEMA_NAME.str, "db"},
  {MYSQL_SCHEMA_NAME.str, "user"},
  {MYSQL_SCHEMA_NAME.str, "host"},
  {MYSQL_SCHEMA_NAME.str, "func"},
  {MYSQL_SCHEMA_NAME.str, "plugin"},
  {MYSQL_SCHEMA_NAME.str, "servers"},
  {MYSQL_SCHEMA_NAME.str, "procs_priv"},
  {MYSQL_SCHEMA_NAME.str, "tables_priv"},
  {MYSQL_SCHEMA_NAME.str, "proxies_priv"},
  {MYSQL_SCHEMA_NAME.str, "columns_priv"},
  {MYSQL_SCHEMA_NAME.str, "time_zone"},
  {MYSQL_SCHEMA_NAME.str, "time_zone_name"},
  {MYSQL_SCHEMA_NAME.str, "time_zone_leap_second"},
  {MYSQL_SCHEMA_NAME.str, "time_zone_transition"},
  {MYSQL_SCHEMA_NAME.str, "time_zone_transition_type"},
  {MYSQL_SCHEMA_NAME.str, "help_category"},
  {MYSQL_SCHEMA_NAME.str, "help_keyword"},
  {MYSQL_SCHEMA_NAME.str, "help_relation"},
  {MYSQL_SCHEMA_NAME.str, "help_topic"},
  {(const char *)NULL, (const char *)NULL} /* This must be at the end */
};


// Called for each SE to check if given db.table_name is a system table.
static bool check_engine_system_table_handlerton(THD *unused,
                                                 plugin_ref plugin,
                                                 void *arg);

static int ha_discover(THD *thd, const char *db, const char *name,
                       uchar **frmblob, size_t *frmlen);

/**
  Structure used by SE during check for system table.
  This structure is passed to each SE handlerton and the status (OUT param)
  is collected.
*/
struct st_sys_tbl_chk_params
{
  const char *db;                             // IN param
  const char *table_name;                     // IN param
  bool is_sql_layer_system_table;             // IN param
  legacy_db_type db_type;                     // IN param

  enum enum_sys_tbl_chk_status
  {
    // db.table_name is not a supported system table.
    NOT_KNOWN_SYSTEM_TABLE,
    /*
      db.table_name is a system table,
      but may not be supported by SE.
    */
    KNOWN_SYSTEM_TABLE,
    /*
      db.table_name is a system table,
      and is supported by SE.
    */
    SUPPORTED_SYSTEM_TABLE
  } status;                                    // OUT param
};


static plugin_ref ha_default_plugin(THD *thd)
{
  if (thd->variables.table_plugin)
    return thd->variables.table_plugin;
  return my_plugin_lock(thd, &global_system_variables.table_plugin);
}


/** @brief
  Return the default storage engine handlerton used for non-temp tables 
  for thread

  SYNOPSIS
    ha_default_handlerton(thd)
    thd         current thread

  RETURN
    pointer to handlerton
*/
handlerton *ha_default_handlerton(THD *thd)
{
  plugin_ref plugin= ha_default_plugin(thd);
  DBUG_ASSERT(plugin);
  handlerton *hton= plugin_data<handlerton*>(plugin);
  DBUG_ASSERT(hton);
  return hton;
}


static plugin_ref ha_default_temp_plugin(THD *thd)
{
  if (thd->variables.temp_table_plugin)
    return thd->variables.temp_table_plugin;
  return my_plugin_lock(thd, &global_system_variables.temp_table_plugin);
}


/** @brief
  Return the default storage engine handlerton used for explicitly 
  created temp tables for a thread

  SYNOPSIS
    ha_default_temp_handlerton(thd)
    thd         current thread

  RETURN
    pointer to handlerton
*/
handlerton *ha_default_temp_handlerton(THD *thd)
{
  plugin_ref plugin= ha_default_temp_plugin(thd);
  DBUG_ASSERT(plugin);
  handlerton *hton= plugin_data<handlerton*>(plugin);
  DBUG_ASSERT(hton);
  return hton;
}


/**
  Resolve handlerton plugin by name, without checking for "DEFAULT" or
  HTON_NOT_USER_SELECTABLE.

  @param thd  Thread context.
  @param name Plugin name.

  @return plugin or NULL if not found.
*/
plugin_ref ha_resolve_by_name_raw(THD *thd, const LEX_CSTRING &name)
{
  return plugin_lock_by_name(thd, name, MYSQL_STORAGE_ENGINE_PLUGIN);
}


/** @brief
  Return the storage engine handlerton for the supplied name
  
  SYNOPSIS
    ha_resolve_by_name(thd, name)
    thd         current thread
    name        name of storage engine
  
  RETURN
    pointer to storage engine plugin handle
*/
plugin_ref ha_resolve_by_name(THD *thd, const LEX_STRING *name, 
                              bool is_temp_table)
{
  const LEX_STRING *table_alias;
  plugin_ref plugin;

redo:
  /* my_strnncoll is a macro and gcc doesn't do early expansion of macro */
  if (thd && !my_charset_latin1.coll->strnncoll(&my_charset_latin1,
                           (const uchar *)name->str, name->length,
                           (const uchar *)STRING_WITH_LEN("DEFAULT"), 0))
    return is_temp_table ? 
      ha_default_plugin(thd) : ha_default_temp_plugin(thd);

  LEX_CSTRING cstring_name= {name->str, name->length};
  if ((plugin= ha_resolve_by_name_raw(thd, cstring_name)))
  {
    handlerton *hton= plugin_data<handlerton*>(plugin);
    if (hton && !(hton->flags & HTON_NOT_USER_SELECTABLE))
      return plugin;
      
    /*
      unlocking plugin immediately after locking is relatively low cost.
    */
    plugin_unlock(thd, plugin);
  }

  /*
    We check for the historical aliases.
  */
  for (table_alias= sys_table_aliases; table_alias->str; table_alias+= 2)
  {
    if (!my_strnncoll(&my_charset_latin1,
                      (const uchar *)name->str, name->length,
                      (const uchar *)table_alias->str, table_alias->length))
    {
      name= table_alias + 1;
      goto redo;
    }
  }

  return NULL;
}

std::string normalized_se_str= "";

/*
  Parse comma separated list of disabled storage engine names
  and create a normalized string by appending storage names that
  have aliases. This normalized string is used to disallow
  table/tablespace creation under the storage engines specified.
*/
void ha_set_normalized_disabled_se_str(const std::string &disabled_se)
{
  boost::char_separator<char> sep(",");
  boost::tokenizer< boost::char_separator<char> > tokens(disabled_se, sep);
  normalized_se_str.append(",");
  BOOST_FOREACH (std::string se_name, tokens)
  {
    const LEX_STRING *table_alias;
    boost::algorithm::to_upper(se_name);
    for (table_alias= sys_table_aliases; table_alias->str; table_alias+= 2)
    {
      if (!native_strcasecmp(se_name.c_str(), table_alias->str) ||
          !native_strcasecmp(se_name.c_str(), (table_alias+1)->str))
      {
        normalized_se_str.append(std::string(table_alias->str) + "," +
                                 std::string((table_alias+1)->str) + ",");
        break;
      }
    }

    if (table_alias->str == NULL)
      normalized_se_str.append(se_name+",");
  }
}

// Check if storage engine is disabled for table/tablespace creation.
bool ha_is_storage_engine_disabled(handlerton *se_handle)
{
  if (normalized_se_str.size())
  {
    std::string se_name(",");
    se_name.append(ha_resolve_storage_engine_name(se_handle));
    se_name.append(",");
    boost::algorithm::to_upper(se_name);
    if(strstr(normalized_se_str.c_str(), se_name.c_str()))
      return true;
  }
  return false;
}


plugin_ref ha_lock_engine(THD *thd, const handlerton *hton)
{
  if (hton)
  {
    st_plugin_int **plugin= &se_plugin_array[hton->slot];

#ifdef DBUG_OFF
    /*
      Take a shortcut for builtin engines -- return pointer to plugin
      without acquiring LOCK_plugin mutex. This is safe safe since such
      plugins are not deleted until shutdown and we don't do reference
      counting in non-debug builds for them.

      Since we have reference to handlerton on our hands, this method
      can't be called concurrently to non-builtin handlerton initialization/
      deinitialization. So it is safe to access builtin_htons[] without
      additional locking.
     */
    if (builtin_htons[hton->slot])
      return *plugin;

    return my_plugin_lock(thd, plugin);
#else
    /*
      We can't take shortcut in debug builds.
      At least assert that builtin_htons[slot] is set correctly.
    */
    DBUG_ASSERT(builtin_htons[hton->slot] == (plugin[0]->plugin_dl == NULL));
    return my_plugin_lock(thd, &plugin);
#endif
  }
  return NULL;
}


handlerton *ha_resolve_by_legacy_type(THD *thd, enum legacy_db_type db_type)
{
  plugin_ref plugin;
  switch (db_type) {
  case DB_TYPE_DEFAULT:
    return ha_default_handlerton(thd);
  default:
    if (db_type > DB_TYPE_UNKNOWN && db_type < DB_TYPE_DEFAULT &&
        (plugin= ha_lock_engine(thd, installed_htons[db_type])))
      return plugin_data<handlerton*>(plugin);
    /* fall through */
  case DB_TYPE_UNKNOWN:
    return NULL;
  }
}


/**
  Use other database handler if databasehandler is not compiled in.
*/
handlerton *ha_checktype(THD *thd, enum legacy_db_type database_type,
                          bool no_substitute, bool report_error)
{
  handlerton *hton= ha_resolve_by_legacy_type(thd, database_type);
  if (ha_storage_engine_is_enabled(hton))
    return hton;

  if (no_substitute)
  {
    if (report_error)
    {
      const char *engine_name= ha_resolve_storage_engine_name(hton);
      my_error(ER_FEATURE_DISABLED,MYF(0),engine_name,engine_name);
    }
    return NULL;
  }

  (void) RUN_HOOK(transaction, after_rollback, (thd, FALSE));

  switch (database_type) {
  case DB_TYPE_MRG_ISAM:
    return ha_resolve_by_legacy_type(thd, DB_TYPE_MRG_MYISAM);
  default:
    break;
  }

  return ha_default_handlerton(thd);
} /* ha_checktype */


/**
  Create handler object for the table in the storage engine.

  @param share        TABLE_SHARE for the table, can be NULL if caller
                      didn't perform full-blown open of table definition.
  @param partitioned  Indicates whether table is partitioned.
  @param alloc        Memory root to be used for allocating handler object.
  @param db_type      Table's storage engine.

  @note This function will try to use default storage engine if one which
        was specified through db_type parameter is not available.
*/
handler *get_new_handler(TABLE_SHARE *share, bool partitioned,
                         MEM_ROOT *alloc, handlerton *db_type)
{
  handler *file;
  DBUG_ENTER("get_new_handler");
  DBUG_PRINT("enter", ("alloc: %p", alloc));

  if (db_type && db_type->state == SHOW_OPTION_YES && db_type->create)
  {
    if ((file= db_type->create(db_type, share, partitioned, alloc)))
      file->init();
    DBUG_RETURN(file);
  }
  /*
    Try the default table type
    Here the call to current_thd() is ok as we call this function a lot of
    times but we enter this branch very seldom.
  */
  DBUG_RETURN(get_new_handler(share, partitioned, alloc,
                              ha_default_handlerton(current_thd)));
}


static const char **handler_errmsgs;

C_MODE_START
static const char *get_handler_errmsg(int nr)
{
  return handler_errmsgs[nr - HA_ERR_FIRST];
}
C_MODE_END


/**
  Register handler error messages for use with my_error().

  @retval
    0           OK
  @retval
    !=0         Error
*/

int ha_init_errors(void)
{
#define SETMSG(nr, msg) handler_errmsgs[(nr) - HA_ERR_FIRST]= (msg)

  /* Allocate a pointer array for the error message strings. */
  /* Zerofill it to avoid uninitialized gaps. */
  if (! (handler_errmsgs= (const char**) my_malloc(key_memory_handler_errmsgs,
                                                   HA_ERR_ERRORS * sizeof(char*),
                                                   MYF(MY_WME | MY_ZEROFILL))))
    return 1;

  /* Set the dedicated error messages. */
  SETMSG(HA_ERR_KEY_NOT_FOUND,          ER_DEFAULT(ER_KEY_NOT_FOUND));
  SETMSG(HA_ERR_FOUND_DUPP_KEY,         ER_DEFAULT(ER_DUP_KEY));
  SETMSG(HA_ERR_RECORD_CHANGED,         "Update wich is recoverable");
  SETMSG(HA_ERR_WRONG_INDEX,            "Wrong index given to function");
  SETMSG(HA_ERR_CRASHED,                ER_DEFAULT(ER_NOT_KEYFILE));
  SETMSG(HA_ERR_WRONG_IN_RECORD,        ER_DEFAULT(ER_CRASHED_ON_USAGE));
  SETMSG(HA_ERR_OUT_OF_MEM,             "Table handler out of memory");
  SETMSG(HA_ERR_NOT_A_TABLE,            "Incorrect file format '%.64s'");
  SETMSG(HA_ERR_WRONG_COMMAND,          "Command not supported");
  SETMSG(HA_ERR_OLD_FILE,               ER_DEFAULT(ER_OLD_KEYFILE));
  SETMSG(HA_ERR_NO_ACTIVE_RECORD,       "No record read in update");
  SETMSG(HA_ERR_RECORD_DELETED,         "Intern record deleted");
  SETMSG(HA_ERR_RECORD_FILE_FULL,       ER_DEFAULT(ER_RECORD_FILE_FULL));
  SETMSG(HA_ERR_INDEX_FILE_FULL,        "No more room in index file '%.64s'");
  SETMSG(HA_ERR_END_OF_FILE,            "End in next/prev/first/last");
  SETMSG(HA_ERR_UNSUPPORTED,            ER_DEFAULT(ER_ILLEGAL_HA));
  SETMSG(HA_ERR_TOO_BIG_ROW,            "Too big row");
  SETMSG(HA_WRONG_CREATE_OPTION,        "Wrong create option");
  SETMSG(HA_ERR_FOUND_DUPP_UNIQUE,      ER_DEFAULT(ER_DUP_UNIQUE));
  SETMSG(HA_ERR_UNKNOWN_CHARSET,        "Can't open charset");
  SETMSG(HA_ERR_WRONG_MRG_TABLE_DEF,    ER_DEFAULT(ER_WRONG_MRG_TABLE));
  SETMSG(HA_ERR_CRASHED_ON_REPAIR,      ER_DEFAULT(ER_CRASHED_ON_REPAIR));
  SETMSG(HA_ERR_CRASHED_ON_USAGE,       ER_DEFAULT(ER_CRASHED_ON_USAGE));
  SETMSG(HA_ERR_LOCK_WAIT_TIMEOUT,      ER_DEFAULT(ER_LOCK_WAIT_TIMEOUT));
  SETMSG(HA_ERR_LOCK_TABLE_FULL,        ER_DEFAULT(ER_LOCK_TABLE_FULL));
  SETMSG(HA_ERR_READ_ONLY_TRANSACTION,  ER_DEFAULT(ER_READ_ONLY_TRANSACTION));
  SETMSG(HA_ERR_LOCK_DEADLOCK,          ER_DEFAULT(ER_LOCK_DEADLOCK));
  SETMSG(HA_ERR_CANNOT_ADD_FOREIGN,     ER_DEFAULT(ER_CANNOT_ADD_FOREIGN));
  SETMSG(HA_ERR_NO_REFERENCED_ROW,      ER_DEFAULT(ER_NO_REFERENCED_ROW_2));
  SETMSG(HA_ERR_ROW_IS_REFERENCED,      ER_DEFAULT(ER_ROW_IS_REFERENCED_2));
  SETMSG(HA_ERR_NO_SAVEPOINT,           "No savepoint with that name");
  SETMSG(HA_ERR_NON_UNIQUE_BLOCK_SIZE,  "Non unique key block size");
  SETMSG(HA_ERR_NO_SUCH_TABLE,          "No such table: '%.64s'");
  SETMSG(HA_ERR_TABLE_EXIST,            ER_DEFAULT(ER_TABLE_EXISTS_ERROR));
  SETMSG(HA_ERR_NO_CONNECTION,          "Could not connect to storage engine");
  SETMSG(HA_ERR_TABLE_DEF_CHANGED,      ER_DEFAULT(ER_TABLE_DEF_CHANGED));
  SETMSG(HA_ERR_FOREIGN_DUPLICATE_KEY,  "FK constraint would lead to duplicate key");
  SETMSG(HA_ERR_TABLE_NEEDS_UPGRADE,    ER_DEFAULT(ER_TABLE_NEEDS_UPGRADE));
  SETMSG(HA_ERR_TABLE_READONLY,         ER_DEFAULT(ER_OPEN_AS_READONLY));
  SETMSG(HA_ERR_AUTOINC_READ_FAILED,    ER_DEFAULT(ER_AUTOINC_READ_FAILED));
  SETMSG(HA_ERR_AUTOINC_ERANGE,         ER_DEFAULT(ER_WARN_DATA_OUT_OF_RANGE));
  SETMSG(HA_ERR_TOO_MANY_CONCURRENT_TRXS, ER_DEFAULT(ER_TOO_MANY_CONCURRENT_TRXS));
  SETMSG(HA_ERR_INDEX_COL_TOO_LONG,     ER_DEFAULT(ER_INDEX_COLUMN_TOO_LONG));
  SETMSG(HA_ERR_INDEX_CORRUPT,          ER_DEFAULT(ER_INDEX_CORRUPT));
  SETMSG(HA_FTS_INVALID_DOCID,          "Invalid InnoDB FTS Doc ID");
  SETMSG(HA_ERR_TABLE_IN_FK_CHECK,	ER_DEFAULT(ER_TABLE_IN_FK_CHECK));
  SETMSG(HA_ERR_TABLESPACE_EXISTS,      "Tablespace already exists");
  SETMSG(HA_ERR_TABLESPACE_MISSING,     ER_DEFAULT(ER_TABLESPACE_MISSING));
  SETMSG(HA_ERR_FTS_EXCEED_RESULT_CACHE_LIMIT,  "FTS query exceeds result cache limit");
  SETMSG(HA_ERR_TEMP_FILE_WRITE_FAILURE,	ER_DEFAULT(ER_TEMP_FILE_WRITE_FAILURE));
  SETMSG(HA_ERR_INNODB_FORCED_RECOVERY,	ER_DEFAULT(ER_INNODB_FORCED_RECOVERY));
  SETMSG(HA_ERR_FTS_TOO_MANY_WORDS_IN_PHRASE,  "Too many words in a FTS phrase or proximity search");
  SETMSG(HA_ERR_TABLE_CORRUPT,		ER_DEFAULT(ER_TABLE_CORRUPT));
  SETMSG(HA_ERR_TABLESPACE_MISSING,	ER_DEFAULT(ER_TABLESPACE_MISSING));
  SETMSG(HA_ERR_TABLESPACE_IS_NOT_EMPTY,	ER_DEFAULT(ER_TABLESPACE_IS_NOT_EMPTY));
  SETMSG(HA_ERR_WRONG_FILE_NAME,		ER_DEFAULT(ER_WRONG_FILE_NAME));
  SETMSG(HA_ERR_NOT_ALLOWED_COMMAND,		ER_DEFAULT(ER_NOT_ALLOWED_COMMAND));
  SETMSG(HA_ERR_COMPUTE_FAILED,		"Compute virtual column value failed");
  /* Register the error messages for use with my_error(). */
  return my_error_register(get_handler_errmsg, HA_ERR_FIRST, HA_ERR_LAST);
}


int ha_finalize_handlerton(st_plugin_int *plugin)
{
  handlerton *hton= (handlerton *)plugin->data;
  DBUG_ENTER("ha_finalize_handlerton");

  /* hton can be NULL here, if ha_initialize_handlerton() failed. */
  if (!hton)
    goto end;

  switch (hton->state)
  {
  case SHOW_OPTION_NO:
  case SHOW_OPTION_DISABLED:
    break;
  case SHOW_OPTION_YES:
    if (installed_htons[hton->db_type] == hton)
      installed_htons[hton->db_type]= NULL;
    break;
  };

  if (hton->panic)
    hton->panic(hton, HA_PANIC_CLOSE);

  if (plugin->plugin->deinit)
  {
    /*
      Today we have no defined/special behavior for uninstalling
      engine plugins.
    */
    DBUG_PRINT("info", ("Deinitializing plugin: '%s'", plugin->name.str));
    if (plugin->plugin->deinit(NULL))
    {
      DBUG_PRINT("warning", ("Plugin '%s' deinit function returned error.",
                             plugin->name.str));
    }
  }

  /*
    In case a plugin is uninstalled and re-installed later, it should
    reuse an array slot. Otherwise the number of uninstall/install
    cycles would be limited.
  */
  if (hton->slot != HA_SLOT_UNDEF)
  {
    /* Make sure we are not unpluging another plugin */
    DBUG_ASSERT(se_plugin_array[hton->slot] == plugin);
    DBUG_ASSERT(hton->slot < se_plugin_array.size());
    se_plugin_array[hton->slot]= NULL;
    builtin_htons[hton->slot]= false; /* Extra correctness. */
  }

  my_free(hton);

 end:
  DBUG_RETURN(0);
}


int ha_initialize_handlerton(st_plugin_int *plugin)
{
  handlerton *hton;
  DBUG_ENTER("ha_initialize_handlerton");
  DBUG_PRINT("plugin", ("initialize plugin: '%s'", plugin->name.str));

  hton= (handlerton *)my_malloc(key_memory_handlerton,
                                sizeof(handlerton),
                                MYF(MY_WME | MY_ZEROFILL));

  if (hton == NULL)
  {
    LogErr(ERROR_LEVEL, ER_HANDLERTON_OOM, plugin->name.str);
    goto err_no_hton_memory;
  }

  hton->slot= HA_SLOT_UNDEF;
  /* Historical Requirement */
  plugin->data= hton; // shortcut for the future
  if (plugin->plugin->init && plugin->plugin->init(hton))
  {
    LogErr(ERROR_LEVEL, ER_PLUGIN_INIT_FAILED, plugin->name.str);
    goto err;
  }

  if (hton->store_schema_sdi == nullptr)
  {
    DBUG_ASSERT(hton->db_type != DB_TYPE_INNODB);

    DBUG_ASSERT(hton->store_table_sdi == nullptr);
    DBUG_ASSERT(hton->remove_schema_sdi == nullptr);
    DBUG_ASSERT(hton->remove_table_sdi == nullptr);

    hton->store_table_sdi= dd::sdi_file::store;
    hton->remove_table_sdi= dd::sdi_file::remove;
  }

  /*
    the switch below and hton->state should be removed when
    command-line options for plugins will be implemented
  */
  DBUG_PRINT("info", ("hton->state=%d", hton->state));
  switch (hton->state) {
  case SHOW_OPTION_NO:
    break;
  case SHOW_OPTION_YES:
    {
      uint tmp;
      ulong fslot;
      /* now check the db_type for conflict */
      if (hton->db_type <= DB_TYPE_UNKNOWN ||
          hton->db_type >= DB_TYPE_DEFAULT ||
          installed_htons[hton->db_type])
      {
        int idx= (int) DB_TYPE_FIRST_DYNAMIC;

        while (idx < (int) DB_TYPE_DEFAULT && installed_htons[idx])
          idx++;

        if (idx == (int) DB_TYPE_DEFAULT)
        {
          LogErr(WARNING_LEVEL, ER_TOO_MANY_STORAGE_ENGINES);
          goto err_deinit;
        }
        if (hton->db_type != DB_TYPE_UNKNOWN)
          LogErr(WARNING_LEVEL, ER_SE_TYPECODE_CONFLICT,
                 plugin->plugin->name, idx);
        hton->db_type= (enum legacy_db_type) idx;
      }

      /*
        In case a plugin is uninstalled and re-installed later, it should
        reuse an array slot. Otherwise the number of uninstall/install
        cycles would be limited. So look for a free slot.
      */
      DBUG_PRINT("plugin", ("total_ha: %lu",
                            static_cast<ulong>(se_plugin_array.size())));
      for (fslot= 0; fslot < se_plugin_array.size(); fslot++)
      {
        if (!se_plugin_array[fslot])
          break;
      }
      if (fslot < se_plugin_array.size())
        hton->slot= fslot;
      else
      {
        hton->slot= se_plugin_array.size();
      }
      if (se_plugin_array.assign_at(hton->slot, plugin) ||
          builtin_htons.assign_at(hton->slot, (plugin->plugin_dl == NULL)))
        goto err_deinit;

      installed_htons[hton->db_type]= hton;
      tmp= hton->savepoint_offset;
      hton->savepoint_offset= savepoint_alloc_size;
      savepoint_alloc_size+= tmp;
      if (hton->prepare)
        total_ha_2pc++;
      break;
    }
    /* fall through */
  default:
    hton->state= SHOW_OPTION_DISABLED;
    break;
  }
  
  /* 
    This is entirely for legacy. We will create a new "disk based" hton and a 
    "memory" hton which will be configurable longterm. We should be able to 
    remove partition and myisammrg.
  */
  switch (hton->db_type) {
  case DB_TYPE_HEAP:
    heap_hton= hton;
    break;
  case DB_TYPE_TEMPTABLE:
    temptable_hton= hton;
    break;
  case DB_TYPE_MYISAM:
    myisam_hton= hton;
    break;
  case DB_TYPE_INNODB:
    innodb_hton= hton;
    break;
  default:
    break;
  };

  /*
    Re-load the optimizer cost constants since this storage engine can
    have non-default cost constants.
  */
  reload_optimizer_cost_constants();

  DBUG_RETURN(0);

err_deinit:
  /* 
    Let plugin do its inner deinitialization as plugin->init() 
    was successfully called before.
  */
  if (plugin->plugin->deinit)
    (void) plugin->plugin->deinit(NULL);
          
err:
  my_free(hton);
err_no_hton_memory:
  plugin->data= NULL;
  DBUG_RETURN(1);
}

int ha_init()
{
  int error= 0;
  DBUG_ENTER("ha_init");

  /*
    Check if there is a transaction-capable storage engine besides the
    binary log.
  */
  opt_using_transactions=
    se_plugin_array.size() > static_cast<ulong>(opt_bin_log);
  savepoint_alloc_size+= sizeof(SAVEPOINT);

  DBUG_RETURN(error);
}

void ha_end()
{
  // Unregister handler error messages.
  my_error_unregister(HA_ERR_FIRST, HA_ERR_LAST);
  my_free(handler_errmsgs);
}

static bool dropdb_handlerton(THD *unused1, plugin_ref plugin,
                              void *path)
{
  handlerton *hton= plugin_data<handlerton*>(plugin);
  if (hton->state == SHOW_OPTION_YES && hton->drop_database)
    hton->drop_database(hton, (char *)path);
  return FALSE;
}


void ha_drop_database(char* path)
{
  plugin_foreach(NULL, dropdb_handlerton, MYSQL_STORAGE_ENGINE_PLUGIN, path);
}


static bool closecon_handlerton(THD *thd, plugin_ref plugin,
                                void *unused)
{
  handlerton *hton= plugin_data<handlerton*>(plugin);
  /*
    there's no need to rollback here as all transactions must
    be rolled back already
  */
  if (hton->state == SHOW_OPTION_YES && thd_get_ha_data(thd, hton))
  {
    if (hton->close_connection)
      hton->close_connection(hton, thd);
    /* make sure ha_data is reset and ha_data_lock is released */
    thd_set_ha_data(thd, hton, NULL);
  }
  return FALSE;
}


/**
  @note
    don't bother to rollback here, it's done already
*/
void ha_close_connection(THD* thd)
{
  plugin_foreach(thd, closecon_handlerton, MYSQL_STORAGE_ENGINE_PLUGIN, 0);
}


static bool kill_handlerton(THD *thd, plugin_ref plugin, void *)
{
  handlerton *hton= plugin_data<handlerton*>(plugin);

  if (hton->state == SHOW_OPTION_YES && hton->kill_connection)
  {
    if (thd_get_ha_data(thd, hton))
      hton->kill_connection(hton, thd);
  }

  return FALSE;
}

void ha_kill_connection(THD *thd)
{
  plugin_foreach(thd, kill_handlerton, MYSQL_STORAGE_ENGINE_PLUGIN, 0);
}


/** Invoke handlerton::pre_dd_shutdown() on a plugin.
@param plugin	storage engine plugin
@retval FALSE (always) */
static bool pre_dd_shutdown_handlerton(THD *, plugin_ref plugin, void *)
{
  handlerton *hton= plugin_data<handlerton*>(plugin);
  if (hton->state == SHOW_OPTION_YES && hton->pre_dd_shutdown)
    hton->pre_dd_shutdown(hton);
  return FALSE;
}


/** Invoke handlerton::pre_dd_shutdown() on every storage engine plugin. */
void ha_pre_dd_shutdown(void)
{
  plugin_foreach(NULL, pre_dd_shutdown_handlerton,
                 MYSQL_STORAGE_ENGINE_PLUGIN, 0);
}

/* ========================================================================
 ======================= TRANSACTIONS ===================================*/

/**
  Transaction handling in the server
  ==================================

  In each client connection, MySQL maintains two transactional
  states:
  - a statement transaction,
  - a standard, also called normal transaction.

  Historical note
  ---------------
  "Statement transaction" is a non-standard term that comes
  from the times when MySQL supported BerkeleyDB storage engine.

  First of all, it should be said that in BerkeleyDB auto-commit
  mode auto-commits operations that are atomic to the storage
  engine itself, such as a write of a record, and are too
  high-granular to be atomic from the application perspective
  (MySQL). One SQL statement could involve many BerkeleyDB
  auto-committed operations and thus BerkeleyDB auto-commit was of
  little use to MySQL.

  Secondly, instead of SQL standard savepoints, BerkeleyDB
  provided the concept of "nested transactions". In a nutshell,
  transactions could be arbitrarily nested, but when the parent
  transaction was committed or aborted, all its child (nested)
  transactions were handled committed or aborted as well.
  Commit of a nested transaction, in turn, made its changes
  visible, but not durable: it destroyed the nested transaction,
  all its changes would become available to the parent and
  currently active nested transactions of this parent.

  So the mechanism of nested transactions was employed to
  provide "all or nothing" guarantee of SQL statements
  required by the standard.
  A nested transaction would be created at start of each SQL
  statement, and destroyed (committed or aborted) at statement
  end. Such nested transaction was internally referred to as
  a "statement transaction" and gave birth to the term.

  (Historical note ends)

  Since then a statement transaction is started for each statement
  that accesses transactional tables or uses the binary log.  If
  the statement succeeds, the statement transaction is committed.
  If the statement fails, the transaction is rolled back. Commits
  of statement transactions are not durable -- each such
  transaction is nested in the normal transaction, and if the
  normal transaction is rolled back, the effects of all enclosed
  statement transactions are undone as well.  Technically,
  a statement transaction can be viewed as a savepoint which is
  maintained automatically in order to make effects of one
  statement atomic.

  The normal transaction is started by the user and is ended
  usually upon a user request as well. The normal transaction
  encloses transactions of all statements issued between
  its beginning and its end.
  In autocommit mode, the normal transaction is equivalent
  to the statement transaction.

  Since MySQL supports PSEA (pluggable storage engine
  architecture), more than one transactional engine can be
  active at a time. Hence transactions, from the server
  point of view, are always distributed. In particular,
  transactional state is maintained independently for each
  engine. In order to commit a transaction the two phase
  commit protocol is employed.

  Not all statements are executed in context of a transaction.
  Administrative and status information statements do not modify
  engine data, and thus do not start a statement transaction and
  also have no effect on the normal transaction. Examples of such
  statements are SHOW STATUS and RESET SLAVE.

  Similarly DDL statements are not transactional,
  and therefore a transaction is [almost] never started for a DDL
  statement. The difference between a DDL statement and a purely
  administrative statement though is that a DDL statement always
  commits the current transaction before proceeding, if there is
  any.

  At last, SQL statements that work with non-transactional
  engines also have no effect on the transaction state of the
  connection. Even though they are written to the binary log,
  and the binary log is, overall, transactional, the writes
  are done in "write-through" mode, directly to the binlog
  file, followed with a OS cache sync, in other words,
  bypassing the binlog undo log (translog).
  They do not commit the current normal transaction.
  A failure of a statement that uses non-transactional tables
  would cause a rollback of the statement transaction, but
  in case there no non-transactional tables are used,
  no statement transaction is started.

  Data layout
  -----------

  The server stores its transaction-related data in
  thd->transaction. This structure has two members of type
  THD_TRANS. These members correspond to the statement and
  normal transactions respectively:

  - thd->transaction.stmt contains a list of engines
  that are participating in the given statement
  - thd->transaction.all contains a list of engines that
  have participated in any of the statement transactions started
  within the context of the normal transaction.
  Each element of the list contains a pointer to the storage
  engine, engine-specific transactional data, and engine-specific
  transaction flags.

  In autocommit mode thd->transaction.all is empty.
  Instead, data of thd->transaction.stmt is
  used to commit/rollback the normal transaction.

  The list of registered engines has a few important properties:
  - no engine is registered in the list twice
  - engines are present in the list a reverse temporal order --
  new participants are always added to the beginning of the list.

  Transaction life cycle
  ----------------------

  When a new connection is established, thd->transaction
  members are initialized to an empty state.
  If a statement uses any tables, all affected engines
  are registered in the statement engine list. In
  non-autocommit mode, the same engines are registered in
  the normal transaction list.
  At the end of the statement, the server issues a commit
  or a roll back for all engines in the statement list.
  At this point transaction flags of an engine, if any, are
  propagated from the statement list to the list of the normal
  transaction.
  When commit/rollback is finished, the statement list is
  cleared. It will be filled in again by the next statement,
  and emptied again at the next statement's end.

  The normal transaction is committed in a similar way
  (by going over all engines in thd->transaction.all list)
  but at different times:
  - upon COMMIT SQL statement is issued by the user
  - implicitly, by the server, at the beginning of a DDL statement
  or SET AUTOCOMMIT={0|1} statement.

  The normal transaction can be rolled back as well:
  - if the user has requested so, by issuing ROLLBACK SQL
  statement
  - if one of the storage engines requested a rollback
  by setting thd->transaction_rollback_request. This may
  happen in case, e.g., when the transaction in the engine was
  chosen a victim of the internal deadlock resolution algorithm
  and rolled back internally. When such a situation happens, there
  is little the server can do and the only option is to rollback
  transactions in all other participating engines.  In this case
  the rollback is accompanied by an error sent to the user.

  As follows from the use cases above, the normal transaction
  is never committed when there is an outstanding statement
  transaction. In most cases there is no conflict, since
  commits of the normal transaction are issued by a stand-alone
  administrative or DDL statement, thus no outstanding statement
  transaction of the previous statement exists. Besides,
  all statements that manipulate with the normal transaction
  are prohibited in stored functions and triggers, therefore
  no conflicting situation can occur in a sub-statement either.
  The remaining rare cases when the server explicitly has
  to commit the statement transaction prior to committing the normal
  one cover error-handling scenarios (see for example
  SQLCOM_LOCK_TABLES).

  When committing a statement or a normal transaction, the server
  either uses the two-phase commit protocol, or issues a commit
  in each engine independently. The two-phase commit protocol
  is used only if:
  - all participating engines support two-phase commit (provide
    handlerton::prepare PSEA API call) and
  - transactions in at least two engines modify data (i.e. are
  not read-only).

  Note that the two phase commit is used for
  statement transactions, even though they are not durable anyway.
  This is done to ensure logical consistency of data in a multiple-
  engine transaction.
  For example, imagine that some day MySQL supports unique
  constraint checks deferred till the end of statement. In such
  case a commit in one of the engines may yield ER_DUP_KEY,
  and MySQL should be able to gracefully abort statement
  transactions of other participants.

  After the normal transaction has been committed,
  thd->transaction.all list is cleared.

  When a connection is closed, the current normal transaction, if
  any, is rolled back.

  Roles and responsibilities
  --------------------------

  The server has no way to know that an engine participates in
  the statement and a transaction has been started
  in it unless the engine says so. Thus, in order to be
  a part of a transaction, the engine must "register" itself.
  This is done by invoking trans_register_ha() server call.
  Normally the engine registers itself whenever handler::external_lock()
  is called. trans_register_ha() can be invoked many times: if
  an engine is already registered, the call does nothing.
  In case autocommit is not set, the engine must register itself
  twice -- both in the statement list and in the normal transaction
  list.
  In which list to register is a parameter of trans_register_ha().

  Note, that although the registration interface in itself is
  fairly clear, the current usage practice often leads to undesired
  effects. E.g. since a call to trans_register_ha() in most engines
  is embedded into implementation of handler::external_lock(), some
  DDL statements start a transaction (at least from the server
  point of view) even though they are not expected to. E.g.
  CREATE TABLE does not start a transaction, since
  handler::external_lock() is never called during CREATE TABLE. But
  CREATE TABLE ... SELECT does, since handler::external_lock() is
  called for the table that is being selected from. This has no
  practical effects currently, but must be kept in mind
  nevertheless.

  Once an engine is registered, the server will do the rest
  of the work.

  During statement execution, whenever any of data-modifying
  PSEA API methods is used, e.g. handler::write_row() or
  handler::update_row(), the read-write flag is raised in the
  statement transaction for the involved engine.
  Currently All PSEA calls are "traced", and the data can not be
  changed in a way other than issuing a PSEA call. Important:
  unless this invariant is preserved the server will not know that
  a transaction in a given engine is read-write and will not
  involve the two-phase commit protocol!

  At the end of a statement, server call trans_commit_stmt is
  invoked. This call in turn invokes handlerton::prepare()
  for every involved engine. Prepare is followed by a call
  to handlerton::commit_one_phase() If a one-phase commit
  will suffice, handlerton::prepare() is not invoked and
  the server only calls handlerton::commit_one_phase().
  At statement commit, the statement-related read-write
  engine flag is propagated to the corresponding flag in the
  normal transaction.  When the commit is complete, the list
  of registered engines is cleared.

  Rollback is handled in a similar fashion.

  Additional notes on DDL and the normal transaction.
  ---------------------------------------------------

  DDLs and operations with non-transactional engines
  do not "register" in thd->transaction lists, and thus do not
  modify the transaction state. Besides, each DDL in
  MySQL is prefixed with an implicit normal transaction commit
  (a call to trans_commit_implicit()), and thus leaves nothing
  to modify.
  However, as it has been pointed out with CREATE TABLE .. SELECT,
  some DDL statements can start a *new* transaction.

  Behaviour of the server in this case is currently badly
  defined.
  DDL statements use a form of "semantic" logging
  to maintain atomicity: if CREATE TABLE .. SELECT failed,
  the newly created table is deleted.
  In addition, some DDL statements issue interim transaction
  commits: e.g. ALTER TABLE issues a commit after data is copied
  from the original table to the internal temporary table. Other
  statements, e.g. CREATE TABLE ... SELECT do not always commit
  after itself.
  And finally there is a group of DDL statements such as
  RENAME/DROP TABLE that doesn't start a new transaction
  and doesn't commit.

  This diversity makes it hard to say what will happen if
  by chance a stored function is invoked during a DDL --
  whether any modifications it makes will be committed or not
  is not clear. Fortunately, SQL grammar of few DDLs allows
  invocation of a stored function.

  A consistent behaviour is perhaps to always commit the normal
  transaction after all DDLs, just like the statement transaction
  is always committed at the end of all statements.
*/

/**
  Register a storage engine for a transaction.

  Every storage engine MUST call this function when it starts
  a transaction or a statement (that is it must be called both for the
  "beginning of transaction" and "beginning of statement").
  Only storage engines registered for the transaction/statement
  will know when to commit/rollback it.

  @note
    trans_register_ha is idempotent - storage engine may register many
    times per transaction.

*/
void trans_register_ha(THD *thd, bool all, handlerton *ht_arg,
                       const ulonglong *trxid)
{
  Ha_trx_info *ha_info;
  Transaction_ctx *trn_ctx= thd->get_transaction();
  Transaction_ctx::enum_trx_scope trx_scope=
    all ? Transaction_ctx::SESSION : Transaction_ctx::STMT;

  DBUG_ENTER("trans_register_ha");
  DBUG_PRINT("enter",("%s", all ? "all" : "stmt"));

  if (all)
  {
    /*
      Ensure no active backup engine data exists, unless the current transaction
      is from replication and in active xa state.
    */
    DBUG_ASSERT(thd->get_ha_data(ht_arg->slot)->ha_ptr_backup == NULL ||
                (thd->get_transaction()->xid_state()->
                 has_state(XID_STATE::XA_ACTIVE)));
    DBUG_ASSERT(thd->get_ha_data(ht_arg->slot)->ha_ptr_backup == NULL ||
                (thd->is_binlog_applier() || thd->slave_thread));

    thd->server_status|= SERVER_STATUS_IN_TRANS;
    if (thd->tx_read_only)
      thd->server_status|= SERVER_STATUS_IN_TRANS_READONLY;
    DBUG_PRINT("info", ("setting SERVER_STATUS_IN_TRANS"));
  }

  ha_info= thd->get_ha_data(ht_arg->slot)->ha_info + (all ? 1 : 0);

  if (ha_info->is_started())
  {
    DBUG_ASSERT(trn_ctx->ha_trx_info(trx_scope));
    DBUG_VOID_RETURN; /* already registered, return */
  }

  trn_ctx->register_ha(trx_scope, ha_info, ht_arg);
  trn_ctx->set_ha_trx_info(trx_scope, ha_info);

  if (ht_arg->prepare == 0)
    trn_ctx->set_no_2pc(trx_scope, true);

  trn_ctx->xid_state()->set_query_id(thd->query_id);
/*
  Register transaction start in performance schema if not done already.
  By doing this, we handle cases when the transaction is started implicitly in
  autocommit=0 mode, and cases when we are in normal autocommit=1 mode and the
  executed statement is a single-statement transaction.

  Explicitly started transactions are handled in trans_begin().

  Do not register transactions in which binary log is the only participating
  transactional storage engine.
*/
#ifdef HAVE_PSI_TRANSACTION_INTERFACE
  if (thd->m_transaction_psi == NULL &&
      ht_arg->db_type != DB_TYPE_BINLOG)
  {
    const XID *xid= trn_ctx->xid_state()->get_xid();
    bool autocommit= !thd->in_multi_stmt_transaction_mode();
    thd->m_transaction_psi= MYSQL_START_TRANSACTION(&thd->m_transaction_state,
                                         xid, trxid, thd->tx_isolation,
                                         thd->tx_read_only, autocommit);
    DEBUG_SYNC(thd, "after_set_transaction_psi_before_set_transaction_gtid");
    gtid_set_performance_schema_values(thd);
  }
#endif
  DBUG_VOID_RETURN;
}

/**
  @retval
    0   ok
  @retval
    1   error, transaction was rolled back
*/
int ha_prepare(THD *thd)
{
  int error=0;
  Transaction_ctx *trn_ctx= thd->get_transaction();
  DBUG_ENTER("ha_prepare");

  if (trn_ctx->is_active(Transaction_ctx::SESSION))
  {
    const Ha_trx_info *ha_info= trn_ctx->ha_trx_info(
      Transaction_ctx::SESSION);
    bool gtid_error= false, need_clear_owned_gtid= false;

    if ((gtid_error= commit_owned_gtids(thd, true, &need_clear_owned_gtid)))
    {
      DBUG_ASSERT(need_clear_owned_gtid);

      ha_rollback_trans(thd, true);
      error= 1;
      goto err;
    }

    while (ha_info)
    {
      handlerton *ht= ha_info->ht();
      thd->status_var.ha_prepare_count++;
      if (ht->prepare)
      {
        DBUG_EXECUTE_IF("simulate_xa_failure_prepare", {
          ha_rollback_trans(thd, true);
          DBUG_RETURN(1);
        });
        if (ht->prepare(ht, thd, true))
        {
          ha_rollback_trans(thd, true);
          error=1;
          break;
        }
      }
      else
      {
        push_warning_printf(thd, Sql_condition::SL_WARNING,
                            ER_ILLEGAL_HA, ER_THD(thd, ER_ILLEGAL_HA),
                            ha_resolve_storage_engine_name(ht));
      }
      ha_info= ha_info->next();
    }

    DBUG_ASSERT(thd->get_transaction()->xid_state()->
                has_state(XID_STATE::XA_IDLE));

err:
    gtid_state_commit_or_rollback(thd, need_clear_owned_gtid, !gtid_error);
  }

  DBUG_RETURN(error);
}

/**
  Check if we can skip the two-phase commit.

  A helper function to evaluate if two-phase commit is mandatory.
  As a side effect, propagates the read-only/read-write flags
  of the statement transaction to its enclosing normal transaction.
  
  If we have at least two engines with read-write changes we must
  run a two-phase commit. Otherwise we can run several independent
  commits as the only transactional engine has read-write changes
  and others are read-only.

  @retval   0   All engines are read-only.
  @retval   1   We have the only engine with read-write changes.
  @retval   >1  More than one engine have read-write changes.
                Note: return value might NOT be the exact number of
                engines with read-write changes.
*/

static
uint
ha_check_and_coalesce_trx_read_only(THD *thd, Ha_trx_info *ha_list,
                                    bool all)
{
  /* The number of storage engines that have actual changes. */
  unsigned rw_ha_count= 0;
  Ha_trx_info *ha_info;

  for (ha_info= ha_list; ha_info; ha_info= ha_info->next())
  {
    if (ha_info->is_trx_read_write())
      ++rw_ha_count;

    if (! all)
    {
      Ha_trx_info *ha_info_all= &thd->get_ha_data(ha_info->ht()->slot)->ha_info[1];
      DBUG_ASSERT(ha_info != ha_info_all);
      /*
        Merge read-only/read-write information about statement
        transaction to its enclosing normal transaction. Do this
        only if in a real transaction -- that is, if we know
        that ha_info_all is registered in thd->transaction.all.
        Since otherwise we only clutter the normal transaction flags.
      */
      if (ha_info_all->is_started()) /* FALSE if autocommit. */
        ha_info_all->coalesce_trx_with(ha_info);
    }
    else if (rw_ha_count > 1)
    {
      /*
        It is a normal transaction, so we don't need to merge read/write
        information up, and the need for two-phase commit has been
        already established. Break the loop prematurely.
      */
      break;
    }
  }
  return rw_ha_count;
}


/**
  The function computes condition to call gtid persistor wrapper,
  and executes it.
  It is invoked at committing a statement or transaction, including XA,
  and also at XA prepare handling.

  @param thd  Thread context.
  @param all  The execution scope, true for the transaction one, false
              for the statement one.
  @param[out] need_clear_owned_gtid_ptr
              A pointer to bool variable to return the computed decision
              value.
  @return zero as no error indication, non-zero otherwise
*/

int commit_owned_gtids(THD *thd, bool all, bool *need_clear_owned_gtid_ptr)
{
  DBUG_ENTER("commit_owned_gtids(...)");
  int error= 0;

  if ((!opt_bin_log || (thd->slave_thread && !opt_log_slave_updates)) &&
      (all || !thd->in_multi_stmt_transaction_mode()) &&
      !thd->is_operating_gtid_table_implicitly &&
      !thd->is_operating_substatement_implicitly)
  {
    /*
      If the binary log is disabled for this thread (either by
      log_bin=0 or sql_log_bin=0 or by log_slave_updates=0 for a
      slave thread), then the statement will not be written to
      the binary log. In this case, we should save its GTID into
      mysql.gtid_executed table and @@GLOBAL.GTID_EXECUTED as it
      did when binlog is enabled.
    */
    if (thd->owned_gtid.sidno > 0)
    {
      error= gtid_state->save(thd);
      *need_clear_owned_gtid_ptr= true;
    }
    else if (thd->owned_gtid.sidno == THD::OWNED_SIDNO_ANONYMOUS)
      *need_clear_owned_gtid_ptr= true;
  }
  else
  {
    *need_clear_owned_gtid_ptr= false;
  }

  DBUG_RETURN(error);
}


/**
  The function is a wrapper of commit_owned_gtids(...). It is invoked
  at committing a partially failed statement or transaction.

  @param thd  Thread context.

  @retval -1 if error when persisting owned gtid.
  @retval 0 if succeed to commit owned gtid.
  @retval 1 if do not meet conditions to commit owned gtid.
*/
int commit_owned_gtid_by_partial_command(THD *thd)
{
  DBUG_ENTER("commit_owned_gtid_by_partial_command(THD *thd)");
  bool need_clear_owned_gtid_ptr= false;
  int ret= 0;

  if (commit_owned_gtids(thd, true, &need_clear_owned_gtid_ptr))
  {
    /* Error when saving gtid into mysql.gtid_executed table. */
    gtid_state->update_on_rollback(thd);
    ret= -1;
  }
  else if (need_clear_owned_gtid_ptr)
  {
    gtid_state->update_on_commit(thd);
    ret= 0;
  }
  else
  {
    ret= 1;
  }

  DBUG_RETURN(ret);
}


/**
  @param[in] thd                       Thread handle.
  @param[in] all                       Session transaction if true, statement
                                       otherwise.
  @param[in] ignore_global_read_lock   Allow commit to complete even if a
                                       global read lock is active. This can be
                                       used to allow changes to internal tables
                                       (e.g. slave status tables).

  @retval
    0   ok
  @retval
    1   transaction was rolled back
  @retval
    2   error during commit, data may be inconsistent

  @todo
    Since we don't support nested statement transactions in 5.0,
    we can't commit or rollback stmt transactions while we are inside
    stored functions or triggers. So we simply do nothing now.
    TODO: This should be fixed in later ( >= 5.1) releases.
*/

int ha_commit_trans(THD *thd, bool all, bool ignore_global_read_lock)
{
  int error= 0;
  bool need_clear_owned_gtid= false;
  bool run_slave_post_commit= false;
  /*
    Save transaction owned gtid into table before transaction prepare
    if binlog is disabled, or binlog is enabled and log_slave_updates
    is disabled with slave SQL thread or slave worker thread.
  */
  error= commit_owned_gtids(thd, all, &need_clear_owned_gtid);

  /*
    'all' means that this is either an explicit commit issued by
    user, or an implicit commit issued by a DDL.
  */
  Transaction_ctx *trn_ctx= thd->get_transaction();
  Transaction_ctx::enum_trx_scope trx_scope=
    all ? Transaction_ctx::SESSION : Transaction_ctx::STMT;

  /*
    "real" is a nick name for a transaction for which a commit will
    make persistent changes. E.g. a 'stmt' transaction inside a 'all'
    transation is not 'real': even though it's possible to commit it,
    the changes are not durable as they might be rolled back if the
    enclosing 'all' transaction is rolled back.
  */
  bool is_real_trans=
    all || !trn_ctx->is_active(Transaction_ctx::SESSION);

  Ha_trx_info *ha_info= trn_ctx->ha_trx_info(trx_scope);
  XID_STATE *xid_state= trn_ctx->xid_state();

  DBUG_ENTER("ha_commit_trans");

  DBUG_PRINT("info", ("all=%d thd->in_sub_stmt=%d ha_info=%p is_real_trans=%d",
                      all, thd->in_sub_stmt, ha_info, is_real_trans));
  /*
    We must not commit the normal transaction if a statement
    transaction is pending. Otherwise statement transaction
    flags will not get propagated to its normal transaction's
    counterpart.
  */
  DBUG_ASSERT(!trn_ctx->is_active(Transaction_ctx::STMT) ||
              !all);

  /*
    When atomic DDL is executed on the slave, we would like to
    to update slave applier state as part of DDL's transaction.
    Call Relay_log_info::pre_commit() hook to do this before DDL
    gets committed in the following block.
  */
  if (is_real_trans && is_atomic_ddl_commit_on_slave(thd))
  {
    DBUG_ASSERT(thd->in_multi_stmt_transaction_mode());
    /*
      Failed atomic DDL statements should've been marked as
      executed/committed during statement rollback.
    */
    DBUG_ASSERT(!thd->is_error());

    run_slave_post_commit= true;
    error= error || thd->rli_slave->pre_commit();

    DBUG_EXECUTE_IF("rli_pre_commit_error",
                    {
                      error= true;
                      my_error(ER_UNKNOWN_ERROR, MYF(0));
                    });
    DBUG_EXECUTE_IF("slave_crash_before_commit",
                    {
                      /* This pre-commit crash aims solely at atomic DDL */
                      DBUG_SUICIDE();
                    });
  }

  if (thd->in_sub_stmt)
  {
    DBUG_ASSERT(0);
    /*
      Since we don't support nested statement transactions in 5.0,
      we can't commit or rollback stmt transactions while we are inside
      stored functions or triggers. So we simply do nothing now.
      TODO: This should be fixed in later ( >= 5.1) releases.
    */
    if (!all)
      DBUG_RETURN(0);
    /*
      We assume that all statements which commit or rollback main transaction
      are prohibited inside of stored functions or triggers. So they should
      bail out with error even before ha_commit_trans() call. To be 100% safe
      let us throw error in non-debug builds.
    */
    my_error(ER_COMMIT_NOT_ALLOWED_IN_SF_OR_TRG, MYF(0));
    DBUG_RETURN(2);
  }

  MDL_request mdl_request;
  bool release_mdl= false;
  if (ha_info && !error)
  {
    uint rw_ha_count;
    bool rw_trans;

    DBUG_EXECUTE_IF("crash_commit_before", DBUG_SUICIDE(););

    rw_ha_count= ha_check_and_coalesce_trx_read_only(thd, ha_info, all);
    trn_ctx->set_rw_ha_count(trx_scope, rw_ha_count);
    /* rw_trans is TRUE when we in a transaction changing data */
    rw_trans= is_real_trans && (rw_ha_count > 0);

    DBUG_EXECUTE_IF("dbug.enabled_commit",
                    {
                      const char act[]= "now signal Reached wait_for signal.commit_continue";
                      DBUG_ASSERT(!debug_sync_set_action(thd,
                                                         STRING_WITH_LEN(act)));
                    };);
    if (rw_trans && !ignore_global_read_lock)
    {
      /*
        Acquire a metadata lock which will ensure that COMMIT is blocked
        by an active FLUSH TABLES WITH READ LOCK (and vice versa:
        COMMIT in progress blocks FTWRL).

        We allow the owner of FTWRL to COMMIT; we assume that it knows
        what it does.
      */
      MDL_REQUEST_INIT(&mdl_request,
                       MDL_key::COMMIT, "", "", MDL_INTENTION_EXCLUSIVE,
                       MDL_EXPLICIT);

      DBUG_PRINT("debug", ("Acquire MDL commit lock"));
      if (thd->mdl_context.acquire_lock(&mdl_request,
                                        thd->variables.lock_wait_timeout))
      {
        ha_rollback_trans(thd, all);
        DBUG_RETURN(1);
      }
      release_mdl= true;

      DEBUG_SYNC(thd, "ha_commit_trans_after_acquire_commit_lock");

      if (stmt_has_updated_trans_table(ha_info) && check_readonly(thd, true))
      {
        ha_rollback_trans(thd, all);
        error= 1;
        goto end;
      }
    }

    if (!trn_ctx->no_2pc(trx_scope) && (trn_ctx->rw_ha_count(trx_scope) > 1))
      error= tc_log->prepare(thd, all);
  }
  /*
    The state of XA transaction is changed to Prepared, intermediately.
    It's going to change to the regular NOTR at the end.
    The fact of the Prepared state is of interest to binary logger.
  */
  if (!error && all && xid_state->has_state(XID_STATE::XA_IDLE))
  {
    DBUG_ASSERT(thd->lex->sql_command == SQLCOM_XA_COMMIT &&
                static_cast<Sql_cmd_xa_commit*>(thd->lex->m_sql_cmd)->
                get_xa_opt() == XA_ONE_PHASE);

    xid_state->set_state(XID_STATE::XA_PREPARED);
  }
  if (error || (error= tc_log->commit(thd, all)))
  {
    ha_rollback_trans(thd, all);
    error= 1;
    goto end;
  }
/*
  Mark multi-statement (any autocommit mode) or single-statement
  (autocommit=1) transaction as rolled back
*/
#ifdef HAVE_PSI_TRANSACTION_INTERFACE
  if (is_real_trans && thd->m_transaction_psi != NULL)
  {
    MYSQL_COMMIT_TRANSACTION(thd->m_transaction_psi);
    thd->m_transaction_psi= NULL;
  }
#endif
  DBUG_EXECUTE_IF("crash_commit_after",
                  if (!thd->is_operating_gtid_table_implicitly)
                    DBUG_SUICIDE(););
end:
  if (release_mdl && mdl_request.ticket)
  {
    /*
      We do not always immediately release transactional locks
      after ha_commit_trans() (see uses of ha_enable_transaction()),
      thus we release the commit blocker lock as soon as it's
      not needed.
    */
    DBUG_PRINT("debug", ("Releasing MDL commit lock"));
    thd->mdl_context.release_lock(mdl_request.ticket);
  }
  /* Free resources and perform other cleanup even for 'empty' transactions. */
  if (is_real_trans)
  {
    trn_ctx->cleanup();
    thd->tx_priority= 0;
  }

  if (need_clear_owned_gtid)
  {
    thd->server_status&= ~SERVER_STATUS_IN_TRANS;
    /*
      Release the owned GTID when binlog is disabled, or binlog is
      enabled and log_slave_updates is disabled with slave SQL thread
      or slave worker thread.
    */
    if (error)
      gtid_state->update_on_rollback(thd);
    else
      gtid_state->update_on_commit(thd);
  }
  if (run_slave_post_commit)
  {
    DBUG_EXECUTE_IF("slave_crash_after_commit", DBUG_SUICIDE(););

    thd->rli_slave->post_commit(error != 0);
    /*
      SERVER_STATUS_IN_TRANS may've been gained by pre_commit alone
      when the main DDL transaction is filtered out of execution.
      In such case the status has to be reset now.

      TODO: move/refactor this handling onto trans_commit/commit_implicit()
            the caller level.
    */
    thd->server_status&= ~SERVER_STATUS_IN_TRANS;
  }
  else
  {
    DBUG_EXECUTE_IF("slave_crash_after_commit",
                    {
                      if (thd->slave_thread && thd->rli_slave &&
                          thd->rli_slave->current_event &&
                          thd->rli_slave->current_event->get_type_code() ==
                          binary_log::XID_EVENT &&
                          !thd->is_operating_substatement_implicitly &&
                          !thd->is_operating_gtid_table_implicitly)
                        DBUG_SUICIDE();
                    });
  }

  DBUG_RETURN(error);
}

/**
  Commit the sessions outstanding transaction.

  @pre thd->transaction.flags.commit_low == true
  @post thd->transaction.flags.commit_low == false

  @note This function does not care about global read lock; the caller
  should.

  @param[in]  thd  Thread handle.
  @param[in]  all  Is set in case of explicit commit
                   (COMMIT statement), or implicit commit
                   issued by DDL. Is not set when called
                   at the end of statement, even if
                   autocommit=1.
  @param[in]  run_after_commit
                   True by default, otherwise, does not execute
                   the after_commit hook in the function.
*/

int ha_commit_low(THD *thd, bool all, bool run_after_commit)
{
  int error=0;
  Transaction_ctx *trn_ctx= thd->get_transaction();
  Transaction_ctx::enum_trx_scope trx_scope=
    all ? Transaction_ctx::SESSION : Transaction_ctx::STMT;
  Ha_trx_info *ha_info= trn_ctx->ha_trx_info(trx_scope), *ha_info_next;

  DBUG_ENTER("ha_commit_low");

  if (ha_info)
  {
    bool restore_backup_ha_data= false;
    /*
      At execution of XA COMMIT ONE PHASE binlog or slave applier
      reattaches the engine ha_data to THD, previously saved at XA START.
    */
    if (all && thd->rpl_unflag_detached_engine_ha_data())
    {
      DBUG_ASSERT(thd->lex->sql_command == SQLCOM_XA_COMMIT);
      DBUG_ASSERT(static_cast<Sql_cmd_xa_commit*>(thd->lex->m_sql_cmd)->
                  get_xa_opt() == XA_ONE_PHASE);
      restore_backup_ha_data= true;
    }

    for (; ha_info; ha_info= ha_info_next)
    {
      int err;
      handlerton *ht= ha_info->ht();
      if ((err= ht->commit(ht, thd, all)))
      {
        char errbuf[MYSQL_ERRMSG_SIZE];
        my_error(ER_ERROR_DURING_COMMIT, MYF(0), err,
                 my_strerror(errbuf, MYSQL_ERRMSG_SIZE, err));
        error=1;
      }
      thd->status_var.ha_commit_count++;
      ha_info_next= ha_info->next();
      if (restore_backup_ha_data)
        reattach_engine_ha_data_to_thd(thd, ht);
      ha_info->reset(); /* keep it conveniently zero-filled */
    }
    trn_ctx->reset_scope(trx_scope);
    if (all)
    {
      trn_ctx->invalidate_changed_tables_in_cache(thd);
    }
  }
  /* Free resources and perform other cleanup even for 'empty' transactions. */
  if (all)
    trn_ctx->cleanup();
  /*
    When the transaction has been committed, we clear the commit_low
    flag. This allow other parts of the system to check if commit_low
    was called.
  */
  trn_ctx->m_flags.commit_low= false;
  if (run_after_commit && thd->get_transaction()->m_flags.run_hooks)
  {
    /*
       If commit succeeded, we call the after_commit hook.

       TODO: Investigate if this can be refactored so that there is
             only one invocation of this hook in the code (in
             MYSQL_LOG_BIN::finish_commit).
    */
    if (!error)
      (void) RUN_HOOK(transaction, after_commit, (thd, all));
    trn_ctx->m_flags.run_hooks= false;
  }
  DBUG_RETURN(error);
}


int ha_rollback_low(THD *thd, bool all)
{
  Transaction_ctx *trn_ctx= thd->get_transaction();
  int error= 0;
  Transaction_ctx::enum_trx_scope trx_scope=
    all ? Transaction_ctx::SESSION : Transaction_ctx::STMT;
  Ha_trx_info *ha_info= trn_ctx->ha_trx_info(trx_scope), *ha_info_next;

  (void) RUN_HOOK(transaction, before_rollback, (thd, all));

  if (ha_info)
  {
    bool restore_backup_ha_data= false;
    /*
      Similarly to the commit case, the binlog or slave applier
      reattaches the engine ha_data to THD.
    */
    if (all && thd->rpl_unflag_detached_engine_ha_data())
    {
      DBUG_ASSERT(trn_ctx->xid_state()->get_state() != XID_STATE::XA_NOTR ||
                  thd->killed == THD::KILL_CONNECTION);

      restore_backup_ha_data= true;
    }

    for (; ha_info; ha_info= ha_info_next)
    {
      int err;
      handlerton *ht= ha_info->ht();
      if ((err= ht->rollback(ht, thd, all)))
      { // cannot happen
        char errbuf[MYSQL_ERRMSG_SIZE];
        my_error(ER_ERROR_DURING_ROLLBACK, MYF(0), err,
                 my_strerror(errbuf, MYSQL_ERRMSG_SIZE, err));
        error= 1;
      }
      thd->status_var.ha_rollback_count++;
      ha_info_next= ha_info->next();
      if (restore_backup_ha_data)
        reattach_engine_ha_data_to_thd(thd, ht);
      ha_info->reset(); /* keep it conveniently zero-filled */
    }
    trn_ctx->reset_scope(trx_scope);
  }

  /*
    Thanks to possibility of MDL deadlock rollback request can come even if
    transaction hasn't been started in any transactional storage engine.

    It is possible to have a call of ha_rollback_low() while handling
    failure from ha_prepare() and an error in Daignostics_area still
    wasn't set. Therefore it is required to check that an error in
    Diagnostics_area is set before calling the method XID_STATE::set_error().

    If it wasn't done it would lead to failure of the assertion
      DBUG_ASSERT(m_status == DA_ERROR)
    in the method Diagnostics_area::mysql_errno().

    In case ha_prepare is failed and an error wasn't set in Diagnostics_area
    the error ER_XA_RBROLLBACK is set in the Diagnostics_area from
    the method Sql_cmd_xa_prepare::trans_xa_prepare() when non-zero result code
    returned by ha_prepare() is handled.
  */
  if (all && thd->transaction_rollback_request && thd->is_error())
    trn_ctx->xid_state()->set_error(thd);

  (void) RUN_HOOK(transaction, after_rollback, (thd, all));
  return error;
}


int ha_rollback_trans(THD *thd, bool all)
{
  int error=0;
  Transaction_ctx *trn_ctx= thd->get_transaction();
  bool is_xa_rollback= trn_ctx->xid_state()->has_state(XID_STATE::XA_PREPARED);

  /*
    "real" is a nick name for a transaction for which a commit will
    make persistent changes. E.g. a 'stmt' transaction inside a 'all'
    transaction is not 'real': even though it's possible to commit it,
    the changes are not durable as they might be rolled back if the
    enclosing 'all' transaction is rolled back.
    We establish the value of 'is_real_trans' by checking
    if it's an explicit COMMIT or BEGIN statement, or implicit
    commit issued by DDL (in these cases all == TRUE),
    or if we're running in autocommit mode (it's only in the autocommit mode
    ha_commit_one_phase() is called with an empty
    transaction.all.ha_list, see why in trans_register_ha()).
  */
  bool is_real_trans=
    all || !trn_ctx->is_active(Transaction_ctx::SESSION);

  DBUG_ENTER("ha_rollback_trans");

  /*
    We must not rollback the normal transaction if a statement
    transaction is pending.
  */
  DBUG_ASSERT(!trn_ctx->is_active(Transaction_ctx::STMT) ||
              !all);

  if (thd->in_sub_stmt)
  {
    DBUG_ASSERT(0);
    /*
      If we are inside stored function or trigger we should not commit or
      rollback current statement transaction. See comment in ha_commit_trans()
      call for more information.
    */
    if (!all)
      DBUG_RETURN(0);
    my_error(ER_COMMIT_NOT_ALLOWED_IN_SF_OR_TRG, MYF(0));
    DBUG_RETURN(1);
  }

  if (tc_log)
    error= tc_log->rollback(thd, all);
  /*
    Mark multi-statement (any autocommit mode) or single-statement
    (autocommit=1) transaction as rolled back
  */
#ifdef HAVE_PSI_TRANSACTION_INTERFACE
  if (all || !thd->in_active_multi_stmt_transaction())
  {
    MYSQL_ROLLBACK_TRANSACTION(thd->m_transaction_psi);
    thd->m_transaction_psi= NULL;
  }
#endif

  /* Always cleanup. Even if nht==0. There may be savepoints. */
  if (is_real_trans)
  {
    trn_ctx->cleanup();
    thd->tx_priority= 0;
  }

  if (all)
    thd->transaction_rollback_request= FALSE;

  /*
    Only call gtid_rollback(THD*), which will purge thd->owned_gtid, if
    complete transaction is being rollback or autocommit=1.
    Notice, XA rollback has just invoked update_on_commit() through
    tc_log->*rollback* stack.
  */
  if (is_real_trans && !is_xa_rollback)
    gtid_state->update_on_rollback(thd);

  /*
    If the transaction cannot be rolled back safely, warn; don't warn if this
    is a slave thread (because when a slave thread executes a ROLLBACK, it has
    been read from the binary log, so it's 100% sure and normal to produce
    error ER_WARNING_NOT_COMPLETE_ROLLBACK. If we sent the warning to the
    slave SQL thread, it would not stop the thread but just be printed in
    the error log; but we don't want users to wonder why they have this
    message in the error log, so we don't send it.
  */
  if (is_real_trans &&
      trn_ctx->cannot_safely_rollback(
        Transaction_ctx::SESSION) &&
      !thd->slave_thread && thd->killed != THD::KILL_CONNECTION)
    trn_ctx->push_unsafe_rollback_warnings(thd);

  DBUG_RETURN(error);
}


/**
  Commit the attachable transaction in storage engines.

  @note This is slimmed down version of ha_commit_trans()/ha_commit_low()
        which commits attachable transaction but skips code which is
        unnecessary and unsafe for them (like dealing with GTIDs).
        Since attachable transactions are read-only their commit only
        needs to release resources and cleanup state in SE.

  @param thd     Current thread

  @retval 0      - Success
  @retval non-0  - Failure
*/
int ha_commit_attachable(THD *thd)
{
  int error= 0;
  Transaction_ctx *trn_ctx= thd->get_transaction();
  Ha_trx_info *ha_info= trn_ctx->ha_trx_info(Transaction_ctx::STMT);
  Ha_trx_info *ha_info_next;

  /* This function only handles attachable transactions. */
  DBUG_ASSERT(thd->is_attachable_ro_transaction_active());
  /*
    Since the attachable transaction is AUTOCOMMIT we only need
    to care about statement transaction.
  */
  DBUG_ASSERT(! trn_ctx->is_active(Transaction_ctx::SESSION));

  if (ha_info)
  {
    for (; ha_info; ha_info= ha_info_next)
    {
      /* Attachable transaction is not supposed to modify anything. */
      DBUG_ASSERT(! ha_info->is_trx_read_write());

      handlerton *ht= ha_info->ht();
      if (ht->commit(ht, thd, false))
      {
        /*
          In theory this should not happen since attachable transactions
          are read only and therefore commit is supposed to only release
          resources/cleanup state. Even if this happens we will simply
          continue committing attachable transaction in other SEs.
        */
        DBUG_ASSERT(false);
        error= 1;
      }
      thd->status_var.ha_commit_count++;
      ha_info_next= ha_info->next();

      ha_info->reset(); /* keep it conveniently zero-filled */
    }
    trn_ctx->reset_scope(Transaction_ctx::STMT);
  }

  /*
    Mark transaction as commited in PSI.
  */
#ifdef HAVE_PSI_TRANSACTION_INTERFACE
  if (thd->m_transaction_psi != NULL)
  {
    MYSQL_COMMIT_TRANSACTION(thd->m_transaction_psi);
    thd->m_transaction_psi= NULL;
  }
#endif

  /* Free resources and perform other cleanup even for 'empty' transactions. */
  trn_ctx->cleanup();

  return (error);
}


/**
  Check if all storage engines used in transaction agree that after
  rollback to savepoint it is safe to release MDL locks acquired after
  savepoint creation.

  @param thd   The client thread that executes the transaction.

  @return true  - It is safe to release MDL locks.
          false - If it is not.
*/
bool ha_rollback_to_savepoint_can_release_mdl(THD *thd)
{
  Ha_trx_info *ha_info;
  Transaction_ctx *trn_ctx= thd->get_transaction();
  Transaction_ctx::enum_trx_scope trx_scope=
    thd->in_sub_stmt ? Transaction_ctx::STMT : Transaction_ctx::SESSION;

  DBUG_ENTER("ha_rollback_to_savepoint_can_release_mdl");

  /**
    Checking whether it is safe to release metadata locks after rollback to
    savepoint in all the storage engines that are part of the transaction.
  */
  for (ha_info= trn_ctx->ha_trx_info(trx_scope);
       ha_info; ha_info= ha_info->next())
  {
    handlerton *ht= ha_info->ht();
    DBUG_ASSERT(ht);

    if (ht->savepoint_rollback_can_release_mdl == 0 ||
        ht->savepoint_rollback_can_release_mdl(ht, thd) == false)
      DBUG_RETURN(false);
  }

  DBUG_RETURN(true);
}

int ha_rollback_to_savepoint(THD *thd, SAVEPOINT *sv)
{
  int error=0;
  Transaction_ctx *trn_ctx= thd->get_transaction();
  Transaction_ctx::enum_trx_scope trx_scope=
    !thd->in_sub_stmt ? Transaction_ctx::SESSION : Transaction_ctx::STMT;

  Ha_trx_info *ha_info, *ha_info_next;

  DBUG_ENTER("ha_rollback_to_savepoint");

  trn_ctx->set_rw_ha_count(trx_scope, 0);
  trn_ctx->set_no_2pc(trx_scope, 0);
  /*
    rolling back to savepoint in all storage engines that were part of the
    transaction when the savepoint was set
  */
  for (ha_info= sv->ha_list; ha_info; ha_info= ha_info->next())
  {
    int err;
    handlerton *ht= ha_info->ht();
    DBUG_ASSERT(ht);
    DBUG_ASSERT(ht->savepoint_set != 0);
    if ((err= ht->savepoint_rollback(ht, thd,
                                     (uchar *)(sv+1)+ht->savepoint_offset)))
    { // cannot happen
      char errbuf[MYSQL_ERRMSG_SIZE];
      my_error(ER_ERROR_DURING_ROLLBACK, MYF(0), err,
               my_strerror(errbuf, MYSQL_ERRMSG_SIZE, err));
      error=1;
    }
    thd->status_var.ha_savepoint_rollback_count++;
    if (ht->prepare == 0)
      trn_ctx->set_no_2pc(trx_scope, true);
  }

  /*
    rolling back the transaction in all storage engines that were not part of
    the transaction when the savepoint was set
  */
  for (ha_info= trn_ctx->ha_trx_info(trx_scope); ha_info != sv->ha_list;
       ha_info= ha_info_next)
  {
    int err;
    handlerton *ht= ha_info->ht();
    if ((err= ht->rollback(ht, thd, !thd->in_sub_stmt)))
    { // cannot happen
      char errbuf[MYSQL_ERRMSG_SIZE];
      my_error(ER_ERROR_DURING_ROLLBACK, MYF(0), err,
               my_strerror(errbuf, MYSQL_ERRMSG_SIZE, err));
      error=1;
    }
    thd->status_var.ha_rollback_count++;
    ha_info_next= ha_info->next();
    ha_info->reset(); /* keep it conveniently zero-filled */
  }
  trn_ctx->set_ha_trx_info(trx_scope, sv->ha_list);

#ifdef HAVE_PSI_TRANSACTION_INTERFACE
  if (thd->m_transaction_psi != NULL)
    MYSQL_INC_TRANSACTION_ROLLBACK_TO_SAVEPOINT(thd->m_transaction_psi, 1);
#endif

  DBUG_RETURN(error);
}

int ha_prepare_low(THD *thd, bool all)
{
  int error= 0;
  Transaction_ctx::enum_trx_scope trx_scope=
    all ? Transaction_ctx::SESSION : Transaction_ctx::STMT;
  Ha_trx_info *ha_info= thd->get_transaction()->ha_trx_info(trx_scope);

  DBUG_ENTER("ha_prepare_low");

  if (ha_info)
  {
    for (; ha_info && !error; ha_info= ha_info->next())
    {
      int err= 0;
      handlerton *ht= ha_info->ht();
      /*
        Do not call two-phase commit if this particular
        transaction is read-only. This allows for simpler
        implementation in engines that are always read-only.
      */
      if (!ha_info->is_trx_read_write())
        continue;
      if ((err= ht->prepare(ht, thd, all)))
      {
        char errbuf[MYSQL_ERRMSG_SIZE];
        my_error(ER_ERROR_DURING_COMMIT, MYF(0), err,
                 my_strerror(errbuf, MYSQL_ERRMSG_SIZE, err));
        error= 1;
      }
      thd->status_var.ha_prepare_count++;
    }
    DBUG_EXECUTE_IF("crash_commit_after_prepare", DBUG_SUICIDE(););
  }

  DBUG_RETURN(error);
}

/**
  @note
  according to the sql standard (ISO/IEC 9075-2:2003)
  section "4.33.4 SQL-statements and transaction states",
  SAVEPOINT is *not* transaction-initiating SQL-statement
*/
int ha_savepoint(THD *thd, SAVEPOINT *sv)
{
  int error=0;
  Transaction_ctx::enum_trx_scope trx_scope=
    !thd->in_sub_stmt ? Transaction_ctx::SESSION : Transaction_ctx::STMT;
  Ha_trx_info *ha_info= thd->get_transaction()->ha_trx_info(trx_scope);
  Ha_trx_info *begin_ha_info= ha_info;

  DBUG_ENTER("ha_savepoint");

  for (; ha_info; ha_info= ha_info->next())
  {
    int err;
    handlerton *ht= ha_info->ht();
    DBUG_ASSERT(ht);
    if (! ht->savepoint_set)
    {
      my_error(ER_CHECK_NOT_IMPLEMENTED, MYF(0), "SAVEPOINT");
      error=1;
      break;
    }
    if ((err= ht->savepoint_set(ht, thd, (uchar *)(sv+1)+ht->savepoint_offset)))
    { // cannot happen
      char errbuf[MYSQL_ERRMSG_SIZE];
      my_error(ER_GET_ERRNO, MYF(0), err,
               my_strerror(errbuf, MYSQL_ERRMSG_SIZE, err));
      error=1;
    }
    thd->status_var.ha_savepoint_count++;
  }
  /*
    Remember the list of registered storage engines. All new
    engines are prepended to the beginning of the list.
  */
  sv->ha_list= begin_ha_info;

#ifdef HAVE_PSI_TRANSACTION_INTERFACE
  if (!error && thd->m_transaction_psi != NULL)
    MYSQL_INC_TRANSACTION_SAVEPOINTS(thd->m_transaction_psi, 1);
#endif

  DBUG_RETURN(error);
}

int ha_release_savepoint(THD *thd, SAVEPOINT *sv)
{
  int error=0;
  Ha_trx_info *ha_info= sv->ha_list;
  DBUG_ENTER("ha_release_savepoint");

  for (; ha_info; ha_info= ha_info->next())
  {
    int err;
    handlerton *ht= ha_info->ht();
    /* Savepoint life time is enclosed into transaction life time. */
    DBUG_ASSERT(ht);
    if (!ht->savepoint_release)
      continue;
    if ((err= ht->savepoint_release(ht, thd,
                                    (uchar *)(sv+1) + ht->savepoint_offset)))
    { // cannot happen
      char errbuf[MYSQL_ERRMSG_SIZE];
      my_error(ER_GET_ERRNO, MYF(0), err,
               my_strerror(errbuf, MYSQL_ERRMSG_SIZE, err));
      error=1;
    }
  }

#ifdef HAVE_PSI_TRANSACTION_INTERFACE
  if (thd->m_transaction_psi != NULL)
    MYSQL_INC_TRANSACTION_RELEASE_SAVEPOINT(thd->m_transaction_psi, 1);
#endif
  DBUG_RETURN(error);
}


static bool snapshot_handlerton(THD *thd, plugin_ref plugin,
                                void *arg)
{
  handlerton *hton= plugin_data<handlerton*>(plugin);
  if (hton->state == SHOW_OPTION_YES &&
      hton->start_consistent_snapshot)
  {
    hton->start_consistent_snapshot(hton, thd);
    *((bool *)arg)= false;
  }
  return FALSE;
}

int ha_start_consistent_snapshot(THD *thd)
{
  bool warn= true;

  plugin_foreach(thd, snapshot_handlerton, MYSQL_STORAGE_ENGINE_PLUGIN, &warn);

  /*
    Same idea as when one wants to CREATE TABLE in one engine which does not
    exist:
  */
  if (warn)
    push_warning(thd, Sql_condition::SL_WARNING, ER_UNKNOWN_ERROR,
                 "This MySQL server does not support any "
                 "consistent-read capable storage engine");
  return 0;
}


static bool flush_handlerton(THD *thd, plugin_ref plugin,
                             void *arg)
{
  handlerton *hton= plugin_data<handlerton*>(plugin);
  if (hton->state == SHOW_OPTION_YES && hton->flush_logs &&
      hton->flush_logs(hton, *(static_cast<bool *>(arg))))
    return TRUE;
  return FALSE;
}


bool ha_flush_logs(handlerton *db_type, bool binlog_group_flush)
{
  if (db_type == NULL)
  {
    if (plugin_foreach(NULL, flush_handlerton,
                       MYSQL_STORAGE_ENGINE_PLUGIN,
                       static_cast<void *>(&binlog_group_flush)))
      return TRUE;
  }
  else
  {
    if (db_type->state != SHOW_OPTION_YES ||
        (db_type->flush_logs &&
         db_type->flush_logs(db_type, binlog_group_flush)))
      return TRUE;
  }
  return FALSE;
}


/**
  @brief make canonical filename

  @param[in]  file     table handler
  @param[in]  path     original path
  @param[out] tmp_path buffer for canonized path

  @details Lower case db name and table name path parts for
           non file based tables when lower_case_table_names
           is 2 (store as is, compare in lower case).
           Filesystem path prefix (mysql_data_home or tmpdir)
           is left intact.

  @note tmp_path may be left intact if no conversion was
        performed.

  @retval canonized path

  @todo This may be done more efficiently when table path
        gets built. Convert this function to something like
        ASSERT_CANONICAL_FILENAME.
*/
const char *get_canonical_filename(handler *file, const char *path,
                                   char *tmp_path)
{
  uint i;
  if (lower_case_table_names != 2 || (file->ha_table_flags() & HA_FILE_BASED))
    return path;

  for (i= 0; i <= mysql_tmpdir_list.max; i++)
  {
    if (is_prefix(path, mysql_tmpdir_list.list[i]))
      return path;
  }

  /* Ensure that table handler get path in lower case */
  if (tmp_path != path)
    my_stpcpy(tmp_path, path);

  /*
    we only should turn into lowercase database/table part
    so start the process after homedirectory
  */
  my_casedn_str(files_charset_info, tmp_path + mysql_data_home_len);
  return tmp_path;
}


class Ha_delete_table_error_handler: public Internal_error_handler
{
public:
  virtual bool handle_condition(THD *thd,
                                uint sql_errno,
                                const char* sqlstate,
                                Sql_condition::enum_severity_level *level,
                                const char* msg)
  {
    /* Downgrade errors to warnings. */
    if (*level == Sql_condition::SL_ERROR)
      *level= Sql_condition::SL_WARNING;
    return false;
  }
};


/**
  Delete table from the storage engine.

  @param thd                Thread context.
  @param table_type         Handlerton for table's SE.
  @param path               Path to table (without extension).
  @param db                 Table database.
  @param alias              Table name.
  @param table_def          dd::Table object describing the table.
  @param generate_warning   Indicates whether errors during deletion
                            should be reported as warnings.

  @return  0 - in case of success, non-0 in case of failure, ENOENT
           if the file doesn't exists.
*/
int ha_delete_table(THD *thd, handlerton *table_type, const char *path,
                    const char *db, const char *alias,
                    const dd::Table *table_def, bool generate_warning)
{
  handler *file;
  char tmp_path[FN_REFLEN];
  int error;
  TABLE dummy_table;
  TABLE_SHARE dummy_share;
  DBUG_ENTER("ha_delete_table");

  memset(&dummy_table, 0, sizeof(dummy_table));
  memset(&dummy_share, 0, sizeof(dummy_share));
  dummy_table.s= &dummy_share;

  /* DB_TYPE_UNKNOWN is used in ALTER TABLE when renaming only .frm files */
  if (table_type == NULL ||
      ! (file= get_new_handler((TABLE_SHARE*)0,
                 table_def->partition_type() != dd::Table::PT_NONE,
                 thd->mem_root, table_type)))
  {
    DBUG_RETURN(ENOENT);
  }

  path= get_canonical_filename(file, path, tmp_path);

  if ((error= file->ha_delete_table(path, table_def)) && generate_warning)
  {
    /*
      Because file->print_error() use my_error() to generate the error message
      we use an internal error handler to intercept it and store the text
      in a temporary buffer. Later the message will be presented to user
      as a warning.
    */
    Ha_delete_table_error_handler ha_delete_table_error_handler;

    /* Fill up strucutures that print_error may need */
    dummy_share.path.str= (char*) path;
    dummy_share.path.length= strlen(path);
    dummy_share.db.str= (char*) db;
    dummy_share.db.length= strlen(db);
    dummy_share.table_name.str= (char*) alias;
    dummy_share.table_name.length= strlen(alias);
    dummy_table.alias= alias;

    file->change_table_ptr(&dummy_table, &dummy_share);

    /*
      XXX: should we convert *all* errors to warnings here?
      What if the error is fatal?
    */
    thd->push_internal_handler(&ha_delete_table_error_handler);
    file->print_error(error, 0);

    thd->pop_internal_handler();
  }

  destroy(file);

#ifdef HAVE_PSI_TABLE_INTERFACE
  if (likely(error == 0))
  {
    /* Table share not available, so check path for temp_table prefix. */
    bool temp_table= (strstr(path, tmp_file_prefix) != NULL);
    PSI_TABLE_CALL(drop_table_share)
      (temp_table, db, strlen(db), alias, strlen(alias));
  }
#endif

  DBUG_RETURN(error);
}


// Prepare HA_CREATE_INFO to be used by ALTER as well as upgrade code.
void HA_CREATE_INFO::init_create_options_from_share(const TABLE_SHARE *share,
                                                    uint used_fields)
{
  if (!(used_fields & HA_CREATE_USED_MIN_ROWS))
    min_rows= share->min_rows;

  if (!(used_fields & HA_CREATE_USED_MAX_ROWS))
    max_rows= share->max_rows;

  if (!(used_fields & HA_CREATE_USED_AVG_ROW_LENGTH))
    avg_row_length= share->avg_row_length;

  if (!(used_fields & HA_CREATE_USED_DEFAULT_CHARSET))
    default_table_charset= share->table_charset;

  if (!(used_fields & HA_CREATE_USED_KEY_BLOCK_SIZE))
    key_block_size= share->key_block_size;

  if (!(used_fields & HA_CREATE_USED_STATS_SAMPLE_PAGES))
    stats_sample_pages= share->stats_sample_pages;

  if (!(used_fields & HA_CREATE_USED_STATS_AUTO_RECALC))
    stats_auto_recalc= share->stats_auto_recalc;

  if (!(used_fields & HA_CREATE_USED_TABLESPACE))
    tablespace= share->tablespace;

  if (storage_media == HA_SM_DEFAULT)
    storage_media= share->default_storage_media;

  /* Creation of federated table with LIKE clause needs connection string */
  if (!(used_fields & HA_CREATE_USED_CONNECTION))
    connect_string= share->connect_string;

  if (!(used_fields & HA_CREATE_USED_COMMENT))
  {
    // Assert to check that used_fields flag and comment are in sync.
    DBUG_ASSERT(!comment.str);
    comment= share->comment;
  }

  if (!(used_fields & HA_CREATE_USED_COMPRESS))
  {
    // Assert to check that used_fields flag and compress are in sync
    DBUG_ASSERT(!compress.str);
    compress= share->compress;
  }

  if (!(used_fields & HA_CREATE_USED_ENCRYPT))
  {
    // Assert to check that used_fields flag and encrypt_type are in sync
    DBUG_ASSERT(!encrypt_type.str);
    encrypt_type= share->encrypt_type;
  }
}


/****************************************************************************
** General handler functions
****************************************************************************/
handler *handler::clone(const char *name, MEM_ROOT *mem_root)
{
  DBUG_ENTER("handler::clone");

  handler *new_handler= get_new_handler(table->s,
                                        (table->s->m_part_info != NULL),
                                        mem_root, ht);

  if (!new_handler)
    DBUG_RETURN(NULL);
  if (new_handler->set_ha_share_ref(ha_share))
    goto err;

  /*
    Allocate handler->ref here because otherwise ha_open will allocate it
    on this->table->mem_root and we will not be able to reclaim that memory 
    when the clone handler object is destroyed.
  */
  if (!(new_handler->ref= (uchar*) alloc_root(mem_root,
                                              ALIGN_SIZE(ref_length)*2)))
    goto err;
  /*
    TODO: Implement a more efficient way to have more than one index open for
    the same table instance. The ha_open call is not cachable for clone.
  */
  if (new_handler->ha_open(table, name, table->db_stat,
                           HA_OPEN_IGNORE_IF_LOCKED, NULL))
    goto err;

  DBUG_RETURN(new_handler);

err:
  delete new_handler;
  DBUG_RETURN(NULL);
}


void handler::ha_statistic_increment(ulonglong System_status_var::*offset) const
{
  (table->in_use->status_var.*offset)++;
}


THD *handler::ha_thd(void) const
{
  DBUG_ASSERT(!table || !table->in_use || table->in_use == current_thd);
  return (table && table->in_use) ? table->in_use : current_thd;
}

void handler::unbind_psi()
{
#ifdef HAVE_PSI_TABLE_INTERFACE
  DBUG_ASSERT(m_lock_type == F_UNLCK);
  DBUG_ASSERT(inited == NONE);
  /*
    Notify the instrumentation that this table is not owned
    by this thread any more.
  */
  PSI_TABLE_CALL(unbind_table)(m_psi);
#endif
}

void handler::rebind_psi()
{
#ifdef HAVE_PSI_TABLE_INTERFACE
  DBUG_ASSERT(m_lock_type == F_UNLCK);
  DBUG_ASSERT(inited == NONE);
  /*
    Notify the instrumentation that this table is now owned
    by this thread.
  */
  PSI_table_share *share_psi= ha_table_share_psi(table_share);
  m_psi= PSI_TABLE_CALL(rebind_table)(share_psi, this, m_psi);
#endif
}

void handler::start_psi_batch_mode()
{
#ifdef HAVE_PSI_TABLE_INTERFACE
  DBUG_ASSERT(m_psi_batch_mode == PSI_BATCH_MODE_NONE);
  DBUG_ASSERT(m_psi_locker == NULL);
  m_psi_batch_mode= PSI_BATCH_MODE_STARTING;
  m_psi_numrows= 0;
#endif
}

void handler::end_psi_batch_mode()
{
#ifdef HAVE_PSI_TABLE_INTERFACE
  DBUG_ASSERT(m_psi_batch_mode != PSI_BATCH_MODE_NONE);
  if (m_psi_locker != NULL)
  {
    DBUG_ASSERT(m_psi_batch_mode == PSI_BATCH_MODE_STARTED);
    PSI_TABLE_CALL(end_table_io_wait)(m_psi_locker, m_psi_numrows);
    m_psi_locker= NULL;
  }
  m_psi_batch_mode= PSI_BATCH_MODE_NONE;
#endif
}

PSI_table_share *handler::ha_table_share_psi(const TABLE_SHARE *share) const
{
  return share->m_psi;
}


/*
  Open database handler object.

  Used for opening tables. The name will be the name of the file.
  A table is opened when it needs to be opened. For instance
  when a request comes in for a select on the table (tables are not
  open and closed for each request, they are cached).

  The server opens all tables by calling ha_open() which then calls
  the handler specific open().

  Try O_RDONLY if cannot open as O_RDWR. Don't wait for locks if not
  HA_OPEN_WAIT_IF_LOCKED is set

  @param  [out] table_arg             Table structure.
  @param        name                  Full path of table name.
  @param        mode                  Open mode flags.
  @param        test_if_locked        ?
  @param        table_def             dd::Table object describing table
                                      being open. Can be NULL for temporary
                                      tables created by optimizer.

  @retval >0    Error.
  @retval  0    Success.
*/

int handler::ha_open(TABLE *table_arg, const char *name, int mode,
                     int test_if_locked, const dd::Table *table_def)
{
  int error;
  DBUG_ENTER("handler::ha_open");
  DBUG_PRINT("enter",
             ("name: %s  db_type: %d  db_stat: %d  mode: %d  lock_test: %d",
              name, ht->db_type, table_arg->db_stat, mode,
              test_if_locked));

  table= table_arg;
  DBUG_ASSERT(table->s == table_share);
  DBUG_ASSERT(m_lock_type == F_UNLCK);
  DBUG_PRINT("info", ("old m_lock_type: %d F_UNLCK %d", m_lock_type, F_UNLCK));
  MEM_ROOT *mem_root= (test_if_locked & HA_OPEN_TMP_TABLE) ?
    &table->s->mem_root : &table->mem_root;
  DBUG_ASSERT(alloc_root_inited(mem_root));

  if ((error= open(name, mode, test_if_locked, table_def)))
  {
    if ((error == EACCES || error == EROFS) && mode == O_RDWR &&
	(table->db_stat & HA_TRY_READ_ONLY))
    {
      table->db_stat|=HA_READ_ONLY;
      error= open(name, O_RDONLY, test_if_locked, table_def);
    }
  }
  if (error)
  {
    set_my_errno(error);                            /* Safeguard */
    DBUG_PRINT("error",("error: %d  errno: %d",error,errno));
  }
  else
  {
    DBUG_ASSERT(m_psi == NULL);
    DBUG_ASSERT(table_share != NULL);
#ifdef HAVE_PSI_TABLE_INTERFACE
    PSI_table_share *share_psi= ha_table_share_psi(table_share);
    m_psi= PSI_TABLE_CALL(open_table)(share_psi, this);
#endif

    if (table->s->db_options_in_use & HA_OPTION_READ_ONLY_DATA)
      table->db_stat|=HA_READ_ONLY;
    (void) extra(HA_EXTRA_NO_READCHECK);	// Not needed in SQL

    /* ref is already allocated for us if we're called from handler::clone() */
    if (!ref && !(ref= (uchar*) alloc_root(mem_root,
                                          ALIGN_SIZE(ref_length)*2)))
    {
      ha_close();
      error=HA_ERR_OUT_OF_MEM;
    }
    else
      dup_ref=ref+ALIGN_SIZE(ref_length);
    cached_table_flags= table_flags();
  }
  DBUG_RETURN(error);
}


/**
  Close handler.

  Called from sql_base.cc, sql_select.cc, and table.cc.
  In sql_select.cc it is only used to close up temporary tables or during
  the process where a temporary table is converted over to being a
  myisam table.
  For sql_base.cc look at close_data_tables().

  @return Operation status
    @retval 0     Success
    @retval != 0  Error (error code returned)
*/

int handler::ha_close(void)
{
  DBUG_ENTER("handler::ha_close");
#ifdef HAVE_PSI_TABLE_INTERFACE
  PSI_TABLE_CALL(close_table)(table_share, m_psi);
  m_psi= NULL; /* instrumentation handle, invalid after close_table() */
  DBUG_ASSERT(m_psi_batch_mode == PSI_BATCH_MODE_NONE);
  DBUG_ASSERT(m_psi_locker == NULL);
#endif
  // TODO: set table= NULL to mark the handler as closed?
  DBUG_ASSERT(m_psi == NULL);
  DBUG_ASSERT(m_lock_type == F_UNLCK);
  DBUG_ASSERT(inited == NONE);
  DBUG_RETURN(close());
}


/**
  Initialize use of index.

  @param idx     Index to use
  @param sorted  Use sorted order

  @return Operation status
    @retval 0     Success
    @retval != 0  Error (error code returned)
*/

int handler::ha_index_init(uint idx, bool sorted)
{
  DBUG_EXECUTE_IF("ha_index_init_fail", return HA_ERR_TABLE_DEF_CHANGED;);
  int result;
  DBUG_ENTER("handler::ha_index_init");
  DBUG_ASSERT(table_share->tmp_table != NO_TMP_TABLE ||
              m_lock_type != F_UNLCK);
  DBUG_ASSERT(inited == NONE);
  if (!(result= index_init(idx, sorted)))
    inited= INDEX;
  end_range= NULL;
  DBUG_RETURN(result);
}


/**
  End use of index.

  @return Operation status
    @retval 0     Success
    @retval != 0  Error (error code returned)
*/

int handler::ha_index_end()
{
  DBUG_ENTER("handler::ha_index_end");
  /* SQL HANDLER function can call this without having it locked. */
  DBUG_ASSERT(table->open_by_handler ||
              table_share->tmp_table != NO_TMP_TABLE ||
              m_lock_type != F_UNLCK);
  DBUG_ASSERT(inited == INDEX);
  inited= NONE;
  end_range= NULL;
  m_record_buffer= nullptr;
  DBUG_RETURN(index_end());
}


/**
  Initialize table for random read or scan.

  @param scan  if true: Initialize for random scans through rnd_next()
               if false: Initialize for random reads through rnd_pos()

  @return Operation status
    @retval 0     Success
    @retval != 0  Error (error code returned)
*/

int handler::ha_rnd_init(bool scan)
{
  DBUG_EXECUTE_IF("ha_rnd_init_fail", return HA_ERR_TABLE_DEF_CHANGED;);
  int result;
  DBUG_ENTER("handler::ha_rnd_init");
  DBUG_ASSERT(table_share->tmp_table != NO_TMP_TABLE ||
              m_lock_type != F_UNLCK);
  DBUG_ASSERT(inited == NONE || (inited == RND && scan));
  inited= (result= rnd_init(scan)) ? NONE : RND;
  end_range= NULL;
  DBUG_RETURN(result);
}


/**
  End use of random access.

  @return Operation status
    @retval 0     Success
    @retval != 0  Error (error code returned)
*/

int handler::ha_rnd_end()
{
  DBUG_ENTER("handler::ha_rnd_end");
  /* SQL HANDLER function can call this without having it locked. */
  DBUG_ASSERT(table->open_by_handler ||
              table_share->tmp_table != NO_TMP_TABLE ||
              m_lock_type != F_UNLCK);
  DBUG_ASSERT(inited == RND);
  inited= NONE;
  end_range= NULL;
  m_record_buffer= nullptr;
  DBUG_RETURN(rnd_end());
}


/**
  Read next row via random scan.

  @param buf  Buffer to read the row into

  @return Operation status
    @retval 0     Success
    @retval != 0  Error (error code returned)
*/

int handler::ha_rnd_next(uchar *buf)
{
  int result;
  DBUG_EXECUTE_IF("ha_rnd_next_deadlock", return HA_ERR_LOCK_DEADLOCK;);
  DBUG_ENTER("handler::ha_rnd_next");
  DBUG_ASSERT(table_share->tmp_table != NO_TMP_TABLE ||
              m_lock_type != F_UNLCK);
  DBUG_ASSERT(inited == RND);

  // Set status for the need to update generated fields
  m_update_generated_read_fields= table->has_gcol();

  MYSQL_TABLE_IO_WAIT(PSI_TABLE_FETCH_ROW, MAX_KEY, result,
    { result= rnd_next(buf); })
  if (!result && m_update_generated_read_fields)
  {
    result= update_generated_read_fields(buf, table);
    m_update_generated_read_fields= false;
  }
  table->set_row_status_from_handler(result);
  DBUG_RETURN(result);
}


/**
  Read row via random scan from position.

  @param[out] buf  Buffer to read the row into
  @param      pos  Position from position() call

  @return Operation status
    @retval 0     Success
    @retval != 0  Error (error code returned)
*/

int handler::ha_rnd_pos(uchar *buf, uchar *pos)
{
  int result;
  DBUG_ENTER("handler::ha_rnd_pos");
  DBUG_ASSERT(table_share->tmp_table != NO_TMP_TABLE ||
              m_lock_type != F_UNLCK);
  /* TODO: Find out how to solve ha_rnd_pos when finding duplicate update. */
  /* DBUG_ASSERT(inited == RND); */

  // Set status for the need to update generated fields
  m_update_generated_read_fields= table->has_gcol();

  MYSQL_TABLE_IO_WAIT(PSI_TABLE_FETCH_ROW, MAX_KEY, result,
    { result= rnd_pos(buf, pos); })
  if (!result && m_update_generated_read_fields)
  {
    result= update_generated_read_fields(buf, table);
    m_update_generated_read_fields= false;
  }
  table->set_row_status_from_handler(result);
  DBUG_RETURN(result);
}


int handler::ha_ft_read(uchar *buf)
{
  int result;
  DBUG_ENTER("handler::ha_ft_read");

  // Set status for the need to update generated fields
  m_update_generated_read_fields= table->has_gcol();

  result= ft_read(buf);
  if (!result && m_update_generated_read_fields)
  {
    result= update_generated_read_fields(buf, table);
    m_update_generated_read_fields= false;
  }
  table->set_row_status_from_handler(result);
  DBUG_RETURN(result);
}


int handler::ha_sample_init(double sampling_percentage, int sampling_seed,
                            enum_sampling_method sampling_method)
{
  DBUG_ENTER("handler::ha_sample_init");
  DBUG_ASSERT(sampling_percentage >= 0.0);
  DBUG_ASSERT(sampling_percentage <= 100.0);
  DBUG_ASSERT(inited == NONE);

  // Initialise the random number generator.
  m_random_number_engine.seed(sampling_seed);
  m_sampling_percentage= sampling_percentage;

  int result= sample_init();
  inited= (result != 0) ? NONE : SAMPLING;
  DBUG_RETURN(result);
}


int handler::ha_sample_end()
{
  DBUG_ENTER("handler::ha_sample_end");
  DBUG_ASSERT(inited == SAMPLING);
  inited= NONE;
  int result= sample_end();
  DBUG_RETURN(result);
}


int handler::ha_sample_next(uchar *buf)
{
  DBUG_ENTER("handler::ha_sample_next");
  DBUG_ASSERT(inited == SAMPLING);

  if (m_sampling_percentage == 0.0)
    DBUG_RETURN(HA_ERR_END_OF_FILE);

  m_update_generated_read_fields= table->has_gcol();

  int result;
  MYSQL_TABLE_IO_WAIT(PSI_TABLE_FETCH_ROW, MAX_KEY, result,
    { result= sample_next(buf); })

  if (result == 0 && m_update_generated_read_fields)
  {
    result= update_generated_read_fields(buf, table);
    m_update_generated_read_fields= false;
  }
  table->set_row_status_from_handler(result);

  DBUG_RETURN(result);
}

int handler::sample_init()
{
  return rnd_init(true);
}


int handler::sample_end()
{
  return rnd_end();
}


int handler::sample_next(uchar *buf)
{
  // Temporary set inited to RND, since we are calling rnd_next().
  int res= rnd_next(buf);

  std::uniform_real_distribution<double> rnd(0.0, 1.0);
  while (!res && rnd(m_random_number_engine) > (m_sampling_percentage / 100.0))
    res= rnd_next(buf);

  return res;
}

/**
  Read [part of] row via [part of] index.
  @param[out] buf          buffer where store the data
  @param      key          Key to search for
  @param      keypart_map  Which part of key to use
  @param      find_flag    Direction/condition on key usage

  @returns Operation status
    @retval  0                   Success (found a record, and function has
                                 set table status to "has row")
    @retval  HA_ERR_END_OF_FILE  Row not found (function has set table status
                                 to "no row"). End of index passed.
    @retval  HA_ERR_KEY_NOT_FOUND Row not found (function has set table status
                                 to "no row"). Index cursor positioned.
    @retval  != 0                Error

  @note Positions an index cursor to the index specified in the handle.
  Fetches the row if available. If the key value is null,
  begin at the first key of the index.
  ha_index_read_map can be restarted without calling index_end on the previous
  index scan and without calling ha_index_init. In this case the
  ha_index_read_map is on the same index as the previous ha_index_scan.
  This is particularly used in conjunction with multi read ranges.
*/

int handler::ha_index_read_map(uchar *buf, const uchar *key,
                               key_part_map keypart_map,
                               enum ha_rkey_function find_flag)
{
  int result;
  DBUG_ENTER("handler::ha_index_read_map");
  DBUG_ASSERT(table_share->tmp_table != NO_TMP_TABLE ||
              m_lock_type != F_UNLCK);
  DBUG_ASSERT(inited == INDEX);
  DBUG_ASSERT(!pushed_idx_cond || buf == table->record[0]);

  // Set status for the need to update generated fields
  m_update_generated_read_fields= table->has_gcol();

  MYSQL_TABLE_IO_WAIT(PSI_TABLE_FETCH_ROW, active_index, result,
    { result= index_read_map(buf, key, keypart_map, find_flag); })
  if (!result && m_update_generated_read_fields)
  {
    result= update_generated_read_fields(buf, table, active_index);
    m_update_generated_read_fields= false;
  }
  table->set_row_status_from_handler(result);
  DBUG_RETURN(result);
}

int handler::ha_index_read_last_map(uchar *buf, const uchar *key,
                                    key_part_map keypart_map)
{
  int result;
  DBUG_ENTER("handler::ha_index_read_last_map");
  DBUG_ASSERT(table_share->tmp_table != NO_TMP_TABLE ||
              m_lock_type != F_UNLCK);
  DBUG_ASSERT(inited == INDEX);
  DBUG_ASSERT(!pushed_idx_cond || buf == table->record[0]);

  // Set status for the need to update generated fields
  m_update_generated_read_fields= table->has_gcol();

  MYSQL_TABLE_IO_WAIT(PSI_TABLE_FETCH_ROW, active_index, result,
    { result= index_read_last_map(buf, key, keypart_map); })
  if (!result && m_update_generated_read_fields)
  {
    result= update_generated_read_fields(buf, table, active_index);
    m_update_generated_read_fields= false;
  }
  table->set_row_status_from_handler(result);
  DBUG_RETURN(result);
}

/**
  Initializes an index and read it.

  @see handler::ha_index_read_map.
*/

int handler::ha_index_read_idx_map(uchar *buf, uint index, const uchar *key,
                                   key_part_map keypart_map,
                                   enum ha_rkey_function find_flag)
{
  int result;
  DBUG_ENTER("handler::ha_index_read_idx_map");
  DBUG_ASSERT(table_share->tmp_table != NO_TMP_TABLE ||
              m_lock_type != F_UNLCK);
  DBUG_ASSERT(end_range == NULL);
  DBUG_ASSERT(!pushed_idx_cond || buf == table->record[0]);

  // Set status for the need to update generated fields
  m_update_generated_read_fields= table->has_gcol();

  MYSQL_TABLE_IO_WAIT(PSI_TABLE_FETCH_ROW, index, result,
    { result= index_read_idx_map(buf, index, key, keypart_map, find_flag); })
  if (!result && m_update_generated_read_fields)
  {
    result= update_generated_read_fields(buf, table, index);
    m_update_generated_read_fields= false;
  }
  table->set_row_status_from_handler(result);
  DBUG_RETURN(result);
}


/**
  Reads the next row via index.

  @param[out] buf  Row data

  @return Operation status.
    @retval  0                   Success
    @retval  HA_ERR_END_OF_FILE  Row not found
    @retval  != 0                Error
*/

int handler::ha_index_next(uchar * buf)
{
  int result;
  DBUG_ENTER("handler::ha_index_next");
  DBUG_ASSERT(table_share->tmp_table != NO_TMP_TABLE ||
              m_lock_type != F_UNLCK);
  DBUG_ASSERT(inited == INDEX);
  DBUG_ASSERT(!pushed_idx_cond || buf == table->record[0]);

  // Set status for the need to update generated fields
  m_update_generated_read_fields= table->has_gcol();

  MYSQL_TABLE_IO_WAIT(PSI_TABLE_FETCH_ROW, active_index, result,
    { result= index_next(buf); })
  if (!result && m_update_generated_read_fields)
  {
    result= update_generated_read_fields(buf, table, active_index);
    m_update_generated_read_fields= false;
  }
  table->set_row_status_from_handler(result);
  DBUG_RETURN(result);
}


/**
  Reads the previous row via index.

  @param[out] buf  Row data

  @return Operation status.
    @retval  0                   Success
    @retval  HA_ERR_END_OF_FILE  Row not found
    @retval  != 0                Error
*/

int handler::ha_index_prev(uchar * buf)
{
  int result;
  DBUG_ENTER("handler::ha_index_prev");
  DBUG_ASSERT(table_share->tmp_table != NO_TMP_TABLE ||
              m_lock_type != F_UNLCK);
  DBUG_ASSERT(inited == INDEX);
  DBUG_ASSERT(!pushed_idx_cond || buf == table->record[0]);

  // Set status for the need to update generated fields
  m_update_generated_read_fields= table->has_gcol();

  MYSQL_TABLE_IO_WAIT(PSI_TABLE_FETCH_ROW, active_index, result,
    { result= index_prev(buf); })
  if (!result && m_update_generated_read_fields)
  {
    result= update_generated_read_fields(buf, table, active_index);
    m_update_generated_read_fields= false;
  }
  table->set_row_status_from_handler(result);
  DBUG_RETURN(result);
}


/**
  Reads the first row via index.

  @param[out] buf  Row data

  @return Operation status.
    @retval  0                   Success
    @retval  HA_ERR_END_OF_FILE  Row not found
    @retval  != 0                Error
*/

int handler::ha_index_first(uchar * buf)
{
  int result;
  DBUG_ENTER("handler::ha_index_first");
  DBUG_ASSERT(table_share->tmp_table != NO_TMP_TABLE ||
              m_lock_type != F_UNLCK);
  DBUG_ASSERT(inited == INDEX);
  DBUG_ASSERT(!pushed_idx_cond || buf == table->record[0]);

  // Set status for the need to update generated fields
  m_update_generated_read_fields= table->has_gcol();

  MYSQL_TABLE_IO_WAIT(PSI_TABLE_FETCH_ROW, active_index, result,
    { result= index_first(buf); })
  if (!result && m_update_generated_read_fields)
  {
    result= update_generated_read_fields(buf, table, active_index);
    m_update_generated_read_fields= false;
  }
  table->set_row_status_from_handler(result);
  DBUG_RETURN(result);
}


/**
  Reads the last row via index.

  @param[out] buf  Row data

  @return Operation status.
    @retval  0                   Success
    @retval  HA_ERR_END_OF_FILE  Row not found
    @retval  != 0                Error
*/

int handler::ha_index_last(uchar * buf)
{
  int result;
  DBUG_ENTER("handler::ha_index_last");
  DBUG_ASSERT(table_share->tmp_table != NO_TMP_TABLE ||
              m_lock_type != F_UNLCK);
  DBUG_ASSERT(inited == INDEX);
  DBUG_ASSERT(!pushed_idx_cond || buf == table->record[0]);

  // Set status for the need to update generated fields
  m_update_generated_read_fields= table->has_gcol();

  MYSQL_TABLE_IO_WAIT(PSI_TABLE_FETCH_ROW, active_index, result,
    { result= index_last(buf); })
  if (!result && m_update_generated_read_fields)
  {
    result= update_generated_read_fields(buf, table, active_index);
    m_update_generated_read_fields= false;
  }
  table->set_row_status_from_handler(result);
  DBUG_RETURN(result);
}


/**
  Reads the next same row via index.

  @param[out] buf     Row data
  @param      key     Key to search for
  @param      keylen  Length of key

  @return Operation status.
    @retval  0                   Success
    @retval  HA_ERR_END_OF_FILE  Row not found
    @retval  != 0                Error
*/

int handler::ha_index_next_same(uchar *buf, const uchar *key, uint keylen)
{
  int result;
  DBUG_ENTER("handler::ha_index_next_same");
  DBUG_ASSERT(table_share->tmp_table != NO_TMP_TABLE ||
              m_lock_type != F_UNLCK);
  DBUG_ASSERT(inited == INDEX);
  DBUG_ASSERT(!pushed_idx_cond || buf == table->record[0]);

  // Set status for the need to update generated fields
  m_update_generated_read_fields= table->has_gcol();

  MYSQL_TABLE_IO_WAIT(PSI_TABLE_FETCH_ROW, active_index, result,
    { result= index_next_same(buf, key, keylen); })
  if (!result && m_update_generated_read_fields)
  {
    result= update_generated_read_fields(buf, table, active_index);
    m_update_generated_read_fields= false;
  }
  table->set_row_status_from_handler(result);
  DBUG_RETURN(result);
}


/**
  Read first row (only) from a table.

  This is never called for InnoDB tables, as these table types
  has the HA_STATS_RECORDS_IS_EXACT set.

  @note Since there is only one implementation for this function, it is
        non-virtual and does not call a protected inner function, like
        most other handler functions.

  @note Implementation only calls other handler functions, so there is no need
        to update generated columns nor set table status.
*/
int handler::ha_read_first_row(uchar *buf, uint primary_key)
{
  int error;
  DBUG_ENTER("handler::read_first_row");

  ha_statistic_increment(&System_status_var::ha_read_first_count);

  /*
    If there is very few deleted rows in the table, find the first row by
    scanning the table.
    TODO remove the test for HA_READ_ORDER
  */
  if (stats.deleted < 10 || primary_key >= MAX_KEY ||
      !(index_flags(primary_key, 0, 0) & HA_READ_ORDER))
  {
    if (!(error= ha_rnd_init(1)))
    {
      while ((error= ha_rnd_next(buf)) == HA_ERR_RECORD_DELETED)
        /* skip deleted row */;
      const int end_error= ha_rnd_end();
      if (!error)
        error= end_error;
    }
  }
  else
  {
    /* Find the first row through the primary key */
    if (!(error= ha_index_init(primary_key, 0)))
    {
      error= ha_index_first(buf);
      const int end_error= ha_index_end();
      if (!error)
        error= end_error;
    }
  }
  DBUG_RETURN(error);
}

int handler::ha_index_read_pushed(uchar *buf, const uchar *key,
                                  key_part_map keypart_map)
{
  DBUG_ENTER("handler::ha_index_read_pushed");

  // Set status for the need to update generated fields
  m_update_generated_read_fields= table->has_gcol();

  int result= index_read_pushed(buf, key, keypart_map);
  if (!result && m_update_generated_read_fields)
  {
    result= update_generated_read_fields(buf, table, active_index);
    m_update_generated_read_fields= false;
  }
  table->set_row_status_from_handler(result);
  DBUG_RETURN(result);
}


int handler::ha_index_next_pushed(uchar *buf)
{
  DBUG_ENTER("handler::ha_index_next_pushed");

  // Set status for the need to update generated fields
  m_update_generated_read_fields= table->has_gcol();

  int result= index_next_pushed(buf);
  if (!result && m_update_generated_read_fields)
  {
    result= update_generated_read_fields(buf, table, active_index);
    m_update_generated_read_fields= false;
  }
  table->set_row_status_from_handler(result);
  DBUG_RETURN(result);
}


/**
  Generate the next auto-increment number based on increment and offset.
  computes the lowest number
  - strictly greater than "nr"
  - of the form: auto_increment_offset + N * auto_increment_increment
  If overflow happened then return MAX_ULONGLONG value as an
  indication of overflow.
  In most cases increment= offset= 1, in which case we get:
  @verbatim 1,2,3,4,5,... @endverbatim
    If increment=10 and offset=5 and previous number is 1, we get:
  @verbatim 1,5,15,25,35,... @endverbatim
*/
inline ulonglong
compute_next_insert_id(ulonglong nr,struct System_variables *variables)
{
  const ulonglong save_nr= nr;

  if (variables->auto_increment_increment == 1)
    nr= nr + 1; // optimization of the formula below
  else
  {
    nr= (((nr+ variables->auto_increment_increment -
           variables->auto_increment_offset)) /
         (ulonglong) variables->auto_increment_increment);
    nr= (nr* (ulonglong) variables->auto_increment_increment +
         variables->auto_increment_offset);
  }

  if (unlikely(nr <= save_nr))
    return ULLONG_MAX;

  return nr;
}


void handler::adjust_next_insert_id_after_explicit_value(ulonglong nr)
{
  /*
    If we have set THD::next_insert_id previously and plan to insert an
    explicitely-specified value larger than this, we need to increase
    THD::next_insert_id to be greater than the explicit value.
  */
  if ((next_insert_id > 0) && (nr >= next_insert_id))
    set_next_insert_id(compute_next_insert_id(nr, &table->in_use->variables));
}


/** @brief
  Computes the largest number X:
  - smaller than or equal to "nr"
  - of the form: auto_increment_offset + N * auto_increment_increment
  where N>=0.

  SYNOPSIS
    prev_insert_id
      nr            Number to "round down"
      variables     variables struct containing auto_increment_increment and
                    auto_increment_offset

  RETURN
    The number X if it exists, "nr" otherwise.
*/
inline ulonglong
prev_insert_id(ulonglong nr, struct System_variables *variables)
{
  if (unlikely(nr < variables->auto_increment_offset))
  {
    /*
      There's nothing good we can do here. That is a pathological case, where
      the offset is larger than the column's max possible value, i.e. not even
      the first sequence value may be inserted. User will receive warning.
    */
    DBUG_PRINT("info",("auto_increment: nr: %lu cannot honour "
                       "auto_increment_offset: %lu",
                       (ulong) nr, variables->auto_increment_offset));
    return nr;
  }
  if (variables->auto_increment_increment == 1)
    return nr; // optimization of the formula below
  nr= (((nr - variables->auto_increment_offset)) /
       (ulonglong) variables->auto_increment_increment);
  return (nr * (ulonglong) variables->auto_increment_increment +
          variables->auto_increment_offset);
}


/**
  Update the auto_increment field if necessary.

  Updates columns with type NEXT_NUMBER if:

  - If column value is set to NULL (in which case
    auto_increment_field_not_null is 0)
  - If column is set to 0 and (sql_mode & MODE_NO_AUTO_VALUE_ON_ZERO) is not
    set. In the future we will only set NEXT_NUMBER fields if one sets them
    to NULL (or they are not included in the insert list).

    In those cases, we check if the currently reserved interval still has
    values we have not used. If yes, we pick the smallest one and use it.
    Otherwise:

  - If a list of intervals has been provided to the statement via SET
    INSERT_ID or via an Intvar_log_event (in a replication slave), we pick the
    first unused interval from this list, consider it as reserved.

  - Otherwise we set the column for the first row to the value
    next_insert_id(get_auto_increment(column))) which is usually
    max-used-column-value+1.
    We call get_auto_increment() for the first row in a multi-row
    statement. get_auto_increment() will tell us the interval of values it
    reserved for us.

  - In both cases, for the following rows we use those reserved values without
    calling the handler again (we just progress in the interval, computing
    each new value from the previous one). Until we have exhausted them, then
    we either take the next provided interval or call get_auto_increment()
    again to reserve a new interval.

  - In both cases, the reserved intervals are remembered in
    thd->auto_inc_intervals_in_cur_stmt_for_binlog if statement-based
    binlogging; the last reserved interval is remembered in
    auto_inc_interval_for_cur_row. The number of reserved intervals is
    remembered in auto_inc_intervals_count. It differs from the number of
    elements in thd->auto_inc_intervals_in_cur_stmt_for_binlog() because the
    latter list is cumulative over all statements forming one binlog event
    (when stored functions and triggers are used), and collapses two
    contiguous intervals in one (see its append() method).

    The idea is that generated auto_increment values are predictable and
    independent of the column values in the table.  This is needed to be
    able to replicate into a table that already has rows with a higher
    auto-increment value than the one that is inserted.

    After we have already generated an auto-increment number and the user
    inserts a column with a higher value than the last used one, we will
    start counting from the inserted value.

    This function's "outputs" are: the table's auto_increment field is filled
    with a value, thd->next_insert_id is filled with the value to use for the
    next row, if a value was autogenerated for the current row it is stored in
    thd->insert_id_for_cur_row, if get_auto_increment() was called
    thd->auto_inc_interval_for_cur_row is modified, if that interval is not
    present in thd->auto_inc_intervals_in_cur_stmt_for_binlog it is added to
    this list.

  @todo
    Replace all references to "next number" or NEXT_NUMBER to
    "auto_increment", everywhere (see below: there is
    table->auto_increment_field_not_null, and there also exists
    table->next_number_field, it's not consistent).

  @retval
    0	ok
  @retval
    HA_ERR_AUTOINC_READ_FAILED  get_auto_increment() was called and
    returned ~(ulonglong) 0
  @retval
    HA_ERR_AUTOINC_ERANGE storing value in field caused strict mode
    failure.
*/

#define AUTO_INC_DEFAULT_NB_ROWS 1 // Some prefer 1024 here
#define AUTO_INC_DEFAULT_NB_MAX_BITS 16
#define AUTO_INC_DEFAULT_NB_MAX ((1 << AUTO_INC_DEFAULT_NB_MAX_BITS) - 1)

int handler::update_auto_increment()
{
  ulonglong nr, nb_reserved_values= 0;
  bool append= FALSE;
  THD *thd= table->in_use;
  struct System_variables *variables= &thd->variables;
  DBUG_ASSERT(table_share->tmp_table != NO_TMP_TABLE ||
              m_lock_type != F_UNLCK);
  DBUG_ENTER("handler::update_auto_increment");

  /*
    next_insert_id is a "cursor" into the reserved interval, it may go greater
    than the interval, but not smaller.
  */
  DBUG_ASSERT(next_insert_id >= auto_inc_interval_for_cur_row.minimum());

  if ((nr= table->next_number_field->val_int()) != 0 ||
      (table->auto_increment_field_not_null &&
      thd->variables.sql_mode & MODE_NO_AUTO_VALUE_ON_ZERO))
  {
    /*
      Update next_insert_id if we had already generated a value in this
      statement (case of INSERT VALUES(null),(3763),(null):
      the last NULL needs to insert 3764, not the value of the first NULL plus
      1).
      Also we should take into account the the sign of the value.
      Since auto_increment value can't have negative value we should update
      next_insert_id only in case when we INSERTing explicit positive value.
      It means that for a table that has SIGNED INTEGER column when we execute
      the following statement
      INSERT INTO t1 VALUES( NULL), (-1), (NULL)
      we shouldn't call adjust_next_insert_id_after_explicit_value()
      and the result row will be (1, -1, 2) (for new opened connection
      to the server). On the other hand, for the statement
      INSERT INTO t1 VALUES( NULL), (333), (NULL)
      we should call adjust_next_insert_id_after_explicit_value()
      and result row will be (1, 333, 334).
    */
    if (((Field_num*)table->next_number_field)->unsigned_flag ||
        ((longlong)nr) > 0)
      adjust_next_insert_id_after_explicit_value(nr);

    insert_id_for_cur_row= 0; // didn't generate anything
    DBUG_RETURN(0);
  }

  if (next_insert_id > table->next_number_field->get_max_int_value())
    DBUG_RETURN(HA_ERR_AUTOINC_READ_FAILED);

  if ((nr= next_insert_id) >= auto_inc_interval_for_cur_row.maximum())
  {
    /* next_insert_id is beyond what is reserved, so we reserve more. */
    const Discrete_interval *forced=
      thd->auto_inc_intervals_forced.get_next();
    if (forced != NULL)
    {
      nr= forced->minimum();
      /*
        In a multi insert statement when the number of affected rows is known
        then reserve those many number of auto increment values. So that
        interval will be starting value to starting value + number of affected
        rows * increment of auto increment.
       */
      nb_reserved_values= (estimation_rows_to_insert > 0) ?
        estimation_rows_to_insert : forced->values();
    }
    else
    {
      /*
        handler::estimation_rows_to_insert was set by
        handler::ha_start_bulk_insert(); if 0 it means "unknown".
      */
      ulonglong nb_desired_values;
      /*
        If an estimation was given to the engine:
        - use it.
        - if we already reserved numbers, it means the estimation was
        not accurate, then we'll reserve 2*AUTO_INC_DEFAULT_NB_ROWS the 2nd
        time, twice that the 3rd time etc.
        If no estimation was given, use those increasing defaults from the
        start, starting from AUTO_INC_DEFAULT_NB_ROWS.
        Don't go beyond a max to not reserve "way too much" (because
        reservation means potentially losing unused values).
        Note that in prelocked mode no estimation is given.
      */

      if ((auto_inc_intervals_count == 0) && (estimation_rows_to_insert > 0))
        nb_desired_values= estimation_rows_to_insert;
      else if ((auto_inc_intervals_count == 0) &&
               (thd->lex->bulk_insert_row_cnt > 0))
      {
        /*
          For multi-row inserts, if the bulk inserts cannot be started, the
          handler::estimation_rows_to_insert will not be set. But we still
          want to reserve the autoinc values.
        */
        nb_desired_values= thd->lex->bulk_insert_row_cnt;
      }
      else /* go with the increasing defaults */
      {
        /* avoid overflow in formula, with this if() */
        if (auto_inc_intervals_count <= AUTO_INC_DEFAULT_NB_MAX_BITS)
        {
          nb_desired_values= AUTO_INC_DEFAULT_NB_ROWS *
            (1 << auto_inc_intervals_count);
          set_if_smaller(nb_desired_values, AUTO_INC_DEFAULT_NB_MAX);
        }
        else
          nb_desired_values= AUTO_INC_DEFAULT_NB_MAX;
      }
      /* This call ignores all its parameters but nr, currently */
      get_auto_increment(variables->auto_increment_offset,
                         variables->auto_increment_increment,
                         nb_desired_values, &nr,
                         &nb_reserved_values);
      if (nr == ULLONG_MAX)
        DBUG_RETURN(HA_ERR_AUTOINC_READ_FAILED);  // Mark failure

      /*
        That rounding below should not be needed when all engines actually
        respect offset and increment in get_auto_increment(). But they don't
        so we still do it. Wonder if for the not-first-in-index we should do
        it. Hope that this rounding didn't push us out of the interval; even
        if it did we cannot do anything about it (calling the engine again
        will not help as we inserted no row).
      */
      nr= compute_next_insert_id(nr-1, variables);
    }

    if (table->s->next_number_keypart == 0)
    {
      /* We must defer the appending until "nr" has been possibly truncated */
      append= TRUE;
    }
    else
    {
      /*
        For such auto_increment there is no notion of interval, just a
        singleton. The interval is not even stored in
        thd->auto_inc_interval_for_cur_row, so we are sure to call the engine
        for next row.
      */
      DBUG_PRINT("info",("auto_increment: special not-first-in-index"));
    }
  }

  if (unlikely(nr == ULLONG_MAX))
      DBUG_RETURN(HA_ERR_AUTOINC_ERANGE); 

  DBUG_PRINT("info",("auto_increment: %lu", (ulong) nr));

  if (unlikely(table->next_number_field->store((longlong) nr, TRUE)))
  {
    /*
      first test if the query was aborted due to strict mode constraints
    */
    if (thd->is_error() &&
        thd->get_stmt_da()->mysql_errno() == ER_WARN_DATA_OUT_OF_RANGE)
      DBUG_RETURN(HA_ERR_AUTOINC_ERANGE);

    /*
      field refused this value (overflow) and truncated it, use the result of
      the truncation (which is going to be inserted); however we try to
      decrease it to honour auto_increment_* variables.
      That will shift the left bound of the reserved interval, we don't
      bother shifting the right bound (anyway any other value from this
      interval will cause a duplicate key).
    */
    nr= prev_insert_id(table->next_number_field->val_int(), variables);
    if (unlikely(table->next_number_field->store((longlong) nr, TRUE)))
      nr= table->next_number_field->val_int();
  }
  if (append)
  {
    auto_inc_interval_for_cur_row.replace(nr, nb_reserved_values,
                                          variables->auto_increment_increment);
    auto_inc_intervals_count++;
    /* Row-based replication does not need to store intervals in binlog */
    if (mysql_bin_log.is_open() && !thd->is_current_stmt_binlog_format_row())
        thd->auto_inc_intervals_in_cur_stmt_for_binlog.append(auto_inc_interval_for_cur_row.minimum(),
                                                              auto_inc_interval_for_cur_row.values(),
                                                              variables->auto_increment_increment);
  }

  /*
    Record this autogenerated value. If the caller then
    succeeds to insert this value, it will call
    record_first_successful_insert_id_in_cur_stmt()
    which will set first_successful_insert_id_in_cur_stmt if it's not
    already set.
  */
  insert_id_for_cur_row= nr;
  /*
    Set next insert id to point to next auto-increment value to be able to
    handle multi-row statements.
  */
  set_next_insert_id(compute_next_insert_id(nr, variables));

  DBUG_RETURN(0);
}


/** @brief
  MySQL signal that it changed the column bitmap

  USAGE
    This is for handlers that needs to setup their own column bitmaps.
    Normally the handler should set up their own column bitmaps in
    index_init() or rnd_init() and in any column_bitmaps_signal() call after
    this.

    The handler is allowd to do changes to the bitmap after a index_init or
    rnd_init() call is made as after this, MySQL will not use the bitmap
    for any program logic checking.
*/
void handler::column_bitmaps_signal()
{
  DBUG_ENTER("column_bitmaps_signal");
  DBUG_PRINT("info", ("read_set: %p  write_set: %p", table->read_set,
                      table->write_set));
  DBUG_VOID_RETURN;
}


/**
  Reserves an interval of auto_increment values from the handler.

  @param       offset              offset (modulus increment)
  @param       increment           increment between calls
  @param       nb_desired_values   how many values we want
  @param[out]  first_value         the first value reserved by the handler
  @param[out]  nb_reserved_values  how many values the handler reserved

  offset and increment means that we want values to be of the form
  offset + N * increment, where N>=0 is integer.
  If the function sets *first_value to ULLONG_MAX it means an error.
  If the function sets *nb_reserved_values to ULLONG_MAX it means it has
  reserved to "positive infinite".
*/

void handler::get_auto_increment(ulonglong offset, ulonglong increment,
                                 ulonglong nb_desired_values,
                                 ulonglong *first_value,
                                 ulonglong *nb_reserved_values)
{
  ulonglong nr;
  int error;
  DBUG_ENTER("handler::get_auto_increment");

  (void) extra(HA_EXTRA_KEYREAD);
  table->mark_columns_used_by_index_no_reset(table->s->next_number_index,
                                        table->read_set);
  column_bitmaps_signal();

  if (ha_index_init(table->s->next_number_index, 1))
  {
    /* This should never happen, assert in debug, and fail in release build */
    DBUG_ASSERT(0);
    *first_value= ULLONG_MAX;
    DBUG_VOID_RETURN;
  }

  if (table->s->next_number_keypart == 0)
  {						// Autoincrement at key-start
    error= ha_index_last(table->record[1]);
    /*
      MySQL implicitely assumes such method does locking (as MySQL decides to
      use nr+increment without checking again with the handler, in
      handler::update_auto_increment()), so reserves to infinite.
    */
    *nb_reserved_values= ULLONG_MAX;
  }
  else
  {
    uchar key[MAX_KEY_LENGTH];
    key_copy(key, table->record[0],
             table->key_info + table->s->next_number_index,
             table->s->next_number_key_offset);
    error= ha_index_read_map(table->record[1], key,
                             make_prev_keypart_map(table->s->next_number_keypart),
                             HA_READ_PREFIX_LAST);
    /*
      MySQL needs to call us for next row: assume we are inserting ("a",null)
      here, we return 3, and next this statement will want to insert
      ("b",null): there is no reason why ("b",3+1) would be the good row to
      insert: maybe it already exists, maybe 3+1 is too large...
    */
    *nb_reserved_values= 1;
  }

  if (error)
  {
    if (error == HA_ERR_END_OF_FILE || error == HA_ERR_KEY_NOT_FOUND)
    {
      /* No entry found, start with 1. */
      nr= 1;
    }
    else
    {
      DBUG_ASSERT(0);
      nr= ULLONG_MAX;
    }
  }
  else
    nr= ((ulonglong) table->next_number_field->
         val_int_offset(table->s->rec_buff_length)+1);
  ha_index_end();
  (void) extra(HA_EXTRA_NO_KEYREAD);
  *first_value= nr;
  DBUG_VOID_RETURN;
}


void handler::ha_release_auto_increment()
{
  DBUG_ASSERT(table_share->tmp_table != NO_TMP_TABLE ||
              m_lock_type != F_UNLCK ||
              (!next_insert_id && !insert_id_for_cur_row));
  DEBUG_SYNC(ha_thd(), "release_auto_increment");
  release_auto_increment();
  insert_id_for_cur_row= 0;
  auto_inc_interval_for_cur_row.replace(0, 0, 0);
  auto_inc_intervals_count= 0;
  if (next_insert_id > 0)
  {
    next_insert_id= 0;
    /*
      this statement used forced auto_increment values if there were some,
      wipe them away for other statements.
    */
    table->in_use->auto_inc_intervals_forced.empty();
  }
}


const char *table_case_name(const HA_CREATE_INFO *info, const char *name)
{
  return ((lower_case_table_names == 2 && info->alias) ? info->alias : name);
}


/**
  Construct and emit duplicate key error message using information
  from table's record buffer.

  @param table    TABLE object which record buffer should be used as
                  source for column values.
  @param key      Key description.
  @param msg      Error message template to which key value should be
                  added.
  @param errflag  Flags for my_error() call.
*/

void print_keydup_error(TABLE *table, KEY *key, const char *msg, myf errflag)
{
  /* Write the duplicated key in the error message */
  char key_buff[MAX_KEY_LENGTH];
  String str(key_buff,sizeof(key_buff),system_charset_info);

  if (key == NULL)
  {
    /* Key is unknown */
    str.copy("", 0, system_charset_info);
    my_printf_error(ER_DUP_ENTRY, msg, errflag, str.c_ptr(), "*UNKNOWN*");
  }
  else
  {
    /* Table is opened and defined at this point */
    key_unpack(&str,table, key);
    size_t max_length= MYSQL_ERRMSG_SIZE - strlen(msg);
    if (str.length() >= max_length)
    {
      str.length(max_length-4);
      str.append(STRING_WITH_LEN("..."));
    }
    my_printf_error(ER_DUP_ENTRY, msg, errflag, str.c_ptr_safe(), key->name);
  }
}


/**
  Construct and emit duplicate key error message using information
  from table's record buffer.

  @sa print_keydup_error(table, key, msg, errflag).
*/

void print_keydup_error(TABLE *table, KEY *key, myf errflag)
{
  print_keydup_error(table, key,
                     ER_THD(current_thd, ER_DUP_ENTRY_WITH_KEY_NAME), errflag);
}


/**
  This method is used to analyse the error to see whether the error
  is ignorable or not. Further comments in header file.
*/

bool handler::is_ignorable_error(int error)
{
  DBUG_ENTER("is_ignorable_error");

  // Catch errors that are ignorable
  switch (error)
  {
    // Error code 0 is not an error.
    case 0:
    // Dup key errors may be explicitly ignored.
    case HA_ERR_FOUND_DUPP_KEY:
    case HA_ERR_FOUND_DUPP_UNIQUE:
    // Foreign key constraint violations are ignorable.
    case HA_ERR_ROW_IS_REFERENCED:
    case HA_ERR_NO_REFERENCED_ROW:
      DBUG_RETURN(true);
  }

  // Default is that an error is not ignorable.
  DBUG_RETURN(false);
}


/**
  This method is used to analyse the error to see whether the error
  is fatal or not. Further comments in header file.
*/

bool handler::is_fatal_error(int error)
{
  DBUG_ENTER("is_fatal_error");

  // No ignorable errors are fatal
  if (is_ignorable_error(error))
    DBUG_RETURN(false);

  // Catch errors that are not fatal
  switch (error)
  {
    /*
      Deadlock and lock timeout cause transaction/statement rollback so that
      THD::is_fatal_sub_stmt_error will be set. This means that they will not
      be possible to handle by stored program handlers inside stored functions
      and triggers even if non-fatal.
    */
    case HA_ERR_LOCK_WAIT_TIMEOUT:
    case HA_ERR_LOCK_DEADLOCK:
      DBUG_RETURN(false);

    case HA_ERR_NULL_IN_SPATIAL:
      DBUG_RETURN(false);
  }

  // Default is that an error is fatal
  DBUG_RETURN(true);
}


/**
  Print error that we got from handler function.

  @note
    In case of delete table it's only safe to use the following parts of
    the 'table' structure:
    - table->s->path
    - table->alias
*/
void handler::print_error(int error, myf errflag)
{
  DBUG_ENTER("handler::print_error");
  DBUG_PRINT("enter",("error: %d",error));

  int textno=ER_GET_ERRNO;
  switch (error) {
  case EACCES:
    textno=ER_OPEN_AS_READONLY;
    break;
  case EAGAIN:
    textno=ER_FILE_USED;
    break;
  case ENOENT:
    {
      char errbuf[MYSYS_STRERROR_SIZE];
      textno=ER_FILE_NOT_FOUND;
      my_error(textno, errflag, table_share->table_name.str,
               error, my_strerror(errbuf, sizeof(errbuf), error));
    }
    break;
  case HA_ERR_KEY_NOT_FOUND:
  case HA_ERR_NO_ACTIVE_RECORD:
  case HA_ERR_RECORD_DELETED:
  case HA_ERR_END_OF_FILE:
    textno=ER_KEY_NOT_FOUND;
    break;
  case HA_ERR_WRONG_MRG_TABLE_DEF:
    textno=ER_WRONG_MRG_TABLE;
    break;
  case HA_ERR_FOUND_DUPP_KEY:
  {
    uint key_nr= table ? get_dup_key(error) : -1;
    if ((int) key_nr >= 0)
    {
      print_keydup_error(table,
                         key_nr == MAX_KEY ? NULL : &table->key_info[key_nr],
                         errflag);
      DBUG_VOID_RETURN;
    }
    textno=ER_DUP_KEY;
    break;
  }
  case HA_ERR_FOREIGN_DUPLICATE_KEY:
  {
    DBUG_ASSERT(table_share->tmp_table != NO_TMP_TABLE ||
                m_lock_type != F_UNLCK);

    char rec_buf[MAX_KEY_LENGTH];
    String rec(rec_buf, sizeof(rec_buf), system_charset_info);
    /* Table is opened and defined at this point */

    /*
      Just print the subset of fields that are part of the first index,
      printing the whole row from there is not easy.
    */
    key_unpack(&rec, table, &table->key_info[0]);

    char child_table_name[NAME_LEN + 1];
    char child_key_name[NAME_LEN + 1];
    if (get_foreign_dup_key(child_table_name, sizeof(child_table_name),
                            child_key_name, sizeof(child_key_name)))
    {
      my_error(ER_FOREIGN_DUPLICATE_KEY_WITH_CHILD_INFO, errflag,
               table_share->table_name.str, rec.c_ptr_safe(),
               child_table_name, child_key_name);
    }
    else
    {
      my_error(ER_FOREIGN_DUPLICATE_KEY_WITHOUT_CHILD_INFO, errflag,
               table_share->table_name.str, rec.c_ptr_safe());
    }
    DBUG_VOID_RETURN;
  }
  case HA_ERR_NULL_IN_SPATIAL:
    my_error(ER_CANT_CREATE_GEOMETRY_OBJECT, errflag);
    DBUG_VOID_RETURN;
  case HA_ERR_FOUND_DUPP_UNIQUE:
    textno=ER_DUP_UNIQUE;
    break;
  case HA_ERR_RECORD_CHANGED:
    textno=ER_CHECKREAD;
    break;
  case HA_ERR_CRASHED:
    textno=ER_NOT_KEYFILE;
    break;
  case HA_ERR_WRONG_IN_RECORD:
    textno= ER_CRASHED_ON_USAGE;
    break;
  case HA_ERR_CRASHED_ON_USAGE:
    textno=ER_CRASHED_ON_USAGE;
    break;
  case HA_ERR_NOT_A_TABLE:
    textno= error;
    break;
  case HA_ERR_CRASHED_ON_REPAIR:
    textno=ER_CRASHED_ON_REPAIR;
    break;
  case HA_ERR_OUT_OF_MEM:
    textno=ER_OUT_OF_RESOURCES;
    break;
  case HA_ERR_SE_OUT_OF_MEMORY:
    my_error(ER_ENGINE_OUT_OF_MEMORY, errflag,
             table->file->table_type());
    DBUG_VOID_RETURN;
  case HA_ERR_WRONG_COMMAND:
    textno=ER_ILLEGAL_HA;
    break;
  case HA_ERR_OLD_FILE:
    textno=ER_OLD_KEYFILE;
    break;
  case HA_ERR_UNSUPPORTED:
    textno=ER_UNSUPPORTED_EXTENSION;
    break;
  case HA_ERR_RECORD_FILE_FULL:
  case HA_ERR_INDEX_FILE_FULL:
  {
    textno=ER_RECORD_FILE_FULL;
    /* Write the error message to error log */
    errflag|= ME_ERRORLOG;
    break;
  }
  case HA_ERR_LOCK_WAIT_TIMEOUT:
    textno=ER_LOCK_WAIT_TIMEOUT;
    break;
  case HA_ERR_LOCK_TABLE_FULL:
    textno=ER_LOCK_TABLE_FULL;
    break;
  case HA_ERR_LOCK_DEADLOCK:
    textno=ER_LOCK_DEADLOCK;
    break;
  case HA_ERR_READ_ONLY_TRANSACTION:
    textno=ER_READ_ONLY_TRANSACTION;
    break;
  case HA_ERR_CANNOT_ADD_FOREIGN:
    textno=ER_CANNOT_ADD_FOREIGN;
    break;
  case HA_ERR_ROW_IS_REFERENCED:
  {
    String str;
    get_error_message(error, &str);
    my_error(ER_ROW_IS_REFERENCED_2, errflag, str.c_ptr_safe());
    DBUG_VOID_RETURN;
  }
  case HA_ERR_NO_REFERENCED_ROW:
  {
    String str;
    get_error_message(error, &str);
    my_error(ER_NO_REFERENCED_ROW_2, errflag, str.c_ptr_safe());
    DBUG_VOID_RETURN;
  }
  case HA_ERR_TABLE_DEF_CHANGED:
    textno=ER_TABLE_DEF_CHANGED;
    break;
  case HA_ERR_NO_SUCH_TABLE:
    my_error(ER_NO_SUCH_TABLE, errflag, table_share->db.str,
             table_share->table_name.str);
    DBUG_VOID_RETURN;
  case HA_ERR_RBR_LOGGING_FAILED:
    textno= ER_BINLOG_ROW_LOGGING_FAILED;
    break;
  case HA_ERR_DROP_INDEX_FK:
  {
    const char *ptr= "???";
    uint key_nr= table ? get_dup_key(error) : -1;
    if ((int) key_nr >= 0 && key_nr != MAX_KEY)
      ptr= table->key_info[key_nr].name;
    my_error(ER_DROP_INDEX_FK, errflag, ptr);
    DBUG_VOID_RETURN;
  }
  case HA_ERR_TABLE_NEEDS_UPGRADE:
    textno=ER_TABLE_NEEDS_UPGRADE;
    break;
  case HA_ERR_NO_PARTITION_FOUND:
    textno=ER_WRONG_PARTITION_NAME;
    break;
  case HA_ERR_TABLE_READONLY:
    textno= ER_OPEN_AS_READONLY;
    break;
  case HA_ERR_AUTOINC_READ_FAILED:
    textno= ER_AUTOINC_READ_FAILED;
    break;
  case HA_ERR_AUTOINC_ERANGE:
    textno= ER_WARN_DATA_OUT_OF_RANGE;
    break;
  case HA_ERR_TOO_MANY_CONCURRENT_TRXS:
    textno= ER_TOO_MANY_CONCURRENT_TRXS;
    break;
  case HA_ERR_INDEX_COL_TOO_LONG:
    textno= ER_INDEX_COLUMN_TOO_LONG;
    break;
  case HA_ERR_NOT_IN_LOCK_PARTITIONS:
    textno=ER_ROW_DOES_NOT_MATCH_GIVEN_PARTITION_SET;
    break;
  case HA_ERR_INDEX_CORRUPT:
    textno= ER_INDEX_CORRUPT;
    break;
  case HA_ERR_UNDO_REC_TOO_BIG:
    textno= ER_UNDO_RECORD_TOO_BIG;
    break;
  case HA_ERR_TABLE_IN_FK_CHECK:
    textno= ER_TABLE_IN_FK_CHECK;
    break;
  case HA_WRONG_CREATE_OPTION:
    textno= ER_ILLEGAL_HA;
    break;
  case HA_MISSING_CREATE_OPTION:
  {
    const char* engine= table_type();
    my_error(ER_MISSING_HA_CREATE_OPTION, errflag, engine);
    DBUG_VOID_RETURN;
  }
  case HA_ERR_TOO_MANY_FIELDS:
    textno= ER_TOO_MANY_FIELDS;
    break;
  case HA_ERR_INNODB_READ_ONLY:
    textno= ER_INNODB_READ_ONLY;
    break;
  case HA_ERR_TEMP_FILE_WRITE_FAILURE:
    textno= ER_TEMP_FILE_WRITE_FAILURE;
    break;
  case HA_ERR_INNODB_FORCED_RECOVERY:
    textno= ER_INNODB_FORCED_RECOVERY;
    break;
  case HA_ERR_TABLE_CORRUPT:
    my_error(ER_TABLE_CORRUPT, errflag, table_share->db.str,
             table_share->table_name.str);
    DBUG_VOID_RETURN;
  case HA_ERR_QUERY_INTERRUPTED:
    textno= ER_QUERY_INTERRUPTED;
    break;
  case HA_ERR_TABLESPACE_MISSING:
  {
    char errbuf[MYSYS_STRERROR_SIZE];
    my_snprintf(errbuf, MYSYS_STRERROR_SIZE, "`%s`.`%s`", table_share->db.str,
    table_share->table_name.str);
    my_error(ER_TABLESPACE_MISSING, errflag, errbuf, error);
    DBUG_VOID_RETURN;
  }
  case HA_ERR_TABLESPACE_IS_NOT_EMPTY:
    my_error(ER_TABLESPACE_IS_NOT_EMPTY, errflag, table_share->db.str,
             table_share->table_name.str);
    DBUG_VOID_RETURN;
  case HA_ERR_WRONG_FILE_NAME:
    my_error(ER_WRONG_FILE_NAME, errflag, table_share->table_name.str);
    DBUG_VOID_RETURN;
  case HA_ERR_NOT_ALLOWED_COMMAND:
    textno=ER_NOT_ALLOWED_COMMAND;
    break;
  default:
    {
      /* The error was "unknown" to this function.
	 Ask handler if it has got a message for this error */
      String str;
      bool temporary= get_error_message(error, &str);
      if (!str.is_empty())
      {
	const char* engine= table_type();
	if (temporary)
	  my_error(ER_GET_TEMPORARY_ERRMSG, errflag, error, str.ptr(), engine);
	else
	  my_error(ER_GET_ERRMSG, errflag, error, str.ptr(), engine);
      }
      else
      {
        char errbuf[MYSQL_ERRMSG_SIZE];
        my_error(ER_GET_ERRNO, errflag, error,
                 my_strerror(errbuf, MYSQL_ERRMSG_SIZE, error));
      }
      DBUG_VOID_RETURN;
    }
  }
  if (textno != ER_FILE_NOT_FOUND)
    my_error(textno, errflag, table_share->table_name.str, error);
  DBUG_VOID_RETURN;
}


/**
  Return an error message specific to this handler.

  @param error  error code previously returned by handler
  @param buf    pointer to String where to add error message

  @return
    Returns true if this is a temporary error
*/
bool handler::get_error_message(int error, String* buf)
{
  return FALSE;
}


/**
  Check for incompatible collation changes.
   
  @retval
    HA_ADMIN_NEEDS_UPGRADE   Table may have data requiring upgrade.
  @retval
    0                        No upgrade required.
*/

int handler::check_collation_compatibility()
{
  ulong mysql_version= table->s->mysql_version;

  if (mysql_version < 50124)
  {
    KEY *key= table->key_info;
    KEY *key_end= key + table->s->keys;
    for (; key < key_end; key++)
    {
      KEY_PART_INFO *key_part= key->key_part;
      KEY_PART_INFO *key_part_end= key_part + key->user_defined_key_parts;
      for (; key_part < key_part_end; key_part++)
      {
        if (!key_part->fieldnr)
          continue;
        Field *field= table->field[key_part->fieldnr - 1];
        uint cs_number= field->charset()->number;
        if ((mysql_version < 50048 &&
             (cs_number == 11 || /* ascii_general_ci - bug #29499, bug #27562 */
              cs_number == 41 || /* latin7_general_ci - bug #29461 */
              cs_number == 42 || /* latin7_general_cs - bug #29461 */
              cs_number == 20 || /* latin7_estonian_cs - bug #29461 */
              cs_number == 21 || /* latin2_hungarian_ci - bug #29461 */
              cs_number == 22 || /* koi8u_general_ci - bug #29461 */
              cs_number == 23 || /* cp1251_ukrainian_ci - bug #29461 */
              cs_number == 26)) || /* cp1250_general_ci - bug #29461 */
             (mysql_version < 50124 &&
             (cs_number == 33 || /* utf8_general_ci - bug #27877 */
              cs_number == 35))) /* ucs2_general_ci - bug #27877 */
          return HA_ADMIN_NEEDS_UPGRADE;
      }  
    }  
  }  
  return 0;
}


int handler::ha_check_for_upgrade(HA_CHECK_OPT *check_opt)
{
  int error;
  KEY *keyinfo, *keyend;
  KEY_PART_INFO *keypart, *keypartend;

  if (!table->s->mysql_version)
  {
    /* check for blob-in-key error */
    keyinfo= table->key_info;
    keyend= table->key_info + table->s->keys;
    for (; keyinfo < keyend; keyinfo++)
    {
      keypart= keyinfo->key_part;
      keypartend= keypart + keyinfo->user_defined_key_parts;
      for (; keypart < keypartend; keypart++)
      {
        if (!keypart->fieldnr)
          continue;
        Field *field= table->field[keypart->fieldnr-1];
        if (field->type() == MYSQL_TYPE_BLOB)
        {
          if (check_opt->sql_flags & TT_FOR_UPGRADE)
            check_opt->flags= T_MEDIUM;
          return HA_ADMIN_NEEDS_CHECK;
        }
      }
    }
  }

  if ((error= check_collation_compatibility()))
    return error;
    
  return check_for_upgrade(check_opt);
}


// Function identifies any old data type present in table.
int check_table_for_old_types(const TABLE *table)
{
  Field** field;

  for (field= table->field; (*field); field++)
  {
    if (table->s->mysql_version == 0) // prior to MySQL 5.0
    {
      /* check for bad DECIMAL field */
      if ((*field)->type() == MYSQL_TYPE_NEWDECIMAL) // TODO: error? MYSQL_TYPE_DECIMAL?
      {
        return HA_ADMIN_NEEDS_ALTER;
      }
      if ((*field)->type() == MYSQL_TYPE_VAR_STRING)
      {
        return HA_ADMIN_NEEDS_ALTER;
      }
    }
    if ((*field)->type() == MYSQL_TYPE_YEAR && (*field)->field_length == 2)
      return HA_ADMIN_NEEDS_ALTER; // obsolete YEAR(2) type

    //Check for old temporal format if avoid_temporal_upgrade is disabled.
    mysql_mutex_lock(&LOCK_global_system_variables);
    bool check_temporal_upgrade= !avoid_temporal_upgrade;
    mysql_mutex_unlock(&LOCK_global_system_variables);

    if (check_temporal_upgrade)
    {
      if (((*field)->real_type() == MYSQL_TYPE_TIME) ||
          ((*field)->real_type() == MYSQL_TYPE_DATETIME) ||
          ((*field)->real_type() == MYSQL_TYPE_TIMESTAMP))
        return HA_ADMIN_NEEDS_ALTER;
    }
  }
  return 0;
}


/**
  @return
    key if error because of duplicated keys
*/
uint handler::get_dup_key(int error)
{
  DBUG_ASSERT(table_share->tmp_table != NO_TMP_TABLE ||
              m_lock_type != F_UNLCK);
  DBUG_ENTER("handler::get_dup_key");
  table->file->errkey  = (uint) -1;
  if (error == HA_ERR_FOUND_DUPP_KEY ||
      error == HA_ERR_FOUND_DUPP_UNIQUE || error == HA_ERR_NULL_IN_SPATIAL ||
      error == HA_ERR_DROP_INDEX_FK)
    table->file->info(HA_STATUS_ERRKEY | HA_STATUS_NO_LOCK);
  DBUG_RETURN(table->file->errkey);
}


bool handler::get_foreign_dup_key(char *, uint, char *, uint )
{
  DBUG_ASSERT(false);
  return(false);
}


/**
  Delete all files with extension from handlerton::file_extensions.

  @param name		Base name of table

  @note
    We assume that the handler may return more extensions than
    was actually used for the file.

  @retval
    0   If we successfully deleted at least one file from base_ext and
    didn't get any other errors than ENOENT
  @retval
    !0  Error
*/
int handler::delete_table(const char *name, const dd::Table *)
{
  int saved_error= 0;
  int error= 0;
  int enoent_or_zero= ENOENT;                   // Error if no file was deleted
  char buff[FN_REFLEN];
  const char **start_ext;

  DBUG_ASSERT(m_lock_type == F_UNLCK);

  if (! (start_ext= ht->file_extensions))
    return 0;
  for (const char **ext= start_ext; *ext ; ext++)
  {
    fn_format(buff, name, "", *ext, MY_UNPACK_FILENAME|MY_APPEND_EXT);
    if (mysql_file_delete_with_symlink(key_file_misc, buff, MYF(0)))
    {
      if (my_errno() != ENOENT)
      {
        /*
          If error on the first existing file, return the error.
          Otherwise delete as much as possible.
        */
        if (enoent_or_zero)
          return my_errno();
	saved_error= my_errno();
      }
    }
    else
      enoent_or_zero= 0;                        // No error for ENOENT
    error= enoent_or_zero;
  }
  return saved_error ? saved_error : error;
}


int handler::rename_table(const char * from, const char * to,
                          const dd::Table *from_table_def,
                          dd::Table *to_table_def)
{
  int error= 0;
  const char **ext, **start_ext;

  if (! (start_ext= ht->file_extensions))
    return 0;
  for (ext= start_ext; *ext ; ext++)
  {
    if (rename_file_ext(from, to, *ext))
    {
      error= my_errno();
      if (error != ENOENT)
	break;
      error= 0;
    }
  }
  if (error)
  {
    /* Try to revert the rename. Ignore errors. */
    for (; ext >= start_ext; ext--)
      rename_file_ext(to, from, *ext);
  }
  return error;
}


void handler::drop_table(const char *name)
{
  close();
  delete_table(name, NULL);
}


/**
  Performs checks upon the table.

  @param thd                thread doing CHECK TABLE operation
  @param check_opt          options from the parser

  @retval
    HA_ADMIN_OK               Successful upgrade
  @retval
    HA_ADMIN_NEEDS_UPGRADE    Table has structures requiring upgrade
  @retval
    HA_ADMIN_NEEDS_ALTER      Table has structures requiring ALTER TABLE
  @retval
    HA_ADMIN_NOT_IMPLEMENTED
*/
int handler::ha_check(THD *thd, HA_CHECK_OPT *check_opt)
{
  int error;
  DBUG_ASSERT(table_share->tmp_table != NO_TMP_TABLE ||
              m_lock_type != F_UNLCK);

  if ((table->s->mysql_version >= MYSQL_VERSION_ID) &&
      (check_opt->sql_flags & TT_FOR_UPGRADE))
    return 0;

  if (table->s->mysql_version < MYSQL_VERSION_ID)
  {
    if ((error= check_table_for_old_types(table)))
      return error;
    error= ha_check_for_upgrade(check_opt);
    if (error && (error != HA_ADMIN_NEEDS_CHECK))
      return error;
    if (!error && (check_opt->sql_flags & TT_FOR_UPGRADE))
      return 0;
  }
  return check(thd, check_opt);
}

/**
  A helper function to mark a transaction read-write,
  if it is started.
*/

void
handler::mark_trx_read_write()
{
  Ha_trx_info *ha_info= &ha_thd()->get_ha_data(ht->slot)->ha_info[0];
  /*
    When a storage engine method is called, the transaction must
    have been started, unless it's a DDL call, for which the
    storage engine starts the transaction internally, and commits
    it internally, without registering in the ha_list.
    Unfortunately here we can't know know for sure if the engine
    has registered the transaction or not, so we must check.
  */
  if (ha_info->is_started())
  {
    DBUG_ASSERT(has_transactions());
    /*
      table_share can be NULL in ha_delete_table(). See implementation
      of standalone function ha_delete_table() in sql_base.cc.
    */
    if (table_share == NULL || table_share->tmp_table == NO_TMP_TABLE)
    {
      /* TempTable and Heap tables don't use/support transactions. */
      ha_info->set_trx_read_write();
    }
  }
}


/**
  Repair table: public interface.

  @sa handler::repair()
*/

int handler::ha_repair(THD* thd, HA_CHECK_OPT* check_opt)
{
  int result;
  mark_trx_read_write();

  result= repair(thd, check_opt);
  DBUG_ASSERT(result == HA_ADMIN_NOT_IMPLEMENTED ||
              ha_table_flags() & HA_CAN_REPAIR);

  // TODO: Check if table version in DD needs to be updated.
  // Previously we checked/updated FRM version here.
  return result;
}


/**
  Start bulk insert.

  Allow the handler to optimize for multiple row insert.

  @note rows == 0 means we will probably insert many rows.

  @param rows  Estimated rows to insert
*/

void handler::ha_start_bulk_insert(ha_rows rows)
{
  DBUG_ENTER("handler::ha_start_bulk_insert");
  DBUG_ASSERT(table_share->tmp_table != NO_TMP_TABLE ||
              m_lock_type == F_WRLCK);
  estimation_rows_to_insert= rows;
  start_bulk_insert(rows);
  DBUG_VOID_RETURN;
}


/**
  End bulk insert.

  @return Operation status
    @retval 0     Success
    @retval != 0  Failure (error code returned)
*/

int handler::ha_end_bulk_insert()
{
  DBUG_ENTER("handler::ha_end_bulk_insert");
  DBUG_ASSERT(table_share->tmp_table != NO_TMP_TABLE ||
              m_lock_type == F_WRLCK);
  estimation_rows_to_insert= 0;
  DBUG_RETURN(end_bulk_insert());
}


/**
  Bulk update row: public interface.

  @sa handler::bulk_update_row()
*/

int
handler::ha_bulk_update_row(const uchar *old_data, uchar *new_data,
                            uint *dup_key_found)
{
  DBUG_ASSERT(table_share->tmp_table != NO_TMP_TABLE ||
              m_lock_type == F_WRLCK);
  mark_trx_read_write();

  return bulk_update_row(old_data, new_data, dup_key_found);
}


/**
  Delete all rows: public interface.

  @sa handler::delete_all_rows()
*/

int
handler::ha_delete_all_rows()
{
  DBUG_ASSERT(table_share->tmp_table != NO_TMP_TABLE ||
              m_lock_type == F_WRLCK);
  mark_trx_read_write();

  return delete_all_rows();
}


/**
  Truncate table: public interface.

  @sa handler::truncate()
*/

int
handler::ha_truncate(dd::Table *table_def)
{
  DBUG_ASSERT(table_share->tmp_table != NO_TMP_TABLE ||
              m_lock_type == F_WRLCK);
  mark_trx_read_write();

  return truncate(table_def);
}


/**
  Optimize table: public interface.

  @sa handler::optimize()
*/

int
handler::ha_optimize(THD* thd, HA_CHECK_OPT* check_opt)
{
  DBUG_ASSERT(table_share->tmp_table != NO_TMP_TABLE ||
              m_lock_type == F_WRLCK);
  mark_trx_read_write();

  return optimize(thd, check_opt);
}


/**
  Analyze table: public interface.

  @sa handler::analyze()
*/

int
handler::ha_analyze(THD* thd, HA_CHECK_OPT* check_opt)
{
  DBUG_ASSERT(table_share->tmp_table != NO_TMP_TABLE ||
              m_lock_type != F_UNLCK);
  mark_trx_read_write();

  return analyze(thd, check_opt);
}


/**
  Check and repair table: public interface.

  @sa handler::check_and_repair()
*/

bool
handler::ha_check_and_repair(THD *thd)
{
  DBUG_ASSERT(table_share->tmp_table != NO_TMP_TABLE ||
              m_lock_type == F_UNLCK);
  mark_trx_read_write();

  return check_and_repair(thd);
}


/**
  Disable indexes: public interface.

  @sa handler::disable_indexes()
*/

int
handler::ha_disable_indexes(uint mode)
{
  DBUG_ASSERT(table_share->tmp_table != NO_TMP_TABLE ||
              m_lock_type != F_UNLCK);
  mark_trx_read_write();

  return disable_indexes(mode);
}


/**
  Enable indexes: public interface.

  @sa handler::enable_indexes()
*/

int
handler::ha_enable_indexes(uint mode)
{
  DBUG_ASSERT(table_share->tmp_table != NO_TMP_TABLE ||
              m_lock_type != F_UNLCK);
  mark_trx_read_write();

  return enable_indexes(mode);
}


/**
  Discard or import tablespace: public interface.

  @sa handler::discard_or_import_tablespace()
*/

int
handler::ha_discard_or_import_tablespace(bool discard,
                                         dd::Table *table_def)
{
  DBUG_ASSERT(table_share->tmp_table != NO_TMP_TABLE ||
              m_lock_type == F_WRLCK);
  mark_trx_read_write();

  return discard_or_import_tablespace(discard, table_def);
}


bool handler::ha_prepare_inplace_alter_table(TABLE *altered_table,
                                             Alter_inplace_info *ha_alter_info,
                                             const dd::Table *old_table_def,
                                             dd::Table *new_table_def)
{
  DBUG_ASSERT(table_share->tmp_table != NO_TMP_TABLE ||
              m_lock_type != F_UNLCK);
  mark_trx_read_write();

  return prepare_inplace_alter_table(altered_table, ha_alter_info,
                                     old_table_def, new_table_def);
}


bool handler::ha_commit_inplace_alter_table(TABLE *altered_table,
                                            Alter_inplace_info *ha_alter_info,
                                            bool commit,
                                            const dd::Table *old_table_def,
                                            dd::Table *new_table_def)
{
   /*
     At this point we should have an exclusive metadata lock on the table.
     The exception is if we're about to roll back changes (commit= false).
     In this case, we might be rolling back after a failed lock upgrade,
     so we could be holding the same lock level as for inplace_alter_table().
   */
   DBUG_ASSERT(ha_thd()->mdl_context.owns_equal_or_stronger_lock(MDL_key::TABLE,
                                       table->s->db.str,
                                       table->s->table_name.str,
                                       MDL_EXCLUSIVE) ||
               !commit);

   return commit_inplace_alter_table(altered_table, ha_alter_info, commit,
                                     old_table_def, new_table_def);
}


/*
   Default implementation to support in-place alter table
   and old online add/drop index API
*/

enum_alter_inplace_result
handler::check_if_supported_inplace_alter(TABLE *altered_table,
                                          Alter_inplace_info *ha_alter_info)
{
  DBUG_ENTER("check_if_supported_alter");

  HA_CREATE_INFO *create_info= ha_alter_info->create_info;

  Alter_inplace_info::HA_ALTER_FLAGS inplace_offline_operations=
    Alter_inplace_info::ALTER_COLUMN_EQUAL_PACK_LENGTH |
    Alter_inplace_info::ALTER_COLUMN_NAME |
    Alter_inplace_info::ALTER_COLUMN_DEFAULT |
    Alter_inplace_info::CHANGE_CREATE_OPTION |
    Alter_inplace_info::ALTER_RENAME |
    Alter_inplace_info::RENAME_INDEX |
    Alter_inplace_info::ALTER_INDEX_COMMENT |
    Alter_inplace_info::CHANGE_INDEX_OPTION;

  /* Is there at least one operation that requires copy algorithm? */
  if (ha_alter_info->handler_flags & ~inplace_offline_operations)
    DBUG_RETURN(HA_ALTER_INPLACE_NOT_SUPPORTED);

  /*
    ALTER TABLE tbl_name CONVERT TO CHARACTER SET .. and
    ALTER TABLE table_name DEFAULT CHARSET = .. most likely
    change column charsets and so not supported in-place through
    old API.

    Changing of PACK_KEYS, MAX_ROWS and ROW_FORMAT options were
    not supported as in-place operations in old API either.
  */
  if (create_info->used_fields & (HA_CREATE_USED_CHARSET |
                                  HA_CREATE_USED_DEFAULT_CHARSET |
                                  HA_CREATE_USED_PACK_KEYS |
                                  HA_CREATE_USED_MAX_ROWS) ||
      (table->s->row_type != create_info->row_type))
    DBUG_RETURN(HA_ALTER_INPLACE_NOT_SUPPORTED);

  uint table_changes= (ha_alter_info->handler_flags &
                       Alter_inplace_info::ALTER_COLUMN_EQUAL_PACK_LENGTH) ?
    IS_EQUAL_PACK_LENGTH : IS_EQUAL_YES;
  if (table->file->check_if_incompatible_data(create_info, table_changes)
      == COMPATIBLE_DATA_YES)
    DBUG_RETURN(HA_ALTER_INPLACE_EXCLUSIVE_LOCK);

  DBUG_RETURN(HA_ALTER_INPLACE_NOT_SUPPORTED);
}


void Alter_inplace_info::report_unsupported_error(const char *not_supported,
                                                  const char *try_instead)
{
  if (unsupported_reason == NULL)
    my_error(ER_ALTER_OPERATION_NOT_SUPPORTED, MYF(0),
             not_supported, try_instead);
  else
    my_error(ER_ALTER_OPERATION_NOT_SUPPORTED_REASON, MYF(0),
             not_supported, unsupported_reason, try_instead);
}


/**
  Rename table: public interface.

  @sa handler::rename_table()
*/

int
handler::ha_rename_table(const char *from, const char *to,
                         const dd::Table *from_table_def,
                         dd::Table *to_table_def)
{
  DBUG_ASSERT(m_lock_type == F_UNLCK);
  mark_trx_read_write();

  return rename_table(from, to, from_table_def, to_table_def);
}


/**
  Delete table: public interface.

  @sa handler::delete_table()
*/

int
handler::ha_delete_table(const char *name, const dd::Table *table_def)
{
  DBUG_ASSERT(m_lock_type == F_UNLCK);
  mark_trx_read_write();

  return delete_table(name, table_def);
}


/**
  Drop table in the engine: public interface.

  @sa handler::drop_table()
*/

void
handler::ha_drop_table(const char *name)
{
  DBUG_ASSERT(m_lock_type == F_UNLCK);
  mark_trx_read_write();

  return drop_table(name);
}


/**
  Create a table in the engine: public interface.

  @sa handler::create()
*/

int
handler::ha_create(const char *name, TABLE *form, HA_CREATE_INFO *info,
                   dd::Table *table_def)
{
  DBUG_ASSERT(m_lock_type == F_UNLCK);
  mark_trx_read_write();

  return create(name, form, info, table_def);
}


/**
  Get the hard coded SE private data from the handler for a DD table.

  @sa handler::get_se_private_data()
*/
bool
handler::ha_get_se_private_data(dd::Table *dd_table, uint dd_version)
{
  return get_se_private_data(dd_table, dd_version);
}


/**
  Tell the storage engine that it is allowed to "disable transaction" in the
  handler. It is a hint that ACID is not required - it is used in NDB for
  ALTER TABLE, for example, when data are copied to temporary table.
  A storage engine may treat this hint any way it likes. NDB for example
  starts to commit every now and then automatically.
  This hint can be safely ignored.
*/
int ha_enable_transaction(THD *thd, bool on)
{
  int error=0;
  DBUG_ENTER("ha_enable_transaction");
  DBUG_PRINT("enter", ("on: %d", (int) on));

  if ((thd->get_transaction()->m_flags.enabled= on))
  {
    /*
      Now all storage engines should have transaction handling enabled.
      But some may have it enabled all the time - "disabling" transactions
      is an optimization hint that storage engine is free to ignore.
      So, let's commit an open transaction (if any) now.
    */
    if (!(error= ha_commit_trans(thd, 0)))
      error= trans_commit_implicit(thd);
  }
  DBUG_RETURN(error);
}

int handler::index_next_same(uchar *buf, const uchar *key, uint keylen)
{
  int error;
  DBUG_ENTER("index_next_same");
  if (!(error=index_next(buf)))
  {
    my_ptrdiff_t ptrdiff= buf - table->record[0];
    uchar *save_record_0= NULL;
    KEY *key_info= NULL;
    KEY_PART_INFO *key_part= NULL;
    KEY_PART_INFO *key_part_end= NULL;

    /*
      key_cmp_if_same() compares table->record[0] against 'key'.
      In parts it uses table->record[0] directly, in parts it uses
      field objects with their local pointers into table->record[0].
      If 'buf' is distinct from table->record[0], we need to move
      all record references. This is table->record[0] itself and
      the field pointers of the fields used in this key.
    */
    if (ptrdiff)
    {
      save_record_0= table->record[0];
      table->record[0]= buf;
      key_info= table->key_info + active_index;
      key_part= key_info->key_part;
      key_part_end= key_part + key_info->user_defined_key_parts;
      for (; key_part < key_part_end; key_part++)
      {
        DBUG_ASSERT(key_part->field);
        key_part->field->move_field_offset(ptrdiff);
      }
    }

    if (key_cmp_if_same(table, key, active_index, keylen))
      error= HA_ERR_END_OF_FILE;

    /* Move back if necessary. */
    if (ptrdiff)
    {
      table->record[0]= save_record_0;
      for (key_part= key_info->key_part; key_part < key_part_end; key_part++)
        key_part->field->move_field_offset(-ptrdiff);
    }
  }
  DBUG_RETURN(error);
}

/****************************************************************************
** Some general functions that isn't in the handler class
****************************************************************************/

/**
  Initiates table-file and calls appropriate database-creator.

  @param thd                 Thread context.
  @param path                Path to table file (without extension).
  @param db                  Database name.
  @param table_name          Table name.
  @param create_info         HA_CREATE_INFO describing table.
  @param update_create_info  Indicates that create_info needs to be
                             updated from table share.
  @param is_temp_table       Indicates that this is temporary table (for
                             cases when this info is not available from
                             HA_CREATE_INFO).
  @param table_def           Data-dictionary object describing table to
                             be used for table creation. Can be adjusted
                             by storage engine if it supports atomic DDL.
                             For non-temporary tables these changes will
                             be saved to the data-dictionary by this call.

  @retval
   0  ok
  @retval
   1  error
*/
int ha_create_table(THD *thd, const char *path,
                    const char *db, const char *table_name,
                    HA_CREATE_INFO *create_info,
                    bool update_create_info,
                    bool is_temp_table,
                    dd::Table *table_def)
{
  int error= 1;
  TABLE table;
  char name_buff[FN_REFLEN];
  const char *name;
  TABLE_SHARE share;
#ifdef HAVE_PSI_TABLE_INTERFACE
  bool temp_table = is_temp_table ||
    (create_info->options & HA_LEX_CREATE_TMP_TABLE) ||
    (strstr(path, tmp_file_prefix) != NULL);
#endif
  DBUG_ENTER("ha_create_table");

  init_tmp_table_share(thd, &share, db, 0, table_name, path, nullptr);

  if (open_table_def(thd, &share, *table_def))
    goto err;

#ifdef HAVE_PSI_TABLE_INTERFACE
  share.m_psi= PSI_TABLE_CALL(get_table_share)(temp_table, &share);
#endif

  // When db_stat is 0, we can pass nullptr as dd::Table since it won't be used.
  if (open_table_from_share(thd, &share, "", 0, (uint) READ_ALL, 0, &table,
                            TRUE, nullptr))
  {
#ifdef HAVE_PSI_TABLE_INTERFACE
    PSI_TABLE_CALL(drop_table_share)
      (temp_table, db, strlen(db), table_name, strlen(table_name));
#endif
    goto err;
  }

  if (update_create_info)
    update_create_info_from_table(create_info, &table);

  name= get_canonical_filename(table.file, share.path.str, name_buff);

  error= table.file->ha_create(name, &table, create_info, table_def);

  if (error)
  {
    table.file->print_error(error, MYF(0));
#ifdef HAVE_PSI_TABLE_INTERFACE
    PSI_TABLE_CALL(drop_table_share)
      (temp_table, db, strlen(db), table_name, strlen(table_name));
#endif
  }
  else
  {
    /*
      We do post-create update only for engines supporting atomic DDL
      as only such engines are allowed to update dd::Table objects in
      handler::ha_create().
      The dd::Table objects for temporary tables are not stored in DD
      so do not need DD update.
      The dd::Table objects representing the DD tables themselves cannot
      be stored until the DD tables have been created in the SE.
    */
    if (!((create_info->options & HA_LEX_CREATE_TMP_TABLE) || is_temp_table ||
          dd::get_dictionary()->is_dd_table_name(db, table_name)) &&
        (table.file->ht->flags & HTON_SUPPORTS_ATOMIC_DDL))
    {
      if(thd->dd_client()->update<dd::Table>(table_def))
        error= 1;
    }
  }
  (void) closefrm(&table, 0);
err:
  free_table_share(&share);
  DBUG_RETURN(error != 0);
}

/**
  Try to discover table from engine.

  @note
    If found, import the serialized dictionary information.

  @retval
  -1    Table did not exists
  @retval
   0    Table created ok
  @retval
   > 0  Error, table existed but could not be created
*/
int ha_create_table_from_engine(THD* thd, const char *db, const char *name)
{
  int error;
  uchar *sdi_blob;
  size_t sdi_len;
  char path[FN_REFLEN + 1];
  HA_CREATE_INFO create_info;
  TABLE table;
  TABLE_SHARE share;
  DBUG_ENTER("ha_create_table_from_engine");
  DBUG_PRINT("enter", ("name '%s'.'%s'", db, name));

  if ((error= ha_discover(thd, db, name, &sdi_blob, &sdi_len)))
  {
    /* Table could not be discovered and thus not created */
    DBUG_RETURN(error);
  }

  /*
    The table exists in the handler and could be discovered.
    Import the SDI based on the sdi_blob and sdi_len, which are set.
  */

  // Import the SDI
  error= import_serialized_meta_data(sdi_blob, sdi_len, true);
  my_free(sdi_blob);
  if (error)
    DBUG_RETURN(2);

  build_table_filename(path, sizeof(path) - 1, db, name, "", 0);
  init_tmp_table_share(thd, &share, db, 0, name, path, nullptr);

  dd::cache::Dictionary_client::Auto_releaser releaser(thd->dd_client());
  const dd::Table *table_def= nullptr;
  if (thd->dd_client()->acquire(db, name, &table_def))
    DBUG_RETURN(3);

  if (table_def == nullptr)
  {
    my_error(ER_NO_SUCH_TABLE, MYF(0), db, name);
    DBUG_RETURN(3);
  }

  if (open_table_def(thd, &share, *table_def))
    DBUG_RETURN(3);

  // When db_stat is 0, we can pass nullptr as dd::Table since it won't be used.
  if (open_table_from_share(thd, &share, "" ,0, 0, 0, &table, FALSE, nullptr))
  {
    free_table_share(&share);
    DBUG_RETURN(3);
  }

  update_create_info_from_table(&create_info, &table);
  create_info.table_options|= HA_OPTION_CREATE_FROM_ENGINE;

  get_canonical_filename(table.file, path, path);
  error=table.file->ha_create(path, &table, &create_info, NULL);
  (void) closefrm(&table, 1);

  DBUG_RETURN(error != 0);
}


/**
  Try to find a table in a storage engine.

  @param thd  Thread handle
  @param db   Normalized table schema name
  @param name Normalized table name.
  @param[out] exists Only valid if the function succeeded.

  @retval TRUE   An error is found
  @retval FALSE  Success, check *exists
*/

bool
ha_check_if_table_exists(THD* thd, const char *db, const char *name,
                         bool *exists)
{
  uchar *frmblob= NULL;
  size_t frmlen;
  DBUG_ENTER("ha_check_if_table_exists");

  *exists= ! ha_discover(thd, db, name, &frmblob, &frmlen);
  if (*exists)
    my_free(frmblob);

  DBUG_RETURN(FALSE);
}



/**
  Check if a table specified by name is a system table.

  @param db                    Database name for the table.
  @param table_name            Table name to be checked.
  @param [out] is_sql_layer_system_table  True if a system table belongs to sql_layer.

  @return Operation status
    @retval  true              If the table name is a system table.
    @retval  false             If the table name is a user-level table.
*/

static bool check_if_system_table(const char *db,
                                  const char *table_name,
                                  bool *is_sql_layer_system_table)
{
  st_handler_tablename *systab;

  // Check if we have the system database name in the command.
  if (!dd::get_dictionary()->is_dd_schema_name(db))
    return false;

  // Check if this is SQL layer system tables.
  systab= mysqld_system_tables;
  while (systab && systab->db)
  {
    if (strcmp(systab->tablename, table_name) == 0)
    {
      *is_sql_layer_system_table= true;
      break;
    }

    systab++;
  }

  return true;
}


/**
  @brief Check if a given table is a system table.

  @details The primary purpose of introducing this function is to stop system
  tables to be created or being moved to undesired storage engines.

  @todo There is another function called is_system_table_name() used by
        get_table_category(), which is used to set TABLE_SHARE table_category.
        It checks only a subset of table name like proc, event and time*.
        We cannot use below function in get_table_category(),
        as that affects locking mechanism. If we need to
        unify these functions, we need to fix locking issues generated.

  @param   hton                  Handlerton of new engine.
  @param   db                    Database name.
  @param   table_name            Table name to be checked.

  @return Operation status
    @retval  true                If the table name is a valid system table
                                 or if its a valid user table.

    @retval  false               If the table name is a system table name
                                 and does not belong to engine specified
                                 in the command.
*/

bool ha_check_if_supported_system_table(handlerton *hton, const char *db,
                                        const char *table_name)
{
  DBUG_ENTER("ha_check_if_supported_system_table");
  st_sys_tbl_chk_params check_params;

  check_params.is_sql_layer_system_table= false;
  if (!check_if_system_table(db, table_name,
                             &check_params.is_sql_layer_system_table))
    DBUG_RETURN(true); // It's a user table name

  // Check if this is a system table and if some engine supports it.
  check_params.status= check_params.is_sql_layer_system_table ?
    st_sys_tbl_chk_params::KNOWN_SYSTEM_TABLE :
    st_sys_tbl_chk_params::NOT_KNOWN_SYSTEM_TABLE;
  check_params.db_type= hton->db_type;
  check_params.table_name= table_name;
  check_params.db= db;
  plugin_foreach(NULL, check_engine_system_table_handlerton,
                 MYSQL_STORAGE_ENGINE_PLUGIN, &check_params);

  // SE does not support this system table.
  if (check_params.status == st_sys_tbl_chk_params::KNOWN_SYSTEM_TABLE)
    DBUG_RETURN(false);

  // It's a system table or a valid user table.
  DBUG_RETURN(true);
}

/**
  @brief Called for each SE to check if given db, tablename is a system table.

  @details The primary purpose of introducing this function is to stop system
  tables to be created or being moved to undesired storage engines.

  @param   unused  unused THD*
  @param   plugin  Points to specific SE.
  @param   arg     Is of type struct st_sys_tbl_chk_params.

  @note
    args->status   Indicates OUT param,
                   see struct st_sys_tbl_chk_params definition for more info.

  @return Operation status
    @retval  true  There was a match found.
                   This will stop doing checks with other SE's.

    @retval  false There was no match found.
                   Other SE's will be checked to find a match.
*/
static bool check_engine_system_table_handlerton(THD *unused,
                                                 plugin_ref plugin,
                                                 void *arg)
{
  st_sys_tbl_chk_params *check_params= (st_sys_tbl_chk_params*) arg;
  handlerton *hton= plugin_data<handlerton*>(plugin);

  // Do we already know that the table is a system table?
  if (check_params->status == st_sys_tbl_chk_params::KNOWN_SYSTEM_TABLE)
  {
    /*
      If this is the same SE specified in the command, we can
      simply ask the SE if it supports it stop the search regardless.
    */
    if (hton->db_type == check_params->db_type)
    {
      if (hton->is_supported_system_table &&
          hton->is_supported_system_table(check_params->db,
                                       check_params->table_name,
                                       check_params->is_sql_layer_system_table))
        check_params->status= st_sys_tbl_chk_params::SUPPORTED_SYSTEM_TABLE;
      return TRUE;
    }
    /*
      If this is a different SE, there is no point in asking the SE
      since we already know it's a system table and we don't care
      if it is supported or not.
    */
    return FALSE;
  }

  /*
    We don't yet know if the table is a system table or not.
    We therefore must always ask the SE.
  */
  if (hton->is_supported_system_table &&
      hton->is_supported_system_table(check_params->db,
                                      check_params->table_name,
                                      check_params->is_sql_layer_system_table))
  {
    /*
      If this is the same SE specified in the command, we know it's a
      supported system table and can stop the search.
    */
    if (hton->db_type == check_params->db_type)
    {
      check_params->status= st_sys_tbl_chk_params::SUPPORTED_SYSTEM_TABLE;
      return TRUE;
    }
    else
      check_params->status= st_sys_tbl_chk_params::KNOWN_SYSTEM_TABLE;
  }

  return FALSE;
}


static bool rm_tmp_tables_handlerton(THD *thd, plugin_ref plugin,
                                     void *files)
{
  handlerton *hton= plugin_data<handlerton*>(plugin);

  if (hton->state == SHOW_OPTION_YES && hton->rm_tmp_tables &&
      hton->rm_tmp_tables(hton, thd, (List<LEX_STRING> *)files))
    return true;

  return false;
}


/**
  Ask all SEs to drop all temporary tables which have been left from
  previous server run. Used on server start-up.

  @param[in]      thd    Thread context.
  @param[in,out]  files  List of files in directories for temporary files
                         which match tmp_file_prefix and thus can belong to
                         temporary tables. If any SE recognizes some file as
                         belonging to temporary table in this SE and deletes
                         the file it is also supposed to remove file from
                         this list.
*/

bool ha_rm_tmp_tables(THD *thd, List<LEX_STRING> *files)
{
  return plugin_foreach(thd, rm_tmp_tables_handlerton,
                        MYSQL_STORAGE_ENGINE_PLUGIN, files);
}


/**
  Default implementation for handlerton::rm_tmp_tables() method which
  simply removes all files from "files" list which have one of SE's
  extensions. This implementation corresponds to default implementation
  of handler::delete_table() method.
*/

bool default_rm_tmp_tables(handlerton *hton, THD *thd, List<LEX_STRING> *files)
{
  List_iterator<LEX_STRING> files_it(*files);
  LEX_STRING *file_path;

  if (! hton->file_extensions)
    return 0;

  while ((file_path= files_it++))
  {
    const char *file_ext= fn_ext(file_path->str);

    for (const char **ext= hton->file_extensions; *ext ; ext++)
    {
      if (strcmp(file_ext, *ext) == 0)
      {
        if (my_is_symlink(file_path->str, NULL) &&
            test_if_data_home_dir(file_path->str))
        {
          /*
            For safety reasons, if temporary table file is a symlink pointing
            to a file in the data directory, don't delete the file, delete
            symlink file only. It would be nicer to not delete symlinked files
            at all but MyISAM supports temporary tables with DATA DIRECTORY/INDEX
            DIRECTORY options.
          */
          (void) mysql_file_delete(key_file_misc, file_path->str, MYF(0));
        }
        else
          (void) mysql_file_delete_with_symlink(key_file_misc, file_path->str,
                                                MYF(0));
        files_it.remove();
        break;
      }
    }
  }
  return false;
}


void st_ha_check_opt::init()
{
  flags= sql_flags= 0;
}


/*****************************************************************************
  Key cache handling.

  This code is only relevant for ISAM/MyISAM tables

  key_cache->cache may be 0 only in the case where a key cache is not
  initialized or when we where not able to init the key cache in a previous
  call to ha_init_key_cache() (probably out of memory)
*****************************************************************************/

/**
  Init a key cache if it has not been initied before.
*/
int ha_init_key_cache(const char *name, KEY_CACHE *key_cache)
{
  DBUG_ENTER("ha_init_key_cache");

  if (!key_cache->key_cache_inited)
  {
    mysql_mutex_lock(&LOCK_global_system_variables);
    size_t tmp_buff_size= (size_t) key_cache->param_buff_size;
    ulonglong tmp_block_size= key_cache->param_block_size;
    ulonglong division_limit= key_cache->param_division_limit;
    ulonglong age_threshold=  key_cache->param_age_threshold;
    mysql_mutex_unlock(&LOCK_global_system_variables);
    DBUG_RETURN(!init_key_cache(key_cache,
				tmp_block_size,
				tmp_buff_size,
				division_limit, age_threshold));
  }
  DBUG_RETURN(0);
}


/**
  Resize key cache.
*/
int ha_resize_key_cache(KEY_CACHE *key_cache)
{
  DBUG_ENTER("ha_resize_key_cache");

  if (key_cache->key_cache_inited)
  {
    mysql_mutex_lock(&LOCK_global_system_variables);
    size_t tmp_buff_size= (size_t) key_cache->param_buff_size;
    ulonglong tmp_block_size= key_cache->param_block_size;
    ulonglong division_limit= key_cache->param_division_limit;
    ulonglong age_threshold=  key_cache->param_age_threshold;
    mysql_mutex_unlock(&LOCK_global_system_variables);
    const int retval= resize_key_cache(key_cache,
                                       keycache_thread_var(),
                                       tmp_block_size,
                                       tmp_buff_size,
                                       division_limit, age_threshold);
    DBUG_RETURN(!retval);
  }
  DBUG_RETURN(0);
}


/**
  Move all tables from one key cache to another one.
*/
int ha_change_key_cache(KEY_CACHE *old_key_cache,
			KEY_CACHE *new_key_cache)
{
  mi_change_key_cache(old_key_cache, new_key_cache);
  return 0;
}


/**
  Try to discover one table from handler(s).

  @retval
    -1   Table did not exists
  @retval
    0   OK. In this case *frmblob and *frmlen are set
  @retval
    >0   error.  frmblob and frmlen may not be set
*/
struct st_discover_args
{
  const char *db;
  const char *name;
  uchar **frmblob; 
  size_t *frmlen;
};

static bool discover_handlerton(THD *thd, plugin_ref plugin,
                                void *arg)
{
  st_discover_args *vargs= (st_discover_args *)arg;
  handlerton *hton= plugin_data<handlerton*>(plugin);
  if (hton->state == SHOW_OPTION_YES && hton->discover &&
      (!(hton->discover(hton, thd, vargs->db, vargs->name, 
                        vargs->frmblob, 
                        vargs->frmlen))))
    return TRUE;

  return FALSE;
}


static int ha_discover(THD *thd, const char *db, const char *name,
                       uchar **frmblob, size_t *frmlen)
{
  int error= -1; // Table does not exist in any handler
  DBUG_ENTER("ha_discover");
  DBUG_PRINT("enter", ("db: %s, name: %s", db, name));
  st_discover_args args= {db, name, frmblob, frmlen};

  if (is_prefix(name,tmp_file_prefix)) /* skip temporary tables */
    DBUG_RETURN(error);

  if (plugin_foreach(thd, discover_handlerton,
                 MYSQL_STORAGE_ENGINE_PLUGIN, &args))
    error= 0;

  if (!error)
    thd->status_var.ha_discover_count++;
  DBUG_RETURN(error);
}


/**
  Call this function in order to give the handler the possiblity
  to ask engine if there are any new tables that should be written to disk
  or any dropped tables that need to be removed from disk
*/
struct st_find_files_args
{
  const char *db;
  const char *path;
  const char *wild;
  bool dir;
  List<LEX_STRING> *files;
};

static bool find_files_handlerton(THD *thd, plugin_ref plugin,
                                  void *arg)
{
  st_find_files_args *vargs= (st_find_files_args *)arg;
  handlerton *hton= plugin_data<handlerton*>(plugin);


  if (hton->state == SHOW_OPTION_YES && hton->find_files)
      if (hton->find_files(hton, thd, vargs->db, vargs->path, vargs->wild, 
                          vargs->dir, vargs->files))
        return TRUE;

  return FALSE;
}

int
ha_find_files(THD *thd,const char *db,const char *path,
	      const char *wild, bool dir, List<LEX_STRING> *files)
{
  int error= 0;
  DBUG_ENTER("ha_find_files");
  DBUG_PRINT("enter", ("db: '%s'  path: '%s'  wild: '%s'  dir: %d", 
		       db, path, wild ? wild : "NULL", dir));
  st_find_files_args args= {db, path, wild, dir, files};

  plugin_foreach(thd, find_files_handlerton,
                 MYSQL_STORAGE_ENGINE_PLUGIN, &args);
  /* The return value is not currently used */
  DBUG_RETURN(error);
}

/**
  Ask handler if the table exists in engine.
  @retval
    HA_ERR_NO_SUCH_TABLE     Table does not exist
  @retval
    HA_ERR_TABLE_EXIST       Table exists
*/
struct st_table_exists_in_engine_args
{
  const char *db;
  const char *name;
  int err;
};

static bool table_exists_in_engine_handlerton(THD *thd, plugin_ref plugin,
                                   void *arg)
{
  st_table_exists_in_engine_args *vargs= (st_table_exists_in_engine_args *)arg;
  handlerton *hton= plugin_data<handlerton*>(plugin);

  int err= HA_ERR_NO_SUCH_TABLE;

  if (hton->state == SHOW_OPTION_YES && hton->table_exists_in_engine)
    err = hton->table_exists_in_engine(hton, thd, vargs->db, vargs->name);

  vargs->err = err;
  if (vargs->err == HA_ERR_TABLE_EXIST)
    return TRUE;

  return FALSE;
}

int ha_table_exists_in_engine(THD* thd, const char* db, const char* name)
{
  DBUG_ENTER("ha_table_exists_in_engine");
  DBUG_PRINT("enter", ("db: %s, name: %s", db, name));
  st_table_exists_in_engine_args args= {db, name, HA_ERR_NO_SUCH_TABLE};
  plugin_foreach(thd, table_exists_in_engine_handlerton,
                 MYSQL_STORAGE_ENGINE_PLUGIN, &args);
  DBUG_PRINT("exit", ("error: %d", args.err));
  DBUG_RETURN(args.err);
}

/**
  Prepare (sub-) sequences of joins in this statement 
  which may be pushed to each storage engine for execution.
*/
struct st_make_pushed_join_args
{
  const AQP::Join_plan* plan; // Query plan provided by optimizer
  int err;                    // Error code to return.
};

static bool make_pushed_join_handlerton(THD *thd, plugin_ref plugin,
                                   void *arg)
{
  st_make_pushed_join_args *vargs= (st_make_pushed_join_args *)arg;
  handlerton *hton= plugin_data<handlerton*>(plugin);

  if (hton && hton->make_pushed_join)
  {
    const int error= hton->make_pushed_join(hton, thd, vargs->plan);
    if (unlikely(error))
    {
      vargs->err = error;
      return TRUE;
    }
  }
  return FALSE;
}

int ha_make_pushed_joins(THD *thd, const AQP::Join_plan* plan)
{
  DBUG_ENTER("ha_make_pushed_joins");
  st_make_pushed_join_args args= {plan, 0};
  plugin_foreach(thd, make_pushed_join_handlerton,
                 MYSQL_STORAGE_ENGINE_PLUGIN, &args);
  DBUG_PRINT("exit", ("error: %d", args.err));
  DBUG_RETURN(args.err);
}

/*
  TODO: change this into a dynamic struct
  List<handlerton> does not work as
  1. binlog_end is called when MEM_ROOT is gone
  2. cannot work with thd MEM_ROOT as memory should be freed
*/
#define MAX_HTON_LIST_ST 63
struct hton_list_st
{
  handlerton *hton[MAX_HTON_LIST_ST];
  uint sz;
};

struct binlog_func_st
{
  enum_binlog_func fn;
  void *arg;
};

/** @brief
  Listing handlertons first to avoid recursive calls and deadlock
*/
static bool binlog_func_list(THD *thd, plugin_ref plugin, void *arg)
{
  hton_list_st *hton_list= (hton_list_st *)arg;
  handlerton *hton= plugin_data<handlerton*>(plugin);
  if (hton->state == SHOW_OPTION_YES && hton->binlog_func)
  {
    uint sz= hton_list->sz;
    if (sz == MAX_HTON_LIST_ST-1)
    {
      /* list full */
      return FALSE;
    }
    hton_list->hton[sz]= hton;
    hton_list->sz= sz+1;
  }
  return FALSE;
}

static bool binlog_func_foreach(THD *thd, binlog_func_st *bfn)
{
  hton_list_st hton_list;
  uint i, sz;

  hton_list.sz= 0;
  plugin_foreach(thd, binlog_func_list,
                 MYSQL_STORAGE_ENGINE_PLUGIN, &hton_list);

  for (i= 0, sz= hton_list.sz; i < sz ; i++)
    hton_list.hton[i]->binlog_func(hton_list.hton[i], thd, bfn->fn, bfn->arg);
  return FALSE;
}


int ha_reset_logs(THD *thd)
{
  binlog_func_st bfn= {BFN_RESET_LOGS, 0};
  binlog_func_foreach(thd, &bfn);
  return 0;
}

void ha_reset_slave(THD* thd)
{
  binlog_func_st bfn= {BFN_RESET_SLAVE, 0};
  binlog_func_foreach(thd, &bfn);
}

void ha_binlog_wait(THD* thd)
{
  binlog_func_st bfn= {BFN_BINLOG_WAIT, 0};
  binlog_func_foreach(thd, &bfn);
}

int ha_binlog_index_purge_file(THD *thd, const char *file)
{
  binlog_func_st bfn= {BFN_BINLOG_PURGE_FILE, (void *)file};
  binlog_func_foreach(thd, &bfn);
  return 0;
}

struct binlog_log_query_st
{
  enum_binlog_command binlog_command;
  const char *query;
  size_t query_length;
  const char *db;
  const char *table_name;
};

static bool binlog_log_query_handlerton2(THD *thd,
                                         handlerton *hton,
                                         void *args)
{
  struct binlog_log_query_st *b= (struct binlog_log_query_st*)args;
  if (hton->state == SHOW_OPTION_YES && hton->binlog_log_query)
    hton->binlog_log_query(hton, thd,
                           b->binlog_command,
                           b->query,
                           b->query_length,
                           b->db,
                           b->table_name);
  return FALSE;
}

static bool binlog_log_query_handlerton(THD *thd,
                                        plugin_ref plugin,
                                        void *args)
{
  return binlog_log_query_handlerton2(thd,
                                      plugin_data<handlerton*>(plugin), args);
}

void ha_binlog_log_query(THD *thd, handlerton *hton,
                         enum_binlog_command binlog_command,
                         const char *query, size_t query_length,
                         const char *db, const char *table_name)
{
  struct binlog_log_query_st b;
  b.binlog_command= binlog_command;
  b.query= query;
  b.query_length= query_length;
  b.db= db;
  b.table_name= table_name;
  if (hton == 0)
    plugin_foreach(thd, binlog_log_query_handlerton,
                   MYSQL_STORAGE_ENGINE_PLUGIN, &b);
  else
    binlog_log_query_handlerton2(thd, hton, &b);
}

int ha_binlog_end(THD* thd)
{
  binlog_func_st bfn= {BFN_BINLOG_END, 0};
  binlog_func_foreach(thd, &bfn);
  return 0;
}

/**
  Calculate cost of 'index only' scan for given index and number of records

  @param keynr    Index number
  @param records  Estimated number of records to be retrieved

  @note
    It is assumed that we will read trough the whole key range and that all
    key blocks are half full (normally things are much better). It is also
    assumed that each time we read the next key from the index, the handler
    performs a random seek, thus the cost is proportional to the number of
    blocks read.

  @return
    Estimated cost of 'index only' scan
*/

double handler::index_only_read_time(uint keynr, double records)
{
  double read_time;
  uint keys_per_block= (stats.block_size/2/
                        (table_share->key_info[keynr].key_length + ref_length) +
                        1);
  read_time=((double) (records + keys_per_block-1) /
             (double) keys_per_block);
  return read_time;
}


double handler::table_in_memory_estimate() const
{
  DBUG_ASSERT(stats.table_in_mem_estimate == IN_MEMORY_ESTIMATE_UNKNOWN ||
              (stats.table_in_mem_estimate >= 0.0 &&
               stats.table_in_mem_estimate <= 1.0));

  /*
    If the storage engine has supplied information about how much of the
    table that is currently in a memory buffer, then use this estimate.
  */
  if (stats.table_in_mem_estimate != IN_MEMORY_ESTIMATE_UNKNOWN)
    return stats.table_in_mem_estimate;

  /*
    The storage engine has not provided any information about how much of
    this index is in memory, use an heuristic to produce an estimate.
  */
  return estimate_in_memory_buffer(stats.data_file_length);
}


double handler::index_in_memory_estimate(uint keyno) const
{
  const KEY *key= &table->key_info[keyno];

  /*
    If the storage engine has supplied information about how much of the
    index that is currently in a memory buffer, then use this estimate.
  */
  const double est= key->in_memory_estimate();
  if (est != IN_MEMORY_ESTIMATE_UNKNOWN)
    return est;

  /*
    The storage engine has not provided any information about how much of
    this index is in memory, use an heuristic to produce an estimate.
  */
  ulonglong file_length;

  /*
    If the index is a clustered primary index, then use the data file
    size as estimate for how large the index is.
  */
  if (keyno == table->s->primary_key && primary_key_is_clustered())
    file_length= stats.data_file_length;
  else
    file_length= stats.index_file_length;

  return estimate_in_memory_buffer(file_length);
}


double handler::estimate_in_memory_buffer(ulonglong table_index_size) const
{
  /*
    The storage engine has not provided any information about how much of
    the table/index is in memory. In this case we use a heuristic:

    - if the size of the table/index is less than 20 percent (pick any
      number) of the memory buffer, then the entire table/index is likely in
      memory.
    - if the size of the table/index is larger than the memory buffer, then
      assume nothing of the table/index is in memory.
    - if the size of the table/index is larger than 20 percent but less than
      the memory buffer size, then use a linear function of the table/index
      size that goes from 1.0 to 0.0.
  */

  /*
    If the storage engine has information about the size of its
    memory buffer, then use this. Otherwise, assume that at least 100 MB
    of data can be chached in memory.
  */
  longlong memory_buf_size= get_memory_buffer_size();
  if (memory_buf_size <= 0)
    memory_buf_size= 100 * 1024 * 1024;    // 100 MB

  /*
    Upper limit for the relative size of a table to be considered
    entirely available in a memory buffer. If the actual table size is
    less than this we assume it is complete cached in a memory buffer.
  */
  const double table_index_in_memory_limit= 0.2;

  /*
    Estimate for how much of the total memory buffer this table/index
    can occupy.
  */
  const double percent_of_mem= static_cast<double>(table_index_size) /
    memory_buf_size;

  double in_mem_est;

  if (percent_of_mem < table_index_in_memory_limit) // Less than 20 percent
    in_mem_est= 1.0;
  else if (percent_of_mem > 1.0)                // Larger than buffer
    in_mem_est= 0.0;
  else
  {
    /*
      The size of the table/index is larger than
      "table_index_in_memory_limit" * "memory_buf_size" but less than
      the total size of the memory buffer.
    */
    in_mem_est= 1.0 - (percent_of_mem - table_index_in_memory_limit) /
      (1.0 - table_index_in_memory_limit);
  }
  DBUG_ASSERT(in_mem_est >= 0.0 && in_mem_est <= 1.0);

  return in_mem_est;
}


Cost_estimate handler::table_scan_cost()
{
  /*
    This function returns a Cost_estimate object. The function should be
    implemented in a way that allows the compiler to use "return value
    optimization" to avoid creating the temporary object for the return value
    and use of the copy constructor.
  */

  const double io_cost= scan_time() * table->cost_model()->page_read_cost(1.0);
  Cost_estimate cost;
  cost.add_io(io_cost);
  return cost;
}

  
Cost_estimate handler::index_scan_cost(uint index, double ranges, double rows)
{
  /*
    This function returns a Cost_estimate object. The function should be
    implemented in a way that allows the compiler to use "return value
    optimization" to avoid creating the temporary object for the return value
    and use of the copy constructor.
  */

  DBUG_ASSERT(ranges >= 0.0);
  DBUG_ASSERT(rows >= 0.0);

  const double io_cost= index_only_read_time(index, rows) *
    table->cost_model()->page_read_cost_index(index, 1.0);
  Cost_estimate cost;
  cost.add_io(io_cost);
  return cost;
}


Cost_estimate handler::read_cost(uint index, double ranges, double rows)
{
  /*
    This function returns a Cost_estimate object. The function should be
    implemented in a way that allows the compiler to use "return value
    optimization" to avoid creating the temporary object for the return value
    and use of the copy constructor.
  */

  DBUG_ASSERT(ranges >= 0.0);
  DBUG_ASSERT(rows >= 0.0);

  const double io_cost= read_time(index, static_cast<uint>(ranges),
                                  static_cast<ha_rows>(rows)) *
                        table->cost_model()->page_read_cost(1.0);
  Cost_estimate cost;
  cost.add_io(io_cost);
  return cost;
}
  

/**
  Check if key has partially-covered columns

  We can't use DS-MRR to perform range scans when the ranges are over
  partially-covered keys, because we'll not have full key part values
  (we'll have their prefixes from the index) and will not be able to check
  if we've reached the end the range.

  @param table  Table to check keys for
  @param keyno  Key to check

  @todo
    Allow use of DS-MRR in cases where the index has partially-covered
    components but they are not used for scanning.

  @retval TRUE   Yes
  @retval FALSE  No
*/

static bool key_uses_partial_cols(TABLE *table, uint keyno)
{
  KEY_PART_INFO *kp= table->key_info[keyno].key_part;
  KEY_PART_INFO *kp_end= kp + table->key_info[keyno].user_defined_key_parts;
  for (; kp != kp_end; kp++)
  {
    if (!kp->field->part_of_key.is_set(keyno))
      return TRUE;
  }
  return FALSE;
}

/****************************************************************************
 * Default MRR implementation (MRR to non-MRR converter)
 ***************************************************************************/

/**
  Get cost and other information about MRR scan over a known list of ranges

  Calculate estimated cost and other information about an MRR scan for given
  sequence of ranges.

  @param keyno           Index number
  @param seq             Range sequence to be traversed
  @param seq_init_param  First parameter for seq->init()
  @param n_ranges_arg    Number of ranges in the sequence, or 0 if the caller
                         can't efficiently determine it
  @param [in,out] bufsz  IN:  Size of the buffer available for use
                         OUT: Size of the buffer that is expected to be actually
                              used, or 0 if buffer is not needed.
  @param [in,out] flags  A combination of HA_MRR_* flags
  @param [out] cost      Estimated cost of MRR access

  @note
    This method (or an overriding one in a derived class) must check for
    \c thd->killed and return HA_POS_ERROR if it is not zero. This is required
    for a user to be able to interrupt the calculation by killing the
    connection/query.

  @retval
    HA_POS_ERROR  Error or the engine is unable to perform the requested
                  scan. Values of OUT parameters are undefined.
  @retval
    other         OK, *cost contains cost of the scan, *bufsz and *flags
                  contain scan parameters.
*/

ha_rows 
handler::multi_range_read_info_const(uint keyno, RANGE_SEQ_IF *seq,
                                     void *seq_init_param, uint n_ranges_arg,
                                     uint *bufsz, uint *flags, 
                                     Cost_estimate *cost)
{
  KEY_MULTI_RANGE range;
  range_seq_t seq_it;
  ha_rows rows, total_rows= 0;
  uint n_ranges=0;
  THD *thd= current_thd;
  
  /* Default MRR implementation doesn't need buffer */
  *bufsz= 0;

  DBUG_EXECUTE_IF("bug13822652_2", thd->killed= THD::KILL_QUERY;);

  seq_it= seq->init(seq_init_param, n_ranges, *flags);
  while (!seq->next(seq_it, &range))
  {
    if (unlikely(thd->killed != 0))
      return HA_POS_ERROR;
    
    n_ranges++;
    key_range *min_endp, *max_endp;
    if (range.range_flag & GEOM_FLAG)
    {
      min_endp= &range.start_key;
      max_endp= NULL;
    }
    else
    {
      min_endp= range.start_key.length? &range.start_key : NULL;
      max_endp= range.end_key.length? &range.end_key : NULL;
    }
    /*
      Get the number of rows in the range. This is done by calling
      records_in_range() unless:

        1) The range is an equality range and the index is unique.
           There cannot be more than one matching row, so 1 is
           assumed. Note that it is possible that the correct number
           is actually 0, so the row estimate may be too high in this
           case. Also note: ranges of the form "x IS NULL" may have more
           than 1 mathing row so records_in_range() is called for these.
        2) a) The range is an equality range but the index is either 
              not unique or all of the keyparts are not used. 
           b) The user has requested that index statistics should be used
              for equality ranges to avoid the incurred overhead of 
              index dives in records_in_range().
           c) Index statistics is available.
           Ranges of the form "x IS NULL" will not use index statistics 
           because the number of rows with this value are likely to be 
           very different than the values in the index statistics.
    */
    int keyparts_used= 0;
    if ((range.range_flag & UNIQUE_RANGE) &&                        // 1)
        !(range.range_flag & NULL_RANGE))
      rows= 1; /* there can be at most one row */
    else if ((range.range_flag & EQ_RANGE) &&                       // 2a)
             (range.range_flag & USE_INDEX_STATISTICS) &&           // 2b)
             (keyparts_used= my_count_bits(range.start_key.keypart_map)) &&
             table->
               key_info[keyno].has_records_per_key(keyparts_used-1) && // 2c)
             !(range.range_flag & NULL_RANGE))
    {
      rows= static_cast<ha_rows>(
        table->key_info[keyno].records_per_key(keyparts_used - 1));
    }
    else
    {
      DBUG_EXECUTE_IF("crash_records_in_range", DBUG_SUICIDE(););
      DBUG_ASSERT(min_endp || max_endp);
      if (HA_POS_ERROR == (rows= this->records_in_range(keyno, min_endp, 
                                                        max_endp)))
      {
        /* Can't scan one range => can't do MRR scan at all */
        total_rows= HA_POS_ERROR;
        break;
      }
    }
    total_rows += rows;
  }
  
  if (total_rows != HA_POS_ERROR)
  {
    const Cost_model_table *const cost_model= table->cost_model();

    /* The following calculation is the same as in multi_range_read_info(): */
    *flags|= HA_MRR_USE_DEFAULT_IMPL;
    *flags|= HA_MRR_SUPPORT_SORTED;

    DBUG_ASSERT(cost->is_zero());
    if (*flags & HA_MRR_INDEX_ONLY)
      *cost= index_scan_cost(keyno, static_cast<double>(n_ranges),
                             static_cast<double>(total_rows));
    else
      *cost= read_cost(keyno, static_cast<double>(n_ranges),
                       static_cast<double>(total_rows));
    cost->add_cpu(cost_model->row_evaluate_cost(
      static_cast<double>(total_rows)) + 0.01);
  }
  return total_rows;
}


/**
  Get cost and other information about MRR scan over some sequence of ranges

  Calculate estimated cost and other information about an MRR scan for some
  sequence of ranges.

  The ranges themselves will be known only at execution phase. When this
  function is called we only know number of ranges and a (rough) E(#records)
  within those ranges.

  Currently this function is only called for "n-keypart singlepoint" ranges,
  i.e. each range is "keypart1=someconst1 AND ... AND keypartN=someconstN"

  The flags parameter is a combination of those flags: HA_MRR_SORTED,
  HA_MRR_INDEX_ONLY, HA_MRR_NO_ASSOCIATION, HA_MRR_LIMITS.

  @param keyno           Index number
  @param n_ranges        Estimated number of ranges (i.e. intervals) in the
                         range sequence.
  @param n_rows          Estimated total number of records contained within all
                         of the ranges
  @param [in,out] bufsz  IN:  Size of the buffer available for use
                         OUT: Size of the buffer that will be actually used, or
                              0 if buffer is not needed.
  @param [in,out] flags  A combination of HA_MRR_* flags
  @param [out] cost      Estimated cost of MRR access

  @retval
    0     OK, *cost contains cost of the scan, *bufsz and *flags contain scan
          parameters.
  @retval
    other Error or can't perform the requested scan
*/

ha_rows handler::multi_range_read_info(uint keyno, uint n_ranges, uint n_rows,
                                       uint *bufsz, uint *flags, 
                                       Cost_estimate *cost)
{
  *bufsz= 0; /* Default implementation doesn't need a buffer */

  *flags|= HA_MRR_USE_DEFAULT_IMPL;
  *flags|= HA_MRR_SUPPORT_SORTED;

  DBUG_ASSERT(cost->is_zero());

  /* Produce the same cost as non-MRR code does */
  if (*flags & HA_MRR_INDEX_ONLY)
    *cost= index_scan_cost(keyno, n_ranges, n_rows);
  else
    *cost= read_cost(keyno, n_ranges, n_rows);
  return 0;
}


/**
  Initialize the MRR scan.

  This function may do heavyweight scan 
  initialization like row prefetching/sorting/etc (NOTE: but better not do
  it here as we may not need it, e.g. if we never satisfy WHERE clause on
  previous tables. For many implementations it would be natural to do such
  initializations in the first multi_read_range_next() call)

  mode is a combination of the following flags: HA_MRR_SORTED,
  HA_MRR_INDEX_ONLY, HA_MRR_NO_ASSOCIATION 

  @param seq_funcs       Range sequence to be traversed
  @param seq_init_param  First parameter for seq->init()
  @param n_ranges        Number of ranges in the sequence
  @param mode            Flags, see the description section for the details
  @param buf             INOUT: memory buffer to be used

  @note
    One must have called index_init() before calling this function. Several
    multi_range_read_init() calls may be made in course of one query.

    Until WL#2623 is done (see its text, section 3.2), the following will 
    also hold:
    The caller will guarantee that if "seq->init == mrr_ranges_array_init"
    then seq_init_param is an array of n_ranges KEY_MULTI_RANGE structures.
    This property will only be used by NDB handler until WL#2623 is done.
     
    Buffer memory management is done according to the following scenario:
    The caller allocates the buffer and provides it to the callee by filling
    the members of HANDLER_BUFFER structure.
    The callee consumes all or some fraction of the provided buffer space, and
    sets the HANDLER_BUFFER members accordingly.
    The callee may use the buffer memory until the next multi_range_read_init()
    call is made, all records have been read, or until index_end() call is
    made, whichever comes first.

  @retval 0  OK
  @retval 1  Error
*/

int
handler::multi_range_read_init(RANGE_SEQ_IF *seq_funcs, void *seq_init_param,
                               uint n_ranges, uint mode, HANDLER_BUFFER *buf)
{
  DBUG_ENTER("handler::multi_range_read_init");
  mrr_iter= seq_funcs->init(seq_init_param, n_ranges, mode);
  mrr_funcs= *seq_funcs;
  mrr_is_output_sorted= mode & HA_MRR_SORTED;
  mrr_have_range= FALSE;
  DBUG_RETURN(0);
}


int handler::ha_multi_range_read_next(char **range_info)
{
  int result;
  DBUG_ENTER("handler::ha_multi_range_read_next");

  // Set status for the need to update generated fields
  m_update_generated_read_fields= table->has_gcol();

  result= multi_range_read_next(range_info);
  if (!result && m_update_generated_read_fields)
  {
    result= update_generated_read_fields(table->record[0], table, active_index);
    m_update_generated_read_fields= false;
  }
  table->set_row_status_from_handler(result);
  DBUG_RETURN(result);
}


/**
  Get next record in MRR scan

  Default MRR implementation: read the next record

  @param range_info  OUT  Undefined if HA_MRR_NO_ASSOCIATION flag is in effect
                          Otherwise, the opaque value associated with the range
                          that contains the returned record.

  @retval 0      OK
  @retval other  Error code
*/

int handler::multi_range_read_next(char **range_info)
{
  int result= HA_ERR_END_OF_FILE;
  int range_res= 0;
  DBUG_ENTER("handler::multi_range_read_next");

  if (!mrr_have_range)
  {
    mrr_have_range= TRUE;
    goto start;
  }

  do
  {
    /*
      Do not call read_range_next() if its equality on a unique
      index.
    */
    if (!((mrr_cur_range.range_flag & UNIQUE_RANGE) &&
          (mrr_cur_range.range_flag & EQ_RANGE)))
    {
      result= read_range_next();
      /* On success or non-EOF errors jump to the end. */
      if (result != HA_ERR_END_OF_FILE)
        break;
    }
    else
    {
      if (was_semi_consistent_read())
        goto scan_it_again;
    }

start:
    /* Try the next range(s) until one matches a record. */
    while (!(range_res= mrr_funcs.next(mrr_iter, &mrr_cur_range)))
    {
scan_it_again:
      result= read_range_first(mrr_cur_range.start_key.keypart_map ?
                                 &mrr_cur_range.start_key : 0,
                               mrr_cur_range.end_key.keypart_map ?
                                 &mrr_cur_range.end_key : 0,
                               mrr_cur_range.range_flag & EQ_RANGE,
                               mrr_is_output_sorted);
      if (result != HA_ERR_END_OF_FILE)
        break;
    }
  }
  while ((result == HA_ERR_END_OF_FILE) && !range_res);

  *range_info= mrr_cur_range.ptr;

  DBUG_PRINT("exit",("handler::multi_range_read_next result %d", result));
  DBUG_RETURN(result);
}


/****************************************************************************
 * DS-MRR implementation 
 ***************************************************************************/

/**
  DS-MRR: Initialize and start MRR scan

  Initialize and start the MRR scan. Depending on the mode parameter, this
  may use default or DS-MRR implementation.

  The DS-MRR implementation will use a second handler object (h2) for
  doing scan on the index:
  - on the first call to this function the h2 handler will be created
    and h2 will be opened using the same index as the main handler
    is set to use. The index scan on the main index will be closed
    and it will be re-opened to read records from the table using either 
    no key or the primary key. The h2 handler will be deleted when
    reset() is called (which should happen on the end of the statement).
  - when dsmrr_close() is called the index scan on h2 is closed.
  - on following calls to this function one of the following must be valid:
    a. if dsmrr_close has been called:
       the main handler (h) must be open on an index, h2 will be opened
       using this index, and the index on h will be closed and 
       h will be re-opened to read reads from the table using either
       no key or the primary key.
    b. dsmrr_close has not been called:
       h2 will already be open, the main handler h must be set up
       to read records from the table (handler->inited is RND) either
       using the primary index or using no index at all.

  @param         seq_funcs       Interval sequence enumeration functions
  @param         seq_init_param  Interval sequence enumeration parameter
  @param         n_ranges        Number of ranges in the sequence.
  @param         mode            HA_MRR_* modes to use
  @param[in,out] buf             Buffer to use

  @retval 0     Ok, Scan started.
  @retval other Error
*/

int DsMrr_impl::dsmrr_init(RANGE_SEQ_IF *seq_funcs, void *seq_init_param,
                           uint n_ranges, uint mode, HANDLER_BUFFER *buf)
{
  DBUG_ASSERT(table != NULL);                   // Verify init() called

  uint elem_size;
  int retval= 0;
  DBUG_ENTER("DsMrr_impl::dsmrr_init");
  THD *const thd= table->in_use;                // current THD

  if (!hint_key_state(thd, table->pos_in_table_list, h->active_index,
                      MRR_HINT_ENUM, OPTIMIZER_SWITCH_MRR) ||
      mode & (HA_MRR_USE_DEFAULT_IMPL | HA_MRR_SORTED)) // DS-MRR doesn't sort
  {
    use_default_impl= TRUE;
    retval= h->handler::multi_range_read_init(seq_funcs, seq_init_param,
                                              n_ranges, mode, buf);
    DBUG_RETURN(retval);
  }

  /* 
    This assert will hit if we have pushed an index condition to the
    primary key index and then "change our mind" and use a different
    index for retrieving data with MRR. One of the following criteria
    must be true:
      1. We have not pushed an index conditon on this handler.
      2. We have pushed an index condition and this is on the currently used
         index.
      3. We have pushed an index condition but this is not for the primary key.
      4. We have pushed an index condition and this has been transferred to 
         the clone (h2) of the handler object.
  */
  DBUG_ASSERT(!h->pushed_idx_cond ||
              h->pushed_idx_cond_keyno == h->active_index ||
              h->pushed_idx_cond_keyno != table->s->primary_key ||
              (h2 && h->pushed_idx_cond_keyno == h2->active_index));

  rowids_buf= buf->buffer;

  is_mrr_assoc= !(mode & HA_MRR_NO_ASSOCIATION);

  if (is_mrr_assoc)
    table->in_use->status_var.ha_multi_range_read_init_count++;
 
  rowids_buf_end= buf->buffer_end;
  elem_size= h->ref_length + (int)is_mrr_assoc * sizeof(void*);
  rowids_buf_last= rowids_buf + 
                      ((rowids_buf_end - rowids_buf)/ elem_size)*
                      elem_size;
  rowids_buf_end= rowids_buf_last;

  /*
    The DS-MRR scan uses a second handler object (h2) for doing the
    index scan. Create this by cloning the primary handler
    object. The h2 handler object is deleted when DsMrr_impl::reset()
    is called.
  */
  if (!h2)
  {
    handler *new_h2;
    /*
      ::clone() takes up a lot of stack, especially on 64 bit platforms.
      The constant 5 is an empiric result.
      @todo Is this still the case? Leave it as it is for now but could
            likely be removed?
    */
    if (check_stack_overrun(thd, 5*STACK_MIN_SIZE, (uchar*) &new_h2))
      DBUG_RETURN(1);

    if (!(new_h2= h->clone(table->s->normalized_path.str, thd->mem_root)))
      DBUG_RETURN(1);
    h2= new_h2; /* Ok, now can put it into h2 */
    table->prepare_for_position();
  }

  /*
    Open the index scan on h2 using the key from the primary handler.
  */
  if (h2->active_index == MAX_KEY)
  {
    DBUG_ASSERT(h->active_index != MAX_KEY);
    const uint mrr_keyno= h->active_index;

    if ((retval= h2->ha_external_lock(thd, h->get_lock_type())))
      goto error;

    if ((retval= h2->extra(HA_EXTRA_KEYREAD)))
      goto error;

    if ((retval= h2->ha_index_init(mrr_keyno, false)))
      goto error;

    // Transfer ICP from h to h2
    if (mrr_keyno == h->pushed_idx_cond_keyno)
    {
      if (h2->idx_cond_push(mrr_keyno, h->pushed_idx_cond))
      {
        retval= 1;
        goto error;
      }
    }
    else
    {
      // Cancel any potentially previously pushed index conditions
      h2->cancel_pushed_idx_cond();
    }
  }
  else
  {
    /*
      h2 has already an open index. This happens when the DS-MRR scan
      is re-started without closing it first. In this case the primary
      handler must be used for reading records from the table, ie. it
      must not be opened for doing a new range scan. In this case
      the active_index must either not be set or be the primary key.
    */
    DBUG_ASSERT(h->inited == handler::RND);
    DBUG_ASSERT(h->active_index == MAX_KEY || 
                h->active_index == table->s->primary_key);
  }

  /*
    The index scan is now transferred to h2 and we can close the open
    index scan on the primary handler.
  */
  if (h->inited == handler::INDEX)
  {
    /*
      Calling h->ha_index_end() will invoke dsmrr_close() for this object,
      which will close the index scan on h2. We need to keep it open, so 
      temporarily move h2 out of the DsMrr object.
    */
    handler *save_h2= h2;
    h2= NULL;
    retval= h->ha_index_end();
    h2= save_h2;
    if (retval)
      goto error;
  }

  /*
    Verify consistency between h and h2.
  */
  DBUG_ASSERT(h->inited != handler::INDEX);
  DBUG_ASSERT(h->active_index == MAX_KEY || 
              h->active_index == table->s->primary_key);
  DBUG_ASSERT(h2->inited == handler::INDEX);
  DBUG_ASSERT(h2->active_index != MAX_KEY);
  DBUG_ASSERT(h->get_lock_type() == h2->get_lock_type());

  if ((retval= h2->handler::multi_range_read_init(seq_funcs, seq_init_param, 
                                                  n_ranges, mode, buf)))
    goto error;

  if ((retval= dsmrr_fill_buffer()))
    goto error;

  /*
    If the above call has scanned through all intervals in *seq, then
    adjust *buf to indicate that the remaining buffer space will not be used.
  */
  if (dsmrr_eof) 
    buf->end_of_used_area= rowids_buf_last;

  /*
     h->inited == INDEX may occur when 'range checked for each record' is
     used.
  */
  if ((h->inited != handler::RND) && 
      ((h->inited==handler::INDEX? h->ha_index_end(): FALSE) || 
       (h->ha_rnd_init(FALSE))))
  {
    retval= 1;
    goto error;
  }

  use_default_impl= FALSE;
  h->mrr_funcs= *seq_funcs;
  
  DBUG_RETURN(0);
error:
  h2->ha_index_or_rnd_end();
  h2->ha_external_lock(thd, F_UNLCK);
  h2->ha_close();
  delete h2;
  h2= NULL;
  DBUG_ASSERT(retval != 0);
  DBUG_RETURN(retval);
}


void DsMrr_impl::dsmrr_close()
{
  DBUG_ENTER("DsMrr_impl::dsmrr_close");

  // If there is an open index on h2, then close it
  if (h2 && h2->active_index != MAX_KEY)
  {
    h2->ha_index_or_rnd_end();
    h2->ha_external_lock(current_thd, F_UNLCK);
  }
  use_default_impl= true;
  DBUG_VOID_RETURN;
}


void DsMrr_impl::reset()
{
  DBUG_ENTER("DsMrr_impl::reset");

  if (h2)
  {
    // Close any ongoing DS-MRR scan 
    dsmrr_close();

    // Close and delete the h2 handler
    h2->ha_close();
    delete h2;
    h2= NULL;
  }
  DBUG_VOID_RETURN;
}


/**
  DS-MRR: Fill the buffer with rowids and sort it by rowid

  {This is an internal function of DiskSweep MRR implementation}
  Scan the MRR ranges and collect ROWIDs (or {ROWID, range_id} pairs) into 
  buffer. When the buffer is full or scan is completed, sort the buffer by 
  rowid and return.
  
  The function assumes that rowids buffer is empty when it is invoked. 
  
  @retval 0      OK, the next portion of rowids is in the buffer,
                 properly ordered
  @retval other  Error
*/

int DsMrr_impl::dsmrr_fill_buffer()
{
  char *range_info;
  int res= 0;
  DBUG_ENTER("DsMrr_impl::dsmrr_fill_buffer");
  DBUG_ASSERT(rowids_buf < rowids_buf_end);

  /*
    Set key_read to TRUE since we only read fields from the index.
    This ensures that any virtual columns are read from index and are not
    attempted to be evaluated from base columns.
    (Do not use TABLE::set_keyread() since the MRR implementation operates
    with two handler objects, and set_keyread() would manipulate the keyread
    property of the wrong handler. MRR sets the handlers' keyread properties
    when initializing the MRR operation, independent of this call).
  */
  DBUG_ASSERT(table->key_read == FALSE);
  table->key_read= TRUE;

  rowids_buf_cur= rowids_buf;
  /*
    Do not use ha_multi_range_read_next() as it would call the engine's
    overridden multi_range_read_next() but the default implementation is wanted.
  */
  while ((rowids_buf_cur < rowids_buf_end) && 
         !(res= h2->handler::multi_range_read_next(&range_info)))
  {
    KEY_MULTI_RANGE *curr_range= &h2->handler::mrr_cur_range;
    if (h2->mrr_funcs.skip_index_tuple &&
        h2->mrr_funcs.skip_index_tuple(h2->mrr_iter, curr_range->ptr))
      continue;
    
    /* Put rowid, or {rowid, range_id} pair into the buffer */
    h2->position(table->record[0]);
    memcpy(rowids_buf_cur, h2->ref, h2->ref_length);
    rowids_buf_cur += h2->ref_length;

    if (is_mrr_assoc)
    {
      memcpy(rowids_buf_cur, &range_info, sizeof(void*));
      rowids_buf_cur += sizeof(void*);
    }
  }

  // Restore key_read since the next read operation will read complete rows
  table->key_read= FALSE;

  if (res && res != HA_ERR_END_OF_FILE)
    DBUG_RETURN(res); 
  dsmrr_eof= (res == HA_ERR_END_OF_FILE);

  /* Sort the buffer contents by rowid */
  uint elem_size= h->ref_length + (int)is_mrr_assoc * sizeof(void*);
  DBUG_ASSERT((rowids_buf_cur - rowids_buf) % elem_size == 0);
  
  varlen_sort(rowids_buf, rowids_buf_cur, elem_size,
    [this](const uchar *a, const uchar *b) { return h->cmp_ref(a, b) < 0; });
  rowids_buf_last= rowids_buf_cur;
  rowids_buf_cur=  rowids_buf;
  DBUG_RETURN(0);
}


/*
  DS-MRR implementation: multi_range_read_next() function
*/

int DsMrr_impl::dsmrr_next(char **range_info)
{
  int res;
  uchar *cur_range_info= 0;
  uchar *rowid;

  if (use_default_impl)
    return h->handler::multi_range_read_next(range_info);
  
  do
  {
    if (rowids_buf_cur == rowids_buf_last)
    {
      if (dsmrr_eof)
      {
        res= HA_ERR_END_OF_FILE;
        goto end;
      }

      res= dsmrr_fill_buffer();
      if (res)
        goto end;
    }
   
    /* return eof if there are no rowids in the buffer after re-fill attempt */
    if (rowids_buf_cur == rowids_buf_last)
    {
      res= HA_ERR_END_OF_FILE;
      goto end;
    }
    rowid= rowids_buf_cur;

    if (is_mrr_assoc)
      memcpy(&cur_range_info, rowids_buf_cur + h->ref_length, sizeof(uchar*));

    rowids_buf_cur += h->ref_length + sizeof(void*) * is_mrr_assoc;
    if (h2->mrr_funcs.skip_record &&
	h2->mrr_funcs.skip_record(h2->mrr_iter, (char *) cur_range_info, rowid))
      continue;
    res= h->ha_rnd_pos(table->record[0], rowid);
    break;
  } while (true);
 
  if (is_mrr_assoc)
  {
    memcpy(range_info, rowid + h->ref_length, sizeof(void*));
  }
end:
  return res;
}


/*
  DS-MRR implementation: multi_range_read_info() function
*/
ha_rows DsMrr_impl::dsmrr_info(uint keyno, uint n_ranges, uint rows,
                               uint *bufsz, uint *flags, Cost_estimate *cost)
{
  ha_rows res MY_ATTRIBUTE((unused));
  uint def_flags= *flags;
  uint def_bufsz= *bufsz;

  /* Get cost/flags/mem_usage of default MRR implementation */
  res=
    h->handler::multi_range_read_info(keyno, n_ranges, rows, &def_bufsz,
                                      &def_flags, cost);
  DBUG_ASSERT(!res);

  if ((*flags & HA_MRR_USE_DEFAULT_IMPL) || 
      choose_mrr_impl(keyno, rows, flags, bufsz, cost))
  {
    /* Default implementation is choosen */
    DBUG_PRINT("info", ("Default MRR implementation choosen"));
    *flags= def_flags;
    *bufsz= def_bufsz;
    DBUG_ASSERT(*flags & HA_MRR_USE_DEFAULT_IMPL);
  }
  else
  {
    /* *flags and *bufsz were set by choose_mrr_impl */
    DBUG_PRINT("info", ("DS-MRR implementation choosen"));
  }
  return 0;
}


/*
  DS-MRR Implementation: multi_range_read_info_const() function
*/

ha_rows DsMrr_impl::dsmrr_info_const(uint keyno, RANGE_SEQ_IF *seq,
                                 void *seq_init_param, uint n_ranges, 
                                 uint *bufsz, uint *flags, Cost_estimate *cost)
{
  ha_rows rows;
  uint def_flags= *flags;
  uint def_bufsz= *bufsz;
  /* Get cost/flags/mem_usage of default MRR implementation */
  rows= h->handler::multi_range_read_info_const(keyno, seq, seq_init_param,
                                                n_ranges, &def_bufsz, 
                                                &def_flags, cost);
  if (rows == HA_POS_ERROR)
  {
    /* Default implementation can't perform MRR scan => we can't either */
    return rows;
  }

  /*
    If HA_MRR_USE_DEFAULT_IMPL has been passed to us, that is an order to
    use the default MRR implementation (we need it for UPDATE/DELETE).
    Otherwise, make a choice based on cost and mrr* flags of
    @@optimizer_switch.
  */
  if ((*flags & HA_MRR_USE_DEFAULT_IMPL) ||
      choose_mrr_impl(keyno, rows, flags, bufsz, cost))
  {
    DBUG_PRINT("info", ("Default MRR implementation choosen"));
    *flags= def_flags;
    *bufsz= def_bufsz;
    DBUG_ASSERT(*flags & HA_MRR_USE_DEFAULT_IMPL);
  }
  else
  {
    /* *flags and *bufsz were set by choose_mrr_impl */
    DBUG_PRINT("info", ("DS-MRR implementation choosen"));
  }
  return rows;
}


/**
  DS-MRR Internals: Choose between Default MRR implementation and DS-MRR

  Make the choice between using Default MRR implementation and DS-MRR.
  This function contains common functionality factored out of dsmrr_info()
  and dsmrr_info_const(). The function assumes that the default MRR
  implementation's applicability requirements are satisfied.

  @param keyno       Index number
  @param rows        E(full rows to be retrieved)
  @param flags  IN   MRR flags provided by the MRR user
                OUT  If DS-MRR is choosen, flags of DS-MRR implementation
                     else the value is not modified
  @param bufsz  IN   If DS-MRR is choosen, buffer use of DS-MRR implementation
                     else the value is not modified
  @param cost   IN   Cost of default MRR implementation
                OUT  If DS-MRR is choosen, cost of DS-MRR scan
                     else the value is not modified

  @retval TRUE   Default MRR implementation should be used
  @retval FALSE  DS-MRR implementation should be used
*/

bool DsMrr_impl::choose_mrr_impl(uint keyno, ha_rows rows, uint *flags,
                                 uint *bufsz, Cost_estimate *cost)
{
  bool res;
  THD *thd= current_thd;
  TABLE_LIST *tl= table->pos_in_table_list;
  const bool mrr_on= hint_key_state(thd, tl, keyno, MRR_HINT_ENUM,
                                    OPTIMIZER_SWITCH_MRR);
  const bool force_dsmrr_by_hints=
    hint_key_state(thd, tl, keyno, MRR_HINT_ENUM, 0) ||
    hint_table_state(thd, tl, BKA_HINT_ENUM, 0);

  if (!(mrr_on || force_dsmrr_by_hints) ||
      *flags & (HA_MRR_INDEX_ONLY | HA_MRR_SORTED) || // Unsupported by DS-MRR
      (keyno == table->s->primary_key && h->primary_key_is_clustered()) ||
       key_uses_partial_cols(table, keyno) ||
       table->s->tmp_table != NO_TMP_TABLE)
  {
    /* Use the default implementation, don't modify args: See comments  */
    return TRUE;
  }

  /*
    If @@optimizer_switch has "mrr_cost_based" on, we should avoid
    using DS-MRR for queries where it is likely that the records are
    stored in memory. Since there is currently no way to determine
    this, we use a heuristic:
    a) if the storage engine has a memory buffer, DS-MRR is only
       considered if the table size is bigger than the buffer.
    b) if the storage engine does not have a memory buffer, DS-MRR is
       only considered if the table size is bigger than 100MB.
    c) Since there is an initial setup cost of DS-MRR, so it is only
       considered if at least 50 records will be read.
  */
  if (thd->optimizer_switch_flag(OPTIMIZER_SWITCH_MRR_COST_BASED) &&
      !force_dsmrr_by_hints)
  {
    /*
      If the storage engine has a database buffer we use this as the
      minimum size the table should have before considering DS-MRR.
    */ 
    longlong min_file_size= table->file->get_memory_buffer_size();
    if (min_file_size == -1)
    {
      // No estimate for database buffer
      min_file_size= 100 * 1024 * 1024;    // 100 MB
    }

    if (table->file->stats.data_file_length < 
        static_cast<ulonglong>(min_file_size) ||
        rows <= 50)
      return true;                 // Use the default implementation 
  }

  Cost_estimate dsmrr_cost;
  if (get_disk_sweep_mrr_cost(keyno, rows, *flags, bufsz, &dsmrr_cost))
    return TRUE;
  
  /* 
    If @@optimizer_switch has "mrr" on and "mrr_cost_based" off, then set cost
    of DS-MRR to be minimum of DS-MRR and Default implementations cost. This
    allows one to force use of DS-MRR whenever it is applicable without
    affecting other cost-based choices. Note that if MRR or BKA hint is
    specified, DS-MRR will be used regardless of cost.
  */
  const bool force_dsmrr=
    (force_dsmrr_by_hints ||
     !thd->optimizer_switch_flag(OPTIMIZER_SWITCH_MRR_COST_BASED));

  if (force_dsmrr && dsmrr_cost.total_cost() > cost->total_cost())
    dsmrr_cost= *cost;

  if (force_dsmrr || (dsmrr_cost.total_cost() <= cost->total_cost()))
  {
    *flags &= ~HA_MRR_USE_DEFAULT_IMPL;  /* Use the DS-MRR implementation */
    *flags &= ~HA_MRR_SUPPORT_SORTED;    /* We can't provide ordered output */
    *cost= dsmrr_cost;
    res= FALSE;
  }
  else
  {
    /* Use the default MRR implementation */
    res= TRUE;
  }
  return res;
}


static void get_sort_and_sweep_cost(TABLE *table, ha_rows nrows, 
                                    Cost_estimate *cost);


/**
  Get cost of DS-MRR scan

  @param keynr              Index to be used
  @param rows               E(Number of rows to be scanned)
  @param flags              Scan parameters (HA_MRR_* flags)
  @param buffer_size INOUT  Buffer size
  @param cost        OUT    The cost

  @retval FALSE  OK
  @retval TRUE   Error, DS-MRR cannot be used (the buffer is too small
                 for even 1 rowid)
*/

bool DsMrr_impl::get_disk_sweep_mrr_cost(uint keynr, ha_rows rows, uint flags,
                                         uint *buffer_size, 
                                         Cost_estimate *cost)
{
  ha_rows rows_in_last_step;
  uint n_full_steps;

  const uint elem_size= h->ref_length + 
                        sizeof(void*) * !(flags & HA_MRR_NO_ASSOCIATION);
  const ha_rows max_buff_entries= *buffer_size / elem_size;

  if (!max_buff_entries)
    return TRUE; /* Buffer has not enough space for even 1 rowid */

  /* Number of iterations we'll make with full buffer */
  n_full_steps= (uint)floor(rows2double(rows) / max_buff_entries);

  /*
    Get numbers of rows we'll be processing in last iteration, with
    non-full buffer
  */
  rows_in_last_step= rows % max_buff_entries;
  
  DBUG_ASSERT(cost->is_zero());

  if (n_full_steps)
  {
    get_sort_and_sweep_cost(table, max_buff_entries, cost);
    cost->multiply(n_full_steps);
  }
  else
  {
    /* 
      Adjust buffer size since only parts of the buffer will be used:
      1. Adjust record estimate for the last scan to reduce likelyhood
         of needing more than one scan by adding 20 percent to the
         record estimate and by ensuring this is at least 100 records.
      2. If the estimated needed buffer size is lower than suggested by 
         the caller then set it to the estimated buffer size.
    */
    const ha_rows keys_in_buffer=
      max<ha_rows>(static_cast<ha_rows>(1.2 * rows_in_last_step), 100);
    *buffer_size= min<ulong>(*buffer_size,
                             static_cast<ulong>(keys_in_buffer) * elem_size);
  }

  Cost_estimate last_step_cost;
  get_sort_and_sweep_cost(table, rows_in_last_step, &last_step_cost);
  (*cost)+= last_step_cost;

  /*
    Cost of memory is not included in the total_cost() function and
    thus will not be considered when comparing costs. Still, we
    record it in the cost estimate object for future use.
  */
  cost->add_mem(*buffer_size);

  /* Total cost of all index accesses */
  (*cost)+= h->index_scan_cost(keynr, 1, static_cast<double>(rows));

  /*
    Add CPU cost for processing records (see
    @handler::multi_range_read_info_const()).
  */
  cost->add_cpu(table->cost_model()->row_evaluate_cost(
    static_cast<double>(rows)));
  return FALSE;
}


/* 
  Get cost of one sort-and-sweep step

  SYNOPSIS
    get_sort_and_sweep_cost()
      table       Table being accessed
      nrows       Number of rows to be sorted and retrieved
      cost   OUT  The cost

  DESCRIPTION
    Get cost of these operations:
     - sort an array of #nrows ROWIDs using qsort
     - read #nrows records from table in a sweep.
*/

static 
void get_sort_and_sweep_cost(TABLE *table, ha_rows nrows, Cost_estimate *cost)
{
  DBUG_ASSERT(cost->is_zero());
  if (nrows)
  {
    get_sweep_read_cost(table, nrows, FALSE, cost);

    /*
      @todo CostModel: For the old version of the cost model the
      following code should be used. For the new version of the cost
      model Cost_model::key_compare_cost() should be used.  When
      removing support for the old cost model this code should be
      removed. The reason for this is that we should get rid of the
      ROWID_COMPARE_SORT_COST and use key_compare_cost() instead. For
      the current value returned by key_compare_cost() this would
      overestimate the cost for sorting.
    */

    /* 
      Constant for the cost of doing one key compare operation in the
      sort operation. We should have used the value returned by
      key_compare_cost() here but this would make the cost
      estimate of sorting very high for queries accessing many
      records. Until this constant is adjusted we introduce a constant
      that is more realistic. @todo: Replace this with
      key_compare_cost() when this has been given a realistic value.
    */
    const double ROWID_COMPARE_SORT_COST=
      table->cost_model()->key_compare_cost(1.0) / 10;

    /* Add cost of qsort call: n * log2(n) * cost(rowid_comparison) */
    
    // For the old version of the cost model this cost calculations should
    // be used....
    const double cpu_sort= nrows * log2(nrows) * ROWID_COMPARE_SORT_COST;
    // .... For the new cost model something like this should be used...
    // cpu_sort= nrows * log2(nrows) *
    //           table->cost_model()->rowid_compare_cost();
    cost->add_cpu(cpu_sort);
  }
}


/**
  Get cost of reading nrows table records in a "disk sweep"

  A disk sweep read is a sequence of handler->rnd_pos(rowid) calls that made
  for an ordered sequence of rowids.

  We take into account that some of the records might be in a memory
  buffer while others need to be read from a secondary storage
  device. The model for this assumes hard disk IO. A disk read is
  performed as follows:

   1. The disk head is moved to the needed cylinder
   2. The controller waits for the plate to rotate
   3. The data is transferred

  Time to do #3 is insignificant compared to #2+#1.

  Time to move the disk head is proportional to head travel distance.

  Time to wait for the plate to rotate depends on whether the disk head
  was moved or not. 

  If disk head wasn't moved, the wait time is proportional to distance
  between the previous block and the block we're reading.

  If the head was moved, we don't know how much we'll need to wait for the
  plate to rotate. We assume the wait time to be a variate with a mean of
  0.5 of full rotation time.

  Our cost units are "random disk seeks". The cost of random disk seek is
  actually not a constant, it depends one range of cylinders we're going
  to access. We make it constant by introducing a fuzzy concept of "typical 
  datafile length" (it's fuzzy as it's hard to tell whether it should
  include index file, temp.tables etc). Then random seek cost is:

    1 = half_rotation_cost + move_cost * 1/3 * typical_data_file_length

  We define half_rotation_cost as disk_seek_base_cost() (see
  Cost_model_server::disk_seek_base_cost()).

  @param      table        Table to be accessed
  @param      nrows        Number of rows to retrieve
  @param      interrupted  true <=> Assume that the disk sweep will be
                           interrupted by other disk IO. false - otherwise.
  @param[out] cost         the cost
*/

void get_sweep_read_cost(TABLE *table, ha_rows nrows, bool interrupted, 
                         Cost_estimate *cost)
{
  DBUG_ENTER("get_sweep_read_cost");

  DBUG_ASSERT(cost->is_zero());
  if(nrows > 0)
  {
    const Cost_model_table *const cost_model= table->cost_model();

    // The total number of blocks used by this table
    double n_blocks=
      ceil(ulonglong2double(table->file->stats.data_file_length) / IO_SIZE);
    if (n_blocks < 1.0)                         // When data_file_length is 0
      n_blocks= 1.0;

    /*
      The number of blocks that in average need to be read given that
      the records are uniformly distribution over the table.
    */
    double busy_blocks=
      n_blocks * (1.0 - pow(1.0 - 1.0/n_blocks, rows2double(nrows)));
    if (busy_blocks < 1.0)
      busy_blocks= 1.0;

    DBUG_PRINT("info",("sweep: nblocks=%g, busy_blocks=%g", n_blocks,
                       busy_blocks));
    /*
      The random access cost for reading the data pages will be the upper
      limit for the sweep_cost.
    */
    cost->add_io(cost_model->page_read_cost(busy_blocks));
    if (!interrupted)
    {
      Cost_estimate sweep_cost;
      /*
        Assume reading pages from disk is done in one 'sweep'. 

        The cost model and cost estimate for pages already in a memory
        buffer will be different from pages that needed to be read from
        disk. Calculate the number of blocks that likely already are
        in memory and the number of blocks that need to be read from
        disk.
      */
      const double busy_blocks_mem=
        busy_blocks * table->file->table_in_memory_estimate();
      const double busy_blocks_disk= busy_blocks - busy_blocks_mem;
      DBUG_ASSERT(busy_blocks_disk >= 0.0);

      // Cost of accessing blocks in main memory buffer
      sweep_cost.add_io(cost_model->buffer_block_read_cost(busy_blocks_mem));

      // Cost of reading blocks from disk in a 'sweep'
      const double seek_distance= (busy_blocks_disk > 1.0) ?
        n_blocks / busy_blocks_disk : n_blocks;

      const double disk_cost=
        busy_blocks_disk * cost_model->disk_seek_cost(seek_distance);
      sweep_cost.add_io(disk_cost);

      /*
        For some cases, ex: when only few blocks need to be read and the
        seek distance becomes very large, the sweep cost model can produce
        a cost estimate that is larger than the cost of random access.
        To handle this case, we use the sweep cost only when it is less
        than the random access cost.
      */
      if (sweep_cost < *cost)
        *cost= sweep_cost;
    }
  }
  DBUG_PRINT("info",("returning cost=%g", cost->total_cost()));
  DBUG_VOID_RETURN;
}


/****************************************************************************
 * DS-MRR implementation ends
 ***************************************************************************/

/** @brief
  Read first row between two ranges.
  Store ranges for future calls to read_range_next.

  @param start_key		Start key. Is 0 if no min range
  @param end_key		End key.  Is 0 if no max range
  @param eq_range_arg	        Set to 1 if start_key == end_key
  @param sorted		Set to 1 if result should be sorted per key

  @note
    Record is read into table->record[0]

  @retval
    0			Found row
  @retval
    HA_ERR_END_OF_FILE	No rows in range
*/
int handler::read_range_first(const key_range *start_key,
			      const key_range *end_key,
			      bool eq_range_arg,
                              bool sorted /* ignored */)
{
  int result;
  DBUG_ENTER("handler::read_range_first");

  eq_range= eq_range_arg;
  set_end_range(end_key, RANGE_SCAN_ASC);

  range_key_part= table->key_info[active_index].key_part;

  if (!start_key)			// Read first record
    result= ha_index_first(table->record[0]);
  else
    result= ha_index_read_map(table->record[0],
                              start_key->key,
                              start_key->keypart_map,
                              start_key->flag);
  if (result)
    DBUG_RETURN((result == HA_ERR_KEY_NOT_FOUND) 
		? HA_ERR_END_OF_FILE
		: result);

  if (compare_key(end_range) > 0)
  {
    /*
      The last read row does not fall in the range. So request
      storage engine to release row lock if possible.
    */
    unlock_row();
    result= HA_ERR_END_OF_FILE;
  }
  DBUG_RETURN(result);
}


int handler::ha_read_range_first(const key_range *start_key,
                                 const key_range *end_key,
                                 bool eq_range, bool sorted)
{
  int result;
  DBUG_ENTER("handler::ha_read_range_first");

  // Set status for the need to update generated fields
  m_update_generated_read_fields= table->has_gcol();

  result= read_range_first(start_key, end_key, eq_range, sorted);
  if (!result && m_update_generated_read_fields)
  {
    result= update_generated_read_fields(table->record[0], table, active_index);
    m_update_generated_read_fields= false;
  }
  table->set_row_status_from_handler(result);
  DBUG_RETURN(result);
}


int handler::ha_read_range_next()
{
  int result;
  DBUG_ENTER("handler::ha_read_range_next");

  // Set status for the need to update generated fields
  m_update_generated_read_fields= table->has_gcol();

  result= read_range_next();
  if (!result && m_update_generated_read_fields)
  {
    result= update_generated_read_fields(table->record[0], table, active_index);
    m_update_generated_read_fields= false;
  }
  table->set_row_status_from_handler(result);
  DBUG_RETURN(result);
}


/** @brief
  Read next row between two endpoints.

  @note
    Record is read into table->record[0]

  @retval
    0			Found row
  @retval
    HA_ERR_END_OF_FILE	No rows in range
*/
int handler::read_range_next()
{
  DBUG_ENTER("handler::read_range_next");

  int result;
  if (eq_range)
  {
    /* We trust that index_next_same always gives a row in range */
    result= ha_index_next_same(table->record[0], end_range->key,
                               end_range->length);
  }
  else
  {
    result= ha_index_next(table->record[0]);
    if (result)
      DBUG_RETURN(result);

    if (compare_key(end_range) > 0)
    {
      /*
        The last read row does not fall in the range. So request
        storage engine to release row lock if possible.
      */
      unlock_row();
      result= HA_ERR_END_OF_FILE;
    }
  }
  DBUG_RETURN(result);
}


void handler::set_end_range(const key_range* range,
                            enum_range_scan_direction direction)
{
  if (range)
  {
    save_end_range= *range;
    end_range= &save_end_range;
    range_key_part= table->key_info[active_index].key_part;
    key_compare_result_on_equal= ((range->flag == HA_READ_BEFORE_KEY) ? 1 :
                                  (range->flag == HA_READ_AFTER_KEY) ? -1 : 0);
  }
  else
    end_range= NULL;

  /*
    Clear the out-of-range flag in the record buffer when a new range is
    started. Also set the in_range_check_pushed_down flag, since the
    storage engine needs to do the evaluation of the end-range to avoid
    filling the record buffer with out-of-range records.
  */
  if (m_record_buffer != nullptr)
  {
    m_record_buffer->set_out_of_range(false);
    in_range_check_pushed_down = true;
  }

  range_scan_direction= direction;
}


/**
  Compare if found key (in row) is over max-value.

  @param range		range to compare to row. May be 0 for no range

  @sa
    key.cc::key_cmp()

  @return
    The return value is SIGN(key_in_row - range_key):

    - 0   : Key is equal to range or 'range' == 0 (no range)
    - -1  : Key is less than range
    - 1   : Key is larger than range
*/
int handler::compare_key(key_range *range)
{
  int cmp;
  if (!range || in_range_check_pushed_down)
    return 0;					// No max range
  cmp= key_cmp(range_key_part, range->key, range->length);
  if (!cmp)
    cmp= key_compare_result_on_equal;
  return cmp;
}


/*
  Compare if a found key (in row) is within the range.

  This function is similar to compare_key() but checks the range scan
  direction to determine if this is a descending scan. This function
  is used by the index condition pushdown implementation to determine
  if the read record is within the range scan.

  @param range Range to compare to row. May be NULL for no range.

  @seealso
    handler::compare_key()

  @return Returns whether the key is within the range

    - 0   : Key is equal to range or 'range' == 0 (no range)
    - -1  : Key is within the current range
    - 1   : Key is outside the current range
*/

int handler::compare_key_icp(const key_range *range) const
{
  int cmp;
  if (!range)
    return 0;					// no max range
  cmp= key_cmp(range_key_part, range->key, range->length);
  if (!cmp)
    cmp= key_compare_result_on_equal;
  if (range_scan_direction == RANGE_SCAN_DESC)
    cmp= -cmp;
  return cmp;
}


/**
  Change the offsets of all the fields in a key range.

  @param range     the key range
  @param key_part  the first key part
  @param diff      how much to change the offsets with
*/
static inline void
move_key_field_offsets(const key_range *range, const KEY_PART_INFO *key_part,
                       my_ptrdiff_t diff)
{
  for (size_t len= 0; len < range->length;
       len+= key_part->store_length, ++key_part)
    key_part->field->move_field_offset(diff);
}


/**
  Check if the key in the given buffer (which is not necessarily
  TABLE::record[0]) is within range. Called by the storage engine to
  avoid reading too many rows.

  @param buf  the buffer that holds the key
  @retval -1 if the key is within the range
  @retval  0 if the key is equal to the end_range key, and
             key_compare_result_on_equal is 0
  @retval  1 if the key is outside the range
*/
int handler::compare_key_in_buffer(const uchar *buf) const
{
  DBUG_ASSERT(end_range != nullptr &&
	      (m_record_buffer == nullptr ||
	       !m_record_buffer->is_out_of_range()));

  /*
    End range on descending scans is only checked with ICP for now, and then we
    check it with compare_key_icp() instead of this function.
  */
  DBUG_ASSERT(range_scan_direction == RANGE_SCAN_ASC);

  // Make the fields in the key point into the buffer instead of record[0].
  const my_ptrdiff_t diff= buf - table->record[0];
  if (diff != 0)
    move_key_field_offsets(end_range, range_key_part, diff);

  // Compare the key in buf against end_range.
  int cmp= key_cmp(range_key_part, end_range->key, end_range->length);
  if (cmp == 0)
    cmp= key_compare_result_on_equal;

  // Reset the field offsets.
  if (diff != 0)
    move_key_field_offsets(end_range, range_key_part, -diff);

  return cmp;
}


int handler::index_read_idx_map(uchar * buf, uint index, const uchar * key,
                                key_part_map keypart_map,
                                enum ha_rkey_function find_flag)
{
  int error, error1= 0;
  error= index_init(index, 0);
  if (!error)
  {
    error= index_read_map(buf, key, keypart_map, find_flag);
    error1= index_end();
  }
  return error ?  error : error1;
}


uint calculate_key_len(TABLE *table, uint key,
                       key_part_map keypart_map)
{
  /* works only with key prefixes */
  DBUG_ASSERT(((keypart_map + 1) & keypart_map) == 0);

  KEY *key_info= table->key_info + key;
  KEY_PART_INFO *key_part= key_info->key_part;
  KEY_PART_INFO *end_key_part= key_part + actual_key_parts(key_info);
  uint length= 0;

  while (key_part < end_key_part && keypart_map)
  {
    length+= key_part->store_length;
    keypart_map >>= 1;
    key_part++;
  }
  return length;
}


/**
  Returns a list of all known extensions.

    No mutexes, worst case race is a minor surplus memory allocation
    We have to recreate the extension map if mysqld is restarted (for example
    within libmysqld)

  @retval
    pointer		pointer to TYPELIB structure
*/
static bool exts_handlerton(THD *unused, plugin_ref plugin,
                            void *arg)
{
  List<char> *found_exts= (List<char> *) arg;
  handlerton *hton= plugin_data<handlerton*>(plugin);
  if (hton->state == SHOW_OPTION_YES && hton->file_extensions)
  {
    List_iterator_fast<char> it(*found_exts);
    const char **ext, *old_ext;

    for (ext= hton->file_extensions; *ext; ext++)
    {
      while ((old_ext= it++))
      {
        if (!strcmp(old_ext, *ext))
	  break;
      }
      if (!old_ext)
        found_exts->push_back((char *) *ext);

      it.rewind();
    }
  }
  return FALSE;
}

TYPELIB* ha_known_exts()
{
  TYPELIB *known_extensions = (TYPELIB*) sql_alloc(sizeof(TYPELIB));
  known_extensions->name= "known_exts";
  known_extensions->type_lengths= NULL;
  
  List<char> found_exts;
  const char **ext, *old_ext;

  plugin_foreach(NULL, exts_handlerton,
                 MYSQL_STORAGE_ENGINE_PLUGIN, &found_exts);

  size_t arr_length= sizeof(char *)* (found_exts.elements+1);
  ext= (const char **) sql_alloc(arr_length);

  DBUG_ASSERT(NULL != ext);
  known_extensions->count= found_exts.elements;
  known_extensions->type_names= ext;

  List_iterator_fast<char> it(found_exts);
  while ((old_ext= it++))
    *ext++= old_ext;
  *ext= NULL;
  return known_extensions;
}


static bool stat_print(THD *thd, const char *type, size_t type_len,
                       const char *file, size_t file_len,
                       const char *status, size_t status_len)
{
  Protocol *protocol= thd->get_protocol();
  protocol->start_row();
  protocol->store(type, type_len, system_charset_info);
  protocol->store(file, file_len, system_charset_info);
  protocol->store(status, status_len, system_charset_info);
  if (protocol->end_row())
    return TRUE;
  return FALSE;
}


static bool showstat_handlerton(THD *thd, plugin_ref plugin,
                                void *arg)
{
  enum ha_stat_type stat= *(enum ha_stat_type *) arg;
  handlerton *hton= plugin_data<handlerton*>(plugin);
  if (hton->state == SHOW_OPTION_YES && hton->show_status &&
      hton->show_status(hton, thd, stat_print, stat))
    return TRUE;
  return FALSE;
}

bool ha_show_status(THD *thd, handlerton *db_type, enum ha_stat_type stat)
{
  List<Item> field_list;
  bool result;

  field_list.push_back(new Item_empty_string("Type",10));
  field_list.push_back(new Item_empty_string("Name",FN_REFLEN));
  field_list.push_back(new Item_empty_string("Status",10));

  if (thd->send_result_metadata(&field_list,
                                Protocol::SEND_NUM_ROWS | Protocol::SEND_EOF))
    return TRUE;

  if (db_type == NULL)
  {
    result= plugin_foreach(thd, showstat_handlerton,
                           MYSQL_STORAGE_ENGINE_PLUGIN, &stat);
  }
  else
  {
    if (db_type->state != SHOW_OPTION_YES)
    {
      const LEX_STRING *name= &se_plugin_array[db_type->slot]->name;
      result= stat_print(thd, name->str, name->length,
                         "", 0, "DISABLED", 8) ? 1 : 0;
    }
    else
    {
      DBUG_EXECUTE_IF("simulate_show_status_failure",
                      DBUG_SET("+d,simulate_net_write_failure"););
      result= db_type->show_status &&
              db_type->show_status(db_type, thd, stat_print, stat) ? 1 : 0;
      DBUG_EXECUTE_IF("simulate_show_status_failure",
                      DBUG_SET("-d,simulate_net_write_failure"););
    }
  }

  if (!result)
    my_eof(thd);
  return result;
}

/*
  Function to check if the conditions for row-based binlogging is
  correct for the table.

  A row in the given table should be replicated if:
  - Row-based replication is enabled in the current thread
  - The binlog is enabled
  - It is not a temporary table
  - The binary log is open
  - The database the table resides in shall be binlogged (binlog_*_db rules)
  - table is not mysql.event
*/

static bool check_table_binlog_row_based(THD *thd, TABLE *table)
{
  if (table->s->cached_row_logging_check == -1)
  {
    int const check(table->s->tmp_table == NO_TMP_TABLE &&
                    ! table->no_replicate &&
                    binlog_filter->db_ok(table->s->db.str));
    table->s->cached_row_logging_check= check;
  }

  DBUG_ASSERT(table->s->cached_row_logging_check == 0 ||
              table->s->cached_row_logging_check == 1);

  return (thd->is_current_stmt_binlog_format_row() &&
          table->s->cached_row_logging_check &&
          (thd->variables.option_bits & OPTION_BIN_LOG) &&
          mysql_bin_log.is_open());
}


/** @brief
   Write table maps for all (manually or automatically) locked tables
   to the binary log.

   SYNOPSIS
     write_locked_table_maps()
       thd     Pointer to THD structure

   DESCRIPTION
       This function will generate and write table maps for all tables
       that are locked by the thread 'thd'.

   RETURN VALUE
       0   All OK
       1   Failed to write all table maps

   SEE ALSO
       THD::lock
*/

static int write_locked_table_maps(THD *thd)
{
  DBUG_ENTER("write_locked_table_maps");
  DBUG_PRINT("enter", ("thd: %p  thd->lock: %p "
                       "thd->extra_lock: %p",
                       thd, thd->lock, thd->extra_lock));

  DBUG_PRINT("debug", ("get_binlog_table_maps(): %d", thd->get_binlog_table_maps()));

  if (thd->get_binlog_table_maps() == 0)
  {
    MYSQL_LOCK *locks[2];
    locks[0]= thd->extra_lock;
    locks[1]= thd->lock;
    for (uint i= 0 ; i < sizeof(locks)/sizeof(*locks) ; ++i )
    {
      MYSQL_LOCK const *const lock= locks[i];
      if (lock == NULL)
        continue;

      bool need_binlog_rows_query= thd->variables.binlog_rows_query_log_events;
      TABLE **const end_ptr= lock->table + lock->table_count;
      for (TABLE **table_ptr= lock->table ; 
           table_ptr != end_ptr ;
           ++table_ptr)
      {
        TABLE *const table= *table_ptr;
        DBUG_PRINT("info", ("Checking table %s", table->s->table_name.str));
        if (table->current_lock == F_WRLCK &&
            check_table_binlog_row_based(thd, table))
        {
          /*
            We need to have a transactional behavior for SQLCOM_CREATE_TABLE
            (e.g. CREATE TABLE... SELECT * FROM TABLE) in order to keep a
            compatible behavior with the STMT based replication even when
            the table is not transactional. In other words, if the operation
            fails while executing the insert phase nothing is written to the
            binlog.

            Note that at this point, we check the type of a set of tables to
            create the table map events. In the function binlog_log_row(),
            which calls the current function, we check the type of the table
            of the current row.
          */
          bool const has_trans= thd->lex->sql_command == SQLCOM_CREATE_TABLE ||
                                table->file->has_transactions();
          int const error= thd->binlog_write_table_map(table, has_trans,
                                                       need_binlog_rows_query);
          /* Binlog Rows_query log event once for one statement which updates
             two or more tables.*/
          if (need_binlog_rows_query)
            need_binlog_rows_query= FALSE;
          /*
            If an error occurs, it is the responsibility of the caller to
            roll back the transaction.
          */
          if (unlikely(error))
            DBUG_RETURN(1);
        }
      }
    }
  }
  DBUG_RETURN(0);
}


int binlog_log_row(TABLE* table,
                   const uchar *before_record,
                   const uchar *after_record,
                   Log_func *log_func)
{
  bool error= 0;
  THD *const thd= table->in_use;

  if (check_table_binlog_row_based(thd, table))
  {
    if (thd->variables.transaction_write_set_extraction != HASH_ALGORITHM_OFF)
    {
      bitmap_set_all(table->read_set);
      if (before_record && after_record)
      {
        size_t length= table->s->reclength;
        uchar* temp_image=(uchar*) my_malloc(PSI_NOT_INSTRUMENTED,
                                             length,
                                             MYF(MY_WME));
        if (!temp_image)
        {
          LogErr(ERROR_LEVEL, ER_TRX_WRITE_SET_OOM);
          return 1;
        }
        add_pke(table, thd);

        memcpy(temp_image, table->record[0],(size_t) table->s->reclength);
        memcpy(table->record[0],table->record[1],(size_t) table->s->reclength);

        add_pke(table, thd);

        memcpy(table->record[0], temp_image, (size_t) table->s->reclength);

        my_free(temp_image);
      }
      else
      {
        add_pke(table, thd);
      }
    }
    DBUG_DUMP("read_set 10", (uchar*) table->read_set->bitmap,
              (table->s->fields + 7) / 8);

    /*
      If there are no table maps written to the binary log, this is
      the first row handled in this statement. In that case, we need
      to write table maps for all locked tables to the binary log.
    */
    if (likely(!(error= write_locked_table_maps(thd))))
    {
      /*
        We need to have a transactional behavior for SQLCOM_CREATE_TABLE
        (i.e. CREATE TABLE... SELECT * FROM TABLE) in order to keep a
        compatible behavior with the STMT based replication even when
        the table is not transactional. In other words, if the operation
        fails while executing the insert phase nothing is written to the
        binlog.
      */
      bool const has_trans= thd->lex->sql_command == SQLCOM_CREATE_TABLE ||
                           table->file->has_transactions();
      error=
        (*log_func)(thd, table, has_trans, before_record, after_record);
    }
  }
  return error ? HA_ERR_RBR_LOGGING_FAILED : 0;
}

int handler::ha_external_lock(THD *thd, int lock_type)
{
  int error;
  DBUG_ENTER("handler::ha_external_lock");
  /*
    Whether this is lock or unlock, this should be true, and is to verify that
    if get_auto_increment() was called (thus may have reserved intervals or
    taken a table lock), ha_release_auto_increment() was too.
  */
  DBUG_ASSERT(next_insert_id == 0);
  /* Consecutive calls for lock without unlocking in between is not allowed */
  DBUG_ASSERT(table_share->tmp_table != NO_TMP_TABLE ||
              ((lock_type != F_UNLCK && m_lock_type == F_UNLCK) ||
               lock_type == F_UNLCK));
  /* SQL HANDLER call locks/unlock while scanning (RND/INDEX). */
  DBUG_ASSERT(inited == NONE || table->open_by_handler);

  ha_statistic_increment(&System_status_var::ha_external_lock_count);

  MYSQL_TABLE_LOCK_WAIT(PSI_TABLE_EXTERNAL_LOCK, lock_type,
    { error= external_lock(thd, lock_type); })

  /*
    We cache the table flags if the locking succeeded. Otherwise, we
    keep them as they were when they were fetched in ha_open().
  */

  if (error == 0)
  {
    /*
      The lock type is needed by MRR when creating a clone of this handler
      object.
    */
    m_lock_type= lock_type;
    cached_table_flags= table_flags();
  }

  DBUG_RETURN(error);
}


/** @brief
  Check handler usage and reset state of file to after 'open'

  @note can be called regardless of it is locked or not.
*/
int handler::ha_reset()
{
  DBUG_ENTER("handler::ha_reset");
  /* Check that we have called all proper deallocation functions */
  DBUG_ASSERT((uchar*) table->def_read_set.bitmap +
              table->s->column_bitmap_size ==
              (uchar*) table->def_write_set.bitmap);
  DBUG_ASSERT(bitmap_is_set_all(&table->s->all_set));
  DBUG_ASSERT(table->key_read == 0);
  /* ensure that ha_index_end / ha_rnd_end has been called */
  DBUG_ASSERT(inited == NONE);
  /* Free cache used by filesort */
  free_io_cache(table);
  /* reset the bitmaps to point to defaults */
  table->default_column_bitmaps();
  /* Reset the handler flags used for dupilcate record handling */
  table->file->extra(HA_EXTRA_NO_IGNORE_DUP_KEY);
  table->file->extra(HA_EXTRA_WRITE_CANNOT_REPLACE);
  /* Reset information about pushed engine conditions */
  pushed_cond= NULL;
  /* Reset information about pushed index conditions */
  cancel_pushed_idx_cond();
  // Forget the record buffer.
  m_record_buffer= nullptr;

  const int retval= reset();
  DBUG_RETURN(retval);
}


int handler::ha_write_row(uchar *buf)
{
  int error;
  Log_func *log_func= Write_rows_log_event::binlog_row_logging_function;
  DBUG_ASSERT(table_share->tmp_table != NO_TMP_TABLE ||
              m_lock_type == F_WRLCK);

  DBUG_ENTER("handler::ha_write_row");
  DBUG_EXECUTE_IF("inject_error_ha_write_row",
                  DBUG_RETURN(HA_ERR_INTERNAL_ERROR); );
  DBUG_EXECUTE_IF("simulate_storage_engine_out_of_memory",
                  DBUG_RETURN(HA_ERR_SE_OUT_OF_MEMORY); );
  mark_trx_read_write();

  DBUG_EXECUTE_IF("handler_crashed_table_on_usage",
                  my_error(HA_ERR_CRASHED, MYF(ME_ERRORLOG), table_share->table_name.str);
                  set_my_errno(HA_ERR_CRASHED);
                  DBUG_RETURN(HA_ERR_CRASHED););

  MYSQL_TABLE_IO_WAIT(PSI_TABLE_WRITE_ROW, MAX_KEY, error,
    { error= write_row(buf); })

  if (unlikely(error))
    DBUG_RETURN(error);

  if (unlikely((error= binlog_log_row(table, 0, buf, log_func))))
    DBUG_RETURN(error); /* purecov: inspected */

  DEBUG_SYNC_C("ha_write_row_end");
  DBUG_RETURN(0);
}


int handler::ha_update_row(const uchar *old_data, uchar *new_data)
{
  int error;
  DBUG_ASSERT(table_share->tmp_table != NO_TMP_TABLE ||
              m_lock_type == F_WRLCK);
  Log_func *log_func= Update_rows_log_event::binlog_row_logging_function;

  /*
    Some storage engines require that the new record is in record[0]
    (and the old record is in record[1]).
   */
  DBUG_ASSERT(new_data == table->record[0]);
  DBUG_ASSERT(old_data == table->record[1]);

  mark_trx_read_write();

  DBUG_EXECUTE_IF("handler_crashed_table_on_usage",
                  my_error(HA_ERR_CRASHED, MYF(ME_ERRORLOG), table_share->table_name.str);
                  set_my_errno(HA_ERR_CRASHED);
                  return(HA_ERR_CRASHED););

  MYSQL_TABLE_IO_WAIT(PSI_TABLE_UPDATE_ROW, active_index, error,
    { error= update_row(old_data, new_data);})

  if (unlikely(error))
    return error;
  if (unlikely((error= binlog_log_row(table, old_data, new_data, log_func))))
    return error;
  return 0;
}

int handler::ha_delete_row(const uchar *buf)
{
  int error;
  DBUG_ASSERT(table_share->tmp_table != NO_TMP_TABLE ||
              m_lock_type == F_WRLCK);
  Log_func *log_func= Delete_rows_log_event::binlog_row_logging_function;
  /*
    Normally table->record[0] is used, but sometimes table->record[1] is used.
  */
  DBUG_ASSERT(buf == table->record[0] ||
              buf == table->record[1]);
  DBUG_EXECUTE_IF("inject_error_ha_delete_row",
                  return HA_ERR_INTERNAL_ERROR; );

  DBUG_EXECUTE_IF("handler_crashed_table_on_usage",
                  my_error(HA_ERR_CRASHED, MYF(ME_ERRORLOG), table_share->table_name.str);
                  set_my_errno(HA_ERR_CRASHED);
                  return(HA_ERR_CRASHED););

  mark_trx_read_write();

  MYSQL_TABLE_IO_WAIT(PSI_TABLE_DELETE_ROW, active_index, error,
    { error= delete_row(buf);})

  if (unlikely(error))
    return error;
  if (unlikely((error= binlog_log_row(table, buf, 0, log_func))))
    return error;
  return 0;
}



/** @brief
  use_hidden_primary_key() is called in case of an update/delete when
  (table_flags() and HA_PRIMARY_KEY_REQUIRED_FOR_DELETE) is defined
  but we don't have a primary key
*/
void handler::use_hidden_primary_key()
{
  /* fallback to use all columns in the table to identify row */
  table->use_all_columns();
}

/**
  Get an initialized ha_share.

  @return Initialized ha_share
    @retval NULL    ha_share is not yet initialized.
    @retval != NULL previous initialized ha_share.

  @note
  If not a temp table, then LOCK_ha_data must be held.
*/

Handler_share *handler::get_ha_share_ptr()
{
  DBUG_ENTER("handler::get_ha_share_ptr");
  DBUG_ASSERT(ha_share && table_share);

#ifndef DBUG_OFF
  if (table_share->tmp_table == NO_TMP_TABLE)
    mysql_mutex_assert_owner(&table_share->LOCK_ha_data);
#endif

  DBUG_RETURN(*ha_share);
}


/**
  Set ha_share to be used by all instances of the same table/partition.

  @param arg_ha_share    Handler_share to be shared.

  @note
  If not a temp table, then LOCK_ha_data must be held.
*/

void handler::set_ha_share_ptr(Handler_share *arg_ha_share)
{
  DBUG_ENTER("handler::set_ha_share_ptr");
  DBUG_ASSERT(ha_share);
#ifndef DBUG_OFF
  if (table_share->tmp_table == NO_TMP_TABLE)
    mysql_mutex_assert_owner(&table_share->LOCK_ha_data);
#endif

  *ha_share= arg_ha_share;
  DBUG_VOID_RETURN;
}


/**
  Take a lock for protecting shared handler data.
*/

void handler::lock_shared_ha_data()
{
  DBUG_ASSERT(table_share);
  if (table_share->tmp_table == NO_TMP_TABLE)
    mysql_mutex_lock(&table_share->LOCK_ha_data);
}


/**
  Release lock for protecting ha_share.
*/

void handler::unlock_shared_ha_data()
{
  DBUG_ASSERT(table_share);
  if (table_share->tmp_table == NO_TMP_TABLE)
    mysql_mutex_unlock(&table_share->LOCK_ha_data);
}


/**
  This structure is a helper structure for passing the length and pointer of
  blob space allocated by storage engine.
*/
struct blob_len_ptr{
  uint length;  // length of the blob
  uchar *ptr;   // pointer of the value
};


/**
  Get the blob length and pointer of allocated space from the record buffer.

  During evaluating the blob virtual generated columns, the blob space will
  be allocated by server. In order to keep the blob data after the table is
  closed, we need write the data into a specified space allocated by storage
  engine. Here, we have to extract the space pointer and length from the
  record buffer.
  After we get the value of virtual generated columns, copy the data into
  the specified space and store it in the record buffer (@see copy_blob_data()).

  @param table                    the pointer of table
  @param fields                   bitmap of field index of evaluated
                                  generated column
  @param[out] blob_len_ptr_array  an array to record the length and pointer
                                  of allocated space by storage engine.
  @note The caller should provide the blob_len_ptr_array with a size of
        MAX_FIELDS.
*/

static void extract_blob_space_and_length_from_record_buff(const TABLE *table,
                                           const MY_BITMAP *const fields,
                                           blob_len_ptr *blob_len_ptr_array)
{
  int num= 0;
  for (Field **vfield= table->vfield; *vfield; vfield++)
  {
    // Check if this field should be included
    if (bitmap_is_set(fields, (*vfield)->field_index) &&
        (*vfield)->is_virtual_gcol() && (*vfield)->type() == MYSQL_TYPE_BLOB)
    {
      blob_len_ptr_array[num].length= (*vfield)->data_length();
      // TODO: The following check is only for Innodb.
      DBUG_ASSERT(blob_len_ptr_array[num].length == 255 ||
                  blob_len_ptr_array[num].length == 768 ||
                  blob_len_ptr_array[num].length == 3073);

      uchar *ptr;
      (*vfield)->get_ptr(&ptr);
      blob_len_ptr_array[num].ptr= ptr;

      // Let server allocate the space for BLOB virtual generated columns
      (*vfield)->reset();

      num++;
      DBUG_ASSERT(num <= MAX_FIELDS);
    }
  }
}


/**
  Copy the value of BLOB virtual generated columns into the space allocated
  by storage engine.

  This is because the table is closed after evaluating the value. In order to
  keep the BLOB value after the table is closed, we have to copy the value into
  the place where storage engine prepares for.

  @param table              pointer of the table to be operated on
  @param fields             bitmap of field index of evaluated generated column
  @param blob_len_ptr_array array of length and pointer of allocated space by
                            storage engine.
*/

static void copy_blob_data(const TABLE *table,
                           const MY_BITMAP *const fields,
                           blob_len_ptr *blob_len_ptr_array)
{
  uint  num= 0;
  for (Field **vfield= table->vfield; *vfield; vfield++)
  {
    // Check if this field should be included
    if (bitmap_is_set(fields, (*vfield)->field_index) &&
        (*vfield)->is_virtual_gcol() && (*vfield)->type() == MYSQL_TYPE_BLOB)
    {
      DBUG_ASSERT(blob_len_ptr_array[num].length > 0);
      DBUG_ASSERT(blob_len_ptr_array[num].ptr != NULL);

      /*
        Only copy as much of the blob as the storage engine has
        allocated space for. This is sufficient since the only use of the
        blob in the storage engine is for using a prefix of it in a
        secondary index.
      */
      uint length= (*vfield)->data_length();
      const uint alloc_len= blob_len_ptr_array[num].length;
      length= length > alloc_len ? alloc_len : length;

      uchar *ptr;
      (*vfield)->get_ptr(&ptr);
      memcpy(blob_len_ptr_array[num].ptr, ptr, length);
      (down_cast<Field_blob *>(*vfield))->store_in_allocated_space(
                            pointer_cast<char *>(blob_len_ptr_array[num].ptr),
                            length);
      num++;
      DBUG_ASSERT(num <= MAX_FIELDS);
    }
  }
}


/*
  Evaluate generated column's value. This is an internal helper reserved for
  handler::my_eval_gcolumn_expr().

  @param thd        pointer of THD
  @param table      The pointer of table where evaluted generated
                    columns are in
  @param fields     bitmap of field index of evaluated generated column
  @param[in,out] record record buff of base columns generated column depends.
                        After calling this function, it will be used to return
                        the value of generated column.
  @param in_purge   whehter the function is called by purge thread

  @return true in case of error, false otherwise.
*/

static bool my_eval_gcolumn_expr_helper(THD *thd, TABLE *table,
                                        const MY_BITMAP *const fields,
                                        uchar *record,
                                        bool in_purge)
{
  DBUG_ENTER("my_eval_gcolumn_expr_helper");
  DBUG_ASSERT(table && table->vfield);
  DBUG_ASSERT(!thd->is_error());

  uchar *old_buf= table->record[0];
  repoint_field_to_record(table, old_buf, record);

  blob_len_ptr blob_len_ptr_array[MAX_FIELDS];

  /*
    If it's purge thread, we need get the space allocated by storage engine
    for blob.
  */
  if (in_purge)
    extract_blob_space_and_length_from_record_buff(table, fields,
                                                   blob_len_ptr_array);

  bool res= false;
  MY_BITMAP fields_to_evaluate;
  my_bitmap_map bitbuf[bitmap_buffer_size(MAX_FIELDS) / sizeof(my_bitmap_map)];
  bitmap_init(&fields_to_evaluate, bitbuf, table->s->fields, 0);
  bitmap_set_all(&fields_to_evaluate);
  bitmap_intersect(&fields_to_evaluate, fields);
  /*
    In addition to evaluating the value for the columns requested by
    the caller we also need to evaluate any virtual columns that these
    depend on.
    This loop goes through the columns that should be evaluated and
    adds all the base columns. If the base column is virtual, it has
    to be evaluated.
  */
  for (Field **vfield_ptr= table->vfield; *vfield_ptr; vfield_ptr++)
  {
    Field *field= *vfield_ptr;
    // Validate that the field number is less than the bit map size
    DBUG_ASSERT(field->field_index < fields->n_bits);

    if (bitmap_is_set(fields, field->field_index))
      bitmap_union(&fields_to_evaluate, &field->gcol_info->base_columns_map);
  }

   /*
     Evaluate all requested columns and all base columns these depends
     on that are virtual.

     This function is called by the storage engine, which may request to
     evaluate more generated columns than read_set/write_set says.
     For example, InnoDB's row_sel_sec_rec_is_for_clust_rec() reads the full
     record from the clustered index and asks us to compute generated columns
     that match key fields in the used secondary index. So we trust that the
     engine has filled all base columns necessary to requested computations,
     and we ignore read_set/write_set.
  */

  my_bitmap_map *old_maps[2];
  dbug_tmp_use_all_columns(table, old_maps,
                           table->read_set, table->write_set);

  for (Field **vfield_ptr= table->vfield; *vfield_ptr; vfield_ptr++)
  {
    Field *field= *vfield_ptr;

    // Check if we should evaluate this field
    if (bitmap_is_set(&fields_to_evaluate, field->field_index) &&
        field->is_virtual_gcol())
    {
      DBUG_ASSERT(field->gcol_info && field->gcol_info->expr_item->fixed);

      const type_conversion_status save_in_field_status=
        field->gcol_info->expr_item->save_in_field(field, 0);
      DBUG_ASSERT(!thd->is_error() || save_in_field_status != TYPE_OK);

      /*
        save_in_field() may return non-zero even if there was no
        error. This happens if a warning is raised, such as an
        out-of-range warning when converting the result to the target
        type of the virtual column. We should stop only if the
        non-zero return value was caused by an actual error.
      */
      if (save_in_field_status != TYPE_OK && thd->is_error())
      {
        res= true;
        break;
      }
    }
  }

  dbug_tmp_restore_column_maps(table->read_set, table->write_set, old_maps);

  /*
    If it's a purge thread, we need copy the blob data into specified place
    allocated by storage engine so that the blob data still can be accessed
    after table is closed.
  */
  if (in_purge)
    copy_blob_data(table, fields, blob_len_ptr_array);

  repoint_field_to_record(table, record, old_buf);
  DBUG_RETURN(res);
}


// Set se_private_id and se_private_data during upgrade
bool handler::ha_upgrade_table(THD *thd,
                                     const char* dbname,
                                     const char* table_name,
                                     dd::Table *dd_table,
                                     TABLE *table_arg)
{
  table= table_arg;
  return upgrade_table(thd, dbname, table_name, dd_table);
}

/**
   Callback to allow InnoDB to prepare a template for generated
   column processing. This function will open the table without
   opening in the engine and call the provided function with
   the TABLE object made. The function will then close the TABLE.

   @param thd            Thread handle
   @param db_name        Name of database containing the table
   @param table_name     Name of table to open
   @param myc            InnoDB function to call for processing TABLE
   @param ib_table       Argument for InnoDB function

   @return true in case of error, false otherwise.
*/

bool handler::my_prepare_gcolumn_template(THD *thd,
                                          const char *db_name,
                                          const char *table_name,
                                          my_gcolumn_template_callback_t myc,
                                          void* ib_table)
{
  char path[FN_REFLEN + 1];
  bool was_truncated;
  build_table_filename(path, sizeof(path) - 1 - reg_ext_length,
                       db_name, table_name, "", 0, &was_truncated);
  DBUG_ASSERT(!was_truncated);
  lex_start(thd);
  bool rc= true;

  MDL_ticket *mdl_ticket= NULL;
  if (dd::acquire_shared_table_mdl(
           thd, db_name, table_name, false, &mdl_ticket))
    return true;

  TABLE *table= nullptr;
  {
    dd::cache::Dictionary_client::Auto_releaser releaser(thd->dd_client());
    const dd::Table *tab_obj= nullptr;
    if (thd->dd_client()->acquire(db_name, table_name, &tab_obj))
      return true;
    DBUG_ASSERT(tab_obj);

    // Note! The second-to-last argument to open_table_uncached() must be false,
    // since the table already exists in the TDC. Allowing the table to
    // be opened in the SE in this case is dangerous as the two shares
    // could get conflicting SE private data.
    table= open_table_uncached(thd, path, db_name, table_name,
                               false, false, *tab_obj);
  }

  dd::release_mdl(thd, mdl_ticket);

  if (table)
  {
    myc(table, ib_table);
    intern_close_table(table);
    rc= false;
  }
  lex_end(thd->lex);
  return rc;
}


/**
  Callback for generated columns processing. Will open the table, in the
  server *only*, and call my_eval_gcolumn_expr_helper() to do the actual
  processing. This function is a variant of the other
  handler::my_eval_gcolumn_expr() but is intended for use when no TABLE
  object already exists - e.g. from purge threads.

  Note! The call to open_table_uncached() must be made with the second-to-last
  argument (open_in_engine) set to false. Failing to do so will cause
  deadlocks and incorrect behavior.

  @param thd         thread handle
  @param db_name     database containing the table to open
  @param table_name  name of table to open
  @param fields      bitmap of field index of evaluated generated column
  @param record      record buffer

  @return true in case of error, false otherwise.
*/

bool handler::my_eval_gcolumn_expr_with_open(THD *thd,
                                             const char *db_name,
                                             const char *table_name,
                                             const MY_BITMAP *const fields,
                                             uchar *record)
{
  bool retval= true;
  lex_start(thd);

  char path[FN_REFLEN + 1];
  bool was_truncated;
  build_table_filename(path, sizeof(path) - 1 - reg_ext_length,
                       db_name, table_name, "", 0, &was_truncated);
  DBUG_ASSERT(!was_truncated);

  MDL_ticket *mdl_ticket= NULL;
  if (dd::acquire_shared_table_mdl(
                                   thd, db_name, table_name, false, &mdl_ticket))
    return true;

  TABLE *table= nullptr;
  {
    dd::cache::Dictionary_client::Auto_releaser releaser(thd->dd_client());
    const dd::Table *tab_obj= nullptr;
    if (thd->dd_client()->acquire(db_name, table_name, &tab_obj))
      return true;
    DBUG_ASSERT(tab_obj);

    table= open_table_uncached(thd, path, db_name, table_name,
                               false, false, *tab_obj);
  }

  dd::release_mdl(thd, mdl_ticket);

  if (table)
  {
    retval= my_eval_gcolumn_expr_helper(thd, table, fields, record, true);
    intern_close_table(table);
  }

  lex_end(thd->lex);
  return retval;
}


bool handler::my_eval_gcolumn_expr(THD *thd, TABLE *table,
                                   const MY_BITMAP *const fields,
                                   uchar *record)
{
  DBUG_ENTER("my_eval_gcolumn_expr");

  const bool res=
    my_eval_gcolumn_expr_helper(thd, table, fields, record, false);
  DBUG_RETURN(res);
}


/**
  Auxiliary structure for passing information to notify_*_helper()
  functions.
*/

struct HTON_NOTIFY_PARAMS
{
  HTON_NOTIFY_PARAMS(const MDL_key *mdl_key,
                     ha_notification_type mdl_type)
    : key(mdl_key), notification_type(mdl_type),
      some_htons_were_notified(false),
      victimized(false)
  {}

  const MDL_key *key;
  const ha_notification_type notification_type;
  bool some_htons_were_notified;
  bool victimized;
};


static bool
notify_exclusive_mdl_helper(THD *thd, plugin_ref plugin, void *arg)
{
  handlerton *hton= plugin_data<handlerton*>(plugin);
  if (hton->state == SHOW_OPTION_YES && hton->notify_exclusive_mdl)
  {
    HTON_NOTIFY_PARAMS *params= reinterpret_cast<HTON_NOTIFY_PARAMS*>(arg);

    if (hton->notify_exclusive_mdl(thd, params->key,
                                   params->notification_type,
                                   &params->victimized))
    {
      // Ignore failures from post event notification.
      if (params->notification_type == HA_NOTIFY_PRE_EVENT)
        return TRUE;
    }
    else
      params->some_htons_were_notified= true;
  }
  return FALSE;
}


/**
  Notify/get permission from all interested storage engines before
  acquisition or after release of exclusive metadata lock on object
  represented by key.

  @param thd                Thread context.
  @param mdl_key            MDL key identifying object on which exclusive
                            lock is to be acquired/was released.
  @param notification_type  Indicates whether this is pre-acquire or
                            post-release notification.
  @param victimized        'true' if locking failed as we were selected
                            as a victim in order to avoid possible deadlocks.

  See @sa handlerton::notify_exclusive_mdl for details about
  calling convention and error reporting.

  @return False - if notification was successful/lock can be acquired,
          True - if it has failed/lock should not be acquired.
*/

bool ha_notify_exclusive_mdl(THD *thd, const MDL_key *mdl_key,
                             ha_notification_type notification_type,
                             bool *victimized)
{
  HTON_NOTIFY_PARAMS params(mdl_key, notification_type);
  *victimized = false;
  if (plugin_foreach(thd, notify_exclusive_mdl_helper,
                     MYSQL_STORAGE_ENGINE_PLUGIN, &params))
  {
    *victimized = params.victimized;
    /*
      If some SE hasn't given its permission to acquire lock and some SEs
      has given their permissions, we need to notify the latter group about
      failed lock acquisition. We do this by calling post-release notification
      for all interested SEs unconditionally.
    */
    if (notification_type == HA_NOTIFY_PRE_EVENT &&
        params.some_htons_were_notified)
    {
      HTON_NOTIFY_PARAMS rollback_params(mdl_key, HA_NOTIFY_POST_EVENT);
      (void) plugin_foreach(thd, notify_exclusive_mdl_helper,
                            MYSQL_STORAGE_ENGINE_PLUGIN, &rollback_params);
    }
    return true;
  }
  return false;
}


static bool
notify_alter_table_helper(THD *thd, plugin_ref plugin, void *arg)
{
  handlerton *hton= plugin_data<handlerton*>(plugin);
  if (hton->state == SHOW_OPTION_YES && hton->notify_alter_table)
  {
    HTON_NOTIFY_PARAMS *params= reinterpret_cast<HTON_NOTIFY_PARAMS*>(arg);

    if (hton->notify_alter_table(thd, params->key, params->notification_type))
    {
      // Ignore failures from post event notification.
      if (params->notification_type == HA_NOTIFY_PRE_EVENT)
        return TRUE;
    }
    else
      params->some_htons_were_notified= true;
  }
  return FALSE;
}


/**
  Notify/get permission from all interested storage engines before
  or after executed ALTER TABLE on the table identified by key.

  @param thd                Thread context.
  @param mdl_key            MDL key identifying table.
  @param notification_type  Indicates whether this is pre-ALTER or
                            post-ALTER notification.

  See @sa handlerton::notify_alter_table for rationale,
  details about calling convention and error reporting.

  @return False - if notification was successful/ALTER TABLE can
                  proceed.
          True -  if it has failed/ALTER TABLE should fail.
*/

bool ha_notify_alter_table(THD *thd, const MDL_key *mdl_key,
                           ha_notification_type notification_type)
{
  HTON_NOTIFY_PARAMS params(mdl_key, notification_type);

  if (plugin_foreach(thd, notify_alter_table_helper,
                     MYSQL_STORAGE_ENGINE_PLUGIN, &params))
  {
    /*
      If some SE hasn't given its permission to do ALTER TABLE and some SEs
      has given their permissions, we need to notify the latter group about
      failed attemopt. We do this by calling post-ALTER TABLE notification
      for all interested SEs unconditionally.
    */
    if (notification_type == HA_NOTIFY_PRE_EVENT &&
        params.some_htons_were_notified)
    {
      HTON_NOTIFY_PARAMS rollback_params(mdl_key, HA_NOTIFY_POST_EVENT);
      (void) plugin_foreach(thd, notify_alter_table_helper,
                            MYSQL_STORAGE_ENGINE_PLUGIN, &rollback_params);
    }
    return true;
  }
  return false;
}

<<<<<<< HEAD

static bool post_recover_handlerton(THD*, plugin_ref plugin, void *)
{
  handlerton *hton= plugin_data<handlerton*>(plugin);

  if (hton->state == SHOW_OPTION_YES && hton->post_recover)
    hton->post_recover();

  return false;
}


void ha_post_recover(void)
{
  (void) plugin_foreach(nullptr, post_recover_handlerton,
                        MYSQL_STORAGE_ENGINE_PLUGIN, nullptr);
=======
const char* ha_rkey_function_to_str(enum ha_rkey_function r) {
  switch (r) {
  case HA_READ_KEY_EXACT:
    return("HA_READ_KEY_EXACT");
  case HA_READ_KEY_OR_NEXT:
    return("HA_READ_KEY_OR_NEXT");
  case HA_READ_KEY_OR_PREV:
    return("HA_READ_KEY_OR_PREV");
  case HA_READ_AFTER_KEY:
    return("HA_READ_AFTER_KEY");
  case HA_READ_BEFORE_KEY:
    return("HA_READ_BEFORE_KEY");
  case HA_READ_PREFIX:
    return("HA_READ_PREFIX");
  case HA_READ_PREFIX_LAST:
    return("HA_READ_PREFIX_LAST");
  case HA_READ_PREFIX_LAST_OR_PREV:
    return("HA_READ_PREFIX_LAST_OR_PREV");
  case HA_READ_MBR_CONTAIN:
    return("HA_READ_MBR_CONTAIN");
  case HA_READ_MBR_INTERSECT:
    return("HA_READ_MBR_INTERSECT");
  case HA_READ_MBR_WITHIN:
    return("HA_READ_MBR_WITHIN");
  case HA_READ_MBR_DISJOINT:
    return("HA_READ_MBR_DISJOINT");
  case HA_READ_MBR_EQUAL:
    return("HA_READ_MBR_EQUAL");
  case HA_READ_INVALID:
    return("HA_READ_INVALID");
  }
  return("UNKNOWN");
}

std::string table_definition(const char *table_name, const TABLE *mysql_table) {
  std::string def = table_name;

  def += " (";
  for (uint i = 0; i < mysql_table->s->fields; i++) {
    Field* field = mysql_table->field[i];
    String type(128);

    field->sql_type(type);

    def += i == 0 ? "`" : ", `";
    def += field->field_name;
    def += "` ";
    def += type.c_ptr();

    if (!field->real_maybe_null()) {
      def += " not null";
    }
  }

  for (uint i = 0; i < mysql_table->s->keys; i++) {
    const KEY& key = mysql_table->key_info[i];

    /* A string like "col1, col2, col3". */
    std::string columns;

    for (uint j = 0; j < key.user_defined_key_parts; j++) {
      columns += j == 0 ? "`" : ", `";
      columns += key.key_part[j].field->field_name;
      columns += "`";
    }

    def += ", ";

    switch (key.algorithm) {
      case HA_KEY_ALG_BTREE:
        def += "tree ";
        break;
      case HA_KEY_ALG_HASH:
        def += "hash ";
        break;
      case HA_KEY_ALG_SE_SPECIFIC:
        def += "se_specific ";
        break;
      case HA_KEY_ALG_RTREE:
        def += "rtree ";
        break;
      case HA_KEY_ALG_FULLTEXT:
        def += "fulltext ";
        break;
    }
    def += key.flags & HA_NOSAME ? "unique " : "";
    def += "index" + std::to_string(i) + "(" + columns + ")";
  }
  def += ")";

  return def;
}

#ifndef DBUG_OFF
/** Covert a binary buffer to a raw string, replacing non-printable characters
 * with a dot.
 * @param[in] buf buffer to convert
 * @param[in] buf_size_bytes length of the buffer in bytes
 * @return a printable string, e.g. "ab.d." for an input 0x61620064FF */
static std::string buf_to_raw(const uchar* buf, uint buf_size_bytes) {
  std::string r;
  r.reserve(buf_size_bytes);
  for (uint i = 0; i < buf_size_bytes; ++i) {
    const uchar c = buf[i];
    r += static_cast<char>(isprint(c) ? c : '.');
  }
  return r;
}

/** Covert a binary buffer to a hex string, replacing each character with its
 * hex number.
 * @param[in] buf buffer to convert
 * @param[in] buf_size_bytes length of the buffer in bytes
 * @return a hex string, e.g. "61 62 63" for an input "abc" */
static std::string buf_to_hex(const uchar* buf, uint buf_size_bytes) {
  std::string r;
  r.reserve(buf_size_bytes * 3 -
            1 /* the first hex byte has no leading space */);
  char hex[3];
  for (uint i = 0; i < buf_size_bytes; ++i) {
    snprintf(hex, sizeof(hex), "%02x", buf[i]);
    if (i > 0) {
      r.append(" ", 1);
    }
    r.append(hex, 2);
  }
  return r;
}

std::string row_to_string(const uchar* mysql_row, TABLE* mysql_table) {
  /* MySQL can either use handler::table->record[0] or handler::table->record[1]
   * for buffers to store rows. We need each field in mysql_table->field[] to
   * point inside the buffer which was used (either record[0] or record[1]). */

  uchar* buf0 = mysql_table->record[0];
  uchar* buf1 = mysql_table->record[1];
  const uint mysql_row_length = mysql_table->s->rec_buff_length;

  /* See which of the two buffers is being used. */
  uchar* buf_used_by_mysql;
  if (mysql_row == buf0) {
    buf_used_by_mysql = buf0;
  } else {
    DBUG_ASSERT(mysql_row == buf1);
    buf_used_by_mysql = buf1;
  }

  const uint number_of_fields = mysql_table->s->fields;
  DBUG_ASSERT(number_of_fields > 0);

  /* See where the fields currently point to. */
  uchar* fields_orig_buf;
  Field* first_field = mysql_table->field[0];
  if (first_field->ptr >= buf0 && first_field->ptr < buf0 + mysql_row_length) {
    fields_orig_buf = buf0;
  } else {
    DBUG_ASSERT(first_field->ptr >= buf1);
    DBUG_ASSERT(first_field->ptr < buf1 + mysql_row_length);
    fields_orig_buf = buf1;
  }

  /* Repoint if necessary. */
  if (buf_used_by_mysql != fields_orig_buf) {
    repoint_field_to_record(mysql_table, fields_orig_buf, buf_used_by_mysql);
  }

#ifdef HAVE_VALGRIND
  /* It is expected that here not all bits in (mysql_row, mysql_row_length) are
   * initialized. For example in the first byte (the null-byte) we only set
   * the bits of the corresponding columns to 0 or 1 (is null). And leave the
   * remaining bits uninitialized for performance reasons. Thus Valgrind is
   * right to complain below when we print everything. We do not want to
   * memset() everything, so that Valgrind does not complain here and we do
   * not want to MEM_DEFINED_IF_ADDRESSABLE(mysql_row, mysql_row_length) either
   * because that would silence Valgrind in other possible places where the
   * uninitialized bits should not be read. In other words - we want the
   * Valgrind warnings if somebody tries to use the uninitialized bits,
   * except here in this function. */
  uchar* mysql_row_copy = static_cast<uchar*>(malloc(mysql_row_length));
  memcpy(mysql_row_copy, mysql_row, mysql_row_length);
  MEM_DEFINED_IF_ADDRESSABLE(mysql_row_copy, mysql_row_length);
#else
  const uchar* mysql_row_copy = mysql_row;
#endif /* HAVE_VALGRIND */

  std::string r;

  r += "len=" + std::to_string(mysql_row_length);

  r += ", raw=" + buf_to_raw(mysql_row_copy, mysql_row_length);

  r += ", hex=" + buf_to_hex(mysql_row_copy, mysql_row_length);

#ifdef HAVE_VALGRIND
  free(mysql_row_copy);
#endif /* HAVE_VALGRIND */

  r += ", human=(";
  for (uint i = 0; i < number_of_fields; ++i) {
    Field* field = mysql_table->field[i];

    DBUG_ASSERT(field->field_index == i);
    DBUG_ASSERT(field->ptr >= mysql_row);
    DBUG_ASSERT(field->ptr < mysql_row + mysql_row_length);

    std::string val;

    if (bitmap_is_set(mysql_table->read_set, i)) {
      String s;
      field->val_str(&s);
      val = std::string(s.ptr(), s.length());
    } else {
      /* Field::val_str() asserts in ASSERT_COLUMN_MARKED_FOR_READ() if
       * the read bit is not set. */
      val = "read_bit_not_set";
    }

    r += std::string(i == 0 ? "`" : ", `") + field->field_name + "`=" + val;
  }
  r += ")";

  /* Revert the above repoint_field_to_record(). */
  if (buf_used_by_mysql != fields_orig_buf) {
    repoint_field_to_record(mysql_table, buf_used_by_mysql, fields_orig_buf);
  }

  return r;
}

std::string indexed_cells_to_string(const uchar *indexed_cells,
                                    uint indexed_cells_len,
                                    const KEY &mysql_index) {
  std::string r = "raw=" + buf_to_raw(indexed_cells, indexed_cells_len);

  r += ", hex=" + buf_to_hex(indexed_cells, indexed_cells_len);

  r += ", human=(";
  uint key_len_so_far = 0;
  for (uint i = 0; i < mysql_index.user_defined_key_parts; i++) {
    const KEY_PART_INFO& key_part = mysql_index.key_part[i];
    Field* field = key_part.field;

    if (key_len_so_far == indexed_cells_len) {
      break;
    }
    DBUG_ASSERT(key_len_so_far < indexed_cells_len);

    uchar* orig_ptr = field->ptr;
    bool is_null = false;
    field->ptr = const_cast<uchar*>(indexed_cells + key_len_so_far);

    if (field->real_maybe_null()) {
      if (field->ptr[0] != '\0') {
        is_null = true;
      } else {
        field->ptr++;
      }
    }

    uint32 orig_length_bytes;

    String val;
    if (!is_null) {
      switch (field->type()) {
        case MYSQL_TYPE_VARCHAR:
          orig_length_bytes =
              reinterpret_cast<Field_varstring*>(field)->length_bytes;
          reinterpret_cast<Field_varstring*>(field)->length_bytes = 2;
          field->val_str(&val);
          reinterpret_cast<Field_varstring*>(field)->length_bytes =
              orig_length_bytes;
          break;
        default:
          field->val_str(&val);
          break;
      }
    }

    field->ptr = orig_ptr;

    r += std::string(i > 0 ? ", `" : "`") + field->field_name + "`=" +
         (is_null ? "NULL" : std::string(val.ptr(), val.length()));

    key_len_so_far += key_part.store_length;
  }
  r += ")";
  return r;
}
#endif /* DBUG_OFF */

/**
  Set the transaction isolation level for the next transaction and update
  session tracker information about the transaction isolation level.

  @param thd           THD session setting the tx_isolation.
  @param tx_isolation  The isolation level to be set.
  @param one_shot      True if the isolation level should be restored to
                       session default after finishing the transaction.
*/
bool set_tx_isolation(THD *thd,
                      enum_tx_isolation tx_isolation,
                      bool one_shot)
{
  Transaction_state_tracker *tst= NULL;

  if (thd->variables.session_track_transaction_info > TX_TRACK_NONE)
    tst= (Transaction_state_tracker *)
           thd->session_tracker.get_tracker(TRANSACTION_INFO_TRACKER);

  thd->tx_isolation= tx_isolation;

  if (one_shot)
  {
    DBUG_ASSERT(!thd->in_active_multi_stmt_transaction());
    DBUG_ASSERT(!thd->in_sub_stmt);
    enum enum_tx_isol_level l;
    switch (thd->tx_isolation) {
    case ISO_READ_UNCOMMITTED:
      l=  TX_ISOL_UNCOMMITTED;
      break;
    case ISO_READ_COMMITTED:
      l=  TX_ISOL_COMMITTED;
      break;
    case ISO_REPEATABLE_READ:
      l= TX_ISOL_REPEATABLE;
      break;
    case ISO_SERIALIZABLE:
      l= TX_ISOL_SERIALIZABLE;
      break;
    default:
      DBUG_ASSERT(0);
      return true;
    }
    if (tst)
      tst->set_isol_level(thd, l);
  }
  else if (tst)
  {
    tst->set_isol_level(thd, TX_ISOL_INHERIT);
  }
  return false;
>>>>>>> 24331329
}<|MERGE_RESOLUTION|>--- conflicted
+++ resolved
@@ -9047,24 +9047,6 @@
   return false;
 }
 
-<<<<<<< HEAD
-
-static bool post_recover_handlerton(THD*, plugin_ref plugin, void *)
-{
-  handlerton *hton= plugin_data<handlerton*>(plugin);
-
-  if (hton->state == SHOW_OPTION_YES && hton->post_recover)
-    hton->post_recover();
-
-  return false;
-}
-
-
-void ha_post_recover(void)
-{
-  (void) plugin_foreach(nullptr, post_recover_handlerton,
-                        MYSQL_STORAGE_ENGINE_PLUGIN, nullptr);
-=======
 const char* ha_rkey_function_to_str(enum ha_rkey_function r) {
   switch (r) {
   case HA_READ_KEY_EXACT:
@@ -9406,5 +9388,20 @@
     tst->set_isol_level(thd, TX_ISOL_INHERIT);
   }
   return false;
->>>>>>> 24331329
+}
+
+static bool post_recover_handlerton(THD*, plugin_ref plugin, void *)
+{
+  handlerton *hton= plugin_data<handlerton*>(plugin);
+
+  if (hton->state == SHOW_OPTION_YES && hton->post_recover)
+    hton->post_recover();
+
+  return false;
+}
+
+void ha_post_recover(void)
+{
+  (void) plugin_foreach(nullptr, post_recover_handlerton,
+                        MYSQL_STORAGE_ENGINE_PLUGIN, nullptr);
 }