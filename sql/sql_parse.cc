/* Copyright (c) 2000, 2010, Oracle and/or its affiliates. All rights reserved.

   This program is free software; you can redistribute it and/or modify
   it under the terms of the GNU General Public License as published by
   the Free Software Foundation; version 2 of the License.

   This program is distributed in the hope that it will be useful,
   but WITHOUT ANY WARRANTY; without even the implied warranty of
   MERCHANTABILITY or FITNESS FOR A PARTICULAR PURPOSE.  See the
   GNU General Public License for more details.

   You should have received a copy of the GNU General Public License
   along with this program; if not, write to the Free Software Foundation,
   51 Franklin Street, Suite 500, Boston, MA 02110-1335 USA */

#define MYSQL_LEX 1
#include "my_global.h"
#include "sql_priv.h"
#include "unireg.h"                    // REQUIRED: for other includes
#include "sql_parse.h"        // sql_kill, *_precheck, *_prepare
#include "lock.h"             // wait_if_global_read_lock,
                              // unlock_global_read_lock,
                              // try_transactional_lock,
                              // check_transactional_lock,
                              // set_handler_table_locks,
                              // start_waiting_global_read_lock,
                              // lock_global_read_lock,
                              // make_global_read_lock_block_commit
#include "sql_base.h"         // find_temporary_tablesx
#include "sql_cache.h"        // QUERY_CACHE_FLAGS_SIZE, query_cache_*
#include "sql_show.h"         // mysqld_list_*, mysqld_show_*,
                              // calc_sum_of_all_status
#include "mysqld.h"
#include "sql_locale.h"                         // my_locale_en_US
#include "log.h"                                // flush_error_log
#include "sql_view.h"         // mysql_create_view, mysql_drop_view
<<<<<<< HEAD
#include "sql_delete.h"       // mysql_truncate, mysql_delete
=======
#include "sql_delete.h"       // mysql_delete
>>>>>>> fad01fbe
#include "sql_insert.h"       // mysql_insert
#include "sql_update.h"       // mysql_update, mysql_multi_update
#include "sql_partition.h"    // struct partition_info
#include "sql_db.h"           // mysql_change_db, mysql_create_db,
                              // mysql_rm_db, mysql_upgrade_db,
                              // mysql_alter_db,
                              // check_db_dir_existence,
                              // my_dbopt_cleanup
#include "sql_table.h"        // mysql_create_like_table,
                              // mysql_create_table,
                              // mysql_alter_table,
                              // mysql_recreate_table,
                              // mysql_backup_table,
                              // mysql_restore_table
<<<<<<< HEAD
#include "sql_truncate.h"     // mysql_truncate_table
=======
>>>>>>> fad01fbe
#include "sql_reload.h"       // reload_acl_and_cache
#include "sql_admin.h"        // mysql_assign_to_keycache
#include "sql_connect.h"      // check_user,
                              // decrease_user_connections,
                              // thd_init_client_charset, check_mqh,
                              // reset_mqh
#include "sql_rename.h"       // mysql_rename_table
#include "sql_tablespace.h"   // mysql_alter_tablespace
#include "hostname.h"         // hostname_cache_refresh
#include "sql_acl.h"          // *_ACL, check_grant, is_acl_user,
                              // has_any_table_level_privileges,
                              // mysql_drop_user, mysql_rename_user,
                              // check_grant_routine,
                              // mysql_routine_grant,
                              // mysql_show_grants,
                              // sp_grant_privileges, ...
#include "sql_test.h"         // mysql_print_status
#include "sql_select.h"       // handle_select, mysql_select,
                              // mysql_explain_union
#include "sql_load.h"         // mysql_load
#include "sql_servers.h"      // create_servers, alter_servers,
                              // drop_servers, servers_reload
#include "sql_handler.h"      // mysql_ha_open, mysql_ha_close,
                              // mysql_ha_read
#include "sql_binlog.h"       // mysql_client_binlog_statement
#include "sql_do.h"           // mysql_do
#include "sql_help.h"         // mysqld_help
#include "rpl_constants.h"    // Incident, INCIDENT_LOST_EVENTS
#include "log_event.h"
#include "rpl_slave.h"
#include "rpl_master.h"
#include "rpl_filter.h"
#include <m_ctype.h>
#include <myisam.h>
#include <my_dir.h>
#include "rpl_handler.h"

#include "sp_head.h"
#include "sp.h"
#include "sp_cache.h"
#include "events.h"
#include "sql_trigger.h"
#include "transaction.h"
#include "sql_audit.h"
#include "sql_prepare.h"
#include "debug_sync.h"
#include "probes_mysql.h"
#include "set_var.h"
#include "sql_bootstrap.h"

#define FLAGSTR(V,F) ((V)&(F)?#F" ":"")

/**
  @defgroup Runtime_Environment Runtime Environment
  @{
*/

/* Used in error handling only */
#define SP_TYPE_STRING(LP) \
  ((LP)->sphead->m_type == TYPE_ENUM_FUNCTION ? "FUNCTION" : "PROCEDURE")
#define SP_COM_STRING(LP) \
  ((LP)->sql_command == SQLCOM_CREATE_SPFUNCTION || \
   (LP)->sql_command == SQLCOM_ALTER_FUNCTION || \
   (LP)->sql_command == SQLCOM_SHOW_CREATE_FUNC || \
   (LP)->sql_command == SQLCOM_DROP_FUNCTION ? \
   "FUNCTION" : "PROCEDURE")

static bool execute_sqlcom_select(THD *thd, TABLE_LIST *all_tables);
static void sql_kill(THD *thd, ulong id, bool only_kill_query);

const char *any_db="*any*";	// Special symbol for check_access

const LEX_STRING command_name[]={
  { C_STRING_WITH_LEN("Sleep") },
  { C_STRING_WITH_LEN("Quit") },
  { C_STRING_WITH_LEN("Init DB") },
  { C_STRING_WITH_LEN("Query") },
  { C_STRING_WITH_LEN("Field List") },
  { C_STRING_WITH_LEN("Create DB") },
  { C_STRING_WITH_LEN("Drop DB") },
  { C_STRING_WITH_LEN("Refresh") },
  { C_STRING_WITH_LEN("Shutdown") },
  { C_STRING_WITH_LEN("Statistics") },
  { C_STRING_WITH_LEN("Processlist") },
  { C_STRING_WITH_LEN("Connect") },
  { C_STRING_WITH_LEN("Kill") },
  { C_STRING_WITH_LEN("Debug") },
  { C_STRING_WITH_LEN("Ping") },
  { C_STRING_WITH_LEN("Time") },
  { C_STRING_WITH_LEN("Delayed insert") },
  { C_STRING_WITH_LEN("Change user") },
  { C_STRING_WITH_LEN("Binlog Dump") },
  { C_STRING_WITH_LEN("Table Dump") },
  { C_STRING_WITH_LEN("Connect Out") },
  { C_STRING_WITH_LEN("Register Slave") },
  { C_STRING_WITH_LEN("Prepare") },
  { C_STRING_WITH_LEN("Execute") },
  { C_STRING_WITH_LEN("Long Data") },
  { C_STRING_WITH_LEN("Close stmt") },
  { C_STRING_WITH_LEN("Reset stmt") },
  { C_STRING_WITH_LEN("Set option") },
  { C_STRING_WITH_LEN("Fetch") },
  { C_STRING_WITH_LEN("Daemon") },
  { C_STRING_WITH_LEN("Error") }  // Last command number
};

const char *xa_state_names[]={
  "NON-EXISTING", "ACTIVE", "IDLE", "PREPARED", "ROLLBACK ONLY"
};


#ifdef HAVE_REPLICATION
/**
  Returns true if all tables should be ignored.
*/
inline bool all_tables_not_ok(THD *thd, TABLE_LIST *tables)
{
  return rpl_filter->is_on() && tables && !thd->spcont &&
         !rpl_filter->tables_ok(thd->db, tables);
}
#endif


static bool some_non_temp_table_to_be_updated(THD *thd, TABLE_LIST *tables)
{
  for (TABLE_LIST *table= tables; table; table= table->next_global)
  {
    DBUG_ASSERT(table->db && table->table_name);
    if (table->updating && !find_temporary_table(thd, table))
      return 1;
  }
  return 0;
}


/*
  Implicitly commit a active transaction if statement requires so.

  @param thd    Thread handle.
  @param mask   Bitmask used for the SQL command match.

*/
static bool stmt_causes_implicit_commit(THD *thd, uint mask)
{
  LEX *lex= thd->lex;
  bool skip= FALSE;
  DBUG_ENTER("stmt_causes_implicit_commit");

  if (!(sql_command_flags[lex->sql_command] & mask))
    DBUG_RETURN(FALSE);

  switch (lex->sql_command) {
  case SQLCOM_DROP_TABLE:
    skip= lex->drop_temporary;
    break;
  case SQLCOM_ALTER_TABLE:
  case SQLCOM_CREATE_TABLE:
    /* If CREATE TABLE of non-temporary table, do implicit commit */
    skip= (lex->create_info.options & HA_LEX_CREATE_TMP_TABLE);
    break;
  case SQLCOM_SET_OPTION:
    skip= lex->autocommit ? FALSE : TRUE;
    break;
  default:
    break;
  }

  DBUG_RETURN(!skip);
}


/**
  Mark all commands that somehow changes a table.

  This is used to check number of updates / hour.

  sql_command is actually set to SQLCOM_END sometimes
  so we need the +1 to include it in the array.

  See COMMAND_FLAG_xxx for different type of commands
     2  - query that returns meaningful ROW_COUNT() -
          a number of modified rows
*/

uint sql_command_flags[SQLCOM_END+1];
uint server_command_flags[COM_END+1];

void init_update_queries(void)
{
  /* Initialize the server command flags array. */
  memset(server_command_flags, 0, sizeof(server_command_flags));

  server_command_flags[COM_STATISTICS]= CF_SKIP_QUERY_ID | CF_SKIP_QUESTIONS;
  server_command_flags[COM_PING]=       CF_SKIP_QUERY_ID | CF_SKIP_QUESTIONS;
  server_command_flags[COM_STMT_PREPARE]= CF_SKIP_QUESTIONS;
  server_command_flags[COM_STMT_CLOSE]=   CF_SKIP_QUESTIONS;
  server_command_flags[COM_STMT_RESET]=   CF_SKIP_QUESTIONS;

  /* Initialize the sql command flags array. */
  memset(sql_command_flags, 0, sizeof(sql_command_flags));

  /*
    In general, DDL statements do not generate row events and do not go
    through a cache before being written to the binary log. However, the
    CREATE TABLE...SELECT is an exception because it may generate row
    events. For that reason,  the SQLCOM_CREATE_TABLE  which represents
    a CREATE TABLE, including the CREATE TABLE...SELECT, has the
    CF_CAN_GENERATE_ROW_EVENTS flag. The distinction between a regular
    CREATE TABLE and the CREATE TABLE...SELECT is made in other parts of
    the code, in particular in the Query_log_event's constructor.
  */
  sql_command_flags[SQLCOM_CREATE_TABLE]=   CF_CHANGES_DATA | CF_REEXECUTION_FRAGILE |
                                            CF_AUTO_COMMIT_TRANS | CF_PROTECT_AGAINST_GRL |
                                            CF_CAN_GENERATE_ROW_EVENTS;
  sql_command_flags[SQLCOM_CREATE_INDEX]=   CF_CHANGES_DATA | CF_AUTO_COMMIT_TRANS;
  sql_command_flags[SQLCOM_ALTER_TABLE]=    CF_CHANGES_DATA | CF_WRITE_LOGS_COMMAND |
                                            CF_AUTO_COMMIT_TRANS | CF_PROTECT_AGAINST_GRL;
  sql_command_flags[SQLCOM_TRUNCATE]=       CF_CHANGES_DATA | CF_WRITE_LOGS_COMMAND |
                                            CF_AUTO_COMMIT_TRANS | CF_PROTECT_AGAINST_GRL;
  sql_command_flags[SQLCOM_DROP_TABLE]=     CF_CHANGES_DATA | CF_AUTO_COMMIT_TRANS;
  sql_command_flags[SQLCOM_LOAD]=           CF_CHANGES_DATA | CF_REEXECUTION_FRAGILE |
                                            CF_PROTECT_AGAINST_GRL |
                                            CF_CAN_GENERATE_ROW_EVENTS;
  sql_command_flags[SQLCOM_CREATE_DB]=      CF_CHANGES_DATA | CF_AUTO_COMMIT_TRANS | CF_PROTECT_AGAINST_GRL;
  sql_command_flags[SQLCOM_DROP_DB]=        CF_CHANGES_DATA | CF_AUTO_COMMIT_TRANS | CF_PROTECT_AGAINST_GRL;
  sql_command_flags[SQLCOM_ALTER_DB_UPGRADE]= CF_AUTO_COMMIT_TRANS | CF_PROTECT_AGAINST_GRL;
  sql_command_flags[SQLCOM_ALTER_DB]=       CF_CHANGES_DATA | CF_AUTO_COMMIT_TRANS | CF_PROTECT_AGAINST_GRL;
  sql_command_flags[SQLCOM_RENAME_TABLE]=   CF_CHANGES_DATA | CF_AUTO_COMMIT_TRANS;
  sql_command_flags[SQLCOM_DROP_INDEX]=     CF_CHANGES_DATA | CF_AUTO_COMMIT_TRANS;
  sql_command_flags[SQLCOM_CREATE_VIEW]=    CF_CHANGES_DATA | CF_REEXECUTION_FRAGILE |
                                            CF_AUTO_COMMIT_TRANS;
  sql_command_flags[SQLCOM_DROP_VIEW]=      CF_CHANGES_DATA | CF_AUTO_COMMIT_TRANS;
  sql_command_flags[SQLCOM_CREATE_TRIGGER]= CF_CHANGES_DATA | CF_AUTO_COMMIT_TRANS;
  sql_command_flags[SQLCOM_DROP_TRIGGER]=   CF_CHANGES_DATA | CF_AUTO_COMMIT_TRANS;
  sql_command_flags[SQLCOM_CREATE_EVENT]=   CF_CHANGES_DATA | CF_AUTO_COMMIT_TRANS;
  sql_command_flags[SQLCOM_ALTER_EVENT]=    CF_CHANGES_DATA | CF_AUTO_COMMIT_TRANS;
  sql_command_flags[SQLCOM_DROP_EVENT]=     CF_CHANGES_DATA | CF_AUTO_COMMIT_TRANS;
  sql_command_flags[SQLCOM_CREATE_TRIGGER]= CF_AUTO_COMMIT_TRANS;
  sql_command_flags[SQLCOM_DROP_TRIGGER]=   CF_AUTO_COMMIT_TRANS;

  sql_command_flags[SQLCOM_UPDATE]=	    CF_CHANGES_DATA | CF_REEXECUTION_FRAGILE |
                                            CF_PROTECT_AGAINST_GRL |
                                            CF_CAN_GENERATE_ROW_EVENTS;
  sql_command_flags[SQLCOM_UPDATE_MULTI]=   CF_CHANGES_DATA | CF_REEXECUTION_FRAGILE |
                                            CF_PROTECT_AGAINST_GRL |
                                            CF_CAN_GENERATE_ROW_EVENTS;
  sql_command_flags[SQLCOM_INSERT]=	    CF_CHANGES_DATA | CF_REEXECUTION_FRAGILE |
                                            CF_PROTECT_AGAINST_GRL |
                                            CF_CAN_GENERATE_ROW_EVENTS;
  sql_command_flags[SQLCOM_INSERT_SELECT]=  CF_CHANGES_DATA | CF_REEXECUTION_FRAGILE |
                                            CF_PROTECT_AGAINST_GRL |
                                            CF_CAN_GENERATE_ROW_EVENTS;
  sql_command_flags[SQLCOM_DELETE]=         CF_CHANGES_DATA | CF_REEXECUTION_FRAGILE |
                                            CF_PROTECT_AGAINST_GRL |
                                            CF_CAN_GENERATE_ROW_EVENTS;
  sql_command_flags[SQLCOM_DELETE_MULTI]=   CF_CHANGES_DATA | CF_REEXECUTION_FRAGILE |
                                            CF_PROTECT_AGAINST_GRL |
                                            CF_CAN_GENERATE_ROW_EVENTS;
  sql_command_flags[SQLCOM_REPLACE]=        CF_CHANGES_DATA | CF_REEXECUTION_FRAGILE |
                                            CF_CAN_GENERATE_ROW_EVENTS;
  sql_command_flags[SQLCOM_REPLACE_SELECT]= CF_CHANGES_DATA | CF_REEXECUTION_FRAGILE |
                                            CF_CAN_GENERATE_ROW_EVENTS;
  sql_command_flags[SQLCOM_SELECT]=         CF_REEXECUTION_FRAGILE |
                                            CF_CAN_GENERATE_ROW_EVENTS;
  sql_command_flags[SQLCOM_SET_OPTION]=     CF_REEXECUTION_FRAGILE | CF_AUTO_COMMIT_TRANS;
  sql_command_flags[SQLCOM_DO]=             CF_REEXECUTION_FRAGILE |
                                            CF_CAN_GENERATE_ROW_EVENTS;

  sql_command_flags[SQLCOM_SHOW_STATUS_PROC]= CF_STATUS_COMMAND | CF_REEXECUTION_FRAGILE;
  sql_command_flags[SQLCOM_SHOW_STATUS]=      CF_STATUS_COMMAND | CF_REEXECUTION_FRAGILE;
  sql_command_flags[SQLCOM_SHOW_DATABASES]=   CF_STATUS_COMMAND | CF_REEXECUTION_FRAGILE;
  sql_command_flags[SQLCOM_SHOW_TRIGGERS]=    CF_STATUS_COMMAND | CF_REEXECUTION_FRAGILE;
  sql_command_flags[SQLCOM_SHOW_EVENTS]=      CF_STATUS_COMMAND | CF_REEXECUTION_FRAGILE;
  sql_command_flags[SQLCOM_SHOW_OPEN_TABLES]= CF_STATUS_COMMAND | CF_REEXECUTION_FRAGILE;
  sql_command_flags[SQLCOM_SHOW_PLUGINS]=     CF_STATUS_COMMAND;
  sql_command_flags[SQLCOM_SHOW_FIELDS]=      CF_STATUS_COMMAND | CF_REEXECUTION_FRAGILE;
  sql_command_flags[SQLCOM_SHOW_KEYS]=        CF_STATUS_COMMAND | CF_REEXECUTION_FRAGILE;
  sql_command_flags[SQLCOM_SHOW_VARIABLES]=   CF_STATUS_COMMAND | CF_REEXECUTION_FRAGILE;
  sql_command_flags[SQLCOM_SHOW_CHARSETS]=    CF_STATUS_COMMAND | CF_REEXECUTION_FRAGILE;
  sql_command_flags[SQLCOM_SHOW_COLLATIONS]=  CF_STATUS_COMMAND | CF_REEXECUTION_FRAGILE;
  sql_command_flags[SQLCOM_SHOW_NEW_MASTER]=  CF_STATUS_COMMAND;
  sql_command_flags[SQLCOM_SHOW_BINLOGS]=     CF_STATUS_COMMAND;
  sql_command_flags[SQLCOM_SHOW_SLAVE_HOSTS]= CF_STATUS_COMMAND;
  sql_command_flags[SQLCOM_SHOW_BINLOG_EVENTS]= CF_STATUS_COMMAND;
  sql_command_flags[SQLCOM_SHOW_STORAGE_ENGINES]= CF_STATUS_COMMAND;
  sql_command_flags[SQLCOM_SHOW_AUTHORS]=     CF_STATUS_COMMAND;
  sql_command_flags[SQLCOM_SHOW_CONTRIBUTORS]= CF_STATUS_COMMAND;
  sql_command_flags[SQLCOM_SHOW_PRIVILEGES]=  CF_STATUS_COMMAND;
  sql_command_flags[SQLCOM_SHOW_WARNS]=       CF_STATUS_COMMAND | CF_DIAGNOSTIC_STMT;
  sql_command_flags[SQLCOM_SHOW_ERRORS]=      CF_STATUS_COMMAND | CF_DIAGNOSTIC_STMT;
  sql_command_flags[SQLCOM_SHOW_ENGINE_STATUS]= CF_STATUS_COMMAND;
  sql_command_flags[SQLCOM_SHOW_ENGINE_MUTEX]= CF_STATUS_COMMAND;
  sql_command_flags[SQLCOM_SHOW_ENGINE_LOGS]= CF_STATUS_COMMAND;
  sql_command_flags[SQLCOM_SHOW_PROCESSLIST]= CF_STATUS_COMMAND;
  sql_command_flags[SQLCOM_SHOW_GRANTS]=      CF_STATUS_COMMAND;
  sql_command_flags[SQLCOM_SHOW_CREATE_DB]=   CF_STATUS_COMMAND;
  sql_command_flags[SQLCOM_SHOW_CREATE]=  CF_STATUS_COMMAND;
  sql_command_flags[SQLCOM_SHOW_MASTER_STAT]= CF_STATUS_COMMAND;
  sql_command_flags[SQLCOM_SHOW_SLAVE_STAT]=  CF_STATUS_COMMAND;
  sql_command_flags[SQLCOM_SHOW_CREATE_PROC]= CF_STATUS_COMMAND;
  sql_command_flags[SQLCOM_SHOW_CREATE_FUNC]= CF_STATUS_COMMAND;
  sql_command_flags[SQLCOM_SHOW_CREATE_TRIGGER]=  CF_STATUS_COMMAND;
  sql_command_flags[SQLCOM_SHOW_STATUS_FUNC]= CF_STATUS_COMMAND | CF_REEXECUTION_FRAGILE;
  sql_command_flags[SQLCOM_SHOW_PROC_CODE]=   CF_STATUS_COMMAND;
  sql_command_flags[SQLCOM_SHOW_FUNC_CODE]=   CF_STATUS_COMMAND;
  sql_command_flags[SQLCOM_SHOW_CREATE_EVENT]= CF_STATUS_COMMAND;
  sql_command_flags[SQLCOM_SHOW_PROFILES]=    CF_STATUS_COMMAND;
  sql_command_flags[SQLCOM_SHOW_PROFILE]=     CF_STATUS_COMMAND;
  sql_command_flags[SQLCOM_BINLOG_BASE64_EVENT]= CF_STATUS_COMMAND;

   sql_command_flags[SQLCOM_SHOW_TABLES]=       (CF_STATUS_COMMAND |
                                                 CF_SHOW_TABLE_COMMAND |
                                                 CF_REEXECUTION_FRAGILE);
  sql_command_flags[SQLCOM_SHOW_TABLE_STATUS]= (CF_STATUS_COMMAND |
                                                CF_SHOW_TABLE_COMMAND |
                                                CF_REEXECUTION_FRAGILE);


  sql_command_flags[SQLCOM_CREATE_USER]=       CF_CHANGES_DATA | CF_PROTECT_AGAINST_GRL;
  sql_command_flags[SQLCOM_RENAME_USER]=       CF_CHANGES_DATA | CF_PROTECT_AGAINST_GRL;
  sql_command_flags[SQLCOM_DROP_USER]=         CF_CHANGES_DATA | CF_PROTECT_AGAINST_GRL;
  sql_command_flags[SQLCOM_GRANT]=             CF_CHANGES_DATA;
  sql_command_flags[SQLCOM_REVOKE]=            CF_CHANGES_DATA;
  sql_command_flags[SQLCOM_REVOKE_ALL]=        CF_PROTECT_AGAINST_GRL;
  sql_command_flags[SQLCOM_OPTIMIZE]=          CF_CHANGES_DATA;
  sql_command_flags[SQLCOM_CREATE_FUNCTION]=   CF_CHANGES_DATA;
  sql_command_flags[SQLCOM_CREATE_PROCEDURE]=  CF_CHANGES_DATA | CF_PROTECT_AGAINST_GRL | CF_AUTO_COMMIT_TRANS;
  sql_command_flags[SQLCOM_CREATE_SPFUNCTION]= CF_CHANGES_DATA | CF_PROTECT_AGAINST_GRL | CF_AUTO_COMMIT_TRANS;
  sql_command_flags[SQLCOM_DROP_PROCEDURE]=    CF_CHANGES_DATA | CF_PROTECT_AGAINST_GRL | CF_AUTO_COMMIT_TRANS;
  sql_command_flags[SQLCOM_DROP_FUNCTION]=     CF_CHANGES_DATA | CF_PROTECT_AGAINST_GRL | CF_AUTO_COMMIT_TRANS;
  sql_command_flags[SQLCOM_ALTER_PROCEDURE]=   CF_CHANGES_DATA | CF_PROTECT_AGAINST_GRL | CF_AUTO_COMMIT_TRANS;
  sql_command_flags[SQLCOM_ALTER_FUNCTION]=    CF_CHANGES_DATA | CF_PROTECT_AGAINST_GRL | CF_AUTO_COMMIT_TRANS;
  sql_command_flags[SQLCOM_INSTALL_PLUGIN]=    CF_CHANGES_DATA;
  sql_command_flags[SQLCOM_UNINSTALL_PLUGIN]=  CF_CHANGES_DATA;

  /*
    The following is used to preserver CF_ROW_COUNT during the
    a CALL or EXECUTE statement, so the value generated by the
    last called (or executed) statement is preserved.
    See mysql_execute_command() for how CF_ROW_COUNT is used.
  */
  sql_command_flags[SQLCOM_CALL]=      CF_REEXECUTION_FRAGILE |
                                       CF_CAN_GENERATE_ROW_EVENTS;
  sql_command_flags[SQLCOM_EXECUTE]=   CF_CAN_GENERATE_ROW_EVENTS;

  /*
    The following admin table operations are allowed
    on log tables.
  */
  sql_command_flags[SQLCOM_REPAIR]=    CF_WRITE_LOGS_COMMAND | CF_AUTO_COMMIT_TRANS;
  sql_command_flags[SQLCOM_OPTIMIZE]|= CF_WRITE_LOGS_COMMAND | CF_AUTO_COMMIT_TRANS;
  sql_command_flags[SQLCOM_ANALYZE]=   CF_WRITE_LOGS_COMMAND | CF_AUTO_COMMIT_TRANS;
  sql_command_flags[SQLCOM_CHECK]=     CF_WRITE_LOGS_COMMAND | CF_AUTO_COMMIT_TRANS;

  sql_command_flags[SQLCOM_CREATE_USER]|=       CF_AUTO_COMMIT_TRANS;
  sql_command_flags[SQLCOM_DROP_USER]|=         CF_AUTO_COMMIT_TRANS;
  sql_command_flags[SQLCOM_RENAME_USER]|=       CF_AUTO_COMMIT_TRANS;
  sql_command_flags[SQLCOM_REVOKE_ALL]=         CF_AUTO_COMMIT_TRANS;
  sql_command_flags[SQLCOM_REVOKE]|=            CF_AUTO_COMMIT_TRANS;
  sql_command_flags[SQLCOM_GRANT]|=             CF_AUTO_COMMIT_TRANS;

  sql_command_flags[SQLCOM_ASSIGN_TO_KEYCACHE]= CF_AUTO_COMMIT_TRANS;
  sql_command_flags[SQLCOM_PRELOAD_KEYS]=       CF_AUTO_COMMIT_TRANS;

  sql_command_flags[SQLCOM_FLUSH]=              CF_AUTO_COMMIT_TRANS;
  sql_command_flags[SQLCOM_RESET]=              CF_AUTO_COMMIT_TRANS;
  sql_command_flags[SQLCOM_CREATE_SERVER]=      CF_AUTO_COMMIT_TRANS;
  sql_command_flags[SQLCOM_ALTER_SERVER]=       CF_AUTO_COMMIT_TRANS;
  sql_command_flags[SQLCOM_DROP_SERVER]=        CF_AUTO_COMMIT_TRANS;
}

bool sqlcom_can_generate_row_events(const THD *thd)
{
  return (sql_command_flags[thd->lex->sql_command] &
          CF_CAN_GENERATE_ROW_EVENTS);
}
 
bool is_update_query(enum enum_sql_command command)
{
  DBUG_ASSERT(command >= 0 && command <= SQLCOM_END);
  return (sql_command_flags[command] & CF_CHANGES_DATA) != 0;
}

/**
  Check if a sql command is allowed to write to log tables.
  @param command The SQL command
  @return true if writing is allowed
*/
bool is_log_table_write_query(enum enum_sql_command command)
{
  DBUG_ASSERT(command >= 0 && command <= SQLCOM_END);
  return (sql_command_flags[command] & CF_WRITE_LOGS_COMMAND) != 0;
}

void execute_init_command(THD *thd, LEX_STRING *init_command,
                          mysql_rwlock_t *var_lock)
{
  Vio* save_vio;
  ulong save_client_capabilities;

  mysql_rwlock_rdlock(var_lock);
  if (!init_command->length)
  {
    mysql_rwlock_unlock(var_lock);
    return;
  }

  /*
    copy the value under a lock, and release the lock.
    init_command has to be executed without a lock held,
    as it may try to change itself
  */
  size_t len= init_command->length;
  char *buf= thd->strmake(init_command->str, len);
  mysql_rwlock_unlock(var_lock);

#if defined(ENABLED_PROFILING)
  thd->profiling.start_new_query();
  thd->profiling.set_query_source(buf, len);
#endif

  thd_proc_info(thd, "Execution of init_command");
  save_client_capabilities= thd->client_capabilities;
  thd->client_capabilities|= CLIENT_MULTI_QUERIES;
  /*
    We don't need return result of execution to client side.
    To forbid this we should set thd->net.vio to 0.
  */
  save_vio= thd->net.vio;
  thd->net.vio= 0;
  dispatch_command(COM_QUERY, thd, buf, len);
  thd->client_capabilities= save_client_capabilities;
  thd->net.vio= save_vio;

#if defined(ENABLED_PROFILING)
  thd->profiling.finish_current_query();
#endif
}

static char *fgets_fn(char *buffer, size_t size, fgets_input_t input)
{
  MYSQL_FILE *in= static_cast<MYSQL_FILE*> (input);
  return mysql_file_fgets(buffer, size, in);
}

static void handle_bootstrap_impl(THD *thd)
{
  MYSQL_FILE *file= bootstrap_file;
  char buffer[MAX_BOOTSTRAP_QUERY_SIZE];
  char *query;
  int length;
  int rc;

  DBUG_ENTER("handle_bootstrap");

#ifndef EMBEDDED_LIBRARY
  pthread_detach_this_thread();
  thd->thread_stack= (char*) &thd;
#endif /* EMBEDDED_LIBRARY */

  thd_proc_info(thd, 0);
  thd->security_ctx->user= (char*) my_strdup("boot", MYF(MY_WME));
  thd->security_ctx->priv_user[0]= thd->security_ctx->priv_host[0]=0;
  /*
    Make the "client" handle multiple results. This is necessary
    to enable stored procedures with SELECTs and Dynamic SQL
    in init-file.
  */
  thd->client_capabilities|= CLIENT_MULTI_RESULTS;

  thd->init_for_queries();

  for ( ; ; )
  {
    rc= read_bootstrap_query(buffer, &length, file, fgets_fn);

    if (rc == READ_BOOTSTRAP_ERROR)
    {
      thd->raise_error(ER_SYNTAX_ERROR);
      thd->protocol->end_statement();
      bootstrap_error= 1;
      break;
    }

    if (rc == READ_BOOTSTRAP_EOF)
      break;

    DBUG_ASSERT(rc == 0);

    query= (char *) thd->memdup_w_gap(buffer, length + 1,
                                      thd->db_length + 1 +
                                      QUERY_CACHE_FLAGS_SIZE);
    thd->set_query_and_id(query, length, next_query_id());
    DBUG_PRINT("query",("%-.4096s",thd->query()));
#if defined(ENABLED_PROFILING)
    thd->profiling.start_new_query();
    thd->profiling.set_query_source(thd->query(), length);
#endif

    /*
      We don't need to obtain LOCK_thread_count here because in bootstrap
      mode we have only one thread.
    */
    thd->set_time();
    Parser_state parser_state;
    if (parser_state.init(thd, thd->query(), length))
    {
      thd->protocol->end_statement();
      bootstrap_error= 1;
      break;
    }

    mysql_parse(thd, thd->query(), length, &parser_state);

    bootstrap_error= thd->is_error();
    thd->protocol->end_statement();

#if defined(ENABLED_PROFILING)
    thd->profiling.finish_current_query();
#endif

    if (bootstrap_error)
      break;

    free_root(thd->mem_root,MYF(MY_KEEP_PREALLOC));
    free_root(&thd->transaction.mem_root,MYF(MY_KEEP_PREALLOC));
  }

  DBUG_VOID_RETURN;
}


/**
  Execute commands from bootstrap_file.

  Used when creating the initial grant tables.
*/

pthread_handler_t handle_bootstrap(void *arg)
{
  THD *thd=(THD*) arg;

  mysql_thread_set_psi_id(thd->thread_id);

  do_handle_bootstrap(thd);
  return 0;
}

void do_handle_bootstrap(THD *thd)
{
  /* The following must be called before DBUG_ENTER */
  thd->thread_stack= (char*) &thd;
  if (my_thread_init() || thd->store_globals())
  {
#ifndef EMBEDDED_LIBRARY
    close_connection(thd, ER_OUT_OF_RESOURCES, 1);
#endif
    thd->fatal_error();
    goto end;
  }

  handle_bootstrap_impl(thd);

end:
  net_end(&thd->net);
  thd->cleanup();
  delete thd;

#ifndef EMBEDDED_LIBRARY
  mysql_mutex_lock(&LOCK_thread_count);
  thread_count--;
  in_bootstrap= FALSE;
  mysql_cond_broadcast(&COND_thread_count);
  mysql_mutex_unlock(&LOCK_thread_count);
  my_thread_end();
  pthread_exit(0);
#endif

  return;
}


/* This works because items are allocated with sql_alloc() */

void free_items(Item *item)
{
  Item *next;
  DBUG_ENTER("free_items");
  for (; item ; item=next)
  {
    next=item->next;
    item->delete_self();
  }
  DBUG_VOID_RETURN;
}

/**
   This works because items are allocated with sql_alloc().
   @note The function also handles null pointers (empty list).
*/
void cleanup_items(Item *item)
{
  DBUG_ENTER("cleanup_items");  
  for (; item ; item=item->next)
    item->cleanup();
  DBUG_VOID_RETURN;
}

#ifndef EMBEDDED_LIBRARY

/**
  Read one command from connection and execute it (query or simple command).
  This function is called in loop from thread function.

  For profiling to work, it must never be called recursively.

  @retval
    0  success
  @retval
    1  request of thread shutdown (see dispatch_command() description)
*/

bool do_command(THD *thd)
{
  bool return_value;
  char *packet= 0;
  ulong packet_length;
  NET *net= &thd->net;
  enum enum_server_command command;
  DBUG_ENTER("do_command");

  /*
    indicator of uninitialized lex => normal flow of errors handling
    (see my_message_sql)
  */
  thd->lex->current_select= 0;

  /*
    This thread will do a blocking read from the client which
    will be interrupted when the next command is received from
    the client, the connection is closed or "net_wait_timeout"
    number of seconds has passed.
  */
  my_net_set_read_timeout(net, thd->variables.net_wait_timeout);

  /*
    XXX: this code is here only to clear possible errors of init_connect. 
    Consider moving to init_connect() instead.
  */
  thd->clear_error();				// Clear error message
  thd->stmt_da->reset_diagnostics_area();

  net_new_transaction(net);

  if ((packet_length= my_net_read(net)) == packet_error)
  {
    DBUG_PRINT("info",("Got error %d reading command from socket %s",
		       net->error,
		       vio_description(net->vio)));

    /* Check if we can continue without closing the connection */

    /* The error must be set. */
    DBUG_ASSERT(thd->is_error());
    thd->protocol->end_statement();

    if (net->error != 3)
    {
      return_value= TRUE;                       // We have to close it.
      goto out;
    }

    net->error= 0;
    return_value= FALSE;
    goto out;
  }

  packet= (char*) net->read_pos;
  /*
    'packet_length' contains length of data, as it was stored in packet
    header. In case of malformed header, my_net_read returns zero.
    If packet_length is not zero, my_net_read ensures that the returned
    number of bytes was actually read from network.
    There is also an extra safety measure in my_net_read:
    it sets packet[packet_length]= 0, but only for non-zero packets.
  */
  if (packet_length == 0)                       /* safety */
  {
    /* Initialize with COM_SLEEP packet */
    packet[0]= (uchar) COM_SLEEP;
    packet_length= 1;
  }
  /* Do not rely on my_net_read, extra safety against programming errors. */
  packet[packet_length]= '\0';                  /* safety */

  command= (enum enum_server_command) (uchar) packet[0];

  if (command >= COM_END)
    command= COM_END;				// Wrong command

  DBUG_PRINT("info",("Command on %s = %d (%s)",
                     vio_description(net->vio), command,
                     command_name[command].str));

  /* Restore read timeout value */
  my_net_set_read_timeout(net, thd->variables.net_read_timeout);

  DBUG_ASSERT(packet_length);
  return_value= dispatch_command(command, thd, packet+1, (uint) (packet_length-1));

out:
  DBUG_RETURN(return_value);
}
#endif  /* EMBEDDED_LIBRARY */

/**
  @brief Determine if an attempt to update a non-temporary table while the
    read-only option was enabled has been made.

  This is a helper function to mysql_execute_command.

  @note SQLCOM_MULTI_UPDATE is an exception and delt with elsewhere.

  @see mysql_execute_command
  @returns Status code
    @retval TRUE The statement should be denied.
    @retval FALSE The statement isn't updating any relevant tables.
*/

static my_bool deny_updates_if_read_only_option(THD *thd,
                                                TABLE_LIST *all_tables)
{
  DBUG_ENTER("deny_updates_if_read_only_option");

  if (!opt_readonly)
    DBUG_RETURN(FALSE);

  LEX *lex= thd->lex;

  const my_bool user_is_super=
    ((ulong)(thd->security_ctx->master_access & SUPER_ACL) ==
     (ulong)SUPER_ACL);

  if (user_is_super)
    DBUG_RETURN(FALSE);

  if (!(sql_command_flags[lex->sql_command] & CF_CHANGES_DATA))
    DBUG_RETURN(FALSE);

  /* Multi update is an exception and is dealt with later. */
  if (lex->sql_command == SQLCOM_UPDATE_MULTI)
    DBUG_RETURN(FALSE);

  const my_bool create_temp_tables= 
    (lex->sql_command == SQLCOM_CREATE_TABLE) &&
    (lex->create_info.options & HA_LEX_CREATE_TMP_TABLE);

  const my_bool drop_temp_tables= 
    (lex->sql_command == SQLCOM_DROP_TABLE) &&
    lex->drop_temporary;

  const my_bool update_real_tables=
    some_non_temp_table_to_be_updated(thd, all_tables) &&
    !(create_temp_tables || drop_temp_tables);


  const my_bool create_or_drop_databases=
    (lex->sql_command == SQLCOM_CREATE_DB) ||
    (lex->sql_command == SQLCOM_DROP_DB);

  if (update_real_tables || create_or_drop_databases)
  {
      /*
        An attempt was made to modify one or more non-temporary tables.
      */
      DBUG_RETURN(TRUE);
  }


  /* Assuming that only temporary tables are modified. */
  DBUG_RETURN(FALSE);
}

/**
  Perform one connection-level (COM_XXXX) command.

  @param command         type of command to perform
  @param thd             connection handle
  @param packet          data for the command, packet is always null-terminated
  @param packet_length   length of packet + 1 (to show that data is
                         null-terminated) except for COM_SLEEP, where it
                         can be zero.

  @todo
    set thd->lex->sql_command to SQLCOM_END here.
  @todo
    The following has to be changed to an 8 byte integer

  @retval
    0   ok
  @retval
    1   request of thread shutdown, i. e. if command is
        COM_QUIT/COM_SHUTDOWN
*/
bool dispatch_command(enum enum_server_command command, THD *thd,
		      char* packet, uint packet_length)
{
  NET *net= &thd->net;
  bool error= 0;
  DBUG_ENTER("dispatch_command");
  DBUG_PRINT("info",("packet: '%*.s'; command: %d", packet_length, packet, command));

#if defined(ENABLED_PROFILING)
  thd->profiling.start_new_query();
#endif
  MYSQL_COMMAND_START(thd->thread_id, command,
                      thd->security_ctx->priv_user,
                      (char *) thd->security_ctx->host_or_ip);
  
  thd->command=command;
  /*
    Commands which always take a long time are logged into
    the slow log only if opt_log_slow_admin_statements is set.
  */
  thd->enable_slow_log= TRUE;
  thd->lex->sql_command= SQLCOM_END; /* to avoid confusing VIEW detectors */
  thd->set_time();
  if (!thd->is_valid_time())
  {
    /*
     If the time has got past 2038 we need to shut this server down
     We do this by making sure every command is a shutdown and we 
     have enough privileges to shut the server down

     TODO: remove this when we have full 64 bit my_time_t support
    */
    thd->security_ctx->master_access|= SHUTDOWN_ACL;
    command= COM_SHUTDOWN;
  }
  thd->set_query_id(get_query_id());
  if (!(server_command_flags[command] & CF_SKIP_QUERY_ID))
    next_query_id();
  inc_thread_running();

  if (!(server_command_flags[command] & CF_SKIP_QUESTIONS))
    statistic_increment(thd->status_var.questions, &LOCK_status);

  /**
    Clear the set of flags that are expected to be cleared at the
    beginning of each command.
  */
  thd->server_status&= ~SERVER_STATUS_CLEAR_SET;
  switch (command) {
  case COM_INIT_DB:
  {
    LEX_STRING tmp;
    status_var_increment(thd->status_var.com_stat[SQLCOM_CHANGE_DB]);
    thd->convert_string(&tmp, system_charset_info,
			packet, packet_length, thd->charset());
    if (!mysql_change_db(thd, &tmp, FALSE))
    {
      general_log_write(thd, command, thd->db, thd->db_length);
      my_ok(thd);
    }
    break;
  }
#ifdef HAVE_REPLICATION
  case COM_REGISTER_SLAVE:
  {
    if (!register_slave(thd, (uchar*)packet, packet_length))
      my_ok(thd);
    break;
  }
#endif
  case COM_CHANGE_USER:
  {
    status_var_increment(thd->status_var.com_other);

    thd->change_user();
    thd->clear_error();                         // if errors from rollback

    /* acl_authenticate() takes the data from net->read_pos */
    net->read_pos= (uchar*)packet;

    uint save_db_length= thd->db_length;
    char *save_db= thd->db;
    USER_CONN *save_user_connect= thd->user_connect;
    Security_context save_security_ctx= *thd->security_ctx;
    CHARSET_INFO *save_character_set_client=
      thd->variables.character_set_client;
    CHARSET_INFO *save_collation_connection=
      thd->variables.collation_connection;
    CHARSET_INFO *save_character_set_results=
      thd->variables.character_set_results;

    if (acl_authenticate(thd, 0, packet_length))
    {
      my_free(thd->security_ctx->user);
      *thd->security_ctx= save_security_ctx;
      thd->user_connect= save_user_connect;
      thd->reset_db (save_db, save_db_length);
      thd->variables.character_set_client= save_character_set_client;
      thd->variables.collation_connection= save_collation_connection;
      thd->variables.character_set_results= save_character_set_results;
      thd->update_charset();
    }
    else
    {
#ifndef NO_EMBEDDED_ACCESS_CHECKS
      /* we've authenticated new user */
      if (save_user_connect)
	decrease_user_connections(save_user_connect);
#endif /* NO_EMBEDDED_ACCESS_CHECKS */
      my_free(save_db);
      my_free(save_security_ctx.user);
    }
    break;
  }
  case COM_STMT_EXECUTE:
  {
    mysqld_stmt_execute(thd, packet, packet_length);
    break;
  }
  case COM_STMT_FETCH:
  {
    mysqld_stmt_fetch(thd, packet, packet_length);
    break;
  }
  case COM_STMT_SEND_LONG_DATA:
  {
    mysql_stmt_get_longdata(thd, packet, packet_length);
    break;
  }
  case COM_STMT_PREPARE:
  {
    mysqld_stmt_prepare(thd, packet, packet_length);
    break;
  }
  case COM_STMT_CLOSE:
  {
    mysqld_stmt_close(thd, packet);
    break;
  }
  case COM_STMT_RESET:
  {
    mysqld_stmt_reset(thd, packet);
    break;
  }
  case COM_QUERY:
  {
    if (alloc_query(thd, packet, packet_length))
      break;					// fatal error is set
    MYSQL_QUERY_START(thd->query(), thd->thread_id,
                      (char *) (thd->db ? thd->db : ""),
                      thd->security_ctx->priv_user,
                      (char *) thd->security_ctx->host_or_ip);
    char *packet_end= thd->query() + thd->query_length();
    /* 'b' stands for 'buffer' parameter', special for 'my_snprintf' */

    general_log_write(thd, command, thd->query(), thd->query_length());
    DBUG_PRINT("query",("%-.4096s",thd->query()));
#if defined(ENABLED_PROFILING)
    thd->profiling.set_query_source(thd->query(), thd->query_length());
#endif
    Parser_state parser_state;
    if (parser_state.init(thd, thd->query(), thd->query_length()))
      break;

    mysql_parse(thd, thd->query(), thd->query_length(), &parser_state);

    while (!thd->killed && (parser_state.m_lip.found_semicolon != NULL) &&
           ! thd->is_error())
    {
      char *beginning_of_next_stmt= (char*)
        parser_state.m_lip.found_semicolon;
      /*
        Multiple queries exits, execute them individually
      */
      thd->protocol->end_statement();
      query_cache_end_of_result(thd);
      ulong length= (ulong)(packet_end - beginning_of_next_stmt);

      log_slow_statement(thd);

      /* Remove garbage at start of query */
      while (length > 0 && my_isspace(thd->charset(), *beginning_of_next_stmt))
      {
        beginning_of_next_stmt++;
        length--;
      }

      if (MYSQL_QUERY_DONE_ENABLED())
      {
        MYSQL_QUERY_DONE(thd->is_error());
      }

#if defined(ENABLED_PROFILING)
      thd->profiling.finish_current_query();
      thd->profiling.start_new_query("continuing");
      thd->profiling.set_query_source(beginning_of_next_stmt, length);
#endif

      MYSQL_QUERY_START(beginning_of_next_stmt, thd->thread_id,
                        (char *) (thd->db ? thd->db : ""),
                        thd->security_ctx->priv_user,
                        (char *) thd->security_ctx->host_or_ip);

      thd->set_query_and_id(beginning_of_next_stmt, length, next_query_id());
      /*
        Count each statement from the client.
      */
      statistic_increment(thd->status_var.questions, &LOCK_status);
      thd->set_time(); /* Reset the query start time. */
      parser_state.reset(beginning_of_next_stmt, length);
      /* TODO: set thd->lex->sql_command to SQLCOM_END here */
      mysql_parse(thd, beginning_of_next_stmt, length, &parser_state);
    }

    DBUG_PRINT("info",("query ready"));
    break;
  }
  case COM_FIELD_LIST:				// This isn't actually needed
#ifdef DONT_ALLOW_SHOW_COMMANDS
    my_message(ER_NOT_ALLOWED_COMMAND, ER(ER_NOT_ALLOWED_COMMAND),
               MYF(0));	/* purecov: inspected */
    break;
#else
  {
    char *fields, *packet_end= packet + packet_length, *arg_end;
    /* Locked closure of all tables */
    TABLE_LIST table_list;
    LEX_STRING table_name;
    LEX_STRING db;
    /*
      SHOW statements should not add the used tables to the list of tables
      used in a transaction.
    */
    MDL_ticket *mdl_savepoint= thd->mdl_context.mdl_savepoint();

    status_var_increment(thd->status_var.com_stat[SQLCOM_SHOW_FIELDS]);
    if (thd->copy_db_to(&db.str, &db.length))
      break;
    /*
      We have name + wildcard in packet, separated by endzero
    */
    arg_end= strend(packet);
    uint arg_length= arg_end - packet;

    /* Check given table name length. */
    if (arg_length >= packet_length || arg_length > NAME_LEN)
    {
      my_message(ER_UNKNOWN_COM_ERROR, ER(ER_UNKNOWN_COM_ERROR), MYF(0));
      break;
    }
    thd->convert_string(&table_name, system_charset_info,
			packet, arg_length, thd->charset());
    if (check_table_name(table_name.str, table_name.length, FALSE))
    {
      /* this is OK due to convert_string() null-terminating the string */
      my_error(ER_WRONG_TABLE_NAME, MYF(0), table_name.str);
      break;
    }
    packet= arg_end + 1;
    mysql_reset_thd_for_next_command(thd);
    lex_start(thd);
    /* Must be before we init the table list. */
    if (lower_case_table_names)
      table_name.length= my_casedn_str(files_charset_info, table_name.str);
    table_list.init_one_table(db.str, db.length, table_name.str,
                              table_name.length, table_name.str, TL_READ);
    /*
      Init TABLE_LIST members necessary when the undelrying
      table is view.
    */
    table_list.select_lex= &(thd->lex->select_lex);
    thd->lex->
      select_lex.table_list.link_in_list(&table_list,
                                         &table_list.next_local);
    thd->lex->add_to_query_tables(&table_list);

    if (is_infoschema_db(table_list.db, table_list.db_length))
    {
      ST_SCHEMA_TABLE *schema_table= find_schema_table(thd, table_list.alias);
      if (schema_table)
        table_list.schema_table= schema_table;
    }

    uint query_length= (uint) (packet_end - packet); // Don't count end \0
    if (!(fields= (char *) thd->memdup(packet, query_length + 1)))
      break;
    thd->set_query(fields, query_length);
    general_log_print(thd, command, "%s %s", table_list.table_name, fields);

    if (check_table_access(thd, SELECT_ACL, &table_list,
                           TRUE, UINT_MAX, FALSE))
      break;
    /*
      Turn on an optimization relevant if the underlying table
      is a view: do not fill derived tables.
    */
    thd->lex->sql_command= SQLCOM_SHOW_FIELDS;

    mysqld_list_fields(thd,&table_list,fields);
    thd->lex->unit.cleanup();
    /* No need to rollback statement transaction, it's not started. */
    DBUG_ASSERT(thd->transaction.stmt.is_empty());
    close_thread_tables(thd);
    thd->mdl_context.rollback_to_savepoint(mdl_savepoint);

    thd->cleanup_after_query();
    break;
  }
#endif
  case COM_QUIT:
    /* We don't calculate statistics for this command */
    general_log_print(thd, command, NullS);
    net->error=0;				// Don't give 'abort' message
    thd->stmt_da->disable_status();              // Don't send anything back
    error=TRUE;					// End server
    break;
#ifndef EMBEDDED_LIBRARY
  case COM_BINLOG_DUMP:
    {
      ulong pos;
      ushort flags;
      String slave_uuid;

      status_var_increment(thd->status_var.com_other);
      thd->enable_slow_log= opt_log_slow_admin_statements;
      if (check_global_access(thd, REPL_SLAVE_ACL))
	break;

      /* TODO: The following has to be changed to an 8 byte integer */
      pos = uint4korr(packet);
      flags = uint2korr(packet + 4);
      thd->server_id= uint4korr(packet+6);

      get_slave_uuid(thd, &slave_uuid);
      kill_zombie_dump_threads(&slave_uuid);

      general_log_print(thd, command, "Log: '%s'  Pos: %ld", packet+10,
                      (long) pos);
      mysql_binlog_send(thd, thd->strdup(packet + 10), (my_off_t) pos, flags);
      unregister_slave(thd,1,1);
      /*  fake COM_QUIT -- if we get here, the thread needs to terminate */
      error = TRUE;
      break;
    }
#endif
  case COM_REFRESH:
  {
    bool not_used;
    status_var_increment(thd->status_var.com_stat[SQLCOM_FLUSH]);
    ulong options= (ulong) (uchar) packet[0];
    if (trans_commit_implicit(thd))
      break;
    thd->mdl_context.release_transactional_locks();
    if (check_global_access(thd,RELOAD_ACL))
      break;
    general_log_print(thd, command, NullS);
#ifndef DBUG_OFF
    bool debug_simulate= FALSE;
    DBUG_EXECUTE_IF("simulate_detached_thread_refresh", debug_simulate= TRUE;);
    if (debug_simulate)
    {
      /*
        Simulate a reload without a attached thread session.
        Provides a environment similar to that of when the
        server receives a SIGHUP signal and reloads caches
        and flushes tables.
      */
      bool res;
      my_pthread_setspecific_ptr(THR_THD, NULL);
      res= reload_acl_and_cache(NULL, options | REFRESH_FAST,
                                NULL, &not_used);
      my_pthread_setspecific_ptr(THR_THD, thd);
      if (res)
        break;
    }
    else
#endif
    if (reload_acl_and_cache(thd, options, (TABLE_LIST*) 0, &not_used))
      break;
    if (trans_commit_implicit(thd))
      break;
    close_thread_tables(thd);
    thd->mdl_context.release_transactional_locks();
    my_ok(thd);
    break;
  }
#ifndef EMBEDDED_LIBRARY
  case COM_SHUTDOWN:
  {
    status_var_increment(thd->status_var.com_other);
    if (check_global_access(thd,SHUTDOWN_ACL))
      break; /* purecov: inspected */
    /*
      If the client is < 4.1.3, it is going to send us no argument; then
      packet_length is 0, packet[0] is the end 0 of the packet. Note that
      SHUTDOWN_DEFAULT is 0. If client is >= 4.1.3, the shutdown level is in
      packet[0].
    */
    enum mysql_enum_shutdown_level level;
    if (!thd->is_valid_time())
      level= SHUTDOWN_DEFAULT;
    else
      level= (enum mysql_enum_shutdown_level) (uchar) packet[0];
    if (level == SHUTDOWN_DEFAULT)
      level= SHUTDOWN_WAIT_ALL_BUFFERS; // soon default will be configurable
    else if (level != SHUTDOWN_WAIT_ALL_BUFFERS)
    {
      my_error(ER_NOT_SUPPORTED_YET, MYF(0), "this shutdown level");
      break;
    }
    DBUG_PRINT("quit",("Got shutdown command for level %u", level));
    general_log_print(thd, command, NullS);
    my_eof(thd);
    kill_mysql();
    error=TRUE;
    break;
  }
#endif
  case COM_STATISTICS:
  {
    STATUS_VAR current_global_status_var;
    ulong uptime;
    uint length __attribute__((unused));
    ulonglong queries_per_second1000;
    char buff[250];
    uint buff_len= sizeof(buff);

    general_log_print(thd, command, NullS);
    status_var_increment(thd->status_var.com_stat[SQLCOM_SHOW_STATUS]);
    calc_sum_of_all_status(&current_global_status_var);
    if (!(uptime= (ulong) (thd->start_time - server_start_time)))
      queries_per_second1000= 0;
    else
      queries_per_second1000= thd->query_id * LL(1000) / uptime;

    length= my_snprintf(buff, buff_len - 1,
                        "Uptime: %lu  Threads: %d  Questions: %lu  "
                        "Slow queries: %lu  Opens: %lu  Flush tables: %lu  "
                        "Open tables: %u  Queries per second avg: %u.%u",
                        uptime,
                        (int) thread_count, (ulong) thd->query_id,
                        current_global_status_var.long_query_count,
                        current_global_status_var.opened_tables,
                        refresh_version,
                        cached_open_tables(),
                        (uint) (queries_per_second1000 / 1000),
                        (uint) (queries_per_second1000 % 1000));
#ifdef EMBEDDED_LIBRARY
    /* Store the buffer in permanent memory */
    my_ok(thd, 0, 0, buff);
#else
    (void) my_net_write(net, (uchar*) buff, length);
    (void) net_flush(net);
    thd->stmt_da->disable_status();
#endif
    break;
  }
  case COM_PING:
    status_var_increment(thd->status_var.com_other);
    my_ok(thd);				// Tell client we are alive
    break;
  case COM_PROCESS_INFO:
    status_var_increment(thd->status_var.com_stat[SQLCOM_SHOW_PROCESSLIST]);
    if (!thd->security_ctx->priv_user[0] &&
        check_global_access(thd, PROCESS_ACL))
      break;
    general_log_print(thd, command, NullS);
    mysqld_list_processes(thd,
			  thd->security_ctx->master_access & PROCESS_ACL ? 
			  NullS : thd->security_ctx->priv_user, 0);
    break;
  case COM_PROCESS_KILL:
  {
    status_var_increment(thd->status_var.com_stat[SQLCOM_KILL]);
    ulong id=(ulong) uint4korr(packet);
    sql_kill(thd,id,false);
    break;
  }
  case COM_SET_OPTION:
  {
    status_var_increment(thd->status_var.com_stat[SQLCOM_SET_OPTION]);
    uint opt_command= uint2korr(packet);

    switch (opt_command) {
    case (int) MYSQL_OPTION_MULTI_STATEMENTS_ON:
      thd->client_capabilities|= CLIENT_MULTI_STATEMENTS;
      my_eof(thd);
      break;
    case (int) MYSQL_OPTION_MULTI_STATEMENTS_OFF:
      thd->client_capabilities&= ~CLIENT_MULTI_STATEMENTS;
      my_eof(thd);
      break;
    default:
      my_message(ER_UNKNOWN_COM_ERROR, ER(ER_UNKNOWN_COM_ERROR), MYF(0));
      break;
    }
    break;
  }
  case COM_DEBUG:
    status_var_increment(thd->status_var.com_other);
    if (check_global_access(thd, SUPER_ACL))
      break;					/* purecov: inspected */
    mysql_print_status();
    general_log_print(thd, command, NullS);
    my_eof(thd);
    break;
  case COM_SLEEP:
  case COM_CONNECT:				// Impossible here
  case COM_TIME:				// Impossible from client
  case COM_DELAYED_INSERT:
  case COM_END:
  default:
    my_message(ER_UNKNOWN_COM_ERROR, ER(ER_UNKNOWN_COM_ERROR), MYF(0));
    break;
  }
  DBUG_ASSERT(thd->derived_tables == NULL &&
              (thd->open_tables == NULL ||
               (thd->locked_tables_mode == LTM_LOCK_TABLES)));

  thd->protocol->end_statement();
  query_cache_end_of_result(thd);

  if (!thd->is_error() && !thd->killed_errno())
    mysql_audit_general(thd, MYSQL_AUDIT_GENERAL_RESULT, 0, 0);

  log_slow_statement(thd);

  thd_proc_info(thd, "cleaning up");
  thd->set_query(NULL, 0);
  thd->command=COM_SLEEP;
  dec_thread_running();
  thd_proc_info(thd, 0);
  thd->packet.shrink(thd->variables.net_buffer_length);	// Reclaim some memory
  free_root(thd->mem_root,MYF(MY_KEEP_PREALLOC));

#if defined(ENABLED_PROFILING)
  thd->profiling.finish_current_query();
#endif
  if (MYSQL_QUERY_DONE_ENABLED() || MYSQL_COMMAND_DONE_ENABLED())
  {
    int res __attribute__((unused));
    res= (int) thd->is_error();
    if (command == COM_QUERY)
    {
      MYSQL_QUERY_DONE(res);
    }
    MYSQL_COMMAND_DONE(res);
  }
  DBUG_RETURN(error);
}


void log_slow_statement(THD *thd)
{
  DBUG_ENTER("log_slow_statement");

  /*
    The following should never be true with our current code base,
    but better to keep this here so we don't accidently try to log a
    statement in a trigger or stored function
  */
  if (unlikely(thd->in_sub_stmt))
    DBUG_VOID_RETURN;                           // Don't set time for sub stmt

  /*
    Do not log administrative statements unless the appropriate option is
    set.
  */
  if (thd->enable_slow_log)
  {
    ulonglong end_utime_of_query= thd->current_utime();
    thd_proc_info(thd, "logging slow query");

    if (((end_utime_of_query - thd->utime_after_lock) >
         thd->variables.long_query_time ||
         ((thd->server_status &
           (SERVER_QUERY_NO_INDEX_USED | SERVER_QUERY_NO_GOOD_INDEX_USED)) &&
          opt_log_queries_not_using_indexes &&
           !(sql_command_flags[thd->lex->sql_command] & CF_STATUS_COMMAND))) &&
        thd->examined_row_count >= thd->variables.min_examined_row_limit)
    {
      thd_proc_info(thd, "logging slow query");
      thd->status_var.long_query_count++;
      slow_log_print(thd, thd->query(), thd->query_length(), 
                     end_utime_of_query);
    }
  }
  DBUG_VOID_RETURN;
}


/**
  Create a TABLE_LIST object for an INFORMATION_SCHEMA table.

    This function is used in the parser to convert a SHOW or DESCRIBE
    table_name command to a SELECT from INFORMATION_SCHEMA.
    It prepares a SELECT_LEX and a TABLE_LIST object to represent the
    given command as a SELECT parse tree.

  @param thd              thread handle
  @param lex              current lex
  @param table_ident      table alias if it's used
  @param schema_table_idx the type of the INFORMATION_SCHEMA table to be
                          created

  @note
    Due to the way this function works with memory and LEX it cannot
    be used outside the parser (parse tree transformations outside
    the parser break PS and SP).

  @retval
    0                 success
  @retval
    1                 out of memory or SHOW commands are not allowed
                      in this version of the server.
*/

int prepare_schema_table(THD *thd, LEX *lex, Table_ident *table_ident,
                         enum enum_schema_tables schema_table_idx)
{
  SELECT_LEX *schema_select_lex= NULL;
  DBUG_ENTER("prepare_schema_table");

  switch (schema_table_idx) {
  case SCH_SCHEMATA:
#if defined(DONT_ALLOW_SHOW_COMMANDS)
    my_message(ER_NOT_ALLOWED_COMMAND,
               ER(ER_NOT_ALLOWED_COMMAND), MYF(0));   /* purecov: inspected */
    DBUG_RETURN(1);
#else
    break;
#endif

  case SCH_TABLE_NAMES:
  case SCH_TABLES:
  case SCH_VIEWS:
  case SCH_TRIGGERS:
  case SCH_EVENTS:
#ifdef DONT_ALLOW_SHOW_COMMANDS
    my_message(ER_NOT_ALLOWED_COMMAND,
               ER(ER_NOT_ALLOWED_COMMAND), MYF(0)); /* purecov: inspected */
    DBUG_RETURN(1);
#else
    {
      LEX_STRING db;
      size_t dummy;
      if (lex->select_lex.db == NULL &&
          lex->copy_db_to(&lex->select_lex.db, &dummy))
      {
        DBUG_RETURN(1);
      }
      schema_select_lex= new SELECT_LEX();
      db.str= schema_select_lex->db= lex->select_lex.db;
      schema_select_lex->table_list.first= NULL;
      db.length= strlen(db.str);

      if (check_db_name(&db))
      {
        my_error(ER_WRONG_DB_NAME, MYF(0), db.str);
        DBUG_RETURN(1);
      }
      break;
    }
#endif
  case SCH_COLUMNS:
  case SCH_STATISTICS:
  {
#ifdef DONT_ALLOW_SHOW_COMMANDS
    my_message(ER_NOT_ALLOWED_COMMAND,
               ER(ER_NOT_ALLOWED_COMMAND), MYF(0)); /* purecov: inspected */
    DBUG_RETURN(1);
#else
    DBUG_ASSERT(table_ident);
    TABLE_LIST **query_tables_last= lex->query_tables_last;
    schema_select_lex= new SELECT_LEX();
    /* 'parent_lex' is used in init_query() so it must be before it. */
    schema_select_lex->parent_lex= lex;
    schema_select_lex->init_query();
    if (!schema_select_lex->add_table_to_list(thd, table_ident, 0, 0, TL_READ,
                                              MDL_SHARED_READ))
      DBUG_RETURN(1);
    lex->query_tables_last= query_tables_last;
    break;
  }
#endif
  case SCH_PROFILES:
    /* 
      Mark this current profiling record to be discarded.  We don't
      wish to have SHOW commands show up in profiling.
    */
#if defined(ENABLED_PROFILING)
    thd->profiling.discard_current_query();
#endif
    break;
  case SCH_OPEN_TABLES:
  case SCH_VARIABLES:
  case SCH_STATUS:
  case SCH_PROCEDURES:
  case SCH_CHARSETS:
  case SCH_ENGINES:
  case SCH_COLLATIONS:
  case SCH_COLLATION_CHARACTER_SET_APPLICABILITY:
  case SCH_USER_PRIVILEGES:
  case SCH_SCHEMA_PRIVILEGES:
  case SCH_TABLE_PRIVILEGES:
  case SCH_COLUMN_PRIVILEGES:
  case SCH_TABLE_CONSTRAINTS:
  case SCH_KEY_COLUMN_USAGE:
  default:
    break;
  }
  
  SELECT_LEX *select_lex= lex->current_select;
  if (make_schema_select(thd, select_lex, schema_table_idx))
  {
    DBUG_RETURN(1);
  }
  TABLE_LIST *table_list= select_lex->table_list.first;
  table_list->schema_select_lex= schema_select_lex;
  table_list->schema_table_reformed= 1;
  DBUG_RETURN(0);
}


/**
  Read query from packet and store in thd->query.
  Used in COM_QUERY and COM_STMT_PREPARE.

    Sets the following THD variables:
  - query
  - query_length

  @retval
    FALSE ok
  @retval
    TRUE  error;  In this case thd->fatal_error is set
*/

bool alloc_query(THD *thd, const char *packet, uint packet_length)
{
  char *query;
  /* Remove garbage at start and end of query */
  while (packet_length > 0 && my_isspace(thd->charset(), packet[0]))
  {
    packet++;
    packet_length--;
  }
  const char *pos= packet + packet_length;     // Point at end null
  while (packet_length > 0 &&
	 (pos[-1] == ';' || my_isspace(thd->charset() ,pos[-1])))
  {
    pos--;
    packet_length--;
  }
  /* We must allocate some extra memory for query cache */
  if (! (query= (char*) thd->memdup_w_gap(packet,
                                          packet_length,
                                          1 + thd->db_length +
                                          QUERY_CACHE_FLAGS_SIZE)))
      return TRUE;
  query[packet_length]= '\0';
  thd->set_query(query, packet_length);

  /* Reclaim some memory */
  thd->packet.shrink(thd->variables.net_buffer_length);
  thd->convert_buffer.shrink(thd->variables.net_buffer_length);

  return FALSE;
}

static void reset_one_shot_variables(THD *thd) 
{
  thd->variables.character_set_client=
    global_system_variables.character_set_client;
  thd->variables.collation_connection=
    global_system_variables.collation_connection;
  thd->variables.collation_database=
    global_system_variables.collation_database;
  thd->variables.collation_server=
    global_system_variables.collation_server;
  thd->update_charset();
  thd->variables.time_zone=
    global_system_variables.time_zone;
  thd->variables.lc_time_names= &my_locale_en_US;
  thd->one_shot_set= 0;
}


static
bool sp_process_definer(THD *thd)
{
  DBUG_ENTER("sp_process_definer");

  LEX *lex= thd->lex;

  /*
    If the definer is not specified, this means that CREATE-statement missed
    DEFINER-clause. DEFINER-clause can be missed in two cases:

      - The user submitted a statement w/o the clause. This is a normal
        case, we should assign CURRENT_USER as definer.

      - Our slave received an updated from the master, that does not
        replicate definer for stored rountines. We should also assign
        CURRENT_USER as definer here, but also we should mark this routine
        as NON-SUID. This is essential for the sake of backward
        compatibility.

        The problem is the slave thread is running under "special" user (@),
        that actually does not exist. In the older versions we do not fail
        execution of a stored routine if its definer does not exist and
        continue the execution under the authorization of the invoker
        (BUG#13198). And now if we try to switch to slave-current-user (@),
        we will fail.

        Actually, this leads to the inconsistent state of master and
        slave (different definers, different SUID behaviour), but it seems,
        this is the best we can do.
  */

  if (!lex->definer)
  {
    Query_arena original_arena;
    Query_arena *ps_arena= thd->activate_stmt_arena_if_needed(&original_arena);

    lex->definer= create_default_definer(thd);

    if (ps_arena)
      thd->restore_active_arena(ps_arena, &original_arena);

    /* Error has been already reported. */
    if (lex->definer == NULL)
      DBUG_RETURN(TRUE);

    if (thd->slave_thread && lex->sphead)
      lex->sphead->m_chistics->suid= SP_IS_NOT_SUID;
  }
  else
  {
    /*
      If the specified definer differs from the current user, we
      should check that the current user has SUPER privilege (in order
      to create a stored routine under another user one must have
      SUPER privilege).
    */
    if ((strcmp(lex->definer->user.str, thd->security_ctx->priv_user) ||
         my_strcasecmp(system_charset_info, lex->definer->host.str,
                       thd->security_ctx->priv_host)) &&
        check_global_access(thd, SUPER_ACL))
    {
      my_error(ER_SPECIFIC_ACCESS_DENIED_ERROR, MYF(0), "SUPER");
      DBUG_RETURN(TRUE);
    }
  }

  /* Check that the specified definer exists. Emit a warning if not. */

#ifndef NO_EMBEDDED_ACCESS_CHECKS
  if (!is_acl_user(lex->definer->host.str, lex->definer->user.str))
  {
    push_warning_printf(thd,
                        MYSQL_ERROR::WARN_LEVEL_NOTE,
                        ER_NO_SUCH_USER,
                        ER(ER_NO_SUCH_USER),
                        lex->definer->user.str,
                        lex->definer->host.str);
  }
#endif /* NO_EMBEDDED_ACCESS_CHECKS */

  DBUG_RETURN(FALSE);
}


/**
  Execute command saved in thd and lex->sql_command.

    Before every operation that can request a write lock for a table
    wait if a global read lock exists. However do not wait if this
    thread has locked tables already. No new locks can be requested
    until the other locks are released. The thread that requests the
    global read lock waits for write locked tables to become unlocked.

    Note that wait_if_global_read_lock() sets a protection against a new
    global read lock when it succeeds. This needs to be released by
    start_waiting_global_read_lock() after the operation.

  @param thd                       Thread handle

  @todo
    - Invalidate the table in the query cache if something changed
    after unlocking when changes become visible.
    TODO: this is workaround. right way will be move invalidating in
    the unlock procedure.
    - TODO: use check_change_password()

  @retval
    FALSE       OK
  @retval
    TRUE        Error
*/

int
mysql_execute_command(THD *thd)
{
  int res= FALSE;
  int  up_result= 0;
  LEX  *lex= thd->lex;
  /* first SELECT_LEX (have special meaning for many of non-SELECTcommands) */
  SELECT_LEX *select_lex= &lex->select_lex;
  /* first table of first SELECT_LEX */
  TABLE_LIST *first_table= select_lex->table_list.first;
  /* list of all tables in query */
  TABLE_LIST *all_tables;
  /* most outer SELECT_LEX_UNIT of query */
  SELECT_LEX_UNIT *unit= &lex->unit;
#ifdef HAVE_REPLICATION
  /* have table map for update for multi-update statement (BUG#37051) */
  bool have_table_map_for_update= FALSE;
#endif
  /* Saved variable value */
  DBUG_ENTER("mysql_execute_command");
#ifdef WITH_PARTITION_STORAGE_ENGINE
  thd->work_part_info= 0;
#endif

  DBUG_ASSERT(thd->transaction.stmt.is_empty() || thd->in_sub_stmt);
  /*
    In many cases first table of main SELECT_LEX have special meaning =>
    check that it is first table in global list and relink it first in 
    queries_tables list if it is necessary (we need such relinking only
    for queries with subqueries in select list, in this case tables of
    subqueries will go to global list first)

    all_tables will differ from first_table only if most upper SELECT_LEX
    do not contain tables.

    Because of above in place where should be at least one table in most
    outer SELECT_LEX we have following check:
    DBUG_ASSERT(first_table == all_tables);
    DBUG_ASSERT(first_table == all_tables && first_table != 0);
  */
  lex->first_lists_tables_same();
  /* should be assigned after making first tables same */
  all_tables= lex->query_tables;
  /* set context for commands which do not use setup_tables */
  select_lex->
    context.resolve_in_table_list_only(select_lex->
                                       table_list.first);

  /*
    Reset warning count for each query that uses tables
    A better approach would be to reset this for any commands
    that is not a SHOW command or a select that only access local
    variables, but for now this is probably good enough.
  */
  if ((sql_command_flags[lex->sql_command] & CF_DIAGNOSTIC_STMT) != 0)
    thd->warning_info->set_read_only(TRUE);
  else
  {
    thd->warning_info->set_read_only(FALSE);
    if (all_tables)
      thd->warning_info->opt_clear_warning_info(thd->query_id);
  }

#ifdef HAVE_REPLICATION
  if (unlikely(thd->slave_thread))
  {
    if (lex->sql_command == SQLCOM_DROP_TRIGGER)
    {
      /*
        When dropping a trigger, we need to load its table name
        before checking slave filter rules.
      */
      add_table_for_trigger(thd, thd->lex->spname, 1, &all_tables);
      
      if (!all_tables)
      {
        /*
          If table name cannot be loaded,
          it means the trigger does not exists possibly because
          CREATE TRIGGER was previously skipped for this trigger
          according to slave filtering rules.
          Returning success without producing any errors in this case.
        */
        DBUG_RETURN(0);
      }
      
      // force searching in slave.cc:tables_ok() 
      all_tables->updating= 1;
    }

    /*
      For fix of BUG#37051, the master stores the table map for update
      in the Query_log_event, and the value is assigned to
      thd->variables.table_map_for_update before executing the update
      query.

      If thd->variables.table_map_for_update is set, then we are
      replicating from a new master, we can use this value to apply
      filter rules without opening all the tables. However If
      thd->variables.table_map_for_update is not set, then we are
      replicating from an old master, so we just skip this and
      continue with the old method. And of course, the bug would still
      exist for old masters.
    */
    if (lex->sql_command == SQLCOM_UPDATE_MULTI &&
        thd->table_map_for_update)
    {
      have_table_map_for_update= TRUE;
      table_map table_map_for_update= thd->table_map_for_update;
      uint nr= 0;
      TABLE_LIST *table;
      for (table=all_tables; table; table=table->next_global, nr++)
      {
        if (table_map_for_update & ((table_map)1 << nr))
          table->updating= TRUE;
        else
          table->updating= FALSE;
      }

      if (all_tables_not_ok(thd, all_tables))
      {
        /* we warn the slave SQL thread */
        my_message(ER_SLAVE_IGNORED_TABLE, ER(ER_SLAVE_IGNORED_TABLE), MYF(0));
        if (thd->one_shot_set)
          reset_one_shot_variables(thd);
        DBUG_RETURN(0);
      }
      
      for (table=all_tables; table; table=table->next_global)
        table->updating= TRUE;
    }
    
    /*
      Check if statment should be skipped because of slave filtering
      rules

      Exceptions are:
      - UPDATE MULTI: For this statement, we want to check the filtering
        rules later in the code
      - SET: we always execute it (Not that many SET commands exists in
        the binary log anyway -- only 4.1 masters write SET statements,
	in 5.0 there are no SET statements in the binary log)
      - DROP TEMPORARY TABLE IF EXISTS: we always execute it (otherwise we
        have stale files on slave caused by exclusion of one tmp table).
    */
    if (!(lex->sql_command == SQLCOM_UPDATE_MULTI) &&
	!(lex->sql_command == SQLCOM_SET_OPTION) &&
	!(lex->sql_command == SQLCOM_DROP_TABLE &&
          lex->drop_temporary && lex->drop_if_exists) &&
        all_tables_not_ok(thd, all_tables))
    {
      /* we warn the slave SQL thread */
      my_message(ER_SLAVE_IGNORED_TABLE, ER(ER_SLAVE_IGNORED_TABLE), MYF(0));
      if (thd->one_shot_set)
      {
        /*
          It's ok to check thd->one_shot_set here:

          The charsets in a MySQL 5.0 slave can change by both a binlogged
          SET ONE_SHOT statement and the event-internal charset setting, 
          and these two ways to change charsets do not seems to work
          together.

          At least there seems to be problems in the rli cache for
          charsets if we are using ONE_SHOT.  Note that this is normally no
          problem because either the >= 5.0 slave reads a 4.1 binlog (with
          ONE_SHOT) *or* or 5.0 binlog (without ONE_SHOT) but never both."
        */
        reset_one_shot_variables(thd);
      }
      DBUG_RETURN(0);
    }
  }
  else
  {
#endif /* HAVE_REPLICATION */
    /*
      When option readonly is set deny operations which change non-temporary
      tables. Except for the replication thread and the 'super' users.
    */
    if (deny_updates_if_read_only_option(thd, all_tables))
    {
      my_error(ER_OPTION_PREVENTS_STATEMENT, MYF(0), "--read-only");
      DBUG_RETURN(-1);
    }
#ifdef HAVE_REPLICATION
  } /* endif unlikely slave */
#endif

  status_var_increment(thd->status_var.com_stat[lex->sql_command]);

  DBUG_ASSERT(thd->transaction.stmt.modified_non_trans_table == FALSE);

  /*
    End a active transaction so that this command will have it's
    own transaction and will also sync the binary log. If a DDL is
    not run in it's own transaction it may simply never appear on
    the slave in case the outside transaction rolls back.
  */
  if (stmt_causes_implicit_commit(thd, CF_IMPLICT_COMMIT_BEGIN))
  {
    /* Commit or rollback the statement transaction. */
    thd->is_error() ? trans_rollback_stmt(thd) : trans_commit_stmt(thd);
    /* Commit the normal transaction if one is active. */
    if (trans_commit_implicit(thd))
      goto error;
    /* Release metadata locks acquired in this transaction. */
    thd->mdl_context.release_transactional_locks();
  }

  /*
    Check if this command needs protection against the global read lock
    to avoid deadlock. See CF_PROTECT_AGAINST_GRL.
    start_waiting_global_read_lock() is called at the end of
    mysql_execute_command().
  */
  if (((sql_command_flags[lex->sql_command] & CF_PROTECT_AGAINST_GRL) != 0) &&
      !thd->locked_tables_mode)
    if (thd->global_read_lock.wait_if_global_read_lock(thd, FALSE, TRUE))
      goto error;

#ifndef DBUG_OFF
  if (lex->sql_command != SQLCOM_SET_OPTION)
    DEBUG_SYNC(thd,"before_execute_sql_command");
#endif

  switch (lex->sql_command) {

  case SQLCOM_SHOW_EVENTS:
#ifndef HAVE_EVENT_SCHEDULER
    my_error(ER_NOT_SUPPORTED_YET, MYF(0), "embedded server");
    break;
#endif
  case SQLCOM_SHOW_STATUS_PROC:
  case SQLCOM_SHOW_STATUS_FUNC:
    if ((res= check_table_access(thd, SELECT_ACL, all_tables, FALSE,
                                  UINT_MAX, FALSE)))
      goto error;
    res= execute_sqlcom_select(thd, all_tables);
    break;
  case SQLCOM_SHOW_STATUS:
  {
    system_status_var old_status_var= thd->status_var;
    thd->initial_status_var= &old_status_var;
    if (!(res= check_table_access(thd, SELECT_ACL, all_tables, FALSE,
                                  UINT_MAX, FALSE)))
      res= execute_sqlcom_select(thd, all_tables);
    /* Don't log SHOW STATUS commands to slow query log */
    thd->server_status&= ~(SERVER_QUERY_NO_INDEX_USED |
                           SERVER_QUERY_NO_GOOD_INDEX_USED);
    /*
      restore status variables, as we don't want 'show status' to cause
      changes
    */
    mysql_mutex_lock(&LOCK_status);
    add_diff_to_status(&global_status_var, &thd->status_var,
                       &old_status_var);
    thd->status_var= old_status_var;
    mysql_mutex_unlock(&LOCK_status);
    break;
  }
  case SQLCOM_SHOW_DATABASES:
  case SQLCOM_SHOW_TABLES:
  case SQLCOM_SHOW_TRIGGERS:
  case SQLCOM_SHOW_TABLE_STATUS:
  case SQLCOM_SHOW_OPEN_TABLES:
  case SQLCOM_SHOW_PLUGINS:
  case SQLCOM_SHOW_FIELDS:
  case SQLCOM_SHOW_KEYS:
  case SQLCOM_SHOW_VARIABLES:
  case SQLCOM_SHOW_CHARSETS:
  case SQLCOM_SHOW_COLLATIONS:
  case SQLCOM_SHOW_STORAGE_ENGINES:
  case SQLCOM_SHOW_PROFILE:
  case SQLCOM_SELECT:
  {
    thd->status_var.last_query_cost= 0.0;

    /*
      lex->exchange != NULL implies SELECT .. INTO OUTFILE and this
      requires FILE_ACL access.
    */
    ulong privileges_requested= lex->exchange ? SELECT_ACL | FILE_ACL :
      SELECT_ACL;

    if (all_tables)
      res= check_table_access(thd,
                              privileges_requested,
                              all_tables, FALSE, UINT_MAX, FALSE);
    else
      res= check_access(thd, privileges_requested, any_db, NULL, NULL, 0, 0);

    if (res)
      break;

    if (!thd->locked_tables_mode && lex->protect_against_global_read_lock &&
        thd->global_read_lock.wait_if_global_read_lock(thd, FALSE, TRUE))
      break;

    res= execute_sqlcom_select(thd, all_tables);
    break;
  }
case SQLCOM_PREPARE:
  {
    mysql_sql_stmt_prepare(thd);
    break;
  }
  case SQLCOM_EXECUTE:
  {
    mysql_sql_stmt_execute(thd);
    break;
  }
  case SQLCOM_DEALLOCATE_PREPARE:
  {
    mysql_sql_stmt_close(thd);
    break;
  }
  case SQLCOM_DO:
    if (check_table_access(thd, SELECT_ACL, all_tables, FALSE, UINT_MAX, FALSE)
        || open_and_lock_tables(thd, all_tables, TRUE, 0))
      goto error;

    res= mysql_do(thd, *lex->insert_list);
    break;

  case SQLCOM_EMPTY_QUERY:
    my_ok(thd);
    break;

  case SQLCOM_HELP:
    res= mysqld_help(thd,lex->help_arg);
    break;

#ifndef EMBEDDED_LIBRARY
  case SQLCOM_PURGE:
  {
    if (check_global_access(thd, SUPER_ACL))
      goto error;
    /* PURGE MASTER LOGS TO 'file' */
    res = purge_master_logs(thd, lex->to_log);
    break;
  }
  case SQLCOM_PURGE_BEFORE:
  {
    Item *it;

    if (check_global_access(thd, SUPER_ACL))
      goto error;
    /* PURGE MASTER LOGS BEFORE 'data' */
    it= (Item *)lex->value_list.head();
    if ((!it->fixed && it->fix_fields(lex->thd, &it)) ||
        it->check_cols(1))
    {
      my_error(ER_WRONG_ARGUMENTS, MYF(0), "PURGE LOGS BEFORE");
      goto error;
    }
    it= new Item_func_unix_timestamp(it);
    /*
      it is OK only emulate fix_fieds, because we need only
      value of constant
    */
    it->quick_fix_field();
    res = purge_master_logs_before_date(thd, (ulong)it->val_int());
    break;
  }
#endif
  case SQLCOM_SHOW_WARNS:
  {
    res= mysqld_show_warnings(thd, (ulong)
			      ((1L << (uint) MYSQL_ERROR::WARN_LEVEL_NOTE) |
			       (1L << (uint) MYSQL_ERROR::WARN_LEVEL_WARN) |
			       (1L << (uint) MYSQL_ERROR::WARN_LEVEL_ERROR)
			       ));
    break;
  }
  case SQLCOM_SHOW_ERRORS:
  {
    res= mysqld_show_warnings(thd, (ulong)
			      (1L << (uint) MYSQL_ERROR::WARN_LEVEL_ERROR));
    break;
  }
  case SQLCOM_SHOW_PROFILES:
  {
#if defined(ENABLED_PROFILING)
    thd->profiling.discard_current_query();
    res= thd->profiling.show_profiles();
    if (res)
      goto error;
#else
    my_error(ER_FEATURE_DISABLED, MYF(0), "SHOW PROFILES", "enable-profiling");
    goto error;
#endif
    break;
  }
  case SQLCOM_SHOW_NEW_MASTER:
  {
    if (check_global_access(thd, REPL_SLAVE_ACL))
      goto error;
    /* This query don't work now.*/
    my_error(ER_NOT_SUPPORTED_YET, MYF(0), "SHOW NEW MASTER");
    goto error;
  }

#ifdef HAVE_REPLICATION
  case SQLCOM_SHOW_SLAVE_HOSTS:
  {
    if (check_global_access(thd, REPL_SLAVE_ACL))
      goto error;
    res = show_slave_hosts(thd);
    break;
  }
  case SQLCOM_SHOW_RELAYLOG_EVENTS:
  {
    if (check_global_access(thd, REPL_SLAVE_ACL))
      goto error;
    res = mysql_show_relaylog_events(thd);
    break;
  }
  case SQLCOM_SHOW_BINLOG_EVENTS:
  {
    if (check_global_access(thd, REPL_SLAVE_ACL))
      goto error;
    res = mysql_show_binlog_events(thd);
    break;
  }
#endif

  case SQLCOM_ASSIGN_TO_KEYCACHE:
  {
    DBUG_ASSERT(first_table == all_tables && first_table != 0);
    if (check_access(thd, INDEX_ACL, first_table->db,
                     &first_table->grant.privilege,
                     &first_table->grant.m_internal,
                     0, 0))
      goto error;
    res= mysql_assign_to_keycache(thd, first_table, &lex->ident);
    break;
  }
  case SQLCOM_PRELOAD_KEYS:
  {
    DBUG_ASSERT(first_table == all_tables && first_table != 0);
    if (check_access(thd, INDEX_ACL, first_table->db,
                     &first_table->grant.privilege,
                     &first_table->grant.m_internal,
                     0, 0))
      goto error;
    res = mysql_preload_keys(thd, first_table);
    break;
  }
#ifdef HAVE_REPLICATION
  case SQLCOM_CHANGE_MASTER:
  {
    if (check_global_access(thd, SUPER_ACL))
      goto error;
    mysql_mutex_lock(&LOCK_active_mi);
    res = change_master(thd,active_mi);
    mysql_mutex_unlock(&LOCK_active_mi);
    break;
  }
  case SQLCOM_SHOW_SLAVE_STAT:
  {
    /* Accept one of two privileges */
    if (check_global_access(thd, SUPER_ACL | REPL_CLIENT_ACL))
      goto error;
    mysql_mutex_lock(&LOCK_active_mi);
    if (active_mi != NULL)
    {
      res = show_master_info(thd, active_mi);
    }
    else
    {
      push_warning(thd, MYSQL_ERROR::WARN_LEVEL_WARN,
                   WARN_NO_MASTER_INFO, ER(WARN_NO_MASTER_INFO));
      my_ok(thd);
    }
    mysql_mutex_unlock(&LOCK_active_mi);
    break;
  }
  case SQLCOM_SHOW_MASTER_STAT:
  {
    /* Accept one of two privileges */
    if (check_global_access(thd, SUPER_ACL | REPL_CLIENT_ACL))
      goto error;
    res = show_binlog_info(thd);
    break;
  }

#endif /* HAVE_REPLICATION */
  case SQLCOM_SHOW_ENGINE_STATUS:
    {
      if (check_global_access(thd, PROCESS_ACL))
        goto error;
      res = ha_show_status(thd, lex->create_info.db_type, HA_ENGINE_STATUS);
      break;
    }
  case SQLCOM_SHOW_ENGINE_MUTEX:
    {
      if (check_global_access(thd, PROCESS_ACL))
        goto error;
      res = ha_show_status(thd, lex->create_info.db_type, HA_ENGINE_MUTEX);
      break;
    }
  case SQLCOM_CREATE_TABLE:
  {
    DBUG_ASSERT(first_table == all_tables && first_table != 0);
    bool link_to_local;
    TABLE_LIST *create_table= first_table;
    TABLE_LIST *select_tables= lex->create_last_non_select_table->next_global;

    /*
      Code below (especially in mysql_create_table() and select_create
      methods) may modify HA_CREATE_INFO structure in LEX, so we have to
      use a copy of this structure to make execution prepared statement-
      safe. A shallow copy is enough as this code won't modify any memory
      referenced from this structure.
    */
    HA_CREATE_INFO create_info(lex->create_info);
    /*
      We need to copy alter_info for the same reasons of re-execution
      safety, only in case of Alter_info we have to do (almost) a deep
      copy.
    */
    Alter_info alter_info(lex->alter_info, thd->mem_root);

    if (thd->is_fatal_error)
    {
      /* If out of memory when creating a copy of alter_info. */
      res= 1;
      goto end_with_restore_list;
    }

    if ((res= create_table_precheck(thd, select_tables, create_table)))
      goto end_with_restore_list;

    /* Might have been updated in create_table_precheck */
    create_info.alias= create_table->alias;

#ifdef HAVE_READLINK
    /* Fix names if symlinked tables */
    if (append_file_to_dir(thd, &create_info.data_file_name,
			   create_table->table_name) ||
	append_file_to_dir(thd, &create_info.index_file_name,
			   create_table->table_name))
      goto end_with_restore_list;
#endif
    /*
      If we are using SET CHARSET without DEFAULT, add an implicit
      DEFAULT to not confuse old users. (This may change).
    */
    if ((create_info.used_fields &
	 (HA_CREATE_USED_DEFAULT_CHARSET | HA_CREATE_USED_CHARSET)) ==
	HA_CREATE_USED_CHARSET)
    {
      create_info.used_fields&= ~HA_CREATE_USED_CHARSET;
      create_info.used_fields|= HA_CREATE_USED_DEFAULT_CHARSET;
      create_info.default_table_charset= create_info.table_charset;
      create_info.table_charset= 0;
    }
    /*
      The create-select command will open and read-lock the select table
      and then create, open and write-lock the new table. If a global
      read lock steps in, we get a deadlock. The write lock waits for
      the global read lock, while the global read lock waits for the
      select table to be closed. So we wait until the global readlock is
      gone before starting both steps. Note that
      wait_if_global_read_lock() sets a protection against a new global
      read lock when it succeeds. This needs to be released by
      start_waiting_global_read_lock(). We protect the normal CREATE
      TABLE in the same way. That way we avoid that a new table is
      created during a global read lock.
      Protection against grl is covered by the CF_PROTECT_AGAINST_GRL flag.
    */

#ifdef WITH_PARTITION_STORAGE_ENGINE
    {
      partition_info *part_info= thd->lex->part_info;
      if (part_info && !(part_info= thd->lex->part_info->get_clone()))
      {
        res= -1;
        goto end_with_restore_list;
      }
      thd->work_part_info= part_info;
    }
#endif

    /* Close any open handlers for the table. */
    mysql_ha_rm_tables(thd, create_table);

    if (select_lex->item_list.elements)		// With select
    {
      select_result *result;

      /*
        If:
        a) we inside an SP and there was NAME_CONST substitution,
        b) binlogging is on (STMT mode),
        c) we log the SP as separate statements
        raise a warning, as it may cause problems
        (see 'NAME_CONST issues' in 'Binary Logging of Stored Programs')
       */
      if (thd->query_name_consts && 
          mysql_bin_log.is_open() &&
          thd->variables.binlog_format == BINLOG_FORMAT_STMT &&
          !mysql_bin_log.is_query_in_union(thd, thd->query_id))
      {
        List_iterator_fast<Item> it(select_lex->item_list);
        Item *item;
        uint splocal_refs= 0;
        /* Count SP local vars in the top-level SELECT list */
        while ((item= it++))
        {
          if (item->is_splocal())
            splocal_refs++;
        }
        /*
          If it differs from number of NAME_CONST substitution applied,
          we may have a SOME_FUNC(NAME_CONST()) in the SELECT list,
          that may cause a problem with binary log (see BUG#35383),
          raise a warning. 
        */
        if (splocal_refs != thd->query_name_consts)
          push_warning(thd, 
                       MYSQL_ERROR::WARN_LEVEL_WARN,
                       ER_UNKNOWN_ERROR,
"Invoked routine ran a statement that may cause problems with "
"binary log, see 'NAME_CONST issues' in 'Binary Logging of Stored Programs' "
"section of the manual.");
      }
      
      select_lex->options|= SELECT_NO_UNLOCK;
      unit->set_limit(select_lex);

      /*
        Disable non-empty MERGE tables with CREATE...SELECT. Too
        complicated. See Bug #26379. Empty MERGE tables are read-only
        and don't allow CREATE...SELECT anyway.
      */
      if (create_info.used_fields & HA_CREATE_USED_UNION)
      {
        my_error(ER_WRONG_OBJECT, MYF(0), create_table->db,
                 create_table->table_name, "BASE TABLE");
        res= 1;
        goto end_with_restore_list;
      }

      if (!(res= open_and_lock_tables(thd, lex->query_tables, TRUE, 0)))
      {
        /* The table already exists */
        if (create_table->table)
        {
          if (create_info.options & HA_LEX_CREATE_IF_NOT_EXISTS)
          {
            push_warning_printf(thd, MYSQL_ERROR::WARN_LEVEL_NOTE,
                                ER_TABLE_EXISTS_ERROR,
                                ER(ER_TABLE_EXISTS_ERROR),
                                create_info.alias);
            my_ok(thd);
          }
          else
          {
            my_error(ER_TABLE_EXISTS_ERROR, MYF(0), create_info.alias);
            res= 1;
          }
          goto end_with_restore_list;
        }

        /*
          Remove target table from main select and name resolution
          context. This can't be done earlier as it will break view merging in
          statements like "CREATE TABLE IF NOT EXISTS existing_view SELECT".
        */
        lex->unlink_first_table(&link_to_local);

        /* So that CREATE TEMPORARY TABLE gets to binlog at commit/rollback */
        if (create_info.options & HA_LEX_CREATE_TMP_TABLE)
          thd->variables.option_bits|= OPTION_KEEP_LOG;

        /*
          select_create is currently not re-execution friendly and
          needs to be created for every execution of a PS/SP.
        */
        if ((result= new select_create(create_table,
                                       &create_info,
                                       &alter_info,
                                       select_lex->item_list,
                                       lex->duplicates,
                                       lex->ignore,
                                       select_tables)))
        {
          /*
            CREATE from SELECT give its SELECT_LEX for SELECT,
            and item_list belong to SELECT
          */
          res= handle_select(thd, lex, result, 0);
          delete result;
        }

        lex->link_first_table_back(create_table, link_to_local);
      }
    }
    else
    {
      /* So that CREATE TEMPORARY TABLE gets to binlog at commit/rollback */
      if (create_info.options & HA_LEX_CREATE_TMP_TABLE)
        thd->variables.option_bits|= OPTION_KEEP_LOG;
      /* regular create */
      if (create_info.options & HA_LEX_CREATE_TABLE_LIKE)
      {
        /* CREATE TABLE ... LIKE ... */
        res= mysql_create_like_table(thd, create_table, select_tables,
                                     &create_info);
      }
      else
      {
        /* Regular CREATE TABLE */
        res= mysql_create_table(thd, create_table,
                                &create_info, &alter_info);
      }
      if (!res)
        my_ok(thd);
    }

end_with_restore_list:
    break;
  }
  case SQLCOM_CREATE_INDEX:
    /* Fall through */
  case SQLCOM_DROP_INDEX:
  /*
    CREATE INDEX and DROP INDEX are implemented by calling ALTER
    TABLE with proper arguments.

    In the future ALTER TABLE will notice that the request is to
    only add indexes and create these one by one for the existing
    table without having to do a full rebuild.
  */
  {
    /* Prepare stack copies to be re-execution safe */
    HA_CREATE_INFO create_info;
    Alter_info alter_info(lex->alter_info, thd->mem_root);

    if (thd->is_fatal_error) /* out of memory creating a copy of alter_info */
      goto error;

    DBUG_ASSERT(first_table == all_tables && first_table != 0);
    if (check_one_table_access(thd, INDEX_ACL, all_tables))
      goto error; /* purecov: inspected */
    /*
      Currently CREATE INDEX or DROP INDEX cause a full table rebuild
      and thus classify as slow administrative statements just like
      ALTER TABLE.
    */
    thd->enable_slow_log= opt_log_slow_admin_statements;

    bzero((char*) &create_info, sizeof(create_info));
    create_info.db_type= 0;
    create_info.row_type= ROW_TYPE_NOT_USED;
    create_info.default_table_charset= thd->variables.collation_database;

    res= mysql_alter_table(thd, first_table->db, first_table->table_name,
                           &create_info, first_table, &alter_info,
                           0, (ORDER*) 0, 0);
    break;
  }
#ifdef HAVE_REPLICATION
  case SQLCOM_SLAVE_START:
  {
    mysql_mutex_lock(&LOCK_active_mi);
    start_slave(thd,active_mi,1 /* net report*/);
    mysql_mutex_unlock(&LOCK_active_mi);
    break;
  }
  case SQLCOM_SLAVE_STOP:
  /*
    If the client thread has locked tables, a deadlock is possible.
    Assume that
    - the client thread does LOCK TABLE t READ.
    - then the master updates t.
    - then the SQL slave thread wants to update t,
      so it waits for the client thread because t is locked by it.
    - then the client thread does SLAVE STOP.
      SLAVE STOP waits for the SQL slave thread to terminate its
      update t, which waits for the client thread because t is locked by it.
    To prevent that, refuse SLAVE STOP if the
    client thread has locked tables
  */
  if (thd->locked_tables_mode ||
      thd->in_active_multi_stmt_transaction() || thd->global_read_lock.is_acquired())
  {
    my_message(ER_LOCK_OR_ACTIVE_TRANSACTION,
               ER(ER_LOCK_OR_ACTIVE_TRANSACTION), MYF(0));
    goto error;
  }
  {
    mysql_mutex_lock(&LOCK_active_mi);
    stop_slave(thd,active_mi,1/* net report*/);
    mysql_mutex_unlock(&LOCK_active_mi);
    break;
  }
#endif /* HAVE_REPLICATION */

  case SQLCOM_RENAME_TABLE:
  {
    DBUG_ASSERT(first_table == all_tables && first_table != 0);
    TABLE_LIST *table;
    for (table= first_table; table; table= table->next_local->next_local)
    {
      if (check_access(thd, ALTER_ACL | DROP_ACL, table->db,
                       &table->grant.privilege,
                       &table->grant.m_internal,
                       0, 0) ||
          check_access(thd, INSERT_ACL | CREATE_ACL, table->next_local->db,
                       &table->next_local->grant.privilege,
                       &table->next_local->grant.m_internal,
                       0, 0))
	goto error;
      TABLE_LIST old_list, new_list;
      /*
        we do not need initialize old_list and new_list because we will
        come table[0] and table->next[0] there
      */
      old_list= table[0];
      new_list= table->next_local[0];
      if (check_grant(thd, ALTER_ACL | DROP_ACL, &old_list, FALSE, 1, FALSE) ||
         (!test_all_bits(table->next_local->grant.privilege,
                         INSERT_ACL | CREATE_ACL) &&
          check_grant(thd, INSERT_ACL | CREATE_ACL, &new_list, FALSE, 1,
                      FALSE)))
        goto error;
    }

    if (mysql_rename_tables(thd, first_table, 0))
      goto error;
    break;
  }
#ifndef EMBEDDED_LIBRARY
  case SQLCOM_SHOW_BINLOGS:
#ifdef DONT_ALLOW_SHOW_COMMANDS
    my_message(ER_NOT_ALLOWED_COMMAND, ER(ER_NOT_ALLOWED_COMMAND),
               MYF(0)); /* purecov: inspected */
    goto error;
#else
    {
      if (check_global_access(thd, SUPER_ACL))
	goto error;
      res = show_binlogs(thd);
      break;
    }
#endif
#endif /* EMBEDDED_LIBRARY */
  case SQLCOM_SHOW_CREATE:
    DBUG_ASSERT(first_table == all_tables && first_table != 0);
#ifdef DONT_ALLOW_SHOW_COMMANDS
    my_message(ER_NOT_ALLOWED_COMMAND, ER(ER_NOT_ALLOWED_COMMAND),
               MYF(0)); /* purecov: inspected */
    goto error;
#else
    {
     /*
        Access check:
        SHOW CREATE TABLE require any privileges on the table level (ie
        effecting all columns in the table).
        SHOW CREATE VIEW require the SHOW_VIEW and SELECT ACLs on the table
        level.
        NOTE: SHOW_VIEW ACL is checked when the view is created.
      */

      DBUG_PRINT("debug", ("lex->only_view: %d, table: %s.%s",
                           lex->only_view,
                           first_table->db, first_table->table_name));
      if (lex->only_view)
      {
        if (check_table_access(thd, SELECT_ACL, first_table, FALSE, 1, FALSE))
        {
          DBUG_PRINT("debug", ("check_table_access failed"));
          my_error(ER_TABLEACCESS_DENIED_ERROR, MYF(0),
                  "SHOW", thd->security_ctx->priv_user,
                  thd->security_ctx->host_or_ip, first_table->alias);
          goto error;
        }
        DBUG_PRINT("debug", ("check_table_access succeeded"));

        /* Ignore temporary tables if this is "SHOW CREATE VIEW" */
        first_table->open_type= OT_BASE_ONLY;

      }
      else
      {
        /*
          The fact that check_some_access() returned FALSE does not mean that
          access is granted. We need to check if first_table->grant.privilege
          contains any table-specific privilege.
        */
        DBUG_PRINT("debug", ("first_table->grant.privilege: %lx",
                             first_table->grant.privilege));
        if (check_some_access(thd, SHOW_CREATE_TABLE_ACLS, first_table) ||
            (first_table->grant.privilege & SHOW_CREATE_TABLE_ACLS) == 0)
        {
          my_error(ER_TABLEACCESS_DENIED_ERROR, MYF(0),
                  "SHOW", thd->security_ctx->priv_user,
                  thd->security_ctx->host_or_ip, first_table->alias);
          goto error;
        }
      }

      /* Access is granted. Execute the command.  */
      res= mysqld_show_create(thd, first_table);
      break;
    }
#endif
  case SQLCOM_CHECKSUM:
  {
    DBUG_ASSERT(first_table == all_tables && first_table != 0);
    if (check_table_access(thd, SELECT_ACL, all_tables,
                           FALSE, UINT_MAX, FALSE))
      goto error; /* purecov: inspected */

    res = mysql_checksum_table(thd, first_table, &lex->check_opt);
    break;
  }
  case SQLCOM_UPDATE:
  {
    ha_rows found= 0, updated= 0;
    DBUG_ASSERT(first_table == all_tables && first_table != 0);
    if (update_precheck(thd, all_tables))
      break;
    DBUG_ASSERT(select_lex->offset_limit == 0);
    unit->set_limit(select_lex);
    MYSQL_UPDATE_START(thd->query());
    res= (up_result= mysql_update(thd, all_tables,
                                  select_lex->item_list,
                                  lex->value_list,
                                  select_lex->where,
                                  select_lex->order_list.elements,
                                  select_lex->order_list.first,
                                  unit->select_limit_cnt,
                                  lex->duplicates, lex->ignore,
                                  &found, &updated));
    MYSQL_UPDATE_DONE(res, found, updated);
    /* mysql_update return 2 if we need to switch to multi-update */
    if (up_result != 2)
      break;
    /* Fall through */
  }
  case SQLCOM_UPDATE_MULTI:
  {
    DBUG_ASSERT(first_table == all_tables && first_table != 0);
    /* if we switched from normal update, rights are checked */
    if (up_result != 2)
    {
      if ((res= multi_update_precheck(thd, all_tables)))
        break;
    }
    else
      res= 0;

    res= mysql_multi_update_prepare(thd);

#ifdef HAVE_REPLICATION
    /* Check slave filtering rules */
    if (unlikely(thd->slave_thread && !have_table_map_for_update))
    {
      if (all_tables_not_ok(thd, all_tables))
      {
        if (res!= 0)
        {
          res= 0;             /* don't care of prev failure  */
          thd->clear_error(); /* filters are of highest prior */
        }
        /* we warn the slave SQL thread */
        my_error(ER_SLAVE_IGNORED_TABLE, MYF(0));
        break;
      }
      if (res)
        break;
    }
    else
    {
#endif /* HAVE_REPLICATION */
      if (res)
        break;
      if (opt_readonly &&
	  !(thd->security_ctx->master_access & SUPER_ACL) &&
	  some_non_temp_table_to_be_updated(thd, all_tables))
      {
	my_error(ER_OPTION_PREVENTS_STATEMENT, MYF(0), "--read-only");
	break;
      }
#ifdef HAVE_REPLICATION
    }  /* unlikely */
#endif
    {
      multi_update *result_obj;
      MYSQL_MULTI_UPDATE_START(thd->query());
      res= mysql_multi_update(thd, all_tables,
                              &select_lex->item_list,
                              &lex->value_list,
                              select_lex->where,
                              select_lex->options,
                              lex->duplicates,
                              lex->ignore,
                              unit,
                              select_lex,
                              &result_obj);
      if (result_obj)
      {
        MYSQL_MULTI_UPDATE_DONE(res, result_obj->num_found(),
                                result_obj->num_updated());
        res= FALSE; /* Ignore errors here */
        delete result_obj;
      }
      else
      {
        MYSQL_MULTI_UPDATE_DONE(1, 0, 0);
      }
    }
    break;
  }
  case SQLCOM_REPLACE:
#ifndef DBUG_OFF
    if (mysql_bin_log.is_open())
    {
      /*
        Generate an incident log event before writing the real event
        to the binary log.  We put this event is before the statement
        since that makes it simpler to check that the statement was
        not executed on the slave (since incidents usually stop the
        slave).

        Observe that any row events that are generated will be
        generated before.

        This is only for testing purposes and will not be present in a
        release build.
      */

      Incident incident= INCIDENT_NONE;
      DBUG_PRINT("debug", ("Just before generate_incident()"));
      DBUG_EXECUTE_IF("incident_database_resync_on_replace",
                      incident= INCIDENT_LOST_EVENTS;);
      if (incident)
      {
        Incident_log_event ev(thd, incident);
        (void) mysql_bin_log.write(&ev);        /* error is ignored */
        mysql_bin_log.rotate_and_purge(RP_FORCE_ROTATE);
      }
      DBUG_PRINT("debug", ("Just after generate_incident()"));
    }
#endif
  case SQLCOM_INSERT:
  {
    DBUG_ASSERT(first_table == all_tables && first_table != 0);
    if ((res= insert_precheck(thd, all_tables)))
      break;

    MYSQL_INSERT_START(thd->query());
    res= mysql_insert(thd, all_tables, lex->field_list, lex->many_values,
		      lex->update_list, lex->value_list,
                      lex->duplicates, lex->ignore);
    MYSQL_INSERT_DONE(res, (ulong) thd->get_row_count_func());
    /*
      If we have inserted into a VIEW, and the base table has
      AUTO_INCREMENT column, but this column is not accessible through
      a view, then we should restore LAST_INSERT_ID to the value it
      had before the statement.
    */
    if (first_table->view && !first_table->contain_auto_increment)
      thd->first_successful_insert_id_in_cur_stmt=
        thd->first_successful_insert_id_in_prev_stmt;

    DBUG_EXECUTE_IF("after_mysql_insert",
                    {
                      const char act[]=
                        "now "
                        "wait_for signal.continue";
                      DBUG_ASSERT(opt_debug_sync_timeout > 0);
                      DBUG_ASSERT(!debug_sync_set_action(current_thd,
                                                         STRING_WITH_LEN(act)));
                    };);
    break;
  }
  case SQLCOM_REPLACE_SELECT:
  case SQLCOM_INSERT_SELECT:
  {
    select_result *sel_result;
    DBUG_ASSERT(first_table == all_tables && first_table != 0);
    if ((res= insert_precheck(thd, all_tables)))
      break;

    /* Fix lock for first table */
    if (first_table->lock_type == TL_WRITE_DELAYED)
      first_table->lock_type= TL_WRITE;

    /* Don't unlock tables until command is written to binary log */
    select_lex->options|= SELECT_NO_UNLOCK;

    unit->set_limit(select_lex);

    if (!(res= open_and_lock_tables(thd, all_tables, TRUE, 0)))
    {
      MYSQL_INSERT_SELECT_START(thd->query());
      /* Skip first table, which is the table we are inserting in */
      TABLE_LIST *second_table= first_table->next_local;
      select_lex->table_list.first= second_table;
      select_lex->context.table_list= 
        select_lex->context.first_name_resolution_table= second_table;
      res= mysql_insert_select_prepare(thd);
      if (!res && (sel_result= new select_insert(first_table,
                                                 first_table->table,
                                                 &lex->field_list,
                                                 &lex->update_list,
                                                 &lex->value_list,
                                                 lex->duplicates,
                                                 lex->ignore)))
      {
	res= handle_select(thd, lex, sel_result, OPTION_SETUP_TABLES_DONE);
        /*
          Invalidate the table in the query cache if something changed
          after unlocking when changes become visible.
          TODO: this is workaround. right way will be move invalidating in
          the unlock procedure.
        */
        if (!res && first_table->lock_type ==  TL_WRITE_CONCURRENT_INSERT &&
            thd->lock)
        {
          /* INSERT ... SELECT should invalidate only the very first table */
          TABLE_LIST *save_table= first_table->next_local;
          first_table->next_local= 0;
          query_cache_invalidate3(thd, first_table, 1);
          first_table->next_local= save_table;
        }
        delete sel_result;
      }
      /* revert changes for SP */
      MYSQL_INSERT_SELECT_DONE(res, (ulong) thd->get_row_count_func());
      select_lex->table_list.first= first_table;
    }
    /*
      If we have inserted into a VIEW, and the base table has
      AUTO_INCREMENT column, but this column is not accessible through
      a view, then we should restore LAST_INSERT_ID to the value it
      had before the statement.
    */
    if (first_table->view && !first_table->contain_auto_increment)
      thd->first_successful_insert_id_in_cur_stmt=
        thd->first_successful_insert_id_in_prev_stmt;

    break;
  }
  case SQLCOM_DELETE:
  {
    DBUG_ASSERT(first_table == all_tables && first_table != 0);
    if ((res= delete_precheck(thd, all_tables)))
      break;
    DBUG_ASSERT(select_lex->offset_limit == 0);
    unit->set_limit(select_lex);

    MYSQL_DELETE_START(thd->query());
    res = mysql_delete(thd, all_tables, select_lex->where,
                       &select_lex->order_list,
                       unit->select_limit_cnt, select_lex->options);
    MYSQL_DELETE_DONE(res, (ulong) thd->get_row_count_func());
    break;
  }
  case SQLCOM_DELETE_MULTI:
  {
    DBUG_ASSERT(first_table == all_tables && first_table != 0);
    TABLE_LIST *aux_tables= thd->lex->auxiliary_table_list.first;
    multi_delete *del_result;

    if ((res= multi_delete_precheck(thd, all_tables)))
      break;

    /* condition will be TRUE on SP re-excuting */
    if (select_lex->item_list.elements != 0)
      select_lex->item_list.empty();
    if (add_item_to_list(thd, new Item_null()))
      goto error;

    thd_proc_info(thd, "init");
    if ((res= open_and_lock_tables(thd, all_tables, TRUE, 0)))
      break;

    MYSQL_MULTI_DELETE_START(thd->query());
    if ((res= mysql_multi_delete_prepare(thd)))
    {
      MYSQL_MULTI_DELETE_DONE(1, 0);
      goto error;
    }

    if (!thd->is_fatal_error &&
        (del_result= new multi_delete(aux_tables, lex->table_count)))
    {
      res= mysql_select(thd, &select_lex->ref_pointer_array,
			select_lex->get_table_list(),
			select_lex->with_wild,
			select_lex->item_list,
			select_lex->where,
			0, (ORDER *)NULL, (ORDER *)NULL, (Item *)NULL,
			(ORDER *)NULL,
			(select_lex->options | thd->variables.option_bits |
			SELECT_NO_JOIN_CACHE | SELECT_NO_UNLOCK |
                        OPTION_SETUP_TABLES_DONE) & ~OPTION_BUFFER_RESULT,
			del_result, unit, select_lex);
      res|= thd->is_error();
      MYSQL_MULTI_DELETE_DONE(res, del_result->num_deleted());
      if (res)
        del_result->abort_result_set();
      delete del_result;
    }
    else
    {
      res= TRUE;                                // Error
      MYSQL_MULTI_DELETE_DONE(1, 0);
    }
    break;
  }
  case SQLCOM_DROP_TABLE:
  {
    DBUG_ASSERT(first_table == all_tables && first_table != 0);
    if (!lex->drop_temporary)
    {
      if (check_table_access(thd, DROP_ACL, all_tables, FALSE, UINT_MAX, FALSE))
	goto error;				/* purecov: inspected */
    }
    else
    {
      /* So that DROP TEMPORARY TABLE gets to binlog at commit/rollback */
      thd->variables.option_bits|= OPTION_KEEP_LOG;
    }
    /* DDL and binlog write order are protected by metadata locks. */
    res= mysql_rm_table(thd, first_table, lex->drop_if_exists,
			lex->drop_temporary);
  }
  break;
  case SQLCOM_SHOW_PROCESSLIST:
    if (!thd->security_ctx->priv_user[0] &&
        check_global_access(thd,PROCESS_ACL))
      break;
    mysqld_list_processes(thd,
			  (thd->security_ctx->master_access & PROCESS_ACL ?
                           NullS :
                           thd->security_ctx->priv_user),
                          lex->verbose);
    break;
  case SQLCOM_SHOW_AUTHORS:
    res= mysqld_show_authors(thd);
    break;
  case SQLCOM_SHOW_CONTRIBUTORS:
    res= mysqld_show_contributors(thd);
    break;
  case SQLCOM_SHOW_PRIVILEGES:
    res= mysqld_show_privileges(thd);
    break;
  case SQLCOM_SHOW_ENGINE_LOGS:
#ifdef DONT_ALLOW_SHOW_COMMANDS
    my_message(ER_NOT_ALLOWED_COMMAND, ER(ER_NOT_ALLOWED_COMMAND),
               MYF(0));	/* purecov: inspected */
    goto error;
#else
    {
      if (check_access(thd, FILE_ACL, any_db, NULL, NULL, 0, 0))
	goto error;
      res= ha_show_status(thd, lex->create_info.db_type, HA_ENGINE_LOGS);
      break;
    }
#endif
  case SQLCOM_CHANGE_DB:
  {
    LEX_STRING db_str= { (char *) select_lex->db, strlen(select_lex->db) };

    if (!mysql_change_db(thd, &db_str, FALSE))
      my_ok(thd);

    break;
  }

  case SQLCOM_LOAD:
  {
    DBUG_ASSERT(first_table == all_tables && first_table != 0);
    uint privilege= (lex->duplicates == DUP_REPLACE ?
		     INSERT_ACL | DELETE_ACL : INSERT_ACL) |
                    (lex->local_file ? 0 : FILE_ACL);

    if (lex->local_file)
    {
      if (!(thd->client_capabilities & CLIENT_LOCAL_FILES) ||
          !opt_local_infile)
      {
	my_message(ER_NOT_ALLOWED_COMMAND, ER(ER_NOT_ALLOWED_COMMAND), MYF(0));
	goto error;
      }
    }

    if (check_one_table_access(thd, privilege, all_tables))
      goto error;

    res= mysql_load(thd, lex->exchange, first_table, lex->field_list,
                    lex->update_list, lex->value_list, lex->duplicates,
                    lex->ignore, (bool) lex->local_file);
    break;
  }

  case SQLCOM_SET_OPTION:
  {
    List<set_var_base> *lex_var_list= &lex->var_list;

    if ((check_table_access(thd, SELECT_ACL, all_tables, FALSE, UINT_MAX, FALSE)
         || open_and_lock_tables(thd, all_tables, TRUE, 0)))
      goto error;
    if (!(res= sql_set_variables(thd, lex_var_list)))
    {
      /*
        If the previous command was a SET ONE_SHOT, we don't want to forget
        about the ONE_SHOT property of that SET. So we use a |= instead of = .
      */
      thd->one_shot_set|= lex->one_shot_set;
      my_ok(thd);
    }
    else
    {
      /*
        We encountered some sort of error, but no message was sent.
        Send something semi-generic here since we don't know which
        assignment in the list caused the error.
      */
      if (!thd->is_error())
        my_error(ER_WRONG_ARGUMENTS,MYF(0),"SET");
      goto error;
    }

    break;
  }

  case SQLCOM_UNLOCK_TABLES:
    /*
      It is critical for mysqldump --single-transaction --master-data that
      UNLOCK TABLES does not implicitely commit a connection which has only
      done FLUSH TABLES WITH READ LOCK + BEGIN. If this assumption becomes
      false, mysqldump will not work.
    */
    if (thd->variables.option_bits & OPTION_TABLE_LOCK)
    {
      res= trans_commit_implicit(thd);
      thd->locked_tables_list.unlock_locked_tables(thd);
      thd->mdl_context.release_transactional_locks();
      thd->variables.option_bits&= ~(OPTION_TABLE_LOCK);
    }
    if (thd->global_read_lock.is_acquired())
      thd->global_read_lock.unlock_global_read_lock(thd);
    if (res)
      goto error;
    my_ok(thd);
    break;
  case SQLCOM_LOCK_TABLES:
    /* We must end the transaction first, regardless of anything */
    res= trans_commit_implicit(thd);
    thd->locked_tables_list.unlock_locked_tables(thd);
    /* Release transactional metadata locks. */
    thd->mdl_context.release_transactional_locks();
    if (res)
      goto error;
    if (check_table_access(thd, LOCK_TABLES_ACL | SELECT_ACL, all_tables,
                           FALSE, UINT_MAX, FALSE))
      goto error;
    if (lex->protect_against_global_read_lock &&
        thd->global_read_lock.wait_if_global_read_lock(thd, FALSE, TRUE))
      goto error;

    thd->variables.option_bits|= OPTION_TABLE_LOCK;
    thd->in_lock_tables=1;

    {
      Lock_tables_prelocking_strategy lock_tables_prelocking_strategy;

      res= (open_and_lock_tables(thd, all_tables, FALSE, 0,
                                 &lock_tables_prelocking_strategy) ||
            thd->locked_tables_list.init_locked_tables(thd));
    }

    thd->in_lock_tables= 0;

    if (res)
    {
      trans_rollback_stmt(thd);
      /*
        Need to end the current transaction, so the storage engine (InnoDB)
        can free its locks if LOCK TABLES locked some tables before finding
        that it can't lock a table in its list
      */
      trans_commit_implicit(thd);
      /* Close tables and release metadata locks. */
      close_thread_tables(thd);
      DBUG_ASSERT(!thd->locked_tables_mode);
      thd->mdl_context.release_transactional_locks();
      thd->variables.option_bits&= ~(OPTION_TABLE_LOCK);
    }
    else
    {
#ifdef HAVE_QUERY_CACHE
      if (thd->variables.query_cache_wlock_invalidate)
        query_cache.invalidate_locked_for_write(first_table);
#endif /*HAVE_QUERY_CACHE*/
      my_ok(thd);
    }
    break;
  case SQLCOM_CREATE_DB:
  {
    /*
      As mysql_create_db() may modify HA_CREATE_INFO structure passed to
      it, we need to use a copy of LEX::create_info to make execution
      prepared statement- safe.
    */
    HA_CREATE_INFO create_info(lex->create_info);
    char *alias;
    if (!(alias=thd->strmake(lex->name.str, lex->name.length)) ||
        check_db_name(&lex->name))
    {
      my_error(ER_WRONG_DB_NAME, MYF(0), lex->name.str);
      break;
    }
    /*
      If in a slave thread :
      CREATE DATABASE DB was certainly not preceded by USE DB.
      For that reason, db_ok() in sql/slave.cc did not check the
      do_db/ignore_db. And as this query involves no tables, tables_ok()
      above was not called. So we have to check rules again here.
    */
#ifdef HAVE_REPLICATION
    if (thd->slave_thread && 
	(!rpl_filter->db_ok(lex->name.str) ||
	 !rpl_filter->db_ok_with_wild_table(lex->name.str)))
    {
      my_message(ER_SLAVE_IGNORED_TABLE, ER(ER_SLAVE_IGNORED_TABLE), MYF(0));
      break;
    }
#endif
    if (check_access(thd, CREATE_ACL, lex->name.str, NULL, NULL, 1, 0))
      break;
    res= mysql_create_db(thd,(lower_case_table_names == 2 ? alias :
                              lex->name.str), &create_info, 0);
    break;
  }
  case SQLCOM_DROP_DB:
  {
    if (check_db_name(&lex->name))
    {
      my_error(ER_WRONG_DB_NAME, MYF(0), lex->name.str);
      break;
    }
    /*
      If in a slave thread :
      DROP DATABASE DB may not be preceded by USE DB.
      For that reason, maybe db_ok() in sql/slave.cc did not check the 
      do_db/ignore_db. And as this query involves no tables, tables_ok()
      above was not called. So we have to check rules again here.
    */
#ifdef HAVE_REPLICATION
    if (thd->slave_thread && 
	(!rpl_filter->db_ok(lex->name.str) ||
	 !rpl_filter->db_ok_with_wild_table(lex->name.str)))
    {
      my_message(ER_SLAVE_IGNORED_TABLE, ER(ER_SLAVE_IGNORED_TABLE), MYF(0));
      break;
    }
#endif
    if (check_access(thd, DROP_ACL, lex->name.str, NULL, NULL, 1, 0))
      break;
    res= mysql_rm_db(thd, lex->name.str, lex->drop_if_exists, 0);
    break;
  }
  case SQLCOM_ALTER_DB_UPGRADE:
  {
    LEX_STRING *db= & lex->name;
#ifdef HAVE_REPLICATION
    if (thd->slave_thread && 
       (!rpl_filter->db_ok(db->str) ||
        !rpl_filter->db_ok_with_wild_table(db->str)))
    {
      res= 1;
      my_message(ER_SLAVE_IGNORED_TABLE, ER(ER_SLAVE_IGNORED_TABLE), MYF(0));
      break;
    }
#endif
    if (check_db_name(db))
    {
      my_error(ER_WRONG_DB_NAME, MYF(0), db->str);
      break;
    }
    if (check_access(thd, ALTER_ACL, db->str, NULL, NULL, 1, 0) ||
        check_access(thd, DROP_ACL, db->str, NULL, NULL, 1, 0) ||
        check_access(thd, CREATE_ACL, db->str, NULL, NULL, 1, 0))
    {
      res= 1;
      break;
    }
    res= mysql_upgrade_db(thd, db);
    if (!res)
      my_ok(thd);
    break;
  }
  case SQLCOM_ALTER_DB:
  {
    LEX_STRING *db= &lex->name;
    HA_CREATE_INFO create_info(lex->create_info);
    if (check_db_name(db))
    {
      my_error(ER_WRONG_DB_NAME, MYF(0), db->str);
      break;
    }
    /*
      If in a slave thread :
      ALTER DATABASE DB may not be preceded by USE DB.
      For that reason, maybe db_ok() in sql/slave.cc did not check the
      do_db/ignore_db. And as this query involves no tables, tables_ok()
      above was not called. So we have to check rules again here.
    */
#ifdef HAVE_REPLICATION
    if (thd->slave_thread &&
	(!rpl_filter->db_ok(db->str) ||
	 !rpl_filter->db_ok_with_wild_table(db->str)))
    {
      my_message(ER_SLAVE_IGNORED_TABLE, ER(ER_SLAVE_IGNORED_TABLE), MYF(0));
      break;
    }
#endif
    if (check_access(thd, ALTER_ACL, db->str, NULL, NULL, 1, 0))
      break;
    res= mysql_alter_db(thd, db->str, &create_info);
    break;
  }
  case SQLCOM_SHOW_CREATE_DB:
  {
    DBUG_EXECUTE_IF("4x_server_emul",
                    my_error(ER_UNKNOWN_ERROR, MYF(0)); goto error;);
    if (check_db_name(&lex->name))
    {
      my_error(ER_WRONG_DB_NAME, MYF(0), lex->name.str);
      break;
    }
    res= mysqld_show_create_db(thd, lex->name.str, &lex->create_info);
    break;
  }
  case SQLCOM_CREATE_EVENT:
  case SQLCOM_ALTER_EVENT:
  #ifdef HAVE_EVENT_SCHEDULER
  do
  {
    DBUG_ASSERT(lex->event_parse_data);
    if (lex->table_or_sp_used())
    {
      my_error(ER_NOT_SUPPORTED_YET, MYF(0), "Usage of subqueries or stored "
               "function calls as part of this statement");
      break;
    }

    res= sp_process_definer(thd);
    if (res)
      break;

    switch (lex->sql_command) {
    case SQLCOM_CREATE_EVENT:
    {
      bool if_not_exists= (lex->create_info.options &
                           HA_LEX_CREATE_IF_NOT_EXISTS);
      res= Events::create_event(thd, lex->event_parse_data, if_not_exists);
      break;
    }
    case SQLCOM_ALTER_EVENT:
      res= Events::update_event(thd, lex->event_parse_data,
                                lex->spname ? &lex->spname->m_db : NULL,
                                lex->spname ? &lex->spname->m_name : NULL);
      break;
    default:
      DBUG_ASSERT(0);
    }
    DBUG_PRINT("info",("DDL error code=%d", res));
    if (!res)
      my_ok(thd);

  } while (0);
  /* Don't do it, if we are inside a SP */
  if (!thd->spcont)
  {
    delete lex->sphead;
    lex->sphead= NULL;
  }
  /* lex->unit.cleanup() is called outside, no need to call it here */
  break;
  case SQLCOM_SHOW_CREATE_EVENT:
    res= Events::show_create_event(thd, lex->spname->m_db,
                                   lex->spname->m_name);
    break;
  case SQLCOM_DROP_EVENT:
    if (!(res= Events::drop_event(thd,
                                  lex->spname->m_db, lex->spname->m_name,
                                  lex->drop_if_exists)))
      my_ok(thd);
    break;
#else
    my_error(ER_NOT_SUPPORTED_YET,MYF(0),"embedded server");
    break;
#endif
  case SQLCOM_CREATE_FUNCTION:                  // UDF function
  {
    if (check_access(thd, INSERT_ACL, "mysql", NULL, NULL, 1, 0))
      break;
#ifdef HAVE_DLOPEN
    if (!(res = mysql_create_function(thd, &lex->udf)))
      my_ok(thd);
#else
    my_error(ER_CANT_OPEN_LIBRARY, MYF(0), lex->udf.dl, 0, "feature disabled");
    res= TRUE;
#endif
    break;
  }
#ifndef NO_EMBEDDED_ACCESS_CHECKS
  case SQLCOM_CREATE_USER:
  {
    if (check_access(thd, INSERT_ACL, "mysql", NULL, NULL, 1, 1) &&
        check_global_access(thd,CREATE_USER_ACL))
      break;
    /* Conditionally writes to binlog */
    if (!(res= mysql_create_user(thd, lex->users_list)))
      my_ok(thd);
    break;
  }
  case SQLCOM_DROP_USER:
  {
    if (check_access(thd, DELETE_ACL, "mysql", NULL, NULL, 1, 1) &&
        check_global_access(thd,CREATE_USER_ACL))
      break;
    /* Conditionally writes to binlog */
    if (!(res= mysql_drop_user(thd, lex->users_list)))
      my_ok(thd);
    break;
  }
  case SQLCOM_RENAME_USER:
  {
    if (check_access(thd, UPDATE_ACL, "mysql", NULL, NULL, 1, 1) &&
        check_global_access(thd,CREATE_USER_ACL))
      break;
    /* Conditionally writes to binlog */
    if (!(res= mysql_rename_user(thd, lex->users_list)))
      my_ok(thd);
    break;
  }
  case SQLCOM_REVOKE_ALL:
  {
    if (check_access(thd, UPDATE_ACL, "mysql", NULL, NULL, 1, 1) &&
        check_global_access(thd,CREATE_USER_ACL))
      break;

    /* Replicate current user as grantor */
    thd->binlog_invoker();

    /* Conditionally writes to binlog */
    if (!(res = mysql_revoke_all(thd, lex->users_list)))
      my_ok(thd);
    break;
  }
  case SQLCOM_REVOKE:
  case SQLCOM_GRANT:
  {
    if (lex->type != TYPE_ENUM_PROXY &&
        check_access(thd, lex->grant | lex->grant_tot_col | GRANT_ACL,
                     first_table ?  first_table->db : select_lex->db,
                     first_table ? &first_table->grant.privilege : NULL,
                     first_table ? &first_table->grant.m_internal : NULL,
                     first_table ? 0 : 1, 0))
      goto error;
<<<<<<< HEAD
=======

    /* Replicate current user as grantor */
    thd->binlog_invoker();
>>>>>>> fad01fbe

    if (thd->security_ctx->user)              // If not replication
    {
      LEX_USER *user, *tmp_user;
      bool first_user= TRUE;

      List_iterator <LEX_USER> user_list(lex->users_list);
      while ((tmp_user= user_list++))
      {
        if (!(user= get_current_user(thd, tmp_user)))
          goto error;
        if (specialflag & SPECIAL_NO_RESOLVE &&
            hostname_requires_resolving(user->host.str))
          push_warning_printf(thd, MYSQL_ERROR::WARN_LEVEL_WARN,
                              ER_WARN_HOSTNAME_WONT_WORK,
                              ER(ER_WARN_HOSTNAME_WONT_WORK),
                              user->host.str);
        // Are we trying to change a password of another user
        DBUG_ASSERT(user->host.str != 0);

        /*
          GRANT/REVOKE PROXY has the target user as a first entry in the list. 
         */
        if (lex->type == TYPE_ENUM_PROXY && first_user)
        {
          first_user= FALSE;
          if (acl_check_proxy_grant_access (thd, user->host.str, user->user.str,
                                        lex->grant & GRANT_ACL))
            goto error;
        } 
        else if (is_acl_user(user->host.str, user->user.str) &&
                 user->password.str &&
                 check_change_password (thd, user->host.str, user->user.str, 
                                        user->password.str, 
                                        user->password.length))
          goto error;
      }
    }
    if (first_table)
    {
      if (lex->type == TYPE_ENUM_PROCEDURE ||
          lex->type == TYPE_ENUM_FUNCTION)
      {
        uint grants= lex->all_privileges 
		   ? (PROC_ACLS & ~GRANT_ACL) | (lex->grant & GRANT_ACL)
		   : lex->grant;
        if (check_grant_routine(thd, grants | GRANT_ACL, all_tables,
                                lex->type == TYPE_ENUM_PROCEDURE, 0))
	  goto error;
        /* Conditionally writes to binlog */
        res= mysql_routine_grant(thd, all_tables,
                                 lex->type == TYPE_ENUM_PROCEDURE, 
                                 lex->users_list, grants,
                                 lex->sql_command == SQLCOM_REVOKE, TRUE);
        if (!res)
          my_ok(thd);
      }
      else
      {
	if (check_grant(thd,(lex->grant | lex->grant_tot_col | GRANT_ACL),
                        all_tables, FALSE, UINT_MAX, FALSE))
	  goto error;
        /* Conditionally writes to binlog */
        res= mysql_table_grant(thd, all_tables, lex->users_list,
			       lex->columns, lex->grant,
			       lex->sql_command == SQLCOM_REVOKE);
      }
    }
    else
    {
      if (lex->columns.elements || (lex->type && lex->type != TYPE_ENUM_PROXY))
      {
	my_message(ER_ILLEGAL_GRANT_FOR_TABLE, ER(ER_ILLEGAL_GRANT_FOR_TABLE),
                   MYF(0));
        goto error;
      }
      else
      {
        /* Conditionally writes to binlog */
        res = mysql_grant(thd, select_lex->db, lex->users_list, lex->grant,
                          lex->sql_command == SQLCOM_REVOKE,
                          lex->type == TYPE_ENUM_PROXY);
      }
      if (!res)
      {
	if (lex->sql_command == SQLCOM_GRANT)
	{
	  List_iterator <LEX_USER> str_list(lex->users_list);
	  LEX_USER *user, *tmp_user;
	  while ((tmp_user=str_list++))
          {
            if (!(user= get_current_user(thd, tmp_user)))
              goto error;
	    reset_mqh(user, 0);
          }
	}
      }
    }
    break;
  }
#endif /*!NO_EMBEDDED_ACCESS_CHECKS*/
  case SQLCOM_RESET:
    /*
      RESET commands are never written to the binary log, so we have to
      initialize this variable because RESET shares the same code as FLUSH
    */
    lex->no_write_to_binlog= 1;
  case SQLCOM_FLUSH:
  {
    bool write_to_binlog;

    if (check_global_access(thd,RELOAD_ACL))
      goto error;

    if (first_table && lex->type & REFRESH_READ_LOCK)
    {
      /* Check table-level privileges. */
      if (check_table_access(thd, LOCK_TABLES_ACL | SELECT_ACL, all_tables,
                             FALSE, UINT_MAX, FALSE))
        goto error;
      if (flush_tables_with_read_lock(thd, all_tables))
        goto error;
      my_ok(thd);
      break;
    }

    /*
      reload_acl_and_cache() will tell us if we are allowed to write to the
      binlog or not.
    */
    if (!reload_acl_and_cache(thd, lex->type, first_table, &write_to_binlog))
    {
      /*
        We WANT to write and we CAN write.
        ! we write after unlocking the table.
      */
      /*
        Presumably, RESET and binlog writing doesn't require synchronization
      */
      if (!lex->no_write_to_binlog && write_to_binlog)
      {
        if ((res= write_bin_log(thd, FALSE, thd->query(), thd->query_length())))
          break;
      }
      my_ok(thd);
    } 
    
    break;
  }
  case SQLCOM_KILL:
  {
    Item *it= (Item *)lex->value_list.head();

    if (lex->table_or_sp_used())
    {
      my_error(ER_NOT_SUPPORTED_YET, MYF(0), "Usage of subqueries or stored "
               "function calls as part of this statement");
      break;
    }

    if ((!it->fixed && it->fix_fields(lex->thd, &it)) || it->check_cols(1))
    {
      my_message(ER_SET_CONSTANTS_ONLY, ER(ER_SET_CONSTANTS_ONLY),
		 MYF(0));
      goto error;
    }
    sql_kill(thd, (ulong)it->val_int(), lex->type & ONLY_KILL_QUERY);
    break;
  }
#ifndef NO_EMBEDDED_ACCESS_CHECKS
  case SQLCOM_SHOW_GRANTS:
  {
    LEX_USER *grant_user= get_current_user(thd, lex->grant_user);
    if (!grant_user)
      goto error;
    if ((thd->security_ctx->priv_user &&
	 !strcmp(thd->security_ctx->priv_user, grant_user->user.str)) ||
        !check_access(thd, SELECT_ACL, "mysql", NULL, NULL, 1, 0))
    {
      res = mysql_show_grants(thd, grant_user);
    }
    break;
  }
#endif
  case SQLCOM_HA_OPEN:
    DBUG_ASSERT(first_table == all_tables && first_table != 0);
    if (check_table_access(thd, SELECT_ACL, all_tables, FALSE, UINT_MAX, FALSE))
      goto error;
    res= mysql_ha_open(thd, first_table, 0);
    break;
  case SQLCOM_HA_CLOSE:
    DBUG_ASSERT(first_table == all_tables && first_table != 0);
    res= mysql_ha_close(thd, first_table);
    break;
  case SQLCOM_HA_READ:
    DBUG_ASSERT(first_table == all_tables && first_table != 0);
    /*
      There is no need to check for table permissions here, because
      if a user has no permissions to read a table, he won't be
      able to open it (with SQLCOM_HA_OPEN) in the first place.
    */
    unit->set_limit(select_lex);
    res= mysql_ha_read(thd, first_table, lex->ha_read_mode, lex->ident.str,
                       lex->insert_list, lex->ha_rkey_mode, select_lex->where,
                       unit->select_limit_cnt, unit->offset_limit_cnt);
    break;

  case SQLCOM_BEGIN:
    if (trans_begin(thd, lex->start_transaction_opt))
      goto error;
    my_ok(thd);
    break;
  case SQLCOM_COMMIT:
  {
    DBUG_ASSERT(thd->lock == NULL ||
                thd->locked_tables_mode == LTM_LOCK_TABLES);
    bool tx_chain= (lex->tx_chain == TVL_YES ||
                    (thd->variables.completion_type == 1 &&
                     lex->tx_chain != TVL_NO));
    bool tx_release= (lex->tx_release == TVL_YES ||
                      (thd->variables.completion_type == 2 &&
                       lex->tx_release != TVL_NO));
    if (trans_commit(thd))
      goto error;
    thd->mdl_context.release_transactional_locks();
    /* Begin transaction with the same isolation level. */
    if (tx_chain)
    {
      if (trans_begin(thd))
      goto error;
    }
    else
    {
      /* Reset the isolation level if no chaining transaction. */
      thd->tx_isolation= (enum_tx_isolation) thd->variables.tx_isolation;
    }
    /* Disconnect the current client connection. */
    if (tx_release)
      thd->killed= THD::KILL_CONNECTION;
    my_ok(thd);
    break;
  }
  case SQLCOM_ROLLBACK:
  {
    DBUG_ASSERT(thd->lock == NULL ||
                thd->locked_tables_mode == LTM_LOCK_TABLES);
    bool tx_chain= (lex->tx_chain == TVL_YES ||
                    (thd->variables.completion_type == 1 &&
                     lex->tx_chain != TVL_NO));
    bool tx_release= (lex->tx_release == TVL_YES ||
                      (thd->variables.completion_type == 2 &&
                       lex->tx_release != TVL_NO));
    if (trans_rollback(thd))
      goto error;
    thd->mdl_context.release_transactional_locks();
    /* Begin transaction with the same isolation level. */
    if (tx_chain)
    {
      if (trans_begin(thd))
        goto error;
    }
    else
    {
      /* Reset the isolation level if no chaining transaction. */
      thd->tx_isolation= (enum_tx_isolation) thd->variables.tx_isolation;
    }
    /* Disconnect the current client connection. */
    if (tx_release)
      thd->killed= THD::KILL_CONNECTION;
    my_ok(thd);
    break;
  }
  case SQLCOM_RELEASE_SAVEPOINT:
    if (trans_release_savepoint(thd, lex->ident))
      goto error;
    my_ok(thd);
    break;
  case SQLCOM_ROLLBACK_TO_SAVEPOINT:
    if (trans_rollback_to_savepoint(thd, lex->ident))
      goto error;
    my_ok(thd);
    break;
  case SQLCOM_SAVEPOINT:
    if (trans_savepoint(thd, lex->ident))
      goto error;
    my_ok(thd);
    break;
  case SQLCOM_CREATE_PROCEDURE:
  case SQLCOM_CREATE_SPFUNCTION:
  {
    uint namelen;
    char *name;
    int sp_result= SP_INTERNAL_ERROR;

    DBUG_ASSERT(lex->sphead != 0);
    DBUG_ASSERT(lex->sphead->m_db.str); /* Must be initialized in the parser */
    /*
      Verify that the database name is allowed, optionally
      lowercase it.
    */
    if (check_db_name(&lex->sphead->m_db))
    {
      my_error(ER_WRONG_DB_NAME, MYF(0), lex->sphead->m_db.str);
      goto create_sp_error;
    }

    /*
      Check that a database directory with this name
      exists. Design note: This won't work on virtual databases
      like information_schema.
    */
    if (check_db_dir_existence(lex->sphead->m_db.str))
    {
      my_error(ER_BAD_DB_ERROR, MYF(0), lex->sphead->m_db.str);
      goto create_sp_error;
    }

    if (check_access(thd, CREATE_PROC_ACL, lex->sphead->m_db.str,
                     NULL, NULL, 0, 0))
      goto create_sp_error;

    name= lex->sphead->name(&namelen);
#ifdef HAVE_DLOPEN
    if (lex->sphead->m_type == TYPE_ENUM_FUNCTION)
    {
      udf_func *udf = find_udf(name, namelen);

      if (udf)
      {
        my_error(ER_UDF_EXISTS, MYF(0), name);
        goto create_sp_error;
      }
    }
#endif

    if (sp_process_definer(thd))
      goto create_sp_error;

    res= (sp_result= sp_create_routine(thd, lex->sphead->m_type, lex->sphead));
    switch (sp_result) {
    case SP_OK: {
#ifndef NO_EMBEDDED_ACCESS_CHECKS
      /* only add privileges if really neccessary */

      Security_context security_context;
      bool restore_backup_context= false;
      Security_context *backup= NULL;
      LEX_USER *definer= thd->lex->definer;
      /*
        We're going to issue an implicit GRANT statement.
        It takes metadata locks and updates system tables.
        Make sure that sp_create_routine() did not leave any
        locks in the MDL context, so there is no risk to
        deadlock.
      */
      close_mysql_tables(thd);
      /*
        Check if the definer exists on slave, 
        then use definer privilege to insert routine privileges to mysql.procs_priv.

        For current user of SQL thread has GLOBAL_ACL privilege, 
        which doesn't any check routine privileges, 
        so no routine privilege record  will insert into mysql.procs_priv.
      */
      if (thd->slave_thread && is_acl_user(definer->host.str, definer->user.str))
      {
        security_context.change_security_context(thd, 
                                                 &thd->lex->definer->user,
                                                 &thd->lex->definer->host,
                                                 &thd->lex->sphead->m_db,
                                                 &backup);
        restore_backup_context= true;
      }

      if (sp_automatic_privileges && !opt_noacl &&
          check_routine_access(thd, DEFAULT_CREATE_PROC_ACLS,
                               lex->sphead->m_db.str, name,
                               lex->sql_command == SQLCOM_CREATE_PROCEDURE, 1))
      {
        if (sp_grant_privileges(thd, lex->sphead->m_db.str, name,
                                lex->sql_command == SQLCOM_CREATE_PROCEDURE))
          push_warning(thd, MYSQL_ERROR::WARN_LEVEL_WARN,
                       ER_PROC_AUTO_GRANT_FAIL, ER(ER_PROC_AUTO_GRANT_FAIL));
        thd->clear_error();
      }

      /*
        Restore current user with GLOBAL_ACL privilege of SQL thread
      */ 
      if (restore_backup_context)
      {
        DBUG_ASSERT(thd->slave_thread == 1);
        thd->security_ctx->restore_security_context(thd, backup);
      }

#endif
    break;
    }
    case SP_WRITE_ROW_FAILED:
      my_error(ER_SP_ALREADY_EXISTS, MYF(0), SP_TYPE_STRING(lex), name);
    break;
    case SP_BAD_IDENTIFIER:
      my_error(ER_TOO_LONG_IDENT, MYF(0), name);
    break;
    case SP_BODY_TOO_LONG:
      my_error(ER_TOO_LONG_BODY, MYF(0), name);
    break;
    case SP_FLD_STORE_FAILED:
      my_error(ER_CANT_CREATE_SROUTINE, MYF(0), name);
      break;
    default:
      my_error(ER_SP_STORE_FAILED, MYF(0), SP_TYPE_STRING(lex), name);
    break;
    } /* end switch */

    /*
      Capture all errors within this CASE and
      clean up the environment.
    */
create_sp_error:
    if (sp_result != SP_OK )
      goto error;
    my_ok(thd);
    break; /* break super switch */
  } /* end case group bracket */
  case SQLCOM_CALL:
    {
      sp_head *sp;
      /*
        This will cache all SP and SF and open and lock all tables
        required for execution.
      */
      if (check_table_access(thd, SELECT_ACL, all_tables, FALSE,
                             UINT_MAX, FALSE) ||
          open_and_lock_tables(thd, all_tables, TRUE, 0))
       goto error;

      /*
        By this moment all needed SPs should be in cache so no need to look 
        into DB. 
      */
      if (!(sp= sp_find_routine(thd, TYPE_ENUM_PROCEDURE, lex->spname,
                                &thd->sp_proc_cache, TRUE)))
      {
	my_error(ER_SP_DOES_NOT_EXIST, MYF(0), "PROCEDURE",
                 lex->spname->m_qname.str);
	goto error;
      }
      else
      {
	ha_rows select_limit;
        /* bits that should be cleared in thd->server_status */
	uint bits_to_be_cleared= 0;
        /*
          Check that the stored procedure doesn't contain Dynamic SQL
          and doesn't return result sets: such stored procedures can't
          be called from a function or trigger.
        */
        if (thd->in_sub_stmt)
        {
          const char *where= (thd->in_sub_stmt & SUB_STMT_TRIGGER ?
                              "trigger" : "function");
          if (sp->is_not_allowed_in_function(where))
            goto error;
        }

	if (sp->m_flags & sp_head::MULTI_RESULTS)
	{
	  if (! (thd->client_capabilities & CLIENT_MULTI_RESULTS))
	  {
            /*
              The client does not support multiple result sets being sent
              back
            */
	    my_error(ER_SP_BADSELECT, MYF(0), sp->m_qname.str);
	    goto error;
	  }
          /*
            If SERVER_MORE_RESULTS_EXISTS is not set,
            then remember that it should be cleared
          */
	  bits_to_be_cleared= (~thd->server_status &
                               SERVER_MORE_RESULTS_EXISTS);
	  thd->server_status|= SERVER_MORE_RESULTS_EXISTS;
	}

	if (check_routine_access(thd, EXECUTE_ACL,
				 sp->m_db.str, sp->m_name.str, TRUE, FALSE))
	{
	  goto error;
	}
	select_limit= thd->variables.select_limit;
	thd->variables.select_limit= HA_POS_ERROR;

        /* 
          We never write CALL statements into binlog:
           - If the mode is non-prelocked, each statement will be logged
             separately.
           - If the mode is prelocked, the invoking statement will care
             about writing into binlog.
          So just execute the statement.
        */
	res= sp->execute_procedure(thd, &lex->value_list);

	thd->variables.select_limit= select_limit;

        thd->server_status&= ~bits_to_be_cleared;

	if (!res)
        {
          my_ok(thd, (thd->get_row_count_func() < 0) ? 0 : thd->get_row_count_func());
        }
	else
        {
          DBUG_ASSERT(thd->is_error() || thd->killed);
	  goto error;		// Substatement should already have sent error
        }
      }
      break;
    }
  case SQLCOM_ALTER_PROCEDURE:
  case SQLCOM_ALTER_FUNCTION:
    {
      int sp_result;
      int type= (lex->sql_command == SQLCOM_ALTER_PROCEDURE ?
                 TYPE_ENUM_PROCEDURE : TYPE_ENUM_FUNCTION);

      if (check_routine_access(thd, ALTER_PROC_ACL, lex->spname->m_db.str,
                               lex->spname->m_name.str,
                               lex->sql_command == SQLCOM_ALTER_PROCEDURE, 0))
        goto error;

      /*
        Note that if you implement the capability of ALTER FUNCTION to
        alter the body of the function, this command should be made to
        follow the restrictions that log-bin-trust-function-creators=0
        already puts on CREATE FUNCTION.
      */
      /* Conditionally writes to binlog */
      sp_result= sp_update_routine(thd, type, lex->spname, &lex->sp_chistics);
      switch (sp_result)
      {
      case SP_OK:
	my_ok(thd);
	break;
      case SP_KEY_NOT_FOUND:
	my_error(ER_SP_DOES_NOT_EXIST, MYF(0),
                 SP_COM_STRING(lex), lex->spname->m_qname.str);
	goto error;
      default:
	my_error(ER_SP_CANT_ALTER, MYF(0),
                 SP_COM_STRING(lex), lex->spname->m_qname.str);
	goto error;
      }
      break;
    }
  case SQLCOM_DROP_PROCEDURE:
  case SQLCOM_DROP_FUNCTION:
    {
#ifdef HAVE_DLOPEN
      if (lex->sql_command == SQLCOM_DROP_FUNCTION &&
          ! lex->spname->m_explicit_name)
<<<<<<< HEAD
      {
        /* DROP FUNCTION <non qualified name> */
        udf_func *udf = find_udf(lex->spname->m_name.str,
                                 lex->spname->m_name.length);
        if (udf)
        {
          if (check_access(thd, DELETE_ACL, "mysql", NULL, NULL, 1, 0))
            goto error;

          if (!(res = mysql_drop_function(thd, &lex->spname->m_name)))
          {
            my_ok(thd);
            break;
          }
          my_error(ER_SP_DROP_FAILED, MYF(0),
                   "FUNCTION (UDF)", lex->spname->m_name.str);
          goto error;
        }

        if (lex->spname->m_db.str == NULL)
        {
          if (lex->drop_if_exists)
          {
            push_warning_printf(thd, MYSQL_ERROR::WARN_LEVEL_NOTE,
                                ER_SP_DOES_NOT_EXIST, ER(ER_SP_DOES_NOT_EXIST),
                                "FUNCTION (UDF)", lex->spname->m_name.str);
            res= FALSE;
            my_ok(thd);
            break;
          }
          my_error(ER_SP_DOES_NOT_EXIST, MYF(0),
                   "FUNCTION (UDF)", lex->spname->m_name.str);
          goto error;
        }
        /* Fall thought to test for a stored function */
      }
#endif

      int sp_result;
      int type= (lex->sql_command == SQLCOM_DROP_PROCEDURE ?
                 TYPE_ENUM_PROCEDURE : TYPE_ENUM_FUNCTION);

      /*
        @todo: here we break the metadata locking protocol by
        looking up the information about the routine without
        a metadata lock. Rewrite this piece to make sp_drop_routine
        return whether the routine existed or not.
      */
      sp_result= sp_routine_exists_in_table(thd, type, lex->spname);
      thd->warning_info->opt_clear_warning_info(thd->query_id);
      if (sp_result == SP_OK)
=======
>>>>>>> fad01fbe
      {
        /* DROP FUNCTION <non qualified name> */
        udf_func *udf = find_udf(lex->spname->m_name.str,
                                 lex->spname->m_name.length);
        if (udf)
        {
          if (check_access(thd, DELETE_ACL, "mysql", NULL, NULL, 1, 0))
            goto error;

          if (!(res = mysql_drop_function(thd, &lex->spname->m_name)))
          {
            my_ok(thd);
            break;
          }
          my_error(ER_SP_DROP_FAILED, MYF(0),
                   "FUNCTION (UDF)", lex->spname->m_name.str);
          goto error;
        }

<<<<<<< HEAD
        /* Conditionally writes to binlog */
        sp_result= sp_drop_routine(thd, type, lex->spname);

#ifndef NO_EMBEDDED_ACCESS_CHECKS
        /*
          We're going to issue an implicit REVOKE statement.
          It takes metadata locks and updates system tables.
          Make sure that sp_create_routine() did not leave any
          locks in the MDL context, so there is no risk to
          deadlock.
        */
        close_mysql_tables(thd);

        if (sp_automatic_privileges && !opt_noacl &&
            sp_revoke_privileges(thd, db, name,
                                 lex->sql_command == SQLCOM_DROP_PROCEDURE))
        {
          push_warning(thd, MYSQL_ERROR::WARN_LEVEL_WARN,
                       ER_PROC_AUTO_REVOKE_FAIL,
                       ER(ER_PROC_AUTO_REVOKE_FAIL));
          /* If this happens, an error should have been reported. */
          goto error;
        }
#endif
=======
        if (lex->spname->m_db.str == NULL)
        {
          if (lex->drop_if_exists)
          {
            push_warning_printf(thd, MYSQL_ERROR::WARN_LEVEL_NOTE,
                                ER_SP_DOES_NOT_EXIST, ER(ER_SP_DOES_NOT_EXIST),
                                "FUNCTION (UDF)", lex->spname->m_name.str);
            res= FALSE;
            my_ok(thd);
            break;
          }
          my_error(ER_SP_DOES_NOT_EXIST, MYF(0),
                   "FUNCTION (UDF)", lex->spname->m_name.str);
          goto error;
        }
        /* Fall thought to test for a stored function */
      }
#endif

      int sp_result;
      int type= (lex->sql_command == SQLCOM_DROP_PROCEDURE ?
                 TYPE_ENUM_PROCEDURE : TYPE_ENUM_FUNCTION);
      char *db= lex->spname->m_db.str;
      char *name= lex->spname->m_name.str;

      if (check_routine_access(thd, ALTER_PROC_ACL, db, name,
                               lex->sql_command == SQLCOM_DROP_PROCEDURE, 0))
        goto error;

      /* Conditionally writes to binlog */
      sp_result= sp_drop_routine(thd, type, lex->spname);

#ifndef NO_EMBEDDED_ACCESS_CHECKS
      /*
        We're going to issue an implicit REVOKE statement.
        It takes metadata locks and updates system tables.
        Make sure that sp_create_routine() did not leave any
        locks in the MDL context, so there is no risk to
        deadlock.
      */
      close_mysql_tables(thd);

      if (sp_result != SP_KEY_NOT_FOUND &&
          sp_automatic_privileges && !opt_noacl &&
          sp_revoke_privileges(thd, db, name,
                               lex->sql_command == SQLCOM_DROP_PROCEDURE))
      {
        push_warning(thd, MYSQL_ERROR::WARN_LEVEL_WARN,
                     ER_PROC_AUTO_REVOKE_FAIL,
                     ER(ER_PROC_AUTO_REVOKE_FAIL));
        /* If this happens, an error should have been reported. */
        goto error;
>>>>>>> fad01fbe
      }
#endif

      res= sp_result;
      switch (sp_result) {
      case SP_OK:
	my_ok(thd);
	break;
      case SP_KEY_NOT_FOUND:
	if (lex->drop_if_exists)
	{
          res= write_bin_log(thd, TRUE, thd->query(), thd->query_length());
	  push_warning_printf(thd, MYSQL_ERROR::WARN_LEVEL_NOTE,
			      ER_SP_DOES_NOT_EXIST, ER(ER_SP_DOES_NOT_EXIST),
                              SP_COM_STRING(lex), lex->spname->m_qname.str);
          if (!res)
            my_ok(thd);
	  break;
	}
	my_error(ER_SP_DOES_NOT_EXIST, MYF(0),
                 SP_COM_STRING(lex), lex->spname->m_qname.str);
	goto error;
      default:
	my_error(ER_SP_DROP_FAILED, MYF(0),
                 SP_COM_STRING(lex), lex->spname->m_qname.str);
	goto error;
      }
      break;
    }
  case SQLCOM_SHOW_CREATE_PROC:
    {
      if (sp_show_create_routine(thd, TYPE_ENUM_PROCEDURE, lex->spname))
        goto error;
      break;
    }
  case SQLCOM_SHOW_CREATE_FUNC:
    {
      if (sp_show_create_routine(thd, TYPE_ENUM_FUNCTION, lex->spname))
	goto error;
      break;
    }
  case SQLCOM_SHOW_PROC_CODE:
  case SQLCOM_SHOW_FUNC_CODE:
    {
#ifndef DBUG_OFF
      sp_head *sp;
      int type= (lex->sql_command == SQLCOM_SHOW_PROC_CODE ?
                 TYPE_ENUM_PROCEDURE : TYPE_ENUM_FUNCTION);

      if (sp_cache_routine(thd, type, lex->spname, FALSE, &sp))
        goto error;
      if (!sp || sp->show_routine_code(thd))
      {
        /* We don't distinguish between errors for now */
        my_error(ER_SP_DOES_NOT_EXIST, MYF(0),
                 SP_COM_STRING(lex), lex->spname->m_name.str);
        goto error;
      }
      break;
#else
      my_error(ER_FEATURE_DISABLED, MYF(0),
               "SHOW PROCEDURE|FUNCTION CODE", "--with-debug");
      goto error;
#endif // ifndef DBUG_OFF
    }
  case SQLCOM_SHOW_CREATE_TRIGGER:
    {
      if (lex->spname->m_name.length > NAME_LEN)
      {
        my_error(ER_TOO_LONG_IDENT, MYF(0), lex->spname->m_name.str);
        goto error;
      }

      if (show_create_trigger(thd, lex->spname))
        goto error; /* Error has been already logged. */

      break;
    }
  case SQLCOM_CREATE_VIEW:
    {
      /*
        Note: SQLCOM_CREATE_VIEW also handles 'ALTER VIEW' commands
        as specified through the thd->lex->create_view_mode flag.
      */
      res= mysql_create_view(thd, first_table, thd->lex->create_view_mode);
      break;
    }
  case SQLCOM_DROP_VIEW:
    {
      if (check_table_access(thd, DROP_ACL, all_tables, FALSE, UINT_MAX, FALSE))
        goto error;
      /* Conditionally writes to binlog. */
      res= mysql_drop_view(thd, first_table, thd->lex->drop_mode);
      break;
    }
  case SQLCOM_CREATE_TRIGGER:
  {
    /* Conditionally writes to binlog. */
    res= mysql_create_or_drop_trigger(thd, all_tables, 1);

    break;
  }
  case SQLCOM_DROP_TRIGGER:
  {
    /* Conditionally writes to binlog. */
    res= mysql_create_or_drop_trigger(thd, all_tables, 0);
    break;
  }
  case SQLCOM_XA_START:
    if (trans_xa_start(thd))
      goto error;
    my_ok(thd);
    break;
  case SQLCOM_XA_END:
    if (trans_xa_end(thd))
      goto error;
    my_ok(thd);
    break;
  case SQLCOM_XA_PREPARE:
    if (trans_xa_prepare(thd))
      goto error;
    my_ok(thd);
    break;
  case SQLCOM_XA_COMMIT:
    if (trans_xa_commit(thd))
      goto error;
    thd->mdl_context.release_transactional_locks();
    /*
      We've just done a commit, reset transaction
      isolation level to the session default.
    */
    thd->tx_isolation= (enum_tx_isolation) thd->variables.tx_isolation;
    my_ok(thd);
    break;
  case SQLCOM_XA_ROLLBACK:
    if (trans_xa_rollback(thd))
      goto error;
    thd->mdl_context.release_transactional_locks();
    /*
      We've just done a rollback, reset transaction
      isolation level to the session default.
    */
    thd->tx_isolation= (enum_tx_isolation) thd->variables.tx_isolation;
    my_ok(thd);
    break;
  case SQLCOM_XA_RECOVER:
    res= mysql_xa_recover(thd);
    break;
  case SQLCOM_ALTER_TABLESPACE:
    if (check_global_access(thd, CREATE_TABLESPACE_ACL))
      break;
    if (!(res= mysql_alter_tablespace(thd, lex->alter_tablespace_info)))
      my_ok(thd);
    break;
  case SQLCOM_INSTALL_PLUGIN:
    if (! (res= mysql_install_plugin(thd, &thd->lex->comment,
                                     &thd->lex->ident)))
      my_ok(thd);
    break;
  case SQLCOM_UNINSTALL_PLUGIN:
    if (! (res= mysql_uninstall_plugin(thd, &thd->lex->comment)))
      my_ok(thd);
    break;
  case SQLCOM_BINLOG_BASE64_EVENT:
  {
#ifndef EMBEDDED_LIBRARY
    mysql_client_binlog_statement(thd);
#else /* EMBEDDED_LIBRARY */
    my_error(ER_OPTION_PREVENTS_STATEMENT, MYF(0), "embedded");
#endif /* EMBEDDED_LIBRARY */
    break;
  }
  case SQLCOM_CREATE_SERVER:
  {
    int error;
    LEX *lex= thd->lex;
    DBUG_PRINT("info", ("case SQLCOM_CREATE_SERVER"));

    if (check_global_access(thd, SUPER_ACL))
      break;

    if ((error= create_server(thd, &lex->server_options)))
    {
      DBUG_PRINT("info", ("problem creating server <%s>",
                          lex->server_options.server_name));
      my_error(error, MYF(0), lex->server_options.server_name);
      break;
    }
    my_ok(thd, 1);
    break;
  }
  case SQLCOM_ALTER_SERVER:
  {
    int error;
    LEX *lex= thd->lex;
    DBUG_PRINT("info", ("case SQLCOM_ALTER_SERVER"));

    if (check_global_access(thd, SUPER_ACL))
      break;

    if ((error= alter_server(thd, &lex->server_options)))
    {
      DBUG_PRINT("info", ("problem altering server <%s>",
                          lex->server_options.server_name));
      my_error(error, MYF(0), lex->server_options.server_name);
      break;
    }
    my_ok(thd, 1);
    break;
  }
  case SQLCOM_DROP_SERVER:
  {
    int err_code;
    LEX *lex= thd->lex;
    DBUG_PRINT("info", ("case SQLCOM_DROP_SERVER"));

    if (check_global_access(thd, SUPER_ACL))
      break;

    if ((err_code= drop_server(thd, &lex->server_options)))
    {
      if (! lex->drop_if_exists && err_code == ER_FOREIGN_SERVER_DOESNT_EXIST)
      {
        DBUG_PRINT("info", ("problem dropping server %s",
                            lex->server_options.server_name));
        my_error(err_code, MYF(0), lex->server_options.server_name);
      }
      else
      {
        my_ok(thd, 0);
      }
      break;
    }
    my_ok(thd, 1);
    break;
  }
  case SQLCOM_ANALYZE:
  case SQLCOM_CHECK:
  case SQLCOM_OPTIMIZE:
  case SQLCOM_REPAIR:
  case SQLCOM_TRUNCATE:
  case SQLCOM_ALTER_TABLE:
    DBUG_ASSERT(first_table == all_tables && first_table != 0);
    /* fall through */
  case SQLCOM_SIGNAL:
  case SQLCOM_RESIGNAL:
    DBUG_ASSERT(lex->m_stmt != NULL);
    res= lex->m_stmt->execute(thd);
    break;
  default:
#ifndef EMBEDDED_LIBRARY
    DBUG_ASSERT(0);                             /* Impossible */
#endif
    my_ok(thd);
    break;
  }
  thd_proc_info(thd, "query end");

  /*
    Binlog-related cleanup:
    Reset system variables temporarily modified by SET ONE SHOT.

    Exception: If this is a SET, do nothing. This is to allow
    mysqlbinlog to print many SET commands (in this case we want the
    charset temp setting to live until the real query). This is also
    needed so that SET CHARACTER_SET_CLIENT... does not cancel itself
    immediately.
  */
  if (thd->one_shot_set && lex->sql_command != SQLCOM_SET_OPTION)
    reset_one_shot_variables(thd);

  goto finish;

error:
  res= TRUE;

finish:
  if (thd->global_read_lock.has_protection())
  {
    /*
      Release the protection against the global read lock and wake
      everyone, who might want to set a global read lock.
    */
    thd->global_read_lock.start_waiting_global_read_lock(thd);
  }

  DBUG_ASSERT(!thd->in_active_multi_stmt_transaction() ||
               thd->in_multi_stmt_transaction_mode());


  if (! thd->in_sub_stmt)
  {
    /* report error issued during command execution */
    if (thd->killed_errno())
    {
      if (! thd->stmt_da->is_set())
        thd->send_kill_message();
    }
    if (thd->killed == THD::KILL_QUERY || thd->killed == THD::KILL_BAD_DATA)
    {
      thd->killed= THD::NOT_KILLED;
      thd->mysys_var->abort= 0;
    }
    if (thd->is_error() || (thd->variables.option_bits & OPTION_MASTER_SQL_ERROR))
      trans_rollback_stmt(thd);
    else
    {
      /* If commit fails, we should be able to reset the OK status. */
      thd->stmt_da->can_overwrite_status= TRUE;
      trans_commit_stmt(thd);
      thd->stmt_da->can_overwrite_status= FALSE;
    }
  }

  lex->unit.cleanup();
  /* Free tables */
  thd_proc_info(thd, "closing tables");
  close_thread_tables(thd);
  thd_proc_info(thd, 0);

  if (stmt_causes_implicit_commit(thd, CF_IMPLICIT_COMMIT_END))
  {
    /* No transaction control allowed in sub-statements. */
    DBUG_ASSERT(! thd->in_sub_stmt);
    /* If commit fails, we should be able to reset the OK status. */
    thd->stmt_da->can_overwrite_status= TRUE;
    /* Commit the normal transaction if one is active. */
    trans_commit_implicit(thd);
    thd->stmt_da->can_overwrite_status= FALSE;
    thd->mdl_context.release_transactional_locks();
  }
  else if (! thd->in_sub_stmt && ! thd->in_multi_stmt_transaction_mode())
  {
    /*
      - If inside a multi-statement transaction,
      defer the release of metadata locks until the current
      transaction is either committed or rolled back. This prevents
      other statements from modifying the table for the entire
      duration of this transaction.  This provides commit ordering
      and guarantees serializability across multiple transactions.
      - If in autocommit mode, or outside a transactional context,
      automatically release metadata locks of the current statement.
    */
    thd->mdl_context.release_transactional_locks();
  }

  DBUG_RETURN(res || thd->is_error());
}


static bool execute_sqlcom_select(THD *thd, TABLE_LIST *all_tables)
{
  LEX	*lex= thd->lex;
  select_result *result=lex->result;
  bool res;
  /* assign global limit variable if limit is not given */
  {
    SELECT_LEX *param= lex->unit.global_parameters;
    if (!param->explicit_limit)
      param->select_limit=
        new Item_int((ulonglong) thd->variables.select_limit);
  }
  if (!(res= open_and_lock_tables(thd, all_tables, TRUE, 0)))
  {
    if (lex->describe)
    {
      /*
        We always use select_send for EXPLAIN, even if it's an EXPLAIN
        for SELECT ... INTO OUTFILE: a user application should be able
        to prepend EXPLAIN to any query and receive output for it,
        even if the query itself redirects the output.
      */
      if (!(result= new select_send()))
        return 1;                               /* purecov: inspected */
      thd->send_explain_fields(result);
      res= mysql_explain_union(thd, &thd->lex->unit, result);
      if (lex->describe & DESCRIBE_EXTENDED)
      {
        char buff[1024];
        String str(buff,(uint32) sizeof(buff), system_charset_info);
        str.length(0);
        thd->lex->unit.print(&str, QT_ORDINARY);
        str.append('\0');
        push_warning(thd, MYSQL_ERROR::WARN_LEVEL_NOTE,
                     ER_YES, str.ptr());
      }
      if (res)
        result->abort_result_set();
      else
        result->send_eof();
      delete result;
    }
    else
    {
      if (!result && !(result= new select_send()))
        return 1;                               /* purecov: inspected */
      query_cache_store_query(thd, all_tables);
      res= handle_select(thd, lex, result, 0);
      if (result != lex->result)
        delete result;
    }
  }
  return res;
}


#ifndef NO_EMBEDDED_ACCESS_CHECKS
/**
  Check grants for commands which work only with one table.

  @param thd                    Thread handler
  @param privilege              requested privilege
  @param all_tables             global table list of query
  @param no_errors              FALSE/TRUE - report/don't report error to
                            the client (using my_error() call).

  @retval
    0   OK
  @retval
    1   access denied, error is sent to client
*/

bool check_single_table_access(THD *thd, ulong privilege, 
                               TABLE_LIST *all_tables, bool no_errors)
{
  Security_context * backup_ctx= thd->security_ctx;

  /* we need to switch to the saved context (if any) */
  if (all_tables->security_ctx)
    thd->security_ctx= all_tables->security_ctx;

  const char *db_name;
  if ((all_tables->view || all_tables->field_translation) &&
      !all_tables->schema_table)
    db_name= all_tables->view_db.str;
  else
    db_name= all_tables->db;

  if (check_access(thd, privilege, db_name,
                   &all_tables->grant.privilege,
                   &all_tables->grant.m_internal,
                   0, no_errors))
    goto deny;

  /* Show only 1 table for check_grant */
  if (!(all_tables->belong_to_view &&
        (thd->lex->sql_command == SQLCOM_SHOW_FIELDS)) &&
      check_grant(thd, privilege, all_tables, FALSE, 1, no_errors))
    goto deny;

  thd->security_ctx= backup_ctx;
  return 0;

deny:
  thd->security_ctx= backup_ctx;
  return 1;
}

/**
  Check grants for commands which work only with one table and all other
  tables belonging to subselects or implicitly opened tables.

  @param thd			Thread handler
  @param privilege		requested privilege
  @param all_tables		global table list of query

  @retval
    0   OK
  @retval
    1   access denied, error is sent to client
*/

bool check_one_table_access(THD *thd, ulong privilege, TABLE_LIST *all_tables)
{
  if (check_single_table_access (thd,privilege,all_tables, FALSE))
    return 1;

  /* Check rights on tables of subselects and implictly opened tables */
  TABLE_LIST *subselects_tables, *view= all_tables->view ? all_tables : 0;
  if ((subselects_tables= all_tables->next_global))
  {
    /*
      Access rights asked for the first table of a view should be the same
      as for the view
    */
    if (view && subselects_tables->belong_to_view == view)
    {
      if (check_single_table_access (thd, privilege, subselects_tables, FALSE))
        return 1;
      subselects_tables= subselects_tables->next_global;
    }
    if (subselects_tables &&
        (check_table_access(thd, SELECT_ACL, subselects_tables, FALSE,
                            UINT_MAX, FALSE)))
      return 1;
  }
  return 0;
}


/**
  @brief Compare requested privileges with the privileges acquired from the
    User- and Db-tables.
  @param thd          Thread handler
  @param want_access  The requested access privileges.
  @param db           A pointer to the Db name.
  @param[out] save_priv A pointer to the granted privileges will be stored.
  @param grant_internal_info A pointer to the internal grant cache.
  @param dont_check_global_grants True if no global grants are checked.
  @param no_error     True if no errors should be sent to the client.

  'save_priv' is used to save the User-table (global) and Db-table grants for
  the supplied db name. Note that we don't store db level grants if the global
  grants is enough to satisfy the request AND the global grants contains a
  SELECT grant.

  For internal databases (INFORMATION_SCHEMA, PERFORMANCE_SCHEMA),
  additional rules apply, see ACL_internal_schema_access.

  @see check_grant

  @return Status of denial of access by exclusive ACLs.
    @retval FALSE Access can't exclusively be denied by Db- and User-table
      access unless Column- and Table-grants are checked too.
    @retval TRUE Access denied.
*/

bool
check_access(THD *thd, ulong want_access, const char *db, ulong *save_priv,
             GRANT_INTERNAL_INFO *grant_internal_info,
             bool dont_check_global_grants, bool no_errors)
{
  Security_context *sctx= thd->security_ctx;
  ulong db_access;

  /*
    GRANT command:
    In case of database level grant the database name may be a pattern,
    in case of table|column level grant the database name can not be a pattern.
    We use 'dont_check_global_grants' as a flag to determine
    if it's database level grant command
    (see SQLCOM_GRANT case, mysql_execute_command() function) and
    set db_is_pattern according to 'dont_check_global_grants' value.
  */
  bool  db_is_pattern= ((want_access & GRANT_ACL) && dont_check_global_grants);
  ulong dummy;
  DBUG_ENTER("check_access");
  DBUG_PRINT("enter",("db: %s  want_access: %lu  master_access: %lu",
                      db ? db : "", want_access, sctx->master_access));

  if (save_priv)
    *save_priv=0;
  else
  {
    save_priv= &dummy;
    dummy= 0;
  }

  thd_proc_info(thd, "checking permissions");
  if ((!db || !db[0]) && !thd->db && !dont_check_global_grants)
  {
    DBUG_PRINT("error",("No database"));
    if (!no_errors)
      my_message(ER_NO_DB_ERROR, ER(ER_NO_DB_ERROR),
                 MYF(0));                       /* purecov: tested */
    DBUG_RETURN(TRUE);				/* purecov: tested */
  }

  if ((db != NULL) && (db != any_db))
  {
    const ACL_internal_schema_access *access;
    access= get_cached_schema_access(grant_internal_info, db);
    if (access)
    {
      switch (access->check(want_access, save_priv))
      {
      case ACL_INTERNAL_ACCESS_GRANTED:
        /*
          All the privileges requested have been granted internally.
          [out] *save_privileges= Internal privileges.
        */
        DBUG_RETURN(FALSE);
      case ACL_INTERNAL_ACCESS_DENIED:
        if (! no_errors)
        {
          my_error(ER_DBACCESS_DENIED_ERROR, MYF(0),
                   sctx->priv_user, sctx->priv_host, db);
        }
        DBUG_RETURN(TRUE);
      case ACL_INTERNAL_ACCESS_CHECK_GRANT:
        /*
          Only some of the privilege requested have been granted internally,
          proceed with the remaining bits of the request (want_access).
        */
        want_access&= ~(*save_priv);
        break;
      }
    }
  }

  if ((sctx->master_access & want_access) == want_access)
  {
    /*
      1. If we don't have a global SELECT privilege, we have to get the
      database specific access rights to be able to handle queries of type
      UPDATE t1 SET a=1 WHERE b > 0
      2. Change db access if it isn't current db which is being addressed
    */
    if (!(sctx->master_access & SELECT_ACL))
    {
      if (db && (!thd->db || db_is_pattern || strcmp(db, thd->db)))
        db_access= acl_get(sctx->host, sctx->ip, sctx->priv_user, db,
                           db_is_pattern);
      else
      {
        /* get access for current db */
        db_access= sctx->db_access;
      }
      /*
        The effective privileges are the union of the global privileges
        and the intersection of db- and host-privileges,
        plus the internal privileges.
      */
      *save_priv|= sctx->master_access | db_access;
    }
    else
      *save_priv|= sctx->master_access;
    DBUG_RETURN(FALSE);
  }
  if (((want_access & ~sctx->master_access) & ~DB_ACLS) ||
      (! db && dont_check_global_grants))
  {						// We can never grant this
    DBUG_PRINT("error",("No possible access"));
    if (!no_errors)
    {
      if (thd->password == 2)
        my_error(ER_ACCESS_DENIED_NO_PASSWORD_ERROR, MYF(0),
                 sctx->priv_user,
                 sctx->priv_host);
      else
        my_error(ER_ACCESS_DENIED_ERROR, MYF(0),
                 sctx->priv_user,
                 sctx->priv_host,
                 (thd->password ?
                  ER(ER_YES) :
                  ER(ER_NO)));                    /* purecov: tested */
    }
    DBUG_RETURN(TRUE);				/* purecov: tested */
  }

  if (db == any_db)
  {
    /*
      Access granted; Allow select on *any* db.
      [out] *save_privileges= 0
    */
    DBUG_RETURN(FALSE);
  }

  if (db && (!thd->db || db_is_pattern || strcmp(db,thd->db)))
    db_access= acl_get(sctx->host, sctx->ip, sctx->priv_user, db,
                       db_is_pattern);
  else
    db_access= sctx->db_access;
  DBUG_PRINT("info",("db_access: %lu  want_access: %lu",
                     db_access, want_access));

  /*
    Save the union of User-table and the intersection between Db-table and
    Host-table privileges, with the already saved internal privileges.
  */
  db_access= (db_access | sctx->master_access);
  *save_priv|= db_access;

  /*
    We need to investigate column- and table access if all requested privileges
    belongs to the bit set of .
  */
  bool need_table_or_column_check=
    (want_access & (TABLE_ACLS | PROC_ACLS | db_access)) == want_access;

  /*
    Grant access if the requested access is in the intersection of
    host- and db-privileges (as retrieved from the acl cache),
    also grant access if all the requested privileges are in the union of
    TABLES_ACLS and PROC_ACLS; see check_grant.
  */
  if ( (db_access & want_access) == want_access ||
      (!dont_check_global_grants &&
       need_table_or_column_check))
  {
    /*
       Ok; but need to check table- and column privileges.
       [out] *save_privileges is (User-priv | (Db-priv & Host-priv) | Internal-priv)
    */
    DBUG_RETURN(FALSE);
  }

  /*
    Access is denied;
    [out] *save_privileges is (User-priv | (Db-priv & Host-priv) | Internal-priv)
  */
  DBUG_PRINT("error",("Access denied"));
  if (!no_errors)
    my_error(ER_DBACCESS_DENIED_ERROR, MYF(0),
             sctx->priv_user, sctx->priv_host,
             (db ? db : (thd->db ?
                         thd->db :
                         "unknown")));
  DBUG_RETURN(TRUE);

}


static bool check_show_access(THD *thd, TABLE_LIST *table)
{
  /*
    This is a SHOW command using an INFORMATION_SCHEMA table.
    check_access() has not been called for 'table',
    and SELECT is currently always granted on the I_S, so we automatically
    grant SELECT on table here, to bypass a call to check_access().
    Note that not calling check_access(table) is an optimization,
    which needs to be revisited if the INFORMATION_SCHEMA does
    not always automatically grant SELECT but use the grant tables.
    See Bug#38837 need a way to disable information_schema for security
  */
  table->grant.privilege= SELECT_ACL;

  switch (get_schema_table_idx(table->schema_table)) {
  case SCH_SCHEMATA:
    return (specialflag & SPECIAL_SKIP_SHOW_DB) &&
      check_global_access(thd, SHOW_DB_ACL);

  case SCH_TABLE_NAMES:
  case SCH_TABLES:
  case SCH_VIEWS:
  case SCH_TRIGGERS:
  case SCH_EVENTS:
  {
    const char *dst_db_name= table->schema_select_lex->db;

    DBUG_ASSERT(dst_db_name);

    if (check_access(thd, SELECT_ACL, dst_db_name,
                     &thd->col_access, NULL, FALSE, FALSE))
      return TRUE;

    if (!thd->col_access && check_grant_db(thd, dst_db_name))
    {
      my_error(ER_DBACCESS_DENIED_ERROR, MYF(0),
               thd->security_ctx->priv_user,
               thd->security_ctx->priv_host,
               dst_db_name);
      return TRUE;
    }

    return FALSE;
  }

  case SCH_COLUMNS:
  case SCH_STATISTICS:
  {
    TABLE_LIST *dst_table;
    dst_table= table->schema_select_lex->table_list.first;

    DBUG_ASSERT(dst_table);

    if (check_access(thd, SELECT_ACL, dst_table->db,
                     &dst_table->grant.privilege,
                     &dst_table->grant.m_internal,
                     FALSE, FALSE))
          return TRUE; /* Access denied */
<<<<<<< HEAD

    /*
      Check_grant will grant access if there is any column privileges on
      all of the tables thanks to the fourth parameter (bool show_table).
    */
    if (check_grant(thd, SELECT_ACL, dst_table, TRUE, UINT_MAX, FALSE))
      return TRUE; /* Access denied */

=======

    /*
      Check_grant will grant access if there is any column privileges on
      all of the tables thanks to the fourth parameter (bool show_table).
    */
    if (check_grant(thd, SELECT_ACL, dst_table, TRUE, UINT_MAX, FALSE))
      return TRUE; /* Access denied */

>>>>>>> fad01fbe
    /* Access granted */
    return FALSE;
  }
  default:
    break;
  }

  return FALSE;
}



/**
  @brief Check if the requested privileges exists in either User-, Host- or
    Db-tables.
  @param thd          Thread context
  @param want_access  Privileges requested
  @param tables       List of tables to be compared against
  @param no_errors    Don't report error to the client (using my_error() call).
  @param any_combination_of_privileges_will_do TRUE if any privileges on any
    column combination is enough.
  @param number       Only the first 'number' tables in the linked list are
                      relevant.

  The suppled table list contains cached privileges. This functions calls the
  help functions check_access and check_grant to verify the first three steps
  in the privileges check queue:
  1. Global privileges
  2. OR (db privileges AND host privileges)
  3. OR table privileges
  4. OR column privileges (not checked by this function!)
  5. OR routine privileges (not checked by this function!)

  @see check_access
  @see check_grant

  @note This functions assumes that table list used and
  thd->lex->query_tables_own_last value correspond to each other
  (the latter should be either 0 or point to next_global member
  of one of elements of this table list).

  @return
    @retval FALSE OK
    @retval TRUE  Access denied; But column or routine privileges might need to
      be checked also.
*/

bool
check_table_access(THD *thd, ulong requirements,TABLE_LIST *tables,
		   bool any_combination_of_privileges_will_do,
                   uint number, bool no_errors)
{
  TABLE_LIST *org_tables= tables;
  TABLE_LIST *first_not_own_table= thd->lex->first_not_own_table();
  uint i= 0;
  Security_context *sctx= thd->security_ctx, *backup_ctx= thd->security_ctx;
  /*
    The check that first_not_own_table is not reached is for the case when
    the given table list refers to the list for prelocking (contains tables
    of other queries). For simple queries first_not_own_table is 0.
  */
  for (; i < number && tables != first_not_own_table && tables;
       tables= tables->next_global, i++)
  {
    ulong want_access= requirements;
    if (tables->security_ctx)
      sctx= tables->security_ctx;
    else
      sctx= backup_ctx;

    /*
       Register access for view underlying table.
       Remove SHOW_VIEW_ACL, because it will be checked during making view
     */
    tables->grant.orig_want_privilege= (want_access & ~SHOW_VIEW_ACL);

    if (tables->schema_table_reformed)
    {
      if (check_show_access(thd, tables))
        goto deny;
      continue;
    }

    DBUG_PRINT("info", ("derived: %d  view: %d", tables->derived != 0,
                        tables->view != 0));
    if (tables->is_anonymous_derived_table() ||
        (tables->table && tables->table->s &&
         (int)tables->table->s->tmp_table))
      continue;
    thd->security_ctx= sctx;

    if (check_access(thd, want_access, tables->get_db_name(),
                     &tables->grant.privilege,
                     &tables->grant.m_internal,
                     0, no_errors))
      goto deny;
  }
  thd->security_ctx= backup_ctx;
  return check_grant(thd,requirements,org_tables,
                     any_combination_of_privileges_will_do,
                     number, no_errors);
deny:
  thd->security_ctx= backup_ctx;
  return TRUE;
}


bool
check_routine_access(THD *thd, ulong want_access,char *db, char *name,
		     bool is_proc, bool no_errors)
{
  TABLE_LIST tables[1];
  
  bzero((char *)tables, sizeof(TABLE_LIST));
  tables->db= db;
  tables->table_name= tables->alias= name;
  
  /*
    The following test is just a shortcut for check_access() (to avoid
    calculating db_access) under the assumption that it's common to
    give persons global right to execute all stored SP (but not
    necessary to create them).
    Note that this effectively bypasses the ACL_internal_schema_access checks
    that are implemented for the INFORMATION_SCHEMA and PERFORMANCE_SCHEMA,
    which are located in check_access().
    Since the I_S and P_S do not contain routines, this bypass is ok,
    as long as this code path is not abused to create routines.
    The assert enforce that.
  */
  DBUG_ASSERT((want_access & CREATE_PROC_ACL) == 0);
  if ((thd->security_ctx->master_access & want_access) == want_access)
    tables->grant.privilege= want_access;
  else if (check_access(thd, want_access, db,
                        &tables->grant.privilege,
                        &tables->grant.m_internal,
                        0, no_errors))
    return TRUE;
  
  return check_grant_routine(thd, want_access, tables, is_proc, no_errors);
}


/**
  Check if the routine has any of the routine privileges.

  @param thd	       Thread handler
  @param db           Database name
  @param name         Routine name

  @retval
    0            ok
  @retval
    1            error
*/

bool check_some_routine_access(THD *thd, const char *db, const char *name,
                               bool is_proc)
{
  ulong save_priv;
  /*
    The following test is just a shortcut for check_access() (to avoid
    calculating db_access)
    Note that this effectively bypasses the ACL_internal_schema_access checks
    that are implemented for the INFORMATION_SCHEMA and PERFORMANCE_SCHEMA,
    which are located in check_access().
    Since the I_S and P_S do not contain routines, this bypass is ok,
    as it only opens SHOW_PROC_ACLS.
  */
  if (thd->security_ctx->master_access & SHOW_PROC_ACLS)
    return FALSE;
  if (!check_access(thd, SHOW_PROC_ACLS, db, &save_priv, NULL, 0, 1) ||
      (save_priv & SHOW_PROC_ACLS))
    return FALSE;
  return check_routine_level_acl(thd, db, name, is_proc);
}


/*
  Check if the given table has any of the asked privileges

  @param thd		 Thread handler
  @param want_access	 Bitmap of possible privileges to check for

  @retval
    0  ok
  @retval
    1  error
*/

bool check_some_access(THD *thd, ulong want_access, TABLE_LIST *table)
{
  ulong access;
  DBUG_ENTER("check_some_access");

  /* This loop will work as long as we have less than 32 privileges */
  for (access= 1; access < want_access ; access<<= 1)
  {
    if (access & want_access)
    {
      if (!check_access(thd, access, table->db,
                        &table->grant.privilege,
                        &table->grant.m_internal,
                        0, 1) &&
           !check_grant(thd, access, table, FALSE, 1, TRUE))
        DBUG_RETURN(0);
    }
  }
  DBUG_PRINT("exit",("no matching access rights"));
  DBUG_RETURN(1);
}

#endif /*NO_EMBEDDED_ACCESS_CHECKS*/


/**
  check for global access and give descriptive error message if it fails.

  @param thd			Thread handler
  @param want_access		Use should have any of these global rights

  @warning
    One gets access right if one has ANY of the rights in want_access.
    This is useful as one in most cases only need one global right,
    but in some case we want to check if the user has SUPER or
    REPL_CLIENT_ACL rights.

  @retval
    0	ok
  @retval
    1	Access denied.  In this case an error is sent to the client
*/

bool check_global_access(THD *thd, ulong want_access)
{
#ifndef NO_EMBEDDED_ACCESS_CHECKS
  char command[128];
  if ((thd->security_ctx->master_access & want_access))
    return 0;
  get_privilege_desc(command, sizeof(command), want_access);
  my_error(ER_SPECIFIC_ACCESS_DENIED_ERROR, MYF(0), command);
  return 1;
#else
  return 0;
#endif
}

/****************************************************************************
	Check stack size; Send error if there isn't enough stack to continue
****************************************************************************/


#if STACK_DIRECTION < 0
#define used_stack(A,B) (long) (A - B)
#else
#define used_stack(A,B) (long) (B - A)
#endif

#ifndef DBUG_OFF
long max_stack_used;
#endif

/**
  @note
  Note: The 'buf' parameter is necessary, even if it is unused here.
  - fix_fields functions has a "dummy" buffer large enough for the
    corresponding exec. (Thus we only have to check in fix_fields.)
  - Passing to check_stack_overrun() prevents the compiler from removing it.
*/
bool check_stack_overrun(THD *thd, long margin,
			 uchar *buf __attribute__((unused)))
{
  long stack_used;
  DBUG_ASSERT(thd == current_thd);
  if ((stack_used=used_stack(thd->thread_stack,(char*) &stack_used)) >=
      (long) (my_thread_stack_size - margin))
  {
<<<<<<< HEAD
    char ebuff[MYSQL_ERRMSG_SIZE];
    my_snprintf(ebuff, sizeof(ebuff), ER(ER_STACK_OVERRUN_NEED_MORE),
                stack_used, my_thread_stack_size, margin);
    my_message(ER_STACK_OVERRUN_NEED_MORE, ebuff, MYF(ME_FATALERROR));
=======
    /*
      Do not use stack for the message buffer to ensure correct
      behaviour in cases we have close to no stack left.
    */
    char* ebuff= new char[MYSQL_ERRMSG_SIZE];
    if (ebuff) {
      my_snprintf(ebuff, MYSQL_ERRMSG_SIZE, ER(ER_STACK_OVERRUN_NEED_MORE),
                  stack_used, my_thread_stack_size, margin);
      my_message(ER_STACK_OVERRUN_NEED_MORE, ebuff, MYF(ME_FATALERROR));
      delete [] ebuff;
    }
>>>>>>> fad01fbe
    return 1;
  }
#ifndef DBUG_OFF
  max_stack_used= max(max_stack_used, stack_used);
#endif
  return 0;
}


#define MY_YACC_INIT 1000			// Start with big alloc
#define MY_YACC_MAX  32000			// Because of 'short'

bool my_yyoverflow(short **yyss, YYSTYPE **yyvs, ulong *yystacksize)
{
  Yacc_state *state= & current_thd->m_parser_state->m_yacc;
  ulong old_info=0;
  DBUG_ASSERT(state);
  if ((uint) *yystacksize >= MY_YACC_MAX)
    return 1;
  if (!state->yacc_yyvs)
    old_info= *yystacksize;
  *yystacksize= set_zone((*yystacksize)*2,MY_YACC_INIT,MY_YACC_MAX);
  if (!(state->yacc_yyvs= (uchar*)
        my_realloc(state->yacc_yyvs,
                   *yystacksize*sizeof(**yyvs),
                   MYF(MY_ALLOW_ZERO_PTR | MY_FREE_ON_ERROR))) ||
      !(state->yacc_yyss= (uchar*)
        my_realloc(state->yacc_yyss,
                   *yystacksize*sizeof(**yyss),
                   MYF(MY_ALLOW_ZERO_PTR | MY_FREE_ON_ERROR))))
    return 1;
  if (old_info)
  {
    /*
      Only copy the old stack on the first call to my_yyoverflow(),
      when replacing a static stack (YYINITDEPTH) by a dynamic stack.
      For subsequent calls, my_realloc already did preserve the old stack.
    */
    memcpy(state->yacc_yyss, *yyss, old_info*sizeof(**yyss));
    memcpy(state->yacc_yyvs, *yyvs, old_info*sizeof(**yyvs));
  }
  *yyss= (short*) state->yacc_yyss;
  *yyvs= (YYSTYPE*) state->yacc_yyvs;
  return 0;
}


/**
  Reset the part of THD responsible for the state of command
  processing.

  This needs to be called before execution of every statement
  (prepared or conventional).  It is not called by substatements of
  routines.

  @todo Remove mysql_reset_thd_for_next_command and only use the
  member function.

  @todo Call it after we use THD for queries, not before.
*/
void mysql_reset_thd_for_next_command(THD *thd)
{
  thd->reset_for_next_command();
}

void THD::reset_for_next_command()
{
  THD *thd= this;
  DBUG_ENTER("mysql_reset_thd_for_next_command");
  DBUG_ASSERT(!thd->spcont); /* not for substatements of routines */
  DBUG_ASSERT(! thd->in_sub_stmt);
  thd->free_list= 0;
  thd->select_number= 1;
  /*
    Those two lines below are theoretically unneeded as
    THD::cleanup_after_query() should take care of this already.
  */
  thd->auto_inc_intervals_in_cur_stmt_for_binlog.empty();
  thd->stmt_depends_on_first_successful_insert_id_in_prev_stmt= 0;

  thd->query_start_used= 0;
  thd->is_fatal_error= thd->time_zone_used= 0;
  /*
    Clear the status flag that are expected to be cleared at the
    beginning of each SQL statement.
  */
  thd->server_status&= ~SERVER_STATUS_CLEAR_SET;
  /*
    If in autocommit mode and not in a transaction, reset
    OPTION_STATUS_NO_TRANS_UPDATE | OPTION_KEEP_LOG to not get warnings
    in ha_rollback_trans() about some tables couldn't be rolled back.
  */
  if (!thd->in_multi_stmt_transaction_mode())
  {
    thd->variables.option_bits&= ~OPTION_KEEP_LOG;
    thd->transaction.all.modified_non_trans_table= FALSE;
  }
  DBUG_ASSERT(thd->security_ctx== &thd->main_security_ctx);
  thd->thread_specific_used= FALSE;

  if (opt_bin_log)
  {
    reset_dynamic(&thd->user_var_events);
    thd->user_var_events_alloc= thd->mem_root;
  }
  thd->clear_error();
  thd->stmt_da->reset_diagnostics_area();
  thd->warning_info->reset_for_next_command();
  thd->rand_used= 0;
  thd->sent_row_count= thd->examined_row_count= 0;

  thd->reset_current_stmt_binlog_format_row();
  thd->binlog_unsafe_warning_flags= 0;

  DBUG_PRINT("debug",
             ("is_current_stmt_binlog_format_row(): %d",
              thd->is_current_stmt_binlog_format_row()));

  DBUG_VOID_RETURN;
}


/**
  Resets the lex->current_select object.
  @note It is assumed that lex->current_select != NULL

  This function is a wrapper around select_lex->init_select() with an added
  check for the special situation when using INTO OUTFILE and LOAD DATA.
*/

void
mysql_init_select(LEX *lex)
{
  SELECT_LEX *select_lex= lex->current_select;
  select_lex->init_select();
  lex->wild= 0;
  if (select_lex == &lex->select_lex)
  {
    DBUG_ASSERT(lex->result == 0);
    lex->exchange= 0;
  }
}


/**
  Used to allocate a new SELECT_LEX object on the current thd mem_root and
  link it into the relevant lists.

  This function is always followed by mysql_init_select.

  @see mysql_init_select

  @retval TRUE An error occurred
  @retval FALSE The new SELECT_LEX was successfully allocated.
*/

bool
mysql_new_select(LEX *lex, bool move_down)
{
  SELECT_LEX *select_lex;
  THD *thd= lex->thd;
  DBUG_ENTER("mysql_new_select");

  if (!(select_lex= new (thd->mem_root) SELECT_LEX()))
    DBUG_RETURN(1);
  select_lex->select_number= ++thd->select_number;
  select_lex->parent_lex= lex; /* Used in init_query. */
  select_lex->init_query();
  select_lex->init_select();
  lex->nest_level++;
  if (lex->nest_level > (int) MAX_SELECT_NESTING)
  {
    my_error(ER_TOO_HIGH_LEVEL_OF_NESTING_FOR_SELECT,MYF(0),MAX_SELECT_NESTING);
    DBUG_RETURN(1);
  }
  select_lex->nest_level= lex->nest_level;
  /*
    Don't evaluate this subquery during statement prepare even if
    it's a constant one. The flag is switched off in the end of
    mysqld_stmt_prepare.
  */
  if (thd->stmt_arena->is_stmt_prepare())
    select_lex->uncacheable|= UNCACHEABLE_PREPARE;
  if (move_down)
  {
    SELECT_LEX_UNIT *unit;
    lex->subqueries= TRUE;
    /* first select_lex of subselect or derived table */
    if (!(unit= new (thd->mem_root) SELECT_LEX_UNIT()))
      DBUG_RETURN(1);

    unit->init_query();
    unit->init_select();
    unit->thd= thd;
    unit->include_down(lex->current_select);
    unit->link_next= 0;
    unit->link_prev= 0;
    unit->return_to= lex->current_select;
    select_lex->include_down(unit);
    /*
      By default we assume that it is usual subselect and we have outer name
      resolution context, if no we will assign it to 0 later
    */
    select_lex->context.outer_context= &select_lex->outer_select()->context;
  }
  else
  {
    if (lex->current_select->order_list.first && !lex->current_select->braces)
    {
      my_error(ER_WRONG_USAGE, MYF(0), "UNION", "ORDER BY");
      DBUG_RETURN(1);
    }
    select_lex->include_neighbour(lex->current_select);
    SELECT_LEX_UNIT *unit= select_lex->master_unit();                              
    if (!unit->fake_select_lex && unit->add_fake_select_lex(lex->thd))
      DBUG_RETURN(1);
    select_lex->context.outer_context= 
                unit->first_select()->context.outer_context;
  }

  select_lex->master_unit()->global_parameters= select_lex;
  select_lex->include_global((st_select_lex_node**)&lex->all_selects_list);
  lex->current_select= select_lex;
  /*
    in subquery is SELECT query and we allow resolution of names in SELECT
    list
  */
  select_lex->context.resolve_in_select_list= TRUE;
  DBUG_RETURN(0);
}

/**
  Create a select to return the same output as 'SELECT @@var_name'.

  Used for SHOW COUNT(*) [ WARNINGS | ERROR].

  This will crash with a core dump if the variable doesn't exists.

  @param var_name		Variable name
*/

void create_select_for_variable(const char *var_name)
{
  THD *thd;
  LEX *lex;
  LEX_STRING tmp, null_lex_string;
  Item *var;
  char buff[MAX_SYS_VAR_LENGTH*2+4+8], *end;
  DBUG_ENTER("create_select_for_variable");

  thd= current_thd;
  lex= thd->lex;
  mysql_init_select(lex);
  lex->sql_command= SQLCOM_SELECT;
  tmp.str= (char*) var_name;
  tmp.length=strlen(var_name);
  bzero((char*) &null_lex_string.str, sizeof(null_lex_string));
  /*
    We set the name of Item to @@session.var_name because that then is used
    as the column name in the output.
  */
  if ((var= get_system_var(thd, OPT_SESSION, tmp, null_lex_string)))
  {
    end= strxmov(buff, "@@session.", var_name, NullS);
    var->set_name(buff, end-buff, system_charset_info);
    add_item_to_list(thd, var);
  }
  DBUG_VOID_RETURN;
}


void mysql_init_multi_delete(LEX *lex)
{
  lex->sql_command=  SQLCOM_DELETE_MULTI;
  mysql_init_select(lex);
  lex->select_lex.select_limit= 0;
  lex->unit.select_limit_cnt= HA_POS_ERROR;
  lex->select_lex.table_list.save_and_clear(&lex->auxiliary_table_list);
  lex->query_tables= 0;
  lex->query_tables_last= &lex->query_tables;
}


/*
  When you modify mysql_parse(), you may need to mofify
  mysql_test_parse_for_slave() in this same file.
*/

/**
  Parse a query.

  @param       thd     Current thread
  @param       rawbuf  Begining of the query text
  @param       length  Length of the query text
  @param[out]  found_semicolon For multi queries, position of the character of
                               the next query in the query text.
*/

void mysql_parse(THD *thd, char *rawbuf, uint length,
                 Parser_state *parser_state)
{
  int error __attribute__((unused));
  DBUG_ENTER("mysql_parse");

  DBUG_EXECUTE_IF("parser_debug", turn_parser_debug_on(););

  /*
    Warning.
    The purpose of query_cache_send_result_to_client() is to lookup the
    query in the query cache first, to avoid parsing and executing it.
    So, the natural implementation would be to:
    - first, call query_cache_send_result_to_client,
    - second, if caching failed, initialise the lexical and syntactic parser.
    The problem is that the query cache depends on a clean initialization
    of (among others) lex->safe_to_cache_query and thd->server_status,
    which are reset respectively in
    - lex_start()
    - mysql_reset_thd_for_next_command()
    So, initializing the lexical analyser *before* using the query cache
    is required for the cache to work properly.
    FIXME: cleanup the dependencies in the code to simplify this.
  */
  lex_start(thd);
  mysql_reset_thd_for_next_command(thd);

  if (query_cache_send_result_to_client(thd, rawbuf, length) <= 0)
  {
    LEX *lex= thd->lex;

    bool err= parse_sql(thd, parser_state, NULL);

    if (!err)
    {
#ifndef NO_EMBEDDED_ACCESS_CHECKS
      if (mqh_used && thd->user_connect &&
	  check_mqh(thd, lex->sql_command))
      {
	thd->net.error = 0;
      }
      else
#endif
      {
	if (! thd->is_error())
	{
          const char *found_semicolon= parser_state->m_lip.found_semicolon;
          /*
            Binlog logs a string starting from thd->query and having length
            thd->query_length; so we set thd->query_length correctly (to not
            log several statements in one event, when we executed only first).
            We set it to not see the ';' (otherwise it would get into binlog
            and Query_log_event::print() would give ';;' output).
            This also helps display only the current query in SHOW
            PROCESSLIST.
            Note that we don't need LOCK_thread_count to modify query_length.
          */
          if (found_semicolon && (ulong) (found_semicolon - thd->query()))
            thd->set_query_inner(thd->query(),
                                 (uint32) (found_semicolon -
                                           thd->query() - 1));
          /* Actually execute the query */
          if (found_semicolon)
          {
            lex->safe_to_cache_query= 0;
            thd->server_status|= SERVER_MORE_RESULTS_EXISTS;
          }
          lex->set_trg_event_type_for_tables();
          MYSQL_QUERY_EXEC_START(thd->query(),
                                 thd->thread_id,
                                 (char *) (thd->db ? thd->db : ""),
                                 thd->security_ctx->priv_user,
                                 (char *) thd->security_ctx->host_or_ip,
                                 0);

          error= mysql_execute_command(thd);
          MYSQL_QUERY_EXEC_DONE(error);
	}
      }
    }
    else
    {
      DBUG_ASSERT(thd->is_error());
      DBUG_PRINT("info",("Command aborted. Fatal_error: %d",
			 thd->is_fatal_error));

      query_cache_abort(&thd->query_cache_tls);
    }
    thd_proc_info(thd, "freeing items");
    thd->end_statement();
    thd->cleanup_after_query();
    DBUG_ASSERT(thd->change_list.is_empty());
  }

  DBUG_VOID_RETURN;
}


#ifdef HAVE_REPLICATION
/*
  Usable by the replication SQL thread only: just parse a query to know if it
  can be ignored because of replicate-*-table rules.

  @retval
    0	cannot be ignored
  @retval
    1	can be ignored
*/

bool mysql_test_parse_for_slave(THD *thd, char *rawbuf, uint length)
{
  LEX *lex= thd->lex;
  bool error= 0;
  DBUG_ENTER("mysql_test_parse_for_slave");

  Parser_state parser_state;
  if (!(error= parser_state.init(thd, rawbuf, length)))
  {
    lex_start(thd);
    mysql_reset_thd_for_next_command(thd);

    if (!parse_sql(thd, & parser_state, NULL) &&
        all_tables_not_ok(thd, lex->select_lex.table_list.first))
      error= 1;                  /* Ignore question */
    thd->end_statement();
  }
  thd->cleanup_after_query();
  DBUG_RETURN(error);
}
#endif



/**
  Store field definition for create.

  @return
    Return 0 if ok
*/

bool add_field_to_list(THD *thd, LEX_STRING *field_name, enum_field_types type,
		       char *length, char *decimals,
		       uint type_modifier,
		       Item *default_value, Item *on_update_value,
                       LEX_STRING *comment,
		       char *change,
                       List<String> *interval_list, CHARSET_INFO *cs,
		       uint uint_geom_type)
{
  register Create_field *new_field;
  LEX  *lex= thd->lex;
  DBUG_ENTER("add_field_to_list");

  if (check_string_char_length(field_name, "", NAME_CHAR_LEN,
                               system_charset_info, 1))
  {
    my_error(ER_TOO_LONG_IDENT, MYF(0), field_name->str); /* purecov: inspected */
    DBUG_RETURN(1);				/* purecov: inspected */
  }
  if (type_modifier & PRI_KEY_FLAG)
  {
    Key *key;
    lex->col_list.push_back(new Key_part_spec(*field_name, 0));
    key= new Key(Key::PRIMARY, null_lex_str,
                      &default_key_create_info,
                      0, lex->col_list);
    lex->alter_info.key_list.push_back(key);
    lex->col_list.empty();
  }
  if (type_modifier & (UNIQUE_FLAG | UNIQUE_KEY_FLAG))
  {
    Key *key;
    lex->col_list.push_back(new Key_part_spec(*field_name, 0));
    key= new Key(Key::UNIQUE, null_lex_str,
                 &default_key_create_info, 0,
                 lex->col_list);
    lex->alter_info.key_list.push_back(key);
    lex->col_list.empty();
  }

  if (default_value)
  {
    /* 
      Default value should be literal => basic constants =>
      no need fix_fields()
      
      We allow only one function as part of default value - 
      NOW() as default for TIMESTAMP type.
    */
    if (default_value->type() == Item::FUNC_ITEM && 
        !(((Item_func*)default_value)->functype() == Item_func::NOW_FUNC &&
         type == MYSQL_TYPE_TIMESTAMP))
    {
      my_error(ER_INVALID_DEFAULT, MYF(0), field_name->str);
      DBUG_RETURN(1);
    }
    else if (default_value->type() == Item::NULL_ITEM)
    {
      default_value= 0;
      if ((type_modifier & (NOT_NULL_FLAG | AUTO_INCREMENT_FLAG)) ==
	  NOT_NULL_FLAG)
      {
	my_error(ER_INVALID_DEFAULT, MYF(0), field_name->str);
	DBUG_RETURN(1);
      }
    }
    else if (type_modifier & AUTO_INCREMENT_FLAG)
    {
      my_error(ER_INVALID_DEFAULT, MYF(0), field_name->str);
      DBUG_RETURN(1);
    }
  }

  if (on_update_value && type != MYSQL_TYPE_TIMESTAMP)
  {
    my_error(ER_INVALID_ON_UPDATE, MYF(0), field_name->str);
    DBUG_RETURN(1);
  }

  if (!(new_field= new Create_field()) ||
      new_field->init(thd, field_name->str, type, length, decimals, type_modifier,
                      default_value, on_update_value, comment, change,
                      interval_list, cs, uint_geom_type))
    DBUG_RETURN(1);

  lex->alter_info.create_list.push_back(new_field);
  lex->last_field=new_field;
  DBUG_RETURN(0);
}


/** Store position for column in ALTER TABLE .. ADD column. */

void store_position_for_column(const char *name)
{
  current_thd->lex->last_field->after=(char*) (name);
}

bool
add_proc_to_list(THD* thd, Item *item)
{
  ORDER *order;
  Item	**item_ptr;

  if (!(order = (ORDER *) thd->alloc(sizeof(ORDER)+sizeof(Item*))))
    return 1;
  item_ptr = (Item**) (order+1);
  *item_ptr= item;
  order->item=item_ptr;
  order->free_me=0;
  thd->lex->proc_list.link_in_list(order, &order->next);
  return 0;
}


/**
  save order by and tables in own lists.
*/

bool add_to_list(THD *thd, SQL_I_List<ORDER> &list, Item *item,bool asc)
{
  ORDER *order;
  DBUG_ENTER("add_to_list");
  if (!(order = (ORDER *) thd->alloc(sizeof(ORDER))))
    DBUG_RETURN(1);
  order->item_ptr= item;
  order->item= &order->item_ptr;
  order->asc = asc;
  order->free_me=0;
  order->used=0;
  order->counter_used= 0;
  list.link_in_list(order, &order->next);
  DBUG_RETURN(0);
}


/**
  Add a table to list of used tables.

  @param table		Table to add
  @param alias		alias for table (or null if no alias)
  @param table_options	A set of the following bits:
                         - TL_OPTION_UPDATING : Table will be updated
                         - TL_OPTION_FORCE_INDEX : Force usage of index
                         - TL_OPTION_ALIAS : an alias in multi table DELETE
  @param lock_type	How table should be locked
  @param mdl_type       Type of metadata lock to acquire on the table.
  @param use_index	List of indexed used in USE INDEX
  @param ignore_index	List of indexed used in IGNORE INDEX

  @retval
      0		Error
  @retval
    \#	Pointer to TABLE_LIST element added to the total table list
*/

TABLE_LIST *st_select_lex::add_table_to_list(THD *thd,
					     Table_ident *table,
					     LEX_STRING *alias,
					     ulong table_options,
					     thr_lock_type lock_type,
					     enum_mdl_type mdl_type,
					     List<Index_hint> *index_hints_arg,
                                             LEX_STRING *option)
{
  register TABLE_LIST *ptr;
  TABLE_LIST *previous_table_ref; /* The table preceding the current one. */
  char *alias_str;
  LEX *lex= thd->lex;
  DBUG_ENTER("add_table_to_list");
  LINT_INIT(previous_table_ref);

  if (!table)
    DBUG_RETURN(0);				// End of memory
  alias_str= alias ? alias->str : table->table.str;
  if (!test(table_options & TL_OPTION_ALIAS) && 
      check_table_name(table->table.str, table->table.length, FALSE))
  {
    my_error(ER_WRONG_TABLE_NAME, MYF(0), table->table.str);
    DBUG_RETURN(0);
  }

  if (table->is_derived_table() == FALSE && table->db.str &&
      check_db_name(&table->db))
  {
    my_error(ER_WRONG_DB_NAME, MYF(0), table->db.str);
    DBUG_RETURN(0);
  }

  if (!alias)					/* Alias is case sensitive */
  {
    if (table->sel)
    {
      my_message(ER_DERIVED_MUST_HAVE_ALIAS,
                 ER(ER_DERIVED_MUST_HAVE_ALIAS), MYF(0));
      DBUG_RETURN(0);
    }
    if (!(alias_str= (char*) thd->memdup(alias_str,table->table.length+1)))
      DBUG_RETURN(0);
  }
  if (!(ptr = (TABLE_LIST *) thd->calloc(sizeof(TABLE_LIST))))
    DBUG_RETURN(0);				/* purecov: inspected */
  if (table->db.str)
  {
    ptr->is_fqtn= TRUE;
    ptr->db= table->db.str;
    ptr->db_length= table->db.length;
  }
  else if (lex->copy_db_to(&ptr->db, &ptr->db_length))
    DBUG_RETURN(0);
  else
    ptr->is_fqtn= FALSE;

  ptr->alias= alias_str;
  ptr->is_alias= alias ? TRUE : FALSE;
  if (lower_case_table_names && table->table.length)
    table->table.length= my_casedn_str(files_charset_info, table->table.str);
  ptr->table_name=table->table.str;
  ptr->table_name_length=table->table.length;
  ptr->lock_type=   lock_type;
  ptr->updating=    test(table_options & TL_OPTION_UPDATING);
  /* TODO: remove TL_OPTION_FORCE_INDEX as it looks like it's not used */
  ptr->force_index= test(table_options & TL_OPTION_FORCE_INDEX);
  ptr->ignore_leaves= test(table_options & TL_OPTION_IGNORE_LEAVES);
  ptr->derived=	    table->sel;
  if (!ptr->derived && is_infoschema_db(ptr->db, ptr->db_length))
  {
    ST_SCHEMA_TABLE *schema_table;
    if (ptr->updating &&
        /* Special cases which are processed by commands itself */
        lex->sql_command != SQLCOM_CHECK &&
        lex->sql_command != SQLCOM_CHECKSUM)
    {
      my_error(ER_DBACCESS_DENIED_ERROR, MYF(0),
               thd->security_ctx->priv_user,
               thd->security_ctx->priv_host,
               INFORMATION_SCHEMA_NAME.str);
      DBUG_RETURN(0);
    }
    schema_table= find_schema_table(thd, ptr->table_name);
    if (!schema_table ||
        (schema_table->hidden && 
         ((sql_command_flags[lex->sql_command] & CF_STATUS_COMMAND) == 0 || 
          /*
            this check is used for show columns|keys from I_S hidden table
          */
          lex->sql_command == SQLCOM_SHOW_FIELDS ||
          lex->sql_command == SQLCOM_SHOW_KEYS)))
    {
      my_error(ER_UNKNOWN_TABLE, MYF(0),
               ptr->table_name, INFORMATION_SCHEMA_NAME.str);
      DBUG_RETURN(0);
    }
    ptr->schema_table_name= ptr->table_name;
    ptr->schema_table= schema_table;
  }
  ptr->select_lex=  lex->current_select;
  ptr->cacheable_table= 1;
  ptr->index_hints= index_hints_arg;
  ptr->option= option ? option->str : 0;
  /* check that used name is unique */
  if (lock_type != TL_IGNORE)
  {
    TABLE_LIST *first_table= table_list.first;
    if (lex->sql_command == SQLCOM_CREATE_VIEW)
      first_table= first_table ? first_table->next_local : NULL;
    for (TABLE_LIST *tables= first_table ;
	 tables ;
	 tables=tables->next_local)
    {
      if (!my_strcasecmp(table_alias_charset, alias_str, tables->alias) &&
	  !strcmp(ptr->db, tables->db))
      {
	my_error(ER_NONUNIQ_TABLE, MYF(0), alias_str); /* purecov: tested */
	DBUG_RETURN(0);				/* purecov: tested */
      }
    }
  }
  /* Store the table reference preceding the current one. */
  if (table_list.elements > 0)
  {
    /*
      table_list.next points to the last inserted TABLE_LIST->next_local'
      element
      We don't use the offsetof() macro here to avoid warnings from gcc
    */
    previous_table_ref= (TABLE_LIST*) ((char*) table_list.next -
                                       ((char*) &(ptr->next_local) -
                                        (char*) ptr));
    /*
      Set next_name_resolution_table of the previous table reference to point
      to the current table reference. In effect the list
      TABLE_LIST::next_name_resolution_table coincides with
      TABLE_LIST::next_local. Later this may be changed in
      store_top_level_join_columns() for NATURAL/USING joins.
    */
    previous_table_ref->next_name_resolution_table= ptr;
  }

  /*
    Link the current table reference in a local list (list for current select).
    Notice that as a side effect here we set the next_local field of the
    previous table reference to 'ptr'. Here we also add one element to the
    list 'table_list'.
  */
  table_list.link_in_list(ptr, &ptr->next_local);
  ptr->next_name_resolution_table= NULL;
  /* Link table in global list (all used tables) */
  lex->add_to_query_tables(ptr);
  ptr->mdl_request.init(MDL_key::TABLE, ptr->db, ptr->table_name, mdl_type);
  DBUG_RETURN(ptr);
}


/**
  Initialize a new table list for a nested join.

    The function initializes a structure of the TABLE_LIST type
    for a nested join. It sets up its nested join list as empty.
    The created structure is added to the front of the current
    join list in the st_select_lex object. Then the function
    changes the current nest level for joins to refer to the newly
    created empty list after having saved the info on the old level
    in the initialized structure.

  @param thd         current thread

  @retval
    0   if success
  @retval
    1   otherwise
*/

bool st_select_lex::init_nested_join(THD *thd)
{
  TABLE_LIST *ptr;
  NESTED_JOIN *nested_join;
  DBUG_ENTER("init_nested_join");

  if (!(ptr= (TABLE_LIST*) thd->calloc(ALIGN_SIZE(sizeof(TABLE_LIST))+
                                       sizeof(NESTED_JOIN))))
    DBUG_RETURN(1);
  nested_join= ptr->nested_join=
    ((NESTED_JOIN*) ((uchar*) ptr + ALIGN_SIZE(sizeof(TABLE_LIST))));

  join_list->push_front(ptr);
  ptr->embedding= embedding;
  ptr->join_list= join_list;
  ptr->alias= (char*) "(nested_join)";
  embedding= ptr;
  join_list= &nested_join->join_list;
  join_list->empty();
  DBUG_RETURN(0);
}


/**
  End a nested join table list.

    The function returns to the previous join nest level.
    If the current level contains only one member, the function
    moves it one level up, eliminating the nest.

  @param thd         current thread

  @return
    - Pointer to TABLE_LIST element added to the total table list, if success
    - 0, otherwise
*/

TABLE_LIST *st_select_lex::end_nested_join(THD *thd)
{
  TABLE_LIST *ptr;
  NESTED_JOIN *nested_join;
  DBUG_ENTER("end_nested_join");

  DBUG_ASSERT(embedding);
  ptr= embedding;
  join_list= ptr->join_list;
  embedding= ptr->embedding;
  nested_join= ptr->nested_join;
  if (nested_join->join_list.elements == 1)
  {
    TABLE_LIST *embedded= nested_join->join_list.head();
    join_list->pop();
    embedded->join_list= join_list;
    embedded->embedding= embedding;
    join_list->push_front(embedded);
    ptr= embedded;
  }
  else if (nested_join->join_list.elements == 0)
  {
    join_list->pop();
    ptr= 0;                                     // return value
  }
  DBUG_RETURN(ptr);
}


/**
  Nest last join operation.

    The function nest last join operation as if it was enclosed in braces.

  @param thd         current thread

  @retval
    0  Error
  @retval
    \#  Pointer to TABLE_LIST element created for the new nested join
*/

TABLE_LIST *st_select_lex::nest_last_join(THD *thd)
{
  TABLE_LIST *ptr;
  NESTED_JOIN *nested_join;
  List<TABLE_LIST> *embedded_list;
  DBUG_ENTER("nest_last_join");

  if (!(ptr= (TABLE_LIST*) thd->calloc(ALIGN_SIZE(sizeof(TABLE_LIST))+
                                       sizeof(NESTED_JOIN))))
    DBUG_RETURN(0);
  nested_join= ptr->nested_join=
    ((NESTED_JOIN*) ((uchar*) ptr + ALIGN_SIZE(sizeof(TABLE_LIST))));

  ptr->embedding= embedding;
  ptr->join_list= join_list;
  ptr->alias= (char*) "(nest_last_join)";
  embedded_list= &nested_join->join_list;
  embedded_list->empty();

  for (uint i=0; i < 2; i++)
  {
    TABLE_LIST *table= join_list->pop();
    table->join_list= embedded_list;
    table->embedding= ptr;
    embedded_list->push_back(table);
    if (table->natural_join)
    {
      ptr->is_natural_join= TRUE;
      /*
        If this is a JOIN ... USING, move the list of joined fields to the
        table reference that describes the join.
      */
      if (prev_join_using)
        ptr->join_using_fields= prev_join_using;
    }
  }
  join_list->push_front(ptr);
  nested_join->used_tables= nested_join->not_null_tables= (table_map) 0;
  DBUG_RETURN(ptr);
}


/**
  Add a table to the current join list.

    The function puts a table in front of the current join list
    of st_select_lex object.
    Thus, joined tables are put into this list in the reverse order
    (the most outer join operation follows first).

  @param table       the table to add

  @return
    None
*/

void st_select_lex::add_joined_table(TABLE_LIST *table)
{
  DBUG_ENTER("add_joined_table");
  join_list->push_front(table);
  table->join_list= join_list;
  table->embedding= embedding;
  DBUG_VOID_RETURN;
}


/**
  Convert a right join into equivalent left join.

    The function takes the current join list t[0],t[1] ... and
    effectively converts it into the list t[1],t[0] ...
    Although the outer_join flag for the new nested table contains
    JOIN_TYPE_RIGHT, it will be handled as the inner table of a left join
    operation.

  EXAMPLES
  @verbatim
    SELECT * FROM t1 RIGHT JOIN t2 ON on_expr =>
      SELECT * FROM t2 LEFT JOIN t1 ON on_expr

    SELECT * FROM t1,t2 RIGHT JOIN t3 ON on_expr =>
      SELECT * FROM t1,t3 LEFT JOIN t2 ON on_expr

    SELECT * FROM t1,t2 RIGHT JOIN (t3,t4) ON on_expr =>
      SELECT * FROM t1,(t3,t4) LEFT JOIN t2 ON on_expr

    SELECT * FROM t1 LEFT JOIN t2 ON on_expr1 RIGHT JOIN t3  ON on_expr2 =>
      SELECT * FROM t3 LEFT JOIN (t1 LEFT JOIN t2 ON on_expr2) ON on_expr1
   @endverbatim

  @param thd         current thread

  @return
    - Pointer to the table representing the inner table, if success
    - 0, otherwise
*/

TABLE_LIST *st_select_lex::convert_right_join()
{
  TABLE_LIST *tab2= join_list->pop();
  TABLE_LIST *tab1= join_list->pop();
  DBUG_ENTER("convert_right_join");

  join_list->push_front(tab2);
  join_list->push_front(tab1);
  tab1->outer_join|= JOIN_TYPE_RIGHT;

  DBUG_RETURN(tab1);
}

/**
  Set lock for all tables in current select level.

  @param lock_type			Lock to set for tables

  @note
    If lock is a write lock, then tables->updating is set 1
    This is to get tables_ok to know that the table is updated by the
    query
*/

void st_select_lex::set_lock_for_tables(thr_lock_type lock_type)
{
  bool for_update= lock_type >= TL_READ_NO_INSERT;
  DBUG_ENTER("set_lock_for_tables");
  DBUG_PRINT("enter", ("lock_type: %d  for_update: %d", lock_type,
		       for_update));
  for (TABLE_LIST *tables= table_list.first;
       tables;
       tables= tables->next_local)
  {
    tables->lock_type= lock_type;
    tables->updating=  for_update;
    tables->mdl_request.set_type((lock_type >= TL_WRITE_ALLOW_WRITE) ?
                                 MDL_SHARED_WRITE : MDL_SHARED_READ);
  }
  DBUG_VOID_RETURN;
}


/**
  Create a fake SELECT_LEX for a unit.

    The method create a fake SELECT_LEX object for a unit.
    This object is created for any union construct containing a union
    operation and also for any single select union construct of the form
    @verbatim
    (SELECT ... ORDER BY order_list [LIMIT n]) ORDER BY ... 
    @endvarbatim
    or of the form
    @varbatim
    (SELECT ... ORDER BY LIMIT n) ORDER BY ...
    @endvarbatim
  
  @param thd_arg		   thread handle

  @note
    The object is used to retrieve rows from the temporary table
    where the result on the union is obtained.

  @retval
    1     on failure to create the object
  @retval
    0     on success
*/

bool st_select_lex_unit::add_fake_select_lex(THD *thd_arg)
{
  SELECT_LEX *first_sl= first_select();
  DBUG_ENTER("add_fake_select_lex");
  DBUG_ASSERT(!fake_select_lex);

  if (!(fake_select_lex= new (thd_arg->mem_root) SELECT_LEX()))
      DBUG_RETURN(1);
  fake_select_lex->include_standalone(this, 
                                      (SELECT_LEX_NODE**)&fake_select_lex);
  fake_select_lex->select_number= INT_MAX;
  fake_select_lex->parent_lex= thd_arg->lex; /* Used in init_query. */
  fake_select_lex->make_empty_select();
  fake_select_lex->linkage= GLOBAL_OPTIONS_TYPE;
  fake_select_lex->select_limit= 0;

  fake_select_lex->context.outer_context=first_sl->context.outer_context;
  /* allow item list resolving in fake select for ORDER BY */
  fake_select_lex->context.resolve_in_select_list= TRUE;
  fake_select_lex->context.select_lex= fake_select_lex;

  if (!is_union())
  {
    /* 
      This works only for 
      (SELECT ... ORDER BY list [LIMIT n]) ORDER BY order_list [LIMIT m],
      (SELECT ... LIMIT n) ORDER BY order_list [LIMIT m]
      just before the parser starts processing order_list
    */ 
    global_parameters= fake_select_lex;
    fake_select_lex->no_table_names_allowed= 1;
    thd_arg->lex->current_select= fake_select_lex;
  }
  thd_arg->lex->pop_context();
  DBUG_RETURN(0);
}


/**
  Push a new name resolution context for a JOIN ... ON clause to the
  context stack of a query block.

    Create a new name resolution context for a JOIN ... ON clause,
    set the first and last leaves of the list of table references
    to be used for name resolution, and push the newly created
    context to the stack of contexts of the query.

  @param thd       pointer to current thread
  @param left_op   left  operand of the JOIN
  @param right_op  rigth operand of the JOIN

  @retval
    FALSE  if all is OK
  @retval
    TRUE   if a memory allocation error occured
*/

bool
push_new_name_resolution_context(THD *thd,
                                 TABLE_LIST *left_op, TABLE_LIST *right_op)
{
  Name_resolution_context *on_context;
  if (!(on_context= new (thd->mem_root) Name_resolution_context))
    return TRUE;
  on_context->init();
  on_context->first_name_resolution_table=
    left_op->first_leaf_for_name_resolution();
  on_context->last_name_resolution_table=
    right_op->last_leaf_for_name_resolution();
  return thd->lex->push_context(on_context);
}


/**
  Add an ON condition to the second operand of a JOIN ... ON.

    Add an ON condition to the right operand of a JOIN ... ON clause.

  @param b     the second operand of a JOIN ... ON
  @param expr  the condition to be added to the ON clause

  @retval
    FALSE  if there was some error
  @retval
    TRUE   if all is OK
*/

void add_join_on(TABLE_LIST *b, Item *expr)
{
  if (expr)
  {
    if (!b->on_expr)
      b->on_expr= expr;
    else
    {
      /*
        If called from the parser, this happens if you have both a
        right and left join. If called later, it happens if we add more
        than one condition to the ON clause.
      */
      b->on_expr= new Item_cond_and(b->on_expr,expr);
    }
    b->on_expr->top_level_item();
  }
}


/**
  Mark that there is a NATURAL JOIN or JOIN ... USING between two
  tables.

    This function marks that table b should be joined with a either via
    a NATURAL JOIN or via JOIN ... USING. Both join types are special
    cases of each other, so we treat them together. The function
    setup_conds() creates a list of equal condition between all fields
    of the same name for NATURAL JOIN or the fields in 'using_fields'
    for JOIN ... USING. The list of equality conditions is stored
    either in b->on_expr, or in JOIN::conds, depending on whether there
    was an outer join.

  EXAMPLE
  @verbatim
    SELECT * FROM t1 NATURAL LEFT JOIN t2
     <=>
    SELECT * FROM t1 LEFT JOIN t2 ON (t1.i=t2.i and t1.j=t2.j ... )

    SELECT * FROM t1 NATURAL JOIN t2 WHERE <some_cond>
     <=>
    SELECT * FROM t1, t2 WHERE (t1.i=t2.i and t1.j=t2.j and <some_cond>)

    SELECT * FROM t1 JOIN t2 USING(j) WHERE <some_cond>
     <=>
    SELECT * FROM t1, t2 WHERE (t1.j=t2.j and <some_cond>)
   @endverbatim

  @param a		  Left join argument
  @param b		  Right join argument
  @param using_fields    Field names from USING clause
*/

void add_join_natural(TABLE_LIST *a, TABLE_LIST *b, List<String> *using_fields,
                      SELECT_LEX *lex)
{
  b->natural_join= a;
  lex->prev_join_using= using_fields;
}


/**
  kill on thread.

  @param thd			Thread class
  @param id			Thread id
  @param only_kill_query        Should it kill the query or the connection

  @note
    This is written such that we have a short lock on LOCK_thread_count
*/

uint kill_one_thread(THD *thd, ulong id, bool only_kill_query)
{
  THD *tmp;
  uint error=ER_NO_SUCH_THREAD;
  DBUG_ENTER("kill_one_thread");
  DBUG_PRINT("enter", ("id=%lu only_kill=%d", id, only_kill_query));
  mysql_mutex_lock(&LOCK_thread_count); // For unlink from list
  I_List_iterator<THD> it(threads);
  while ((tmp=it++))
  {
    if (tmp->command == COM_DAEMON)
      continue;
    if (tmp->thread_id == id)
    {
      mysql_mutex_lock(&tmp->LOCK_thd_data);    // Lock from delete
      break;
    }
  }
  mysql_mutex_unlock(&LOCK_thread_count);
  if (tmp)
  {

    /*
      If we're SUPER, we can KILL anything, including system-threads.
      No further checks.

      KILLer: thd->security_ctx->user could in theory be NULL while
      we're still in "unauthenticated" state. This is a theoretical
      case (the code suggests this could happen, so we play it safe).

      KILLee: tmp->security_ctx->user will be NULL for system threads.
      We need to check so Jane Random User doesn't crash the server
      when trying to kill a) system threads or b) unauthenticated users'
      threads (Bug#43748).

      If user of both killer and killee are non-NULL, proceed with
      slayage if both are string-equal.
    */

    if ((thd->security_ctx->master_access & SUPER_ACL) ||
        thd->security_ctx->user_matches(tmp->security_ctx))
    {
      tmp->awake(only_kill_query ? THD::KILL_QUERY : THD::KILL_CONNECTION);
      error=0;
    }
    else
      error=ER_KILL_DENIED_ERROR;
    mysql_mutex_unlock(&tmp->LOCK_thd_data);
  }
  DBUG_PRINT("exit", ("%d", error));
  DBUG_RETURN(error);
}


/*
  kills a thread and sends response

  SYNOPSIS
    sql_kill()
    thd			Thread class
    id			Thread id
    only_kill_query     Should it kill the query or the connection
*/

static
void sql_kill(THD *thd, ulong id, bool only_kill_query)
{
  uint error;
  if (!(error= kill_one_thread(thd, id, only_kill_query)))
  {
    if (! thd->killed)
      my_ok(thd);
  }
  else
    my_error(error, MYF(0), id);
}


/** If pointer is not a null pointer, append filename to it. */

bool append_file_to_dir(THD *thd, const char **filename_ptr,
                        const char *table_name)
{
  char buff[FN_REFLEN],*ptr, *end;
  if (!*filename_ptr)
    return 0;					// nothing to do

  /* Check that the filename is not too long and it's a hard path */
  if (strlen(*filename_ptr)+strlen(table_name) >= FN_REFLEN-1 ||
      !test_if_hard_path(*filename_ptr))
  {
    my_error(ER_WRONG_TABLE_NAME, MYF(0), *filename_ptr);
    return 1;
  }
  /* Fix is using unix filename format on dos */
  strmov(buff,*filename_ptr);
  end=convert_dirname(buff, *filename_ptr, NullS);
  if (!(ptr= (char*) thd->alloc((size_t) (end-buff) + strlen(table_name)+1)))
    return 1;					// End of memory
  *filename_ptr=ptr;
  strxmov(ptr,buff,table_name,NullS);
  return 0;
}


/**
  Check if the select is a simple select (not an union).

  @retval
    0	ok
  @retval
    1	error	; In this case the error messege is sent to the client
*/

bool check_simple_select()
{
  THD *thd= current_thd;
  LEX *lex= thd->lex;
  if (lex->current_select != &lex->select_lex)
  {
    char command[80];
    Lex_input_stream *lip= & thd->m_parser_state->m_lip;
    strmake(command, lip->yylval->symbol.str,
	    min(lip->yylval->symbol.length, sizeof(command)-1));
    my_error(ER_CANT_USE_OPTION_HERE, MYF(0), command);
    return 1;
  }
  return 0;
}


Comp_creator *comp_eq_creator(bool invert)
{
  return invert?(Comp_creator *)&ne_creator:(Comp_creator *)&eq_creator;
}


Comp_creator *comp_ge_creator(bool invert)
{
  return invert?(Comp_creator *)&lt_creator:(Comp_creator *)&ge_creator;
}


Comp_creator *comp_gt_creator(bool invert)
{
  return invert?(Comp_creator *)&le_creator:(Comp_creator *)&gt_creator;
}


Comp_creator *comp_le_creator(bool invert)
{
  return invert?(Comp_creator *)&gt_creator:(Comp_creator *)&le_creator;
}


Comp_creator *comp_lt_creator(bool invert)
{
  return invert?(Comp_creator *)&ge_creator:(Comp_creator *)&lt_creator;
}


Comp_creator *comp_ne_creator(bool invert)
{
  return invert?(Comp_creator *)&eq_creator:(Comp_creator *)&ne_creator;
}


/**
  Construct ALL/ANY/SOME subquery Item.

  @param left_expr   pointer to left expression
  @param cmp         compare function creator
  @param all         true if we create ALL subquery
  @param select_lex  pointer on parsed subquery structure

  @return
    constructed Item (or 0 if out of memory)
*/
Item * all_any_subquery_creator(Item *left_expr,
				chooser_compare_func_creator cmp,
				bool all,
				SELECT_LEX *select_lex)
{
  if ((cmp == &comp_eq_creator) && !all)       //  = ANY <=> IN
    return new Item_in_subselect(left_expr, select_lex);

  if ((cmp == &comp_ne_creator) && all)        // <> ALL <=> NOT IN
    return new Item_func_not(new Item_in_subselect(left_expr, select_lex));

  Item_allany_subselect *it=
    new Item_allany_subselect(left_expr, cmp, select_lex, all);
  if (all)
    return it->upper_item= new Item_func_not_all(it);	/* ALL */

  return it->upper_item= new Item_func_nop_all(it);      /* ANY/SOME */
}


/**
  Multi update query pre-check.

  @param thd		Thread handler
  @param tables	Global/local table list (have to be the same)

  @retval
    FALSE OK
  @retval
    TRUE  Error
*/

bool multi_update_precheck(THD *thd, TABLE_LIST *tables)
{
  const char *msg= 0;
  TABLE_LIST *table;
  LEX *lex= thd->lex;
  SELECT_LEX *select_lex= &lex->select_lex;
  DBUG_ENTER("multi_update_precheck");

  if (select_lex->item_list.elements != lex->value_list.elements)
  {
    my_message(ER_WRONG_VALUE_COUNT, ER(ER_WRONG_VALUE_COUNT), MYF(0));
    DBUG_RETURN(TRUE);
  }
  /*
    Ensure that we have UPDATE or SELECT privilege for each table
    The exact privilege is checked in mysql_multi_update()
  */
  for (table= tables; table; table= table->next_local)
  {
    if (table->derived)
      table->grant.privilege= SELECT_ACL;
    else if ((check_access(thd, UPDATE_ACL, table->db,
                           &table->grant.privilege,
                           &table->grant.m_internal,
                           0, 1) ||
              check_grant(thd, UPDATE_ACL, table, FALSE, 1, TRUE)) &&
             (check_access(thd, SELECT_ACL, table->db,
                           &table->grant.privilege,
                           &table->grant.m_internal,
                           0, 0) ||
              check_grant(thd, SELECT_ACL, table, FALSE, 1, FALSE)))
      DBUG_RETURN(TRUE);

    table->table_in_first_from_clause= 1;
  }
  /*
    Is there tables of subqueries?
  */
  if (&lex->select_lex != lex->all_selects_list)
  {
    DBUG_PRINT("info",("Checking sub query list"));
    for (table= tables; table; table= table->next_global)
    {
      if (!table->table_in_first_from_clause)
      {
	if (check_access(thd, SELECT_ACL, table->db,
                         &table->grant.privilege,
                         &table->grant.m_internal,
                         0, 0) ||
	    check_grant(thd, SELECT_ACL, table, FALSE, 1, FALSE))
	  DBUG_RETURN(TRUE);
      }
    }
  }

  if (select_lex->order_list.elements)
    msg= "ORDER BY";
  else if (select_lex->select_limit)
    msg= "LIMIT";
  if (msg)
  {
    my_error(ER_WRONG_USAGE, MYF(0), "UPDATE", msg);
    DBUG_RETURN(TRUE);
  }
  DBUG_RETURN(FALSE);
}

/**
  Multi delete query pre-check.

  @param thd			Thread handler
  @param tables		Global/local table list

  @retval
    FALSE OK
  @retval
    TRUE  error
*/

bool multi_delete_precheck(THD *thd, TABLE_LIST *tables)
{
  SELECT_LEX *select_lex= &thd->lex->select_lex;
  TABLE_LIST *aux_tables= thd->lex->auxiliary_table_list.first;
  TABLE_LIST **save_query_tables_own_last= thd->lex->query_tables_own_last;
  DBUG_ENTER("multi_delete_precheck");

  /* sql_yacc guarantees that tables and aux_tables are not zero */
  DBUG_ASSERT(aux_tables != 0);
  if (check_table_access(thd, SELECT_ACL, tables, FALSE, UINT_MAX, FALSE))
    DBUG_RETURN(TRUE);

  /*
    Since aux_tables list is not part of LEX::query_tables list we
    have to juggle with LEX::query_tables_own_last value to be able
    call check_table_access() safely.
  */
  thd->lex->query_tables_own_last= 0;
  if (check_table_access(thd, DELETE_ACL, aux_tables, FALSE, UINT_MAX, FALSE))
  {
    thd->lex->query_tables_own_last= save_query_tables_own_last;
    DBUG_RETURN(TRUE);
  }
  thd->lex->query_tables_own_last= save_query_tables_own_last;

  if ((thd->variables.option_bits & OPTION_SAFE_UPDATES) && !select_lex->where)
  {
    my_message(ER_UPDATE_WITHOUT_KEY_IN_SAFE_MODE,
               ER(ER_UPDATE_WITHOUT_KEY_IN_SAFE_MODE), MYF(0));
    DBUG_RETURN(TRUE);
  }
  DBUG_RETURN(FALSE);
}


/*
  Given a table in the source list, find a correspondent table in the
  table references list.

  @param lex Pointer to LEX representing multi-delete.
  @param src Source table to match.
  @param ref Table references list.

  @remark The source table list (tables listed before the FROM clause
  or tables listed in the FROM clause before the USING clause) may
  contain table names or aliases that must match unambiguously one,
  and only one, table in the target table list (table references list,
  after FROM/USING clause).

  @return Matching table, NULL otherwise.
*/

static TABLE_LIST *multi_delete_table_match(LEX *lex, TABLE_LIST *tbl,
                                            TABLE_LIST *tables)
{
  TABLE_LIST *match= NULL;
  DBUG_ENTER("multi_delete_table_match");

  for (TABLE_LIST *elem= tables; elem; elem= elem->next_local)
  {
    int cmp;

    if (tbl->is_fqtn && elem->is_alias)
      continue; /* no match */
    if (tbl->is_fqtn && elem->is_fqtn)
      cmp= my_strcasecmp(table_alias_charset, tbl->table_name, elem->table_name) ||
           strcmp(tbl->db, elem->db);
    else if (elem->is_alias)
      cmp= my_strcasecmp(table_alias_charset, tbl->alias, elem->alias);
    else
      cmp= my_strcasecmp(table_alias_charset, tbl->table_name, elem->table_name) ||
           strcmp(tbl->db, elem->db);

    if (cmp)
      continue;

    if (match)
    {
      my_error(ER_NONUNIQ_TABLE, MYF(0), elem->alias);
      DBUG_RETURN(NULL);
    }

    match= elem;
  }

  if (!match)
    my_error(ER_UNKNOWN_TABLE, MYF(0), tbl->table_name, "MULTI DELETE");

  DBUG_RETURN(match);
}


/**
  Link tables in auxilary table list of multi-delete with corresponding
  elements in main table list, and set proper locks for them.

  @param lex   pointer to LEX representing multi-delete

  @retval
    FALSE   success
  @retval
    TRUE    error
*/

bool multi_delete_set_locks_and_link_aux_tables(LEX *lex)
{
  TABLE_LIST *tables= lex->select_lex.table_list.first;
  TABLE_LIST *target_tbl;
  DBUG_ENTER("multi_delete_set_locks_and_link_aux_tables");

  lex->table_count= 0;

  for (target_tbl= lex->auxiliary_table_list.first;
       target_tbl; target_tbl= target_tbl->next_local)
  {
    lex->table_count++;
    /* All tables in aux_tables must be found in FROM PART */
    TABLE_LIST *walk= multi_delete_table_match(lex, target_tbl, tables);
    if (!walk)
      DBUG_RETURN(TRUE);
    if (!walk->derived)
    {
      target_tbl->table_name= walk->table_name;
      target_tbl->table_name_length= walk->table_name_length;
    }
    walk->updating= target_tbl->updating;
    walk->lock_type= target_tbl->lock_type;
    /* We can assume that tables to be deleted from are locked for write. */
    DBUG_ASSERT(walk->lock_type >= TL_WRITE_ALLOW_WRITE);
    walk->mdl_request.set_type(MDL_SHARED_WRITE);
    target_tbl->correspondent_table= walk;	// Remember corresponding table
  }
  DBUG_RETURN(FALSE);
}


/**
  simple UPDATE query pre-check.

  @param thd		Thread handler
  @param tables	Global table list

  @retval
    FALSE OK
  @retval
    TRUE  Error
*/

bool update_precheck(THD *thd, TABLE_LIST *tables)
{
  DBUG_ENTER("update_precheck");
  if (thd->lex->select_lex.item_list.elements != thd->lex->value_list.elements)
  {
    my_message(ER_WRONG_VALUE_COUNT, ER(ER_WRONG_VALUE_COUNT), MYF(0));
    DBUG_RETURN(TRUE);
  }
  DBUG_RETURN(check_one_table_access(thd, UPDATE_ACL, tables));
}


/**
  simple DELETE query pre-check.

  @param thd		Thread handler
  @param tables	Global table list

  @retval
    FALSE  OK
  @retval
    TRUE   error
*/

bool delete_precheck(THD *thd, TABLE_LIST *tables)
{
  DBUG_ENTER("delete_precheck");
  if (check_one_table_access(thd, DELETE_ACL, tables))
    DBUG_RETURN(TRUE);
  /* Set privilege for the WHERE clause */
  tables->grant.want_privilege=(SELECT_ACL & ~tables->grant.privilege);
  DBUG_RETURN(FALSE);
}


/**
  simple INSERT query pre-check.

  @param thd		Thread handler
  @param tables	Global table list

  @retval
    FALSE  OK
  @retval
    TRUE   error
*/

bool insert_precheck(THD *thd, TABLE_LIST *tables)
{
  LEX *lex= thd->lex;
  DBUG_ENTER("insert_precheck");

  /*
    Check that we have modify privileges for the first table and
    select privileges for the rest
  */
  ulong privilege= (INSERT_ACL |
                    (lex->duplicates == DUP_REPLACE ? DELETE_ACL : 0) |
                    (lex->value_list.elements ? UPDATE_ACL : 0));

  if (check_one_table_access(thd, privilege, tables))
    DBUG_RETURN(TRUE);

  if (lex->update_list.elements != lex->value_list.elements)
  {
    my_message(ER_WRONG_VALUE_COUNT, ER(ER_WRONG_VALUE_COUNT), MYF(0));
    DBUG_RETURN(TRUE);
  }
  DBUG_RETURN(FALSE);
}


/**
   Set proper open mode and table type for element representing target table
   of CREATE TABLE statement, also adjust statement table list if necessary.
*/

void create_table_set_open_action_and_adjust_tables(LEX *lex)
{
  TABLE_LIST *create_table= lex->query_tables;

  if (lex->create_info.options & HA_LEX_CREATE_TMP_TABLE)
    create_table->open_type= OT_TEMPORARY_ONLY;
  else
    create_table->open_type= OT_BASE_ONLY;

  if (!lex->select_lex.item_list.elements)
  {
    /*
      Avoid opening and locking target table for ordinary CREATE TABLE
      or CREATE TABLE LIKE for write (unlike in CREATE ... SELECT we
      won't do any insertions in it anyway). Not doing this causes
      problems when running CREATE TABLE IF NOT EXISTS for already
      existing log table.
    */
    create_table->lock_type= TL_READ;
  }
}


/**
  CREATE TABLE query pre-check.

  @param thd			Thread handler
  @param tables		Global table list
  @param create_table	        Table which will be created

  @retval
    FALSE   OK
  @retval
    TRUE   Error
*/

bool create_table_precheck(THD *thd, TABLE_LIST *tables,
                           TABLE_LIST *create_table)
{
  LEX *lex= thd->lex;
  SELECT_LEX *select_lex= &lex->select_lex;
  ulong want_priv;
  bool error= TRUE;                                 // Error message is given
  DBUG_ENTER("create_table_precheck");

  /*
    Require CREATE [TEMPORARY] privilege on new table; for
    CREATE TABLE ... SELECT, also require INSERT.
  */

  want_priv= ((lex->create_info.options & HA_LEX_CREATE_TMP_TABLE) ?
              CREATE_TMP_ACL : CREATE_ACL) |
             (select_lex->item_list.elements ? INSERT_ACL : 0);

  if (check_access(thd, want_priv, create_table->db,
                   &create_table->grant.privilege,
                   &create_table->grant.m_internal,
                   0, 0))
    goto err;

  /* If it is a merge table, check privileges for merge children. */
  if (lex->create_info.merge_list.first &&
      check_table_access(thd, SELECT_ACL | UPDATE_ACL | DELETE_ACL,
                         lex->create_info.merge_list.first,
                         FALSE, UINT_MAX, FALSE))
    goto err;

  if (want_priv != CREATE_TMP_ACL &&
      check_grant(thd, want_priv, create_table, FALSE, 1, FALSE))
    goto err;

  if (select_lex->item_list.elements)
  {
    /* Check permissions for used tables in CREATE TABLE ... SELECT */
    if (tables && check_table_access(thd, SELECT_ACL, tables, FALSE,
                                     UINT_MAX, FALSE))
      goto err;
  }
  else if (lex->create_info.options & HA_LEX_CREATE_TABLE_LIKE)
  {
    if (check_table_access(thd, SELECT_ACL, tables, FALSE, UINT_MAX, FALSE))
      goto err;
  }
  error= FALSE;

err:
  DBUG_RETURN(error);
}


/**
  negate given expression.

  @param thd  thread handler
  @param expr expression for negation

  @return
    negated expression
*/

Item *negate_expression(THD *thd, Item *expr)
{
  Item *negated;
  if (expr->type() == Item::FUNC_ITEM &&
      ((Item_func *) expr)->functype() == Item_func::NOT_FUNC)
  {
    /* it is NOT(NOT( ... )) */
    Item *arg= ((Item_func *) expr)->arguments()[0];
    enum_parsing_place place= thd->lex->current_select->parsing_place;
    if (arg->is_bool_func() || place == IN_WHERE || place == IN_HAVING)
      return arg;
    /*
      if it is not boolean function then we have to emulate value of
      not(not(a)), it will be a != 0
    */
    return new Item_func_ne(arg, new Item_int((char*) "0", 0, 1));
  }

  if ((negated= expr->neg_transformer(thd)) != 0)
    return negated;
  return new Item_func_not(expr);
}

/**
  Set the specified definer to the default value, which is the
  current user in the thread.
 
  @param[in]  thd       thread handler
  @param[out] definer   definer
*/
 
void get_default_definer(THD *thd, LEX_USER *definer)
{
  const Security_context *sctx= thd->security_ctx;

  definer->user.str= (char *) sctx->priv_user;
  definer->user.length= strlen(definer->user.str);

  definer->host.str= (char *) sctx->priv_host;
  definer->host.length= strlen(definer->host.str);

  definer->password= null_lex_str;
  definer->plugin= empty_lex_str;
  definer->auth= empty_lex_str;
}


/**
  Create default definer for the specified THD.

  @param[in] thd         thread handler

  @return
    - On success, return a valid pointer to the created and initialized
    LEX_USER, which contains definer information.
    - On error, return 0.
*/

LEX_USER *create_default_definer(THD *thd)
{
  LEX_USER *definer;

  if (! (definer= (LEX_USER*) thd->alloc(sizeof(LEX_USER))))
    return 0;

  thd->get_definer(definer);

  return definer;
}


/**
  Create definer with the given user and host names.

  @param[in] thd          thread handler
  @param[in] user_name    user name
  @param[in] host_name    host name

  @return
    - On success, return a valid pointer to the created and initialized
    LEX_USER, which contains definer information.
    - On error, return 0.
*/

LEX_USER *create_definer(THD *thd, LEX_STRING *user_name, LEX_STRING *host_name)
{
  LEX_USER *definer;

  /* Create and initialize. */

  if (! (definer= (LEX_USER*) thd->alloc(sizeof(LEX_USER))))
    return 0;

  definer->user= *user_name;
  definer->host= *host_name;
  definer->password.str= NULL;
  definer->password.length= 0;

  return definer;
}


/**
  Retuns information about user or current user.

  @param[in] thd          thread handler
  @param[in] user         user

  @return
    - On success, return a valid pointer to initialized
    LEX_USER, which contains user information.
    - On error, return 0.
*/

LEX_USER *get_current_user(THD *thd, LEX_USER *user)
{
  if (!user->user.str)  // current_user
    return create_default_definer(thd);

  return user;
}


/**
  Check that byte length of a string does not exceed some limit.

  @param str         string to be checked
  @param err_msg     error message to be displayed if the string is too long
  @param max_length  max length

  @retval
    FALSE   the passed string is not longer than max_length
  @retval
    TRUE    the passed string is longer than max_length

  NOTE
    The function is not used in existing code but can be useful later?
*/

bool check_string_byte_length(LEX_STRING *str, const char *err_msg,
                              uint max_byte_length)
{
  if (str->length <= max_byte_length)
    return FALSE;

  my_error(ER_WRONG_STRING_LENGTH, MYF(0), str->str, err_msg, max_byte_length);

  return TRUE;
}


/*
  Check that char length of a string does not exceed some limit.

  SYNOPSIS
  check_string_char_length()
      str              string to be checked
      err_msg          error message to be displayed if the string is too long
      max_char_length  max length in symbols
      cs               string charset

  RETURN
    FALSE   the passed string is not longer than max_char_length
    TRUE    the passed string is longer than max_char_length
*/


bool check_string_char_length(LEX_STRING *str, const char *err_msg,
                              uint max_char_length, CHARSET_INFO *cs,
                              bool no_error)
{
  int well_formed_error;
  uint res= cs->cset->well_formed_len(cs, str->str, str->str + str->length,
                                      max_char_length, &well_formed_error);

  if (!well_formed_error &&  str->length == res)
    return FALSE;

  if (!no_error)
  {
    ErrConvString err(str->str, str->length, cs);
    my_error(ER_WRONG_STRING_LENGTH, MYF(0), err.ptr(), err_msg, max_char_length);
  }
  return TRUE;
}


/*
  Check if path does not contain mysql data home directory
  SYNOPSIS
    test_if_data_home_dir()
    dir                     directory
    conv_home_dir           converted data home directory
    home_dir_len            converted data home directory length

  RETURN VALUES
    0	ok
    1	error  
*/
C_MODE_START

int test_if_data_home_dir(const char *dir)
{
  char path[FN_REFLEN];
  int dir_len;
  DBUG_ENTER("test_if_data_home_dir");

  if (!dir)
    DBUG_RETURN(0);

  (void) fn_format(path, dir, "", "",
                   (MY_RETURN_REAL_PATH|MY_RESOLVE_SYMLINKS));
  dir_len= strlen(path);
  if (mysql_unpacked_real_data_home_len<= dir_len)
  {
    if (dir_len > mysql_unpacked_real_data_home_len &&
        path[mysql_unpacked_real_data_home_len] != FN_LIBCHAR)
      DBUG_RETURN(0);

    if (lower_case_file_system)
    {
      if (!my_strnncoll(default_charset_info, (const uchar*) path,
                        mysql_unpacked_real_data_home_len,
                        (const uchar*) mysql_unpacked_real_data_home,
                        mysql_unpacked_real_data_home_len))
        DBUG_RETURN(1);
    }
    else if (!memcmp(path, mysql_unpacked_real_data_home,
                     mysql_unpacked_real_data_home_len))
      DBUG_RETURN(1);
  }
  DBUG_RETURN(0);
}

C_MODE_END


/**
  Check that host name string is valid.

  @param[in] str string to be checked

  @return             Operation status
    @retval  FALSE    host name is ok
    @retval  TRUE     host name string is longer than max_length or
                      has invalid symbols
*/

bool check_host_name(LEX_STRING *str)
{
  const char *name= str->str;
  const char *end= str->str + str->length;
  if (check_string_byte_length(str, ER(ER_HOSTNAME), HOSTNAME_LENGTH))
    return TRUE;

  while (name != end)
  {
    if (*name == '@')
    {
      my_printf_error(ER_UNKNOWN_ERROR, 
                      "Malformed hostname (illegal symbol: '%c')", MYF(0),
                      *name);
      return TRUE;
    }
    name++;
  }
  return FALSE;
}


extern int MYSQLparse(void *thd); // from sql_yacc.cc


/**
  This is a wrapper of MYSQLparse(). All the code should call parse_sql()
  instead of MYSQLparse().

  @param thd Thread context.
  @param parser_state Parser state.
  @param creation_ctx Object creation context.

  @return Error status.
    @retval FALSE on success.
    @retval TRUE on parsing error.
*/

bool parse_sql(THD *thd,
               Parser_state *parser_state,
               Object_creation_ctx *creation_ctx)
{
  bool ret_value;
  DBUG_ASSERT(thd->m_parser_state == NULL);
  DBUG_ASSERT(thd->lex->m_stmt == NULL);

  MYSQL_QUERY_PARSE_START(thd->query());
  /* Backup creation context. */

  Object_creation_ctx *backup_ctx= NULL;

  if (check_stack_overrun(thd, 2 * STACK_MIN_SIZE, (uchar*)&backup_ctx))
    return TRUE;

  if (creation_ctx)
    backup_ctx= creation_ctx->set_n_backup(thd);

  /* Set parser state. */

  thd->m_parser_state= parser_state;

  /* Parse the query. */

  bool mysql_parse_status= MYSQLparse(thd) != 0;

  /* Check that if MYSQLparse() failed, thd->is_error() is set. */

  DBUG_ASSERT(!mysql_parse_status ||
              (mysql_parse_status && thd->is_error()));

  /* Reset parser state. */

  thd->m_parser_state= NULL;

  /* Restore creation context. */

  if (creation_ctx)
    creation_ctx->restore_env(thd, backup_ctx);

  /* That's it. */

  ret_value= mysql_parse_status || thd->is_fatal_error;
  MYSQL_QUERY_PARSE_DONE(ret_value);
  return ret_value;
}

/**
  @} (end of group Runtime_Environment)
*/



/**
  Check and merge "CHARACTER SET cs [ COLLATE cl ]" clause

  @param cs character set pointer.
  @param cl collation pointer.

  Check if collation "cl" is applicable to character set "cs".

  If "cl" is NULL (e.g. when COLLATE clause is not specified),
  then simply "cs" is returned.
  
  @return Error status.
    @retval NULL, if "cl" is not applicable to "cs".
    @retval pointer to merged CHARSET_INFO on success.
*/


CHARSET_INFO*
merge_charset_and_collation(CHARSET_INFO *cs, CHARSET_INFO *cl)
{
  if (cl)
  {
    if (!my_charset_same(cs, cl))
    {
      my_error(ER_COLLATION_CHARSET_MISMATCH, MYF(0), cl->name, cs->csname);
      return NULL;
    }
    return cl;
  }
  return cs;
}<|MERGE_RESOLUTION|>--- conflicted
+++ resolved
@@ -34,11 +34,7 @@
 #include "sql_locale.h"                         // my_locale_en_US
 #include "log.h"                                // flush_error_log
 #include "sql_view.h"         // mysql_create_view, mysql_drop_view
-<<<<<<< HEAD
-#include "sql_delete.h"       // mysql_truncate, mysql_delete
-=======
 #include "sql_delete.h"       // mysql_delete
->>>>>>> fad01fbe
 #include "sql_insert.h"       // mysql_insert
 #include "sql_update.h"       // mysql_update, mysql_multi_update
 #include "sql_partition.h"    // struct partition_info
@@ -53,10 +49,6 @@
                               // mysql_recreate_table,
                               // mysql_backup_table,
                               // mysql_restore_table
-<<<<<<< HEAD
-#include "sql_truncate.h"     // mysql_truncate_table
-=======
->>>>>>> fad01fbe
 #include "sql_reload.h"       // reload_acl_and_cache
 #include "sql_admin.h"        // mysql_assign_to_keycache
 #include "sql_connect.h"      // check_user,
@@ -3433,12 +3425,9 @@
                      first_table ? &first_table->grant.m_internal : NULL,
                      first_table ? 0 : 1, 0))
       goto error;
-<<<<<<< HEAD
-=======
 
     /* Replicate current user as grantor */
     thd->binlog_invoker();
->>>>>>> fad01fbe
 
     if (thd->security_ctx->user)              // If not replication
     {
@@ -4001,7 +3990,6 @@
 #ifdef HAVE_DLOPEN
       if (lex->sql_command == SQLCOM_DROP_FUNCTION &&
           ! lex->spname->m_explicit_name)
-<<<<<<< HEAD
       {
         /* DROP FUNCTION <non qualified name> */
         udf_func *udf = find_udf(lex->spname->m_name.str,
@@ -4043,85 +4031,6 @@
       int sp_result;
       int type= (lex->sql_command == SQLCOM_DROP_PROCEDURE ?
                  TYPE_ENUM_PROCEDURE : TYPE_ENUM_FUNCTION);
-
-      /*
-        @todo: here we break the metadata locking protocol by
-        looking up the information about the routine without
-        a metadata lock. Rewrite this piece to make sp_drop_routine
-        return whether the routine existed or not.
-      */
-      sp_result= sp_routine_exists_in_table(thd, type, lex->spname);
-      thd->warning_info->opt_clear_warning_info(thd->query_id);
-      if (sp_result == SP_OK)
-=======
->>>>>>> fad01fbe
-      {
-        /* DROP FUNCTION <non qualified name> */
-        udf_func *udf = find_udf(lex->spname->m_name.str,
-                                 lex->spname->m_name.length);
-        if (udf)
-        {
-          if (check_access(thd, DELETE_ACL, "mysql", NULL, NULL, 1, 0))
-            goto error;
-
-          if (!(res = mysql_drop_function(thd, &lex->spname->m_name)))
-          {
-            my_ok(thd);
-            break;
-          }
-          my_error(ER_SP_DROP_FAILED, MYF(0),
-                   "FUNCTION (UDF)", lex->spname->m_name.str);
-          goto error;
-        }
-
-<<<<<<< HEAD
-        /* Conditionally writes to binlog */
-        sp_result= sp_drop_routine(thd, type, lex->spname);
-
-#ifndef NO_EMBEDDED_ACCESS_CHECKS
-        /*
-          We're going to issue an implicit REVOKE statement.
-          It takes metadata locks and updates system tables.
-          Make sure that sp_create_routine() did not leave any
-          locks in the MDL context, so there is no risk to
-          deadlock.
-        */
-        close_mysql_tables(thd);
-
-        if (sp_automatic_privileges && !opt_noacl &&
-            sp_revoke_privileges(thd, db, name,
-                                 lex->sql_command == SQLCOM_DROP_PROCEDURE))
-        {
-          push_warning(thd, MYSQL_ERROR::WARN_LEVEL_WARN,
-                       ER_PROC_AUTO_REVOKE_FAIL,
-                       ER(ER_PROC_AUTO_REVOKE_FAIL));
-          /* If this happens, an error should have been reported. */
-          goto error;
-        }
-#endif
-=======
-        if (lex->spname->m_db.str == NULL)
-        {
-          if (lex->drop_if_exists)
-          {
-            push_warning_printf(thd, MYSQL_ERROR::WARN_LEVEL_NOTE,
-                                ER_SP_DOES_NOT_EXIST, ER(ER_SP_DOES_NOT_EXIST),
-                                "FUNCTION (UDF)", lex->spname->m_name.str);
-            res= FALSE;
-            my_ok(thd);
-            break;
-          }
-          my_error(ER_SP_DOES_NOT_EXIST, MYF(0),
-                   "FUNCTION (UDF)", lex->spname->m_name.str);
-          goto error;
-        }
-        /* Fall thought to test for a stored function */
-      }
-#endif
-
-      int sp_result;
-      int type= (lex->sql_command == SQLCOM_DROP_PROCEDURE ?
-                 TYPE_ENUM_PROCEDURE : TYPE_ENUM_FUNCTION);
       char *db= lex->spname->m_db.str;
       char *name= lex->spname->m_name.str;
 
@@ -4152,7 +4061,6 @@
                      ER(ER_PROC_AUTO_REVOKE_FAIL));
         /* If this happens, an error should have been reported. */
         goto error;
->>>>>>> fad01fbe
       }
 #endif
 
@@ -4925,7 +4833,6 @@
                      &dst_table->grant.m_internal,
                      FALSE, FALSE))
           return TRUE; /* Access denied */
-<<<<<<< HEAD
 
     /*
       Check_grant will grant access if there is any column privileges on
@@ -4934,16 +4841,6 @@
     if (check_grant(thd, SELECT_ACL, dst_table, TRUE, UINT_MAX, FALSE))
       return TRUE; /* Access denied */
 
-=======
-
-    /*
-      Check_grant will grant access if there is any column privileges on
-      all of the tables thanks to the fourth parameter (bool show_table).
-    */
-    if (check_grant(thd, SELECT_ACL, dst_table, TRUE, UINT_MAX, FALSE))
-      return TRUE; /* Access denied */
-
->>>>>>> fad01fbe
     /* Access granted */
     return FALSE;
   }
@@ -5220,12 +5117,6 @@
   if ((stack_used=used_stack(thd->thread_stack,(char*) &stack_used)) >=
       (long) (my_thread_stack_size - margin))
   {
-<<<<<<< HEAD
-    char ebuff[MYSQL_ERRMSG_SIZE];
-    my_snprintf(ebuff, sizeof(ebuff), ER(ER_STACK_OVERRUN_NEED_MORE),
-                stack_used, my_thread_stack_size, margin);
-    my_message(ER_STACK_OVERRUN_NEED_MORE, ebuff, MYF(ME_FATALERROR));
-=======
     /*
       Do not use stack for the message buffer to ensure correct
       behaviour in cases we have close to no stack left.
@@ -5237,7 +5128,6 @@
       my_message(ER_STACK_OVERRUN_NEED_MORE, ebuff, MYF(ME_FATALERROR));
       delete [] ebuff;
     }
->>>>>>> fad01fbe
     return 1;
   }
 #ifndef DBUG_OFF
