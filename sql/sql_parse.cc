/* Copyright 2000-2008 MySQL AB, 2008-2009 Sun Microsystems, Inc.

   This program is free software; you can redistribute it and/or modify
   it under the terms of the GNU General Public License as published by
   the Free Software Foundation; version 2 of the License.

   This program is distributed in the hope that it will be useful,
   but WITHOUT ANY WARRANTY; without even the implied warranty of
   MERCHANTABILITY or FITNESS FOR A PARTICULAR PURPOSE.  See the
   GNU General Public License for more details.

   You should have received a copy of the GNU General Public License
   along with this program; if not, write to the Free Software
   Foundation, Inc., 59 Temple Place, Suite 330, Boston, MA  02111-1307  USA */

#define MYSQL_LEX 1
#include "my_global.h"
#include "sql_priv.h"
#include "unireg.h"                    // REQUIRED: for other includes
#include "sql_parse.h"        // sql_kill, *_precheck, *_prepare
#include "lock.h"             // wait_if_global_read_lock,
                              // unlock_global_read_lock,
                              // try_transactional_lock,
                              // check_transactional_lock,
                              // set_handler_table_locks,
                              // start_waiting_global_read_lock,
                              // lock_global_read_lock,
                              // make_global_read_lock_block_commit
#include "sql_base.h"         // find_temporary_tablesx
#include "sql_cache.h"        // QUERY_CACHE_FLAGS_SIZE, query_cache_*
#include "sql_show.h"         // mysqld_list_*, mysqld_show_*,
                              // calc_sum_of_all_status
#include "mysqld.h"
#include "sql_locale.h"                         // my_locale_en_US
#include "log.h"                                // flush_error_log
#include "sql_view.h"         // mysql_create_view, mysql_drop_view
#include "sql_delete.h"       // mysql_truncate, mysql_delete
#include "sql_insert.h"       // mysql_insert
#include "sql_update.h"       // mysql_update, mysql_multi_update
#include "sql_partition.h"    // struct partition_info
#include "sql_db.h"           // mysql_change_db, mysql_create_db,
                              // mysql_rm_db, mysql_upgrade_db,
                              // mysql_alter_db,
                              // check_db_dir_existence,
                              // my_dbopt_cleanup
#include "sql_table.h"        // mysql_create_like_table,
                              // mysql_create_table,
                              // mysql_alter_table,
                              // mysql_recreate_table,
                              // mysql_backup_table,
                              // mysql_restore_table
<<<<<<< HEAD
=======
#include "sql_truncate.h"     // mysql_truncate_table
>>>>>>> 04c2820c
#include "sql_connect.h"      // check_user,
                              // decrease_user_connections,
                              // thd_init_client_charset, check_mqh,
                              // reset_mqh
#include "sql_rename.h"       // mysql_rename_table
#include "sql_tablespace.h"   // mysql_alter_tablespace
#include "hostname.h"         // hostname_cache_refresh
#include "sql_acl.h"          // *_ACL, check_grant, is_acl_user,
                              // has_any_table_level_privileges,
                              // mysql_drop_user, mysql_rename_user,
                              // check_grant_routine,
                              // mysql_routine_grant,
                              // mysql_show_grants,
                              // sp_grant_privileges, ...
#include "sql_test.h"         // mysql_print_status
#include "sql_select.h"       // handle_select, mysql_select,
                              // mysql_explain_union
#include "sql_load.h"         // mysql_load
#include "sql_servers.h"      // create_servers, alter_servers,
                              // drop_servers, servers_reload
#include "sql_handler.h"      // mysql_ha_open, mysql_ha_close,
                              // mysql_ha_read
#include "sql_binlog.h"       // mysql_client_binlog_statement
#include "sql_do.h"           // mysql_do
#include "sql_help.h"         // mysqld_help
#include "rpl_constants.h"    // Incident, INCIDENT_LOST_EVENTS
#include "log_event.h"
#include "sql_repl.h"
#include "rpl_filter.h"
#include "repl_failsafe.h"
#include <m_ctype.h>
#include <myisam.h>
#include <my_dir.h>
#include "rpl_handler.h"

#include "sp_head.h"
#include "sp.h"
#include "sp_cache.h"
#include "events.h"
#include "sql_trigger.h"
#include "transaction.h"
#include "sql_audit.h"
#include "sql_prepare.h"
#include "debug_sync.h"
#include "probes_mysql.h"
#include "set_var.h"

#define FLAGSTR(V,F) ((V)&(F)?#F" ":"")

/**
  @defgroup Runtime_Environment Runtime Environment
  @{
*/

/* Used in error handling only */
#define SP_TYPE_STRING(LP) \
  ((LP)->sphead->m_type == TYPE_ENUM_FUNCTION ? "FUNCTION" : "PROCEDURE")
#define SP_COM_STRING(LP) \
  ((LP)->sql_command == SQLCOM_CREATE_SPFUNCTION || \
   (LP)->sql_command == SQLCOM_ALTER_FUNCTION || \
   (LP)->sql_command == SQLCOM_SHOW_CREATE_FUNC || \
   (LP)->sql_command == SQLCOM_DROP_FUNCTION ? \
   "FUNCTION" : "PROCEDURE")

static bool execute_sqlcom_select(THD *thd, TABLE_LIST *all_tables);

const char *any_db="*any*";	// Special symbol for check_access

const LEX_STRING command_name[]={
  { C_STRING_WITH_LEN("Sleep") },
  { C_STRING_WITH_LEN("Quit") },
  { C_STRING_WITH_LEN("Init DB") },
  { C_STRING_WITH_LEN("Query") },
  { C_STRING_WITH_LEN("Field List") },
  { C_STRING_WITH_LEN("Create DB") },
  { C_STRING_WITH_LEN("Drop DB") },
  { C_STRING_WITH_LEN("Refresh") },
  { C_STRING_WITH_LEN("Shutdown") },
  { C_STRING_WITH_LEN("Statistics") },
  { C_STRING_WITH_LEN("Processlist") },
  { C_STRING_WITH_LEN("Connect") },
  { C_STRING_WITH_LEN("Kill") },
  { C_STRING_WITH_LEN("Debug") },
  { C_STRING_WITH_LEN("Ping") },
  { C_STRING_WITH_LEN("Time") },
  { C_STRING_WITH_LEN("Delayed insert") },
  { C_STRING_WITH_LEN("Change user") },
  { C_STRING_WITH_LEN("Binlog Dump") },
  { C_STRING_WITH_LEN("Table Dump") },
  { C_STRING_WITH_LEN("Connect Out") },
  { C_STRING_WITH_LEN("Register Slave") },
  { C_STRING_WITH_LEN("Prepare") },
  { C_STRING_WITH_LEN("Execute") },
  { C_STRING_WITH_LEN("Long Data") },
  { C_STRING_WITH_LEN("Close stmt") },
  { C_STRING_WITH_LEN("Reset stmt") },
  { C_STRING_WITH_LEN("Set option") },
  { C_STRING_WITH_LEN("Fetch") },
  { C_STRING_WITH_LEN("Daemon") },
  { C_STRING_WITH_LEN("Error") }  // Last command number
};

const char *xa_state_names[]={
  "NON-EXISTING", "ACTIVE", "IDLE", "PREPARED", "ROLLBACK ONLY"
};


#ifdef HAVE_REPLICATION
/**
  Returns true if all tables should be ignored.
*/
inline bool all_tables_not_ok(THD *thd, TABLE_LIST *tables)
{
  return rpl_filter->is_on() && tables && !thd->spcont &&
         !rpl_filter->tables_ok(thd->db, tables);
}
#endif


static bool some_non_temp_table_to_be_updated(THD *thd, TABLE_LIST *tables)
{
  for (TABLE_LIST *table= tables; table; table= table->next_global)
  {
    DBUG_ASSERT(table->db && table->table_name);
    if (table->updating &&
        !find_temporary_table(thd, table->db, table->table_name))
      return 1;
  }
  return 0;
}


/*
  Implicitly commit a active transaction if statement requires so.

  @param thd    Thread handle.
  @param mask   Bitmask used for the SQL command match.

*/
static bool stmt_causes_implicit_commit(THD *thd, uint mask)
{
  LEX *lex= thd->lex;
  bool skip= FALSE;
  DBUG_ENTER("stmt_causes_implicit_commit");

  if (!(sql_command_flags[lex->sql_command] & mask))
    DBUG_RETURN(FALSE);

  switch (lex->sql_command) {
  case SQLCOM_DROP_TABLE:
    skip= lex->drop_temporary;
    break;
  case SQLCOM_ALTER_TABLE:
  case SQLCOM_CREATE_TABLE:
    /* If CREATE TABLE of non-temporary table, do implicit commit */
    skip= (lex->create_info.options & HA_LEX_CREATE_TMP_TABLE);
    break;
  case SQLCOM_SET_OPTION:
    skip= lex->autocommit ? FALSE : TRUE;
    break;
  default:
    break;
  }

  DBUG_RETURN(!skip);
}


/**
  Mark all commands that somehow changes a table.

  This is used to check number of updates / hour.

  sql_command is actually set to SQLCOM_END sometimes
  so we need the +1 to include it in the array.

  See COMMAND_FLAG_xxx for different type of commands
     2  - query that returns meaningful ROW_COUNT() -
          a number of modified rows
*/

uint sql_command_flags[SQLCOM_END+1];
uint server_command_flags[COM_END+1];

void init_update_queries(void)
{
  /* Initialize the server command flags array. */
  memset(server_command_flags, 0, sizeof(server_command_flags));

  server_command_flags[COM_STATISTICS]= CF_SKIP_QUERY_ID | CF_SKIP_QUESTIONS;
  server_command_flags[COM_PING]=       CF_SKIP_QUERY_ID | CF_SKIP_QUESTIONS;
  server_command_flags[COM_STMT_PREPARE]= CF_SKIP_QUESTIONS;
  server_command_flags[COM_STMT_CLOSE]=   CF_SKIP_QUESTIONS;
  server_command_flags[COM_STMT_RESET]=   CF_SKIP_QUESTIONS;

  /* Initialize the sql command flags array. */
  memset(sql_command_flags, 0, sizeof(sql_command_flags));

  /*
    In general, DDL statements do not generate row events and do not go
    through a cache before being written to the binary log. However, the
    CREATE TABLE...SELECT is an exception because it may generate row
    events. For that reason,  the SQLCOM_CREATE_TABLE  which represents
    a CREATE TABLE, including the CREATE TABLE...SELECT, has the
    CF_CAN_GENERATE_ROW_EVENTS flag. The distinction between a regular
    CREATE TABLE and the CREATE TABLE...SELECT is made in other parts of
    the code, in particular in the Query_log_event's constructor.
  */
  sql_command_flags[SQLCOM_CREATE_TABLE]=   CF_CHANGES_DATA | CF_REEXECUTION_FRAGILE |
                                            CF_AUTO_COMMIT_TRANS | CF_PROTECT_AGAINST_GRL |
                                            CF_CAN_GENERATE_ROW_EVENTS;
  sql_command_flags[SQLCOM_CREATE_INDEX]=   CF_CHANGES_DATA | CF_AUTO_COMMIT_TRANS;
  sql_command_flags[SQLCOM_ALTER_TABLE]=    CF_CHANGES_DATA | CF_WRITE_LOGS_COMMAND |
                                            CF_AUTO_COMMIT_TRANS | CF_PROTECT_AGAINST_GRL;
  sql_command_flags[SQLCOM_TRUNCATE]=       CF_CHANGES_DATA | CF_WRITE_LOGS_COMMAND |
<<<<<<< HEAD
                                            CF_AUTO_COMMIT_TRANS;
=======
                                            CF_AUTO_COMMIT_TRANS | CF_PROTECT_AGAINST_GRL;
>>>>>>> 04c2820c
  sql_command_flags[SQLCOM_DROP_TABLE]=     CF_CHANGES_DATA | CF_AUTO_COMMIT_TRANS;
  sql_command_flags[SQLCOM_LOAD]=           CF_CHANGES_DATA | CF_REEXECUTION_FRAGILE |
                                            CF_PROTECT_AGAINST_GRL |
                                            CF_CAN_GENERATE_ROW_EVENTS;
  sql_command_flags[SQLCOM_CREATE_DB]=      CF_CHANGES_DATA | CF_AUTO_COMMIT_TRANS;
  sql_command_flags[SQLCOM_DROP_DB]=        CF_CHANGES_DATA | CF_AUTO_COMMIT_TRANS;
  sql_command_flags[SQLCOM_ALTER_DB_UPGRADE]= CF_AUTO_COMMIT_TRANS;
  sql_command_flags[SQLCOM_ALTER_DB]=       CF_CHANGES_DATA | CF_AUTO_COMMIT_TRANS;
  sql_command_flags[SQLCOM_RENAME_TABLE]=   CF_CHANGES_DATA | CF_AUTO_COMMIT_TRANS;
  sql_command_flags[SQLCOM_DROP_INDEX]=     CF_CHANGES_DATA | CF_AUTO_COMMIT_TRANS;
  sql_command_flags[SQLCOM_CREATE_VIEW]=    CF_CHANGES_DATA | CF_REEXECUTION_FRAGILE |
                                            CF_AUTO_COMMIT_TRANS;
  sql_command_flags[SQLCOM_DROP_VIEW]=      CF_CHANGES_DATA | CF_AUTO_COMMIT_TRANS;
  sql_command_flags[SQLCOM_CREATE_TRIGGER]= CF_CHANGES_DATA | CF_AUTO_COMMIT_TRANS;
  sql_command_flags[SQLCOM_DROP_TRIGGER]=   CF_CHANGES_DATA | CF_AUTO_COMMIT_TRANS;
  sql_command_flags[SQLCOM_CREATE_EVENT]=   CF_CHANGES_DATA | CF_AUTO_COMMIT_TRANS;
  sql_command_flags[SQLCOM_ALTER_EVENT]=    CF_CHANGES_DATA | CF_AUTO_COMMIT_TRANS;
  sql_command_flags[SQLCOM_DROP_EVENT]=     CF_CHANGES_DATA | CF_AUTO_COMMIT_TRANS;
  sql_command_flags[SQLCOM_CREATE_TRIGGER]= CF_AUTO_COMMIT_TRANS;
  sql_command_flags[SQLCOM_DROP_TRIGGER]=   CF_AUTO_COMMIT_TRANS;

  sql_command_flags[SQLCOM_UPDATE]=	    CF_CHANGES_DATA | CF_REEXECUTION_FRAGILE |
                                            CF_PROTECT_AGAINST_GRL |
                                            CF_CAN_GENERATE_ROW_EVENTS;
  sql_command_flags[SQLCOM_UPDATE_MULTI]=   CF_CHANGES_DATA | CF_REEXECUTION_FRAGILE |
                                            CF_PROTECT_AGAINST_GRL |
                                            CF_CAN_GENERATE_ROW_EVENTS;
  sql_command_flags[SQLCOM_INSERT]=	    CF_CHANGES_DATA | CF_REEXECUTION_FRAGILE |
                                            CF_PROTECT_AGAINST_GRL |
                                            CF_CAN_GENERATE_ROW_EVENTS;
  sql_command_flags[SQLCOM_INSERT_SELECT]=  CF_CHANGES_DATA | CF_REEXECUTION_FRAGILE |
                                            CF_PROTECT_AGAINST_GRL |
                                            CF_CAN_GENERATE_ROW_EVENTS;
  sql_command_flags[SQLCOM_DELETE]=         CF_CHANGES_DATA | CF_REEXECUTION_FRAGILE |
                                            CF_PROTECT_AGAINST_GRL |
                                            CF_CAN_GENERATE_ROW_EVENTS;
  sql_command_flags[SQLCOM_DELETE_MULTI]=   CF_CHANGES_DATA | CF_REEXECUTION_FRAGILE |
                                            CF_PROTECT_AGAINST_GRL |
                                            CF_CAN_GENERATE_ROW_EVENTS;
  sql_command_flags[SQLCOM_REPLACE]=        CF_CHANGES_DATA | CF_REEXECUTION_FRAGILE |
                                            CF_CAN_GENERATE_ROW_EVENTS;
  sql_command_flags[SQLCOM_REPLACE_SELECT]= CF_CHANGES_DATA | CF_REEXECUTION_FRAGILE |
                                            CF_CAN_GENERATE_ROW_EVENTS;
  sql_command_flags[SQLCOM_SELECT]=         CF_REEXECUTION_FRAGILE |
                                            CF_CAN_GENERATE_ROW_EVENTS;
  sql_command_flags[SQLCOM_SET_OPTION]=     CF_REEXECUTION_FRAGILE | CF_AUTO_COMMIT_TRANS;
  sql_command_flags[SQLCOM_DO]=             CF_REEXECUTION_FRAGILE |
                                            CF_CAN_GENERATE_ROW_EVENTS;

  sql_command_flags[SQLCOM_SHOW_STATUS_PROC]= CF_STATUS_COMMAND | CF_REEXECUTION_FRAGILE;
  sql_command_flags[SQLCOM_SHOW_STATUS]=      CF_STATUS_COMMAND | CF_REEXECUTION_FRAGILE;
  sql_command_flags[SQLCOM_SHOW_DATABASES]=   CF_STATUS_COMMAND | CF_REEXECUTION_FRAGILE;
  sql_command_flags[SQLCOM_SHOW_TRIGGERS]=    CF_STATUS_COMMAND | CF_REEXECUTION_FRAGILE;
  sql_command_flags[SQLCOM_SHOW_EVENTS]=      CF_STATUS_COMMAND | CF_REEXECUTION_FRAGILE;
  sql_command_flags[SQLCOM_SHOW_OPEN_TABLES]= CF_STATUS_COMMAND | CF_REEXECUTION_FRAGILE;
  sql_command_flags[SQLCOM_SHOW_PLUGINS]=     CF_STATUS_COMMAND;
  sql_command_flags[SQLCOM_SHOW_FIELDS]=      CF_STATUS_COMMAND | CF_REEXECUTION_FRAGILE;
  sql_command_flags[SQLCOM_SHOW_KEYS]=        CF_STATUS_COMMAND | CF_REEXECUTION_FRAGILE;
  sql_command_flags[SQLCOM_SHOW_VARIABLES]=   CF_STATUS_COMMAND | CF_REEXECUTION_FRAGILE;
  sql_command_flags[SQLCOM_SHOW_CHARSETS]=    CF_STATUS_COMMAND | CF_REEXECUTION_FRAGILE;
  sql_command_flags[SQLCOM_SHOW_COLLATIONS]=  CF_STATUS_COMMAND | CF_REEXECUTION_FRAGILE;
  sql_command_flags[SQLCOM_SHOW_NEW_MASTER]=  CF_STATUS_COMMAND;
  sql_command_flags[SQLCOM_SHOW_BINLOGS]=     CF_STATUS_COMMAND;
  sql_command_flags[SQLCOM_SHOW_SLAVE_HOSTS]= CF_STATUS_COMMAND;
  sql_command_flags[SQLCOM_SHOW_BINLOG_EVENTS]= CF_STATUS_COMMAND;
  sql_command_flags[SQLCOM_SHOW_STORAGE_ENGINES]= CF_STATUS_COMMAND;
  sql_command_flags[SQLCOM_SHOW_AUTHORS]=     CF_STATUS_COMMAND;
  sql_command_flags[SQLCOM_SHOW_CONTRIBUTORS]= CF_STATUS_COMMAND;
  sql_command_flags[SQLCOM_SHOW_PRIVILEGES]=  CF_STATUS_COMMAND;
  sql_command_flags[SQLCOM_SHOW_WARNS]=       CF_STATUS_COMMAND | CF_DIAGNOSTIC_STMT;
  sql_command_flags[SQLCOM_SHOW_ERRORS]=      CF_STATUS_COMMAND | CF_DIAGNOSTIC_STMT;
  sql_command_flags[SQLCOM_SHOW_ENGINE_STATUS]= CF_STATUS_COMMAND;
  sql_command_flags[SQLCOM_SHOW_ENGINE_MUTEX]= CF_STATUS_COMMAND;
  sql_command_flags[SQLCOM_SHOW_ENGINE_LOGS]= CF_STATUS_COMMAND;
  sql_command_flags[SQLCOM_SHOW_PROCESSLIST]= CF_STATUS_COMMAND;
  sql_command_flags[SQLCOM_SHOW_GRANTS]=      CF_STATUS_COMMAND;
  sql_command_flags[SQLCOM_SHOW_CREATE_DB]=   CF_STATUS_COMMAND;
  sql_command_flags[SQLCOM_SHOW_CREATE]=  CF_STATUS_COMMAND;
  sql_command_flags[SQLCOM_SHOW_MASTER_STAT]= CF_STATUS_COMMAND;
  sql_command_flags[SQLCOM_SHOW_SLAVE_STAT]=  CF_STATUS_COMMAND;
  sql_command_flags[SQLCOM_SHOW_CREATE_PROC]= CF_STATUS_COMMAND;
  sql_command_flags[SQLCOM_SHOW_CREATE_FUNC]= CF_STATUS_COMMAND;
  sql_command_flags[SQLCOM_SHOW_CREATE_TRIGGER]=  CF_STATUS_COMMAND;
  sql_command_flags[SQLCOM_SHOW_STATUS_FUNC]= CF_STATUS_COMMAND | CF_REEXECUTION_FRAGILE;
  sql_command_flags[SQLCOM_SHOW_PROC_CODE]=   CF_STATUS_COMMAND;
  sql_command_flags[SQLCOM_SHOW_FUNC_CODE]=   CF_STATUS_COMMAND;
  sql_command_flags[SQLCOM_SHOW_CREATE_EVENT]= CF_STATUS_COMMAND;
  sql_command_flags[SQLCOM_SHOW_PROFILES]=    CF_STATUS_COMMAND;
  sql_command_flags[SQLCOM_SHOW_PROFILE]=     CF_STATUS_COMMAND;
  sql_command_flags[SQLCOM_BINLOG_BASE64_EVENT]= CF_STATUS_COMMAND;

   sql_command_flags[SQLCOM_SHOW_TABLES]=       (CF_STATUS_COMMAND |
                                                 CF_SHOW_TABLE_COMMAND |
                                                 CF_REEXECUTION_FRAGILE);
  sql_command_flags[SQLCOM_SHOW_TABLE_STATUS]= (CF_STATUS_COMMAND |
                                                CF_SHOW_TABLE_COMMAND |
                                                CF_REEXECUTION_FRAGILE);


  sql_command_flags[SQLCOM_CREATE_USER]=       CF_CHANGES_DATA | CF_PROTECT_AGAINST_GRL;
  sql_command_flags[SQLCOM_RENAME_USER]=       CF_CHANGES_DATA | CF_PROTECT_AGAINST_GRL;
  sql_command_flags[SQLCOM_DROP_USER]=         CF_CHANGES_DATA | CF_PROTECT_AGAINST_GRL;
  sql_command_flags[SQLCOM_GRANT]=             CF_CHANGES_DATA;
  sql_command_flags[SQLCOM_REVOKE]=            CF_CHANGES_DATA;
  sql_command_flags[SQLCOM_REVOKE_ALL]=        CF_PROTECT_AGAINST_GRL;
  sql_command_flags[SQLCOM_OPTIMIZE]=          CF_CHANGES_DATA;
  sql_command_flags[SQLCOM_CREATE_FUNCTION]=   CF_CHANGES_DATA;
  sql_command_flags[SQLCOM_CREATE_PROCEDURE]=  CF_CHANGES_DATA | CF_PROTECT_AGAINST_GRL | CF_AUTO_COMMIT_TRANS;
  sql_command_flags[SQLCOM_CREATE_SPFUNCTION]= CF_CHANGES_DATA | CF_PROTECT_AGAINST_GRL | CF_AUTO_COMMIT_TRANS;
  sql_command_flags[SQLCOM_DROP_PROCEDURE]=    CF_CHANGES_DATA | CF_PROTECT_AGAINST_GRL | CF_AUTO_COMMIT_TRANS;
  sql_command_flags[SQLCOM_DROP_FUNCTION]=     CF_CHANGES_DATA | CF_PROTECT_AGAINST_GRL | CF_AUTO_COMMIT_TRANS;
  sql_command_flags[SQLCOM_ALTER_PROCEDURE]=   CF_CHANGES_DATA | CF_PROTECT_AGAINST_GRL | CF_AUTO_COMMIT_TRANS;
  sql_command_flags[SQLCOM_ALTER_FUNCTION]=    CF_CHANGES_DATA | CF_PROTECT_AGAINST_GRL | CF_AUTO_COMMIT_TRANS;
  sql_command_flags[SQLCOM_INSTALL_PLUGIN]=    CF_CHANGES_DATA;
  sql_command_flags[SQLCOM_UNINSTALL_PLUGIN]=  CF_CHANGES_DATA;

  /*
    The following is used to preserver CF_ROW_COUNT during the
    a CALL or EXECUTE statement, so the value generated by the
    last called (or executed) statement is preserved.
    See mysql_execute_command() for how CF_ROW_COUNT is used.
  */
  sql_command_flags[SQLCOM_CALL]=      CF_REEXECUTION_FRAGILE |
                                       CF_CAN_GENERATE_ROW_EVENTS;
  sql_command_flags[SQLCOM_EXECUTE]=   CF_CAN_GENERATE_ROW_EVENTS;

  /*
    The following admin table operations are allowed
    on log tables.
  */
  sql_command_flags[SQLCOM_REPAIR]=    CF_WRITE_LOGS_COMMAND | CF_AUTO_COMMIT_TRANS;
  sql_command_flags[SQLCOM_OPTIMIZE]|= CF_WRITE_LOGS_COMMAND | CF_AUTO_COMMIT_TRANS;
  sql_command_flags[SQLCOM_ANALYZE]=   CF_WRITE_LOGS_COMMAND | CF_AUTO_COMMIT_TRANS;

  sql_command_flags[SQLCOM_CREATE_USER]|=       CF_AUTO_COMMIT_TRANS;
  sql_command_flags[SQLCOM_DROP_USER]|=         CF_AUTO_COMMIT_TRANS;
  sql_command_flags[SQLCOM_RENAME_USER]|=       CF_AUTO_COMMIT_TRANS;
  sql_command_flags[SQLCOM_REVOKE_ALL]=         CF_AUTO_COMMIT_TRANS;
  sql_command_flags[SQLCOM_REVOKE]|=            CF_AUTO_COMMIT_TRANS;
  sql_command_flags[SQLCOM_GRANT]|=             CF_AUTO_COMMIT_TRANS;

  sql_command_flags[SQLCOM_ASSIGN_TO_KEYCACHE]= CF_AUTO_COMMIT_TRANS;
  sql_command_flags[SQLCOM_PRELOAD_KEYS]=       CF_AUTO_COMMIT_TRANS;

  sql_command_flags[SQLCOM_FLUSH]=              CF_AUTO_COMMIT_TRANS;
  sql_command_flags[SQLCOM_RESET]=              CF_AUTO_COMMIT_TRANS;
  sql_command_flags[SQLCOM_CHECK]=              CF_AUTO_COMMIT_TRANS;
}

bool sqlcom_can_generate_row_events(const THD *thd)
{
  return (sql_command_flags[thd->lex->sql_command] &
          CF_CAN_GENERATE_ROW_EVENTS);
}
 
bool is_update_query(enum enum_sql_command command)
{
  DBUG_ASSERT(command >= 0 && command <= SQLCOM_END);
  return (sql_command_flags[command] & CF_CHANGES_DATA) != 0;
}

/**
  Check if a sql command is allowed to write to log tables.
  @param command The SQL command
  @return true if writing is allowed
*/
bool is_log_table_write_query(enum enum_sql_command command)
{
  DBUG_ASSERT(command >= 0 && command <= SQLCOM_END);
  return (sql_command_flags[command] & CF_WRITE_LOGS_COMMAND) != 0;
}

void execute_init_command(THD *thd, LEX_STRING *init_command,
                          mysql_rwlock_t *var_lock)
{
  Vio* save_vio;
  ulong save_client_capabilities;

  mysql_rwlock_rdlock(var_lock);
  if (!init_command->length)
  {
    mysql_rwlock_unlock(var_lock);
    return;
  }

  /*
    copy the value under a lock, and release the lock.
    init_command has to be executed without a lock held,
    as it may try to change itself
  */
  size_t len= init_command->length;
  char *buf= thd->strmake(init_command->str, len);
  mysql_rwlock_unlock(var_lock);

#if defined(ENABLED_PROFILING)
  thd->profiling.start_new_query();
  thd->profiling.set_query_source(buf, len);
#endif

  thd_proc_info(thd, "Execution of init_command");
  save_client_capabilities= thd->client_capabilities;
  thd->client_capabilities|= CLIENT_MULTI_QUERIES;
  /*
    We don't need return result of execution to client side.
    To forbid this we should set thd->net.vio to 0.
  */
  save_vio= thd->net.vio;
  thd->net.vio= 0;
  dispatch_command(COM_QUERY, thd, buf, len);
  thd->client_capabilities= save_client_capabilities;
  thd->net.vio= save_vio;

#if defined(ENABLED_PROFILING)
  thd->profiling.finish_current_query();
#endif
}


static void handle_bootstrap_impl(THD *thd)
{
  MYSQL_FILE *file= bootstrap_file;
  char *buff;

  DBUG_ENTER("handle_bootstrap");

#ifndef EMBEDDED_LIBRARY
  pthread_detach_this_thread();
  thd->thread_stack= (char*) &thd;
#endif /* EMBEDDED_LIBRARY */

  thd_proc_info(thd, 0);
  thd->security_ctx->priv_user=
    thd->security_ctx->user= (char*) my_strdup("boot", MYF(MY_WME));
  thd->security_ctx->priv_host[0]=0;
  /*
    Make the "client" handle multiple results. This is necessary
    to enable stored procedures with SELECTs and Dynamic SQL
    in init-file.
  */
  thd->client_capabilities|= CLIENT_MULTI_RESULTS;

  buff= (char*) thd->net.buff;
  thd->init_for_queries();
  while (mysql_file_fgets(buff, thd->net.max_packet, file))
  {
    char *query;
    /* strlen() can't be deleted because mysql_file_fgets() doesn't return length */
    ulong length= (ulong) strlen(buff);
    while (buff[length-1] != '\n' && !mysql_file_feof(file))
    {
      /*
        We got only a part of the current string. Will try to increase
        net buffer then read the rest of the current string.
      */
      /* purecov: begin tested */
      if (net_realloc(&(thd->net), 2 * thd->net.max_packet))
      {
        thd->protocol->end_statement();
        bootstrap_error= 1;
        break;
      }
      buff= (char*) thd->net.buff;
      mysql_file_fgets(buff + length, thd->net.max_packet - length, file);
      length+= (ulong) strlen(buff + length);
      /* purecov: end */
    }
    if (bootstrap_error)
      break;                                    /* purecov: inspected */

    while (length && (my_isspace(thd->charset(), buff[length-1]) ||
                      buff[length-1] == ';'))
      length--;
    buff[length]=0;

    /* Skip lines starting with delimiter */
    if (strncmp(buff, STRING_WITH_LEN("delimiter")) == 0)
      continue;

    query= (char *) thd->memdup_w_gap(buff, length + 1,
                                      thd->db_length + 1 +
                                      QUERY_CACHE_FLAGS_SIZE);
    thd->set_query_and_id(query, length, next_query_id());
    DBUG_PRINT("query",("%-.4096s",thd->query()));
#if defined(ENABLED_PROFILING)
    thd->profiling.start_new_query();
    thd->profiling.set_query_source(thd->query(), length);
#endif

    /*
      We don't need to obtain LOCK_thread_count here because in bootstrap
      mode we have only one thread.
    */
    thd->set_time();
    Parser_state parser_state;
    if (parser_state.init(thd, thd->query(), length))
    {
      thd->protocol->end_statement();
      bootstrap_error= 1;
      break;
    }

    mysql_parse(thd, thd->query(), length, &parser_state);
    close_thread_tables(thd);			// Free tables

    bootstrap_error= thd->is_error();
    thd->protocol->end_statement();

#if defined(ENABLED_PROFILING)
    thd->profiling.finish_current_query();
#endif

    if (bootstrap_error)
      break;

    free_root(thd->mem_root,MYF(MY_KEEP_PREALLOC));
    free_root(&thd->transaction.mem_root,MYF(MY_KEEP_PREALLOC));
  }

  DBUG_VOID_RETURN;
}


/**
  Execute commands from bootstrap_file.

  Used when creating the initial grant tables.
*/

pthread_handler_t handle_bootstrap(void *arg)
{
  THD *thd=(THD*) arg;

  mysql_thread_set_psi_id(thd->thread_id);

  do_handle_bootstrap(thd);
  return 0;
}

void do_handle_bootstrap(THD *thd)
{
  /* The following must be called before DBUG_ENTER */
  thd->thread_stack= (char*) &thd;
  if (my_thread_init() || thd->store_globals())
  {
#ifndef EMBEDDED_LIBRARY
    close_connection(thd, ER_OUT_OF_RESOURCES, 1);
#endif
    thd->fatal_error();
    goto end;
  }

  handle_bootstrap_impl(thd);

end:
  net_end(&thd->net);
  thd->cleanup();
  delete thd;

#ifndef EMBEDDED_LIBRARY
  mysql_mutex_lock(&LOCK_thread_count);
  thread_count--;
  in_bootstrap= FALSE;
  mysql_cond_broadcast(&COND_thread_count);
  mysql_mutex_unlock(&LOCK_thread_count);
  my_thread_end();
  pthread_exit(0);
#endif

  return;
}


/**
  @brief Check access privs for a MERGE table and fix children lock types.

  @param[in]        thd         thread handle
  @param[in]        db          database name
  @param[in,out]    table_list  list of child tables (merge_list)
                                lock_type and optionally db set per table

  @return           status
    @retval         0           OK
    @retval         != 0        Error

  @detail
    This function is used for write access to MERGE tables only
    (CREATE TABLE, ALTER TABLE ... UNION=(...)). Set TL_WRITE for
    every child. Set 'db' for every child if not present.
*/
#ifndef NO_EMBEDDED_ACCESS_CHECKS
static bool check_merge_table_access(THD *thd, char *db,
                                     TABLE_LIST *table_list)
{
  int error= 0;

  if (table_list)
  {
    /* Check that all tables use the current database */
    TABLE_LIST *tlist;

    for (tlist= table_list; tlist; tlist= tlist->next_local)
    {
      if (!tlist->db || !tlist->db[0])
        tlist->db= db; /* purecov: inspected */
    }
    error= check_table_access(thd, SELECT_ACL | UPDATE_ACL | DELETE_ACL,
                              table_list, FALSE, UINT_MAX, FALSE);
  }
  return error;
}
#endif

/* This works because items are allocated with sql_alloc() */

void free_items(Item *item)
{
  Item *next;
  DBUG_ENTER("free_items");
  for (; item ; item=next)
  {
    next=item->next;
    item->delete_self();
  }
  DBUG_VOID_RETURN;
}

/**
   This works because items are allocated with sql_alloc().
   @note The function also handles null pointers (empty list).
*/
void cleanup_items(Item *item)
{
  DBUG_ENTER("cleanup_items");  
  for (; item ; item=item->next)
    item->cleanup();
  DBUG_VOID_RETURN;
}

#ifndef EMBEDDED_LIBRARY

/**
  Read one command from connection and execute it (query or simple command).
  This function is called in loop from thread function.

  For profiling to work, it must never be called recursively.

  @retval
    0  success
  @retval
    1  request of thread shutdown (see dispatch_command() description)
*/

bool do_command(THD *thd)
{
  bool return_value;
  char *packet= 0;
  ulong packet_length;
  NET *net= &thd->net;
  enum enum_server_command command;
  DBUG_ENTER("do_command");

  /*
    indicator of uninitialized lex => normal flow of errors handling
    (see my_message_sql)
  */
  thd->lex->current_select= 0;

  /*
    This thread will do a blocking read from the client which
    will be interrupted when the next command is received from
    the client, the connection is closed or "net_wait_timeout"
    number of seconds has passed.
  */
  my_net_set_read_timeout(net, thd->variables.net_wait_timeout);

  /*
    XXX: this code is here only to clear possible errors of init_connect. 
    Consider moving to init_connect() instead.
  */
  thd->clear_error();				// Clear error message
  thd->stmt_da->reset_diagnostics_area();

  net_new_transaction(net);

  if ((packet_length= my_net_read(net)) == packet_error)
  {
    DBUG_PRINT("info",("Got error %d reading command from socket %s",
		       net->error,
		       vio_description(net->vio)));

    /* Check if we can continue without closing the connection */

    /* The error must be set. */
    DBUG_ASSERT(thd->is_error());
    thd->protocol->end_statement();

    if (net->error != 3)
    {
      return_value= TRUE;                       // We have to close it.
      goto out;
    }

    net->error= 0;
    return_value= FALSE;
    goto out;
  }

  packet= (char*) net->read_pos;
  /*
    'packet_length' contains length of data, as it was stored in packet
    header. In case of malformed header, my_net_read returns zero.
    If packet_length is not zero, my_net_read ensures that the returned
    number of bytes was actually read from network.
    There is also an extra safety measure in my_net_read:
    it sets packet[packet_length]= 0, but only for non-zero packets.
  */
  if (packet_length == 0)                       /* safety */
  {
    /* Initialize with COM_SLEEP packet */
    packet[0]= (uchar) COM_SLEEP;
    packet_length= 1;
  }
  /* Do not rely on my_net_read, extra safety against programming errors. */
  packet[packet_length]= '\0';                  /* safety */

  command= (enum enum_server_command) (uchar) packet[0];

  if (command >= COM_END)
    command= COM_END;				// Wrong command

  DBUG_PRINT("info",("Command on %s = %d (%s)",
                     vio_description(net->vio), command,
                     command_name[command].str));

  /* Restore read timeout value */
  my_net_set_read_timeout(net, thd->variables.net_read_timeout);

  DBUG_ASSERT(packet_length);
  return_value= dispatch_command(command, thd, packet+1, (uint) (packet_length-1));

out:
  DBUG_RETURN(return_value);
}
#endif  /* EMBEDDED_LIBRARY */

/**
  @brief Determine if an attempt to update a non-temporary table while the
    read-only option was enabled has been made.

  This is a helper function to mysql_execute_command.

  @note SQLCOM_MULTI_UPDATE is an exception and delt with elsewhere.

  @see mysql_execute_command
  @returns Status code
    @retval TRUE The statement should be denied.
    @retval FALSE The statement isn't updating any relevant tables.
*/

static my_bool deny_updates_if_read_only_option(THD *thd,
                                                TABLE_LIST *all_tables)
{
  DBUG_ENTER("deny_updates_if_read_only_option");

  if (!opt_readonly)
    DBUG_RETURN(FALSE);

  LEX *lex= thd->lex;

  const my_bool user_is_super=
    ((ulong)(thd->security_ctx->master_access & SUPER_ACL) ==
     (ulong)SUPER_ACL);

  if (user_is_super)
    DBUG_RETURN(FALSE);

  if (!(sql_command_flags[lex->sql_command] & CF_CHANGES_DATA))
    DBUG_RETURN(FALSE);

  /* Multi update is an exception and is dealt with later. */
  if (lex->sql_command == SQLCOM_UPDATE_MULTI)
    DBUG_RETURN(FALSE);

  const my_bool create_temp_tables= 
    (lex->sql_command == SQLCOM_CREATE_TABLE) &&
    (lex->create_info.options & HA_LEX_CREATE_TMP_TABLE);

  const my_bool drop_temp_tables= 
    (lex->sql_command == SQLCOM_DROP_TABLE) &&
    lex->drop_temporary;

  const my_bool update_real_tables=
    some_non_temp_table_to_be_updated(thd, all_tables) &&
    !(create_temp_tables || drop_temp_tables);


  const my_bool create_or_drop_databases=
    (lex->sql_command == SQLCOM_CREATE_DB) ||
    (lex->sql_command == SQLCOM_DROP_DB);

  if (update_real_tables || create_or_drop_databases)
  {
      /*
        An attempt was made to modify one or more non-temporary tables.
      */
      DBUG_RETURN(TRUE);
  }


  /* Assuming that only temporary tables are modified. */
  DBUG_RETURN(FALSE);
}

/**
  Perform one connection-level (COM_XXXX) command.

  @param command         type of command to perform
  @param thd             connection handle
  @param packet          data for the command, packet is always null-terminated
  @param packet_length   length of packet + 1 (to show that data is
                         null-terminated) except for COM_SLEEP, where it
                         can be zero.

  @todo
    set thd->lex->sql_command to SQLCOM_END here.
  @todo
    The following has to be changed to an 8 byte integer

  @retval
    0   ok
  @retval
    1   request of thread shutdown, i. e. if command is
        COM_QUIT/COM_SHUTDOWN
*/
bool dispatch_command(enum enum_server_command command, THD *thd,
		      char* packet, uint packet_length)
{
  NET *net= &thd->net;
  bool error= 0;
  DBUG_ENTER("dispatch_command");
  DBUG_PRINT("info",("packet: '%*.s'; command: %d", packet_length, packet, command));

#if defined(ENABLED_PROFILING)
  thd->profiling.start_new_query();
#endif
  MYSQL_COMMAND_START(thd->thread_id, command,
                      thd->security_ctx->priv_user,
                      (char *) thd->security_ctx->host_or_ip);
  
  thd->command=command;
  /*
    Commands which always take a long time are logged into
    the slow log only if opt_log_slow_admin_statements is set.
  */
  thd->enable_slow_log= TRUE;
  thd->lex->sql_command= SQLCOM_END; /* to avoid confusing VIEW detectors */
  thd->set_time();
  if (!thd->is_valid_time())
  {
    /*
     If the time has got past 2038 we need to shut this server down
     We do this by making sure every command is a shutdown and we 
     have enough privileges to shut the server down

     TODO: remove this when we have full 64 bit my_time_t support
    */
    thd->security_ctx->master_access|= SHUTDOWN_ACL;
    command= COM_SHUTDOWN;
  }
  thd->set_query_id(get_query_id());
  if (!(server_command_flags[command] & CF_SKIP_QUERY_ID))
    next_query_id();
  inc_thread_running();

  if (!(server_command_flags[command] & CF_SKIP_QUESTIONS))
    statistic_increment(thd->status_var.questions, &LOCK_status);

  /**
    Clear the set of flags that are expected to be cleared at the
    beginning of each command.
  */
  thd->server_status&= ~SERVER_STATUS_CLEAR_SET;
  switch (command) {
  case COM_INIT_DB:
  {
    LEX_STRING tmp;
    status_var_increment(thd->status_var.com_stat[SQLCOM_CHANGE_DB]);
    thd->convert_string(&tmp, system_charset_info,
			packet, packet_length, thd->charset());
    if (!mysql_change_db(thd, &tmp, FALSE))
    {
      general_log_write(thd, command, thd->db, thd->db_length);
      my_ok(thd);
    }
    break;
  }
#ifdef HAVE_REPLICATION
  case COM_REGISTER_SLAVE:
  {
    if (!register_slave(thd, (uchar*)packet, packet_length))
      my_ok(thd);
    break;
  }
#endif
  case COM_CHANGE_USER:
  {
    status_var_increment(thd->status_var.com_other);
    char *user= (char*) packet, *packet_end= packet + packet_length;
    /* Safe because there is always a trailing \0 at the end of the packet */
    char *passwd= strend(user)+1;

    thd->change_user();
    thd->clear_error();                         // if errors from rollback

    /*
      Old clients send null-terminated string ('\0' for empty string) for
      password.  New clients send the size (1 byte) + string (not null
      terminated, so also '\0' for empty string).

      Cast *passwd to an unsigned char, so that it doesn't extend the sign
      for *passwd > 127 and become 2**32-127 after casting to uint.
    */
    char db_buff[NAME_LEN+1];                 // buffer to store db in utf8
    char *db= passwd;
    char *save_db;
    /*
      If there is no password supplied, the packet must contain '\0',
      in any type of handshake (4.1 or pre-4.1).
     */
    if (passwd >= packet_end)
    {
      my_message(ER_UNKNOWN_COM_ERROR, ER(ER_UNKNOWN_COM_ERROR), MYF(0));
      break;
    }
    uint passwd_len= (thd->client_capabilities & CLIENT_SECURE_CONNECTION ?
                      (uchar)(*passwd++) : strlen(passwd));
    uint dummy_errors, save_db_length, db_length;
    int res;
    Security_context save_security_ctx= *thd->security_ctx;
    USER_CONN *save_user_connect;

    db+= passwd_len + 1;
    /*
      Database name is always NUL-terminated, so in case of empty database
      the packet must contain at least the trailing '\0'.
    */
    if (db >= packet_end)
    {
      my_message(ER_UNKNOWN_COM_ERROR, ER(ER_UNKNOWN_COM_ERROR), MYF(0));
      break;
    }
    db_length= strlen(db);

    char *ptr= db + db_length + 1;
    uint cs_number= 0;

    if (ptr < packet_end)
    {
      if (ptr + 2 > packet_end)
      {
        my_message(ER_UNKNOWN_COM_ERROR, ER(ER_UNKNOWN_COM_ERROR), MYF(0));
        break;
      }

      cs_number= uint2korr(ptr);
    }

    /* Convert database name to utf8 */
    db_buff[copy_and_convert(db_buff, sizeof(db_buff)-1,
                             system_charset_info, db, db_length,
                             thd->charset(), &dummy_errors)]= 0;
    db= db_buff;

    /* Save user and privileges */
    save_db_length= thd->db_length;
    save_db= thd->db;
    save_user_connect= thd->user_connect;

    if (!(thd->security_ctx->user= my_strdup(user, MYF(0))))
    {
      thd->security_ctx->user= save_security_ctx.user;
      my_message(ER_OUT_OF_RESOURCES, ER(ER_OUT_OF_RESOURCES), MYF(0));
      break;
    }

    /* Clear variables that are allocated */
    thd->user_connect= 0;
    thd->security_ctx->priv_user= thd->security_ctx->user;
    res= check_user(thd, COM_CHANGE_USER, passwd, passwd_len, db, FALSE);

    if (res)
    {
      x_free(thd->security_ctx->user);
      *thd->security_ctx= save_security_ctx;
      thd->user_connect= save_user_connect;
      thd->db= save_db;
      thd->db_length= save_db_length;
    }
    else
    {
#ifndef NO_EMBEDDED_ACCESS_CHECKS
      /* we've authenticated new user */
      if (save_user_connect)
	decrease_user_connections(save_user_connect);
#endif /* NO_EMBEDDED_ACCESS_CHECKS */
      x_free(save_db);
      x_free(save_security_ctx.user);

      if (cs_number)
      {
        thd_init_client_charset(thd, cs_number);
        thd->update_charset();
      }
    }
    break;
  }
  case COM_STMT_EXECUTE:
  {
    mysqld_stmt_execute(thd, packet, packet_length);
    break;
  }
  case COM_STMT_FETCH:
  {
    mysqld_stmt_fetch(thd, packet, packet_length);
    break;
  }
  case COM_STMT_SEND_LONG_DATA:
  {
    mysql_stmt_get_longdata(thd, packet, packet_length);
    break;
  }
  case COM_STMT_PREPARE:
  {
    mysqld_stmt_prepare(thd, packet, packet_length);
    break;
  }
  case COM_STMT_CLOSE:
  {
    mysqld_stmt_close(thd, packet);
    break;
  }
  case COM_STMT_RESET:
  {
    mysqld_stmt_reset(thd, packet);
    break;
  }
  case COM_QUERY:
  {
    if (alloc_query(thd, packet, packet_length))
      break;					// fatal error is set
    MYSQL_QUERY_START(thd->query(), thd->thread_id,
                      (char *) (thd->db ? thd->db : ""),
                      thd->security_ctx->priv_user,
                      (char *) thd->security_ctx->host_or_ip);
    char *packet_end= thd->query() + thd->query_length();
    /* 'b' stands for 'buffer' parameter', special for 'my_snprintf' */

    general_log_write(thd, command, thd->query(), thd->query_length());
    DBUG_PRINT("query",("%-.4096s",thd->query()));
#if defined(ENABLED_PROFILING)
    thd->profiling.set_query_source(thd->query(), thd->query_length());
#endif
    Parser_state parser_state;
    if (parser_state.init(thd, thd->query(), thd->query_length()))
      break;

    mysql_parse(thd, thd->query(), thd->query_length(), &parser_state);

    while (!thd->killed && (parser_state.m_lip.found_semicolon != NULL) &&
           ! thd->is_error())
    {
      char *beginning_of_next_stmt= (char*)
        parser_state.m_lip.found_semicolon;

      thd->protocol->end_statement();
      query_cache_end_of_result(thd);
      /*
        Multiple queries exits, execute them individually
      */
      close_thread_tables(thd);
      ulong length= (ulong)(packet_end - beginning_of_next_stmt);

      log_slow_statement(thd);

      /* Remove garbage at start of query */
      while (length > 0 && my_isspace(thd->charset(), *beginning_of_next_stmt))
      {
        beginning_of_next_stmt++;
        length--;
      }

      if (MYSQL_QUERY_DONE_ENABLED())
      {
        MYSQL_QUERY_DONE(thd->is_error());
      }

#if defined(ENABLED_PROFILING)
      thd->profiling.finish_current_query();
      thd->profiling.start_new_query("continuing");
      thd->profiling.set_query_source(beginning_of_next_stmt, length);
#endif

      MYSQL_QUERY_START(beginning_of_next_stmt, thd->thread_id,
                        (char *) (thd->db ? thd->db : ""),
                        thd->security_ctx->priv_user,
                        (char *) thd->security_ctx->host_or_ip);

      thd->set_query_and_id(beginning_of_next_stmt, length, next_query_id());
      /*
        Count each statement from the client.
      */
      statistic_increment(thd->status_var.questions, &LOCK_status);
      thd->set_time(); /* Reset the query start time. */
      parser_state.reset(beginning_of_next_stmt, length);
      /* TODO: set thd->lex->sql_command to SQLCOM_END here */
      mysql_parse(thd, beginning_of_next_stmt, length, &parser_state);
    }

    DBUG_PRINT("info",("query ready"));
    break;
  }
  case COM_FIELD_LIST:				// This isn't actually needed
#ifdef DONT_ALLOW_SHOW_COMMANDS
    my_message(ER_NOT_ALLOWED_COMMAND, ER(ER_NOT_ALLOWED_COMMAND),
               MYF(0));	/* purecov: inspected */
    break;
#else
  {
    char *fields, *packet_end= packet + packet_length, *arg_end;
    /* Locked closure of all tables */
    TABLE_LIST table_list;
    LEX_STRING conv_name;

    /* used as fields initializator */
    lex_start(thd);

    status_var_increment(thd->status_var.com_stat[SQLCOM_SHOW_FIELDS]);
    bzero((char*) &table_list,sizeof(table_list));
    if (thd->copy_db_to(&table_list.db, &table_list.db_length))
      break;
    /*
      We have name + wildcard in packet, separated by endzero
    */
    arg_end= strend(packet);
    uint arg_length= arg_end - packet;
    
    /* Check given table name length. */
    if (arg_length >= packet_length || arg_length > NAME_LEN)
    {
      my_message(ER_UNKNOWN_COM_ERROR, ER(ER_UNKNOWN_COM_ERROR), MYF(0));
      break;
    }
    thd->convert_string(&conv_name, system_charset_info,
			packet, arg_length, thd->charset());
    if (check_table_name(conv_name.str, conv_name.length, FALSE))
    {
      /* this is OK due to convert_string() null-terminating the string */
      my_error(ER_WRONG_TABLE_NAME, MYF(0), conv_name.str);
      break;
    }

    table_list.alias= table_list.table_name= conv_name.str;
    packet= arg_end + 1;

    if (is_infoschema_db(table_list.db, table_list.db_length))
    {
      ST_SCHEMA_TABLE *schema_table= find_schema_table(thd, table_list.alias);
      if (schema_table)
        table_list.schema_table= schema_table;
    }

    uint query_length= (uint) (packet_end - packet); // Don't count end \0
    if (!(fields= (char *) thd->memdup(packet, query_length + 1)))
      break;
    thd->set_query(fields, query_length);
    general_log_print(thd, command, "%s %s", table_list.table_name, fields);
    if (lower_case_table_names)
      my_casedn_str(files_charset_info, table_list.table_name);

    if (check_access(thd, SELECT_ACL, table_list.db,
                     &table_list.grant.privilege,
                     &table_list.grant.m_internal,
                     0, 0))
      break;
    if (check_grant(thd, SELECT_ACL, &table_list, TRUE, UINT_MAX, FALSE))
      break;
    /* init structures for VIEW processing */
    table_list.select_lex= &(thd->lex->select_lex);

    lex_start(thd);
    mysql_reset_thd_for_next_command(thd);

    thd->lex->
      select_lex.table_list.link_in_list(&table_list,
                                         &table_list.next_local);
    thd->lex->add_to_query_tables(&table_list);
    init_mdl_requests(&table_list);

    /* switch on VIEW optimisation: do not fill temporary tables */
    thd->lex->sql_command= SQLCOM_SHOW_FIELDS;
    mysqld_list_fields(thd,&table_list,fields);
    thd->lex->unit.cleanup();
    thd->cleanup_after_query();
    break;
  }
#endif
  case COM_QUIT:
    /* We don't calculate statistics for this command */
    general_log_print(thd, command, NullS);
    net->error=0;				// Don't give 'abort' message
    thd->stmt_da->disable_status();              // Don't send anything back
    error=TRUE;					// End server
    break;
#ifndef EMBEDDED_LIBRARY
  case COM_BINLOG_DUMP:
    {
      ulong pos;
      ushort flags;
      uint32 slave_server_id;

      status_var_increment(thd->status_var.com_other);
      thd->enable_slow_log= opt_log_slow_admin_statements;
      if (check_global_access(thd, REPL_SLAVE_ACL))
	break;

      /* TODO: The following has to be changed to an 8 byte integer */
      pos = uint4korr(packet);
      flags = uint2korr(packet + 4);
      thd->server_id=0; /* avoid suicide */
      if ((slave_server_id= uint4korr(packet+6))) // mysqlbinlog.server_id==0
	kill_zombie_dump_threads(slave_server_id);
      thd->server_id = slave_server_id;

      general_log_print(thd, command, "Log: '%s'  Pos: %ld", packet+10,
                      (long) pos);
      mysql_binlog_send(thd, thd->strdup(packet + 10), (my_off_t) pos, flags);
      unregister_slave(thd,1,1);
      /*  fake COM_QUIT -- if we get here, the thread needs to terminate */
      error = TRUE;
      break;
    }
#endif
  case COM_REFRESH:
  {
    bool not_used;
    status_var_increment(thd->status_var.com_stat[SQLCOM_FLUSH]);
    ulong options= (ulong) (uchar) packet[0];
    if (trans_commit_implicit(thd))
      break;
    close_thread_tables(thd);
    thd->mdl_context.release_transactional_locks();
    if (check_global_access(thd,RELOAD_ACL))
      break;
    general_log_print(thd, command, NullS);
#ifndef DBUG_OFF
    bool debug_simulate= FALSE;
    DBUG_EXECUTE_IF("simulate_detached_thread_refresh", debug_simulate= TRUE;);
    if (debug_simulate)
    {
      /*
        Simulate a reload without a attached thread session.
        Provides a environment similar to that of when the
        server receives a SIGHUP signal and reloads caches
        and flushes tables.
      */
      bool res;
      my_pthread_setspecific_ptr(THR_THD, NULL);
      res= reload_acl_and_cache(NULL, options | REFRESH_FAST,
                                NULL, &not_used);
      my_pthread_setspecific_ptr(THR_THD, thd);
      if (res)
        break;
    }
    else
#endif
    if (reload_acl_and_cache(thd, options, (TABLE_LIST*) 0, &not_used))
      break;
    if (trans_commit_implicit(thd))
      break;
    close_thread_tables(thd);
    thd->mdl_context.release_transactional_locks();
    my_ok(thd);
    break;
  }
#ifndef EMBEDDED_LIBRARY
  case COM_SHUTDOWN:
  {
    status_var_increment(thd->status_var.com_other);
    if (check_global_access(thd,SHUTDOWN_ACL))
      break; /* purecov: inspected */
    /*
      If the client is < 4.1.3, it is going to send us no argument; then
      packet_length is 0, packet[0] is the end 0 of the packet. Note that
      SHUTDOWN_DEFAULT is 0. If client is >= 4.1.3, the shutdown level is in
      packet[0].
    */
    enum mysql_enum_shutdown_level level;
    if (!thd->is_valid_time())
      level= SHUTDOWN_DEFAULT;
    else
      level= (enum mysql_enum_shutdown_level) (uchar) packet[0];
    if (level == SHUTDOWN_DEFAULT)
      level= SHUTDOWN_WAIT_ALL_BUFFERS; // soon default will be configurable
    else if (level != SHUTDOWN_WAIT_ALL_BUFFERS)
    {
      my_error(ER_NOT_SUPPORTED_YET, MYF(0), "this shutdown level");
      break;
    }
    DBUG_PRINT("quit",("Got shutdown command for level %u", level));
    general_log_print(thd, command, NullS);
    my_eof(thd);
    close_thread_tables(thd);			// Free before kill
    kill_mysql();
    error=TRUE;
    break;
  }
#endif
  case COM_STATISTICS:
  {
    STATUS_VAR current_global_status_var;
    ulong uptime;
    uint length;
    ulonglong queries_per_second1000;
    char buff[250];
    uint buff_len= sizeof(buff);

    general_log_print(thd, command, NullS);
    status_var_increment(thd->status_var.com_stat[SQLCOM_SHOW_STATUS]);
    calc_sum_of_all_status(&current_global_status_var);
    if (!(uptime= (ulong) (thd->start_time - server_start_time)))
      queries_per_second1000= 0;
    else
      queries_per_second1000= thd->query_id * LL(1000) / uptime;

    length= my_snprintf((char*) buff, buff_len - 1,
                        "Uptime: %lu  Threads: %d  Questions: %lu  "
                        "Slow queries: %lu  Opens: %lu  Flush tables: %lu  "
                        "Open tables: %u  Queries per second avg: %u.%u",
                        uptime,
                        (int) thread_count, (ulong) thd->query_id,
                        current_global_status_var.long_query_count,
                        current_global_status_var.opened_tables,
                        refresh_version,
                        cached_open_tables(),
                        (uint) (queries_per_second1000 / 1000),
                        (uint) (queries_per_second1000 % 1000));
#ifdef EMBEDDED_LIBRARY
    /* Store the buffer in permanent memory */
    my_ok(thd, 0, 0, buff);
#endif
#ifdef SAFEMALLOC
    if (sf_malloc_cur_memory)				// Using SAFEMALLOC
    {
      char *end= buff + length;
      length+= my_snprintf(end, buff_len - length - 1,
                           end,"  Memory in use: %ldK  Max memory used: %ldK",
                           (sf_malloc_cur_memory+1023L)/1024L,
                           (sf_malloc_max_memory+1023L)/1024L);
    }
#endif
#ifndef EMBEDDED_LIBRARY
    (void) my_net_write(net, (uchar*) buff, length);
    (void) net_flush(net);
    thd->stmt_da->disable_status();
#endif
    break;
  }
  case COM_PING:
    status_var_increment(thd->status_var.com_other);
    my_ok(thd);				// Tell client we are alive
    break;
  case COM_PROCESS_INFO:
    status_var_increment(thd->status_var.com_stat[SQLCOM_SHOW_PROCESSLIST]);
    if (!thd->security_ctx->priv_user[0] &&
        check_global_access(thd, PROCESS_ACL))
      break;
    general_log_print(thd, command, NullS);
    mysqld_list_processes(thd,
			  thd->security_ctx->master_access & PROCESS_ACL ? 
			  NullS : thd->security_ctx->priv_user, 0);
    break;
  case COM_PROCESS_KILL:
  {
    status_var_increment(thd->status_var.com_stat[SQLCOM_KILL]);
    ulong id=(ulong) uint4korr(packet);
    sql_kill(thd,id,false);
    break;
  }
  case COM_SET_OPTION:
  {
    status_var_increment(thd->status_var.com_stat[SQLCOM_SET_OPTION]);
    uint opt_command= uint2korr(packet);

    switch (opt_command) {
    case (int) MYSQL_OPTION_MULTI_STATEMENTS_ON:
      thd->client_capabilities|= CLIENT_MULTI_STATEMENTS;
      my_eof(thd);
      break;
    case (int) MYSQL_OPTION_MULTI_STATEMENTS_OFF:
      thd->client_capabilities&= ~CLIENT_MULTI_STATEMENTS;
      my_eof(thd);
      break;
    default:
      my_message(ER_UNKNOWN_COM_ERROR, ER(ER_UNKNOWN_COM_ERROR), MYF(0));
      break;
    }
    break;
  }
  case COM_DEBUG:
    status_var_increment(thd->status_var.com_other);
    if (check_global_access(thd, SUPER_ACL))
      break;					/* purecov: inspected */
    mysql_print_status();
    general_log_print(thd, command, NullS);
    my_eof(thd);
    break;
  case COM_SLEEP:
  case COM_CONNECT:				// Impossible here
  case COM_TIME:				// Impossible from client
  case COM_DELAYED_INSERT:
  case COM_END:
  default:
    my_message(ER_UNKNOWN_COM_ERROR, ER(ER_UNKNOWN_COM_ERROR), MYF(0));
    break;
  }

  /* report error issued during command execution */
  if (thd->killed_errno())
  {
    if (! thd->stmt_da->is_set())
      thd->send_kill_message();
  }
  if (thd->killed == THD::KILL_QUERY || thd->killed == THD::KILL_BAD_DATA)
  {
    thd->killed= THD::NOT_KILLED;
    thd->mysys_var->abort= 0;
  }

  /* If commit fails, we should be able to reset the OK status. */
  thd->stmt_da->can_overwrite_status= TRUE;
  thd->is_error() ? trans_rollback_stmt(thd) : trans_commit_stmt(thd);
  thd->stmt_da->can_overwrite_status= FALSE;

  thd->transaction.stmt.reset();

  thd->protocol->end_statement();
  query_cache_end_of_result(thd);

  thd->proc_info= "closing tables";
  /* Free tables */
  close_thread_tables(thd);

  if (!thd->is_error() && !thd->killed_errno())
    mysql_audit_general(thd, MYSQL_AUDIT_GENERAL_RESULT, 0, 0);

  log_slow_statement(thd);

  thd_proc_info(thd, "cleaning up");
  thd->set_query(NULL, 0);
  thd->command=COM_SLEEP;
  dec_thread_running();
  thd_proc_info(thd, 0);
  thd->packet.shrink(thd->variables.net_buffer_length);	// Reclaim some memory
  free_root(thd->mem_root,MYF(MY_KEEP_PREALLOC));

#if defined(ENABLED_PROFILING)
  thd->profiling.finish_current_query();
#endif
  if (MYSQL_QUERY_DONE_ENABLED() || MYSQL_COMMAND_DONE_ENABLED())
  {
    int res;
    res= (int) thd->is_error();
    if (command == COM_QUERY)
    {
      MYSQL_QUERY_DONE(res);
    }
    MYSQL_COMMAND_DONE(res);
  }
  DBUG_RETURN(error);
}


void log_slow_statement(THD *thd)
{
  DBUG_ENTER("log_slow_statement");

  /*
    The following should never be true with our current code base,
    but better to keep this here so we don't accidently try to log a
    statement in a trigger or stored function
  */
  if (unlikely(thd->in_sub_stmt))
    DBUG_VOID_RETURN;                           // Don't set time for sub stmt

  /*
    Do not log administrative statements unless the appropriate option is
    set.
  */
  if (thd->enable_slow_log)
  {
    ulonglong end_utime_of_query= thd->current_utime();
    thd_proc_info(thd, "logging slow query");

    if (((end_utime_of_query - thd->utime_after_lock) >
         thd->variables.long_query_time ||
         ((thd->server_status &
           (SERVER_QUERY_NO_INDEX_USED | SERVER_QUERY_NO_GOOD_INDEX_USED)) &&
          opt_log_queries_not_using_indexes &&
           !(sql_command_flags[thd->lex->sql_command] & CF_STATUS_COMMAND))) &&
        thd->examined_row_count >= thd->variables.min_examined_row_limit)
    {
      thd_proc_info(thd, "logging slow query");
      thd->status_var.long_query_count++;
      slow_log_print(thd, thd->query(), thd->query_length(), 
                     end_utime_of_query);
    }
  }
  DBUG_VOID_RETURN;
}


/**
  Create a TABLE_LIST object for an INFORMATION_SCHEMA table.

    This function is used in the parser to convert a SHOW or DESCRIBE
    table_name command to a SELECT from INFORMATION_SCHEMA.
    It prepares a SELECT_LEX and a TABLE_LIST object to represent the
    given command as a SELECT parse tree.

  @param thd              thread handle
  @param lex              current lex
  @param table_ident      table alias if it's used
  @param schema_table_idx the type of the INFORMATION_SCHEMA table to be
                          created

  @note
    Due to the way this function works with memory and LEX it cannot
    be used outside the parser (parse tree transformations outside
    the parser break PS and SP).

  @retval
    0                 success
  @retval
    1                 out of memory or SHOW commands are not allowed
                      in this version of the server.
*/

int prepare_schema_table(THD *thd, LEX *lex, Table_ident *table_ident,
                         enum enum_schema_tables schema_table_idx)
{
  SELECT_LEX *schema_select_lex= NULL;
  DBUG_ENTER("prepare_schema_table");

  switch (schema_table_idx) {
  case SCH_SCHEMATA:
#if defined(DONT_ALLOW_SHOW_COMMANDS)
    my_message(ER_NOT_ALLOWED_COMMAND,
               ER(ER_NOT_ALLOWED_COMMAND), MYF(0));   /* purecov: inspected */
    DBUG_RETURN(1);
#else
    break;
#endif

  case SCH_TABLE_NAMES:
  case SCH_TABLES:
  case SCH_VIEWS:
  case SCH_TRIGGERS:
  case SCH_EVENTS:
#ifdef DONT_ALLOW_SHOW_COMMANDS
    my_message(ER_NOT_ALLOWED_COMMAND,
               ER(ER_NOT_ALLOWED_COMMAND), MYF(0)); /* purecov: inspected */
    DBUG_RETURN(1);
#else
    {
      LEX_STRING db;
      size_t dummy;
      if (lex->select_lex.db == NULL &&
          lex->copy_db_to(&lex->select_lex.db, &dummy))
      {
        DBUG_RETURN(1);
      }
      schema_select_lex= new SELECT_LEX();
      db.str= schema_select_lex->db= lex->select_lex.db;
      schema_select_lex->table_list.first= NULL;
      db.length= strlen(db.str);

      if (check_db_name(&db))
      {
        my_error(ER_WRONG_DB_NAME, MYF(0), db.str);
        DBUG_RETURN(1);
      }
      break;
    }
#endif
  case SCH_COLUMNS:
  case SCH_STATISTICS:
  {
#ifdef DONT_ALLOW_SHOW_COMMANDS
    my_message(ER_NOT_ALLOWED_COMMAND,
               ER(ER_NOT_ALLOWED_COMMAND), MYF(0)); /* purecov: inspected */
    DBUG_RETURN(1);
#else
    DBUG_ASSERT(table_ident);
    TABLE_LIST **query_tables_last= lex->query_tables_last;
    schema_select_lex= new SELECT_LEX();
    /* 'parent_lex' is used in init_query() so it must be before it. */
    schema_select_lex->parent_lex= lex;
    schema_select_lex->init_query();
    if (!schema_select_lex->add_table_to_list(thd, table_ident, 0, 0, TL_READ,
                                              MDL_SHARED_READ))
      DBUG_RETURN(1);
    lex->query_tables_last= query_tables_last;
    break;
  }
#endif
  case SCH_PROFILES:
    /* 
      Mark this current profiling record to be discarded.  We don't
      wish to have SHOW commands show up in profiling.
    */
#if defined(ENABLED_PROFILING)
    thd->profiling.discard_current_query();
#endif
    break;
  case SCH_OPEN_TABLES:
  case SCH_VARIABLES:
  case SCH_STATUS:
  case SCH_PROCEDURES:
  case SCH_CHARSETS:
  case SCH_ENGINES:
  case SCH_COLLATIONS:
  case SCH_COLLATION_CHARACTER_SET_APPLICABILITY:
  case SCH_USER_PRIVILEGES:
  case SCH_SCHEMA_PRIVILEGES:
  case SCH_TABLE_PRIVILEGES:
  case SCH_COLUMN_PRIVILEGES:
  case SCH_TABLE_CONSTRAINTS:
  case SCH_KEY_COLUMN_USAGE:
  default:
    break;
  }
  
  SELECT_LEX *select_lex= lex->current_select;
  if (make_schema_select(thd, select_lex, schema_table_idx))
  {
    DBUG_RETURN(1);
  }
  TABLE_LIST *table_list= select_lex->table_list.first;
  table_list->schema_select_lex= schema_select_lex;
  table_list->schema_table_reformed= 1;
  DBUG_RETURN(0);
}


/**
  Implementation of FLUSH TABLES <table_list> WITH READ LOCK.

  In brief: take exclusive locks, expel tables from the table
  cache, reopen the tables, enter the 'LOCKED TABLES' mode,
  downgrade the locks.

  Required privileges
  -------------------
  Since the statement implicitly enters LOCK TABLES mode,
  it requires LOCK TABLES privilege on every table.
  But since the rest of FLUSH commands require
  the global RELOAD_ACL, it also requires RELOAD_ACL.

  Compatibility with the global read lock
  ---------------------------------------
  We don't wait for the GRL, since neither the
  5.1 combination that this new statement is intended to
  replace (LOCK TABLE <list> WRITE; FLUSH TABLES;),
  nor FLUSH TABLES WITH READ LOCK do.
  @todo: this is not implemented, Dmitry disagrees.
  Currently we wait for GRL in another connection,
  but are compatible with a GRL in our own connection.

  Behaviour under LOCK TABLES
  ---------------------------
  Bail out: i.e. don't perform an implicit UNLOCK TABLES.
  This is not consistent with LOCK TABLES statement, but is
  in line with behaviour of FLUSH TABLES WITH READ LOCK, and we
  try to not introduce any new statements with implicit
  semantics.

  Compatibility with parallel updates
  -----------------------------------
  As a result, we will wait for all open transactions
  against the tables to complete. After the lock downgrade,
  new transactions will be able to read the tables, but not
  write to them.

  Differences from FLUSH TABLES <list>
  -------------------------------------
  - you can't flush WITH READ LOCK a non-existent table
  - you can't flush WITH READ LOCK under LOCK TABLES
  - currently incompatible with the GRL (@todo: fix)

  Effect on views and temporary tables.
  ------------------------------------
  You can only apply this command to existing base tables.
  If a view with such name exists, ER_WRONG_OBJECT is returned.
  If a temporary table with such name exists, it's ignored:
  if there is a base table, it's used, otherwise ER_NO_SUCH_TABLE
  is returned.
*/

static bool flush_tables_with_read_lock(THD *thd, TABLE_LIST *all_tables)
{
  Lock_tables_prelocking_strategy lock_tables_prelocking_strategy;
  TABLE_LIST *table_list;

  /*
    This is called from SQLCOM_FLUSH, the transaction has
    been committed implicitly.
  */

  /* RELOAD_ACL is checked by the caller. Check table-level privileges. */
  if (check_table_access(thd, LOCK_TABLES_ACL | SELECT_ACL, all_tables,
                         FALSE, UINT_MAX, FALSE))
    goto error;

  if (thd->locked_tables_mode)
  {
    my_error(ER_LOCK_OR_ACTIVE_TRANSACTION, MYF(0));
    goto error;
  }

  /*
    @todo: Since lock_table_names() acquires a global IX
    lock, this actually waits for a GRL in another connection.
    We are thus introducing an incompatibility.
    Do nothing for now, since not taking a global IX violates
    current internal MDL asserts, fix after discussing with
    Dmitry.
  */
  if (lock_table_names(thd, all_tables))
    goto error;

  for (table_list= all_tables; table_list;
       table_list= table_list->next_global)
  {
    /* Remove the table from cache. */
    mysql_mutex_lock(&LOCK_open);
    tdc_remove_table(thd, TDC_RT_REMOVE_ALL,
                     table_list->db,
                     table_list->table_name);
    mysql_mutex_unlock(&LOCK_open);

    /* Skip views and temporary tables. */
    table_list->required_type= FRMTYPE_TABLE; /* Don't try to flush views. */
    table_list->open_type= OT_BASE_ONLY;      /* Ignore temporary tables. */
  }

  if  (open_and_lock_tables(thd, all_tables, FALSE,
                            MYSQL_OPEN_HAS_MDL_LOCK,
                            &lock_tables_prelocking_strategy) ||
       thd->locked_tables_list.init_locked_tables(thd))
  {
    close_thread_tables(thd);
    goto error;
  }

  /*
    Downgrade the exclusive locks.
    Use MDL_SHARED_NO_WRITE as the intended
    post effect of this call is identical
    to LOCK TABLES <...> READ, and we didn't use
    thd->in_lock_talbes and thd->sql_command= SQLCOM_LOCK_TABLES
    hacks to enter the LTM.
    @todo: release the global IX lock here!!!
  */
  for (table_list= all_tables; table_list;
       table_list= table_list->next_global)
    table_list->mdl_request.ticket->downgrade_exclusive_lock(MDL_SHARED_NO_WRITE);

  return FALSE;

error:
  return TRUE;
}


/**
  Read query from packet and store in thd->query.
  Used in COM_QUERY and COM_STMT_PREPARE.

    Sets the following THD variables:
  - query
  - query_length

  @retval
    FALSE ok
  @retval
    TRUE  error;  In this case thd->fatal_error is set
*/

bool alloc_query(THD *thd, const char *packet, uint packet_length)
{
  char *query;
  /* Remove garbage at start and end of query */
  while (packet_length > 0 && my_isspace(thd->charset(), packet[0]))
  {
    packet++;
    packet_length--;
  }
  const char *pos= packet + packet_length;     // Point at end null
  while (packet_length > 0 &&
	 (pos[-1] == ';' || my_isspace(thd->charset() ,pos[-1])))
  {
    pos--;
    packet_length--;
  }
  /* We must allocate some extra memory for query cache */
  if (! (query= (char*) thd->memdup_w_gap(packet,
                                          packet_length,
                                          1 + thd->db_length +
                                          QUERY_CACHE_FLAGS_SIZE)))
      return TRUE;
  query[packet_length]= '\0';
  thd->set_query(query, packet_length);

  /* Reclaim some memory */
  thd->packet.shrink(thd->variables.net_buffer_length);
  thd->convert_buffer.shrink(thd->variables.net_buffer_length);

  return FALSE;
}

static void reset_one_shot_variables(THD *thd) 
{
  thd->variables.character_set_client=
    global_system_variables.character_set_client;
  thd->variables.collation_connection=
    global_system_variables.collation_connection;
  thd->variables.collation_database=
    global_system_variables.collation_database;
  thd->variables.collation_server=
    global_system_variables.collation_server;
  thd->update_charset();
  thd->variables.time_zone=
    global_system_variables.time_zone;
  thd->variables.lc_time_names= &my_locale_en_US;
  thd->one_shot_set= 0;
}


static
bool sp_process_definer(THD *thd)
{
  DBUG_ENTER("sp_process_definer");

  LEX *lex= thd->lex;

  /*
    If the definer is not specified, this means that CREATE-statement missed
    DEFINER-clause. DEFINER-clause can be missed in two cases:

      - The user submitted a statement w/o the clause. This is a normal
        case, we should assign CURRENT_USER as definer.

      - Our slave received an updated from the master, that does not
        replicate definer for stored rountines. We should also assign
        CURRENT_USER as definer here, but also we should mark this routine
        as NON-SUID. This is essential for the sake of backward
        compatibility.

        The problem is the slave thread is running under "special" user (@),
        that actually does not exist. In the older versions we do not fail
        execution of a stored routine if its definer does not exist and
        continue the execution under the authorization of the invoker
        (BUG#13198). And now if we try to switch to slave-current-user (@),
        we will fail.

        Actually, this leads to the inconsistent state of master and
        slave (different definers, different SUID behaviour), but it seems,
        this is the best we can do.
  */

  if (!lex->definer)
  {
    Query_arena original_arena;
    Query_arena *ps_arena= thd->activate_stmt_arena_if_needed(&original_arena);

    lex->definer= create_default_definer(thd);

    if (ps_arena)
      thd->restore_active_arena(ps_arena, &original_arena);

    /* Error has been already reported. */
    if (lex->definer == NULL)
      DBUG_RETURN(TRUE);

    if (thd->slave_thread && lex->sphead)
      lex->sphead->m_chistics->suid= SP_IS_NOT_SUID;
  }
  else
  {
    /*
      If the specified definer differs from the current user, we
      should check that the current user has SUPER privilege (in order
      to create a stored routine under another user one must have
      SUPER privilege).
    */
    if ((strcmp(lex->definer->user.str, thd->security_ctx->priv_user) ||
         my_strcasecmp(system_charset_info, lex->definer->host.str,
                       thd->security_ctx->priv_host)) &&
        check_global_access(thd, SUPER_ACL))
    {
      my_error(ER_SPECIFIC_ACCESS_DENIED_ERROR, MYF(0), "SUPER");
      DBUG_RETURN(TRUE);
    }
  }

  /* Check that the specified definer exists. Emit a warning if not. */

#ifndef NO_EMBEDDED_ACCESS_CHECKS
  if (!is_acl_user(lex->definer->host.str, lex->definer->user.str))
  {
    push_warning_printf(thd,
                        MYSQL_ERROR::WARN_LEVEL_NOTE,
                        ER_NO_SUCH_USER,
                        ER(ER_NO_SUCH_USER),
                        lex->definer->user.str,
                        lex->definer->host.str);
  }
#endif /* NO_EMBEDDED_ACCESS_CHECKS */

  DBUG_RETURN(FALSE);
}


/**
  Execute command saved in thd and lex->sql_command.

    Before every operation that can request a write lock for a table
    wait if a global read lock exists. However do not wait if this
    thread has locked tables already. No new locks can be requested
    until the other locks are released. The thread that requests the
    global read lock waits for write locked tables to become unlocked.

    Note that wait_if_global_read_lock() sets a protection against a new
    global read lock when it succeeds. This needs to be released by
    start_waiting_global_read_lock() after the operation.

  @param thd                       Thread handle

  @todo
    - Invalidate the table in the query cache if something changed
    after unlocking when changes become visible.
    TODO: this is workaround. right way will be move invalidating in
    the unlock procedure.
    - TODO: use check_change_password()

  @retval
    FALSE       OK
  @retval
    TRUE        Error
*/

int
mysql_execute_command(THD *thd)
{
  int res= FALSE;
  int  up_result= 0;
  LEX  *lex= thd->lex;
  /* first SELECT_LEX (have special meaning for many of non-SELECTcommands) */
  SELECT_LEX *select_lex= &lex->select_lex;
  /* first table of first SELECT_LEX */
  TABLE_LIST *first_table= select_lex->table_list.first;
  /* list of all tables in query */
  TABLE_LIST *all_tables;
  /* most outer SELECT_LEX_UNIT of query */
  SELECT_LEX_UNIT *unit= &lex->unit;
#ifdef HAVE_REPLICATION
  /* have table map for update for multi-update statement (BUG#37051) */
  bool have_table_map_for_update= FALSE;
#endif
  /* Saved variable value */
  DBUG_ENTER("mysql_execute_command");
#ifdef WITH_PARTITION_STORAGE_ENGINE
  thd->work_part_info= 0;
#endif

  /*
    In many cases first table of main SELECT_LEX have special meaning =>
    check that it is first table in global list and relink it first in 
    queries_tables list if it is necessary (we need such relinking only
    for queries with subqueries in select list, in this case tables of
    subqueries will go to global list first)

    all_tables will differ from first_table only if most upper SELECT_LEX
    do not contain tables.

    Because of above in place where should be at least one table in most
    outer SELECT_LEX we have following check:
    DBUG_ASSERT(first_table == all_tables);
    DBUG_ASSERT(first_table == all_tables && first_table != 0);
  */
  lex->first_lists_tables_same();
  /* should be assigned after making first tables same */
  all_tables= lex->query_tables;
  /* set context for commands which do not use setup_tables */
  select_lex->
    context.resolve_in_table_list_only(select_lex->
                                       table_list.first);

  /*
    Reset warning count for each query that uses tables
    A better approach would be to reset this for any commands
    that is not a SHOW command or a select that only access local
    variables, but for now this is probably good enough.
  */
  if ((sql_command_flags[lex->sql_command] & CF_DIAGNOSTIC_STMT) != 0)
    thd->warning_info->set_read_only(TRUE);
  else
  {
    thd->warning_info->set_read_only(FALSE);
    if (all_tables)
      thd->warning_info->opt_clear_warning_info(thd->query_id);
  }

#ifdef HAVE_REPLICATION
  if (unlikely(thd->slave_thread))
  {
    if (lex->sql_command == SQLCOM_DROP_TRIGGER)
    {
      /*
        When dropping a trigger, we need to load its table name
        before checking slave filter rules.
      */
      add_table_for_trigger(thd, thd->lex->spname, 1, &all_tables);
      
      if (!all_tables)
      {
        /*
          If table name cannot be loaded,
          it means the trigger does not exists possibly because
          CREATE TRIGGER was previously skipped for this trigger
          according to slave filtering rules.
          Returning success without producing any errors in this case.
        */
        DBUG_RETURN(0);
      }
      
      // force searching in slave.cc:tables_ok() 
      all_tables->updating= 1;
    }

    /*
      For fix of BUG#37051, the master stores the table map for update
      in the Query_log_event, and the value is assigned to
      thd->variables.table_map_for_update before executing the update
      query.

      If thd->variables.table_map_for_update is set, then we are
      replicating from a new master, we can use this value to apply
      filter rules without opening all the tables. However If
      thd->variables.table_map_for_update is not set, then we are
      replicating from an old master, so we just skip this and
      continue with the old method. And of course, the bug would still
      exist for old masters.
    */
    if (lex->sql_command == SQLCOM_UPDATE_MULTI &&
        thd->table_map_for_update)
    {
      have_table_map_for_update= TRUE;
      table_map table_map_for_update= thd->table_map_for_update;
      uint nr= 0;
      TABLE_LIST *table;
      for (table=all_tables; table; table=table->next_global, nr++)
      {
        if (table_map_for_update & ((table_map)1 << nr))
          table->updating= TRUE;
        else
          table->updating= FALSE;
      }

      if (all_tables_not_ok(thd, all_tables))
      {
        /* we warn the slave SQL thread */
        my_message(ER_SLAVE_IGNORED_TABLE, ER(ER_SLAVE_IGNORED_TABLE), MYF(0));
        if (thd->one_shot_set)
          reset_one_shot_variables(thd);
        DBUG_RETURN(0);
      }
      
      for (table=all_tables; table; table=table->next_global)
        table->updating= TRUE;
    }
    
    /*
      Check if statment should be skipped because of slave filtering
      rules

      Exceptions are:
      - UPDATE MULTI: For this statement, we want to check the filtering
        rules later in the code
      - SET: we always execute it (Not that many SET commands exists in
        the binary log anyway -- only 4.1 masters write SET statements,
	in 5.0 there are no SET statements in the binary log)
      - DROP TEMPORARY TABLE IF EXISTS: we always execute it (otherwise we
        have stale files on slave caused by exclusion of one tmp table).
    */
    if (!(lex->sql_command == SQLCOM_UPDATE_MULTI) &&
	!(lex->sql_command == SQLCOM_SET_OPTION) &&
	!(lex->sql_command == SQLCOM_DROP_TABLE &&
          lex->drop_temporary && lex->drop_if_exists) &&
        all_tables_not_ok(thd, all_tables))
    {
      /* we warn the slave SQL thread */
      my_message(ER_SLAVE_IGNORED_TABLE, ER(ER_SLAVE_IGNORED_TABLE), MYF(0));
      if (thd->one_shot_set)
      {
        /*
          It's ok to check thd->one_shot_set here:

          The charsets in a MySQL 5.0 slave can change by both a binlogged
          SET ONE_SHOT statement and the event-internal charset setting, 
          and these two ways to change charsets do not seems to work
          together.

          At least there seems to be problems in the rli cache for
          charsets if we are using ONE_SHOT.  Note that this is normally no
          problem because either the >= 5.0 slave reads a 4.1 binlog (with
          ONE_SHOT) *or* or 5.0 binlog (without ONE_SHOT) but never both."
        */
        reset_one_shot_variables(thd);
      }
      DBUG_RETURN(0);
    }
  }
  else
  {
#endif /* HAVE_REPLICATION */
    /*
      When option readonly is set deny operations which change non-temporary
      tables. Except for the replication thread and the 'super' users.
    */
    if (deny_updates_if_read_only_option(thd, all_tables))
    {
      my_error(ER_OPTION_PREVENTS_STATEMENT, MYF(0), "--read-only");
      DBUG_RETURN(-1);
    }
#ifdef HAVE_REPLICATION
  } /* endif unlikely slave */
#endif

  status_var_increment(thd->status_var.com_stat[lex->sql_command]);

  DBUG_ASSERT(thd->transaction.stmt.modified_non_trans_table == FALSE);

  /*
    End a active transaction so that this command will have it's
    own transaction and will also sync the binary log. If a DDL is
    not run in it's own transaction it may simply never appear on
    the slave in case the outside transaction rolls back.
  */
  if (stmt_causes_implicit_commit(thd, CF_IMPLICT_COMMIT_BEGIN))
  {
    /* Commit or rollback the statement transaction. */
    thd->is_error() ? trans_rollback_stmt(thd) : trans_commit_stmt(thd);
    /* Commit the normal transaction if one is active. */
    if (trans_commit_implicit(thd))
      goto error;
    /* Close tables and release metadata locks. */
    close_thread_tables(thd);
    thd->mdl_context.release_transactional_locks();
  }

  /*
    Check if this command needs protection against the global read lock
    to avoid deadlock. See CF_PROTECT_AGAINST_GRL.
    start_waiting_global_read_lock() is called at the end of
    mysql_execute_command().
  */
  if (((sql_command_flags[lex->sql_command] & CF_PROTECT_AGAINST_GRL) != 0) &&
      !thd->locked_tables_mode)
    if (thd->global_read_lock.wait_if_global_read_lock(thd, FALSE, TRUE))
      goto error;

#ifndef DBUG_OFF
  if (lex->sql_command != SQLCOM_SET_OPTION)
    DEBUG_SYNC(thd,"before_execute_sql_command");
#endif

  switch (lex->sql_command) {

  case SQLCOM_SHOW_EVENTS:
#ifndef HAVE_EVENT_SCHEDULER
    my_error(ER_NOT_SUPPORTED_YET, MYF(0), "embedded server");
    break;
#endif
  case SQLCOM_SHOW_STATUS_PROC:
  case SQLCOM_SHOW_STATUS_FUNC:
    if ((res= check_table_access(thd, SELECT_ACL, all_tables, FALSE,
                                  UINT_MAX, FALSE)))
      goto error;
    res= execute_sqlcom_select(thd, all_tables);
    break;
  case SQLCOM_SHOW_STATUS:
  {
    system_status_var old_status_var= thd->status_var;
    thd->initial_status_var= &old_status_var;
    if (!(res= check_table_access(thd, SELECT_ACL, all_tables, FALSE,
                                  UINT_MAX, FALSE)))
      res= execute_sqlcom_select(thd, all_tables);
    /* Don't log SHOW STATUS commands to slow query log */
    thd->server_status&= ~(SERVER_QUERY_NO_INDEX_USED |
                           SERVER_QUERY_NO_GOOD_INDEX_USED);
    /*
      restore status variables, as we don't want 'show status' to cause
      changes
    */
    mysql_mutex_lock(&LOCK_status);
    add_diff_to_status(&global_status_var, &thd->status_var,
                       &old_status_var);
    thd->status_var= old_status_var;
    mysql_mutex_unlock(&LOCK_status);
    break;
  }
  case SQLCOM_SHOW_DATABASES:
  case SQLCOM_SHOW_TABLES:
  case SQLCOM_SHOW_TRIGGERS:
  case SQLCOM_SHOW_TABLE_STATUS:
  case SQLCOM_SHOW_OPEN_TABLES:
  case SQLCOM_SHOW_PLUGINS:
  case SQLCOM_SHOW_FIELDS:
  case SQLCOM_SHOW_KEYS:
  case SQLCOM_SHOW_VARIABLES:
  case SQLCOM_SHOW_CHARSETS:
  case SQLCOM_SHOW_COLLATIONS:
  case SQLCOM_SHOW_STORAGE_ENGINES:
  case SQLCOM_SHOW_PROFILE:
  case SQLCOM_SELECT:
  {
    thd->status_var.last_query_cost= 0.0;

    /*
      lex->exchange != NULL implies SELECT .. INTO OUTFILE and this
      requires FILE_ACL access.
    */
    ulong privileges_requested= lex->exchange ? SELECT_ACL | FILE_ACL :
      SELECT_ACL;

    if (all_tables)
      res= check_table_access(thd,
                              privileges_requested,
                              all_tables, FALSE, UINT_MAX, FALSE);
    else
      res= check_access(thd, privileges_requested, any_db, NULL, NULL, 0, 0);

    if (res)
      break;

    if (!thd->locked_tables_mode && lex->protect_against_global_read_lock &&
        thd->global_read_lock.wait_if_global_read_lock(thd, FALSE, TRUE))
      break;

    res= execute_sqlcom_select(thd, all_tables);
    break;
  }
case SQLCOM_PREPARE:
  {
    mysql_sql_stmt_prepare(thd);
    break;
  }
  case SQLCOM_EXECUTE:
  {
    mysql_sql_stmt_execute(thd);
    break;
  }
  case SQLCOM_DEALLOCATE_PREPARE:
  {
    mysql_sql_stmt_close(thd);
    break;
  }
  case SQLCOM_DO:
    if (check_table_access(thd, SELECT_ACL, all_tables, FALSE, UINT_MAX, FALSE)
        || open_and_lock_tables(thd, all_tables, TRUE, 0))
      goto error;

    res= mysql_do(thd, *lex->insert_list);
    break;

  case SQLCOM_EMPTY_QUERY:
    my_ok(thd);
    break;

  case SQLCOM_HELP:
    res= mysqld_help(thd,lex->help_arg);
    break;

#ifndef EMBEDDED_LIBRARY
  case SQLCOM_PURGE:
  {
    if (check_global_access(thd, SUPER_ACL))
      goto error;
    /* PURGE MASTER LOGS TO 'file' */
    res = purge_master_logs(thd, lex->to_log);
    break;
  }
  case SQLCOM_PURGE_BEFORE:
  {
    Item *it;

    if (check_global_access(thd, SUPER_ACL))
      goto error;
    /* PURGE MASTER LOGS BEFORE 'data' */
    it= (Item *)lex->value_list.head();
    if ((!it->fixed && it->fix_fields(lex->thd, &it)) ||
        it->check_cols(1))
    {
      my_error(ER_WRONG_ARGUMENTS, MYF(0), "PURGE LOGS BEFORE");
      goto error;
    }
    it= new Item_func_unix_timestamp(it);
    /*
      it is OK only emulate fix_fieds, because we need only
      value of constant
    */
    it->quick_fix_field();
    res = purge_master_logs_before_date(thd, (ulong)it->val_int());
    break;
  }
#endif
  case SQLCOM_SHOW_WARNS:
  {
    res= mysqld_show_warnings(thd, (ulong)
			      ((1L << (uint) MYSQL_ERROR::WARN_LEVEL_NOTE) |
			       (1L << (uint) MYSQL_ERROR::WARN_LEVEL_WARN) |
			       (1L << (uint) MYSQL_ERROR::WARN_LEVEL_ERROR)
			       ));
    break;
  }
  case SQLCOM_SHOW_ERRORS:
  {
    res= mysqld_show_warnings(thd, (ulong)
			      (1L << (uint) MYSQL_ERROR::WARN_LEVEL_ERROR));
    break;
  }
  case SQLCOM_SHOW_PROFILES:
  {
#if defined(ENABLED_PROFILING)
    thd->profiling.discard_current_query();
    res= thd->profiling.show_profiles();
    if (res)
      goto error;
#else
    my_error(ER_FEATURE_DISABLED, MYF(0), "SHOW PROFILES", "enable-profiling");
    goto error;
#endif
    break;
  }
  case SQLCOM_SHOW_NEW_MASTER:
  {
    if (check_global_access(thd, REPL_SLAVE_ACL))
      goto error;
    /* This query don't work now. See comment in repl_failsafe.cc */
#ifndef WORKING_NEW_MASTER
    my_error(ER_NOT_SUPPORTED_YET, MYF(0), "SHOW NEW MASTER");
    goto error;
#else
    res = show_new_master(thd);
    break;
#endif
  }

#ifdef HAVE_REPLICATION
  case SQLCOM_SHOW_SLAVE_HOSTS:
  {
    if (check_global_access(thd, REPL_SLAVE_ACL))
      goto error;
    res = show_slave_hosts(thd);
    break;
  }
  case SQLCOM_SHOW_RELAYLOG_EVENTS: /* fall through */
  case SQLCOM_SHOW_BINLOG_EVENTS:
  {
    if (check_global_access(thd, REPL_SLAVE_ACL))
      goto error;
    res = mysql_show_binlog_events(thd);
    break;
  }
#endif

  case SQLCOM_ASSIGN_TO_KEYCACHE:
  {
    DBUG_ASSERT(first_table == all_tables && first_table != 0);
    if (check_access(thd, INDEX_ACL, first_table->db,
                     &first_table->grant.privilege,
                     &first_table->grant.m_internal,
                     0, 0))
      goto error;
    res= mysql_assign_to_keycache(thd, first_table, &lex->ident);
    break;
  }
  case SQLCOM_PRELOAD_KEYS:
  {
    DBUG_ASSERT(first_table == all_tables && first_table != 0);
    if (check_access(thd, INDEX_ACL, first_table->db,
                     &first_table->grant.privilege,
                     &first_table->grant.m_internal,
                     0, 0))
      goto error;
    res = mysql_preload_keys(thd, first_table);
    break;
  }
#ifdef HAVE_REPLICATION
  case SQLCOM_CHANGE_MASTER:
  {
    if (check_global_access(thd, SUPER_ACL))
      goto error;
    mysql_mutex_lock(&LOCK_active_mi);
    res = change_master(thd,active_mi);
    mysql_mutex_unlock(&LOCK_active_mi);
    break;
  }
  case SQLCOM_SHOW_SLAVE_STAT:
  {
    /* Accept one of two privileges */
    if (check_global_access(thd, SUPER_ACL | REPL_CLIENT_ACL))
      goto error;
    mysql_mutex_lock(&LOCK_active_mi);
    if (active_mi != NULL)
    {
      res = show_master_info(thd, active_mi);
    }
    else
    {
      push_warning(thd, MYSQL_ERROR::WARN_LEVEL_WARN,
                   WARN_NO_MASTER_INFO, ER(WARN_NO_MASTER_INFO));
      my_ok(thd);
    }
    mysql_mutex_unlock(&LOCK_active_mi);
    break;
  }
  case SQLCOM_SHOW_MASTER_STAT:
  {
    /* Accept one of two privileges */
    if (check_global_access(thd, SUPER_ACL | REPL_CLIENT_ACL))
      goto error;
    res = show_binlog_info(thd);
    break;
  }

#endif /* HAVE_REPLICATION */
  case SQLCOM_SHOW_ENGINE_STATUS:
    {
      if (check_global_access(thd, PROCESS_ACL))
        goto error;
      res = ha_show_status(thd, lex->create_info.db_type, HA_ENGINE_STATUS);
      break;
    }
  case SQLCOM_SHOW_ENGINE_MUTEX:
    {
      if (check_global_access(thd, PROCESS_ACL))
        goto error;
      res = ha_show_status(thd, lex->create_info.db_type, HA_ENGINE_MUTEX);
      break;
    }
  case SQLCOM_CREATE_TABLE:
  {
    DBUG_ASSERT(first_table == all_tables && first_table != 0);
    bool link_to_local;
    TABLE_LIST *create_table= first_table;
    TABLE_LIST *select_tables= lex->create_last_non_select_table->next_global;

    /*
      Code below (especially in mysql_create_table() and select_create
      methods) may modify HA_CREATE_INFO structure in LEX, so we have to
      use a copy of this structure to make execution prepared statement-
      safe. A shallow copy is enough as this code won't modify any memory
      referenced from this structure.
    */
    HA_CREATE_INFO create_info(lex->create_info);
    /*
      We need to copy alter_info for the same reasons of re-execution
      safety, only in case of Alter_info we have to do (almost) a deep
      copy.
    */
    Alter_info alter_info(lex->alter_info, thd->mem_root);

    if (thd->is_fatal_error)
    {
      /* If out of memory when creating a copy of alter_info. */
      res= 1;
      goto end_with_restore_list;
    }

    if ((res= create_table_precheck(thd, select_tables, create_table)))
      goto end_with_restore_list;

    /* Might have been updated in create_table_precheck */
    create_info.alias= create_table->alias;

#ifdef HAVE_READLINK
    /* Fix names if symlinked tables */
    if (append_file_to_dir(thd, &create_info.data_file_name,
			   create_table->table_name) ||
	append_file_to_dir(thd, &create_info.index_file_name,
			   create_table->table_name))
      goto end_with_restore_list;
#endif
    /*
      If we are using SET CHARSET without DEFAULT, add an implicit
      DEFAULT to not confuse old users. (This may change).
    */
    if ((create_info.used_fields &
	 (HA_CREATE_USED_DEFAULT_CHARSET | HA_CREATE_USED_CHARSET)) ==
	HA_CREATE_USED_CHARSET)
    {
      create_info.used_fields&= ~HA_CREATE_USED_CHARSET;
      create_info.used_fields|= HA_CREATE_USED_DEFAULT_CHARSET;
      create_info.default_table_charset= create_info.table_charset;
      create_info.table_charset= 0;
    }
    /*
      The create-select command will open and read-lock the select table
      and then create, open and write-lock the new table. If a global
      read lock steps in, we get a deadlock. The write lock waits for
      the global read lock, while the global read lock waits for the
      select table to be closed. So we wait until the global readlock is
      gone before starting both steps. Note that
      wait_if_global_read_lock() sets a protection against a new global
      read lock when it succeeds. This needs to be released by
      start_waiting_global_read_lock(). We protect the normal CREATE
      TABLE in the same way. That way we avoid that a new table is
      created during a global read lock.
      Protection against grl is covered by the CF_PROTECT_AGAINST_GRL flag.
    */

#ifdef WITH_PARTITION_STORAGE_ENGINE
    {
      partition_info *part_info= thd->lex->part_info;
      if (part_info && !(part_info= thd->lex->part_info->get_clone()))
      {
        res= -1;
        goto end_with_restore_list;
      }
      thd->work_part_info= part_info;
    }
#endif

    /* Set strategies: reset default or 'prepared' values. */
    create_table->open_strategy= TABLE_LIST::OPEN_IF_EXISTS;
<<<<<<< HEAD
    create_table->lock_strategy= TABLE_LIST::EXCLUSIVE_DOWNGRADABLE_MDL;
=======
    create_table->lock_strategy= TABLE_LIST::OTLS_DOWNGRADE_IF_EXISTS;
>>>>>>> 04c2820c

    /*
      Close any open handlers for the table
    */
    mysql_ha_rm_tables(thd, create_table);

    if (select_lex->item_list.elements)		// With select
    {
      select_result *result;

      /*
        If:
        a) we inside an SP and there was NAME_CONST substitution,
        b) binlogging is on (STMT mode),
        c) we log the SP as separate statements
        raise a warning, as it may cause problems
        (see 'NAME_CONST issues' in 'Binary Logging of Stored Programs')
       */
      if (thd->query_name_consts && 
          mysql_bin_log.is_open() &&
          thd->variables.binlog_format == BINLOG_FORMAT_STMT &&
          !mysql_bin_log.is_query_in_union(thd, thd->query_id))
      {
        List_iterator_fast<Item> it(select_lex->item_list);
        Item *item;
        uint splocal_refs= 0;
        /* Count SP local vars in the top-level SELECT list */
        while ((item= it++))
        {
          if (item->is_splocal())
            splocal_refs++;
        }
        /*
          If it differs from number of NAME_CONST substitution applied,
          we may have a SOME_FUNC(NAME_CONST()) in the SELECT list,
          that may cause a problem with binary log (see BUG#35383),
          raise a warning. 
        */
        if (splocal_refs != thd->query_name_consts)
          push_warning(thd, 
                       MYSQL_ERROR::WARN_LEVEL_WARN,
                       ER_UNKNOWN_ERROR,
"Invoked routine ran a statement that may cause problems with "
"binary log, see 'NAME_CONST issues' in 'Binary Logging of Stored Programs' "
"section of the manual.");
      }
      
      select_lex->options|= SELECT_NO_UNLOCK;
      unit->set_limit(select_lex);

      /*
        Disable non-empty MERGE tables with CREATE...SELECT. Too
        complicated. See Bug #26379. Empty MERGE tables are read-only
        and don't allow CREATE...SELECT anyway.
      */
      if (create_info.used_fields & HA_CREATE_USED_UNION)
      {
        my_error(ER_WRONG_OBJECT, MYF(0), create_table->db,
                 create_table->table_name, "BASE TABLE");
        res= 1;
        goto end_with_restore_list;
      }

      if (!(create_info.options & HA_LEX_CREATE_TMP_TABLE))
      {
        /* Base table and temporary table are not in the same name space. */
        create_table->open_type= OT_BASE_ONLY;
      }

      if (!(res= open_and_lock_tables(thd, lex->query_tables, TRUE, 0)))
      {
        /*
          Is table which we are changing used somewhere in other parts
          of query
        */
        if (!(create_info.options & HA_LEX_CREATE_TMP_TABLE))
        {
          TABLE_LIST *duplicate;
          if ((duplicate= unique_table(thd, create_table, select_tables, 0)))
          {
            update_non_unique_table_error(create_table, "CREATE", duplicate);
            res= 1;
            goto end_with_restore_list;
          }
        }
        /* If we create merge table, we have to test tables in merge, too */
        if (create_info.used_fields & HA_CREATE_USED_UNION)
        {
          TABLE_LIST *tab;
          for (tab= create_info.merge_list.first;
               tab;
               tab= tab->next_local)
          {
            TABLE_LIST *duplicate;
            if ((duplicate= unique_table(thd, tab, select_tables, 0)))
            {
              update_non_unique_table_error(tab, "CREATE", duplicate);
              res= 1;
              goto end_with_restore_list;
            }
          }
        }

        /*
          Remove target table from main select and name resolution
          context. This can't be done earlier as it will break view merging in
          statements like "CREATE TABLE IF NOT EXISTS existing_view SELECT".
        */
        lex->unlink_first_table(&link_to_local);

        /* So that CREATE TEMPORARY TABLE gets to binlog at commit/rollback */
        if (create_info.options & HA_LEX_CREATE_TMP_TABLE)
          thd->variables.option_bits|= OPTION_KEEP_LOG;

        /*
          select_create is currently not re-execution friendly and
          needs to be created for every execution of a PS/SP.
        */
        if ((result= new select_create(create_table,
                                       &create_info,
                                       &alter_info,
                                       select_lex->item_list,
                                       lex->duplicates,
                                       lex->ignore,
                                       select_tables)))
        {
          /*
            CREATE from SELECT give its SELECT_LEX for SELECT,
            and item_list belong to SELECT
          */
          res= handle_select(thd, lex, result, 0);
          delete result;
        }
        
        lex->link_first_table_back(create_table, link_to_local);
      }
    }
    else
    {
      /* So that CREATE TEMPORARY TABLE gets to binlog at commit/rollback */
      if (create_info.options & HA_LEX_CREATE_TMP_TABLE)
        thd->variables.option_bits|= OPTION_KEEP_LOG;
      /* regular create */
      if (create_info.options & HA_LEX_CREATE_TABLE_LIKE)
      {
        /* CREATE TABLE ... LIKE ... */
        res= mysql_create_like_table(thd, create_table, select_tables,
                                     &create_info);
      }
      else
      {
        /* Regular CREATE TABLE */
        res= mysql_create_table(thd, create_table,
                                &create_info, &alter_info);
      }
      if (!res)
        my_ok(thd);
    }

end_with_restore_list:
    break;
  }
  case SQLCOM_CREATE_INDEX:
    /* Fall through */
  case SQLCOM_DROP_INDEX:
  /*
    CREATE INDEX and DROP INDEX are implemented by calling ALTER
    TABLE with proper arguments.

    In the future ALTER TABLE will notice that the request is to
    only add indexes and create these one by one for the existing
    table without having to do a full rebuild.
  */
  {
    /* Prepare stack copies to be re-execution safe */
    HA_CREATE_INFO create_info;
    Alter_info alter_info(lex->alter_info, thd->mem_root);

    if (thd->is_fatal_error) /* out of memory creating a copy of alter_info */
      goto error;

    DBUG_ASSERT(first_table == all_tables && first_table != 0);
    if (check_one_table_access(thd, INDEX_ACL, all_tables))
      goto error; /* purecov: inspected */
    /*
      Currently CREATE INDEX or DROP INDEX cause a full table rebuild
      and thus classify as slow administrative statements just like
      ALTER TABLE.
    */
    thd->enable_slow_log= opt_log_slow_admin_statements;

    bzero((char*) &create_info, sizeof(create_info));
    create_info.db_type= 0;
    create_info.row_type= ROW_TYPE_NOT_USED;
    create_info.default_table_charset= thd->variables.collation_database;

    res= mysql_alter_table(thd, first_table->db, first_table->table_name,
                           &create_info, first_table, &alter_info,
                           0, (ORDER*) 0, 0);
    break;
  }
#ifdef HAVE_REPLICATION
  case SQLCOM_SLAVE_START:
  {
    mysql_mutex_lock(&LOCK_active_mi);
    start_slave(thd,active_mi,1 /* net report*/);
    mysql_mutex_unlock(&LOCK_active_mi);
    break;
  }
  case SQLCOM_SLAVE_STOP:
  /*
    If the client thread has locked tables, a deadlock is possible.
    Assume that
    - the client thread does LOCK TABLE t READ.
    - then the master updates t.
    - then the SQL slave thread wants to update t,
      so it waits for the client thread because t is locked by it.
    - then the client thread does SLAVE STOP.
      SLAVE STOP waits for the SQL slave thread to terminate its
      update t, which waits for the client thread because t is locked by it.
    To prevent that, refuse SLAVE STOP if the
    client thread has locked tables
  */
  if (thd->locked_tables_mode ||
      thd->in_active_multi_stmt_transaction() || thd->global_read_lock.is_acquired())
  {
    my_message(ER_LOCK_OR_ACTIVE_TRANSACTION,
               ER(ER_LOCK_OR_ACTIVE_TRANSACTION), MYF(0));
    goto error;
  }
  {
    mysql_mutex_lock(&LOCK_active_mi);
    stop_slave(thd,active_mi,1/* net report*/);
    mysql_mutex_unlock(&LOCK_active_mi);
    break;
  }
#endif /* HAVE_REPLICATION */

  case SQLCOM_ALTER_TABLE:
    DBUG_ASSERT(first_table == all_tables && first_table != 0);
    {
      ulong priv=0;
      ulong priv_needed= ALTER_ACL;
      /*
        Code in mysql_alter_table() may modify its HA_CREATE_INFO argument,
        so we have to use a copy of this structure to make execution
        prepared statement- safe. A shallow copy is enough as no memory
        referenced from this structure will be modified.
      */
      HA_CREATE_INFO create_info(lex->create_info);
      Alter_info alter_info(lex->alter_info, thd->mem_root);

      if (thd->is_fatal_error) /* out of memory creating a copy of alter_info */
        goto error;
      /*
        We also require DROP priv for ALTER TABLE ... DROP PARTITION, as well
        as for RENAME TO, as being done by SQLCOM_RENAME_TABLE
      */
      if (alter_info.flags & (ALTER_DROP_PARTITION | ALTER_RENAME))
        priv_needed|= DROP_ACL;

      /* Must be set in the parser */
      DBUG_ASSERT(select_lex->db);
      if (check_access(thd, priv_needed, first_table->db,
                       &first_table->grant.privilege,
                       &first_table->grant.m_internal,
                       0, 0) ||
          check_access(thd, INSERT_ACL | CREATE_ACL, select_lex->db,
                       &priv,
                       NULL, /* Do not use first_table->grant with select_lex->db */
                       0, 0) ||
	  check_merge_table_access(thd, first_table->db,
				   create_info.merge_list.first))
	goto error;				/* purecov: inspected */
      if (check_grant(thd, priv_needed, all_tables, FALSE, UINT_MAX, FALSE))
        goto error;
      if (lex->name.str && !test_all_bits(priv,INSERT_ACL | CREATE_ACL))
      { // Rename of table
          TABLE_LIST tmp_table;
          bzero((char*) &tmp_table,sizeof(tmp_table));
          tmp_table.table_name= lex->name.str;
          tmp_table.db=select_lex->db;
          tmp_table.grant.privilege=priv;
          if (check_grant(thd, INSERT_ACL | CREATE_ACL, &tmp_table, FALSE,
              UINT_MAX, FALSE))
            goto error;
      }

      /* Don't yet allow changing of symlinks with ALTER TABLE */
      if (create_info.data_file_name)
        push_warning_printf(thd, MYSQL_ERROR::WARN_LEVEL_WARN,
                            WARN_OPTION_IGNORED, ER(WARN_OPTION_IGNORED),
                            "DATA DIRECTORY");
      if (create_info.index_file_name)
        push_warning_printf(thd, MYSQL_ERROR::WARN_LEVEL_WARN,
                            WARN_OPTION_IGNORED, ER(WARN_OPTION_IGNORED),
                            "INDEX DIRECTORY");
      create_info.data_file_name= create_info.index_file_name= NULL;

      thd->enable_slow_log= opt_log_slow_admin_statements;
      res= mysql_alter_table(thd, select_lex->db, lex->name.str,
                             &create_info,
                             first_table,
                             &alter_info,
                             select_lex->order_list.elements,
                             select_lex->order_list.first,
                             lex->ignore);
      break;
    }
  case SQLCOM_RENAME_TABLE:
  {
    DBUG_ASSERT(first_table == all_tables && first_table != 0);
    TABLE_LIST *table;
    for (table= first_table; table; table= table->next_local->next_local)
    {
      if (check_access(thd, ALTER_ACL | DROP_ACL, table->db,
                       &table->grant.privilege,
                       &table->grant.m_internal,
                       0, 0) ||
          check_access(thd, INSERT_ACL | CREATE_ACL, table->next_local->db,
                       &table->next_local->grant.privilege,
                       &table->next_local->grant.m_internal,
                       0, 0))
	goto error;
      TABLE_LIST old_list, new_list;
      /*
        we do not need initialize old_list and new_list because we will
        come table[0] and table->next[0] there
      */
      old_list= table[0];
      new_list= table->next_local[0];
      if (check_grant(thd, ALTER_ACL | DROP_ACL, &old_list, FALSE, 1, FALSE) ||
         (!test_all_bits(table->next_local->grant.privilege,
                         INSERT_ACL | CREATE_ACL) &&
          check_grant(thd, INSERT_ACL | CREATE_ACL, &new_list, FALSE, 1,
                      FALSE)))
        goto error;
    }

    if (mysql_rename_tables(thd, first_table, 0))
      goto error;
    break;
  }
#ifndef EMBEDDED_LIBRARY
  case SQLCOM_SHOW_BINLOGS:
#ifdef DONT_ALLOW_SHOW_COMMANDS
    my_message(ER_NOT_ALLOWED_COMMAND, ER(ER_NOT_ALLOWED_COMMAND),
               MYF(0)); /* purecov: inspected */
    goto error;
#else
    {
      if (check_global_access(thd, SUPER_ACL))
	goto error;
      res = show_binlogs(thd);
      break;
    }
#endif
#endif /* EMBEDDED_LIBRARY */
  case SQLCOM_SHOW_CREATE:
    DBUG_ASSERT(first_table == all_tables && first_table != 0);
#ifdef DONT_ALLOW_SHOW_COMMANDS
    my_message(ER_NOT_ALLOWED_COMMAND, ER(ER_NOT_ALLOWED_COMMAND),
               MYF(0)); /* purecov: inspected */
    goto error;
#else
    {
     /*
        Access check:
        SHOW CREATE TABLE require any privileges on the table level (ie
        effecting all columns in the table).
        SHOW CREATE VIEW require the SHOW_VIEW and SELECT ACLs on the table
        level.
        NOTE: SHOW_VIEW ACL is checked when the view is created.
      */

      DBUG_PRINT("debug", ("lex->only_view: %d, table: %s.%s",
                           lex->only_view,
                           first_table->db, first_table->table_name));
      if (lex->only_view)
      {
        if (check_table_access(thd, SELECT_ACL, first_table, FALSE, 1, FALSE))
        {
          DBUG_PRINT("debug", ("check_table_access failed"));
          my_error(ER_TABLEACCESS_DENIED_ERROR, MYF(0),
                  "SHOW", thd->security_ctx->priv_user,
                  thd->security_ctx->host_or_ip, first_table->alias);
          goto error;
        }
        DBUG_PRINT("debug", ("check_table_access succeeded"));

        /* Ignore temporary tables if this is "SHOW CREATE VIEW" */
        first_table->open_type= OT_BASE_ONLY;

      }
      else
      {
        /*
          The fact that check_some_access() returned FALSE does not mean that
          access is granted. We need to check if first_table->grant.privilege
          contains any table-specific privilege.
        */
        DBUG_PRINT("debug", ("first_table->grant.privilege: %lx",
                             first_table->grant.privilege));
        if (check_some_access(thd, SHOW_CREATE_TABLE_ACLS, first_table) ||
            (first_table->grant.privilege & SHOW_CREATE_TABLE_ACLS) == 0)
        {
          my_error(ER_TABLEACCESS_DENIED_ERROR, MYF(0),
                  "SHOW", thd->security_ctx->priv_user,
                  thd->security_ctx->host_or_ip, first_table->alias);
          goto error;
        }
      }

      /* Access is granted. Execute the command.  */
      res= mysqld_show_create(thd, first_table);
      break;
    }
#endif
  case SQLCOM_CHECKSUM:
  {
    DBUG_ASSERT(first_table == all_tables && first_table != 0);
    if (check_table_access(thd, SELECT_ACL, all_tables,
                           FALSE, UINT_MAX, FALSE))
      goto error; /* purecov: inspected */

    res = mysql_checksum_table(thd, first_table, &lex->check_opt);
    break;
  }
  case SQLCOM_REPAIR:
  {
    DBUG_ASSERT(first_table == all_tables && first_table != 0);
    if (check_table_access(thd, SELECT_ACL | INSERT_ACL, all_tables,
                           FALSE, UINT_MAX, FALSE))
      goto error; /* purecov: inspected */
    thd->enable_slow_log= opt_log_slow_admin_statements;
    res= mysql_repair_table(thd, first_table, &lex->check_opt);
    /* ! we write after unlocking the table */
    if (!res && !lex->no_write_to_binlog)
    {
      /*
        Presumably, REPAIR and binlog writing doesn't require synchronization
      */
      res= write_bin_log(thd, TRUE, thd->query(), thd->query_length());
    }
    select_lex->table_list.first= first_table;
    lex->query_tables=all_tables;
    break;
  }
  case SQLCOM_CHECK:
  {
    DBUG_ASSERT(first_table == all_tables && first_table != 0);
    if (check_table_access(thd, SELECT_ACL, all_tables,
                           TRUE, UINT_MAX, FALSE))
      goto error; /* purecov: inspected */
    thd->enable_slow_log= opt_log_slow_admin_statements;
    res = mysql_check_table(thd, first_table, &lex->check_opt);
    select_lex->table_list.first= first_table;
    lex->query_tables=all_tables;
    break;
  }
  case SQLCOM_ANALYZE:
  {
    DBUG_ASSERT(first_table == all_tables && first_table != 0);
    if (check_table_access(thd, SELECT_ACL | INSERT_ACL, all_tables,
                           FALSE, UINT_MAX, FALSE))
      goto error; /* purecov: inspected */
    thd->enable_slow_log= opt_log_slow_admin_statements;
    res= mysql_analyze_table(thd, first_table, &lex->check_opt);
    /* ! we write after unlocking the table */
    if (!res && !lex->no_write_to_binlog)
    {
      /*
        Presumably, ANALYZE and binlog writing doesn't require synchronization
      */
      res= write_bin_log(thd, TRUE, thd->query(), thd->query_length());
    }
    select_lex->table_list.first= first_table;
    lex->query_tables=all_tables;
    break;
  }

  case SQLCOM_OPTIMIZE:
  {
    DBUG_ASSERT(first_table == all_tables && first_table != 0);
    if (check_table_access(thd, SELECT_ACL | INSERT_ACL, all_tables,
                           FALSE, UINT_MAX, FALSE))
      goto error; /* purecov: inspected */
    thd->enable_slow_log= opt_log_slow_admin_statements;
    res= (specialflag & (SPECIAL_SAFE_MODE | SPECIAL_NO_NEW_FUNC)) ?
      mysql_recreate_table(thd, first_table) :
      mysql_optimize_table(thd, first_table, &lex->check_opt);
    /* ! we write after unlocking the table */
    if (!res && !lex->no_write_to_binlog)
    {
      /*
        Presumably, OPTIMIZE and binlog writing doesn't require synchronization
      */
      res= write_bin_log(thd, TRUE, thd->query(), thd->query_length());
    }
    select_lex->table_list.first= first_table;
    lex->query_tables=all_tables;
    break;
  }
  case SQLCOM_UPDATE:
  {
    ha_rows found= 0, updated= 0;
    DBUG_ASSERT(first_table == all_tables && first_table != 0);
    if (update_precheck(thd, all_tables))
      break;
    DBUG_ASSERT(select_lex->offset_limit == 0);
    unit->set_limit(select_lex);
    MYSQL_UPDATE_START(thd->query());
    res= (up_result= mysql_update(thd, all_tables,
                                  select_lex->item_list,
                                  lex->value_list,
                                  select_lex->where,
                                  select_lex->order_list.elements,
                                  select_lex->order_list.first,
                                  unit->select_limit_cnt,
                                  lex->duplicates, lex->ignore,
                                  &found, &updated));
    MYSQL_UPDATE_DONE(res, found, updated);
    /* mysql_update return 2 if we need to switch to multi-update */
    if (up_result != 2)
      break;
    /* Fall through */
  }
  case SQLCOM_UPDATE_MULTI:
  {
    DBUG_ASSERT(first_table == all_tables && first_table != 0);
    /* if we switched from normal update, rights are checked */
    if (up_result != 2)
    {
      if ((res= multi_update_precheck(thd, all_tables)))
        break;
    }
    else
      res= 0;

    res= mysql_multi_update_prepare(thd);

#ifdef HAVE_REPLICATION
    /* Check slave filtering rules */
    if (unlikely(thd->slave_thread && !have_table_map_for_update))
    {
      if (all_tables_not_ok(thd, all_tables))
      {
        if (res!= 0)
        {
          res= 0;             /* don't care of prev failure  */
          thd->clear_error(); /* filters are of highest prior */
        }
        /* we warn the slave SQL thread */
        my_error(ER_SLAVE_IGNORED_TABLE, MYF(0));
        break;
      }
      if (res)
        break;
    }
    else
    {
#endif /* HAVE_REPLICATION */
      if (res)
        break;
      if (opt_readonly &&
	  !(thd->security_ctx->master_access & SUPER_ACL) &&
	  some_non_temp_table_to_be_updated(thd, all_tables))
      {
	my_error(ER_OPTION_PREVENTS_STATEMENT, MYF(0), "--read-only");
	break;
      }
#ifdef HAVE_REPLICATION
    }  /* unlikely */
#endif
    {
      multi_update *result_obj;
      MYSQL_MULTI_UPDATE_START(thd->query());
      res= mysql_multi_update(thd, all_tables,
                              &select_lex->item_list,
                              &lex->value_list,
                              select_lex->where,
                              select_lex->options,
                              lex->duplicates,
                              lex->ignore,
                              unit,
                              select_lex,
                              &result_obj);
      if (result_obj)
      {
        MYSQL_MULTI_UPDATE_DONE(res, result_obj->num_found(),
                                result_obj->num_updated());
        res= FALSE; /* Ignore errors here */
        delete result_obj;
      }
      else
      {
        MYSQL_MULTI_UPDATE_DONE(1, 0, 0);
      }
    }
    break;
  }
  case SQLCOM_REPLACE:
#ifndef DBUG_OFF
    if (mysql_bin_log.is_open())
    {
      /*
        Generate an incident log event before writing the real event
        to the binary log.  We put this event is before the statement
        since that makes it simpler to check that the statement was
        not executed on the slave (since incidents usually stop the
        slave).

        Observe that any row events that are generated will be
        generated before.

        This is only for testing purposes and will not be present in a
        release build.
      */

      Incident incident= INCIDENT_NONE;
      DBUG_PRINT("debug", ("Just before generate_incident()"));
      DBUG_EXECUTE_IF("incident_database_resync_on_replace",
                      incident= INCIDENT_LOST_EVENTS;);
      if (incident)
      {
        Incident_log_event ev(thd, incident);
        (void) mysql_bin_log.write(&ev);        /* error is ignored */
        mysql_bin_log.rotate_and_purge(RP_FORCE_ROTATE);
      }
      DBUG_PRINT("debug", ("Just after generate_incident()"));
    }
#endif
  case SQLCOM_INSERT:
  {
    DBUG_ASSERT(first_table == all_tables && first_table != 0);
    if ((res= insert_precheck(thd, all_tables)))
      break;

    MYSQL_INSERT_START(thd->query());
    res= mysql_insert(thd, all_tables, lex->field_list, lex->many_values,
		      lex->update_list, lex->value_list,
                      lex->duplicates, lex->ignore);
    MYSQL_INSERT_DONE(res, (ulong) thd->get_row_count_func());
    /*
      If we have inserted into a VIEW, and the base table has
      AUTO_INCREMENT column, but this column is not accessible through
      a view, then we should restore LAST_INSERT_ID to the value it
      had before the statement.
    */
    if (first_table->view && !first_table->contain_auto_increment)
      thd->first_successful_insert_id_in_cur_stmt=
        thd->first_successful_insert_id_in_prev_stmt;

    break;
  }
  case SQLCOM_REPLACE_SELECT:
  case SQLCOM_INSERT_SELECT:
  {
    select_result *sel_result;
    DBUG_ASSERT(first_table == all_tables && first_table != 0);
    if ((res= insert_precheck(thd, all_tables)))
      break;

    /* Fix lock for first table */
    if (first_table->lock_type == TL_WRITE_DELAYED)
      first_table->lock_type= TL_WRITE;

    /* Don't unlock tables until command is written to binary log */
    select_lex->options|= SELECT_NO_UNLOCK;

    unit->set_limit(select_lex);

    if (!(res= open_and_lock_tables(thd, all_tables, TRUE, 0)))
    {
      MYSQL_INSERT_SELECT_START(thd->query());
      /* Skip first table, which is the table we are inserting in */
      TABLE_LIST *second_table= first_table->next_local;
      select_lex->table_list.first= second_table;
      select_lex->context.table_list= 
        select_lex->context.first_name_resolution_table= second_table;
      res= mysql_insert_select_prepare(thd);
      if (!res && (sel_result= new select_insert(first_table,
                                                 first_table->table,
                                                 &lex->field_list,
                                                 &lex->update_list,
                                                 &lex->value_list,
                                                 lex->duplicates,
                                                 lex->ignore)))
      {
	res= handle_select(thd, lex, sel_result, OPTION_SETUP_TABLES_DONE);
        /*
          Invalidate the table in the query cache if something changed
          after unlocking when changes become visible.
          TODO: this is workaround. right way will be move invalidating in
          the unlock procedure.
        */
        if (!res && first_table->lock_type ==  TL_WRITE_CONCURRENT_INSERT &&
            thd->lock)
        {
          /* INSERT ... SELECT should invalidate only the very first table */
          TABLE_LIST *save_table= first_table->next_local;
          first_table->next_local= 0;
          query_cache_invalidate3(thd, first_table, 1);
          first_table->next_local= save_table;
        }
        delete sel_result;
      }
      /* revert changes for SP */
      MYSQL_INSERT_SELECT_DONE(res, (ulong) thd->get_row_count_func());
      select_lex->table_list.first= first_table;
    }
    /*
      If we have inserted into a VIEW, and the base table has
      AUTO_INCREMENT column, but this column is not accessible through
      a view, then we should restore LAST_INSERT_ID to the value it
      had before the statement.
    */
    if (first_table->view && !first_table->contain_auto_increment)
      thd->first_successful_insert_id_in_cur_stmt=
        thd->first_successful_insert_id_in_prev_stmt;

    break;
  }
  case SQLCOM_TRUNCATE:
    DBUG_ASSERT(first_table == all_tables && first_table != 0);
    if (check_one_table_access(thd, DROP_ACL, all_tables))
      goto error;
    /*
      Don't allow this within a transaction because we want to use
      re-generate table
    */
    if (thd->in_active_multi_stmt_transaction())
    {
      my_message(ER_LOCK_OR_ACTIVE_TRANSACTION,
                 ER(ER_LOCK_OR_ACTIVE_TRANSACTION), MYF(0));
      goto error;
    }
<<<<<<< HEAD
    if (thd->global_read_lock.wait_if_global_read_lock(thd, FALSE, TRUE))
      goto error;
    res= mysql_truncate(thd, first_table, 0);
=======
    if (! (res= mysql_truncate_table(thd, first_table)))
      my_ok(thd);
>>>>>>> 04c2820c
    break;
  case SQLCOM_DELETE:
  {
    DBUG_ASSERT(first_table == all_tables && first_table != 0);
    if ((res= delete_precheck(thd, all_tables)))
      break;
    DBUG_ASSERT(select_lex->offset_limit == 0);
    unit->set_limit(select_lex);

    MYSQL_DELETE_START(thd->query());
    res = mysql_delete(thd, all_tables, select_lex->where,
                       &select_lex->order_list,
<<<<<<< HEAD
                       unit->select_limit_cnt, select_lex->options,
                       FALSE);
=======
                       unit->select_limit_cnt, select_lex->options);
>>>>>>> 04c2820c
    MYSQL_DELETE_DONE(res, (ulong) thd->get_row_count_func());
    break;
  }
  case SQLCOM_DELETE_MULTI:
  {
    DBUG_ASSERT(first_table == all_tables && first_table != 0);
    TABLE_LIST *aux_tables= thd->lex->auxiliary_table_list.first;
    multi_delete *del_result;

    if ((res= multi_delete_precheck(thd, all_tables)))
      break;

    /* condition will be TRUE on SP re-excuting */
    if (select_lex->item_list.elements != 0)
      select_lex->item_list.empty();
    if (add_item_to_list(thd, new Item_null()))
      goto error;

    thd_proc_info(thd, "init");
    if ((res= open_and_lock_tables(thd, all_tables, TRUE, 0)))
      break;

    MYSQL_MULTI_DELETE_START(thd->query());
    if ((res= mysql_multi_delete_prepare(thd)))
    {
      MYSQL_MULTI_DELETE_DONE(1, 0);
      goto error;
    }

    if (!thd->is_fatal_error &&
        (del_result= new multi_delete(aux_tables, lex->table_count)))
    {
      res= mysql_select(thd, &select_lex->ref_pointer_array,
			select_lex->get_table_list(),
			select_lex->with_wild,
			select_lex->item_list,
			select_lex->where,
			0, (ORDER *)NULL, (ORDER *)NULL, (Item *)NULL,
			(ORDER *)NULL,
			(select_lex->options | thd->variables.option_bits |
			SELECT_NO_JOIN_CACHE | SELECT_NO_UNLOCK |
                        OPTION_SETUP_TABLES_DONE) & ~OPTION_BUFFER_RESULT,
			del_result, unit, select_lex);
      res|= thd->is_error();
      MYSQL_MULTI_DELETE_DONE(res, del_result->num_deleted());
      if (res)
        del_result->abort();
      delete del_result;
    }
    else
    {
      res= TRUE;                                // Error
      MYSQL_MULTI_DELETE_DONE(1, 0);
    }
    break;
  }
  case SQLCOM_DROP_TABLE:
  {
    DBUG_ASSERT(first_table == all_tables && first_table != 0);
    if (!lex->drop_temporary)
    {
      if (check_table_access(thd, DROP_ACL, all_tables, FALSE, UINT_MAX, FALSE))
	goto error;				/* purecov: inspected */
    }
    else
    {
      /* So that DROP TEMPORARY TABLE gets to binlog at commit/rollback */
      thd->variables.option_bits|= OPTION_KEEP_LOG;
    }
    /* DDL and binlog write order protected by LOCK_open */
    res= mysql_rm_table(thd, first_table, lex->drop_if_exists,
			lex->drop_temporary);
  }
  break;
  case SQLCOM_SHOW_PROCESSLIST:
    if (!thd->security_ctx->priv_user[0] &&
        check_global_access(thd,PROCESS_ACL))
      break;
    mysqld_list_processes(thd,
			  (thd->security_ctx->master_access & PROCESS_ACL ?
                           NullS :
                           thd->security_ctx->priv_user),
                          lex->verbose);
    break;
  case SQLCOM_SHOW_AUTHORS:
    res= mysqld_show_authors(thd);
    break;
  case SQLCOM_SHOW_CONTRIBUTORS:
    res= mysqld_show_contributors(thd);
    break;
  case SQLCOM_SHOW_PRIVILEGES:
    res= mysqld_show_privileges(thd);
    break;
  case SQLCOM_SHOW_ENGINE_LOGS:
#ifdef DONT_ALLOW_SHOW_COMMANDS
    my_message(ER_NOT_ALLOWED_COMMAND, ER(ER_NOT_ALLOWED_COMMAND),
               MYF(0));	/* purecov: inspected */
    goto error;
#else
    {
      if (check_access(thd, FILE_ACL, any_db, NULL, NULL, 0, 0))
	goto error;
      res= ha_show_status(thd, lex->create_info.db_type, HA_ENGINE_LOGS);
      break;
    }
#endif
  case SQLCOM_CHANGE_DB:
  {
    LEX_STRING db_str= { (char *) select_lex->db, strlen(select_lex->db) };

    if (!mysql_change_db(thd, &db_str, FALSE))
      my_ok(thd);

    break;
  }

  case SQLCOM_LOAD:
  {
    DBUG_ASSERT(first_table == all_tables && first_table != 0);
    uint privilege= (lex->duplicates == DUP_REPLACE ?
		     INSERT_ACL | DELETE_ACL : INSERT_ACL) |
                    (lex->local_file ? 0 : FILE_ACL);

    if (lex->local_file)
    {
      if (!(thd->client_capabilities & CLIENT_LOCAL_FILES) ||
          !opt_local_infile)
      {
	my_message(ER_NOT_ALLOWED_COMMAND, ER(ER_NOT_ALLOWED_COMMAND), MYF(0));
	goto error;
      }
    }

    if (check_one_table_access(thd, privilege, all_tables))
      goto error;

    res= mysql_load(thd, lex->exchange, first_table, lex->field_list,
                    lex->update_list, lex->value_list, lex->duplicates,
                    lex->ignore, (bool) lex->local_file);
    break;
  }

  case SQLCOM_SET_OPTION:
  {
    List<set_var_base> *lex_var_list= &lex->var_list;

    if ((check_table_access(thd, SELECT_ACL, all_tables, FALSE, UINT_MAX, FALSE)
         || open_and_lock_tables(thd, all_tables, TRUE, 0)))
      goto error;
    if (!(res= sql_set_variables(thd, lex_var_list)))
    {
      /*
        If the previous command was a SET ONE_SHOT, we don't want to forget
        about the ONE_SHOT property of that SET. So we use a |= instead of = .
      */
      thd->one_shot_set|= lex->one_shot_set;
      my_ok(thd);
    }
    else
    {
      /*
        We encountered some sort of error, but no message was sent.
        Send something semi-generic here since we don't know which
        assignment in the list caused the error.
      */
      if (!thd->is_error())
        my_error(ER_WRONG_ARGUMENTS,MYF(0),"SET");
      goto error;
    }

    break;
  }

  case SQLCOM_UNLOCK_TABLES:
    /*
      It is critical for mysqldump --single-transaction --master-data that
      UNLOCK TABLES does not implicitely commit a connection which has only
      done FLUSH TABLES WITH READ LOCK + BEGIN. If this assumption becomes
      false, mysqldump will not work.
    */
    thd->locked_tables_list.unlock_locked_tables(thd);
    if (thd->variables.option_bits & OPTION_TABLE_LOCK)
    {
      trans_commit_implicit(thd);
      thd->mdl_context.release_transactional_locks();
      thd->variables.option_bits&= ~(OPTION_TABLE_LOCK);
    }
    if (thd->global_read_lock.is_acquired())
      thd->global_read_lock.unlock_global_read_lock(thd);
    my_ok(thd);
    break;
  case SQLCOM_LOCK_TABLES:
    thd->locked_tables_list.unlock_locked_tables(thd);
    /* we must end the trasaction first, regardless of anything */
    if (trans_commit_implicit(thd))
      goto error;
    /* release transactional metadata locks. */
    thd->mdl_context.release_transactional_locks();
    if (check_table_access(thd, LOCK_TABLES_ACL | SELECT_ACL, all_tables,
                           FALSE, UINT_MAX, FALSE))
      goto error;
    if (lex->protect_against_global_read_lock &&
        thd->global_read_lock.wait_if_global_read_lock(thd, FALSE, TRUE))
      goto error;

<<<<<<< HEAD
    init_mdl_requests(all_tables);

=======
>>>>>>> 04c2820c
    thd->variables.option_bits|= OPTION_TABLE_LOCK;
    thd->in_lock_tables=1;

    {
      Lock_tables_prelocking_strategy lock_tables_prelocking_strategy;

<<<<<<< HEAD
      res= (open_and_lock_tables(thd, all_tables, FALSE,
                                 MYSQL_OPEN_TAKE_UPGRADABLE_MDL,
=======
      res= (open_and_lock_tables(thd, all_tables, FALSE, 0,
>>>>>>> 04c2820c
                                 &lock_tables_prelocking_strategy) ||
            thd->locked_tables_list.init_locked_tables(thd));
    }

    thd->in_lock_tables= 0;

    if (res)
    {
      /*
        Need to end the current transaction, so the storage engine (InnoDB)
        can free its locks if LOCK TABLES locked some tables before finding
        that it can't lock a table in its list
      */
      trans_rollback_stmt(thd);
      trans_commit_implicit(thd);
      /*
        Close tables and release metadata locks otherwise a later call to
        close_thread_tables might not release the locks if autocommit is off.
      */
      close_thread_tables(thd);
      DBUG_ASSERT(!thd->locked_tables_mode);
      thd->mdl_context.release_transactional_locks();
      thd->variables.option_bits&= ~(OPTION_TABLE_LOCK);
    }
    else
    {
#ifdef HAVE_QUERY_CACHE
      if (thd->variables.query_cache_wlock_invalidate)
        query_cache.invalidate_locked_for_write(first_table);
#endif /*HAVE_QUERY_CACHE*/
      my_ok(thd);
    }
    break;
  case SQLCOM_CREATE_DB:
  {
    /*
      As mysql_create_db() may modify HA_CREATE_INFO structure passed to
      it, we need to use a copy of LEX::create_info to make execution
      prepared statement- safe.
    */
    HA_CREATE_INFO create_info(lex->create_info);
    char *alias;
    if (!(alias=thd->strmake(lex->name.str, lex->name.length)) ||
        check_db_name(&lex->name))
    {
      my_error(ER_WRONG_DB_NAME, MYF(0), lex->name.str);
      break;
    }
    /*
      If in a slave thread :
      CREATE DATABASE DB was certainly not preceded by USE DB.
      For that reason, db_ok() in sql/slave.cc did not check the
      do_db/ignore_db. And as this query involves no tables, tables_ok()
      above was not called. So we have to check rules again here.
    */
#ifdef HAVE_REPLICATION
    if (thd->slave_thread && 
	(!rpl_filter->db_ok(lex->name.str) ||
	 !rpl_filter->db_ok_with_wild_table(lex->name.str)))
    {
      my_message(ER_SLAVE_IGNORED_TABLE, ER(ER_SLAVE_IGNORED_TABLE), MYF(0));
      break;
    }
#endif
    if (check_access(thd, CREATE_ACL, lex->name.str, NULL, NULL, 1, 0))
      break;
    if (thd->locked_tables_mode)
    {
      my_message(ER_LOCK_OR_ACTIVE_TRANSACTION,
                 ER(ER_LOCK_OR_ACTIVE_TRANSACTION), MYF(0));
      goto error;
    }
    res= mysql_create_db(thd,(lower_case_table_names == 2 ? alias :
                              lex->name.str), &create_info, 0);
    break;
  }
  case SQLCOM_DROP_DB:
  {
    if (check_db_name(&lex->name))
    {
      my_error(ER_WRONG_DB_NAME, MYF(0), lex->name.str);
      break;
    }
    /*
      If in a slave thread :
      DROP DATABASE DB may not be preceded by USE DB.
      For that reason, maybe db_ok() in sql/slave.cc did not check the 
      do_db/ignore_db. And as this query involves no tables, tables_ok()
      above was not called. So we have to check rules again here.
    */
#ifdef HAVE_REPLICATION
    if (thd->slave_thread && 
	(!rpl_filter->db_ok(lex->name.str) ||
	 !rpl_filter->db_ok_with_wild_table(lex->name.str)))
    {
      my_message(ER_SLAVE_IGNORED_TABLE, ER(ER_SLAVE_IGNORED_TABLE), MYF(0));
      break;
    }
#endif
    if (check_access(thd, DROP_ACL, lex->name.str, NULL, NULL, 1, 0))
      break;
    if (thd->locked_tables_mode)
    {
      my_message(ER_LOCK_OR_ACTIVE_TRANSACTION,
                 ER(ER_LOCK_OR_ACTIVE_TRANSACTION), MYF(0));
      goto error;
    }
    res= mysql_rm_db(thd, lex->name.str, lex->drop_if_exists, 0);
    break;
  }
  case SQLCOM_ALTER_DB_UPGRADE:
  {
    LEX_STRING *db= & lex->name;
#ifdef HAVE_REPLICATION
    if (thd->slave_thread && 
       (!rpl_filter->db_ok(db->str) ||
        !rpl_filter->db_ok_with_wild_table(db->str)))
    {
      res= 1;
      my_message(ER_SLAVE_IGNORED_TABLE, ER(ER_SLAVE_IGNORED_TABLE), MYF(0));
      break;
    }
#endif
    if (check_db_name(db))
    {
      my_error(ER_WRONG_DB_NAME, MYF(0), db->str);
      break;
    }
    if (check_access(thd, ALTER_ACL, db->str, NULL, NULL, 1, 0) ||
        check_access(thd, DROP_ACL, db->str, NULL, NULL, 1, 0) ||
        check_access(thd, CREATE_ACL, db->str, NULL, NULL, 1, 0))
    {
      res= 1;
      break;
    }
    if (thd->locked_tables_mode)
    {
      res= 1;
      my_message(ER_LOCK_OR_ACTIVE_TRANSACTION,
                 ER(ER_LOCK_OR_ACTIVE_TRANSACTION), MYF(0));
      goto error;
    }

    res= mysql_upgrade_db(thd, db);
    if (!res)
      my_ok(thd);
    break;
  }
  case SQLCOM_ALTER_DB:
  {
    LEX_STRING *db= &lex->name;
    HA_CREATE_INFO create_info(lex->create_info);
    if (check_db_name(db))
    {
      my_error(ER_WRONG_DB_NAME, MYF(0), db->str);
      break;
    }
    /*
      If in a slave thread :
      ALTER DATABASE DB may not be preceded by USE DB.
      For that reason, maybe db_ok() in sql/slave.cc did not check the
      do_db/ignore_db. And as this query involves no tables, tables_ok()
      above was not called. So we have to check rules again here.
    */
#ifdef HAVE_REPLICATION
    if (thd->slave_thread &&
	(!rpl_filter->db_ok(db->str) ||
	 !rpl_filter->db_ok_with_wild_table(db->str)))
    {
      my_message(ER_SLAVE_IGNORED_TABLE, ER(ER_SLAVE_IGNORED_TABLE), MYF(0));
      break;
    }
#endif
    if (check_access(thd, ALTER_ACL, db->str, NULL, NULL, 1, 0))
      break;
    if (thd->locked_tables_mode)
    {
      my_message(ER_LOCK_OR_ACTIVE_TRANSACTION,
                 ER(ER_LOCK_OR_ACTIVE_TRANSACTION), MYF(0));
      goto error;
    }
    res= mysql_alter_db(thd, db->str, &create_info);
    break;
  }
  case SQLCOM_SHOW_CREATE_DB:
  {
    DBUG_EXECUTE_IF("4x_server_emul",
                    my_error(ER_UNKNOWN_ERROR, MYF(0)); goto error;);
    if (check_db_name(&lex->name))
    {
      my_error(ER_WRONG_DB_NAME, MYF(0), lex->name.str);
      break;
    }
    res= mysqld_show_create_db(thd, lex->name.str, &lex->create_info);
    break;
  }
  case SQLCOM_CREATE_EVENT:
  case SQLCOM_ALTER_EVENT:
  #ifdef HAVE_EVENT_SCHEDULER
  do
  {
    DBUG_ASSERT(lex->event_parse_data);
    if (lex->table_or_sp_used())
    {
      my_error(ER_NOT_SUPPORTED_YET, MYF(0), "Usage of subqueries or stored "
               "function calls as part of this statement");
      break;
    }

    res= sp_process_definer(thd);
    if (res)
      break;

    switch (lex->sql_command) {
    case SQLCOM_CREATE_EVENT:
    {
      bool if_not_exists= (lex->create_info.options &
                           HA_LEX_CREATE_IF_NOT_EXISTS);
      res= Events::create_event(thd, lex->event_parse_data, if_not_exists);
      break;
    }
    case SQLCOM_ALTER_EVENT:
      res= Events::update_event(thd, lex->event_parse_data,
                                lex->spname ? &lex->spname->m_db : NULL,
                                lex->spname ? &lex->spname->m_name : NULL);
      break;
    default:
      DBUG_ASSERT(0);
    }
    DBUG_PRINT("info",("DDL error code=%d", res));
    if (!res)
      my_ok(thd);

  } while (0);
  /* Don't do it, if we are inside a SP */
  if (!thd->spcont)
  {
    delete lex->sphead;
    lex->sphead= NULL;
  }
  /* lex->unit.cleanup() is called outside, no need to call it here */
  break;
  case SQLCOM_SHOW_CREATE_EVENT:
    res= Events::show_create_event(thd, lex->spname->m_db,
                                   lex->spname->m_name);
    break;
  case SQLCOM_DROP_EVENT:
    if (!(res= Events::drop_event(thd,
                                  lex->spname->m_db, lex->spname->m_name,
                                  lex->drop_if_exists)))
      my_ok(thd);
    break;
#else
    my_error(ER_NOT_SUPPORTED_YET,MYF(0),"embedded server");
    break;
#endif
  case SQLCOM_CREATE_FUNCTION:                  // UDF function
  {
    if (check_access(thd, INSERT_ACL, "mysql", NULL, NULL, 1, 0))
      break;
#ifdef HAVE_DLOPEN
    if (!(res = mysql_create_function(thd, &lex->udf)))
      my_ok(thd);
#else
    my_error(ER_CANT_OPEN_LIBRARY, MYF(0), lex->udf.dl, 0, "feature disabled");
    res= TRUE;
#endif
    break;
  }
#ifndef NO_EMBEDDED_ACCESS_CHECKS
  case SQLCOM_CREATE_USER:
  {
    if (check_access(thd, INSERT_ACL, "mysql", NULL, NULL, 1, 1) &&
        check_global_access(thd,CREATE_USER_ACL))
      break;
    /* Conditionally writes to binlog */
    if (!(res= mysql_create_user(thd, lex->users_list)))
      my_ok(thd);
    break;
  }
  case SQLCOM_DROP_USER:
  {
    if (check_access(thd, DELETE_ACL, "mysql", NULL, NULL, 1, 1) &&
        check_global_access(thd,CREATE_USER_ACL))
      break;
    /* Conditionally writes to binlog */
    if (!(res= mysql_drop_user(thd, lex->users_list)))
      my_ok(thd);
    break;
  }
  case SQLCOM_RENAME_USER:
  {
    if (check_access(thd, UPDATE_ACL, "mysql", NULL, NULL, 1, 1) &&
        check_global_access(thd,CREATE_USER_ACL))
      break;
    /* Conditionally writes to binlog */
    if (!(res= mysql_rename_user(thd, lex->users_list)))
      my_ok(thd);
    break;
  }
  case SQLCOM_REVOKE_ALL:
  {
    if (check_access(thd, UPDATE_ACL, "mysql", NULL, NULL, 1, 1) &&
        check_global_access(thd,CREATE_USER_ACL))
      break;
    /* Conditionally writes to binlog */
    if (!(res = mysql_revoke_all(thd, lex->users_list)))
      my_ok(thd);
    break;
  }
  case SQLCOM_REVOKE:
  case SQLCOM_GRANT:
  {
    if (check_access(thd, lex->grant | lex->grant_tot_col | GRANT_ACL,
                     first_table ?  first_table->db : select_lex->db,
                     first_table ? &first_table->grant.privilege : NULL,
                     first_table ? &first_table->grant.m_internal : NULL,
                     first_table ? 0 : 1, 0))
      goto error;

    if (thd->security_ctx->user)              // If not replication
    {
      LEX_USER *user, *tmp_user;

      List_iterator <LEX_USER> user_list(lex->users_list);
      while ((tmp_user= user_list++))
      {
        if (!(user= get_current_user(thd, tmp_user)))
          goto error;
        if (specialflag & SPECIAL_NO_RESOLVE &&
            hostname_requires_resolving(user->host.str))
          push_warning_printf(thd, MYSQL_ERROR::WARN_LEVEL_WARN,
                              ER_WARN_HOSTNAME_WONT_WORK,
                              ER(ER_WARN_HOSTNAME_WONT_WORK),
                              user->host.str);
        // Are we trying to change a password of another user
        DBUG_ASSERT(user->host.str != 0);
        if (strcmp(thd->security_ctx->user, user->user.str) ||
            my_strcasecmp(system_charset_info,
                          user->host.str, thd->security_ctx->host_or_ip))
        {
          // TODO: use check_change_password()
          if (is_acl_user(user->host.str, user->user.str) &&
              user->password.str &&
              check_access(thd, UPDATE_ACL, "mysql", NULL, NULL, 1, 1))
          {
            my_message(ER_PASSWORD_NOT_ALLOWED,
                       ER(ER_PASSWORD_NOT_ALLOWED), MYF(0));
            goto error;
          }
        }
      }
    }
    if (first_table)
    {
      if (lex->type == TYPE_ENUM_PROCEDURE ||
          lex->type == TYPE_ENUM_FUNCTION)
      {
        uint grants= lex->all_privileges 
		   ? (PROC_ACLS & ~GRANT_ACL) | (lex->grant & GRANT_ACL)
		   : lex->grant;
        if (check_grant_routine(thd, grants | GRANT_ACL, all_tables,
                                lex->type == TYPE_ENUM_PROCEDURE, 0))
	  goto error;
        /* Conditionally writes to binlog */
        res= mysql_routine_grant(thd, all_tables,
                                 lex->type == TYPE_ENUM_PROCEDURE, 
                                 lex->users_list, grants,
                                 lex->sql_command == SQLCOM_REVOKE, TRUE);
        if (!res)
          my_ok(thd);
      }
      else
      {
	if (check_grant(thd,(lex->grant | lex->grant_tot_col | GRANT_ACL),
                        all_tables, FALSE, UINT_MAX, FALSE))
	  goto error;
        /* Conditionally writes to binlog */
        res= mysql_table_grant(thd, all_tables, lex->users_list,
			       lex->columns, lex->grant,
			       lex->sql_command == SQLCOM_REVOKE);
      }
    }
    else
    {
      if (lex->columns.elements || lex->type)
      {
	my_message(ER_ILLEGAL_GRANT_FOR_TABLE, ER(ER_ILLEGAL_GRANT_FOR_TABLE),
                   MYF(0));
        goto error;
      }
      else
	/* Conditionally writes to binlog */
	res = mysql_grant(thd, select_lex->db, lex->users_list, lex->grant,
			  lex->sql_command == SQLCOM_REVOKE);
      if (!res)
      {
	if (lex->sql_command == SQLCOM_GRANT)
	{
	  List_iterator <LEX_USER> str_list(lex->users_list);
	  LEX_USER *user, *tmp_user;
	  while ((tmp_user=str_list++))
          {
            if (!(user= get_current_user(thd, tmp_user)))
              goto error;
	    reset_mqh(user, 0);
          }
	}
      }
    }
    break;
  }
#endif /*!NO_EMBEDDED_ACCESS_CHECKS*/
  case SQLCOM_RESET:
    /*
      RESET commands are never written to the binary log, so we have to
      initialize this variable because RESET shares the same code as FLUSH
    */
    lex->no_write_to_binlog= 1;
  case SQLCOM_FLUSH:
  {
    bool write_to_binlog;

    if (check_global_access(thd,RELOAD_ACL))
      goto error;

    if (first_table && lex->type & REFRESH_READ_LOCK)
    {
      if (flush_tables_with_read_lock(thd, all_tables))
        goto error;
      my_ok(thd);
      break;
    }

    /*
      reload_acl_and_cache() will tell us if we are allowed to write to the
      binlog or not.
    */
    if (!reload_acl_and_cache(thd, lex->type, first_table, &write_to_binlog))
    {
      /*
        We WANT to write and we CAN write.
        ! we write after unlocking the table.
      */
      /*
        Presumably, RESET and binlog writing doesn't require synchronization
      */
      if (!lex->no_write_to_binlog && write_to_binlog)
      {
        if ((res= write_bin_log(thd, FALSE, thd->query(), thd->query_length())))
          break;
      }
      my_ok(thd);
    } 
    
    break;
  }
  case SQLCOM_KILL:
  {
    Item *it= (Item *)lex->value_list.head();

    if (lex->table_or_sp_used())
    {
      my_error(ER_NOT_SUPPORTED_YET, MYF(0), "Usage of subqueries or stored "
               "function calls as part of this statement");
      break;
    }

    if ((!it->fixed && it->fix_fields(lex->thd, &it)) || it->check_cols(1))
    {
      my_message(ER_SET_CONSTANTS_ONLY, ER(ER_SET_CONSTANTS_ONLY),
		 MYF(0));
      goto error;
    }
    sql_kill(thd, (ulong)it->val_int(), lex->type & ONLY_KILL_QUERY);
    break;
  }
#ifndef NO_EMBEDDED_ACCESS_CHECKS
  case SQLCOM_SHOW_GRANTS:
  {
    LEX_USER *grant_user= get_current_user(thd, lex->grant_user);
    if (!grant_user)
      goto error;
    if ((thd->security_ctx->priv_user &&
	 !strcmp(thd->security_ctx->priv_user, grant_user->user.str)) ||
        !check_access(thd, SELECT_ACL, "mysql", NULL, NULL, 1, 0))
    {
      res = mysql_show_grants(thd, grant_user);
    }
    break;
  }
#endif
  case SQLCOM_HA_OPEN:
    DBUG_ASSERT(first_table == all_tables && first_table != 0);
    if (check_table_access(thd, SELECT_ACL, all_tables, FALSE, UINT_MAX, FALSE))
      goto error;
    res= mysql_ha_open(thd, first_table, 0);
    break;
  case SQLCOM_HA_CLOSE:
    DBUG_ASSERT(first_table == all_tables && first_table != 0);
    res= mysql_ha_close(thd, first_table);
    break;
  case SQLCOM_HA_READ:
    DBUG_ASSERT(first_table == all_tables && first_table != 0);
    /*
      There is no need to check for table permissions here, because
      if a user has no permissions to read a table, he won't be
      able to open it (with SQLCOM_HA_OPEN) in the first place.
    */
    unit->set_limit(select_lex);
    res= mysql_ha_read(thd, first_table, lex->ha_read_mode, lex->ident.str,
                       lex->insert_list, lex->ha_rkey_mode, select_lex->where,
                       unit->select_limit_cnt, unit->offset_limit_cnt);
    break;

  case SQLCOM_BEGIN:
    if (trans_begin(thd, lex->start_transaction_opt))
      goto error;
    my_ok(thd);
    break;
  case SQLCOM_COMMIT:
<<<<<<< HEAD
    DBUG_ASSERT(thd->lock == NULL ||
                thd->locked_tables_mode == LTM_LOCK_TABLES);
=======
  {
    DBUG_ASSERT(thd->lock == NULL ||
                thd->locked_tables_mode == LTM_LOCK_TABLES);
    bool tx_chain= (lex->tx_chain == TVL_YES ||
                    (thd->variables.completion_type == 1 &&
                     lex->tx_chain != TVL_NO));
    bool tx_release= (lex->tx_release == TVL_YES ||
                      (thd->variables.completion_type == 2 &&
                       lex->tx_release != TVL_NO));
>>>>>>> 04c2820c
    if (trans_commit(thd))
      goto error;
    thd->mdl_context.release_transactional_locks();
    /* Begin transaction with the same isolation level. */
<<<<<<< HEAD
    if (lex->tx_chain && trans_begin(thd))
      goto error;
    /* Disconnect the current client connection. */
    if (lex->tx_release)
      thd->killed= THD::KILL_CONNECTION;
    my_ok(thd);
    break;
  case SQLCOM_ROLLBACK:
    DBUG_ASSERT(thd->lock == NULL ||
                thd->locked_tables_mode == LTM_LOCK_TABLES);
    if (trans_rollback(thd))
      goto error;
    thd->mdl_context.release_transactional_locks();
    /* Begin transaction with the same isolation level. */
    if (lex->tx_chain && trans_begin(thd))
      goto error;
    /* Disconnect the current client connection. */
    if (lex->tx_release)
      thd->killed= THD::KILL_CONNECTION;
    my_ok(thd);
    break;
  case SQLCOM_RELEASE_SAVEPOINT:
    if (trans_release_savepoint(thd, lex->ident))
      goto error;
    my_ok(thd);
    break;
  case SQLCOM_ROLLBACK_TO_SAVEPOINT:
    if (trans_rollback_to_savepoint(thd, lex->ident))
      goto error;
    my_ok(thd);
    break;
=======
    if (tx_chain)
    {
      if (trans_begin(thd))
      goto error;
    }
    else
    {
      /* Reset the isolation level if no chaining transaction. */
      thd->tx_isolation= (enum_tx_isolation) thd->variables.tx_isolation;
    }
    /* Disconnect the current client connection. */
    if (tx_release)
      thd->killed= THD::KILL_CONNECTION;
    my_ok(thd);
    break;
  }
  case SQLCOM_ROLLBACK:
  {
    DBUG_ASSERT(thd->lock == NULL ||
                thd->locked_tables_mode == LTM_LOCK_TABLES);
    bool tx_chain= (lex->tx_chain == TVL_YES ||
                    (thd->variables.completion_type == 1 &&
                     lex->tx_chain != TVL_NO));
    bool tx_release= (lex->tx_release == TVL_YES ||
                      (thd->variables.completion_type == 2 &&
                       lex->tx_release != TVL_NO));
    if (trans_rollback(thd))
      goto error;
    thd->mdl_context.release_transactional_locks();
    /* Begin transaction with the same isolation level. */
    if (tx_chain)
    {
      if (trans_begin(thd))
        goto error;
    }
    else
    {
      /* Reset the isolation level if no chaining transaction. */
      thd->tx_isolation= (enum_tx_isolation) thd->variables.tx_isolation;
    }
    /* Disconnect the current client connection. */
    if (tx_release)
      thd->killed= THD::KILL_CONNECTION;
    my_ok(thd);
    break;
  }
  case SQLCOM_RELEASE_SAVEPOINT:
    if (trans_release_savepoint(thd, lex->ident))
      goto error;
    my_ok(thd);
    break;
  case SQLCOM_ROLLBACK_TO_SAVEPOINT:
    if (trans_rollback_to_savepoint(thd, lex->ident))
      goto error;
    my_ok(thd);
    break;
>>>>>>> 04c2820c
  case SQLCOM_SAVEPOINT:
    if (trans_savepoint(thd, lex->ident))
      goto error;
    my_ok(thd);
    break;
  case SQLCOM_CREATE_PROCEDURE:
  case SQLCOM_CREATE_SPFUNCTION:
  {
    uint namelen;
    char *name;
    int sp_result= SP_INTERNAL_ERROR;

    DBUG_ASSERT(lex->sphead != 0);
    DBUG_ASSERT(lex->sphead->m_db.str); /* Must be initialized in the parser */
    /*
      Verify that the database name is allowed, optionally
      lowercase it.
    */
    if (check_db_name(&lex->sphead->m_db))
    {
      my_error(ER_WRONG_DB_NAME, MYF(0), lex->sphead->m_db.str);
      goto create_sp_error;
    }

    /*
      Check that a database directory with this name
      exists. Design note: This won't work on virtual databases
      like information_schema.
    */
    if (check_db_dir_existence(lex->sphead->m_db.str))
    {
      my_error(ER_BAD_DB_ERROR, MYF(0), lex->sphead->m_db.str);
      goto create_sp_error;
    }

    if (check_access(thd, CREATE_PROC_ACL, lex->sphead->m_db.str,
                     NULL, NULL, 0, 0))
      goto create_sp_error;

    name= lex->sphead->name(&namelen);
#ifdef HAVE_DLOPEN
    if (lex->sphead->m_type == TYPE_ENUM_FUNCTION)
    {
      udf_func *udf = find_udf(name, namelen);

      if (udf)
      {
        my_error(ER_UDF_EXISTS, MYF(0), name);
        goto create_sp_error;
      }
    }
#endif

    if (sp_process_definer(thd))
      goto create_sp_error;

    res= (sp_result= sp_create_routine(thd, lex->sphead->m_type, lex->sphead));
    switch (sp_result) {
    case SP_OK: {
#ifndef NO_EMBEDDED_ACCESS_CHECKS
      /* only add privileges if really neccessary */

      Security_context security_context;
      bool restore_backup_context= false;
      Security_context *backup= NULL;
      LEX_USER *definer= thd->lex->definer;
      /*
        We're going to issue an implicit GRANT statement.
        It takes metadata locks and updates system tables.
        Make sure that sp_create_routine() did not leave any
        locks in the MDL context, so there is no risk to
        deadlock.
      */
      trans_commit_implicit(thd);
      close_thread_tables(thd);
      thd->mdl_context.release_transactional_locks();
      /*
        Check if the definer exists on slave, 
        then use definer privilege to insert routine privileges to mysql.procs_priv.

        For current user of SQL thread has GLOBAL_ACL privilege, 
        which doesn't any check routine privileges, 
        so no routine privilege record  will insert into mysql.procs_priv.
      */
      if (thd->slave_thread && is_acl_user(definer->host.str, definer->user.str))
      {
        security_context.change_security_context(thd, 
                                                 &thd->lex->definer->user,
                                                 &thd->lex->definer->host,
                                                 &thd->lex->sphead->m_db,
                                                 &backup);
        restore_backup_context= true;
      }

      if (sp_automatic_privileges && !opt_noacl &&
          check_routine_access(thd, DEFAULT_CREATE_PROC_ACLS,
                               lex->sphead->m_db.str, name,
                               lex->sql_command == SQLCOM_CREATE_PROCEDURE, 1))
      {
        if (sp_grant_privileges(thd, lex->sphead->m_db.str, name,
                                lex->sql_command == SQLCOM_CREATE_PROCEDURE))
          push_warning(thd, MYSQL_ERROR::WARN_LEVEL_WARN,
                       ER_PROC_AUTO_GRANT_FAIL,
                       ER(ER_PROC_AUTO_GRANT_FAIL));
      }

      /*
        Restore current user with GLOBAL_ACL privilege of SQL thread
      */ 
      if (restore_backup_context)
      {
        DBUG_ASSERT(thd->slave_thread == 1);
        thd->security_ctx->restore_security_context(thd, backup);
      }

#endif
    break;
    }
    case SP_WRITE_ROW_FAILED:
      my_error(ER_SP_ALREADY_EXISTS, MYF(0), SP_TYPE_STRING(lex), name);
    break;
    case SP_BAD_IDENTIFIER:
      my_error(ER_TOO_LONG_IDENT, MYF(0), name);
    break;
    case SP_BODY_TOO_LONG:
      my_error(ER_TOO_LONG_BODY, MYF(0), name);
    break;
    case SP_FLD_STORE_FAILED:
      my_error(ER_CANT_CREATE_SROUTINE, MYF(0), name);
      break;
    default:
      my_error(ER_SP_STORE_FAILED, MYF(0), SP_TYPE_STRING(lex), name);
    break;
    } /* end switch */

    /*
      Capture all errors within this CASE and
      clean up the environment.
    */
create_sp_error:
    if (sp_result != SP_OK )
      goto error;
    my_ok(thd);
    break; /* break super switch */
  } /* end case group bracket */
  case SQLCOM_CALL:
    {
      sp_head *sp;
      /*
        This will cache all SP and SF and open and lock all tables
        required for execution.
      */
      if (check_table_access(thd, SELECT_ACL, all_tables, FALSE,
                             UINT_MAX, FALSE) ||
          open_and_lock_tables(thd, all_tables, TRUE, 0))
       goto error;

      /*
        By this moment all needed SPs should be in cache so no need to look 
        into DB. 
      */
      if (!(sp= sp_find_routine(thd, TYPE_ENUM_PROCEDURE, lex->spname,
                                &thd->sp_proc_cache, TRUE)))
      {
	my_error(ER_SP_DOES_NOT_EXIST, MYF(0), "PROCEDURE",
                 lex->spname->m_qname.str);
	goto error;
      }
      else
      {
	ha_rows select_limit;
        /* bits that should be cleared in thd->server_status */
	uint bits_to_be_cleared= 0;
        /*
          Check that the stored procedure doesn't contain Dynamic SQL
          and doesn't return result sets: such stored procedures can't
          be called from a function or trigger.
        */
        if (thd->in_sub_stmt)
        {
          const char *where= (thd->in_sub_stmt & SUB_STMT_TRIGGER ?
                              "trigger" : "function");
          if (sp->is_not_allowed_in_function(where))
            goto error;
        }

	if (sp->m_flags & sp_head::MULTI_RESULTS)
	{
	  if (! (thd->client_capabilities & CLIENT_MULTI_RESULTS))
	  {
            /*
              The client does not support multiple result sets being sent
              back
            */
	    my_error(ER_SP_BADSELECT, MYF(0), sp->m_qname.str);
	    goto error;
	  }
          /*
            If SERVER_MORE_RESULTS_EXISTS is not set,
            then remember that it should be cleared
          */
	  bits_to_be_cleared= (~thd->server_status &
                               SERVER_MORE_RESULTS_EXISTS);
	  thd->server_status|= SERVER_MORE_RESULTS_EXISTS;
	}

	if (check_routine_access(thd, EXECUTE_ACL,
				 sp->m_db.str, sp->m_name.str, TRUE, FALSE))
	{
	  goto error;
	}
	select_limit= thd->variables.select_limit;
	thd->variables.select_limit= HA_POS_ERROR;

        /* 
          We never write CALL statements into binlog:
           - If the mode is non-prelocked, each statement will be logged
             separately.
           - If the mode is prelocked, the invoking statement will care
             about writing into binlog.
          So just execute the statement.
        */
	res= sp->execute_procedure(thd, &lex->value_list);

	thd->variables.select_limit= select_limit;

        thd->server_status&= ~bits_to_be_cleared;

	if (!res)
        {
          my_ok(thd, (thd->get_row_count_func() < 0) ? 0 : thd->get_row_count_func());
        }
	else
        {
          DBUG_ASSERT(thd->is_error() || thd->killed);
	  goto error;		// Substatement should already have sent error
        }
      }
      break;
    }
  case SQLCOM_ALTER_PROCEDURE:
  case SQLCOM_ALTER_FUNCTION:
    {
      int sp_result;
      int type= (lex->sql_command == SQLCOM_ALTER_PROCEDURE ?
                 TYPE_ENUM_PROCEDURE : TYPE_ENUM_FUNCTION);

      if (check_routine_access(thd, ALTER_PROC_ACL, lex->spname->m_db.str,
                               lex->spname->m_name.str,
                               lex->sql_command == SQLCOM_ALTER_PROCEDURE, 0))
        goto error;

      /*
        Note that if you implement the capability of ALTER FUNCTION to
        alter the body of the function, this command should be made to
        follow the restrictions that log-bin-trust-function-creators=0
        already puts on CREATE FUNCTION.
      */
      /* Conditionally writes to binlog */
      sp_result= sp_update_routine(thd, type, lex->spname, &lex->sp_chistics);
      switch (sp_result)
      {
      case SP_OK:
	my_ok(thd);
	break;
      case SP_KEY_NOT_FOUND:
	my_error(ER_SP_DOES_NOT_EXIST, MYF(0),
                 SP_COM_STRING(lex), lex->spname->m_qname.str);
	goto error;
      default:
	my_error(ER_SP_CANT_ALTER, MYF(0),
                 SP_COM_STRING(lex), lex->spname->m_qname.str);
	goto error;
      }
      break;
    }
  case SQLCOM_DROP_PROCEDURE:
  case SQLCOM_DROP_FUNCTION:
    {
#ifdef HAVE_DLOPEN
      if (lex->sql_command == SQLCOM_DROP_FUNCTION &&
          ! lex->spname->m_explicit_name)
      {
        /* DROP FUNCTION <non qualified name> */
        udf_func *udf = find_udf(lex->spname->m_name.str,
                                 lex->spname->m_name.length);
        if (udf)
        {
          if (check_access(thd, DELETE_ACL, "mysql", NULL, NULL, 1, 0))
            goto error;

          if (!(res = mysql_drop_function(thd, &lex->spname->m_name)))
          {
            my_ok(thd);
            break;
          }
          my_error(ER_SP_DROP_FAILED, MYF(0),
                   "FUNCTION (UDF)", lex->spname->m_name.str);
          goto error;
        }

        if (lex->spname->m_db.str == NULL)
        {
          if (lex->drop_if_exists)
          {
            push_warning_printf(thd, MYSQL_ERROR::WARN_LEVEL_NOTE,
                                ER_SP_DOES_NOT_EXIST, ER(ER_SP_DOES_NOT_EXIST),
                                "FUNCTION (UDF)", lex->spname->m_name.str);
            res= FALSE;
            my_ok(thd);
            break;
          }
          my_error(ER_SP_DOES_NOT_EXIST, MYF(0),
                   "FUNCTION (UDF)", lex->spname->m_name.str);
          goto error;
        }
        /* Fall thought to test for a stored function */
      }
#endif

      int sp_result;
      int type= (lex->sql_command == SQLCOM_DROP_PROCEDURE ?
                 TYPE_ENUM_PROCEDURE : TYPE_ENUM_FUNCTION);

      /*
        @todo: here we break the metadata locking protocol by
        looking up the information about the routine without
        a metadata lock. Rewrite this piece to make sp_drop_routine
        return whether the routine existed or not.
      */
      sp_result= sp_routine_exists_in_table(thd, type, lex->spname);
      thd->warning_info->opt_clear_warning_info(thd->query_id);
      if (sp_result == SP_OK)
      {
        char *db= lex->spname->m_db.str;
	char *name= lex->spname->m_name.str;

	if (check_routine_access(thd, ALTER_PROC_ACL, db, name,
                                 lex->sql_command == SQLCOM_DROP_PROCEDURE, 0))
          goto error;

        /* Conditionally writes to binlog */
        sp_result= sp_drop_routine(thd, type, lex->spname);

#ifndef NO_EMBEDDED_ACCESS_CHECKS
        /*
          We're going to issue an implicit REVOKE statement.
          It takes metadata locks and updates system tables.
          Make sure that sp_create_routine() did not leave any
          locks in the MDL context, so there is no risk to
          deadlock.
        */
        trans_commit_implicit(thd);
        close_thread_tables(thd);
        thd->mdl_context.release_transactional_locks();

        if (sp_automatic_privileges && !opt_noacl &&
            sp_revoke_privileges(thd, db, name,
                                 lex->sql_command == SQLCOM_DROP_PROCEDURE))
        {
          push_warning(thd, MYSQL_ERROR::WARN_LEVEL_WARN,
                       ER_PROC_AUTO_REVOKE_FAIL,
                       ER(ER_PROC_AUTO_REVOKE_FAIL));
          /* If this happens, an error should have been reported. */
          goto error;
        }
#endif
      }
      res= sp_result;
      switch (sp_result) {
      case SP_OK:
	my_ok(thd);
	break;
      case SP_KEY_NOT_FOUND:
	if (lex->drop_if_exists)
	{
          res= write_bin_log(thd, TRUE, thd->query(), thd->query_length());
	  push_warning_printf(thd, MYSQL_ERROR::WARN_LEVEL_NOTE,
			      ER_SP_DOES_NOT_EXIST, ER(ER_SP_DOES_NOT_EXIST),
                              SP_COM_STRING(lex), lex->spname->m_qname.str);
          if (!res)
            my_ok(thd);
	  break;
	}
	my_error(ER_SP_DOES_NOT_EXIST, MYF(0),
                 SP_COM_STRING(lex), lex->spname->m_qname.str);
	goto error;
      default:
	my_error(ER_SP_DROP_FAILED, MYF(0),
                 SP_COM_STRING(lex), lex->spname->m_qname.str);
	goto error;
      }
      break;
    }
  case SQLCOM_SHOW_CREATE_PROC:
    {
      if (sp_show_create_routine(thd, TYPE_ENUM_PROCEDURE, lex->spname))
        goto error;
      break;
    }
  case SQLCOM_SHOW_CREATE_FUNC:
    {
      if (sp_show_create_routine(thd, TYPE_ENUM_FUNCTION, lex->spname))
	goto error;
      break;
    }
  case SQLCOM_SHOW_PROC_CODE:
  case SQLCOM_SHOW_FUNC_CODE:
    {
#ifndef DBUG_OFF
      sp_head *sp;
      int type= (lex->sql_command == SQLCOM_SHOW_PROC_CODE ?
                 TYPE_ENUM_PROCEDURE : TYPE_ENUM_FUNCTION);

      if (sp_cache_routine(thd, type, lex->spname, FALSE, &sp))
        goto error;
      if (!sp || sp->show_routine_code(thd))
      {
        /* We don't distinguish between errors for now */
        my_error(ER_SP_DOES_NOT_EXIST, MYF(0),
                 SP_COM_STRING(lex), lex->spname->m_name.str);
        goto error;
      }
      break;
#else
      my_error(ER_FEATURE_DISABLED, MYF(0),
               "SHOW PROCEDURE|FUNCTION CODE", "--with-debug");
      goto error;
#endif // ifndef DBUG_OFF
    }
  case SQLCOM_SHOW_CREATE_TRIGGER:
    {
      if (lex->spname->m_name.length > NAME_LEN)
      {
        my_error(ER_TOO_LONG_IDENT, MYF(0), lex->spname->m_name.str);
        goto error;
      }

      if (show_create_trigger(thd, lex->spname))
        goto error; /* Error has been already logged. */

      break;
    }
  case SQLCOM_CREATE_VIEW:
    {
      /*
        Note: SQLCOM_CREATE_VIEW also handles 'ALTER VIEW' commands
        as specified through the thd->lex->create_view_mode flag.
      */
      res= mysql_create_view(thd, first_table, thd->lex->create_view_mode);
      break;
    }
  case SQLCOM_DROP_VIEW:
    {
      if (check_table_access(thd, DROP_ACL, all_tables, FALSE, UINT_MAX, FALSE))
        goto error;
      /* Conditionally writes to binlog. */
      res= mysql_drop_view(thd, first_table, thd->lex->drop_mode);
      break;
    }
  case SQLCOM_CREATE_TRIGGER:
  {
    /* Conditionally writes to binlog. */
    res= mysql_create_or_drop_trigger(thd, all_tables, 1);

    break;
  }
  case SQLCOM_DROP_TRIGGER:
  {
    /* Conditionally writes to binlog. */
    res= mysql_create_or_drop_trigger(thd, all_tables, 0);
    break;
  }
  case SQLCOM_XA_START:
    if (trans_xa_start(thd))
      goto error;
    my_ok(thd);
    break;
  case SQLCOM_XA_END:
    if (trans_xa_end(thd))
      goto error;
    my_ok(thd);
    break;
  case SQLCOM_XA_PREPARE:
    if (trans_xa_prepare(thd))
      goto error;
    my_ok(thd);
    break;
  case SQLCOM_XA_COMMIT:
    if (trans_xa_commit(thd))
      goto error;
    thd->mdl_context.release_transactional_locks();
<<<<<<< HEAD
=======
    /*
      We've just done a commit, reset transaction
      isolation level to the session default.
    */
    thd->tx_isolation= (enum_tx_isolation) thd->variables.tx_isolation;
>>>>>>> 04c2820c
    my_ok(thd);
    break;
  case SQLCOM_XA_ROLLBACK:
    if (trans_xa_rollback(thd))
      goto error;
    thd->mdl_context.release_transactional_locks();
<<<<<<< HEAD
=======
    /*
      We've just done a rollback, reset transaction
      isolation level to the session default.
    */
    thd->tx_isolation= (enum_tx_isolation) thd->variables.tx_isolation;
>>>>>>> 04c2820c
    my_ok(thd);
    break;
  case SQLCOM_XA_RECOVER:
    res= mysql_xa_recover(thd);
    break;
  case SQLCOM_ALTER_TABLESPACE:
    if (check_global_access(thd, CREATE_TABLESPACE_ACL))
      break;
    if (!(res= mysql_alter_tablespace(thd, lex->alter_tablespace_info)))
      my_ok(thd);
    break;
  case SQLCOM_INSTALL_PLUGIN:
    if (! (res= mysql_install_plugin(thd, &thd->lex->comment,
                                     &thd->lex->ident)))
      my_ok(thd);
    break;
  case SQLCOM_UNINSTALL_PLUGIN:
    if (! (res= mysql_uninstall_plugin(thd, &thd->lex->comment)))
      my_ok(thd);
    break;
  case SQLCOM_BINLOG_BASE64_EVENT:
  {
#ifndef EMBEDDED_LIBRARY
    mysql_client_binlog_statement(thd);
#else /* EMBEDDED_LIBRARY */
    my_error(ER_OPTION_PREVENTS_STATEMENT, MYF(0), "embedded");
#endif /* EMBEDDED_LIBRARY */
    break;
  }
  case SQLCOM_CREATE_SERVER:
  {
    int error;
    LEX *lex= thd->lex;
    DBUG_PRINT("info", ("case SQLCOM_CREATE_SERVER"));

    if (check_global_access(thd, SUPER_ACL))
      break;

    if ((error= create_server(thd, &lex->server_options)))
    {
      DBUG_PRINT("info", ("problem creating server <%s>",
                          lex->server_options.server_name));
      my_error(error, MYF(0), lex->server_options.server_name);
      break;
    }
    my_ok(thd, 1);
    break;
  }
  case SQLCOM_ALTER_SERVER:
  {
    int error;
    LEX *lex= thd->lex;
    DBUG_PRINT("info", ("case SQLCOM_ALTER_SERVER"));

    if (check_global_access(thd, SUPER_ACL))
      break;

    if ((error= alter_server(thd, &lex->server_options)))
    {
      DBUG_PRINT("info", ("problem altering server <%s>",
                          lex->server_options.server_name));
      my_error(error, MYF(0), lex->server_options.server_name);
      break;
    }
    my_ok(thd, 1);
    break;
  }
  case SQLCOM_DROP_SERVER:
  {
    int err_code;
    LEX *lex= thd->lex;
    DBUG_PRINT("info", ("case SQLCOM_DROP_SERVER"));

    if (check_global_access(thd, SUPER_ACL))
      break;

    if ((err_code= drop_server(thd, &lex->server_options)))
    {
      if (! lex->drop_if_exists && err_code == ER_FOREIGN_SERVER_DOESNT_EXIST)
      {
        DBUG_PRINT("info", ("problem dropping server %s",
                            lex->server_options.server_name));
        my_error(err_code, MYF(0), lex->server_options.server_name);
      }
      else
      {
        my_ok(thd, 0);
      }
      break;
    }
    my_ok(thd, 1);
    break;
  }
  case SQLCOM_SIGNAL:
  case SQLCOM_RESIGNAL:
    DBUG_ASSERT(lex->m_stmt != NULL);
    res= lex->m_stmt->execute(thd);
    break;
  default:
#ifndef EMBEDDED_LIBRARY
    DBUG_ASSERT(0);                             /* Impossible */
#endif
    my_ok(thd);
    break;
  }
  thd_proc_info(thd, "query end");

  /*
    Binlog-related cleanup:
    Reset system variables temporarily modified by SET ONE SHOT.

    Exception: If this is a SET, do nothing. This is to allow
    mysqlbinlog to print many SET commands (in this case we want the
    charset temp setting to live until the real query). This is also
    needed so that SET CHARACTER_SET_CLIENT... does not cancel itself
    immediately.
  */
  if (thd->one_shot_set && lex->sql_command != SQLCOM_SET_OPTION)
    reset_one_shot_variables(thd);

  goto finish;

error:
  res= TRUE;

finish:
  if (thd->global_read_lock.has_protection())
  {
    /*
      Release the protection against the global read lock and wake
      everyone, who might want to set a global read lock.
    */
    thd->global_read_lock.start_waiting_global_read_lock(thd);
  }

  DBUG_ASSERT(!thd->in_active_multi_stmt_transaction() ||
               thd->in_multi_stmt_transaction_mode());

  if (stmt_causes_implicit_commit(thd, CF_IMPLICIT_COMMIT_END))
  {
    /* If commit fails, we should be able to reset the OK status. */
    thd->stmt_da->can_overwrite_status= TRUE;
    /* Commit or rollback the statement transaction. */
    thd->is_error() ? trans_rollback_stmt(thd) : trans_commit_stmt(thd);
    /* Commit the normal transaction if one is active. */
    trans_commit_implicit(thd);
    thd->stmt_da->can_overwrite_status= FALSE;
    /* Close tables and release metadata locks. */
    close_thread_tables(thd);
    thd->mdl_context.release_transactional_locks();
  }

  DBUG_RETURN(res || thd->is_error());
}


static bool execute_sqlcom_select(THD *thd, TABLE_LIST *all_tables)
{
  LEX	*lex= thd->lex;
  select_result *result=lex->result;
  bool res;
  /* assign global limit variable if limit is not given */
  {
    SELECT_LEX *param= lex->unit.global_parameters;
    if (!param->explicit_limit)
      param->select_limit=
        new Item_int((ulonglong) thd->variables.select_limit);
  }
  if (!(res= open_and_lock_tables(thd, all_tables, TRUE, 0)))
  {
    if (lex->describe)
    {
      /*
        We always use select_send for EXPLAIN, even if it's an EXPLAIN
        for SELECT ... INTO OUTFILE: a user application should be able
        to prepend EXPLAIN to any query and receive output for it,
        even if the query itself redirects the output.
      */
      if (!(result= new select_send()))
        return 1;                               /* purecov: inspected */
      thd->send_explain_fields(result);
      res= mysql_explain_union(thd, &thd->lex->unit, result);
      if (lex->describe & DESCRIBE_EXTENDED)
      {
        char buff[1024];
        String str(buff,(uint32) sizeof(buff), system_charset_info);
        str.length(0);
        thd->lex->unit.print(&str, QT_ORDINARY);
        str.append('\0');
        push_warning(thd, MYSQL_ERROR::WARN_LEVEL_NOTE,
                     ER_YES, str.ptr());
      }
      if (res)
        result->abort();
      else
        result->send_eof();
      delete result;
    }
    else
    {
      if (!result && !(result= new select_send()))
        return 1;                               /* purecov: inspected */
      query_cache_store_query(thd, all_tables);
      res= handle_select(thd, lex, result, 0);
      if (result != lex->result)
        delete result;
    }
  }
  return res;
}


#ifndef NO_EMBEDDED_ACCESS_CHECKS
/**
  Check grants for commands which work only with one table.

  @param thd                    Thread handler
  @param privilege              requested privilege
  @param all_tables             global table list of query
  @param no_errors              FALSE/TRUE - report/don't report error to
                            the client (using my_error() call).

  @retval
    0   OK
  @retval
    1   access denied, error is sent to client
*/

bool check_single_table_access(THD *thd, ulong privilege, 
                               TABLE_LIST *all_tables, bool no_errors)
{
  Security_context * backup_ctx= thd->security_ctx;

  /* we need to switch to the saved context (if any) */
  if (all_tables->security_ctx)
    thd->security_ctx= all_tables->security_ctx;

  const char *db_name;
  if ((all_tables->view || all_tables->field_translation) &&
      !all_tables->schema_table)
    db_name= all_tables->view_db.str;
  else
    db_name= all_tables->db;

  if (check_access(thd, privilege, db_name,
                   &all_tables->grant.privilege,
                   &all_tables->grant.m_internal,
                   0, no_errors))
    goto deny;

  /* Show only 1 table for check_grant */
  if (!(all_tables->belong_to_view &&
        (thd->lex->sql_command == SQLCOM_SHOW_FIELDS)) &&
      check_grant(thd, privilege, all_tables, FALSE, 1, no_errors))
    goto deny;

  thd->security_ctx= backup_ctx;
  return 0;

deny:
  thd->security_ctx= backup_ctx;
  return 1;
}

/**
  Check grants for commands which work only with one table and all other
  tables belonging to subselects or implicitly opened tables.

  @param thd			Thread handler
  @param privilege		requested privilege
  @param all_tables		global table list of query

  @retval
    0   OK
  @retval
    1   access denied, error is sent to client
*/

bool check_one_table_access(THD *thd, ulong privilege, TABLE_LIST *all_tables)
{
  if (check_single_table_access (thd,privilege,all_tables, FALSE))
    return 1;

  /* Check rights on tables of subselects and implictly opened tables */
  TABLE_LIST *subselects_tables, *view= all_tables->view ? all_tables : 0;
  if ((subselects_tables= all_tables->next_global))
  {
    /*
      Access rights asked for the first table of a view should be the same
      as for the view
    */
    if (view && subselects_tables->belong_to_view == view)
    {
      if (check_single_table_access (thd, privilege, subselects_tables, FALSE))
        return 1;
      subselects_tables= subselects_tables->next_global;
    }
    if (subselects_tables &&
        (check_table_access(thd, SELECT_ACL, subselects_tables, FALSE,
                            UINT_MAX, FALSE)))
      return 1;
  }
  return 0;
}


/**
  @brief Compare requested privileges with the privileges acquired from the
    User- and Db-tables.
  @param thd          Thread handler
  @param want_access  The requested access privileges.
  @param db           A pointer to the Db name.
  @param[out] save_priv A pointer to the granted privileges will be stored.
  @param grant_internal_info A pointer to the internal grant cache.
  @param dont_check_global_grants True if no global grants are checked.
  @param no_error     True if no errors should be sent to the client.

  'save_priv' is used to save the User-table (global) and Db-table grants for
  the supplied db name. Note that we don't store db level grants if the global
  grants is enough to satisfy the request AND the global grants contains a
  SELECT grant.

  For internal databases (INFORMATION_SCHEMA, PERFORMANCE_SCHEMA),
  additional rules apply, see ACL_internal_schema_access.

  @see check_grant

  @return Status of denial of access by exclusive ACLs.
    @retval FALSE Access can't exclusively be denied by Db- and User-table
      access unless Column- and Table-grants are checked too.
    @retval TRUE Access denied.
*/

bool
check_access(THD *thd, ulong want_access, const char *db, ulong *save_priv,
             GRANT_INTERNAL_INFO *grant_internal_info,
             bool dont_check_global_grants, bool no_errors)
{
  Security_context *sctx= thd->security_ctx;
  ulong db_access;

  /*
    GRANT command:
    In case of database level grant the database name may be a pattern,
    in case of table|column level grant the database name can not be a pattern.
    We use 'dont_check_global_grants' as a flag to determine
    if it's database level grant command
    (see SQLCOM_GRANT case, mysql_execute_command() function) and
    set db_is_pattern according to 'dont_check_global_grants' value.
  */
  bool  db_is_pattern= ((want_access & GRANT_ACL) && dont_check_global_grants);
  ulong dummy;
  DBUG_ENTER("check_access");
  DBUG_PRINT("enter",("db: %s  want_access: %lu  master_access: %lu",
                      db ? db : "", want_access, sctx->master_access));

  if (save_priv)
    *save_priv=0;
  else
  {
    save_priv= &dummy;
    dummy= 0;
  }

  thd_proc_info(thd, "checking permissions");
  if ((!db || !db[0]) && !thd->db && !dont_check_global_grants)
  {
    DBUG_PRINT("error",("No database"));
    if (!no_errors)
      my_message(ER_NO_DB_ERROR, ER(ER_NO_DB_ERROR),
                 MYF(0));                       /* purecov: tested */
    DBUG_RETURN(TRUE);				/* purecov: tested */
  }

  if ((db != NULL) && (db != any_db))
  {
    const ACL_internal_schema_access *access;
    access= get_cached_schema_access(grant_internal_info, db);
    if (access)
    {
      switch (access->check(want_access, save_priv))
      {
      case ACL_INTERNAL_ACCESS_GRANTED:
        /*
          All the privileges requested have been granted internally.
          [out] *save_privileges= Internal privileges.
        */
        DBUG_RETURN(FALSE);
      case ACL_INTERNAL_ACCESS_DENIED:
        if (! no_errors)
        {
          my_error(ER_DBACCESS_DENIED_ERROR, MYF(0),
                   sctx->priv_user, sctx->priv_host, db);
        }
        DBUG_RETURN(TRUE);
      case ACL_INTERNAL_ACCESS_CHECK_GRANT:
        /*
          Only some of the privilege requested have been granted internally,
          proceed with the remaining bits of the request (want_access).
        */
        want_access&= ~(*save_priv);
        break;
      }
    }
  }

  if ((sctx->master_access & want_access) == want_access)
  {
    /*
      1. If we don't have a global SELECT privilege, we have to get the
      database specific access rights to be able to handle queries of type
      UPDATE t1 SET a=1 WHERE b > 0
      2. Change db access if it isn't current db which is being addressed
    */
    if (!(sctx->master_access & SELECT_ACL))
    {
      if (db && (!thd->db || db_is_pattern || strcmp(db, thd->db)))
        db_access= acl_get(sctx->host, sctx->ip, sctx->priv_user, db,
                           db_is_pattern);
      else
      {
        /* get access for current db */
        db_access= sctx->db_access;
      }
      /*
        The effective privileges are the union of the global privileges
        and the intersection of db- and host-privileges,
        plus the internal privileges.
      */
      *save_priv|= sctx->master_access | db_access;
    }
    else
      *save_priv|= sctx->master_access;
    DBUG_RETURN(FALSE);
  }
  if (((want_access & ~sctx->master_access) & ~DB_ACLS) ||
      (! db && dont_check_global_grants))
  {						// We can never grant this
    DBUG_PRINT("error",("No possible access"));
    if (!no_errors)
      my_error(ER_ACCESS_DENIED_ERROR, MYF(0),
               sctx->priv_user,
               sctx->priv_host,
               (thd->password ?
                ER(ER_YES) :
                ER(ER_NO)));                    /* purecov: tested */
    DBUG_RETURN(TRUE);				/* purecov: tested */
  }

  if (db == any_db)
  {
    /*
      Access granted; Allow select on *any* db.
      [out] *save_privileges= 0
    */
    DBUG_RETURN(FALSE);
  }

  if (db && (!thd->db || db_is_pattern || strcmp(db,thd->db)))
    db_access= acl_get(sctx->host, sctx->ip, sctx->priv_user, db,
                       db_is_pattern);
  else
    db_access= sctx->db_access;
  DBUG_PRINT("info",("db_access: %lu  want_access: %lu",
                     db_access, want_access));

  /*
    Save the union of User-table and the intersection between Db-table and
    Host-table privileges, with the already saved internal privileges.
  */
  db_access= (db_access | sctx->master_access);
  *save_priv|= db_access;

  /*
    We need to investigate column- and table access if all requested privileges
    belongs to the bit set of .
  */
  bool need_table_or_column_check=
    (want_access & (TABLE_ACLS | PROC_ACLS | db_access)) == want_access;

  /*
    Grant access if the requested access is in the intersection of
    host- and db-privileges (as retrieved from the acl cache),
    also grant access if all the requested privileges are in the union of
    TABLES_ACLS and PROC_ACLS; see check_grant.
  */
  if ( (db_access & want_access) == want_access ||
      (!dont_check_global_grants &&
       need_table_or_column_check))
  {
    /*
       Ok; but need to check table- and column privileges.
       [out] *save_privileges is (User-priv | (Db-priv & Host-priv) | Internal-priv)
    */
    DBUG_RETURN(FALSE);
  }

  /*
    Access is denied;
    [out] *save_privileges is (User-priv | (Db-priv & Host-priv) | Internal-priv)
  */
  DBUG_PRINT("error",("Access denied"));
  if (!no_errors)
    my_error(ER_DBACCESS_DENIED_ERROR, MYF(0),
             sctx->priv_user, sctx->priv_host,
             (db ? db : (thd->db ?
                         thd->db :
                         "unknown")));
  DBUG_RETURN(TRUE);

}


static bool check_show_access(THD *thd, TABLE_LIST *table)
{
  /*
    This is a SHOW command using an INFORMATION_SCHEMA table.
    check_access() has not been called for 'table',
    and SELECT is currently always granted on the I_S, so we automatically
    grant SELECT on table here, to bypass a call to check_access().
    Note that not calling check_access(table) is an optimization,
    which needs to be revisited if the INFORMATION_SCHEMA does
    not always automatically grant SELECT but use the grant tables.
    See Bug#38837 need a way to disable information_schema for security
  */
  table->grant.privilege= SELECT_ACL;

  switch (get_schema_table_idx(table->schema_table)) {
  case SCH_SCHEMATA:
    return (specialflag & SPECIAL_SKIP_SHOW_DB) &&
      check_global_access(thd, SHOW_DB_ACL);

  case SCH_TABLE_NAMES:
  case SCH_TABLES:
  case SCH_VIEWS:
  case SCH_TRIGGERS:
  case SCH_EVENTS:
  {
    const char *dst_db_name= table->schema_select_lex->db;

    DBUG_ASSERT(dst_db_name);

    if (check_access(thd, SELECT_ACL, dst_db_name,
                     &thd->col_access, NULL, FALSE, FALSE))
      return TRUE;

    if (!thd->col_access && check_grant_db(thd, dst_db_name))
    {
      my_error(ER_DBACCESS_DENIED_ERROR, MYF(0),
               thd->security_ctx->priv_user,
               thd->security_ctx->priv_host,
               dst_db_name);
      return TRUE;
    }

    return FALSE;
  }

  case SCH_COLUMNS:
  case SCH_STATISTICS:
  {
    TABLE_LIST *dst_table;
    dst_table= table->schema_select_lex->table_list.first;

    DBUG_ASSERT(dst_table);

    if (check_access(thd, SELECT_ACL, dst_table->db,
                     &dst_table->grant.privilege,
                     &dst_table->grant.m_internal,
                     FALSE, FALSE))
          return TRUE; /* Access denied */

    /*
      Check_grant will grant access if there is any column privileges on
      all of the tables thanks to the fourth parameter (bool show_table).
    */
    if (check_grant(thd, SELECT_ACL, dst_table, TRUE, UINT_MAX, FALSE))
      return TRUE; /* Access denied */

    /* Access granted */
    return FALSE;
  }
  default:
    break;
  }

  return FALSE;
}



/**
  @brief Check if the requested privileges exists in either User-, Host- or
    Db-tables.
  @param thd          Thread context
  @param want_access  Privileges requested
  @param tables       List of tables to be compared against
  @param no_errors    Don't report error to the client (using my_error() call).
  @param any_combination_of_privileges_will_do TRUE if any privileges on any
    column combination is enough.
  @param number       Only the first 'number' tables in the linked list are
                      relevant.

  The suppled table list contains cached privileges. This functions calls the
  help functions check_access and check_grant to verify the first three steps
  in the privileges check queue:
  1. Global privileges
  2. OR (db privileges AND host privileges)
  3. OR table privileges
  4. OR column privileges (not checked by this function!)
  5. OR routine privileges (not checked by this function!)

  @see check_access
  @see check_grant

  @note This functions assumes that table list used and
  thd->lex->query_tables_own_last value correspond to each other
  (the latter should be either 0 or point to next_global member
  of one of elements of this table list).

  @return
    @retval FALSE OK
    @retval TRUE  Access denied; But column or routine privileges might need to
      be checked also.
*/

bool
check_table_access(THD *thd, ulong requirements,TABLE_LIST *tables,
		   bool any_combination_of_privileges_will_do,
                   uint number, bool no_errors)
{
  TABLE_LIST *org_tables= tables;
  TABLE_LIST *first_not_own_table= thd->lex->first_not_own_table();
  uint i= 0;
  Security_context *sctx= thd->security_ctx, *backup_ctx= thd->security_ctx;
  /*
    The check that first_not_own_table is not reached is for the case when
    the given table list refers to the list for prelocking (contains tables
    of other queries). For simple queries first_not_own_table is 0.
  */
  for (; i < number && tables != first_not_own_table && tables;
       tables= tables->next_global, i++)
  {
    ulong want_access= requirements;
    if (tables->security_ctx)
      sctx= tables->security_ctx;
    else
      sctx= backup_ctx;

    /*
       Register access for view underlying table.
       Remove SHOW_VIEW_ACL, because it will be checked during making view
     */
    tables->grant.orig_want_privilege= (want_access & ~SHOW_VIEW_ACL);

    if (tables->schema_table_reformed)
    {
      if (check_show_access(thd, tables))
        goto deny;
      continue;
    }

    DBUG_PRINT("info", ("derived: %d  view: %d", tables->derived != 0,
                        tables->view != 0));
    if (tables->is_anonymous_derived_table() ||
        (tables->table && tables->table->s &&
         (int)tables->table->s->tmp_table))
      continue;
    thd->security_ctx= sctx;

    if (check_access(thd, want_access, tables->get_db_name(),
                     &tables->grant.privilege,
                     &tables->grant.m_internal,
                     0, no_errors))
      goto deny;
  }
  thd->security_ctx= backup_ctx;
  return check_grant(thd,requirements,org_tables,
                     any_combination_of_privileges_will_do,
                     number, no_errors);
deny:
  thd->security_ctx= backup_ctx;
  return TRUE;
}


bool
check_routine_access(THD *thd, ulong want_access,char *db, char *name,
		     bool is_proc, bool no_errors)
{
  TABLE_LIST tables[1];
  
  bzero((char *)tables, sizeof(TABLE_LIST));
  tables->db= db;
  tables->table_name= tables->alias= name;
  
  /*
    The following test is just a shortcut for check_access() (to avoid
    calculating db_access) under the assumption that it's common to
    give persons global right to execute all stored SP (but not
    necessary to create them).
    Note that this effectively bypasses the ACL_internal_schema_access checks
    that are implemented for the INFORMATION_SCHEMA and PERFORMANCE_SCHEMA,
    which are located in check_access().
    Since the I_S and P_S do not contain routines, this bypass is ok,
    as long as this code path is not abused to create routines.
    The assert enforce that.
  */
  DBUG_ASSERT((want_access & CREATE_PROC_ACL) == 0);
  if ((thd->security_ctx->master_access & want_access) == want_access)
    tables->grant.privilege= want_access;
  else if (check_access(thd, want_access, db,
                        &tables->grant.privilege,
                        &tables->grant.m_internal,
                        0, no_errors))
    return TRUE;
  
  return check_grant_routine(thd, want_access, tables, is_proc, no_errors);
}


/**
  Check if the routine has any of the routine privileges.

  @param thd	       Thread handler
  @param db           Database name
  @param name         Routine name

  @retval
    0            ok
  @retval
    1            error
*/

bool check_some_routine_access(THD *thd, const char *db, const char *name,
                               bool is_proc)
{
  ulong save_priv;
  /*
    The following test is just a shortcut for check_access() (to avoid
    calculating db_access)
    Note that this effectively bypasses the ACL_internal_schema_access checks
    that are implemented for the INFORMATION_SCHEMA and PERFORMANCE_SCHEMA,
    which are located in check_access().
    Since the I_S and P_S do not contain routines, this bypass is ok,
    as it only opens SHOW_PROC_ACLS.
  */
  if (thd->security_ctx->master_access & SHOW_PROC_ACLS)
    return FALSE;
  if (!check_access(thd, SHOW_PROC_ACLS, db, &save_priv, NULL, 0, 1) ||
      (save_priv & SHOW_PROC_ACLS))
    return FALSE;
  return check_routine_level_acl(thd, db, name, is_proc);
}


/*
  Check if the given table has any of the asked privileges

  @param thd		 Thread handler
  @param want_access	 Bitmap of possible privileges to check for

  @retval
    0  ok
  @retval
    1  error
*/

bool check_some_access(THD *thd, ulong want_access, TABLE_LIST *table)
{
  ulong access;
  DBUG_ENTER("check_some_access");

  /* This loop will work as long as we have less than 32 privileges */
  for (access= 1; access < want_access ; access<<= 1)
  {
    if (access & want_access)
    {
      if (!check_access(thd, access, table->db,
                        &table->grant.privilege,
                        &table->grant.m_internal,
                        0, 1) &&
           !check_grant(thd, access, table, FALSE, 1, TRUE))
        DBUG_RETURN(0);
    }
  }
  DBUG_PRINT("exit",("no matching access rights"));
  DBUG_RETURN(1);
}

#endif /*NO_EMBEDDED_ACCESS_CHECKS*/


/**
  check for global access and give descriptive error message if it fails.

  @param thd			Thread handler
  @param want_access		Use should have any of these global rights

  @warning
    One gets access right if one has ANY of the rights in want_access.
    This is useful as one in most cases only need one global right,
    but in some case we want to check if the user has SUPER or
    REPL_CLIENT_ACL rights.

  @retval
    0	ok
  @retval
    1	Access denied.  In this case an error is sent to the client
*/

bool check_global_access(THD *thd, ulong want_access)
{
#ifndef NO_EMBEDDED_ACCESS_CHECKS
  char command[128];
  if ((thd->security_ctx->master_access & want_access))
    return 0;
  get_privilege_desc(command, sizeof(command), want_access);
  my_error(ER_SPECIFIC_ACCESS_DENIED_ERROR, MYF(0), command);
  return 1;
#else
  return 0;
#endif
}

/****************************************************************************
	Check stack size; Send error if there isn't enough stack to continue
****************************************************************************/


#if STACK_DIRECTION < 0
#define used_stack(A,B) (long) (A - B)
#else
#define used_stack(A,B) (long) (B - A)
#endif

#ifndef DBUG_OFF
long max_stack_used;
#endif

/**
  @note
  Note: The 'buf' parameter is necessary, even if it is unused here.
  - fix_fields functions has a "dummy" buffer large enough for the
    corresponding exec. (Thus we only have to check in fix_fields.)
  - Passing to check_stack_overrun() prevents the compiler from removing it.
*/
bool check_stack_overrun(THD *thd, long margin,
			 uchar *buf __attribute__((unused)))
{
  long stack_used;
  DBUG_ASSERT(thd == current_thd);
  if ((stack_used=used_stack(thd->thread_stack,(char*) &stack_used)) >=
      (long) (my_thread_stack_size - margin))
  {
    char ebuff[MYSQL_ERRMSG_SIZE];
    my_snprintf(ebuff, sizeof(ebuff), ER(ER_STACK_OVERRUN_NEED_MORE),
                stack_used, my_thread_stack_size, margin);
    my_message(ER_STACK_OVERRUN_NEED_MORE, ebuff, MYF(ME_FATALERROR));
    return 1;
  }
#ifndef DBUG_OFF
  max_stack_used= max(max_stack_used, stack_used);
#endif
  return 0;
}


#define MY_YACC_INIT 1000			// Start with big alloc
#define MY_YACC_MAX  32000			// Because of 'short'

bool my_yyoverflow(short **yyss, YYSTYPE **yyvs, ulong *yystacksize)
{
  Yacc_state *state= & current_thd->m_parser_state->m_yacc;
  ulong old_info=0;
  DBUG_ASSERT(state);
  if ((uint) *yystacksize >= MY_YACC_MAX)
    return 1;
  if (!state->yacc_yyvs)
    old_info= *yystacksize;
  *yystacksize= set_zone((*yystacksize)*2,MY_YACC_INIT,MY_YACC_MAX);
  if (!(state->yacc_yyvs= (uchar*)
        my_realloc(state->yacc_yyvs,
                   *yystacksize*sizeof(**yyvs),
                   MYF(MY_ALLOW_ZERO_PTR | MY_FREE_ON_ERROR))) ||
      !(state->yacc_yyss= (uchar*)
        my_realloc(state->yacc_yyss,
                   *yystacksize*sizeof(**yyss),
                   MYF(MY_ALLOW_ZERO_PTR | MY_FREE_ON_ERROR))))
    return 1;
  if (old_info)
  {
    /*
      Only copy the old stack on the first call to my_yyoverflow(),
      when replacing a static stack (YYINITDEPTH) by a dynamic stack.
      For subsequent calls, my_realloc already did preserve the old stack.
    */
    memcpy(state->yacc_yyss, *yyss, old_info*sizeof(**yyss));
    memcpy(state->yacc_yyvs, *yyvs, old_info*sizeof(**yyvs));
  }
  *yyss= (short*) state->yacc_yyss;
  *yyvs= (YYSTYPE*) state->yacc_yyvs;
  return 0;
}


/**
  Reset the part of THD responsible for the state of command
  processing.

  This needs to be called before execution of every statement
  (prepared or conventional).  It is not called by substatements of
  routines.

  @todo Remove mysql_reset_thd_for_next_command and only use the
  member function.

  @todo Call it after we use THD for queries, not before.
*/
void mysql_reset_thd_for_next_command(THD *thd)
{
  thd->reset_for_next_command();
}

void THD::reset_for_next_command()
{
  THD *thd= this;
  DBUG_ENTER("mysql_reset_thd_for_next_command");
  DBUG_ASSERT(!thd->spcont); /* not for substatements of routines */
  DBUG_ASSERT(! thd->in_sub_stmt);
  thd->free_list= 0;
  thd->select_number= 1;
  /*
    Those two lines below are theoretically unneeded as
    THD::cleanup_after_query() should take care of this already.
  */
  thd->auto_inc_intervals_in_cur_stmt_for_binlog.empty();
  thd->stmt_depends_on_first_successful_insert_id_in_prev_stmt= 0;

  thd->query_start_used= 0;
  thd->is_fatal_error= thd->time_zone_used= 0;
  /*
    Clear the status flag that are expected to be cleared at the
    beginning of each SQL statement.
  */
  thd->server_status&= ~SERVER_STATUS_CLEAR_SET;
  /*
    If in autocommit mode and not in a transaction, reset
    OPTION_STATUS_NO_TRANS_UPDATE | OPTION_KEEP_LOG to not get warnings
    in ha_rollback_trans() about some tables couldn't be rolled back.
  */
  if (!thd->in_multi_stmt_transaction_mode())
  {
    thd->variables.option_bits&= ~OPTION_KEEP_LOG;
    thd->transaction.all.modified_non_trans_table= FALSE;
  }
  DBUG_ASSERT(thd->security_ctx== &thd->main_security_ctx);
  thd->thread_specific_used= thd->thread_temporary_used= FALSE;

  if (opt_bin_log)
  {
    reset_dynamic(&thd->user_var_events);
    thd->user_var_events_alloc= thd->mem_root;
  }
  thd->clear_error();
  thd->stmt_da->reset_diagnostics_area();
  thd->warning_info->reset_for_next_command();
  thd->rand_used= 0;
  thd->sent_row_count= thd->examined_row_count= 0;

  thd->reset_current_stmt_binlog_format_row();
  thd->binlog_unsafe_warning_flags= 0;

  DBUG_PRINT("debug",
             ("is_current_stmt_binlog_format_row(): %d",
              thd->is_current_stmt_binlog_format_row()));

  DBUG_VOID_RETURN;
}


/**
  Resets the lex->current_select object.
  @note It is assumed that lex->current_select != NULL

  This function is a wrapper around select_lex->init_select() with an added
  check for the special situation when using INTO OUTFILE and LOAD DATA.
*/

void
mysql_init_select(LEX *lex)
{
  SELECT_LEX *select_lex= lex->current_select;
  select_lex->init_select();
  lex->wild= 0;
  if (select_lex == &lex->select_lex)
  {
    DBUG_ASSERT(lex->result == 0);
    lex->exchange= 0;
  }
}


/**
  Used to allocate a new SELECT_LEX object on the current thd mem_root and
  link it into the relevant lists.

  This function is always followed by mysql_init_select.

  @see mysql_init_select

  @retval TRUE An error occurred
  @retval FALSE The new SELECT_LEX was successfully allocated.
*/

bool
mysql_new_select(LEX *lex, bool move_down)
{
  SELECT_LEX *select_lex;
  THD *thd= lex->thd;
  DBUG_ENTER("mysql_new_select");

  if (!(select_lex= new (thd->mem_root) SELECT_LEX()))
    DBUG_RETURN(1);
  select_lex->select_number= ++thd->select_number;
  select_lex->parent_lex= lex; /* Used in init_query. */
  select_lex->init_query();
  select_lex->init_select();
  lex->nest_level++;
  if (lex->nest_level > (int) MAX_SELECT_NESTING)
  {
    my_error(ER_TOO_HIGH_LEVEL_OF_NESTING_FOR_SELECT,MYF(0),MAX_SELECT_NESTING);
    DBUG_RETURN(1);
  }
  select_lex->nest_level= lex->nest_level;
  /*
    Don't evaluate this subquery during statement prepare even if
    it's a constant one. The flag is switched off in the end of
    mysqld_stmt_prepare.
  */
  if (thd->stmt_arena->is_stmt_prepare())
    select_lex->uncacheable|= UNCACHEABLE_PREPARE;
  if (move_down)
  {
    SELECT_LEX_UNIT *unit;
    lex->subqueries= TRUE;
    /* first select_lex of subselect or derived table */
    if (!(unit= new (thd->mem_root) SELECT_LEX_UNIT()))
      DBUG_RETURN(1);

    unit->init_query();
    unit->init_select();
    unit->thd= thd;
    unit->include_down(lex->current_select);
    unit->link_next= 0;
    unit->link_prev= 0;
    unit->return_to= lex->current_select;
    select_lex->include_down(unit);
    /*
      By default we assume that it is usual subselect and we have outer name
      resolution context, if no we will assign it to 0 later
    */
    select_lex->context.outer_context= &select_lex->outer_select()->context;
  }
  else
  {
    if (lex->current_select->order_list.first && !lex->current_select->braces)
    {
      my_error(ER_WRONG_USAGE, MYF(0), "UNION", "ORDER BY");
      DBUG_RETURN(1);
    }
    select_lex->include_neighbour(lex->current_select);
    SELECT_LEX_UNIT *unit= select_lex->master_unit();                              
    if (!unit->fake_select_lex && unit->add_fake_select_lex(lex->thd))
      DBUG_RETURN(1);
    select_lex->context.outer_context= 
                unit->first_select()->context.outer_context;
  }

  select_lex->master_unit()->global_parameters= select_lex;
  select_lex->include_global((st_select_lex_node**)&lex->all_selects_list);
  lex->current_select= select_lex;
  /*
    in subquery is SELECT query and we allow resolution of names in SELECT
    list
  */
  select_lex->context.resolve_in_select_list= TRUE;
  DBUG_RETURN(0);
}

/**
  Create a select to return the same output as 'SELECT @@var_name'.

  Used for SHOW COUNT(*) [ WARNINGS | ERROR].

  This will crash with a core dump if the variable doesn't exists.

  @param var_name		Variable name
*/

void create_select_for_variable(const char *var_name)
{
  THD *thd;
  LEX *lex;
  LEX_STRING tmp, null_lex_string;
  Item *var;
  char buff[MAX_SYS_VAR_LENGTH*2+4+8], *end;
  DBUG_ENTER("create_select_for_variable");

  thd= current_thd;
  lex= thd->lex;
  mysql_init_select(lex);
  lex->sql_command= SQLCOM_SELECT;
  tmp.str= (char*) var_name;
  tmp.length=strlen(var_name);
  bzero((char*) &null_lex_string.str, sizeof(null_lex_string));
  /*
    We set the name of Item to @@session.var_name because that then is used
    as the column name in the output.
  */
  if ((var= get_system_var(thd, OPT_SESSION, tmp, null_lex_string)))
  {
    end= strxmov(buff, "@@session.", var_name, NullS);
    var->set_name(buff, end-buff, system_charset_info);
    add_item_to_list(thd, var);
  }
  DBUG_VOID_RETURN;
}


void mysql_init_multi_delete(LEX *lex)
{
  lex->sql_command=  SQLCOM_DELETE_MULTI;
  mysql_init_select(lex);
  lex->select_lex.select_limit= 0;
  lex->unit.select_limit_cnt= HA_POS_ERROR;
  lex->select_lex.table_list.save_and_clear(&lex->auxiliary_table_list);
  lex->query_tables= 0;
  lex->query_tables_last= &lex->query_tables;
}


/*
  When you modify mysql_parse(), you may need to mofify
  mysql_test_parse_for_slave() in this same file.
*/

/**
  Parse a query.

  @param       thd     Current thread
  @param       inBuf   Begining of the query text
  @param       length  Length of the query text
  @param[out]  found_semicolon For multi queries, position of the character of
                               the next query in the query text.
*/

void mysql_parse(THD *thd, const char *inBuf, uint length,
                 Parser_state *parser_state)
{
  int error;
  DBUG_ENTER("mysql_parse");

  DBUG_EXECUTE_IF("parser_debug", turn_parser_debug_on(););

  /*
    Warning.
    The purpose of query_cache_send_result_to_client() is to lookup the
    query in the query cache first, to avoid parsing and executing it.
    So, the natural implementation would be to:
    - first, call query_cache_send_result_to_client,
    - second, if caching failed, initialise the lexical and syntactic parser.
    The problem is that the query cache depends on a clean initialization
    of (among others) lex->safe_to_cache_query and thd->server_status,
    which are reset respectively in
    - lex_start()
    - mysql_reset_thd_for_next_command()
    So, initializing the lexical analyser *before* using the query cache
    is required for the cache to work properly.
    FIXME: cleanup the dependencies in the code to simplify this.
  */
  lex_start(thd);
  mysql_reset_thd_for_next_command(thd);

  if (query_cache_send_result_to_client(thd, (char*) inBuf, length) <= 0)
  {
    LEX *lex= thd->lex;

    bool err= parse_sql(thd, parser_state, NULL);

    if (!err)
    {
#ifndef NO_EMBEDDED_ACCESS_CHECKS
      if (mqh_used && thd->user_connect &&
	  check_mqh(thd, lex->sql_command))
      {
	thd->net.error = 0;
      }
      else
#endif
      {
	if (! thd->is_error())
	{
          const char *found_semicolon= parser_state->m_lip.found_semicolon;
          /*
            Binlog logs a string starting from thd->query and having length
            thd->query_length; so we set thd->query_length correctly (to not
            log several statements in one event, when we executed only first).
            We set it to not see the ';' (otherwise it would get into binlog
            and Query_log_event::print() would give ';;' output).
            This also helps display only the current query in SHOW
            PROCESSLIST.
            Note that we don't need LOCK_thread_count to modify query_length.
          */
          if (found_semicolon && (ulong) (found_semicolon - thd->query()))
            thd->set_query_inner(thd->query(),
                                 (uint32) (found_semicolon -
                                           thd->query() - 1));
          /* Actually execute the query */
          if (found_semicolon)
          {
            lex->safe_to_cache_query= 0;
            thd->server_status|= SERVER_MORE_RESULTS_EXISTS;
          }
          lex->set_trg_event_type_for_tables();
          MYSQL_QUERY_EXEC_START(thd->query(),
                                 thd->thread_id,
                                 (char *) (thd->db ? thd->db : ""),
                                 thd->security_ctx->priv_user,
                                 (char *) thd->security_ctx->host_or_ip,
                                 0);

          error= mysql_execute_command(thd);
          MYSQL_QUERY_EXEC_DONE(error);
	}
      }
    }
    else
    {
      DBUG_ASSERT(thd->is_error());
      DBUG_PRINT("info",("Command aborted. Fatal_error: %d",
			 thd->is_fatal_error));

      query_cache_abort(&thd->query_cache_tls);
    }
    if (thd->lex->sphead)
    {
      delete thd->lex->sphead;
      thd->lex->sphead= 0;
    }
    lex->unit.cleanup();
    thd_proc_info(thd, "freeing items");
    thd->end_statement();
    thd->cleanup_after_query();
    DBUG_ASSERT(thd->change_list.is_empty());
  }

  DBUG_VOID_RETURN;
}


#ifdef HAVE_REPLICATION
/*
  Usable by the replication SQL thread only: just parse a query to know if it
  can be ignored because of replicate-*-table rules.

  @retval
    0	cannot be ignored
  @retval
    1	can be ignored
*/

bool mysql_test_parse_for_slave(THD *thd, char *inBuf, uint length)
{
  LEX *lex= thd->lex;
  bool error= 0;
  DBUG_ENTER("mysql_test_parse_for_slave");

  Parser_state parser_state;
  if (!(error= parser_state.init(thd, inBuf, length)))
  {
    lex_start(thd);
    mysql_reset_thd_for_next_command(thd);

    if (!parse_sql(thd, & parser_state, NULL) &&
        all_tables_not_ok(thd, lex->select_lex.table_list.first))
      error= 1;                  /* Ignore question */
    thd->end_statement();
  }
  thd->cleanup_after_query();
  DBUG_RETURN(error);
}
#endif



/**
  Store field definition for create.

  @return
    Return 0 if ok
*/

bool add_field_to_list(THD *thd, LEX_STRING *field_name, enum_field_types type,
		       char *length, char *decimals,
		       uint type_modifier,
		       Item *default_value, Item *on_update_value,
                       LEX_STRING *comment,
		       char *change,
                       List<String> *interval_list, CHARSET_INFO *cs,
		       uint uint_geom_type)
{
  register Create_field *new_field;
  LEX  *lex= thd->lex;
  DBUG_ENTER("add_field_to_list");

  if (check_string_char_length(field_name, "", NAME_CHAR_LEN,
                               system_charset_info, 1))
  {
    my_error(ER_TOO_LONG_IDENT, MYF(0), field_name->str); /* purecov: inspected */
    DBUG_RETURN(1);				/* purecov: inspected */
  }
  if (type_modifier & PRI_KEY_FLAG)
  {
    Key *key;
    lex->col_list.push_back(new Key_part_spec(*field_name, 0));
    key= new Key(Key::PRIMARY, null_lex_str,
                      &default_key_create_info,
                      0, lex->col_list);
    lex->alter_info.key_list.push_back(key);
    lex->col_list.empty();
  }
  if (type_modifier & (UNIQUE_FLAG | UNIQUE_KEY_FLAG))
  {
    Key *key;
    lex->col_list.push_back(new Key_part_spec(*field_name, 0));
    key= new Key(Key::UNIQUE, null_lex_str,
                 &default_key_create_info, 0,
                 lex->col_list);
    lex->alter_info.key_list.push_back(key);
    lex->col_list.empty();
  }

  if (default_value)
  {
    /* 
      Default value should be literal => basic constants =>
      no need fix_fields()
      
      We allow only one function as part of default value - 
      NOW() as default for TIMESTAMP type.
    */
    if (default_value->type() == Item::FUNC_ITEM && 
        !(((Item_func*)default_value)->functype() == Item_func::NOW_FUNC &&
         type == MYSQL_TYPE_TIMESTAMP))
    {
      my_error(ER_INVALID_DEFAULT, MYF(0), field_name->str);
      DBUG_RETURN(1);
    }
    else if (default_value->type() == Item::NULL_ITEM)
    {
      default_value= 0;
      if ((type_modifier & (NOT_NULL_FLAG | AUTO_INCREMENT_FLAG)) ==
	  NOT_NULL_FLAG)
      {
	my_error(ER_INVALID_DEFAULT, MYF(0), field_name->str);
	DBUG_RETURN(1);
      }
    }
    else if (type_modifier & AUTO_INCREMENT_FLAG)
    {
      my_error(ER_INVALID_DEFAULT, MYF(0), field_name->str);
      DBUG_RETURN(1);
    }
  }

  if (on_update_value && type != MYSQL_TYPE_TIMESTAMP)
  {
    my_error(ER_INVALID_ON_UPDATE, MYF(0), field_name->str);
    DBUG_RETURN(1);
  }

  if (!(new_field= new Create_field()) ||
      new_field->init(thd, field_name->str, type, length, decimals, type_modifier,
                      default_value, on_update_value, comment, change,
                      interval_list, cs, uint_geom_type))
    DBUG_RETURN(1);

  lex->alter_info.create_list.push_back(new_field);
  lex->last_field=new_field;
  DBUG_RETURN(0);
}


/** Store position for column in ALTER TABLE .. ADD column. */

void store_position_for_column(const char *name)
{
  current_thd->lex->last_field->after=my_const_cast(char*) (name);
}

bool
add_proc_to_list(THD* thd, Item *item)
{
  ORDER *order;
  Item	**item_ptr;

  if (!(order = (ORDER *) thd->alloc(sizeof(ORDER)+sizeof(Item*))))
    return 1;
  item_ptr = (Item**) (order+1);
  *item_ptr= item;
  order->item=item_ptr;
  order->free_me=0;
  thd->lex->proc_list.link_in_list(order, &order->next);
  return 0;
}


/**
  save order by and tables in own lists.
*/

bool add_to_list(THD *thd, SQL_I_List<ORDER> &list, Item *item,bool asc)
{
  ORDER *order;
  DBUG_ENTER("add_to_list");
  if (!(order = (ORDER *) thd->alloc(sizeof(ORDER))))
    DBUG_RETURN(1);
  order->item_ptr= item;
  order->item= &order->item_ptr;
  order->asc = asc;
  order->free_me=0;
  order->used=0;
  order->counter_used= 0;
  list.link_in_list(order, &order->next);
  DBUG_RETURN(0);
}


/**
  Add a table to list of used tables.

  @param table		Table to add
  @param alias		alias for table (or null if no alias)
  @param table_options	A set of the following bits:
                         - TL_OPTION_UPDATING : Table will be updated
                         - TL_OPTION_FORCE_INDEX : Force usage of index
                         - TL_OPTION_ALIAS : an alias in multi table DELETE
  @param lock_type	How table should be locked
  @param mdl_type       Type of metadata lock to acquire on the table.
  @param use_index	List of indexed used in USE INDEX
  @param ignore_index	List of indexed used in IGNORE INDEX

  @retval
      0		Error
  @retval
    \#	Pointer to TABLE_LIST element added to the total table list
*/

TABLE_LIST *st_select_lex::add_table_to_list(THD *thd,
					     Table_ident *table,
					     LEX_STRING *alias,
					     ulong table_options,
					     thr_lock_type lock_type,
					     enum_mdl_type mdl_type,
					     List<Index_hint> *index_hints_arg,
                                             LEX_STRING *option)
{
  register TABLE_LIST *ptr;
  TABLE_LIST *previous_table_ref; /* The table preceding the current one. */
  char *alias_str;
  LEX *lex= thd->lex;
  DBUG_ENTER("add_table_to_list");
  LINT_INIT(previous_table_ref);

  if (!table)
    DBUG_RETURN(0);				// End of memory
  alias_str= alias ? alias->str : table->table.str;
  if (!test(table_options & TL_OPTION_ALIAS) && 
      check_table_name(table->table.str, table->table.length, FALSE))
  {
    my_error(ER_WRONG_TABLE_NAME, MYF(0), table->table.str);
    DBUG_RETURN(0);
  }

  if (table->is_derived_table() == FALSE && table->db.str &&
      check_db_name(&table->db))
  {
    my_error(ER_WRONG_DB_NAME, MYF(0), table->db.str);
    DBUG_RETURN(0);
  }

  if (!alias)					/* Alias is case sensitive */
  {
    if (table->sel)
    {
      my_message(ER_DERIVED_MUST_HAVE_ALIAS,
                 ER(ER_DERIVED_MUST_HAVE_ALIAS), MYF(0));
      DBUG_RETURN(0);
    }
    if (!(alias_str= (char*) thd->memdup(alias_str,table->table.length+1)))
      DBUG_RETURN(0);
  }
  if (!(ptr = (TABLE_LIST *) thd->calloc(sizeof(TABLE_LIST))))
    DBUG_RETURN(0);				/* purecov: inspected */
  if (table->db.str)
  {
    ptr->is_fqtn= TRUE;
    ptr->db= table->db.str;
    ptr->db_length= table->db.length;
  }
  else if (lex->copy_db_to(&ptr->db, &ptr->db_length))
    DBUG_RETURN(0);
  else
    ptr->is_fqtn= FALSE;

  ptr->alias= alias_str;
  ptr->is_alias= alias ? TRUE : FALSE;
  if (lower_case_table_names && table->table.length)
    table->table.length= my_casedn_str(files_charset_info, table->table.str);
  ptr->table_name=table->table.str;
  ptr->table_name_length=table->table.length;
  ptr->lock_type=   lock_type;
  ptr->updating=    test(table_options & TL_OPTION_UPDATING);
  /* TODO: remove TL_OPTION_FORCE_INDEX as it looks like it's not used */
  ptr->force_index= test(table_options & TL_OPTION_FORCE_INDEX);
  ptr->ignore_leaves= test(table_options & TL_OPTION_IGNORE_LEAVES);
  ptr->derived=	    table->sel;
  if (!ptr->derived && is_infoschema_db(ptr->db, ptr->db_length))
  {
    ST_SCHEMA_TABLE *schema_table;
    if (ptr->updating &&
        /* Special cases which are processed by commands itself */
        lex->sql_command != SQLCOM_CHECK &&
        lex->sql_command != SQLCOM_CHECKSUM)
    {
      my_error(ER_DBACCESS_DENIED_ERROR, MYF(0),
               thd->security_ctx->priv_user,
               thd->security_ctx->priv_host,
               INFORMATION_SCHEMA_NAME.str);
      DBUG_RETURN(0);
    }
    schema_table= find_schema_table(thd, ptr->table_name);
    if (!schema_table ||
        (schema_table->hidden && 
         ((sql_command_flags[lex->sql_command] & CF_STATUS_COMMAND) == 0 || 
          /*
            this check is used for show columns|keys from I_S hidden table
          */
          lex->sql_command == SQLCOM_SHOW_FIELDS ||
          lex->sql_command == SQLCOM_SHOW_KEYS)))
    {
      my_error(ER_UNKNOWN_TABLE, MYF(0),
               ptr->table_name, INFORMATION_SCHEMA_NAME.str);
      DBUG_RETURN(0);
    }
    ptr->schema_table_name= ptr->table_name;
    ptr->schema_table= schema_table;
  }
  ptr->select_lex=  lex->current_select;
  ptr->cacheable_table= 1;
  ptr->index_hints= index_hints_arg;
  ptr->option= option ? option->str : 0;
  /* check that used name is unique */
  if (lock_type != TL_IGNORE)
  {
    TABLE_LIST *first_table= table_list.first;
    if (lex->sql_command == SQLCOM_CREATE_VIEW)
      first_table= first_table ? first_table->next_local : NULL;
    for (TABLE_LIST *tables= first_table ;
	 tables ;
	 tables=tables->next_local)
    {
      if (!my_strcasecmp(table_alias_charset, alias_str, tables->alias) &&
	  !strcmp(ptr->db, tables->db))
      {
	my_error(ER_NONUNIQ_TABLE, MYF(0), alias_str); /* purecov: tested */
	DBUG_RETURN(0);				/* purecov: tested */
      }
    }
  }
  /* Store the table reference preceding the current one. */
  if (table_list.elements > 0)
  {
    /*
      table_list.next points to the last inserted TABLE_LIST->next_local'
      element
      We don't use the offsetof() macro here to avoid warnings from gcc
    */
    previous_table_ref= (TABLE_LIST*) ((char*) table_list.next -
                                       ((char*) &(ptr->next_local) -
                                        (char*) ptr));
    /*
      Set next_name_resolution_table of the previous table reference to point
      to the current table reference. In effect the list
      TABLE_LIST::next_name_resolution_table coincides with
      TABLE_LIST::next_local. Later this may be changed in
      store_top_level_join_columns() for NATURAL/USING joins.
    */
    previous_table_ref->next_name_resolution_table= ptr;
  }

  /*
    Link the current table reference in a local list (list for current select).
    Notice that as a side effect here we set the next_local field of the
    previous table reference to 'ptr'. Here we also add one element to the
    list 'table_list'.
  */
  table_list.link_in_list(ptr, &ptr->next_local);
  ptr->next_name_resolution_table= NULL;
  /* Link table in global list (all used tables) */
  lex->add_to_query_tables(ptr);
<<<<<<< HEAD
  ptr->mdl_request.init(MDL_key::TABLE, ptr->db, ptr->table_name,
                        (ptr->lock_type >= TL_WRITE_ALLOW_WRITE) ?
                        MDL_SHARED_WRITE : MDL_SHARED_READ);
=======
  ptr->mdl_request.init(MDL_key::TABLE, ptr->db, ptr->table_name, mdl_type);
>>>>>>> 04c2820c
  DBUG_RETURN(ptr);
}


/**
  Initialize a new table list for a nested join.

    The function initializes a structure of the TABLE_LIST type
    for a nested join. It sets up its nested join list as empty.
    The created structure is added to the front of the current
    join list in the st_select_lex object. Then the function
    changes the current nest level for joins to refer to the newly
    created empty list after having saved the info on the old level
    in the initialized structure.

  @param thd         current thread

  @retval
    0   if success
  @retval
    1   otherwise
*/

bool st_select_lex::init_nested_join(THD *thd)
{
  TABLE_LIST *ptr;
  NESTED_JOIN *nested_join;
  DBUG_ENTER("init_nested_join");

  if (!(ptr= (TABLE_LIST*) thd->calloc(ALIGN_SIZE(sizeof(TABLE_LIST))+
                                       sizeof(NESTED_JOIN))))
    DBUG_RETURN(1);
  nested_join= ptr->nested_join=
    ((NESTED_JOIN*) ((uchar*) ptr + ALIGN_SIZE(sizeof(TABLE_LIST))));

  join_list->push_front(ptr);
  ptr->embedding= embedding;
  ptr->join_list= join_list;
  ptr->alias= (char*) "(nested_join)";
  embedding= ptr;
  join_list= &nested_join->join_list;
  join_list->empty();
  DBUG_RETURN(0);
}


/**
  End a nested join table list.

    The function returns to the previous join nest level.
    If the current level contains only one member, the function
    moves it one level up, eliminating the nest.

  @param thd         current thread

  @return
    - Pointer to TABLE_LIST element added to the total table list, if success
    - 0, otherwise
*/

TABLE_LIST *st_select_lex::end_nested_join(THD *thd)
{
  TABLE_LIST *ptr;
  NESTED_JOIN *nested_join;
  DBUG_ENTER("end_nested_join");

  DBUG_ASSERT(embedding);
  ptr= embedding;
  join_list= ptr->join_list;
  embedding= ptr->embedding;
  nested_join= ptr->nested_join;
  if (nested_join->join_list.elements == 1)
  {
    TABLE_LIST *embedded= nested_join->join_list.head();
    join_list->pop();
    embedded->join_list= join_list;
    embedded->embedding= embedding;
    join_list->push_front(embedded);
    ptr= embedded;
  }
  else if (nested_join->join_list.elements == 0)
  {
    join_list->pop();
    ptr= 0;                                     // return value
  }
  DBUG_RETURN(ptr);
}


/**
  Nest last join operation.

    The function nest last join operation as if it was enclosed in braces.

  @param thd         current thread

  @retval
    0  Error
  @retval
    \#  Pointer to TABLE_LIST element created for the new nested join
*/

TABLE_LIST *st_select_lex::nest_last_join(THD *thd)
{
  TABLE_LIST *ptr;
  NESTED_JOIN *nested_join;
  List<TABLE_LIST> *embedded_list;
  DBUG_ENTER("nest_last_join");

  if (!(ptr= (TABLE_LIST*) thd->calloc(ALIGN_SIZE(sizeof(TABLE_LIST))+
                                       sizeof(NESTED_JOIN))))
    DBUG_RETURN(0);
  nested_join= ptr->nested_join=
    ((NESTED_JOIN*) ((uchar*) ptr + ALIGN_SIZE(sizeof(TABLE_LIST))));

  ptr->embedding= embedding;
  ptr->join_list= join_list;
  ptr->alias= (char*) "(nest_last_join)";
  embedded_list= &nested_join->join_list;
  embedded_list->empty();

  for (uint i=0; i < 2; i++)
  {
    TABLE_LIST *table= join_list->pop();
    table->join_list= embedded_list;
    table->embedding= ptr;
    embedded_list->push_back(table);
    if (table->natural_join)
    {
      ptr->is_natural_join= TRUE;
      /*
        If this is a JOIN ... USING, move the list of joined fields to the
        table reference that describes the join.
      */
      if (prev_join_using)
        ptr->join_using_fields= prev_join_using;
    }
  }
  join_list->push_front(ptr);
  nested_join->used_tables= nested_join->not_null_tables= (table_map) 0;
  DBUG_RETURN(ptr);
}


/**
  Add a table to the current join list.

    The function puts a table in front of the current join list
    of st_select_lex object.
    Thus, joined tables are put into this list in the reverse order
    (the most outer join operation follows first).

  @param table       the table to add

  @return
    None
*/

void st_select_lex::add_joined_table(TABLE_LIST *table)
{
  DBUG_ENTER("add_joined_table");
  join_list->push_front(table);
  table->join_list= join_list;
  table->embedding= embedding;
  DBUG_VOID_RETURN;
}


/**
  Convert a right join into equivalent left join.

    The function takes the current join list t[0],t[1] ... and
    effectively converts it into the list t[1],t[0] ...
    Although the outer_join flag for the new nested table contains
    JOIN_TYPE_RIGHT, it will be handled as the inner table of a left join
    operation.

  EXAMPLES
  @verbatim
    SELECT * FROM t1 RIGHT JOIN t2 ON on_expr =>
      SELECT * FROM t2 LEFT JOIN t1 ON on_expr

    SELECT * FROM t1,t2 RIGHT JOIN t3 ON on_expr =>
      SELECT * FROM t1,t3 LEFT JOIN t2 ON on_expr

    SELECT * FROM t1,t2 RIGHT JOIN (t3,t4) ON on_expr =>
      SELECT * FROM t1,(t3,t4) LEFT JOIN t2 ON on_expr

    SELECT * FROM t1 LEFT JOIN t2 ON on_expr1 RIGHT JOIN t3  ON on_expr2 =>
      SELECT * FROM t3 LEFT JOIN (t1 LEFT JOIN t2 ON on_expr2) ON on_expr1
   @endverbatim

  @param thd         current thread

  @return
    - Pointer to the table representing the inner table, if success
    - 0, otherwise
*/

TABLE_LIST *st_select_lex::convert_right_join()
{
  TABLE_LIST *tab2= join_list->pop();
  TABLE_LIST *tab1= join_list->pop();
  DBUG_ENTER("convert_right_join");

  join_list->push_front(tab2);
  join_list->push_front(tab1);
  tab1->outer_join|= JOIN_TYPE_RIGHT;

  DBUG_RETURN(tab1);
}

/**
  Set lock for all tables in current select level.

  @param lock_type			Lock to set for tables

  @note
    If lock is a write lock, then tables->updating is set 1
    This is to get tables_ok to know that the table is updated by the
    query
*/

void st_select_lex::set_lock_for_tables(thr_lock_type lock_type)
{
  bool for_update= lock_type >= TL_READ_NO_INSERT;
  DBUG_ENTER("set_lock_for_tables");
  DBUG_PRINT("enter", ("lock_type: %d  for_update: %d", lock_type,
		       for_update));
  for (TABLE_LIST *tables= table_list.first;
       tables;
       tables= tables->next_local)
  {
    tables->lock_type= lock_type;
    tables->updating=  for_update;
    tables->mdl_request.set_type((lock_type >= TL_WRITE_ALLOW_WRITE) ?
                                 MDL_SHARED_WRITE : MDL_SHARED_READ);
  }
  DBUG_VOID_RETURN;
}


/**
  Create a fake SELECT_LEX for a unit.

    The method create a fake SELECT_LEX object for a unit.
    This object is created for any union construct containing a union
    operation and also for any single select union construct of the form
    @verbatim
    (SELECT ... ORDER BY order_list [LIMIT n]) ORDER BY ... 
    @endvarbatim
    or of the form
    @varbatim
    (SELECT ... ORDER BY LIMIT n) ORDER BY ...
    @endvarbatim
  
  @param thd_arg		   thread handle

  @note
    The object is used to retrieve rows from the temporary table
    where the result on the union is obtained.

  @retval
    1     on failure to create the object
  @retval
    0     on success
*/

bool st_select_lex_unit::add_fake_select_lex(THD *thd_arg)
{
  SELECT_LEX *first_sl= first_select();
  DBUG_ENTER("add_fake_select_lex");
  DBUG_ASSERT(!fake_select_lex);

  if (!(fake_select_lex= new (thd_arg->mem_root) SELECT_LEX()))
      DBUG_RETURN(1);
  fake_select_lex->include_standalone(this, 
                                      (SELECT_LEX_NODE**)&fake_select_lex);
  fake_select_lex->select_number= INT_MAX;
  fake_select_lex->parent_lex= thd_arg->lex; /* Used in init_query. */
  fake_select_lex->make_empty_select();
  fake_select_lex->linkage= GLOBAL_OPTIONS_TYPE;
  fake_select_lex->select_limit= 0;

  fake_select_lex->context.outer_context=first_sl->context.outer_context;
  /* allow item list resolving in fake select for ORDER BY */
  fake_select_lex->context.resolve_in_select_list= TRUE;
  fake_select_lex->context.select_lex= fake_select_lex;

  if (!is_union())
  {
    /* 
      This works only for 
      (SELECT ... ORDER BY list [LIMIT n]) ORDER BY order_list [LIMIT m],
      (SELECT ... LIMIT n) ORDER BY order_list [LIMIT m]
      just before the parser starts processing order_list
    */ 
    global_parameters= fake_select_lex;
    fake_select_lex->no_table_names_allowed= 1;
    thd_arg->lex->current_select= fake_select_lex;
  }
  thd_arg->lex->pop_context();
  DBUG_RETURN(0);
}


/**
  Push a new name resolution context for a JOIN ... ON clause to the
  context stack of a query block.

    Create a new name resolution context for a JOIN ... ON clause,
    set the first and last leaves of the list of table references
    to be used for name resolution, and push the newly created
    context to the stack of contexts of the query.

  @param thd       pointer to current thread
  @param left_op   left  operand of the JOIN
  @param right_op  rigth operand of the JOIN

  @retval
    FALSE  if all is OK
  @retval
    TRUE   if a memory allocation error occured
*/

bool
push_new_name_resolution_context(THD *thd,
                                 TABLE_LIST *left_op, TABLE_LIST *right_op)
{
  Name_resolution_context *on_context;
  if (!(on_context= new (thd->mem_root) Name_resolution_context))
    return TRUE;
  on_context->init();
  on_context->first_name_resolution_table=
    left_op->first_leaf_for_name_resolution();
  on_context->last_name_resolution_table=
    right_op->last_leaf_for_name_resolution();
  return thd->lex->push_context(on_context);
}


/**
  Add an ON condition to the second operand of a JOIN ... ON.

    Add an ON condition to the right operand of a JOIN ... ON clause.

  @param b     the second operand of a JOIN ... ON
  @param expr  the condition to be added to the ON clause

  @retval
    FALSE  if there was some error
  @retval
    TRUE   if all is OK
*/

void add_join_on(TABLE_LIST *b, Item *expr)
{
  if (expr)
  {
    if (!b->on_expr)
      b->on_expr= expr;
    else
    {
      /*
        If called from the parser, this happens if you have both a
        right and left join. If called later, it happens if we add more
        than one condition to the ON clause.
      */
      b->on_expr= new Item_cond_and(b->on_expr,expr);
    }
    b->on_expr->top_level_item();
  }
}


/**
  Mark that there is a NATURAL JOIN or JOIN ... USING between two
  tables.

    This function marks that table b should be joined with a either via
    a NATURAL JOIN or via JOIN ... USING. Both join types are special
    cases of each other, so we treat them together. The function
    setup_conds() creates a list of equal condition between all fields
    of the same name for NATURAL JOIN or the fields in 'using_fields'
    for JOIN ... USING. The list of equality conditions is stored
    either in b->on_expr, or in JOIN::conds, depending on whether there
    was an outer join.

  EXAMPLE
  @verbatim
    SELECT * FROM t1 NATURAL LEFT JOIN t2
     <=>
    SELECT * FROM t1 LEFT JOIN t2 ON (t1.i=t2.i and t1.j=t2.j ... )

    SELECT * FROM t1 NATURAL JOIN t2 WHERE <some_cond>
     <=>
    SELECT * FROM t1, t2 WHERE (t1.i=t2.i and t1.j=t2.j and <some_cond>)

    SELECT * FROM t1 JOIN t2 USING(j) WHERE <some_cond>
     <=>
    SELECT * FROM t1, t2 WHERE (t1.j=t2.j and <some_cond>)
   @endverbatim

  @param a		  Left join argument
  @param b		  Right join argument
  @param using_fields    Field names from USING clause
*/

void add_join_natural(TABLE_LIST *a, TABLE_LIST *b, List<String> *using_fields,
                      SELECT_LEX *lex)
{
  b->natural_join= a;
  lex->prev_join_using= using_fields;
}


/**
  Reload/resets privileges and the different caches.

  @param thd Thread handler (can be NULL!)
  @param options What should be reset/reloaded (tables, privileges, slave...)
  @param tables Tables to flush (if any)
  @param write_to_binlog True if we can write to the binlog.
               
  @note Depending on 'options', it may be very bad to write the
    query to the binlog (e.g. FLUSH SLAVE); this is a
    pointer where reload_acl_and_cache() will put 0 if
    it thinks we really should not write to the binlog.
    Otherwise it will put 1.

  @return Error status code
    @retval 0 Ok
    @retval !=0  Error; thd->killed is set or thd->is_error() is true
*/

bool reload_acl_and_cache(THD *thd, ulong options, TABLE_LIST *tables,
                          bool *write_to_binlog)
{
  bool result=0;
  select_errors=0;				/* Write if more errors */
  bool tmp_write_to_binlog= 1;

  DBUG_ASSERT(!thd || !thd->in_sub_stmt);

#ifndef NO_EMBEDDED_ACCESS_CHECKS
  if (options & REFRESH_GRANT)
  {
    THD *tmp_thd= 0;
    /*
      If reload_acl_and_cache() is called from SIGHUP handler we have to
      allocate temporary THD for execution of acl_reload()/grant_reload().
    */
    if (!thd && (thd= (tmp_thd= new THD)))
    {
      thd->thread_stack= (char*) &tmp_thd;
      thd->store_globals();
    }

    if (thd)
    {
      bool reload_acl_failed= acl_reload(thd);
      bool reload_grants_failed= grant_reload(thd);
      bool reload_servers_failed= servers_reload(thd);

      if (reload_acl_failed || reload_grants_failed || reload_servers_failed)
      {
        result= 1;
        /*
          When an error is returned, my_message may have not been called and
          the client will hang waiting for a response.
        */
        my_error(ER_UNKNOWN_ERROR, MYF(0), "FLUSH PRIVILEGES failed");
      }
    }

    if (tmp_thd)
    {
      delete tmp_thd;
      /* Remember that we don't have a THD */
      my_pthread_setspecific_ptr(THR_THD,  0);
      thd= 0;
    }
    reset_mqh((LEX_USER *)NULL, TRUE);
  }
#endif
  if (options & REFRESH_LOG)
  {
    /*
      Flush the normal query log, the update log, the binary log,
      the slow query log, the relay log (if it exists) and the log
      tables.
    */

    options|= REFRESH_BINARY_LOG;
    options|= REFRESH_RELAY_LOG;
    options|= REFRESH_SLOW_LOG;
    options|= REFRESH_GENERAL_LOG;
    options|= REFRESH_ENGINE_LOG;
    options|= REFRESH_ERROR_LOG;
  }

  if (options & REFRESH_ERROR_LOG)
    if (flush_error_log())
      result= 1;

  if ((options & REFRESH_SLOW_LOG) && opt_slow_log)
    logger.flush_slow_log();

  if ((options & REFRESH_GENERAL_LOG) && opt_log)
    logger.flush_general_log();

  if (options & REFRESH_ENGINE_LOG)
    if (ha_flush_logs(NULL))
      result= 1;

  if (options & REFRESH_BINARY_LOG)
  {
    /*
      Writing this command to the binlog may result in infinite loops
      when doing mysqlbinlog|mysql, and anyway it does not really make
      sense to log it automatically (would cause more trouble to users
      than it would help them)
    */
    tmp_write_to_binlog= 0;
    if (mysql_bin_log.is_open())
      mysql_bin_log.rotate_and_purge(RP_FORCE_ROTATE);
  }
  if (options & REFRESH_RELAY_LOG)
  {
#ifdef HAVE_REPLICATION
    mysql_mutex_lock(&LOCK_active_mi);
    rotate_relay_log(active_mi);
    mysql_mutex_unlock(&LOCK_active_mi);
#endif
  }
#ifdef HAVE_QUERY_CACHE
  if (options & REFRESH_QUERY_CACHE_FREE)
  {
    query_cache.pack();				// FLUSH QUERY CACHE
    options &= ~REFRESH_QUERY_CACHE;    // Don't flush cache, just free memory
  }
  if (options & (REFRESH_TABLES | REFRESH_QUERY_CACHE))
  {
    query_cache.flush();			// RESET QUERY CACHE
  }
#endif /*HAVE_QUERY_CACHE*/

  DBUG_ASSERT(!thd || thd->locked_tables_mode ||
              !thd->mdl_context.has_locks() ||
              thd->handler_tables_hash.records ||
              thd->global_read_lock.is_acquired());

  /*
    Note that if REFRESH_READ_LOCK bit is set then REFRESH_TABLES is set too
    (see sql_yacc.yy)
  */
  if (options & (REFRESH_TABLES | REFRESH_READ_LOCK)) 
  {
    if ((options & REFRESH_READ_LOCK) && thd)
    {
      /*
        On the first hand we need write lock on the tables to be flushed,
        on the other hand we must not try to aspire a global read lock
        if we have a write locked table as this would lead to a deadlock
        when trying to reopen (and re-lock) the table after the flush.
      */
      if (thd->locked_tables_mode)
      {
        my_error(ER_LOCK_OR_ACTIVE_TRANSACTION, MYF(0));
        return 1;
      }
      /*
	Writing to the binlog could cause deadlocks, as we don't log
	UNLOCK TABLES
      */
      tmp_write_to_binlog= 0;
      if (thd->global_read_lock.lock_global_read_lock(thd))
	return 1;                               // Killed
      if (close_cached_tables(thd, tables, FALSE, (options & REFRESH_FAST) ?
                              FALSE : TRUE))
          result= 1;
      
      if (thd->global_read_lock.make_global_read_lock_block_commit(thd)) // Killed
      {
        /* Don't leave things in a half-locked state */
        thd->global_read_lock.unlock_global_read_lock(thd);
        return 1;
      }
    }
    else
    {
      if (thd && thd->locked_tables_mode)
      {
        /*
          If we are under LOCK TABLES we should have a write
          lock on tables which we are going to flush.
        */
        if (tables)
        {
          for (TABLE_LIST *t= tables; t; t= t->next_local)
            if (!find_table_for_mdl_upgrade(thd->open_tables, t->db,
                                            t->table_name, FALSE))
              return 1;
        }
        else
        {
          for (TABLE *tab= thd->open_tables; tab; tab= tab->next)
          {
            if (! tab->mdl_ticket->is_upgradable_or_exclusive())
            {
              my_error(ER_TABLE_NOT_LOCKED_FOR_WRITE, MYF(0),
                       tab->s->table_name.str);
              return 1;
            }
          }
        }
      }

      if (close_cached_tables(thd, tables, FALSE, (options & REFRESH_FAST) ?
                              FALSE : TRUE))
        result= 1;
    }
    my_dbopt_cleanup();
  }
  if (options & REFRESH_HOSTS)
    hostname_cache_refresh();
  if (thd && (options & REFRESH_STATUS))
    refresh_status(thd);
  if (options & REFRESH_THREADS)
    flush_thread_cache();
#ifdef HAVE_REPLICATION
  if (options & REFRESH_MASTER)
  {
    DBUG_ASSERT(thd);
    tmp_write_to_binlog= 0;
    if (reset_master(thd))
    {
      result=1;
    }
  }
#endif
#ifdef OPENSSL
   if (options & REFRESH_DES_KEY_FILE)
   {
     if (des_key_file && load_des_key_file(des_key_file))
         result= 1;
   }
#endif
#ifdef HAVE_REPLICATION
 if (options & REFRESH_SLAVE)
 {
   tmp_write_to_binlog= 0;
   mysql_mutex_lock(&LOCK_active_mi);
   if (reset_slave(thd, active_mi))
     result=1;
   mysql_mutex_unlock(&LOCK_active_mi);
 }
#endif
 if (options & REFRESH_USER_RESOURCES)
   reset_mqh((LEX_USER *) NULL, 0);             /* purecov: inspected */
 *write_to_binlog= tmp_write_to_binlog;
 /*
   If the query was killed then this function must fail.
 */
 return result || (thd ? thd->killed : 0);
}


/**
  kill on thread.

  @param thd			Thread class
  @param id			Thread id
  @param only_kill_query        Should it kill the query or the connection

  @note
    This is written such that we have a short lock on LOCK_thread_count
*/

uint kill_one_thread(THD *thd, ulong id, bool only_kill_query)
{
  THD *tmp;
  uint error=ER_NO_SUCH_THREAD;
  DBUG_ENTER("kill_one_thread");
  DBUG_PRINT("enter", ("id=%lu only_kill=%d", id, only_kill_query));
  mysql_mutex_lock(&LOCK_thread_count); // For unlink from list
  I_List_iterator<THD> it(threads);
  while ((tmp=it++))
  {
    if (tmp->command == COM_DAEMON)
      continue;
    if (tmp->thread_id == id)
    {
      mysql_mutex_lock(&tmp->LOCK_thd_data);    // Lock from delete
      break;
    }
  }
  mysql_mutex_unlock(&LOCK_thread_count);
  if (tmp)
  {

    /*
      If we're SUPER, we can KILL anything, including system-threads.
      No further checks.

      KILLer: thd->security_ctx->user could in theory be NULL while
      we're still in "unauthenticated" state. This is a theoretical
      case (the code suggests this could happen, so we play it safe).

      KILLee: tmp->security_ctx->user will be NULL for system threads.
      We need to check so Jane Random User doesn't crash the server
      when trying to kill a) system threads or b) unauthenticated users'
      threads (Bug#43748).

      If user of both killer and killee are non-NULL, proceed with
      slayage if both are string-equal.
    */

    if ((thd->security_ctx->master_access & SUPER_ACL) ||
        thd->security_ctx->user_matches(tmp->security_ctx))
    {
      tmp->awake(only_kill_query ? THD::KILL_QUERY : THD::KILL_CONNECTION);
      error=0;
    }
    else
      error=ER_KILL_DENIED_ERROR;
    mysql_mutex_unlock(&tmp->LOCK_thd_data);
  }
  DBUG_PRINT("exit", ("%d", error));
  DBUG_RETURN(error);
}


/*
  kills a thread and sends response

  SYNOPSIS
    sql_kill()
    thd			Thread class
    id			Thread id
    only_kill_query     Should it kill the query or the connection
*/

void sql_kill(THD *thd, ulong id, bool only_kill_query)
{
  uint error;
  if (!(error= kill_one_thread(thd, id, only_kill_query)))
    my_ok(thd);
  else
    my_error(error, MYF(0), id);
}


/** If pointer is not a null pointer, append filename to it. */

bool append_file_to_dir(THD *thd, const char **filename_ptr,
                        const char *table_name)
{
  char buff[FN_REFLEN],*ptr, *end;
  if (!*filename_ptr)
    return 0;					// nothing to do

  /* Check that the filename is not too long and it's a hard path */
  if (strlen(*filename_ptr)+strlen(table_name) >= FN_REFLEN-1 ||
      !test_if_hard_path(*filename_ptr))
  {
    my_error(ER_WRONG_TABLE_NAME, MYF(0), *filename_ptr);
    return 1;
  }
  /* Fix is using unix filename format on dos */
  strmov(buff,*filename_ptr);
  end=convert_dirname(buff, *filename_ptr, NullS);
  if (!(ptr= (char*) thd->alloc((size_t) (end-buff) + strlen(table_name)+1)))
    return 1;					// End of memory
  *filename_ptr=ptr;
  strxmov(ptr,buff,table_name,NullS);
  return 0;
}


/**
  Check if the select is a simple select (not an union).

  @retval
    0	ok
  @retval
    1	error	; In this case the error messege is sent to the client
*/

bool check_simple_select()
{
  THD *thd= current_thd;
  LEX *lex= thd->lex;
  if (lex->current_select != &lex->select_lex)
  {
    char command[80];
    Lex_input_stream *lip= & thd->m_parser_state->m_lip;
    strmake(command, lip->yylval->symbol.str,
	    min(lip->yylval->symbol.length, sizeof(command)-1));
    my_error(ER_CANT_USE_OPTION_HERE, MYF(0), command);
    return 1;
  }
  return 0;
}


Comp_creator *comp_eq_creator(bool invert)
{
  return invert?(Comp_creator *)&ne_creator:(Comp_creator *)&eq_creator;
}


Comp_creator *comp_ge_creator(bool invert)
{
  return invert?(Comp_creator *)&lt_creator:(Comp_creator *)&ge_creator;
}


Comp_creator *comp_gt_creator(bool invert)
{
  return invert?(Comp_creator *)&le_creator:(Comp_creator *)&gt_creator;
}


Comp_creator *comp_le_creator(bool invert)
{
  return invert?(Comp_creator *)&gt_creator:(Comp_creator *)&le_creator;
}


Comp_creator *comp_lt_creator(bool invert)
{
  return invert?(Comp_creator *)&ge_creator:(Comp_creator *)&lt_creator;
}


Comp_creator *comp_ne_creator(bool invert)
{
  return invert?(Comp_creator *)&eq_creator:(Comp_creator *)&ne_creator;
}


/**
  Construct ALL/ANY/SOME subquery Item.

  @param left_expr   pointer to left expression
  @param cmp         compare function creator
  @param all         true if we create ALL subquery
  @param select_lex  pointer on parsed subquery structure

  @return
    constructed Item (or 0 if out of memory)
*/
Item * all_any_subquery_creator(Item *left_expr,
				chooser_compare_func_creator cmp,
				bool all,
				SELECT_LEX *select_lex)
{
  if ((cmp == &comp_eq_creator) && !all)       //  = ANY <=> IN
    return new Item_in_subselect(left_expr, select_lex);

  if ((cmp == &comp_ne_creator) && all)        // <> ALL <=> NOT IN
    return new Item_func_not(new Item_in_subselect(left_expr, select_lex));

  Item_allany_subselect *it=
    new Item_allany_subselect(left_expr, cmp, select_lex, all);
  if (all)
    return it->upper_item= new Item_func_not_all(it);	/* ALL */

  return it->upper_item= new Item_func_nop_all(it);      /* ANY/SOME */
}


/**
  Multi update query pre-check.

  @param thd		Thread handler
  @param tables	Global/local table list (have to be the same)

  @retval
    FALSE OK
  @retval
    TRUE  Error
*/

bool multi_update_precheck(THD *thd, TABLE_LIST *tables)
{
  const char *msg= 0;
  TABLE_LIST *table;
  LEX *lex= thd->lex;
  SELECT_LEX *select_lex= &lex->select_lex;
  DBUG_ENTER("multi_update_precheck");

  if (select_lex->item_list.elements != lex->value_list.elements)
  {
    my_message(ER_WRONG_VALUE_COUNT, ER(ER_WRONG_VALUE_COUNT), MYF(0));
    DBUG_RETURN(TRUE);
  }
  /*
    Ensure that we have UPDATE or SELECT privilege for each table
    The exact privilege is checked in mysql_multi_update()
  */
  for (table= tables; table; table= table->next_local)
  {
    if (table->derived)
      table->grant.privilege= SELECT_ACL;
    else if ((check_access(thd, UPDATE_ACL, table->db,
                           &table->grant.privilege,
                           &table->grant.m_internal,
                           0, 1) ||
              check_grant(thd, UPDATE_ACL, table, FALSE, 1, TRUE)) &&
             (check_access(thd, SELECT_ACL, table->db,
                           &table->grant.privilege,
                           &table->grant.m_internal,
                           0, 0) ||
              check_grant(thd, SELECT_ACL, table, FALSE, 1, FALSE)))
      DBUG_RETURN(TRUE);

    table->table_in_first_from_clause= 1;
  }
  /*
    Is there tables of subqueries?
  */
  if (&lex->select_lex != lex->all_selects_list)
  {
    DBUG_PRINT("info",("Checking sub query list"));
    for (table= tables; table; table= table->next_global)
    {
      if (!table->table_in_first_from_clause)
      {
	if (check_access(thd, SELECT_ACL, table->db,
                         &table->grant.privilege,
                         &table->grant.m_internal,
                         0, 0) ||
	    check_grant(thd, SELECT_ACL, table, FALSE, 1, FALSE))
	  DBUG_RETURN(TRUE);
      }
    }
  }

  if (select_lex->order_list.elements)
    msg= "ORDER BY";
  else if (select_lex->select_limit)
    msg= "LIMIT";
  if (msg)
  {
    my_error(ER_WRONG_USAGE, MYF(0), "UPDATE", msg);
    DBUG_RETURN(TRUE);
  }
  DBUG_RETURN(FALSE);
}

/**
  Multi delete query pre-check.

  @param thd			Thread handler
  @param tables		Global/local table list

  @retval
    FALSE OK
  @retval
    TRUE  error
*/

bool multi_delete_precheck(THD *thd, TABLE_LIST *tables)
{
  SELECT_LEX *select_lex= &thd->lex->select_lex;
  TABLE_LIST *aux_tables= thd->lex->auxiliary_table_list.first;
  TABLE_LIST **save_query_tables_own_last= thd->lex->query_tables_own_last;
  DBUG_ENTER("multi_delete_precheck");

  /* sql_yacc guarantees that tables and aux_tables are not zero */
  DBUG_ASSERT(aux_tables != 0);
  if (check_table_access(thd, SELECT_ACL, tables, FALSE, UINT_MAX, FALSE))
    DBUG_RETURN(TRUE);

  /*
    Since aux_tables list is not part of LEX::query_tables list we
    have to juggle with LEX::query_tables_own_last value to be able
    call check_table_access() safely.
  */
  thd->lex->query_tables_own_last= 0;
  if (check_table_access(thd, DELETE_ACL, aux_tables, FALSE, UINT_MAX, FALSE))
  {
    thd->lex->query_tables_own_last= save_query_tables_own_last;
    DBUG_RETURN(TRUE);
  }
  thd->lex->query_tables_own_last= save_query_tables_own_last;

  if ((thd->variables.option_bits & OPTION_SAFE_UPDATES) && !select_lex->where)
  {
    my_message(ER_UPDATE_WITHOUT_KEY_IN_SAFE_MODE,
               ER(ER_UPDATE_WITHOUT_KEY_IN_SAFE_MODE), MYF(0));
    DBUG_RETURN(TRUE);
  }
  DBUG_RETURN(FALSE);
}


/*
  Given a table in the source list, find a correspondent table in the
  table references list.

  @param lex Pointer to LEX representing multi-delete.
  @param src Source table to match.
  @param ref Table references list.

  @remark The source table list (tables listed before the FROM clause
  or tables listed in the FROM clause before the USING clause) may
  contain table names or aliases that must match unambiguously one,
  and only one, table in the target table list (table references list,
  after FROM/USING clause).

  @return Matching table, NULL otherwise.
*/

static TABLE_LIST *multi_delete_table_match(LEX *lex, TABLE_LIST *tbl,
                                            TABLE_LIST *tables)
{
  TABLE_LIST *match= NULL;
  DBUG_ENTER("multi_delete_table_match");

  for (TABLE_LIST *elem= tables; elem; elem= elem->next_local)
  {
    int cmp;

    if (tbl->is_fqtn && elem->is_alias)
      continue; /* no match */
    if (tbl->is_fqtn && elem->is_fqtn)
      cmp= my_strcasecmp(table_alias_charset, tbl->table_name, elem->table_name) ||
           strcmp(tbl->db, elem->db);
    else if (elem->is_alias)
      cmp= my_strcasecmp(table_alias_charset, tbl->alias, elem->alias);
    else
      cmp= my_strcasecmp(table_alias_charset, tbl->table_name, elem->table_name) ||
           strcmp(tbl->db, elem->db);

    if (cmp)
      continue;

    if (match)
    {
      my_error(ER_NONUNIQ_TABLE, MYF(0), elem->alias);
      DBUG_RETURN(NULL);
    }

    match= elem;
  }

  if (!match)
    my_error(ER_UNKNOWN_TABLE, MYF(0), tbl->table_name, "MULTI DELETE");

  DBUG_RETURN(match);
}


/**
  Link tables in auxilary table list of multi-delete with corresponding
  elements in main table list, and set proper locks for them.

  @param lex   pointer to LEX representing multi-delete

  @retval
    FALSE   success
  @retval
    TRUE    error
*/

bool multi_delete_set_locks_and_link_aux_tables(LEX *lex)
{
  TABLE_LIST *tables= lex->select_lex.table_list.first;
  TABLE_LIST *target_tbl;
  DBUG_ENTER("multi_delete_set_locks_and_link_aux_tables");

  lex->table_count= 0;

  for (target_tbl= lex->auxiliary_table_list.first;
       target_tbl; target_tbl= target_tbl->next_local)
  {
    lex->table_count++;
    /* All tables in aux_tables must be found in FROM PART */
    TABLE_LIST *walk= multi_delete_table_match(lex, target_tbl, tables);
    if (!walk)
      DBUG_RETURN(TRUE);
    if (!walk->derived)
    {
      target_tbl->table_name= walk->table_name;
      target_tbl->table_name_length= walk->table_name_length;
    }
    walk->updating= target_tbl->updating;
    walk->lock_type= target_tbl->lock_type;
    /* We can assume that tables to be deleted from are locked for write. */
    DBUG_ASSERT(walk->lock_type >= TL_WRITE_ALLOW_WRITE);
    walk->mdl_request.set_type(MDL_SHARED_WRITE);
    target_tbl->correspondent_table= walk;	// Remember corresponding table
  }
  DBUG_RETURN(FALSE);
}


/**
  simple UPDATE query pre-check.

  @param thd		Thread handler
  @param tables	Global table list

  @retval
    FALSE OK
  @retval
    TRUE  Error
*/

bool update_precheck(THD *thd, TABLE_LIST *tables)
{
  DBUG_ENTER("update_precheck");
  if (thd->lex->select_lex.item_list.elements != thd->lex->value_list.elements)
  {
    my_message(ER_WRONG_VALUE_COUNT, ER(ER_WRONG_VALUE_COUNT), MYF(0));
    DBUG_RETURN(TRUE);
  }
  DBUG_RETURN(check_one_table_access(thd, UPDATE_ACL, tables));
}


/**
  simple DELETE query pre-check.

  @param thd		Thread handler
  @param tables	Global table list

  @retval
    FALSE  OK
  @retval
    TRUE   error
*/

bool delete_precheck(THD *thd, TABLE_LIST *tables)
{
  DBUG_ENTER("delete_precheck");
  if (check_one_table_access(thd, DELETE_ACL, tables))
    DBUG_RETURN(TRUE);
  /* Set privilege for the WHERE clause */
  tables->grant.want_privilege=(SELECT_ACL & ~tables->grant.privilege);
  DBUG_RETURN(FALSE);
}


/**
  simple INSERT query pre-check.

  @param thd		Thread handler
  @param tables	Global table list

  @retval
    FALSE  OK
  @retval
    TRUE   error
*/

bool insert_precheck(THD *thd, TABLE_LIST *tables)
{
  LEX *lex= thd->lex;
  DBUG_ENTER("insert_precheck");

  /*
    Check that we have modify privileges for the first table and
    select privileges for the rest
  */
  ulong privilege= (INSERT_ACL |
                    (lex->duplicates == DUP_REPLACE ? DELETE_ACL : 0) |
                    (lex->value_list.elements ? UPDATE_ACL : 0));

  if (check_one_table_access(thd, privilege, tables))
    DBUG_RETURN(TRUE);

  if (lex->update_list.elements != lex->value_list.elements)
  {
    my_message(ER_WRONG_VALUE_COUNT, ER(ER_WRONG_VALUE_COUNT), MYF(0));
    DBUG_RETURN(TRUE);
  }
  DBUG_RETURN(FALSE);
}


/**
   Set proper open mode and table type for element representing target table
   of CREATE TABLE statement, also adjust statement table list if necessary.
*/

void create_table_set_open_action_and_adjust_tables(LEX *lex)
{
  TABLE_LIST *create_table= lex->query_tables;

  if (lex->create_info.options & HA_LEX_CREATE_TMP_TABLE)
    create_table->open_type= OT_TEMPORARY_ONLY;
  else if (!lex->select_lex.item_list.elements)
    create_table->open_type= OT_BASE_ONLY;

  if (!lex->select_lex.item_list.elements)
  {
    /*
      Avoid opening and locking target table for ordinary CREATE TABLE
      or CREATE TABLE LIKE for write (unlike in CREATE ... SELECT we
      won't do any insertions in it anyway). Not doing this causes
      problems when running CREATE TABLE IF NOT EXISTS for already
      existing log table.
    */
    create_table->lock_type= TL_READ;
  }
}


/**
  CREATE TABLE query pre-check.

  @param thd			Thread handler
  @param tables		Global table list
  @param create_table	        Table which will be created

  @retval
    FALSE   OK
  @retval
    TRUE   Error
*/

bool create_table_precheck(THD *thd, TABLE_LIST *tables,
                           TABLE_LIST *create_table)
{
  LEX *lex= thd->lex;
  SELECT_LEX *select_lex= &lex->select_lex;
  ulong want_priv;
  bool error= TRUE;                                 // Error message is given
  DBUG_ENTER("create_table_precheck");

  /*
    Require CREATE [TEMPORARY] privilege on new table; for
    CREATE TABLE ... SELECT, also require INSERT.
  */

  want_priv= ((lex->create_info.options & HA_LEX_CREATE_TMP_TABLE) ?
              CREATE_TMP_ACL : CREATE_ACL) |
             (select_lex->item_list.elements ? INSERT_ACL : 0);

  if (check_access(thd, want_priv, create_table->db,
                   &create_table->grant.privilege,
                   &create_table->grant.m_internal,
                   0, 0) ||
      check_merge_table_access(thd, create_table->db,
                               lex->create_info.merge_list.first))
    goto err;
  if (want_priv != CREATE_TMP_ACL &&
      check_grant(thd, want_priv, create_table, FALSE, 1, FALSE))
    goto err;

  if (select_lex->item_list.elements)
  {
    /* Check permissions for used tables in CREATE TABLE ... SELECT */

#ifdef NOT_NECESSARY_TO_CHECK_CREATE_TABLE_EXIST_WHEN_PREPARING_STATEMENT
    /* This code throws an ill error for CREATE TABLE t1 SELECT * FROM t1 */
    /*
      Only do the check for PS, because we on execute we have to check that
      against the opened tables to ensure we don't use a table that is part
      of the view (which can only be done after the table has been opened).
    */
    if (thd->stmt_arena->is_stmt_prepare_or_first_sp_execute())
    {
      /*
        For temporary tables we don't have to check if the created table exists
      */
      if (!(lex->create_info.options & HA_LEX_CREATE_TMP_TABLE) &&
          find_table_in_global_list(tables, create_table->db,
                                    create_table->table_name))
      {
	error= FALSE;
        goto err;
      }
    }
#endif
    if (tables && check_table_access(thd, SELECT_ACL, tables, FALSE,
                                     UINT_MAX, FALSE))
      goto err;
  }
  else if (lex->create_info.options & HA_LEX_CREATE_TABLE_LIKE)
  {
    if (check_table_access(thd, SELECT_ACL, tables, FALSE, UINT_MAX, FALSE))
      goto err;
  }
  error= FALSE;

err:
  DBUG_RETURN(error);
}


/**
  negate given expression.

  @param thd  thread handler
  @param expr expression for negation

  @return
    negated expression
*/

Item *negate_expression(THD *thd, Item *expr)
{
  Item *negated;
  if (expr->type() == Item::FUNC_ITEM &&
      ((Item_func *) expr)->functype() == Item_func::NOT_FUNC)
  {
    /* it is NOT(NOT( ... )) */
    Item *arg= ((Item_func *) expr)->arguments()[0];
    enum_parsing_place place= thd->lex->current_select->parsing_place;
    if (arg->is_bool_func() || place == IN_WHERE || place == IN_HAVING)
      return arg;
    /*
      if it is not boolean function then we have to emulate value of
      not(not(a)), it will be a != 0
    */
    return new Item_func_ne(arg, new Item_int((char*) "0", 0, 1));
  }

  if ((negated= expr->neg_transformer(thd)) != 0)
    return negated;
  return new Item_func_not(expr);
}

/**
  Set the specified definer to the default value, which is the
  current user in the thread.
 
  @param[in]  thd       thread handler
  @param[out] definer   definer
*/
 
void get_default_definer(THD *thd, LEX_USER *definer)
{
  const Security_context *sctx= thd->security_ctx;

  definer->user.str= (char *) sctx->priv_user;
  definer->user.length= strlen(definer->user.str);

  definer->host.str= (char *) sctx->priv_host;
  definer->host.length= strlen(definer->host.str);

  definer->password.str= NULL;
  definer->password.length= 0;
}


/**
  Create default definer for the specified THD.

  @param[in] thd         thread handler

  @return
    - On success, return a valid pointer to the created and initialized
    LEX_USER, which contains definer information.
    - On error, return 0.
*/

LEX_USER *create_default_definer(THD *thd)
{
  LEX_USER *definer;

  if (! (definer= (LEX_USER*) thd->alloc(sizeof(LEX_USER))))
    return 0;

  get_default_definer(thd, definer);

  return definer;
}


/**
  Create definer with the given user and host names.

  @param[in] thd          thread handler
  @param[in] user_name    user name
  @param[in] host_name    host name

  @return
    - On success, return a valid pointer to the created and initialized
    LEX_USER, which contains definer information.
    - On error, return 0.
*/

LEX_USER *create_definer(THD *thd, LEX_STRING *user_name, LEX_STRING *host_name)
{
  LEX_USER *definer;

  /* Create and initialize. */

  if (! (definer= (LEX_USER*) thd->alloc(sizeof(LEX_USER))))
    return 0;

  definer->user= *user_name;
  definer->host= *host_name;
  definer->password.str= NULL;
  definer->password.length= 0;

  return definer;
}


/**
  Retuns information about user or current user.

  @param[in] thd          thread handler
  @param[in] user         user

  @return
    - On success, return a valid pointer to initialized
    LEX_USER, which contains user information.
    - On error, return 0.
*/

LEX_USER *get_current_user(THD *thd, LEX_USER *user)
{
  if (!user->user.str)  // current_user
    return create_default_definer(thd);

  return user;
}


/**
  Check that byte length of a string does not exceed some limit.

  @param str         string to be checked
  @param err_msg     error message to be displayed if the string is too long
  @param max_length  max length

  @retval
    FALSE   the passed string is not longer than max_length
  @retval
    TRUE    the passed string is longer than max_length

  NOTE
    The function is not used in existing code but can be useful later?
*/

bool check_string_byte_length(LEX_STRING *str, const char *err_msg,
                              uint max_byte_length)
{
  if (str->length <= max_byte_length)
    return FALSE;

  my_error(ER_WRONG_STRING_LENGTH, MYF(0), str->str, err_msg, max_byte_length);

  return TRUE;
}


/*
  Check that char length of a string does not exceed some limit.

  SYNOPSIS
  check_string_char_length()
      str              string to be checked
      err_msg          error message to be displayed if the string is too long
      max_char_length  max length in symbols
      cs               string charset

  RETURN
    FALSE   the passed string is not longer than max_char_length
    TRUE    the passed string is longer than max_char_length
*/


bool check_string_char_length(LEX_STRING *str, const char *err_msg,
                              uint max_char_length, CHARSET_INFO *cs,
                              bool no_error)
{
  int well_formed_error;
  uint res= cs->cset->well_formed_len(cs, str->str, str->str + str->length,
                                      max_char_length, &well_formed_error);

  if (!well_formed_error &&  str->length == res)
    return FALSE;

  if (!no_error)
  {
    ErrConvString err(str->str, str->length, cs);
    my_error(ER_WRONG_STRING_LENGTH, MYF(0), err.ptr(), err_msg, max_char_length);
  }
  return TRUE;
}


/*
  Check if path does not contain mysql data home directory
  SYNOPSIS
    test_if_data_home_dir()
    dir                     directory
    conv_home_dir           converted data home directory
    home_dir_len            converted data home directory length

  RETURN VALUES
    0	ok
    1	error  
*/
C_MODE_START

int test_if_data_home_dir(const char *dir)
{
  char path[FN_REFLEN];
  int dir_len;
  DBUG_ENTER("test_if_data_home_dir");

  if (!dir)
    DBUG_RETURN(0);

  (void) fn_format(path, dir, "", "",
                   (MY_RETURN_REAL_PATH|MY_RESOLVE_SYMLINKS));
  dir_len= strlen(path);
  if (mysql_unpacked_real_data_home_len<= dir_len)
  {
    if (dir_len > mysql_unpacked_real_data_home_len &&
        path[mysql_unpacked_real_data_home_len] != FN_LIBCHAR)
      DBUG_RETURN(0);

    if (lower_case_file_system)
    {
      if (!my_strnncoll(default_charset_info, (const uchar*) path,
                        mysql_unpacked_real_data_home_len,
                        (const uchar*) mysql_unpacked_real_data_home,
                        mysql_unpacked_real_data_home_len))
        DBUG_RETURN(1);
    }
    else if (!memcmp(path, mysql_unpacked_real_data_home,
                     mysql_unpacked_real_data_home_len))
      DBUG_RETURN(1);
  }
  DBUG_RETURN(0);
}

C_MODE_END


/**
  Check that host name string is valid.

  @param[in] str string to be checked

  @return             Operation status
    @retval  FALSE    host name is ok
    @retval  TRUE     host name string is longer than max_length or
                      has invalid symbols
*/

bool check_host_name(LEX_STRING *str)
{
  const char *name= str->str;
  const char *end= str->str + str->length;
  if (check_string_byte_length(str, ER(ER_HOSTNAME), HOSTNAME_LENGTH))
    return TRUE;

  while (name != end)
  {
    if (*name == '@')
    {
      my_printf_error(ER_UNKNOWN_ERROR, 
                      "Malformed hostname (illegal symbol: '%c')", MYF(0),
                      *name);
      return TRUE;
    }
    name++;
  }
  return FALSE;
}


extern int MYSQLparse(void *thd); // from sql_yacc.cc


/**
  This is a wrapper of MYSQLparse(). All the code should call parse_sql()
  instead of MYSQLparse().

  @param thd Thread context.
  @param parser_state Parser state.
  @param creation_ctx Object creation context.

  @return Error status.
    @retval FALSE on success.
    @retval TRUE on parsing error.
*/

bool parse_sql(THD *thd,
               Parser_state *parser_state,
               Object_creation_ctx *creation_ctx)
{
  bool ret_value;
  DBUG_ASSERT(thd->m_parser_state == NULL);

  MYSQL_QUERY_PARSE_START(thd->query());
  /* Backup creation context. */

  Object_creation_ctx *backup_ctx= NULL;

  if (creation_ctx)
    backup_ctx= creation_ctx->set_n_backup(thd);

  /* Set parser state. */

  thd->m_parser_state= parser_state;

  /* Parse the query. */

  bool mysql_parse_status= MYSQLparse(thd) != 0;

  /* Check that if MYSQLparse() failed, thd->is_error() is set. */

  DBUG_ASSERT(!mysql_parse_status ||
              (mysql_parse_status && thd->is_error()));

  /* Reset parser state. */

  thd->m_parser_state= NULL;

  /* Restore creation context. */

  if (creation_ctx)
    creation_ctx->restore_env(thd, backup_ctx);

  /* That's it. */

  ret_value= mysql_parse_status || thd->is_fatal_error;
  MYSQL_QUERY_PARSE_DONE(ret_value);
  return ret_value;
}

/**
  @} (end of group Runtime_Environment)
*/



/**
  Check and merge "CHARACTER SET cs [ COLLATE cl ]" clause

  @param cs character set pointer.
  @param cl collation pointer.

  Check if collation "cl" is applicable to character set "cs".

  If "cl" is NULL (e.g. when COLLATE clause is not specified),
  then simply "cs" is returned.
  
  @return Error status.
    @retval NULL, if "cl" is not applicable to "cs".
    @retval pointer to merged CHARSET_INFO on success.
*/


CHARSET_INFO*
merge_charset_and_collation(CHARSET_INFO *cs, CHARSET_INFO *cl)
{
  if (cl)
  {
    if (!my_charset_same(cs, cl))
    {
      my_error(ER_COLLATION_CHARSET_MISMATCH, MYF(0), cl->name, cs->csname);
      return NULL;
    }
    return cl;
  }
  return cs;
}<|MERGE_RESOLUTION|>--- conflicted
+++ resolved
@@ -49,10 +49,7 @@
                               // mysql_recreate_table,
                               // mysql_backup_table,
                               // mysql_restore_table
-<<<<<<< HEAD
-=======
 #include "sql_truncate.h"     // mysql_truncate_table
->>>>>>> 04c2820c
 #include "sql_connect.h"      // check_user,
                               // decrease_user_connections,
                               // thd_init_client_charset, check_mqh,
@@ -268,11 +265,7 @@
   sql_command_flags[SQLCOM_ALTER_TABLE]=    CF_CHANGES_DATA | CF_WRITE_LOGS_COMMAND |
                                             CF_AUTO_COMMIT_TRANS | CF_PROTECT_AGAINST_GRL;
   sql_command_flags[SQLCOM_TRUNCATE]=       CF_CHANGES_DATA | CF_WRITE_LOGS_COMMAND |
-<<<<<<< HEAD
-                                            CF_AUTO_COMMIT_TRANS;
-=======
                                             CF_AUTO_COMMIT_TRANS | CF_PROTECT_AGAINST_GRL;
->>>>>>> 04c2820c
   sql_command_flags[SQLCOM_DROP_TABLE]=     CF_CHANGES_DATA | CF_AUTO_COMMIT_TRANS;
   sql_command_flags[SQLCOM_LOAD]=           CF_CHANGES_DATA | CF_REEXECUTION_FRAGILE |
                                             CF_PROTECT_AGAINST_GRL |
@@ -2620,11 +2613,7 @@
 
     /* Set strategies: reset default or 'prepared' values. */
     create_table->open_strategy= TABLE_LIST::OPEN_IF_EXISTS;
-<<<<<<< HEAD
-    create_table->lock_strategy= TABLE_LIST::EXCLUSIVE_DOWNGRADABLE_MDL;
-=======
     create_table->lock_strategy= TABLE_LIST::OTLS_DOWNGRADE_IF_EXISTS;
->>>>>>> 04c2820c
 
     /*
       Close any open handlers for the table
@@ -3362,14 +3351,8 @@
                  ER(ER_LOCK_OR_ACTIVE_TRANSACTION), MYF(0));
       goto error;
     }
-<<<<<<< HEAD
-    if (thd->global_read_lock.wait_if_global_read_lock(thd, FALSE, TRUE))
-      goto error;
-    res= mysql_truncate(thd, first_table, 0);
-=======
     if (! (res= mysql_truncate_table(thd, first_table)))
       my_ok(thd);
->>>>>>> 04c2820c
     break;
   case SQLCOM_DELETE:
   {
@@ -3382,12 +3365,7 @@
     MYSQL_DELETE_START(thd->query());
     res = mysql_delete(thd, all_tables, select_lex->where,
                        &select_lex->order_list,
-<<<<<<< HEAD
-                       unit->select_limit_cnt, select_lex->options,
-                       FALSE);
-=======
                        unit->select_limit_cnt, select_lex->options);
->>>>>>> 04c2820c
     MYSQL_DELETE_DONE(res, (ulong) thd->get_row_count_func());
     break;
   }
@@ -3593,23 +3571,13 @@
         thd->global_read_lock.wait_if_global_read_lock(thd, FALSE, TRUE))
       goto error;
 
-<<<<<<< HEAD
-    init_mdl_requests(all_tables);
-
-=======
->>>>>>> 04c2820c
     thd->variables.option_bits|= OPTION_TABLE_LOCK;
     thd->in_lock_tables=1;
 
     {
       Lock_tables_prelocking_strategy lock_tables_prelocking_strategy;
 
-<<<<<<< HEAD
-      res= (open_and_lock_tables(thd, all_tables, FALSE,
-                                 MYSQL_OPEN_TAKE_UPGRADABLE_MDL,
-=======
       res= (open_and_lock_tables(thd, all_tables, FALSE, 0,
->>>>>>> 04c2820c
                                  &lock_tables_prelocking_strategy) ||
             thd->locked_tables_list.init_locked_tables(thd));
     }
@@ -4131,10 +4099,6 @@
     my_ok(thd);
     break;
   case SQLCOM_COMMIT:
-<<<<<<< HEAD
-    DBUG_ASSERT(thd->lock == NULL ||
-                thd->locked_tables_mode == LTM_LOCK_TABLES);
-=======
   {
     DBUG_ASSERT(thd->lock == NULL ||
                 thd->locked_tables_mode == LTM_LOCK_TABLES);
@@ -4144,44 +4108,10 @@
     bool tx_release= (lex->tx_release == TVL_YES ||
                       (thd->variables.completion_type == 2 &&
                        lex->tx_release != TVL_NO));
->>>>>>> 04c2820c
     if (trans_commit(thd))
       goto error;
     thd->mdl_context.release_transactional_locks();
     /* Begin transaction with the same isolation level. */
-<<<<<<< HEAD
-    if (lex->tx_chain && trans_begin(thd))
-      goto error;
-    /* Disconnect the current client connection. */
-    if (lex->tx_release)
-      thd->killed= THD::KILL_CONNECTION;
-    my_ok(thd);
-    break;
-  case SQLCOM_ROLLBACK:
-    DBUG_ASSERT(thd->lock == NULL ||
-                thd->locked_tables_mode == LTM_LOCK_TABLES);
-    if (trans_rollback(thd))
-      goto error;
-    thd->mdl_context.release_transactional_locks();
-    /* Begin transaction with the same isolation level. */
-    if (lex->tx_chain && trans_begin(thd))
-      goto error;
-    /* Disconnect the current client connection. */
-    if (lex->tx_release)
-      thd->killed= THD::KILL_CONNECTION;
-    my_ok(thd);
-    break;
-  case SQLCOM_RELEASE_SAVEPOINT:
-    if (trans_release_savepoint(thd, lex->ident))
-      goto error;
-    my_ok(thd);
-    break;
-  case SQLCOM_ROLLBACK_TO_SAVEPOINT:
-    if (trans_rollback_to_savepoint(thd, lex->ident))
-      goto error;
-    my_ok(thd);
-    break;
-=======
     if (tx_chain)
     {
       if (trans_begin(thd))
@@ -4238,7 +4168,6 @@
       goto error;
     my_ok(thd);
     break;
->>>>>>> 04c2820c
   case SQLCOM_SAVEPOINT:
     if (trans_savepoint(thd, lex->ident))
       goto error;
@@ -4731,28 +4660,22 @@
     if (trans_xa_commit(thd))
       goto error;
     thd->mdl_context.release_transactional_locks();
-<<<<<<< HEAD
-=======
     /*
       We've just done a commit, reset transaction
       isolation level to the session default.
     */
     thd->tx_isolation= (enum_tx_isolation) thd->variables.tx_isolation;
->>>>>>> 04c2820c
     my_ok(thd);
     break;
   case SQLCOM_XA_ROLLBACK:
     if (trans_xa_rollback(thd))
       goto error;
     thd->mdl_context.release_transactional_locks();
-<<<<<<< HEAD
-=======
     /*
       We've just done a rollback, reset transaction
       isolation level to the session default.
     */
     thd->tx_isolation= (enum_tx_isolation) thd->variables.tx_isolation;
->>>>>>> 04c2820c
     my_ok(thd);
     break;
   case SQLCOM_XA_RECOVER:
@@ -6365,13 +6288,7 @@
   ptr->next_name_resolution_table= NULL;
   /* Link table in global list (all used tables) */
   lex->add_to_query_tables(ptr);
-<<<<<<< HEAD
-  ptr->mdl_request.init(MDL_key::TABLE, ptr->db, ptr->table_name,
-                        (ptr->lock_type >= TL_WRITE_ALLOW_WRITE) ?
-                        MDL_SHARED_WRITE : MDL_SHARED_READ);
-=======
   ptr->mdl_request.init(MDL_key::TABLE, ptr->db, ptr->table_name, mdl_type);
->>>>>>> 04c2820c
   DBUG_RETURN(ptr);
 }
 
