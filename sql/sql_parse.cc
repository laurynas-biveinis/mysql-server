/* Copyright (C) 2000-2003 MySQL AB

   This program is free software; you can redistribute it and/or modify
   it under the terms of the GNU General Public License as published by
   the Free Software Foundation; version 2 of the License.

   This program is distributed in the hope that it will be useful,
   but WITHOUT ANY WARRANTY; without even the implied warranty of
   MERCHANTABILITY or FITNESS FOR A PARTICULAR PURPOSE.  See the
   GNU General Public License for more details.

   You should have received a copy of the GNU General Public License
   along with this program; if not, write to the Free Software
   Foundation, Inc., 59 Temple Place, Suite 330, Boston, MA  02111-1307  USA */

#define MYSQL_LEX 1
#include "mysql_priv.h"
#include "sql_repl.h"
#include "repl_failsafe.h"
#include <m_ctype.h>
#include <myisam.h>
#include <my_dir.h>

#ifdef HAVE_INNOBASE_DB
#include "ha_innodb.h"
#endif

#ifdef HAVE_NDBCLUSTER_DB
#include "ha_ndbcluster.h"
#endif

#include "sp_head.h"
#include "sp.h"
#include "sp_cache.h"
#include "sql_trigger.h"

#ifdef HAVE_OPENSSL
/*
  Without SSL the handshake consists of one packet. This packet
  has both client capabilites and scrambled password.
  With SSL the handshake might consist of two packets. If the first
  packet (client capabilities) has CLIENT_SSL flag set, we have to
  switch to SSL and read the second packet. The scrambled password
  is in the second packet and client_capabilites field will be ignored.
  Maybe it is better to accept flags other than CLIENT_SSL from the
  second packet?
*/
#define SSL_HANDSHAKE_SIZE      2
#define NORMAL_HANDSHAKE_SIZE   6
#define MIN_HANDSHAKE_SIZE      2
#else
#define MIN_HANDSHAKE_SIZE      6
#endif /* HAVE_OPENSSL */

/* Used in error handling only */
#define SP_TYPE_STRING(LP) \
  ((LP)->sphead->m_type == TYPE_ENUM_FUNCTION ? "FUNCTION" : "PROCEDURE")
#define SP_COM_STRING(LP) \
  ((LP)->sql_command == SQLCOM_CREATE_SPFUNCTION || \
   (LP)->sql_command == SQLCOM_ALTER_FUNCTION || \
   (LP)->sql_command == SQLCOM_SHOW_CREATE_FUNC || \
   (LP)->sql_command == SQLCOM_DROP_FUNCTION ? \
   "FUNCTION" : "PROCEDURE")

#ifdef SOLARIS
extern "C" int gethostname(char *name, int namelen);
#endif

#ifndef NO_EMBEDDED_ACCESS_CHECKS
static void time_out_user_resource_limits(THD *thd, USER_CONN *uc);
static int check_for_max_user_connections(THD *thd, USER_CONN *uc);
static void decrease_user_connections(USER_CONN *uc);
#endif /* NO_EMBEDDED_ACCESS_CHECKS */
static bool check_db_used(THD *thd,TABLE_LIST *tables);
static void remove_escape(char *name);
static bool append_file_to_dir(THD *thd, const char **filename_ptr,
			       const char *table_name);
static bool check_show_create_table_access(THD *thd, TABLE_LIST *table);

const char *any_db="*any*";	// Special symbol for check_access

const char *command_name[]={
  "Sleep", "Quit", "Init DB", "Query", "Field List", "Create DB",
  "Drop DB", "Refresh", "Shutdown", "Statistics", "Processlist",
  "Connect","Kill","Debug","Ping","Time","Delayed insert","Change user",
  "Binlog Dump","Table Dump",  "Connect Out", "Register Slave",
  "Prepare", "Execute", "Long Data", "Close stmt",
  "Reset stmt", "Set option", "Fetch",
  "Error"					// Last command number
};

const char *xa_state_names[]={
  "NON-EXISTING", "ACTIVE", "IDLE", "PREPARED"
};

#ifdef __WIN__
static void  test_signal(int sig_ptr)
{
#if !defined( DBUG_OFF)
  MessageBox(NULL,"Test signal","DBUG",MB_OK);
#endif
#if defined(OS2)
  fprintf(stderr, "Test signal %d\n", sig_ptr);
  fflush(stderr);
#endif
}
static void init_signals(void)
{
  int signals[7] = {SIGINT,SIGILL,SIGFPE,SIGSEGV,SIGTERM,SIGBREAK,SIGABRT } ;
  for (int i=0 ; i < 7 ; i++)
    signal( signals[i], test_signal) ;
}
#endif

static void unlock_locked_tables(THD *thd)
{
  if (thd->locked_tables)
  {
    thd->lock=thd->locked_tables;
    thd->locked_tables=0;			// Will be automatically closed
    close_thread_tables(thd);			// Free tables
  }
}


static bool end_active_trans(THD *thd)
{
  int error=0;
  DBUG_ENTER("end_active_trans");
  if (unlikely(thd->in_sub_stmt))
  {
    my_error(ER_COMMIT_NOT_ALLOWED_IN_SF_OR_TRG, MYF(0));
    DBUG_RETURN(1);
  }
  if (thd->transaction.xid_state.xa_state != XA_NOTR)
  {
    my_error(ER_XAER_RMFAIL, MYF(0),
             xa_state_names[thd->transaction.xid_state.xa_state]);
    DBUG_RETURN(1);
  }
  if (thd->options & (OPTION_NOT_AUTOCOMMIT | OPTION_BEGIN |
		      OPTION_TABLE_LOCK))
  {
    DBUG_PRINT("info",("options: 0x%llx", thd->options));
    /* Safety if one did "drop table" on locked tables */
    if (!thd->locked_tables)
      thd->options&= ~OPTION_TABLE_LOCK;
    thd->server_status&= ~SERVER_STATUS_IN_TRANS;
    if (ha_commit(thd))
      error=1;
<<<<<<< HEAD
    thd->options&= ~(ulong) OPTION_BEGIN;
    thd->transaction.all.modified_non_trans_table= FALSE;
=======
    thd->options&= ~OPTION_BEGIN;
    thd->no_trans_update.all= FALSE;
>>>>>>> 217391b0
  }
  DBUG_RETURN(error);
}

static bool begin_trans(THD *thd)
{
  int error=0;
  if (unlikely(thd->in_sub_stmt))
  {
    my_error(ER_COMMIT_NOT_ALLOWED_IN_SF_OR_TRG, MYF(0));
    return 1;
  }
  if (thd->locked_tables)
  {
    thd->lock=thd->locked_tables;
    thd->locked_tables=0;			// Will be automatically closed
    close_thread_tables(thd);			// Free tables
  }
  if (end_active_trans(thd))
    error= -1;
  else
  {
    LEX *lex= thd->lex;
<<<<<<< HEAD
    thd->transaction.all.modified_non_trans_table= FALSE;
    thd->options|= (ulong) OPTION_BEGIN;
=======
    thd->no_trans_update.all= FALSE;
    thd->options|= OPTION_BEGIN;
>>>>>>> 217391b0
    thd->server_status|= SERVER_STATUS_IN_TRANS;
    if (lex->start_transaction_opt & MYSQL_START_TRANS_OPT_WITH_CONS_SNAPSHOT)
      error= ha_start_consistent_snapshot(thd);
  }
  return error;
}

#ifdef HAVE_REPLICATION
/*
  Returns true if all tables should be ignored
*/
inline bool all_tables_not_ok(THD *thd, TABLE_LIST *tables)
{
  return table_rules_on && tables && !tables_ok(thd,tables);
}
#endif


static bool some_non_temp_table_to_be_updated(THD *thd, TABLE_LIST *tables)
{
  for (TABLE_LIST *table= tables; table; table= table->next_global)
  {
    DBUG_ASSERT(table->db && table->table_name);
    if (table->updating &&
        !find_temporary_table(thd, table->db, table->table_name))
      return 1;
  }
  return 0;
}

#ifndef NO_EMBEDDED_ACCESS_CHECKS
static HASH hash_user_connections;

static int get_or_create_user_conn(THD *thd, const char *user,
				   const char *host,
				   USER_RESOURCES *mqh)
{
  int return_val= 0;
  uint temp_len, user_len;
  char temp_user[USER_HOST_BUFF_SIZE];
  struct  user_conn *uc;

  DBUG_ASSERT(user != 0);
  DBUG_ASSERT(host != 0);

  user_len= strlen(user);
  temp_len= (strmov(strmov(temp_user, user)+1, host) - temp_user)+1;
  (void) pthread_mutex_lock(&LOCK_user_conn);
  if (!(uc = (struct  user_conn *) hash_search(&hash_user_connections,
					       (byte*) temp_user, temp_len)))
  {
    /* First connection for user; Create a user connection object */
    if (!(uc= ((struct user_conn*)
	       my_malloc(sizeof(struct user_conn) + temp_len+1,
			 MYF(MY_WME)))))
    {
      net_send_error(thd, 0, NullS);		// Out of memory
      return_val= 1;
      goto end;
    }
    uc->user=(char*) (uc+1);
    memcpy(uc->user,temp_user,temp_len+1);
    uc->host= uc->user + user_len +  1;
    uc->len= temp_len;
    uc->connections= uc->questions= uc->updates= uc->conn_per_hour= 0;
    uc->user_resources= *mqh;
    uc->intime= thd->thr_create_time;
    if (my_hash_insert(&hash_user_connections, (byte*) uc))
    {
      my_free((char*) uc,0);
      net_send_error(thd, 0, NullS);		// Out of memory
      return_val= 1;
      goto end;
    }
  }
  thd->user_connect=uc;
  uc->connections++;
end:
  (void) pthread_mutex_unlock(&LOCK_user_conn);
  return return_val;

}
#endif /* !NO_EMBEDDED_ACCESS_CHECKS */


/*
  Check if user exist and password supplied is correct. 

  SYNOPSIS
    check_user()
    thd          thread handle, thd->security_ctx->{host,user,ip} are used
    command      originator of the check: now check_user is called
                 during connect and change user procedures; used for 
                 logging.
    passwd       scrambled password received from client
    passwd_len   length of scrambled password
    db           database name to connect to, may be NULL
    check_count  dont know exactly

    Note, that host, user and passwd may point to communication buffer.
    Current implementation does not depend on that, but future changes
    should be done with this in mind; 'thd' is INOUT, all other params
    are 'IN'.

  RETURN VALUE
    0  OK; thd->security_ctx->user/master_access/priv_user/db_access and
       thd->db are updated; OK is sent to client;
   -1  access denied or handshake error; error is sent to client;
   >0  error, not sent to client
*/

int check_user(THD *thd, enum enum_server_command command, 
	       const char *passwd, uint passwd_len, const char *db,
	       bool check_count)
{
  DBUG_ENTER("check_user");
  LEX_STRING db_str= { (char *) db, db ? strlen(db) : 0 };

#ifdef NO_EMBEDDED_ACCESS_CHECKS
  thd->main_security_ctx.master_access= GLOBAL_ACLS;       // Full rights
  /* Change database if necessary */
  if (db && db[0])
  {
    /*
      thd->db is saved in caller and needs to be freed by caller if this
      function returns 0
    */
    thd->reset_db(NULL, 0);
    if (mysql_change_db(thd, &db_str, FALSE))
    {
      /* Send the error to the client */
      net_send_error(thd);
      DBUG_RETURN(-1);
    }
  }
  send_ok(thd);
  DBUG_RETURN(0);
#else

  my_bool opt_secure_auth_local;
  pthread_mutex_lock(&LOCK_global_system_variables);
  opt_secure_auth_local= opt_secure_auth;
  pthread_mutex_unlock(&LOCK_global_system_variables);
  
  /*
    If the server is running in secure auth mode, short scrambles are 
    forbidden.
  */
  if (opt_secure_auth_local && passwd_len == SCRAMBLE_LENGTH_323)
  {
    net_printf_error(thd, ER_NOT_SUPPORTED_AUTH_MODE);
    mysql_log.write(thd, COM_CONNECT, ER(ER_NOT_SUPPORTED_AUTH_MODE));
    DBUG_RETURN(-1);
  }
  if (passwd_len != 0 &&
      passwd_len != SCRAMBLE_LENGTH &&
      passwd_len != SCRAMBLE_LENGTH_323)
    DBUG_RETURN(ER_HANDSHAKE_ERROR);

  /*
    Clear thd->db as it points to something, that will be freed when 
    connection is closed. We don't want to accidentally free a wrong pointer
    if connect failed. Also in case of 'CHANGE USER' failure, current
    database will be switched to 'no database selected'.
  */
  thd->reset_db(NULL, 0);

  USER_RESOURCES ur;
  int res= acl_getroot(thd, &ur, passwd, passwd_len);
#ifndef EMBEDDED_LIBRARY
  if (res == -1)
  {
    /*
      This happens when client (new) sends password scrambled with
      scramble(), but database holds old value (scrambled with
      scramble_323()). Here we please client to send scrambled_password
      in old format.
    */
    NET *net= &thd->net;
    if (opt_secure_auth_local)
    {
      net_printf_error(thd, ER_SERVER_IS_IN_SECURE_AUTH_MODE,
                       thd->main_security_ctx.user,
                       thd->main_security_ctx.host_or_ip);
      mysql_log.write(thd, COM_CONNECT, ER(ER_SERVER_IS_IN_SECURE_AUTH_MODE),
                      thd->main_security_ctx.user,
                      thd->main_security_ctx.host_or_ip);
      DBUG_RETURN(-1);
    }
    /* We have to read very specific packet size */
    if (send_old_password_request(thd) ||
        my_net_read(net) != SCRAMBLE_LENGTH_323 + 1)
    {
      inc_host_errors(&thd->remote.sin_addr);
      DBUG_RETURN(ER_HANDSHAKE_ERROR);
    }
    /* Final attempt to check the user based on reply */
    /* So as passwd is short, errcode is always >= 0 */
    res= acl_getroot(thd, &ur, (char *) net->read_pos, SCRAMBLE_LENGTH_323);
  }
#endif /*EMBEDDED_LIBRARY*/
  /* here res is always >= 0 */
  if (res == 0)
  {
    if (!(thd->main_security_ctx.master_access &
          NO_ACCESS)) // authentication is OK
    {
      DBUG_PRINT("info",
                 ("Capabilities: %lu  packet_length: %ld  Host: '%s'  "
                  "Login user: '%s' Priv_user: '%s'  Using password: %s "
                  "Access: %lu  db: '%s'",
                  thd->client_capabilities,
                  thd->max_client_packet_length,
                  thd->main_security_ctx.host_or_ip,
                  thd->main_security_ctx.user,
                  thd->main_security_ctx.priv_user,
                  passwd_len ? "yes": "no",
                  thd->main_security_ctx.master_access,
                  (thd->db ? thd->db : "*none*")));

      if (check_count)
      {
        VOID(pthread_mutex_lock(&LOCK_thread_count));
        bool count_ok= thread_count <= max_connections + delayed_insert_threads
                       || (thd->main_security_ctx.master_access & SUPER_ACL);
        VOID(pthread_mutex_unlock(&LOCK_thread_count));
        if (!count_ok)
        {                                         // too many connections
          net_send_error(thd, ER_CON_COUNT_ERROR);
          DBUG_RETURN(-1);
        }
      }

      /* Why logging is performed before all checks've passed? */
      mysql_log.write(thd, command,
                      (thd->main_security_ctx.priv_user ==
                       thd->main_security_ctx.user ?
                       (char*) "%s@%s on %s" :
                       (char*) "%s@%s as anonymous on %s"),
                      thd->main_security_ctx.user,
                      thd->main_security_ctx.host_or_ip,
                      db ? db : (char*) "");

      /*
        This is the default access rights for the current database.  It's
        set to 0 here because we don't have an active database yet (and we
        may not have an active database to set.
      */
      thd->main_security_ctx.db_access=0;

      /* Don't allow user to connect if he has done too many queries */
      if ((ur.questions || ur.updates || ur.conn_per_hour || ur.user_conn ||
	   max_user_connections) &&
	  get_or_create_user_conn(thd,
            (opt_old_style_user_limits ? thd->main_security_ctx.user :
             thd->main_security_ctx.priv_user),
            (opt_old_style_user_limits ? thd->main_security_ctx.host_or_ip :
             thd->main_security_ctx.priv_host),
            &ur))
	DBUG_RETURN(-1);
      if (thd->user_connect &&
	  (thd->user_connect->user_resources.conn_per_hour ||
	   thd->user_connect->user_resources.user_conn ||
	   max_user_connections) &&
	  check_for_max_user_connections(thd, thd->user_connect))
	DBUG_RETURN(-1);

      /* Change database if necessary */
      if (db && db[0])
      {
        if (mysql_change_db(thd, &db_str, FALSE))
        {
          /* Send error to the client */
          net_send_error(thd);
          if (thd->user_connect)
            decrease_user_connections(thd->user_connect);
          DBUG_RETURN(-1);
        }
      }
      send_ok(thd);
      thd->password= test(passwd_len);          // remember for error messages 
      /* Ready to handle queries */
      DBUG_RETURN(0);
    }
  }
  else if (res == 2) // client gave short hash, server has long hash
  {
    net_printf_error(thd, ER_NOT_SUPPORTED_AUTH_MODE);
    mysql_log.write(thd,COM_CONNECT,ER(ER_NOT_SUPPORTED_AUTH_MODE));
    DBUG_RETURN(-1);
  }
  net_printf_error(thd, ER_ACCESS_DENIED_ERROR,
                   thd->main_security_ctx.user,
                   thd->main_security_ctx.host_or_ip,
                   passwd_len ? ER(ER_YES) : ER(ER_NO));
  mysql_log.write(thd, COM_CONNECT, ER(ER_ACCESS_DENIED_ERROR),
                  thd->main_security_ctx.user,
                  thd->main_security_ctx.host_or_ip,
                  passwd_len ? ER(ER_YES) : ER(ER_NO));
  DBUG_RETURN(-1);
#endif /* NO_EMBEDDED_ACCESS_CHECKS */
}

/*
  Check for maximum allowable user connections, if the mysqld server is
  started with corresponding variable that is greater then 0.
*/

extern "C" byte *get_key_conn(user_conn *buff, uint *length,
			      my_bool not_used __attribute__((unused)))
{
  *length=buff->len;
  return (byte*) buff->user;
}

extern "C" void free_user(struct user_conn *uc)
{
  my_free((char*) uc,MYF(0));
}

void init_max_user_conn(void)
{
#ifndef NO_EMBEDDED_ACCESS_CHECKS
  (void) hash_init(&hash_user_connections,system_charset_info,max_connections,
		   0,0,
		   (hash_get_key) get_key_conn, (hash_free_key) free_user,
		   0);
#endif
}


/*
  check if user has already too many connections
  
  SYNOPSIS
  check_for_max_user_connections()
  thd			Thread handle
  uc			User connect object

  NOTES
    If check fails, we decrease user connection count, which means one
    shouldn't call decrease_user_connections() after this function.

  RETURN
    0	ok
    1	error
*/

#ifndef NO_EMBEDDED_ACCESS_CHECKS

static int check_for_max_user_connections(THD *thd, USER_CONN *uc)
{
  int error=0;
  DBUG_ENTER("check_for_max_user_connections");

  (void) pthread_mutex_lock(&LOCK_user_conn);
  if (max_user_connections && !uc->user_resources.user_conn &&
      max_user_connections < (uint) uc->connections)
  {
    net_printf_error(thd, ER_TOO_MANY_USER_CONNECTIONS, uc->user);
    error=1;
    goto end;
  }
  time_out_user_resource_limits(thd, uc);
  if (uc->user_resources.user_conn &&
      uc->user_resources.user_conn < uc->connections)
  {
    net_printf_error(thd, ER_USER_LIMIT_REACHED, uc->user,
                     "max_user_connections",
                     (long) uc->user_resources.user_conn);
    error= 1;
    goto end;
  }
  if (uc->user_resources.conn_per_hour &&
      uc->user_resources.conn_per_hour <= uc->conn_per_hour)
  {
    net_printf_error(thd, ER_USER_LIMIT_REACHED, uc->user,
                     "max_connections_per_hour",
                     (long) uc->user_resources.conn_per_hour);
    error=1;
    goto end;
  }
  uc->conn_per_hour++;

  end:
  if (error)
    uc->connections--; // no need for decrease_user_connections() here
  (void) pthread_mutex_unlock(&LOCK_user_conn);
  DBUG_RETURN(error);
}

/*
  Decrease user connection count

  SYNOPSIS
    decrease_user_connections()
    uc			User connection object

  NOTES
    If there is a n user connection object for a connection
    (which only happens if 'max_user_connections' is defined or
    if someone has created a resource grant for a user), then
    the connection count is always incremented on connect.

    The user connect object is not freed if some users has
    'max connections per hour' defined as we need to be able to hold
    count over the lifetime of the connection.
*/

static void decrease_user_connections(USER_CONN *uc)
{
  DBUG_ENTER("decrease_user_connections");
  (void) pthread_mutex_lock(&LOCK_user_conn);
  DBUG_ASSERT(uc->connections);
  if (!--uc->connections && !mqh_used)
  {
    /* Last connection for user; Delete it */
    (void) hash_delete(&hash_user_connections,(byte*) uc);
  }
  (void) pthread_mutex_unlock(&LOCK_user_conn);
  DBUG_VOID_RETURN;
}

#endif /* NO_EMBEDDED_ACCESS_CHECKS */


void free_max_user_conn(void)
{
#ifndef NO_EMBEDDED_ACCESS_CHECKS
  hash_free(&hash_user_connections);
#endif /* NO_EMBEDDED_ACCESS_CHECKS */
}



/*
  Mark all commands that somehow changes a table
  This is used to check number of updates / hour

  sql_command is actually set to SQLCOM_END sometimes
  so we need the +1 to include it in the array.

  numbers are:
     0  - read-only query
  != 0  - query that may change a table
     2  - query that returns meaningful ROW_COUNT() -
          a number of modified rows
*/

char  uc_update_queries[SQLCOM_END+1];

void init_update_queries(void)
{
  bzero((gptr) &uc_update_queries, sizeof(uc_update_queries));

  uc_update_queries[SQLCOM_CREATE_TABLE]=1;
  uc_update_queries[SQLCOM_CREATE_INDEX]=1;
  uc_update_queries[SQLCOM_ALTER_TABLE]=1;
  uc_update_queries[SQLCOM_UPDATE]=2;
  uc_update_queries[SQLCOM_UPDATE_MULTI]=2;
  uc_update_queries[SQLCOM_INSERT]=2;
  uc_update_queries[SQLCOM_INSERT_SELECT]=2;
  uc_update_queries[SQLCOM_DELETE]=2;
  uc_update_queries[SQLCOM_DELETE_MULTI]=2;
  uc_update_queries[SQLCOM_TRUNCATE]=1;
  uc_update_queries[SQLCOM_DROP_TABLE]=1;
  uc_update_queries[SQLCOM_LOAD]=1;
  uc_update_queries[SQLCOM_CREATE_DB]=1;
  uc_update_queries[SQLCOM_DROP_DB]=1;
  uc_update_queries[SQLCOM_REPLACE]=2;
  uc_update_queries[SQLCOM_REPLACE_SELECT]=2;
  uc_update_queries[SQLCOM_RENAME_TABLE]=1;
  uc_update_queries[SQLCOM_BACKUP_TABLE]=1;
  uc_update_queries[SQLCOM_RESTORE_TABLE]=1;
  uc_update_queries[SQLCOM_DROP_INDEX]=1;
  uc_update_queries[SQLCOM_CREATE_VIEW]=1;
  uc_update_queries[SQLCOM_DROP_VIEW]=1;
}

bool is_update_query(enum enum_sql_command command)
{
  DBUG_ASSERT(command >= 0 && command <= SQLCOM_END);
  return uc_update_queries[command] != 0;
}

/*
  Reset per-hour user resource limits when it has been more than
  an hour since they were last checked

  SYNOPSIS:
    time_out_user_resource_limits()
    thd			Thread handler
    uc			User connection details

  NOTE:
    This assumes that the LOCK_user_conn mutex has been acquired, so it is
    safe to test and modify members of the USER_CONN structure.
*/

#ifndef NO_EMBEDDED_ACCESS_CHECKS

static void time_out_user_resource_limits(THD *thd, USER_CONN *uc)
{
  time_t check_time = thd->start_time ?  thd->start_time : time(NULL);
  DBUG_ENTER("time_out_user_resource_limits");

  /* If more than a hour since last check, reset resource checking */
  if (check_time  - uc->intime >= 3600)
  {
    uc->questions=1;
    uc->updates=0;
    uc->conn_per_hour=0;
    uc->intime=check_time;
  }

  DBUG_VOID_RETURN;
}

/*
  Check if maximum queries per hour limit has been reached
  returns 0 if OK.
*/

static bool check_mqh(THD *thd, uint check_command)
{
  bool error= 0;
  USER_CONN *uc=thd->user_connect;
  DBUG_ENTER("check_mqh");
  DBUG_ASSERT(uc != 0);

  (void) pthread_mutex_lock(&LOCK_user_conn);

  time_out_user_resource_limits(thd, uc);

  /* Check that we have not done too many questions / hour */
  if (uc->user_resources.questions &&
      uc->questions++ >= uc->user_resources.questions)
  {
    net_printf_error(thd, ER_USER_LIMIT_REACHED, uc->user, "max_questions",
                     (long) uc->user_resources.questions);
    error=1;
    goto end;
  }
  if (check_command < (uint) SQLCOM_END)
  {
    /* Check that we have not done too many updates / hour */
    if (uc->user_resources.updates && uc_update_queries[check_command] &&
	uc->updates++ >= uc->user_resources.updates)
    {
      net_printf_error(thd, ER_USER_LIMIT_REACHED, uc->user, "max_updates",
                       (long) uc->user_resources.updates);
      error=1;
      goto end;
    }
  }
end:
  (void) pthread_mutex_unlock(&LOCK_user_conn);
  DBUG_RETURN(error);
}

#endif /* NO_EMBEDDED_ACCESS_CHECKS */


static void reset_mqh(LEX_USER *lu, bool get_them= 0)
{
#ifndef NO_EMBEDDED_ACCESS_CHECKS
  (void) pthread_mutex_lock(&LOCK_user_conn);
  if (lu)  // for GRANT
  {
    USER_CONN *uc;
    uint temp_len=lu->user.length+lu->host.length+2;
    char temp_user[USER_HOST_BUFF_SIZE];

    memcpy(temp_user,lu->user.str,lu->user.length);
    memcpy(temp_user+lu->user.length+1,lu->host.str,lu->host.length);
    temp_user[lu->user.length]='\0'; temp_user[temp_len-1]=0;
    if ((uc = (struct  user_conn *) hash_search(&hash_user_connections,
						(byte*) temp_user, temp_len)))
    {
      uc->questions=0;
      get_mqh(temp_user,&temp_user[lu->user.length+1],uc);
      uc->updates=0;
      uc->conn_per_hour=0;
    }
  }
  else
  {
    /* for FLUSH PRIVILEGES and FLUSH USER_RESOURCES */
    for (uint idx=0;idx < hash_user_connections.records; idx++)
    {
      USER_CONN *uc=(struct user_conn *) hash_element(&hash_user_connections,
						      idx);
      if (get_them)
	get_mqh(uc->user,uc->host,uc);
      uc->questions=0;
      uc->updates=0;
      uc->conn_per_hour=0;
    }
  }
  (void) pthread_mutex_unlock(&LOCK_user_conn);
#endif /* NO_EMBEDDED_ACCESS_CHECKS */
}

void thd_init_client_charset(THD *thd, uint cs_number)
{
  /*
   Use server character set and collation if
   - opt_character_set_client_handshake is not set
   - client has not specified a character set
   - client character set is the same as the servers
   - client character set doesn't exists in server
  */
  if (!opt_character_set_client_handshake ||
      !(thd->variables.character_set_client= get_charset(cs_number, MYF(0))) ||
      !my_strcasecmp(&my_charset_latin1,
                     global_system_variables.character_set_client->name,
                     thd->variables.character_set_client->name))
  {
    thd->variables.character_set_client=
      global_system_variables.character_set_client;
    thd->variables.collation_connection=
      global_system_variables.collation_connection;
    thd->variables.character_set_results=
      global_system_variables.character_set_results;
  }
  else
  {
    thd->variables.character_set_results=
      thd->variables.collation_connection= 
      thd->variables.character_set_client;
  }
}


/*
    Perform handshake, authorize client and update thd ACL variables.
  SYNOPSIS
    check_connection()
    thd  thread handle

  RETURN
     0  success, OK is sent to user, thd is updated.
    -1  error, which is sent to user
   > 0  error code (not sent to user)
*/

#ifndef EMBEDDED_LIBRARY
static int check_connection(THD *thd)
{
  uint connect_errors= 0;
  NET *net= &thd->net;
  ulong pkt_len= 0;
  char *end;

  DBUG_PRINT("info",
             ("New connection received on %s", vio_description(net->vio)));
#ifdef SIGNAL_WITH_VIO_CLOSE
  thd->set_active_vio(net->vio);
#endif

  if (!thd->main_security_ctx.host)         // If TCP/IP connection
  {
    char ip[30];

    if (vio_peer_addr(net->vio, ip, &thd->peer_port))
      return (ER_BAD_HOST_ERROR);
    if (!(thd->main_security_ctx.ip= my_strdup(ip,MYF(0))))
      return (ER_OUT_OF_RESOURCES);
    thd->main_security_ctx.host_or_ip= thd->main_security_ctx.ip;
    vio_in_addr(net->vio,&thd->remote.sin_addr);
    if (!(specialflag & SPECIAL_NO_RESOLVE))
    {
      vio_in_addr(net->vio,&thd->remote.sin_addr);
      thd->main_security_ctx.host=
        ip_to_hostname(&thd->remote.sin_addr, &connect_errors);
      /* Cut very long hostnames to avoid possible overflows */
      if (thd->main_security_ctx.host)
      {
        if (thd->main_security_ctx.host != my_localhost)
          thd->main_security_ctx.host[min(strlen(thd->main_security_ctx.host),
                                          HOSTNAME_LENGTH)]= 0;
        thd->main_security_ctx.host_or_ip= thd->main_security_ctx.host;
      }
      if (connect_errors > max_connect_errors)
        return(ER_HOST_IS_BLOCKED);
    }
    DBUG_PRINT("info",("Host: %s  ip: %s",
		       (thd->main_security_ctx.host ?
                        thd->main_security_ctx.host : "unknown host"),
		       (thd->main_security_ctx.ip ?
                        thd->main_security_ctx.ip : "unknown ip")));
    if (acl_check_host(thd->main_security_ctx.host, thd->main_security_ctx.ip))
      return(ER_HOST_NOT_PRIVILEGED);
  }
  else /* Hostname given means that the connection was on a socket */
  {
    DBUG_PRINT("info",("Host: %s", thd->main_security_ctx.host));
    thd->main_security_ctx.host_or_ip= thd->main_security_ctx.host;
    thd->main_security_ctx.ip= 0;
    /* Reset sin_addr */
    bzero((char*) &thd->remote, sizeof(thd->remote));
  }
  vio_keepalive(net->vio, TRUE);
  {
    /* buff[] needs to big enough to hold the server_version variable */
    char buff[SERVER_VERSION_LENGTH + SCRAMBLE_LENGTH + 64];
    ulong client_flags = (CLIENT_LONG_FLAG | CLIENT_CONNECT_WITH_DB |
			  CLIENT_PROTOCOL_41 | CLIENT_SECURE_CONNECTION);

    if (opt_using_transactions)
      client_flags|=CLIENT_TRANSACTIONS;
#ifdef HAVE_COMPRESS
    client_flags |= CLIENT_COMPRESS;
#endif /* HAVE_COMPRESS */
#ifdef HAVE_OPENSSL
    if (ssl_acceptor_fd)
      client_flags |= CLIENT_SSL;       /* Wow, SSL is available! */
#endif /* HAVE_OPENSSL */

    end= strnmov(buff, server_version, SERVER_VERSION_LENGTH) + 1;
    int4store((uchar*) end, thd->thread_id);
    end+= 4;
    /*
      So as check_connection is the only entry point to authorization
      procedure, scramble is set here. This gives us new scramble for
      each handshake.
    */
    create_random_string(thd->scramble, SCRAMBLE_LENGTH, &thd->rand);
    /*
      Old clients does not understand long scrambles, but can ignore packet
      tail: that's why first part of the scramble is placed here, and second
      part at the end of packet.
    */
    end= strmake(end, thd->scramble, SCRAMBLE_LENGTH_323) + 1;
   
    int2store(end, client_flags);
    /* write server characteristics: up to 16 bytes allowed */
    end[2]=(char) default_charset_info->number;
    int2store(end+3, thd->server_status);
    bzero(end+5, 13);
    end+= 18;
    /* write scramble tail */
    end= strmake(end, thd->scramble + SCRAMBLE_LENGTH_323, 
                 SCRAMBLE_LENGTH - SCRAMBLE_LENGTH_323) + 1;

    /* At this point we write connection message and read reply */
    if (net_write_command(net, (uchar) protocol_version, "", 0, buff,
			  (uint) (end-buff)) ||
	(pkt_len= my_net_read(net)) == packet_error ||
	pkt_len < MIN_HANDSHAKE_SIZE)
    {
      inc_host_errors(&thd->remote.sin_addr);
      return(ER_HANDSHAKE_ERROR);
    }
  }
#ifdef _CUSTOMCONFIG_
#include "_cust_sql_parse.h"
#endif
  if (connect_errors)
    reset_host_errors(&thd->remote.sin_addr);
  if (thd->packet.alloc(thd->variables.net_buffer_length))
    return(ER_OUT_OF_RESOURCES);

  thd->client_capabilities=uint2korr(net->read_pos);
  if (thd->client_capabilities & CLIENT_PROTOCOL_41)
  {
    thd->client_capabilities|= ((ulong) uint2korr(net->read_pos+2)) << 16;
    thd->max_client_packet_length= uint4korr(net->read_pos+4);
    DBUG_PRINT("info", ("client_character_set: %d", (uint) net->read_pos[8]));
    thd_init_client_charset(thd, (uint) net->read_pos[8]);
    thd->update_charset();
    end= (char*) net->read_pos+32;
  }
  else
  {
    thd->max_client_packet_length= uint3korr(net->read_pos+2);
    end= (char*) net->read_pos+5;
  }

  if (thd->client_capabilities & CLIENT_IGNORE_SPACE)
    thd->variables.sql_mode|= MODE_IGNORE_SPACE;
#ifdef HAVE_OPENSSL
  DBUG_PRINT("info", ("client capabilities: %lu", thd->client_capabilities));
  if (thd->client_capabilities & CLIENT_SSL)
  {
    /* Do the SSL layering. */
    if (!ssl_acceptor_fd)
    {
      inc_host_errors(&thd->remote.sin_addr);
      return(ER_HANDSHAKE_ERROR);
    }
    DBUG_PRINT("info", ("IO layer change in progress..."));
    if (sslaccept(ssl_acceptor_fd, net->vio, net->read_timeout))
    {
      DBUG_PRINT("error", ("Failed to accept new SSL connection"));
      inc_host_errors(&thd->remote.sin_addr);
      return(ER_HANDSHAKE_ERROR);
    }
    DBUG_PRINT("info", ("Reading user information over SSL layer"));
    if ((pkt_len= my_net_read(net)) == packet_error ||
	pkt_len < NORMAL_HANDSHAKE_SIZE)
    {
      DBUG_PRINT("error", ("Failed to read user information (pkt_len= %lu)",
			   pkt_len));
      inc_host_errors(&thd->remote.sin_addr);
      return(ER_HANDSHAKE_ERROR);
    }
  }
#endif

  if (end >= (char*) net->read_pos+ pkt_len +2)
  {
    inc_host_errors(&thd->remote.sin_addr);
    return(ER_HANDSHAKE_ERROR);
  }

  if (thd->client_capabilities & CLIENT_INTERACTIVE)
    thd->variables.net_wait_timeout= thd->variables.net_interactive_timeout;
  if ((thd->client_capabilities & CLIENT_TRANSACTIONS) &&
      opt_using_transactions)
    net->return_status= &thd->server_status;

  char *user= end;
  char *passwd= strend(user)+1;
  uint user_len= passwd - user - 1;
  char *db= passwd;
  char db_buff[NAME_LEN + 1];           // buffer to store db in utf8
  char user_buff[USERNAME_LENGTH + 1];	// buffer to store user in utf8
  uint dummy_errors;

  /*
    Old clients send null-terminated string as password; new clients send
    the size (1 byte) + string (not null-terminated). Hence in case of empty
    password both send '\0'.

    Cast *passwd to an unsigned char, so that it doesn't extend the sign for
    *passwd > 127 and become 2**32-127 after casting to uint.
  */
  uint passwd_len= thd->client_capabilities & CLIENT_SECURE_CONNECTION ?
    (uchar)(*passwd++) : strlen(passwd);
  db= thd->client_capabilities & CLIENT_CONNECT_WITH_DB ?
    db + passwd_len + 1 : 0;
  uint db_len= db ? strlen(db) : 0;

  if (passwd + passwd_len + db_len > (char *)net->read_pos + pkt_len)
  {
    inc_host_errors(&thd->remote.sin_addr);
    return ER_HANDSHAKE_ERROR;
  }

  /* Since 4.1 all database names are stored in utf8 */
  if (db)
  {
    db_buff[copy_and_convert(db_buff, sizeof(db_buff)-1,
                             system_charset_info,
                             db, db_len,
                             thd->charset(), &dummy_errors)]= 0;
    db= db_buff;
  }

  user_buff[user_len= copy_and_convert(user_buff, sizeof(user_buff)-1,
                                       system_charset_info, user, user_len,
                                       thd->charset(), &dummy_errors)]= '\0';
  user= user_buff;

  /* If username starts and ends in "'", chop them off */
  if (user_len > 1 && user[0] == '\'' && user[user_len - 1] == '\'')
  {
    user[user_len-1]= 0;
    user++;
    user_len-= 2;
  }

  if (thd->main_security_ctx.user)
    x_free(thd->main_security_ctx.user);
  if (!(thd->main_security_ctx.user= my_strdup(user, MYF(0))))
    return (ER_OUT_OF_RESOURCES);
  return check_user(thd, COM_CONNECT, passwd, passwd_len, db, TRUE);
}


void execute_init_command(THD *thd, sys_var_str *init_command_var,
			  rw_lock_t *var_mutex)
{
  Vio* save_vio;
  ulong save_client_capabilities;

  thd_proc_info(thd, "Execution of init_command");
  /*
    We need to lock init_command_var because
    during execution of init_command_var query
    values of init_command_var can't be changed
  */
  rw_rdlock(var_mutex);
  thd->query= init_command_var->value;
  thd->query_length= init_command_var->value_length;
  save_client_capabilities= thd->client_capabilities;
  thd->client_capabilities|= CLIENT_MULTI_QUERIES;
  /*
    We don't need return result of execution to client side.
    To forbid this we should set thd->net.vio to 0.
  */
  save_vio= thd->net.vio;
  thd->net.vio= 0;
  thd->net.no_send_error= 0;
  dispatch_command(COM_QUERY, thd, thd->query, thd->query_length+1);
  rw_unlock(var_mutex);
  thd->client_capabilities= save_client_capabilities;
  thd->net.vio= save_vio;
}


pthread_handler_t handle_one_connection(void *arg)
{
  THD *thd=(THD*) arg;
  uint launch_time  =
    (uint) ((thd->thr_create_time = time(NULL)) - thd->connect_time);
  if (launch_time >= slow_launch_time)
    statistic_increment(slow_launch_threads,&LOCK_status );

  pthread_detach_this_thread();

#if !defined( __WIN__) && !defined(OS2)	// Win32 calls this in pthread_create
  /* The following calls needs to be done before we call DBUG_ macros */
  if (!(test_flags & TEST_NO_THREADS) & my_thread_init())
  {
    close_connection(thd, ER_OUT_OF_RESOURCES, 1);
    statistic_increment(aborted_connects,&LOCK_status);
    end_thread(thd,0);
    return 0;
  }
#endif

  /*
    handle_one_connection() is the only way a thread would start
    and would always be on top of the stack, therefore, the thread
    stack always starts at the address of the first local variable
    of handle_one_connection, which is thd. We need to know the
    start of the stack so that we could check for stack overruns.
  */
  DBUG_PRINT("info", ("handle_one_connection called by thread %lu\n",
		      thd->thread_id));
  /* now that we've called my_thread_init(), it is safe to call DBUG_* */

#if defined(__WIN__)
  init_signals();
#elif !defined(OS2) && !defined(__NETWARE__)
  sigset_t set;
  VOID(sigemptyset(&set));			// Get mask in use
  VOID(pthread_sigmask(SIG_UNBLOCK,&set,&thd->block_signals));
#endif
  thd->thread_stack= (char*) &thd;
  if (thd->store_globals())
  {
    close_connection(thd, ER_OUT_OF_RESOURCES, 1);
    statistic_increment(aborted_connects,&LOCK_status);
    end_thread(thd,0);
    return 0;
  }

  do
  {
    int error;
    NET *net= &thd->net;
    Security_context *sctx= thd->security_ctx;
    net->no_send_error= 0;

    /* Use "connect_timeout" value during connection phase */
    my_net_set_read_timeout(net, connect_timeout);
    my_net_set_write_timeout(net, connect_timeout);

    if ((error=check_connection(thd)))
    {						// Wrong permissions
      if (error > 0)
	net_printf_error(thd, error, sctx->host_or_ip);
#ifdef __NT__
      if (vio_type(net->vio) == VIO_TYPE_NAMEDPIPE)
	my_sleep(1000);				/* must wait after eof() */
#endif
      statistic_increment(aborted_connects,&LOCK_status);
      goto end_thread;
    }
#ifdef __NETWARE__
    netware_reg_user(sctx->ip, sctx->user, "MySQL");
#endif
    if (thd->variables.max_join_size == HA_POS_ERROR)
      thd->options |= OPTION_BIG_SELECTS;
    if (thd->client_capabilities & CLIENT_COMPRESS)
      net->compress=1;				// Use compression

    thd->version= refresh_version;
    thd_proc_info(thd, 0);
    thd->command= COM_SLEEP;
    thd->init_for_queries();

    if (sys_init_connect.value_length && !(sctx->master_access & SUPER_ACL))
    {
      execute_init_command(thd, &sys_init_connect, &LOCK_sys_init_connect);
      if (thd->query_error)
      {
	thd->killed= THD::KILL_CONNECTION;
        sql_print_warning(ER(ER_NEW_ABORTING_CONNECTION),
                          thd->thread_id,(thd->db ? thd->db : "unconnected"),
                          sctx->user ? sctx->user : "unauthenticated",
                          sctx->host_or_ip, "init_connect command failed");
        sql_print_warning("%s", net->last_error);
      }
      thd_proc_info(thd, 0);
      thd->init_for_queries();
    }

    /* Connect completed, set read/write timeouts back to tdefault */
    my_net_set_read_timeout(net, thd->variables.net_read_timeout);
    my_net_set_write_timeout(net, thd->variables.net_write_timeout);

    while (!net->error && net->vio != 0 &&
           !(thd->killed == THD::KILL_CONNECTION))
    {
      net->no_send_error= 0;
      if (do_command(thd))
	break;
    }
    if (thd->user_connect)
      decrease_user_connections(thd->user_connect);
    if (net->error && net->vio != 0 && net->report_error)
    {
      if (!thd->killed && thd->variables.log_warnings > 1)
	sql_print_warning(ER(ER_NEW_ABORTING_CONNECTION),
                          thd->thread_id,(thd->db ? thd->db : "unconnected"),
                          sctx->user ? sctx->user : "unauthenticated",
                          sctx->host_or_ip,
                          (net->last_errno ? ER(net->last_errno) :
                           ER(ER_UNKNOWN_ERROR)));
      net_send_error(thd, net->last_errno, NullS);
      statistic_increment(aborted_threads,&LOCK_status);
    }
    else if (thd->killed)
    {
      statistic_increment(aborted_threads,&LOCK_status);
    }
    
end_thread:
    close_connection(thd, 0, 1);
    end_thread(thd,1);
    /*
      If end_thread returns, we are either running with --one-thread
      or this thread has been schedule to handle the next query
    */
    thd= current_thd;
    thd->thread_stack= (char*) &thd;
  } while (!(test_flags & TEST_NO_THREADS));
  /* The following is only executed if we are not using --one-thread */
  return(0);					/* purecov: deadcode */
}

#endif /* EMBEDDED_LIBRARY */

/*
  Execute commands from bootstrap_file.
  Used when creating the initial grant tables
*/

pthread_handler_t handle_bootstrap(void *arg)
{
  THD *thd=(THD*) arg;
  FILE *file=bootstrap_file;
  char *buff;
  const char* found_semicolon= NULL;

  /* The following must be called before DBUG_ENTER */
  thd->thread_stack= (char*) &thd;
  if (my_thread_init() || thd->store_globals())
  {
#ifndef EMBEDDED_LIBRARY
    close_connection(thd, ER_OUT_OF_RESOURCES, 1);
#endif
    thd->fatal_error();
    goto end;
  }
  DBUG_ENTER("handle_bootstrap");

#ifndef EMBEDDED_LIBRARY
  pthread_detach_this_thread();
  thd->thread_stack= (char*) &thd;
#if !defined(__WIN__) && !defined(OS2) && !defined(__NETWARE__)
  sigset_t set;
  VOID(sigemptyset(&set));			// Get mask in use
  VOID(pthread_sigmask(SIG_UNBLOCK,&set,&thd->block_signals));
#endif
#endif /* EMBEDDED_LIBRARY */

  if (thd->variables.max_join_size == HA_POS_ERROR)
    thd->options |= OPTION_BIG_SELECTS;

  thd_proc_info(thd, 0);
  thd->version=refresh_version;
  thd->security_ctx->priv_user=
    thd->security_ctx->user= (char*) my_strdup("boot", MYF(MY_WME));
  /*
    Make the "client" handle multiple results. This is necessary
    to enable stored procedures with SELECTs and Dynamic SQL
    in init-file.
  */
  thd->client_capabilities|= CLIENT_MULTI_RESULTS;

  buff= (char*) thd->net.buff;
  thd->init_for_queries();
  while (fgets(buff, thd->net.max_packet, file))
  {
   ulong length= (ulong) strlen(buff);
   while (buff[length-1] != '\n' && !feof(file))
   {
     /*
       We got only a part of the current string. Will try to increase
       net buffer then read the rest of the current string.
     */
     if (net_realloc(&(thd->net), 2 * thd->net.max_packet))
     {
       net_send_error(thd, ER_NET_PACKET_TOO_LARGE, NullS);
       thd->fatal_error();
       break;
     }
     buff= (char*) thd->net.buff;
     fgets(buff + length, thd->net.max_packet - length, file);
     length+= (ulong) strlen(buff + length);
   }
   if (thd->is_fatal_error)
     break;

    while (length && (my_isspace(thd->charset(), buff[length-1]) ||
           buff[length-1] == ';'))
      length--;
    buff[length]=0;
    thd->query_length=length;
    thd->query= thd->memdup_w_gap(buff, length+1, 
				  thd->db_length+1+QUERY_CACHE_FLAGS_SIZE);
    thd->query[length] = '\0';
    DBUG_PRINT("query",("%-.4096s",thd->query));
    /*
      We don't need to obtain LOCK_thread_count here because in bootstrap
      mode we have only one thread.
    */
    thd->query_id=next_query_id();
    thd->set_time();
    mysql_parse(thd, thd->query, length, & found_semicolon);
    close_thread_tables(thd);			// Free tables

    if (thd->is_fatal_error)
      break;

    if (thd->net.report_error)
    {
      /* The query failed, send error to log and abort bootstrap */
      net_send_error(thd);
      thd->fatal_error();
      break;
    }

    free_root(thd->mem_root,MYF(MY_KEEP_PREALLOC));
#ifdef USING_TRANSACTIONS
    free_root(&thd->transaction.mem_root,MYF(MY_KEEP_PREALLOC));
#endif
  }

end:
  /* Remember the exit code of bootstrap */
  bootstrap_error= thd->is_fatal_error;

  net_end(&thd->net);
  thd->cleanup();
  delete thd;

#ifndef EMBEDDED_LIBRARY
  (void) pthread_mutex_lock(&LOCK_thread_count);
  thread_count--;
  (void) pthread_mutex_unlock(&LOCK_thread_count);
  (void) pthread_cond_broadcast(&COND_thread_count);
  my_thread_end();
  pthread_exit(0);
#endif
  DBUG_RETURN(0);
}


    /* This works because items are allocated with sql_alloc() */

void cleanup_items(Item *item)
{
  DBUG_ENTER("cleanup_items");  
  for (; item ; item=item->next)
    item->cleanup();
  DBUG_VOID_RETURN;
}

/*
  Handle COM_TABLE_DUMP command

  SYNOPSIS
    mysql_table_dump
      thd           thread handle
      db            database name or an empty string. If empty,
                    the current database of the connection is used
      tbl_name      name of the table to dump

  NOTES
    This function is written to handle one specific command only.

  RETURN VALUE
    0               success
    1               error, the error message is set in THD
*/

static
int mysql_table_dump(THD* thd, char* db, char* tbl_name)
{
  TABLE* table;
  TABLE_LIST* table_list;
  int error = 0;
  DBUG_ENTER("mysql_table_dump");
  db = (db && db[0]) ? db : thd->db;
  if (!(table_list = (TABLE_LIST*) thd->calloc(sizeof(TABLE_LIST))))
    DBUG_RETURN(1); // out of memory
  table_list->db= db;
  table_list->table_name= table_list->alias= tbl_name;
  table_list->lock_type= TL_READ_NO_INSERT;
  table_list->prev_global= &table_list;	// can be removed after merge with 4.1

  if (!db || check_db_name(db))
  {
    my_error(ER_WRONG_DB_NAME ,MYF(0), db ? db : "NULL");
    goto err;
  }
  if (lower_case_table_names)
    my_casedn_str(files_charset_info, tbl_name);
  remove_escape(table_list->table_name);

  if (!(table=open_ltable(thd, table_list, TL_READ_NO_INSERT)))
    DBUG_RETURN(1);

  if (check_one_table_access(thd, SELECT_ACL, table_list))
    goto err;
  thd->free_list = 0;
  thd->query_length=(uint) strlen(tbl_name);
  thd->query = tbl_name;
  if ((error = mysqld_dump_create_info(thd, table_list, -1)))
  {
    my_error(ER_GET_ERRNO, MYF(0), my_errno);
    goto err;
  }
  net_flush(&thd->net);
  if ((error= table->file->dump(thd,-1)))
    my_error(ER_GET_ERRNO, MYF(0), error);

err:
  DBUG_RETURN(error);
}

/*
  Ends the current transaction and (maybe) begin the next

  SYNOPSIS
    end_trans()
      thd            Current thread
      completion     Completion type

  RETURN
    0 - OK
*/

int end_trans(THD *thd, enum enum_mysql_completiontype completion)
{
  bool do_release= 0;
  int res= 0;
  DBUG_ENTER("end_trans");

  if (unlikely(thd->in_sub_stmt))
  {
    my_error(ER_COMMIT_NOT_ALLOWED_IN_SF_OR_TRG, MYF(0));
    DBUG_RETURN(1);
  }
  if (thd->transaction.xid_state.xa_state != XA_NOTR)
  {
    my_error(ER_XAER_RMFAIL, MYF(0),
             xa_state_names[thd->transaction.xid_state.xa_state]);
    DBUG_RETURN(1);
  }
  switch (completion) {
  case COMMIT:
    /*
     We don't use end_active_trans() here to ensure that this works
     even if there is a problem with the OPTION_AUTO_COMMIT flag
     (Which of course should never happen...)
    */
    thd->server_status&= ~SERVER_STATUS_IN_TRANS;
    res= ha_commit(thd);
<<<<<<< HEAD
    thd->options&= ~(ulong) OPTION_BEGIN;
    thd->transaction.all.modified_non_trans_table= FALSE;
=======
    thd->options&= ~OPTION_BEGIN;
    thd->no_trans_update.all= FALSE;
>>>>>>> 217391b0
    break;
  case COMMIT_RELEASE:
    do_release= 1; /* fall through */
  case COMMIT_AND_CHAIN:
    res= end_active_trans(thd);
    if (!res && completion == COMMIT_AND_CHAIN)
      res= begin_trans(thd);
    break;
  case ROLLBACK_RELEASE:
    do_release= 1; /* fall through */
  case ROLLBACK:
  case ROLLBACK_AND_CHAIN:
  {
    thd->server_status&= ~SERVER_STATUS_IN_TRANS;
    if (ha_rollback(thd))
      res= -1;
<<<<<<< HEAD
    thd->options&= ~(ulong) OPTION_BEGIN;
    thd->transaction.all.modified_non_trans_table= FALSE;
=======
    thd->options&= ~OPTION_BEGIN;
    thd->no_trans_update.all= FALSE;
>>>>>>> 217391b0
    if (!res && (completion == ROLLBACK_AND_CHAIN))
      res= begin_trans(thd);
    break;
  }
  default:
    res= -1;
    my_error(ER_UNKNOWN_COM_ERROR, MYF(0));
    DBUG_RETURN(-1);
  }

  if (res < 0)
    my_error(thd->killed_errno(), MYF(0));
  else if ((res == 0) && do_release)
    thd->killed= THD::KILL_CONNECTION;

  DBUG_RETURN(res);
}

#ifndef EMBEDDED_LIBRARY

/*
  Read one command from connection and execute it (query or simple command).
  This function is called in loop from thread function.
  SYNOPSIS
    do_command()
  RETURN VALUE
    0  success
    1  request of thread shutdown (see dispatch_command() description)
*/

bool do_command(THD *thd)
{
  char *packet= 0;
  ulong packet_length;
  NET *net= &thd->net;
  enum enum_server_command command;
  DBUG_ENTER("do_command");

  /*
    indicator of uninitialized lex => normal flow of errors handling
    (see my_message_sql)
  */
  thd->lex->current_select= 0;

  /*
    This thread will do a blocking read from the client which
    will be interrupted when the next command is received from
    the client, the connection is closed or "net_wait_timeout"
    number of seconds has passed
  */
  my_net_set_read_timeout(net, thd->variables.net_wait_timeout);

  thd->clear_error();				// Clear error message

  net_new_transaction(net);
  if ((packet_length=my_net_read(net)) == packet_error)
  {
    DBUG_PRINT("info",("Got error %d reading command from socket %s",
		       net->error,
		       vio_description(net->vio)));
    /* Check if we can continue without closing the connection */
    if (net->error != 3)
    {
      statistic_increment(aborted_threads,&LOCK_status);
      DBUG_RETURN(TRUE);			// We have to close it.
    }
    net_send_error(thd, net->last_errno, NullS);
    net->error= 0;
    DBUG_RETURN(FALSE);
  }
  else
  {
    packet=(char*) net->read_pos;
    command = (enum enum_server_command) (uchar) packet[0];
    if (command >= COM_END)
      command= COM_END;				// Wrong command
    DBUG_PRINT("info",("Command on %s = %d (%s)",
		       vio_description(net->vio), command,
		       command_name[command]));
  }

  /* Restore read timeout value */
  my_net_set_read_timeout(net, thd->variables.net_read_timeout);

  /*
    packet_length contains length of data, as it was stored in packet
    header. In case of malformed header, packet_length can be zero.
    If packet_length is not zero, my_net_read ensures that this number
    of bytes was actually read from network. Additionally my_net_read
    sets packet[packet_length]= 0 (thus if packet_length == 0,
    command == packet[0] == COM_SLEEP).
    In dispatch_command packet[packet_length] points beyond the end of packet.
  */
  DBUG_RETURN(dispatch_command(command,thd, packet+1, (uint) packet_length));
}
#endif  /* EMBEDDED_LIBRARY */


/*
   Perform one connection-level (COM_XXXX) command.

  SYNOPSIS
    dispatch_command()
    thd             connection handle
    command         type of command to perform 
    packet          data for the command, packet is always null-terminated
    packet_length   length of packet + 1 (to show that data is
                    null-terminated) except for COM_SLEEP, where it
                    can be zero.
  RETURN VALUE
    0   ok
    1   request of thread shutdown, i. e. if command is
        COM_QUIT/COM_SHUTDOWN
*/

bool dispatch_command(enum enum_server_command command, THD *thd,
		      char* packet, uint packet_length)
{
  NET *net= &thd->net;
  bool error= 0;
  DBUG_ENTER("dispatch_command");

  if (thd->killed == THD::KILL_QUERY || thd->killed == THD::KILL_BAD_DATA)
  {
    thd->killed= THD::NOT_KILLED;
    thd->mysys_var->abort= 0;
  }

  thd->command=command;
  /*
    Commands which always take a long time are logged into
    the slow log only if opt_log_slow_admin_statements is set.
  */
  thd->enable_slow_log= TRUE;
  thd->lex->sql_command= SQLCOM_END; /* to avoid confusing VIEW detectors */
  thd->set_time();
  VOID(pthread_mutex_lock(&LOCK_thread_count));
  thd->query_id= global_query_id;
  if (command != COM_STATISTICS && command != COM_PING)
    next_query_id();
  thread_running++;
  /* TODO: set thd->lex->sql_command to SQLCOM_END here */
  VOID(pthread_mutex_unlock(&LOCK_thread_count));

  thd->server_status&=
           ~(SERVER_QUERY_NO_INDEX_USED | SERVER_QUERY_NO_GOOD_INDEX_USED);
  switch (command) {
  case COM_INIT_DB:
  {
    LEX_STRING tmp;
    statistic_increment(thd->status_var.com_stat[SQLCOM_CHANGE_DB],
			&LOCK_status);
    thd->convert_string(&tmp, system_charset_info,
			packet, strlen(packet), thd->charset());
    if (!mysql_change_db(thd, &tmp, FALSE))
    {
      mysql_log.write(thd,command,"%s",thd->db);
      send_ok(thd);
    }
    break;
  }
#ifdef HAVE_REPLICATION
  case COM_REGISTER_SLAVE:
  {
    if (!register_slave(thd, (uchar*)packet, packet_length))
      send_ok(thd);
    break;
  }
#endif
  case COM_TABLE_DUMP:
  {
    char *db, *tbl_name;
    uint db_len= *(uchar*) packet;
    if (db_len >= packet_length || db_len > NAME_LEN)
    {
      my_message(ER_UNKNOWN_COM_ERROR, ER(ER_UNKNOWN_COM_ERROR), MYF(0));
      break;
    }
    uint tbl_len= *(uchar*) (packet + db_len + 1);
    if (db_len+tbl_len+2 > packet_length || tbl_len > NAME_LEN)
    {
      my_message(ER_UNKNOWN_COM_ERROR, ER(ER_UNKNOWN_COM_ERROR), MYF(0));
      break;
    }

    statistic_increment(thd->status_var.com_other, &LOCK_status);
    thd->enable_slow_log= opt_log_slow_admin_statements;
    db= thd->alloc(db_len + tbl_len + 2);
    if (!db)
    {
      my_message(ER_OUT_OF_RESOURCES, ER(ER_OUT_OF_RESOURCES), MYF(0));
      break;
    }
    tbl_name= strmake(db, packet + 1, db_len)+1;
    strmake(tbl_name, packet + db_len + 2, tbl_len);
    mysql_table_dump(thd, db, tbl_name);
    break;
  }
  case COM_CHANGE_USER:
  {
    thd->change_user();
    thd->clear_error();                         // if errors from rollback

    statistic_increment(thd->status_var.com_other, &LOCK_status);
    char *user= (char*) packet;
    char *passwd= strend(user)+1;
    /*
      Old clients send null-terminated string ('\0' for empty string) for
      password.  New clients send the size (1 byte) + string (not null
      terminated, so also '\0' for empty string).

      Cast *passwd to an unsigned char, so that it doesn't extend the sign
      for *passwd > 127 and become 2**32-127 after casting to uint.
    */
    char db_buff[NAME_LEN+1];               // buffer to store db in utf8
    char *db= passwd;
    uint passwd_len= thd->client_capabilities & CLIENT_SECURE_CONNECTION ?
      (uchar)(*passwd++) : strlen(passwd);
    db+= passwd_len + 1;
#ifndef EMBEDDED_LIBRARY
    /* Small check for incoming packet */
    if ((uint) ((uchar*) db - net->read_pos) > packet_length)
    {
      my_message(ER_UNKNOWN_COM_ERROR, ER(ER_UNKNOWN_COM_ERROR), MYF(0));
      break;
    }
#endif
    /* Convert database name to utf8 */
    uint dummy_errors;
    db_buff[copy_and_convert(db_buff, sizeof(db_buff)-1,
                             system_charset_info, db, strlen(db),
                             thd->charset(), &dummy_errors)]= 0;
    db= db_buff;

    /* Save user and privileges */
    uint save_db_length= thd->db_length;
    char *save_db= thd->db;
    Security_context save_security_ctx= *thd->security_ctx;
    USER_CONN *save_user_connect= thd->user_connect;

    if (!(thd->security_ctx->user= my_strdup(user, MYF(0))))
    {
      thd->security_ctx->user= save_security_ctx.user;
      my_message(ER_OUT_OF_RESOURCES, ER(ER_OUT_OF_RESOURCES), MYF(0));
      break;
    }

    /* Clear variables that are allocated */
    thd->user_connect= 0;
    int res= check_user(thd, COM_CHANGE_USER, passwd, passwd_len, db, FALSE);

    if (res)
    {
      /* authentication failure, we shall restore old user */
      if (res > 0)
        my_message(ER_UNKNOWN_COM_ERROR, ER(ER_UNKNOWN_COM_ERROR), MYF(0));
      x_free(thd->security_ctx->user);
      *thd->security_ctx= save_security_ctx;
      thd->user_connect= save_user_connect;
      thd->db= save_db;
      thd->db_length= save_db_length;
    }
    else
    {
#ifndef NO_EMBEDDED_ACCESS_CHECKS
      /* we've authenticated new user */
      if (save_user_connect)
	decrease_user_connections(save_user_connect);
#endif /* NO_EMBEDDED_ACCESS_CHECKS */
      x_free((gptr) save_db);
      x_free((gptr)  save_security_ctx.user);
    }
    break;
  }
  case COM_STMT_EXECUTE:
  {
    mysql_stmt_execute(thd, packet, packet_length);
    break;
  }
  case COM_STMT_FETCH:
  {
    mysql_stmt_fetch(thd, packet, packet_length);
    break;
  }
  case COM_STMT_SEND_LONG_DATA:
  {
    mysql_stmt_get_longdata(thd, packet, packet_length);
    break;
  }
  case COM_STMT_PREPARE:
  {
    mysql_stmt_prepare(thd, packet, packet_length);
    break;
  }
  case COM_STMT_CLOSE:
  {
    mysql_stmt_close(thd, packet);
    break;
  }
  case COM_STMT_RESET:
  {
    mysql_stmt_reset(thd, packet);
    break;
  }
  case COM_QUERY:
  {
    if (alloc_query(thd, packet, packet_length))
      break;					// fatal error is set
    char *packet_end= thd->query + thd->query_length;
    /* 'b' stands for 'buffer' parameter', special for 'my_snprintf' */
    const char *format= "%.*b";
    const char* found_semicolon= NULL;

    mysql_log.write(thd,command, format, thd->query_length, thd->query);
    DBUG_PRINT("query",("%-.4096s",thd->query));

    if (!(specialflag & SPECIAL_NO_PRIOR))
      my_pthread_setprio(pthread_self(),QUERY_PRIOR);

    mysql_parse(thd, thd->query, thd->query_length, & found_semicolon);

    while (!thd->killed && found_semicolon && !thd->net.report_error)
    {
      char *next_packet= (char*) found_semicolon;
      net->no_send_error= 0;
      /*
        Multiple queries exits, execute them individually
      */
      if (thd->lock || thd->open_tables || thd->derived_tables ||
          thd->prelocked_mode)
        close_thread_tables(thd);
      ulong length= (ulong)(packet_end - next_packet);

      log_slow_statement(thd);

      /* Remove garbage at start of query */
      while (my_isspace(thd->charset(), *next_packet) && length > 0)
      {
        next_packet++;
        length--;
      }
      VOID(pthread_mutex_lock(&LOCK_thread_count));
      thd->query_length= length;
      thd->query= next_packet;
      thd->query_id= next_query_id();
      thd->set_time(); /* Reset the query start time. */
      /* TODO: set thd->lex->sql_command to SQLCOM_END here */
      VOID(pthread_mutex_unlock(&LOCK_thread_count));
      mysql_parse(thd, next_packet, length, & found_semicolon);
    }

    if (!(specialflag & SPECIAL_NO_PRIOR))
      my_pthread_setprio(pthread_self(),WAIT_PRIOR);
    DBUG_PRINT("info",("query ready"));
    break;
  }
  case COM_FIELD_LIST:				// This isn't actually needed
#ifdef DONT_ALLOW_SHOW_COMMANDS
    my_message(ER_NOT_ALLOWED_COMMAND, ER(ER_NOT_ALLOWED_COMMAND),
               MYF(0));	/* purecov: inspected */
    break;
#else
  {
    char *fields, *pend;
    /* Locked closure of all tables */
    TABLE_LIST table_list;
    LEX_STRING conv_name;

    /* used as fields initializator */
    lex_start(thd);

    statistic_increment(thd->status_var.com_stat[SQLCOM_SHOW_FIELDS],
			&LOCK_status);
    bzero((char*) &table_list,sizeof(table_list));
    if (thd->copy_db_to(&table_list.db, 0))
      break;
    pend= strend(packet);
    thd->convert_string(&conv_name, system_charset_info,
			packet, (uint) (pend-packet), thd->charset());
    table_list.alias= table_list.table_name= conv_name.str;
    packet= pend+1;

    if (!my_strcasecmp(system_charset_info, table_list.db,
                       INFORMATION_SCHEMA_NAME.str))
    {
      ST_SCHEMA_TABLE *schema_table= find_schema_table(thd, table_list.alias);
      if (schema_table)
        table_list.schema_table= schema_table;
    }

    thd->query_length= strlen(packet);       // for simplicity: don't optimize
    if (!(thd->query=fields=thd->memdup(packet,thd->query_length+1)))
      break;
    mysql_log.write(thd,command,"%s %s",table_list.table_name, fields);
    if (lower_case_table_names)
      my_casedn_str(files_charset_info, table_list.table_name);
    remove_escape(table_list.table_name);	// This can't have wildcards

    if (check_access(thd,SELECT_ACL,table_list.db,&table_list.grant.privilege,
		     0, 0, test(table_list.schema_table)))
      break;
    if (grant_option &&
	check_grant(thd, SELECT_ACL, &table_list, 2, UINT_MAX, 0))
      break;
    /* init structures for VIEW processing */
    table_list.select_lex= &(thd->lex->select_lex);

    lex_start(thd);
    mysql_reset_thd_for_next_command(thd);

    thd->lex->
      select_lex.table_list.link_in_list((byte*) &table_list,
                                         (byte**) &table_list.next_local);
    thd->lex->add_to_query_tables(&table_list);

    /* switch on VIEW optimisation: do not fill temporary tables */
    thd->lex->sql_command= SQLCOM_SHOW_FIELDS;
    mysqld_list_fields(thd,&table_list,fields);
    thd->lex->unit.cleanup();
    thd->cleanup_after_query();
    break;
  }
#endif
  case COM_QUIT:
    /* We don't calculate statistics for this command */
    mysql_log.write(thd,command,NullS);
    net->error=0;				// Don't give 'abort' message
    error=TRUE;					// End server
    break;

  case COM_CREATE_DB:				// QQ: To be removed
    {
      char *db=thd->strdup(packet), *alias;
      HA_CREATE_INFO create_info;

      statistic_increment(thd->status_var.com_stat[SQLCOM_CREATE_DB],
			  &LOCK_status);
      // null test to handle EOM
      if (!db || !(alias= thd->strdup(db)) || check_db_name(db))
      {
	my_error(ER_WRONG_DB_NAME, MYF(0), db ? db : "NULL");
	break;
      }
      if (check_access(thd,CREATE_ACL,db,0,1,0,is_schema_db(db)))
	break;
      mysql_log.write(thd,command,packet);
      bzero(&create_info, sizeof(create_info));
      mysql_create_db(thd, (lower_case_table_names == 2 ? alias : db),
                      &create_info, 0);
      break;
    }
  case COM_DROP_DB:				// QQ: To be removed
    {
      statistic_increment(thd->status_var.com_stat[SQLCOM_DROP_DB],
			  &LOCK_status);
      char *db=thd->strdup(packet);
      /*  null test to handle EOM */
      if (!db || check_db_name(db))
      {
	my_error(ER_WRONG_DB_NAME, MYF(0), db ? db : "NULL");
	break;
      }
      if (check_access(thd,DROP_ACL,db,0,1,0,is_schema_db(db)))
	break;
      if (thd->locked_tables || thd->active_transaction())
      {
	my_message(ER_LOCK_OR_ACTIVE_TRANSACTION,
                   ER(ER_LOCK_OR_ACTIVE_TRANSACTION), MYF(0));
	break;
      }
      mysql_log.write(thd,command,db);
      mysql_rm_db(thd, db, 0, 0);
      break;
    }
#ifndef EMBEDDED_LIBRARY
  case COM_BINLOG_DUMP:
    {
      ulong pos;
      ushort flags;
      uint32 slave_server_id;

      statistic_increment(thd->status_var.com_other,&LOCK_status);
      thd->enable_slow_log= opt_log_slow_admin_statements;
      if (check_global_access(thd, REPL_SLAVE_ACL))
	break;

      /* TODO: The following has to be changed to an 8 byte integer */
      pos = uint4korr(packet);
      flags = uint2korr(packet + 4);
      thd->server_id=0; /* avoid suicide */
      if ((slave_server_id= uint4korr(packet+6))) // mysqlbinlog.server_id==0
	kill_zombie_dump_threads(slave_server_id);
      thd->server_id = slave_server_id;

      mysql_log.write(thd, command, "Log: '%s'  Pos: %ld", packet+10,
                      (long) pos);
      mysql_binlog_send(thd, thd->strdup(packet + 10), (my_off_t) pos, flags);
      unregister_slave(thd,1,1);
      /*  fake COM_QUIT -- if we get here, the thread needs to terminate */
      error = TRUE;
      net->error = 0;
      break;
    }
#endif
  case COM_REFRESH:
  {
    bool not_used;
    statistic_increment(thd->status_var.com_stat[SQLCOM_FLUSH],
                        &LOCK_status);
    ulong options= (ulong) (uchar) packet[0];
    if (check_global_access(thd,RELOAD_ACL))
      break;
    mysql_log.write(thd,command,NullS);
    if (!reload_acl_and_cache(thd, options, (TABLE_LIST*) 0, &not_used))
      send_ok(thd);
    break;
  }
#ifndef EMBEDDED_LIBRARY
  case COM_SHUTDOWN:
  {
    statistic_increment(thd->status_var.com_other, &LOCK_status);
    if (check_global_access(thd,SHUTDOWN_ACL))
      break; /* purecov: inspected */
    /*
      If the client is < 4.1.3, it is going to send us no argument; then
      packet_length is 1, packet[0] is the end 0 of the packet. Note that
      SHUTDOWN_DEFAULT is 0. If client is >= 4.1.3, the shutdown level is in
      packet[0].
    */
    enum mysql_enum_shutdown_level level=
      (enum mysql_enum_shutdown_level) (uchar) packet[0];
    DBUG_PRINT("quit",("Got shutdown command for level %u", level));
    if (level == SHUTDOWN_DEFAULT)
      level= SHUTDOWN_WAIT_ALL_BUFFERS; // soon default will be configurable
    else if (level != SHUTDOWN_WAIT_ALL_BUFFERS)
    {
      my_error(ER_NOT_SUPPORTED_YET, MYF(0), "this shutdown level");
      break;
    }
    DBUG_PRINT("quit",("Got shutdown command for level %u", level));
    mysql_log.write(thd,command,NullS);
    send_eof(thd);
#ifdef __WIN__
    sleep(1);					// must wait after eof()
#endif
#ifndef OS2
    send_eof(thd);				// This is for 'quit request'
#endif
    close_connection(thd, 0, 1);
    close_thread_tables(thd);			// Free before kill
    kill_mysql();
    error=TRUE;
    break;
  }
#endif
  case COM_STATISTICS:
  {
    mysql_log.write(thd,command,NullS);
    statistic_increment(thd->status_var.com_stat[SQLCOM_SHOW_STATUS],
			&LOCK_status);
#ifndef EMBEDDED_LIBRARY
    char buff[200];
#else
    char *buff= thd->net.last_error;
#endif

    STATUS_VAR current_global_status_var;
    calc_sum_of_all_status(&current_global_status_var);

    ulong uptime = (ulong) (thd->start_time - server_start_time);
    sprintf((char*) buff,
	    "Uptime: %lu  Threads: %d  Questions: %lu  Slow queries: %lu  Opens: %lu  Flush tables: %lu  Open tables: %u  Queries per second avg: %.3f",
	    uptime,
	    (int) thread_count, (ulong) thd->query_id,
	    current_global_status_var.long_query_count,
	    current_global_status_var.opened_tables, refresh_version, cached_tables(),
	    (uptime ? (ulonglong2double(thd->query_id) / (double) uptime) :
	     (double) 0));
#ifdef SAFEMALLOC
    if (sf_malloc_cur_memory)				// Using SAFEMALLOC
      sprintf(strend(buff), "  Memory in use: %ldK  Max memory used: %ldK",
	      (sf_malloc_cur_memory+1023L)/1024L,
	      (sf_malloc_max_memory+1023L)/1024L);
#endif
#ifndef EMBEDDED_LIBRARY
    VOID(my_net_write(net, buff,(uint) strlen(buff)));
    VOID(net_flush(net));
#endif
    break;
  }
  case COM_PING:
    statistic_increment(thd->status_var.com_other, &LOCK_status);
    send_ok(thd);				// Tell client we are alive
    break;
  case COM_PROCESS_INFO:
    statistic_increment(thd->status_var.com_stat[SQLCOM_SHOW_PROCESSLIST],
			&LOCK_status);
    if (!thd->security_ctx->priv_user[0] &&
        check_global_access(thd, PROCESS_ACL))
      break;
    mysql_log.write(thd,command,NullS);
    mysqld_list_processes(thd,
			  thd->security_ctx->master_access & PROCESS_ACL ? 
			  NullS : thd->security_ctx->priv_user, 0);
    break;
  case COM_PROCESS_KILL:
  {
    statistic_increment(thd->status_var.com_stat[SQLCOM_KILL], &LOCK_status);
    ulong id=(ulong) uint4korr(packet);
    kill_one_thread(thd,id,false);
    break;
  }
  case COM_SET_OPTION:
  {
    statistic_increment(thd->status_var.com_stat[SQLCOM_SET_OPTION],
			&LOCK_status);
    uint opt_command= uint2korr(packet);

    switch (opt_command) {
    case (int) MYSQL_OPTION_MULTI_STATEMENTS_ON:
      thd->client_capabilities|= CLIENT_MULTI_STATEMENTS;
      send_eof(thd);
      break;
    case (int) MYSQL_OPTION_MULTI_STATEMENTS_OFF:
      thd->client_capabilities&= ~CLIENT_MULTI_STATEMENTS;
      send_eof(thd);
      break;
    default:
      my_message(ER_UNKNOWN_COM_ERROR, ER(ER_UNKNOWN_COM_ERROR), MYF(0));
      break;
    }
    break;
  }
  case COM_DEBUG:
    statistic_increment(thd->status_var.com_other, &LOCK_status);
    if (check_global_access(thd, SUPER_ACL))
      break;					/* purecov: inspected */
    mysql_print_status();
    mysql_log.write(thd,command,NullS);
    send_eof(thd);
    break;
  case COM_SLEEP:
  case COM_CONNECT:				// Impossible here
  case COM_TIME:				// Impossible from client
  case COM_DELAYED_INSERT:
  case COM_END:
  default:
    my_message(ER_UNKNOWN_COM_ERROR, ER(ER_UNKNOWN_COM_ERROR), MYF(0));
    break;
  }
  if (thd->lock || thd->open_tables || thd->derived_tables ||
      thd->prelocked_mode)
  {
    thd_proc_info(thd, "closing tables");
    close_thread_tables(thd);			/* Free tables */
  }
  /*
    assume handlers auto-commit (if some doesn't - transaction handling
    in MySQL should be redesigned to support it; it's a big change,
    and it's not worth it - better to commit explicitly only writing
    transactions, read-only ones should better take care of themselves.
    saves some work in 2pc too)
    see also sql_base.cc - close_thread_tables()
  */
  bzero(&thd->transaction.stmt, sizeof(thd->transaction.stmt));
  if (!thd->active_transaction())
    thd->transaction.xid_state.xid.null();

  /* report error issued during command execution */
  if (thd->killed_errno() && !thd->net.report_error)
    thd->send_kill_message();
  if (thd->net.report_error)
    net_send_error(thd);

  log_slow_statement(thd);

  thd_proc_info(thd, "cleaning up");
  VOID(pthread_mutex_lock(&LOCK_thread_count)); // For process list
  thd_proc_info(thd, 0);
  thd->command=COM_SLEEP;
  thd->query=0;
  thd->query_length=0;
  thread_running--;
  VOID(pthread_mutex_unlock(&LOCK_thread_count));
  thd->packet.shrink(thd->variables.net_buffer_length);	// Reclaim some memory
  free_root(thd->mem_root,MYF(MY_KEEP_PREALLOC));
  DBUG_RETURN(error);
}


void log_slow_statement(THD *thd)
{
  time_t start_of_query;

  /*
    The following should never be true with our current code base,
    but better to keep this here so we don't accidently try to log a
    statement in a trigger or stored function
  */
  if (unlikely(thd->in_sub_stmt))
    return;                                     // Don't set time for sub stmt

  start_of_query= thd->start_time;
  thd->end_time();				// Set start time

  /*
    Do not log administrative statements unless the appropriate option is
    set; do not log into slow log if reading from backup.
  */
  if (thd->enable_slow_log && !thd->user_time)
  {
    thd_proc_info(thd, "logging slow query");

    if ((ulong) (thd->start_time - thd->time_after_lock) >
	thd->variables.long_query_time ||
        (thd->server_status &
	  (SERVER_QUERY_NO_INDEX_USED | SERVER_QUERY_NO_GOOD_INDEX_USED)) &&
        opt_log_queries_not_using_indexes &&
        /* == SQLCOM_END unless this is a SHOW command */
        thd->lex->orig_sql_command == SQLCOM_END)
    {
      thd_proc_info(thd, "logging slow query");
      thd->status_var.long_query_count++;
      mysql_slow_log.write(thd, thd->query, thd->query_length, start_of_query);
    }
  }
}


/*
  Create a TABLE_LIST object for an INFORMATION_SCHEMA table.

  SYNOPSIS
    prepare_schema_table()
      thd              thread handle
      lex              current lex
      table_ident      table alias if it's used
      schema_table_idx the type of the INFORMATION_SCHEMA table to be
                       created

  DESCRIPTION
    This function is used in the parser to convert a SHOW or DESCRIBE
    table_name command to a SELECT from INFORMATION_SCHEMA.
    It prepares a SELECT_LEX and a TABLE_LIST object to represent the
    given command as a SELECT parse tree.

  NOTES
    Due to the way this function works with memory and LEX it cannot
    be used outside the parser (parse tree transformations outside
    the parser break PS and SP).

  RETURN VALUE
    0                 success
    1                 out of memory or SHOW commands are not allowed
                      in this version of the server.
*/

int prepare_schema_table(THD *thd, LEX *lex, Table_ident *table_ident,
                         enum enum_schema_tables schema_table_idx)
{
  DBUG_ENTER("prepare_schema_table");
  SELECT_LEX *schema_select_lex= NULL;

  switch (schema_table_idx) {
  case SCH_SCHEMATA:
#if defined(DONT_ALLOW_SHOW_COMMANDS)
    my_message(ER_NOT_ALLOWED_COMMAND,
               ER(ER_NOT_ALLOWED_COMMAND), MYF(0));   /* purecov: inspected */
    DBUG_RETURN(1);
#else
    break;
#endif

  case SCH_TABLE_NAMES:
  case SCH_TABLES:
  case SCH_VIEWS:
  case SCH_TRIGGERS:
#ifdef DONT_ALLOW_SHOW_COMMANDS
    my_message(ER_NOT_ALLOWED_COMMAND,
               ER(ER_NOT_ALLOWED_COMMAND), MYF(0)); /* purecov: inspected */
    DBUG_RETURN(1);
#else
    if (lex->select_lex.db == NULL &&
        lex->copy_db_to(&lex->select_lex.db, NULL))
    {
      DBUG_RETURN(1);
    }

    schema_select_lex= new SELECT_LEX();
    schema_select_lex->db= lex->select_lex.db;
    schema_select_lex->table_list.first= NULL;
    remove_escape(schema_select_lex->db); // Fix escaped '_'

    if (check_db_name(schema_select_lex->db))
    {
      my_error(ER_WRONG_DB_NAME, MYF(0), schema_select_lex->db);
      DBUG_RETURN(1);
    }


    break;
#endif
  case SCH_COLUMNS:
  case SCH_STATISTICS:
#ifdef DONT_ALLOW_SHOW_COMMANDS
    my_message(ER_NOT_ALLOWED_COMMAND,
               ER(ER_NOT_ALLOWED_COMMAND), MYF(0)); /* purecov: inspected */
    DBUG_RETURN(1);
#else
    {
      DBUG_ASSERT(table_ident);

      TABLE_LIST **query_tables_last= lex->query_tables_last;
      schema_select_lex= new SELECT_LEX();
      /* 'parent_lex' is used in init_query() so it must be before it. */
      schema_select_lex->parent_lex= lex;
      schema_select_lex->init_query();
      if (!schema_select_lex->add_table_to_list(thd, table_ident, 0, 0, TL_READ,
                                  (List<String> *) 0, (List<String> *) 0))
        DBUG_RETURN(1);
      lex->query_tables_last= query_tables_last;

      TABLE_LIST *dst_table= (TABLE_LIST*) schema_select_lex->table_list.first;
      remove_escape(dst_table->db);			// Fix escaped '_'
      remove_escape(dst_table->table_name);

      break;
    }
#endif
  case SCH_PROFILES:
    /* 
      Mark this current profiling record to be discarded.  We don't
      wish to have SHOW commands show up in profiling.
    */
#ifdef ENABLED_PROFILING
    thd->profiling.discard();
#endif
    break;
  case SCH_OPEN_TABLES:
  case SCH_VARIABLES:
  case SCH_STATUS:
  case SCH_PROCEDURES:
  case SCH_CHARSETS:
  case SCH_COLLATIONS:
  case SCH_COLLATION_CHARACTER_SET_APPLICABILITY:
  case SCH_USER_PRIVILEGES:
  case SCH_SCHEMA_PRIVILEGES:
  case SCH_TABLE_PRIVILEGES:
  case SCH_COLUMN_PRIVILEGES:
  case SCH_TABLE_CONSTRAINTS:
  case SCH_KEY_COLUMN_USAGE:
  default:
    break;
  }
  
  SELECT_LEX *select_lex= lex->current_select;
  if (make_schema_select(thd, select_lex, schema_table_idx))
  {
    DBUG_RETURN(1);
  }
  TABLE_LIST *table_list= (TABLE_LIST*) select_lex->table_list.first;
  table_list->schema_select_lex= schema_select_lex;
  table_list->schema_table_reformed= 1;
  statistic_increment(thd->status_var.com_stat[lex->orig_sql_command],
                      &LOCK_status);
  DBUG_RETURN(0);
}


/*
  Read query from packet and store in thd->query
  Used in COM_QUERY and COM_STMT_PREPARE

  DESCRIPTION
    Sets the following THD variables:
      query
      query_length

  RETURN VALUES
    FALSE ok
    TRUE  error;  In this case thd->fatal_error is set
*/

bool alloc_query(THD *thd, const char *packet, uint packet_length)
{
  packet_length--;				// Remove end null
  /* Remove garbage at start and end of query */
  while (my_isspace(thd->charset(),packet[0]) && packet_length > 0)
  {
    packet++;
    packet_length--;
  }
  const char *pos= packet + packet_length;     // Point at end null
  while (packet_length > 0 &&
	 (pos[-1] == ';' || my_isspace(thd->charset() ,pos[-1])))
  {
    pos--;
    packet_length--;
  }
  /* We must allocate some extra memory for query cache */
  thd->query_length= 0;                        // Extra safety: Avoid races
  if (!(thd->query= (char*) thd->memdup_w_gap((gptr) (packet),
					      packet_length,
					      thd->db_length+ 1 +
					      QUERY_CACHE_FLAGS_SIZE)))
    return TRUE;
  thd->query[packet_length]=0;
  thd->query_length= packet_length;

  /* Reclaim some memory */
  thd->packet.shrink(thd->variables.net_buffer_length);
  thd->convert_buffer.shrink(thd->variables.net_buffer_length);

  return FALSE;
}

static void reset_one_shot_variables(THD *thd) 
{
  thd->variables.character_set_client=
    global_system_variables.character_set_client;
  thd->variables.collation_connection=
    global_system_variables.collation_connection;
  thd->variables.collation_database=
    global_system_variables.collation_database;
  thd->variables.collation_server=
    global_system_variables.collation_server;
  thd->update_charset();
  thd->variables.time_zone=
    global_system_variables.time_zone;
  thd->variables.lc_time_names= &my_locale_en_US;
  thd->one_shot_set= 0;
}


/*
  Execute command saved in thd and lex->sql_command

  SYNOPSIS
    mysql_execute_command()
      thd                       Thread handle

  IMPLEMENTATION

    Before every operation that can request a write lock for a table
    wait if a global read lock exists. However do not wait if this
    thread has locked tables already. No new locks can be requested
    until the other locks are released. The thread that requests the
    global read lock waits for write locked tables to become unlocked.

    Note that wait_if_global_read_lock() sets a protection against a new
    global read lock when it succeeds. This needs to be released by
    start_waiting_global_read_lock() after the operation.

  RETURN
    FALSE       OK
    TRUE        Error
*/

bool
mysql_execute_command(THD *thd)
{
  bool res= FALSE;
  bool need_start_waiting= FALSE; // have protection against global read lock
  int  up_result= 0;
  LEX  *lex= thd->lex;
  /* first SELECT_LEX (have special meaning for many of non-SELECTcommands) */
  SELECT_LEX *select_lex= &lex->select_lex;
  /* first table of first SELECT_LEX */
  TABLE_LIST *first_table= (TABLE_LIST*) select_lex->table_list.first;
  /* list of all tables in query */
  TABLE_LIST *all_tables;
  /* most outer SELECT_LEX_UNIT of query */
  SELECT_LEX_UNIT *unit= &lex->unit;
  /* Saved variable value */
  DBUG_ENTER("mysql_execute_command");
  thd->net.no_send_error= 0;

  /*
    Remember first generated insert id value of the previous
    statement.  We remember it here at the beginning of the statement,
    and also in Item_func_last_insert_id::fix_fields() and
    sys_var_last_insert_id::value_ptr().  Last two places are required
    because LAST_INSERT_ID() and @@LAST_INSERT_ID may also be used in
    expression that is not executed with mysql_execute_command().

    And we remember it here because some statements read
    @@LAST_INSERT_ID indirectly, like "SELECT * FROM t1 WHERE id IS
    NULL", that may replace "id IS NULL" with "id = <LAST_INSERT_ID>".
  */
  thd->current_insert_id= thd->last_insert_id;

  /*
    In many cases first table of main SELECT_LEX have special meaning =>
    check that it is first table in global list and relink it first in 
    queries_tables list if it is necessary (we need such relinking only
    for queries with subqueries in select list, in this case tables of
    subqueries will go to global list first)

    all_tables will differ from first_table only if most upper SELECT_LEX
    do not contain tables.

    Because of above in place where should be at least one table in most
    outer SELECT_LEX we have following check:
    DBUG_ASSERT(first_table == all_tables);
    DBUG_ASSERT(first_table == all_tables && first_table != 0);
  */
  lex->first_lists_tables_same();
  /* should be assigned after making first tables same */
  all_tables= lex->query_tables;
  /* set context for commands which do not use setup_tables */
  select_lex->
    context.resolve_in_table_list_only((TABLE_LIST*)select_lex->
                                       table_list.first);

  /*
    Reset warning count for each query that uses tables
    A better approach would be to reset this for any commands
    that is not a SHOW command or a select that only access local
    variables, but for now this is probably good enough.
    Don't reset warnings when executing a stored routine.
  */
  if ((all_tables || &lex->select_lex != lex->all_selects_list ||
       lex->sroutines.records) && !thd->spcont ||
      lex->time_zone_tables_used)
    mysql_reset_errors(thd, 0);

#ifdef HAVE_REPLICATION
  if (unlikely(thd->slave_thread))
  {
    if (lex->sql_command == SQLCOM_DROP_TRIGGER)
    {
      /*
        When dropping a trigger, we need to load its table name
        before checking slave filter rules.
      */
      add_table_for_trigger(thd, thd->lex->spname, 1, &all_tables);
      
      if (!all_tables)
      {
        /*
          If table name cannot be loaded,
          it means the trigger does not exists possibly because
          CREATE TRIGGER was previously skipped for this trigger
          according to slave filtering rules.
          Returning success without producing any errors in this case.
        */
        DBUG_RETURN(0);
      }
      
      // force searching in slave.cc:tables_ok() 
      all_tables->updating= 1;
    }
    
    /*
      Check if statment should be skipped because of slave filtering
      rules

      Exceptions are:
      - UPDATE MULTI: For this statement, we want to check the filtering
        rules later in the code
      - SET: we always execute it (Not that many SET commands exists in
        the binary log anyway -- only 4.1 masters write SET statements,
	in 5.0 there are no SET statements in the binary log)
      - DROP TEMPORARY TABLE IF EXISTS: we always execute it (otherwise we
        have stale files on slave caused by exclusion of one tmp table).
    */
    if (!(lex->sql_command == SQLCOM_UPDATE_MULTI) &&
	!(lex->sql_command == SQLCOM_SET_OPTION) &&
	!(lex->sql_command == SQLCOM_DROP_TABLE &&
          lex->drop_temporary && lex->drop_if_exists) &&
        all_tables_not_ok(thd, all_tables))
    {
      /* we warn the slave SQL thread */
      my_message(ER_SLAVE_IGNORED_TABLE, ER(ER_SLAVE_IGNORED_TABLE), MYF(0));
      if (thd->one_shot_set)
      {
        /*
          It's ok to check thd->one_shot_set here:

          The charsets in a MySQL 5.0 slave can change by both a binlogged
          SET ONE_SHOT statement and the event-internal charset setting, 
          and these two ways to change charsets do not seems to work
          together.

          At least there seems to be problems in the rli cache for
          charsets if we are using ONE_SHOT.  Note that this is normally no
          problem because either the >= 5.0 slave reads a 4.1 binlog (with
          ONE_SHOT) *or* or 5.0 binlog (without ONE_SHOT) but never both."
        */
        reset_one_shot_variables(thd);
      }
      DBUG_RETURN(0);
    }
  }
  else
  {
#endif /* HAVE_REPLICATION */
    /*
      When option readonly is set deny operations which change non-temporary
      tables. Except for the replication thread and the 'super' users.
    */
    if (opt_readonly &&
        !(thd->security_ctx->master_access & SUPER_ACL) &&
        uc_update_queries[lex->sql_command] &&
        !((lex->sql_command == SQLCOM_CREATE_TABLE) &&
          (lex->create_info.options & HA_LEX_CREATE_TMP_TABLE)) &&
        !((lex->sql_command == SQLCOM_DROP_TABLE) && lex->drop_temporary) &&
        ((lex->sql_command != SQLCOM_UPDATE_MULTI) &&
          some_non_temp_table_to_be_updated(thd, all_tables)))
    {
      my_error(ER_OPTION_PREVENTS_STATEMENT, MYF(0), "--read-only");
      DBUG_RETURN(-1);
    }
#ifdef HAVE_REPLICATION
  } /* endif unlikely slave */
#endif
  if(lex->orig_sql_command == SQLCOM_END)
    statistic_increment(thd->status_var.com_stat[lex->sql_command],
                        &LOCK_status);

  DBUG_ASSERT(thd->transaction.stmt.modified_non_trans_table == FALSE);
  
  switch (lex->sql_command) {
  case SQLCOM_SELECT:
  {
    /* assign global limit variable if limit is not given */
    {
      SELECT_LEX *param= lex->unit.global_parameters;
      if (!param->explicit_limit)
	param->select_limit=
          new Item_int((ulonglong)thd->variables.select_limit);
    }

    select_result *sel_result=lex->result;
    if (all_tables)
    {
      if (lex->orig_sql_command != SQLCOM_SHOW_STATUS_PROC &&
          lex->orig_sql_command != SQLCOM_SHOW_STATUS_FUNC)
        res= check_table_access(thd,
                                lex->exchange ? SELECT_ACL | FILE_ACL :
                                SELECT_ACL,
                                all_tables, 0);
    }
    else
      res= check_access(thd,
			lex->exchange ? SELECT_ACL | FILE_ACL : SELECT_ACL,
			any_db, 0, 0, 0, 0);
    if (res)
      goto error;

    if (!(res= open_and_lock_tables(thd, all_tables)))
    {
      if (lex->describe)
      {
        /*
          We always use select_send for EXPLAIN, even if it's an EXPLAIN
          for SELECT ... INTO OUTFILE: a user application should be able
          to prepend EXPLAIN to any query and receive output for it,
          even if the query itself redirects the output.
        */
	if (!(sel_result= new select_send()))
	  goto error;
	else
	  thd->send_explain_fields(sel_result);
	res= mysql_explain_union(thd, &thd->lex->unit, sel_result);
	if (lex->describe & DESCRIBE_EXTENDED)
	{
	  char buff[1024];
	  String str(buff,(uint32) sizeof(buff), system_charset_info);
	  str.length(0);
	  thd->lex->unit.print(&str);
	  str.append('\0');
	  push_warning(thd, MYSQL_ERROR::WARN_LEVEL_NOTE,
		       ER_YES, str.ptr());
	}
	sel_result->send_eof();
        delete sel_result;
      }
      else
      {
	if (!sel_result && !(sel_result= new select_send()))
          goto error;
	query_cache_store_query(thd, all_tables);
	res= handle_select(thd, lex, sel_result, 0);
        if (sel_result != lex->result)
          delete sel_result;
      }
    }
    break;
  }
  case SQLCOM_PREPARE:
  {
    mysql_sql_stmt_prepare(thd);
    break;
  }
  case SQLCOM_EXECUTE:
  {
    mysql_sql_stmt_execute(thd);
    break;
  }
  case SQLCOM_DEALLOCATE_PREPARE:
  {
    mysql_sql_stmt_close(thd);
    break;
  }
  case SQLCOM_DO:
    if (check_table_access(thd, SELECT_ACL, all_tables, 0) ||
        open_and_lock_tables(thd, all_tables))
      goto error;

    res= mysql_do(thd, *lex->insert_list);
    break;

  case SQLCOM_EMPTY_QUERY:
    send_ok(thd);
    break;

  case SQLCOM_HELP:
    res= mysqld_help(thd,lex->help_arg);
    break;

#ifndef EMBEDDED_LIBRARY
  case SQLCOM_PURGE:
  {
    if (check_global_access(thd, SUPER_ACL))
      goto error;
    /* PURGE MASTER LOGS TO 'file' */
    res = purge_master_logs(thd, lex->to_log);
    break;
  }
  case SQLCOM_PURGE_BEFORE:
  {
    Item *it;

    if (check_global_access(thd, SUPER_ACL))
      goto error;
    /* PURGE MASTER LOGS BEFORE 'data' */
    it= (Item *)lex->value_list.head();
    if ((!it->fixed && it->fix_fields(lex->thd, &it)) ||
        it->check_cols(1))
    {
      my_error(ER_WRONG_ARGUMENTS, MYF(0), "PURGE LOGS BEFORE");
      goto error;
    }
    it= new Item_func_unix_timestamp(it);
    /*
      it is OK only emulate fix_fieds, because we need only
      value of constant
    */
    it->quick_fix_field();
    res = purge_master_logs_before_date(thd, (ulong)it->val_int());
    break;
  }
#endif
  case SQLCOM_SHOW_WARNS:
  {
    res= mysqld_show_warnings(thd, (ulong)
			      ((1L << (uint) MYSQL_ERROR::WARN_LEVEL_NOTE) |
			       (1L << (uint) MYSQL_ERROR::WARN_LEVEL_WARN) |
			       (1L << (uint) MYSQL_ERROR::WARN_LEVEL_ERROR)
			       ));
    break;
  }
  case SQLCOM_SHOW_ERRORS:
  {
    res= mysqld_show_warnings(thd, (ulong)
			      (1L << (uint) MYSQL_ERROR::WARN_LEVEL_ERROR));
    break;
  }
  case SQLCOM_SHOW_PROFILES:
  {
#ifdef ENABLED_PROFILING
    thd->profiling.store();
    thd->profiling.discard();
    res= thd->profiling.show_profiles();
    if (res)
      goto error;
#else
    my_error(ER_FEATURE_DISABLED, MYF(0), "SHOW PROFILES", "enable-profiling");
    goto error;
#endif
    break;
  }
  case SQLCOM_SHOW_NEW_MASTER:
  {
    if (check_global_access(thd, REPL_SLAVE_ACL))
      goto error;
    /* This query don't work now. See comment in repl_failsafe.cc */
#ifndef WORKING_NEW_MASTER
    my_error(ER_NOT_SUPPORTED_YET, MYF(0), "SHOW NEW MASTER");
    goto error;
#else
    res = show_new_master(thd);
    break;
#endif
  }

#ifdef HAVE_REPLICATION
  case SQLCOM_SHOW_SLAVE_HOSTS:
  {
    if (check_global_access(thd, REPL_SLAVE_ACL))
      goto error;
    res = show_slave_hosts(thd);
    break;
  }
  case SQLCOM_SHOW_BINLOG_EVENTS:
  {
    if (check_global_access(thd, REPL_SLAVE_ACL))
      goto error;
    res = mysql_show_binlog_events(thd);
    break;
  }
#endif

  case SQLCOM_BACKUP_TABLE:
  {
    DBUG_ASSERT(first_table == all_tables && first_table != 0);
    if (check_db_used(thd, all_tables) ||
	check_table_access(thd, SELECT_ACL, all_tables, 0) ||
	check_global_access(thd, FILE_ACL))
      goto error; /* purecov: inspected */
    thd->enable_slow_log= opt_log_slow_admin_statements;
    res = mysql_backup_table(thd, first_table);
    select_lex->table_list.first= (byte*) first_table;
    lex->query_tables=all_tables;
    break;
  }
  case SQLCOM_RESTORE_TABLE:
  {
    DBUG_ASSERT(first_table == all_tables && first_table != 0);
    if (check_db_used(thd, all_tables) ||
	check_table_access(thd, INSERT_ACL, all_tables, 0) ||
	check_global_access(thd, FILE_ACL))
      goto error; /* purecov: inspected */
    thd->enable_slow_log= opt_log_slow_admin_statements;
    res = mysql_restore_table(thd, first_table);
    select_lex->table_list.first= (byte*) first_table;
    lex->query_tables=all_tables;
    break;
  }
  case SQLCOM_ASSIGN_TO_KEYCACHE:
  {
    DBUG_ASSERT(first_table == all_tables && first_table != 0);
    if (check_db_used(thd, all_tables) ||
        check_access(thd, INDEX_ACL, first_table->db,
                     &first_table->grant.privilege, 0, 0,
                     test(first_table->schema_table)))
      goto error;
    res= mysql_assign_to_keycache(thd, first_table, &lex->ident);
    break;
  }
  case SQLCOM_PRELOAD_KEYS:
  {
    DBUG_ASSERT(first_table == all_tables && first_table != 0);
    if (check_db_used(thd, all_tables) ||
	check_access(thd, INDEX_ACL, first_table->db,
                     &first_table->grant.privilege, 0, 0,
                     test(first_table->schema_table)))
      goto error;
    res = mysql_preload_keys(thd, first_table);
    break;
  }
#ifdef HAVE_REPLICATION
  case SQLCOM_CHANGE_MASTER:
  {
    if (check_global_access(thd, SUPER_ACL))
      goto error;
    pthread_mutex_lock(&LOCK_active_mi);
    res = change_master(thd,active_mi);
    pthread_mutex_unlock(&LOCK_active_mi);
    break;
  }
  case SQLCOM_SHOW_SLAVE_STAT:
  {
    /* Accept one of two privileges */
    if (check_global_access(thd, SUPER_ACL | REPL_CLIENT_ACL))
      goto error;
    pthread_mutex_lock(&LOCK_active_mi);
    res = show_master_info(thd,active_mi);
    pthread_mutex_unlock(&LOCK_active_mi);
    break;
  }
  case SQLCOM_SHOW_MASTER_STAT:
  {
    /* Accept one of two privileges */
    if (check_global_access(thd, SUPER_ACL | REPL_CLIENT_ACL))
      goto error;
    res = show_binlog_info(thd);
    break;
  }

  case SQLCOM_LOAD_MASTER_DATA: // sync with master
    if (check_global_access(thd, SUPER_ACL))
      goto error;
    if (end_active_trans(thd))
      goto error;
    else
      res = load_master_data(thd);
    break;
#endif /* HAVE_REPLICATION */
#ifdef HAVE_NDBCLUSTER_DB
  case SQLCOM_SHOW_NDBCLUSTER_STATUS:
    {
      res = ndbcluster_show_status(thd);
      break;
    }
#endif
#ifdef HAVE_INNOBASE_DB
  case SQLCOM_SHOW_INNODB_STATUS:
    {
      if (check_global_access(thd, SUPER_ACL))
	goto error;
      res = innodb_show_status(thd);
      break;
    }
  case SQLCOM_SHOW_MUTEX_STATUS:
    {
      if (check_global_access(thd, SUPER_ACL))
        goto error;
      res = innodb_mutex_show_status(thd);
      break;
    }
#endif
#ifdef HAVE_REPLICATION
  case SQLCOM_LOAD_MASTER_TABLE:
  {
    DBUG_ASSERT(first_table == all_tables && first_table != 0);
    DBUG_ASSERT(first_table->db); /* Must be set in the parser */

    if (check_access(thd, CREATE_ACL, first_table->db,
		     &first_table->grant.privilege, 0, 0,
                     test(first_table->schema_table)))
      goto error;				/* purecov: inspected */
    if (grant_option)
    {
      /* Check that the first table has CREATE privilege */
      if (check_grant(thd, CREATE_ACL, all_tables, 0, 1, 0))
	goto error;
    }
    if (strlen(first_table->table_name) > NAME_LEN)
    {
      my_error(ER_WRONG_TABLE_NAME, MYF(0), first_table->table_name);
      break;
    }
    pthread_mutex_lock(&LOCK_active_mi);
    /*
      fetch_master_table will send the error to the client on failure.
      Give error if the table already exists.
    */
    if (!fetch_master_table(thd, first_table->db, first_table->table_name,
			    active_mi, 0, 0))
    {
      send_ok(thd);
    }
    pthread_mutex_unlock(&LOCK_active_mi);
    break;
  }
#endif /* HAVE_REPLICATION */

  case SQLCOM_CREATE_TABLE:
  {
    /* If CREATE TABLE of non-temporary table, do implicit commit */
    if (!(lex->create_info.options & HA_LEX_CREATE_TMP_TABLE))
    {
      if (end_active_trans(thd))
      {
	res= -1;
	break;
      }
    }
    else 
    {
      /* So that CREATE TEMPORARY TABLE gets to binlog at commit/rollback */
      thd->transaction.all.modified_non_trans_table= TRUE;
    }
    DBUG_ASSERT(first_table == all_tables && first_table != 0);
    bool link_to_local;
    // Skip first table, which is the table we are creating
    TABLE_LIST *create_table= lex->unlink_first_table(&link_to_local);
    TABLE_LIST *select_tables= lex->query_tables;
    /*
      Code below (especially in mysql_create_table() and select_create
      methods) may modify HA_CREATE_INFO structure in LEX, so we have to
      use a copy of this structure to make execution prepared statement-
      safe. A shallow copy is enough as this code won't modify any memory
      referenced from this structure.
    */
    HA_CREATE_INFO create_info(lex->create_info);
    Alter_info alter_info(lex->alter_info, thd->mem_root);

    if (thd->is_fatal_error)
    {
      /* out of memory when creating a copy of alter_info */
      res= 1;
      goto end_with_restore_list;
    }

    if ((res= create_table_precheck(thd, select_tables, create_table)))
      goto end_with_restore_list;

    create_info.alias= create_table->alias;

#ifndef HAVE_READLINK
    if (create_info.data_file_name)
      push_warning(thd, MYSQL_ERROR::WARN_LEVEL_WARN, 0,
                   "DATA DIRECTORY option ignored");
    if (create_info.index_file_name)
      push_warning(thd, MYSQL_ERROR::WARN_LEVEL_WARN, 0,
                   "INDEX DIRECTORY option ignored");
    create_info.data_file_name= create_info.index_file_name= NULL;
#else
    /* Fix names if symlinked tables */
    if (append_file_to_dir(thd, &create_info.data_file_name,
			   create_table->table_name) ||
	append_file_to_dir(thd, &create_info.index_file_name,
			   create_table->table_name))
      goto end_with_restore_list;
#endif
    /*
      If we are using SET CHARSET without DEFAULT, add an implicit
      DEFAULT to not confuse old users. (This may change).
    */
    if ((create_info.used_fields &
	 (HA_CREATE_USED_DEFAULT_CHARSET | HA_CREATE_USED_CHARSET)) ==
	HA_CREATE_USED_CHARSET)
    {
      create_info.used_fields&= ~HA_CREATE_USED_CHARSET;
      create_info.used_fields|= HA_CREATE_USED_DEFAULT_CHARSET;
      create_info.default_table_charset= create_info.table_charset;
      create_info.table_charset= 0;
    }
    /*
      The create-select command will open and read-lock the select table
      and then create, open and write-lock the new table. If a global
      read lock steps in, we get a deadlock. The write lock waits for
      the global read lock, while the global read lock waits for the
      select table to be closed. So we wait until the global readlock is
      gone before starting both steps. Note that
      wait_if_global_read_lock() sets a protection against a new global
      read lock when it succeeds. This needs to be released by
      start_waiting_global_read_lock(). We protect the normal CREATE
      TABLE in the same way. That way we avoid that a new table is
      created during a gobal read lock.
    */
    if (!thd->locked_tables &&
        !(need_start_waiting= !wait_if_global_read_lock(thd, 0, 1)))
    {
      res= 1;
      goto end_with_restore_list;
    }
    if (select_lex->item_list.elements)		// With select
    {
      select_result *sel_result;

      select_lex->options|= SELECT_NO_UNLOCK;
      unit->set_limit(select_lex);

      if (!(lex->create_info.options & HA_LEX_CREATE_TMP_TABLE))
      {
        lex->link_first_table_back(create_table, link_to_local);
        create_table->create= TRUE;
      }

      if (!(res= open_and_lock_tables(thd, lex->query_tables)))
      {
        /*
          Is table which we are changing used somewhere in other parts
          of query
        */
        if (!(create_info.options & HA_LEX_CREATE_TMP_TABLE))
        {
          TABLE_LIST *duplicate;
          create_table= lex->unlink_first_table(&link_to_local);
          if ((duplicate= unique_table(thd, create_table, select_tables, 0)))
          {
            update_non_unique_table_error(create_table, "CREATE", duplicate);
            res= 1;
            goto end_with_restore_list;
          }
        }
        /* If we create merge table, we have to test tables in merge, too */
        if (create_info.used_fields & HA_CREATE_USED_UNION)
        {
          TABLE_LIST *tab;
          for (tab= (TABLE_LIST*) create_info.merge_list.first;
               tab;
               tab= tab->next_local)
          {
            TABLE_LIST *duplicate;
            if ((duplicate= unique_table(thd, tab, select_tables, 0)))
            {
              update_non_unique_table_error(tab, "CREATE", duplicate);
              res= 1;
              goto end_with_restore_list;
            }
          }
        }
        /*
          select_create is currently not re-execution friendly and
          needs to be created for every execution of a PS/SP.
        */
        if ((sel_result= new select_create(create_table,
                                           &create_info,
                                           &alter_info,
                                           select_lex->item_list,
                                           lex->duplicates,
                                           lex->ignore)))
        {
          /*
            CREATE from SELECT give its SELECT_LEX for SELECT,
            and item_list belong to SELECT
          */
          res= handle_select(thd, lex, sel_result, 0);
          delete sel_result;
        }
      }
      else if (!(lex->create_info.options & HA_LEX_CREATE_TMP_TABLE))
        create_table= lex->unlink_first_table(&link_to_local);

    }
    else
    {
      /* regular create */
      if (lex->create_info.options & HA_LEX_CREATE_TABLE_LIKE)
        res= mysql_create_like_table(thd, create_table, select_tables,
                                     &create_info);
      else
      {
        res= mysql_create_table(thd, create_table->db,
                                create_table->table_name, &create_info,
                                &alter_info, 0, 0);
      }
      if (!res)
	send_ok(thd);
    }

    /* put tables back for PS rexecuting */
end_with_restore_list:
    lex->link_first_table_back(create_table, link_to_local);
    break;
  }
  case SQLCOM_CREATE_INDEX:
    /* Fall through */
  case SQLCOM_DROP_INDEX:
  /*
    CREATE INDEX and DROP INDEX are implemented by calling ALTER
    TABLE with proper arguments. This isn't very fast but it
    should work for most cases.

    In the future ALTER TABLE will notice that only added
    indexes and create these one by one for the existing table
    without having to do a full rebuild.

    One should normally create all indexes with CREATE TABLE or
    ALTER TABLE.
  */
  {
    Alter_info alter_info(lex->alter_info, thd->mem_root);
    HA_CREATE_INFO create_info;

    if (thd->is_fatal_error) /* out of memory creating a copy of alter_info*/
      goto error;

    DBUG_ASSERT(first_table == all_tables && first_table != 0);
    if (check_one_table_access(thd, INDEX_ACL, first_table))
      goto error; /* purecov: inspected */
    if (end_active_trans(thd))
      goto error;
    /*
      Currently CREATE INDEX or DROP INDEX cause a full table rebuild
      and thus classify as slow administrative statements just like
      ALTER TABLE.
    */
    thd->enable_slow_log= opt_log_slow_admin_statements;

    bzero((char*) &create_info, sizeof(create_info));
    create_info.db_type= DB_TYPE_DEFAULT;
    create_info.row_type= ROW_TYPE_NOT_USED;
    create_info.default_table_charset= thd->variables.collation_database;

    res= mysql_alter_table(thd, first_table->db, first_table->table_name,
                           &create_info, first_table, &alter_info,
                           0, (ORDER*) 0, 0);
    break;
  }
#ifdef HAVE_REPLICATION
  case SQLCOM_SLAVE_START:
  {
    pthread_mutex_lock(&LOCK_active_mi);
    start_slave(thd,active_mi,1 /* net report*/);
    pthread_mutex_unlock(&LOCK_active_mi);
    break;
  }
  case SQLCOM_SLAVE_STOP:
  /*
    If the client thread has locked tables, a deadlock is possible.
    Assume that
    - the client thread does LOCK TABLE t READ.
    - then the master updates t.
    - then the SQL slave thread wants to update t,
      so it waits for the client thread because t is locked by it.
    - then the client thread does SLAVE STOP.
      SLAVE STOP waits for the SQL slave thread to terminate its
      update t, which waits for the client thread because t is locked by it.
    To prevent that, refuse SLAVE STOP if the
    client thread has locked tables
  */
  if (thd->locked_tables || thd->active_transaction() || thd->global_read_lock)
  {
    my_message(ER_LOCK_OR_ACTIVE_TRANSACTION,
               ER(ER_LOCK_OR_ACTIVE_TRANSACTION), MYF(0));
    goto error;
  }
  {
    pthread_mutex_lock(&LOCK_active_mi);
    stop_slave(thd,active_mi,1/* net report*/);
    pthread_mutex_unlock(&LOCK_active_mi);
    break;
  }
#endif /* HAVE_REPLICATION */

  case SQLCOM_ALTER_TABLE:
    DBUG_ASSERT(first_table == all_tables && first_table != 0);
    {
      ulong priv=0;
      /*
        Code in mysql_alter_table() may modify its HA_CREATE_INFO argument,
        so we have to use a copy of this structure to make execution
        prepared statement- safe. A shallow copy is enough as no memory
        referenced from this structure will be modified.
      */
      HA_CREATE_INFO create_info(lex->create_info);
      Alter_info alter_info(lex->alter_info, thd->mem_root);

      if (thd->is_fatal_error) /* out of memory creating a copy of alter_info */
        goto error;
      if (lex->name && (!lex->name[0] || strlen(lex->name) > NAME_LEN))
      {
	my_error(ER_WRONG_TABLE_NAME, MYF(0), lex->name);
        goto error;
      }
      /* Must be set in the parser */
      DBUG_ASSERT(select_lex->db);
      if (check_access(thd, ALTER_ACL, first_table->db,
		       &first_table->grant.privilege, 0, 0,
                       test(first_table->schema_table)) ||
	  check_access(thd,INSERT_ACL | CREATE_ACL,select_lex->db,&priv,0,0,
                       is_schema_db(select_lex->db))||
	  check_merge_table_access(thd, first_table->db,
				   (TABLE_LIST *)
				   create_info.merge_list.first))
	goto error;				/* purecov: inspected */
      if (grant_option)
      {
	if (check_grant(thd, ALTER_ACL, all_tables, 0, UINT_MAX, 0))
	  goto error;
	if (lex->name && !test_all_bits(priv,INSERT_ACL | CREATE_ACL))
	{					// Rename of table
	  TABLE_LIST tmp_table;
	  bzero((char*) &tmp_table,sizeof(tmp_table));
	  tmp_table.table_name=lex->name;
	  tmp_table.db=select_lex->db;
	  tmp_table.grant.privilege=priv;
	  if (check_grant(thd, INSERT_ACL | CREATE_ACL, &tmp_table, 0,
			  UINT_MAX, 0))
	    goto error;
	}
      }
      /* Don't yet allow changing of symlinks with ALTER TABLE */
      if (create_info.data_file_name)
        push_warning(thd, MYSQL_ERROR::WARN_LEVEL_WARN, 0,
                     "DATA DIRECTORY option ignored");
      if (create_info.index_file_name)
        push_warning(thd, MYSQL_ERROR::WARN_LEVEL_WARN, 0,
                     "INDEX DIRECTORY option ignored");
      create_info.data_file_name= create_info.index_file_name= NULL;
      /* ALTER TABLE ends previous transaction */
      if (end_active_trans(thd))
	goto error;
      else
      {
        if (!thd->locked_tables &&
            !(need_start_waiting= !wait_if_global_read_lock(thd, 0, 1)))
        {
          res= 1;
          break;
        }

        thd->enable_slow_log= opt_log_slow_admin_statements;
        res= mysql_alter_table(thd, select_lex->db, lex->name,
                               &create_info,
                               first_table,
                               &alter_info,
                               select_lex->order_list.elements,
                               (ORDER *) select_lex->order_list.first,
                               lex->ignore);
      }
      break;
    }
  case SQLCOM_RENAME_TABLE:
  {
    DBUG_ASSERT(first_table == all_tables && first_table != 0);
    TABLE_LIST *table;
    if (check_db_used(thd, all_tables))
      goto error;
    for (table= first_table; table; table= table->next_local->next_local)
    {
      if (check_access(thd, ALTER_ACL | DROP_ACL, table->db,
		       &table->grant.privilege,0,0, test(table->schema_table)) ||
	  check_access(thd, INSERT_ACL | CREATE_ACL, table->next_local->db,
		       &table->next_local->grant.privilege, 0, 0,
                       test(table->next_local->schema_table)))
	goto error;
      if (grant_option)
      {
	TABLE_LIST old_list, new_list;
	/*
	  we do not need initialize old_list and new_list because we will
	  come table[0] and table->next[0] there
	*/
	old_list= table[0];
	new_list= table->next_local[0];
	if (check_grant(thd, ALTER_ACL | DROP_ACL, &old_list, 0, 1, 0) ||
	    (!test_all_bits(table->next_local->grant.privilege,
			    INSERT_ACL | CREATE_ACL) &&
	     check_grant(thd, INSERT_ACL | CREATE_ACL, &new_list, 0, 1, 0)))
	  goto error;
      }
    }
    query_cache_invalidate3(thd, first_table, 0);
    if (end_active_trans(thd) || mysql_rename_tables(thd, first_table))
      goto error;
    break;
  }
#ifndef EMBEDDED_LIBRARY
  case SQLCOM_SHOW_BINLOGS:
#ifdef DONT_ALLOW_SHOW_COMMANDS
    my_message(ER_NOT_ALLOWED_COMMAND, ER(ER_NOT_ALLOWED_COMMAND),
               MYF(0)); /* purecov: inspected */
    goto error;
#else
    {
      if (check_global_access(thd, SUPER_ACL))
	goto error;
      res = show_binlogs(thd);
      break;
    }
#endif
#endif /* EMBEDDED_LIBRARY */
  case SQLCOM_SHOW_CREATE:
    DBUG_ASSERT(first_table == all_tables && first_table != 0);
#ifdef DONT_ALLOW_SHOW_COMMANDS
    my_message(ER_NOT_ALLOWED_COMMAND, ER(ER_NOT_ALLOWED_COMMAND),
               MYF(0)); /* purecov: inspected */
    goto error;
#else
    {
      /* Ignore temporary tables if this is "SHOW CREATE VIEW" */
      if (lex->only_view)
        first_table->skip_temporary= 1;

      if (check_db_used(thd, all_tables) ||
          check_show_create_table_access(thd, first_table))
	goto error;
      res= mysqld_show_create(thd, first_table);
      break;
    }
#endif
  case SQLCOM_CHECKSUM:
  {
    DBUG_ASSERT(first_table == all_tables && first_table != 0);
    if (check_db_used(thd, all_tables) ||
	check_table_access(thd, SELECT_ACL | EXTRA_ACL, all_tables, 0))
      goto error; /* purecov: inspected */
    res = mysql_checksum_table(thd, first_table, &lex->check_opt);
    break;
  }
  case SQLCOM_REPAIR:
  {
    DBUG_ASSERT(first_table == all_tables && first_table != 0);
    if (check_db_used(thd, all_tables) ||
	check_table_access(thd, SELECT_ACL | INSERT_ACL, all_tables, 0))
      goto error; /* purecov: inspected */
    thd->enable_slow_log= opt_log_slow_admin_statements;
    res= mysql_repair_table(thd, first_table, &lex->check_opt);
    /* ! we write after unlocking the table */
    if (!res && !lex->no_write_to_binlog)
    {
      /* Presumably, REPAIR and binlog writing doesn't require synchronization */
      if (mysql_bin_log.is_open())
      {
	thd->clear_error(); // No binlog error generated
        Query_log_event qinfo(thd, thd->query, thd->query_length, 0, FALSE);
        mysql_bin_log.write(&qinfo);
      }
    }
    select_lex->table_list.first= (byte*) first_table;
    lex->query_tables=all_tables;
    break;
  }
  case SQLCOM_CHECK:
  {
    DBUG_ASSERT(first_table == all_tables && first_table != 0);
    if (check_db_used(thd, all_tables) ||
	check_table_access(thd, SELECT_ACL | EXTRA_ACL , all_tables, 0))
      goto error; /* purecov: inspected */
    thd->enable_slow_log= opt_log_slow_admin_statements;
    res = mysql_check_table(thd, first_table, &lex->check_opt);
    select_lex->table_list.first= (byte*) first_table;
    lex->query_tables=all_tables;
    break;
  }
  case SQLCOM_ANALYZE:
  {
    DBUG_ASSERT(first_table == all_tables && first_table != 0);
    if (check_db_used(thd, all_tables) ||
	check_table_access(thd, SELECT_ACL | INSERT_ACL, all_tables, 0))
      goto error; /* purecov: inspected */
    thd->enable_slow_log= opt_log_slow_admin_statements;
    res = mysql_analyze_table(thd, first_table, &lex->check_opt);
    /* ! we write after unlocking the table */
    if (!res && !lex->no_write_to_binlog)
    {
      /* Presumably, ANALYZE and binlog writing doesn't require synchronization */
      if (mysql_bin_log.is_open())
      {
	thd->clear_error(); // No binlog error generated
        Query_log_event qinfo(thd, thd->query, thd->query_length, 0, FALSE);
        mysql_bin_log.write(&qinfo);
      }
    }
    select_lex->table_list.first= (byte*) first_table;
    lex->query_tables=all_tables;
    break;
  }

  case SQLCOM_OPTIMIZE:
  {
    DBUG_ASSERT(first_table == all_tables && first_table != 0);
    if (check_db_used(thd, all_tables) ||
	check_table_access(thd, SELECT_ACL | INSERT_ACL, all_tables, 0))
      goto error; /* purecov: inspected */
    thd->enable_slow_log= opt_log_slow_admin_statements;
    res= (specialflag & (SPECIAL_SAFE_MODE | SPECIAL_NO_NEW_FUNC)) ?
      mysql_recreate_table(thd, first_table) :
      mysql_optimize_table(thd, first_table, &lex->check_opt);
    /* ! we write after unlocking the table */
    if (!res && !lex->no_write_to_binlog)
    {
      /* Presumably, OPTIMIZE and binlog writing doesn't require synchronization */
      if (mysql_bin_log.is_open())
      {
	thd->clear_error(); // No binlog error generated
        Query_log_event qinfo(thd, thd->query, thd->query_length, 0, FALSE);
        mysql_bin_log.write(&qinfo);
      }
    }
    select_lex->table_list.first= (byte*) first_table;
    lex->query_tables=all_tables;
    break;
  }
  case SQLCOM_UPDATE:
    DBUG_ASSERT(first_table == all_tables && first_table != 0);
    if (update_precheck(thd, all_tables))
      break;
    DBUG_ASSERT(select_lex->offset_limit == 0);
    unit->set_limit(select_lex);
    res= (up_result= mysql_update(thd, all_tables,
                                  select_lex->item_list,
                                  lex->value_list,
                                  select_lex->where,
                                  select_lex->order_list.elements,
                                  (ORDER *) select_lex->order_list.first,
                                  unit->select_limit_cnt,
                                  lex->duplicates, lex->ignore));
    /* mysql_update return 2 if we need to switch to multi-update */
    if (up_result != 2)
      break;
    /* Fall through */
  case SQLCOM_UPDATE_MULTI:
  {
    DBUG_ASSERT(first_table == all_tables && first_table != 0);
    /* if we switched from normal update, rights are checked */
    if (up_result != 2)
    {
      if ((res= multi_update_precheck(thd, all_tables)))
        break;
    }
    else
      res= 0;

    res= mysql_multi_update_prepare(thd);

#ifdef HAVE_REPLICATION
    /* Check slave filtering rules */
    if (unlikely(thd->slave_thread))
    {
      if (all_tables_not_ok(thd, all_tables))
      {
        if (res!= 0)
        {
          res= 0;             /* don't care of prev failure  */
          thd->clear_error(); /* filters are of highest prior */
        }
        /* we warn the slave SQL thread */
        my_error(ER_SLAVE_IGNORED_TABLE, MYF(0));
        break;
      }
      if (res)
        break;
    }
    else
    {
#endif /* HAVE_REPLICATION */
      if (res)
        break;
      if (opt_readonly &&
	  !(thd->security_ctx->master_access & SUPER_ACL) &&
	  some_non_temp_table_to_be_updated(thd, all_tables))
      {
	my_error(ER_OPTION_PREVENTS_STATEMENT, MYF(0), "--read-only");
	break;
      }
#ifdef HAVE_REPLICATION
    }  /* unlikely */
#endif

    res= mysql_multi_update(thd, all_tables,
                            &select_lex->item_list,
                            &lex->value_list,
                            select_lex->where,
                            select_lex->options,
                            lex->duplicates, lex->ignore, unit, select_lex);
    break;
  }
  case SQLCOM_REPLACE:
  case SQLCOM_INSERT:
  {
    DBUG_ASSERT(first_table == all_tables && first_table != 0);
    if ((res= insert_precheck(thd, all_tables)))
      break;

    if (!thd->locked_tables &&
        !(need_start_waiting= !wait_if_global_read_lock(thd, 0, 1)))
    {
      res= 1;
      break;
    }

    res= mysql_insert(thd, all_tables, lex->field_list, lex->many_values,
		      lex->update_list, lex->value_list,
                      lex->duplicates, lex->ignore);

    /*
      If we have inserted into a VIEW, and the base table has
      AUTO_INCREMENT column, but this column is not accessible through
      a view, then we should restore LAST_INSERT_ID to the value it
      had before the statement.
    */
    if (first_table->view && !first_table->contain_auto_increment)
      thd->last_insert_id= thd->current_insert_id;

    break;
  }
  case SQLCOM_REPLACE_SELECT:
  case SQLCOM_INSERT_SELECT:
  {
    select_result *sel_result;
    DBUG_ASSERT(first_table == all_tables && first_table != 0);
    if ((res= insert_precheck(thd, all_tables)))
      break;

    /* Fix lock for first table */
    if (first_table->lock_type == TL_WRITE_DELAYED)
      first_table->lock_type= TL_WRITE;

    /* Don't unlock tables until command is written to binary log */
    select_lex->options|= SELECT_NO_UNLOCK;

    unit->set_limit(select_lex);

    if (! thd->locked_tables &&
        ! (need_start_waiting= ! wait_if_global_read_lock(thd, 0, 1)))
    {
      res= 1;
      break;
    }

    if (!(res= open_and_lock_tables(thd, all_tables)))
    {
      /* Skip first table, which is the table we are inserting in */
      TABLE_LIST *second_table= first_table->next_local;
      select_lex->table_list.first= (byte*) second_table;
      select_lex->context.table_list= 
        select_lex->context.first_name_resolution_table= second_table;
      res= mysql_insert_select_prepare(thd);
      if (!res && (sel_result= new select_insert(first_table,
                                                 first_table->table,
                                                 &lex->field_list,
                                                 &lex->update_list,
                                                 &lex->value_list,
                                                 lex->duplicates,
                                                 lex->ignore)))
      {
	res= handle_select(thd, lex, sel_result, OPTION_SETUP_TABLES_DONE);
        /*
          Invalidate the table in the query cache if something changed
          after unlocking when changes become visible.
          TODO: this is workaround. right way will be move invalidating in
          the unlock procedure.
        */
        if (first_table->lock_type ==  TL_WRITE_CONCURRENT_INSERT &&
            thd->lock)
        {
          /* INSERT ... SELECT should invalidate only the very first table */
          TABLE_LIST *save_table= first_table->next_local;
          first_table->next_local= 0;
          mysql_unlock_tables(thd, thd->lock);
          query_cache_invalidate3(thd, first_table, 1);
          first_table->next_local= save_table;
          thd->lock=0;
        }
        delete sel_result;
      }
      /* revert changes for SP */
      select_lex->table_list.first= (byte*) first_table;
    }

    /*
      If we have inserted into a VIEW, and the base table has
      AUTO_INCREMENT column, but this column is not accessible through
      a view, then we should restore LAST_INSERT_ID to the value it
      had before the statement.
    */
    if (first_table->view && !first_table->contain_auto_increment)
      thd->last_insert_id= thd->current_insert_id;

    break;
  }
  case SQLCOM_TRUNCATE:
    if (end_active_trans(thd))
    {
      res= -1;
      break;
    }
    DBUG_ASSERT(first_table == all_tables && first_table != 0);
    if (check_one_table_access(thd, DELETE_ACL, all_tables))
      goto error;
    /*
      Don't allow this within a transaction because we want to use
      re-generate table
    */
    if (thd->locked_tables || thd->active_transaction())
    {
      my_message(ER_LOCK_OR_ACTIVE_TRANSACTION,
                 ER(ER_LOCK_OR_ACTIVE_TRANSACTION), MYF(0));
      goto error;
    }

    res= mysql_truncate(thd, first_table, 0);
    break;
  case SQLCOM_DELETE:
  {
    DBUG_ASSERT(first_table == all_tables && first_table != 0);
    if ((res= delete_precheck(thd, all_tables)))
      break;
    DBUG_ASSERT(select_lex->offset_limit == 0);
    unit->set_limit(select_lex);

    if (!thd->locked_tables &&
        !(need_start_waiting= !wait_if_global_read_lock(thd, 0, 1)))
    {
      res= 1;
      break;
    }

    res = mysql_delete(thd, all_tables, select_lex->where,
                       &select_lex->order_list,
                       unit->select_limit_cnt, select_lex->options,
                       FALSE);
    break;
  }
  case SQLCOM_DELETE_MULTI:
  {
    DBUG_ASSERT(first_table == all_tables && first_table != 0);
    TABLE_LIST *aux_tables=
      (TABLE_LIST *)thd->lex->auxiliary_table_list.first;
    multi_delete *del_result;

    if (!thd->locked_tables &&
        !(need_start_waiting= !wait_if_global_read_lock(thd, 0, 1)))
    {
      res= 1;
      break;
    }

    if ((res= multi_delete_precheck(thd, all_tables)))
      break;

    /* condition will be TRUE on SP re-excuting */
    if (select_lex->item_list.elements != 0)
      select_lex->item_list.empty();
    if (add_item_to_list(thd, new Item_null()))
      goto error;

    thd_proc_info(thd, "init");
    if ((res= open_and_lock_tables(thd, all_tables)))
      break;

    if ((res= mysql_multi_delete_prepare(thd)))
      goto error;

    if (!thd->is_fatal_error &&
        (del_result= new multi_delete(aux_tables, lex->table_count)))
    {
      res= mysql_select(thd, &select_lex->ref_pointer_array,
			select_lex->get_table_list(),
			select_lex->with_wild,
			select_lex->item_list,
			select_lex->where,
			0, (ORDER *)NULL, (ORDER *)NULL, (Item *)NULL,
			(ORDER *)NULL,
			select_lex->options | thd->options |
			SELECT_NO_JOIN_CACHE | SELECT_NO_UNLOCK |
                        OPTION_SETUP_TABLES_DONE,
			del_result, unit, select_lex);
      delete del_result;
    }
    else
      res= TRUE;                                // Error
    break;
  }
  case SQLCOM_DROP_TABLE:
  {
    DBUG_ASSERT(first_table == all_tables && first_table != 0);
    if (!lex->drop_temporary)
    {
      if (check_table_access(thd, DROP_ACL, all_tables, 0))
	goto error;				/* purecov: inspected */
      if (end_active_trans(thd))
        goto error;
    }
    else
    {
      /*
	If this is a slave thread, we may sometimes execute some 
	DROP / * 40005 TEMPORARY * / TABLE
	that come from parts of binlogs (likely if we use RESET SLAVE or CHANGE
	MASTER TO), while the temporary table has already been dropped.
	To not generate such irrelevant "table does not exist errors",
	we silently add IF EXISTS if TEMPORARY was used.
      */
      if (thd->slave_thread)
        lex->drop_if_exists= 1;

      /* So that DROP TEMPORARY TABLE gets to binlog at commit/rollback */
      thd->transaction.all.modified_non_trans_table= TRUE;
    }
    /* DDL and binlog write order protected by LOCK_open */
    res= mysql_rm_table(thd, first_table, lex->drop_if_exists,
			lex->drop_temporary);
  }
  break;
  case SQLCOM_SHOW_PROCESSLIST:
    if (!thd->security_ctx->priv_user[0] &&
        check_global_access(thd,PROCESS_ACL))
      break;
    mysqld_list_processes(thd,
			  (thd->security_ctx->master_access & PROCESS_ACL ?
                           NullS :
                           thd->security_ctx->priv_user),
                          lex->verbose);
    break;
  case SQLCOM_SHOW_STORAGE_ENGINES:
    res= mysqld_show_storage_engines(thd);
    break;
  case SQLCOM_SHOW_PRIVILEGES:
    res= mysqld_show_privileges(thd);
    break;
  case SQLCOM_SHOW_COLUMN_TYPES:
    res= mysqld_show_column_types(thd);
    break;
  case SQLCOM_SHOW_LOGS:
#ifdef DONT_ALLOW_SHOW_COMMANDS
    my_message(ER_NOT_ALLOWED_COMMAND, ER(ER_NOT_ALLOWED_COMMAND),
               MYF(0));	/* purecov: inspected */
    goto error;
#else
    {
      if (grant_option && check_access(thd, FILE_ACL, any_db,0,0,0,0))
	goto error;
      res= mysqld_show_logs(thd);
      break;
    }
#endif
  case SQLCOM_CHANGE_DB:
  {
    LEX_STRING db_str= { (char *) select_lex->db, strlen(select_lex->db) };

    if (!mysql_change_db(thd, &db_str, FALSE))
      send_ok(thd);

    break;
  }

  case SQLCOM_LOAD:
  {
    DBUG_ASSERT(first_table == all_tables && first_table != 0);
    uint privilege= (lex->duplicates == DUP_REPLACE ?
		     INSERT_ACL | DELETE_ACL : INSERT_ACL) |
                    (lex->local_file ? 0 : FILE_ACL);

    if (lex->local_file)
    {
      if (!(thd->client_capabilities & CLIENT_LOCAL_FILES) ||
          !opt_local_infile)
      {
	my_message(ER_NOT_ALLOWED_COMMAND, ER(ER_NOT_ALLOWED_COMMAND), MYF(0));
	goto error;
      }
    }

    if (check_one_table_access(thd, privilege, all_tables))
      goto error;

    res= mysql_load(thd, lex->exchange, first_table, lex->field_list,
                    lex->update_list, lex->value_list, lex->duplicates,
                    lex->ignore, (bool) lex->local_file);
    break;
  }

  case SQLCOM_SET_OPTION:
  {
    List<set_var_base> *lex_var_list= &lex->var_list;
    if ((check_table_access(thd, SELECT_ACL, all_tables, 0) ||
	 open_and_lock_tables(thd, all_tables)))
      goto error;
    if (lex->one_shot_set && not_all_support_one_shot(lex_var_list))
    {
      my_error(ER_RESERVED_SYNTAX, MYF(0), "SET ONE_SHOT");
      goto error;
    }
    if (!(res= sql_set_variables(thd, lex_var_list)))
    {
      /*
        If the previous command was a SET ONE_SHOT, we don't want to forget
        about the ONE_SHOT property of that SET. So we use a |= instead of = .
      */
      thd->one_shot_set|= lex->one_shot_set;
      send_ok(thd);
    }
    break;
  }

  case SQLCOM_UNLOCK_TABLES:
    /*
      It is critical for mysqldump --single-transaction --master-data that
      UNLOCK TABLES does not implicitely commit a connection which has only
      done FLUSH TABLES WITH READ LOCK + BEGIN. If this assumption becomes
      false, mysqldump will not work.
    */
    unlock_locked_tables(thd);
    if (thd->options & OPTION_TABLE_LOCK)
    {
      end_active_trans(thd);
      thd->options&= ~(OPTION_TABLE_LOCK);
    }
    if (thd->global_read_lock)
      unlock_global_read_lock(thd);
    send_ok(thd);
    break;
  case SQLCOM_LOCK_TABLES:
    unlock_locked_tables(thd);
    /* we must end the trasaction first, regardless of anything */
    if (end_active_trans(thd))
      goto error;
    if (check_db_used(thd, all_tables))
      goto error;
    if (check_table_access(thd, LOCK_TABLES_ACL | SELECT_ACL, all_tables, 0))
      goto error;
    thd->in_lock_tables=1;
    thd->options|= OPTION_TABLE_LOCK;

    if (!(res= simple_open_n_lock_tables(thd, all_tables)))
    {
#ifdef HAVE_QUERY_CACHE
      if (thd->variables.query_cache_wlock_invalidate)
	query_cache.invalidate_locked_for_write(first_table);
#endif /*HAVE_QUERY_CACHE*/
      thd->locked_tables=thd->lock;
      thd->lock=0;
      send_ok(thd);
    }
    else
<<<<<<< HEAD
    {
      /* 
        Need to end the current transaction, so the storage engine (InnoDB)
        can free its locks if LOCK TABLES locked some tables before finding
        that it can't lock a table in its list
      */
      end_active_trans(thd);
      thd->options&= ~(ulong) (OPTION_TABLE_LOCK);
    }
=======
      thd->options&= ~(OPTION_TABLE_LOCK);
>>>>>>> 217391b0
    thd->in_lock_tables=0;
    break;
  case SQLCOM_CREATE_DB:
  {
    /*
      As mysql_create_db() may modify HA_CREATE_INFO structure passed to
      it, we need to use a copy of LEX::create_info to make execution
      prepared statement- safe.
    */
    HA_CREATE_INFO create_info(lex->create_info);
    if (end_active_trans(thd))
    {
      res= -1;
      break;
    }
    char *alias;
    if (!(alias=thd->strdup(lex->name)) || check_db_name(lex->name))
    {
      my_error(ER_WRONG_DB_NAME, MYF(0), lex->name);
      break;
    }
    /*
      If in a slave thread :
      CREATE DATABASE DB was certainly not preceded by USE DB.
      For that reason, db_ok() in sql/slave.cc did not check the
      do_db/ignore_db. And as this query involves no tables, tables_ok()
      above was not called. So we have to check rules again here.
    */
#ifdef HAVE_REPLICATION
    if (thd->slave_thread &&
	(!db_ok(lex->name, replicate_do_db, replicate_ignore_db) ||
	 !db_ok_with_wild_table(lex->name)))
    {
      my_message(ER_SLAVE_IGNORED_TABLE, ER(ER_SLAVE_IGNORED_TABLE), MYF(0));
      break;
    }
#endif

    if (check_access(thd,CREATE_ACL,lex->name,0,1,0,is_schema_db(lex->name)))
      break;
    res= mysql_create_db(thd,(lower_case_table_names == 2 ? alias : lex->name),
			 &create_info, 0);
    break;
  }
  case SQLCOM_DROP_DB:
  {
    if (end_active_trans(thd))
    {
      res= -1;
      break;
    }
    if (check_db_name(lex->name))
    {
      my_error(ER_WRONG_DB_NAME, MYF(0), lex->name);
      break;
    }
    /*
      If in a slave thread :
      DROP DATABASE DB may not be preceded by USE DB.
      For that reason, maybe db_ok() in sql/slave.cc did not check the 
      do_db/ignore_db. And as this query involves no tables, tables_ok()
      above was not called. So we have to check rules again here.
    */
#ifdef HAVE_REPLICATION
    if (thd->slave_thread && 
	(!db_ok(lex->name, replicate_do_db, replicate_ignore_db) ||
	 !db_ok_with_wild_table(lex->name)))
    {
      my_message(ER_SLAVE_IGNORED_TABLE, ER(ER_SLAVE_IGNORED_TABLE), MYF(0));
      break;
    }
#endif
    if (check_access(thd,DROP_ACL,lex->name,0,1,0,is_schema_db(lex->name)))
      break;
    if (thd->locked_tables || thd->active_transaction())
    {
      my_message(ER_LOCK_OR_ACTIVE_TRANSACTION,
                 ER(ER_LOCK_OR_ACTIVE_TRANSACTION), MYF(0));
      goto error;
    }
    res= mysql_rm_db(thd, lex->name, lex->drop_if_exists, 0);
    break;
  }
  case SQLCOM_ALTER_DB:
  {
    char *db= lex->name;
    DBUG_ASSERT(db); /* Must be set in the parser */
    if (!strip_sp(db) || check_db_name(db))
    {
      my_error(ER_WRONG_DB_NAME, MYF(0), lex->name);
      break;
    }
    /*
      If in a slave thread :
      ALTER DATABASE DB may not be preceded by USE DB.
      For that reason, maybe db_ok() in sql/slave.cc did not check the
      do_db/ignore_db. And as this query involves no tables, tables_ok()
      above was not called. So we have to check rules again here.
    */
#ifdef HAVE_REPLICATION
    if (thd->slave_thread &&
	(!db_ok(db, replicate_do_db, replicate_ignore_db) ||
	 !db_ok_with_wild_table(db)))
    {
      my_message(ER_SLAVE_IGNORED_TABLE, ER(ER_SLAVE_IGNORED_TABLE), MYF(0));
      break;
    }
#endif
    if (check_access(thd, ALTER_ACL, db, 0, 1, 0, is_schema_db(db)))
      break;
    if (thd->locked_tables || thd->active_transaction())
    {
      my_message(ER_LOCK_OR_ACTIVE_TRANSACTION,
                 ER(ER_LOCK_OR_ACTIVE_TRANSACTION), MYF(0));
      goto error;
    }
    res= mysql_alter_db(thd, db, &lex->create_info);
    break;
  }
  case SQLCOM_SHOW_CREATE_DB:
  {
    if (!strip_sp(lex->name) || check_db_name(lex->name))
    {
      my_error(ER_WRONG_DB_NAME, MYF(0), lex->name);
      break;
    }
    if (check_access(thd,SELECT_ACL,lex->name,0,1,0,is_schema_db(lex->name)))
      break;
    res=mysqld_show_create_db(thd,lex->name,&lex->create_info);
    break;
  }
  case SQLCOM_CREATE_FUNCTION:                  // UDF function
  {
    if (check_access(thd,INSERT_ACL,"mysql",0,1,0,0))
      break;
#ifdef HAVE_DLOPEN
    if (sp_find_routine(thd, TYPE_ENUM_FUNCTION, lex->spname,
                        &thd->sp_func_cache, FALSE))
    {
      my_error(ER_UDF_EXISTS, MYF(0), lex->spname->m_name.str);
      goto error;
    }
    if (!(res = mysql_create_function(thd, &lex->udf)))
      send_ok(thd);
#else
    my_error(ER_CANT_OPEN_LIBRARY, MYF(0), lex->udf.dl, 0, "feature disabled");
    res= TRUE;
#endif
    break;
  }
#ifndef NO_EMBEDDED_ACCESS_CHECKS
  case SQLCOM_CREATE_USER:
  {
    if (check_access(thd, INSERT_ACL, "mysql", 0, 1, 1, 0) &&
        check_global_access(thd,CREATE_USER_ACL))
      break;
    if (end_active_trans(thd))
      goto error;
    /* Conditionally writes to binlog */
    if (!(res= mysql_create_user(thd, lex->users_list)))
      send_ok(thd);
    break;
  }
  case SQLCOM_DROP_USER:
  {
    if (check_access(thd, DELETE_ACL, "mysql", 0, 1, 1, 0) &&
        check_global_access(thd,CREATE_USER_ACL))
      break;
    if (end_active_trans(thd))
      goto error;
    /* Conditionally writes to binlog */
    if (!(res= mysql_drop_user(thd, lex->users_list)))
      send_ok(thd);
    break;
  }
  case SQLCOM_RENAME_USER:
  {
    if (check_access(thd, UPDATE_ACL, "mysql", 0, 1, 1, 0) &&
        check_global_access(thd,CREATE_USER_ACL))
      break;
    if (end_active_trans(thd))
      goto error;
    /* Conditionally writes to binlog */
    if (!(res= mysql_rename_user(thd, lex->users_list)))
      send_ok(thd);
    break;
  }
  case SQLCOM_REVOKE_ALL:
  {
    if (check_access(thd, UPDATE_ACL, "mysql", 0, 1, 1, 0) &&
        check_global_access(thd,CREATE_USER_ACL))
      break;
    /* Conditionally writes to binlog */
    if (!(res = mysql_revoke_all(thd, lex->users_list)))
      send_ok(thd);
    break;
  }
  case SQLCOM_REVOKE:
  case SQLCOM_GRANT:
  {
    if (check_access(thd, lex->grant | lex->grant_tot_col | GRANT_ACL,
		     first_table ?  first_table->db : select_lex->db,
		     first_table ? &first_table->grant.privilege : 0,
		     first_table ? 0 : 1, 0,
                     first_table ? (bool) first_table->schema_table :
                     select_lex->db ? is_schema_db(select_lex->db) : 0))
      goto error;

    if (thd->security_ctx->user)              // If not replication
    {
      LEX_USER *user, *tmp_user;

      List_iterator <LEX_USER> user_list(lex->users_list);
      while ((tmp_user= user_list++))
      {
        if (!(user= get_current_user(thd, tmp_user)))
          goto error;
        if (specialflag & SPECIAL_NO_RESOLVE &&
            hostname_requires_resolving(user->host.str))
          push_warning_printf(thd, MYSQL_ERROR::WARN_LEVEL_WARN,
                              ER_WARN_HOSTNAME_WONT_WORK,
                              ER(ER_WARN_HOSTNAME_WONT_WORK),
                              user->host.str);
        // Are we trying to change a password of another user
        DBUG_ASSERT(user->host.str != 0);
        if (strcmp(thd->security_ctx->user, user->user.str) ||
            my_strcasecmp(system_charset_info,
                          user->host.str, thd->security_ctx->host_or_ip))
        {
          // TODO: use check_change_password()
          if (is_acl_user(user->host.str, user->user.str) &&
              user->password.str &&
              check_access(thd, UPDATE_ACL,"mysql",0,1,1,0))
          {
            my_message(ER_PASSWORD_NOT_ALLOWED,
                       ER(ER_PASSWORD_NOT_ALLOWED), MYF(0));
            goto error;
          }
        }
      }
    }
    if (first_table)
    {
      if (lex->type == TYPE_ENUM_PROCEDURE ||
          lex->type == TYPE_ENUM_FUNCTION)
      {
        uint grants= lex->all_privileges 
		   ? (PROC_ACLS & ~GRANT_ACL) | (lex->grant & GRANT_ACL)
		   : lex->grant;
        if (grant_option && 
	    check_grant_routine(thd, grants | GRANT_ACL, all_tables,
                                lex->type == TYPE_ENUM_PROCEDURE, 0))
	  goto error;
        /* Conditionally writes to binlog */
        res= mysql_routine_grant(thd, all_tables,
                                 lex->type == TYPE_ENUM_PROCEDURE, 
                                 lex->users_list, grants,
                                 lex->sql_command == SQLCOM_REVOKE, 0);
      }
      else
      {
	if (grant_option && check_grant(thd,
					(lex->grant | lex->grant_tot_col |
					 GRANT_ACL),
					all_tables, 0, UINT_MAX, 0))
	  goto error;
        /* Conditionally writes to binlog */
        res= mysql_table_grant(thd, all_tables, lex->users_list,
			       lex->columns, lex->grant,
			       lex->sql_command == SQLCOM_REVOKE);
      }
    }
    else
    {
      if (lex->columns.elements || lex->type)
      {
	my_message(ER_ILLEGAL_GRANT_FOR_TABLE, ER(ER_ILLEGAL_GRANT_FOR_TABLE),
                   MYF(0));
        goto error;
      }
      else
	/* Conditionally writes to binlog */
	res = mysql_grant(thd, select_lex->db, lex->users_list, lex->grant,
			  lex->sql_command == SQLCOM_REVOKE);
      if (!res)
      {
	if (lex->sql_command == SQLCOM_GRANT)
	{
	  List_iterator <LEX_USER> str_list(lex->users_list);
	  LEX_USER *user, *tmp_user;
	  while ((tmp_user=str_list++))
          {
            if (!(user= get_current_user(thd, tmp_user)))
              goto error;
	    reset_mqh(user);
          }
	}
      }
    }
    break;
  }
#endif /*!NO_EMBEDDED_ACCESS_CHECKS*/
  case SQLCOM_RESET:
    /*
      RESET commands are never written to the binary log, so we have to
      initialize this variable because RESET shares the same code as FLUSH
    */
    lex->no_write_to_binlog= 1;
  case SQLCOM_FLUSH:
  {
    bool write_to_binlog;
    if (check_global_access(thd,RELOAD_ACL))
      goto error;

    /*
      reload_acl_and_cache() will tell us if we are allowed to write to the
      binlog or not.
    */
    if (!reload_acl_and_cache(thd, lex->type, first_table, &write_to_binlog))
    {
      /*
        We WANT to write and we CAN write.
        ! we write after unlocking the table.
      */
      /* Presumably, RESET and binlog writing doesn't require synchronization */
      if (!lex->no_write_to_binlog && write_to_binlog)
      {
        if (mysql_bin_log.is_open())
        {
          Query_log_event qinfo(thd, thd->query, thd->query_length, 0, FALSE);
          mysql_bin_log.write(&qinfo);
        }
      }
      send_ok(thd);
    } 
    
    break;
  }
  case SQLCOM_KILL:
  {
    Item *it= (Item *)lex->value_list.head();

    if ((!it->fixed && it->fix_fields(lex->thd, &it)) || it->check_cols(1))
    {
      my_message(ER_SET_CONSTANTS_ONLY, ER(ER_SET_CONSTANTS_ONLY),
		 MYF(0));
      goto error;
    }
    kill_one_thread(thd, (ulong)it->val_int(), lex->type & ONLY_KILL_QUERY);
    break;
  }
#ifndef NO_EMBEDDED_ACCESS_CHECKS
  case SQLCOM_SHOW_GRANTS:
  {
    LEX_USER *grant_user= get_current_user(thd, lex->grant_user);
    if (!grant_user)
      goto error;
    if ((thd->security_ctx->priv_user &&
	 !strcmp(thd->security_ctx->priv_user, grant_user->user.str)) ||
	!check_access(thd, SELECT_ACL, "mysql",0,1,0,0))
    {
      res = mysql_show_grants(thd, grant_user);
    }
    break;
  }
#endif
  case SQLCOM_HA_OPEN:
    DBUG_ASSERT(first_table == all_tables && first_table != 0);
    if (check_db_used(thd, all_tables) ||
	check_table_access(thd, SELECT_ACL, all_tables, 0))
      goto error;
    res= mysql_ha_open(thd, first_table, 0);
    break;
  case SQLCOM_HA_CLOSE:
    DBUG_ASSERT(first_table == all_tables && first_table != 0);
    if (check_db_used(thd, all_tables))
      goto error;
    res= mysql_ha_close(thd, first_table);
    break;
  case SQLCOM_HA_READ:
    DBUG_ASSERT(first_table == all_tables && first_table != 0);
    /*
      There is no need to check for table permissions here, because
      if a user has no permissions to read a table, he won't be
      able to open it (with SQLCOM_HA_OPEN) in the first place.
    */
    if (check_db_used(thd, all_tables))
      goto error;
    unit->set_limit(select_lex);
    res= mysql_ha_read(thd, first_table, lex->ha_read_mode, lex->ident.str,
                       lex->insert_list, lex->ha_rkey_mode, select_lex->where,
                       unit->select_limit_cnt, unit->offset_limit_cnt);
    break;

  case SQLCOM_BEGIN:
    if (thd->transaction.xid_state.xa_state != XA_NOTR)
    {
      my_error(ER_XAER_RMFAIL, MYF(0),
               xa_state_names[thd->transaction.xid_state.xa_state]);
      break;
    }
    if (begin_trans(thd))
      goto error;
    send_ok(thd);
    break;
  case SQLCOM_COMMIT:
    if (end_trans(thd, lex->tx_release ? COMMIT_RELEASE :
                              lex->tx_chain ? COMMIT_AND_CHAIN : COMMIT))
      goto error;
    send_ok(thd);
    break;
  case SQLCOM_ROLLBACK:
    if (end_trans(thd, lex->tx_release ? ROLLBACK_RELEASE :
                              lex->tx_chain ? ROLLBACK_AND_CHAIN : ROLLBACK))
      goto error;
    send_ok(thd);
    break;
  case SQLCOM_RELEASE_SAVEPOINT:
  {
    SAVEPOINT *sv;
    for (sv=thd->transaction.savepoints; sv; sv=sv->prev)
    {
      if (my_strnncoll(system_charset_info,
                       (uchar *)lex->ident.str, lex->ident.length,
                       (uchar *)sv->name, sv->length) == 0)
        break;
    }
    if (sv)
    {
      if (ha_release_savepoint(thd, sv))
        res= TRUE; // cannot happen
      else
        send_ok(thd);
      thd->transaction.savepoints=sv->prev;
    }
    else
      my_error(ER_SP_DOES_NOT_EXIST, MYF(0), "SAVEPOINT", lex->ident.str);
    break;
  }
  case SQLCOM_ROLLBACK_TO_SAVEPOINT:
  {
    SAVEPOINT *sv;
    for (sv=thd->transaction.savepoints; sv; sv=sv->prev)
    {
      if (my_strnncoll(system_charset_info,
                       (uchar *)lex->ident.str, lex->ident.length,
                       (uchar *)sv->name, sv->length) == 0)
        break;
    }
    if (sv)
    {
      if (ha_rollback_to_savepoint(thd, sv))
        res= TRUE; // cannot happen
      else
      {
        if (thd->transaction.all.modified_non_trans_table &&
            !thd->slave_thread)
          push_warning(thd, MYSQL_ERROR::WARN_LEVEL_WARN,
                       ER_WARNING_NOT_COMPLETE_ROLLBACK,
                       ER(ER_WARNING_NOT_COMPLETE_ROLLBACK));
        send_ok(thd);
      }
      thd->transaction.savepoints=sv;
    }
    else
      my_error(ER_SP_DOES_NOT_EXIST, MYF(0), "SAVEPOINT", lex->ident.str);
    break;
  }
  case SQLCOM_SAVEPOINT:
    if (!(thd->options & (OPTION_NOT_AUTOCOMMIT | OPTION_BEGIN) ||
          thd->in_sub_stmt) || !opt_using_transactions)
      send_ok(thd);
    else
    {
      SAVEPOINT **sv, *newsv;
      for (sv=&thd->transaction.savepoints; *sv; sv=&(*sv)->prev)
      {
        if (my_strnncoll(system_charset_info,
                         (uchar *)lex->ident.str, lex->ident.length,
                         (uchar *)(*sv)->name, (*sv)->length) == 0)
          break;
      }
      if (*sv) /* old savepoint of the same name exists */
      {
        newsv=*sv;
        ha_release_savepoint(thd, *sv); // it cannot fail
        *sv=(*sv)->prev;
      }
      else if ((newsv=(SAVEPOINT *) alloc_root(&thd->transaction.mem_root,
                                               savepoint_alloc_size)) == 0)
      {
        my_error(ER_OUT_OF_RESOURCES, MYF(0));
        break;
      }
      newsv->name=strmake_root(&thd->transaction.mem_root,
                               lex->ident.str, lex->ident.length);
      newsv->length=lex->ident.length;
      /*
        if we'll get an error here, don't add new savepoint to the list.
        we'll lose a little bit of memory in transaction mem_root, but it'll
        be free'd when transaction ends anyway
      */
      if (ha_savepoint(thd, newsv))
        res= TRUE;
      else
      {
        newsv->prev=thd->transaction.savepoints;
        thd->transaction.savepoints=newsv;
        send_ok(thd);
      }
    }
    break;
  case SQLCOM_CREATE_PROCEDURE:
  case SQLCOM_CREATE_SPFUNCTION:
  {
    uint namelen;
    char *name;
    int sp_result= SP_INTERNAL_ERROR;

    DBUG_ASSERT(lex->sphead != 0);
    DBUG_ASSERT(lex->sphead->m_db.str); /* Must be initialized in the parser */
    /*
      Verify that the database name is allowed, optionally
      lowercase it.
    */
    if (check_db_name(lex->sphead->m_db.str))
    {
      my_error(ER_WRONG_DB_NAME, MYF(0), lex->sphead->m_db.str);
      goto create_sp_error;
    }

    /*
      Check that a database directory with this name
      exists. Design note: This won't work on virtual databases
      like information_schema.
    */
    if (check_db_dir_existence(lex->sphead->m_db.str))
    {
      my_error(ER_BAD_DB_ERROR, MYF(0), lex->sphead->m_db.str);
      goto create_sp_error;
    }

    if (check_access(thd, CREATE_PROC_ACL, lex->sphead->m_db.str, 0, 0, 0,
                     is_schema_db(lex->sphead->m_db.str)))
      goto create_sp_error;

    if (end_active_trans(thd))
      goto create_sp_error;

    name= lex->sphead->name(&namelen);
#ifdef HAVE_DLOPEN
    if (lex->sphead->m_type == TYPE_ENUM_FUNCTION)
    {
      udf_func *udf = find_udf(name, namelen);

      if (udf)
      {
        my_error(ER_UDF_EXISTS, MYF(0), name);
        goto create_sp_error;
      }
    }
#endif

    /*
      If the definer is not specified, this means that CREATE-statement missed
      DEFINER-clause. DEFINER-clause can be missed in two cases:

        - The user submitted a statement w/o the clause. This is a normal
          case, we should assign CURRENT_USER as definer.

        - Our slave received an updated from the master, that does not
          replicate definer for stored rountines. We should also assign
          CURRENT_USER as definer here, but also we should mark this routine
          as NON-SUID. This is essential for the sake of backward
          compatibility.

          The problem is the slave thread is running under "special" user (@),
          that actually does not exist. In the older versions we do not fail
          execution of a stored routine if its definer does not exist and
          continue the execution under the authorization of the invoker
          (BUG#13198). And now if we try to switch to slave-current-user (@),
          we will fail.

          Actually, this leads to the inconsistent state of master and
          slave (different definers, different SUID behaviour), but it seems,
          this is the best we can do.
    */

    if (!lex->definer)
    {
      bool local_res= FALSE;
      Query_arena original_arena;
      Query_arena *ps_arena = thd->activate_stmt_arena_if_needed(&original_arena);

      if (!(lex->definer= create_default_definer(thd)))
        local_res= TRUE;

      if (ps_arena)
        thd->restore_active_arena(ps_arena, &original_arena);

      /* Error has been already reported. */
      if (local_res)
        goto create_sp_error;

      if (thd->slave_thread)
        lex->sphead->m_chistics->suid= SP_IS_NOT_SUID;
    }

    /*
      If the specified definer differs from the current user, we should check
      that the current user has SUPER privilege (in order to create a stored
      routine under another user one must have SUPER privilege).
    */

    else if (strcmp(lex->definer->user.str, thd->security_ctx->priv_user) ||
        my_strcasecmp(system_charset_info,
                      lex->definer->host.str,
                      thd->security_ctx->priv_host))
    {
      if (check_global_access(thd, SUPER_ACL))
      {
        my_error(ER_SPECIFIC_ACCESS_DENIED_ERROR, MYF(0), "SUPER");
        goto create_sp_error;
      }
    }

    /* Check that the specified definer exists. Emit a warning if not. */

#ifndef NO_EMBEDDED_ACCESS_CHECKS
    if (!is_acl_user(lex->definer->host.str,
                     lex->definer->user.str))
    {
      push_warning_printf(thd,
                          MYSQL_ERROR::WARN_LEVEL_NOTE,
                          ER_NO_SUCH_USER,
                          ER(ER_NO_SUCH_USER),
                          lex->definer->user.str,
                          lex->definer->host.str);
    }
#endif /* NO_EMBEDDED_ACCESS_CHECKS */

    res= (sp_result= lex->sphead->create(thd));
    switch (sp_result) {
    case SP_OK:
#ifndef NO_EMBEDDED_ACCESS_CHECKS
      /* only add privileges if really neccessary */
      if (sp_automatic_privileges && !opt_noacl &&
          check_routine_access(thd, DEFAULT_CREATE_PROC_ACLS,
                               lex->sphead->m_db.str, name,
                               lex->sql_command == SQLCOM_CREATE_PROCEDURE, 1))
      {
        if (sp_grant_privileges(thd, lex->sphead->m_db.str, name,
                                lex->sql_command == SQLCOM_CREATE_PROCEDURE))
          push_warning(thd, MYSQL_ERROR::WARN_LEVEL_WARN,
                       ER_PROC_AUTO_GRANT_FAIL,
                       ER(ER_PROC_AUTO_GRANT_FAIL));
        close_thread_tables(thd);
      }
#endif
    break;
    case SP_WRITE_ROW_FAILED:
      my_error(ER_SP_ALREADY_EXISTS, MYF(0), SP_TYPE_STRING(lex), name);
    break;
    case SP_BAD_IDENTIFIER:
      my_error(ER_TOO_LONG_IDENT, MYF(0), name);
    break;
    case SP_BODY_TOO_LONG:
      my_error(ER_TOO_LONG_BODY, MYF(0), name);
    break;
    default:
      my_error(ER_SP_STORE_FAILED, MYF(0), SP_TYPE_STRING(lex), name);
    break;
    } /* end switch */

    /*
      Capture all errors within this CASE and
      clean up the environment.
    */
create_sp_error:
    if (sp_result != SP_OK )
      goto error;
    send_ok(thd);
    break; /* break super switch */
  } /* end case group bracket */
  case SQLCOM_CALL:
    {
      sp_head *sp;

      /*
        This will cache all SP and SF and open and lock all tables
        required for execution.
      */
      if (check_table_access(thd, SELECT_ACL, all_tables, 0) ||
	  open_and_lock_tables(thd, all_tables))
       goto error;

      /*
        By this moment all needed SPs should be in cache so no need to look 
        into DB. 
      */
      if (!(sp= sp_find_routine(thd, TYPE_ENUM_PROCEDURE, lex->spname,
                                &thd->sp_proc_cache, TRUE)))
      {
	my_error(ER_SP_DOES_NOT_EXIST, MYF(0), "PROCEDURE",
                 lex->spname->m_qname.str);
	goto error;
      }
      else
      {
	ha_rows select_limit;
        /* bits that should be cleared in thd->server_status */
	uint bits_to_be_cleared= 0;
        /*
          Check that the stored procedure doesn't contain Dynamic SQL
          and doesn't return result sets: such stored procedures can't
          be called from a function or trigger.
        */
        if (thd->in_sub_stmt)
        {
          const char *where= (thd->in_sub_stmt & SUB_STMT_TRIGGER ?
                              "trigger" : "function");
          if (sp->is_not_allowed_in_function(where))
            goto error;
        }

	my_bool save_no_send_ok= thd->net.no_send_ok;
	thd->net.no_send_ok= TRUE;
	if (sp->m_flags & sp_head::MULTI_RESULTS)
	{
	  if (! (thd->client_capabilities & CLIENT_MULTI_RESULTS))
	  {
            /*
              The client does not support multiple result sets being sent
              back
            */
	    my_error(ER_SP_BADSELECT, MYF(0), sp->m_qname.str);
	    thd->net.no_send_ok= save_no_send_ok;
	    goto error;
	  }
          /*
            If SERVER_MORE_RESULTS_EXISTS is not set,
            then remember that it should be cleared
          */
	  bits_to_be_cleared= (~thd->server_status &
                               SERVER_MORE_RESULTS_EXISTS);
	  thd->server_status|= SERVER_MORE_RESULTS_EXISTS;
	}

#ifndef NO_EMBEDDED_ACCESS_CHECKS
	if (check_routine_access(thd, EXECUTE_ACL,
				 sp->m_db.str, sp->m_name.str, TRUE, FALSE))
	{
	  thd->net.no_send_ok= save_no_send_ok;
	  goto error;
	}
#endif
	select_limit= thd->variables.select_limit;
	thd->variables.select_limit= HA_POS_ERROR;

        /* 
          We never write CALL statements into binlog:
           - If the mode is non-prelocked, each statement will be logged
             separately.
           - If the mode is prelocked, the invoking statement will care
             about writing into binlog.
          So just execute the statement.
        */
	res= sp->execute_procedure(thd, &lex->value_list);
	/*
          If warnings have been cleared, we have to clear total_warn_count
          too, otherwise the clients get confused.
	 */
	if (thd->warn_list.is_empty())
	  thd->total_warn_count= 0;

	thd->variables.select_limit= select_limit;

	thd->net.no_send_ok= save_no_send_ok;
        thd->server_status&= ~bits_to_be_cleared;

	if (!res)
	  send_ok(thd, (ulong) (thd->row_count_func < 0 ? 0 :
                                thd->row_count_func));
	else
	  goto error;		// Substatement should already have sent error
      }
      break;
    }
  case SQLCOM_ALTER_PROCEDURE:
  case SQLCOM_ALTER_FUNCTION:
    {
      int sp_result;
      sp_head *sp;
      st_sp_chistics chistics;

      memcpy(&chistics, &lex->sp_chistics, sizeof(chistics));
      if (lex->sql_command == SQLCOM_ALTER_PROCEDURE)
        sp= sp_find_routine(thd, TYPE_ENUM_PROCEDURE, lex->spname,
                            &thd->sp_proc_cache, FALSE);
      else
        sp= sp_find_routine(thd, TYPE_ENUM_FUNCTION, lex->spname,
                            &thd->sp_func_cache, FALSE);
      mysql_reset_errors(thd, 0);
      if (! sp)
      {
	if (lex->spname->m_db.str)
	  sp_result= SP_KEY_NOT_FOUND;
	else
	{
	  my_message(ER_NO_DB_ERROR, ER(ER_NO_DB_ERROR), MYF(0));
	  goto error;
	}
      }
      else
      {
        if (check_routine_access(thd, ALTER_PROC_ACL, sp->m_db.str, 
				 sp->m_name.str,
                                 lex->sql_command == SQLCOM_ALTER_PROCEDURE, 0))
	  goto error;

        if (end_active_trans(thd)) 
          goto error;
	memcpy(&lex->sp_chistics, &chistics, sizeof(lex->sp_chistics));
        if ((sp->m_type == TYPE_ENUM_FUNCTION) &&
            !trust_function_creators &&  mysql_bin_log.is_open() &&
            !sp->m_chistics->detistic &&
            (chistics.daccess == SP_CONTAINS_SQL ||
             chistics.daccess == SP_MODIFIES_SQL_DATA))
        {
          my_message(ER_BINLOG_UNSAFE_ROUTINE,
		     ER(ER_BINLOG_UNSAFE_ROUTINE), MYF(0));
          sp_result= SP_INTERNAL_ERROR;
        }
        else
        {
          /*
            Note that if you implement the capability of ALTER FUNCTION to
            alter the body of the function, this command should be made to
            follow the restrictions that log-bin-trust-function-creators=0
            already puts on CREATE FUNCTION.
          */
          /* Conditionally writes to binlog */
          if (lex->sql_command == SQLCOM_ALTER_PROCEDURE)
            sp_result= sp_update_procedure(thd, lex->spname,
                                           &lex->sp_chistics);
          else
            sp_result= sp_update_function(thd, lex->spname, &lex->sp_chistics);
        }
      }
      switch (sp_result)
      {
      case SP_OK:
	send_ok(thd);
	break;
      case SP_KEY_NOT_FOUND:
	my_error(ER_SP_DOES_NOT_EXIST, MYF(0),
                 SP_COM_STRING(lex), lex->spname->m_qname.str);
	goto error;
      default:
	my_error(ER_SP_CANT_ALTER, MYF(0),
                 SP_COM_STRING(lex), lex->spname->m_qname.str);
	goto error;
      }
      break;
    }
  case SQLCOM_DROP_PROCEDURE:
  case SQLCOM_DROP_FUNCTION:
    {
      int sp_result;
      int type= (lex->sql_command == SQLCOM_DROP_PROCEDURE ?
                 TYPE_ENUM_PROCEDURE : TYPE_ENUM_FUNCTION);

      sp_result= sp_routine_exists_in_table(thd, type, lex->spname);
      mysql_reset_errors(thd, 0);
      if (sp_result == SP_OK)
      {
        char *db= lex->spname->m_db.str;
	char *name= lex->spname->m_name.str;

	if (check_routine_access(thd, ALTER_PROC_ACL, db, name,
                                 lex->sql_command == SQLCOM_DROP_PROCEDURE, 0))
          goto error;

        if (end_active_trans(thd)) 
          goto error;
#ifndef NO_EMBEDDED_ACCESS_CHECKS
	if (sp_automatic_privileges && !opt_noacl &&
	    sp_revoke_privileges(thd, db, name, 
                                 lex->sql_command == SQLCOM_DROP_PROCEDURE))
	{
	  push_warning(thd, MYSQL_ERROR::WARN_LEVEL_WARN, 
		       ER_PROC_AUTO_REVOKE_FAIL,
		       ER(ER_PROC_AUTO_REVOKE_FAIL));
	}
#endif
          /* Conditionally writes to binlog */
	if (lex->sql_command == SQLCOM_DROP_PROCEDURE)
	  sp_result= sp_drop_procedure(thd, lex->spname);
	else
	  sp_result= sp_drop_function(thd, lex->spname);
      }
      else
      {
#ifdef HAVE_DLOPEN
	if (lex->sql_command == SQLCOM_DROP_FUNCTION)
	{
          udf_func *udf = find_udf(lex->spname->m_name.str,
                                   lex->spname->m_name.length);
          if (udf)
          {
	    if (check_access(thd, DELETE_ACL, "mysql", 0, 1, 0, 0))
	      goto error;

	    /* Does NOT write to binlog */
	    if (!(res = mysql_drop_function(thd, &lex->spname->m_name)))
	    {
	      send_ok(thd);
	      break;
	    }
	  }
	}
#endif
	if (lex->spname->m_db.str)
	  sp_result= SP_KEY_NOT_FOUND;
	else
	{
	  my_message(ER_NO_DB_ERROR, ER(ER_NO_DB_ERROR), MYF(0));
	  goto error;
	}
      }
      res= sp_result;
      switch (sp_result) {
      case SP_OK:
	send_ok(thd);
	break;
      case SP_KEY_NOT_FOUND:
	if (lex->drop_if_exists)
	{
	  push_warning_printf(thd, MYSQL_ERROR::WARN_LEVEL_NOTE,
			      ER_SP_DOES_NOT_EXIST, ER(ER_SP_DOES_NOT_EXIST),
			      SP_COM_STRING(lex), lex->spname->m_name.str);
	  res= FALSE;
	  send_ok(thd);
	  break;
	}
	my_error(ER_SP_DOES_NOT_EXIST, MYF(0),
                 SP_COM_STRING(lex), lex->spname->m_qname.str);
	goto error;
      default:
	my_error(ER_SP_DROP_FAILED, MYF(0),
                 SP_COM_STRING(lex), lex->spname->m_qname.str);
	goto error;
      }
      break;
    }
  case SQLCOM_SHOW_CREATE_PROC:
    {
      if (lex->spname->m_name.length > NAME_LEN)
      {
	my_error(ER_TOO_LONG_IDENT, MYF(0), lex->spname->m_name.str);
	goto error;
      }
      if (sp_show_create_procedure(thd, lex->spname) != SP_OK)
      {			/* We don't distinguish between errors for now */
	my_error(ER_SP_DOES_NOT_EXIST, MYF(0),
                 SP_COM_STRING(lex), lex->spname->m_name.str);
	goto error;
      }
      break;
    }
  case SQLCOM_SHOW_CREATE_FUNC:
    {
      if (lex->spname->m_name.length > NAME_LEN)
      {
	my_error(ER_TOO_LONG_IDENT, MYF(0), lex->spname->m_name.str);
	goto error;
      }
      if (sp_show_create_function(thd, lex->spname) != SP_OK)
      {			/* We don't distinguish between errors for now */
	my_error(ER_SP_DOES_NOT_EXIST, MYF(0),
                 SP_COM_STRING(lex), lex->spname->m_name.str);
	goto error;
      }
      break;
    }
  case SQLCOM_SHOW_STATUS_PROC:
    {
      res= sp_show_status_procedure(thd, (lex->wild ?
					  lex->wild->ptr() : NullS));
      break;
    }
  case SQLCOM_SHOW_STATUS_FUNC:
    {
      res= sp_show_status_function(thd, (lex->wild ? 
					 lex->wild->ptr() : NullS));
      break;
    }
#ifndef DBUG_OFF
  case SQLCOM_SHOW_PROC_CODE:
  case SQLCOM_SHOW_FUNC_CODE:
    {
      sp_head *sp;

      if (lex->spname->m_name.length > NAME_LEN)
      {
	my_error(ER_TOO_LONG_IDENT, MYF(0), lex->spname->m_name.str);
	goto error;
      }
      if (lex->sql_command == SQLCOM_SHOW_PROC_CODE)
        sp= sp_find_routine(thd, TYPE_ENUM_PROCEDURE, lex->spname,
                            &thd->sp_proc_cache, FALSE);
      else
        sp= sp_find_routine(thd, TYPE_ENUM_FUNCTION, lex->spname,
                            &thd->sp_func_cache, FALSE);
      if (!sp || sp->show_routine_code(thd))
      {
        /* We don't distinguish between errors for now */
        my_error(ER_SP_DOES_NOT_EXIST, MYF(0),
                 SP_COM_STRING(lex), lex->spname->m_name.str);
        goto error;
      }
      break;
    }
#endif // ifndef DBUG_OFF
  case SQLCOM_CREATE_VIEW:
    {
      /*
        Note: SQLCOM_CREATE_VIEW also handles 'ALTER VIEW' commands
        as specified through the thd->lex->create_view_mode flag.
      */
      if (end_active_trans(thd))
        goto error;

      res= mysql_create_view(thd, first_table, thd->lex->create_view_mode);
      break;
    }
  case SQLCOM_DROP_VIEW:
    {
      if (check_table_access(thd, DROP_ACL, all_tables, 0) ||
          end_active_trans(thd))
        goto error;
      /* Conditionally writes to binlog. */
      res= mysql_drop_view(thd, first_table, thd->lex->drop_mode);
      break;
    }
  case SQLCOM_CREATE_TRIGGER:
  {
    if (end_active_trans(thd))
      goto error;

    /* Conditionally writes to binlog. */
    res= mysql_create_or_drop_trigger(thd, all_tables, 1);

    break;
  }
  case SQLCOM_DROP_TRIGGER:
  {
    if (end_active_trans(thd))
      goto error;

    /* Conditionally writes to binlog. */
    res= mysql_create_or_drop_trigger(thd, all_tables, 0);
    break;
  }
  case SQLCOM_XA_START:
    if (thd->transaction.xid_state.xa_state == XA_IDLE &&
        thd->lex->xa_opt == XA_RESUME)
    {
      if (! thd->transaction.xid_state.xid.eq(thd->lex->xid))
      {
        my_error(ER_XAER_NOTA, MYF(0));
        break;
      }
      thd->transaction.xid_state.xa_state=XA_ACTIVE;
      send_ok(thd);
      break;
    }
    if (thd->lex->xa_opt != XA_NONE)
    { // JOIN is not supported yet. TODO
      my_error(ER_XAER_INVAL, MYF(0));
      break;
    }
    if (thd->transaction.xid_state.xa_state != XA_NOTR)
    {
      my_error(ER_XAER_RMFAIL, MYF(0),
               xa_state_names[thd->transaction.xid_state.xa_state]);
      break;
    }
    if (thd->active_transaction() || thd->locked_tables)
    {
      my_error(ER_XAER_OUTSIDE, MYF(0));
      break;
    }
    if (xid_cache_search(thd->lex->xid))
    {
      my_error(ER_XAER_DUPID, MYF(0));
      break;
    }
    DBUG_ASSERT(thd->transaction.xid_state.xid.is_null());
    thd->transaction.xid_state.xa_state=XA_ACTIVE;
    thd->transaction.xid_state.xid.set(thd->lex->xid);
    xid_cache_insert(&thd->transaction.xid_state);
<<<<<<< HEAD
    thd->transaction.all.modified_non_trans_table= FALSE;
    thd->options|= (ulong) OPTION_BEGIN;
=======
    thd->no_trans_update.all= FALSE;
    thd->options|= OPTION_BEGIN;
>>>>>>> 217391b0
    thd->server_status|= SERVER_STATUS_IN_TRANS;
    send_ok(thd);
    break;
  case SQLCOM_XA_END:
    /* fake it */
    if (thd->lex->xa_opt != XA_NONE)
    { // SUSPEND and FOR MIGRATE are not supported yet. TODO
      my_error(ER_XAER_INVAL, MYF(0));
      break;
    }
    if (thd->transaction.xid_state.xa_state != XA_ACTIVE)
    {
      my_error(ER_XAER_RMFAIL, MYF(0),
               xa_state_names[thd->transaction.xid_state.xa_state]);
      break;
    }
    if (!thd->transaction.xid_state.xid.eq(thd->lex->xid))
    {
      my_error(ER_XAER_NOTA, MYF(0));
      break;
    }
    thd->transaction.xid_state.xa_state=XA_IDLE;
    send_ok(thd);
    break;
  case SQLCOM_XA_PREPARE:
    if (thd->transaction.xid_state.xa_state != XA_IDLE)
    {
      my_error(ER_XAER_RMFAIL, MYF(0),
               xa_state_names[thd->transaction.xid_state.xa_state]);
      break;
    }
    if (!thd->transaction.xid_state.xid.eq(thd->lex->xid))
    {
      my_error(ER_XAER_NOTA, MYF(0));
      break;
    }
    if (ha_prepare(thd))
    {
      my_error(ER_XA_RBROLLBACK, MYF(0));
      xid_cache_delete(&thd->transaction.xid_state);
      thd->transaction.xid_state.xa_state=XA_NOTR;
      break;
    }
    thd->transaction.xid_state.xa_state=XA_PREPARED;
    send_ok(thd);
    break;
  case SQLCOM_XA_COMMIT:
    if (!thd->transaction.xid_state.xid.eq(thd->lex->xid))
    {
      XID_STATE *xs=xid_cache_search(thd->lex->xid);
      if (!xs || xs->in_thd)
        my_error(ER_XAER_NOTA, MYF(0));
      else
      {
        ha_commit_or_rollback_by_xid(thd->lex->xid, 1);
        xid_cache_delete(xs);
        send_ok(thd);
      }
      break;
    }
    if (thd->transaction.xid_state.xa_state == XA_IDLE &&
        thd->lex->xa_opt == XA_ONE_PHASE)
    {
      int r;
      if ((r= ha_commit(thd)))
        my_error(r == 1 ? ER_XA_RBROLLBACK : ER_XAER_RMERR, MYF(0));
      else
        send_ok(thd);
    }
    else if (thd->transaction.xid_state.xa_state == XA_PREPARED &&
             thd->lex->xa_opt == XA_NONE)
    {
      if (wait_if_global_read_lock(thd, 0, 0))
      {
        ha_rollback(thd);
        my_error(ER_XAER_RMERR, MYF(0));
      }
      else
      {
        if (ha_commit_one_phase(thd, 1))
          my_error(ER_XAER_RMERR, MYF(0));
        else
          send_ok(thd);
        start_waiting_global_read_lock(thd);
      }
    }
    else
    {
      my_error(ER_XAER_RMFAIL, MYF(0),
               xa_state_names[thd->transaction.xid_state.xa_state]);
      break;
    }
<<<<<<< HEAD
    thd->options&= ~(ulong) OPTION_BEGIN;
    thd->transaction.all.modified_non_trans_table= FALSE;
=======
    thd->options&= ~OPTION_BEGIN;
    thd->no_trans_update.all= FALSE;
>>>>>>> 217391b0
    thd->server_status&= ~SERVER_STATUS_IN_TRANS;
    xid_cache_delete(&thd->transaction.xid_state);
    thd->transaction.xid_state.xa_state=XA_NOTR;
    break;
  case SQLCOM_XA_ROLLBACK:
    if (!thd->transaction.xid_state.xid.eq(thd->lex->xid))
    {
      XID_STATE *xs=xid_cache_search(thd->lex->xid);
      if (!xs || xs->in_thd)
        my_error(ER_XAER_NOTA, MYF(0));
      else
      {
        ha_commit_or_rollback_by_xid(thd->lex->xid, 0);
        xid_cache_delete(xs);
        send_ok(thd);
      }
      break;
    }
    if (thd->transaction.xid_state.xa_state != XA_IDLE &&
        thd->transaction.xid_state.xa_state != XA_PREPARED)
    {
      my_error(ER_XAER_RMFAIL, MYF(0),
               xa_state_names[thd->transaction.xid_state.xa_state]);
      break;
    }
    if (ha_rollback(thd))
      my_error(ER_XAER_RMERR, MYF(0));
    else
      send_ok(thd);
<<<<<<< HEAD
    thd->options&= ~(ulong) OPTION_BEGIN;
    thd->transaction.all.modified_non_trans_table= FALSE;
=======
    thd->options&= ~OPTION_BEGIN;
    thd->no_trans_update.all= FALSE;
>>>>>>> 217391b0
    thd->server_status&= ~SERVER_STATUS_IN_TRANS;
    xid_cache_delete(&thd->transaction.xid_state);
    thd->transaction.xid_state.xa_state=XA_NOTR;
    break;
  case SQLCOM_XA_RECOVER:
    res= mysql_xa_recover(thd);
    break;
  default:
#ifndef EMBEDDED_LIBRARY
    DBUG_ASSERT(0);                             /* Impossible */
#endif
    send_ok(thd);
    break;
  }
  thd_proc_info(thd, "query end");
  /* Two binlog-related cleanups: */

  /*
    Reset system variables temporarily modified by SET ONE SHOT.

    Exception: If this is a SET, do nothing. This is to allow
    mysqlbinlog to print many SET commands (in this case we want the
    charset temp setting to live until the real query). This is also
    needed so that SET CHARACTER_SET_CLIENT... does not cancel itself
    immediately.
  */
  if (thd->one_shot_set && lex->sql_command != SQLCOM_SET_OPTION)
    reset_one_shot_variables(thd);

  /*
    The return value for ROW_COUNT() is "implementation dependent" if the
    statement is not DELETE, INSERT or UPDATE, but -1 is what JDBC and ODBC
    wants.

    We do not change the value for a CALL or EXECUTE statement, so the value
    generated by the last called (or executed) statement is preserved.
   */
  if (lex->sql_command != SQLCOM_CALL && lex->sql_command != SQLCOM_EXECUTE &&
      uc_update_queries[lex->sql_command]<2)
    thd->row_count_func= -1;

  goto end;

error:
  res= TRUE;

end:
  if (need_start_waiting)
  {
    /*
      Release the protection against the global read lock and wake
      everyone, who might want to set a global read lock.
    */
    start_waiting_global_read_lock(thd);
  }
  DBUG_RETURN(res || thd->net.report_error);
}


/*
  Check grants for commands which work only with one table.

  SYNOPSIS
    check_single_table_access()
    thd			Thread handler
    privilege		requested privilege
    all_tables		global table list of query

  RETURN
    0 - OK
    1 - access denied, error is sent to client
*/

bool check_single_table_access(THD *thd, ulong privilege, 
                               TABLE_LIST *all_tables)
{
  Security_context * backup_ctx= thd->security_ctx;

  /* we need to switch to the saved context (if any) */
  if (all_tables->security_ctx)
    thd->security_ctx= all_tables->security_ctx;

  const char *db_name;
  if ((all_tables->view || all_tables->field_translation) &&
      !all_tables->schema_table)
    db_name= all_tables->view_db.str;
  else
    db_name= all_tables->db;

  if (check_access(thd, privilege, db_name,
		   &all_tables->grant.privilege, 0, 0,
                   test(all_tables->schema_table)))
    goto deny;

  /* Show only 1 table for check_grant */
  if (grant_option &&
      !(all_tables->belong_to_view &&
        (thd->lex->sql_command == SQLCOM_SHOW_FIELDS)) &&
      check_grant(thd, privilege, all_tables, 0, 1, 0))
    goto deny;

  thd->security_ctx= backup_ctx;
  return 0;

deny:
  thd->security_ctx= backup_ctx;
  return 1;
}

/*
  Check grants for commands which work only with one table and all other
  tables belonging to subselects or implicitly opened tables.

  SYNOPSIS
    check_one_table_access()
    thd			Thread handler
    privilege		requested privilege
    all_tables		global table list of query

  RETURN
    0 - OK
    1 - access denied, error is sent to client
*/

bool check_one_table_access(THD *thd, ulong privilege, TABLE_LIST *all_tables)
{
  if (check_single_table_access (thd,privilege,all_tables))
    return 1;

  /* Check rights on tables of subselects and implictly opened tables */
  TABLE_LIST *subselects_tables, *view= all_tables->view ? all_tables : 0;
  if ((subselects_tables= all_tables->next_global))
  {
    /*
      Access rights asked for the first table of a view should be the same
      as for the view
    */
    if (view && subselects_tables->belong_to_view == view)
    {
      if (check_single_table_access (thd, privilege, subselects_tables))
        return 1;
      subselects_tables= subselects_tables->next_global;
    }
    if (subselects_tables &&
        (check_table_access(thd, SELECT_ACL, subselects_tables, 0)))
      return 1;
  }
  return 0;
}


/****************************************************************************
  Get the user (global) and database privileges for all used tables

  NOTES
    The idea of EXTRA_ACL is that one will be granted access to the table if
    one has the asked privilege on any column combination of the table; For
    example to be able to check a table one needs to have SELECT privilege on
    any column of the table.

  RETURN
    0  ok
    1  If we can't get the privileges and we don't use table/column grants.

    save_priv	In this we store global and db level grants for the table
		Note that we don't store db level grants if the global grants
                is enough to satisfy the request and the global grants contains
                a SELECT grant.
****************************************************************************/

bool
check_access(THD *thd, ulong want_access, const char *db, ulong *save_priv,
	     bool dont_check_global_grants, bool no_errors, bool schema_db)
{
  Security_context *sctx= thd->security_ctx;
#ifndef NO_EMBEDDED_ACCESS_CHECKS
  ulong db_access;
  /*
    GRANT command:
    In case of database level grant the database name may be a pattern,
    in case of table|column level grant the database name can not be a pattern.
    We use 'dont_check_global_grants' as a flag to determine
    if it's database level grant command 
    (see SQLCOM_GRANT case, mysql_execute_command() function) and
    set db_is_pattern according to 'dont_check_global_grants' value.
  */
  bool  db_is_pattern= (test(want_access & GRANT_ACL) &&
                        dont_check_global_grants);
#endif
  ulong dummy;
  DBUG_ENTER("check_access");
  DBUG_PRINT("enter",("db: %s  want_access: %lu  master_access: %lu",
                      db ? db : "", want_access, sctx->master_access));
  if (save_priv)
    *save_priv=0;
  else
    save_priv= &dummy;

  thd_proc_info(thd, "checking permissions");
  if ((!db || !db[0]) && !thd->db && !dont_check_global_grants)
  {
    DBUG_PRINT("error",("No database"));
    if (!no_errors)
      my_message(ER_NO_DB_ERROR, ER(ER_NO_DB_ERROR),
                 MYF(0));                       /* purecov: tested */
    DBUG_RETURN(TRUE);				/* purecov: tested */
  }

  if (schema_db)
  {
    if (!(sctx->master_access & FILE_ACL) && (want_access & FILE_ACL) ||
        (want_access & ~(SELECT_ACL | EXTRA_ACL | FILE_ACL)))
    {
      if (!no_errors)
      {
        const char *db_name= db ? db : thd->db;
        my_error(ER_DBACCESS_DENIED_ERROR, MYF(0),
                 sctx->priv_user, sctx->priv_host, db_name);
      }
      DBUG_RETURN(TRUE);
    }
    else
    {
      *save_priv= SELECT_ACL;
      DBUG_RETURN(FALSE);
    }
  }

#ifdef NO_EMBEDDED_ACCESS_CHECKS
  DBUG_RETURN(0);
#else
  if ((sctx->master_access & want_access) == want_access)
  {
    /*
      If we don't have a global SELECT privilege, we have to get the database
      specific access rights to be able to handle queries of type
      UPDATE t1 SET a=1 WHERE b > 0
    */
    db_access= sctx->db_access;
    if (!(sctx->master_access & SELECT_ACL) &&
	(db && (!thd->db || db_is_pattern || strcmp(db,thd->db))))
      db_access=acl_get(sctx->host, sctx->ip, sctx->priv_user, db,
                        db_is_pattern);
    *save_priv=sctx->master_access | db_access;
    DBUG_RETURN(FALSE);
  }
  if (((want_access & ~sctx->master_access) & ~(DB_ACLS | EXTRA_ACL)) ||
      ! db && dont_check_global_grants)
  {						// We can never grant this
    DBUG_PRINT("error",("No possible access"));
    if (!no_errors)
      my_error(ER_ACCESS_DENIED_ERROR, MYF(0),
               sctx->priv_user,
               sctx->priv_host,
               (thd->password ?
                ER(ER_YES) :
                ER(ER_NO)));                    /* purecov: tested */
    DBUG_RETURN(TRUE);				/* purecov: tested */
  }

  if (db == any_db)
    DBUG_RETURN(FALSE);				// Allow select on anything

  if (db && (!thd->db || db_is_pattern || strcmp(db,thd->db)))
    db_access= acl_get(sctx->host, sctx->ip, sctx->priv_user, db,
                       db_is_pattern);
  else
    db_access= sctx->db_access;
  DBUG_PRINT("info",("db_access: %lu", db_access));
  /* Remove SHOW attribute and access rights we already have */
  want_access &= ~(sctx->master_access | EXTRA_ACL);
  DBUG_PRINT("info",("db_access: %lu  want_access: %lu",
                     db_access, want_access));
  db_access= ((*save_priv=(db_access | sctx->master_access)) & want_access);

  /* grant_option is set if there exists a single table or column grant */
  if (db_access == want_access ||
      (grant_option && !dont_check_global_grants &&
       !(want_access & ~(db_access | TABLE_ACLS | PROC_ACLS))))
    DBUG_RETURN(FALSE);				/* Ok */

  DBUG_PRINT("error",("Access denied"));
  if (!no_errors)
    my_error(ER_DBACCESS_DENIED_ERROR, MYF(0),
             sctx->priv_user, sctx->priv_host,
             (db ? db : (thd->db ?
                         thd->db :
                         "unknown")));          /* purecov: tested */
  DBUG_RETURN(TRUE);				/* purecov: tested */
#endif /* NO_EMBEDDED_ACCESS_CHECKS */
}


/*
  check for global access and give descriptive error message if it fails

  SYNOPSIS
    check_global_access()
    thd			Thread handler
    want_access		Use should have any of these global rights

  WARNING
    One gets access right if one has ANY of the rights in want_access
    This is useful as one in most cases only need one global right,
    but in some case we want to check if the user has SUPER or
    REPL_CLIENT_ACL rights.

  RETURN
    0	ok
    1	Access denied.  In this case an error is sent to the client
*/

bool check_global_access(THD *thd, ulong want_access)
{
#ifdef NO_EMBEDDED_ACCESS_CHECKS
  return 0;
#else
  char command[128];
  if ((thd->security_ctx->master_access & want_access))
    return 0;
  get_privilege_desc(command, sizeof(command), want_access);
  my_error(ER_SPECIFIC_ACCESS_DENIED_ERROR, MYF(0), command);
  return 1;
#endif /* NO_EMBEDDED_ACCESS_CHECKS */
}


static bool check_show_access(THD *thd, TABLE_LIST *table)
{
  switch (get_schema_table_idx(table->schema_table))
  {
  case SCH_SCHEMATA:
    return (specialflag & SPECIAL_SKIP_SHOW_DB) &&
           check_global_access(thd, SHOW_DB_ACL);

  case SCH_TABLE_NAMES:
  case SCH_TABLES:
  case SCH_VIEWS:
  case SCH_TRIGGERS:
    {
      const char *dst_db_name= table->schema_select_lex->db;

      DBUG_ASSERT(dst_db_name);

      if (check_access(thd, SELECT_ACL, dst_db_name,
                       &thd->col_access, FALSE, FALSE,
                       is_schema_db(dst_db_name)))
      {
        return TRUE;
      }

      if (!thd->col_access && check_grant_db(thd, dst_db_name))
      {
        my_error(ER_DBACCESS_DENIED_ERROR, MYF(0),
                 thd->security_ctx->priv_user,
                 thd->security_ctx->priv_host,
                 dst_db_name);
        return TRUE;
      }

      return FALSE;
    }

  case SCH_COLUMNS:
  case SCH_STATISTICS:
    {
      TABLE_LIST *dst_table=
        (TABLE_LIST *) table->schema_select_lex->table_list.first;

      DBUG_ASSERT(dst_table);

      if (check_access(thd, SELECT_ACL | EXTRA_ACL,
                       dst_table->db,
                       &dst_table->grant.privilege,
                       FALSE, FALSE,
                       test(dst_table->schema_table)))
      {
        return FALSE;
      }

      return grant_option &&
             check_grant(thd, SELECT_ACL, dst_table, 2, UINT_MAX, FALSE);
    }

  case SCH_OPEN_TABLES:
  case SCH_VARIABLES:
  case SCH_STATUS:
  case SCH_PROCEDURES:
  case SCH_CHARSETS:
  case SCH_COLLATIONS:
  case SCH_COLLATION_CHARACTER_SET_APPLICABILITY:
  case SCH_USER_PRIVILEGES:
  case SCH_SCHEMA_PRIVILEGES:
  case SCH_TABLE_PRIVILEGES:
  case SCH_COLUMN_PRIVILEGES:
  case SCH_TABLE_CONSTRAINTS:
  case SCH_KEY_COLUMN_USAGE:
  case SCH_PROFILES:
    break;
  }

  return FALSE;
}


/*
  Check the privilege for all used tables.

  SYNOPSYS
    check_table_access()
      thd          Thread context
      want_access  Privileges requested
      tables       List of tables to be checked
      no_errors    FALSE/TRUE - report/don't report error to
                   the client (using my_error() call).

  NOTES
    Table privileges are cached in the table list for GRANT checking.
    This functions assumes that table list used and
    thd->lex->query_tables_own_last value correspond to each other
    (the latter should be either 0 or point to next_global member
    of one of elements of this table list).

  RETURN VALUE
    FALSE - OK
    TRUE  - Access denied
*/

bool
check_table_access(THD *thd, ulong want_access,TABLE_LIST *tables,
		   bool no_errors)
{
  uint found=0;
  ulong found_access=0;
#ifndef NO_EMBEDDED_ACCESS_CHECKS
  TABLE_LIST *org_tables= tables;
#endif
  TABLE_LIST *first_not_own_table= thd->lex->first_not_own_table();
  Security_context *sctx= thd->security_ctx, *backup_ctx= thd->security_ctx;
  /*
    The check that first_not_own_table is not reached is for the case when
    the given table list refers to the list for prelocking (contains tables
    of other queries). For simple queries first_not_own_table is 0.
  */
  for (; tables != first_not_own_table; tables= tables->next_global)
  {
    if (tables->security_ctx)
      sctx= tables->security_ctx;
    else
      sctx= backup_ctx;

    if (tables->schema_table && 
        (want_access & ~(SELECT_ACL | EXTRA_ACL | FILE_ACL)))
    {
      if (!no_errors)
        my_error(ER_DBACCESS_DENIED_ERROR, MYF(0),
                 sctx->priv_user, sctx->priv_host,
                 INFORMATION_SCHEMA_NAME.str);
      return TRUE;
    }
    /*
       Register access for view underlying table.
       Remove SHOW_VIEW_ACL, because it will be checked during making view
     */
    tables->grant.orig_want_privilege= (want_access & ~SHOW_VIEW_ACL);

    if (tables->schema_table_reformed)
    {
      if (check_show_access(thd, tables))
        goto deny;

      continue;
    }

    if (tables->derived ||
        (tables->table && (int)tables->table->s->tmp_table) ||
        my_tz_check_n_skip_implicit_tables(&tables,
                                           thd->lex->time_zone_tables_used))
      continue;
    thd->security_ctx= sctx;
    if ((sctx->master_access & want_access) ==
        (want_access & ~EXTRA_ACL) &&
	thd->db)
      tables->grant.privilege= want_access;
    else if (tables->db && thd->db && strcmp(tables->db, thd->db) == 0)
    {
      if (found && !grant_option)		// db already checked
	tables->grant.privilege=found_access;
      else
      {
	if (check_access(thd,want_access,tables->db,&tables->grant.privilege,
			 0, no_errors, test(tables->schema_table)))
	  goto deny;                            // Access denied
	found_access=tables->grant.privilege;
	found=1;
      }
    }
    else if (check_access(thd,want_access,tables->db,&tables->grant.privilege,
			  0, no_errors, test(tables->schema_table)))
      goto deny;
  }
  thd->security_ctx= backup_ctx;
  if (grant_option)
    return check_grant(thd,want_access & ~EXTRA_ACL,org_tables,
		       test(want_access & EXTRA_ACL), UINT_MAX, no_errors);
  return FALSE;
deny:
  thd->security_ctx= backup_ctx;
  return TRUE;
}


bool
check_routine_access(THD *thd, ulong want_access,char *db, char *name,
		     bool is_proc, bool no_errors)
{
  TABLE_LIST tables[1];
  
  bzero((char *)tables, sizeof(TABLE_LIST));
  tables->db= db;
  tables->table_name= tables->alias= name;
  
  /*
    The following test is just a shortcut for check_access() (to avoid
    calculating db_access) under the assumption that it's common to
    give persons global right to execute all stored SP (but not
    necessary to create them).
  */
  if ((thd->security_ctx->master_access & want_access) == want_access)
    tables->grant.privilege= want_access;
  else if (check_access(thd,want_access,db,&tables->grant.privilege,
			0, no_errors, 0))
    return TRUE;
  
#ifndef NO_EMBEDDED_ACCESS_CHECKS
  if (grant_option)
    return check_grant_routine(thd, want_access, tables, is_proc, no_errors);
#endif

  return FALSE;
}


/*
  Check if the routine has any of the routine privileges

  SYNOPSIS
    check_some_routine_access()
    thd		 Thread handler
    db           Database name
    name         Routine name

  RETURN
    0            ok
    1            error
*/

bool check_some_routine_access(THD *thd, const char *db, const char *name,
                               bool is_proc)
{
  ulong save_priv;
  if (thd->security_ctx->master_access & SHOW_PROC_ACLS)
    return FALSE;
  /*
    There are no routines in information_schema db. So we can safely
    pass zero to last paramter of check_access function
  */
  if (!check_access(thd, SHOW_PROC_ACLS, db, &save_priv, 0, 1, 0) ||
      (save_priv & SHOW_PROC_ACLS))
    return FALSE;
  return check_routine_level_acl(thd, db, name, is_proc);
}


/*
  Check if the given table has any of the asked privileges

  SYNOPSIS
    check_some_access()
    thd		 Thread handler
    want_access	 Bitmap of possible privileges to check for

  RETURN
    0  ok
    1  error
*/


bool check_some_access(THD *thd, ulong want_access, TABLE_LIST *table)
{
  ulong access;
  DBUG_ENTER("check_some_access");

  /* This loop will work as long as we have less than 32 privileges */
  for (access= 1; access < want_access ; access<<= 1)
  {
    if (access & want_access)
    {
      if (!check_access(thd, access, table->db,
                        &table->grant.privilege, 0, 1,
                        test(table->schema_table)) &&
          !grant_option || !check_grant(thd, access, table, 0, 1, 1))
        DBUG_RETURN(0);
    }
  }
  DBUG_PRINT("exit",("no matching access rights"));
  DBUG_RETURN(1);
}


bool check_merge_table_access(THD *thd, char *db,
			      TABLE_LIST *table_list)
{
  int error=0;
  if (table_list)
  {
    /* Check that all tables use the current database */
    TABLE_LIST *tmp;
    for (tmp= table_list; tmp; tmp= tmp->next_local)
    {
      if (!tmp->db || !tmp->db[0])
	tmp->db=db;
    }
    error=check_table_access(thd, SELECT_ACL | UPDATE_ACL | DELETE_ACL,
			     table_list,0);
  }
  return error;
}


static bool check_db_used(THD *thd,TABLE_LIST *tables)
{
  char *current_db= NULL;
  for (; tables; tables= tables->next_global)
  {
    if (tables->db == NULL)
    {
      /*
        This code never works and should be removed in 5.1.  All tables
        that are added to the list of tables should already have its
        database field initialized properly (see st_lex::add_table_to_list).
      */
      DBUG_ASSERT(0);
      if (thd->copy_db_to(&current_db, 0))
        return TRUE;
      tables->db= current_db;
    }
  }
  return FALSE;
}

/****************************************************************************
	Check stack size; Send error if there isn't enough stack to continue
****************************************************************************/

#if STACK_DIRECTION < 0
#define used_stack(A,B) (long) (A - B)
#else
#define used_stack(A,B) (long) (B - A)
#endif

#ifndef DBUG_OFF
long max_stack_used;
#endif

#ifndef EMBEDDED_LIBRARY
/*
  Note: The 'buf' parameter is necessary, even if it is unused here.
  - fix_fields functions has a "dummy" buffer large enough for the
    corresponding exec. (Thus we only have to check in fix_fields.)
  - Passing to check_stack_overrun() prevents the compiler from removing it.
 */
bool check_stack_overrun(THD *thd, long margin,
			 char *buf __attribute__((unused)))
{
  long stack_used;
  DBUG_ASSERT(thd == current_thd);
  if ((stack_used=used_stack(thd->thread_stack,(char*) &stack_used)) >=
      (long) (thread_stack - margin))
  {
    sprintf(errbuff[0],ER(ER_STACK_OVERRUN_NEED_MORE),
            stack_used,thread_stack,margin);
    my_message(ER_STACK_OVERRUN_NEED_MORE,errbuff[0],MYF(0));
    thd->fatal_error();
    return 1;
  }
#ifndef DBUG_OFF
  max_stack_used= max(max_stack_used, stack_used);
#endif
  return 0;
}
#endif /* EMBEDDED_LIBRARY */

#define MY_YACC_INIT 1000			// Start with big alloc
#define MY_YACC_MAX  32000			// Because of 'short'

bool my_yyoverflow(short **yyss, YYSTYPE **yyvs, ulong *yystacksize)
{
  LEX	*lex= current_thd->lex;
  ulong old_info=0;
  if ((uint) *yystacksize >= MY_YACC_MAX)
    return 1;
  if (!lex->yacc_yyvs)
    old_info= *yystacksize;
  *yystacksize= set_zone((*yystacksize)*2,MY_YACC_INIT,MY_YACC_MAX);
  if (!(lex->yacc_yyvs= (char*)
	my_realloc((gptr) lex->yacc_yyvs,
		   *yystacksize*sizeof(**yyvs),
		   MYF(MY_ALLOW_ZERO_PTR | MY_FREE_ON_ERROR))) ||
      !(lex->yacc_yyss= (char*)
	my_realloc((gptr) lex->yacc_yyss,
		   *yystacksize*sizeof(**yyss),
		   MYF(MY_ALLOW_ZERO_PTR | MY_FREE_ON_ERROR))))
    return 1;
  if (old_info)
  {						// Copy old info from stack
    memcpy(lex->yacc_yyss, (gptr) *yyss, old_info*sizeof(**yyss));
    memcpy(lex->yacc_yyvs, (gptr) *yyvs, old_info*sizeof(**yyvs));
  }
  *yyss=(short*) lex->yacc_yyss;
  *yyvs=(YYSTYPE*) lex->yacc_yyvs;
  return 0;
}


/*
 Reset THD part responsible for command processing state.

 DESCRIPTION
   This needs to be called before execution of every statement
   (prepared or conventional).

 TODO
   Make it a method of THD and align its name with the rest of
   reset/end/start/init methods.
   Call it after we use THD for queries, not before.
*/

void mysql_reset_thd_for_next_command(THD *thd)
{
  DBUG_ENTER("mysql_reset_thd_for_next_command");
  thd->free_list= 0;
  thd->select_number= 1;
  thd->query_start_used= thd->insert_id_used=0;
  thd->last_insert_id_used_bin_log= FALSE;
  thd->is_fatal_error= thd->time_zone_used= 0;
  thd->server_status&= ~ (SERVER_MORE_RESULTS_EXISTS | 
                          SERVER_QUERY_NO_INDEX_USED |
                          SERVER_QUERY_NO_GOOD_INDEX_USED);
  DBUG_ASSERT(thd->security_ctx== &thd->main_security_ctx);
  thd->tmp_table_used= 0;
  thd->thread_specific_used= FALSE;
  if (!thd->in_sub_stmt)
  {
    if (opt_bin_log)
    {
      reset_dynamic(&thd->user_var_events);
      thd->user_var_events_alloc= thd->mem_root;
    }
    thd->clear_error();
    thd->total_warn_count=0;			// Warnings for this query
    thd->rand_used= 0;
    thd->sent_row_count= thd->examined_row_count= 0;
#ifdef ENABLED_PROFILING
    thd->profiling.reset();
#endif
  }
  DBUG_VOID_RETURN;
}


void
mysql_init_select(LEX *lex)
{
  SELECT_LEX *select_lex= lex->current_select;
  select_lex->init_select();
  lex->wild= 0;
  if (select_lex == &lex->select_lex)
  {
    DBUG_ASSERT(lex->result == 0);
    lex->exchange= 0;
  }
}


bool
mysql_new_select(LEX *lex, bool move_down)
{
  SELECT_LEX *select_lex;
  THD *thd= lex->thd;
  DBUG_ENTER("mysql_new_select");

  if (!(select_lex= new (thd->mem_root) SELECT_LEX()))
    DBUG_RETURN(1);
  select_lex->select_number= ++thd->select_number;
  select_lex->parent_lex= lex; /* Used in init_query. */
  select_lex->init_query();
  select_lex->init_select();
  lex->nest_level++;
  if (lex->nest_level > (int) MAX_SELECT_NESTING)
  {
    my_error(ER_TOO_HIGH_LEVEL_OF_NESTING_FOR_SELECT,MYF(0),MAX_SELECT_NESTING);
    DBUG_RETURN(1);
  }
  select_lex->nest_level= lex->nest_level;
  /*
    Don't evaluate this subquery during statement prepare even if
    it's a constant one. The flag is switched off in the end of
    mysql_stmt_prepare.
  */
  if (thd->stmt_arena->is_stmt_prepare())
    select_lex->uncacheable|= UNCACHEABLE_PREPARE;
  if (move_down)
  {
    SELECT_LEX_UNIT *unit;
    lex->subqueries= TRUE;
    /* first select_lex of subselect or derived table */
    if (!(unit= new (thd->mem_root) SELECT_LEX_UNIT()))
      DBUG_RETURN(1);

    unit->init_query();
    unit->init_select();
    unit->thd= thd;
    unit->include_down(lex->current_select);
    unit->link_next= 0;
    unit->link_prev= 0;
    unit->return_to= lex->current_select;
    select_lex->include_down(unit);
    /*
      By default we assume that it is usual subselect and we have outer name
      resolution context, if no we will assign it to 0 later
    */
    select_lex->context.outer_context= &select_lex->outer_select()->context;
  }
  else
  {
    if (lex->current_select->order_list.first && !lex->current_select->braces)
    {
      my_error(ER_WRONG_USAGE, MYF(0), "UNION", "ORDER BY");
      DBUG_RETURN(1);
    }
    select_lex->include_neighbour(lex->current_select);
    SELECT_LEX_UNIT *unit= select_lex->master_unit();                              
    if (!unit->fake_select_lex && unit->add_fake_select_lex(lex->thd))
      DBUG_RETURN(1);
    select_lex->context.outer_context= 
                unit->first_select()->context.outer_context;
  }

  select_lex->master_unit()->global_parameters= select_lex;
  select_lex->include_global((st_select_lex_node**)&lex->all_selects_list);
  lex->current_select= select_lex;
  /*
    in subquery is SELECT query and we allow resolution of names in SELECT
    list
  */
  select_lex->context.resolve_in_select_list= TRUE;
  DBUG_RETURN(0);
}

/*
  Create a select to return the same output as 'SELECT @@var_name'.

  SYNOPSIS
    create_select_for_variable()
    var_name		Variable name

  DESCRIPTION
    Used for SHOW COUNT(*) [ WARNINGS | ERROR]

    This will crash with a core dump if the variable doesn't exists
*/

void create_select_for_variable(const char *var_name)
{
  THD *thd;
  LEX *lex;
  LEX_STRING tmp, null_lex_string;
  Item *var;
  char buff[MAX_SYS_VAR_LENGTH*2+4+8], *end;
  DBUG_ENTER("create_select_for_variable");

  thd= current_thd;
  lex= thd->lex;
  mysql_init_select(lex);
  lex->sql_command= SQLCOM_SELECT;
  tmp.str= (char*) var_name;
  tmp.length=strlen(var_name);
  bzero((char*) &null_lex_string.str, sizeof(null_lex_string));
  /*
    We set the name of Item to @@session.var_name because that then is used
    as the column name in the output.
  */
  if ((var= get_system_var(thd, OPT_SESSION, tmp, null_lex_string)))
  {
    end= strxmov(buff, "@@session.", var_name, NullS);
    var->set_name(buff, end-buff, system_charset_info);
    add_item_to_list(thd, var);
  }
  DBUG_VOID_RETURN;
}


void mysql_init_multi_delete(LEX *lex)
{
  lex->sql_command=  SQLCOM_DELETE_MULTI;
  mysql_init_select(lex);
  lex->select_lex.select_limit= 0;
  lex->unit.select_limit_cnt= HA_POS_ERROR;
  lex->select_lex.table_list.save_and_clear(&lex->auxiliary_table_list);
  lex->lock_option= using_update_log ? TL_READ_NO_INSERT : TL_READ;
  lex->query_tables= 0;
  lex->query_tables_last= &lex->query_tables;
}

/*
  When you modify mysql_parse(), you may need to mofify
  mysql_test_parse_for_slave() in this same file.
*/

/**
  Parse a query.
  @param thd Current thread
  @param inBuf Begining of the query text
  @param length Length of the query text
  @param [out] semicolon For multi queries, position of the character of
  the next query in the query text.
*/

void mysql_parse(THD *thd, const char *inBuf, uint length,
                 const char ** found_semicolon)
{
  DBUG_ENTER("mysql_parse");

  DBUG_EXECUTE_IF("parser_debug", turn_parser_debug_on(););

  /*
    Warning.
    The purpose of query_cache_send_result_to_client() is to lookup the
    query in the query cache first, to avoid parsing and executing it.
    So, the natural implementation would be to:
    - first, call query_cache_send_result_to_client,
    - second, if caching failed, initialise the lexical and syntactic parser.
    The problem is that the query cache depends on a clean initialization
    of (among others) lex->safe_to_cache_query and thd->server_status,
    which are reset respectively in
    - lex_start()
    - mysql_reset_thd_for_next_command()
    So, initializing the lexical analyser *before* using the query cache
    is required for the cache to work properly.
    FIXME: cleanup the dependencies in the code to simplify this.
  */
  lex_start(thd);
  mysql_reset_thd_for_next_command(thd);

  if (query_cache_send_result_to_client(thd, (char*) inBuf, length) <= 0)
  {
    LEX *lex= thd->lex;

    sp_cache_flush_obsolete(&thd->sp_proc_cache);
    sp_cache_flush_obsolete(&thd->sp_func_cache);

    Lex_input_stream lip(thd, inBuf, length);
    thd->m_lip= &lip;

    int err= MYSQLparse(thd);
    *found_semicolon= lip.found_semicolon;

    if (!err && ! thd->is_fatal_error)
    {
#ifndef NO_EMBEDDED_ACCESS_CHECKS
      if (mqh_used && thd->user_connect &&
	  check_mqh(thd, lex->sql_command))
      {
	thd->net.error = 0;
      }
      else
#endif
      {
	if (! thd->net.report_error)
	{
          /*
            Binlog logs a string starting from thd->query and having length
            thd->query_length; so we set thd->query_length correctly (to not
            log several statements in one event, when we executed only first).
            We set it to not see the ';' (otherwise it would get into binlog
            and Query_log_event::print() would give ';;' output).
            This also helps display only the current query in SHOW
            PROCESSLIST.
            Note that we don't need LOCK_thread_count to modify query_length.
          */
          if (lip.found_semicolon &&
              (thd->query_length= (ulong)(lip.found_semicolon - thd->query)))
            thd->query_length--;
          /* Actually execute the query */
          lex->set_trg_event_type_for_tables();
          mysql_execute_command(thd);
          query_cache_end_of_result(thd);
	}
      }
    }
    else
    {
      DBUG_ASSERT(thd->net.report_error);
      DBUG_PRINT("info",("Command aborted. Fatal_error: %d",
			 thd->is_fatal_error));

      query_cache_abort(&thd->net);
    }
    if (thd->lex->sphead)
    {
      delete thd->lex->sphead;
      thd->lex->sphead= 0;
    }
    lex->unit.cleanup();
    thd_proc_info(thd, "freeing items");
    thd->end_statement();
    thd->cleanup_after_query();
    DBUG_ASSERT(thd->change_list.is_empty());
  }
  else
  {
    /* There are no multi queries in the cache. */
    *found_semicolon= NULL;
  }

  DBUG_VOID_RETURN;
}


#ifdef HAVE_REPLICATION
/*
  Usable by the replication SQL thread only: just parse a query to know if it
  can be ignored because of replicate-*-table rules.

  RETURN VALUES
    0	cannot be ignored
    1	can be ignored
*/

bool mysql_test_parse_for_slave(THD *thd, char *inBuf, uint length)
{
  LEX *lex= thd->lex;
  bool error= 0;
  DBUG_ENTER("mysql_test_parse_for_slave");

  Lex_input_stream lip(thd, inBuf, length);
  thd->m_lip= &lip;
  lex_start(thd);
  mysql_reset_thd_for_next_command(thd);
  int err= MYSQLparse((void*) thd);

  if (!err && ! thd->is_fatal_error &&
      all_tables_not_ok(thd,(TABLE_LIST*) lex->select_lex.table_list.first))
    error= 1;                  /* Ignore question */
  thd->end_statement();
  thd->cleanup_after_query();
  DBUG_RETURN(error);
}
#endif



/*****************************************************************************
** Store field definition for create
** Return 0 if ok
******************************************************************************/

bool add_field_to_list(THD *thd, char *field_name, enum_field_types type,
		       char *length, char *decimals,
		       uint type_modifier,
		       Item *default_value, Item *on_update_value,
                       LEX_STRING *comment,
		       char *change,
                       List<String> *interval_list, CHARSET_INFO *cs,
		       uint uint_geom_type)
{
  register create_field *new_field;
  LEX  *lex= thd->lex;
  DBUG_ENTER("add_field_to_list");

  if (strlen(field_name) > NAME_LEN)
  {
    my_error(ER_TOO_LONG_IDENT, MYF(0), field_name); /* purecov: inspected */
    DBUG_RETURN(1);				/* purecov: inspected */
  }
  if (type_modifier & PRI_KEY_FLAG)
  {
    lex->col_list.push_back(new key_part_spec(field_name,0));
    lex->alter_info.key_list.push_back(new Key(Key::PRIMARY, NullS,
                                               HA_KEY_ALG_UNDEF, 0,
                                               lex->col_list));
    lex->col_list.empty();
  }
  if (type_modifier & (UNIQUE_FLAG | UNIQUE_KEY_FLAG))
  {
    lex->col_list.push_back(new key_part_spec(field_name,0));
    lex->alter_info.key_list.push_back(new Key(Key::UNIQUE, NullS,
                                               HA_KEY_ALG_UNDEF, 0,
                                               lex->col_list));
    lex->col_list.empty();
  }

  if (default_value)
  {
    /* 
      Default value should be literal => basic constants =>
      no need fix_fields()
      
      We allow only one function as part of default value - 
      NOW() as default for TIMESTAMP type.
    */
    if (default_value->type() == Item::FUNC_ITEM && 
        !(((Item_func*)default_value)->functype() == Item_func::NOW_FUNC &&
         type == FIELD_TYPE_TIMESTAMP))
    {
      my_error(ER_INVALID_DEFAULT, MYF(0), field_name);
      DBUG_RETURN(1);
    }
    else if (default_value->type() == Item::NULL_ITEM)
    {
      default_value= 0;
      if ((type_modifier & (NOT_NULL_FLAG | AUTO_INCREMENT_FLAG)) ==
	  NOT_NULL_FLAG)
      {
	my_error(ER_INVALID_DEFAULT, MYF(0), field_name);
	DBUG_RETURN(1);
      }
    }
    else if (type_modifier & AUTO_INCREMENT_FLAG)
    {
      my_error(ER_INVALID_DEFAULT, MYF(0), field_name);
      DBUG_RETURN(1);
    }
  }

  if (on_update_value && type != FIELD_TYPE_TIMESTAMP)
  {
    my_error(ER_INVALID_ON_UPDATE, MYF(0), field_name);
    DBUG_RETURN(1);
  }

  if (type == FIELD_TYPE_TIMESTAMP && length)
  {
    /* Display widths are no longer supported for TIMSTAMP as of MySQL 4.1.
       In other words, for declarations such as TIMESTAMP(2), TIMESTAMP(4),
       and so on, the display width is ignored.
    */
    char buf[32];
    my_snprintf(buf, sizeof(buf), "TIMESTAMP(%s)", length);
    push_warning_printf(thd,MYSQL_ERROR::WARN_LEVEL_WARN,
                        ER_WARN_DEPRECATED_SYNTAX,
                        ER(ER_WARN_DEPRECATED_SYNTAX),
                        buf, "TIMESTAMP");
  }

  if (!(new_field= new create_field()) ||
      new_field->init(thd, field_name, type, length, decimals, type_modifier,
                      default_value, on_update_value, comment, change,
                      interval_list, cs, uint_geom_type))
    DBUG_RETURN(1);

  lex->alter_info.create_list.push_back(new_field);
  lex->last_field=new_field;
  DBUG_RETURN(0);
}


/* Store position for column in ALTER TABLE .. ADD column */

void store_position_for_column(const char *name)
{
  current_thd->lex->last_field->after=my_const_cast(char*) (name);
}

bool
add_proc_to_list(THD* thd, Item *item)
{
  ORDER *order;
  Item	**item_ptr;

  if (!(order = (ORDER *) thd->alloc(sizeof(ORDER)+sizeof(Item*))))
    return 1;
  item_ptr = (Item**) (order+1);
  *item_ptr= item;
  order->item=item_ptr;
  order->free_me=0;
  thd->lex->proc_list.link_in_list((byte*) order,(byte**) &order->next);
  return 0;
}


/* Fix escaping of _, % and \ in database and table names (for ODBC) */

static void remove_escape(char *name)
{
  if (!*name)					// For empty DB names
    return;
  char *to;
#ifdef USE_MB
  char *strend=name+(uint) strlen(name);
#endif
  for (to=name; *name ; name++)
  {
#ifdef USE_MB
    int l;
    if (use_mb(system_charset_info) &&
        (l = my_ismbchar(system_charset_info, name, strend)))
    {
	while (l--)
	    *to++ = *name++;
	name--;
	continue;
    }
#endif
    if (*name == '\\' && name[1])
      name++;					// Skip '\\'
    *to++= *name;
  }
  *to=0;
}

/****************************************************************************
** save order by and tables in own lists
****************************************************************************/


bool add_to_list(THD *thd, SQL_LIST &list,Item *item,bool asc)
{
  ORDER *order;
  DBUG_ENTER("add_to_list");
  if (!(order = (ORDER *) thd->alloc(sizeof(ORDER))))
    DBUG_RETURN(1);
  order->item_ptr= item;
  order->item= &order->item_ptr;
  order->asc = asc;
  order->free_me=0;
  order->used=0;
  order->counter_used= 0;
  list.link_in_list((byte*) order,(byte**) &order->next);
  DBUG_RETURN(0);
}


/*
  Add a table to list of used tables

  SYNOPSIS
    add_table_to_list()
    table		Table to add
    alias		alias for table (or null if no alias)
    table_options	A set of the following bits:
			TL_OPTION_UPDATING	Table will be updated
			TL_OPTION_FORCE_INDEX	Force usage of index
			TL_OPTION_ALIAS	        an alias in multi table DELETE
    lock_type		How table should be locked
    use_index		List of indexed used in USE INDEX
    ignore_index	List of indexed used in IGNORE INDEX

    RETURN
      0		Error
      #		Pointer to TABLE_LIST element added to the total table list
*/

TABLE_LIST *st_select_lex::add_table_to_list(THD *thd,
					     Table_ident *table,
					     LEX_STRING *alias,
					     ulong table_options,
					     thr_lock_type lock_type,
					     List<String> *use_index_arg,
					     List<String> *ignore_index_arg,
                                             LEX_STRING *option)
{
  register TABLE_LIST *ptr;
  TABLE_LIST *previous_table_ref; /* The table preceding the current one. */
  char *alias_str;
  LEX *lex= thd->lex;
  DBUG_ENTER("add_table_to_list");
  LINT_INIT(previous_table_ref);

  if (!table)
    DBUG_RETURN(0);				// End of memory
  alias_str= alias ? alias->str : table->table.str;
  if (!test(table_options & TL_OPTION_ALIAS) && 
      check_table_name(table->table.str, table->table.length))
  {
    my_error(ER_WRONG_TABLE_NAME, MYF(0), table->table.str);
    DBUG_RETURN(0);
  }

  if (!alias)					/* Alias is case sensitive */
  {
    if (table->sel)
    {
      my_message(ER_DERIVED_MUST_HAVE_ALIAS,
                 ER(ER_DERIVED_MUST_HAVE_ALIAS), MYF(0));
      DBUG_RETURN(0);
    }
    if (!(alias_str=thd->memdup(alias_str,table->table.length+1)))
      DBUG_RETURN(0);
  }
  if (!(ptr = (TABLE_LIST *) thd->calloc(sizeof(TABLE_LIST))))
    DBUG_RETURN(0);				/* purecov: inspected */
  if (table->db.str)
  {
    if (table->is_derived_table() == FALSE && check_db_name(table->db.str))
    {
      my_error(ER_WRONG_DB_NAME, MYF(0), table->db.str);
      DBUG_RETURN(0);
    }
    ptr->db= table->db.str;
    ptr->db_length= table->db.length;
  }
  else if (lex->copy_db_to(&ptr->db, &ptr->db_length))
    DBUG_RETURN(0);

  ptr->alias= alias_str;
  if (lower_case_table_names && table->table.length)
    table->table.length= my_casedn_str(files_charset_info, table->table.str);
  ptr->table_name=table->table.str;
  ptr->table_name_length=table->table.length;
  ptr->lock_type=   lock_type;
  ptr->updating=    test(table_options & TL_OPTION_UPDATING);
  ptr->force_index= test(table_options & TL_OPTION_FORCE_INDEX);
  ptr->ignore_leaves= test(table_options & TL_OPTION_IGNORE_LEAVES);
  ptr->derived=	    table->sel;
  if (!ptr->derived && !my_strcasecmp(system_charset_info, ptr->db,
                                      INFORMATION_SCHEMA_NAME.str))
  {
    ST_SCHEMA_TABLE *schema_table= find_schema_table(thd, ptr->table_name);
    if (!schema_table ||
        (schema_table->hidden && 
         lex->orig_sql_command == SQLCOM_END))  // not a 'show' command
    {
      my_error(ER_UNKNOWN_TABLE, MYF(0),
               ptr->table_name, INFORMATION_SCHEMA_NAME.str);
      DBUG_RETURN(0);
    }
    ptr->schema_table_name= ptr->table_name;
    ptr->schema_table= schema_table;
  }
  ptr->select_lex=  lex->current_select;
  ptr->cacheable_table= 1;
  if (use_index_arg)
    ptr->use_index=(List<String> *) thd->memdup((gptr) use_index_arg,
						sizeof(*use_index_arg));
  if (ignore_index_arg)
    ptr->ignore_index=(List<String> *) thd->memdup((gptr) ignore_index_arg,
						   sizeof(*ignore_index_arg));
  ptr->option= option ? option->str : 0;
  /* check that used name is unique */
  if (lock_type != TL_IGNORE)
  {
    TABLE_LIST *first_table= (TABLE_LIST*) table_list.first;
    if (lex->sql_command == SQLCOM_CREATE_VIEW)
      first_table= first_table ? first_table->next_local : NULL;
    for (TABLE_LIST *tables= first_table ;
	 tables ;
	 tables=tables->next_local)
    {
      if (!my_strcasecmp(table_alias_charset, alias_str, tables->alias) &&
	  !strcmp(ptr->db, tables->db))
      {
	my_error(ER_NONUNIQ_TABLE, MYF(0), alias_str); /* purecov: tested */
	DBUG_RETURN(0);				/* purecov: tested */
      }
    }
  }
  /* Store the table reference preceding the current one. */
  if (table_list.elements > 0)
  {
    /*
      table_list.next points to the last inserted TABLE_LIST->next_local'
      element
      We don't use the offsetof() macro here to avoid warnings from gcc
    */
    previous_table_ref= (TABLE_LIST*) ((char*) table_list.next -
                                       ((char*) &(ptr->next_local) -
                                        (char*) ptr));
    /*
      Set next_name_resolution_table of the previous table reference to point
      to the current table reference. In effect the list
      TABLE_LIST::next_name_resolution_table coincides with
      TABLE_LIST::next_local. Later this may be changed in
      store_top_level_join_columns() for NATURAL/USING joins.
    */
    previous_table_ref->next_name_resolution_table= ptr;
  }

  /*
    Link the current table reference in a local list (list for current select).
    Notice that as a side effect here we set the next_local field of the
    previous table reference to 'ptr'. Here we also add one element to the
    list 'table_list'.
  */
  table_list.link_in_list((byte*) ptr, (byte**) &ptr->next_local);
  ptr->next_name_resolution_table= NULL;
  /* Link table in global list (all used tables) */
  lex->add_to_query_tables(ptr);
  DBUG_RETURN(ptr);
}


/*
  Initialize a new table list for a nested join

  SYNOPSIS
    init_nested_join()
    thd         current thread

  DESCRIPTION
    The function initializes a structure of the TABLE_LIST type
    for a nested join. It sets up its nested join list as empty.
    The created structure is added to the front of the current
    join list in the st_select_lex object. Then the function
    changes the current nest level for joins to refer to the newly
    created empty list after having saved the info on the old level
    in the initialized structure.

  RETURN VALUE
    0,  if success
    1,  otherwise
*/

bool st_select_lex::init_nested_join(THD *thd)
{
  TABLE_LIST *ptr;
  NESTED_JOIN *nested_join;
  DBUG_ENTER("init_nested_join");

  if (!(ptr= (TABLE_LIST*) thd->calloc(ALIGN_SIZE(sizeof(TABLE_LIST))+
                                       sizeof(NESTED_JOIN))))
    DBUG_RETURN(1);
  nested_join= ptr->nested_join=
    ((NESTED_JOIN*) ((byte*) ptr + ALIGN_SIZE(sizeof(TABLE_LIST))));

  join_list->push_front(ptr);
  ptr->embedding= embedding;
  ptr->join_list= join_list;
  embedding= ptr;
  join_list= &nested_join->join_list;
  join_list->empty();
  DBUG_RETURN(0);
}


/*
  End a nested join table list

  SYNOPSIS
    end_nested_join()
    thd         current thread

  DESCRIPTION
    The function returns to the previous join nest level.
    If the current level contains only one member, the function
    moves it one level up, eliminating the nest.

  RETURN VALUE
    Pointer to TABLE_LIST element added to the total table list, if success
    0, otherwise
*/

TABLE_LIST *st_select_lex::end_nested_join(THD *thd)
{
  TABLE_LIST *ptr;
  NESTED_JOIN *nested_join;
  DBUG_ENTER("end_nested_join");

  DBUG_ASSERT(embedding);
  ptr= embedding;
  join_list= ptr->join_list;
  embedding= ptr->embedding;
  nested_join= ptr->nested_join;
  if (nested_join->join_list.elements == 1)
  {
    TABLE_LIST *embedded= nested_join->join_list.head();
    join_list->pop();
    embedded->join_list= join_list;
    embedded->embedding= embedding;
    join_list->push_front(embedded);
    ptr= embedded;
  }
  else if (nested_join->join_list.elements == 0)
  {
    join_list->pop();
    ptr= 0;                                     // return value
  }
  DBUG_RETURN(ptr);
}


/*
  Nest last join operation

  SYNOPSIS
    nest_last_join()
    thd         current thread

  DESCRIPTION
    The function nest last join operation as if it was enclosed in braces.

  RETURN VALUE
    0  Error
    #  Pointer to TABLE_LIST element created for the new nested join

*/

TABLE_LIST *st_select_lex::nest_last_join(THD *thd)
{
  TABLE_LIST *ptr;
  NESTED_JOIN *nested_join;
  List<TABLE_LIST> *embedded_list;
  DBUG_ENTER("nest_last_join");

  if (!(ptr= (TABLE_LIST*) thd->calloc(ALIGN_SIZE(sizeof(TABLE_LIST))+
                                       sizeof(NESTED_JOIN))))
    DBUG_RETURN(0);
  nested_join= ptr->nested_join=
    ((NESTED_JOIN*) ((byte*) ptr + ALIGN_SIZE(sizeof(TABLE_LIST))));

  ptr->embedding= embedding;
  ptr->join_list= join_list;
  embedded_list= &nested_join->join_list;
  embedded_list->empty();

  for (uint i=0; i < 2; i++)
  {
    TABLE_LIST *table= join_list->pop();
    table->join_list= embedded_list;
    table->embedding= ptr;
    embedded_list->push_back(table);
    if (table->natural_join)
    {
      ptr->is_natural_join= TRUE;
      /*
        If this is a JOIN ... USING, move the list of joined fields to the
        table reference that describes the join.
      */
      if (prev_join_using)
        ptr->join_using_fields= prev_join_using;
    }
  }
  join_list->push_front(ptr);
  nested_join->used_tables= nested_join->not_null_tables= (table_map) 0;
  DBUG_RETURN(ptr);
}


/*
  Add a table to the current join list

  SYNOPSIS
    add_joined_table()
    table       the table to add

  DESCRIPTION
    The function puts a table in front of the current join list
    of st_select_lex object.
    Thus, joined tables are put into this list in the reverse order
    (the most outer join operation follows first).

  RETURN VALUE
    None
*/

void st_select_lex::add_joined_table(TABLE_LIST *table)
{
  DBUG_ENTER("add_joined_table");
  join_list->push_front(table);
  table->join_list= join_list;
  table->embedding= embedding;
  DBUG_VOID_RETURN;
}


/*
  Convert a right join into equivalent left join

  SYNOPSIS
    convert_right_join()
    thd         current thread

  DESCRIPTION
    The function takes the current join list t[0],t[1] ... and
    effectively converts it into the list t[1],t[0] ...
    Although the outer_join flag for the new nested table contains
    JOIN_TYPE_RIGHT, it will be handled as the inner table of a left join
    operation.

  EXAMPLES
    SELECT * FROM t1 RIGHT JOIN t2 ON on_expr =>
      SELECT * FROM t2 LEFT JOIN t1 ON on_expr

    SELECT * FROM t1,t2 RIGHT JOIN t3 ON on_expr =>
      SELECT * FROM t1,t3 LEFT JOIN t2 ON on_expr

    SELECT * FROM t1,t2 RIGHT JOIN (t3,t4) ON on_expr =>
      SELECT * FROM t1,(t3,t4) LEFT JOIN t2 ON on_expr

    SELECT * FROM t1 LEFT JOIN t2 ON on_expr1 RIGHT JOIN t3  ON on_expr2 =>
      SELECT * FROM t3 LEFT JOIN (t1 LEFT JOIN t2 ON on_expr2) ON on_expr1

  RETURN
    Pointer to the table representing the inner table, if success
    0, otherwise
*/

TABLE_LIST *st_select_lex::convert_right_join()
{
  TABLE_LIST *tab2= join_list->pop();
  TABLE_LIST *tab1= join_list->pop();
  DBUG_ENTER("convert_right_join");

  join_list->push_front(tab2);
  join_list->push_front(tab1);
  tab1->outer_join|= JOIN_TYPE_RIGHT;

  DBUG_RETURN(tab1);
}

/*
  Set lock for all tables in current select level

  SYNOPSIS:
    set_lock_for_tables()
    lock_type			Lock to set for tables

  NOTE:
    If lock is a write lock, then tables->updating is set 1
    This is to get tables_ok to know that the table is updated by the
    query
*/

void st_select_lex::set_lock_for_tables(thr_lock_type lock_type)
{
  bool for_update= lock_type >= TL_READ_NO_INSERT;
  DBUG_ENTER("set_lock_for_tables");
  DBUG_PRINT("enter", ("lock_type: %d  for_update: %d", lock_type,
		       for_update));

  for (TABLE_LIST *tables= (TABLE_LIST*) table_list.first;
       tables;
       tables= tables->next_local)
  {
    tables->lock_type= lock_type;
    tables->updating=  for_update;
  }
  DBUG_VOID_RETURN;
}


/*
  Create a fake SELECT_LEX for a unit

  SYNOPSIS:
    add_fake_select_lex()
    thd			   thread handle

  DESCRIPTION
    The method create a fake SELECT_LEX object for a unit.
    This object is created for any union construct containing a union
    operation and also for any single select union construct of the form
    (SELECT ... ORDER BY order_list [LIMIT n]) ORDER BY ... 
    or of the form
    (SELECT ... ORDER BY LIMIT n) ORDER BY ...
  
  NOTES
    The object is used to retrieve rows from the temporary table
    where the result on the union is obtained.

  RETURN VALUES
    1     on failure to create the object
    0     on success
*/

bool st_select_lex_unit::add_fake_select_lex(THD *thd_arg)
{
  SELECT_LEX *first_sl= first_select();
  DBUG_ENTER("add_fake_select_lex");
  DBUG_ASSERT(!fake_select_lex);

  if (!(fake_select_lex= new (thd_arg->mem_root) SELECT_LEX()))
      DBUG_RETURN(1);
  fake_select_lex->include_standalone(this, 
                                      (SELECT_LEX_NODE**)&fake_select_lex);
  fake_select_lex->select_number= INT_MAX;
  fake_select_lex->parent_lex= thd_arg->lex; /* Used in init_query. */
  fake_select_lex->make_empty_select();
  fake_select_lex->linkage= GLOBAL_OPTIONS_TYPE;
  fake_select_lex->select_limit= 0;

  fake_select_lex->context.outer_context=first_sl->context.outer_context;
  /* allow item list resolving in fake select for ORDER BY */
  fake_select_lex->context.resolve_in_select_list= TRUE;
  fake_select_lex->context.select_lex= fake_select_lex;

  if (!first_sl->next_select())
  {
    /* 
      This works only for 
      (SELECT ... ORDER BY list [LIMIT n]) ORDER BY order_list [LIMIT m],
      (SELECT ... LIMIT n) ORDER BY order_list [LIMIT m]
      just before the parser starts processing order_list
    */ 
    global_parameters= fake_select_lex;
    fake_select_lex->no_table_names_allowed= 1;
    thd_arg->lex->current_select= fake_select_lex;
  }
  thd_arg->lex->pop_context();
  DBUG_RETURN(0);
}


/*
  Push a new name resolution context for a JOIN ... ON clause to the
  context stack of a query block.

  SYNOPSIS
    push_new_name_resolution_context()
    thd       pointer to current thread
    left_op   left  operand of the JOIN
    right_op  rigth operand of the JOIN

  DESCRIPTION
    Create a new name resolution context for a JOIN ... ON clause,
    set the first and last leaves of the list of table references
    to be used for name resolution, and push the newly created
    context to the stack of contexts of the query.

  RETURN
    FALSE  if all is OK
    TRUE   if a memory allocation error occured
*/

bool
push_new_name_resolution_context(THD *thd,
                                 TABLE_LIST *left_op, TABLE_LIST *right_op)
{
  Name_resolution_context *on_context;
  if (!(on_context= new (thd->mem_root) Name_resolution_context))
    return TRUE;
  on_context->init();
  on_context->first_name_resolution_table=
    left_op->first_leaf_for_name_resolution();
  on_context->last_name_resolution_table=
    right_op->last_leaf_for_name_resolution();
  return thd->lex->push_context(on_context);
}


/*
  Add an ON condition to the second operand of a JOIN ... ON.

  SYNOPSIS
    add_join_on
    b     the second operand of a JOIN ... ON
    expr  the condition to be added to the ON clause

  DESCRIPTION
    Add an ON condition to the right operand of a JOIN ... ON clause.

  RETURN
    FALSE  if there was some error
    TRUE   if all is OK
*/

void add_join_on(TABLE_LIST *b, Item *expr)
{
  if (expr)
  {
    if (!b->on_expr)
      b->on_expr= expr;
    else
    {
      /*
        If called from the parser, this happens if you have both a
        right and left join. If called later, it happens if we add more
        than one condition to the ON clause.
      */
      b->on_expr= new Item_cond_and(b->on_expr,expr);
    }
    b->on_expr->top_level_item();
  }
}


/*
  Mark that there is a NATURAL JOIN or JOIN ... USING between two
  tables.

  SYNOPSIS
    add_join_natural()
    a			Left join argument
    b			Right join argument
    using_fields        Field names from USING clause
    lex                 The current st_select_lex
  
  IMPLEMENTATION
    This function marks that table b should be joined with a either via
    a NATURAL JOIN or via JOIN ... USING. Both join types are special
    cases of each other, so we treat them together. The function
    setup_conds() creates a list of equal condition between all fields
    of the same name for NATURAL JOIN or the fields in 'using_fields'
    for JOIN ... USING. The list of equality conditions is stored
    either in b->on_expr, or in JOIN::conds, depending on whether there
    was an outer join.

  EXAMPLE
    SELECT * FROM t1 NATURAL LEFT JOIN t2
     <=>
    SELECT * FROM t1 LEFT JOIN t2 ON (t1.i=t2.i and t1.j=t2.j ... )

    SELECT * FROM t1 NATURAL JOIN t2 WHERE <some_cond>
     <=>
    SELECT * FROM t1, t2 WHERE (t1.i=t2.i and t1.j=t2.j and <some_cond>)

    SELECT * FROM t1 JOIN t2 USING(j) WHERE <some_cond>
     <=>
    SELECT * FROM t1, t2 WHERE (t1.j=t2.j and <some_cond>)

  RETURN
    None
*/

void add_join_natural(TABLE_LIST *a, TABLE_LIST *b, List<String> *using_fields,
                      SELECT_LEX *lex)
{
  b->natural_join= a;
  lex->prev_join_using= using_fields;
}


/*
  Reload/resets privileges and the different caches.

  SYNOPSIS
    reload_acl_and_cache()
    thd			Thread handler (can be NULL!)
    options             What should be reset/reloaded (tables, privileges,
    slave...)
    tables              Tables to flush (if any)
    write_to_binlog     Depending on 'options', it may be very bad to write the
                        query to the binlog (e.g. FLUSH SLAVE); this is a
                        pointer where reload_acl_and_cache() will put 0 if
                        it thinks we really should not write to the binlog.
                        Otherwise it will put 1.

  RETURN
    0	 ok
    !=0  error.  thd->killed or thd->net.report_error is set
*/

bool reload_acl_and_cache(THD *thd, ulong options, TABLE_LIST *tables,
                          bool *write_to_binlog)
{
  bool result=0;
  select_errors=0;				/* Write if more errors */
  bool tmp_write_to_binlog= 1;

  DBUG_ASSERT(!thd || !thd->in_sub_stmt);

#ifndef NO_EMBEDDED_ACCESS_CHECKS
  if (options & REFRESH_GRANT)
  {
    THD *tmp_thd= 0;
    /*
      If reload_acl_and_cache() is called from SIGHUP handler we have to
      allocate temporary THD for execution of acl_reload()/grant_reload().
    */
    if (!thd && (thd= (tmp_thd= new THD)))
    {
      thd->thread_stack= (char*) &tmp_thd;
      thd->store_globals();
    }
    if (thd)
    {
      (void)acl_reload(thd);
      (void)grant_reload(thd);
    }
    if (tmp_thd)
    {
      delete tmp_thd;
      /* Remember that we don't have a THD */
      my_pthread_setspecific_ptr(THR_THD,  0);
      thd= 0;
    }
    reset_mqh((LEX_USER *)NULL, TRUE);
  }
#endif
  if (options & REFRESH_LOG)
  {
    /*
      Flush the normal query log, the update log, the binary log,
      the slow query log, and the relay log (if it exists).
    */

    /*
      Writing this command to the binlog may result in infinite loops
      when doing mysqlbinlog|mysql, and anyway it does not really make
      sense to log it automatically (would cause more trouble to users
      than it would help them)
    */
    tmp_write_to_binlog= 0;
    mysql_log.new_file(1);
    mysql_slow_log.new_file(1);
    if( mysql_bin_log.is_open() )
    {
      mysql_bin_log.rotate_and_purge(RP_FORCE_ROTATE);
    }
#ifdef HAVE_REPLICATION
    pthread_mutex_lock(&LOCK_active_mi);
    rotate_relay_log(active_mi);
    pthread_mutex_unlock(&LOCK_active_mi);
#endif
    if (ha_flush_logs())
      result=1;
    if (flush_error_log())
      result=1;
  }
#ifdef HAVE_QUERY_CACHE
  if (options & REFRESH_QUERY_CACHE_FREE)
  {
    query_cache.pack();				// FLUSH QUERY CACHE
    options &= ~REFRESH_QUERY_CACHE;    // Don't flush cache, just free memory
  }
  if (options & (REFRESH_TABLES | REFRESH_QUERY_CACHE))
  {
    query_cache.flush();			// RESET QUERY CACHE
  }
#endif /*HAVE_QUERY_CACHE*/
  /*
    Note that if REFRESH_READ_LOCK bit is set then REFRESH_TABLES is set too
    (see sql_yacc.yy)
  */
  if (options & (REFRESH_TABLES | REFRESH_READ_LOCK)) 
  {
    if ((options & REFRESH_READ_LOCK) && thd)
    {
      /*
        We must not try to aspire a global read lock if we have a write
        locked table. This would lead to a deadlock when trying to
        reopen (and re-lock) the table after the flush.
      */
      if (thd->locked_tables)
      {
        THR_LOCK_DATA **lock_p= thd->locked_tables->locks;
        THR_LOCK_DATA **end_p= lock_p + thd->locked_tables->lock_count;

        for (; lock_p < end_p; lock_p++)
        {
          if ((*lock_p)->type == TL_WRITE)
          {
            my_error(ER_LOCK_OR_ACTIVE_TRANSACTION, MYF(0));
            return 1;
          }
        }
      }
      /*
	Writing to the binlog could cause deadlocks, as we don't log
	UNLOCK TABLES
      */
      tmp_write_to_binlog= 0;
      if (lock_global_read_lock(thd))
	return 1;                               // Killed
      result=close_cached_tables(thd,(options & REFRESH_FAST) ? 0 : 1,
                                 tables);
      if (make_global_read_lock_block_commit(thd)) // Killed
      {
        /* Don't leave things in a half-locked state */
        unlock_global_read_lock(thd);
        return 1;
      }
    }
    else
      result=close_cached_tables(thd,(options & REFRESH_FAST) ? 0 : 1, tables);
    my_dbopt_cleanup();
  }
  if (options & REFRESH_HOSTS)
    hostname_cache_refresh();
  if (thd && (options & REFRESH_STATUS))
    refresh_status(thd);
  if (options & REFRESH_THREADS)
    flush_thread_cache();
#ifdef HAVE_REPLICATION
  if (options & REFRESH_MASTER)
  {
    DBUG_ASSERT(thd);
    tmp_write_to_binlog= 0;
    if (reset_master(thd))
    {
      result=1;
      thd->fatal_error();                       // Ensure client get error
    }
  }
#endif
#ifdef OPENSSL
   if (options & REFRESH_DES_KEY_FILE)
   {
     if (des_key_file)
       result=load_des_key_file(des_key_file);
   }
#endif
#ifdef HAVE_REPLICATION
 if (options & REFRESH_SLAVE)
 {
   tmp_write_to_binlog= 0;
   pthread_mutex_lock(&LOCK_active_mi);
   if (reset_slave(thd, active_mi))
     result=1;
   pthread_mutex_unlock(&LOCK_active_mi);
 }
#endif
 if (options & REFRESH_USER_RESOURCES)
   reset_mqh((LEX_USER *) NULL);
 *write_to_binlog= tmp_write_to_binlog;
 return result;
}

/*
  kill on thread

  SYNOPSIS
    kill_one_thread()
    thd			Thread class
    id			Thread id

  NOTES
    This is written such that we have a short lock on LOCK_thread_count
*/

void kill_one_thread(THD *thd, ulong id, bool only_kill_query)
{
  THD *tmp;
  uint error=ER_NO_SUCH_THREAD;
  VOID(pthread_mutex_lock(&LOCK_thread_count)); // For unlink from list
  I_List_iterator<THD> it(threads);
  while ((tmp=it++))
  {
    if (tmp->thread_id == id)
    {
      pthread_mutex_lock(&tmp->LOCK_delete);	// Lock from delete
      break;
    }
  }
  VOID(pthread_mutex_unlock(&LOCK_thread_count));
  if (tmp)
  {
    if ((thd->security_ctx->master_access & SUPER_ACL) ||
	!strcmp(thd->security_ctx->user, tmp->security_ctx->user))
    {
      tmp->awake(only_kill_query ? THD::KILL_QUERY : THD::KILL_CONNECTION);
      error=0;
    }
    else
      error=ER_KILL_DENIED_ERROR;
    pthread_mutex_unlock(&tmp->LOCK_delete);
  }

  if (!error)
    send_ok(thd);
  else
    my_error(error, MYF(0), id);
}


	/* If pointer is not a null pointer, append filename to it */

static bool append_file_to_dir(THD *thd, const char **filename_ptr,
			       const char *table_name)
{
  char buff[FN_REFLEN],*ptr, *end;
  if (!*filename_ptr)
    return 0;					// nothing to do

  /* Check that the filename is not too long and it's a hard path */
  if (strlen(*filename_ptr)+strlen(table_name) >= FN_REFLEN-1 ||
      !test_if_hard_path(*filename_ptr))
  {
    my_error(ER_WRONG_TABLE_NAME, MYF(0), *filename_ptr);
    return 1;
  }
  /* Fix is using unix filename format on dos */
  strmov(buff,*filename_ptr);
  end=convert_dirname(buff, *filename_ptr, NullS);
  if (!(ptr=thd->alloc((uint) (end-buff)+(uint) strlen(table_name)+1)))
    return 1;					// End of memory
  *filename_ptr=ptr;
  strxmov(ptr,buff,table_name,NullS);
  return 0;
}


/*
  Check if the select is a simple select (not an union)

  SYNOPSIS
    check_simple_select()

  RETURN VALUES
    0	ok
    1	error	; In this case the error messege is sent to the client
*/

bool check_simple_select()
{
  THD *thd= current_thd;
  LEX *lex= thd->lex;
  if (lex->current_select != &lex->select_lex)
  {
    char command[80];
    Lex_input_stream *lip= thd->m_lip;
    strmake(command, lip->yylval->symbol.str,
	    min(lip->yylval->symbol.length, sizeof(command)-1));
    my_error(ER_CANT_USE_OPTION_HERE, MYF(0), command);
    return 1;
  }
  return 0;
}


Comp_creator *comp_eq_creator(bool invert)
{
  return invert?(Comp_creator *)&ne_creator:(Comp_creator *)&eq_creator;
}


Comp_creator *comp_ge_creator(bool invert)
{
  return invert?(Comp_creator *)&lt_creator:(Comp_creator *)&ge_creator;
}


Comp_creator *comp_gt_creator(bool invert)
{
  return invert?(Comp_creator *)&le_creator:(Comp_creator *)&gt_creator;
}


Comp_creator *comp_le_creator(bool invert)
{
  return invert?(Comp_creator *)&gt_creator:(Comp_creator *)&le_creator;
}


Comp_creator *comp_lt_creator(bool invert)
{
  return invert?(Comp_creator *)&ge_creator:(Comp_creator *)&lt_creator;
}


Comp_creator *comp_ne_creator(bool invert)
{
  return invert?(Comp_creator *)&eq_creator:(Comp_creator *)&ne_creator;
}


/*
  Construct ALL/ANY/SOME subquery Item

  SYNOPSIS
    all_any_subquery_creator()
    left_expr - pointer to left expression
    cmp - compare function creator
    all - true if we create ALL subquery
    select_lex - pointer on parsed subquery structure

  RETURN VALUE
    constructed Item (or 0 if out of memory)
*/
Item * all_any_subquery_creator(Item *left_expr,
				chooser_compare_func_creator cmp,
				bool all,
				SELECT_LEX *select_lex)
{
  if ((cmp == &comp_eq_creator) && !all)       //  = ANY <=> IN
    return new Item_in_subselect(left_expr, select_lex);

  if ((cmp == &comp_ne_creator) && all)        // <> ALL <=> NOT IN
    return new Item_func_not(new Item_in_subselect(left_expr, select_lex));

  Item_allany_subselect *it=
    new Item_allany_subselect(left_expr, cmp, select_lex, all);
  if (all)
    return it->upper_item= new Item_func_not_all(it);	/* ALL */

  return it->upper_item= new Item_func_nop_all(it);      /* ANY/SOME */
}


/*
  Multi update query pre-check

  SYNOPSIS
    multi_update_precheck()
    thd		Thread handler
    tables	Global/local table list (have to be the same)

  RETURN VALUE
    FALSE OK
    TRUE  Error
*/

bool multi_update_precheck(THD *thd, TABLE_LIST *tables)
{
  const char *msg= 0;
  TABLE_LIST *table;
  LEX *lex= thd->lex;
  SELECT_LEX *select_lex= &lex->select_lex;
  DBUG_ENTER("multi_update_precheck");

  if (select_lex->item_list.elements != lex->value_list.elements)
  {
    my_message(ER_WRONG_VALUE_COUNT, ER(ER_WRONG_VALUE_COUNT), MYF(0));
    DBUG_RETURN(TRUE);
  }
  /*
    Ensure that we have UPDATE or SELECT privilege for each table
    The exact privilege is checked in mysql_multi_update()
  */
  for (table= tables; table; table= table->next_local)
  {
    if (table->derived)
      table->grant.privilege= SELECT_ACL;
    else if ((check_access(thd, UPDATE_ACL, table->db,
                           &table->grant.privilege, 0, 1,
                           test(table->schema_table)) ||
              grant_option &&
              check_grant(thd, UPDATE_ACL, table, 0, 1, 1)) &&
             (check_access(thd, SELECT_ACL, table->db,
                           &table->grant.privilege, 0, 0,
                           test(table->schema_table)) ||
              grant_option && check_grant(thd, SELECT_ACL, table, 0, 1, 0)))
      DBUG_RETURN(TRUE);

    table->table_in_first_from_clause= 1;
  }
  /*
    Is there tables of subqueries?
  */
  if (&lex->select_lex != lex->all_selects_list || lex->time_zone_tables_used)
  {
    DBUG_PRINT("info",("Checking sub query list"));
    for (table= tables; table; table= table->next_global)
    {
      if (!my_tz_check_n_skip_implicit_tables(&table,
                                              lex->time_zone_tables_used) &&
          !table->table_in_first_from_clause)
      {
	if (check_access(thd, SELECT_ACL, table->db,
			 &table->grant.privilege, 0, 0,
                         test(table->schema_table)) ||
	    grant_option && check_grant(thd, SELECT_ACL, table, 0, 1, 0))
	  DBUG_RETURN(TRUE);
      }
    }
  }

  if (select_lex->order_list.elements)
    msg= "ORDER BY";
  else if (select_lex->select_limit)
    msg= "LIMIT";
  if (msg)
  {
    my_error(ER_WRONG_USAGE, MYF(0), "UPDATE", msg);
    DBUG_RETURN(TRUE);
  }
  DBUG_RETURN(FALSE);
}

/*
  Multi delete query pre-check

  SYNOPSIS
    multi_delete_precheck()
    thd			Thread handler
    tables		Global/local table list

  RETURN VALUE
    FALSE OK
    TRUE  error
*/

bool multi_delete_precheck(THD *thd, TABLE_LIST *tables)
{
  SELECT_LEX *select_lex= &thd->lex->select_lex;
  TABLE_LIST *aux_tables=
    (TABLE_LIST *)thd->lex->auxiliary_table_list.first;
  TABLE_LIST **save_query_tables_own_last= thd->lex->query_tables_own_last;
  DBUG_ENTER("multi_delete_precheck");

  /* sql_yacc guarantees that tables and aux_tables are not zero */
  DBUG_ASSERT(aux_tables != 0);
  if (check_db_used(thd, tables) || check_db_used(thd,aux_tables) ||
      check_table_access(thd, SELECT_ACL, tables, 0))
    DBUG_RETURN(TRUE);

  /*
    Since aux_tables list is not part of LEX::query_tables list we
    have to juggle with LEX::query_tables_own_last value to be able
    call check_table_access() safely.
  */
  thd->lex->query_tables_own_last= 0;
  if (check_table_access(thd, DELETE_ACL, aux_tables, 0))
  {
    thd->lex->query_tables_own_last= save_query_tables_own_last;
    DBUG_RETURN(TRUE);
  }
  thd->lex->query_tables_own_last= save_query_tables_own_last;

  if ((thd->options & OPTION_SAFE_UPDATES) && !select_lex->where)
  {
    my_message(ER_UPDATE_WITHOUT_KEY_IN_SAFE_MODE,
               ER(ER_UPDATE_WITHOUT_KEY_IN_SAFE_MODE), MYF(0));
    DBUG_RETURN(TRUE);
  }
  DBUG_RETURN(FALSE);
}


/*
  Link tables in auxilary table list of multi-delete with corresponding
  elements in main table list, and set proper locks for them.

  SYNOPSIS
    multi_delete_set_locks_and_link_aux_tables()
      lex - pointer to LEX representing multi-delete

  RETURN VALUE
    FALSE - success
    TRUE  - error
*/

bool multi_delete_set_locks_and_link_aux_tables(LEX *lex)
{
  TABLE_LIST *tables= (TABLE_LIST*)lex->select_lex.table_list.first;
  TABLE_LIST *target_tbl;
  DBUG_ENTER("multi_delete_set_locks_and_link_aux_tables");

  lex->table_count= 0;

  for (target_tbl= (TABLE_LIST *)lex->auxiliary_table_list.first;
       target_tbl; target_tbl= target_tbl->next_local)
  {
    lex->table_count++;
    /* All tables in aux_tables must be found in FROM PART */
    TABLE_LIST *walk;
    for (walk= tables; walk; walk= walk->next_local)
    {
      if (!my_strcasecmp(table_alias_charset,
			 target_tbl->alias, walk->alias) &&
	  !strcmp(walk->db, target_tbl->db))
	break;
    }
    if (!walk)
    {
      my_error(ER_UNKNOWN_TABLE, MYF(0),
               target_tbl->table_name, "MULTI DELETE");
      DBUG_RETURN(TRUE);
    }
    if (!walk->derived)
    {
      target_tbl->table_name= walk->table_name;
      target_tbl->table_name_length= walk->table_name_length;
    }
    walk->updating= target_tbl->updating;
    walk->lock_type= target_tbl->lock_type;
    target_tbl->correspondent_table= walk;	// Remember corresponding table
  }
  DBUG_RETURN(FALSE);
}


/*
  simple UPDATE query pre-check

  SYNOPSIS
    update_precheck()
    thd		Thread handler
    tables	Global table list

  RETURN VALUE
    FALSE OK
    TRUE  Error
*/

bool update_precheck(THD *thd, TABLE_LIST *tables)
{
  DBUG_ENTER("update_precheck");
  if (thd->lex->select_lex.item_list.elements != thd->lex->value_list.elements)
  {
    my_message(ER_WRONG_VALUE_COUNT, ER(ER_WRONG_VALUE_COUNT), MYF(0));
    DBUG_RETURN(TRUE);
  }
  DBUG_RETURN(check_db_used(thd, tables) ||
	       check_one_table_access(thd, UPDATE_ACL, tables));
}


/*
  simple DELETE query pre-check

  SYNOPSIS
    delete_precheck()
    thd		Thread handler
    tables	Global table list

  RETURN VALUE
    FALSE  OK
    TRUE   error
*/

bool delete_precheck(THD *thd, TABLE_LIST *tables)
{
  DBUG_ENTER("delete_precheck");
  if (check_one_table_access(thd, DELETE_ACL, tables))
    DBUG_RETURN(TRUE);
  /* Set privilege for the WHERE clause */
  tables->grant.want_privilege=(SELECT_ACL & ~tables->grant.privilege);
  DBUG_RETURN(FALSE);
}


/*
  simple INSERT query pre-check

  SYNOPSIS
    insert_precheck()
    thd		Thread handler
    tables	Global table list

  RETURN VALUE
    FALSE  OK
    TRUE   error
*/

bool insert_precheck(THD *thd, TABLE_LIST *tables)
{
  LEX *lex= thd->lex;
  DBUG_ENTER("insert_precheck");

  /*
    Check that we have modify privileges for the first table and
    select privileges for the rest
  */
  ulong privilege= (INSERT_ACL |
                    (lex->duplicates == DUP_REPLACE ? DELETE_ACL : 0) |
                    (lex->value_list.elements ? UPDATE_ACL : 0));

  if (check_one_table_access(thd, privilege, tables))
    DBUG_RETURN(TRUE);

  if (lex->update_list.elements != lex->value_list.elements)
  {
    my_message(ER_WRONG_VALUE_COUNT, ER(ER_WRONG_VALUE_COUNT), MYF(0));
    DBUG_RETURN(TRUE);
  }
  if (check_db_used(thd, tables))
    DBUG_RETURN(TRUE);
  DBUG_RETURN(FALSE);
}


/**
   @brief  Check privileges for SHOW CREATE TABLE statement.

   @param  thd    Thread context
   @param  table  Target table

   @retval TRUE  Failure
   @retval FALSE Success
*/

static bool check_show_create_table_access(THD *thd, TABLE_LIST *table)
{
  return check_access(thd, SELECT_ACL | EXTRA_ACL, table->db,
                      &table->grant.privilege, 0, 0,
                      test(table->schema_table)) ||
         grant_option && check_grant(thd, SELECT_ACL, table, 2, UINT_MAX, 0);
}


/*
  CREATE TABLE query pre-check

  SYNOPSIS
    create_table_precheck()
    thd			Thread handler
    tables		Global table list
    create_table	Table which will be created

  RETURN VALUE
    FALSE   OK
    TRUE   Error
*/

bool create_table_precheck(THD *thd, TABLE_LIST *tables,
                           TABLE_LIST *create_table)
{
  LEX *lex= thd->lex;
  SELECT_LEX *select_lex= &lex->select_lex;
  ulong want_priv;
  bool error= TRUE;                                 // Error message is given
  DBUG_ENTER("create_table_precheck");

  want_priv= ((lex->create_info.options & HA_LEX_CREATE_TMP_TABLE) ?
              CREATE_TMP_ACL : CREATE_ACL);
  if (check_access(thd, want_priv, create_table->db,
		   &create_table->grant.privilege, 0, 0,
                   test(create_table->schema_table)) ||
      check_merge_table_access(thd, create_table->db,
			       (TABLE_LIST *)
			       lex->create_info.merge_list.first))
    goto err;
  if (grant_option && want_priv != CREATE_TMP_ACL &&
      check_grant(thd, want_priv, create_table, 0, 1, 0))
    goto err;

  if (select_lex->item_list.elements)
  {
    /* Check permissions for used tables in CREATE TABLE ... SELECT */

#ifdef NOT_NECESSARY_TO_CHECK_CREATE_TABLE_EXIST_WHEN_PREPARING_STATEMENT
    /* This code throws an ill error for CREATE TABLE t1 SELECT * FROM t1 */
    /*
      Only do the check for PS, becasue we on execute we have to check that
      against the opened tables to ensure we don't use a table that is part
      of the view (which can only be done after the table has been opened).
    */
    if (thd->stmt_arena->is_stmt_prepare_or_first_sp_execute())
    {
      /*
        For temporary tables we don't have to check if the created table exists
      */
      if (!(lex->create_info.options & HA_LEX_CREATE_TMP_TABLE) &&
          find_table_in_global_list(tables, create_table->db,
                                    create_table->table_name))
      {
	error= FALSE;
        goto err;
      }
    }
#endif
    if (tables && check_table_access(thd, SELECT_ACL, tables,0))
      goto err;
  }
  else if (lex->create_info.options & HA_LEX_CREATE_TABLE_LIKE)
  {
    if (check_show_create_table_access(thd, tables))
      goto err;
  }
  error= FALSE;

err:
  DBUG_RETURN(error);
}


/*
  negate given expression

  SYNOPSIS
    negate_expression()
    thd  thread handler
    expr expression for negation

  RETURN
    negated expression
*/

Item *negate_expression(THD *thd, Item *expr)
{
  Item *negated;
  if (expr->type() == Item::FUNC_ITEM &&
      ((Item_func *) expr)->functype() == Item_func::NOT_FUNC)
  {
    /* it is NOT(NOT( ... )) */
    Item *arg= ((Item_func *) expr)->arguments()[0];
    enum_parsing_place place= thd->lex->current_select->parsing_place;
    if (arg->is_bool_func() || place == IN_WHERE || place == IN_HAVING)
      return arg;
    /*
      if it is not boolean function then we have to emulate value of
      not(not(a)), it will be a != 0
    */
    return new Item_func_ne(arg, new Item_int((char*) "0", 0, 1));
  }

  if ((negated= expr->neg_transformer(thd)) != 0)
    return negated;
  return new Item_func_not(expr);
}

/*
  Set the specified definer to the default value, which is the current user in
  the thread.
 
  SYNOPSIS
    get_default_definer()
    thd       [in] thread handler
    definer   [out] definer
*/
 
void get_default_definer(THD *thd, LEX_USER *definer)
{
  const Security_context *sctx= thd->security_ctx;

  definer->user.str= (char *) sctx->priv_user;
  definer->user.length= strlen(definer->user.str);

  definer->host.str= (char *) sctx->priv_host;
  definer->host.length= strlen(definer->host.str);
}


/*
  Create default definer for the specified THD.

  SYNOPSIS
    create_default_definer()
    thd         [in] thread handler

  RETURN
    On success, return a valid pointer to the created and initialized
    LEX_USER, which contains definer information.
    On error, return 0.
*/

LEX_USER *create_default_definer(THD *thd)
{
  LEX_USER *definer;

  if (! (definer= (LEX_USER*) thd->alloc(sizeof(LEX_USER))))
    return 0;

  get_default_definer(thd, definer);

  return definer;
}


/*
  Create definer with the given user and host names.

  SYNOPSIS
    create_definer()
    thd         [in] thread handler
    user_name   [in] user name
    host_name   [in] host name

  RETURN
    On success, return a valid pointer to the created and initialized
    LEX_USER, which contains definer information.
    On error, return 0.
*/

LEX_USER *create_definer(THD *thd, LEX_STRING *user_name, LEX_STRING *host_name)
{
  LEX_USER *definer;

  /* Create and initialize. */

  if (! (definer= (LEX_USER*) thd->alloc(sizeof(LEX_USER))))
    return 0;

  definer->user= *user_name;
  definer->host= *host_name;

  return definer;
}


/*
  Retuns information about user or current user.

  SYNOPSIS
    get_current_user()
    thd         [in] thread handler
    user        [in] user

  RETURN
    On success, return a valid pointer to initialized
    LEX_USER, which contains user information.
    On error, return 0.
*/

LEX_USER *get_current_user(THD *thd, LEX_USER *user)
{
  if (!user->user.str)  // current_user
    return create_default_definer(thd);

  return user;
}


/*
  Check that length of a string does not exceed some limit.

  SYNOPSIS
    check_string_length()
      str         string to be checked
      err_msg     error message to be displayed if the string is too long
      max_length  max length

  RETURN
    FALSE   the passed string is not longer than max_length
    TRUE    the passed string is longer than max_length
*/

bool check_string_length(LEX_STRING *str, const char *err_msg,
                         uint max_length)
{
  if (str->length <= max_length)
    return FALSE;

  my_error(ER_WRONG_STRING_LENGTH, MYF(0), str->str, err_msg, max_length);

  return TRUE;
}<|MERGE_RESOLUTION|>--- conflicted
+++ resolved
@@ -148,13 +148,8 @@
     thd->server_status&= ~SERVER_STATUS_IN_TRANS;
     if (ha_commit(thd))
       error=1;
-<<<<<<< HEAD
-    thd->options&= ~(ulong) OPTION_BEGIN;
+    thd->options&= ~OPTION_BEGIN;
     thd->transaction.all.modified_non_trans_table= FALSE;
-=======
-    thd->options&= ~OPTION_BEGIN;
-    thd->no_trans_update.all= FALSE;
->>>>>>> 217391b0
   }
   DBUG_RETURN(error);
 }
@@ -178,13 +173,8 @@
   else
   {
     LEX *lex= thd->lex;
-<<<<<<< HEAD
     thd->transaction.all.modified_non_trans_table= FALSE;
-    thd->options|= (ulong) OPTION_BEGIN;
-=======
-    thd->no_trans_update.all= FALSE;
     thd->options|= OPTION_BEGIN;
->>>>>>> 217391b0
     thd->server_status|= SERVER_STATUS_IN_TRANS;
     if (lex->start_transaction_opt & MYSQL_START_TRANS_OPT_WITH_CONS_SNAPSHOT)
       error= ha_start_consistent_snapshot(thd);
@@ -1480,13 +1470,8 @@
     */
     thd->server_status&= ~SERVER_STATUS_IN_TRANS;
     res= ha_commit(thd);
-<<<<<<< HEAD
-    thd->options&= ~(ulong) OPTION_BEGIN;
+    thd->options&= ~OPTION_BEGIN;
     thd->transaction.all.modified_non_trans_table= FALSE;
-=======
-    thd->options&= ~OPTION_BEGIN;
-    thd->no_trans_update.all= FALSE;
->>>>>>> 217391b0
     break;
   case COMMIT_RELEASE:
     do_release= 1; /* fall through */
@@ -1503,13 +1488,8 @@
     thd->server_status&= ~SERVER_STATUS_IN_TRANS;
     if (ha_rollback(thd))
       res= -1;
-<<<<<<< HEAD
-    thd->options&= ~(ulong) OPTION_BEGIN;
+    thd->options&= ~OPTION_BEGIN;
     thd->transaction.all.modified_non_trans_table= FALSE;
-=======
-    thd->options&= ~OPTION_BEGIN;
-    thd->no_trans_update.all= FALSE;
->>>>>>> 217391b0
     if (!res && (completion == ROLLBACK_AND_CHAIN))
       res= begin_trans(thd);
     break;
@@ -3904,7 +3884,6 @@
       send_ok(thd);
     }
     else
-<<<<<<< HEAD
     {
       /* 
         Need to end the current transaction, so the storage engine (InnoDB)
@@ -3912,11 +3891,8 @@
         that it can't lock a table in its list
       */
       end_active_trans(thd);
-      thd->options&= ~(ulong) (OPTION_TABLE_LOCK);
-    }
-=======
       thd->options&= ~(OPTION_TABLE_LOCK);
->>>>>>> 217391b0
+    }
     thd->in_lock_tables=0;
     break;
   case SQLCOM_CREATE_DB:
@@ -5019,13 +4995,8 @@
     thd->transaction.xid_state.xa_state=XA_ACTIVE;
     thd->transaction.xid_state.xid.set(thd->lex->xid);
     xid_cache_insert(&thd->transaction.xid_state);
-<<<<<<< HEAD
     thd->transaction.all.modified_non_trans_table= FALSE;
-    thd->options|= (ulong) OPTION_BEGIN;
-=======
-    thd->no_trans_update.all= FALSE;
     thd->options|= OPTION_BEGIN;
->>>>>>> 217391b0
     thd->server_status|= SERVER_STATUS_IN_TRANS;
     send_ok(thd);
     break;
@@ -5118,13 +5089,8 @@
                xa_state_names[thd->transaction.xid_state.xa_state]);
       break;
     }
-<<<<<<< HEAD
-    thd->options&= ~(ulong) OPTION_BEGIN;
+    thd->options&= ~OPTION_BEGIN;
     thd->transaction.all.modified_non_trans_table= FALSE;
-=======
-    thd->options&= ~OPTION_BEGIN;
-    thd->no_trans_update.all= FALSE;
->>>>>>> 217391b0
     thd->server_status&= ~SERVER_STATUS_IN_TRANS;
     xid_cache_delete(&thd->transaction.xid_state);
     thd->transaction.xid_state.xa_state=XA_NOTR;
@@ -5154,13 +5120,8 @@
       my_error(ER_XAER_RMERR, MYF(0));
     else
       send_ok(thd);
-<<<<<<< HEAD
-    thd->options&= ~(ulong) OPTION_BEGIN;
+    thd->options&= ~OPTION_BEGIN;
     thd->transaction.all.modified_non_trans_table= FALSE;
-=======
-    thd->options&= ~OPTION_BEGIN;
-    thd->no_trans_update.all= FALSE;
->>>>>>> 217391b0
     thd->server_status&= ~SERVER_STATUS_IN_TRANS;
     xid_cache_delete(&thd->transaction.xid_state);
     thd->transaction.xid_state.xa_state=XA_NOTR;
