/* Copyright (c) 2000, 2014, Oracle and/or its affiliates. All rights reserved.

   This program is free software; you can redistribute it and/or modify
   it under the terms of the GNU General Public License as published by
   the Free Software Foundation; version 2 of the License.

   This program is distributed in the hope that it will be useful,
   but WITHOUT ANY WARRANTY; without even the implied warranty of
   MERCHANTABILITY or FITNESS FOR A PARTICULAR PURPOSE.  See the
   GNU General Public License for more details.

   You should have received a copy of the GNU General Public License
   along with this program; if not, write to the Free Software
   Foundation, Inc., 51 Franklin St, Fifth Floor, Boston, MA 02110-1301  USA */

#define MYSQL_LEX 1
#include "my_global.h"
#include "sql_priv.h"
#include "unireg.h"                    // REQUIRED: for other includes
#include "sql_parse.h"        // sql_kill, *_precheck, *_prepare
#include "lock.h"             // try_transactional_lock,
                              // check_transactional_lock,
                              // set_handler_table_locks,
                              // lock_global_read_lock,
                              // make_global_read_lock_block_commit
#include "sql_base.h"         // find_temporary_table
#include "sql_cache.h"        // QUERY_CACHE_FLAGS_SIZE, query_cache_*
#include "sql_show.h"         // mysqld_list_*, mysqld_show_*,
                              // calc_sum_of_all_status
#include "mysqld.h"
#include "sql_locale.h"                         // my_locale_en_US
#include "log.h"                                // flush_error_log
#include "sql_view.h"         // mysql_create_view, mysql_drop_view
#include "sql_delete.h"       // mysql_delete
#include "sql_insert.h"       // mysql_insert
#include "sql_update.h"       // mysql_update, mysql_multi_update
#include "sql_partition.h"    // struct partition_info
#include "sql_db.h"           // mysql_change_db, mysql_create_db,
                              // mysql_rm_db, mysql_upgrade_db,
                              // mysql_alter_db,
                              // check_db_dir_existence,
                              // my_dbopt_cleanup
#include "sql_table.h"        // mysql_create_like_table,
                              // mysql_create_table,
                              // mysql_alter_table,
                              // mysql_backup_table,
                              // mysql_restore_table
#include "sql_reload.h"       // reload_acl_and_cache
#include "sql_admin.h"        // mysql_assign_to_keycache
#include "sql_connect.h"      // check_user,
                              // decrease_user_connections,
                              // thd_init_client_charset, check_mqh,
                              // reset_mqh
#include "sql_rename.h"       // mysql_rename_table
#include "sql_tablespace.h"   // mysql_alter_tablespace
#include "hostname.h"         // hostname_cache_refresh
#include "sql_acl.h"          // *_ACL, check_grant, is_acl_user,
                              // has_any_table_level_privileges,
                              // mysql_drop_user, mysql_rename_user,
                              // check_grant_routine,
                              // mysql_routine_grant,
                              // mysql_show_grants,
                              // sp_grant_privileges, ...
#include "sql_test.h"         // mysql_print_status
#include "sql_select.h"       // handle_select, mysql_select,
#include "sql_load.h"         // mysql_load
#include "sql_servers.h"      // create_servers, alter_servers,
                              // drop_servers, servers_reload
#include "sql_handler.h"      // mysql_ha_open, mysql_ha_close,
                              // mysql_ha_read
#include "sql_binlog.h"       // mysql_client_binlog_statement
#include "sql_do.h"           // mysql_do
#include "sql_help.h"         // mysqld_help
#include "rpl_constants.h"    // Incident, INCIDENT_LOST_EVENTS
#include "log_event.h"
#include "rpl_slave.h"
#include "rpl_master.h"
#include "rpl_filter.h"
#include <m_ctype.h>
#include <myisam.h>
#include <my_dir.h>
#include "rpl_handler.h"

#include "sp_head.h"
#include "sp.h"
#include "sp_cache.h"
#include "events.h"
#include "sql_trigger.h"
#include "transaction.h"
#include "sql_audit.h"
#include "sql_prepare.h"
#include "debug_sync.h"
#include "probes_mysql.h"
#include "set_var.h"
#include "opt_trace.h"
#include "mysql/psi/mysql_statement.h"
#include "sql_bootstrap.h"
#include "opt_explain.h"
#include "sql_rewrite.h"
#include "global_threads.h"
#include "sql_analyse.h"
#include "table_cache.h" // table_cache_manager

#include <algorithm>
using std::max;
using std::min;

#define FLAGSTR(V,F) ((V)&(F)?#F" ":"")

/**
  @defgroup Runtime_Environment Runtime Environment
  @{
*/

/* Used in error handling only */
#define SP_TYPE_STRING(LP) \
  ((LP)->sphead->m_type == SP_TYPE_FUNCTION ? "FUNCTION" : "PROCEDURE")
#define SP_COM_STRING(LP) \
  ((LP)->sql_command == SQLCOM_CREATE_SPFUNCTION || \
   (LP)->sql_command == SQLCOM_ALTER_FUNCTION || \
   (LP)->sql_command == SQLCOM_SHOW_CREATE_FUNC || \
   (LP)->sql_command == SQLCOM_DROP_FUNCTION ? \
   "FUNCTION" : "PROCEDURE")

static bool execute_sqlcom_select(THD *thd, TABLE_LIST *all_tables);
static bool check_show_access(THD *thd, TABLE_LIST *table);
static void sql_kill(THD *thd, ulong id, bool only_kill_query);
static bool lock_tables_precheck(THD *thd, TABLE_LIST *tables);

const char *any_db="*any*";	// Special symbol for check_access

const LEX_STRING command_name[]={
  { C_STRING_WITH_LEN("Sleep") },
  { C_STRING_WITH_LEN("Quit") },
  { C_STRING_WITH_LEN("Init DB") },
  { C_STRING_WITH_LEN("Query") },
  { C_STRING_WITH_LEN("Field List") },
  { C_STRING_WITH_LEN("Create DB") },
  { C_STRING_WITH_LEN("Drop DB") },
  { C_STRING_WITH_LEN("Refresh") },
  { C_STRING_WITH_LEN("Shutdown") },
  { C_STRING_WITH_LEN("Statistics") },
  { C_STRING_WITH_LEN("Processlist") },
  { C_STRING_WITH_LEN("Connect") },
  { C_STRING_WITH_LEN("Kill") },
  { C_STRING_WITH_LEN("Debug") },
  { C_STRING_WITH_LEN("Ping") },
  { C_STRING_WITH_LEN("Time") },
  { C_STRING_WITH_LEN("Delayed insert") },
  { C_STRING_WITH_LEN("Change user") },
  { C_STRING_WITH_LEN("Binlog Dump") },
  { C_STRING_WITH_LEN("Table Dump") },
  { C_STRING_WITH_LEN("Connect Out") },
  { C_STRING_WITH_LEN("Register Slave") },
  { C_STRING_WITH_LEN("Prepare") },
  { C_STRING_WITH_LEN("Execute") },
  { C_STRING_WITH_LEN("Long Data") },
  { C_STRING_WITH_LEN("Close stmt") },
  { C_STRING_WITH_LEN("Reset stmt") },
  { C_STRING_WITH_LEN("Set option") },
  { C_STRING_WITH_LEN("Fetch") },
  { C_STRING_WITH_LEN("Daemon") },
  { C_STRING_WITH_LEN("Binlog Dump GTID") },
  { C_STRING_WITH_LEN("Error") }  // Last command number
};

const char *xa_state_names[]={
  "NON-EXISTING", "ACTIVE", "IDLE", "PREPARED", "ROLLBACK ONLY"
};


Slow_log_throttle log_throttle_qni(&opt_log_throttle_queries_not_using_indexes,
                                   &LOCK_log_throttle_qni,
                                   Log_throttle::LOG_THROTTLE_WINDOW_SIZE,
                                   slow_log_print,
                                   "throttle: %10lu 'index "
                                   "not used' warning(s) suppressed.");


#ifdef HAVE_REPLICATION
/**
  Returns true if all tables should be ignored.
*/
inline bool all_tables_not_ok(THD *thd, TABLE_LIST *tables)
{
  return rpl_filter->is_on() && tables && !thd->sp_runtime_ctx &&
         !rpl_filter->tables_ok(thd->db, tables);
}

/**
  Checks whether the event for the given database, db, should
  be ignored or not. This is done by checking whether there are
  active rules in ignore_db or in do_db containers. If there
  are, then check if there is a match, if not then check the
  wild_do rules.
      
  NOTE: This means that when using this function replicate-do-db 
        and replicate-ignore-db take precedence over wild do 
        rules.

  @param thd  Thread handle.
  @param db   Database name used while evaluating the filtering
              rules.
  
*/
inline bool db_stmt_db_ok(THD *thd, char* db)
{
  DBUG_ENTER("db_stmt_db_ok");

  if (!thd->slave_thread)
    DBUG_RETURN(TRUE);

  /*
    No filters exist in ignore/do_db ? Then, just check
    wild_do_table filtering. Otherwise, check the do_db
    rules.
  */
  bool db_ok= (rpl_filter->get_do_db()->is_empty() &&
               rpl_filter->get_ignore_db()->is_empty()) ?
              rpl_filter->db_ok_with_wild_table(db) :
              rpl_filter->db_ok(db);

  DBUG_RETURN(db_ok);
}
#endif


static bool some_non_temp_table_to_be_updated(THD *thd, TABLE_LIST *tables)
{
  for (TABLE_LIST *table= tables; table; table= table->next_global)
  {
    DBUG_ASSERT(table->db && table->table_name);
    if (table->updating && !find_temporary_table(thd, table))
      return 1;
  }
  return 0;
}


/*
  Implicitly commit a active transaction if statement requires so.

  @param thd    Thread handle.
  @param mask   Bitmask used for the SQL command match.

*/
bool stmt_causes_implicit_commit(const THD *thd, uint mask)
{
  const LEX *lex= thd->lex;
  bool skip= FALSE;
  DBUG_ENTER("stmt_causes_implicit_commit");

  if (!(sql_command_flags[lex->sql_command] & mask))
    DBUG_RETURN(FALSE);

  switch (lex->sql_command) {
  case SQLCOM_DROP_TABLE:
    skip= lex->drop_temporary;
    break;
  case SQLCOM_ALTER_TABLE:
  case SQLCOM_CREATE_TABLE:
    /* If CREATE TABLE of non-temporary table, do implicit commit */
    skip= (lex->create_info.options & HA_LEX_CREATE_TMP_TABLE);
    break;
  case SQLCOM_SET_OPTION:
    skip= lex->autocommit ? FALSE : TRUE;
    break;
  default:
    break;
  }

  DBUG_RETURN(!skip);
}


/**
  Mark all commands that somehow changes a table.

  This is used to check number of updates / hour.

  sql_command is actually set to SQLCOM_END sometimes
  so we need the +1 to include it in the array.

  See COMMAND_FLAG_xxx for different type of commands
     2  - query that returns meaningful ROW_COUNT() -
          a number of modified rows
*/

uint sql_command_flags[SQLCOM_END+1];
uint server_command_flags[COM_END+1];

void init_update_queries(void)
{
  /* Initialize the server command flags array. */
  memset(server_command_flags, 0, sizeof(server_command_flags));

  server_command_flags[COM_STATISTICS]= CF_SKIP_QUESTIONS;
  server_command_flags[COM_PING]=       CF_SKIP_QUESTIONS;
  server_command_flags[COM_STMT_PREPARE]= CF_SKIP_QUESTIONS;
  server_command_flags[COM_STMT_CLOSE]=   CF_SKIP_QUESTIONS;
  server_command_flags[COM_STMT_RESET]=   CF_SKIP_QUESTIONS;

  /* Initialize the sql command flags array. */
  memset(sql_command_flags, 0, sizeof(sql_command_flags));

  /*
    In general, DDL statements do not generate row events and do not go
    through a cache before being written to the binary log. However, the
    CREATE TABLE...SELECT is an exception because it may generate row
    events. For that reason,  the SQLCOM_CREATE_TABLE  which represents
    a CREATE TABLE, including the CREATE TABLE...SELECT, has the
    CF_CAN_GENERATE_ROW_EVENTS flag. The distinction between a regular
    CREATE TABLE and the CREATE TABLE...SELECT is made in other parts of
    the code, in particular in the Query_log_event's constructor.
  */
  sql_command_flags[SQLCOM_CREATE_TABLE]=   CF_CHANGES_DATA | CF_REEXECUTION_FRAGILE |
                                            CF_AUTO_COMMIT_TRANS |
                                            CF_CAN_GENERATE_ROW_EVENTS;
  sql_command_flags[SQLCOM_CREATE_INDEX]=   CF_CHANGES_DATA | CF_AUTO_COMMIT_TRANS;
  sql_command_flags[SQLCOM_ALTER_TABLE]=    CF_CHANGES_DATA | CF_WRITE_LOGS_COMMAND |
                                            CF_AUTO_COMMIT_TRANS;
  sql_command_flags[SQLCOM_TRUNCATE]=       CF_CHANGES_DATA | CF_WRITE_LOGS_COMMAND |
                                            CF_AUTO_COMMIT_TRANS;
  sql_command_flags[SQLCOM_DROP_TABLE]=     CF_CHANGES_DATA | CF_AUTO_COMMIT_TRANS;
  sql_command_flags[SQLCOM_LOAD]=           CF_CHANGES_DATA | CF_REEXECUTION_FRAGILE |
                                            CF_CAN_GENERATE_ROW_EVENTS;
  sql_command_flags[SQLCOM_CREATE_DB]=      CF_CHANGES_DATA | CF_AUTO_COMMIT_TRANS;
  sql_command_flags[SQLCOM_DROP_DB]=        CF_CHANGES_DATA | CF_AUTO_COMMIT_TRANS;
  sql_command_flags[SQLCOM_ALTER_DB_UPGRADE]= CF_AUTO_COMMIT_TRANS;
  sql_command_flags[SQLCOM_ALTER_DB]=       CF_CHANGES_DATA | CF_AUTO_COMMIT_TRANS;
  sql_command_flags[SQLCOM_RENAME_TABLE]=   CF_CHANGES_DATA | CF_AUTO_COMMIT_TRANS;
  sql_command_flags[SQLCOM_DROP_INDEX]=     CF_CHANGES_DATA | CF_AUTO_COMMIT_TRANS;
  sql_command_flags[SQLCOM_CREATE_VIEW]=    CF_CHANGES_DATA | CF_REEXECUTION_FRAGILE |
                                            CF_AUTO_COMMIT_TRANS;
  sql_command_flags[SQLCOM_DROP_VIEW]=      CF_CHANGES_DATA | CF_AUTO_COMMIT_TRANS;
  sql_command_flags[SQLCOM_CREATE_TRIGGER]= CF_CHANGES_DATA | CF_AUTO_COMMIT_TRANS;
  sql_command_flags[SQLCOM_DROP_TRIGGER]=   CF_CHANGES_DATA | CF_AUTO_COMMIT_TRANS;
  sql_command_flags[SQLCOM_CREATE_EVENT]=   CF_CHANGES_DATA | CF_AUTO_COMMIT_TRANS;
  sql_command_flags[SQLCOM_ALTER_EVENT]=    CF_CHANGES_DATA | CF_AUTO_COMMIT_TRANS;
  sql_command_flags[SQLCOM_DROP_EVENT]=     CF_CHANGES_DATA | CF_AUTO_COMMIT_TRANS;

  sql_command_flags[SQLCOM_UPDATE]=	    CF_CHANGES_DATA | CF_REEXECUTION_FRAGILE |
                                            CF_CAN_GENERATE_ROW_EVENTS |
                                            CF_OPTIMIZER_TRACE |
                                            CF_CAN_BE_EXPLAINED;
  sql_command_flags[SQLCOM_UPDATE_MULTI]=   CF_CHANGES_DATA | CF_REEXECUTION_FRAGILE |
                                            CF_CAN_GENERATE_ROW_EVENTS |
                                            CF_OPTIMIZER_TRACE |
                                            CF_CAN_BE_EXPLAINED;
  // This is INSERT VALUES(...), can be VALUES(stored_func()) so we trace it
  sql_command_flags[SQLCOM_INSERT]=	    CF_CHANGES_DATA | CF_REEXECUTION_FRAGILE |
                                            CF_CAN_GENERATE_ROW_EVENTS |
                                            CF_OPTIMIZER_TRACE |
                                            CF_CAN_BE_EXPLAINED;
  sql_command_flags[SQLCOM_INSERT_SELECT]=  CF_CHANGES_DATA | CF_REEXECUTION_FRAGILE |
                                            CF_CAN_GENERATE_ROW_EVENTS |
                                            CF_OPTIMIZER_TRACE |
                                            CF_CAN_BE_EXPLAINED;
  sql_command_flags[SQLCOM_DELETE]=         CF_CHANGES_DATA | CF_REEXECUTION_FRAGILE |
                                            CF_CAN_GENERATE_ROW_EVENTS |
                                            CF_OPTIMIZER_TRACE |
                                            CF_CAN_BE_EXPLAINED;
  sql_command_flags[SQLCOM_DELETE_MULTI]=   CF_CHANGES_DATA | CF_REEXECUTION_FRAGILE |
                                            CF_CAN_GENERATE_ROW_EVENTS |
                                            CF_OPTIMIZER_TRACE |
                                            CF_CAN_BE_EXPLAINED;
  sql_command_flags[SQLCOM_REPLACE]=        CF_CHANGES_DATA | CF_REEXECUTION_FRAGILE |
                                            CF_CAN_GENERATE_ROW_EVENTS |
                                            CF_OPTIMIZER_TRACE |
                                            CF_CAN_BE_EXPLAINED;
  sql_command_flags[SQLCOM_REPLACE_SELECT]= CF_CHANGES_DATA | CF_REEXECUTION_FRAGILE |
                                            CF_CAN_GENERATE_ROW_EVENTS |
                                            CF_OPTIMIZER_TRACE |
                                            CF_CAN_BE_EXPLAINED;
  sql_command_flags[SQLCOM_SELECT]=         CF_REEXECUTION_FRAGILE |
                                            CF_CAN_GENERATE_ROW_EVENTS |
                                            CF_OPTIMIZER_TRACE |
                                            CF_CAN_BE_EXPLAINED;
  // (1) so that subquery is traced when doing "SET @var = (subquery)"
  /*
    @todo SQLCOM_SET_OPTION should have CF_CAN_GENERATE_ROW_EVENTS
    set, because it may invoke a stored function that generates row
    events. /Sven
  */
  sql_command_flags[SQLCOM_SET_OPTION]=     CF_REEXECUTION_FRAGILE |
                                            CF_AUTO_COMMIT_TRANS |
                                            CF_CAN_GENERATE_ROW_EVENTS |
                                            CF_OPTIMIZER_TRACE; // (1)
  // (1) so that subquery is traced when doing "DO @var := (subquery)"
  sql_command_flags[SQLCOM_DO]=             CF_REEXECUTION_FRAGILE |
                                            CF_CAN_GENERATE_ROW_EVENTS |
                                            CF_OPTIMIZER_TRACE; // (1)

  sql_command_flags[SQLCOM_SHOW_STATUS_PROC]= CF_STATUS_COMMAND | CF_REEXECUTION_FRAGILE;
  sql_command_flags[SQLCOM_SHOW_STATUS]=      CF_STATUS_COMMAND | CF_REEXECUTION_FRAGILE;
  sql_command_flags[SQLCOM_SHOW_DATABASES]=   CF_STATUS_COMMAND | CF_REEXECUTION_FRAGILE;
  sql_command_flags[SQLCOM_SHOW_TRIGGERS]=    CF_STATUS_COMMAND | CF_REEXECUTION_FRAGILE;
  sql_command_flags[SQLCOM_SHOW_EVENTS]=      CF_STATUS_COMMAND | CF_REEXECUTION_FRAGILE;
  sql_command_flags[SQLCOM_SHOW_OPEN_TABLES]= CF_STATUS_COMMAND | CF_REEXECUTION_FRAGILE;
  sql_command_flags[SQLCOM_SHOW_PLUGINS]=     CF_STATUS_COMMAND;
  sql_command_flags[SQLCOM_SHOW_FIELDS]=      CF_STATUS_COMMAND | CF_REEXECUTION_FRAGILE;
  sql_command_flags[SQLCOM_SHOW_KEYS]=        CF_STATUS_COMMAND | CF_REEXECUTION_FRAGILE;
  sql_command_flags[SQLCOM_SHOW_VARIABLES]=   CF_STATUS_COMMAND | CF_REEXECUTION_FRAGILE;
  sql_command_flags[SQLCOM_SHOW_CHARSETS]=    CF_STATUS_COMMAND | CF_REEXECUTION_FRAGILE;
  sql_command_flags[SQLCOM_SHOW_COLLATIONS]=  CF_STATUS_COMMAND | CF_REEXECUTION_FRAGILE;
  sql_command_flags[SQLCOM_SHOW_BINLOGS]=     CF_STATUS_COMMAND;
  sql_command_flags[SQLCOM_SHOW_SLAVE_HOSTS]= CF_STATUS_COMMAND;
  sql_command_flags[SQLCOM_SHOW_BINLOG_EVENTS]= CF_STATUS_COMMAND;
  sql_command_flags[SQLCOM_SHOW_STORAGE_ENGINES]= CF_STATUS_COMMAND;
  sql_command_flags[SQLCOM_SHOW_PRIVILEGES]=  CF_STATUS_COMMAND;
  sql_command_flags[SQLCOM_SHOW_WARNS]=       CF_STATUS_COMMAND | CF_DIAGNOSTIC_STMT;
  sql_command_flags[SQLCOM_SHOW_ERRORS]=      CF_STATUS_COMMAND | CF_DIAGNOSTIC_STMT;
  sql_command_flags[SQLCOM_SHOW_ENGINE_STATUS]= CF_STATUS_COMMAND;
  sql_command_flags[SQLCOM_SHOW_ENGINE_MUTEX]= CF_STATUS_COMMAND;
  sql_command_flags[SQLCOM_SHOW_ENGINE_LOGS]= CF_STATUS_COMMAND;
  sql_command_flags[SQLCOM_SHOW_PROCESSLIST]= CF_STATUS_COMMAND;
  sql_command_flags[SQLCOM_SHOW_GRANTS]=      CF_STATUS_COMMAND;
  sql_command_flags[SQLCOM_SHOW_CREATE_DB]=   CF_STATUS_COMMAND;
  sql_command_flags[SQLCOM_SHOW_CREATE]=  CF_STATUS_COMMAND;
  sql_command_flags[SQLCOM_SHOW_MASTER_STAT]= CF_STATUS_COMMAND;
  sql_command_flags[SQLCOM_SHOW_SLAVE_STAT]=  CF_STATUS_COMMAND;
  sql_command_flags[SQLCOM_SHOW_CREATE_PROC]= CF_STATUS_COMMAND;
  sql_command_flags[SQLCOM_SHOW_CREATE_FUNC]= CF_STATUS_COMMAND;
  sql_command_flags[SQLCOM_SHOW_CREATE_TRIGGER]=  CF_STATUS_COMMAND;
  sql_command_flags[SQLCOM_SHOW_STATUS_FUNC]= CF_STATUS_COMMAND | CF_REEXECUTION_FRAGILE;
  sql_command_flags[SQLCOM_SHOW_PROC_CODE]=   CF_STATUS_COMMAND;
  sql_command_flags[SQLCOM_SHOW_FUNC_CODE]=   CF_STATUS_COMMAND;
  sql_command_flags[SQLCOM_SHOW_CREATE_EVENT]= CF_STATUS_COMMAND;
  sql_command_flags[SQLCOM_SHOW_PROFILES]=    CF_STATUS_COMMAND;
  sql_command_flags[SQLCOM_SHOW_PROFILE]=     CF_STATUS_COMMAND;
  sql_command_flags[SQLCOM_BINLOG_BASE64_EVENT]= CF_STATUS_COMMAND |
                                                 CF_CAN_GENERATE_ROW_EVENTS;

   sql_command_flags[SQLCOM_SHOW_TABLES]=       (CF_STATUS_COMMAND |
                                                 CF_SHOW_TABLE_COMMAND |
                                                 CF_REEXECUTION_FRAGILE);
  sql_command_flags[SQLCOM_SHOW_TABLE_STATUS]= (CF_STATUS_COMMAND |
                                                CF_SHOW_TABLE_COMMAND |
                                                CF_REEXECUTION_FRAGILE);

  sql_command_flags[SQLCOM_CREATE_USER]=       CF_CHANGES_DATA;
  sql_command_flags[SQLCOM_RENAME_USER]=       CF_CHANGES_DATA;
  sql_command_flags[SQLCOM_DROP_USER]=         CF_CHANGES_DATA;
  sql_command_flags[SQLCOM_ALTER_USER]=        CF_CHANGES_DATA;
  sql_command_flags[SQLCOM_GRANT]=             CF_CHANGES_DATA;
  sql_command_flags[SQLCOM_REVOKE]=            CF_CHANGES_DATA;
  sql_command_flags[SQLCOM_REVOKE_ALL]=        CF_CHANGES_DATA;
  sql_command_flags[SQLCOM_OPTIMIZE]=          CF_CHANGES_DATA;
  sql_command_flags[SQLCOM_CREATE_FUNCTION]=   CF_CHANGES_DATA | CF_AUTO_COMMIT_TRANS;
  sql_command_flags[SQLCOM_CREATE_PROCEDURE]=  CF_CHANGES_DATA | CF_AUTO_COMMIT_TRANS;
  sql_command_flags[SQLCOM_CREATE_SPFUNCTION]= CF_CHANGES_DATA | CF_AUTO_COMMIT_TRANS;
  sql_command_flags[SQLCOM_DROP_PROCEDURE]=    CF_CHANGES_DATA | CF_AUTO_COMMIT_TRANS;
  sql_command_flags[SQLCOM_DROP_FUNCTION]=     CF_CHANGES_DATA | CF_AUTO_COMMIT_TRANS;
  sql_command_flags[SQLCOM_ALTER_PROCEDURE]=   CF_CHANGES_DATA | CF_AUTO_COMMIT_TRANS;
  sql_command_flags[SQLCOM_ALTER_FUNCTION]=    CF_CHANGES_DATA | CF_AUTO_COMMIT_TRANS;
  sql_command_flags[SQLCOM_INSTALL_PLUGIN]=    CF_CHANGES_DATA;
  sql_command_flags[SQLCOM_UNINSTALL_PLUGIN]=  CF_CHANGES_DATA;

  /* Does not change the contents of the diagnostics area. */
  sql_command_flags[SQLCOM_GET_DIAGNOSTICS]= CF_DIAGNOSTIC_STMT;

  /*
    (1): without it, in "CALL some_proc((subq))", subquery would not be
    traced.
  */
  sql_command_flags[SQLCOM_CALL]=      CF_REEXECUTION_FRAGILE |
                                       CF_CAN_GENERATE_ROW_EVENTS |
                                       CF_OPTIMIZER_TRACE; // (1)
  sql_command_flags[SQLCOM_EXECUTE]=   CF_CAN_GENERATE_ROW_EVENTS;

  /*
    The following admin table operations are allowed
    on log tables.
  */
  sql_command_flags[SQLCOM_REPAIR]=    CF_WRITE_LOGS_COMMAND | CF_AUTO_COMMIT_TRANS;
  sql_command_flags[SQLCOM_OPTIMIZE]|= CF_WRITE_LOGS_COMMAND | CF_AUTO_COMMIT_TRANS;
  sql_command_flags[SQLCOM_ANALYZE]=   CF_WRITE_LOGS_COMMAND | CF_AUTO_COMMIT_TRANS;
  sql_command_flags[SQLCOM_CHECK]=     CF_WRITE_LOGS_COMMAND | CF_AUTO_COMMIT_TRANS;

  sql_command_flags[SQLCOM_CREATE_USER]|=       CF_AUTO_COMMIT_TRANS;
  sql_command_flags[SQLCOM_DROP_USER]|=         CF_AUTO_COMMIT_TRANS;
  sql_command_flags[SQLCOM_RENAME_USER]|=       CF_AUTO_COMMIT_TRANS;
  sql_command_flags[SQLCOM_ALTER_USER]|=        CF_AUTO_COMMIT_TRANS;
  sql_command_flags[SQLCOM_REVOKE]|=            CF_AUTO_COMMIT_TRANS;
  sql_command_flags[SQLCOM_REVOKE_ALL]|=        CF_AUTO_COMMIT_TRANS;
  sql_command_flags[SQLCOM_GRANT]|=             CF_AUTO_COMMIT_TRANS;

  sql_command_flags[SQLCOM_ASSIGN_TO_KEYCACHE]= CF_AUTO_COMMIT_TRANS;
  sql_command_flags[SQLCOM_PRELOAD_KEYS]=       CF_AUTO_COMMIT_TRANS;

  sql_command_flags[SQLCOM_FLUSH]=              CF_AUTO_COMMIT_TRANS;
  sql_command_flags[SQLCOM_RESET]=              CF_AUTO_COMMIT_TRANS;
  sql_command_flags[SQLCOM_CREATE_SERVER]=      CF_AUTO_COMMIT_TRANS;
  sql_command_flags[SQLCOM_ALTER_SERVER]=       CF_AUTO_COMMIT_TRANS;
  sql_command_flags[SQLCOM_DROP_SERVER]=        CF_AUTO_COMMIT_TRANS;
  sql_command_flags[SQLCOM_CHANGE_MASTER]=      CF_AUTO_COMMIT_TRANS;
  sql_command_flags[SQLCOM_SLAVE_START]=        CF_AUTO_COMMIT_TRANS;
  sql_command_flags[SQLCOM_SLAVE_STOP]=         CF_AUTO_COMMIT_TRANS;

  /*
    The following statements can deal with temporary tables,
    so temporary tables should be pre-opened for those statements to
    simplify privilege checking.

    There are other statements that deal with temporary tables and open
    them, but which are not listed here. The thing is that the order of
    pre-opening temporary tables for those statements is somewhat custom.
  */
  sql_command_flags[SQLCOM_CREATE_TABLE]|=    CF_PREOPEN_TMP_TABLES;
  sql_command_flags[SQLCOM_DROP_TABLE]|=      CF_PREOPEN_TMP_TABLES;
  sql_command_flags[SQLCOM_CREATE_INDEX]|=    CF_PREOPEN_TMP_TABLES;
  sql_command_flags[SQLCOM_ALTER_TABLE]|=     CF_PREOPEN_TMP_TABLES;
  sql_command_flags[SQLCOM_TRUNCATE]|=        CF_PREOPEN_TMP_TABLES;
  sql_command_flags[SQLCOM_LOAD]|=            CF_PREOPEN_TMP_TABLES;
  sql_command_flags[SQLCOM_DROP_INDEX]|=      CF_PREOPEN_TMP_TABLES;
  sql_command_flags[SQLCOM_UPDATE]|=          CF_PREOPEN_TMP_TABLES;
  sql_command_flags[SQLCOM_UPDATE_MULTI]|=    CF_PREOPEN_TMP_TABLES;
  sql_command_flags[SQLCOM_INSERT_SELECT]|=   CF_PREOPEN_TMP_TABLES;
  sql_command_flags[SQLCOM_DELETE]|=          CF_PREOPEN_TMP_TABLES;
  sql_command_flags[SQLCOM_DELETE_MULTI]|=    CF_PREOPEN_TMP_TABLES;
  sql_command_flags[SQLCOM_REPLACE_SELECT]|=  CF_PREOPEN_TMP_TABLES;
  sql_command_flags[SQLCOM_SELECT]|=          CF_PREOPEN_TMP_TABLES;
  sql_command_flags[SQLCOM_SET_OPTION]|=      CF_PREOPEN_TMP_TABLES;
  sql_command_flags[SQLCOM_DO]|=              CF_PREOPEN_TMP_TABLES;
  sql_command_flags[SQLCOM_CALL]|=            CF_PREOPEN_TMP_TABLES;
  sql_command_flags[SQLCOM_CHECKSUM]|=        CF_PREOPEN_TMP_TABLES;
  sql_command_flags[SQLCOM_ANALYZE]|=         CF_PREOPEN_TMP_TABLES;
  sql_command_flags[SQLCOM_CHECK]|=           CF_PREOPEN_TMP_TABLES;
  sql_command_flags[SQLCOM_OPTIMIZE]|=        CF_PREOPEN_TMP_TABLES;
  sql_command_flags[SQLCOM_REPAIR]|=          CF_PREOPEN_TMP_TABLES;
  sql_command_flags[SQLCOM_PRELOAD_KEYS]|=    CF_PREOPEN_TMP_TABLES;
  sql_command_flags[SQLCOM_ASSIGN_TO_KEYCACHE]|= CF_PREOPEN_TMP_TABLES;

  /*
    DDL statements that should start with closing opened handlers.

    We use this flag only for statements for which open HANDLERs
    have to be closed before emporary tables are pre-opened.
  */
  sql_command_flags[SQLCOM_CREATE_TABLE]|=    CF_HA_CLOSE;
  sql_command_flags[SQLCOM_DROP_TABLE]|=      CF_HA_CLOSE;
  sql_command_flags[SQLCOM_ALTER_TABLE]|=     CF_HA_CLOSE;
  sql_command_flags[SQLCOM_TRUNCATE]|=        CF_HA_CLOSE;
  sql_command_flags[SQLCOM_REPAIR]|=          CF_HA_CLOSE;
  sql_command_flags[SQLCOM_OPTIMIZE]|=        CF_HA_CLOSE;
  sql_command_flags[SQLCOM_ANALYZE]|=         CF_HA_CLOSE;
  sql_command_flags[SQLCOM_CHECK]|=           CF_HA_CLOSE;
  sql_command_flags[SQLCOM_CREATE_INDEX]|=    CF_HA_CLOSE;
  sql_command_flags[SQLCOM_DROP_INDEX]|=      CF_HA_CLOSE;
  sql_command_flags[SQLCOM_PRELOAD_KEYS]|=    CF_HA_CLOSE;
  sql_command_flags[SQLCOM_ASSIGN_TO_KEYCACHE]|=  CF_HA_CLOSE;

  /*
    Mark statements that always are disallowed in read-only
    transactions. Note that according to the SQL standard,
    even temporary table DDL should be disallowed.
  */
  sql_command_flags[SQLCOM_CREATE_TABLE]|=     CF_DISALLOW_IN_RO_TRANS;
  sql_command_flags[SQLCOM_ALTER_TABLE]|=      CF_DISALLOW_IN_RO_TRANS;
  sql_command_flags[SQLCOM_DROP_TABLE]|=       CF_DISALLOW_IN_RO_TRANS;
  sql_command_flags[SQLCOM_RENAME_TABLE]|=     CF_DISALLOW_IN_RO_TRANS;
  sql_command_flags[SQLCOM_CREATE_INDEX]|=     CF_DISALLOW_IN_RO_TRANS;
  sql_command_flags[SQLCOM_DROP_INDEX]|=       CF_DISALLOW_IN_RO_TRANS;
  sql_command_flags[SQLCOM_CREATE_DB]|=        CF_DISALLOW_IN_RO_TRANS;
  sql_command_flags[SQLCOM_DROP_DB]|=          CF_DISALLOW_IN_RO_TRANS;
  sql_command_flags[SQLCOM_ALTER_DB_UPGRADE]|= CF_DISALLOW_IN_RO_TRANS;
  sql_command_flags[SQLCOM_ALTER_DB]|=         CF_DISALLOW_IN_RO_TRANS;
  sql_command_flags[SQLCOM_CREATE_VIEW]|=      CF_DISALLOW_IN_RO_TRANS;
  sql_command_flags[SQLCOM_DROP_VIEW]|=        CF_DISALLOW_IN_RO_TRANS;
  sql_command_flags[SQLCOM_CREATE_TRIGGER]|=   CF_DISALLOW_IN_RO_TRANS;
  sql_command_flags[SQLCOM_DROP_TRIGGER]|=     CF_DISALLOW_IN_RO_TRANS;
  sql_command_flags[SQLCOM_CREATE_EVENT]|=     CF_DISALLOW_IN_RO_TRANS;
  sql_command_flags[SQLCOM_ALTER_EVENT]|=      CF_DISALLOW_IN_RO_TRANS;
  sql_command_flags[SQLCOM_DROP_EVENT]|=       CF_DISALLOW_IN_RO_TRANS;
  sql_command_flags[SQLCOM_CREATE_USER]|=      CF_DISALLOW_IN_RO_TRANS;
  sql_command_flags[SQLCOM_RENAME_USER]|=      CF_DISALLOW_IN_RO_TRANS;
  sql_command_flags[SQLCOM_ALTER_USER]|=       CF_DISALLOW_IN_RO_TRANS;
  sql_command_flags[SQLCOM_DROP_USER]|=        CF_DISALLOW_IN_RO_TRANS;
  sql_command_flags[SQLCOM_CREATE_SERVER]|=    CF_DISALLOW_IN_RO_TRANS;
  sql_command_flags[SQLCOM_ALTER_SERVER]|=     CF_DISALLOW_IN_RO_TRANS;
  sql_command_flags[SQLCOM_DROP_SERVER]|=      CF_DISALLOW_IN_RO_TRANS;
  sql_command_flags[SQLCOM_CREATE_FUNCTION]|=  CF_DISALLOW_IN_RO_TRANS;
  sql_command_flags[SQLCOM_CREATE_PROCEDURE]|= CF_DISALLOW_IN_RO_TRANS;
  sql_command_flags[SQLCOM_CREATE_SPFUNCTION]|=CF_DISALLOW_IN_RO_TRANS;
  sql_command_flags[SQLCOM_DROP_PROCEDURE]|=   CF_DISALLOW_IN_RO_TRANS;
  sql_command_flags[SQLCOM_DROP_FUNCTION]|=    CF_DISALLOW_IN_RO_TRANS;
  sql_command_flags[SQLCOM_ALTER_PROCEDURE]|=  CF_DISALLOW_IN_RO_TRANS;
  sql_command_flags[SQLCOM_ALTER_FUNCTION]|=   CF_DISALLOW_IN_RO_TRANS;
  sql_command_flags[SQLCOM_TRUNCATE]|=         CF_DISALLOW_IN_RO_TRANS;
  sql_command_flags[SQLCOM_ALTER_TABLESPACE]|= CF_DISALLOW_IN_RO_TRANS;
  sql_command_flags[SQLCOM_REPAIR]|=           CF_DISALLOW_IN_RO_TRANS;
  sql_command_flags[SQLCOM_OPTIMIZE]|=         CF_DISALLOW_IN_RO_TRANS;
  sql_command_flags[SQLCOM_GRANT]|=            CF_DISALLOW_IN_RO_TRANS;
  sql_command_flags[SQLCOM_REVOKE]|=           CF_DISALLOW_IN_RO_TRANS;
  sql_command_flags[SQLCOM_REVOKE_ALL]|=       CF_DISALLOW_IN_RO_TRANS;
  sql_command_flags[SQLCOM_INSTALL_PLUGIN]|=   CF_DISALLOW_IN_RO_TRANS;
  sql_command_flags[SQLCOM_UNINSTALL_PLUGIN]|= CF_DISALLOW_IN_RO_TRANS;
}

bool sqlcom_can_generate_row_events(const THD *thd)
{
  return (sql_command_flags[thd->lex->sql_command] &
          CF_CAN_GENERATE_ROW_EVENTS);
}
 
bool is_update_query(enum enum_sql_command command)
{
  DBUG_ASSERT(command >= 0 && command <= SQLCOM_END);
  return (sql_command_flags[command] & CF_CHANGES_DATA) != 0;
}


bool is_explainable_query(enum enum_sql_command command)
{
  DBUG_ASSERT(command >= 0 && command <= SQLCOM_END);
  return (sql_command_flags[command] & CF_CAN_BE_EXPLAINED) != 0;
}

/**
  Check if a sql command is allowed to write to log tables.
  @param command The SQL command
  @return true if writing is allowed
*/
bool is_log_table_write_query(enum enum_sql_command command)
{
  DBUG_ASSERT(command >= 0 && command <= SQLCOM_END);
  return (sql_command_flags[command] & CF_WRITE_LOGS_COMMAND) != 0;
}

void execute_init_command(THD *thd, LEX_STRING *init_command,
                          mysql_rwlock_t *var_lock)
{
  Vio* save_vio;
  ulong save_client_capabilities;

  mysql_rwlock_rdlock(var_lock);
  if (!init_command->length)
  {
    mysql_rwlock_unlock(var_lock);
    return;
  }

  /*
    copy the value under a lock, and release the lock.
    init_command has to be executed without a lock held,
    as it may try to change itself
  */
  size_t len= init_command->length;
  char *buf= thd->strmake(init_command->str, len);
  mysql_rwlock_unlock(var_lock);

#if defined(ENABLED_PROFILING)
  thd->profiling.start_new_query();
  thd->profiling.set_query_source(buf, len);
#endif

  THD_STAGE_INFO(thd, stage_execution_of_init_command);
  save_client_capabilities= thd->client_capabilities;
  thd->client_capabilities|= CLIENT_MULTI_QUERIES;
  /*
    We don't need return result of execution to client side.
    To forbid this we should set thd->net.vio to 0.
  */
  save_vio= thd->net.vio;
  thd->net.vio= 0;
  dispatch_command(COM_QUERY, thd, buf, len);
  thd->client_capabilities= save_client_capabilities;
  thd->net.vio= save_vio;

#if defined(ENABLED_PROFILING)
  thd->profiling.finish_current_query();
#endif
}

static char *fgets_fn(char *buffer, size_t size, fgets_input_t input, int *error)
{
  MYSQL_FILE *in= static_cast<MYSQL_FILE*> (input);
  char *line= mysql_file_fgets(buffer, size, in);
  if (error)
    *error= (line == NULL) ? ferror(in->m_file) : 0;
  return line;
}

static void handle_bootstrap_impl(THD *thd)
{
  MYSQL_FILE *file= bootstrap_file;
  char buffer[MAX_BOOTSTRAP_QUERY_SIZE];
  char *query;
  int length;
  int rc;
  int error= 0;

  DBUG_ENTER("handle_bootstrap");

#ifndef EMBEDDED_LIBRARY
  pthread_detach_this_thread();
  thd->thread_stack= (char*) &thd;
#endif /* EMBEDDED_LIBRARY */

  thd->security_ctx->user= (char*) my_strdup("boot", MYF(MY_WME));
  thd->security_ctx->priv_user[0]= thd->security_ctx->priv_host[0]=0;
  /*
    Make the "client" handle multiple results. This is necessary
    to enable stored procedures with SELECTs and Dynamic SQL
    in init-file.
  */
  thd->client_capabilities|= CLIENT_MULTI_RESULTS;

  thd->init_for_queries();

  buffer[0]= '\0';

  for ( ; ; )
  {
    rc= read_bootstrap_query(buffer, &length, file, fgets_fn, &error);

    if (rc == READ_BOOTSTRAP_EOF)
      break;
    /*
      Check for bootstrap file errors. SQL syntax errors will be
      caught below.
    */
    if (rc != READ_BOOTSTRAP_SUCCESS)
    {
      /*
        mysql_parse() may have set a successful error status for the previous
        query. We must clear the error status to report the bootstrap error.
      */
      thd->get_stmt_da()->reset_diagnostics_area();

      /* Get the nearest query text for reference. */
      char *err_ptr= buffer + (length <= MAX_BOOTSTRAP_ERROR_LEN ?
                                        0 : (length - MAX_BOOTSTRAP_ERROR_LEN));
      switch (rc)
      {
      case READ_BOOTSTRAP_ERROR:
        my_printf_error(ER_UNKNOWN_ERROR, "Bootstrap file error, return code (%d). "
                        "Nearest query: '%s'", MYF(0), error, err_ptr);
        break;

      case READ_BOOTSTRAP_QUERY_SIZE:
        my_printf_error(ER_UNKNOWN_ERROR, "Boostrap file error. Query size "
                        "exceeded %d bytes near '%s'.", MYF(0),
                        MAX_BOOTSTRAP_LINE_SIZE, err_ptr);
        break;

      default:
        DBUG_ASSERT(false);
        break;
      }

      thd->protocol->end_statement();
      bootstrap_error= 1;
      break;
    }

    query= (char *) thd->memdup_w_gap(buffer, length + 1,
                                      thd->db_length + 1 +
                                      QUERY_CACHE_FLAGS_SIZE);
    size_t db_len= 0;
    memcpy(query + length + 1, (char *) &db_len, sizeof(size_t));
    thd->set_query_and_id(query, length, thd->charset(), next_query_id());
    DBUG_PRINT("query",("%-.4096s",thd->query()));
#if defined(ENABLED_PROFILING)
    thd->profiling.start_new_query();
    thd->profiling.set_query_source(thd->query(), length);
#endif

    /*
      We don't need to obtain LOCK_thread_count here because in bootstrap
      mode we have only one thread.
    */
    thd->set_time();
    Parser_state parser_state;
    if (parser_state.init(thd, thd->query(), length))
    {
      thd->protocol->end_statement();
      bootstrap_error= 1;
      break;
    }

    mysql_parse(thd, thd->query(), length, &parser_state);

    bootstrap_error= thd->is_error();
    thd->protocol->end_statement();

#if defined(ENABLED_PROFILING)
    thd->profiling.finish_current_query();
#endif

    if (bootstrap_error)
      break;

    free_root(thd->mem_root,MYF(MY_KEEP_PREALLOC));
    free_root(&thd->transaction.mem_root,MYF(MY_KEEP_PREALLOC));
  }

  DBUG_VOID_RETURN;
}


/**
  Execute commands from bootstrap_file.

  Used when creating the initial grant tables.
*/

pthread_handler_t handle_bootstrap(void *arg)
{
  THD *thd=(THD*) arg;

  mysql_thread_set_psi_id(thd->thread_id);

  do_handle_bootstrap(thd);
  return 0;
}

void do_handle_bootstrap(THD *thd)
{
  bool thd_added= false;
  /* The following must be called before DBUG_ENTER */
  thd->thread_stack= (char*) &thd;
  if (my_thread_init() || thd->store_globals())
  {
#ifndef EMBEDDED_LIBRARY
    close_connection(thd, ER_OUT_OF_RESOURCES);
#endif
    thd->fatal_error();
    goto end;
  }

  mysql_mutex_lock(&LOCK_thread_count);
  thd_added= true;
  add_global_thread(thd);
  mysql_mutex_unlock(&LOCK_thread_count);

  handle_bootstrap_impl(thd);

end:
  net_end(&thd->net);
  thd->release_resources();

  if (thd_added)
  {
    mysql_mutex_lock(&LOCK_thread_count);
    remove_global_thread(thd);
    mysql_mutex_unlock(&LOCK_thread_count);
  }
  /*
    For safety we delete the thd before signalling that bootstrap is done,
    since the server will be taken down immediately.
  */
  delete thd;

  mysql_mutex_lock(&LOCK_thread_count);
  in_bootstrap= FALSE;
  mysql_cond_broadcast(&COND_thread_count);
  mysql_mutex_unlock(&LOCK_thread_count);

#ifndef EMBEDDED_LIBRARY
  my_thread_end();
  pthread_exit(0);
#endif

  return;
}


/* This works because items are allocated with sql_alloc() */

void free_items(Item *item)
{
  Item *next;
  DBUG_ENTER("free_items");
  for (; item ; item=next)
  {
    next=item->next;
    item->delete_self();
  }
  DBUG_VOID_RETURN;
}

/**
   This works because items are allocated with sql_alloc().
   @note The function also handles null pointers (empty list).
*/
void cleanup_items(Item *item)
{
  DBUG_ENTER("cleanup_items");  
  for (; item ; item=item->next)
    item->cleanup();
  DBUG_VOID_RETURN;
}

#ifndef EMBEDDED_LIBRARY

/**
  Read one command from connection and execute it (query or simple command).
  This function is called in loop from thread function.

  For profiling to work, it must never be called recursively.

  @retval
    0  success
  @retval
    1  request of thread shutdown (see dispatch_command() description)
*/

bool do_command(THD *thd)
{
  bool return_value;
  char *packet= 0;
  ulong packet_length;
  NET *net= &thd->net;
  enum enum_server_command command;

  DBUG_ENTER("do_command");

  /*
    indicator of uninitialized lex => normal flow of errors handling
    (see my_message_sql)
  */
  thd->lex->current_select= 0;

  /*
    This thread will do a blocking read from the client which
    will be interrupted when the next command is received from
    the client, the connection is closed or "net_wait_timeout"
    number of seconds has passed.
  */
  my_net_set_read_timeout(net, thd->variables.net_wait_timeout);

  /*
    XXX: this code is here only to clear possible errors of init_connect. 
    Consider moving to init_connect() instead.
  */
  thd->clear_error();				// Clear error message
  thd->get_stmt_da()->reset_diagnostics_area();

  net_new_transaction(net);

  /*
    Synchronization point for testing of KILL_CONNECTION.
    This sync point can wait here, to simulate slow code execution
    between the last test of thd->killed and blocking in read().

    The goal of this test is to verify that a connection does not
    hang, if it is killed at this point of execution.
    (Bug#37780 - main.kill fails randomly)

    Note that the sync point wait itself will be terminated by a
    kill. In this case it consumes a condition broadcast, but does
    not change anything else. The consumed broadcast should not
    matter here, because the read/recv() below doesn't use it.
  */
  DEBUG_SYNC(thd, "before_do_command_net_read");

  /*
    Because of networking layer callbacks in place,
    this call will maintain the following instrumentation:
    - IDLE events
    - SOCKET events
    - STATEMENT events
    - STAGE events
    when reading a new network packet.
    In particular, a new instrumented statement is started.
    See init_net_server_extension()
  */
  thd->m_server_idle= true;
  packet_length= my_net_read(net);
  thd->m_server_idle= false;

  if (packet_length == packet_error)
  {
    DBUG_PRINT("info",("Got error %d reading command from socket %s",
		       net->error,
		       vio_description(net->vio)));

    /* Instrument this broken statement as "statement/com/error" */
    thd->m_statement_psi= MYSQL_REFINE_STATEMENT(thd->m_statement_psi,
                                                 com_statement_info[COM_END].m_key);

    /* Check if we can continue without closing the connection */

    /* The error must be set. */
    DBUG_ASSERT(thd->is_error());
    thd->protocol->end_statement();

    /* Mark the statement completed. */
    MYSQL_END_STATEMENT(thd->m_statement_psi, thd->get_stmt_da());
    thd->m_statement_psi= NULL;

    if (net->error != 3)
    {
      return_value= TRUE;                       // We have to close it.
      goto out;
    }

    net->error= 0;
    return_value= FALSE;
    goto out;
  }

  packet= (char*) net->read_pos;
  /*
    'packet_length' contains length of data, as it was stored in packet
    header. In case of malformed header, my_net_read returns zero.
    If packet_length is not zero, my_net_read ensures that the returned
    number of bytes was actually read from network.
    There is also an extra safety measure in my_net_read:
    it sets packet[packet_length]= 0, but only for non-zero packets.
  */
  if (packet_length == 0)                       /* safety */
  {
    /* Initialize with COM_SLEEP packet */
    packet[0]= (uchar) COM_SLEEP;
    packet_length= 1;
  }
  /* Do not rely on my_net_read, extra safety against programming errors. */
  packet[packet_length]= '\0';                  /* safety */

  command= (enum enum_server_command) (uchar) packet[0];

  if (command >= COM_END)
    command= COM_END;				// Wrong command

  DBUG_PRINT("info",("Command on %s = %d (%s)",
                     vio_description(net->vio), command,
                     command_name[command].str));

  /* Restore read timeout value */
  my_net_set_read_timeout(net, thd->variables.net_read_timeout);

  DBUG_ASSERT(packet_length);

  return_value= dispatch_command(command, thd, packet+1, (uint) (packet_length-1));

out:
  /* The statement instrumentation must be closed in all cases. */
  DBUG_ASSERT(thd->m_statement_psi == NULL);
  DBUG_RETURN(return_value);
}
#endif  /* EMBEDDED_LIBRARY */

/**
  @brief Determine if an attempt to update a non-temporary table while the
    read-only option was enabled has been made.

  This is a helper function to mysql_execute_command.

  @note SQLCOM_UPDATE_MULTI is an exception and delt with elsewhere.

  @see mysql_execute_command
  @returns Status code
    @retval TRUE The statement should be denied.
    @retval FALSE The statement isn't updating any relevant tables.
*/

static my_bool deny_updates_if_read_only_option(THD *thd,
                                                TABLE_LIST *all_tables)
{
  DBUG_ENTER("deny_updates_if_read_only_option");

  if (!opt_readonly)
    DBUG_RETURN(FALSE);

  LEX *lex= thd->lex;

  const my_bool user_is_super=
    ((ulong)(thd->security_ctx->master_access & SUPER_ACL) ==
     (ulong)SUPER_ACL);

  if (user_is_super)
    DBUG_RETURN(FALSE);

  if (!(sql_command_flags[lex->sql_command] & CF_CHANGES_DATA))
    DBUG_RETURN(FALSE);

  /* Multi update is an exception and is dealt with later. */
  if (lex->sql_command == SQLCOM_UPDATE_MULTI)
    DBUG_RETURN(FALSE);

  const my_bool create_temp_tables= 
    (lex->sql_command == SQLCOM_CREATE_TABLE) &&
    (lex->create_info.options & HA_LEX_CREATE_TMP_TABLE);

  const my_bool drop_temp_tables= 
    (lex->sql_command == SQLCOM_DROP_TABLE) &&
    lex->drop_temporary;

  const my_bool update_real_tables=
    some_non_temp_table_to_be_updated(thd, all_tables) &&
    !(create_temp_tables || drop_temp_tables);


  const my_bool create_or_drop_databases=
    (lex->sql_command == SQLCOM_CREATE_DB) ||
    (lex->sql_command == SQLCOM_DROP_DB);

  if (update_real_tables || create_or_drop_databases)
  {
      /*
        An attempt was made to modify one or more non-temporary tables.
      */
      DBUG_RETURN(TRUE);
  }


  /* Assuming that only temporary tables are modified. */
  DBUG_RETURN(FALSE);
}

/**
  Perform one connection-level (COM_XXXX) command.

  @param command         type of command to perform
  @param thd             connection handle
  @param packet          data for the command, packet is always null-terminated
  @param packet_length   length of packet + 1 (to show that data is
                         null-terminated) except for COM_SLEEP, where it
                         can be zero.

  @todo
    set thd->lex->sql_command to SQLCOM_END here.
  @todo
    The following has to be changed to an 8 byte integer

  @retval
    0   ok
  @retval
    1   request of thread shutdown, i. e. if command is
        COM_QUIT/COM_SHUTDOWN
*/
bool dispatch_command(enum enum_server_command command, THD *thd,
		      char* packet, uint packet_length)
{
  NET *net= &thd->net;
  bool error= 0;
  DBUG_ENTER("dispatch_command");
  DBUG_PRINT("info",("packet: '%*.s'; command: %d", packet_length, packet, command));

  /* SHOW PROFILE instrumentation, begin */
#if defined(ENABLED_PROFILING)
  thd->profiling.start_new_query();
#endif

  /* DTRACE instrumentation, begin */
  MYSQL_COMMAND_START(thd->thread_id, command,
                      &thd->security_ctx->priv_user[0],
                      (char *) thd->security_ctx->host_or_ip);

  /* Performance Schema Interface instrumentation, begin */
  thd->m_statement_psi= MYSQL_REFINE_STATEMENT(thd->m_statement_psi,
                                               com_statement_info[command].m_key);

  thd->set_command(command);
  /*
    Commands which always take a long time are logged into
    the slow log only if opt_log_slow_admin_statements is set.
  */
  thd->enable_slow_log= TRUE;
  thd->lex->sql_command= SQLCOM_END; /* to avoid confusing VIEW detectors */
  thd->set_time();
  if (!thd->is_valid_time())
  {
    /*
     If the time has got past 2038 we need to shut this server down
     We do this by making sure every command is a shutdown and we 
     have enough privileges to shut the server down

     TODO: remove this when we have full 64 bit my_time_t support
    */
    thd->security_ctx->master_access|= SHUTDOWN_ACL;
    command= COM_SHUTDOWN;
  }
  thd->set_query_id(next_query_id());
  inc_thread_running();

  if (!(server_command_flags[command] & CF_SKIP_QUESTIONS))
    statistic_increment(thd->status_var.questions, &LOCK_status);

  /**
    Clear the set of flags that are expected to be cleared at the
    beginning of each command.
  */
  thd->server_status&= ~SERVER_STATUS_CLEAR_SET;

  /**
    Enforce password expiration for all RPC commands, except the
    following:

    COM_QUERY does a more fine-grained check later.
    COM_STMT_CLOSE and COM_STMT_SEND_LONG_DATA don't return anything.
    COM_PING only discloses information that the server is running,
       and that's available through other means.
    COM_QUIT should work even for expired statements.
  */
  if (unlikely(thd->security_ctx->password_expired &&
               command != COM_QUERY &&
               command != COM_STMT_CLOSE &&
               command != COM_STMT_SEND_LONG_DATA &&
               command != COM_PING &&
               command != COM_QUIT))
  {
    my_error(ER_MUST_CHANGE_PASSWORD, MYF(0));
    goto done;
  }

  switch (command) {
  case COM_INIT_DB:
  {
    LEX_STRING tmp;
    status_var_increment(thd->status_var.com_stat[SQLCOM_CHANGE_DB]);
    thd->convert_string(&tmp, system_charset_info,
			packet, packet_length, thd->charset());
    if (!mysql_change_db(thd, &tmp, FALSE))
    {
      general_log_write(thd, command, thd->db, thd->db_length);
      my_ok(thd);
    }
    break;
  }
#ifdef HAVE_REPLICATION
  case COM_REGISTER_SLAVE:
  {
    if (!register_slave(thd, (uchar*)packet, packet_length))
      my_ok(thd);
    break;
  }
#endif
  case COM_CHANGE_USER:
  {
    int auth_rc;
    status_var_increment(thd->status_var.com_other);

    thd->change_user();
    thd->clear_error();                         // if errors from rollback

    /* acl_authenticate() takes the data from net->read_pos */
    net->read_pos= (uchar*)packet;

    USER_CONN *save_user_connect=
      const_cast<USER_CONN*>(thd->get_user_connect());
    char *save_db= thd->db;
    uint save_db_length= thd->db_length;
    Security_context save_security_ctx= *thd->security_ctx;

    auth_rc= acl_authenticate(thd, packet_length);
    MYSQL_AUDIT_NOTIFY_CONNECTION_CHANGE_USER(thd);
    if (auth_rc)
    {
      my_free(thd->security_ctx->user);
      *thd->security_ctx= save_security_ctx;
      thd->set_user_connect(save_user_connect);
      thd->reset_db(save_db, save_db_length);

      my_error(ER_ACCESS_DENIED_CHANGE_USER_ERROR, MYF(0),
               thd->security_ctx->user,
               thd->security_ctx->host_or_ip,
               (thd->password ? ER(ER_YES) : ER(ER_NO)));
      thd->killed= THD::KILL_CONNECTION;
      error=true;
    }
    else
    {
#ifndef NO_EMBEDDED_ACCESS_CHECKS
      /* we've authenticated new user */
      if (save_user_connect)
	decrease_user_connections(save_user_connect);
#endif /* NO_EMBEDDED_ACCESS_CHECKS */
      mysql_mutex_lock(&thd->LOCK_thd_data);
      my_free(save_db);
      mysql_mutex_unlock(&thd->LOCK_thd_data);
      my_free(save_security_ctx.user);

    }
    break;
  }
  case COM_STMT_EXECUTE:
  {
    mysqld_stmt_execute(thd, packet, packet_length);
    break;
  }
  case COM_STMT_FETCH:
  {
    mysqld_stmt_fetch(thd, packet, packet_length);
    break;
  }
  case COM_STMT_SEND_LONG_DATA:
  {
    mysql_stmt_get_longdata(thd, packet, packet_length);
    break;
  }
  case COM_STMT_PREPARE:
  {
    mysqld_stmt_prepare(thd, packet, packet_length);
    break;
  }
  case COM_STMT_CLOSE:
  {
    mysqld_stmt_close(thd, packet, packet_length);
    break;
  }
  case COM_STMT_RESET:
  {
    mysqld_stmt_reset(thd, packet, packet_length);
    break;
  }
  case COM_QUERY:
  {
    if (alloc_query(thd, packet, packet_length))
      break;					// fatal error is set
    MYSQL_QUERY_START(thd->query(), thd->thread_id,
                      (char *) (thd->db ? thd->db : ""),
                      &thd->security_ctx->priv_user[0],
                      (char *) thd->security_ctx->host_or_ip);
    char *packet_end= thd->query() + thd->query_length();

    if (opt_log_raw)
      general_log_write(thd, command, thd->query(), thd->query_length());

    DBUG_PRINT("query",("%-.4096s",thd->query()));

#if defined(ENABLED_PROFILING)
    thd->profiling.set_query_source(thd->query(), thd->query_length());
#endif

    MYSQL_SET_STATEMENT_TEXT(thd->m_statement_psi, thd->query(), thd->query_length());

    Parser_state parser_state;
    if (parser_state.init(thd, thd->query(), thd->query_length()))
      break;

    mysql_parse(thd, thd->query(), thd->query_length(), &parser_state);

    while (!thd->killed && (parser_state.m_lip.found_semicolon != NULL) &&
           ! thd->is_error())
    {
      /*
        Multiple queries exits, execute them individually
      */
      char *beginning_of_next_stmt= (char*) parser_state.m_lip.found_semicolon;

      /* Finalize server status flags after executing a statement. */
      thd->update_server_status();
      thd->protocol->end_statement();
      query_cache_end_of_result(thd);

      mysql_audit_general(thd, MYSQL_AUDIT_GENERAL_STATUS,
                          thd->get_stmt_da()->is_error() ?
                          thd->get_stmt_da()->sql_errno() : 0,
                          command_name[command].str);

      ulong length= (ulong)(packet_end - beginning_of_next_stmt);

      log_slow_statement(thd);

      /* Remove garbage at start of query */
      while (length > 0 && my_isspace(thd->charset(), *beginning_of_next_stmt))
      {
        beginning_of_next_stmt++;
        length--;
      }

/* PSI end */
      MYSQL_END_STATEMENT(thd->m_statement_psi, thd->get_stmt_da());
      thd->m_statement_psi= NULL;

/* DTRACE end */
      if (MYSQL_QUERY_DONE_ENABLED())
      {
        MYSQL_QUERY_DONE(thd->is_error());
      }

/* SHOW PROFILE end */
#if defined(ENABLED_PROFILING)
      thd->profiling.finish_current_query();
#endif

/* SHOW PROFILE begin */
#if defined(ENABLED_PROFILING)
      thd->profiling.start_new_query("continuing");
      thd->profiling.set_query_source(beginning_of_next_stmt, length);
#endif

/* DTRACE begin */
      MYSQL_QUERY_START(beginning_of_next_stmt, thd->thread_id,
                        (char *) (thd->db ? thd->db : ""),
                        &thd->security_ctx->priv_user[0],
                        (char *) thd->security_ctx->host_or_ip);

/* PSI begin */
      thd->m_statement_psi= MYSQL_START_STATEMENT(&thd->m_statement_state,
                                                  com_statement_info[command].m_key,
                                                  thd->db, thd->db_length,
                                                  thd->charset());
      THD_STAGE_INFO(thd, stage_init);
      MYSQL_SET_STATEMENT_TEXT(thd->m_statement_psi, beginning_of_next_stmt, length);

      thd->set_query_and_id(beginning_of_next_stmt, length,
                            thd->charset(), next_query_id());
      /*
        Count each statement from the client.
      */
      statistic_increment(thd->status_var.questions, &LOCK_status);
      thd->set_time(); /* Reset the query start time. */
      parser_state.reset(beginning_of_next_stmt, length);
      /* TODO: set thd->lex->sql_command to SQLCOM_END here */
      mysql_parse(thd, beginning_of_next_stmt, length, &parser_state);
    }

    DBUG_PRINT("info",("query ready"));
    break;
  }
  case COM_FIELD_LIST:				// This isn't actually needed
#ifdef DONT_ALLOW_SHOW_COMMANDS
    my_message(ER_NOT_ALLOWED_COMMAND, ER(ER_NOT_ALLOWED_COMMAND),
               MYF(0));	/* purecov: inspected */
    break;
#else
  {
    char *fields, *packet_end= packet + packet_length, *arg_end;
    /* Locked closure of all tables */
    TABLE_LIST table_list;
    LEX_STRING table_name;
    LEX_STRING db;
    /*
      SHOW statements should not add the used tables to the list of tables
      used in a transaction.
    */
    MDL_savepoint mdl_savepoint= thd->mdl_context.mdl_savepoint();

    status_var_increment(thd->status_var.com_stat[SQLCOM_SHOW_FIELDS]);
    if (thd->copy_db_to(&db.str, &db.length))
      break;
    /*
      We have name + wildcard in packet, separated by endzero
    */
    arg_end= strend(packet);
    uint arg_length= arg_end - packet;

    /* Check given table name length. */
    if (arg_length >= packet_length || arg_length > NAME_LEN)
    {
      my_message(ER_UNKNOWN_COM_ERROR, ER(ER_UNKNOWN_COM_ERROR), MYF(0));
      break;
    }
    thd->convert_string(&table_name, system_charset_info,
			packet, arg_length, thd->charset());
    enum_ident_name_check ident_check_status=
      check_table_name(table_name.str, table_name.length, FALSE);
    if (ident_check_status == IDENT_NAME_WRONG)
    {
      /* this is OK due to convert_string() null-terminating the string */
      my_error(ER_WRONG_TABLE_NAME, MYF(0), table_name.str);
      break;
    }
    else if (ident_check_status == IDENT_NAME_TOO_LONG)
    {
      my_error(ER_TOO_LONG_IDENT, MYF(0), table_name.str);
      break;
    }
    packet= arg_end + 1;
    mysql_reset_thd_for_next_command(thd);
    lex_start(thd);
    /* Must be before we init the table list. */
    if (lower_case_table_names)
      table_name.length= my_casedn_str(files_charset_info, table_name.str);
    table_list.init_one_table(db.str, db.length, table_name.str,
                              table_name.length, table_name.str, TL_READ);
    /*
      Init TABLE_LIST members necessary when the undelrying
      table is view.
    */
    table_list.select_lex= &(thd->lex->select_lex);
    thd->lex->
      select_lex.table_list.link_in_list(&table_list,
                                         &table_list.next_local);
    thd->lex->add_to_query_tables(&table_list);

    if (is_infoschema_db(table_list.db, table_list.db_length))
    {
      ST_SCHEMA_TABLE *schema_table= find_schema_table(thd, table_list.alias);
      if (schema_table)
        table_list.schema_table= schema_table;
    }

    uint query_length= (uint) (packet_end - packet); // Don't count end \0
    if (!(fields= (char *) thd->memdup(packet, query_length + 1)))
      break;
    thd->set_query(fields, query_length);
    general_log_print(thd, command, "%s %s", table_list.table_name, fields);

    if (open_temporary_tables(thd, &table_list))
      break;

    if (check_table_access(thd, SELECT_ACL, &table_list,
                           TRUE, UINT_MAX, FALSE))
      break;
    /*
      Turn on an optimization relevant if the underlying table
      is a view: do not fill derived tables.
    */
    thd->lex->sql_command= SQLCOM_SHOW_FIELDS;

    // See comment in opt_trace_disable_if_no_security_context_access()
    Opt_trace_start ots(thd, &table_list, thd->lex->sql_command, NULL,
                        NULL, 0, NULL, NULL);

    mysqld_list_fields(thd,&table_list,fields);

    thd->lex->unit.cleanup();
    /* No need to rollback statement transaction, it's not started. */
    DBUG_ASSERT(thd->transaction.stmt.is_empty());
    close_thread_tables(thd);
    thd->mdl_context.rollback_to_savepoint(mdl_savepoint);

    if (thd->transaction_rollback_request)
    {
      /*
        Transaction rollback was requested since MDL deadlock was
        discovered while trying to open tables. Rollback transaction
        in all storage engines including binary log and release all
        locks.
      */
      trans_rollback_implicit(thd);
      thd->mdl_context.release_transactional_locks();
    }

    thd->cleanup_after_query();
    break;
  }
#endif
  case COM_QUIT:
    /* We don't calculate statistics for this command */
    general_log_print(thd, command, NullS);
    net->error=0;				// Don't give 'abort' message
    thd->get_stmt_da()->disable_status();              // Don't send anything back
    error=TRUE;					// End server
    break;
#ifndef EMBEDDED_LIBRARY
  case COM_BINLOG_DUMP_GTID:
    error= com_binlog_dump_gtid(thd, packet, packet_length);
    break;
  case COM_BINLOG_DUMP:
    error= com_binlog_dump(thd, packet, packet_length);
    break;
#endif
  case COM_REFRESH:
  {
    int not_used;

    if (packet_length < 1)
    {
      my_error(ER_MALFORMED_PACKET, MYF(0));
      break;
    }

    /*
      Initialize thd->lex since it's used in many base functions, such as
      open_tables(). Otherwise, it remains unitialized and may cause crash
      during execution of COM_REFRESH.
    */
    lex_start(thd);
    
    status_var_increment(thd->status_var.com_stat[SQLCOM_FLUSH]);
    ulong options= (ulong) (uchar) packet[0];
    if (trans_commit_implicit(thd))
      break;
    thd->mdl_context.release_transactional_locks();
    if (check_global_access(thd,RELOAD_ACL))
      break;
    general_log_print(thd, command, NullS);
#ifndef DBUG_OFF
    bool debug_simulate= FALSE;
    DBUG_EXECUTE_IF("simulate_detached_thread_refresh", debug_simulate= TRUE;);
    if (debug_simulate)
    {
      /*
        Simulate a reload without a attached thread session.
        Provides a environment similar to that of when the
        server receives a SIGHUP signal and reloads caches
        and flushes tables.
      */
      bool res;
      my_pthread_setspecific_ptr(THR_THD, NULL);
      res= reload_acl_and_cache(NULL, options | REFRESH_FAST,
                                NULL, &not_used);
      my_pthread_setspecific_ptr(THR_THD, thd);
      if (res)
        break;
    }
    else
#endif
    if (reload_acl_and_cache(thd, options, (TABLE_LIST*) 0, &not_used))
      break;
    if (trans_commit_implicit(thd))
      break;
    close_thread_tables(thd);
    thd->mdl_context.release_transactional_locks();
    my_ok(thd);
    break;
  }
#ifndef EMBEDDED_LIBRARY
  case COM_SHUTDOWN:
  {
    if (packet_length < 1)
    {
      my_error(ER_MALFORMED_PACKET, MYF(0));
      break;
    }
    status_var_increment(thd->status_var.com_other);
    if (check_global_access(thd,SHUTDOWN_ACL))
      break; /* purecov: inspected */
    /*
      If the client is < 4.1.3, it is going to send us no argument; then
      packet_length is 0, packet[0] is the end 0 of the packet. Note that
      SHUTDOWN_DEFAULT is 0. If client is >= 4.1.3, the shutdown level is in
      packet[0].
    */
    enum mysql_enum_shutdown_level level;
    if (!thd->is_valid_time())
      level= SHUTDOWN_DEFAULT;
    else
      level= (enum mysql_enum_shutdown_level) (uchar) packet[0];
    if (level == SHUTDOWN_DEFAULT)
      level= SHUTDOWN_WAIT_ALL_BUFFERS; // soon default will be configurable
    else if (level != SHUTDOWN_WAIT_ALL_BUFFERS)
    {
      my_error(ER_NOT_SUPPORTED_YET, MYF(0), "this shutdown level");
      break;
    }
    DBUG_PRINT("quit",("Got shutdown command for level %u", level));
    general_log_print(thd, command, NullS);
    my_eof(thd);
    kill_mysql();
    error=TRUE;
    break;
  }
#endif
  case COM_STATISTICS:
  {
    STATUS_VAR current_global_status_var;
    ulong uptime;
    uint length __attribute__((unused));
    ulonglong queries_per_second1000;
    char buff[250];
    uint buff_len= sizeof(buff);

    general_log_print(thd, command, NullS);
    status_var_increment(thd->status_var.com_stat[SQLCOM_SHOW_STATUS]);
    calc_sum_of_all_status(&current_global_status_var);
    if (!(uptime= (ulong) (thd->start_time.tv_sec - server_start_time)))
      queries_per_second1000= 0;
    else
      queries_per_second1000= thd->query_id * LL(1000) / uptime;

    length= my_snprintf(buff, buff_len - 1,
                        "Uptime: %lu  Threads: %d  Questions: %lu  "
                        "Slow queries: %llu  Opens: %llu  Flush tables: %lu  "
                        "Open tables: %u  Queries per second avg: %u.%03u",
                        uptime,
                        (int) get_thread_count(), (ulong) thd->query_id,
                        current_global_status_var.long_query_count,
                        current_global_status_var.opened_tables,
                        refresh_version,
                        table_cache_manager.cached_tables(),
                        (uint) (queries_per_second1000 / 1000),
                        (uint) (queries_per_second1000 % 1000));
#ifdef EMBEDDED_LIBRARY
    /* Store the buffer in permanent memory */
    my_ok(thd, 0, 0, buff);
#else
    (void) my_net_write(net, (uchar*) buff, length);
    (void) net_flush(net);
    thd->get_stmt_da()->disable_status();
#endif
    break;
  }
  case COM_PING:
    status_var_increment(thd->status_var.com_other);
    my_ok(thd);				// Tell client we are alive
    break;
  case COM_PROCESS_INFO:
    status_var_increment(thd->status_var.com_stat[SQLCOM_SHOW_PROCESSLIST]);
    if (!thd->security_ctx->priv_user[0] &&
        check_global_access(thd, PROCESS_ACL))
      break;
    general_log_print(thd, command, NullS);
    mysqld_list_processes(thd,
			  thd->security_ctx->master_access & PROCESS_ACL ? 
			  NullS : thd->security_ctx->priv_user, 0);
    break;
  case COM_PROCESS_KILL:
  {
    if (thread_id & (~0xfffffffful))
      my_error(ER_DATA_OUT_OF_RANGE, MYF(0), "thread_id", "mysql_kill()");
    else if (packet_length < 4)
      my_error(ER_MALFORMED_PACKET, MYF(0));
    else
    {
      status_var_increment(thd->status_var.com_stat[SQLCOM_KILL]);
      ulong id=(ulong) uint4korr(packet);
      sql_kill(thd,id,false);
    }
    break;
  }
  case COM_SET_OPTION:
  {

    if (packet_length < 2)
    {
      my_error(ER_MALFORMED_PACKET, MYF(0));
      break;
    }
    status_var_increment(thd->status_var.com_stat[SQLCOM_SET_OPTION]);
    uint opt_command= uint2korr(packet);

    switch (opt_command) {
    case (int) MYSQL_OPTION_MULTI_STATEMENTS_ON:
      thd->client_capabilities|= CLIENT_MULTI_STATEMENTS;
      my_eof(thd);
      break;
    case (int) MYSQL_OPTION_MULTI_STATEMENTS_OFF:
      thd->client_capabilities&= ~CLIENT_MULTI_STATEMENTS;
      my_eof(thd);
      break;
    default:
      my_message(ER_UNKNOWN_COM_ERROR, ER(ER_UNKNOWN_COM_ERROR), MYF(0));
      break;
    }
    break;
  }
  case COM_DEBUG:
    status_var_increment(thd->status_var.com_other);
    if (check_global_access(thd, SUPER_ACL))
      break;					/* purecov: inspected */
    mysql_print_status();
    general_log_print(thd, command, NullS);
    my_eof(thd);
    break;
  case COM_SLEEP:
  case COM_CONNECT:				// Impossible here
  case COM_TIME:				// Impossible from client
  case COM_DELAYED_INSERT:
  case COM_END:
  default:
    my_message(ER_UNKNOWN_COM_ERROR, ER(ER_UNKNOWN_COM_ERROR), MYF(0));
    break;
  }

done:
  DBUG_ASSERT(thd->derived_tables == NULL &&
              (thd->open_tables == NULL ||
               (thd->locked_tables_mode == LTM_LOCK_TABLES)));

  /* Finalize server status flags after executing a command. */
  thd->update_server_status();
  if (thd->killed)
    thd->send_kill_message();
  thd->protocol->end_statement();
  query_cache_end_of_result(thd);

  if (!thd->is_error() && !thd->killed_errno())
    mysql_audit_general(thd, MYSQL_AUDIT_GENERAL_RESULT, 0, 0);

  mysql_audit_general(thd, MYSQL_AUDIT_GENERAL_STATUS,
                      thd->get_stmt_da()->is_error() ?
                      thd->get_stmt_da()->sql_errno() : 0,
                      command_name[command].str);

  log_slow_statement(thd);

  THD_STAGE_INFO(thd, stage_cleaning_up);

  thd->reset_query();
  thd->set_command(COM_SLEEP);

  /* Performance Schema Interface instrumentation, end */
  MYSQL_END_STATEMENT(thd->m_statement_psi, thd->get_stmt_da());
  thd->m_statement_psi= NULL;

  dec_thread_running();
  thd->packet.shrink(thd->variables.net_buffer_length);	// Reclaim some memory
  free_root(thd->mem_root,MYF(MY_KEEP_PREALLOC));

  /* DTRACE instrumentation, end */
  if (MYSQL_QUERY_DONE_ENABLED() || MYSQL_COMMAND_DONE_ENABLED())
  {
    int res __attribute__((unused));
    res= (int) thd->is_error();
    if (command == COM_QUERY)
    {
      MYSQL_QUERY_DONE(res);
    }
    MYSQL_COMMAND_DONE(res);
  }

  /* SHOW PROFILE instrumentation, end */
#if defined(ENABLED_PROFILING)
  thd->profiling.finish_current_query();
#endif

  DBUG_RETURN(error);
}


/**
  Check whether we need to write the current statement (or its rewritten
  version if it exists) to the slow query log.
  As a side-effect, a digest of suppressed statements may be written.

  @param thd          thread handle

  @retval
    true              statement needs to be logged
  @retval
    false             statement does not need to be logged
*/

bool log_slow_applicable(THD *thd)
{
  DBUG_ENTER("log_slow_applicable");

  /*
    The following should never be true with our current code base,
    but better to keep this here so we don't accidently try to log a
    statement in a trigger or stored function
  */
  if (unlikely(thd->in_sub_stmt))
    DBUG_RETURN(false);                         // Don't set time for sub stmt

  /*
    Do not log administrative statements unless the appropriate option is
    set.
  */
  if (thd->enable_slow_log)
  {
    bool warn_no_index= ((thd->server_status &
                          (SERVER_QUERY_NO_INDEX_USED |
                           SERVER_QUERY_NO_GOOD_INDEX_USED)) &&
                         opt_log_queries_not_using_indexes &&
                         !(sql_command_flags[thd->lex->sql_command] &
                           CF_STATUS_COMMAND));
    bool log_this_query=  ((thd->server_status & SERVER_QUERY_WAS_SLOW) ||
                           warn_no_index) &&
                          (thd->get_examined_row_count() >=
                           thd->variables.min_examined_row_limit);
    bool suppress_logging= log_throttle_qni.log(thd, warn_no_index);

    if (!suppress_logging && log_this_query)
      DBUG_RETURN(true);
  }
  DBUG_RETURN(false);
}


/**
  Unconditionally the current statement (or its rewritten version if it
  exists) to the slow query log.

  @param thd              thread handle
*/

void log_slow_do(THD *thd)
{
  DBUG_ENTER("log_slow_do");

  THD_STAGE_INFO(thd, stage_logging_slow_query);
  thd->status_var.long_query_count++;

  if (thd->rewritten_query.length())
    slow_log_print(thd,
                   thd->rewritten_query.c_ptr_safe(),
                   thd->rewritten_query.length());
  else
    slow_log_print(thd, thd->query(), thd->query_length());

  DBUG_VOID_RETURN;
}


/**
  Check whether we need to write the current statement to the slow query
  log. If so, do so. This is a wrapper for the two functions above;
  most callers should use this wrapper.  Only use the above functions
  directly if you have expensive rewriting that you only need to do if
  the query actually needs to be logged (e.g. SP variables / NAME_CONST
  substitution when executing a PROCEDURE).
  A digest of suppressed statements may be logged instead of the current
  statement.

  @param thd              thread handle
*/

void log_slow_statement(THD *thd)
{
  DBUG_ENTER("log_slow_statement");

  if (log_slow_applicable(thd))
    log_slow_do(thd);

  DBUG_VOID_RETURN;
}


/**
  Create a TABLE_LIST object for an INFORMATION_SCHEMA table.

    This function is used in the parser to convert a SHOW or DESCRIBE
    table_name command to a SELECT from INFORMATION_SCHEMA.
    It prepares a SELECT_LEX and a TABLE_LIST object to represent the
    given command as a SELECT parse tree.

  @param thd              thread handle
  @param lex              current lex
  @param table_ident      table alias if it's used
  @param schema_table_idx the type of the INFORMATION_SCHEMA table to be
                          created

  @note
    Due to the way this function works with memory and LEX it cannot
    be used outside the parser (parse tree transformations outside
    the parser break PS and SP).

  @retval
    0                 success
  @retval
    1                 out of memory or SHOW commands are not allowed
                      in this version of the server.
*/

int prepare_schema_table(THD *thd, LEX *lex, Table_ident *table_ident,
                         enum enum_schema_tables schema_table_idx)
{
  SELECT_LEX *schema_select_lex= NULL;
  DBUG_ENTER("prepare_schema_table");

  switch (schema_table_idx) {
  case SCH_SCHEMATA:
#if defined(DONT_ALLOW_SHOW_COMMANDS)
    my_message(ER_NOT_ALLOWED_COMMAND,
               ER(ER_NOT_ALLOWED_COMMAND), MYF(0));   /* purecov: inspected */
    DBUG_RETURN(1);
#else
    break;
#endif

  case SCH_TABLE_NAMES:
  case SCH_TABLES:
  case SCH_VIEWS:
  case SCH_TRIGGERS:
  case SCH_EVENTS:
#ifdef DONT_ALLOW_SHOW_COMMANDS
    my_message(ER_NOT_ALLOWED_COMMAND,
               ER(ER_NOT_ALLOWED_COMMAND), MYF(0)); /* purecov: inspected */
    DBUG_RETURN(1);
#else
    {
      LEX_STRING db;
      size_t dummy;
      if (lex->select_lex.db == NULL &&
          lex->copy_db_to(&lex->select_lex.db, &dummy))
      {
        DBUG_RETURN(1);
      }
      schema_select_lex= new SELECT_LEX();
      db.str= schema_select_lex->db= lex->select_lex.db;
      schema_select_lex->table_list.first= NULL;
      db.length= strlen(db.str);

      if (check_and_convert_db_name(&db, FALSE) != IDENT_NAME_OK)
        DBUG_RETURN(1);
      break;
    }
#endif
  case SCH_COLUMNS:
  case SCH_STATISTICS:
  {
#ifdef DONT_ALLOW_SHOW_COMMANDS
    my_message(ER_NOT_ALLOWED_COMMAND,
               ER(ER_NOT_ALLOWED_COMMAND), MYF(0)); /* purecov: inspected */
    DBUG_RETURN(1);
#else
    DBUG_ASSERT(table_ident);
    TABLE_LIST **query_tables_last= lex->query_tables_last;
    schema_select_lex= new SELECT_LEX();
    /* 'parent_lex' is used in init_query() so it must be before it. */
    schema_select_lex->parent_lex= lex;
    schema_select_lex->init_query();
    if (!schema_select_lex->add_table_to_list(thd, table_ident, 0, 0, TL_READ,
                                              MDL_SHARED_READ))
      DBUG_RETURN(1);
    lex->query_tables_last= query_tables_last;
    break;
  }
#endif
  case SCH_PROFILES:
    /* 
      Mark this current profiling record to be discarded.  We don't
      wish to have SHOW commands show up in profiling.
    */
#if defined(ENABLED_PROFILING)
    thd->profiling.discard_current_query();
#endif
    break;
  case SCH_OPTIMIZER_TRACE:
  case SCH_OPEN_TABLES:
  case SCH_VARIABLES:
  case SCH_STATUS:
  case SCH_PROCEDURES:
  case SCH_CHARSETS:
  case SCH_ENGINES:
  case SCH_COLLATIONS:
  case SCH_COLLATION_CHARACTER_SET_APPLICABILITY:
  case SCH_USER_PRIVILEGES:
  case SCH_SCHEMA_PRIVILEGES:
  case SCH_TABLE_PRIVILEGES:
  case SCH_COLUMN_PRIVILEGES:
  case SCH_TABLE_CONSTRAINTS:
  case SCH_KEY_COLUMN_USAGE:
  default:
    break;
  }
  
  SELECT_LEX *select_lex= lex->current_select;
  if (make_schema_select(thd, select_lex, schema_table_idx))
  {
    DBUG_RETURN(1);
  }
  TABLE_LIST *table_list= select_lex->table_list.first;
  table_list->schema_select_lex= schema_select_lex;
  table_list->schema_table_reformed= 1;
  DBUG_RETURN(0);
}


/**
  Read query from packet and store in thd->query.
  Used in COM_QUERY and COM_STMT_PREPARE.

    Sets the following THD variables:
  - query
  - query_length

  @retval
    FALSE ok
  @retval
    TRUE  error;  In this case thd->fatal_error is set
*/

bool alloc_query(THD *thd, const char *packet, uint packet_length)
{
  char *query;
  /* Remove garbage at start and end of query */
  while (packet_length > 0 && my_isspace(thd->charset(), packet[0]))
  {
    packet++;
    packet_length--;
  }
  const char *pos= packet + packet_length;     // Point at end null
  while (packet_length > 0 &&
	 (pos[-1] == ';' || my_isspace(thd->charset() ,pos[-1])))
  {
    pos--;
    packet_length--;
  }
  /* We must allocate some extra memory for query cache 

    The query buffer layout is:
       buffer :==
            <statement>   The input statement(s)
            '\0'          Terminating null char  (1 byte)
            <length>      Length of following current database name (size_t)
            <db_name>     Name of current database
            <flags>       Flags struct
  */
  if (! (query= (char*) thd->memdup_w_gap(packet,
                                          packet_length,
                                          1 + sizeof(size_t) + thd->db_length +
                                          QUERY_CACHE_FLAGS_SIZE)))
      return TRUE;
  query[packet_length]= '\0';
  /*
    Space to hold the name of the current database is allocated.  We
    also store this length, in case current database is changed during
    execution.  We might need to reallocate the 'query' buffer
  */
  char *len_pos = (query + packet_length + 1);
  memcpy(len_pos, (char *) &thd->db_length, sizeof(size_t));
    
  thd->set_query(query, packet_length);
  thd->rewritten_query.free();                 // free here lest PS break

  /* Reclaim some memory */
  thd->packet.shrink(thd->variables.net_buffer_length);
  thd->convert_buffer.shrink(thd->variables.net_buffer_length);

  return FALSE;
}

static void reset_one_shot_variables(THD *thd) 
{
  thd->variables.character_set_client=
    global_system_variables.character_set_client;
  thd->variables.collation_connection=
    global_system_variables.collation_connection;
  thd->variables.collation_database=
    global_system_variables.collation_database;
  thd->variables.collation_server=
    global_system_variables.collation_server;
  thd->update_charset();
  thd->variables.time_zone=
    global_system_variables.time_zone;
  thd->variables.lc_time_names= &my_locale_en_US;
  thd->one_shot_set= 0;
}


static
bool sp_process_definer(THD *thd)
{
  DBUG_ENTER("sp_process_definer");

  LEX *lex= thd->lex;

  /*
    If the definer is not specified, this means that CREATE-statement missed
    DEFINER-clause. DEFINER-clause can be missed in two cases:

      - The user submitted a statement w/o the clause. This is a normal
        case, we should assign CURRENT_USER as definer.

      - Our slave received an updated from the master, that does not
        replicate definer for stored rountines. We should also assign
        CURRENT_USER as definer here, but also we should mark this routine
        as NON-SUID. This is essential for the sake of backward
        compatibility.

        The problem is the slave thread is running under "special" user (@),
        that actually does not exist. In the older versions we do not fail
        execution of a stored routine if its definer does not exist and
        continue the execution under the authorization of the invoker
        (BUG#13198). And now if we try to switch to slave-current-user (@),
        we will fail.

        Actually, this leads to the inconsistent state of master and
        slave (different definers, different SUID behaviour), but it seems,
        this is the best we can do.
  */

  if (!lex->definer)
  {
    Prepared_stmt_arena_holder ps_arena_holder(thd);

    lex->definer= create_default_definer(thd);

    /* Error has been already reported. */
    if (lex->definer == NULL)
      DBUG_RETURN(TRUE);

    if (thd->slave_thread && lex->sphead)
      lex->sphead->m_chistics->suid= SP_IS_NOT_SUID;
  }
  else
  {
    /*
      If the specified definer differs from the current user, we
      should check that the current user has SUPER privilege (in order
      to create a stored routine under another user one must have
      SUPER privilege).
    */
    if ((strcmp(lex->definer->user.str, thd->security_ctx->priv_user) ||
         my_strcasecmp(system_charset_info, lex->definer->host.str,
                       thd->security_ctx->priv_host)) &&
        check_global_access(thd, SUPER_ACL))
    {
      my_error(ER_SPECIFIC_ACCESS_DENIED_ERROR, MYF(0), "SUPER");
      DBUG_RETURN(TRUE);
    }
  }

  /* Check that the specified definer exists. Emit a warning if not. */

#ifndef NO_EMBEDDED_ACCESS_CHECKS
  if (!is_acl_user(lex->definer->host.str, lex->definer->user.str))
  {
    push_warning_printf(thd,
                        Sql_condition::WARN_LEVEL_NOTE,
                        ER_NO_SUCH_USER,
                        ER(ER_NO_SUCH_USER),
                        lex->definer->user.str,
                        lex->definer->host.str);
  }
#endif /* NO_EMBEDDED_ACCESS_CHECKS */

  DBUG_RETURN(FALSE);
}


/**
  Auxiliary call that opens and locks tables for LOCK TABLES statement
  and initializes the list of locked tables.

  @param thd     Thread context.
  @param tables  List of tables to be locked.

  @return FALSE in case of success, TRUE in case of error.
*/

static bool lock_tables_open_and_lock_tables(THD *thd, TABLE_LIST *tables)
{
  Lock_tables_prelocking_strategy lock_tables_prelocking_strategy;
  uint counter;
  TABLE_LIST *table;

  thd->in_lock_tables= 1;

  if (open_tables(thd, &tables, &counter, 0, &lock_tables_prelocking_strategy))
    goto err;

  /*
    We allow to change temporary tables even if they were locked for read
    by LOCK TABLES. To avoid a discrepancy between lock acquired at LOCK
    TABLES time and by the statement which is later executed under LOCK TABLES
    we ensure that for temporary tables we always request a write lock (such
    discrepancy can cause problems for the storage engine).
    We don't set TABLE_LIST::lock_type in this case as this might result in
    extra warnings from THD::decide_logging_format() even though binary logging
    is totally irrelevant for LOCK TABLES.
  */
  for (table= tables; table; table= table->next_global)
    if (!table->placeholder() && table->table->s->tmp_table)
      table->table->reginfo.lock_type= TL_WRITE;

  if (lock_tables(thd, tables, counter, 0) ||
      thd->locked_tables_list.init_locked_tables(thd))
    goto err;

  thd->in_lock_tables= 0;

  return FALSE;

err:
  thd->in_lock_tables= 0;

  trans_rollback_stmt(thd);
  /*
    Need to end the current transaction, so the storage engine (InnoDB)
    can free its locks if LOCK TABLES locked some tables before finding
    that it can't lock a table in its list
  */
  trans_rollback(thd);
  /* Close tables and release metadata locks. */
  close_thread_tables(thd);
  DBUG_ASSERT(!thd->locked_tables_mode);
  thd->mdl_context.release_transactional_locks();
  return TRUE;
}


/**
  Execute command saved in thd and lex->sql_command.

  @param thd                       Thread handle

  @todo
    - Invalidate the table in the query cache if something changed
    after unlocking when changes become visible.
    @todo: this is workaround. right way will be move invalidating in
    the unlock procedure.
    - TODO: use check_change_password()

  @retval
    FALSE       OK
  @retval
    TRUE        Error
*/

int
mysql_execute_command(THD *thd)
{
  int res= FALSE;
  int  up_result= 0;
  LEX  *lex= thd->lex;
  /* first SELECT_LEX (have special meaning for many of non-SELECTcommands) */
  SELECT_LEX *select_lex= &lex->select_lex;
  /* first table of first SELECT_LEX */
  TABLE_LIST *first_table= select_lex->table_list.first;
  /* list of all tables in query */
  TABLE_LIST *all_tables;
  /* most outer SELECT_LEX_UNIT of query */
  SELECT_LEX_UNIT *unit= &lex->unit;
#ifdef HAVE_REPLICATION
  /* have table map for update for multi-update statement (BUG#37051) */
  bool have_table_map_for_update= FALSE;
#endif
  DBUG_ENTER("mysql_execute_command");
  DBUG_ASSERT(!lex->describe || is_explainable_query(lex->sql_command));

  if (unlikely(lex->is_broken()))
  {
    // Force a Reprepare, to get a fresh LEX
    Reprepare_observer *reprepare_observer= thd->get_reprepare_observer();
    if (reprepare_observer &&
        reprepare_observer->report_error(thd))
    {
      DBUG_ASSERT(thd->is_error());
      DBUG_RETURN(1);
    }
  }

#ifdef WITH_PARTITION_STORAGE_ENGINE
  thd->work_part_info= 0;
#endif

  DBUG_ASSERT(thd->transaction.stmt.is_empty() || thd->in_sub_stmt);
  /*
    Each statement or replication event which might produce deadlock
    should handle transaction rollback on its own. So by the start of
    the next statement transaction rollback request should be fulfilled
    already.
  */
  DBUG_ASSERT(! thd->transaction_rollback_request || thd->in_sub_stmt);
  /*
    In many cases first table of main SELECT_LEX have special meaning =>
    check that it is first table in global list and relink it first in 
    queries_tables list if it is necessary (we need such relinking only
    for queries with subqueries in select list, in this case tables of
    subqueries will go to global list first)

    all_tables will differ from first_table only if most upper SELECT_LEX
    do not contain tables.

    Because of above in place where should be at least one table in most
    outer SELECT_LEX we have following check:
    DBUG_ASSERT(first_table == all_tables);
    DBUG_ASSERT(first_table == all_tables && first_table != 0);
  */
  lex->first_lists_tables_same();
  /* should be assigned after making first tables same */
  all_tables= lex->query_tables;
  /* set context for commands which do not use setup_tables */
  select_lex->
    context.resolve_in_table_list_only(select_lex->
                                       table_list.first);

  /*
    Reset warning count for each query that uses tables
    A better approach would be to reset this for any commands
    that is not a SHOW command or a select that only access local
    variables, but for now this is probably good enough.
  */
  if ((sql_command_flags[lex->sql_command] & CF_DIAGNOSTIC_STMT) != 0)
    thd->get_stmt_da()->set_warning_info_read_only(TRUE);
  else
  {
    thd->get_stmt_da()->set_warning_info_read_only(FALSE);
    if (all_tables)
      thd->get_stmt_da()->opt_clear_warning_info(thd->query_id);
  }

#ifdef HAVE_REPLICATION
  if (unlikely(thd->slave_thread))
  {
    // Database filters.
    if (lex->sql_command != SQLCOM_BEGIN &&
        lex->sql_command != SQLCOM_COMMIT &&
        lex->sql_command != SQLCOM_SAVEPOINT &&
        lex->sql_command != SQLCOM_ROLLBACK &&
        lex->sql_command != SQLCOM_ROLLBACK_TO_SAVEPOINT &&
        !rpl_filter->db_ok(thd->db))
      DBUG_RETURN(0);

    if (lex->sql_command == SQLCOM_DROP_TRIGGER)
    {
      /*
        When dropping a trigger, we need to load its table name
        before checking slave filter rules.
      */
      add_table_for_trigger(thd, thd->lex->spname, 1, &all_tables);
      
      if (!all_tables)
      {
        /*
          If table name cannot be loaded,
          it means the trigger does not exists possibly because
          CREATE TRIGGER was previously skipped for this trigger
          according to slave filtering rules.
          Returning success without producing any errors in this case.
        */
        DBUG_RETURN(0);
      }
      
      // force searching in slave.cc:tables_ok() 
      all_tables->updating= 1;
    }

    /*
      For fix of BUG#37051, the master stores the table map for update
      in the Query_log_event, and the value is assigned to
      thd->variables.table_map_for_update before executing the update
      query.

      If thd->variables.table_map_for_update is set, then we are
      replicating from a new master, we can use this value to apply
      filter rules without opening all the tables. However If
      thd->variables.table_map_for_update is not set, then we are
      replicating from an old master, so we just skip this and
      continue with the old method. And of course, the bug would still
      exist for old masters.
    */
    if (lex->sql_command == SQLCOM_UPDATE_MULTI &&
        thd->table_map_for_update)
    {
      have_table_map_for_update= TRUE;
      table_map table_map_for_update= thd->table_map_for_update;
      uint nr= 0;
      TABLE_LIST *table;
      for (table=all_tables; table; table=table->next_global, nr++)
      {
        if (table_map_for_update & ((table_map)1 << nr))
          table->updating= TRUE;
        else
          table->updating= FALSE;
      }

      if (all_tables_not_ok(thd, all_tables))
      {
        /* we warn the slave SQL thread */
        my_message(ER_SLAVE_IGNORED_TABLE, ER(ER_SLAVE_IGNORED_TABLE), MYF(0));
        if (thd->one_shot_set)
          reset_one_shot_variables(thd);
        DBUG_RETURN(0);
      }
      
      for (table=all_tables; table; table=table->next_global)
        table->updating= TRUE;
    }
    
    /*
      Check if statment should be skipped because of slave filtering
      rules

      Exceptions are:
      - UPDATE MULTI: For this statement, we want to check the filtering
        rules later in the code
      - SET: we always execute it (Not that many SET commands exists in
        the binary log anyway -- only 4.1 masters write SET statements,
	in 5.0 there are no SET statements in the binary log)
      - DROP TEMPORARY TABLE IF EXISTS: we always execute it (otherwise we
        have stale files on slave caused by exclusion of one tmp table).
    */
    if (!(lex->sql_command == SQLCOM_UPDATE_MULTI) &&
	!(lex->sql_command == SQLCOM_SET_OPTION) &&
	!(lex->sql_command == SQLCOM_DROP_TABLE &&
          lex->drop_temporary && lex->drop_if_exists) &&
        all_tables_not_ok(thd, all_tables))
    {
      /* we warn the slave SQL thread */
      my_message(ER_SLAVE_IGNORED_TABLE, ER(ER_SLAVE_IGNORED_TABLE), MYF(0));
      if (thd->one_shot_set)
      {
        /*
          It's ok to check thd->one_shot_set here:

          The charsets in a MySQL 5.0 slave can change by both a binlogged
          SET ONE_SHOT statement and the event-internal charset setting, 
          and these two ways to change charsets do not seems to work
          together.

          At least there seems to be problems in the rli cache for
          charsets if we are using ONE_SHOT.  Note that this is normally no
          problem because either the >= 5.0 slave reads a 4.1 binlog (with
          ONE_SHOT) *or* or 5.0 binlog (without ONE_SHOT) but never both."
        */
        reset_one_shot_variables(thd);
      }
      DBUG_RETURN(0);
    }
    /* 
       Execute deferred events first
    */
    if (slave_execute_deferred_events(thd))
      DBUG_RETURN(-1);
  }
  else
  {
#endif /* HAVE_REPLICATION */
    /*
      When option readonly is set deny operations which change non-temporary
      tables. Except for the replication thread and the 'super' users.
    */
    if (deny_updates_if_read_only_option(thd, all_tables))
    {
      my_error(ER_OPTION_PREVENTS_STATEMENT, MYF(0), "--read-only");
      DBUG_RETURN(-1);
    }
#ifdef HAVE_REPLICATION
  } /* endif unlikely slave */
#endif

  status_var_increment(thd->status_var.com_stat[lex->sql_command]);

  Opt_trace_start ots(thd, all_tables, lex->sql_command, &lex->var_list,
                      thd->query(), thd->query_length(), NULL,
                      thd->variables.character_set_client);

  Opt_trace_object trace_command(&thd->opt_trace);
  Opt_trace_array trace_command_steps(&thd->opt_trace, "steps");

  DBUG_ASSERT(thd->transaction.stmt.cannot_safely_rollback() == FALSE);

  switch (gtid_pre_statement_checks(thd))
  {
  case GTID_STATEMENT_EXECUTE:
    break;
  case GTID_STATEMENT_CANCEL:
    DBUG_RETURN(-1);
  case GTID_STATEMENT_SKIP:
    my_ok(thd);
    DBUG_RETURN(0);
  }

  /*
    End a active transaction so that this command will have it's
    own transaction and will also sync the binary log. If a DDL is
    not run in it's own transaction it may simply never appear on
    the slave in case the outside transaction rolls back.
  */
  if (stmt_causes_implicit_commit(thd, CF_IMPLICIT_COMMIT_BEGIN))
  {
    /*
      Note that this should never happen inside of stored functions
      or triggers as all such statements prohibited there.
    */
    DBUG_ASSERT(! thd->in_sub_stmt);
    /* Statement transaction still should not be started. */
    DBUG_ASSERT(thd->transaction.stmt.is_empty());

    /*
      Implicit commit is not allowed with an active XA transaction.
      In this case we should not release metadata locks as the XA transaction
      will not be rolled back. Therefore we simply return here.
    */
    if (trans_check_state(thd))
      DBUG_RETURN(-1);

    /* Commit the normal transaction if one is active. */
    if (trans_commit_implicit(thd))
      goto error;
    /* Release metadata locks acquired in this transaction. */
    thd->mdl_context.release_transactional_locks();
  }

#ifndef DBUG_OFF
  if (lex->sql_command != SQLCOM_SET_OPTION)
    DEBUG_SYNC(thd,"before_execute_sql_command");
#endif

  /*
    Check if we are in a read-only transaction and we're trying to
    execute a statement which should always be disallowed in such cases.

    Note that this check is done after any implicit commits.
  */
  if (thd->tx_read_only &&
      (sql_command_flags[lex->sql_command] & CF_DISALLOW_IN_RO_TRANS))
  {
    my_error(ER_CANT_EXECUTE_IN_READ_ONLY_TRANSACTION, MYF(0));
    goto error;
  }

  /*
    Close tables open by HANDLERs before executing DDL statement
    which is going to affect those tables.

    This should happen before temporary tables are pre-opened as
    otherwise we will get errors about attempt to re-open tables
    if table to be changed is open through HANDLER.

    Note that even although this is done before any privilege
    checks there is no security problem here as closing open
    HANDLER doesn't require any privileges anyway.
  */
  if (sql_command_flags[lex->sql_command] & CF_HA_CLOSE)
    mysql_ha_rm_tables(thd, all_tables);

  /*
    Pre-open temporary tables to simplify privilege checking
    for statements which need this.
  */
  if (sql_command_flags[lex->sql_command] & CF_PREOPEN_TMP_TABLES)
  {
    if (open_temporary_tables(thd, all_tables))
      goto error;
  }

  switch (lex->sql_command) {

  case SQLCOM_SHOW_STATUS:
  {
    system_status_var old_status_var= thd->status_var;
    thd->initial_status_var= &old_status_var;

    if (!(res= select_precheck(thd, lex, all_tables, first_table)))
      res= execute_sqlcom_select(thd, all_tables);

    /* Don't log SHOW STATUS commands to slow query log */
    thd->server_status&= ~(SERVER_QUERY_NO_INDEX_USED |
                           SERVER_QUERY_NO_GOOD_INDEX_USED);
    /*
      restore status variables, as we don't want 'show status' to cause
      changes
    */
    mysql_mutex_lock(&LOCK_status);
    add_diff_to_status(&global_status_var, &thd->status_var,
                       &old_status_var);
    thd->status_var= old_status_var;
    mysql_mutex_unlock(&LOCK_status);
    break;
  }
  case SQLCOM_SHOW_EVENTS:
#ifndef HAVE_EVENT_SCHEDULER
    my_error(ER_NOT_SUPPORTED_YET, MYF(0), "embedded server");
    break;
#endif
  case SQLCOM_SHOW_STATUS_PROC:
  case SQLCOM_SHOW_STATUS_FUNC:
  case SQLCOM_SHOW_DATABASES:
  case SQLCOM_SHOW_TABLES:
  case SQLCOM_SHOW_TRIGGERS:
  case SQLCOM_SHOW_TABLE_STATUS:
  case SQLCOM_SHOW_OPEN_TABLES:
  case SQLCOM_SHOW_PLUGINS:
  case SQLCOM_SHOW_FIELDS:
  case SQLCOM_SHOW_KEYS:
  case SQLCOM_SHOW_VARIABLES:
  case SQLCOM_SHOW_CHARSETS:
  case SQLCOM_SHOW_COLLATIONS:
  case SQLCOM_SHOW_STORAGE_ENGINES:
  case SQLCOM_SHOW_PROFILE:
  case SQLCOM_SELECT:
  {
    thd->status_var.last_query_cost= 0.0;
    thd->status_var.last_query_partial_plans= 0;

    if ((res= select_precheck(thd, lex, all_tables, first_table)))
      break;

    res= execute_sqlcom_select(thd, all_tables);
    break;
  }
case SQLCOM_PREPARE:
  {
    mysql_sql_stmt_prepare(thd);
    break;
  }
  case SQLCOM_EXECUTE:
  {
    mysql_sql_stmt_execute(thd);
    break;
  }
  case SQLCOM_DEALLOCATE_PREPARE:
  {
    mysql_sql_stmt_close(thd);
    break;
  }
  case SQLCOM_DO:
    if (check_table_access(thd, SELECT_ACL, all_tables, FALSE, UINT_MAX, FALSE)
        || open_and_lock_tables(thd, all_tables, TRUE, 0))
      goto error;

    res= mysql_do(thd, *lex->insert_list);
    break;

  case SQLCOM_EMPTY_QUERY:
    my_ok(thd);
    break;

  case SQLCOM_HELP:
    res= mysqld_help(thd,lex->help_arg);
    break;

#ifndef EMBEDDED_LIBRARY
  case SQLCOM_PURGE:
  {
    if (check_global_access(thd, SUPER_ACL))
      goto error;
    /* PURGE MASTER LOGS TO 'file' */
    res = purge_master_logs(thd, lex->to_log);
    break;
  }
  case SQLCOM_PURGE_BEFORE:
  {
    Item *it;

    if (check_global_access(thd, SUPER_ACL))
      goto error;
    /* PURGE MASTER LOGS BEFORE 'data' */
    it= (Item *)lex->value_list.head();
    if ((!it->fixed && it->fix_fields(lex->thd, &it)) ||
        it->check_cols(1))
    {
      my_error(ER_WRONG_ARGUMENTS, MYF(0), "PURGE LOGS BEFORE");
      goto error;
    }
    it= new Item_func_unix_timestamp(it);
    /*
      it is OK only emulate fix_fieds, because we need only
      value of constant
    */
    it->quick_fix_field();
    res = purge_master_logs_before_date(thd, (ulong)it->val_int());
    break;
  }
#endif
  case SQLCOM_SHOW_WARNS:
  {
    res= mysqld_show_warnings(thd, (ulong)
			      ((1L << (uint) Sql_condition::WARN_LEVEL_NOTE) |
			       (1L << (uint) Sql_condition::WARN_LEVEL_WARN) |
			       (1L << (uint) Sql_condition::WARN_LEVEL_ERROR)
			       ));
    break;
  }
  case SQLCOM_SHOW_ERRORS:
  {
    res= mysqld_show_warnings(thd, (ulong)
			      (1L << (uint) Sql_condition::WARN_LEVEL_ERROR));
    break;
  }
  case SQLCOM_SHOW_PROFILES:
  {
#if defined(ENABLED_PROFILING)
    thd->profiling.discard_current_query();
    res= thd->profiling.show_profiles();
    if (res)
      goto error;
#else
    my_error(ER_FEATURE_DISABLED, MYF(0), "SHOW PROFILES", "enable-profiling");
    goto error;
#endif
    break;
  }

#ifdef HAVE_REPLICATION
  case SQLCOM_SHOW_SLAVE_HOSTS:
  {
    if (check_global_access(thd, REPL_SLAVE_ACL))
      goto error;
    res= show_slave_hosts(thd);
    break;
  }
  case SQLCOM_SHOW_RELAYLOG_EVENTS:
  {
    if (check_global_access(thd, REPL_SLAVE_ACL))
      goto error;
    res = mysql_show_relaylog_events(thd);
    break;
  }
  case SQLCOM_SHOW_BINLOG_EVENTS:
  {
    if (check_global_access(thd, REPL_SLAVE_ACL))
      goto error;
    res = mysql_show_binlog_events(thd);
    break;
  }
#endif

  case SQLCOM_ASSIGN_TO_KEYCACHE:
  {
    DBUG_ASSERT(first_table == all_tables && first_table != 0);
    if (check_access(thd, INDEX_ACL, first_table->db,
                     &first_table->grant.privilege,
                     &first_table->grant.m_internal,
                     0, 0))
      goto error;
    res= mysql_assign_to_keycache(thd, first_table, &lex->ident);
    break;
  }
  case SQLCOM_PRELOAD_KEYS:
  {
    DBUG_ASSERT(first_table == all_tables && first_table != 0);
    if (check_access(thd, INDEX_ACL, first_table->db,
                     &first_table->grant.privilege,
                     &first_table->grant.m_internal,
                     0, 0))
      goto error;
    res = mysql_preload_keys(thd, first_table);
    break;
  }
#ifdef HAVE_REPLICATION
  case SQLCOM_CHANGE_MASTER:
  {
    if (check_global_access(thd, SUPER_ACL))
      goto error;
    mysql_mutex_lock(&LOCK_active_mi);
    if (active_mi != NULL)
      res= change_master(thd, active_mi);
    else
      my_message(ER_SLAVE_CONFIGURATION, ER(ER_SLAVE_CONFIGURATION),
                 MYF(0));
    mysql_mutex_unlock(&LOCK_active_mi);
    break;
  }
  case SQLCOM_SHOW_SLAVE_STAT:
  {
    /* Accept one of two privileges */
    if (check_global_access(thd, SUPER_ACL | REPL_CLIENT_ACL))
      goto error;
    mysql_mutex_lock(&LOCK_active_mi);
    res= show_slave_status(thd, active_mi);
    mysql_mutex_unlock(&LOCK_active_mi);
    break;
  }
  case SQLCOM_SHOW_MASTER_STAT:
  {
    /* Accept one of two privileges */
    if (check_global_access(thd, SUPER_ACL | REPL_CLIENT_ACL))
      goto error;
    res = show_master_status(thd);
    break;
  }

#endif /* HAVE_REPLICATION */
  case SQLCOM_SHOW_ENGINE_STATUS:
    {
      if (check_global_access(thd, PROCESS_ACL))
        goto error;
      res = ha_show_status(thd, lex->create_info.db_type, HA_ENGINE_STATUS);
      break;
    }
  case SQLCOM_SHOW_ENGINE_MUTEX:
    {
      if (check_global_access(thd, PROCESS_ACL))
        goto error;
      res = ha_show_status(thd, lex->create_info.db_type, HA_ENGINE_MUTEX);
      break;
    }
  case SQLCOM_CREATE_TABLE:
  {
    DBUG_ASSERT(first_table == all_tables && first_table != 0);
    bool link_to_local;
    TABLE_LIST *create_table= first_table;
    TABLE_LIST *select_tables= lex->create_last_non_select_table->next_global;

    /*
      Code below (especially in mysql_create_table() and select_create
      methods) may modify HA_CREATE_INFO structure in LEX, so we have to
      use a copy of this structure to make execution prepared statement-
      safe. A shallow copy is enough as this code won't modify any memory
      referenced from this structure.
    */
    HA_CREATE_INFO create_info(lex->create_info);
    /*
      We need to copy alter_info for the same reasons of re-execution
      safety, only in case of Alter_info we have to do (almost) a deep
      copy.
    */
    Alter_info alter_info(lex->alter_info, thd->mem_root);

    if (thd->is_fatal_error)
    {
      /* If out of memory when creating a copy of alter_info. */
      res= 1;
      goto end_with_restore_list;
    }

    if ((res= create_table_precheck(thd, select_tables, create_table)))
      goto end_with_restore_list;

    /* Might have been updated in create_table_precheck */
    create_info.alias= create_table->alias;

    /* Fix names if symlinked or relocated tables */
    if (append_file_to_dir(thd, &create_info.data_file_name,
			   create_table->table_name) ||
	append_file_to_dir(thd, &create_info.index_file_name,
			   create_table->table_name))
      goto end_with_restore_list;

    /*
      If no engine type was given, work out the default now
      rather than at parse-time.
    */
    if (!(create_info.used_fields & HA_CREATE_USED_ENGINE))
      create_info.db_type= create_info.options & HA_LEX_CREATE_TMP_TABLE ?
              ha_default_temp_handlerton(thd) : ha_default_handlerton(thd);
    /*
      If we are using SET CHARSET without DEFAULT, add an implicit
      DEFAULT to not confuse old users. (This may change).
    */
    if ((create_info.used_fields &
	 (HA_CREATE_USED_DEFAULT_CHARSET | HA_CREATE_USED_CHARSET)) ==
	HA_CREATE_USED_CHARSET)
    {
      create_info.used_fields&= ~HA_CREATE_USED_CHARSET;
      create_info.used_fields|= HA_CREATE_USED_DEFAULT_CHARSET;
      create_info.default_table_charset= create_info.table_charset;
      create_info.table_charset= 0;
    }

#ifdef WITH_PARTITION_STORAGE_ENGINE
    {
      partition_info *part_info= thd->lex->part_info;
      if (part_info && !(part_info= thd->lex->part_info->get_clone()))
      {
        res= -1;
        goto end_with_restore_list;
      }
      thd->work_part_info= part_info;
    }
#endif

    if (select_lex->item_list.elements)		// With select
    {
      select_result *result;

      /*
        CREATE TABLE...IGNORE/REPLACE SELECT... can be unsafe, unless
        ORDER BY PRIMARY KEY clause is used in SELECT statement. We therefore
        use row based logging if mixed or row based logging is available.
        TODO: Check if the order of the output of the select statement is
        deterministic. Waiting for BUG#42415
      */
      if(lex->ignore)
        lex->set_stmt_unsafe(LEX::BINLOG_STMT_UNSAFE_CREATE_IGNORE_SELECT);
      
      if(lex->duplicates == DUP_REPLACE)
        lex->set_stmt_unsafe(LEX::BINLOG_STMT_UNSAFE_CREATE_REPLACE_SELECT);

      /*
        If:
        a) we inside an SP and there was NAME_CONST substitution,
        b) binlogging is on (STMT mode),
        c) we log the SP as separate statements
        raise a warning, as it may cause problems
        (see 'NAME_CONST issues' in 'Binary Logging of Stored Programs')
       */
      if (thd->query_name_consts && 
          mysql_bin_log.is_open() &&
          thd->variables.binlog_format == BINLOG_FORMAT_STMT &&
          !mysql_bin_log.is_query_in_union(thd, thd->query_id))
      {
        List_iterator_fast<Item> it(select_lex->item_list);
        Item *item;
        uint splocal_refs= 0;
        /* Count SP local vars in the top-level SELECT list */
        while ((item= it++))
        {
          if (item->is_splocal())
            splocal_refs++;
        }
        /*
          If it differs from number of NAME_CONST substitution applied,
          we may have a SOME_FUNC(NAME_CONST()) in the SELECT list,
          that may cause a problem with binary log (see BUG#35383),
          raise a warning. 
        */
        if (splocal_refs != thd->query_name_consts)
          push_warning(thd, 
                       Sql_condition::WARN_LEVEL_WARN,
                       ER_UNKNOWN_ERROR,
"Invoked routine ran a statement that may cause problems with "
"binary log, see 'NAME_CONST issues' in 'Binary Logging of Stored Programs' "
"section of the manual.");
      }
      
      select_lex->options|= SELECT_NO_UNLOCK;
      unit->set_limit(select_lex);

      /*
        Disable non-empty MERGE tables with CREATE...SELECT. Too
        complicated. See Bug #26379. Empty MERGE tables are read-only
        and don't allow CREATE...SELECT anyway.
      */
      if (create_info.used_fields & HA_CREATE_USED_UNION)
      {
        my_error(ER_WRONG_OBJECT, MYF(0), create_table->db,
                 create_table->table_name, "BASE TABLE");
        res= 1;
        goto end_with_restore_list;
      }

<<<<<<< HEAD
#ifndef MCP_GLOBAL_SCHEMA_LOCK
      Ha_global_schema_lock_guard global_schema_lock(thd);

      if (!(create_info.options & HA_LEX_CREATE_TMP_TABLE))
        (void)global_schema_lock.lock();
#endif

=======
>>>>>>> a088e4fa
      if (!(res= open_normal_and_derived_tables(thd, all_tables, 0)))
      {
        /* The table already exists */
        if (create_table->table || create_table->view)
        {
          if (create_info.options & HA_LEX_CREATE_IF_NOT_EXISTS)
          {
            push_warning_printf(thd, Sql_condition::WARN_LEVEL_NOTE,
                                ER_TABLE_EXISTS_ERROR,
                                ER(ER_TABLE_EXISTS_ERROR),
                                create_info.alias);
            my_ok(thd);
          }
          else
          {
            my_error(ER_TABLE_EXISTS_ERROR, MYF(0), create_info.alias);
            res= 1;
          }
          goto end_with_restore_list;
        }

        /*
          Remove target table from main select and name resolution
          context. This can't be done earlier as it will break view merging in
          statements like "CREATE TABLE IF NOT EXISTS existing_view SELECT".
        */
        lex->unlink_first_table(&link_to_local);

        /* Updating any other table is prohibited in CTS statement */
        for (TABLE_LIST *table= lex->query_tables; table;
             table= table->next_global)
          if (table->lock_type >= TL_WRITE_ALLOW_WRITE)
          {
<<<<<<< HEAD
=======
            lex->link_first_table_back(create_table, link_to_local);

>>>>>>> a088e4fa
            res= 1;
            my_error(ER_CANT_UPDATE_TABLE_IN_CREATE_TABLE_SELECT, MYF(0),
                     table->table_name, create_info.alias);
            goto end_with_restore_list;
          }

        /*
          select_create is currently not re-execution friendly and
          needs to be created for every execution of a PS/SP.
        */
        if ((result= new select_create(create_table,
                                       &create_info,
                                       &alter_info,
                                       select_lex->item_list,
                                       lex->duplicates,
                                       lex->ignore,
                                       select_tables)))
        {
          /*
            CREATE from SELECT give its SELECT_LEX for SELECT,
            and item_list belong to SELECT
          */
          res= handle_select(thd, result, 0);
          delete result;
        }

        lex->link_first_table_back(create_table, link_to_local);
      }
    }
    else
    {
      /* regular create */
      if (create_info.options & HA_LEX_CREATE_TABLE_LIKE)
      {
        /* CREATE TABLE ... LIKE ... */
        res= mysql_create_like_table(thd, create_table, select_tables,
                                     &create_info);
      }
      else
      {
        /* Regular CREATE TABLE */
        res= mysql_create_table(thd, create_table,
                                &create_info, &alter_info);
      }
      if (!res)
        my_ok(thd);
    }

end_with_restore_list:
    break;
  }
  case SQLCOM_CREATE_INDEX:
    /* Fall through */
  case SQLCOM_DROP_INDEX:
  /*
    CREATE INDEX and DROP INDEX are implemented by calling ALTER
    TABLE with proper arguments.

    In the future ALTER TABLE will notice that the request is to
    only add indexes and create these one by one for the existing
    table without having to do a full rebuild.
  */
  {
    /* Prepare stack copies to be re-execution safe */
    HA_CREATE_INFO create_info;
    Alter_info alter_info(lex->alter_info, thd->mem_root);

    if (thd->is_fatal_error) /* out of memory creating a copy of alter_info */
      goto error;

    DBUG_ASSERT(first_table == all_tables && first_table != 0);
    if (check_one_table_access(thd, INDEX_ACL, all_tables))
      goto error; /* purecov: inspected */
    /*
      Currently CREATE INDEX or DROP INDEX cause a full table rebuild
      and thus classify as slow administrative statements just like
      ALTER TABLE.
    */
    thd->enable_slow_log= opt_log_slow_admin_statements;

    memset(&create_info, 0, sizeof(create_info));
    create_info.db_type= 0;
    create_info.row_type= ROW_TYPE_NOT_USED;
    create_info.default_table_charset= thd->variables.collation_database;

    res= mysql_alter_table(thd, first_table->db, first_table->table_name,
                           &create_info, first_table, &alter_info,
                           0, (ORDER*) 0, 0);
    break;
  }
#ifdef HAVE_REPLICATION
  case SQLCOM_SLAVE_START:
  {
    mysql_mutex_lock(&LOCK_active_mi);
    if (active_mi != NULL)
      res= start_slave(thd, active_mi, 1 /* net report*/);
    else
      my_message(ER_SLAVE_CONFIGURATION, ER(ER_SLAVE_CONFIGURATION),
                 MYF(0));
    mysql_mutex_unlock(&LOCK_active_mi);
    break;
  }
  case SQLCOM_SLAVE_STOP:
  /*
    If the client thread has locked tables, a deadlock is possible.
    Assume that
    - the client thread does LOCK TABLE t READ.
    - then the master updates t.
    - then the SQL slave thread wants to update t,
      so it waits for the client thread because t is locked by it.
    - then the client thread does SLAVE STOP.
      SLAVE STOP waits for the SQL slave thread to terminate its
      update t, which waits for the client thread because t is locked by it.
    To prevent that, refuse SLAVE STOP if the
    client thread has locked tables
  */
  if (thd->locked_tables_mode ||
      thd->in_active_multi_stmt_transaction() || thd->global_read_lock.is_acquired())
  {
    my_message(ER_LOCK_OR_ACTIVE_TRANSACTION,
               ER(ER_LOCK_OR_ACTIVE_TRANSACTION), MYF(0));
    goto error;
  }
  {
    mysql_mutex_lock(&LOCK_active_mi);
    if (active_mi != NULL)
      res= stop_slave(thd, active_mi, 1 /* net report*/);
    else
      my_message(ER_SLAVE_CONFIGURATION, ER(ER_SLAVE_CONFIGURATION),
                 MYF(0));
    mysql_mutex_unlock(&LOCK_active_mi);
    break;
  }
#endif /* HAVE_REPLICATION */

  case SQLCOM_RENAME_TABLE:
  {
    DBUG_ASSERT(first_table == all_tables && first_table != 0);
    TABLE_LIST *table;
    for (table= first_table; table; table= table->next_local->next_local)
    {
      if (check_access(thd, ALTER_ACL | DROP_ACL, table->db,
                       &table->grant.privilege,
                       &table->grant.m_internal,
                       0, 0) ||
          check_access(thd, INSERT_ACL | CREATE_ACL, table->next_local->db,
                       &table->next_local->grant.privilege,
                       &table->next_local->grant.m_internal,
                       0, 0))
	goto error;
      TABLE_LIST old_list, new_list;
      /*
        we do not need initialize old_list and new_list because we will
        come table[0] and table->next[0] there
      */
      old_list= table[0];
      new_list= table->next_local[0];
      if (check_grant(thd, ALTER_ACL | DROP_ACL, &old_list, FALSE, 1, FALSE) ||
         (!test_all_bits(table->next_local->grant.privilege,
                         INSERT_ACL | CREATE_ACL) &&
          check_grant(thd, INSERT_ACL | CREATE_ACL, &new_list, FALSE, 1,
                      FALSE)))
        goto error;
    }

    if (mysql_rename_tables(thd, first_table, 0))
      goto error;
    break;
  }
#ifndef EMBEDDED_LIBRARY
  case SQLCOM_SHOW_BINLOGS:
#ifdef DONT_ALLOW_SHOW_COMMANDS
    my_message(ER_NOT_ALLOWED_COMMAND, ER(ER_NOT_ALLOWED_COMMAND),
               MYF(0)); /* purecov: inspected */
    goto error;
#else
    {
      if (check_global_access(thd, SUPER_ACL | REPL_CLIENT_ACL))
	goto error;
      res = show_binlogs(thd);
      break;
    }
#endif
#endif /* EMBEDDED_LIBRARY */
  case SQLCOM_SHOW_CREATE:
    DBUG_ASSERT(first_table == all_tables && first_table != 0);
#ifdef DONT_ALLOW_SHOW_COMMANDS
    my_message(ER_NOT_ALLOWED_COMMAND, ER(ER_NOT_ALLOWED_COMMAND),
               MYF(0)); /* purecov: inspected */
    goto error;
#else
    {
     /*
        Access check:
        SHOW CREATE TABLE require any privileges on the table level (ie
        effecting all columns in the table).
        SHOW CREATE VIEW require the SHOW_VIEW and SELECT ACLs on the table
        level.
        NOTE: SHOW_VIEW ACL is checked when the view is created.
      */

      DBUG_PRINT("debug", ("lex->only_view: %d, table: %s.%s",
                           lex->only_view,
                           first_table->db, first_table->table_name));
      if (lex->only_view)
      {
        if (check_table_access(thd, SELECT_ACL, first_table, FALSE, 1, FALSE))
        {
          DBUG_PRINT("debug", ("check_table_access failed"));
          my_error(ER_TABLEACCESS_DENIED_ERROR, MYF(0),
                  "SHOW", thd->security_ctx->priv_user,
                  thd->security_ctx->host_or_ip, first_table->alias);
          goto error;
        }
        DBUG_PRINT("debug", ("check_table_access succeeded"));

        /* Ignore temporary tables if this is "SHOW CREATE VIEW" */
        first_table->open_type= OT_BASE_ONLY;

      }
      else
      {
        /*
          Temporary tables should be opened for SHOW CREATE TABLE, but not
          for SHOW CREATE VIEW.
        */
        if (open_temporary_tables(thd, all_tables))
          goto error;

        /*
          The fact that check_some_access() returned FALSE does not mean that
          access is granted. We need to check if first_table->grant.privilege
          contains any table-specific privilege.
        */
        DBUG_PRINT("debug", ("first_table->grant.privilege: %lx",
                             first_table->grant.privilege));
        if (check_some_access(thd, SHOW_CREATE_TABLE_ACLS, first_table) ||
            (first_table->grant.privilege & SHOW_CREATE_TABLE_ACLS) == 0)
        {
          my_error(ER_TABLEACCESS_DENIED_ERROR, MYF(0),
                  "SHOW", thd->security_ctx->priv_user,
                  thd->security_ctx->host_or_ip, first_table->alias);
          goto error;
        }
      }

      /* Access is granted. Execute the command.  */
      res= mysqld_show_create(thd, first_table);
      break;
    }
#endif
  case SQLCOM_CHECKSUM:
  {
    DBUG_ASSERT(first_table == all_tables && first_table != 0);
    if (check_table_access(thd, SELECT_ACL, all_tables,
                           FALSE, UINT_MAX, FALSE))
      goto error; /* purecov: inspected */

    res = mysql_checksum_table(thd, first_table, &lex->check_opt);
    break;
  }
  case SQLCOM_UPDATE:
  {
    ha_rows found= 0, updated= 0;
    DBUG_ASSERT(first_table == all_tables && first_table != 0);
    if (update_precheck(thd, all_tables))
      break;

    /*
      UPDATE IGNORE can be unsafe. We therefore use row based
      logging if mixed or row based logging is available.
      TODO: Check if the order of the output of the select statement is
      deterministic. Waiting for BUG#42415
    */
    if (lex->ignore)
      lex->set_stmt_unsafe(LEX::BINLOG_STMT_UNSAFE_UPDATE_IGNORE);

    DBUG_ASSERT(select_lex->offset_limit == 0);
    unit->set_limit(select_lex);
    MYSQL_UPDATE_START(thd->query());
    res= (up_result= mysql_update(thd, all_tables,
                                  select_lex->item_list,
                                  lex->value_list,
                                  select_lex->where,
                                  select_lex->order_list.elements,
                                  select_lex->order_list.first,
                                  unit->select_limit_cnt,
                                  lex->duplicates, lex->ignore,
                                  &found, &updated));
    MYSQL_UPDATE_DONE(res, found, updated);
    /* mysql_update return 2 if we need to switch to multi-update */
    if (up_result != 2)
      break;
    /* Fall through */
  }
  case SQLCOM_UPDATE_MULTI:
  {
    DBUG_ASSERT(first_table == all_tables && first_table != 0);
    /* if we switched from normal update, rights are checked */
    if (up_result != 2)
    {
      if ((res= multi_update_precheck(thd, all_tables)))
        break;
    }
    else
      res= 0;

    res= mysql_multi_update_prepare(thd);

#ifdef HAVE_REPLICATION
    /* Check slave filtering rules */
    if (unlikely(thd->slave_thread && !have_table_map_for_update))
    {
      if (all_tables_not_ok(thd, all_tables))
      {
        if (res!= 0)
        {
          res= 0;             /* don't care of prev failure  */
          thd->clear_error(); /* filters are of highest prior */
        }
        /* we warn the slave SQL thread */
        my_error(ER_SLAVE_IGNORED_TABLE, MYF(0));
        break;
      }
      if (res)
        break;
    }
    else
    {
#endif /* HAVE_REPLICATION */
      if (res)
        break;
      if (opt_readonly &&
	  !(thd->security_ctx->master_access & SUPER_ACL) &&
	  some_non_temp_table_to_be_updated(thd, all_tables))
      {
	my_error(ER_OPTION_PREVENTS_STATEMENT, MYF(0), "--read-only");
	break;
      }
#ifdef HAVE_REPLICATION
    }  /* unlikely */
#endif
    {
      multi_update *result_obj;
      MYSQL_MULTI_UPDATE_START(thd->query());
      res= mysql_multi_update(thd, all_tables,
                              &select_lex->item_list,
                              &lex->value_list,
                              select_lex->where,
                              select_lex->options,
                              lex->duplicates,
                              lex->ignore,
                              unit,
                              select_lex,
                              &result_obj);
      if (result_obj)
      {
        MYSQL_MULTI_UPDATE_DONE(res, result_obj->num_found(),
                                result_obj->num_updated());
        res= FALSE; /* Ignore errors here */
        delete result_obj;
      }
      else
      {
        MYSQL_MULTI_UPDATE_DONE(1, 0, 0);
      }
    }
    break;
  }
  case SQLCOM_REPLACE:
#ifndef DBUG_OFF
    if (mysql_bin_log.is_open())
    {
      /*
        Generate an incident log event before writing the real event
        to the binary log.  We put this event is before the statement
        since that makes it simpler to check that the statement was
        not executed on the slave (since incidents usually stop the
        slave).

        Observe that any row events that are generated will be
        generated before.

        This is only for testing purposes and will not be present in a
        release build.
      */

      Incident incident= INCIDENT_NONE;
      DBUG_PRINT("debug", ("Just before generate_incident()"));
      DBUG_EXECUTE_IF("incident_database_resync_on_replace",
                      incident= INCIDENT_LOST_EVENTS;);
      if (incident)
      {
        Incident_log_event ev(thd, incident);
        if (mysql_bin_log.write_incident(&ev, true/*need_lock_log=true*/))
        {
          res= 1;
          break;
        }
      }
      DBUG_PRINT("debug", ("Just after generate_incident()"));
    }
#endif
  case SQLCOM_INSERT:
  {
    DBUG_ASSERT(first_table == all_tables && first_table != 0);

    /*
      Since INSERT DELAYED doesn't support temporary tables, we could
      not pre-open temporary tables for SQLCOM_INSERT / SQLCOM_REPLACE.
      Open them here instead.
    */
    if (first_table->lock_type != TL_WRITE_DELAYED)
    {
      if ((res= open_temporary_tables(thd, all_tables)))
        break;
    }

    if ((res= insert_precheck(thd, all_tables)))
      break;

    MYSQL_INSERT_START(thd->query());
    res= mysql_insert(thd, all_tables, lex->field_list, lex->many_values,
		      lex->update_list, lex->value_list,
                      lex->duplicates, lex->ignore);
    MYSQL_INSERT_DONE(res, (ulong) thd->get_row_count_func());
    /*
      If we have inserted into a VIEW, and the base table has
      AUTO_INCREMENT column, but this column is not accessible through
      a view, then we should restore LAST_INSERT_ID to the value it
      had before the statement.
    */
    if (first_table->view && !first_table->contain_auto_increment)
      thd->first_successful_insert_id_in_cur_stmt=
        thd->first_successful_insert_id_in_prev_stmt;

    DBUG_EXECUTE_IF("after_mysql_insert",
                    {
                      const char act[]=
                        "now "
                        "wait_for signal.continue";
                      DBUG_ASSERT(opt_debug_sync_timeout > 0);
                      DBUG_ASSERT(!debug_sync_set_action(current_thd,
                                                         STRING_WITH_LEN(act)));
                    };);
    break;
  }
  case SQLCOM_REPLACE_SELECT:
  case SQLCOM_INSERT_SELECT:
  {
    select_insert *sel_result;
    DBUG_ASSERT(first_table == all_tables && first_table != 0);
    if ((res= insert_precheck(thd, all_tables)))
      break;
    /*
      INSERT...SELECT...ON DUPLICATE KEY UPDATE/REPLACE SELECT/
      INSERT...IGNORE...SELECT can be unsafe, unless ORDER BY PRIMARY KEY
      clause is used in SELECT statement. We therefore use row based
      logging if mixed or row based logging is available.
      TODO: Check if the order of the output of the select statement is
      deterministic. Waiting for BUG#42415
    */
    if (lex->sql_command == SQLCOM_INSERT_SELECT &&
        lex->duplicates == DUP_UPDATE)
      lex->set_stmt_unsafe(LEX::BINLOG_STMT_UNSAFE_INSERT_SELECT_UPDATE);

    if (lex->sql_command == SQLCOM_INSERT_SELECT && lex->ignore)
      lex->set_stmt_unsafe(LEX::BINLOG_STMT_UNSAFE_INSERT_IGNORE_SELECT);

    if (lex->sql_command == SQLCOM_REPLACE_SELECT)
      lex->set_stmt_unsafe(LEX::BINLOG_STMT_UNSAFE_REPLACE_SELECT);

    /* Fix lock for first table */
    if (first_table->lock_type == TL_WRITE_DELAYED)
      first_table->lock_type= TL_WRITE;

    /* Don't unlock tables until command is written to binary log */
    select_lex->options|= SELECT_NO_UNLOCK;

    unit->set_limit(select_lex);

    if (!(res= open_normal_and_derived_tables(thd, all_tables, 0)))
    {
      MYSQL_INSERT_SELECT_START(thd->query());
      /* Skip first table, which is the table we are inserting in */
      TABLE_LIST *second_table= first_table->next_local;
      select_lex->table_list.first= second_table;
      select_lex->context.table_list= 
        select_lex->context.first_name_resolution_table= second_table;
      res= mysql_insert_select_prepare(thd);
      if (!res && (sel_result= new select_insert(first_table,
                                                 first_table->table,
                                                 &lex->field_list,
                                                 &lex->field_list,
                                                 &lex->update_list,
                                                 &lex->value_list,
                                                 lex->duplicates,
                                                 lex->ignore)))
      {
        if (lex->describe)
          res= explain_multi_table_modification(thd, sel_result);
        else
        {
          res= handle_select(thd, sel_result, OPTION_SETUP_TABLES_DONE);
          /*
            Invalidate the table in the query cache if something changed
            after unlocking when changes become visible.
            TODO: this is workaround. right way will be move invalidating in
            the unlock procedure.
          */
          if (!res && first_table->lock_type ==  TL_WRITE_CONCURRENT_INSERT &&
              thd->lock)
          {
            /* INSERT ... SELECT should invalidate only the very first table */
            TABLE_LIST *save_table= first_table->next_local;
            first_table->next_local= 0;
            query_cache_invalidate3(thd, first_table, 1);
            first_table->next_local= save_table;
          }
        }
        delete sel_result;
      }
      /* revert changes for SP */
      MYSQL_INSERT_SELECT_DONE(res, (ulong) thd->get_row_count_func());
      select_lex->table_list.first= first_table;
    }
    /*
      If we have inserted into a VIEW, and the base table has
      AUTO_INCREMENT column, but this column is not accessible through
      a view, then we should restore LAST_INSERT_ID to the value it
      had before the statement.
    */
    if (first_table->view && !first_table->contain_auto_increment)
      thd->first_successful_insert_id_in_cur_stmt=
        thd->first_successful_insert_id_in_prev_stmt;

    break;
  }
  case SQLCOM_DELETE:
  {
    DBUG_ASSERT(first_table == all_tables && first_table != 0);
    if ((res= delete_precheck(thd, all_tables)))
      break;
    DBUG_ASSERT(select_lex->offset_limit == 0);
    unit->set_limit(select_lex);

    MYSQL_DELETE_START(thd->query());
    res = mysql_delete(thd, all_tables, select_lex->where,
                       &select_lex->order_list,
                       unit->select_limit_cnt, select_lex->options);
    MYSQL_DELETE_DONE(res, (ulong) thd->get_row_count_func());
    break;
  }
  case SQLCOM_DELETE_MULTI:
  {
    DBUG_ASSERT(first_table == all_tables && first_table != 0);
    TABLE_LIST *aux_tables= thd->lex->auxiliary_table_list.first;
    uint del_table_count;
    multi_delete *del_result;

    if ((res= multi_delete_precheck(thd, all_tables)))
      break;

    /* condition will be TRUE on SP re-excuting */
    if (select_lex->item_list.elements != 0)
      select_lex->item_list.empty();
    if (add_item_to_list(thd, new Item_null()))
      goto error;

    THD_STAGE_INFO(thd, stage_init);
    if ((res= open_normal_and_derived_tables(thd, all_tables, 0)))
      break;

    MYSQL_MULTI_DELETE_START(thd->query());
    if ((res= mysql_multi_delete_prepare(thd, &del_table_count)))
    {
      MYSQL_MULTI_DELETE_DONE(1, 0);
      goto error;
    }

    if (!thd->is_fatal_error &&
        (del_result= new multi_delete(aux_tables, del_table_count)))
    {
      if (lex->describe)
        res= explain_multi_table_modification(thd, del_result);
      else
      {
        res= mysql_select(thd,
                          select_lex->get_table_list(),
                          select_lex->with_wild,
                          select_lex->item_list,
                          select_lex->where,
                          (SQL_I_List<ORDER> *)NULL, (SQL_I_List<ORDER> *)NULL,
                          (Item *)NULL,
                          (select_lex->options | thd->variables.option_bits |
                          SELECT_NO_JOIN_CACHE | SELECT_NO_UNLOCK |
                          OPTION_SETUP_TABLES_DONE) & ~OPTION_BUFFER_RESULT,
                          del_result, unit, select_lex);
        res|= thd->is_error();
        if (res)
          del_result->abort_result_set();
      }
      MYSQL_MULTI_DELETE_DONE(res, del_result->num_deleted());
      delete del_result;
    }
    else
    {
      res= TRUE;                                // Error
      MYSQL_MULTI_DELETE_DONE(1, 0);
    }
    break;
  }
  case SQLCOM_DROP_TABLE:
  {
    DBUG_ASSERT(first_table == all_tables && first_table != 0);
    if (!lex->drop_temporary)
    {
      if (check_table_access(thd, DROP_ACL, all_tables, FALSE, UINT_MAX, FALSE))
	goto error;				/* purecov: inspected */
    }
    /* DDL and binlog write order are protected by metadata locks. */
    res= mysql_rm_table(thd, first_table, lex->drop_if_exists,
			lex->drop_temporary);
  }
  break;
  case SQLCOM_SHOW_PROCESSLIST:
    if (!thd->security_ctx->priv_user[0] &&
        check_global_access(thd,PROCESS_ACL))
      break;
    mysqld_list_processes(thd,
			  (thd->security_ctx->master_access & PROCESS_ACL ?
                           NullS :
                           thd->security_ctx->priv_user),
                          lex->verbose);
    break;
  case SQLCOM_SHOW_PRIVILEGES:
    res= mysqld_show_privileges(thd);
    break;
  case SQLCOM_SHOW_ENGINE_LOGS:
#ifdef DONT_ALLOW_SHOW_COMMANDS
    my_message(ER_NOT_ALLOWED_COMMAND, ER(ER_NOT_ALLOWED_COMMAND),
               MYF(0));	/* purecov: inspected */
    goto error;
#else
    {
      if (check_access(thd, FILE_ACL, any_db, NULL, NULL, 0, 0))
	goto error;
      res= ha_show_status(thd, lex->create_info.db_type, HA_ENGINE_LOGS);
      break;
    }
#endif
  case SQLCOM_CHANGE_DB:
  {
    LEX_STRING db_str= { (char *) select_lex->db, strlen(select_lex->db) };

    if (!mysql_change_db(thd, &db_str, FALSE))
      my_ok(thd);

    break;
  }

  case SQLCOM_LOAD:
  {
    DBUG_ASSERT(first_table == all_tables && first_table != 0);
    uint privilege= (lex->duplicates == DUP_REPLACE ?
		     INSERT_ACL | DELETE_ACL : INSERT_ACL) |
                    (lex->local_file ? 0 : FILE_ACL);

    if (lex->local_file)
    {
      if (!(thd->client_capabilities & CLIENT_LOCAL_FILES) ||
          !opt_local_infile)
      {
	my_message(ER_NOT_ALLOWED_COMMAND, ER(ER_NOT_ALLOWED_COMMAND), MYF(0));
	goto error;
      }
    }

    if (check_one_table_access(thd, privilege, all_tables))
      goto error;

    res= mysql_load(thd, lex->exchange, first_table, lex->field_list,
                    lex->update_list, lex->value_list, lex->duplicates,
                    lex->ignore, (bool) lex->local_file);
    break;
  }

  case SQLCOM_SET_OPTION:
  {
    List<set_var_base> *lex_var_list= &lex->var_list;

    if ((check_table_access(thd, SELECT_ACL, all_tables, FALSE, UINT_MAX, FALSE)
         || open_and_lock_tables(thd, all_tables, TRUE, 0)))
      goto error;
    if (!(res= sql_set_variables(thd, lex_var_list)))
    {
      /*
        If the previous command was a SET ONE_SHOT, we don't want to forget
        about the ONE_SHOT property of that SET. So we use a |= instead of = .
      */
      thd->one_shot_set|= lex->one_shot_set;
      my_ok(thd);
    }
    else
    {
      /*
        We encountered some sort of error, but no message was sent.
        Send something semi-generic here since we don't know which
        assignment in the list caused the error.
      */
      if (!thd->is_error())
        my_error(ER_WRONG_ARGUMENTS,MYF(0),"SET");
      goto error;
    }

    break;
  }

  case SQLCOM_UNLOCK_TABLES:
    /*
      It is critical for mysqldump --single-transaction --master-data that
      UNLOCK TABLES does not implicitely commit a connection which has only
      done FLUSH TABLES WITH READ LOCK + BEGIN. If this assumption becomes
      false, mysqldump will not work.
    */
    if (thd->variables.option_bits & OPTION_TABLE_LOCK)
    {
      /*
        Can we commit safely? If not, return to avoid releasing
        transactional metadata locks.
      */
      if (trans_check_state(thd))
        DBUG_RETURN(-1);
      res= trans_commit_implicit(thd);
      thd->locked_tables_list.unlock_locked_tables(thd);
      thd->mdl_context.release_transactional_locks();
      thd->variables.option_bits&= ~(OPTION_TABLE_LOCK);
    }
    if (thd->global_read_lock.is_acquired())
      thd->global_read_lock.unlock_global_read_lock(thd);
    if (res)
      goto error;
    my_ok(thd);
    break;
  case SQLCOM_LOCK_TABLES:
    /*
      Can we commit safely? If not, return to avoid releasing
      transactional metadata locks.
    */
    if (trans_check_state(thd))
      DBUG_RETURN(-1);
    /* We must end the transaction first, regardless of anything */
    res= trans_commit_implicit(thd);
    thd->locked_tables_list.unlock_locked_tables(thd);
    /* Release transactional metadata locks. */
    thd->mdl_context.release_transactional_locks();
    if (res)
      goto error;

    /*
      Here we have to pre-open temporary tables for LOCK TABLES.

      CF_PREOPEN_TMP_TABLES is not set for this SQL statement simply
      because LOCK TABLES calls close_thread_tables() as a first thing
      (it's called from unlock_locked_tables() above). So even if
      CF_PREOPEN_TMP_TABLES was set and the tables would be pre-opened
      in a usual way, they would have been closed.
    */

    if (open_temporary_tables(thd, all_tables))
      goto error;

    if (lock_tables_precheck(thd, all_tables))
      goto error;

    thd->variables.option_bits|= OPTION_TABLE_LOCK;

    res= lock_tables_open_and_lock_tables(thd, all_tables);

    if (res)
    {
      thd->variables.option_bits&= ~(OPTION_TABLE_LOCK);
    }
    else
    {
#ifdef HAVE_QUERY_CACHE
      if (thd->variables.query_cache_wlock_invalidate)
        query_cache.invalidate_locked_for_write(first_table);
#endif /*HAVE_QUERY_CACHE*/
      my_ok(thd);
    }
    break;
  case SQLCOM_CREATE_DB:
  {
    /*
      As mysql_create_db() may modify HA_CREATE_INFO structure passed to
      it, we need to use a copy of LEX::create_info to make execution
      prepared statement- safe.
    */
    HA_CREATE_INFO create_info(lex->create_info);
    char *alias;
    if (!(alias=thd->strmake(lex->name.str, lex->name.length)) ||
        (check_and_convert_db_name(&lex->name, FALSE) != IDENT_NAME_OK))
      break;
    /*
      If in a slave thread :
      CREATE DATABASE DB was certainly not preceded by USE DB.
      For that reason, db_ok() in sql/slave.cc did not check the
      do_db/ignore_db. And as this query involves no tables, tables_ok()
      above was not called. So we have to check rules again here.
    */
#ifdef HAVE_REPLICATION
    if (!db_stmt_db_ok(thd, lex->name.str))
    {
      my_message(ER_SLAVE_IGNORED_TABLE, ER(ER_SLAVE_IGNORED_TABLE), MYF(0));
      break;
    }
#endif
    if (check_access(thd, CREATE_ACL, lex->name.str, NULL, NULL, 1, 0))
      break;
    res= mysql_create_db(thd,(lower_case_table_names == 2 ? alias :
                              lex->name.str), &create_info, 0);
    break;
  }
  case SQLCOM_DROP_DB:
  {
    if (check_and_convert_db_name(&lex->name, FALSE) != IDENT_NAME_OK)
      break;
    /*
      If in a slave thread :
      DROP DATABASE DB may not be preceded by USE DB.
      For that reason, maybe db_ok() in sql/slave.cc did not check the 
      do_db/ignore_db. And as this query involves no tables, tables_ok()
      above was not called. So we have to check rules again here.
    */
#ifdef HAVE_REPLICATION
    if (!db_stmt_db_ok(thd, lex->name.str))
    {
      my_message(ER_SLAVE_IGNORED_TABLE, ER(ER_SLAVE_IGNORED_TABLE), MYF(0));
      break;
    }
#endif
    if (check_access(thd, DROP_ACL, lex->name.str, NULL, NULL, 1, 0))
      break;
    res= mysql_rm_db(thd, lex->name.str, lex->drop_if_exists, 0);
    break;
  }
  case SQLCOM_ALTER_DB_UPGRADE:
  {
    LEX_STRING *db= & lex->name;
#ifdef HAVE_REPLICATION
    if (!db_stmt_db_ok(thd, lex->name.str))
    {
      res= 1;
      my_message(ER_SLAVE_IGNORED_TABLE, ER(ER_SLAVE_IGNORED_TABLE), MYF(0));
      break;
    }
#endif
    if (check_and_convert_db_name(db, FALSE) != IDENT_NAME_OK)
      break;
    if (check_access(thd, ALTER_ACL, db->str, NULL, NULL, 1, 0) ||
        check_access(thd, DROP_ACL, db->str, NULL, NULL, 1, 0) ||
        check_access(thd, CREATE_ACL, db->str, NULL, NULL, 1, 0))
    {
      res= 1;
      break;
    }
    res= mysql_upgrade_db(thd, db);
    if (!res)
      my_ok(thd);
    break;
  }
  case SQLCOM_ALTER_DB:
  {
    LEX_STRING *db= &lex->name;
    HA_CREATE_INFO create_info(lex->create_info);
    if (check_and_convert_db_name(db, FALSE) != IDENT_NAME_OK)
      break;
    /*
      If in a slave thread :
      ALTER DATABASE DB may not be preceded by USE DB.
      For that reason, maybe db_ok() in sql/slave.cc did not check the
      do_db/ignore_db. And as this query involves no tables, tables_ok()
      above was not called. So we have to check rules again here.
    */
#ifdef HAVE_REPLICATION
    if (!db_stmt_db_ok(thd, lex->name.str))
    {
      my_message(ER_SLAVE_IGNORED_TABLE, ER(ER_SLAVE_IGNORED_TABLE), MYF(0));
      break;
    }
#endif
    if (check_access(thd, ALTER_ACL, db->str, NULL, NULL, 1, 0))
      break;
    res= mysql_alter_db(thd, db->str, &create_info);
    break;
  }
  case SQLCOM_SHOW_CREATE_DB:
  {
    DBUG_EXECUTE_IF("4x_server_emul",
                    my_error(ER_UNKNOWN_ERROR, MYF(0)); goto error;);
    if (check_and_convert_db_name(&lex->name, TRUE) != IDENT_NAME_OK)
      break;
    res= mysqld_show_create_db(thd, lex->name.str, &lex->create_info);
    break;
  }
  case SQLCOM_CREATE_EVENT:
  case SQLCOM_ALTER_EVENT:
  #ifdef HAVE_EVENT_SCHEDULER
  do
  {
    DBUG_ASSERT(lex->event_parse_data);
    if (lex->table_or_sp_used())
    {
      my_error(ER_NOT_SUPPORTED_YET, MYF(0), "Usage of subqueries or stored "
               "function calls as part of this statement");
      break;
    }

    res= sp_process_definer(thd);
    if (res)
      break;

    switch (lex->sql_command) {
    case SQLCOM_CREATE_EVENT:
    {
      bool if_not_exists= (lex->create_info.options &
                           HA_LEX_CREATE_IF_NOT_EXISTS);
      res= Events::create_event(thd, lex->event_parse_data, if_not_exists);
      break;
    }
    case SQLCOM_ALTER_EVENT:
      res= Events::update_event(thd, lex->event_parse_data,
                                lex->spname ? &lex->spname->m_db : NULL,
                                lex->spname ? &lex->spname->m_name : NULL);
      break;
    default:
      DBUG_ASSERT(0);
    }
    DBUG_PRINT("info",("DDL error code=%d", res));
    if (!res)
      my_ok(thd);

  } while (0);
  /* Don't do it, if we are inside a SP */
  if (!thd->sp_runtime_ctx)
  {
    delete lex->sphead;
    lex->sphead= NULL;
  }
  /* lex->unit.cleanup() is called outside, no need to call it here */
  break;
  case SQLCOM_SHOW_CREATE_EVENT:
    res= Events::show_create_event(thd, lex->spname->m_db,
                                   lex->spname->m_name);
    break;
  case SQLCOM_DROP_EVENT:
    if (!(res= Events::drop_event(thd,
                                  lex->spname->m_db, lex->spname->m_name,
                                  lex->drop_if_exists)))
      my_ok(thd);
    break;
#else
    my_error(ER_NOT_SUPPORTED_YET,MYF(0),"embedded server");
    break;
#endif
  case SQLCOM_CREATE_FUNCTION:                  // UDF function
  {
    if (check_access(thd, INSERT_ACL, "mysql", NULL, NULL, 1, 0))
      break;
#ifdef HAVE_DLOPEN
    if (!(res = mysql_create_function(thd, &lex->udf)))
      my_ok(thd);
#else
    my_error(ER_CANT_OPEN_LIBRARY, MYF(0), lex->udf.dl, 0, "feature disabled");
    res= TRUE;
#endif
    break;
  }
#ifndef NO_EMBEDDED_ACCESS_CHECKS
  case SQLCOM_CREATE_USER:
  {
    if (check_access(thd, INSERT_ACL, "mysql", NULL, NULL, 1, 1) &&
        check_global_access(thd,CREATE_USER_ACL))
      break;
    /* Conditionally writes to binlog */
    if (!(res= mysql_create_user(thd, lex->users_list)))
      my_ok(thd);
    break;
  }
  case SQLCOM_DROP_USER:
  {
    if (check_access(thd, DELETE_ACL, "mysql", NULL, NULL, 1, 1) &&
        check_global_access(thd,CREATE_USER_ACL))
      break;
    /* Conditionally writes to binlog */
    if (!(res= mysql_drop_user(thd, lex->users_list)))
      my_ok(thd);
    break;
  }
  case SQLCOM_RENAME_USER:
  {
    if (check_access(thd, UPDATE_ACL, "mysql", NULL, NULL, 1, 1) &&
        check_global_access(thd,CREATE_USER_ACL))
      break;
    /* Conditionally writes to binlog */
    if (!(res= mysql_rename_user(thd, lex->users_list)))
      my_ok(thd);
    break;
  }
  case SQLCOM_REVOKE_ALL:
  {
    if (check_access(thd, UPDATE_ACL, "mysql", NULL, NULL, 1, 1) &&
        check_global_access(thd,CREATE_USER_ACL))
      break;

    /* Replicate current user as grantor */
    thd->binlog_invoker();

    /* Conditionally writes to binlog */
    if (!(res = mysql_revoke_all(thd, lex->users_list)))
      my_ok(thd);
    break;
  }
  case SQLCOM_REVOKE:
  case SQLCOM_GRANT:
  {
    if (lex->type != TYPE_ENUM_PROXY &&
        check_access(thd, lex->grant | lex->grant_tot_col | GRANT_ACL,
                     first_table ?  first_table->db : select_lex->db,
                     first_table ? &first_table->grant.privilege : NULL,
                     first_table ? &first_table->grant.m_internal : NULL,
                     first_table ? 0 : 1, 0))
      goto error;

    /* Replicate current user as grantor */
    thd->binlog_invoker();

    if (thd->security_ctx->user)              // If not replication
    {
      LEX_USER *user, *tmp_user;
      bool first_user= TRUE;

      List_iterator <LEX_USER> user_list(lex->users_list);
      while ((tmp_user= user_list++))
      {
        if (!(user= get_current_user(thd, tmp_user)))
          goto error;
        if (specialflag & SPECIAL_NO_RESOLVE &&
            hostname_requires_resolving(user->host.str))
          push_warning_printf(thd, Sql_condition::WARN_LEVEL_WARN,
                              ER_WARN_HOSTNAME_WONT_WORK,
                              ER(ER_WARN_HOSTNAME_WONT_WORK));
        // Are we trying to change a password of another user
        DBUG_ASSERT(user->host.str != 0);

        /*
          GRANT/REVOKE PROXY has the target user as a first entry in the list. 
         */
        if (lex->type == TYPE_ENUM_PROXY && first_user)
        {
          first_user= FALSE;
          if (acl_check_proxy_grant_access (thd, user->host.str, user->user.str,
                                        lex->grant & GRANT_ACL))
            goto error;
        } 
        else if (is_acl_user(user->host.str, user->user.str) &&
                 user->password.str &&
                 check_change_password (thd, user->host.str, user->user.str, 
                                        user->password.str, 
                                        user->password.length))
          goto error;
      }
    }
    if (first_table)
    {
      if (lex->type == TYPE_ENUM_PROCEDURE ||
          lex->type == TYPE_ENUM_FUNCTION)
      {
        uint grants= lex->all_privileges 
		   ? (PROC_ACLS & ~GRANT_ACL) | (lex->grant & GRANT_ACL)
		   : lex->grant;
        if (check_grant_routine(thd, grants | GRANT_ACL, all_tables,
                                lex->type == TYPE_ENUM_PROCEDURE, 0))
	  goto error;
        /* Conditionally writes to binlog */
        res= mysql_routine_grant(thd, all_tables,
                                 lex->type == TYPE_ENUM_PROCEDURE, 
                                 lex->users_list, grants,
                                 lex->sql_command == SQLCOM_REVOKE, TRUE);
        if (!res)
          my_ok(thd);
      }
      else
      {
	if (check_grant(thd,(lex->grant | lex->grant_tot_col | GRANT_ACL),
                        all_tables, FALSE, UINT_MAX, FALSE))
	  goto error;
        /* Conditionally writes to binlog */
        res= mysql_table_grant(thd, all_tables, lex->users_list,
			       lex->columns, lex->grant,
			       lex->sql_command == SQLCOM_REVOKE);
      }
    }
    else
    {
      if (lex->columns.elements || (lex->type && lex->type != TYPE_ENUM_PROXY))
      {
	my_message(ER_ILLEGAL_GRANT_FOR_TABLE, ER(ER_ILLEGAL_GRANT_FOR_TABLE),
                   MYF(0));
        goto error;
      }
      else
      {
        /* Conditionally writes to binlog */
        res = mysql_grant(thd, select_lex->db, lex->users_list, lex->grant,
                          lex->sql_command == SQLCOM_REVOKE,
                          lex->type == TYPE_ENUM_PROXY);
      }
      if (!res)
      {
	if (lex->sql_command == SQLCOM_GRANT)
	{
	  List_iterator <LEX_USER> str_list(lex->users_list);
	  LEX_USER *user, *tmp_user;
	  while ((tmp_user=str_list++))
          {
            if (!(user= get_current_user(thd, tmp_user)))
              goto error;
	    reset_mqh(user, 0);
          }
	}
      }
    }
    break;
  }
#endif /*!NO_EMBEDDED_ACCESS_CHECKS*/
  case SQLCOM_RESET:
    /*
      RESET commands are never written to the binary log, so we have to
      initialize this variable because RESET shares the same code as FLUSH
    */
    lex->no_write_to_binlog= 1;
  case SQLCOM_FLUSH:
  {
    int write_to_binlog;
    if (check_global_access(thd,RELOAD_ACL))
      goto error;

    if (first_table && lex->type & REFRESH_READ_LOCK)
    {
      /* Check table-level privileges. */
      if (check_table_access(thd, LOCK_TABLES_ACL | SELECT_ACL, all_tables,
                             FALSE, UINT_MAX, FALSE))
        goto error;
      if (flush_tables_with_read_lock(thd, all_tables))
        goto error;
      my_ok(thd);
      break;
    }
    else if (first_table && lex->type & REFRESH_FOR_EXPORT)
    {
      /* Check table-level privileges. */
      if (check_table_access(thd, LOCK_TABLES_ACL | SELECT_ACL, all_tables,
                             FALSE, UINT_MAX, FALSE))
        goto error;
      if (flush_tables_for_export(thd, all_tables))
        goto error;
      my_ok(thd);
      break;
    }

    /*
      reload_acl_and_cache() will tell us if we are allowed to write to the
      binlog or not.
    */
    if (!reload_acl_and_cache(thd, lex->type, first_table, &write_to_binlog))
    {
      /*
        We WANT to write and we CAN write.
        ! we write after unlocking the table.
      */
      /*
        Presumably, RESET and binlog writing doesn't require synchronization
      */

      if (write_to_binlog > 0)  // we should write
      { 
        if (!lex->no_write_to_binlog)
          res= write_bin_log(thd, FALSE, thd->query(), thd->query_length());
      } else if (write_to_binlog < 0) 
      {
        /* 
           We should not write, but rather report error because 
           reload_acl_and_cache binlog interactions failed 
         */
        res= 1;
      } 

      if (!res)
        my_ok(thd);
    } 
    
    break;
  }
  case SQLCOM_KILL:
  {
    Item *it= (Item *)lex->value_list.head();

    if (lex->table_or_sp_used())
    {
      my_error(ER_NOT_SUPPORTED_YET, MYF(0), "Usage of subqueries or stored "
               "function calls as part of this statement");
      break;
    }

    if ((!it->fixed && it->fix_fields(lex->thd, &it)) || it->check_cols(1))
    {
      my_message(ER_SET_CONSTANTS_ONLY, ER(ER_SET_CONSTANTS_ONLY),
		 MYF(0));
      goto error;
    }
    sql_kill(thd, (ulong)it->val_int(), lex->type & ONLY_KILL_QUERY);
    break;
  }
#ifndef NO_EMBEDDED_ACCESS_CHECKS
  case SQLCOM_SHOW_GRANTS:
  {
    LEX_USER *grant_user= get_current_user(thd, lex->grant_user);
    if (!grant_user)
      goto error;
    if ((thd->security_ctx->priv_user &&
	 !strcmp(thd->security_ctx->priv_user, grant_user->user.str)) ||
        !check_access(thd, SELECT_ACL, "mysql", NULL, NULL, 1, 0))
    {
      res = mysql_show_grants(thd, grant_user);
    }
    break;
  }
#endif
  case SQLCOM_BEGIN:
    if (trans_begin(thd, lex->start_transaction_opt))
      goto error;
    my_ok(thd);
    break;
  case SQLCOM_COMMIT:
  {
    DBUG_ASSERT(thd->lock == NULL ||
                thd->locked_tables_mode == LTM_LOCK_TABLES);
    bool tx_chain= (lex->tx_chain == TVL_YES ||
                    (thd->variables.completion_type == 1 &&
                     lex->tx_chain != TVL_NO));
    bool tx_release= (lex->tx_release == TVL_YES ||
                      (thd->variables.completion_type == 2 &&
                       lex->tx_release != TVL_NO));
    if (trans_commit(thd))
      goto error;
    thd->mdl_context.release_transactional_locks();
    /* Begin transaction with the same isolation level. */
    if (tx_chain)
    {
      if (trans_begin(thd))
      goto error;
    }
    else
    {
      /* Reset the isolation level and access mode if no chaining transaction.*/
      thd->tx_isolation= (enum_tx_isolation) thd->variables.tx_isolation;
      thd->tx_read_only= thd->variables.tx_read_only;
    }
    /* Disconnect the current client connection. */
    if (tx_release)
      thd->killed= THD::KILL_CONNECTION;
    my_ok(thd);
    break;
  }
  case SQLCOM_ROLLBACK:
  {
    DBUG_ASSERT(thd->lock == NULL ||
                thd->locked_tables_mode == LTM_LOCK_TABLES);
    bool tx_chain= (lex->tx_chain == TVL_YES ||
                    (thd->variables.completion_type == 1 &&
                     lex->tx_chain != TVL_NO));
    bool tx_release= (lex->tx_release == TVL_YES ||
                      (thd->variables.completion_type == 2 &&
                       lex->tx_release != TVL_NO));
    if (trans_rollback(thd))
      goto error;
    thd->mdl_context.release_transactional_locks();
    /* Begin transaction with the same isolation level. */
    if (tx_chain)
    {
      if (trans_begin(thd))
        goto error;
    }
    else
    {
      /* Reset the isolation level and access mode if no chaining transaction.*/
      thd->tx_isolation= (enum_tx_isolation) thd->variables.tx_isolation;
      thd->tx_read_only= thd->variables.tx_read_only;
    }
    /* Disconnect the current client connection. */
    if (tx_release)
      thd->killed= THD::KILL_CONNECTION;
    my_ok(thd);
    break;
  }
  case SQLCOM_RELEASE_SAVEPOINT:
    if (trans_release_savepoint(thd, lex->ident))
      goto error;
    my_ok(thd);
    break;
  case SQLCOM_ROLLBACK_TO_SAVEPOINT:
    if (trans_rollback_to_savepoint(thd, lex->ident))
      goto error;
    my_ok(thd);
    break;
  case SQLCOM_SAVEPOINT:
    if (trans_savepoint(thd, lex->ident))
      goto error;
    my_ok(thd);
    break;
  case SQLCOM_CREATE_PROCEDURE:
  case SQLCOM_CREATE_SPFUNCTION:
  {
    uint namelen;
    char *name;
    int sp_result= SP_INTERNAL_ERROR;

    DBUG_ASSERT(lex->sphead != 0);
    DBUG_ASSERT(lex->sphead->m_db.str); /* Must be initialized in the parser */
    /*
      Verify that the database name is allowed, optionally
      lowercase it.
    */
    if (check_and_convert_db_name(&lex->sphead->m_db, FALSE) != IDENT_NAME_OK)
      goto create_sp_error;

    if (check_access(thd, CREATE_PROC_ACL, lex->sphead->m_db.str,
                     NULL, NULL, 0, 0))
      goto create_sp_error;

    /*
      Check that a database directory with this name
      exists. Design note: This won't work on virtual databases
      like information_schema.
    */
    if (check_db_dir_existence(lex->sphead->m_db.str))
    {
      my_error(ER_BAD_DB_ERROR, MYF(0), lex->sphead->m_db.str);
      goto create_sp_error;
    }

    name= lex->sphead->name(&namelen);
#ifdef HAVE_DLOPEN
    if (lex->sphead->m_type == SP_TYPE_FUNCTION)
    {
      udf_func *udf = find_udf(name, namelen);

      if (udf)
      {
        my_error(ER_UDF_EXISTS, MYF(0), name);
        goto create_sp_error;
      }
    }
#endif

    if (sp_process_definer(thd))
      goto create_sp_error;

    res= (sp_result= sp_create_routine(thd, lex->sphead));
    switch (sp_result) {
    case SP_OK: {
#ifndef NO_EMBEDDED_ACCESS_CHECKS
      /* only add privileges if really neccessary */

      Security_context security_context;
      bool restore_backup_context= false;
      Security_context *backup= NULL;
      LEX_USER *definer= thd->lex->definer;
      /*
        We're going to issue an implicit GRANT statement so we close all
        open tables. We have to keep metadata locks as this ensures that
        this statement is atomic against concurent FLUSH TABLES WITH READ
        LOCK. Deadlocks which can arise due to fact that this implicit
        statement takes metadata locks should be detected by a deadlock
        detector in MDL subsystem and reported as errors.

        No need to commit/rollback statement transaction, it's not started.

        TODO: Long-term we should either ensure that implicit GRANT statement
              is written into binary log as a separate statement or make both
              creation of routine and implicit GRANT parts of one fully atomic
              statement.
      */
      DBUG_ASSERT(thd->transaction.stmt.is_empty());
      close_thread_tables(thd);
      /*
        Check if the definer exists on slave, 
        then use definer privilege to insert routine privileges to mysql.procs_priv.

        For current user of SQL thread has GLOBAL_ACL privilege, 
        which doesn't any check routine privileges, 
        so no routine privilege record  will insert into mysql.procs_priv.
      */
      if (thd->slave_thread && is_acl_user(definer->host.str, definer->user.str))
      {
        security_context.change_security_context(thd, 
                                                 &thd->lex->definer->user,
                                                 &thd->lex->definer->host,
                                                 &thd->lex->sphead->m_db,
                                                 &backup);
        restore_backup_context= true;
      }

      if (sp_automatic_privileges && !opt_noacl &&
          check_routine_access(thd, DEFAULT_CREATE_PROC_ACLS,
                               lex->sphead->m_db.str, name,
                               lex->sql_command == SQLCOM_CREATE_PROCEDURE, 1))
      {
        if (sp_grant_privileges(thd, lex->sphead->m_db.str, name,
                                lex->sql_command == SQLCOM_CREATE_PROCEDURE))
          push_warning(thd, Sql_condition::WARN_LEVEL_WARN,
                       ER_PROC_AUTO_GRANT_FAIL, ER(ER_PROC_AUTO_GRANT_FAIL));
        thd->clear_error();
      }

      /*
        Restore current user with GLOBAL_ACL privilege of SQL thread
      */ 
      if (restore_backup_context)
      {
        DBUG_ASSERT(thd->slave_thread == 1);
        thd->security_ctx->restore_security_context(thd, backup);
      }

#endif
    break;
    }
    case SP_WRITE_ROW_FAILED:
      my_error(ER_SP_ALREADY_EXISTS, MYF(0), SP_TYPE_STRING(lex), name);
    break;
    case SP_BAD_IDENTIFIER:
      my_error(ER_TOO_LONG_IDENT, MYF(0), name);
    break;
    case SP_BODY_TOO_LONG:
      my_error(ER_TOO_LONG_BODY, MYF(0), name);
    break;
    case SP_FLD_STORE_FAILED:
      my_error(ER_CANT_CREATE_SROUTINE, MYF(0), name);
      break;
    default:
      my_error(ER_SP_STORE_FAILED, MYF(0), SP_TYPE_STRING(lex), name);
    break;
    } /* end switch */

    /*
      Capture all errors within this CASE and
      clean up the environment.
    */
create_sp_error:
    if (sp_result != SP_OK )
      goto error;
    my_ok(thd);
    break; /* break super switch */
  } /* end case group bracket */
  case SQLCOM_CALL:
    {
      sp_head *sp;

      /* Here we check for the execute privilege on stored procedure. */
      if (check_routine_access(thd, EXECUTE_ACL, lex->spname->m_db.str,
                               lex->spname->m_name.str,
                               lex->sql_command == SQLCOM_CALL, 0))
        goto error;

      /*
        This will cache all SP and SF and open and lock all tables
        required for execution.
      */
      if (check_table_access(thd, SELECT_ACL, all_tables, FALSE,
                             UINT_MAX, FALSE) ||
          open_and_lock_tables(thd, all_tables, TRUE, 0))
       goto error;

      /*
        By this moment all needed SPs should be in cache so no need to look 
        into DB. 
      */
      if (!(sp= sp_find_routine(thd, SP_TYPE_PROCEDURE, lex->spname,
                                &thd->sp_proc_cache, TRUE)))
      {
	my_error(ER_SP_DOES_NOT_EXIST, MYF(0), "PROCEDURE",
                 lex->spname->m_qname.str);
	goto error;
      }
      else
      {
	ha_rows select_limit;
        /* bits that should be cleared in thd->server_status */
	uint bits_to_be_cleared= 0;
        /*
          Check that the stored procedure doesn't contain Dynamic SQL
          and doesn't return result sets: such stored procedures can't
          be called from a function or trigger.
        */
        if (thd->in_sub_stmt)
        {
          const char *where= (thd->in_sub_stmt & SUB_STMT_TRIGGER ?
                              "trigger" : "function");
          if (sp->is_not_allowed_in_function(where))
            goto error;
        }

	if (sp->m_flags & sp_head::MULTI_RESULTS)
	{
	  if (! (thd->client_capabilities & CLIENT_MULTI_RESULTS))
	  {
            /*
              The client does not support multiple result sets being sent
              back
            */
	    my_error(ER_SP_BADSELECT, MYF(0), sp->m_qname.str);
	    goto error;
	  }
          /*
            If SERVER_MORE_RESULTS_EXISTS is not set,
            then remember that it should be cleared
          */
	  bits_to_be_cleared= (~thd->server_status &
                               SERVER_MORE_RESULTS_EXISTS);
	  thd->server_status|= SERVER_MORE_RESULTS_EXISTS;
	}

	if (check_routine_access(thd, EXECUTE_ACL,
				 sp->m_db.str, sp->m_name.str, TRUE, FALSE))
	{
	  goto error;
	}
	select_limit= thd->variables.select_limit;
	thd->variables.select_limit= HA_POS_ERROR;

        /* 
          We never write CALL statements into binlog:
           - If the mode is non-prelocked, each statement will be logged
             separately.
           - If the mode is prelocked, the invoking statement will care
             about writing into binlog.
          So just execute the statement.
        */
	res= sp->execute_procedure(thd, &lex->value_list);

	thd->variables.select_limit= select_limit;

        thd->server_status&= ~bits_to_be_cleared;

	if (!res)
        {
          my_ok(thd, (thd->get_row_count_func() < 0) ? 0 : thd->get_row_count_func());
        }
	else
        {
          DBUG_ASSERT(thd->is_error() || thd->killed);
	  goto error;		// Substatement should already have sent error
        }
      }
      break;
    }
  case SQLCOM_ALTER_PROCEDURE:
  case SQLCOM_ALTER_FUNCTION:
    {
      if (check_routine_access(thd, ALTER_PROC_ACL, lex->spname->m_db.str,
                               lex->spname->m_name.str,
                               lex->sql_command == SQLCOM_ALTER_PROCEDURE,
                               false))
        goto error;

      enum_sp_type sp_type= (lex->sql_command == SQLCOM_ALTER_PROCEDURE) ?
                            SP_TYPE_PROCEDURE : SP_TYPE_FUNCTION;
      /*
        Note that if you implement the capability of ALTER FUNCTION to
        alter the body of the function, this command should be made to
        follow the restrictions that log-bin-trust-function-creators=0
        already puts on CREATE FUNCTION.
      */
      /* Conditionally writes to binlog */
      int sp_result= sp_update_routine(thd, sp_type, lex->spname,
                                       &lex->sp_chistics);
      if (thd->killed)
        goto error;
      switch (sp_result)
      {
      case SP_OK:
	my_ok(thd);
	break;
      case SP_KEY_NOT_FOUND:
	my_error(ER_SP_DOES_NOT_EXIST, MYF(0),
                 SP_COM_STRING(lex), lex->spname->m_qname.str);
	goto error;
      default:
	my_error(ER_SP_CANT_ALTER, MYF(0),
                 SP_COM_STRING(lex), lex->spname->m_qname.str);
	goto error;
      }
      break;
    }
  case SQLCOM_DROP_PROCEDURE:
  case SQLCOM_DROP_FUNCTION:
    {
#ifdef HAVE_DLOPEN
      if (lex->sql_command == SQLCOM_DROP_FUNCTION &&
          ! lex->spname->m_explicit_name)
      {
        /* DROP FUNCTION <non qualified name> */
        udf_func *udf = find_udf(lex->spname->m_name.str,
                                 lex->spname->m_name.length);
        if (udf)
        {
          if (check_access(thd, DELETE_ACL, "mysql", NULL, NULL, 1, 0))
            goto error;

          if (!(res = mysql_drop_function(thd, &lex->spname->m_name)))
          {
            my_ok(thd);
            break;
          }
          my_error(ER_SP_DROP_FAILED, MYF(0),
                   "FUNCTION (UDF)", lex->spname->m_name.str);
          goto error;
        }

        if (lex->spname->m_db.str == NULL)
        {
          if (lex->drop_if_exists)
          {
            push_warning_printf(thd, Sql_condition::WARN_LEVEL_NOTE,
                                ER_SP_DOES_NOT_EXIST, ER(ER_SP_DOES_NOT_EXIST),
                                "FUNCTION (UDF)", lex->spname->m_name.str);
            res= FALSE;
            my_ok(thd);
            break;
          }
          my_error(ER_SP_DOES_NOT_EXIST, MYF(0),
                   "FUNCTION (UDF)", lex->spname->m_name.str);
          goto error;
        }
        /* Fall thought to test for a stored function */
      }
#endif

      char *db= lex->spname->m_db.str;
      char *name= lex->spname->m_name.str;

      if (check_routine_access(thd, ALTER_PROC_ACL, db, name,
                               lex->sql_command == SQLCOM_DROP_PROCEDURE,
                               false))
        goto error;

      enum_sp_type sp_type= (lex->sql_command == SQLCOM_DROP_PROCEDURE) ?
                            SP_TYPE_PROCEDURE : SP_TYPE_FUNCTION;

      /* Conditionally writes to binlog */
      int sp_result= sp_drop_routine(thd, sp_type, lex->spname);

#ifndef NO_EMBEDDED_ACCESS_CHECKS
      /*
        We're going to issue an implicit REVOKE statement so we close all
        open tables. We have to keep metadata locks as this ensures that
        this statement is atomic against concurent FLUSH TABLES WITH READ
        LOCK. Deadlocks which can arise due to fact that this implicit
        statement takes metadata locks should be detected by a deadlock
        detector in MDL subsystem and reported as errors.

        No need to commit/rollback statement transaction, it's not started.

        TODO: Long-term we should either ensure that implicit REVOKE statement
              is written into binary log as a separate statement or make both
              dropping of routine and implicit REVOKE parts of one fully atomic
              statement.
      */
      DBUG_ASSERT(thd->transaction.stmt.is_empty());
      close_thread_tables(thd);

      if (sp_result != SP_KEY_NOT_FOUND &&
          sp_automatic_privileges && !opt_noacl &&
          sp_revoke_privileges(thd, db, name,
                               lex->sql_command == SQLCOM_DROP_PROCEDURE))
      {
        push_warning(thd, Sql_condition::WARN_LEVEL_WARN,
                     ER_PROC_AUTO_REVOKE_FAIL,
                     ER(ER_PROC_AUTO_REVOKE_FAIL));
        /* If this happens, an error should have been reported. */
        goto error;
      }
#endif

      res= sp_result;
      switch (sp_result) {
      case SP_OK:
	my_ok(thd);
	break;
      case SP_KEY_NOT_FOUND:
	if (lex->drop_if_exists)
	{
          res= write_bin_log(thd, TRUE, thd->query(), thd->query_length());
	  push_warning_printf(thd, Sql_condition::WARN_LEVEL_NOTE,
			      ER_SP_DOES_NOT_EXIST, ER(ER_SP_DOES_NOT_EXIST),
                              SP_COM_STRING(lex), lex->spname->m_qname.str);
          if (!res)
            my_ok(thd);
	  break;
	}
	my_error(ER_SP_DOES_NOT_EXIST, MYF(0),
                 SP_COM_STRING(lex), lex->spname->m_qname.str);
	goto error;
      default:
	my_error(ER_SP_DROP_FAILED, MYF(0),
                 SP_COM_STRING(lex), lex->spname->m_qname.str);
	goto error;
      }
      break;
    }
  case SQLCOM_SHOW_CREATE_PROC:
    {
      if (sp_show_create_routine(thd, SP_TYPE_PROCEDURE, lex->spname))
        goto error;
      break;
    }
  case SQLCOM_SHOW_CREATE_FUNC:
    {
      if (sp_show_create_routine(thd, SP_TYPE_FUNCTION, lex->spname))
	goto error;
      break;
    }
  case SQLCOM_SHOW_PROC_CODE:
  case SQLCOM_SHOW_FUNC_CODE:
    {
#ifndef DBUG_OFF
      sp_head *sp;
      enum_sp_type sp_type= (lex->sql_command == SQLCOM_SHOW_PROC_CODE) ?
                            SP_TYPE_PROCEDURE : SP_TYPE_FUNCTION;

      if (sp_cache_routine(thd, sp_type, lex->spname, false, &sp))
        goto error;
      if (!sp || sp->show_routine_code(thd))
      {
        /* We don't distinguish between errors for now */
        my_error(ER_SP_DOES_NOT_EXIST, MYF(0),
                 SP_COM_STRING(lex), lex->spname->m_name.str);
        goto error;
      }
      break;
#else
      my_error(ER_FEATURE_DISABLED, MYF(0),
               "SHOW PROCEDURE|FUNCTION CODE", "--with-debug");
      goto error;
#endif // ifndef DBUG_OFF
    }
  case SQLCOM_SHOW_CREATE_TRIGGER:
    {
      if (lex->spname->m_name.length > NAME_LEN)
      {
        my_error(ER_TOO_LONG_IDENT, MYF(0), lex->spname->m_name.str);
        goto error;
      }

      if (show_create_trigger(thd, lex->spname))
        goto error; /* Error has been already logged. */

      break;
    }
  case SQLCOM_CREATE_VIEW:
    {
      /*
        Note: SQLCOM_CREATE_VIEW also handles 'ALTER VIEW' commands
        as specified through the thd->lex->create_view_mode flag.
      */
      res= mysql_create_view(thd, first_table, thd->lex->create_view_mode);
      break;
    }
  case SQLCOM_DROP_VIEW:
    {
      if (check_table_access(thd, DROP_ACL, all_tables, FALSE, UINT_MAX, FALSE))
        goto error;
      /* Conditionally writes to binlog. */
      res= mysql_drop_view(thd, first_table, thd->lex->drop_mode);
      break;
    }
  case SQLCOM_CREATE_TRIGGER:
  {
    /* Conditionally writes to binlog. */
    res= mysql_create_or_drop_trigger(thd, all_tables, 1);

    break;
  }
  case SQLCOM_DROP_TRIGGER:
  {
    /* Conditionally writes to binlog. */
    res= mysql_create_or_drop_trigger(thd, all_tables, 0);
    break;
  }
  case SQLCOM_XA_START:
    if (trans_xa_start(thd))
      goto error;
    my_ok(thd);
    break;
  case SQLCOM_XA_END:
    if (trans_xa_end(thd))
      goto error;
    my_ok(thd);
    break;
  case SQLCOM_XA_PREPARE:
    if (trans_xa_prepare(thd))
      goto error;
    my_ok(thd);
    break;
  case SQLCOM_XA_COMMIT:
    if (trans_xa_commit(thd))
      goto error;
    thd->mdl_context.release_transactional_locks();
    /*
      We've just done a commit, reset transaction
      isolation level and access mode to the session default.
    */
    thd->tx_isolation= (enum_tx_isolation) thd->variables.tx_isolation;
    thd->tx_read_only= thd->variables.tx_read_only;
    my_ok(thd);
    break;
  case SQLCOM_XA_ROLLBACK:
    if (trans_xa_rollback(thd))
      goto error;
    thd->mdl_context.release_transactional_locks();
    /*
      We've just done a rollback, reset transaction
      isolation level and access mode to the session default.
    */
    thd->tx_isolation= (enum_tx_isolation) thd->variables.tx_isolation;
    thd->tx_read_only= thd->variables.tx_read_only;
    my_ok(thd);
    break;
  case SQLCOM_XA_RECOVER:
    res= mysql_xa_recover(thd);
    break;
  case SQLCOM_ALTER_TABLESPACE:
    if (check_global_access(thd, CREATE_TABLESPACE_ACL))
      break;
    if (!(res= mysql_alter_tablespace(thd, lex->alter_tablespace_info)))
      my_ok(thd);
    break;
  case SQLCOM_INSTALL_PLUGIN:
    if (! (res= mysql_install_plugin(thd, &thd->lex->comment,
                                     &thd->lex->ident)))
      my_ok(thd);
    break;
  case SQLCOM_UNINSTALL_PLUGIN:
    if (! (res= mysql_uninstall_plugin(thd, &thd->lex->comment)))
      my_ok(thd);
    break;
  case SQLCOM_BINLOG_BASE64_EVENT:
  {
#ifndef EMBEDDED_LIBRARY
    mysql_client_binlog_statement(thd);
#else /* EMBEDDED_LIBRARY */
    my_error(ER_OPTION_PREVENTS_STATEMENT, MYF(0), "embedded");
#endif /* EMBEDDED_LIBRARY */
    break;
  }
  case SQLCOM_CREATE_SERVER:
  {
    if (check_global_access(thd, SUPER_ACL))
      goto error;

    if (create_server(thd, &thd->lex->server_options))
      goto error;

    my_ok(thd, 1);
    break;
  }
  case SQLCOM_ALTER_SERVER:
  {
    if (check_global_access(thd, SUPER_ACL))
      goto error;

    if (alter_server(thd, &thd->lex->server_options))
      goto error;

    my_ok(thd, 1);
    break;
  }
  case SQLCOM_DROP_SERVER:
  {
    if (check_global_access(thd, SUPER_ACL))
      goto error;

    LEX *lex= thd->lex;
    if (drop_server(thd, &lex->server_options, lex->drop_if_exists))
    {
      /*
        drop_server() can fail without reporting an error
        due to IF EXISTS clause. In this case, call my_ok().
      */
      if (thd->is_error() || thd->killed)
        goto error;
      DBUG_ASSERT(lex->drop_if_exists);
      my_ok(thd, 0);
      break;
    }

    my_ok(thd, 1);
    break;
  }
  case SQLCOM_ANALYZE:
  case SQLCOM_CHECK:
  case SQLCOM_OPTIMIZE:
  case SQLCOM_REPAIR:
  case SQLCOM_TRUNCATE:
  case SQLCOM_ALTER_TABLE:
  case SQLCOM_HA_OPEN:
  case SQLCOM_HA_READ:
  case SQLCOM_HA_CLOSE:
    DBUG_ASSERT(first_table == all_tables && first_table != 0);
    /* fall through */
  case SQLCOM_SIGNAL:
  case SQLCOM_RESIGNAL:
  case SQLCOM_GET_DIAGNOSTICS:
    DBUG_ASSERT(lex->m_sql_cmd != NULL);
    res= lex->m_sql_cmd->execute(thd);
<<<<<<< HEAD
    break;

#ifndef NO_EMBEDDED_ACCESS_CHECKS
  case SQLCOM_ALTER_USER:
    if (check_access(thd, UPDATE_ACL, "mysql", NULL, NULL, 1, 1) &&
        check_global_access(thd, CREATE_USER_ACL))
      break;
    /* Conditionally writes to binlog */
    if (!(res= mysql_user_password_expire(thd, lex->users_list)))
      my_ok(thd);
    break;
=======
    break;

#ifndef NO_EMBEDDED_ACCESS_CHECKS
  case SQLCOM_ALTER_USER:
    if (check_access(thd, UPDATE_ACL, "mysql", NULL, NULL, 1, 1) &&
        check_global_access(thd, CREATE_USER_ACL))
      break;
    /* Conditionally writes to binlog */
    if (!(res= mysql_user_password_expire(thd, lex->users_list)))
      my_ok(thd);
    break;
>>>>>>> a088e4fa
#endif
  default:
#ifndef EMBEDDED_LIBRARY
    DBUG_ASSERT(0);                             /* Impossible */
#endif
    my_ok(thd);
    break;
  }
  THD_STAGE_INFO(thd, stage_query_end);

  /*
    Binlog-related cleanup:
    Reset system variables temporarily modified by SET ONE SHOT.

    Exception: If this is a SET, do nothing. This is to allow
    mysqlbinlog to print many SET commands (in this case we want the
    charset temp setting to live until the real query). This is also
    needed so that SET CHARACTER_SET_CLIENT... does not cancel itself
    immediately.
  */
  if (thd->one_shot_set && lex->sql_command != SQLCOM_SET_OPTION)
    reset_one_shot_variables(thd);

  goto finish;

error:
  res= TRUE;

finish:

  DBUG_ASSERT(!thd->in_active_multi_stmt_transaction() ||
               thd->in_multi_stmt_transaction_mode());

  if (! thd->in_sub_stmt)
  {
    /* report error issued during command execution */
    if (thd->killed_errno())
      thd->send_kill_message();
    if (thd->killed == THD::KILL_QUERY || thd->killed == THD::KILL_BAD_DATA)
    {
      thd->killed= THD::NOT_KILLED;
      thd->mysys_var->abort= 0;
    }
    if (thd->is_error() || (thd->variables.option_bits & OPTION_MASTER_SQL_ERROR))
      trans_rollback_stmt(thd);
    else
    {
      /* If commit fails, we should be able to reset the OK status. */
      thd->get_stmt_da()->set_overwrite_status(true);
      trans_commit_stmt(thd);
      thd->get_stmt_da()->set_overwrite_status(false);
    }
  }

  lex->unit.cleanup();
  /* Free tables */
  THD_STAGE_INFO(thd, stage_closing_tables);
  close_thread_tables(thd);

#ifndef DBUG_OFF
  if (lex->sql_command != SQLCOM_SET_OPTION && ! thd->in_sub_stmt)
    DEBUG_SYNC(thd, "execute_command_after_close_tables");
#endif

  if (! thd->in_sub_stmt && thd->transaction_rollback_request)
  {
    /*
      We are not in sub-statement and transaction rollback was requested by
      one of storage engines (e.g. due to deadlock). Rollback transaction in
      all storage engines including binary log.
    */
    trans_rollback_implicit(thd);
    thd->mdl_context.release_transactional_locks();
  }
  else if (stmt_causes_implicit_commit(thd, CF_IMPLICIT_COMMIT_END))
  {
    /* No transaction control allowed in sub-statements. */
    DBUG_ASSERT(! thd->in_sub_stmt);
    /* If commit fails, we should be able to reset the OK status. */
    thd->get_stmt_da()->set_overwrite_status(true);
    /* Commit the normal transaction if one is active. */
    trans_commit_implicit(thd);
    thd->get_stmt_da()->set_overwrite_status(false);
    thd->mdl_context.release_transactional_locks();
  }
  else if (! thd->in_sub_stmt && ! thd->in_multi_stmt_transaction_mode())
  {
    /*
      - If inside a multi-statement transaction,
      defer the release of metadata locks until the current
      transaction is either committed or rolled back. This prevents
      other statements from modifying the table for the entire
      duration of this transaction.  This provides commit ordering
      and guarantees serializability across multiple transactions.
      - If in autocommit mode, or outside a transactional context,
      automatically release metadata locks of the current statement.
    */
    thd->mdl_context.release_transactional_locks();
  }
  else if (! thd->in_sub_stmt)
  {
    thd->mdl_context.release_statement_locks();
  }

  DBUG_RETURN(res || thd->is_error());
}

static bool execute_sqlcom_select(THD *thd, TABLE_LIST *all_tables)
{
  LEX	*lex= thd->lex;
  select_result *result= lex->result;
  bool res;
  /* assign global limit variable if limit is not given */
  {
    SELECT_LEX *param= lex->unit.global_parameters;
    if (!param->explicit_limit)
      param->select_limit=
        new Item_int((ulonglong) thd->variables.select_limit);
  }
  if (!(res= open_normal_and_derived_tables(thd, all_tables, 0)))
  {
    if (lex->describe)
    {
      /*
        We always use select_send for EXPLAIN, even if it's an EXPLAIN
        for SELECT ... INTO OUTFILE: a user application should be able
        to prepend EXPLAIN to any query and receive output for it,
        even if the query itself redirects the output.
      */
      if (!(result= new select_send()))
        return 1;                               /* purecov: inspected */
      res= explain_query_expression(thd, result);
      delete result;
    }
    else
    {
      if (!result && !(result= new select_send()))
        return 1;                               /* purecov: inspected */
      select_result *save_result= result;
      select_result *analyse_result= NULL;
      if (lex->proc_analyse)
      {
        if ((result= analyse_result=
               new select_analyse(result, lex->proc_analyse)) == NULL)
          return true;
      }
      res= handle_select(thd, result, 0);
      delete analyse_result;
      if (save_result != lex->result)
        delete save_result;
    }
  }
  DEBUG_SYNC(thd, "after_table_open");
  return res;
}


#ifndef NO_EMBEDDED_ACCESS_CHECKS
/**
  Check grants for commands which work only with one table.

  @param thd                    Thread handler
  @param privilege              requested privilege
  @param all_tables             global table list of query
  @param no_errors              FALSE/TRUE - report/don't report error to
                            the client (using my_error() call).

  @retval
    0   OK
  @retval
    1   access denied, error is sent to client
*/

bool check_single_table_access(THD *thd, ulong privilege, 
                               TABLE_LIST *all_tables, bool no_errors)
{
  Security_context * backup_ctx= thd->security_ctx;

  /* we need to switch to the saved context (if any) */
  if (all_tables->security_ctx)
    thd->security_ctx= all_tables->security_ctx;

  const char *db_name;
  if ((all_tables->view || all_tables->field_translation) &&
      !all_tables->schema_table)
    db_name= all_tables->view_db.str;
  else
    db_name= all_tables->db;

  if (check_access(thd, privilege, db_name,
                   &all_tables->grant.privilege,
                   &all_tables->grant.m_internal,
                   0, no_errors))
    goto deny;

  /* Show only 1 table for check_grant */
  if (!(all_tables->belong_to_view &&
        (thd->lex->sql_command == SQLCOM_SHOW_FIELDS)) &&
      check_grant(thd, privilege, all_tables, FALSE, 1, no_errors))
    goto deny;

  thd->security_ctx= backup_ctx;
  return 0;

deny:
  thd->security_ctx= backup_ctx;
  return 1;
}

/**
  Check grants for commands which work only with one table and all other
  tables belonging to subselects or implicitly opened tables.

  @param thd			Thread handler
  @param privilege		requested privilege
  @param all_tables		global table list of query

  @retval
    0   OK
  @retval
    1   access denied, error is sent to client
*/

bool check_one_table_access(THD *thd, ulong privilege, TABLE_LIST *all_tables)
{
  if (check_single_table_access (thd,privilege,all_tables, FALSE))
    return 1;

  /* Check rights on tables of subselects and implicitly opened tables */
  TABLE_LIST *subselects_tables, *view= all_tables->view ? all_tables : 0;
  if ((subselects_tables= all_tables->next_global))
  {
    /*
      Access rights asked for the first table of a view should be the same
      as for the view
    */
    if (view && subselects_tables->belong_to_view == view)
    {
      if (check_single_table_access (thd, privilege, subselects_tables, FALSE))
        return 1;
      subselects_tables= subselects_tables->next_global;
    }
    if (subselects_tables &&
        (check_table_access(thd, SELECT_ACL, subselects_tables, FALSE,
                            UINT_MAX, FALSE)))
      return 1;
  }
  return 0;
}


/**
  @brief Compare requested privileges with the privileges acquired from the
    User- and Db-tables.
  @param thd          Thread handler
  @param want_access  The requested access privileges.
  @param db           A pointer to the Db name.
  @param[out] save_priv A pointer to the granted privileges will be stored.
  @param grant_internal_info A pointer to the internal grant cache.
  @param dont_check_global_grants True if no global grants are checked.
  @param no_error     True if no errors should be sent to the client.

  'save_priv' is used to save the User-table (global) and Db-table grants for
  the supplied db name. Note that we don't store db level grants if the global
  grants is enough to satisfy the request AND the global grants contains a
  SELECT grant.

  For internal databases (INFORMATION_SCHEMA, PERFORMANCE_SCHEMA),
  additional rules apply, see ACL_internal_schema_access.

  @see check_grant

  @return Status of denial of access by exclusive ACLs.
    @retval FALSE Access can't exclusively be denied by Db- and User-table
      access unless Column- and Table-grants are checked too.
    @retval TRUE Access denied.
*/

bool
check_access(THD *thd, ulong want_access, const char *db, ulong *save_priv,
             GRANT_INTERNAL_INFO *grant_internal_info,
             bool dont_check_global_grants, bool no_errors)
{
  Security_context *sctx= thd->security_ctx;
  ulong db_access;

  /*
    GRANT command:
    In case of database level grant the database name may be a pattern,
    in case of table|column level grant the database name can not be a pattern.
    We use 'dont_check_global_grants' as a flag to determine
    if it's database level grant command
    (see SQLCOM_GRANT case, mysql_execute_command() function) and
    set db_is_pattern according to 'dont_check_global_grants' value.
  */
  bool  db_is_pattern= ((want_access & GRANT_ACL) && dont_check_global_grants);
  ulong dummy;
  DBUG_ENTER("check_access");
  DBUG_PRINT("enter",("db: %s  want_access: %lu  master_access: %lu",
                      db ? db : "", want_access, sctx->master_access));

  if (save_priv)
    *save_priv=0;
  else
  {
    save_priv= &dummy;
    dummy= 0;
  }

  THD_STAGE_INFO(thd, stage_checking_permissions);
  if ((!db || !db[0]) && !thd->db && !dont_check_global_grants)
  {
    DBUG_PRINT("error",("No database"));
    if (!no_errors)
      my_message(ER_NO_DB_ERROR, ER(ER_NO_DB_ERROR),
                 MYF(0));                       /* purecov: tested */
    DBUG_RETURN(TRUE);				/* purecov: tested */
  }

  if ((db != NULL) && (db != any_db))
  {
    const ACL_internal_schema_access *access;
    access= get_cached_schema_access(grant_internal_info, db);
    if (access)
    {
      switch (access->check(want_access, save_priv))
      {
      case ACL_INTERNAL_ACCESS_GRANTED:
        /*
          All the privileges requested have been granted internally.
          [out] *save_privileges= Internal privileges.
        */
        DBUG_RETURN(FALSE);
      case ACL_INTERNAL_ACCESS_DENIED:
        if (! no_errors)
        {
          my_error(ER_DBACCESS_DENIED_ERROR, MYF(0),
                   sctx->priv_user, sctx->priv_host, db);
        }
        DBUG_RETURN(TRUE);
      case ACL_INTERNAL_ACCESS_CHECK_GRANT:
        /*
          Only some of the privilege requested have been granted internally,
          proceed with the remaining bits of the request (want_access).
        */
        want_access&= ~(*save_priv);
        break;
      }
    }
  }

  if ((sctx->master_access & want_access) == want_access)
  {
    /*
      1. If we don't have a global SELECT privilege, we have to get the
      database specific access rights to be able to handle queries of type
      UPDATE t1 SET a=1 WHERE b > 0
      2. Change db access if it isn't current db which is being addressed
    */
    if (!(sctx->master_access & SELECT_ACL))
    {
      if (db && (!thd->db || db_is_pattern || strcmp(db, thd->db)))
        db_access= acl_get(sctx->get_host()->ptr(), sctx->get_ip()->ptr(),
                           sctx->priv_user, db, db_is_pattern);
      else
      {
        /* get access for current db */
        db_access= sctx->db_access;
      }
      /*
        The effective privileges are the union of the global privileges
        and the intersection of db- and host-privileges,
        plus the internal privileges.
      */
      *save_priv|= sctx->master_access | db_access;
    }
    else
      *save_priv|= sctx->master_access;
    DBUG_RETURN(FALSE);
  }
  if (((want_access & ~sctx->master_access) & ~DB_ACLS) ||
      (! db && dont_check_global_grants))
  {						// We can never grant this
    DBUG_PRINT("error",("No possible access"));
    if (!no_errors)
    {
      if (thd->password == 2)
        my_error(ER_ACCESS_DENIED_NO_PASSWORD_ERROR, MYF(0),
                 sctx->priv_user,
                 sctx->priv_host);
      else
        my_error(ER_ACCESS_DENIED_ERROR, MYF(0),
                 sctx->priv_user,
                 sctx->priv_host,
                 (thd->password ?
                  ER(ER_YES) :
                  ER(ER_NO)));                    /* purecov: tested */
    }
    DBUG_RETURN(TRUE);				/* purecov: tested */
  }

  if (db == any_db)
  {
    /*
      Access granted; Allow select on *any* db.
      [out] *save_privileges= 0
    */
    DBUG_RETURN(FALSE);
  }

  if (db && (!thd->db || db_is_pattern || strcmp(db,thd->db)))
    db_access= acl_get(sctx->get_host()->ptr(), sctx->get_ip()->ptr(),
                       sctx->priv_user, db, db_is_pattern);
  else
    db_access= sctx->db_access;
  DBUG_PRINT("info",("db_access: %lu  want_access: %lu",
                     db_access, want_access));

  /*
    Save the union of User-table and the intersection between Db-table and
    Host-table privileges, with the already saved internal privileges.
  */
  db_access= (db_access | sctx->master_access);
  *save_priv|= db_access;

  /*
    We need to investigate column- and table access if all requested privileges
    belongs to the bit set of .
  */
  bool need_table_or_column_check=
    (want_access & (TABLE_ACLS | PROC_ACLS | db_access)) == want_access;

  /*
    Grant access if the requested access is in the intersection of
    host- and db-privileges (as retrieved from the acl cache),
    also grant access if all the requested privileges are in the union of
    TABLES_ACLS and PROC_ACLS; see check_grant.
  */
  if ( (db_access & want_access) == want_access ||
      (!dont_check_global_grants &&
       need_table_or_column_check))
  {
    /*
       Ok; but need to check table- and column privileges.
       [out] *save_privileges is (User-priv | (Db-priv & Host-priv) | Internal-priv)
    */
    DBUG_RETURN(FALSE);
  }

  /*
    Access is denied;
    [out] *save_privileges is (User-priv | (Db-priv & Host-priv) | Internal-priv)
  */
  DBUG_PRINT("error",("Access denied"));
  if (!no_errors)
    my_error(ER_DBACCESS_DENIED_ERROR, MYF(0),
             sctx->priv_user, sctx->priv_host,
             (db ? db : (thd->db ?
                         thd->db :
                         "unknown")));
  DBUG_RETURN(TRUE);

}


/**
  Check if user has enough privileges for execution of SHOW statement,
  which was converted to query to one of I_S tables.

  @param thd    Thread context.
  @param table  Table list element for I_S table to be queried..

  @retval FALSE - Success.
  @retval TRUE  - Failure.
*/

static bool check_show_access(THD *thd, TABLE_LIST *table)
{
  switch (get_schema_table_idx(table->schema_table)) {
  case SCH_SCHEMATA:
    return (specialflag & SPECIAL_SKIP_SHOW_DB) &&
      check_global_access(thd, SHOW_DB_ACL);

  case SCH_TABLE_NAMES:
  case SCH_TABLES:
  case SCH_VIEWS:
  case SCH_TRIGGERS:
  case SCH_EVENTS:
  {
    const char *dst_db_name= table->schema_select_lex->db;

    DBUG_ASSERT(dst_db_name);

    if (check_access(thd, SELECT_ACL, dst_db_name,
                     &thd->col_access, NULL, FALSE, FALSE))
      return TRUE;

    if (!thd->col_access && check_grant_db(thd, dst_db_name))
    {
      my_error(ER_DBACCESS_DENIED_ERROR, MYF(0),
               thd->security_ctx->priv_user,
               thd->security_ctx->priv_host,
               dst_db_name);
      return TRUE;
    }

    return FALSE;
  }

  case SCH_COLUMNS:
  case SCH_STATISTICS:
  {
    TABLE_LIST *dst_table;
    dst_table= table->schema_select_lex->table_list.first;

    DBUG_ASSERT(dst_table);

    /*
      Open temporary tables to be able to detect them during privilege check.
    */
    if (open_temporary_tables(thd, dst_table))
      return TRUE;

    if (check_access(thd, SELECT_ACL, dst_table->db,
                     &dst_table->grant.privilege,
                     &dst_table->grant.m_internal,
                     FALSE, FALSE))
          return TRUE; /* Access denied */

    /*
      Check_grant will grant access if there is any column privileges on
      all of the tables thanks to the fourth parameter (bool show_table).
    */
    if (check_grant(thd, SELECT_ACL, dst_table, TRUE, UINT_MAX, FALSE))
      return TRUE; /* Access denied */

    close_thread_tables(thd);
    dst_table->table= NULL;

    /* Access granted */
    return FALSE;
  }
  default:
    break;
  }

  return FALSE;
}



/**
  @brief Check if the requested privileges exists in either User-, Host- or
    Db-tables.
  @param thd          Thread context
  @param want_access  Privileges requested
  @param tables       List of tables to be compared against
  @param no_errors    Don't report error to the client (using my_error() call).
  @param any_combination_of_privileges_will_do TRUE if any privileges on any
    column combination is enough.
  @param number       Only the first 'number' tables in the linked list are
                      relevant.

  The suppled table list contains cached privileges. This functions calls the
  help functions check_access and check_grant to verify the first three steps
  in the privileges check queue:
  1. Global privileges
  2. OR (db privileges AND host privileges)
  3. OR table privileges
  4. OR column privileges (not checked by this function!)
  5. OR routine privileges (not checked by this function!)

  @see check_access
  @see check_grant

  @note This functions assumes that table list used and
  thd->lex->query_tables_own_last value correspond to each other
  (the latter should be either 0 or point to next_global member
  of one of elements of this table list).

  @return
    @retval FALSE OK
    @retval TRUE  Access denied; But column or routine privileges might need to
      be checked also.
*/

bool
check_table_access(THD *thd, ulong requirements,TABLE_LIST *tables,
		   bool any_combination_of_privileges_will_do,
                   uint number, bool no_errors)
{
  TABLE_LIST *org_tables= tables;
  TABLE_LIST *first_not_own_table= thd->lex->first_not_own_table();
  uint i= 0;
  Security_context *sctx= thd->security_ctx, *backup_ctx= thd->security_ctx;
  /*
    The check that first_not_own_table is not reached is for the case when
    the given table list refers to the list for prelocking (contains tables
    of other queries). For simple queries first_not_own_table is 0.
  */
  for (; i < number && tables != first_not_own_table && tables;
       tables= tables->next_global, i++)
  {
    ulong want_access= requirements;
    if (tables->security_ctx)
      sctx= tables->security_ctx;
    else
      sctx= backup_ctx;

    /*
       Register access for view underlying table.
       Remove SHOW_VIEW_ACL, because it will be checked during making view
     */
    tables->grant.orig_want_privilege= (want_access & ~SHOW_VIEW_ACL);

    /*
      We should not encounter table list elements for reformed SHOW
      statements unless this is first table list element in the main
      select.
      Such table list elements require additional privilege check
      (see check_show_access()). This check is carried out by caller,
      but only for the first table list element from the main select.
    */
    DBUG_ASSERT(!tables->schema_table_reformed ||
                tables == thd->lex->select_lex.table_list.first);

    DBUG_PRINT("info", ("derived: %d  view: %d", tables->derived != 0,
                        tables->view != 0));

    if (tables->is_anonymous_derived_table())
      continue;

    thd->security_ctx= sctx;

    if (check_access(thd, want_access, tables->get_db_name(),
                     &tables->grant.privilege,
                     &tables->grant.m_internal,
                     0, no_errors))
      goto deny;
  }
  thd->security_ctx= backup_ctx;
  return check_grant(thd,requirements,org_tables,
                     any_combination_of_privileges_will_do,
                     number, no_errors);
deny:
  thd->security_ctx= backup_ctx;
  return TRUE;
}


bool
check_routine_access(THD *thd, ulong want_access,char *db, char *name,
		     bool is_proc, bool no_errors)
{
  TABLE_LIST tables[1];
  
  memset(tables, 0, sizeof(TABLE_LIST));
  tables->db= db;
  tables->table_name= tables->alias= name;
  
  /*
    The following test is just a shortcut for check_access() (to avoid
    calculating db_access) under the assumption that it's common to
    give persons global right to execute all stored SP (but not
    necessary to create them).
    Note that this effectively bypasses the ACL_internal_schema_access checks
    that are implemented for the INFORMATION_SCHEMA and PERFORMANCE_SCHEMA,
    which are located in check_access().
    Since the I_S and P_S do not contain routines, this bypass is ok,
    as long as this code path is not abused to create routines.
    The assert enforce that.
  */
  DBUG_ASSERT((want_access & CREATE_PROC_ACL) == 0);
  if ((thd->security_ctx->master_access & want_access) == want_access)
    tables->grant.privilege= want_access;
  else if (check_access(thd, want_access, db,
                        &tables->grant.privilege,
                        &tables->grant.m_internal,
                        0, no_errors))
    return TRUE;
  
  return check_grant_routine(thd, want_access, tables, is_proc, no_errors);
}


/**
  Check if the routine has any of the routine privileges.

  @param thd	       Thread handler
  @param db           Database name
  @param name         Routine name

  @retval
    0            ok
  @retval
    1            error
*/

bool check_some_routine_access(THD *thd, const char *db, const char *name,
                               bool is_proc)
{
  ulong save_priv;
  /*
    The following test is just a shortcut for check_access() (to avoid
    calculating db_access)
    Note that this effectively bypasses the ACL_internal_schema_access checks
    that are implemented for the INFORMATION_SCHEMA and PERFORMANCE_SCHEMA,
    which are located in check_access().
    Since the I_S and P_S do not contain routines, this bypass is ok,
    as it only opens SHOW_PROC_ACLS.
  */
  if (thd->security_ctx->master_access & SHOW_PROC_ACLS)
    return FALSE;
  if (!check_access(thd, SHOW_PROC_ACLS, db, &save_priv, NULL, 0, 1) ||
      (save_priv & SHOW_PROC_ACLS))
    return FALSE;
  return check_routine_level_acl(thd, db, name, is_proc);
}


/**
  Check if the given table has any of the asked privileges

  @param thd		 Thread handler
  @param want_access	 Bitmap of possible privileges to check for

  @retval
    0  ok
  @retval
    1  error
*/

bool check_some_access(THD *thd, ulong want_access, TABLE_LIST *table)
{
  ulong access;
  DBUG_ENTER("check_some_access");

  /* This loop will work as long as we have less than 32 privileges */
  for (access= 1; access < want_access ; access<<= 1)
  {
    if (access & want_access)
    {
      if (!check_access(thd, access, table->db,
                        &table->grant.privilege,
                        &table->grant.m_internal,
                        0, 1) &&
           !check_grant(thd, access, table, FALSE, 1, TRUE))
        DBUG_RETURN(0);
    }
  }
  DBUG_PRINT("exit",("no matching access rights"));
  DBUG_RETURN(1);
}

#else

static bool check_show_access(THD *thd, TABLE_LIST *table)
{
  return false;
}

#endif /*NO_EMBEDDED_ACCESS_CHECKS*/


/**
  check for global access and give descriptive error message if it fails.

  @param thd			Thread handler
  @param want_access		Use should have any of these global rights

  @warning
    One gets access right if one has ANY of the rights in want_access.
    This is useful as one in most cases only need one global right,
    but in some case we want to check if the user has SUPER or
    REPL_CLIENT_ACL rights.

  @retval
    0	ok
  @retval
    1	Access denied.  In this case an error is sent to the client
*/

bool check_global_access(THD *thd, ulong want_access)
{
  DBUG_ENTER("check_global_access");
#ifndef NO_EMBEDDED_ACCESS_CHECKS
  char command[128];
  if ((thd->security_ctx->master_access & want_access))
    DBUG_RETURN(0);
  get_privilege_desc(command, sizeof(command), want_access);
  my_error(ER_SPECIFIC_ACCESS_DENIED_ERROR, MYF(0), command);
  DBUG_RETURN(1);
#else
  DBUG_RETURN(0);
#endif
}

/****************************************************************************
	Check stack size; Send error if there isn't enough stack to continue
****************************************************************************/


#if STACK_DIRECTION < 0
#define used_stack(A,B) (long) (A - B)
#else
#define used_stack(A,B) (long) (B - A)
#endif

#ifndef DBUG_OFF
long max_stack_used;
#endif

/**
  @note
  Note: The 'buf' parameter is necessary, even if it is unused here.
  - fix_fields functions has a "dummy" buffer large enough for the
    corresponding exec. (Thus we only have to check in fix_fields.)
  - Passing to check_stack_overrun() prevents the compiler from removing it.
*/
bool check_stack_overrun(THD *thd, long margin,
			 uchar *buf __attribute__((unused)))
{
  long stack_used;
  DBUG_ASSERT(thd == current_thd);
  if ((stack_used=used_stack(thd->thread_stack,(char*) &stack_used)) >=
      (long) (my_thread_stack_size - margin))
  {
    /*
      Do not use stack for the message buffer to ensure correct
      behaviour in cases we have close to no stack left.
    */
    char* ebuff= new (std::nothrow) char[MYSQL_ERRMSG_SIZE];
    if (ebuff) {
      my_snprintf(ebuff, MYSQL_ERRMSG_SIZE, ER(ER_STACK_OVERRUN_NEED_MORE),
                  stack_used, my_thread_stack_size, margin);
      my_message(ER_STACK_OVERRUN_NEED_MORE, ebuff, MYF(ME_FATALERROR));
      delete [] ebuff;
    }
    return 1;
  }
#ifndef DBUG_OFF
  max_stack_used= max(max_stack_used, stack_used);
#endif
  return 0;
}


#define MY_YACC_INIT 1000			// Start with big alloc
#define MY_YACC_MAX  32000			// Because of 'short'

bool my_yyoverflow(short **yyss, YYSTYPE **yyvs, ulong *yystacksize)
{
  Yacc_state *state= & current_thd->m_parser_state->m_yacc;
  ulong old_info=0;
  DBUG_ASSERT(state);
  if ((uint) *yystacksize >= MY_YACC_MAX)
    return 1;
  if (!state->yacc_yyvs)
    old_info= *yystacksize;
  *yystacksize= set_zone((*yystacksize)*2,MY_YACC_INIT,MY_YACC_MAX);
  if (!(state->yacc_yyvs= (uchar*)
        my_realloc(state->yacc_yyvs,
                   *yystacksize*sizeof(**yyvs),
                   MYF(MY_ALLOW_ZERO_PTR | MY_FREE_ON_ERROR))) ||
      !(state->yacc_yyss= (uchar*)
        my_realloc(state->yacc_yyss,
                   *yystacksize*sizeof(**yyss),
                   MYF(MY_ALLOW_ZERO_PTR | MY_FREE_ON_ERROR))))
    return 1;
  if (old_info)
  {
    /*
      Only copy the old stack on the first call to my_yyoverflow(),
      when replacing a static stack (YYINITDEPTH) by a dynamic stack.
      For subsequent calls, my_realloc already did preserve the old stack.
    */
    memcpy(state->yacc_yyss, *yyss, old_info*sizeof(**yyss));
    memcpy(state->yacc_yyvs, *yyvs, old_info*sizeof(**yyvs));
  }
  *yyss= (short*) state->yacc_yyss;
  *yyvs= (YYSTYPE*) state->yacc_yyvs;
  return 0;
}


/**
  Reset the part of THD responsible for the state of command
  processing.

  This needs to be called before execution of every statement
  (prepared or conventional).  It is not called by substatements of
  routines.

  @todo Remove mysql_reset_thd_for_next_command and only use the
  member function.

  @todo Call it after we use THD for queries, not before.
*/
void mysql_reset_thd_for_next_command(THD *thd)
{
  thd->reset_for_next_command();
}

void THD::reset_for_next_command()
{
  // TODO: Why on earth is this here?! We should probably fix this
  // function and move it to the proper file. /Matz
  THD *thd= this;
  DBUG_ENTER("mysql_reset_thd_for_next_command");
  DBUG_ASSERT(!thd->sp_runtime_ctx); /* not for substatements of routines */
  DBUG_ASSERT(! thd->in_sub_stmt);
  thd->free_list= 0;
  thd->select_number= 1;
  /*
    Those two lines below are theoretically unneeded as
    THD::cleanup_after_query() should take care of this already.
  */
  thd->auto_inc_intervals_in_cur_stmt_for_binlog.empty();
  thd->stmt_depends_on_first_successful_insert_id_in_prev_stmt= 0;

  thd->query_start_used= thd->query_start_usec_used= 0;
  thd->is_fatal_error= thd->time_zone_used= 0;
  /*
    Clear the status flag that are expected to be cleared at the
    beginning of each SQL statement.
  */
  thd->server_status&= ~SERVER_STATUS_CLEAR_SET;
  /*
    If in autocommit mode and not in a transaction, reset flag
    that identifies if a transaction has done some operations
    that cannot be safely rolled back.

    If the flag is set an warning message is printed out in
    ha_rollback_trans() saying that some tables couldn't be
    rolled back.
  */
  if (!thd->in_multi_stmt_transaction_mode())
  {
    thd->transaction.all.reset_unsafe_rollback_flags();
  }
  DBUG_ASSERT(thd->security_ctx== &thd->main_security_ctx);
  thd->thread_specific_used= FALSE;

  if (opt_bin_log)
  {
    reset_dynamic(&thd->user_var_events);
    thd->user_var_events_alloc= thd->mem_root;
  }
  thd->clear_error();
  thd->get_stmt_da()->reset_diagnostics_area();
  thd->get_stmt_da()->reset_for_next_command();
  thd->rand_used= 0;
  thd->m_sent_row_count= thd->m_examined_row_count= 0;

  thd->reset_current_stmt_binlog_format_row();
  thd->binlog_unsafe_warning_flags= 0;

  thd->m_trans_end_pos= 0;
  thd->m_trans_log_file= NULL;
  thd->m_trans_fixed_log_file= NULL;
  thd->commit_error= THD::CE_NONE;
  thd->durability_property= HA_REGULAR_DURABILITY;
  thd->set_trans_pos(NULL, 0);

  DBUG_PRINT("debug",
             ("is_current_stmt_binlog_format_row(): %d",
              thd->is_current_stmt_binlog_format_row()));

  DBUG_VOID_RETURN;
}


/**
  Resets the lex->current_select object.
  @note It is assumed that lex->current_select != NULL

  This function is a wrapper around select_lex->init_select() with an added
  check for the special situation when using INTO OUTFILE and LOAD DATA.
*/

void
mysql_init_select(LEX *lex)
{
  SELECT_LEX *select_lex= lex->current_select;
  select_lex->init_select();
  lex->wild= 0;
  if (select_lex == &lex->select_lex)
  {
    DBUG_ASSERT(lex->result == 0);
    lex->exchange= 0;
  }
}


/**
  Used to allocate a new SELECT_LEX object on the current thd mem_root and
  link it into the relevant lists.

  This function is always followed by mysql_init_select.

  @see mysql_init_select

  @retval TRUE An error occurred
  @retval FALSE The new SELECT_LEX was successfully allocated.
*/

bool
mysql_new_select(LEX *lex, bool move_down)
{
  SELECT_LEX *select_lex;
  THD *thd= lex->thd;
  Name_resolution_context *outer_context= lex->current_context();
  DBUG_ENTER("mysql_new_select");

  if (!(select_lex= new (thd->mem_root) SELECT_LEX()))
    DBUG_RETURN(1);
  select_lex->select_number= ++thd->select_number;
  select_lex->parent_lex= lex; /* Used in init_query. */
  select_lex->init_query();
  select_lex->init_select();
  lex->nest_level++;
  if (lex->nest_level > (int) MAX_SELECT_NESTING)
  {
    my_error(ER_TOO_HIGH_LEVEL_OF_NESTING_FOR_SELECT, MYF(0));
    DBUG_RETURN(1);
  }
  select_lex->nest_level= lex->nest_level;
  if (move_down)
  {
    SELECT_LEX_UNIT *unit;
    lex->subqueries= TRUE;
    /* first select_lex of subselect or derived table */
    if (!(unit= new (thd->mem_root) SELECT_LEX_UNIT()))
      DBUG_RETURN(1);

    unit->init_query();
    unit->init_select();
    unit->thd= thd;
    unit->include_down(lex->current_select);
    unit->link_next= 0;
    unit->link_prev= 0;
    select_lex->include_down(unit);
    /*
      By default we assume that it is usual subselect and we have outer name
      resolution context, if no we will assign it to 0 later
    */
    if (select_lex->outer_select()->parsing_place == IN_ON)
      /*
        This subquery is part of an ON clause, so we need to link the
        name resolution context for this subquery with the ON context.

        @todo outer_context is not the same as
        &select_lex->outer_select()->context in one case:
        (SELECT 1 as a) UNION (SELECT 2) ORDER BY (SELECT a);
        When we create the select_lex for the subquery in ORDER BY,
        1) outer_context is the context of the second SELECT of the
        UNION
        2) &select_lex->outer_select() is the fake select_lex, which context
        is the one of the first SELECT of the UNION (see
        st_select_lex_unit::add_fake_select_lex()).
        2) is the correct context, per the documentation. 1) is not, and using
        it leads to a resolving error for the query above.
        We should fix 1) and then use it unconditionally here.
      */
      select_lex->context.outer_context= outer_context;
    else
      select_lex->context.outer_context= &select_lex->outer_select()->context;
  }
  else
  {
    if (lex->current_select->order_list.first && !lex->current_select->braces)
    {
      my_error(ER_WRONG_USAGE, MYF(0), "UNION", "ORDER BY");
      DBUG_RETURN(1);
    }
    select_lex->include_neighbour(lex->current_select);
    SELECT_LEX_UNIT *unit= select_lex->master_unit();                              
    if (!unit->fake_select_lex && unit->add_fake_select_lex(lex->thd))
      DBUG_RETURN(1);
    select_lex->context.outer_context= 
                unit->first_select()->context.outer_context;
  }

  select_lex->master_unit()->global_parameters= select_lex;
  select_lex->include_global((st_select_lex_node**)&lex->all_selects_list);
  lex->current_select= select_lex;
  /*
    in subquery is SELECT query and we allow resolution of names in SELECT
    list
  */
  select_lex->context.resolve_in_select_list= TRUE;
  DBUG_RETURN(0);
}

/**
  Create a select to return the same output as 'SELECT @@var_name'.

  Used for SHOW COUNT(*) [ WARNINGS | ERROR].

  This will crash with a core dump if the variable doesn't exists.

  @param var_name		Variable name
*/

void create_select_for_variable(const char *var_name)
{
  THD *thd;
  LEX *lex;
  LEX_STRING tmp, null_lex_string;
  Item *var;
  char buff[MAX_SYS_VAR_LENGTH*2+4+8], *end;
  DBUG_ENTER("create_select_for_variable");

  thd= current_thd;
  lex= thd->lex;
  mysql_init_select(lex);
  lex->sql_command= SQLCOM_SELECT;
  tmp.str= (char*) var_name;
  tmp.length=strlen(var_name);
  memset(&null_lex_string, 0, sizeof(null_lex_string));
  /*
    We set the name of Item to @@session.var_name because that then is used
    as the column name in the output.
  */
  if ((var= get_system_var(thd, OPT_SESSION, tmp, null_lex_string)))
  {
    end= strxmov(buff, "@@session.", var_name, NullS);
    var->item_name.copy(buff, end - buff);
    add_item_to_list(thd, var);
  }
  DBUG_VOID_RETURN;
}


void mysql_init_multi_delete(LEX *lex)
{
  lex->sql_command=  SQLCOM_DELETE_MULTI;
  mysql_init_select(lex);
  lex->select_lex.select_limit= 0;
  lex->unit.select_limit_cnt= HA_POS_ERROR;
  lex->select_lex.table_list.save_and_clear(&lex->auxiliary_table_list);
  lex->query_tables= 0;
  lex->query_tables_last= &lex->query_tables;
}


/*
  When you modify mysql_parse(), you may need to mofify
  mysql_test_parse_for_slave() in this same file.
*/

/**
  Parse a query.

  @param       thd     Current thread
  @param       rawbuf  Begining of the query text
  @param       length  Length of the query text
  @param[out]  found_semicolon For multi queries, position of the character of
                               the next query in the query text.
*/

void mysql_parse(THD *thd, char *rawbuf, uint length,
                 Parser_state *parser_state)
{
  int error __attribute__((unused));
  DBUG_ENTER("mysql_parse");

  DBUG_EXECUTE_IF("parser_debug", turn_parser_debug_on(););

  /*
    Warning.
    The purpose of query_cache_send_result_to_client() is to lookup the
    query in the query cache first, to avoid parsing and executing it.
    So, the natural implementation would be to:
    - first, call query_cache_send_result_to_client,
    - second, if caching failed, initialise the lexical and syntactic parser.
    The problem is that the query cache depends on a clean initialization
    of (among others) lex->safe_to_cache_query and thd->server_status,
    which are reset respectively in
    - lex_start()
    - mysql_reset_thd_for_next_command()
    So, initializing the lexical analyser *before* using the query cache
    is required for the cache to work properly.
    FIXME: cleanup the dependencies in the code to simplify this.
  */
  lex_start(thd);
  mysql_reset_thd_for_next_command(thd);

  if (query_cache_send_result_to_client(thd, rawbuf, length) <= 0)
  {
    LEX *lex= thd->lex;

    bool err= parse_sql(thd, parser_state, NULL);

    const char *found_semicolon= parser_state->m_lip.found_semicolon;
    size_t      qlen= found_semicolon
                      ? (found_semicolon - thd->query())
                      : thd->query_length();

    if (!err)
    {
      /*
        See whether we can do any query rewriting. opt_log_raw only controls
        writing to the general log, so rewriting still needs to happen because
        the other logs (binlog, slow query log, ...) can not be set to raw mode
        for security reasons.
        Query-cache only handles SELECT, which we don't rewrite, so it's no
        concern of ours.
        We're not general-logging if we're the slave, or if we've already
        done raw-logging earlier.
        Sub-routines of mysql_rewrite_query() should try to only rewrite when
        necessary (e.g. not do password obfuscation when query contains no
        password), but we can optimize out even those necessary rewrites when
        no logging happens at all. If rewriting does not happen here,
        thd->rewritten_query is still empty from being reset in alloc_query().
      */
      bool general= (opt_log && ! (opt_log_raw || thd->slave_thread));

      if (general || opt_slow_log || opt_bin_log)
      {
        mysql_rewrite_query(thd);

        if (thd->rewritten_query.length())
          lex->safe_to_cache_query= false; // see comments below
      }

      if (general)
      {
        if (thd->rewritten_query.length())
          general_log_write(thd, COM_QUERY, thd->rewritten_query.c_ptr_safe(),
                                            thd->rewritten_query.length());
        else
          general_log_write(thd, COM_QUERY, thd->query(), qlen);
      }
    }

    if (!err)
    {
      thd->m_statement_psi= MYSQL_REFINE_STATEMENT(thd->m_statement_psi,
                                                   sql_statement_info[thd->lex->sql_command].m_key);

#ifndef NO_EMBEDDED_ACCESS_CHECKS
      if (mqh_used && thd->get_user_connect() &&
	  check_mqh(thd, lex->sql_command))
      {
	thd->net.error = 0;
      }
      else
#endif
      {
	if (! thd->is_error())
	{
          /*
            Binlog logs a string starting from thd->query and having length
            thd->query_length; so we set thd->query_length correctly (to not
            log several statements in one event, when we executed only first).
            We set it to not see the ';' (otherwise it would get into binlog
            and Query_log_event::print() would give ';;' output).
            This also helps display only the current query in SHOW
            PROCESSLIST.
            Note that we don't need LOCK_thread_count to modify query_length.
          */
          if (found_semicolon && (ulong) (found_semicolon - thd->query()))
            thd->set_query_inner(thd->query(),
                                 (uint32) (found_semicolon -
                                           thd->query() - 1),
                                 thd->charset());
          /* Actually execute the query */
          if (found_semicolon)
          {
            lex->safe_to_cache_query= 0;
            thd->server_status|= SERVER_MORE_RESULTS_EXISTS;
          }
          lex->set_trg_event_type_for_tables();
          MYSQL_QUERY_EXEC_START(thd->query(),
                                 thd->thread_id,
                                 (char *) (thd->db ? thd->db : ""),
                                 &thd->security_ctx->priv_user[0],
                                 (char *) thd->security_ctx->host_or_ip,
                                 0);
          if (unlikely(thd->security_ctx->password_expired &&
                       !lex->is_change_password &&
                       lex->sql_command != SQLCOM_SET_OPTION))
          {
            my_error(ER_MUST_CHANGE_PASSWORD, MYF(0));
            error= 1;
          }
          else
            error= mysql_execute_command(thd);
          if (error == 0 &&
              thd->variables.gtid_next.type == GTID_GROUP &&
              thd->owned_gtid.sidno != 0 &&
              (thd->lex->sql_command == SQLCOM_COMMIT ||
<<<<<<< HEAD
               stmt_causes_implicit_commit(thd, CF_IMPLICIT_COMMIT_END)))
          {
            // This is executed at the end of a DDL statement or after
            // COMMIT.  It ensures that an empty group is logged if
            // needed.
=======
               stmt_causes_implicit_commit(thd, CF_IMPLICIT_COMMIT_END) ||
               thd->lex->sql_command == SQLCOM_CREATE_TABLE ||
               thd->lex->sql_command == SQLCOM_DROP_TABLE))
          {
            /*
              This ensures that an empty transaction is logged if
              needed. It is executed at the end of an implicitly or
              explicitly committing statement, or after CREATE
              TEMPORARY TABLE or DROP TEMPORARY TABLE.

              CREATE/DROP TEMPORARY do not count as implicitly
              committing according to stmt_causes_implicit_commit(),
              but are written to the binary log as DDL (not between
              BEGIN/COMMIT). Thus we need special cases for these
              statements in the condition above. Hence the clauses for
              for SQLCOM_CREATE_TABLE and SQLCOM_DROP_TABLE above.

              Thus, for base tables, SQLCOM_[CREATE|DROP]_TABLE match
              both the stmt_causes_implicit_commit clause and the
              thd->lex->sql_command == SQLCOM_* clause; for temporary
              tables they match only thd->lex->sql_command ==
              SQLCOM_*.
            */
>>>>>>> a088e4fa
            error= gtid_empty_group_log_and_cleanup(thd);
          }
          MYSQL_QUERY_EXEC_DONE(error);
	}
      }
    }
    else
    {
      /* Instrument this broken statement as "statement/sql/error" */
      thd->m_statement_psi= MYSQL_REFINE_STATEMENT(thd->m_statement_psi,
                                                   sql_statement_info[SQLCOM_END].m_key);

      DBUG_ASSERT(thd->is_error());
      DBUG_PRINT("info",("Command aborted. Fatal_error: %d",
			 thd->is_fatal_error));

      query_cache_abort(&thd->query_cache_tls);
    }

    THD_STAGE_INFO(thd, stage_freeing_items);
    sp_cache_enforce_limit(thd->sp_proc_cache, stored_program_cache_size);
    sp_cache_enforce_limit(thd->sp_func_cache, stored_program_cache_size);
    thd->end_statement();
    thd->cleanup_after_query();
    DBUG_ASSERT(thd->change_list.is_empty());
  }
  else
  {
    /*
      Query cache hit. We need to write the general log here if
      we haven't already logged the statement earlier due to --log-raw.
      Right now, we only cache SELECT results; if the cache ever
      becomes more generic, we should also cache the rewritten
      query-string together with the original query-string (which
      we'd still use for the matching) when we first execute the
      query, and then use the obfuscated query-string for logging
      here when the query is given again.
    */
    thd->m_statement_psi= MYSQL_REFINE_STATEMENT(thd->m_statement_psi,
                                                 sql_statement_info[SQLCOM_SELECT].m_key);
    if (!opt_log_raw)
      general_log_write(thd, COM_QUERY, thd->query(), thd->query_length());
    parser_state->m_lip.found_semicolon= NULL;
  }

  DBUG_VOID_RETURN;
}


#ifdef HAVE_REPLICATION
/**
  Usable by the replication SQL thread only: just parse a query to know if it
  can be ignored because of replicate-*-table rules.

  @retval
    0	cannot be ignored
  @retval
    1	can be ignored
*/

bool mysql_test_parse_for_slave(THD *thd, char *rawbuf, uint length)
{
  LEX *lex= thd->lex;
<<<<<<< HEAD
  bool error= 0;
=======
  bool ignorable= false;
>>>>>>> a088e4fa
  PSI_statement_locker *parent_locker= thd->m_statement_psi;
  DBUG_ENTER("mysql_test_parse_for_slave");

  DBUG_ASSERT(thd->slave_thread);

  Parser_state parser_state;
  if (parser_state.init(thd, rawbuf, length) == 0)
  {
    lex_start(thd);
    mysql_reset_thd_for_next_command(thd);

    thd->m_statement_psi= NULL;
<<<<<<< HEAD
    if (!parse_sql(thd, & parser_state, NULL) &&
        all_tables_not_ok(thd, lex->select_lex.table_list.first))
      error= 1;                  /* Ignore question */
=======
    if (parse_sql(thd, & parser_state, NULL) == 0)
    {
      if (all_tables_not_ok(thd, lex->select_lex.table_list.first))
        ignorable= true;
      else if (lex->sql_command != SQLCOM_BEGIN &&
               lex->sql_command != SQLCOM_COMMIT &&
               lex->sql_command != SQLCOM_SAVEPOINT &&
               lex->sql_command != SQLCOM_ROLLBACK &&
               lex->sql_command != SQLCOM_ROLLBACK_TO_SAVEPOINT &&
               !rpl_filter->db_ok(thd->db))
        ignorable= true;
    }
>>>>>>> a088e4fa
    thd->m_statement_psi= parent_locker;
    thd->end_statement();
  }
  thd->cleanup_after_query();
  DBUG_RETURN(ignorable);
}
#endif



/**
  Store field definition for create.

  @return
    Return 0 if ok
*/

bool add_field_to_list(THD *thd, LEX_STRING *field_name, enum_field_types type,
		       char *length, char *decimals,
		       uint type_modifier,
		       Item *default_value, Item *on_update_value,
                       LEX_STRING *comment,
		       char *change,
                       List<String> *interval_list, const CHARSET_INFO *cs,
		       uint uint_geom_type)
{
  register Create_field *new_field;
  LEX  *lex= thd->lex;
  uint8 datetime_precision= decimals ? atoi(decimals) : 0;
  DBUG_ENTER("add_field_to_list");

  if (check_string_char_length(field_name, "", NAME_CHAR_LEN,
                               system_charset_info, 1))
  {
    my_error(ER_TOO_LONG_IDENT, MYF(0), field_name->str); /* purecov: inspected */
    DBUG_RETURN(1);				/* purecov: inspected */
  }
  if (type_modifier & PRI_KEY_FLAG)
  {
    Key *key;
    lex->col_list.push_back(new Key_part_spec(*field_name, 0));
    key= new Key(Key::PRIMARY, null_lex_str,
                      &default_key_create_info,
                      0, lex->col_list);
    lex->alter_info.key_list.push_back(key);
    lex->col_list.empty();
  }
  if (type_modifier & (UNIQUE_FLAG | UNIQUE_KEY_FLAG))
  {
    Key *key;
    lex->col_list.push_back(new Key_part_spec(*field_name, 0));
    key= new Key(Key::UNIQUE, null_lex_str,
                 &default_key_create_info, 0,
                 lex->col_list);
    lex->alter_info.key_list.push_back(key);
    lex->col_list.empty();
  }

  if (default_value)
  {
    /* 
      Default value should be literal => basic constants =>
      no need fix_fields()

      We allow only CURRENT_TIMESTAMP as function default for the TIMESTAMP or
      DATETIME types.
    */
    if (default_value->type() == Item::FUNC_ITEM && 
        (static_cast<Item_func*>(default_value)->functype() !=
         Item_func::NOW_FUNC ||
         (!real_type_with_now_as_default(type)) ||
         default_value->decimals != datetime_precision))
    {
      my_error(ER_INVALID_DEFAULT, MYF(0), field_name->str);
      DBUG_RETURN(1);
    }
    else if (default_value->type() == Item::NULL_ITEM)
    {
      default_value= 0;
      if ((type_modifier & (NOT_NULL_FLAG | AUTO_INCREMENT_FLAG)) ==
	  NOT_NULL_FLAG)
      {
	my_error(ER_INVALID_DEFAULT, MYF(0), field_name->str);
	DBUG_RETURN(1);
      }
    }
    else if (type_modifier & AUTO_INCREMENT_FLAG)
    {
      my_error(ER_INVALID_DEFAULT, MYF(0), field_name->str);
      DBUG_RETURN(1);
    }
  }

  if (on_update_value &&
      (!real_type_with_now_on_update(type) ||
       on_update_value->decimals != datetime_precision))
  {
    my_error(ER_INVALID_ON_UPDATE, MYF(0), field_name->str);
    DBUG_RETURN(1);
  }

  if (!(new_field= new Create_field()) ||
      new_field->init(thd, field_name->str, type, length, decimals, type_modifier,
                      default_value, on_update_value, comment, change,
                      interval_list, cs, uint_geom_type))
    DBUG_RETURN(1);

  lex->alter_info.create_list.push_back(new_field);
  lex->last_field=new_field;
  DBUG_RETURN(0);
}


/** Store position for column in ALTER TABLE .. ADD column. */

void store_position_for_column(const char *name)
{
  current_thd->lex->last_field->after=(char*) (name);
}


/**
  save order by and tables in own lists.
*/

bool add_to_list(THD *thd, SQL_I_List<ORDER> &list, Item *item,bool asc)
{
  ORDER *order;
  DBUG_ENTER("add_to_list");
  if (!(order = (ORDER *) thd->alloc(sizeof(ORDER))))
    DBUG_RETURN(1);
  order->item_ptr= item;
  order->item= &order->item_ptr;
  order->direction= (asc ? ORDER::ORDER_ASC : ORDER::ORDER_DESC);
  order->used_alias= false;
  order->used=0;
  order->counter_used= 0;
  list.link_in_list(order, &order->next);
  DBUG_RETURN(0);
}


/**
  Add a table to list of used tables.

  @param table		Table to add
  @param alias		alias for table (or null if no alias)
  @param table_options	A set of the following bits:
                         - TL_OPTION_UPDATING : Table will be updated
                         - TL_OPTION_FORCE_INDEX : Force usage of index
                         - TL_OPTION_ALIAS : an alias in multi table DELETE
  @param lock_type	How table should be locked
  @param mdl_type       Type of metadata lock to acquire on the table.
  @param use_index	List of indexed used in USE INDEX
  @param ignore_index	List of indexed used in IGNORE INDEX

  @retval
      0		Error
  @retval
    \#	Pointer to TABLE_LIST element added to the total table list
*/

TABLE_LIST *st_select_lex::add_table_to_list(THD *thd,
					     Table_ident *table,
					     LEX_STRING *alias,
					     ulong table_options,
					     thr_lock_type lock_type,
					     enum_mdl_type mdl_type,
					     List<Index_hint> *index_hints_arg,
                                             List<String> *partition_names,
                                             LEX_STRING *option)
{
  register TABLE_LIST *ptr;
  TABLE_LIST *previous_table_ref; /* The table preceding the current one. */
  char *alias_str;
  LEX *lex= thd->lex;
  DBUG_ENTER("add_table_to_list");
  LINT_INIT(previous_table_ref);

  if (!table)
    DBUG_RETURN(0);				// End of memory
  alias_str= alias ? alias->str : table->table.str;
  if (!MY_TEST(table_options & TL_OPTION_ALIAS))
  {
    enum_ident_name_check ident_check_status=
      check_table_name(table->table.str, table->table.length, FALSE);
    if (ident_check_status == IDENT_NAME_WRONG)
    {
      my_error(ER_WRONG_TABLE_NAME, MYF(0), table->table.str);
      DBUG_RETURN(0);
    }
    else if (ident_check_status == IDENT_NAME_TOO_LONG)
    {
      my_error(ER_TOO_LONG_IDENT, MYF(0), table->table.str);
      DBUG_RETURN(0);
    }
  }
  if (table->is_derived_table() == FALSE && table->db.str &&
      (check_and_convert_db_name(&table->db, FALSE) != IDENT_NAME_OK))
    DBUG_RETURN(0);

  if (!alias)					/* Alias is case sensitive */
  {
    if (table->sel)
    {
      my_message(ER_DERIVED_MUST_HAVE_ALIAS,
                 ER(ER_DERIVED_MUST_HAVE_ALIAS), MYF(0));
      DBUG_RETURN(0);
    }
    if (!(alias_str= (char*) thd->memdup(alias_str,table->table.length+1)))
      DBUG_RETURN(0);
  }
  if (!(ptr = (TABLE_LIST *) thd->calloc(sizeof(TABLE_LIST))))
    DBUG_RETURN(0);				/* purecov: inspected */
  if (table->db.str)
  {
    ptr->is_fqtn= TRUE;
    ptr->db= table->db.str;
    ptr->db_length= table->db.length;
  }
  else if (lex->copy_db_to(&ptr->db, &ptr->db_length))
    DBUG_RETURN(0);
  else
    ptr->is_fqtn= FALSE;

  ptr->alias= alias_str;
  ptr->is_alias= alias ? TRUE : FALSE;
  if (lower_case_table_names && table->table.length)
    table->table.length= my_casedn_str(files_charset_info, table->table.str);
  ptr->table_name=table->table.str;
  ptr->table_name_length=table->table.length;
  ptr->lock_type=   lock_type;
  ptr->updating=    MY_TEST(table_options & TL_OPTION_UPDATING);
  /* TODO: remove TL_OPTION_FORCE_INDEX as it looks like it's not used */
  ptr->force_index= MY_TEST(table_options & TL_OPTION_FORCE_INDEX);
  ptr->ignore_leaves= MY_TEST(table_options & TL_OPTION_IGNORE_LEAVES);
  ptr->derived=	    table->sel;
  if (!ptr->derived && is_infoschema_db(ptr->db, ptr->db_length))
  {
    ST_SCHEMA_TABLE *schema_table;
    if (ptr->updating &&
        /* Special cases which are processed by commands itself */
        lex->sql_command != SQLCOM_CHECK &&
        lex->sql_command != SQLCOM_CHECKSUM)
    {
      my_error(ER_DBACCESS_DENIED_ERROR, MYF(0),
               thd->security_ctx->priv_user,
               thd->security_ctx->priv_host,
               INFORMATION_SCHEMA_NAME.str);
      DBUG_RETURN(0);
    }
    schema_table= find_schema_table(thd, ptr->table_name);
    if (!schema_table ||
        (schema_table->hidden && 
         ((sql_command_flags[lex->sql_command] & CF_STATUS_COMMAND) == 0 || 
          /*
            this check is used for show columns|keys from I_S hidden table
          */
          lex->sql_command == SQLCOM_SHOW_FIELDS ||
          lex->sql_command == SQLCOM_SHOW_KEYS)))
    {
      my_error(ER_UNKNOWN_TABLE, MYF(0),
               ptr->table_name, INFORMATION_SCHEMA_NAME.str);
      DBUG_RETURN(0);
    }
    ptr->schema_table_name= ptr->table_name;
    ptr->schema_table= schema_table;
  }
  ptr->select_lex=  lex->current_select;
  ptr->cacheable_table= 1;
  ptr->index_hints= index_hints_arg;
  ptr->option= option ? option->str : 0;
  /* check that used name is unique */
  if (lock_type != TL_IGNORE)
  {
    TABLE_LIST *first_table= table_list.first;
    if (lex->sql_command == SQLCOM_CREATE_VIEW)
      first_table= first_table ? first_table->next_local : NULL;
    for (TABLE_LIST *tables= first_table ;
	 tables ;
	 tables=tables->next_local)
    {
      if (!my_strcasecmp(table_alias_charset, alias_str, tables->alias) &&
	  !strcmp(ptr->db, tables->db))
      {
	my_error(ER_NONUNIQ_TABLE, MYF(0), alias_str); /* purecov: tested */
	DBUG_RETURN(0);				/* purecov: tested */
      }
    }
  }
  /* Store the table reference preceding the current one. */
  if (table_list.elements > 0)
  {
    /*
      table_list.next points to the last inserted TABLE_LIST->next_local'
      element
      We don't use the offsetof() macro here to avoid warnings from gcc
    */
    previous_table_ref= (TABLE_LIST*) ((char*) table_list.next -
                                       ((char*) &(ptr->next_local) -
                                        (char*) ptr));
    /*
      Set next_name_resolution_table of the previous table reference to point
      to the current table reference. In effect the list
      TABLE_LIST::next_name_resolution_table coincides with
      TABLE_LIST::next_local. Later this may be changed in
      store_top_level_join_columns() for NATURAL/USING joins.
    */
    previous_table_ref->next_name_resolution_table= ptr;
  }

  /*
    Link the current table reference in a local list (list for current select).
    Notice that as a side effect here we set the next_local field of the
    previous table reference to 'ptr'. Here we also add one element to the
    list 'table_list'.
  */
  table_list.link_in_list(ptr, &ptr->next_local);
  ptr->next_name_resolution_table= NULL;
#ifdef WITH_PARTITION_STORAGE_ENGINE
  ptr->partition_names= partition_names;
#endif /* WITH_PARTITION_STORAGE_ENGINE */
  /* Link table in global list (all used tables) */
  lex->add_to_query_tables(ptr);

  // Pure table aliases do not need to be locked:
  if (!MY_TEST(table_options & TL_OPTION_ALIAS))
  {
    ptr->mdl_request.init(MDL_key::TABLE, ptr->db, ptr->table_name, mdl_type,
                          MDL_TRANSACTION);
  }
  if (table->is_derived_table())
  {
    ptr->effective_algorithm= DERIVED_ALGORITHM_TMPTABLE;
    ptr->derived_key_list.empty();
  }
  DBUG_RETURN(ptr);
}


/**
  Initialize a new table list for a nested join.

    The function initializes a structure of the TABLE_LIST type
    for a nested join. It sets up its nested join list as empty.
    The created structure is added to the front of the current
    join list in the st_select_lex object. Then the function
    changes the current nest level for joins to refer to the newly
    created empty list after having saved the info on the old level
    in the initialized structure.

  @param thd         current thread

  @retval
    0   if success
  @retval
    1   otherwise
*/

bool st_select_lex::init_nested_join(THD *thd)
{
  DBUG_ENTER("init_nested_join");

  TABLE_LIST *const ptr=
    TABLE_LIST::new_nested_join(thd->mem_root, "(nested_join)",
                                embedding, join_list, this);
  if (ptr == NULL)
    DBUG_RETURN(true);

  join_list->push_front(ptr);
  embedding= ptr;
  join_list= &ptr->nested_join->join_list;

  DBUG_RETURN(false);
}


/**
  End a nested join table list.

    The function returns to the previous join nest level.
    If the current level contains only one member, the function
    moves it one level up, eliminating the nest.

  @param thd         current thread

  @return
    - Pointer to TABLE_LIST element added to the total table list, if success
    - 0, otherwise
*/

TABLE_LIST *st_select_lex::end_nested_join(THD *thd)
{
  TABLE_LIST *ptr;
  NESTED_JOIN *nested_join;
  DBUG_ENTER("end_nested_join");

  DBUG_ASSERT(embedding);
  ptr= embedding;
  join_list= ptr->join_list;
  embedding= ptr->embedding;
  nested_join= ptr->nested_join;
  if (nested_join->join_list.elements == 1)
  {
    TABLE_LIST *embedded= nested_join->join_list.head();
    join_list->pop();
    embedded->join_list= join_list;
    embedded->embedding= embedding;
    join_list->push_front(embedded);
    ptr= embedded;
  }
  else if (nested_join->join_list.elements == 0)
  {
    join_list->pop();
    ptr= 0;                                     // return value
  }
  DBUG_RETURN(ptr);
}


/**
  Nest last join operation.

    The function nest last join operation as if it was enclosed in braces.

  @param thd         current thread

  @retval
    0  Error
  @retval
    \#  Pointer to TABLE_LIST element created for the new nested join
*/

TABLE_LIST *st_select_lex::nest_last_join(THD *thd)
{
  DBUG_ENTER("nest_last_join");

  TABLE_LIST *const ptr=
    TABLE_LIST::new_nested_join(thd->mem_root, "(nest_last_join)",
                                embedding, join_list, this);
  if (ptr == NULL)
    DBUG_RETURN(NULL);

  List<TABLE_LIST> *const embedded_list= &ptr->nested_join->join_list;

  for (uint i=0; i < 2; i++)
  {
    TABLE_LIST *table= join_list->pop();
    table->join_list= embedded_list;
    table->embedding= ptr;
    embedded_list->push_back(table);
    if (table->natural_join)
    {
      ptr->is_natural_join= TRUE;
      /*
        If this is a JOIN ... USING, move the list of joined fields to the
        table reference that describes the join.
      */
      if (prev_join_using)
        ptr->join_using_fields= prev_join_using;
    }
  }
  join_list->push_front(ptr);

  DBUG_RETURN(ptr);
}


/**
  Add a table to the current join list.

    The function puts a table in front of the current join list
    of st_select_lex object.
    Thus, joined tables are put into this list in the reverse order
    (the most outer join operation follows first).

  @param table       the table to add

  @return
    None
*/

void st_select_lex::add_joined_table(TABLE_LIST *table)
{
  DBUG_ENTER("add_joined_table");
  join_list->push_front(table);
  table->join_list= join_list;
  table->embedding= embedding;
  DBUG_VOID_RETURN;
}


/**
  Convert a right join into equivalent left join.

    The function takes the current join list t[0],t[1] ... and
    effectively converts it into the list t[1],t[0] ...
    Although the outer_join flag for the new nested table contains
    JOIN_TYPE_RIGHT, it will be handled as the inner table of a left join
    operation.

  EXAMPLES
  @verbatim
    SELECT * FROM t1 RIGHT JOIN t2 ON on_expr =>
      SELECT * FROM t2 LEFT JOIN t1 ON on_expr

    SELECT * FROM t1,t2 RIGHT JOIN t3 ON on_expr =>
      SELECT * FROM t1,t3 LEFT JOIN t2 ON on_expr

    SELECT * FROM t1,t2 RIGHT JOIN (t3,t4) ON on_expr =>
      SELECT * FROM t1,(t3,t4) LEFT JOIN t2 ON on_expr

    SELECT * FROM t1 LEFT JOIN t2 ON on_expr1 RIGHT JOIN t3  ON on_expr2 =>
      SELECT * FROM t3 LEFT JOIN (t1 LEFT JOIN t2 ON on_expr2) ON on_expr1
   @endverbatim

  @param thd         current thread

  @return
    - Pointer to the table representing the inner table, if success
    - 0, otherwise
*/

TABLE_LIST *st_select_lex::convert_right_join()
{
  TABLE_LIST *tab2= join_list->pop();
  TABLE_LIST *tab1= join_list->pop();
  DBUG_ENTER("convert_right_join");

  join_list->push_front(tab2);
  join_list->push_front(tab1);
  tab1->outer_join|= JOIN_TYPE_RIGHT;

  DBUG_RETURN(tab1);
}

/**
  Set lock for all tables in current select level.

  @param lock_type			Lock to set for tables

  @note
    If lock is a write lock, then tables->updating is set 1
    This is to get tables_ok to know that the table is updated by the
    query
*/

void st_select_lex::set_lock_for_tables(thr_lock_type lock_type)
{
  bool for_update= lock_type >= TL_READ_NO_INSERT;
  DBUG_ENTER("set_lock_for_tables");
  DBUG_PRINT("enter", ("lock_type: %d  for_update: %d", lock_type,
		       for_update));
  for (TABLE_LIST *tables= table_list.first;
       tables;
       tables= tables->next_local)
  {
    tables->lock_type= lock_type;
    tables->updating=  for_update;
    tables->mdl_request.set_type((lock_type >= TL_WRITE_ALLOW_WRITE) ?
                                 MDL_SHARED_WRITE : MDL_SHARED_READ);
  }
  DBUG_VOID_RETURN;
}


/**
  Create a fake SELECT_LEX for a unit.

    The method create a fake SELECT_LEX object for a unit.
    This object is created for any union construct containing a union
    operation and also for any single select union construct of the form
    @verbatim
    (SELECT ... ORDER BY order_list [LIMIT n]) ORDER BY ... 
    @endvarbatim
    or of the form
    @varbatim
    (SELECT ... ORDER BY LIMIT n) ORDER BY ...
    @endvarbatim
  
  @param thd_arg		   thread handle

  @note
    The object is used to retrieve rows from the temporary table
    where the result on the union is obtained.

  @retval
    1     on failure to create the object
  @retval
    0     on success
*/

bool st_select_lex_unit::add_fake_select_lex(THD *thd_arg)
{
  SELECT_LEX *first_sl= first_select();
  DBUG_ENTER("add_fake_select_lex");
  DBUG_ASSERT(!fake_select_lex);

  if (!(fake_select_lex= new (thd_arg->mem_root) SELECT_LEX()))
      DBUG_RETURN(1);
  fake_select_lex->include_standalone(this, 
                                      (SELECT_LEX_NODE**)&fake_select_lex);
  fake_select_lex->select_number= INT_MAX;
  fake_select_lex->parent_lex= thd_arg->lex; /* Used in init_query. */
  fake_select_lex->make_empty_select();
  fake_select_lex->linkage= GLOBAL_OPTIONS_TYPE;
  fake_select_lex->select_limit= 0;

  fake_select_lex->context.outer_context=first_sl->context.outer_context;
  /* allow item list resolving in fake select for ORDER BY */
  fake_select_lex->context.resolve_in_select_list= TRUE;
  fake_select_lex->context.select_lex= fake_select_lex;

  if (!is_union())
  {
    /* 
      This works only for 
      (SELECT ... ORDER BY list [LIMIT n]) ORDER BY order_list [LIMIT m],
      (SELECT ... LIMIT n) ORDER BY order_list [LIMIT m]
      just before the parser starts processing order_list
    */ 
    global_parameters= fake_select_lex;
    fake_select_lex->no_table_names_allowed= 1;
    thd_arg->lex->current_select= fake_select_lex;
  }
  thd_arg->lex->pop_context();
  DBUG_RETURN(0);
}


/**
  Push a new name resolution context for a JOIN ... ON clause to the
  context stack of a query block.

    Create a new name resolution context for a JOIN ... ON clause,
    set the first and last leaves of the list of table references
    to be used for name resolution, and push the newly created
    context to the stack of contexts of the query.

  @param thd       pointer to current thread
  @param left_op   left  operand of the JOIN
  @param right_op  rigth operand of the JOIN

  @todo Research if we should set the "outer_context" member of the new ON
  context.

  @retval
    FALSE  if all is OK
  @retval
    TRUE   if a memory allocation error occured
*/

bool
push_new_name_resolution_context(THD *thd,
                                 TABLE_LIST *left_op, TABLE_LIST *right_op)
{
  Name_resolution_context *on_context;
  if (!(on_context= new (thd->mem_root) Name_resolution_context))
    return TRUE;
  on_context->init();
  on_context->first_name_resolution_table=
    left_op->first_leaf_for_name_resolution();
  on_context->last_name_resolution_table=
    right_op->last_leaf_for_name_resolution();
  on_context->select_lex= thd->lex->current_select;
  // Save join nest's context in right_op, to find it later in view merging.
  DBUG_ASSERT(right_op->context_of_embedding == NULL);
  right_op->context_of_embedding= on_context;
  return thd->lex->push_context(on_context);
}


/**
  Add an ON condition to the second operand of a JOIN ... ON.

    Add an ON condition to the right operand of a JOIN ... ON clause.

  @param b     the second operand of a JOIN ... ON
  @param expr  the condition to be added to the ON clause
*/

void add_join_on(TABLE_LIST *b, Item *expr)
{
  if (expr)
  {
    if (!b->join_cond())
      b->set_join_cond(expr);
    else
    {
      /*
        If called from the parser, this happens if you have both a
        right and left join. If called later, it happens if we add more
        than one condition to the ON clause.
      */
      b->set_join_cond(new Item_cond_and(b->join_cond(), expr));
    }
    b->join_cond()->top_level_item();
  }
}


/**
  Mark that there is a NATURAL JOIN or JOIN ... USING between two
  tables.

    This function marks that table b should be joined with a either via
    a NATURAL JOIN or via JOIN ... USING. Both join types are special
    cases of each other, so we treat them together. The function
    setup_conds() creates a list of equal condition between all fields
    of the same name for NATURAL JOIN or the fields in 'using_fields'
    for JOIN ... USING. The list of equality conditions is stored
    either in b->join_cond(), or in JOIN::conds, depending on whether there
    was an outer join.

  EXAMPLE
  @verbatim
    SELECT * FROM t1 NATURAL LEFT JOIN t2
     <=>
    SELECT * FROM t1 LEFT JOIN t2 ON (t1.i=t2.i and t1.j=t2.j ... )

    SELECT * FROM t1 NATURAL JOIN t2 WHERE <some_cond>
     <=>
    SELECT * FROM t1, t2 WHERE (t1.i=t2.i and t1.j=t2.j and <some_cond>)

    SELECT * FROM t1 JOIN t2 USING(j) WHERE <some_cond>
     <=>
    SELECT * FROM t1, t2 WHERE (t1.j=t2.j and <some_cond>)
   @endverbatim

  @param a		  Left join argument
  @param b		  Right join argument
  @param using_fields    Field names from USING clause
*/

void add_join_natural(TABLE_LIST *a, TABLE_LIST *b, List<String> *using_fields,
                      SELECT_LEX *lex)
{
  b->natural_join= a;
  lex->prev_join_using= using_fields;
}


/**
  kill on thread.

  @param thd			Thread class
  @param id			Thread id
  @param only_kill_query        Should it kill the query or the connection

  @note
    This is written such that we have a short lock on LOCK_thread_count
*/

uint kill_one_thread(THD *thd, ulong id, bool only_kill_query)
{
  THD *tmp= NULL;
  uint error=ER_NO_SUCH_THREAD;
  DBUG_ENTER("kill_one_thread");
  DBUG_PRINT("enter", ("id=%lu only_kill=%d", id, only_kill_query));

  mysql_mutex_lock(&LOCK_thread_count);
  Thread_iterator it= global_thread_list_begin();
  Thread_iterator end= global_thread_list_end();
  for (; it != end; ++it)
  {
    if ((*it)->get_command() == COM_DAEMON)
      continue;
    if ((*it)->thread_id == id)
    {
      tmp= *it;
      mysql_mutex_lock(&tmp->LOCK_thd_data);    // Lock from delete
      break;
    }
  }
  mysql_mutex_unlock(&LOCK_thread_count);
  if (tmp)
  {

    /*
      If we're SUPER, we can KILL anything, including system-threads.
      No further checks.

      KILLer: thd->security_ctx->user could in theory be NULL while
      we're still in "unauthenticated" state. This is a theoretical
      case (the code suggests this could happen, so we play it safe).

      KILLee: tmp->security_ctx->user will be NULL for system threads.
      We need to check so Jane Random User doesn't crash the server
      when trying to kill a) system threads or b) unauthenticated users'
      threads (Bug#43748).

      If user of both killer and killee are non-NULL, proceed with
      slayage if both are string-equal.
    */

    if ((thd->security_ctx->master_access & SUPER_ACL) ||
        thd->security_ctx->user_matches(tmp->security_ctx))
    {
      /* process the kill only if thread is not already undergoing any kill
         connection.
      */
      if (tmp->killed != THD::KILL_CONNECTION)
      {
        tmp->awake(only_kill_query ? THD::KILL_QUERY : THD::KILL_CONNECTION);
      }
      error= 0;
    }
    else
      error=ER_KILL_DENIED_ERROR;
    mysql_mutex_unlock(&tmp->LOCK_thd_data);
  }
  DBUG_PRINT("exit", ("%d", error));
  DBUG_RETURN(error);
}


/*
  kills a thread and sends response

  SYNOPSIS
    sql_kill()
    thd			Thread class
    id			Thread id
    only_kill_query     Should it kill the query or the connection
*/

static
void sql_kill(THD *thd, ulong id, bool only_kill_query)
{
  uint error;
  if (!(error= kill_one_thread(thd, id, only_kill_query)))
  {
    if (! thd->killed)
      my_ok(thd);
  }
  else
    my_error(error, MYF(0), id);
}


/** If pointer is not a null pointer, append filename to it. */

bool append_file_to_dir(THD *thd, const char **filename_ptr,
                        const char *table_name)
{
  char buff[FN_REFLEN],*ptr, *end;
  if (!*filename_ptr)
    return 0;					// nothing to do

  /* Check that the filename is not too long and it's a hard path */
  if (strlen(*filename_ptr)+strlen(table_name) >= FN_REFLEN-1 ||
      !test_if_hard_path(*filename_ptr))
  {
    my_error(ER_WRONG_TABLE_NAME, MYF(0), *filename_ptr);
    return 1;
  }
  /* Fix is using unix filename format on dos */
  strmov(buff,*filename_ptr);
  end=convert_dirname(buff, *filename_ptr, NullS);
  if (!(ptr= (char*) thd->alloc((size_t) (end-buff) + strlen(table_name)+1)))
    return 1;					// End of memory
  *filename_ptr=ptr;
  strxmov(ptr,buff,table_name,NullS);
  return 0;
}


/**
  Check if the select is a simple select (not an union).

  @retval
    0	ok
  @retval
    1	error	; In this case the error messege is sent to the client
*/

bool check_simple_select()
{
  THD *thd= current_thd;
  LEX *lex= thd->lex;
  if (lex->current_select != &lex->select_lex)
  {
    char command[80];
    Lex_input_stream *lip= & thd->m_parser_state->m_lip;
    strmake(command, lip->yylval->symbol.str,
	    min<size_t>(lip->yylval->symbol.length, sizeof(command)-1));
    my_error(ER_CANT_USE_OPTION_HERE, MYF(0), command);
    return 1;
  }
  return 0;
}


Comp_creator *comp_eq_creator(bool invert)
{
  return invert?(Comp_creator *)&ne_creator:(Comp_creator *)&eq_creator;
}


Comp_creator *comp_ge_creator(bool invert)
{
  return invert?(Comp_creator *)&lt_creator:(Comp_creator *)&ge_creator;
}


Comp_creator *comp_gt_creator(bool invert)
{
  return invert?(Comp_creator *)&le_creator:(Comp_creator *)&gt_creator;
}


Comp_creator *comp_le_creator(bool invert)
{
  return invert?(Comp_creator *)&gt_creator:(Comp_creator *)&le_creator;
}


Comp_creator *comp_lt_creator(bool invert)
{
  return invert?(Comp_creator *)&ge_creator:(Comp_creator *)&lt_creator;
}


Comp_creator *comp_ne_creator(bool invert)
{
  return invert?(Comp_creator *)&eq_creator:(Comp_creator *)&ne_creator;
}


/**
  Construct ALL/ANY/SOME subquery Item.

  @param left_expr   pointer to left expression
  @param cmp         compare function creator
  @param all         true if we create ALL subquery
  @param select_lex  pointer on parsed subquery structure

  @return
    constructed Item (or 0 if out of memory)
*/
Item * all_any_subquery_creator(Item *left_expr,
				chooser_compare_func_creator cmp,
				bool all,
				SELECT_LEX *select_lex)
{
  if ((cmp == &comp_eq_creator) && !all)       //  = ANY <=> IN
    return new Item_in_subselect(left_expr, select_lex);

  if ((cmp == &comp_ne_creator) && all)        // <> ALL <=> NOT IN
    return new Item_func_not(new Item_in_subselect(left_expr, select_lex));

  Item_allany_subselect *it=
    new Item_allany_subselect(left_expr, cmp, select_lex, all);
  if (all)
    return it->upper_item= new Item_func_not_all(it);	/* ALL */

  return it->upper_item= new Item_func_nop_all(it);      /* ANY/SOME */
}


/**
  Perform first stage of privilege checking for SELECT statement.

  @param thd          Thread context.
  @param lex          LEX for SELECT statement.
  @param tables       List of tables used by statement.
  @param first_table  First table in the main SELECT of the SELECT
                      statement.

  @retval FALSE - Success (column-level privilege checks might be required).
  @retval TRUE  - Failure, privileges are insufficient.
*/

bool select_precheck(THD *thd, LEX *lex, TABLE_LIST *tables,
                     TABLE_LIST *first_table)
{
  bool res;
  /*
    lex->exchange != NULL implies SELECT .. INTO OUTFILE and this
    requires FILE_ACL access.
  */
  ulong privileges_requested= lex->exchange ? SELECT_ACL | FILE_ACL :
                                              SELECT_ACL;

  if (tables)
  {
    res= check_table_access(thd,
                            privileges_requested,
                            tables, FALSE, UINT_MAX, FALSE) ||
         (first_table && first_table->schema_table_reformed &&
          check_show_access(thd, first_table));
  }
  else
    res= check_access(thd, privileges_requested, any_db, NULL, NULL, 0, 0);

  return res;
}


/**
  Multi update query pre-check.

  @param thd		Thread handler
  @param tables	Global/local table list (have to be the same)

  @retval
    FALSE OK
  @retval
    TRUE  Error
*/

bool multi_update_precheck(THD *thd, TABLE_LIST *tables)
{
  const char *msg= 0;
  TABLE_LIST *table;
  LEX *lex= thd->lex;
  SELECT_LEX *select_lex= &lex->select_lex;
  DBUG_ENTER("multi_update_precheck");

  if (select_lex->item_list.elements != lex->value_list.elements)
  {
    my_message(ER_WRONG_VALUE_COUNT, ER(ER_WRONG_VALUE_COUNT), MYF(0));
    DBUG_RETURN(TRUE);
  }
  /*
    Ensure that we have UPDATE or SELECT privilege for each table
    The exact privilege is checked in mysql_multi_update()
  */
  for (table= tables; table; table= table->next_local)
  {
    if (table->derived)
      table->grant.privilege= SELECT_ACL;
    else if ((check_access(thd, UPDATE_ACL, table->db,
                           &table->grant.privilege,
                           &table->grant.m_internal,
                           0, 1) ||
              check_grant(thd, UPDATE_ACL, table, FALSE, 1, TRUE)) &&
             (check_access(thd, SELECT_ACL, table->db,
                           &table->grant.privilege,
                           &table->grant.m_internal,
                           0, 0) ||
              check_grant(thd, SELECT_ACL, table, FALSE, 1, FALSE)))
      DBUG_RETURN(TRUE);

    table->table_in_first_from_clause= 1;
  }
  /*
    Is there tables of subqueries?
  */
  if (&lex->select_lex != lex->all_selects_list)
  {
    DBUG_PRINT("info",("Checking sub query list"));
    for (table= tables; table; table= table->next_global)
    {
      if (!table->table_in_first_from_clause)
      {
	if (check_access(thd, SELECT_ACL, table->db,
                         &table->grant.privilege,
                         &table->grant.m_internal,
                         0, 0) ||
	    check_grant(thd, SELECT_ACL, table, FALSE, 1, FALSE))
	  DBUG_RETURN(TRUE);
      }
    }
  }

  if (select_lex->order_list.elements)
    msg= "ORDER BY";
  else if (select_lex->select_limit)
    msg= "LIMIT";
  if (msg)
  {
    my_error(ER_WRONG_USAGE, MYF(0), "UPDATE", msg);
    DBUG_RETURN(TRUE);
  }
  DBUG_RETURN(FALSE);
}

/**
  Multi delete query pre-check.

  @param thd			Thread handler
  @param tables		Global/local table list

  @retval
    FALSE OK
  @retval
    TRUE  error
*/

bool multi_delete_precheck(THD *thd, TABLE_LIST *tables)
{
  SELECT_LEX *select_lex= &thd->lex->select_lex;
  TABLE_LIST *aux_tables= thd->lex->auxiliary_table_list.first;
  TABLE_LIST **save_query_tables_own_last= thd->lex->query_tables_own_last;
  DBUG_ENTER("multi_delete_precheck");

  /*
    Temporary tables are pre-opened in 'tables' list only. Here we need to
    initialize TABLE instances in 'aux_tables' list.
  */
  for (TABLE_LIST *tl= aux_tables; tl; tl= tl->next_global)
  {
    if (tl->table)
      continue;

    if (tl->correspondent_table)
      tl->table= tl->correspondent_table->table;
  }

  /* sql_yacc guarantees that tables and aux_tables are not zero */
  DBUG_ASSERT(aux_tables != 0);
  if (check_table_access(thd, SELECT_ACL, tables, FALSE, UINT_MAX, FALSE))
    DBUG_RETURN(TRUE);

  /*
    Since aux_tables list is not part of LEX::query_tables list we
    have to juggle with LEX::query_tables_own_last value to be able
    call check_table_access() safely.
  */
  thd->lex->query_tables_own_last= 0;
  if (check_table_access(thd, DELETE_ACL, aux_tables, FALSE, UINT_MAX, FALSE))
  {
    thd->lex->query_tables_own_last= save_query_tables_own_last;
    DBUG_RETURN(TRUE);
  }
  thd->lex->query_tables_own_last= save_query_tables_own_last;

  if ((thd->variables.option_bits & OPTION_SAFE_UPDATES) && !select_lex->where)
  {
    my_message(ER_UPDATE_WITHOUT_KEY_IN_SAFE_MODE,
               ER(ER_UPDATE_WITHOUT_KEY_IN_SAFE_MODE), MYF(0));
    DBUG_RETURN(TRUE);
  }
  DBUG_RETURN(FALSE);
}


/*
  Given a table in the source list, find a correspondent table in the
  table references list.

  @param lex Pointer to LEX representing multi-delete.
  @param src Source table to match.
  @param ref Table references list.

  @remark The source table list (tables listed before the FROM clause
  or tables listed in the FROM clause before the USING clause) may
  contain table names or aliases that must match unambiguously one,
  and only one, table in the target table list (table references list,
  after FROM/USING clause).

  @return Matching table, NULL otherwise.
*/

static TABLE_LIST *multi_delete_table_match(LEX *lex, TABLE_LIST *tbl,
                                            TABLE_LIST *tables)
{
  TABLE_LIST *match= NULL;
  DBUG_ENTER("multi_delete_table_match");

  for (TABLE_LIST *elem= tables; elem; elem= elem->next_local)
  {
    int cmp;

    if (tbl->is_fqtn && elem->is_alias)
      continue; /* no match */
    if (tbl->is_fqtn && elem->is_fqtn)
      cmp= my_strcasecmp(table_alias_charset, tbl->table_name, elem->table_name) ||
           strcmp(tbl->db, elem->db);
    else if (elem->is_alias)
      cmp= my_strcasecmp(table_alias_charset, tbl->alias, elem->alias);
    else
      cmp= my_strcasecmp(table_alias_charset, tbl->table_name, elem->table_name) ||
           strcmp(tbl->db, elem->db);

    if (cmp)
      continue;

    if (match)
    {
      my_error(ER_NONUNIQ_TABLE, MYF(0), elem->alias);
      DBUG_RETURN(NULL);
    }

    match= elem;
  }

  if (!match)
    my_error(ER_UNKNOWN_TABLE, MYF(0), tbl->table_name, "MULTI DELETE");

  DBUG_RETURN(match);
}


/**
  Link tables in auxilary table list of multi-delete with corresponding
  elements in main table list, and set proper locks for them.

  @param lex   pointer to LEX representing multi-delete

  @retval
    FALSE   success
  @retval
    TRUE    error
*/

bool multi_delete_set_locks_and_link_aux_tables(LEX *lex)
{
  TABLE_LIST *tables= lex->select_lex.table_list.first;
  TABLE_LIST *target_tbl;
  DBUG_ENTER("multi_delete_set_locks_and_link_aux_tables");

  for (target_tbl= lex->auxiliary_table_list.first;
       target_tbl; target_tbl= target_tbl->next_local)
  {
    /* All tables in aux_tables must be found in FROM PART */
    TABLE_LIST *walk= multi_delete_table_match(lex, target_tbl, tables);
    if (!walk)
      DBUG_RETURN(TRUE);
    if (!walk->derived)
    {
      target_tbl->table_name= walk->table_name;
      target_tbl->table_name_length= walk->table_name_length;
    }
    walk->updating= target_tbl->updating;
    walk->lock_type= target_tbl->lock_type;
    /* We can assume that tables to be deleted from are locked for write. */
    DBUG_ASSERT(walk->lock_type >= TL_WRITE_ALLOW_WRITE);
    walk->mdl_request.set_type(MDL_SHARED_WRITE);
    target_tbl->correspondent_table= walk;	// Remember corresponding table
  }
  DBUG_RETURN(FALSE);
}


/**
  simple UPDATE query pre-check.

  @param thd		Thread handler
  @param tables	Global table list

  @retval
    FALSE OK
  @retval
    TRUE  Error
*/

bool update_precheck(THD *thd, TABLE_LIST *tables)
{
  DBUG_ENTER("update_precheck");
  if (thd->lex->select_lex.item_list.elements != thd->lex->value_list.elements)
  {
    my_message(ER_WRONG_VALUE_COUNT, ER(ER_WRONG_VALUE_COUNT), MYF(0));
    DBUG_RETURN(TRUE);
  }
  DBUG_RETURN(check_one_table_access(thd, UPDATE_ACL, tables));
}


/**
  simple DELETE query pre-check.

  @param thd		Thread handler
  @param tables	Global table list

  @retval
    FALSE  OK
  @retval
    TRUE   error
*/

bool delete_precheck(THD *thd, TABLE_LIST *tables)
{
  DBUG_ENTER("delete_precheck");
  if (check_one_table_access(thd, DELETE_ACL, tables))
    DBUG_RETURN(TRUE);
  /* Set privilege for the WHERE clause */
  tables->grant.want_privilege=(SELECT_ACL & ~tables->grant.privilege);
  DBUG_RETURN(FALSE);
}


/**
  simple INSERT query pre-check.

  @param thd		Thread handler
  @param tables	Global table list

  @retval
    FALSE  OK
  @retval
    TRUE   error
*/

bool insert_precheck(THD *thd, TABLE_LIST *tables)
{
  LEX *lex= thd->lex;
  DBUG_ENTER("insert_precheck");

  /*
    Check that we have modify privileges for the first table and
    select privileges for the rest
  */
  ulong privilege= (INSERT_ACL |
                    (lex->duplicates == DUP_REPLACE ? DELETE_ACL : 0) |
                    (lex->value_list.elements ? UPDATE_ACL : 0));

  if (check_one_table_access(thd, privilege, tables))
    DBUG_RETURN(TRUE);

  if (lex->update_list.elements != lex->value_list.elements)
  {
    my_message(ER_WRONG_VALUE_COUNT, ER(ER_WRONG_VALUE_COUNT), MYF(0));
    DBUG_RETURN(TRUE);
  }
  DBUG_RETURN(FALSE);
}


/**
   Set proper open mode and table type for element representing target table
   of CREATE TABLE statement, also adjust statement table list if necessary.
*/

void create_table_set_open_action_and_adjust_tables(LEX *lex)
{
  TABLE_LIST *create_table= lex->query_tables;

  if (lex->create_info.options & HA_LEX_CREATE_TMP_TABLE)
    create_table->open_type= OT_TEMPORARY_ONLY;
  else
    create_table->open_type= OT_BASE_ONLY;

  if (!lex->select_lex.item_list.elements)
  {
    /*
      Avoid opening and locking target table for ordinary CREATE TABLE
      or CREATE TABLE LIKE for write (unlike in CREATE ... SELECT we
      won't do any insertions in it anyway). Not doing this causes
      problems when running CREATE TABLE IF NOT EXISTS for already
      existing log table.
    */
    create_table->lock_type= TL_READ;
  }
}


/**
  CREATE TABLE query pre-check.

  @param thd			Thread handler
  @param tables		Global table list
  @param create_table	        Table which will be created

  @retval
    FALSE   OK
  @retval
    TRUE   Error
*/

bool create_table_precheck(THD *thd, TABLE_LIST *tables,
                           TABLE_LIST *create_table)
{
  LEX *lex= thd->lex;
  SELECT_LEX *select_lex= &lex->select_lex;
  ulong want_priv;
  bool error= TRUE;                                 // Error message is given
  DBUG_ENTER("create_table_precheck");

  /*
    Require CREATE [TEMPORARY] privilege on new table; for
    CREATE TABLE ... SELECT, also require INSERT.
  */

  want_priv= (lex->create_info.options & HA_LEX_CREATE_TMP_TABLE) ?
             CREATE_TMP_ACL :
             (CREATE_ACL | (select_lex->item_list.elements ? INSERT_ACL : 0));

  if (check_access(thd, want_priv, create_table->db,
                   &create_table->grant.privilege,
                   &create_table->grant.m_internal,
                   0, 0))
    goto err;

  /* If it is a merge table, check privileges for merge children. */
  if (lex->create_info.merge_list.first)
  {
    /*
      The user must have (SELECT_ACL | UPDATE_ACL | DELETE_ACL) on the
      underlying base tables, even if there are temporary tables with the same
      names.

      From user's point of view, it might look as if the user must have these
      privileges on temporary tables to create a merge table over them. This is
      one of two cases when a set of privileges is required for operations on
      temporary tables (see also CREATE TABLE).

      The reason for this behavior stems from the following facts:

        - For merge tables, the underlying table privileges are checked only
          at CREATE TABLE / ALTER TABLE time.

          In other words, once a merge table is created, the privileges of
          the underlying tables can be revoked, but the user will still have
          access to the merge table (provided that the user has privileges on
          the merge table itself). 

        - Temporary tables shadow base tables.

          I.e. there might be temporary and base tables with the same name, and
          the temporary table takes the precedence in all operations.

        - For temporary MERGE tables we do not track if their child tables are
          base or temporary. As result we can't guarantee that privilege check
          which was done in presence of temporary child will stay relevant later
          as this temporary table might be removed.

      If SELECT_ACL | UPDATE_ACL | DELETE_ACL privileges were not checked for
      the underlying *base* tables, it would create a security breach as in
      Bug#12771903.
    */

    if (check_table_access(thd, SELECT_ACL | UPDATE_ACL | DELETE_ACL,
                           lex->create_info.merge_list.first,
                           FALSE, UINT_MAX, FALSE))
      goto err;
  }

  if (want_priv != CREATE_TMP_ACL &&
      check_grant(thd, want_priv, create_table, FALSE, 1, FALSE))
    goto err;

  if (select_lex->item_list.elements)
  {
    /* Check permissions for used tables in CREATE TABLE ... SELECT */
    if (tables && check_table_access(thd, SELECT_ACL, tables, FALSE,
                                     UINT_MAX, FALSE))
      goto err;
  }
  else if (lex->create_info.options & HA_LEX_CREATE_TABLE_LIKE)
  {
    if (check_table_access(thd, SELECT_ACL, tables, FALSE, UINT_MAX, FALSE))
      goto err;
  }
  error= FALSE;

err:
  DBUG_RETURN(error);
}


/**
  Check privileges for LOCK TABLES statement.

  @param thd     Thread context.
  @param tables  List of tables to be locked.

  @retval FALSE - Success.
  @retval TRUE  - Failure.
*/

static bool lock_tables_precheck(THD *thd, TABLE_LIST *tables)
{
  TABLE_LIST *first_not_own_table= thd->lex->first_not_own_table();

  for (TABLE_LIST *table= tables; table != first_not_own_table && table;
       table= table->next_global)
  {
    if (is_temporary_table(table))
      continue;

    if (check_table_access(thd, LOCK_TABLES_ACL | SELECT_ACL, table,
                           FALSE, 1, FALSE))
      return TRUE;
  }

  return FALSE;
}


/**
  negate given expression.

  @param thd  thread handler
  @param expr expression for negation

  @return
    negated expression
*/

Item *negate_expression(THD *thd, Item *expr)
{
  Item *negated;
  if (expr->type() == Item::FUNC_ITEM &&
      ((Item_func *) expr)->functype() == Item_func::NOT_FUNC)
  {
    /* it is NOT(NOT( ... )) */
    Item *arg= ((Item_func *) expr)->arguments()[0];
    enum_parsing_place place= thd->lex->current_select->parsing_place;
    if (arg->is_bool_func() || place == IN_WHERE || place == IN_HAVING)
      return arg;
    /*
      if it is not boolean function then we have to emulate value of
      not(not(a)), it will be a != 0
    */
    return new Item_func_ne(arg, new Item_int_0());
  }

  if ((negated= expr->neg_transformer(thd)) != 0)
    return negated;
  return new Item_func_not(expr);
}

/**
  Set the specified definer to the default value, which is the
  current user in the thread.
 
  @param[in]  thd       thread handler
  @param[out] definer   definer
*/
 
void get_default_definer(THD *thd, LEX_USER *definer)
{
  const Security_context *sctx= thd->security_ctx;

  definer->user.str= (char *) sctx->priv_user;
  definer->user.length= strlen(definer->user.str);

  definer->host.str= (char *) sctx->priv_host;
  definer->host.length= strlen(definer->host.str);

  definer->password= null_lex_str;
  definer->plugin= empty_lex_str;
  definer->auth= empty_lex_str;
  definer->uses_identified_with_clause= false;
  definer->uses_identified_by_clause= false;
  definer->uses_authentication_string_clause= false;
  definer->uses_identified_by_password_clause= false;
}


/**
  Create default definer for the specified THD.

  @param[in] thd         thread handler

  @return
    - On success, return a valid pointer to the created and initialized
    LEX_USER, which contains definer information.
    - On error, return 0.
*/

LEX_USER *create_default_definer(THD *thd)
{
  LEX_USER *definer;

  if (! (definer= (LEX_USER*) thd->alloc(sizeof(LEX_USER))))
    return 0;

  thd->get_definer(definer);

  return definer;
}


/**
  Create definer with the given user and host names.

  @param[in] thd          thread handler
  @param[in] user_name    user name
  @param[in] host_name    host name

  @return
    - On success, return a valid pointer to the created and initialized
    LEX_USER, which contains definer information.
    - On error, return 0.
*/

LEX_USER *create_definer(THD *thd, LEX_STRING *user_name, LEX_STRING *host_name)
{
  LEX_USER *definer;

  /* Create and initialize. */

  if (! (definer= (LEX_USER*) thd->alloc(sizeof(LEX_USER))))
    return 0;

  definer->user= *user_name;
  definer->host= *host_name;
  definer->password.str= NULL;
  definer->password.length= 0;
  definer->uses_authentication_string_clause= false;
  definer->uses_identified_by_clause= false;
  definer->uses_identified_by_password_clause= false;
  definer->uses_identified_with_clause= false;
  return definer;
}


/**
  Retuns information about user or current user.

  @param[in] thd          thread handler
  @param[in] user         user

  @return
    - On success, return a valid pointer to initialized
    LEX_USER, which contains user information.
    - On error, return 0.
*/

LEX_USER *get_current_user(THD *thd, LEX_USER *user)
{
  if (!user->user.str)  // current_user
  {
    LEX_USER *default_definer= create_default_definer(thd);
    if (default_definer)
    {
      /*
        Inherit parser semantics from the statement in which the user parameter
        was used.
        This is needed because a st_lex_user is both used as a component in an
        AST and as a specifier for a particular user in the ACL subsystem.
      */
      default_definer->uses_authentication_string_clause=
        user->uses_authentication_string_clause;
      default_definer->uses_identified_by_clause=
        user->uses_identified_by_clause;
      default_definer->uses_identified_by_password_clause=
        user->uses_identified_by_password_clause;
      default_definer->uses_identified_with_clause=
        user->uses_identified_with_clause;
      default_definer->plugin.str= user->plugin.str;
      default_definer->plugin.length= user->plugin.length;
      default_definer->auth.str= user->auth.str;
      default_definer->auth.length= user->auth.length;
      return default_definer;
    }
  }

  return user;
}


/**
  Check that byte length of a string does not exceed some limit.

  @param str         string to be checked
  @param err_msg     error message to be displayed if the string is too long
  @param max_length  max length

  @retval
    FALSE   the passed string is not longer than max_length
  @retval
    TRUE    the passed string is longer than max_length

  NOTE
    The function is not used in existing code but can be useful later?
*/

bool check_string_byte_length(LEX_STRING *str, const char *err_msg,
                              uint max_byte_length)
{
  if (str->length <= max_byte_length)
    return FALSE;

  my_error(ER_WRONG_STRING_LENGTH, MYF(0), str->str, err_msg, max_byte_length);

  return TRUE;
}


/*
  Check that char length of a string does not exceed some limit.

  SYNOPSIS
  check_string_char_length()
      str              string to be checked
      err_msg          error message to be displayed if the string is too long
      max_char_length  max length in symbols
      cs               string charset

  RETURN
    FALSE   the passed string is not longer than max_char_length
    TRUE    the passed string is longer than max_char_length
*/


bool check_string_char_length(LEX_STRING *str, const char *err_msg,
                              uint max_char_length, const CHARSET_INFO *cs,
                              bool no_error)
{
  int well_formed_error;
  uint res= cs->cset->well_formed_len(cs, str->str, str->str + str->length,
                                      max_char_length, &well_formed_error);

  if (!well_formed_error &&  str->length == res)
    return FALSE;

  if (!no_error)
  {
    ErrConvString err(str->str, str->length, cs);
    my_error(ER_WRONG_STRING_LENGTH, MYF(0), err.ptr(), err_msg, max_char_length);
  }
  return TRUE;
}


/*
  Check if path does not contain mysql data home directory
  SYNOPSIS
    test_if_data_home_dir()
    dir                     directory
    conv_home_dir           converted data home directory
    home_dir_len            converted data home directory length

  RETURN VALUES
    0	ok
    1	error  
*/
C_MODE_START

int test_if_data_home_dir(const char *dir)
{
  char path[FN_REFLEN];
  int dir_len;
  DBUG_ENTER("test_if_data_home_dir");

  if (!dir)
    DBUG_RETURN(0);

  (void) fn_format(path, dir, "", "",
                   (MY_RETURN_REAL_PATH|MY_RESOLVE_SYMLINKS));
  dir_len= strlen(path);
  if (mysql_unpacked_real_data_home_len<= dir_len)
  {
    if (dir_len > mysql_unpacked_real_data_home_len &&
        path[mysql_unpacked_real_data_home_len] != FN_LIBCHAR)
      DBUG_RETURN(0);

    if (lower_case_file_system)
    {
      if (!my_strnncoll(default_charset_info, (const uchar*) path,
                        mysql_unpacked_real_data_home_len,
                        (const uchar*) mysql_unpacked_real_data_home,
                        mysql_unpacked_real_data_home_len))
        DBUG_RETURN(1);
    }
    else if (!memcmp(path, mysql_unpacked_real_data_home,
                     mysql_unpacked_real_data_home_len))
      DBUG_RETURN(1);
  }
  DBUG_RETURN(0);
}

C_MODE_END


/**
  Check that host name string is valid.

  @param[in] str string to be checked

  @return             Operation status
    @retval  FALSE    host name is ok
    @retval  TRUE     host name string is longer than max_length or
                      has invalid symbols
*/

bool check_host_name(LEX_STRING *str)
{
  const char *name= str->str;
  const char *end= str->str + str->length;
  if (check_string_byte_length(str, ER(ER_HOSTNAME), HOSTNAME_LENGTH))
    return TRUE;

  while (name != end)
  {
    if (*name == '@')
    {
      my_printf_error(ER_UNKNOWN_ERROR, 
                      "Malformed hostname (illegal symbol: '%c')", MYF(0),
                      *name);
      return TRUE;
    }
    name++;
  }
  return FALSE;
}


extern int MYSQLparse(void *thd); // from sql_yacc.cc


/**
  This is a wrapper of MYSQLparse(). All the code should call parse_sql()
  instead of MYSQLparse().

  @param thd Thread context.
  @param parser_state Parser state.
  @param creation_ctx Object creation context.

  @return Error status.
    @retval FALSE on success.
    @retval TRUE on parsing error.
*/

bool parse_sql(THD *thd,
               Parser_state *parser_state,
               Object_creation_ctx *creation_ctx)
{
  bool ret_value;
  DBUG_ASSERT(thd->m_parser_state == NULL);
  DBUG_ASSERT(thd->lex->m_sql_cmd == NULL);

  MYSQL_QUERY_PARSE_START(thd->query());
  /* Backup creation context. */

  Object_creation_ctx *backup_ctx= NULL;

  if (creation_ctx)
    backup_ctx= creation_ctx->set_n_backup(thd);

  /* Set parser state. */

  thd->m_parser_state= parser_state;

#ifdef HAVE_PSI_STATEMENT_DIGEST_INTERFACE
  /* Start Digest */
  thd->m_parser_state->m_lip.m_digest_psi= MYSQL_DIGEST_START(thd->m_statement_psi);
#endif

  /* Parse the query. */

  bool mysql_parse_status= MYSQLparse(thd) != 0;

  /*
    Check that if MYSQLparse() failed either thd->is_error() is set, or an
    internal error handler is set.

    The assert will not catch a situation where parsing fails without an
    error reported if an error handler exists. The problem is that the
    error handler might have intercepted the error, so thd->is_error() is
    not set. However, there is no way to be 100% sure here (the error
    handler might be for other errors than parsing one).
  */

  DBUG_ASSERT(!mysql_parse_status ||
              (mysql_parse_status && thd->is_error()) ||
              (mysql_parse_status && thd->get_internal_handler()));

  /* Reset parser state. */

  thd->m_parser_state= NULL;

  /* Restore creation context. */

  if (creation_ctx)
    creation_ctx->restore_env(thd, backup_ctx);

  /* That's it. */

  ret_value= mysql_parse_status || thd->is_fatal_error;
  MYSQL_QUERY_PARSE_DONE(ret_value);
  return ret_value;
}

/**
  @} (end of group Runtime_Environment)
*/



/**
  Check and merge "CHARACTER SET cs [ COLLATE cl ]" clause

  @param cs character set pointer.
  @param cl collation pointer.

  Check if collation "cl" is applicable to character set "cs".

  If "cl" is NULL (e.g. when COLLATE clause is not specified),
  then simply "cs" is returned.
  
  @return Error status.
    @retval NULL, if "cl" is not applicable to "cs".
    @retval pointer to merged CHARSET_INFO on success.
*/


const CHARSET_INFO*
merge_charset_and_collation(const CHARSET_INFO *cs, const CHARSET_INFO *cl)
{
  if (cl)
  {
    if (!my_charset_same(cs, cl))
    {
      my_error(ER_COLLATION_CHARSET_MISMATCH, MYF(0), cl->name, cs->csname);
      return NULL;
    }
    return cl;
  }
  return cs;
}<|MERGE_RESOLUTION|>--- conflicted
+++ resolved
@@ -2983,7 +2983,6 @@
         goto end_with_restore_list;
       }
 
-<<<<<<< HEAD
 #ifndef MCP_GLOBAL_SCHEMA_LOCK
       Ha_global_schema_lock_guard global_schema_lock(thd);
 
@@ -2991,8 +2990,6 @@
         (void)global_schema_lock.lock();
 #endif
 
-=======
->>>>>>> a088e4fa
       if (!(res= open_normal_and_derived_tables(thd, all_tables, 0)))
       {
         /* The table already exists */
@@ -3026,11 +3023,8 @@
              table= table->next_global)
           if (table->lock_type >= TL_WRITE_ALLOW_WRITE)
           {
-<<<<<<< HEAD
-=======
             lex->link_first_table_back(create_table, link_to_local);
 
->>>>>>> a088e4fa
             res= 1;
             my_error(ER_CANT_UPDATE_TABLE_IN_CREATE_TABLE_SELECT, MYF(0),
                      table->table_name, create_info.alias);
@@ -4958,7 +4952,6 @@
   case SQLCOM_GET_DIAGNOSTICS:
     DBUG_ASSERT(lex->m_sql_cmd != NULL);
     res= lex->m_sql_cmd->execute(thd);
-<<<<<<< HEAD
     break;
 
 #ifndef NO_EMBEDDED_ACCESS_CHECKS
@@ -4970,19 +4963,6 @@
     if (!(res= mysql_user_password_expire(thd, lex->users_list)))
       my_ok(thd);
     break;
-=======
-    break;
-
-#ifndef NO_EMBEDDED_ACCESS_CHECKS
-  case SQLCOM_ALTER_USER:
-    if (check_access(thd, UPDATE_ACL, "mysql", NULL, NULL, 1, 1) &&
-        check_global_access(thd, CREATE_USER_ACL))
-      break;
-    /* Conditionally writes to binlog */
-    if (!(res= mysql_user_password_expire(thd, lex->users_list)))
-      my_ok(thd);
-    break;
->>>>>>> a088e4fa
 #endif
   default:
 #ifndef EMBEDDED_LIBRARY
@@ -6276,13 +6256,6 @@
               thd->variables.gtid_next.type == GTID_GROUP &&
               thd->owned_gtid.sidno != 0 &&
               (thd->lex->sql_command == SQLCOM_COMMIT ||
-<<<<<<< HEAD
-               stmt_causes_implicit_commit(thd, CF_IMPLICIT_COMMIT_END)))
-          {
-            // This is executed at the end of a DDL statement or after
-            // COMMIT.  It ensures that an empty group is logged if
-            // needed.
-=======
                stmt_causes_implicit_commit(thd, CF_IMPLICIT_COMMIT_END) ||
                thd->lex->sql_command == SQLCOM_CREATE_TABLE ||
                thd->lex->sql_command == SQLCOM_DROP_TABLE))
@@ -6306,7 +6279,6 @@
               tables they match only thd->lex->sql_command ==
               SQLCOM_*.
             */
->>>>>>> a088e4fa
             error= gtid_empty_group_log_and_cleanup(thd);
           }
           MYSQL_QUERY_EXEC_DONE(error);
@@ -6370,11 +6342,7 @@
 bool mysql_test_parse_for_slave(THD *thd, char *rawbuf, uint length)
 {
   LEX *lex= thd->lex;
-<<<<<<< HEAD
-  bool error= 0;
-=======
   bool ignorable= false;
->>>>>>> a088e4fa
   PSI_statement_locker *parent_locker= thd->m_statement_psi;
   DBUG_ENTER("mysql_test_parse_for_slave");
 
@@ -6387,11 +6355,6 @@
     mysql_reset_thd_for_next_command(thd);
 
     thd->m_statement_psi= NULL;
-<<<<<<< HEAD
-    if (!parse_sql(thd, & parser_state, NULL) &&
-        all_tables_not_ok(thd, lex->select_lex.table_list.first))
-      error= 1;                  /* Ignore question */
-=======
     if (parse_sql(thd, & parser_state, NULL) == 0)
     {
       if (all_tables_not_ok(thd, lex->select_lex.table_list.first))
@@ -6404,7 +6367,6 @@
                !rpl_filter->db_ok(thd->db))
         ignorable= true;
     }
->>>>>>> a088e4fa
     thd->m_statement_psi= parent_locker;
     thd->end_statement();
   }
