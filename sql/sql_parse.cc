--- conflicted
+++ resolved
@@ -1158,12 +1158,8 @@
 
     auth_rc= acl_authenticate(thd, COM_CHANGE_USER);
 #ifndef EMBEDDED_LIBRARY
-<<<<<<< HEAD
-    MYSQL_AUDIT_NOTIFY_CONNECTION_CHANGE_USER(thd);
-=======
     auth_rc|= mysql_audit_notify(thd,
                              AUDIT_EVENT(MYSQL_AUDIT_CONNECTION_CHANGE_USER));
->>>>>>> 62735cd0
 #endif
     if (auth_rc)
     {
@@ -1691,7 +1687,6 @@
                       thd->get_stmt_da()->is_error() ?
                       thd->get_stmt_da()->mysql_errno() : 0,
                       command_name[command].str);
-#endif
 
   /* command_end is informational only. The plugin cannot abort
      execution of the command at thie point. */
