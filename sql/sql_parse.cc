--- conflicted
+++ resolved
@@ -3997,20 +3997,14 @@
     if (sp_process_definer(thd))
       goto error;
 
-<<<<<<< HEAD
-    if (! (res= sp_create_routine(thd, lex->sphead)))
-    {
-=======
     /*
       Record the CURRENT_USER in binlog. The CURRENT_USER is used on slave to
       grant default privileges when sp_automatic_privileges variable is set.
     */
     thd->binlog_invoker();
 
-    res= (sp_result= sp_create_routine(thd, lex->sphead));
-    switch (sp_result) {
-    case SP_OK: {
->>>>>>> acb45f33
+    if (! (res= sp_create_routine(thd, lex->sphead)))
+    {
 #ifndef NO_EMBEDDED_ACCESS_CHECKS
       /* only add privileges if really neccessary */
 
@@ -4049,16 +4043,8 @@
 
       if (thd->slave_thread)
       {
-<<<<<<< HEAD
-        security_context.change_security_context(thd,
-                                                 thd->lex->definer->user,
-                                                 thd->lex->definer->host,
-                                                 &thd->lex->sphead->m_db,
-                                                 &backup);
-        restore_backup_context= true;
-=======
-        LEX_STRING current_user;
-        LEX_STRING current_host;
+        LEX_CSTRING current_user;
+        LEX_CSTRING current_host;
         if (thd->has_invoker())
         {
           current_host= thd->get_invoker_host();
@@ -4072,13 +4058,12 @@
         if (is_acl_user(current_host.str, current_user.str))
         {
           security_context.change_security_context(thd,
-                                                   &current_user,
-                                                   &current_host,
+                                                   current_user,
+                                                   current_host,
                                                    &thd->lex->sphead->m_db,
                                                    &backup);
           restore_backup_context= true;
         }
->>>>>>> acb45f33
       }
 
       if (sp_automatic_privileges && !opt_noacl &&
