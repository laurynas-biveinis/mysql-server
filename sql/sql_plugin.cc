/* Copyright (c) 2005, 2018, Oracle and/or its affiliates. All rights reserved.

   This program is free software; you can redistribute it and/or modify
   it under the terms of the GNU General Public License, version 2.0,
   as published by the Free Software Foundation.

   This program is also distributed with certain software (including
   but not limited to OpenSSL) that is licensed under separate terms,
   as designated in a particular file or component or in included license
   documentation.  The authors of MySQL hereby grant you an additional
   permission to link the program and your derivative works with the
   separately licensed software that they have included with MySQL.

   This program is distributed in the hope that it will be useful,
   but WITHOUT ANY WARRANTY; without even the implied warranty of
   MERCHANTABILITY or FITNESS FOR A PARTICULAR PURPOSE.  See the
   GNU General Public License, version 2.0, for more details.

   You should have received a copy of the GNU General Public License
   along with this program; if not, write to the Free Software
   Foundation, Inc., 51 Franklin St, Fifth Floor, Boston, MA 02110-1301  USA */

#include "sql/sql_plugin.h"

#include "my_config.h"

#include <stdarg.h>
#include <stdio.h>
#include <string.h>

#include "m_ctype.h"
#include "m_string.h"
#include "map_helpers.h"
#include "mutex_lock.h"  // MUTEX_LOCK
#include "my_alloc.h"
#include "my_base.h"
#include "my_compiler.h"
#include "my_dbug.h"
#include "my_default.h"  // free_defaults
#include "my_getopt.h"
#include "my_inttypes.h"
#include "my_list.h"
#include "my_loglevel.h"
#include "my_macros.h"
#include "my_psi_config.h"
#include "my_sharedlib.h"
#include "my_sys.h"
#include "my_thread_local.h"
#include "mysql/components/services/log_builtins.h"
#include "mysql/components/services/log_shared.h"
#include "mysql/components/services/psi_memory_bits.h"
#include "mysql/components/services/psi_mutex_bits.h"
#include "mysql/components/services/system_variable_source_type.h"
#include "mysql/plugin_audit.h"
#include "mysql/plugin_auth.h"
#include "mysql/plugin_clone.h"
#include "mysql/plugin_group_replication.h"
#include "mysql/plugin_keyring.h"
#include "mysql/plugin_validate_password.h"
#include "mysql/psi/mysql_memory.h"
#include "mysql/psi/mysql_mutex.h"
#include "mysql/psi/mysql_rwlock.h"
#include "mysql/psi/mysql_system.h"
#include "mysql/psi/mysql_thread.h"
#include "mysql/psi/psi_base.h"
#include "mysql/service_mysql_alloc.h"
#include "mysql_com.h"
#include "mysql_version.h"
#include "mysqld_error.h"
#include "prealloced_array.h"
#include "sql/auth/auth_acls.h"
#include "sql/auth/auth_common.h"  // check_table_access
#include "sql/auto_thd.h"          // Auto_THD
#include "sql/current_thd.h"
#include "sql/dd/cache/dictionary_client.h"  // dd::cache::Dictionary_client
#include "sql/dd/dd_schema.h"                // dd::Schema_MDL_locker
#include "sql/dd/info_schema/metadata.h"  // dd::info_schema::store_dynamic_p...
#include "sql/dd/string_type.h"           // dd::String_type
#include "sql/dd_sql_view.h"              // update_referencing_views_metadata
#include "sql/debug_sync.h"               // DEBUG_SYNC
#include "sql/derror.h"                   // ER_THD
#include "sql/field.h"
#include "sql/handler.h"  // ha_initalize_handlerton
#include "sql/key.h"      // key_copy
#include "sql/log.h"
#include "sql/mdl.h"
#include "sql/mysqld.h"              // files_charset_info
#include "sql/persisted_variable.h"  // Persisted_variables_cache
#include "sql/protocol_classic.h"
#include "sql/psi_memory_key.h"
#include "sql/records.h"  // READ_RECORD
#include "sql/row_iterator.h"
#include "sql/set_var.h"
#include "sql/sql_audit.h"        // mysql_audit_acquire_plugins
#include "sql/sql_backup_lock.h"  // acquire_shared_backup_lock
#include "sql/sql_base.h"         // close_mysql_tables
#include "sql/sql_class.h"        // THD
#include "sql/sql_const.h"
#include "sql/sql_error.h"
#include "sql/sql_lex.h"
#include "sql/sql_list.h"
#include "sql/sql_parse.h"  // check_string_char_length
#include "sql/sql_plugin_var.h"
#include "sql/sql_show.h"  // add_status_vars
#include "sql/sql_table.h"
#include "sql/sys_vars_resource_mgr.h"
#include "sql/sys_vars_shared.h"  // intern_find_sys_var
#include "sql/system_variables.h"
#include "sql/table.h"
#include "sql/thd_raii.h"
#include "sql/thr_malloc.h"
#include "sql/transaction.h"  // trans_rollback_stmt
#include "sql_string.h"
#include "template_utils.h"  // pointer_cast
#include "thr_lock.h"
#include "thr_mutex.h"
#include "typelib.h"

/* clang-format off */
/**
  @page page_ext_plugins Plugins

  The Big Picture
  ----------------

  @startuml
  actor "SQL client" as client
  box "MySQL Server" #LightBlue
    participant "Server Code" as server
    participant "Plugin" as plugin
  endbox

  == INSTALL PLUGIN ==
  server -> plugin : initialize
  activate plugin
  plugin --> server : initialization done

  == CLIENT SESSION ==
  loop many
    client -> server : SQL command
    server -> server : Add reference for Plugin if absent
    loop one or many
      server -> plugin : plugin API call
      plugin --> server : plugin API call result
    end
    server -> server : Optionally release reference for Plugin
    server --> client : SQL command reply
  end

  == UNINSTALL PLUGIN ==
  server -> plugin : deinitialize
  plugin --> server : deinitialization done
  deactivate plugin
  @enduml

  @sa Sql_cmd_install_plugin, Sql_cmd_uninstall_plugin.
*/

/**
  @page page_ext_plugin_services Plugin Services

  Adding Plugin Services Into The Big Picture
  ------------------------------------

  You probably remember the big picture for @ref page_ext_plugins.
  Below is an extended version of it with plugin services added.

  @startuml

  actor "SQL client" as client
  box "MySQL Server" #LightBlue
    participant "Server Code" as server
    participant "Plugin" as plugin
  endbox

  == INSTALL PLUGIN ==
  server -> plugin : initialize
  activate plugin

  loop zero or many
    plugin -> server : service API call
    server --> plugin : service API result
  end
  plugin --> server : initialization done

  == CLIENT SESSION ==
  loop many
    client -> server : SQL command
    server -> server : Add reference for Plugin if absent
    loop one or many
      server -> plugin : plugin API call
      loop zero or many
        plugin -> server : service API call
        server --> plugin : service API result
      end
      plugin --> server : plugin API call result
    end
    server -> server : Optionally release reference for Plugin
    server --> client : SQL command reply
  end

  == UNINSTALL PLUGIN ==
  server -> plugin : deinitialize
  loop zero or many
    plugin -> server : service API call
    server --> plugin : service API result
  end
  plugin --> server : deinitialization done
  deactivate plugin
  @enduml

  Understanding and creating plugin services
  -----------------------------

  - @subpage page_ext_plugin_svc_anathomy
  - @subpage page_ext_plugin_svc_new_service_howto
  - @subpage page_ext_plugin_api_goodservices

  @section sect_ext_plugin_svc_reference Plugin Services Reference

   See @ref group_ext_plugin_services
*/

/**
  @page page_ext_plugin_svc_anathomy Plugin Service Anathomy

  A "service" is a struct of C function pointers.

  It is a tool to expose a pre-exitsing set of server functions to plugins.
  You need the actual server functions as a starting point.

  The server has all service structs defined and initialized so
  that the the function pointers point to the actual service implementation
  functions.

  The server also keeps a global list of the plugin service reference
  structures called ::list_of_services.

  See ::st_service_ref for details of what a service reference is.

  The server copies of all plugin structures are filled in at compile time
  with the function pointers of the actual server functions that implement
  the service functions. References to them are stored into the relevant
  element of ::list_of_services.

  Each plugin must export pointer symbols for every plugin service that
  the server knows about.

  The plugin service pointers are initialized with the version of the plugin
  service that the plugin expects.

  When a dynamic plugin shared object is loaded by ::plugin_dl_add it will
  iterate over ::list_of_services, find the plugin symbol by name,
  check the service version stored in that symbol against the one stored into
  ::st_service_ref and then will replace the version stored in plugin's struct
  pointer with the actual pointer of the server's copy of the same structure.

  When that is filled in the plugin can use the newly set server structure
  through its local pointer to call into the service method pointers that point
  to the server implementaiton functions.

  Once set to the server's structure, the plugin's service pointer value is
  never reset back to service version.

  The plugin service header also defines a set of convenience macros
  that replace top level plugin service calls with the corresponding function
  pointer call, i.e. for service foo:

  ~~~~
  struct foo_service_st {
     int (*foo_mtd_1)(int a);
  }

  struct foo_service_st *foo_service;
  ~~~~

  a convenience macro is defined for `foo_mtd_1` as follows:

  ~~~~
  #define foo_mtd_1(a)  foo_service->foo_mtd_1(a)
  ~~~~

  This trick allows plugin service functions to look as top level function
  calls inside the plugin code.

  @sa plugin_add, plugin_del, plugin_dl_add, plugin_dl_del, list_of_services,
    st_service_ref
*/
/* clang-format on */

#ifdef HAVE_DLFCN_H
#include <dlfcn.h>
#endif

#include <algorithm>
#include <memory>
#include <new>
#include <unordered_map>
#include <utility>

#include "sql/srv_session.h"  // Srv_session::check_for_stale_threads()

using std::max;
using std::min;

#define REPORT_TO_LOG 1
#define REPORT_TO_USER 2

#ifndef DBUG_OFF
static PSI_memory_key key_memory_plugin_ref;
#endif

static PSI_memory_key key_memory_plugin_mem_root;
static PSI_memory_key key_memory_plugin_init_tmp;
static PSI_memory_key key_memory_plugin_int_mem_root;
static PSI_memory_key key_memory_mysql_plugin;
static PSI_memory_key key_memory_mysql_plugin_dl;
static PSI_memory_key key_memory_plugin_bookmark;

extern st_mysql_plugin *mysql_optional_plugins[];
extern st_mysql_plugin *mysql_mandatory_plugins[];

/**
  @note The order of the enumeration is critical.
  @see construct_options
*/
const char *global_plugin_typelib_names[] = {"OFF", "ON", "FORCE",
                                             "FORCE_PLUS_PERMANENT", NULL};
static TYPELIB global_plugin_typelib = {
    array_elements(global_plugin_typelib_names) - 1, "",
    global_plugin_typelib_names, NULL};

static I_List<i_string> opt_plugin_load_list;
I_List<i_string> *opt_plugin_load_list_ptr = &opt_plugin_load_list;
static I_List<i_string> opt_early_plugin_load_list;
I_List<i_string> *opt_early_plugin_load_list_ptr = &opt_early_plugin_load_list;
char *opt_plugin_dir_ptr;
char opt_plugin_dir[FN_REFLEN];
/*
  When you ad a new plugin type, add both a string and make sure that the
  init and deinit array are correctly updated.
*/
const LEX_STRING plugin_type_names[MYSQL_MAX_PLUGIN_TYPE_NUM] = {
    {C_STRING_WITH_LEN("UDF")},
    {C_STRING_WITH_LEN("STORAGE ENGINE")},
    {C_STRING_WITH_LEN("FTPARSER")},
    {C_STRING_WITH_LEN("DAEMON")},
    {C_STRING_WITH_LEN("INFORMATION SCHEMA")},
    {C_STRING_WITH_LEN("AUDIT")},
    {C_STRING_WITH_LEN("REPLICATION")},
    {C_STRING_WITH_LEN("AUTHENTICATION")},
    {C_STRING_WITH_LEN("VALIDATE PASSWORD")},
    {C_STRING_WITH_LEN("GROUP REPLICATION")},
    {C_STRING_WITH_LEN("KEYRING")},
    {C_STRING_WITH_LEN("CLONE")}};

extern int initialize_schema_table(st_plugin_int *plugin);
extern int finalize_schema_table(st_plugin_int *plugin);

/*
  The number of elements in both plugin_type_initialize and
  plugin_type_deinitialize should equal to the number of plugins
  defined.
*/
plugin_type_init plugin_type_initialize[MYSQL_MAX_PLUGIN_TYPE_NUM] = {
    0,
    ha_initialize_handlerton,
    0,
    0,
    initialize_schema_table,
    initialize_audit_plugin,
    0,
    0,
    0};

plugin_type_init plugin_type_deinitialize[MYSQL_MAX_PLUGIN_TYPE_NUM] = {
    0,
    ha_finalize_handlerton,
    0,
    0,
    finalize_schema_table,
    finalize_audit_plugin,
    0,
    0,
    0};

static const char *plugin_interface_version_sym =
    "_mysql_plugin_interface_version_";
static const char *sizeof_st_plugin_sym = "_mysql_sizeof_struct_st_plugin_";
static const char *plugin_declarations_sym = "_mysql_plugin_declarations_";
static int min_plugin_interface_version =
    MYSQL_PLUGIN_INTERFACE_VERSION & ~0xFF;

static void *innodb_callback_data;

/* Note that 'int version' must be the first field of every plugin
   sub-structure (plugin->info).
*/
static int min_plugin_info_interface_version[MYSQL_MAX_PLUGIN_TYPE_NUM] = {
    0x0000,
    MYSQL_HANDLERTON_INTERFACE_VERSION,
    MYSQL_FTPARSER_INTERFACE_VERSION,
    MYSQL_DAEMON_INTERFACE_VERSION,
    MYSQL_INFORMATION_SCHEMA_INTERFACE_VERSION,
    MYSQL_AUDIT_INTERFACE_VERSION,
    MYSQL_REPLICATION_INTERFACE_VERSION,
    MYSQL_AUTHENTICATION_INTERFACE_VERSION,
    MYSQL_VALIDATE_PASSWORD_INTERFACE_VERSION,
    MYSQL_GROUP_REPLICATION_INTERFACE_VERSION,
    MYSQL_KEYRING_INTERFACE_VERSION,
    MYSQL_CLONE_INTERFACE_VERSION};
static int cur_plugin_info_interface_version[MYSQL_MAX_PLUGIN_TYPE_NUM] = {
    0x0000, /* UDF: not implemented */
    MYSQL_HANDLERTON_INTERFACE_VERSION,
    MYSQL_FTPARSER_INTERFACE_VERSION,
    MYSQL_DAEMON_INTERFACE_VERSION,
    MYSQL_INFORMATION_SCHEMA_INTERFACE_VERSION,
    MYSQL_AUDIT_INTERFACE_VERSION,
    MYSQL_REPLICATION_INTERFACE_VERSION,
    MYSQL_AUTHENTICATION_INTERFACE_VERSION,
    MYSQL_VALIDATE_PASSWORD_INTERFACE_VERSION,
    MYSQL_GROUP_REPLICATION_INTERFACE_VERSION,
    MYSQL_KEYRING_INTERFACE_VERSION,
    MYSQL_CLONE_INTERFACE_VERSION};

/* support for Services */

#include "sql/sql_plugin_services.h"

/*
  A mutex LOCK_plugin_delete must be acquired before calling plugin_del
  function.
*/
mysql_mutex_t LOCK_plugin_delete;

/**
  Serializes access to the global plugin memory list.

  LOCK_plugin must be acquired before accessing
  plugin_dl_array, plugin_array and plugin_hash.
  We are always manipulating ref count, so a rwlock here is unneccessary.
  If it must be taken together with the LOCK_system_variables_hash then
  LOCK_plugin must be taken before LOCK_system_variables_hash.
*/
mysql_mutex_t LOCK_plugin;
/**
  Serializes the INSTALL and UNINSTALL PLUGIN commands.
  Must be taken before LOCK_plugin.
*/
mysql_mutex_t LOCK_plugin_install;
static Prealloced_array<st_plugin_dl *, 16> *plugin_dl_array;
static Prealloced_array<st_plugin_int *, 16> *plugin_array;
static collation_unordered_map<std::string, st_plugin_int *>
    *plugin_hash[MYSQL_MAX_PLUGIN_TYPE_NUM] = {nullptr};
static bool reap_needed = false;
static int plugin_array_version = 0;

static bool initialized = false;

static MEM_ROOT plugin_mem_root;
static uint global_variables_dynamic_size = 0;
static malloc_unordered_map<std::string, st_bookmark *> *bookmark_hash;
/** Hash for system variables of string type with MEMALLOC flag. */
static malloc_unordered_map<std::string, st_bookmark *>
    *malloced_string_type_sysvars_bookmark_hash;

/* prototypes */
static void plugin_load(MEM_ROOT *tmp_root, int *argc, char **argv);
static bool plugin_load_list(MEM_ROOT *tmp_root, int *argc, char **argv,
                             const char *list);
static bool check_if_option_is_deprecated(int optid,
                                          const struct my_option *opt,
                                          char *argument);
static int test_plugin_options(MEM_ROOT *, st_plugin_int *, int *, char **);
static bool register_builtin(st_mysql_plugin *, st_plugin_int *,
                             st_plugin_int **);
static void unlock_variables(struct System_variables *vars);
static void cleanup_variables(THD *thd, struct System_variables *vars);
static void plugin_vars_free_values(sys_var *vars);
static void plugin_var_memalloc_free(struct System_variables *vars);
static void restore_pluginvar_names(sys_var *first);
#define my_intern_plugin_lock(A, B) intern_plugin_lock(A, B)
#define my_intern_plugin_lock_ci(A, B) intern_plugin_lock(A, B)
static plugin_ref intern_plugin_lock(LEX *lex, plugin_ref plugin);
static void intern_plugin_unlock(LEX *lex, plugin_ref plugin);
static void reap_plugins(void);

malloc_unordered_map<std::string, st_bookmark *> *get_bookmark_hash(void) {
  return bookmark_hash;
}

static void report_error(int where_to, uint error, ...) {
  va_list args;
  if (where_to & REPORT_TO_USER) {
    va_start(args, error);
    my_printv_error(error, ER_THD(current_thd, error), MYF(0), args);
    va_end(args);
  }
  if (where_to & REPORT_TO_LOG) {
    longlong ecode = 0;
    switch (error) {
      case ER_UDF_NO_PATHS:
        ecode = ER_NO_PATH_FOR_SHARED_LIBRARY;
        break;
      case ER_CANT_OPEN_LIBRARY:
        ecode = ER_FAILED_TO_OPEN_SHARED_LIBRARY;
        break;
      case ER_CANT_FIND_DL_ENTRY:
        ecode = ER_FAILED_TO_FIND_DL_ENTRY;
        break;
      case ER_OUTOFMEMORY:
        ecode = ER_SERVER_OUTOFMEMORY;
        break;
      case ER_UDF_EXISTS:
        ecode = ER_UDF_ALREADY_EXISTS;
        break;
      default:
        DBUG_ASSERT(false);
        return;
    }
    va_start(args, error);
    LogEvent().type(LOG_TYPE_ERROR).prio(ERROR_LEVEL).lookupv(ecode, args);
    va_end(args);
  }
}

/**
   Check if the provided path is valid in the sense that it does cause
   a relative reference outside the directory.

   @note Currently, this function only check if there are any
   characters in FN_DIRSEP in the string, but it might change in the
   future.

   @code
   check_valid_path("../foo.so") -> true
   check_valid_path("foo.so") -> false
   @endcode
 */
bool check_valid_path(const char *path, size_t len) {
  size_t prefix = my_strcspn(files_charset_info, path, path + len, FN_DIRSEP,
                             strlen(FN_DIRSEP));
  return prefix < len;
}

/****************************************************************************
  Plugin support code
****************************************************************************/

static st_plugin_dl *plugin_dl_find(const LEX_STRING *dl) {
  DBUG_ENTER("plugin_dl_find");
  for (st_plugin_dl **it = plugin_dl_array->begin();
       it != plugin_dl_array->end(); ++it) {
    st_plugin_dl *tmp = *it;
    if (tmp->ref_count &&
        !my_strnncoll(files_charset_info, pointer_cast<uchar *>(dl->str),
                      dl->length, pointer_cast<uchar *>(tmp->dl.str),
                      tmp->dl.length))
      DBUG_RETURN(tmp);
  }
  DBUG_RETURN(NULL);
}

static st_plugin_dl *plugin_dl_insert_or_reuse(st_plugin_dl *plugin_dl) {
  DBUG_ENTER("plugin_dl_insert_or_reuse");
  st_plugin_dl *tmp;
  for (st_plugin_dl **it = plugin_dl_array->begin();
       it != plugin_dl_array->end(); ++it) {
    tmp = *it;
    if (!tmp->ref_count) {
      memcpy(tmp, plugin_dl, sizeof(st_plugin_dl));
      DBUG_RETURN(tmp);
    }
  }
  if (plugin_dl_array->push_back(plugin_dl)) DBUG_RETURN(NULL);
  tmp = plugin_dl_array->back() = static_cast<st_plugin_dl *>(
      memdup_root(&plugin_mem_root, plugin_dl, sizeof(st_plugin_dl)));
  DBUG_RETURN(tmp);
}

static inline void free_plugin_mem(st_plugin_dl *p) {
  /*
     The valgrind leak report is done at the end of the program execution.
     But since the plugins are unloaded from the memory,
     it is impossible for valgrind to correctly report the leak locations.
     So leave the shared objects (.DLL/.so) open for the symbols definition.
   */
  bool preserve_shared_objects_after_unload = false;
  DBUG_EXECUTE_IF("preserve_shared_objects_after_unload",
                  { preserve_shared_objects_after_unload = true; });
  if (p->handle != nullptr && !preserve_shared_objects_after_unload) {
#ifdef HAVE_PSI_SYSTEM_INTERFACE
    PSI_SYSTEM_CALL(unload_plugin)
    (std::string(p->dl.str, p->dl.length).c_str());
#endif
    dlclose(p->handle);
  }
  my_free(p->dl.str);
  if (p->version != MYSQL_PLUGIN_INTERFACE_VERSION) my_free(p->plugins);
}

/**
  Loads a dynamic plugin

  Fills in a ::st_plugin_dl structure.
  Initializes the plugin services pointer inside the plugin.
  Does not initialize the individual plugins.
  Must have LOCK_plugin locked. On error releases LOCK_plugin.

  @arg dl      The path to the plugin binary to load
  @arg report  a bitmask that's passed down to report_error()

  @return      A plugin reference.
  @retval      NULL      failed to load the plugin
*/
static st_plugin_dl *plugin_dl_add(const LEX_STRING *dl, int report) {
  char dlpath[FN_REFLEN];
  uint dummy_errors, i;
  size_t plugin_dir_len, dlpathlen;
  st_plugin_dl *tmp, plugin_dl;
  void *sym;
  DBUG_ENTER("plugin_dl_add");
  DBUG_PRINT("enter",
             ("dl->str: '%s', dl->length: %d", dl->str, (int)dl->length));
  plugin_dir_len = strlen(opt_plugin_dir);
  /*
    Ensure that the dll doesn't have a path.
    This is done to ensure that only approved libraries from the
    plugin directory are used (to make this even remotely secure).
  */
  LEX_CSTRING dl_cstr = {dl->str, dl->length};
  if (check_valid_path(dl->str, dl->length) ||
      check_string_char_length(dl_cstr, "", NAME_CHAR_LEN, system_charset_info,
                               1) ||
      plugin_dir_len + dl->length + 1 >= FN_REFLEN) {
    mysql_mutex_unlock(&LOCK_plugin);
    report_error(report, ER_UDF_NO_PATHS);
    DBUG_RETURN(NULL);
  }
  /* If this dll is already loaded just increase ref_count. */
  if ((tmp = plugin_dl_find(dl))) {
    tmp->ref_count++;
    DBUG_RETURN(tmp);
  }
  memset(&plugin_dl, 0, sizeof(plugin_dl));
  /* Compile dll path */
  dlpathlen = strxnmov(dlpath, sizeof(dlpath) - 1, opt_plugin_dir, "/", dl->str,
                       NullS) -
              dlpath;
  (void)unpack_filename(dlpath, dlpath);
  plugin_dl.ref_count = 1;
  /* Open new dll handle */
  mysql_mutex_assert_owner(&LOCK_plugin);
  if (!(plugin_dl.handle = dlopen(dlpath, RTLD_NOW))) {
    const char *errmsg;
    int error_number = dlopen_errno;
    /*
      Conforming applications should use a critical section to retrieve
      the error pointer and buffer...
    */
    DLERROR_GENERATE(errmsg, error_number);

    if (!strncmp(
            dlpath, errmsg,
            dlpathlen)) {  // if errmsg starts from dlpath, trim this prefix.
      errmsg += dlpathlen;
      if (*errmsg == ':') errmsg++;
      if (*errmsg == ' ') errmsg++;
    }
    mysql_mutex_unlock(&LOCK_plugin);
    report_error(report, ER_CANT_OPEN_LIBRARY, dlpath, error_number, errmsg);

    /*
      "The messages returned by dlerror() may reside in a static buffer
       that is overwritten on each call to dlerror()."

      Some implementations have a static pointer instead, and the memory it
      points to may be reported as "still reachable" by Valgrind.
      Calling dlerror() once more will free the memory.
     */
#if !defined(_WIN32)
    errmsg = dlerror();
    DBUG_ASSERT(errmsg == NULL);
#endif
    DBUG_RETURN(NULL);
  }
  /* Determine interface version */
  if (!(sym = dlsym(plugin_dl.handle, plugin_interface_version_sym))) {
    free_plugin_mem(&plugin_dl);
    mysql_mutex_unlock(&LOCK_plugin);
    report_error(report, ER_CANT_FIND_DL_ENTRY, plugin_interface_version_sym);
    DBUG_RETURN(NULL);
  }
  plugin_dl.version = *(int *)sym;
  /* Versioning */
  if (plugin_dl.version < min_plugin_interface_version ||
      (plugin_dl.version >> 8) > (MYSQL_PLUGIN_INTERFACE_VERSION >> 8)) {
    free_plugin_mem(&plugin_dl);
    mysql_mutex_unlock(&LOCK_plugin);
    report_error(report, ER_CANT_OPEN_LIBRARY, dlpath, 0,
                 "plugin interface version mismatch");
    DBUG_RETURN(NULL);
  }

  /* link the services in */
  for (i = 0; i < array_elements(list_of_services); i++) {
    if ((sym = dlsym(plugin_dl.handle, list_of_services[i].name))) {
      uint ver = (uint)(intptr) * (void **)sym;
      if ((*(void **)sym) !=
              list_of_services[i].service && /* already replaced */
          (ver > list_of_services[i].version ||
           (ver >> 8) < (list_of_services[i].version >> 8))) {
        char buf[MYSQL_ERRMSG_SIZE];
        snprintf(buf, sizeof(buf), "service '%s' interface version mismatch",
                 list_of_services[i].name);
        mysql_mutex_unlock(&LOCK_plugin);
        report_error(report, ER_CANT_OPEN_LIBRARY, dlpath, 0, buf);
        DBUG_RETURN(NULL);
      }
      *(void **)sym = list_of_services[i].service;
    }
  }

  /* Find plugin declarations */
  if (!(sym = dlsym(plugin_dl.handle, plugin_declarations_sym))) {
    free_plugin_mem(&plugin_dl);
    mysql_mutex_unlock(&LOCK_plugin);
    report_error(report, ER_CANT_FIND_DL_ENTRY, plugin_declarations_sym);
    DBUG_RETURN(NULL);
  }

  if (plugin_dl.version != MYSQL_PLUGIN_INTERFACE_VERSION) {
    uint sizeof_st_plugin;
    st_mysql_plugin *old, *cur;
    char *ptr = (char *)sym;

    if ((sym = dlsym(plugin_dl.handle, sizeof_st_plugin_sym)))
      sizeof_st_plugin = *(int *)sym;
    else {
      /*
        When the following assert starts failing, we'll have to call
        report_error(report, ER_CANT_FIND_DL_ENTRY, sizeof_st_plugin_sym);
      */
      DBUG_ASSERT(min_plugin_interface_version == 0);
      sizeof_st_plugin = (int)offsetof(st_mysql_plugin, version);
    }

    /*
      What's the purpose of this loop? If the goal is to catch a
      missing 0 record at the end of a list, it will fail miserably
      since the compiler is likely to optimize this away. /Matz
     */
    for (i = 0; ((st_mysql_plugin *)(ptr + i * sizeof_st_plugin))->info; i++)
      /* no op */;

    cur = (st_mysql_plugin *)my_malloc(key_memory_mysql_plugin,
                                       (i + 1) * sizeof(st_mysql_plugin),
                                       MYF(MY_ZEROFILL | MY_WME));
    if (!cur) {
      free_plugin_mem(&plugin_dl);
      mysql_mutex_unlock(&LOCK_plugin);
      report_error(report, ER_OUTOFMEMORY,
                   static_cast<int>(plugin_dl.dl.length));
      DBUG_RETURN(NULL);
    }
    /*
      All st_plugin fields not initialized in the plugin explicitly, are
      set to 0. It matches C standard behaviour for struct initializers that
      have less values than the struct definition.
    */
    for (i = 0; (old = (st_mysql_plugin *)(ptr + i * sizeof_st_plugin))->info;
         i++)
      memcpy(cur + i, old, min<size_t>(sizeof(cur[i]), sizeof_st_plugin));

    sym = cur;
  }
  plugin_dl.plugins = (st_mysql_plugin *)sym;

  /*
    If report is REPORT_TO_USER, we were called from
    mysql_install_plugin. Otherwise, we are called
    indirectly from plugin_register_dynamic_and_init_all().
   */
  if (report == REPORT_TO_USER) {
    st_mysql_plugin *plugin = plugin_dl.plugins;
    for (; plugin->info; ++plugin)
      if (plugin->flags & PLUGIN_OPT_NO_INSTALL) {
        mysql_mutex_unlock(&LOCK_plugin);
        report_error(report, ER_PLUGIN_NO_INSTALL, plugin->name);
        free_plugin_mem(&plugin_dl);
        DBUG_RETURN(NULL);
      }
  }

  /* Duplicate and convert dll name */
  plugin_dl.dl.length = dl->length * files_charset_info->mbmaxlen + 1;
  if (!(plugin_dl.dl.str = (char *)my_malloc(key_memory_mysql_plugin_dl,
                                             plugin_dl.dl.length, MYF(0)))) {
    mysql_mutex_unlock(&LOCK_plugin);
    free_plugin_mem(&plugin_dl);
    report_error(report, ER_OUTOFMEMORY, static_cast<int>(plugin_dl.dl.length));
    DBUG_RETURN(NULL);
  }
  plugin_dl.dl.length = copy_and_convert(
      plugin_dl.dl.str, plugin_dl.dl.length, files_charset_info, dl->str,
      dl->length, system_charset_info, &dummy_errors);
  plugin_dl.dl.str[plugin_dl.dl.length] = 0;
  /* Add this dll to array */
  if (!(tmp = plugin_dl_insert_or_reuse(&plugin_dl))) {
    mysql_mutex_unlock(&LOCK_plugin);
    free_plugin_mem(&plugin_dl);
    report_error(report, ER_OUTOFMEMORY,
                 static_cast<int>(sizeof(st_plugin_dl)));
    DBUG_RETURN(NULL);
  }
  DBUG_RETURN(tmp);
}

static void plugin_dl_del(const LEX_STRING *dl) {
  DBUG_ENTER("plugin_dl_del");

  mysql_mutex_assert_owner(&LOCK_plugin);

  for (st_plugin_dl **it = plugin_dl_array->begin();
       it != plugin_dl_array->end(); ++it) {
    st_plugin_dl *tmp = *it;
    if (tmp->ref_count &&
        !my_strnncoll(files_charset_info, pointer_cast<uchar *>(dl->str),
                      dl->length, pointer_cast<uchar *>(tmp->dl.str),
                      tmp->dl.length)) {
      /* Do not remove this element, unless no other plugin uses this dll. */
      if (!--tmp->ref_count) {
        free_plugin_mem(tmp);
        memset(tmp, 0, sizeof(st_plugin_dl));
      }
      break;
    }
  }
  DBUG_VOID_RETURN;
}

static st_plugin_int *plugin_find_internal(const LEX_CSTRING &name, int type) {
  uint i;
  DBUG_ENTER("plugin_find_internal");
  if (!initialized) DBUG_RETURN(NULL);

  mysql_mutex_assert_owner(&LOCK_plugin);

  if (type == MYSQL_ANY_PLUGIN) {
    for (i = 0; i < MYSQL_MAX_PLUGIN_TYPE_NUM; i++) {
      const auto it = plugin_hash[i]->find(to_string(name));
      if (it != plugin_hash[i]->end()) DBUG_RETURN(it->second);
    }
  } else
    DBUG_RETURN(find_or_nullptr(*plugin_hash[type], to_string(name)));
  DBUG_RETURN(NULL);
}

static SHOW_COMP_OPTION plugin_status(const LEX_CSTRING &name, int type) {
  SHOW_COMP_OPTION rc = SHOW_OPTION_NO;
  st_plugin_int *plugin;
  DBUG_ENTER("plugin_is_ready");
  mysql_mutex_lock(&LOCK_plugin);
  if ((plugin = plugin_find_internal(name, type))) {
    rc = SHOW_OPTION_DISABLED;
    if (plugin->state == PLUGIN_IS_READY) rc = SHOW_OPTION_YES;
  }
  mysql_mutex_unlock(&LOCK_plugin);
  DBUG_RETURN(rc);
}

bool plugin_is_ready(const LEX_CSTRING &name, int type) {
  bool rc = false;
  if (plugin_status(name, type) == SHOW_OPTION_YES) rc = true;
  return rc;
}

SHOW_COMP_OPTION plugin_status(const char *name, size_t len, int type) {
  LEX_CSTRING plugin_name = {name, len};
  return plugin_status(plugin_name, type);
}

static plugin_ref intern_plugin_lock(LEX *lex, plugin_ref rc) {
  st_plugin_int *pi = plugin_ref_to_int(rc);
  DBUG_ENTER("intern_plugin_lock");

  mysql_mutex_assert_owner(&LOCK_plugin);

  if (pi->state & (PLUGIN_IS_READY | PLUGIN_IS_UNINITIALIZED)) {
    plugin_ref plugin;
#ifdef DBUG_OFF
    /* built-in plugins don't need ref counting */
    if (!pi->plugin_dl) DBUG_RETURN(pi);

    plugin = pi;
#else
    /*
      For debugging, we do an additional malloc which allows the
      memory manager and/or valgrind to track locked references and
      double unlocks to aid resolving reference counting problems.
    */
    if (!(plugin = (plugin_ref)my_malloc(key_memory_plugin_ref, sizeof(pi),
                                         MYF(MY_WME))))
      DBUG_RETURN(NULL);

    *plugin = pi;
#endif
    pi->ref_count++;
    DBUG_PRINT("info", ("thd: %p, plugin: \"%s\", ref_count: %d", current_thd,
                        pi->name.str, pi->ref_count));
    if (lex) lex->plugins.push_back(plugin);
    DBUG_RETURN(plugin);
  }
  DBUG_RETURN(NULL);
}

plugin_ref plugin_lock(THD *thd, plugin_ref *ptr) {
  LEX *lex = thd ? thd->lex : 0;
  plugin_ref rc;
  DBUG_ENTER("plugin_lock");
  mysql_mutex_lock(&LOCK_plugin);
  rc = my_intern_plugin_lock_ci(lex, *ptr);
  mysql_mutex_unlock(&LOCK_plugin);
  DBUG_RETURN(rc);
}

plugin_ref plugin_lock_by_name(THD *thd, const LEX_CSTRING &name, int type) {
  LEX *lex = thd ? thd->lex : 0;
  plugin_ref rc = NULL;
  st_plugin_int *plugin;
  DBUG_ENTER("plugin_lock_by_name");
  mysql_mutex_lock(&LOCK_plugin);
  if ((plugin = plugin_find_internal(name, type)))
    rc = my_intern_plugin_lock_ci(lex, plugin_int_to_ref(plugin));
  mysql_mutex_unlock(&LOCK_plugin);
  DBUG_RETURN(rc);
}

static st_plugin_int *plugin_insert_or_reuse(st_plugin_int *plugin) {
  DBUG_ENTER("plugin_insert_or_reuse");
  st_plugin_int *tmp;
  for (st_plugin_int **it = plugin_array->begin(); it != plugin_array->end();
       ++it) {
    tmp = *it;
    if (tmp->state == PLUGIN_IS_FREED) {
      *tmp = std::move(*plugin);
      DBUG_RETURN(tmp);
    }
  }
  if (plugin_array->push_back(plugin)) DBUG_RETURN(NULL);
  tmp = plugin_array->back() =
      new (&plugin_mem_root) st_plugin_int(std::move(*plugin));
  DBUG_RETURN(tmp);
}

/**
  Adds a plugin to the global plugin list.

  Also installs the plugin variables.
  In case of error releases ::LOCK_plugin and reports the error
  @note Requires that a write-lock is held on ::LOCK_system_variables_hash
*/
static bool plugin_add(MEM_ROOT *tmp_root, const LEX_STRING *name,
                       const LEX_STRING *dl, int *argc, char **argv,
                       int report) {
  st_plugin_int tmp;
  st_mysql_plugin *plugin;
  DBUG_ENTER("plugin_add");
  LEX_CSTRING name_cstr = {name->str, name->length};

  mysql_mutex_assert_owner(&LOCK_plugin);
  if (plugin_find_internal(name_cstr, MYSQL_ANY_PLUGIN)) {
    mysql_mutex_unlock(&LOCK_plugin);
    report_error(report, ER_UDF_EXISTS, name->str);
    DBUG_RETURN(true);
  }
  if (!(tmp.plugin_dl = plugin_dl_add(dl, report))) DBUG_RETURN(true);
  /* Find plugin by name */
  for (plugin = tmp.plugin_dl->plugins; plugin->info; plugin++) {
    size_t name_len = strlen(plugin->name);
    if (plugin->type >= 0 && plugin->type < MYSQL_MAX_PLUGIN_TYPE_NUM &&
        !my_strnncoll(system_charset_info,
                      pointer_cast<const uchar *>(name->str), name->length,
                      pointer_cast<const uchar *>(plugin->name), name_len)) {
      st_plugin_int *tmp_plugin_ptr;
      if (*(int *)plugin->info <
              min_plugin_info_interface_version[plugin->type] ||
          ((*(int *)plugin->info) >> 8) >
              (cur_plugin_info_interface_version[plugin->type] >> 8)) {
        char buf[256], dl_name[FN_REFLEN];
        strxnmov(buf, sizeof(buf) - 1, "API version for ",
                 plugin_type_names[plugin->type].str,
                 " plugin is too different", NullS);
        /* copy the library name so we can release the mutex */
        strncpy(dl_name, dl->str, sizeof(dl_name) - 1);
        dl_name[sizeof(dl_name) - 1] = 0;
        plugin_dl_del(dl);
        mysql_mutex_unlock(&LOCK_plugin);
        report_error(report, ER_CANT_OPEN_LIBRARY, dl_name, 0, buf);
        DBUG_RETURN(true);
      }
      tmp.plugin = plugin;
      tmp.name.str = (char *)plugin->name;
      tmp.name.length = name_len;
      tmp.ref_count = 0;
      tmp.state = PLUGIN_IS_UNINITIALIZED;
      tmp.load_option = PLUGIN_ON;
      if (test_plugin_options(tmp_root, &tmp, argc, argv))
        tmp.state = PLUGIN_IS_DISABLED;

      if ((tmp_plugin_ptr = plugin_insert_or_reuse(&tmp))) {
        plugin_array_version++;
        if (plugin_hash[plugin->type]
                ->emplace(to_string(tmp_plugin_ptr->name), tmp_plugin_ptr)
                .second) {
          init_alloc_root(key_memory_plugin_int_mem_root,
                          &tmp_plugin_ptr->mem_root, 4096, 4096);
          DBUG_RETURN(false);
        }
        tmp_plugin_ptr->state = PLUGIN_IS_FREED;
      }
      mysql_del_sys_var_chain(tmp.system_vars);
      restore_pluginvar_names(tmp.system_vars);
      plugin_dl_del(dl);
      mysql_mutex_unlock(&LOCK_plugin);
      DBUG_RETURN(true);
    }
  }
  plugin_dl_del(dl);
  mysql_mutex_unlock(&LOCK_plugin);
  report_error(report, ER_CANT_FIND_DL_ENTRY, name->str);
  DBUG_RETURN(true);
}

static void plugin_deinitialize(st_plugin_int *plugin, bool ref_check) {
  /*
    we don't want to hold the LOCK_plugin mutex as it may cause
    deinitialization to deadlock if plugins have worker threads
    with plugin locks
  */
  mysql_mutex_assert_not_owner(&LOCK_plugin);

  if (plugin->plugin->status_vars) {
    remove_status_vars(plugin->plugin->status_vars);
  }

  if (plugin_type_deinitialize[plugin->plugin->type]) {
    if ((*plugin_type_deinitialize[plugin->plugin->type])(plugin)) {
      LogErr(ERROR_LEVEL, ER_PLUGIN_FAILED_DEINITIALIZATION, plugin->name.str,
             plugin_type_names[plugin->plugin->type].str);
    }
  } else if (plugin->plugin->deinit) {
    DBUG_PRINT("info", ("Deinitializing plugin: '%s'", plugin->name.str));
    if (plugin->plugin->deinit(plugin)) {
      DBUG_PRINT("warning", ("Plugin '%s' deinit function returned error.",
                             plugin->name.str));
    }
  }
  plugin->state = PLUGIN_IS_UNINITIALIZED;

  Srv_session::check_for_stale_threads(plugin);
  /*
    We do the check here because NDB has a worker THD which doesn't
    exit until NDB is shut down.
  */
  if (ref_check && plugin->ref_count)
    LogErr(ERROR_LEVEL, ER_PLUGIN_HAS_NONZERO_REFCOUNT_AFTER_DEINITIALIZATION,
           plugin->name.str, plugin->ref_count);
}

/*
  Unload a plugin.
  Note: During valgrind testing, the plugin's shared object (.dll/.so)
        is not unloaded in order to keep the call stack
        of the leaked objects.
*/
static void plugin_del(st_plugin_int *plugin) {
  DBUG_ENTER("plugin_del(plugin)");
  mysql_mutex_assert_owner(&LOCK_plugin);
  mysql_mutex_assert_owner(&LOCK_plugin_delete);
  /* Free allocated strings before deleting the plugin. */
  mysql_rwlock_wrlock(&LOCK_system_variables_hash);
  mysql_del_sys_var_chain(plugin->system_vars);
  mysql_rwlock_unlock(&LOCK_system_variables_hash);
  restore_pluginvar_names(plugin->system_vars);
  plugin_vars_free_values(plugin->system_vars);
  plugin_hash[plugin->plugin->type]->erase(to_string(plugin->name));

  if (plugin->plugin_dl) plugin_dl_del(&plugin->plugin_dl->dl);
  plugin->state = PLUGIN_IS_FREED;
  plugin_array_version++;
  free_root(&plugin->mem_root, MYF(0));
  DBUG_VOID_RETURN;
}

static void reap_plugins(void) {
  st_plugin_int *plugin, **reap, **list;

  mysql_mutex_assert_owner(&LOCK_plugin);

  if (!reap_needed) return;

  reap_needed = false;
  const size_t count = plugin_array->size();
  reap = (st_plugin_int **)my_alloca(sizeof(plugin) * (count + 1));
  *(reap++) = NULL;

  for (size_t idx = 0; idx < count; idx++) {
    plugin = plugin_array->at(idx);
    if (plugin->state == PLUGIN_IS_DELETED && !plugin->ref_count) {
      /* change the status flag to prevent reaping by another thread */
      plugin->state = PLUGIN_IS_DYING;
      *(reap++) = plugin;
    }
  }

  mysql_mutex_unlock(&LOCK_plugin);

  list = reap;
  while ((plugin = *(--list))) {
    if (!opt_initialize)
      LogErr(INFORMATION_LEVEL, ER_PLUGIN_SHUTTING_DOWN_PLUGIN,
             plugin->name.str);
    plugin_deinitialize(plugin, true);
  }

  mysql_mutex_lock(&LOCK_plugin_delete);
  mysql_mutex_lock(&LOCK_plugin);

  while ((plugin = *(--reap))) plugin_del(plugin);

  mysql_mutex_unlock(&LOCK_plugin_delete);
}

static void intern_plugin_unlock(LEX *lex, plugin_ref plugin) {
  st_plugin_int *pi;
  DBUG_ENTER("intern_plugin_unlock");

  mysql_mutex_assert_owner(&LOCK_plugin);

  if (!plugin) DBUG_VOID_RETURN;

  pi = plugin_ref_to_int(plugin);

#ifdef DBUG_OFF
  if (!pi->plugin_dl) DBUG_VOID_RETURN;
#else
  my_free(plugin);
#endif

  DBUG_PRINT("info", ("unlocking plugin, name= %s, ref_count= %d", pi->name.str,
                      pi->ref_count));
  if (lex) {
    /*
      Remove one instance of this plugin from the use list.
      We are searching backwards so that plugins locked last
      could be unlocked faster - optimizing for LIFO semantics.
    */
    plugin_ref *iter = lex->plugins.end() - 1;
    bool found_it MY_ATTRIBUTE((unused)) = false;
    for (; iter >= lex->plugins.begin() - 1; --iter) {
      if (plugin == *iter) {
        lex->plugins.erase(iter);
        found_it = true;
        break;
      }
    }
    DBUG_ASSERT(found_it);
  }

  DBUG_ASSERT(pi->ref_count);
  pi->ref_count--;

  if (pi->state == PLUGIN_IS_DELETED && !pi->ref_count) reap_needed = true;

  DBUG_VOID_RETURN;
}

void plugin_unlock(THD *thd, plugin_ref plugin) {
  LEX *lex = thd ? thd->lex : 0;
  DBUG_ENTER("plugin_unlock");
  if (!plugin) DBUG_VOID_RETURN;
#ifdef DBUG_OFF
  /* built-in plugins don't need ref counting */
  if (!plugin_dlib(plugin)) DBUG_VOID_RETURN;
#endif
  mysql_mutex_lock(&LOCK_plugin);
  intern_plugin_unlock(lex, plugin);
  reap_plugins();
  mysql_mutex_unlock(&LOCK_plugin);
  DBUG_VOID_RETURN;
}

void plugin_unlock_list(THD *thd, plugin_ref *list, size_t count) {
  LEX *lex = thd ? thd->lex : 0;
  DBUG_ENTER("plugin_unlock_list");
  DBUG_ASSERT(list);

  /*
    In unit tests, LOCK_plugin may be uninitialized, so do not lock it.
    Besides: there's no point in locking it, if there are no plugins to unlock.
   */
  if (count == 0) DBUG_VOID_RETURN;

  mysql_mutex_lock(&LOCK_plugin);
  while (count--) intern_plugin_unlock(lex, *list++);
  reap_plugins();
  mysql_mutex_unlock(&LOCK_plugin);
  DBUG_VOID_RETURN;
}

static int plugin_initialize(st_plugin_int *plugin) {
  int ret = 1;
  DBUG_ENTER("plugin_initialize");

  mysql_mutex_assert_owner(&LOCK_plugin);
  uint state = plugin->state;
  DBUG_ASSERT(state == PLUGIN_IS_UNINITIALIZED);

  mysql_mutex_unlock(&LOCK_plugin);

  DEBUG_SYNC(current_thd, "in_plugin_initialize");

  if (plugin_type_initialize[plugin->plugin->type]) {
    if ((*plugin_type_initialize[plugin->plugin->type])(plugin)) {
      LogErr(ERROR_LEVEL, ER_PLUGIN_REGISTRATION_FAILED, plugin->name.str,
             plugin_type_names[plugin->plugin->type].str);
      goto err;
    }

    /* FIXME: Need better solution to transfer the callback function
    array to memcached */
    if (strcmp(plugin->name.str, "InnoDB") == 0) {
      innodb_callback_data = ((handlerton *)plugin->data)->data;
    }
  } else if (plugin->plugin->init) {
    if (strcmp(plugin->name.str, "daemon_memcached") == 0) {
      plugin->data = innodb_callback_data;
    }

    if (plugin->plugin->init(plugin)) {
      LogErr(ERROR_LEVEL, ER_PLUGIN_INIT_FAILED, plugin->name.str);
      goto err;
    }
  }
  state = PLUGIN_IS_READY;  // plugin->init() succeeded

  if (plugin->plugin->status_vars) {
    if (add_status_vars(plugin->plugin->status_vars)) goto err;
  }

  /*
    set the plugin attribute of plugin's sys vars so they are pointing
    to the active plugin
  */
  if (plugin->system_vars) {
    sys_var_pluginvar *var = plugin->system_vars->cast_pluginvar();
    for (;;) {
      var->plugin = plugin;
      if (!var->next) break;
      var = var->next->cast_pluginvar();
    }
  }

  ret = 0;

err:
  mysql_mutex_lock(&LOCK_plugin);
  plugin->state = state;

  DBUG_RETURN(ret);
}

static inline void convert_dash_to_underscore(char *str, size_t len) {
  for (char *p = str; p <= str + len; p++)
    if (*p == '-') *p = '_';
}

#ifdef HAVE_PSI_INTERFACE
static PSI_mutex_key key_LOCK_plugin;
static PSI_mutex_key key_LOCK_plugin_delete;
static PSI_mutex_key key_LOCK_plugin_install;

/* clang-format off */
static PSI_mutex_info all_plugin_mutexes[]=
{
  { &key_LOCK_plugin, "LOCK_plugin", PSI_FLAG_SINGLETON, 0, PSI_DOCUMENT_ME},
  { &key_LOCK_plugin_delete, "LOCK_plugin_delete", PSI_FLAG_SINGLETON, 0, PSI_DOCUMENT_ME},
  { &key_LOCK_plugin_install, "LOCK_plugin_install", PSI_FLAG_SINGLETON, 0, PSI_DOCUMENT_ME}
};
/* clang-format on */

/* clang-format off */
static PSI_memory_info all_plugin_memory[]=
{
#ifndef DBUG_OFF
  { &key_memory_plugin_ref, "plugin_ref", PSI_FLAG_ONLY_GLOBAL_STAT, 0, PSI_DOCUMENT_ME},
#endif
  { &key_memory_plugin_mem_root, "plugin_mem_root", PSI_FLAG_ONLY_GLOBAL_STAT, 0, PSI_DOCUMENT_ME},
  { &key_memory_plugin_init_tmp, "plugin_init_tmp", 0, 0, PSI_DOCUMENT_ME},
  { &key_memory_plugin_int_mem_root, "plugin_int_mem_root", 0, 0, PSI_DOCUMENT_ME},
  { &key_memory_mysql_plugin_dl, "mysql_plugin_dl", PSI_FLAG_ONLY_GLOBAL_STAT, 0, PSI_DOCUMENT_ME},
  { &key_memory_mysql_plugin, "mysql_plugin", PSI_FLAG_ONLY_GLOBAL_STAT, 0, PSI_DOCUMENT_ME},
  { &key_memory_plugin_bookmark, "plugin_bookmark", PSI_FLAG_ONLY_GLOBAL_STAT, 0, PSI_DOCUMENT_ME}
};
/* clang-format on */

static void init_plugin_psi_keys(void) {
  const char *category = "sql";
  int count;

  count = array_elements(all_plugin_mutexes);
  mysql_mutex_register(category, all_plugin_mutexes, count);

  count = array_elements(all_plugin_memory);
  mysql_memory_register(category, all_plugin_memory, count);
}
#endif /* HAVE_PSI_INTERFACE */

/**
  Initialize the internals of the plugin system. Allocate required
  resources, initialize mutex, etc.

  @return Operation outcome, false means no errors
 */
static bool plugin_init_internals() {
#ifdef HAVE_PSI_INTERFACE
  init_plugin_psi_keys();
#endif

  init_alloc_root(key_memory_plugin_mem_root, &plugin_mem_root, 4096, 4096);

  bookmark_hash = new malloc_unordered_map<std::string, st_bookmark *>(
      key_memory_plugin_bookmark);

  malloced_string_type_sysvars_bookmark_hash =
      new malloc_unordered_map<std::string, st_bookmark *>(
          key_memory_plugin_bookmark);

  mysql_mutex_init(key_LOCK_plugin, &LOCK_plugin, MY_MUTEX_INIT_FAST);
  mysql_mutex_init(key_LOCK_plugin_delete, &LOCK_plugin_delete,
                   MY_MUTEX_INIT_FAST);
  mysql_mutex_init(key_LOCK_plugin_install, &LOCK_plugin_install,
                   MY_MUTEX_INIT_FAST);

  plugin_dl_array = new (std::nothrow)
      Prealloced_array<st_plugin_dl *, 16>(key_memory_mysql_plugin_dl);
  plugin_array = new (std::nothrow)
      Prealloced_array<st_plugin_int *, 16>(key_memory_mysql_plugin);
  if (plugin_dl_array == NULL || plugin_array == NULL) goto err;

  for (uint i = 0; i < MYSQL_MAX_PLUGIN_TYPE_NUM; i++) {
    plugin_hash[i] = new collation_unordered_map<std::string, st_plugin_int *>(
        system_charset_info, key_memory_plugin_mem_root);
  }
  return false;

err:
  return true;
}

/**
  Initialize the plugins. Reap those that fail to initialize.

  @return Operation outcome, false means no errors
 */
static bool plugin_init_initialize_and_reap() {
  struct st_plugin_int *plugin_ptr;
  struct st_plugin_int **reap;

  /* Now we initialize all plugins that are not already initialized */
  mysql_mutex_lock(&LOCK_plugin);
  reap =
      (st_plugin_int **)my_alloca((plugin_array->size() + 1) * sizeof(void *));
  *(reap++) = NULL;

  for (st_plugin_int **it = plugin_array->begin(); it != plugin_array->end();
       ++it) {
    plugin_ptr = *it;
    if (plugin_ptr->state == PLUGIN_IS_UNINITIALIZED) {
      if (plugin_initialize(plugin_ptr)) {
        plugin_ptr->state = PLUGIN_IS_DYING;
        *(reap++) = plugin_ptr;
      }
    }
  }

  /* Check if any plugins have to be reaped */
  bool reaped_mandatory_plugin = false;
  while ((plugin_ptr = *(--reap))) {
    mysql_mutex_unlock(&LOCK_plugin);
    if (plugin_ptr->load_option == PLUGIN_FORCE ||
        plugin_ptr->load_option == PLUGIN_FORCE_PLUS_PERMANENT)
      reaped_mandatory_plugin = true;
    plugin_deinitialize(plugin_ptr, true);
    mysql_mutex_lock(&LOCK_plugin_delete);
    mysql_mutex_lock(&LOCK_plugin);
    plugin_del(plugin_ptr);
    mysql_mutex_unlock(&LOCK_plugin_delete);
  }

  mysql_mutex_unlock(&LOCK_plugin);
  if (reaped_mandatory_plugin) return true;

  return false;
}

/**
   Register and initialize early plugins.

   @param argc  Command line argument counter
   @param argv  Command line arguments
   @param flags Flags to control whether dynamic loading
                and plugin initialization should be skipped

   @return Operation outcome, false if no errors
*/
bool plugin_register_early_plugins(int *argc, char **argv, int flags) {
  bool retval = false;
  DBUG_ENTER("plugin_register_dynamic_and_init_all");

  /* Don't allow initializing twice */
  DBUG_ASSERT(!initialized);

  /* Make sure the internals are initialized */
  if ((retval = plugin_init_internals())) DBUG_RETURN(retval);

  /* Allocate the temporary mem root, will be freed before returning */
  MEM_ROOT tmp_root;
  init_alloc_root(key_memory_plugin_init_tmp, &tmp_root, 4096, 4096);

  I_List_iterator<i_string> iter(opt_early_plugin_load_list);
  i_string *item;
  while (NULL != (item = iter++))
    plugin_load_list(&tmp_root, argc, argv, item->ptr);

  /* Temporary mem root not needed anymore, can free it here */
  free_root(&tmp_root, MYF(0));

  if (!(flags & PLUGIN_INIT_SKIP_INITIALIZATION))
    retval = plugin_init_initialize_and_reap();

  DBUG_RETURN(retval);
}

/**
  Register the builtin plugins. Some of the plugins (MyISAM, CSV and InnoDB)
  are also initialized.

  @param argc number of arguments, propagated to the plugin
  @param argv actual arguments, propagated to the plugin
  @return Operation outcome, false means no errors
 */
bool plugin_register_builtin_and_init_core_se(int *argc, char **argv) {
  bool mandatory = true;
  DBUG_ENTER("plugin_register_builtin_and_init_core_se");

  /* Don't allow initializing twice */
  DBUG_ASSERT(!initialized);

  /* Allocate the temporary mem root, will be freed before returning */
  MEM_ROOT tmp_root;
  init_alloc_root(key_memory_plugin_init_tmp, &tmp_root, 4096, 4096);

  mysql_mutex_lock(&LOCK_plugin);
  initialized = true;

  /* First we register the builtin mandatory and optional plugins */
  for (struct st_mysql_plugin **builtins = mysql_mandatory_plugins;
       *builtins || mandatory; builtins++) {
    /* Switch to optional plugins when done with the mandatory ones */
    if (!*builtins) {
      builtins = mysql_optional_plugins;
      mandatory = false;
      if (!*builtins) break;
    }
    for (struct st_mysql_plugin *plugin = *builtins; plugin->info; plugin++) {
      struct st_plugin_int tmp;
      tmp.plugin = plugin;
      tmp.name.str = (char *)plugin->name;
      tmp.name.length = strlen(plugin->name);
      tmp.state = 0;
      tmp.load_option = mandatory ? PLUGIN_FORCE : PLUGIN_ON;

      /*
        If the performance schema is compiled in,
        treat the storage engine plugin as 'mandatory',
        to suppress any plugin-level options such as '--performance-schema'.
        This is specific to the performance schema, and is done on purpose:
        the server-level option '--performance-schema' controls the overall
        performance schema initialization, which consists of much more that
        the underlying storage engine initialization.
        See mysqld.cc, set_vars.cc.
        Suppressing ways to interfere directly with the storage engine alone
        prevents awkward situations where:
        - the user wants the performance schema functionality, by using
          '--enable-performance-schema' (the server option),
        - yet disable explicitly a component needed for the functionality
          to work, by using '--skip-performance-schema' (the plugin)
      */
      if (!my_strcasecmp(&my_charset_latin1, plugin->name,
                         "PERFORMANCE_SCHEMA")) {
        tmp.load_option = PLUGIN_FORCE;
      }

      free_root(&tmp_root, MYF(MY_MARK_BLOCKS_FREE));
      if (test_plugin_options(&tmp_root, &tmp, argc, argv))
        tmp.state = PLUGIN_IS_DISABLED;
      else
        tmp.state = PLUGIN_IS_UNINITIALIZED;

      struct st_plugin_int *plugin_ptr;  // Pointer to registered plugin
      if (register_builtin(plugin, &tmp, &plugin_ptr)) goto err_unlock;

      /*
        Only initialize MyISAM, InnoDB and CSV at this stage.
        Note that when the --help option is supplied, InnoDB is not
        initialized because the plugin table will not be read anyway,
        as indicated by the flag set when the plugin_init() function
        is called.
      */
      bool is_myisam =
          !my_strcasecmp(&my_charset_latin1, plugin->name, "MyISAM");
      bool is_innodb =
          !my_strcasecmp(&my_charset_latin1, plugin->name, "InnoDB");
      if (!is_myisam && (!is_innodb || opt_help) &&
          my_strcasecmp(&my_charset_latin1, plugin->name, "CSV"))
        continue;

      if (plugin_ptr->state != PLUGIN_IS_UNINITIALIZED ||
          plugin_initialize(plugin_ptr))
        goto err_unlock;

      /*
        Initialize the global default storage engine so that it may
        not be null in any child thread.
      */
      if (is_myisam) {
        DBUG_ASSERT(!global_system_variables.table_plugin);
        DBUG_ASSERT(!global_system_variables.temp_table_plugin);
        global_system_variables.table_plugin =
            my_intern_plugin_lock(NULL, plugin_int_to_ref(plugin_ptr));
        global_system_variables.temp_table_plugin =
            my_intern_plugin_lock(NULL, plugin_int_to_ref(plugin_ptr));
        DBUG_ASSERT(plugin_ptr->ref_count == 2);
      }
    }
  }

  /* Should now be set to MyISAM storage engine */
  DBUG_ASSERT(global_system_variables.table_plugin);
  DBUG_ASSERT(global_system_variables.temp_table_plugin);

  mysql_mutex_unlock(&LOCK_plugin);

  free_root(&tmp_root, MYF(0));
  DBUG_RETURN(false);

err_unlock:
  mysql_mutex_unlock(&LOCK_plugin);
  free_root(&tmp_root, MYF(0));
  DBUG_RETURN(true);
}

bool is_builtin_and_core_se_initialized() { return initialized; }

/**
  Register and initialize the dynamic plugins. Also initialize
  the remaining builtin plugins that are not initialized
  already.

  @param argc  Command line argument counter
  @param argv  Command line arguments
  @param flags Flags to control whether dynamic loading
               and plugin initialization should be skipped

  @return Operation outcome, false if no errors
*/
bool plugin_register_dynamic_and_init_all(int *argc, char **argv, int flags) {
  DBUG_ENTER("plugin_register_dynamic_and_init_all");

  /* Make sure the internals are initialized and builtins registered */
  if (!initialized) DBUG_RETURN(true);

  /* Allocate the temporary mem root, will be freed before returning */
  MEM_ROOT tmp_root;
  init_alloc_root(key_memory_plugin_init_tmp, &tmp_root, 4096, 4096);

  /* Register all dynamic plugins */
  if (!(flags & PLUGIN_INIT_SKIP_DYNAMIC_LOADING)) {
    I_List_iterator<i_string> iter(opt_plugin_load_list);
    i_string *item;
    while (NULL != (item = iter++))
      plugin_load_list(&tmp_root, argc, argv, item->ptr);

    if (!(flags & PLUGIN_INIT_SKIP_PLUGIN_TABLE))
      plugin_load(&tmp_root, argc, argv);
  }

  /* Temporary mem root not needed anymore, can free it here */
  free_root(&tmp_root, MYF(0));

  Auto_THD fake_session;
  Disable_autocommit_guard autocommit_guard(fake_session.thd);
  dd::cache::Dictionary_client::Auto_releaser releaser(
      fake_session.thd->dd_client());
  if (!(flags & PLUGIN_INIT_SKIP_INITIALIZATION))
    if (plugin_init_initialize_and_reap()) {
      DBUG_RETURN(::end_transaction(fake_session.thd, true));
    }

  DBUG_RETURN(::end_transaction(fake_session.thd, false));
}

static bool register_builtin(st_mysql_plugin *plugin, st_plugin_int *tmp,
                             st_plugin_int **ptr) {
  DBUG_ENTER("register_builtin");
  tmp->ref_count = 0;
  tmp->plugin_dl = 0;

  if (plugin_array->push_back(tmp)) DBUG_RETURN(true);

  *ptr = plugin_array->back() =
      new (&plugin_mem_root) st_plugin_int(std::move(*tmp));

  plugin_hash[plugin->type]->emplace(to_string((*ptr)->name), *ptr);

  DBUG_RETURN(0);
}

/**
  Reads the plugins from mysql.plugin and loads them

  Called only by plugin_register_dynamic_and_init_all()
  a.k.a. the bootstrap sequence.

  @arg tmp_root  memory root to use for plugin_add()
  @arg argc      number of command line arguments to process
  @arg argv      array of command line argument to read values from
  @retval true   failure
  @retval false  success
*/
static void plugin_load(MEM_ROOT *tmp_root, int *argc, char **argv) {
  THD thd;
  TABLE_LIST tables;
  TABLE *table;
  int error;
  THD *new_thd = &thd;
  bool result;
  DBUG_ENTER("plugin_load");

  new_thd->thread_stack = (char *)&tables;
  new_thd->store_globals();
  LEX_CSTRING db_lex_cstr = {STRING_WITH_LEN("mysql")};
  new_thd->set_db(db_lex_cstr);
  thd.get_protocol_classic()->wipe_net();
  tables.init_one_table("mysql", 5, "plugin", 6, "plugin", TL_READ);

  result = open_trans_system_tables_for_read(new_thd, &tables);

  if (result) {
    DBUG_PRINT("error", ("Can't open plugin table"));
    LogErr(ERROR_LEVEL, ER_PLUGIN_CANT_OPEN_PLUGIN_TABLE);
    DBUG_VOID_RETURN;
  }
  table = tables.table;
  READ_RECORD read_record_info;
  if (init_read_record(&read_record_info, new_thd, table, NULL, false,
                       /*ignore_not_found_rows=*/false)) {
    close_trans_system_tables(new_thd);
    DBUG_VOID_RETURN;
  }
  table->use_all_columns();
  /*
    there're no other threads running yet, so we don't need a mutex.
    but plugin_add() before is designed to work in multi-threaded
    environment, and it uses mysql_mutex_assert_owner(), so we lock
    the mutex here to satisfy the assert
  */
  while (!(error = read_record_info->Read())) {
    DBUG_PRINT("info", ("init plugin record"));
    String str_name, str_dl;
    get_field(tmp_root, table->field[0], &str_name);
    get_field(tmp_root, table->field[1], &str_dl);

    LEX_STRING name = {(char *)str_name.ptr(), str_name.length()};
    LEX_STRING dl = {(char *)str_dl.ptr(), str_dl.length()};

    /*
      The whole locking sequence is not strictly speaking needed since this
      is a function that's executed only during server bootstrap, but we do
      it properly for uniformity of the environment for plugin_add.
      Note that it must be done for each iteration since, unlike INSTALL PLUGIN
      the bootstrap process just reports the error and goes on.
      So to ensure the right sequence of lock and unlock we need to take and
      release both the wlock and the mutex.
    */
    mysql_mutex_lock(&LOCK_plugin);
    mysql_rwlock_wrlock(&LOCK_system_variables_hash);
    if (plugin_add(tmp_root, &name, &dl, argc, argv, REPORT_TO_LOG)) {
      LogErr(WARNING_LEVEL, ER_PLUGIN_CANT_LOAD, str_name.c_ptr(),
             str_dl.c_ptr());
    } else
      mysql_mutex_unlock(&LOCK_plugin);
    mysql_rwlock_unlock(&LOCK_system_variables_hash);
    free_root(tmp_root, MYF(MY_MARK_BLOCKS_FREE));
  }
  if (error > 0) {
    char errbuf[MYSQL_ERRMSG_SIZE];
    LogErr(ERROR_LEVEL, ER_GET_ERRNO_FROM_STORAGE_ENGINE, my_errno(),
           my_strerror(errbuf, MYSQL_ERRMSG_SIZE, my_errno()));
  }
  read_record_info.iterator.reset();
  table->m_needs_reopen = true;  // Force close to free memory

  close_trans_system_tables(new_thd);

  DBUG_VOID_RETURN;
}

/**
  Load a list of plugins

  Called by plugin_register_early_plugins() and
  plugin_register_dynamic_and_init_all(), a.k.a. the bootstrap sequence.

  @arg tmp_root  memory root to use for plugin_add()
  @arg argc      number of command line arguments to process
  @arg argv      array of command line argument to read values from
  @arg list      list of plugins to load. Ends with a NULL pointer
  @retval true   failure
  @retval false  success
*/
static bool plugin_load_list(MEM_ROOT *tmp_root, int *argc, char **argv,
                             const char *list) {
  char buffer[FN_REFLEN];
  LEX_STRING name = {buffer, 0}, dl = {NULL, 0}, *str = &name;
  st_plugin_dl *plugin_dl;
  st_mysql_plugin *plugin;
  char *p = buffer;
  DBUG_ENTER("plugin_load_list");
  while (list) {
    if (p == buffer + sizeof(buffer) - 1) {
      LogErr(ERROR_LEVEL, ER_PLUGIN_LOAD_PARAMETER_TOO_LONG);
      DBUG_RETURN(true);
    }

    switch ((*(p++) = *(list++))) {
      case '\0':
        list = NULL; /* terminate the loop */
                     /* fall through */
      case ';':
#ifndef _WIN32
      case ':': /* can't use this as delimiter as it may be drive letter */
#endif
        str->str[str->length] = '\0';
        if (str == &name)  // load all plugins in named module
        {
          if (!name.length) {
            p--; /* reset pointer */
            continue;
          }

          dl = name;
          /*
            The whole locking sequence is not strictly speaking needed since
            this is a function that's executed only during server bootstrap, but
            we do it properly for uniformity of the environment for plugin_add.
          */
          mysql_mutex_lock(&LOCK_plugin);
          mysql_rwlock_wrlock(&LOCK_system_variables_hash);
          if ((plugin_dl = plugin_dl_add(&dl, REPORT_TO_LOG))) {
            for (plugin = plugin_dl->plugins; plugin->info; plugin++) {
              name.str = (char *)plugin->name;
              name.length = strlen(name.str);

              free_root(tmp_root, MYF(MY_MARK_BLOCKS_FREE));
              if (plugin_add(tmp_root, &name, &dl, argc, argv, REPORT_TO_LOG)) {
                mysql_rwlock_unlock(&LOCK_system_variables_hash);
                goto error;
              }
            }
            plugin_dl_del(&dl);  // reduce ref count
          } else {
            mysql_rwlock_unlock(&LOCK_system_variables_hash);
            goto error;
          }
        } else {
          free_root(tmp_root, MYF(MY_MARK_BLOCKS_FREE));
          /*
            The whole locking sequence is not strictly speaking needed since
            this is a function that's executed only during server bootstrap, but
            we do it properly for uniformity of the environment for plugin_add.
          */
          mysql_mutex_lock(&LOCK_plugin);
          mysql_rwlock_wrlock(&LOCK_system_variables_hash);
          if (plugin_add(tmp_root, &name, &dl, argc, argv, REPORT_TO_LOG)) {
            mysql_rwlock_unlock(&LOCK_system_variables_hash);
            goto error;
          }
        }
        mysql_mutex_unlock(&LOCK_plugin);
        mysql_rwlock_unlock(&LOCK_system_variables_hash);
        name.length = dl.length = 0;
        dl.str = NULL;
        name.str = p = buffer;
        str = &name;
        continue;
      case '=':
      case '#':
        if (str == &name) {
          name.str[name.length] = '\0';
          str = &dl;
          str->str = p;
          continue;
        }
        // Fall through.
      default:
        str->length++;
        continue;
    }
  }
  DBUG_RETURN(false);
error:
  LogErr(ERROR_LEVEL, ER_PLUGIN_CANT_LOAD, name.str, dl.str);
  DBUG_RETURN(true);
}

/*
  Shutdown memcached plugin before binlog shuts down
*/
void memcached_shutdown(void) {
  if (initialized) {
    for (st_plugin_int **it = plugin_array->begin(); it != plugin_array->end();
         ++it) {
      st_plugin_int *plugin = *it;

      if (plugin->state == PLUGIN_IS_READY &&
          strcmp(plugin->name.str, "daemon_memcached") == 0) {
        plugin_deinitialize(plugin, true);

        mysql_mutex_lock(&LOCK_plugin_delete);
        mysql_mutex_lock(&LOCK_plugin);
        plugin->state = PLUGIN_IS_DYING;
        plugin_del(plugin);
        mysql_mutex_unlock(&LOCK_plugin);
        mysql_mutex_unlock(&LOCK_plugin_delete);
      }
    }
  }
}

/*
  Deinitialize and unload all the loaded plugins.
  Note: During valgrind testing, the shared objects (.dll/.so)
        are not unloaded in order to keep the call stack
        of the leaked objects.
*/
void plugin_shutdown(void) {
  size_t i;
  st_plugin_int **plugins, *plugin;
  st_plugin_dl **dl;
  bool skip_binlog = true;

  DBUG_ENTER("plugin_shutdown");

  if (initialized) {
    size_t count = plugin_array->size();
    mysql_mutex_lock(&LOCK_plugin);

    reap_needed = true;

    /*
      We want to shut down plugins in a reasonable order, this will
      become important when we have plugins which depend upon each other.
      Circular references cannot be reaped so they are forced afterwards.
      TODO: Have an additional step here to notify all active plugins that
      shutdown is requested to allow plugins to deinitialize in parallel.
    */
    while (reap_needed && (count = plugin_array->size())) {
      reap_plugins();
      for (i = 0; i < count; i++) {
        plugin = plugin_array->at(i);

        if (plugin->state == PLUGIN_IS_READY &&
            strcmp(plugin->name.str, "binlog") == 0 && skip_binlog) {
          skip_binlog = false;

        } else if (plugin->state == PLUGIN_IS_READY) {
          plugin->state = PLUGIN_IS_DELETED;
          reap_needed = true;
        }
      }
      if (!reap_needed) {
        /*
          release any plugin references held.
        */
        unlock_variables(&global_system_variables);
        unlock_variables(&max_system_variables);
      }
    }

    plugins = (st_plugin_int **)my_alloca(sizeof(void *) * (count + 1));

    /*
      If we have any plugins which did not die cleanly, we force shutdown
    */
    for (i = 0; i < count; i++) {
      plugins[i] = plugin_array->at(i);
      /* change the state to ensure no reaping races */
      if (plugins[i]->state == PLUGIN_IS_DELETED)
        plugins[i]->state = PLUGIN_IS_DYING;
    }
    mysql_mutex_unlock(&LOCK_plugin);

    /*
      We loop through all plugins and call deinit() if they have one.
    */
    for (i = 0; i < count; i++)
      if (!(plugins[i]->state &
            (PLUGIN_IS_UNINITIALIZED | PLUGIN_IS_FREED | PLUGIN_IS_DISABLED))) {
        LogErr(WARNING_LEVEL, ER_PLUGIN_FORCING_SHUTDOWN, plugins[i]->name.str);
        /*
          We are forcing deinit on plugins so we don't want to do a ref_count
          check until we have processed all the plugins.
        */
        plugin_deinitialize(plugins[i], false);
      }

    /*
      It's perfectly safe not to lock LOCK_plugin, LOCK_plugin_delete, as
      there're no concurrent threads anymore. But some functions called from
      here use mysql_mutex_assert_owner(), so we lock the mutex to satisfy it
    */
    mysql_mutex_lock(&LOCK_plugin_delete);
    mysql_mutex_lock(&LOCK_plugin);

    /*
      We defer checking ref_counts until after all plugins are deinitialized
      as some may have worker threads holding on to plugin references.
    */
    for (i = 0; i < count; i++) {
      if (plugins[i]->ref_count)
        LogErr(ERROR_LEVEL, ER_PLUGIN_HAS_NONZERO_REFCOUNT_AFTER_SHUTDOWN,
               plugins[i]->name.str, plugins[i]->ref_count);
      if (plugins[i]->state & PLUGIN_IS_UNINITIALIZED) plugin_del(plugins[i]);
    }

    /*
      Now we can deallocate all memory.
    */

    cleanup_variables(NULL, &global_system_variables);
    cleanup_variables(NULL, &max_system_variables);
    mysql_mutex_unlock(&LOCK_plugin);
    mysql_mutex_unlock(&LOCK_plugin_delete);

    initialized = false;
    mysql_mutex_destroy(&LOCK_plugin);
    mysql_mutex_destroy(&LOCK_plugin_delete);
    mysql_mutex_destroy(&LOCK_plugin_install);
  }

  /* Dispose of the memory */

  for (i = 0; i < MYSQL_MAX_PLUGIN_TYPE_NUM; i++) {
    delete plugin_hash[i];
    plugin_hash[i] = nullptr;
  }
  delete plugin_array;
  plugin_array = NULL;

  if (plugin_dl_array != NULL) {
    size_t count = plugin_dl_array->size();
    dl = (st_plugin_dl **)my_alloca(sizeof(void *) * count);
    for (i = 0; i < count; i++) dl[i] = plugin_dl_array->at(i);
    for (i = 0; i < plugin_dl_array->size(); i++) free_plugin_mem(dl[i]);
    delete plugin_dl_array;
    plugin_dl_array = NULL;
  }

  delete bookmark_hash;
  bookmark_hash = nullptr;
  delete malloced_string_type_sysvars_bookmark_hash;
  malloced_string_type_sysvars_bookmark_hash = nullptr;
  free_root(&plugin_mem_root, MYF(0));

  global_variables_dynamic_size = 0;

  DBUG_VOID_RETURN;
}

// Helper function to do rollback or commit, depending on error.
bool end_transaction(THD *thd, bool error) {
  if (error) {
    // Rollback the statement before we can rollback the real transaction.
    trans_rollback_stmt(thd);
    trans_rollback(thd);
  } else if (trans_commit_stmt(thd) || trans_commit(thd)) {
    error = true;
    trans_rollback(thd);
  }

  // Close tables regardless of error.
  close_thread_tables(thd);
  return error;
}

/**
  Initialize one plugin. This function is used to early load one single
  plugin. This function is used by key migration tool.

   @param[in]   argc  Command line argument counter
   @param[in]   argv  Command line arguments
   @param[in]   plugin library file name

   @return Operation status
     @retval 0 OK
     @retval 1 ERROR
*/
bool plugin_early_load_one(int *argc, char **argv, const char *plugin) {
  bool retval = false;
  DBUG_ENTER("plugin_early_load_one");

  /* Make sure the internals are initialized */
  if (!initialized) {
    if ((retval = plugin_init_internals()))
      DBUG_RETURN(retval);
    else
      initialized = true;
  }
  /* Allocate the temporary mem root, will be freed before returning */
  MEM_ROOT tmp_root;
  init_alloc_root(PSI_NOT_INSTRUMENTED, &tmp_root, 4096, 4096);

  plugin_load_list(&tmp_root, argc, argv, plugin);

  /* Temporary mem root not needed anymore, can free it here */
  free_root(&tmp_root, MYF(0));

  retval = plugin_init_initialize_and_reap();

  DBUG_RETURN(retval);
}

static bool mysql_install_plugin(THD *thd, const LEX_STRING *name,
                                 const LEX_STRING *dl) {
  TABLE_LIST tables;
  TABLE *table;
  bool error = true;
  int argc = orig_argc;
  char **argv = orig_argv;
  st_plugin_int *tmp = nullptr;
  LEX_CSTRING name_cstr = {name->str, name->length};
  bool store_infoschema_metadata = false;
  dd::Schema_MDL_locker mdl_handler(thd);
  Persisted_variables_cache *pv = Persisted_variables_cache::get_instance();

  DBUG_ENTER("mysql_install_plugin");

  Disable_autocommit_guard autocommit_guard(thd);
  dd::cache::Dictionary_client::Auto_releaser releaser(thd->dd_client());

  tables.init_one_table("mysql", 5, "plugin", 6, "plugin", TL_WRITE);

  if (!opt_noacl &&
      check_table_access(thd, INSERT_ACL, &tables, false, 1, false))
    DBUG_RETURN(true);

  if (acquire_shared_backup_lock(thd, thd->variables.lock_wait_timeout))
    DBUG_RETURN(true);

  /* need to open before acquiring LOCK_plugin or it will deadlock */
  if (!(table = open_ltable(thd, &tables, TL_WRITE, MYSQL_LOCK_IGNORE_TIMEOUT)))
    DBUG_RETURN(true);

  /*
    Pre-acquire audit plugins for events that may potentially occur
    during [UN]INSTALL PLUGIN.

    When audit event is triggered, audit subsystem acquires interested
    plugins by walking through plugin list. Evidently plugin list
    iterator protects plugin list by acquiring LOCK_plugin, see
    plugin_foreach_with_mask().

    On the other hand [UN]INSTALL PLUGIN is acquiring LOCK_plugin
    rather for a long time.

    When audit event is triggered during [UN]INSTALL PLUGIN, plugin
    list iterator acquires the same lock (within the same thread)
    second time.

    This hack should be removed when LOCK_plugin is fixed so it
    protects only what it supposed to protect.
    */
  mysql_audit_acquire_plugins(thd, MYSQL_AUDIT_GENERAL_CLASS,
                              MYSQL_AUDIT_GENERAL_ALL);

  mysql_mutex_lock(&LOCK_plugin_install);
  mysql_mutex_lock(&LOCK_plugin);
  DEBUG_SYNC(thd, "acquired_LOCK_plugin");
  mysql_rwlock_wrlock(&LOCK_system_variables_hash);

  {
    MEM_ROOT alloc{PSI_NOT_INSTRUMENTED, 512};
    my_getopt_use_args_separator = true;
    if (my_load_defaults(MYSQL_CONFIG_NAME, load_default_groups, &argc, &argv,
                         &alloc, NULL)) {
      mysql_rwlock_unlock(&LOCK_system_variables_hash);
      mysql_mutex_unlock(&LOCK_plugin);
      report_error(REPORT_TO_USER, ER_PLUGIN_IS_NOT_LOADED, name->str);
      goto err;
    }
    my_getopt_use_args_separator = false;
    /*
     Append static variables present in mysqld-auto.cnf file for the
     newly installed plugin to process those options which are specific
     to this plugin.
    */
    if (pv && pv->append_read_only_variables(&argc, &argv, true)) {
      mysql_rwlock_unlock(&LOCK_system_variables_hash);
      mysql_mutex_unlock(&LOCK_plugin);
      report_error(REPORT_TO_USER, ER_PLUGIN_IS_NOT_LOADED, name->str);
      goto err;
    }
    error = plugin_add(thd->mem_root, name, dl, &argc, argv, REPORT_TO_USER);
  }
  mysql_rwlock_unlock(&LOCK_system_variables_hash);

  /* LOCK_plugin already unlocked by plugin_add() if error */
  if (error) goto err;

  if (!(tmp = plugin_find_internal(name_cstr, MYSQL_ANY_PLUGIN))) {
    mysql_mutex_unlock(&LOCK_plugin);
    goto err;
  }

  error = false;
  if (tmp->state == PLUGIN_IS_DISABLED) {
    push_warning_printf(thd, Sql_condition::SL_WARNING, ER_CANT_INITIALIZE_UDF,
                        ER_THD(thd, ER_CANT_INITIALIZE_UDF), name->str,
                        "Plugin is disabled");
  }

  // Check if we need to store I_S plugin metadata in DD.
  store_infoschema_metadata =
      (tmp->plugin->type == MYSQL_INFORMATION_SCHEMA_PLUGIN &&
       tmp->state != PLUGIN_IS_DISABLED);
  mysql_mutex_unlock(&LOCK_plugin);

  // Acquire MDL lock if we are storing metadata in DD.
  if (store_infoschema_metadata) {
    if (!mdl_handler.ensure_locked(INFORMATION_SCHEMA_NAME.str)) {
      MDL_request mdl_request;
      MDL_REQUEST_INIT(&mdl_request, MDL_key::TABLE,
                       INFORMATION_SCHEMA_NAME.str, tmp->name.str,
                       MDL_EXCLUSIVE, MDL_TRANSACTION);
      if (thd->mdl_context.acquire_lock(&mdl_request,
                                        thd->variables.lock_wait_timeout))
        error = true;
    } else
      error = true;

    if (error) {
      report_error(REPORT_TO_USER, ER_PLUGIN_INSTALL_ERROR, name->str,
                   "error acquiring metadata lock");
    }
  }

  /*
    We do not replicate the INSTALL PLUGIN statement. Disable binlogging
    of the insert into the plugin table, so that it is not replicated in
    row based mode.
  */
  if (!error) {
    Disable_binlog_guard binlog_guard(thd);
    table->use_all_columns();
    restore_record(table, s->default_values);
    table->field[0]->store(name->str, name->length, system_charset_info);
    table->field[1]->store(dl->str, dl->length, files_charset_info);
    error = table->file->ha_write_row(table->record[0]);
    if (error) {
<<<<<<< HEAD
      char buf[MYSQL_ERRMSG_SIZE + 30];
=======
      const char msg[] = "got '%s' writing to mysql.plugin";
      char buf[MYSQL_ERRMSG_SIZE + sizeof(msg) - 2];
>>>>>>> 99f0fcdf
      char errbuf[MYSQL_ERRMSG_SIZE];
      my_strerror(errbuf, sizeof(errbuf), error);
      snprintf(buf, sizeof(buf), msg, errbuf);
      report_error(REPORT_TO_USER, ER_PLUGIN_INSTALL_ERROR, name->str, buf);
    } else {
      mysql_mutex_lock(&LOCK_plugin);

      if (tmp->state != PLUGIN_IS_DISABLED && plugin_initialize(tmp)) {
        my_error(ER_CANT_INITIALIZE_UDF, MYF(0), name->str,
                 "Plugin initialization function failed.");
        error = true;
      }

      /*
        Store plugin I_S table metadata into DD tables. The
        tables are closed before the function returns.
       */
      error = error || thd->transaction_rollback_request;
      if (!error && store_infoschema_metadata) {
        error = dd::info_schema::store_dynamic_plugin_I_S_metadata(thd, tmp);
        if (error) {
          report_error(REPORT_TO_USER, ER_PLUGIN_INSTALL_ERROR, name->str,
                       "error storing metadata");
        }
      }
      mysql_mutex_unlock(&LOCK_plugin);

      if (!error && store_infoschema_metadata) {
        Uncommitted_tables_guard uncommitted_tables(thd);
        error = update_referencing_views_metadata(
            thd, INFORMATION_SCHEMA_NAME.str, tmp->name.str, false,
            &uncommitted_tables);
        if (error) {
          report_error(REPORT_TO_USER, ER_PLUGIN_INSTALL_ERROR, name->str,
                       "error updating metadata");
        }
      }
    }
  }

  if (error) {
    mysql_mutex_lock(&LOCK_plugin);
    tmp->state = PLUGIN_IS_DELETED;
    reap_needed = true;
    reap_plugins();
    mysql_mutex_unlock(&LOCK_plugin);
  }

err:
  mysql_mutex_unlock(&LOCK_plugin_install);
  DBUG_RETURN(end_transaction(thd, error));
}

static bool mysql_uninstall_plugin(THD *thd, const LEX_STRING *name) {
  TABLE *table;
  TABLE_LIST tables;
  st_plugin_int *plugin;
  LEX_CSTRING name_cstr = {name->str, name->length};
  bool error = true;
  int rc = 0;
  bool remove_IS_metadata_from_dd = false;
  dd::Schema_MDL_locker mdl_handler(thd);
  dd::String_type orig_plugin_name;

  DBUG_ENTER("mysql_uninstall_plugin");

  tables.init_one_table("mysql", 5, "plugin", 6, "plugin", TL_WRITE);

  if (!opt_noacl &&
      check_table_access(thd, DELETE_ACL, &tables, false, 1, false)) {
    DBUG_ASSERT(thd->is_error());
    DBUG_RETURN(true);
  }

  if (acquire_shared_backup_lock(thd, thd->variables.lock_wait_timeout))
    DBUG_RETURN(true);

  Disable_autocommit_guard autocommit_guard(thd);
  dd::cache::Dictionary_client::Auto_releaser releaser(thd->dd_client());
  /* need to open before acquiring LOCK_plugin or it will deadlock */
  if (!(table =
            open_ltable(thd, &tables, TL_WRITE, MYSQL_LOCK_IGNORE_TIMEOUT))) {
    DBUG_ASSERT(thd->is_error());
    DBUG_RETURN(true);
  }

  mysql_mutex_lock(&LOCK_plugin_install);
  if (!table->key_info) {
    my_error(ER_MISSING_KEY, MYF(0), table->s->db.str,
             table->s->table_name.str);
    goto err;
  }

  /*
    Pre-acquire audit plugins for events that may potentially occur
    during [UN]INSTALL PLUGIN.

    When audit event is triggered, audit subsystem acquires interested
    plugins by walking through plugin list. Evidently plugin list
    iterator protects plugin list by acquiring LOCK_plugin, see
    plugin_foreach_with_mask().

    On the other hand [UN]INSTALL PLUGIN is acquiring LOCK_plugin
    rather for a long time.

    When audit event is triggered during [UN]INSTALL PLUGIN, plugin
    list iterator acquires the same lock (within the same thread)
    second time.

    This hack should be removed when LOCK_plugin is fixed so it
    protects only what it supposed to protect.
  */
  mysql_audit_acquire_plugins(thd, MYSQL_AUDIT_GENERAL_CLASS,
                              MYSQL_AUDIT_GENERAL_ALL);

  mysql_mutex_lock(&LOCK_plugin);
  if (!(plugin = plugin_find_internal(name_cstr, MYSQL_ANY_PLUGIN)) ||
      plugin->state & (PLUGIN_IS_UNINITIALIZED | PLUGIN_IS_DYING)) {
    mysql_mutex_unlock(&LOCK_plugin);
    my_error(ER_SP_DOES_NOT_EXIST, MYF(0), "PLUGIN", name->str);
    goto err;
  }
  if (!plugin->plugin_dl) {
    mysql_mutex_unlock(&LOCK_plugin);
    my_error(ER_PLUGIN_DELETE_BUILTIN, MYF(0));
    goto err;
  }
  if (plugin->load_option == PLUGIN_FORCE_PLUS_PERMANENT) {
    mysql_mutex_unlock(&LOCK_plugin);
    my_error(ER_PLUGIN_IS_PERMANENT, MYF(0), name->str);
    goto err;
  }
  /*
    Error message for ER_PLUGIN_IS_PERMANENT is not suitable for
    plugins marked as not dynamically uninstallable, so we have a
    separate one instead of changing the old one.
   */
  if (plugin->plugin->flags & PLUGIN_OPT_NO_UNINSTALL) {
    mysql_mutex_unlock(&LOCK_plugin);
    my_error(ER_PLUGIN_NO_UNINSTALL, MYF(0), plugin->plugin->name);
    goto err;
  }

  /*
    FIXME: plugin rpl_semi_sync_master, check_uninstall() function.
  */

  /* Block Uninstallation of semi_sync plugins (Master/Slave)
     when they are busy
   */
  char buff[20];
  size_t buff_length;
  /*
    Master: If there are active semi sync slaves for this Master,
    then that means it is busy and rpl_semi_sync_master plugin
    cannot be uninstalled. To check whether the master
    has any semi sync slaves or not, check Rpl_semi_sync_master_cliens
    status variable value, if it is not 0, that means it is busy.
  */
  if (!strcmp(name->str, "rpl_semi_sync_master") &&
      get_status_var(thd, plugin->plugin->status_vars,
                     "Rpl_semi_sync_master_clients", buff, OPT_DEFAULT,
                     &buff_length) &&
      strcmp(buff, "0")) {
    mysql_mutex_unlock(&LOCK_plugin);
    my_error(ER_PLUGIN_CANNOT_BE_UNINSTALLED, MYF(0), name->str,
             "Stop any active semisynchronous slaves of this master first.");
    goto err;
  }

  /*
    FIXME: plugin rpl_semi_sync_slave, check_uninstall() function.
  */

  /* Slave: If there is semi sync enabled IO thread active on this Slave,
    then that means plugin is busy and rpl_semi_sync_slave plugin
    cannot be uninstalled. To check whether semi sync
    IO thread is active or not, check Rpl_semi_sync_slave_status status
    variable value, if it is ON, that means it is busy.
  */
  if (!strcmp(name->str, "rpl_semi_sync_slave") &&
      get_status_var(thd, plugin->plugin->status_vars,
                     "Rpl_semi_sync_slave_status", buff, OPT_DEFAULT,
                     &buff_length) &&
      !strcmp(buff, "ON")) {
    mysql_mutex_unlock(&LOCK_plugin);
    my_error(
        ER_PLUGIN_CANNOT_BE_UNINSTALLED, MYF(0), name->str,
        "Stop any active semisynchronous I/O threads on this slave first.");
    goto err;
  }

  if ((plugin->plugin->check_uninstall) && (plugin->state == PLUGIN_IS_READY)) {
    int check;
    /*
      Prevent other threads to uninstall concurrently this plugin.
    */
    plugin->state = PLUGIN_IS_DYING;
    mysql_mutex_unlock(&LOCK_plugin);

    DEBUG_SYNC(current_thd, "in_plugin_check_uninstall");

    /*
      Check uninstall may perform complex operations,
      including acquiring MDL locks, which in turn may need LOCK_plugin.
    */
    DBUG_PRINT("info", ("check uninstall plugin: '%s'", plugin->name.str));
    check = plugin->plugin->check_uninstall(plugin);

    mysql_mutex_lock(&LOCK_plugin);
    DBUG_ASSERT(plugin->state == PLUGIN_IS_DYING);

    if (check) {
      DBUG_PRINT("warning",
                 ("Plugin '%s' blocked uninstall.", plugin->name.str));
      plugin->state = PLUGIN_IS_READY;
      mysql_mutex_unlock(&LOCK_plugin);
      my_error(ER_PLUGIN_CANNOT_BE_UNINSTALLED, MYF(0), name->str,
               "Plugin is still in use.");
      goto err;
    }
  }

  plugin->state = PLUGIN_IS_DELETED;
  if (plugin->ref_count)
    push_warning(thd, Sql_condition::SL_WARNING, WARN_PLUGIN_BUSY,
                 ER_THD(thd, WARN_PLUGIN_BUSY));
  else
    reap_needed = true;

  // Check if we need to remove I_S plugin metadata from DD.
  remove_IS_metadata_from_dd =
      (plugin->plugin->type == MYSQL_INFORMATION_SCHEMA_PLUGIN &&
       plugin->load_option != PLUGIN_OFF);

  orig_plugin_name = dd::String_type(plugin->name.str, plugin->name.length);
  reap_plugins();
  mysql_mutex_unlock(&LOCK_plugin);

  uchar user_key[MAX_KEY_LENGTH];
  table->use_all_columns();
  table->field[0]->store(name->str, name->length, system_charset_info);
  key_copy(user_key, table->record[0], table->key_info,
           table->key_info->key_length);

  if ((rc = table->file->ha_index_read_idx_map(
           table->record[0], 0, user_key, HA_WHOLE_KEY, HA_READ_KEY_EXACT)) ==
      0) {
    /*
      We do not replicate the UNINSTALL PLUGIN statement. Disable binlogging
      of the delete from the plugin table, so that it is not replicated in
      row based mode.
    */
    DBUG_ASSERT(!thd->is_error());
    Disable_binlog_guard binlog_guard(thd);
    rc = table->file->ha_delete_row(table->record[0]);
    if (rc) {
      DBUG_ASSERT(thd->is_error());
    } else
      error = false;
  } else if (rc != HA_ERR_KEY_NOT_FOUND && rc != HA_ERR_END_OF_FILE) {
    DBUG_ASSERT(thd->is_error());
  } else
    error = false;

  if (error) {
<<<<<<< HEAD
    char buf[MYSQL_ERRMSG_SIZE + 33];
=======
    const char msg[] = "got '%s' deleting from mysql.plugin";
    char buf[MYSQL_ERRMSG_SIZE + sizeof(msg) - 2];
>>>>>>> 99f0fcdf
    char errbuf[MYSQL_ERRMSG_SIZE];
    my_strerror(errbuf, sizeof(errbuf), error);
    snprintf(buf, sizeof(buf), msg, errbuf);
    report_error(REPORT_TO_USER, ER_PLUGIN_UNINSTALL_ERROR, name->str, buf);
  }

  if (!error && !thd->transaction_rollback_request &&
      remove_IS_metadata_from_dd) {
    error = dd::info_schema::remove_I_S_view_metadata(
        thd,
        dd::String_type(orig_plugin_name.c_str(), orig_plugin_name.length()));
    DBUG_ASSERT(!error || thd->is_error());

    if (!error) {
      Uncommitted_tables_guard uncommitted_tables(thd);
      error = update_referencing_views_metadata(
          thd, INFORMATION_SCHEMA_NAME.str, orig_plugin_name.c_str(), false,
          &uncommitted_tables);
    }

    if (error) {
      report_error(REPORT_TO_USER, ER_PLUGIN_UNINSTALL_ERROR, name->str,
                   "error updating metadata");
    }
  }

err:
  mysql_mutex_unlock(&LOCK_plugin_install);
  DBUG_RETURN(end_transaction(thd, error || thd->transaction_rollback_request));
}

bool plugin_foreach_with_mask(THD *thd, plugin_foreach_func **funcs, int type,
                              uint state_mask, void *arg) {
  size_t idx, total;
  st_plugin_int *plugin, **plugins;
  int version = plugin_array_version;
  DBUG_ENTER("plugin_foreach_with_mask");

  if (!initialized) DBUG_RETURN(false);

  state_mask = ~state_mask;  // do it only once

  mysql_mutex_lock(&LOCK_plugin);
  total = type == MYSQL_ANY_PLUGIN ? plugin_array->size()
                                   : plugin_hash[type]->size();
  /*
    Do the alloca out here in case we do have a working alloca:
        leaving the nested stack frame invalidates alloca allocation.
  */
  plugins = (st_plugin_int **)my_alloca(total * sizeof(plugin));
  if (type == MYSQL_ANY_PLUGIN) {
    for (idx = 0; idx < total; idx++) {
      plugin = plugin_array->at(idx);
      plugins[idx] = !(plugin->state & state_mask) ? plugin : NULL;
    }
  } else {
    collation_unordered_map<std::string, st_plugin_int *> *hash =
        plugin_hash[type];
    idx = 0;
    for (const auto &key_and_value : *hash) {
      plugin = key_and_value.second;
      plugins[idx++] = !(plugin->state & state_mask) ? plugin : NULL;
    }
  }
  mysql_mutex_unlock(&LOCK_plugin);

  for (; *funcs != NULL; ++funcs) {
    for (idx = 0; idx < total; idx++) {
      if (unlikely(version != plugin_array_version)) {
        mysql_mutex_lock(&LOCK_plugin);
        for (size_t i = idx; i < total; i++)
          if (plugins[i] && plugins[i]->state & state_mask) plugins[i] = 0;
        mysql_mutex_unlock(&LOCK_plugin);
      }
      plugin = plugins[idx];
      /* It will stop iterating on first engine error when "func" returns true
       */
      if (plugin && (*funcs)(thd, plugin_int_to_ref(plugin), arg)) goto err;
    }
  }

  DBUG_RETURN(false);
err:
  DBUG_RETURN(true);
}

bool plugin_foreach_with_mask(THD *thd, plugin_foreach_func *func, int type,
                              uint state_mask, void *arg) {
  plugin_foreach_func *funcs[] = {func, NULL};

  return plugin_foreach_with_mask(thd, funcs, type, state_mask, arg);
}

/****************************************************************************
  System Variables support
****************************************************************************/
/*
  This function is not thread safe as the pointer returned at the end of
  the function is outside mutex.
*/

void lock_plugin_mutex() { mysql_mutex_lock(&LOCK_plugin); }

void unlock_plugin_mutex() { mysql_mutex_unlock(&LOCK_plugin); }

sys_var *find_sys_var_ex(THD *thd, const char *str, size_t length,
                         bool throw_error, bool locked) {
  sys_var *var;
  sys_var_pluginvar *pi = NULL;
  plugin_ref plugin;
  DBUG_ENTER("find_sys_var_ex");

  if (!locked) mysql_mutex_lock(&LOCK_plugin);
  mysql_rwlock_rdlock(&LOCK_system_variables_hash);
  if ((var = intern_find_sys_var(str, length)) &&
      (pi = var->cast_pluginvar()) && pi->is_plugin) {
    mysql_rwlock_unlock(&LOCK_system_variables_hash);
    LEX *lex = thd ? thd->lex : 0;
    if (!(plugin = my_intern_plugin_lock(lex, plugin_int_to_ref(pi->plugin))))
      var = NULL; /* failed to lock it, it must be uninstalling */
    else if (!(plugin_state(plugin) & PLUGIN_IS_READY)) {
      /* initialization not completed */
      var = NULL;
      intern_plugin_unlock(lex, plugin);
    }
  } else
    mysql_rwlock_unlock(&LOCK_system_variables_hash);
  if (!locked) mysql_mutex_unlock(&LOCK_plugin);

  if (!throw_error && !var)
    my_error(ER_UNKNOWN_SYSTEM_VARIABLE, MYF(0), (char *)str);
  DBUG_RETURN(var);
}

sys_var *find_sys_var(THD *thd, const char *str, size_t length) {
  return find_sys_var_ex(thd, str, length, false, false);
}

/*
  returns a bookmark for thd-local variables, creating if neccessary.
  returns null for non thd-local variables.
  Requires that a write lock is obtained on LOCK_system_variables_hash
*/
static st_bookmark *register_var(const char *plugin, const char *name,
                                 int flags) {
  size_t length = strlen(plugin) + strlen(name) + 3, size = 0, offset, new_size;
  st_bookmark *result;
  char *varname, *p;

  if (!(flags & PLUGIN_VAR_THDLOCAL)) return NULL;

  switch (flags & PLUGIN_VAR_TYPEMASK) {
    case PLUGIN_VAR_BOOL:
      size = sizeof(bool);
      break;
    case PLUGIN_VAR_INT:
      size = sizeof(int);
      break;
    case PLUGIN_VAR_LONG:
    case PLUGIN_VAR_ENUM:
      size = sizeof(long);
      break;
    case PLUGIN_VAR_LONGLONG:
    case PLUGIN_VAR_SET:
      size = sizeof(ulonglong);
      break;
    case PLUGIN_VAR_STR:
      size = sizeof(char *);
      break;
    case PLUGIN_VAR_DOUBLE:
      size = sizeof(double);
      break;
    default:
      DBUG_ASSERT(0);
      return NULL;
  };

  varname = ((char *)my_alloca(length));
  strxmov(varname + 1, plugin, "_", name, NullS);
  for (p = varname + 1; *p; p++)
    if (*p == '-') *p = '_';

  if (!(result = find_bookmark(NULL, varname + 1, flags))) {
    result = (st_bookmark *)alloc_root(&plugin_mem_root,
                                       sizeof(st_bookmark) + length - 1);
    varname[0] = flags & PLUGIN_VAR_TYPEMASK;
    memcpy(result->key, varname, length);
    result->name_len = length - 2;
    result->offset = -1;

    DBUG_ASSERT(size && !(size & (size - 1))); /* must be power of 2 */

    offset = global_system_variables.dynamic_variables_size;
    offset = (offset + size - 1) & ~(size - 1);
    result->offset = (int)offset;

    new_size = (offset + size + 63) & ~63;

    if (new_size > global_variables_dynamic_size) {
      global_system_variables.dynamic_variables_ptr = (char *)my_realloc(
          key_memory_global_system_variables,
          global_system_variables.dynamic_variables_ptr, new_size,
          MYF(MY_WME | MY_FAE | MY_ALLOW_ZERO_PTR));
      max_system_variables.dynamic_variables_ptr = (char *)my_realloc(
          key_memory_global_system_variables,
          max_system_variables.dynamic_variables_ptr, new_size,
          MYF(MY_WME | MY_FAE | MY_ALLOW_ZERO_PTR));
      /*
        Clear the new variable value space. This is required for string
        variables. If their value is non-NULL, it must point to a valid
        string.
      */
      memset(global_system_variables.dynamic_variables_ptr +
                 global_variables_dynamic_size,
             0, new_size - global_variables_dynamic_size);
      memset(max_system_variables.dynamic_variables_ptr +
                 global_variables_dynamic_size,
             0, new_size - global_variables_dynamic_size);
      global_variables_dynamic_size = new_size;
    }

    global_system_variables.dynamic_variables_head = offset;
    max_system_variables.dynamic_variables_head = offset;
    global_system_variables.dynamic_variables_size = offset + size;
    max_system_variables.dynamic_variables_size = offset + size;
    global_system_variables.dynamic_variables_version++;
    max_system_variables.dynamic_variables_version++;

    result->version = global_system_variables.dynamic_variables_version;

    /* this should succeed because we have already checked if a dup exists */
    std::string key(result->key, result->name_len + 1);
    bookmark_hash->emplace(key, result);

    /*
      Hashing vars of string type with MEMALLOC flag.
    */
    if (((flags & PLUGIN_VAR_TYPEMASK) == PLUGIN_VAR_STR) &&
        (flags & PLUGIN_VAR_MEMALLOC) &&
        !malloced_string_type_sysvars_bookmark_hash->emplace(key, result)
             .second) {
      fprintf(stderr,
              "failed to add placeholder to"
              " hash of malloced string type sysvars");
      DBUG_ASSERT(0);
    }
  }
  return result;
}

static void restore_pluginvar_names(sys_var *first) {
  for (sys_var *var = first; var; var = var->next) {
    sys_var_pluginvar *pv = var->cast_pluginvar();
    pv->plugin_var->name = pv->orig_pluginvar_name;
  }
}

/**
  Allocate memory and copy dynamic variables from global system variables
  to per-thread system variables copy.

  @param thd              thread context
  @param global_lock      If true LOCK_global_system_variables should be
                          acquired while copying variables from global
                          variables copy.
*/
void alloc_and_copy_thd_dynamic_variables(THD *thd, bool global_lock) {
  mysql_rwlock_rdlock(&LOCK_system_variables_hash);

  if (global_lock) mysql_mutex_lock(&LOCK_global_system_variables);

  mysql_mutex_assert_owner(&LOCK_global_system_variables);

  /*
    MAINTAINER:
    The following assert is wrong on purpose, useful to debug
    when thd dynamic variables are expanded:
    DBUG_ASSERT(thd->variables.dynamic_variables_ptr == NULL);
  */

  thd->variables.dynamic_variables_ptr = (char *)my_realloc(
      key_memory_THD_variables, thd->variables.dynamic_variables_ptr,
      global_variables_dynamic_size, MYF(MY_WME | MY_FAE | MY_ALLOW_ZERO_PTR));

  /*
    Debug hook which allows tests to check that this code is not
    called for InnoDB after connection was created.
  */
  DBUG_EXECUTE_IF("verify_innodb_thdvars", DBUG_ASSERT(0););

  memcpy(thd->variables.dynamic_variables_ptr +
             thd->variables.dynamic_variables_size,
         global_system_variables.dynamic_variables_ptr +
             thd->variables.dynamic_variables_size,
         global_system_variables.dynamic_variables_size -
             thd->variables.dynamic_variables_size);

  /*
    Iterate through newly copied vars of string type with MEMALLOC
    flag and strdup value.
  */
  for (const auto &key_and_value :
       *malloced_string_type_sysvars_bookmark_hash) {
    sys_var_pluginvar *pi;
    sys_var *var;
    int varoff;
    char **thdvar, **sysvar;
    st_bookmark *v = key_and_value.second;

    if (v->version <= thd->variables.dynamic_variables_version ||
        !(var = intern_find_sys_var(v->key + 1, v->name_len)) ||
        !(pi = var->cast_pluginvar()) ||
        v->key[0] != (pi->plugin_var->flags & PLUGIN_VAR_TYPEMASK))
      continue;

    varoff = *(int *)(pi->plugin_var + 1);
    thdvar = (char **)(thd->variables.dynamic_variables_ptr + varoff);
    sysvar = (char **)(global_system_variables.dynamic_variables_ptr + varoff);
    *thdvar = NULL;
    plugin_var_memalloc_session_update(thd, NULL, thdvar, *sysvar);
  }

  if (global_lock) mysql_mutex_unlock(&LOCK_global_system_variables);

  thd->variables.dynamic_variables_version =
      global_system_variables.dynamic_variables_version;
  thd->variables.dynamic_variables_head =
      global_system_variables.dynamic_variables_head;
  thd->variables.dynamic_variables_size =
      global_system_variables.dynamic_variables_size;

  mysql_rwlock_unlock(&LOCK_system_variables_hash);
}

/**
  For correctness and simplicity's sake, a pointer to a function
  must be compatible with pointed-to type, that is, the return and
  parameters types must be the same. Thus, a callback function is
  defined for each scalar type. The functions are assigned in
  construct_options to their respective types.
*/

static bool *mysql_sys_var_bool(THD *thd, int offset) {
  return (bool *)intern_sys_var_ptr(thd, offset, true);
}

static int *mysql_sys_var_int(THD *thd, int offset) {
  return (int *)intern_sys_var_ptr(thd, offset, true);
}

static unsigned int *mysql_sys_var_uint(THD *thd, int offset) {
  return (unsigned int *)intern_sys_var_ptr(thd, offset, true);
}

static unsigned long *mysql_sys_var_ulong(THD *thd, int offset) {
  return (unsigned long *)intern_sys_var_ptr(thd, offset, true);
}

static unsigned long long *mysql_sys_var_ulonglong(THD *thd, int offset) {
  return (unsigned long long *)intern_sys_var_ptr(thd, offset, true);
}

static char **mysql_sys_var_str(THD *thd, int offset) {
  return (char **)intern_sys_var_ptr(thd, offset, true);
}

static double *mysql_sys_var_double(THD *thd, int offset) {
  return (double *)intern_sys_var_ptr(thd, offset, true);
}

void plugin_thdvar_init(THD *thd, bool enable_plugins) {
  plugin_ref old_table_plugin = thd->variables.table_plugin;
  plugin_ref old_temp_table_plugin = thd->variables.temp_table_plugin;
  DBUG_ENTER("plugin_thdvar_init");

  thd->variables.table_plugin = NULL;
  thd->variables.temp_table_plugin = NULL;
  cleanup_variables(thd, &thd->variables);

  mysql_mutex_lock(&LOCK_global_system_variables);
  thd->variables = global_system_variables;
  thd->variables.table_plugin = NULL;
  thd->variables.temp_table_plugin = NULL;

  thd->variables.dynamic_variables_version = 0;
  thd->variables.dynamic_variables_size = 0;
  thd->variables.dynamic_variables_ptr = 0;

  if (enable_plugins) {
    mysql_mutex_lock(&LOCK_plugin);
    thd->variables.table_plugin =
        my_intern_plugin_lock(NULL, global_system_variables.table_plugin);
    intern_plugin_unlock(NULL, old_table_plugin);
    thd->variables.temp_table_plugin =
        my_intern_plugin_lock(NULL, global_system_variables.temp_table_plugin);
    intern_plugin_unlock(NULL, old_temp_table_plugin);
    mysql_mutex_unlock(&LOCK_plugin);
  }
  mysql_mutex_unlock(&LOCK_global_system_variables);

  /* Initialize all Sys_var_charptr variables here. */

  // @@session.session_track_system_variables
  thd->session_sysvar_res_mgr.init(&thd->variables.track_sysvars_ptr);

  DBUG_VOID_RETURN;
}

/*
  Unlocks all system variables which hold a reference
*/
static void unlock_variables(struct System_variables *vars) {
  intern_plugin_unlock(NULL, vars->table_plugin);
  intern_plugin_unlock(NULL, vars->temp_table_plugin);
  vars->table_plugin = NULL;
  vars->temp_table_plugin = NULL;
}

/*
  Frees memory used by system variables

  Unlike plugin_vars_free_values() it frees all variables of all plugins,
  it's used on shutdown.
*/
static void cleanup_variables(THD *thd, struct System_variables *vars) {
  if (thd) {
    /* Block the Performance Schema from accessing THD::variables. */
    mysql_mutex_lock(&thd->LOCK_thd_data);

    plugin_var_memalloc_free(&thd->variables);
    /* Remove references to session_sysvar_res_mgr memory before freeing it. */
    thd->variables.track_sysvars_ptr = NULL;
    thd->session_sysvar_res_mgr.deinit();
  }
  DBUG_ASSERT(vars->table_plugin == NULL);
  DBUG_ASSERT(vars->temp_table_plugin == NULL);

  my_free(vars->dynamic_variables_ptr);
  vars->dynamic_variables_ptr = NULL;
  vars->dynamic_variables_size = 0;
  vars->dynamic_variables_version = 0;

  if (thd) mysql_mutex_unlock(&thd->LOCK_thd_data);
}

void plugin_thdvar_cleanup(THD *thd, bool enable_plugins) {
  DBUG_ENTER("plugin_thdvar_cleanup");

  if (enable_plugins) {
    MUTEX_LOCK(plugin_lock, &LOCK_plugin);
    unlock_variables(&thd->variables);
    size_t idx;
    if ((idx = thd->lex->plugins.size())) {
      plugin_ref *list = thd->lex->plugins.end() - 1;
      DBUG_PRINT("info", ("unlocking %u plugins", static_cast<uint>(idx)));
      while (list >= thd->lex->plugins.begin())
        intern_plugin_unlock(thd->lex, *list--);
    }

    reap_plugins();
    thd->lex->plugins.clear();
  }
  cleanup_variables(thd, &thd->variables);

  DBUG_VOID_RETURN;
}

/**
  @brief Free values of thread variables of a plugin.

  This must be called before a plugin is deleted. Otherwise its
  variables are no longer accessible and the value space is lost. Note
  that only string values with PLUGIN_VAR_MEMALLOC are allocated and
  must be freed.

  @param[in]        vars        Chain of system variables of a plugin
*/

static void plugin_vars_free_values(sys_var *vars) {
  DBUG_ENTER("plugin_vars_free_values");

  for (sys_var *var = vars; var; var = var->next) {
    sys_var_pluginvar *piv = var->cast_pluginvar();
    if (piv &&
        ((piv->plugin_var->flags & PLUGIN_VAR_TYPEMASK) == PLUGIN_VAR_STR) &&
        (piv->plugin_var->flags & PLUGIN_VAR_MEMALLOC)) {
      /* Free the string from global_system_variables. */
      char **valptr = (char **)piv->real_value_ptr(NULL, OPT_GLOBAL);
      DBUG_PRINT("plugin",
                 ("freeing value for: '%s'  addr: %p", var->name.str, valptr));
      my_free(*valptr);
      *valptr = NULL;
    }
  }
  DBUG_VOID_RETURN;
}

/**
  Set value for a thread local variable.

  @param[in]     thd   Thread context.
  @param[in]     var   Plugin variable.
  @param[in,out] dest  Destination memory pointer.
  @param[in]     value New value.

  Note: new value should be '\0'-terminated for string variables.

  Used in plugin.h:THDVAR_SET(thd, name, value) macro.
*/

void plugin_thdvar_safe_update(THD *thd, SYS_VAR *var, char **dest,
                               const char *value) {
  DBUG_ASSERT(thd == current_thd);

  if (var->flags & PLUGIN_VAR_THDLOCAL) {
    if ((var->flags & PLUGIN_VAR_TYPEMASK) == PLUGIN_VAR_STR &&
        var->flags & PLUGIN_VAR_MEMALLOC)
      plugin_var_memalloc_session_update(thd, var, dest, value);
    else
      var->update(thd, var, dest, value);
  }
}

/**
  Free all elements allocated by plugin_var_memalloc_session_update().

  @param[in]     vars  system variables structure

  @see plugin_var_memalloc_session_update
*/

static void plugin_var_memalloc_free(struct System_variables *vars) {
  LIST *next, *root;
  DBUG_ENTER("plugin_var_memalloc_free");
  for (root = vars->dynamic_variables_allocs; root; root = next) {
    next = root->next;
    my_free(root);
  }
  vars->dynamic_variables_allocs = NULL;
  DBUG_VOID_RETURN;
}

extern "C" bool get_one_plugin_option(int, const struct my_option *, char *);

bool get_one_plugin_option(int, const struct my_option *, char *) { return 0; }

/**
  Creates a set of my_option objects associated with a specified plugin-
  handle.

  @param mem_root Memory allocator to be used.
  @param tmp A pointer to a plugin handle
  @param[out] options A pointer to a pre-allocated static array

  The set is stored in the pre-allocated static array supplied to the function.
  The size of the array is calculated as (number_of_plugin_varaibles*2+3). The
  reason is that each option can have a prefix '--plugin-' in addtion to the
  shorter form '--&lt;plugin-name&gt;'. There is also space allocated for
  terminating NULL pointers.

  @return
    @retval -1 An error occurred
    @retval 0 Success
*/

static int construct_options(MEM_ROOT *mem_root, st_plugin_int *tmp,
                             my_option *options) {
  const char *plugin_name = tmp->plugin->name;
  const LEX_STRING plugin_dash = {C_STRING_WITH_LEN("plugin-")};
  size_t plugin_name_len = strlen(plugin_name);
  size_t optnamelen;
  const int max_comment_len = 180;
  char *comment = (char *)alloc_root(mem_root, max_comment_len + 1);
  char *optname;

  int index = 0, offset = 0;
  SYS_VAR *opt, **plugin_option;
  st_bookmark *v;

  /** Used to circumvent the const attribute on my_option::name */
  char *plugin_name_ptr, *plugin_name_with_prefix_ptr;

  DBUG_ENTER("construct_options");

  plugin_name_ptr = (char *)alloc_root(mem_root, plugin_name_len + 1);
  strcpy(plugin_name_ptr, plugin_name);
  my_casedn_str(&my_charset_latin1, plugin_name_ptr);
  convert_underscore_to_dash(plugin_name_ptr, plugin_name_len);
  plugin_name_with_prefix_ptr =
      (char *)alloc_root(mem_root, plugin_name_len + plugin_dash.length + 1);
  strxmov(plugin_name_with_prefix_ptr, plugin_dash.str, plugin_name_ptr, NullS);

  if (tmp->load_option != PLUGIN_FORCE &&
      tmp->load_option != PLUGIN_FORCE_PLUS_PERMANENT) {
    /* support --skip-plugin-foo syntax */
    options[0].name = plugin_name_ptr;
    options[1].name = plugin_name_with_prefix_ptr;
    options[0].id = 0;
    options[1].id = -1;
    options[0].var_type = options[1].var_type = GET_ENUM;
    options[0].arg_type = options[1].arg_type = OPT_ARG;
    options[0].def_value = options[1].def_value = 1; /* ON */
    options[0].typelib = options[1].typelib = &global_plugin_typelib;

    strxnmov(comment, max_comment_len, "Enable or disable ", plugin_name,
             " plugin. Possible values are ON, OFF, FORCE (don't start "
             "if the plugin fails to load).",
             NullS);
    options[0].comment = comment;
    /*
      Allocate temporary space for the value of the tristate.
      This option will have a limited lifetime and is not used beyond
      server initialization.
      GET_ENUM value is an unsigned long integer.
    */
    options[0].value = options[1].value =
        (uchar **)alloc_root(mem_root, sizeof(ulong));
    *((ulong *)options[0].value) = (ulong)options[0].def_value;

    options[0].arg_source = options[1].arg_source =
        (get_opt_arg_source *)alloc_root(mem_root, sizeof(get_opt_arg_source));
    memset(options[0].arg_source, 0, sizeof(get_opt_arg_source));
    options[0].arg_source->m_path_name[0] = 0;
    options[1].arg_source->m_path_name[0] = 0;
    options[0].arg_source->m_source = options[1].arg_source->m_source =
        enum_variable_source::COMPILED;

    options += 2;
  }

  if (!my_strcasecmp(&my_charset_latin1, plugin_name_ptr, "NDBCLUSTER")) {
    plugin_name_ptr = const_cast<char *>("ndb");  // Use legacy "ndb" prefix
    plugin_name_len = 3;
  }

  /*
    Two passes as the 2nd pass will take pointer addresses for use
    by my_getopt and register_var() in the first pass uses realloc
  */

  for (plugin_option = tmp->plugin->system_vars;
       plugin_option && *plugin_option; plugin_option++, index++) {
    opt = *plugin_option;
    if (!(opt->flags & PLUGIN_VAR_THDLOCAL)) continue;
    if (!(register_var(plugin_name_ptr, opt->name, opt->flags))) continue;
    switch (opt->flags & PLUGIN_VAR_TYPEMASK) {
      case PLUGIN_VAR_BOOL:
        ((thdvar_bool_t *)opt)->resolve = mysql_sys_var_bool;
        break;
      case PLUGIN_VAR_INT:
        // All PLUGIN_VAR_INT variables are actually uint,
        // see struct System_variables
        // Except: plugin variables declared with MYSQL_THDVAR_INT,
        // which may actually be signed.
        if (((thdvar_int_t *)opt)->offset == -1 &&
            !(opt->flags & PLUGIN_VAR_UNSIGNED))
          ((thdvar_int_t *)opt)->resolve = mysql_sys_var_int;
        else
          ((thdvar_uint_t *)opt)->resolve = mysql_sys_var_uint;
        break;
      case PLUGIN_VAR_LONG:
        // All PLUGIN_VAR_LONG variables are actually ulong,
        // see struct System_variables
        ((thdvar_ulong_t *)opt)->resolve = mysql_sys_var_ulong;
        break;
      case PLUGIN_VAR_LONGLONG:
        // All PLUGIN_VAR_LONGLONG variables are actually ulonglong,
        // see struct System_variables
        ((thdvar_ulonglong_t *)opt)->resolve = mysql_sys_var_ulonglong;
        break;
      case PLUGIN_VAR_STR:
        ((thdvar_str_t *)opt)->resolve = mysql_sys_var_str;
        break;
      case PLUGIN_VAR_ENUM:
        ((thdvar_enum_t *)opt)->resolve = mysql_sys_var_ulong;
        break;
      case PLUGIN_VAR_SET:
        ((thdvar_set_t *)opt)->resolve = mysql_sys_var_ulonglong;
        break;
      case PLUGIN_VAR_DOUBLE:
        ((thdvar_double_t *)opt)->resolve = mysql_sys_var_double;
        break;
      default:
        LogErr(ERROR_LEVEL, ER_PLUGIN_UNKNOWN_VARIABLE_TYPE, opt->flags,
               plugin_name);
        DBUG_RETURN(-1);
    };
  }

  for (plugin_option = tmp->plugin->system_vars;
       plugin_option && *plugin_option; plugin_option++, index++) {
    switch ((opt = *plugin_option)->flags & PLUGIN_VAR_TYPEMASK) {
      case PLUGIN_VAR_BOOL:
        if (!opt->check) opt->check = check_func_bool;
        if (!opt->update) opt->update = update_func_bool;
        break;
      case PLUGIN_VAR_INT:
        if (!opt->check) opt->check = check_func_int;
        if (!opt->update) opt->update = update_func_int;
        break;
      case PLUGIN_VAR_LONG:
        if (!opt->check) opt->check = check_func_long;
        if (!opt->update) opt->update = update_func_long;
        break;
      case PLUGIN_VAR_LONGLONG:
        if (!opt->check) opt->check = check_func_longlong;
        if (!opt->update) opt->update = update_func_longlong;
        break;
      case PLUGIN_VAR_STR:
        if (!opt->check) opt->check = check_func_str;
        if (!opt->update) {
          opt->update = update_func_str;
          if (!(opt->flags & (PLUGIN_VAR_MEMALLOC | PLUGIN_VAR_READONLY))) {
            opt->flags |= PLUGIN_VAR_READONLY;
            LogErr(WARNING_LEVEL, ER_PLUGIN_VARIABLE_SET_READ_ONLY, opt->name,
                   plugin_name);
          }
        }
        break;
      case PLUGIN_VAR_ENUM:
        if (!opt->check) opt->check = check_func_enum;
        if (!opt->update) opt->update = update_func_long;
        break;
      case PLUGIN_VAR_SET:
        if (!opt->check) opt->check = check_func_set;
        if (!opt->update) opt->update = update_func_longlong;
        break;
      case PLUGIN_VAR_DOUBLE:
        if (!opt->check) opt->check = check_func_double;
        if (!opt->update) opt->update = update_func_double;
        break;
      default:
        LogErr(ERROR_LEVEL, ER_PLUGIN_UNKNOWN_VARIABLE_TYPE, opt->flags,
               plugin_name);
        DBUG_RETURN(-1);
    }

    if ((opt->flags & (PLUGIN_VAR_NOCMDOPT | PLUGIN_VAR_THDLOCAL)) ==
        PLUGIN_VAR_NOCMDOPT)
      continue;

    if (!opt->name) {
      LogErr(ERROR_LEVEL, ER_PLUGIN_VARIABLE_MISSING_NAME, plugin_name);
      DBUG_RETURN(-1);
    }

    if (!(opt->flags & PLUGIN_VAR_THDLOCAL)) {
      optnamelen = strlen(opt->name);
      optname = (char *)alloc_root(mem_root, plugin_name_len + optnamelen + 2);
      strxmov(optname, plugin_name_ptr, "-", opt->name, NullS);
      optnamelen = plugin_name_len + optnamelen + 1;
    } else {
      /* this should not fail because register_var should create entry */
      if (!(v = find_bookmark(plugin_name_ptr, opt->name, opt->flags))) {
        LogErr(ERROR_LEVEL, ER_PLUGIN_VARIABLE_NOT_ALLOCATED_THREAD_LOCAL,
               opt->name, plugin_name);
        DBUG_RETURN(-1);
      }

      *(int *)(opt + 1) = offset = v->offset;

      if (opt->flags & PLUGIN_VAR_NOCMDOPT) continue;

      optname = (char *)memdup_root(mem_root, v->key + 1,
                                    (optnamelen = v->name_len) + 1);
    }

    convert_underscore_to_dash(optname, optnamelen);

    options->name = optname;
    options->comment = opt->comment;
    options->app_type = opt;
    options->id = 0;

    plugin_opt_set_limits(options, opt);

    if (opt->flags & PLUGIN_VAR_THDLOCAL)
      options->value = options->u_max_value =
          (uchar **)(global_system_variables.dynamic_variables_ptr + offset);
    else
      options->value = options->u_max_value = *(uchar ***)(opt + 1);

    char *option_name_ptr;
    options[1] = options[0];
    options[1].id = -1;
    options[1].name = option_name_ptr =
        (char *)alloc_root(mem_root, plugin_dash.length + optnamelen + 1);
    options[1].comment = 0; /* Hidden from the help text */
    strxmov(option_name_ptr, plugin_dash.str, optname, NullS);

    options[0].arg_source = options[1].arg_source =
        (get_opt_arg_source *)alloc_root(mem_root, sizeof(get_opt_arg_source));
    memset(options[0].arg_source, 0, sizeof(get_opt_arg_source));
    options[0].arg_source->m_path_name[0] = 0;
    options[1].arg_source->m_path_name[0] = 0;
    options[0].arg_source->m_source = options[1].arg_source->m_source =
        enum_variable_source::COMPILED;

    options += 2;
  }

  DBUG_RETURN(0);
}

static my_option *construct_help_options(MEM_ROOT *mem_root, st_plugin_int *p) {
  SYS_VAR **opt;
  my_option *opts;
  uint count = EXTRA_OPTIONS;
  DBUG_ENTER("construct_help_options");

  for (opt = p->plugin->system_vars; opt && *opt; opt++, count += 2)
    ;

  if (!(opts = (my_option *)alloc_root(mem_root, sizeof(my_option) * count)))
    DBUG_RETURN(NULL);

  memset(opts, 0, sizeof(my_option) * count);

  /**
    some plugin variables (those that don't have PLUGIN_VAR_EXPERIMENTAL flag)
    have their names prefixed with the plugin name. Restore the names here
    to get the correct (not double-prefixed) help text.
    We won't need @@sysvars anymore and don't care about their proper names.
  */
  restore_pluginvar_names(p->system_vars);

  if (construct_options(mem_root, p, opts)) DBUG_RETURN(NULL);

  DBUG_RETURN(opts);
}

/**
  Check option being used and raise deprecation warning if required.

  @param optid ID of the option that was passed through command line
  @param opt List of options
  @param argument unused

  A deprecation warning will be raised if --plugin-xxx type of option
  is used.

  @return Always returns success as purpose of the function is to raise
  warning only.
  @retval 0 Success
*/

static bool check_if_option_is_deprecated(
    int optid, const struct my_option *opt,
    char *argument MY_ATTRIBUTE((unused))) {
  if (optid == -1) {
    push_deprecated_warn(NULL, opt->name, (opt->name + strlen("plugin-")));
  }
  return 0;
}

/**
  Create and register system variables supplied from the plugin and
  assigns initial values from corresponding command line arguments.

  @param tmp_root Temporary scratch space
  @param[out] tmp Internal plugin structure
  @param argc Number of command line arguments
  @param argv Command line argument vector

  The plugin will be updated with a policy on how to handle errors during
  initialization.

  @note Requires that a write-lock is held on LOCK_system_variables_hash

  @return How initialization of the plugin should be handled.
    @retval  0 Initialization should proceed.
    @retval  1 Plugin is disabled.
    @retval -1 An error has occurred.
*/

static int test_plugin_options(MEM_ROOT *tmp_root, st_plugin_int *tmp,
                               int *argc, char **argv) {
  struct sys_var_chain chain = {NULL, NULL};
  bool disable_plugin;
  enum_plugin_load_option plugin_load_option = tmp->load_option;

  /*
    We should use tmp->mem_root here instead of the global plugin_mem_root,
    but tmp->root is not always properly freed, so it will cause leaks in
    Valgrind (e.g. the main.validate_password_plugin test).
  */
  MEM_ROOT *mem_root = &plugin_mem_root;
  SYS_VAR **opt;
  my_option *opts = NULL;
  LEX_STRING plugin_name;
  char *varname;
  int error;
  sys_var *v MY_ATTRIBUTE((unused));
  st_bookmark *var;
  size_t len;
  uint count = EXTRA_OPTIONS;
  DBUG_ENTER("test_plugin_options");
  DBUG_ASSERT(tmp->plugin && tmp->name.str);

  /*
    The 'federated' and 'ndbcluster' storage engines are always disabled by
    default.
  */
  if (!(my_strcasecmp(&my_charset_latin1, tmp->name.str, "federated") &&
        my_strcasecmp(&my_charset_latin1, tmp->name.str, "ndbcluster")))
    plugin_load_option = PLUGIN_OFF;

  for (opt = tmp->plugin->system_vars; opt && *opt; opt++)
    count += 2; /* --{plugin}-{optname} and --plugin-{plugin}-{optname} */

  if (count > EXTRA_OPTIONS || (*argc > 1)) {
    if (!(opts =
              (my_option *)alloc_root(tmp_root, sizeof(my_option) * count))) {
      LogErr(ERROR_LEVEL, ER_PLUGIN_OOM, tmp->name.str);
      DBUG_RETURN(-1);
    }
    memset(opts, 0, sizeof(my_option) * count);

    if (construct_options(tmp_root, tmp, opts)) {
      LogErr(ERROR_LEVEL, ER_PLUGIN_BAD_OPTIONS, tmp->name.str);
      DBUG_RETURN(-1);
    }

    /*
      We adjust the default value to account for the hardcoded exceptions
      we have set for the federated and ndbcluster storage engines.
    */
    if (tmp->load_option != PLUGIN_FORCE &&
        tmp->load_option != PLUGIN_FORCE_PLUS_PERMANENT)
      opts[0].def_value = opts[1].def_value = plugin_load_option;

    error = handle_options(argc, &argv, opts, check_if_option_is_deprecated);
    (*argc)++; /* add back one for the program name */

    if (error) {
      LogErr(ERROR_LEVEL, ER_PLUGIN_PARSING_OPTIONS_FAILED, tmp->name.str);
      goto err;
    }
    /*
     Set plugin loading policy from option value. First element in the option
     list is always the <plugin name> option value.
    */
    if (tmp->load_option != PLUGIN_FORCE &&
        tmp->load_option != PLUGIN_FORCE_PLUS_PERMANENT)
      plugin_load_option = (enum_plugin_load_option) * (ulong *)opts[0].value;
  }

  disable_plugin = (plugin_load_option == PLUGIN_OFF);
  tmp->load_option = plugin_load_option;

  /*
    If the plugin is disabled it should not be initialized.
  */
  if (disable_plugin) {
    LogErr(INFORMATION_LEVEL, ER_PLUGIN_DISABLED, tmp->name.str);
    if (opts) my_cleanup_options(opts);
    DBUG_RETURN(1);
  }

  if (!my_strcasecmp(&my_charset_latin1, tmp->name.str, "NDBCLUSTER")) {
    plugin_name.str = const_cast<char *>("ndb");  // Use legacy "ndb" prefix
    plugin_name.length = 3;
  } else
    plugin_name = tmp->name;

  error = 1;
  for (opt = tmp->plugin->system_vars; opt && *opt; opt++) {
    SYS_VAR *o;
    const my_option **optp = (const my_option **)&opts;
    if (((o = *opt)->flags & PLUGIN_VAR_NOSYSVAR)) continue;
    if ((var = find_bookmark(plugin_name.str, o->name, o->flags)))
      v = new (mem_root) sys_var_pluginvar(&chain, var->key + 1, o);
    else {
      len = plugin_name.length + strlen(o->name) + 2;
      varname = (char *)alloc_root(mem_root, len);
      strxmov(varname, plugin_name.str, "-", o->name, NullS);
      my_casedn_str(&my_charset_latin1, varname);
      convert_dash_to_underscore(varname, len - 1);
      v = new (mem_root) sys_var_pluginvar(&chain, varname, o);
    }
    DBUG_ASSERT(v); /* check that an object was actually constructed */

    if (findopt((char *)o->name, strlen(o->name), optp))
      v->set_arg_source((*optp)->arg_source);
  } /* end for */
  if (chain.first) {
    chain.last->next = NULL;
    if (mysql_add_sys_var_chain(chain.first)) {
      LogErr(ERROR_LEVEL, ER_PLUGIN_HAS_CONFLICTING_SYSTEM_VARIABLES,
             tmp->name.str);
      goto err;
    }
    tmp->system_vars = chain.first;
  }

  /*
    Once server is started and if there are few persisted plugin variables
    which needs to be handled, we do it here.
  */
  if (mysqld_server_started) {
    Persisted_variables_cache *pv = Persisted_variables_cache::get_instance();
    if (pv && pv->set_persist_options(true)) {
      LogErr(ERROR_LEVEL, ER_PLUGIN_CANT_SET_PERSISTENT_OPTIONS, tmp->name.str);
      goto err;
    }
  }
  DBUG_RETURN(0);

err:
  if (opts) my_cleanup_options(opts);
  DBUG_RETURN(error);
}

/****************************************************************************
  Help Verbose text with Plugin System Variables
****************************************************************************/

void add_plugin_options(std::vector<my_option> *options, MEM_ROOT *mem_root) {
  my_option *opt;

  if (!initialized) return;

  for (st_plugin_int **it = plugin_array->begin(); it != plugin_array->end();
       ++it) {
    st_plugin_int *p = *it;

    if (!(opt = construct_help_options(mem_root, p))) continue;

    /* Only options with a non-NULL comment are displayed in help text */
    for (; opt->name; opt++)
      if (opt->comment) options->push_back(*opt);
  }
}

/**
  Searches for a correctly loaded plugin of a particular type by name

  @param plugin   the name of the plugin we're looking for
  @param type     type of the plugin (0-MYSQL_MAX_PLUGIN_TYPE_NUM)
  @return plugin, or NULL if not found
*/
st_plugin_int *plugin_find_by_type(const LEX_CSTRING &plugin, int type) {
  st_plugin_int *ret;
  DBUG_ENTER("plugin_find_by_type");

  ret = plugin_find_internal(plugin, type);
  DBUG_RETURN(ret && ret->state == PLUGIN_IS_READY ? ret : NULL);
}

/**
  Locks the plugin strucutres so calls to plugin_find_inner can be issued.

  Must be followed by unlock_plugin_data.
*/
int lock_plugin_data() {
  DBUG_ENTER("lock_plugin_data");
  DBUG_RETURN(mysql_mutex_lock(&LOCK_plugin));
}

/**
  Unlocks the plugin strucutres as locked by lock_plugin_data()
*/
int unlock_plugin_data() {
  DBUG_ENTER("unlock_plugin_data");
  DBUG_RETURN(mysql_mutex_unlock(&LOCK_plugin));
}

bool Sql_cmd_install_plugin::execute(THD *thd) {
  bool st = mysql_install_plugin(thd, &m_comment, &m_ident);
  if (!st) my_ok(thd);
  mysql_audit_release(thd);
  return st;
}

bool Sql_cmd_uninstall_plugin::execute(THD *thd) {
  bool st = mysql_uninstall_plugin(thd, &m_comment);
  if (!st) my_ok(thd);
  mysql_audit_release(thd);
  return st;
}<|MERGE_RESOLUTION|>--- conflicted
+++ resolved
@@ -2180,12 +2180,8 @@
     table->field[1]->store(dl->str, dl->length, files_charset_info);
     error = table->file->ha_write_row(table->record[0]);
     if (error) {
-<<<<<<< HEAD
-      char buf[MYSQL_ERRMSG_SIZE + 30];
-=======
       const char msg[] = "got '%s' writing to mysql.plugin";
       char buf[MYSQL_ERRMSG_SIZE + sizeof(msg) - 2];
->>>>>>> 99f0fcdf
       char errbuf[MYSQL_ERRMSG_SIZE];
       my_strerror(errbuf, sizeof(errbuf), error);
       snprintf(buf, sizeof(buf), msg, errbuf);
@@ -2452,12 +2448,8 @@
     error = false;
 
   if (error) {
-<<<<<<< HEAD
-    char buf[MYSQL_ERRMSG_SIZE + 33];
-=======
     const char msg[] = "got '%s' deleting from mysql.plugin";
     char buf[MYSQL_ERRMSG_SIZE + sizeof(msg) - 2];
->>>>>>> 99f0fcdf
     char errbuf[MYSQL_ERRMSG_SIZE];
     my_strerror(errbuf, sizeof(errbuf), error);
     snprintf(buf, sizeof(buf), msg, errbuf);
