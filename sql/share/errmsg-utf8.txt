--- conflicted
+++ resolved
@@ -7683,17 +7683,15 @@
 ER_TABLESPACE_MISSING_WITH_NAME
    eng "Tablespace %-.192s doesn't exist."
 
-<<<<<<< HEAD
+ER_TOO_LONG_ROUTINE_COMMENT
+  eng "Comment for routine '%-.64s' is too long (max = %lu)"
+
+ER_SP_LOAD_FAILED
+  eng "Failed to load routine '%-.64s'."
+
 ER_TOO_LONG_TABLESPACE_COMMENT
   eng "Comment for tablespace '%-.64s' is too long (max = %lu)"
 
-=======
-ER_TOO_LONG_ROUTINE_COMMENT
-  eng "Comment for routine '%-.64s' is too long (max = %lu)"
-
-ER_SP_LOAD_FAILED
-  eng "Failed to load routine '%-.64s'."
->>>>>>> 0f5ecc08
 #
 #  End of 5.8 error messages.
 #