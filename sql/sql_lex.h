--- conflicted
+++ resolved
@@ -55,11 +55,7 @@
   SQLCOM_RESET, SQLCOM_PURGE, SQLCOM_SHOW_BINLOGS,
   SQLCOM_SHOW_OPEN_TABLES, SQLCOM_LOAD_MASTER_DATA,
   SQLCOM_HA_OPEN, SQLCOM_HA_CLOSE, SQLCOM_HA_READ,
-<<<<<<< HEAD
-  SQLCOM_SHOW_SLAVE_HOSTS
-=======
-  SQLCOM_MULTI_DELETE
->>>>>>> 62f56301
+  SQLCOM_SHOW_SLAVE_HOSTS, SQLCOM_MULTI_DELETE
 };
 
 enum lex_states { STATE_START, STATE_CHAR, STATE_IDENT,
