--- conflicted
+++ resolved
@@ -1,8 +1,4 @@
-<<<<<<< HEAD
 /* Copyright (c) 2008, 2020, Oracle and/or its affiliates.
-=======
-/* Copyright (c) 2008, 2020, Oracle and/or its affiliates. All rights reserved.
->>>>>>> de0e4bec
 
    This program is free software; you can redistribute it and/or modify
    it under the terms of the GNU General Public License, version 2.0,
@@ -55,6 +51,7 @@
 #include "sql/log.h"
 #include "sql/mysqld.h"  // server_uuid
 #include "sql/psi_memory_key.h"
+#include "sql/raii/sentry.h"  // raii::Sentry<T>
 #include "sql/replication.h"  // Trans_param
 #include "sql/rpl_gtid.h"
 #include "sql/rpl_mi.h"     // Master_info
@@ -77,9 +74,8 @@
 Binlog_transmit_delegate *binlog_transmit_delegate;
 Binlog_relay_IO_delegate *binlog_relay_io_delegate;
 
-bool opt_replication_optimize_for_static_plugin_config= 0;
-bool opt_replication_sender_observe_commit_only= 0;
-int32 opt_atomic_replication_sender_observe_commit_only= 0;
+bool opt_replication_optimize_for_static_plugin_config{false};
+std::atomic<bool> opt_replication_sender_observe_commit_only{false};
 
 Observer_info::Observer_info(void *ob, st_plugin_int *p)
     : observer(ob), plugin_int(p) {
@@ -87,133 +83,103 @@
 }
 
 Delegate::Delegate(
-<<<<<<< HEAD
 #ifdef HAVE_PSI_RWLOCK_INTERFACE
     PSI_rwlock_key key
 #endif
 ) {
   inited = false;
+  m_configured_lock_type.store(opt_replication_optimize_for_static_plugin_config
+                                   ? DELEGATE_SPIN_LOCK
+                                   : DELEGATE_OS_LOCK);
+  m_acquired_locks.store(0);
 #ifdef HAVE_PSI_RWLOCK_INTERFACE
-=======
-#ifdef HAVE_PSI_INTERFACE
-    PSI_rwlock_key key
-#endif
-)
-{
-  inited= FALSE;
-  my_atomic_fas32(&m_configured_lock_type,
-                  opt_replication_optimize_for_static_plugin_config
-                      ? DELEGATE_SPIN_LOCK
-                      : DELEGATE_OS_LOCK);
-  my_atomic_store32(&m_acquired_locks, 0);
-#ifdef HAVE_PSI_INTERFACE
->>>>>>> de0e4bec
   if (mysql_rwlock_init(key, &lock)) return;
 #else
   if (mysql_rwlock_init(0, &lock)) return;
 #endif
   init_sql_alloc(key_memory_delegate, &memroot, 1024, 0);
-<<<<<<< HEAD
   inited = true;
-=======
-  inited= TRUE;
-}
-
-Delegate::~Delegate()
-{
-  inited= FALSE;
+}
+
+Delegate::~Delegate() {
+  inited = false;
   mysql_rwlock_destroy(&lock);
   free_root(&memroot, MYF(0));
 }
 
-int Delegate::add_observer(void *observer, st_plugin_int *plugin)
-{
-  int ret= FALSE;
-  if (!inited) return TRUE;
+int Delegate::add_observer(void *observer, st_plugin_int *plugin) {
+  int ret = false;
+  if (!inited) return true;
   write_lock();
   Observer_info_iterator iter(observer_info_list);
-  Observer_info *info= iter++;
-  while (info && info->observer != observer) info= iter++;
-  if (!info)
-  {
-    info= new Observer_info(observer, plugin);
+  Observer_info *info = iter++;
+  while (info && info->observer != observer) info = iter++;
+  if (!info) {
+    info = new Observer_info(observer, plugin);
     if (!info || observer_info_list.push_back(info, &memroot))
-      ret= TRUE;
+      ret = true;
     else if (this->use_spin_lock_type())
       acquire_plugin_ref_count(info);
-  }
-  else
-    ret= TRUE;
+  } else
+    ret = true;
   unlock();
   return ret;
 }
 
-int Delegate::remove_observer(void *observer, st_plugin_int *plugin)
-{
-  int ret= FALSE;
-  if (!inited) return TRUE;
+int Delegate::remove_observer(void *observer) {
+  int ret = false;
+  if (!inited) return true;
   write_lock();
   Observer_info_iterator iter(observer_info_list);
-  Observer_info *info= iter++;
-  while (info && info->observer != observer) info= iter++;
-  if (info)
-  {
+  Observer_info *info = iter++;
+  while (info && info->observer != observer) info = iter++;
+  if (info) {
     iter.remove();
     delete info;
-  }
-  else
-    ret= TRUE;
+  } else
+    ret = true;
   unlock();
   return ret;
 }
 
-Delegate::Observer_info_iterator Delegate::observer_info_iter()
-{
+Delegate::Observer_info_iterator Delegate::observer_info_iter() {
   return Observer_info_iterator(observer_info_list);
 }
 
-bool Delegate::is_empty()
-{
+bool Delegate::is_empty() {
   DBUG_PRINT("debug", ("is_empty: %d", observer_info_list.is_empty()));
   return observer_info_list.is_empty();
 }
 
-int Delegate::read_lock()
-{
-  if (!inited) return 1;
+int Delegate::read_lock() {
+  if (!inited) return true;
   this->lock_it(DELEGATE_LOCK_MODE_SHARED);
   return 0;
 }
 
-int Delegate::write_lock()
-{
-  if (!inited) return 1;
+int Delegate::write_lock() {
+  if (!inited) return true;
   this->lock_it(DELEGATE_LOCK_MODE_EXCLUSIVE);
   return 0;
 }
 
-int Delegate::unlock()
-{
-  if (!inited) return 1;
-
-  int result= 0;
-
-  if (my_atomic_load32(&m_acquired_locks) > 0)
-  {
-    my_atomic_add32(&m_acquired_locks, -DELEGATE_SPIN_LOCK);
+int Delegate::unlock() {
+  if (!inited) return true;
+
+  int result = 0;
+
+  if (m_acquired_locks.load() > 0) {
+    m_acquired_locks -= DELEGATE_SPIN_LOCK;
     if (m_spin_lock.is_exclusive_acquisition())
       m_spin_lock.release_exclusive();
-    else
-    {
+    else {
       DBUG_ASSERT(m_spin_lock.is_shared_acquisition());
       m_spin_lock.release_shared();
     }
-  }
-  else
-  {
-    DBUG_ASSERT(my_atomic_load32(&m_acquired_locks) < 0);
-    my_atomic_add32(&m_acquired_locks, -DELEGATE_OS_LOCK);
-    result= mysql_rwlock_unlock(&lock);
+  } else {
+    DBUG_ASSERT(m_acquired_locks.load() < 0);
+    m_acquired_locks -= DELEGATE_OS_LOCK;
+    result = mysql_rwlock_unlock(&lock);
   }
 
   return result;
@@ -221,120 +187,105 @@
 
 bool Delegate::is_inited() { return inited; }
 
-void Delegate::update_lock_type()
-{
+void Delegate::update_lock_type() {
   if (!inited) return;
 
-  int32 opt_value= opt_replication_optimize_for_static_plugin_config
-                       ? DELEGATE_SPIN_LOCK
-                       : DELEGATE_OS_LOCK;
-  my_atomic_fas32(&m_configured_lock_type, opt_value);
-}
-
-void Delegate::update_plugin_ref_count()
-{
+  int opt_value = opt_replication_optimize_for_static_plugin_config
+                      ? DELEGATE_SPIN_LOCK
+                      : DELEGATE_OS_LOCK;
+  m_configured_lock_type.store(opt_value);
+}
+
+void Delegate::update_plugin_ref_count() {
   if (!inited) return;
-  int32 opt_value= opt_replication_optimize_for_static_plugin_config
-                       ? DELEGATE_SPIN_LOCK
-                       : DELEGATE_OS_LOCK;
-  int32 intern_value= my_atomic_load32(&m_configured_lock_type);
-
-  if (intern_value == DELEGATE_SPIN_LOCK && opt_value == DELEGATE_OS_LOCK)
-  {
-    for (std::map<plugin_ref, size_t>::iterator ref=
+
+  int opt_value = opt_replication_optimize_for_static_plugin_config
+                      ? DELEGATE_SPIN_LOCK
+                      : DELEGATE_OS_LOCK;
+  int intern_value = m_configured_lock_type.load();
+
+  if (intern_value == DELEGATE_SPIN_LOCK && opt_value == DELEGATE_OS_LOCK) {
+    for (std::map<plugin_ref, size_t>::iterator ref =
              m_acquired_references.begin();
-         ref != m_acquired_references.end(); ++ref)
-    {
-      for (size_t count= ref->second; count != 0; --count)
+         ref != m_acquired_references.end(); ++ref) {
+      for (size_t count = ref->second; count != 0; --count)
         plugin_unlock(NULL, ref->first);
     }
     m_acquired_references.clear();
-  }
-  else if (intern_value == DELEGATE_OS_LOCK && opt_value == DELEGATE_SPIN_LOCK)
-  {
-    Observer_info_iterator iter= observer_info_iter();
-    for (Observer_info *info= iter++; info; info= iter++)
-    {
+  } else if (intern_value == DELEGATE_OS_LOCK &&
+             opt_value == DELEGATE_SPIN_LOCK) {
+    Observer_info_iterator iter = observer_info_iter();
+    for (Observer_info *info = iter++; info; info = iter++) {
       acquire_plugin_ref_count(info);
     }
   }
 }
 
-bool Delegate::use_rw_lock_type()
-{
-  return my_atomic_load32(&m_acquired_locks) <
-             0 ||  // If there are acquisitions using the read-write lock
-         (my_atomic_load32(&m_configured_lock_type) ==
+bool Delegate::use_rw_lock_type() {
+  return m_acquired_locks.load() < 0 ||  // If there are acquisitions using
+                                         // the read-write lock
+         (m_configured_lock_type.load() ==
               DELEGATE_OS_LOCK &&  // or the lock type has been set to use the
                                    // read-write lock
-          my_atomic_load32(&m_acquired_locks) ==
-              0);  // and there are no outstanding acquisitions using shared
-                   // spin-lock, use the read-write lock
-}
-
-bool Delegate::use_spin_lock_type()
-{
-  return my_atomic_load32(&m_acquired_locks) >
-             0 ||  // If there are acquisitions using the shared spin-lock
-         (my_atomic_load32(&m_configured_lock_type) ==
+          m_acquired_locks.load() == 0);  // and there are no outstanding
+                                          // acquisitions using shared
+                                          // spin-lock, use the read-write
+                                          // lock
+}
+
+bool Delegate::use_spin_lock_type() {
+  return m_acquired_locks.load() > 0 ||  // If there are acquisitions using
+                                         // the shared spin-lock
+         (m_configured_lock_type.load() ==
               DELEGATE_SPIN_LOCK &&  // or the lock type has been set to use the
                                      // shared spin-lock
-          my_atomic_load32(&m_acquired_locks) ==
-              0);  // and there are no outstanding acquisitions using read-write
-                   // lock, use the shared spin-lock
-}
-
-void Delegate::acquire_plugin_ref_count(Observer_info *info)
-{
-  plugin_ref internal_ref= plugin_lock(NULL, &info->plugin);
+          m_acquired_locks.load() == 0);  // and there are no outstanding
+                                          // acquisitions using read-write
+                                          // lock, use the shared
+                                          // sping-lock
+}
+
+void Delegate::acquire_plugin_ref_count(Observer_info *info) {
+  plugin_ref internal_ref = plugin_lock(NULL, &info->plugin);
   ++(m_acquired_references[internal_ref]);
 }
 
-void Delegate::lock_it(enum_delegate_lock_mode mode)
-{
-  do
-  {
-    if (this->use_spin_lock_type())
-    {
+void Delegate::lock_it(enum_delegate_lock_mode mode) {
+  do {
+    if (this->use_spin_lock_type()) {
       if (mode == DELEGATE_LOCK_MODE_SHARED)
         m_spin_lock.acquire_shared();
       else
         m_spin_lock.acquire_exclusive();
 
-      if (my_atomic_load32(&m_configured_lock_type) !=
-          DELEGATE_SPIN_LOCK)  // Lock type changed in the meanwhile, lets
-                               // revert the acquisition and try again
-      {
+      if (m_configured_lock_type.load() !=
+          DELEGATE_SPIN_LOCK) {  // Lock type changed in the meanwhile, lets
+                                 // revert the acquisition and try again
         if (mode == DELEGATE_LOCK_MODE_SHARED)
           m_spin_lock.release_shared();
         else
           m_spin_lock.release_exclusive();
-      }
-      else
-      {
-        my_atomic_add32(&m_acquired_locks, DELEGATE_SPIN_LOCK);
+      } else {
+        m_acquired_locks += DELEGATE_SPIN_LOCK;
         break;
       }
     }
-    if (this->use_rw_lock_type())
-    {
+    if (this->use_rw_lock_type()) {
       if (mode == DELEGATE_LOCK_MODE_SHARED)
         mysql_rwlock_rdlock(&lock);
       else
         mysql_rwlock_wrlock(&lock);
 
-      if (my_atomic_load32(&m_configured_lock_type) !=
+      if (m_configured_lock_type.load() !=
           DELEGATE_OS_LOCK)  // Lock type changed in the meanwhile, lets revert
                              // the acquisition and try again
         mysql_rwlock_unlock(&lock);
-      else
-      {
-        my_atomic_add32(&m_acquired_locks, DELEGATE_OS_LOCK);
+      else {
+        m_acquired_locks += DELEGATE_OS_LOCK;
         break;
       }
     }
   } while (true);
->>>>>>> de0e4bec
 }
 
 /*
@@ -452,14 +403,11 @@
     binlog_relay_io_delegate->~Binlog_relay_IO_delegate();
 }
 
-static void delegates_update_plugin_ref_count()
-{
-  if (transaction_delegate)
-    transaction_delegate->update_plugin_ref_count();
+static void delegates_update_plugin_ref_count() {
+  if (transaction_delegate) transaction_delegate->update_plugin_ref_count();
   if (binlog_storage_delegate)
     binlog_storage_delegate->update_plugin_ref_count();
-  if (server_state_delegate)
-    server_state_delegate->update_plugin_ref_count();
+  if (server_state_delegate) server_state_delegate->update_plugin_ref_count();
 #ifdef HAVE_REPLICATION
   if (binlog_transmit_delegate)
     binlog_transmit_delegate->update_plugin_ref_count();
@@ -468,53 +416,35 @@
 #endif /* HAVE_REPLICATION */
 }
 
-void delegates_acquire_locks()
-{
-  if (transaction_delegate)
-    transaction_delegate->write_lock();
-  if (binlog_storage_delegate)
-    binlog_storage_delegate->write_lock();
-  if (server_state_delegate)
-    server_state_delegate->write_lock();
+void delegates_acquire_locks() {
+  if (transaction_delegate) transaction_delegate->write_lock();
+  if (binlog_storage_delegate) binlog_storage_delegate->write_lock();
+  if (server_state_delegate) server_state_delegate->write_lock();
 #ifdef HAVE_REPLICATION
-  if (binlog_transmit_delegate)
-    binlog_transmit_delegate->write_lock();
-  if (binlog_relay_io_delegate)
-    binlog_relay_io_delegate->write_lock();
+  if (binlog_transmit_delegate) binlog_transmit_delegate->write_lock();
+  if (binlog_relay_io_delegate) binlog_relay_io_delegate->write_lock();
 #endif /* HAVE_REPLICATION */
 }
 
-void delegates_release_locks()
-{
-  if (transaction_delegate)
-    transaction_delegate->unlock();
-  if (binlog_storage_delegate)
-    binlog_storage_delegate->unlock();
-  if (server_state_delegate)
-    server_state_delegate->unlock();
+void delegates_release_locks() {
+  if (transaction_delegate) transaction_delegate->unlock();
+  if (binlog_storage_delegate) binlog_storage_delegate->unlock();
+  if (server_state_delegate) server_state_delegate->unlock();
 #ifdef HAVE_REPLICATION
-  if (binlog_transmit_delegate)
-    binlog_transmit_delegate->unlock();
-  if (binlog_relay_io_delegate)
-    binlog_relay_io_delegate->unlock();
+  if (binlog_transmit_delegate) binlog_transmit_delegate->unlock();
+  if (binlog_relay_io_delegate) binlog_relay_io_delegate->unlock();
 #endif /* HAVE_REPLICATION */
 }
 
-void delegates_update_lock_type()
-{
+void delegates_update_lock_type() {
   delegates_update_plugin_ref_count();
 
-  if (transaction_delegate)
-    transaction_delegate->update_lock_type();
-  if (binlog_storage_delegate)
-    binlog_storage_delegate->update_lock_type();
-  if (server_state_delegate)
-    server_state_delegate->update_lock_type();
+  if (transaction_delegate) transaction_delegate->update_lock_type();
+  if (binlog_storage_delegate) binlog_storage_delegate->update_lock_type();
+  if (server_state_delegate) server_state_delegate->update_lock_type();
 #ifdef HAVE_REPLICATION
-  if (binlog_transmit_delegate)
-    binlog_transmit_delegate->update_lock_type();
-  if (binlog_relay_io_delegate)
-    binlog_relay_io_delegate->update_lock_type();
+  if (binlog_transmit_delegate) binlog_transmit_delegate->update_lock_type();
+  if (binlog_relay_io_delegate) binlog_relay_io_delegate->update_lock_type();
 #endif /* HAVE_REPLICATION */
 }
 
@@ -526,20 +456,24 @@
   Add observer plugins to the thd->lex list, after each statement, all
   plugins add to thd->lex will be automatically unlocked.
  */
-<<<<<<< HEAD
 #define FOREACH_OBSERVER(r, f, args)                                   \
   Prealloced_array<plugin_ref, 8> plugins(PSI_NOT_INSTRUMENTED);       \
   read_lock();                                                         \
   Observer_info_iterator iter = observer_info_iter();                  \
   Observer_info *info = iter++;                                        \
+  bool replication_optimize_for_static_plugin_config =                 \
+      this->use_spin_lock_type();                                      \
   for (; info; info = iter++) {                                        \
-    plugin_ref plugin = my_plugin_lock(0, &info->plugin);              \
+    plugin_ref plugin = (replication_optimize_for_static_plugin_config \
+                             ? info->plugin                            \
+                             : my_plugin_lock(0, &info->plugin));      \
     if (!plugin) {                                                     \
       /* plugin is not intialized or deleted, this is not an error */  \
       r = 0;                                                           \
       break;                                                           \
     }                                                                  \
-    plugins.push_back(plugin);                                         \
+    if (!replication_optimize_for_static_plugin_config)                \
+      plugins.push_back(plugin);                                       \
     if (((Observer *)info->observer)->f &&                             \
         ((Observer *)info->observer)->f args) {                        \
       r = 1;                                                           \
@@ -550,38 +484,6 @@
           .function(#f)                                                \
           .message("Run function '" #f "' in plugin '%s' failed",      \
                    info->plugin_int->name.str);                        \
-=======
-#define FOREACH_OBSERVER(r, f, thd, args)                              \
-  /*                                                                   \
-     Use a struct to make sure that they are allocated adjacent, check \
-     delete_dynamic().                                                 \
-  */                                                                   \
-  Prealloced_array<plugin_ref, 8> plugins(PSI_NOT_INSTRUMENTED);       \
-  read_lock();                                                         \
-  Observer_info_iterator iter= observer_info_iter();                   \
-  Observer_info *info= iter++;                                         \
-  for (; info; info= iter++)                                           \
-  {                                                                    \
-    bool replication_optimize_for_static_plugin_config=                \
-        this->use_spin_lock_type();                                    \
-    plugin_ref plugin= (replication_optimize_for_static_plugin_config  \
-                            ? info->plugin                             \
-                            : my_plugin_lock(0, &info->plugin));       \
-    if (!plugin)                                                       \
-    {                                                                  \
-      /* plugin is not intialized or deleted, this is not an error */  \
-      r= 0;                                                            \
-      break;                                                           \
-    }                                                                  \
-    if (!replication_optimize_for_static_plugin_config)                \
-      plugins.push_back(plugin);                                       \
-    if (((Observer *)info->observer)->f &&                             \
-        ((Observer *)info->observer)->f args)                          \
-    {                                                                  \
-      r= 1;                                                            \
-      sql_print_error("Run function '" #f "' in plugin '%s' failed",   \
-                      info->plugin_int->name.str);                     \
->>>>>>> de0e4bec
       break;                                                           \
     }                                                                  \
   }                                                                    \
@@ -595,22 +497,26 @@
   */                                                                   \
   if (!plugins.empty()) plugin_unlock_list(0, &plugins[0], plugins.size());
 
-<<<<<<< HEAD
 #define FOREACH_OBSERVER_ERROR_OUT(r, f, args, out)                    \
   Prealloced_array<plugin_ref, 8> plugins(PSI_NOT_INSTRUMENTED);       \
   read_lock();                                                         \
   Observer_info_iterator iter = observer_info_iter();                  \
   Observer_info *info = iter++;                                        \
                                                                        \
+  bool replication_optimize_for_static_plugin_config =                 \
+      this->use_spin_lock_type();                                      \
   int error_out = 0;                                                   \
   for (; info; info = iter++) {                                        \
-    plugin_ref plugin = my_plugin_lock(0, &info->plugin);              \
+    plugin_ref plugin = (replication_optimize_for_static_plugin_config \
+                             ? info->plugin                            \
+                             : my_plugin_lock(0, &info->plugin));      \
     if (!plugin) {                                                     \
       /* plugin is not intialized or deleted, this is not an error */  \
       r = 0;                                                           \
       break;                                                           \
     }                                                                  \
-    plugins.push_back(plugin);                                         \
+    if (!replication_optimize_for_static_plugin_config)                \
+      plugins.push_back(plugin);                                       \
                                                                        \
     bool hook_error = false;                                           \
     hook_error = ((Observer *)info->observer)->f(args, error_out);     \
@@ -625,44 +531,6 @@
           .function(#f)                                                \
           .message("Run function '" #f "' in plugin '%s' failed",      \
                    info->plugin_int->name.str);                        \
-=======
-#define FOREACH_OBSERVER_ERROR_OUT(r, f, thd, args, out)               \
-  /*                                                                   \
-     Use a struct to make sure that they are allocated adjacent, check \
-     delete_dynamic().                                                 \
-  */                                                                   \
-  Prealloced_array<plugin_ref, 8> plugins(PSI_NOT_INSTRUMENTED);       \
-  read_lock();                                                         \
-  Observer_info_iterator iter= observer_info_iter();                   \
-  Observer_info *info= iter++;                                         \
-                                                                       \
-  int error_out= 0;                                                    \
-  for (; info; info= iter++)                                           \
-  {                                                                    \
-    bool replication_optimize_for_static_plugin_config=                \
-        this->use_spin_lock_type();                                    \
-    plugin_ref plugin= (replication_optimize_for_static_plugin_config  \
-                            ? info->plugin                             \
-                            : my_plugin_lock(0, &info->plugin));       \
-    if (!plugin)                                                       \
-    {                                                                  \
-      /* plugin is not intialized or deleted, this is not an error */  \
-      r= 0;                                                            \
-      break;                                                           \
-    }                                                                  \
-    if (!replication_optimize_for_static_plugin_config)                \
-      plugins.push_back(plugin);                                       \
-                                                                       \
-    bool hook_error= false;                                            \
-    hook_error= ((Observer *)info->observer)->f(args, error_out);      \
-                                                                       \
-    out+= error_out;                                                   \
-    if (hook_error)                                                    \
-    {                                                                  \
-      r= 1;                                                            \
-      sql_print_error("Run function '" #f "' in plugin '%s' failed",   \
-                      info->plugin_int->name.str);                     \
->>>>>>> de0e4bec
       break;                                                           \
     }                                                                  \
   }                                                                    \
@@ -675,15 +543,12 @@
      order to remove the observers.                                    \
   */                                                                   \
   if (!plugins.empty()) plugin_unlock_list(0, &plugins[0], plugins.size());
-<<<<<<< HEAD
 
 static bool se_before_commit(THD *, plugin_ref plugin, void *arg) {
   handlerton *hton = plugin_data<handlerton *>(plugin);
   if (hton->se_before_commit) hton->se_before_commit(arg);
   return false;
 }
-=======
->>>>>>> de0e4bec
 
 int Trans_delegate::before_commit(THD *thd, bool all,
                                   Binlog_cache_storage *trx_cache_log,
@@ -1144,62 +1009,34 @@
 
   int ret = 0;
   read_lock();
-<<<<<<< HEAD
   Observer_info_iterator iter = observer_info_iter();
   Observer_info *info = iter++;
+  bool replication_optimize_for_static_plugin_config =
+      this->use_spin_lock_type();
   for (; info; info = iter++) {
-    plugin_ref plugin = my_plugin_lock(thd, &info->plugin);
+    plugin_ref plugin = (replication_optimize_for_static_plugin_config
+                             ? info->plugin
+                             : my_plugin_lock(thd, &info->plugin));
     if (!plugin) {
       ret = 1;
       break;
     }
     hlen = 0;
-    if (((Observer *)info->observer)->reserve_header &&
-        ((Observer *)info->observer)
-            ->reserve_header(&param, header, RESERVE_HEADER_SIZE, &hlen)) {
-      ret = 1;
-      plugin_unlock(thd, plugin);
-      break;
-    }
-    plugin_unlock(thd, plugin);
+    {  // `unlock_guard` scope
+      raii::Sentry<> unlock_guard{[&]() -> void {
+        if (!replication_optimize_for_static_plugin_config)
+          plugin_unlock(thd, plugin);
+      }};
+      if (((Observer *)info->observer)->reserve_header &&
+          ((Observer *)info->observer)
+              ->reserve_header(&param, header, RESERVE_HEADER_SIZE, &hlen)) {
+        ret = 1;
+        break;
+      }
+    }  // `unlock_guard` scope
     if (hlen == 0) continue;
     if (hlen > RESERVE_HEADER_SIZE || packet->append((char *)header, hlen)) {
       ret = 1;
-=======
-  Observer_info_iterator iter= observer_info_iter();
-  Observer_info *info= iter++;
-  for (; info; info= iter++)
-  {
-    bool replication_optimize_for_static_plugin_config=
-        this->use_spin_lock_type();
-    plugin_ref plugin= (replication_optimize_for_static_plugin_config
-                            ? info->plugin
-                            : my_plugin_lock(thd, &info->plugin));
-    if (!plugin)
-    {
-      ret= 1;
-      break;
-    }
-    hlen= 0;
-    if (((Observer *)info->observer)->reserve_header
-        && ((Observer *)info->observer)->reserve_header(&param,
-                                                        header,
-                                                        RESERVE_HEADER_SIZE,
-                                                        &hlen))
-    {
-      ret= 1;
-      if (!replication_optimize_for_static_plugin_config)
-        plugin_unlock(thd, plugin);
-      break;
-    }
-    if (!replication_optimize_for_static_plugin_config)
-      plugin_unlock(thd, plugin);
-    if (hlen == 0)
-      continue;
-    if (hlen > RESERVE_HEADER_SIZE || packet->append((char *)header, hlen))
-    {
-      ret= 1;
->>>>>>> de0e4bec
       break;
     }
   }
