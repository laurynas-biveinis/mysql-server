--- conflicted
+++ resolved
@@ -170,18 +170,13 @@
 {
   DBUG_ASSERT(fixed == 0);
   Item **arg,**arg_end;
-  TABLE_LIST *save_emb_on_expr_nest= thd->thd_marker.emb_on_expr_nest;
   uchar buff[STACK_BUFF_ALLOC];			// Max argument in function
-<<<<<<< HEAD
-  thd->thd_marker.emb_on_expr_nest= NULL;
-=======
   st_select_lex::Resolve_place save_resolve= st_select_lex::RESOLVE_NONE;
   if (thd->lex->current_select != NULL)
   {
     save_resolve= thd->lex->current_select->resolve_place;
     thd->lex->current_select->resolve_place= st_select_lex::RESOLVE_NONE;
   }
->>>>>>> 99565c83
   used_tables_cache= not_null_tables_cache= 0;
   const_item_cache=1;
 
@@ -234,12 +229,8 @@
   if (thd->is_error()) // An error inside fix_length_and_dec occured
     return TRUE;
   fixed= 1;
-<<<<<<< HEAD
-  thd->thd_marker.emb_on_expr_nest= save_emb_on_expr_nest;
-=======
   if (thd->lex->current_select != NULL)
     thd->lex->current_select->resolve_place= save_resolve;
->>>>>>> 99565c83
   return FALSE;
 }
 
