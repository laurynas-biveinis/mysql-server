/* Copyright (C) 2000-2003 MySQL AB

   This program is free software; you can redistribute it and/or modify
   it under the terms of the GNU General Public License as published by
   the Free Software Foundation; either version 2 of the License, or
   (at your option) any later version.

   This program is distributed in the hope that it will be useful,
   but WITHOUT ANY WARRANTY; without even the implied warranty of
   MERCHANTABILITY or FITNESS FOR A PARTICULAR PURPOSE.  See the
   GNU General Public License for more details.

   You should have received a copy of the GNU General Public License
   along with this program; if not, write to the Free Software
   Foundation, Inc., 59 Temple Place, Suite 330, Boston, MA  02111-1307  USA */


/* This file defines all numerical functions */

#ifdef USE_PRAGMA_IMPLEMENTATION
#pragma implementation				// gcc: Class implementation
#endif

#include "mysql_priv.h"
#include "slave.h"				// for wait_for_master_pos
#include <m_ctype.h>
#include <hash.h>
#include <time.h>
#include <ft_global.h>

#include "sp_head.h"
#include "sp_rcontext.h"
#include "sp.h"

#ifdef NO_EMBEDDED_ACCESS_CHECKS
#define sp_restore_security_context(A,B) while (0) {}
#endif


bool check_reserved_words(LEX_STRING *name)
{
  if (!my_strcasecmp(system_charset_info, name->str, "GLOBAL") ||
      !my_strcasecmp(system_charset_info, name->str, "LOCAL") ||
      !my_strcasecmp(system_charset_info, name->str, "SESSION"))
    return TRUE;
  return FALSE;
}


/* return TRUE if item is a constant */

bool
eval_const_cond(COND *cond)
{
  return ((Item_func*) cond)->val_int() ? TRUE : FALSE;
}


void Item_func::set_arguments(List<Item> &list)
{
  allowed_arg_cols= 1;
  arg_count=list.elements;
  args= tmp_arg;                                // If 2 arguments
  if (arg_count <= 2 || (args=(Item**) sql_alloc(sizeof(Item*)*arg_count)))
  {
    List_iterator_fast<Item> li(list);
    Item *item;
    Item **save_args= args;

    while ((item=li++))
    {
      *(save_args++)= item;
      with_sum_func|=item->with_sum_func;
    }
  }
  list.empty();					// Fields are used
}

Item_func::Item_func(List<Item> &list)
  :allowed_arg_cols(1)
{
  set_arguments(list);
}

Item_func::Item_func(THD *thd, Item_func *item)
  :Item_result_field(thd, item),
   allowed_arg_cols(item->allowed_arg_cols),
   arg_count(item->arg_count),
   used_tables_cache(item->used_tables_cache),
   not_null_tables_cache(item->not_null_tables_cache),
   const_item_cache(item->const_item_cache)
{
  if (arg_count)
  {
    if (arg_count <=2)
      args= tmp_arg;
    else
    {
      if (!(args=(Item**) thd->alloc(sizeof(Item*)*arg_count)))
	return;
    }
    memcpy((char*) args, (char*) item->args, sizeof(Item*)*arg_count);
  }
}


/*
  Resolve references to table column for a function and its argument

  SYNOPSIS:
  fix_fields()
  thd		Thread object
  ref		Pointer to where this object is used.  This reference
		is used if we want to replace this object with another
		one (for example in the summary functions).

  DESCRIPTION
    Call fix_fields() for all arguments to the function.  The main intention
    is to allow all Item_field() objects to setup pointers to the table fields.

    Sets as a side effect the following class variables:
      maybe_null	Set if any argument may return NULL
      with_sum_func	Set if any of the arguments contains a sum function
      used_tables_cache Set to union of the tables used by arguments

      str_value.charset If this is a string function, set this to the
			character set for the first argument.
			If any argument is binary, this is set to binary

   If for any item any of the defaults are wrong, then this can
   be fixed in the fix_length_and_dec() function that is called
   after this one or by writing a specialized fix_fields() for the
   item.

  RETURN VALUES
  FALSE	ok
  TRUE	Got error.  Stored with my_error().
*/

bool
Item_func::fix_fields(THD *thd, Item **ref)
{
  DBUG_ASSERT(fixed == 0);
  Item **arg,**arg_end;
#ifndef EMBEDDED_LIBRARY			// Avoid compiler warning
  char buff[STACK_BUFF_ALLOC];			// Max argument in function
#endif

  used_tables_cache= not_null_tables_cache= 0;
  const_item_cache=1;

  if (check_stack_overrun(thd, STACK_MIN_SIZE, buff))
    return TRUE;				// Fatal error if flag is set!
  if (arg_count)
  {						// Print purify happy
    for (arg=args, arg_end=args+arg_count; arg != arg_end ; arg++)
    {
      Item *item;
      /*
	We can't yet set item to *arg as fix_fields may change *arg
	We shouldn't call fix_fields() twice, so check 'fixed' field first
      */
      if ((!(*arg)->fixed && (*arg)->fix_fields(thd, arg)))
	return TRUE;				/* purecov: inspected */
      item= *arg;

      if (allowed_arg_cols)
      {
        if (item->check_cols(allowed_arg_cols))
          return 1;
      }
      else
      {
        /*  we have to fetch allowed_arg_cols from first argument */
        DBUG_ASSERT(arg == args); // it is first argument
        allowed_arg_cols= item->cols();
        DBUG_ASSERT(allowed_arg_cols); // Can't be 0 any more
      }

      if (item->maybe_null)
	maybe_null=1;

      with_sum_func= with_sum_func || item->with_sum_func;
      used_tables_cache|=     item->used_tables();
      not_null_tables_cache|= item->not_null_tables();
      const_item_cache&=      item->const_item();
      with_subselect|=        item->with_subselect;
    }
  }
  fix_length_and_dec();
  if (thd->net.report_error) // An error inside fix_length_and_dec occured
    return TRUE;
  fixed= 1;
  return FALSE;
}

bool Item_func::walk (Item_processor processor, byte *argument)
{
  if (arg_count)
  {
    Item **arg,**arg_end;
    for (arg= args, arg_end= args+arg_count; arg != arg_end; arg++)
    {
      if ((*arg)->walk(processor, argument))
	return 1;
    }
  }
  return (this->*processor)(argument);
}

void Item_func::traverse_cond(Cond_traverser traverser,
                              void *argument, traverse_order order)
{
  if (arg_count)
  {
    Item **arg,**arg_end;

    switch (order) {
    case(PREFIX):
      (*traverser)(this, argument);
      for (arg= args, arg_end= args+arg_count; arg != arg_end; arg++)
      {
	(*arg)->traverse_cond(traverser, argument, order);
      }
      break;
    case (POSTFIX):
      for (arg= args, arg_end= args+arg_count; arg != arg_end; arg++)
      {
	(*arg)->traverse_cond(traverser, argument, order);
      }
      (*traverser)(this, argument);
    }
  }
}


/*
  Transform an Item_func object with a transformer callback function
   
  SYNOPSIS
    transform()
      transformer   the transformer callback function to be applied to the nodes
                    of the tree of the object
      argument      parameter to be passed to the transformer
  
  DESCRIPTION
    The function recursively applies the transform method to each
    argument of the Item_func node.
    If the call of the method for an argument item returns a new item
    the old item is substituted for a new one.
    After this the transformer is applied to the root node
    of the Item_func object. 
     
  RETURN VALUES
    Item returned as the result of transformation of the root node 
*/

Item *Item_func::transform(Item_transformer transformer, byte *argument)
{
  DBUG_ASSERT(!current_thd->is_stmt_prepare());

  if (arg_count)
  {
    Item **arg,**arg_end;
    for (arg= args, arg_end= args+arg_count; arg != arg_end; arg++)
    {
      Item *new_item= (*arg)->transform(transformer, argument);
      if (!new_item)
	return 0;

      /*
        THD::change_item_tree() should be called only if the tree was
        really transformed, i.e. when a new item has been created.
        Otherwise we'll be allocating a lot of unnecessary memory for
        change records at each execution.
      */
      if (*arg != new_item)
        current_thd->change_item_tree(arg, new_item);
    }
  }
  return (this->*transformer)(argument);
}


/*
  Compile Item_func object with a processor and a transformer callback functions
   
  SYNOPSIS
    compile()
      analyzer      the analyzer callback function to be applied to the nodes
                    of the tree of the object
      arg_p         in/out parameter to be passed to the processor
      transformer   the transformer callback function to be applied to the nodes
                    of the tree of the object
      arg_t         parameter to be passed to the transformer
  
  DESCRIPTION
    First the function applies the analyzer to the root node of
    the Item_func object. Then if the analizer succeeeds (returns TRUE)
    the function recursively applies the compile method to each argument
    of the Item_func node.
    If the call of the method for an argument item returns a new item
    the old item is substituted for a new one.
    After this the transformer is applied to the root node
    of the Item_func object. 
     
  RETURN VALUES
    Item returned as the result of transformation of the root node 
*/

Item *Item_func::compile(Item_analyzer analyzer, byte **arg_p,
                         Item_transformer transformer, byte *arg_t)
{
  if (!(this->*analyzer)(arg_p))
    return 0;
  if (arg_count)
  {
    Item **arg,**arg_end;
    for (arg= args, arg_end= args+arg_count; arg != arg_end; arg++)
    {
      /* 
        The same parameter value of arg_p must be passed
        to analyze any argument of the condition formula.
      */   
      byte *arg_v= *arg_p;
      Item *new_item= (*arg)->compile(analyzer, &arg_v, transformer, arg_t);
      if (new_item && *arg != new_item)
        current_thd->change_item_tree(arg, new_item);
    }
  }
  return (this->*transformer)(arg_t);
}

/* See comments in Item_cmp_func::split_sum_func() */

void Item_func::split_sum_func(THD *thd, Item **ref_pointer_array,
                               List<Item> &fields)
{
  Item **arg, **arg_end;
  for (arg= args, arg_end= args+arg_count; arg != arg_end ; arg++)
    (*arg)->split_sum_func2(thd, ref_pointer_array, fields, arg, TRUE);
}


void Item_func::update_used_tables()
{
  used_tables_cache=0;
  const_item_cache=1;
  for (uint i=0 ; i < arg_count ; i++)
  {
    args[i]->update_used_tables();
    used_tables_cache|=args[i]->used_tables();
    const_item_cache&=args[i]->const_item();
  }
}


table_map Item_func::used_tables() const
{
  return used_tables_cache;
}


table_map Item_func::not_null_tables() const
{
  return not_null_tables_cache;
}


void Item_func::print(String *str)
{
  str->append(func_name());
  str->append('(');
  print_args(str, 0);
  str->append(')');
}


void Item_func::print_args(String *str, uint from)
{
  for (uint i=from ; i < arg_count ; i++)
  {
    if (i != from)
      str->append(',');
    args[i]->print(str);
  }
}


void Item_func::print_op(String *str)
{
  str->append('(');
  for (uint i=0 ; i < arg_count-1 ; i++)
  {
    args[i]->print(str);
    str->append(' ');
    str->append(func_name());
    str->append(' ');
  }
  args[arg_count-1]->print(str);
  str->append(')');
}


bool Item_func::eq(const Item *item, bool binary_cmp) const
{
  /* Assume we don't have rtti */
  if (this == item)
    return 1;
  if (item->type() != FUNC_ITEM)
    return 0;
  Item_func *item_func=(Item_func*) item;
  if (arg_count != item_func->arg_count ||
      func_name() != item_func->func_name())
    return 0;
  for (uint i=0; i < arg_count ; i++)
    if (!args[i]->eq(item_func->args[i], binary_cmp))
      return 0;
  return 1;
}


Field *Item_func::tmp_table_field(TABLE *t_arg)
{
  Field *res;
  LINT_INIT(res);

  switch (result_type()) {
  case INT_RESULT:
    if (max_length > 11)
      res= new Field_longlong(max_length, maybe_null, name, t_arg,
			      unsigned_flag);
    else
      res= new Field_long(max_length, maybe_null, name, t_arg,
			  unsigned_flag);
    break;
  case REAL_RESULT:
    res= new Field_double(max_length, maybe_null, name, t_arg, decimals);
    break;
  case STRING_RESULT:
    res= make_string_field(t_arg);
    break;
  case DECIMAL_RESULT:
    res= new Field_new_decimal(my_decimal_precision_to_length(decimal_precision(),
                                                              decimals,
                                                              unsigned_flag),
                               maybe_null, name, t_arg, decimals, unsigned_flag);
    break;
  case ROW_RESULT:
  default:
    // This case should never be chosen
    DBUG_ASSERT(0);
    break;
  }
  return res;
}


bool Item_func::is_expensive_processor(byte *arg)
{
  return is_expensive();
}


my_decimal *Item_func::val_decimal(my_decimal *decimal_value)
{
  DBUG_ASSERT(fixed);
  int2my_decimal(E_DEC_FATAL_ERROR, val_int(), unsigned_flag, decimal_value);
  return decimal_value;
}


String *Item_real_func::val_str(String *str)
{
  DBUG_ASSERT(fixed == 1);
  double nr= val_real();
  if (null_value)
    return 0; /* purecov: inspected */
  str->set(nr,decimals, &my_charset_bin);
  return str;
}


my_decimal *Item_real_func::val_decimal(my_decimal *decimal_value)
{
  DBUG_ASSERT(fixed);
  double nr= val_real();
  if (null_value)
    return 0; /* purecov: inspected */
  double2my_decimal(E_DEC_FATAL_ERROR, nr, decimal_value);
  return decimal_value;
}


void Item_func::fix_num_length_and_dec()
{
  uint fl_length= 0;
  decimals=0;
  for (uint i=0 ; i < arg_count ; i++)
  {
    set_if_bigger(decimals,args[i]->decimals);
    set_if_bigger(fl_length, args[i]->max_length);
  }
  max_length=float_length(decimals);
  if (fl_length > max_length)
  {
    decimals= NOT_FIXED_DEC;
    max_length= float_length(NOT_FIXED_DEC);
  }
}


void Item_func_numhybrid::fix_num_length_and_dec()
{}


/*
  Set max_length/decimals of function if function is fixed point and
  result length/precision depends on argument ones

  SYNOPSIS
    Item_func::count_decimal_length()
*/

void Item_func::count_decimal_length()
{
  int max_int_part= 0;
  decimals= 0;
  unsigned_flag= 1;
  for (uint i=0 ; i < arg_count ; i++)
  {
    set_if_bigger(decimals, args[i]->decimals);
    set_if_bigger(max_int_part, args[i]->decimal_int_part());
    set_if_smaller(unsigned_flag, args[i]->unsigned_flag);
  }
  int precision= min(max_int_part + decimals, DECIMAL_MAX_PRECISION);
  max_length= my_decimal_precision_to_length(precision, decimals,
                                             unsigned_flag);
}


/*
  Set max_length of if it is maximum length of its arguments

  SYNOPSIS
    Item_func::count_only_length()
*/

void Item_func::count_only_length()
{
  max_length= 0;
  unsigned_flag= 0;
  for (uint i=0 ; i < arg_count ; i++)
  {
    set_if_bigger(max_length, args[i]->max_length);
    set_if_bigger(unsigned_flag, args[i]->unsigned_flag);
  }
}


/*
  Set max_length/decimals of function if function is floating point and
  result length/precision depends on argument ones

  SYNOPSIS
    Item_func::count_real_length()
*/

void Item_func::count_real_length()
{
  uint32 length= 0;
  decimals= 0;
  max_length= 0;
  for (uint i=0 ; i < arg_count ; i++)
  {
    if (decimals != NOT_FIXED_DEC)
    {
      set_if_bigger(decimals, args[i]->decimals);
      set_if_bigger(length, (args[i]->max_length - args[i]->decimals));
    }
    set_if_bigger(max_length, args[i]->max_length);
  }
  if (decimals != NOT_FIXED_DEC)
  {
    max_length= length;
    length+= decimals;
    if (length < max_length)  // If previous operation gave overflow
      max_length= UINT_MAX32;
    else
      max_length= length;
  }
}



void Item_func::signal_divide_by_null()
{
  THD *thd= current_thd;
  if (thd->variables.sql_mode & MODE_ERROR_FOR_DIVISION_BY_ZERO)
    push_warning(thd, MYSQL_ERROR::WARN_LEVEL_ERROR, ER_DIVISION_BY_ZERO,
                 ER(ER_DIVISION_BY_ZERO));
  null_value= 1;
}


Item *Item_func::get_tmp_table_item(THD *thd)
{
  if (!with_sum_func && !const_item() && functype() != SUSERVAR_FUNC)
    return new Item_field(result_field);
  return copy_or_same(thd);
}

String *Item_int_func::val_str(String *str)
{
  DBUG_ASSERT(fixed == 1);
  longlong nr=val_int();
  if (null_value)
    return 0;
  if (!unsigned_flag)
    str->set(nr,&my_charset_bin);
  else
    str->set((ulonglong) nr,&my_charset_bin);
  return str;
}


void Item_func_connection_id::fix_length_and_dec()
{
  Item_int_func::fix_length_and_dec();
  max_length= 10;
}


bool Item_func_connection_id::fix_fields(THD *thd, Item **ref)
{
  if (Item_int_func::fix_fields(thd, ref))
    return TRUE;

  /*
    To replicate CONNECTION_ID() properly we should use
    pseudo_thread_id on slave, which contains the value of thread_id
    on master.
  */
  value= ((thd->slave_thread) ?
          thd->variables.pseudo_thread_id :
          thd->thread_id);

  return FALSE;
}


/*
  Check arguments here to determine result's type for a numeric
  function of two arguments.

  SYNOPSIS
    Item_num_op::find_num_type()
*/

void Item_num_op::find_num_type(void)
{
  DBUG_ENTER("Item_num_op::find_num_type");
  DBUG_PRINT("info", ("name %s", func_name()));
  DBUG_ASSERT(arg_count == 2);
  Item_result r0= args[0]->result_type();
  Item_result r1= args[1]->result_type();

  if (r0 == REAL_RESULT || r1 == REAL_RESULT ||
      r0 == STRING_RESULT || r1 ==STRING_RESULT)
  {
    count_real_length();
    max_length= float_length(decimals);
    hybrid_type= REAL_RESULT;
  }
  else if (r0 == DECIMAL_RESULT || r1 == DECIMAL_RESULT)
  {
    hybrid_type= DECIMAL_RESULT;
    result_precision();
  }
  else
  {
    DBUG_ASSERT(r0 == INT_RESULT && r1 == INT_RESULT);
    decimals= 0;
    hybrid_type=INT_RESULT;
    result_precision();
  }
  DBUG_PRINT("info", ("Type: %s",
             (hybrid_type == REAL_RESULT ? "REAL_RESULT" :
              hybrid_type == DECIMAL_RESULT ? "DECIMAL_RESULT" :
              hybrid_type == INT_RESULT ? "INT_RESULT" :
              "--ILLEGAL!!!--")));
  DBUG_VOID_RETURN;
}


/*
  Set result type for a numeric function of one argument
  (can be also used by a numeric function of many arguments, if the result
  type depends only on the first argument)

  SYNOPSIS
    Item_func_num1::find_num_type()
*/

void Item_func_num1::find_num_type()
{
  DBUG_ENTER("Item_func_num1::find_num_type");
  DBUG_PRINT("info", ("name %s", func_name()));
  switch (hybrid_type= args[0]->result_type()) {
  case INT_RESULT:
    unsigned_flag= args[0]->unsigned_flag;
    break;
  case STRING_RESULT:
  case REAL_RESULT:
    hybrid_type= REAL_RESULT;
    max_length= float_length(decimals);
    break;
  case DECIMAL_RESULT:
    break;
  default:
    DBUG_ASSERT(0);
  }
  DBUG_PRINT("info", ("Type: %s",
                      (hybrid_type == REAL_RESULT ? "REAL_RESULT" :
                       hybrid_type == DECIMAL_RESULT ? "DECIMAL_RESULT" :
                       hybrid_type == INT_RESULT ? "INT_RESULT" :
                       "--ILLEGAL!!!--")));
  DBUG_VOID_RETURN;
}


void Item_func_num1::fix_num_length_and_dec()
{
  decimals= args[0]->decimals;
  max_length= args[0]->max_length;
}


void Item_func_numhybrid::fix_length_and_dec()
{
  fix_num_length_and_dec();
  find_num_type();
}


String *Item_func_numhybrid::val_str(String *str)
{
  DBUG_ASSERT(fixed == 1);
  switch (hybrid_type) {
  case DECIMAL_RESULT:
  {
    my_decimal decimal_value, *val;
    if (!(val= decimal_op(&decimal_value)))
      return 0;                                 // null is set
    my_decimal_round(E_DEC_FATAL_ERROR, val, decimals, FALSE, val);
    my_decimal2string(E_DEC_FATAL_ERROR, val, 0, 0, 0, str);
    break;
  }
  case INT_RESULT:
  {
    longlong nr= int_op();
    if (null_value)
      return 0; /* purecov: inspected */
    if (!unsigned_flag)
      str->set(nr,&my_charset_bin);
    else
      str->set((ulonglong) nr,&my_charset_bin);
    break;
  }
  case REAL_RESULT:
  {
    double nr= real_op();
    if (null_value)
      return 0; /* purecov: inspected */
    str->set(nr,decimals,&my_charset_bin);
    break;
  }
  case STRING_RESULT:
    return str_op(&str_value);
  default:
    DBUG_ASSERT(0);
  }
  return str;
}


double Item_func_numhybrid::val_real()
{
  DBUG_ASSERT(fixed == 1);
  switch (hybrid_type) {
  case DECIMAL_RESULT:
  {
    my_decimal decimal_value, *val;
    double result;
    if (!(val= decimal_op(&decimal_value)))
      return 0.0;                               // null is set
    my_decimal2double(E_DEC_FATAL_ERROR, val, &result);
    return result;
  }
  case INT_RESULT:
    return (double)int_op();
  case REAL_RESULT:
    return real_op();
  case STRING_RESULT:
  {
    char *end_not_used;
    int err_not_used;
    String *res= str_op(&str_value);
    return (res ? my_strntod(res->charset(), (char*) res->ptr(), res->length(),
			     &end_not_used, &err_not_used) : 0.0);
  }
  default:
    DBUG_ASSERT(0);
  }
  return 0.0;
}


longlong Item_func_numhybrid::val_int()
{
  DBUG_ASSERT(fixed == 1);
  switch (hybrid_type) {
  case DECIMAL_RESULT:
  {
    my_decimal decimal_value, *val;
    if (!(val= decimal_op(&decimal_value)))
      return 0;                                 // null is set
    longlong result;
    my_decimal2int(E_DEC_FATAL_ERROR, val, unsigned_flag, &result);
    return result;
  }
  case INT_RESULT:
    return int_op();
  case REAL_RESULT:
    return (longlong) rint(real_op());
  case STRING_RESULT:
  {
    int err_not_used;
    String *res;
    if (!(res= str_op(&str_value)))
      return 0;

    char *end= (char*) res->ptr() + res->length();
    CHARSET_INFO *cs= str_value.charset();
    return (*(cs->cset->strtoll10))(cs, res->ptr(), &end, &err_not_used);
  }
  default:
    DBUG_ASSERT(0);
  }
  return 0;
}


my_decimal *Item_func_numhybrid::val_decimal(my_decimal *decimal_value)
{
  my_decimal *val= decimal_value;
  DBUG_ASSERT(fixed == 1);
  switch (hybrid_type) {
  case DECIMAL_RESULT:
    val= decimal_op(decimal_value);
    break;
  case INT_RESULT:
  {
    longlong result= int_op();
    int2my_decimal(E_DEC_FATAL_ERROR, result, unsigned_flag, decimal_value);
    break;
  }
  case REAL_RESULT:
  {
    double result= (double)real_op();
    double2my_decimal(E_DEC_FATAL_ERROR, result, decimal_value);
    break;
  }
  case STRING_RESULT:
  {
    String *res;
    if (!(res= str_op(&str_value)))
      return NULL;

    str2my_decimal(E_DEC_FATAL_ERROR, (char*) res->ptr(),
                   res->length(), res->charset(), decimal_value);
    break;
  }  
  case ROW_RESULT:
  default:
    DBUG_ASSERT(0);
  }
  return val;
}


void Item_func_signed::print(String *str)
{
  str->append(STRING_WITH_LEN("cast("));
  args[0]->print(str);
  str->append(STRING_WITH_LEN(" as signed)"));

}


longlong Item_func_signed::val_int_from_str(int *error)
{
  char buff[MAX_FIELD_WIDTH], *end;
  String tmp(buff,sizeof(buff), &my_charset_bin), *res;
  longlong value;

  /*
    For a string result, we must first get the string and then convert it
    to a longlong
  */

  if (!(res= args[0]->val_str(&tmp)))
  {
    null_value= 1;
    *error= 0;
    return 0;
  }
  null_value= 0;
  end= (char*) res->ptr()+ res->length();
  value= my_strtoll10(res->ptr(), &end, error);
  if (*error > 0 || end != res->ptr()+ res->length())
    push_warning_printf(current_thd, MYSQL_ERROR::WARN_LEVEL_WARN,
                        ER_TRUNCATED_WRONG_VALUE,
                        ER(ER_TRUNCATED_WRONG_VALUE), "INTEGER",
                        res->c_ptr());
  return value;
}


longlong Item_func_signed::val_int()
{
  longlong value;
  int error;

  if (args[0]->cast_to_int_type() != STRING_RESULT)
  {
    value= args[0]->val_int();
    null_value= args[0]->null_value; 
    return value;
  }

  value= val_int_from_str(&error);
  if (value < 0 && error == 0)
  {
    push_warning(current_thd, MYSQL_ERROR::WARN_LEVEL_WARN, ER_UNKNOWN_ERROR,
                 "Cast to signed converted positive out-of-range integer to "
                 "it's negative complement");
  }
  return value;
}


void Item_func_unsigned::print(String *str)
{
  str->append(STRING_WITH_LEN("cast("));
  args[0]->print(str);
  str->append(STRING_WITH_LEN(" as unsigned)"));

}


longlong Item_func_unsigned::val_int()
{
  longlong value;
  int error;

  if (args[0]->cast_to_int_type() == DECIMAL_RESULT)
  {
    my_decimal tmp, *dec= args[0]->val_decimal(&tmp);
    if (!(null_value= args[0]->null_value))
      my_decimal2int(E_DEC_FATAL_ERROR, dec, 1, &value);
    return value;
  }
  else if (args[0]->cast_to_int_type() != STRING_RESULT)
  {
    value= args[0]->val_int();
    null_value= args[0]->null_value; 
    return value;
  }

  value= val_int_from_str(&error);
  if (error < 0)
    push_warning(current_thd, MYSQL_ERROR::WARN_LEVEL_WARN, ER_UNKNOWN_ERROR,
                 "Cast to unsigned converted negative integer to it's "
                 "positive complement");
  return value;
}


String *Item_decimal_typecast::val_str(String *str)
{
  my_decimal tmp_buf, *tmp= val_decimal(&tmp_buf);
  if (null_value)
    return NULL;
  my_decimal2string(E_DEC_FATAL_ERROR, tmp, 0, 0, 0, str);
  return str;
}


double Item_decimal_typecast::val_real()
{
  my_decimal tmp_buf, *tmp= val_decimal(&tmp_buf);
  double res;
  if (null_value)
    return 0.0;
  my_decimal2double(E_DEC_FATAL_ERROR, tmp, &res);
  return res;
}


longlong Item_decimal_typecast::val_int()
{
  my_decimal tmp_buf, *tmp= val_decimal(&tmp_buf);
  longlong res;
  if (null_value)
    return 0;
  my_decimal2int(E_DEC_FATAL_ERROR, tmp, unsigned_flag, &res);
  return res;
}


my_decimal *Item_decimal_typecast::val_decimal(my_decimal *dec)
{
  my_decimal tmp_buf, *tmp= args[0]->val_decimal(&tmp_buf);
  if ((null_value= args[0]->null_value))
    return NULL;
  my_decimal_round(E_DEC_FATAL_ERROR, tmp, decimals, FALSE, dec);
  return dec;
}


void Item_decimal_typecast::print(String *str)
{
  str->append(STRING_WITH_LEN("cast("));
  args[0]->print(str);
  str->append(STRING_WITH_LEN(" as decimal)"));
}


double Item_func_plus::real_op()
{
  double value= args[0]->val_real() + args[1]->val_real();
  if ((null_value=args[0]->null_value || args[1]->null_value))
    return 0.0;
  return value;
}


longlong Item_func_plus::int_op()
{
  longlong value=args[0]->val_int()+args[1]->val_int();
  if ((null_value=args[0]->null_value || args[1]->null_value))
    return 0;
  return value;
}


/*
  Calculate plus of two decimail's

  SYNOPSIS
    decimal_op()
    decimal_value	Buffer that can be used to store result

  RETURN
   0	Value was NULL;  In this case null_value is set
   #	Value of operation as a decimal
*/

my_decimal *Item_func_plus::decimal_op(my_decimal *decimal_value)
{
  my_decimal value1, *val1;
  my_decimal value2, *val2;
  val1= args[0]->val_decimal(&value1);
  if ((null_value= args[0]->null_value))
    return 0;
  val2= args[1]->val_decimal(&value2);
  if (!(null_value= (args[1]->null_value ||
                     (my_decimal_add(E_DEC_FATAL_ERROR, decimal_value, val1,
                                     val2) > 3))))
    return decimal_value;
  return 0;
}

/*
  Set precision of results for additive operations (+ and -)

  SYNOPSIS
    Item_func_additive_op::result_precision()
*/
void Item_func_additive_op::result_precision()
{
  decimals= max(args[0]->decimals, args[1]->decimals);
  int max_int_part= max(args[0]->decimal_precision() - args[0]->decimals,
                        args[1]->decimal_precision() - args[1]->decimals);
  int precision= min(max_int_part + 1 + decimals, DECIMAL_MAX_PRECISION);

  /* Integer operations keep unsigned_flag if one of arguments is unsigned */
  if (result_type() == INT_RESULT)
    unsigned_flag= args[0]->unsigned_flag | args[1]->unsigned_flag;
  else
    unsigned_flag= args[0]->unsigned_flag & args[1]->unsigned_flag;
  max_length= my_decimal_precision_to_length(precision, decimals,
                                             unsigned_flag);
}


/*
  The following function is here to allow the user to force
  subtraction of UNSIGNED BIGINT to return negative values.
*/

void Item_func_minus::fix_length_and_dec()
{
  Item_num_op::fix_length_and_dec();
  if (unsigned_flag &&
      (current_thd->variables.sql_mode & MODE_NO_UNSIGNED_SUBTRACTION))
    unsigned_flag=0;
}


double Item_func_minus::real_op()
{
  double value= args[0]->val_real() - args[1]->val_real();
  if ((null_value=args[0]->null_value || args[1]->null_value))
    return 0.0;
  return value;
}


longlong Item_func_minus::int_op()
{
  longlong value=args[0]->val_int() - args[1]->val_int();
  if ((null_value=args[0]->null_value || args[1]->null_value))
    return 0;
  return value;
}


/* See Item_func_plus::decimal_op for comments */

my_decimal *Item_func_minus::decimal_op(my_decimal *decimal_value)
{
  my_decimal value1, *val1;
  my_decimal value2, *val2= 

  val1= args[0]->val_decimal(&value1);
  if ((null_value= args[0]->null_value))
    return 0;
  val2= args[1]->val_decimal(&value2);
  if (!(null_value= (args[1]->null_value ||
                     (my_decimal_sub(E_DEC_FATAL_ERROR, decimal_value, val1,
                                     val2) > 3))))
    return decimal_value;
  return 0;
}


double Item_func_mul::real_op()
{
  DBUG_ASSERT(fixed == 1);
  double value= args[0]->val_real() * args[1]->val_real();
  if ((null_value=args[0]->null_value || args[1]->null_value))
    return 0.0;
  return value;
}


longlong Item_func_mul::int_op()
{
  DBUG_ASSERT(fixed == 1);
  longlong value=args[0]->val_int()*args[1]->val_int();
  if ((null_value=args[0]->null_value || args[1]->null_value))
    return 0;
  return value;
}


/* See Item_func_plus::decimal_op for comments */

my_decimal *Item_func_mul::decimal_op(my_decimal *decimal_value)
{
  my_decimal value1, *val1;
  my_decimal value2, *val2;
  val1= args[0]->val_decimal(&value1);
  if ((null_value= args[0]->null_value))
    return 0;
  val2= args[1]->val_decimal(&value2);
  if (!(null_value= (args[1]->null_value ||
                     (my_decimal_mul(E_DEC_FATAL_ERROR, decimal_value, val1,
                                    val2) > 3))))
    return decimal_value;
  return 0;
}


void Item_func_mul::result_precision()
{
  /* Integer operations keep unsigned_flag if one of arguments is unsigned */
  if (result_type() == INT_RESULT)
    unsigned_flag= args[0]->unsigned_flag | args[1]->unsigned_flag;
  else
    unsigned_flag= args[0]->unsigned_flag & args[1]->unsigned_flag;
  decimals= min(args[0]->decimals + args[1]->decimals, DECIMAL_MAX_SCALE);
  int precision= min(args[0]->decimal_precision() + args[1]->decimal_precision(),
                     DECIMAL_MAX_PRECISION);
  max_length= my_decimal_precision_to_length(precision, decimals,unsigned_flag);
}


double Item_func_div::real_op()
{
  DBUG_ASSERT(fixed == 1);
  double value= args[0]->val_real();
  double val2= args[1]->val_real();
  if ((null_value= args[0]->null_value || args[1]->null_value))
    return 0.0;
  if (val2 == 0.0)
  {
    signal_divide_by_null();
    return 0.0;
  }
  return value/val2;
}


my_decimal *Item_func_div::decimal_op(my_decimal *decimal_value)
{
  my_decimal value1, *val1;
  my_decimal value2, *val2;
  int err;

  val1= args[0]->val_decimal(&value1);
  if ((null_value= args[0]->null_value))
    return 0;
  val2= args[1]->val_decimal(&value2);
  if ((null_value= args[1]->null_value))
    return 0;
  if ((err= my_decimal_div(E_DEC_FATAL_ERROR & ~E_DEC_DIV_ZERO, decimal_value,
                           val1, val2, prec_increment)) > 3)
  {
    if (err == E_DEC_DIV_ZERO)
      signal_divide_by_null();
    null_value= 1;
    return 0;
  }
  return decimal_value;
}


void Item_func_div::result_precision()
{
  uint precision=min(args[0]->decimal_precision() + prec_increment,
                     DECIMAL_MAX_PRECISION);
  /* Integer operations keep unsigned_flag if one of arguments is unsigned */
  if (result_type() == INT_RESULT)
    unsigned_flag= args[0]->unsigned_flag | args[1]->unsigned_flag;
  else
    unsigned_flag= args[0]->unsigned_flag & args[1]->unsigned_flag;
  decimals= min(args[0]->decimals + prec_increment, DECIMAL_MAX_SCALE);
  max_length= my_decimal_precision_to_length(precision, decimals,
                                             unsigned_flag);
}


void Item_func_div::fix_length_and_dec()
{
  DBUG_ENTER("Item_func_div::fix_length_and_dec");
  prec_increment= current_thd->variables.div_precincrement;
  Item_num_op::fix_length_and_dec();
  switch(hybrid_type) {
  case REAL_RESULT:
  {
    decimals=max(args[0]->decimals,args[1]->decimals)+prec_increment;
    set_if_smaller(decimals, NOT_FIXED_DEC);
    max_length=args[0]->max_length - args[0]->decimals + decimals;
    uint tmp=float_length(decimals);
    set_if_smaller(max_length,tmp);
    break;
  }
  case INT_RESULT:
    hybrid_type= DECIMAL_RESULT;
    DBUG_PRINT("info", ("Type changed: DECIMAL_RESULT"));
    result_precision();
    break;
  case DECIMAL_RESULT:
    result_precision();
    break;
  default:
    DBUG_ASSERT(0);
  }
  maybe_null= 1; // devision by zero
  DBUG_VOID_RETURN;
}


/* Integer division */
longlong Item_func_int_div::val_int()
{
  DBUG_ASSERT(fixed == 1);
  longlong value=args[0]->val_int();
  longlong val2=args[1]->val_int();
  if ((null_value= (args[0]->null_value || args[1]->null_value)))
    return 0;
  if (val2 == 0)
  {
    signal_divide_by_null();
    return 0;
  }
  return (unsigned_flag ?
	  (ulonglong) value / (ulonglong) val2 :
	  value / val2);
}


void Item_func_int_div::fix_length_and_dec()
{
  max_length=args[0]->max_length - args[0]->decimals;
  maybe_null=1;
  unsigned_flag=args[0]->unsigned_flag | args[1]->unsigned_flag;
}


longlong Item_func_mod::int_op()
{
  DBUG_ASSERT(fixed == 1);
  longlong value=  args[0]->val_int();
  longlong val2= args[1]->val_int();
  if ((null_value= args[0]->null_value || args[1]->null_value))
    return 0; /* purecov: inspected */
  if (val2 == 0)
  {
    signal_divide_by_null();
    return 0;
  }
  return value % val2;
}

double Item_func_mod::real_op()
{
  DBUG_ASSERT(fixed == 1);
  double value= args[0]->val_real();
  double val2=  args[1]->val_real();
  if ((null_value= args[0]->null_value || args[1]->null_value))
    return 0.0; /* purecov: inspected */
  if (val2 == 0.0)
  {
    signal_divide_by_null();
    return 0.0;
  }
  return fmod(value,val2);
}


my_decimal *Item_func_mod::decimal_op(my_decimal *decimal_value)
{
  my_decimal value1, *val1;
  my_decimal value2, *val2;

  val1= args[0]->val_decimal(&value1);
  if ((null_value= args[0]->null_value))
    return 0;
  val2= args[1]->val_decimal(&value2);
  if ((null_value= args[1]->null_value))
    return 0;
  switch (my_decimal_mod(E_DEC_FATAL_ERROR & ~E_DEC_DIV_ZERO, decimal_value,
                         val1, val2)) {
  case E_DEC_TRUNCATED:
  case E_DEC_OK:
    return decimal_value;
  case E_DEC_DIV_ZERO:
    signal_divide_by_null();
  default:
    null_value= 1;
    return 0;
  }
}


void Item_func_mod::result_precision()
{
  decimals= max(args[0]->decimals, args[1]->decimals);
  max_length= max(args[0]->max_length, args[1]->max_length);
}


void Item_func_mod::fix_length_and_dec()
{
  Item_num_op::fix_length_and_dec();
  maybe_null= 1;
}


double Item_func_neg::real_op()
{
  double value= args[0]->val_real();
  null_value= args[0]->null_value;
  return -value;
}


longlong Item_func_neg::int_op()
{
  longlong value= args[0]->val_int();
  null_value= args[0]->null_value;
  return -value;
}


my_decimal *Item_func_neg::decimal_op(my_decimal *decimal_value)
{
  my_decimal val, *value= args[0]->val_decimal(&val);
  if (!(null_value= args[0]->null_value))
  {
    my_decimal2decimal(value, decimal_value);
    my_decimal_neg(decimal_value);
    return decimal_value;
  }
  return 0;
}


void Item_func_neg::fix_num_length_and_dec()
{
  decimals= args[0]->decimals;
  /* 1 add because sign can appear */
  max_length= args[0]->max_length + 1;
}


void Item_func_neg::fix_length_and_dec()
{
  DBUG_ENTER("Item_func_neg::fix_length_and_dec");
  Item_func_num1::fix_length_and_dec();

  /*
    If this is in integer context keep the context as integer if possible
    (This is how multiplication and other integer functions works)
    Use val() to get value as arg_type doesn't mean that item is
    Item_int or Item_real due to existence of Item_param.
  */
  if (hybrid_type == INT_RESULT &&
      args[0]->type() == INT_ITEM &&
      ((ulonglong) args[0]->val_int() >= (ulonglong) LONGLONG_MIN))
  {
    /*
      Ensure that result is converted to DECIMAL, as longlong can't hold
      the negated number
    */
    hybrid_type= DECIMAL_RESULT;
    DBUG_PRINT("info", ("Type changed: DECIMAL_RESULT"));
  }
  unsigned_flag= 0;
  DBUG_VOID_RETURN;
}


double Item_func_abs::real_op()
{
  double value= args[0]->val_real();
  null_value= args[0]->null_value;
  return fabs(value);
}


longlong Item_func_abs::int_op()
{
  longlong value= args[0]->val_int();
  null_value= args[0]->null_value;
  return value >= 0 ? value : -value;
}


my_decimal *Item_func_abs::decimal_op(my_decimal *decimal_value)
{
  my_decimal val, *value= args[0]->val_decimal(&val);
  if (!(null_value= args[0]->null_value))
  {
    my_decimal2decimal(value, decimal_value);
    if (decimal_value->sign())
      my_decimal_neg(decimal_value);
    return decimal_value;
  }
  return 0;
}


void Item_func_abs::fix_length_and_dec()
{
  Item_func_num1::fix_length_and_dec();
}


/* Gateway to natural LOG function */
double Item_func_ln::val_real()
{
  DBUG_ASSERT(fixed == 1);
  double value= args[0]->val_real();
  if ((null_value= args[0]->null_value))
    return 0.0;
  if (value <= 0.0)
  {
    signal_divide_by_null();
    return 0.0;
  }
  return log(value);
}

/* 
 Extended but so slower LOG function
 We have to check if all values are > zero and first one is not one
 as these are the cases then result is not a number.
*/ 
double Item_func_log::val_real()
{
  DBUG_ASSERT(fixed == 1);
  double value= args[0]->val_real();
  if ((null_value= args[0]->null_value))
    return 0.0;
  if (value <= 0.0)
  {
    signal_divide_by_null();
    return 0.0;
  }
  if (arg_count == 2)
  {
    double value2= args[1]->val_real();
    if ((null_value= args[1]->null_value))
      return 0.0;
    if (value2 <= 0.0 || value == 1.0)
    {
      signal_divide_by_null();
      return 0.0;
    }
    return log(value2) / log(value);
  }
  return log(value);
}

double Item_func_log2::val_real()
{
  DBUG_ASSERT(fixed == 1);
  double value= args[0]->val_real();

  if ((null_value=args[0]->null_value))
    return 0.0;
  if (value <= 0.0)
  {
    signal_divide_by_null();
    return 0.0;
  }
  return log(value) / M_LN2;
}

double Item_func_log10::val_real()
{
  DBUG_ASSERT(fixed == 1);
  double value= args[0]->val_real();
  if ((null_value= args[0]->null_value))
    return 0.0;
  if (value <= 0.0)
  {
    signal_divide_by_null();
    return 0.0;
  }
  return log10(value);
}

double Item_func_exp::val_real()
{
  DBUG_ASSERT(fixed == 1);
  double value= args[0]->val_real();
  if ((null_value=args[0]->null_value))
    return 0.0; /* purecov: inspected */
  return exp(value);
}

double Item_func_sqrt::val_real()
{
  DBUG_ASSERT(fixed == 1);
  double value= args[0]->val_real();
  if ((null_value=(args[0]->null_value || value < 0)))
    return 0.0; /* purecov: inspected */
  return sqrt(value);
}

double Item_func_pow::val_real()
{
  DBUG_ASSERT(fixed == 1);
  double value= args[0]->val_real();
  double val2= args[1]->val_real();
  if ((null_value=(args[0]->null_value || args[1]->null_value)))
    return 0.0; /* purecov: inspected */
  return pow(value,val2);
}

// Trigonometric functions

double Item_func_acos::val_real()
{
  DBUG_ASSERT(fixed == 1);
  // the volatile's for BUG #2338 to calm optimizer down (because of gcc's bug)
  volatile double value= args[0]->val_real();
  if ((null_value=(args[0]->null_value || (value < -1.0 || value > 1.0))))
    return 0.0;
  return fix_result(acos(value));
}

double Item_func_asin::val_real()
{
  DBUG_ASSERT(fixed == 1);
  // the volatile's for BUG #2338 to calm optimizer down (because of gcc's bug)
  volatile double value= args[0]->val_real();
  if ((null_value=(args[0]->null_value || (value < -1.0 || value > 1.0))))
    return 0.0;
  return fix_result(asin(value));
}

double Item_func_atan::val_real()
{
  DBUG_ASSERT(fixed == 1);
  double value= args[0]->val_real();
  if ((null_value=args[0]->null_value))
    return 0.0;
  if (arg_count == 2)
  {
    double val2= args[1]->val_real();
    if ((null_value=args[1]->null_value))
      return 0.0;
    return fix_result(atan2(value,val2));
  }
  return fix_result(atan(value));
}

double Item_func_cos::val_real()
{
  DBUG_ASSERT(fixed == 1);
  double value= args[0]->val_real();
  if ((null_value=args[0]->null_value))
    return 0.0;
  return fix_result(cos(value));
}

double Item_func_sin::val_real()
{
  DBUG_ASSERT(fixed == 1);
  double value= args[0]->val_real();
  if ((null_value=args[0]->null_value))
    return 0.0;
  return fix_result(sin(value));
}

double Item_func_tan::val_real()
{
  DBUG_ASSERT(fixed == 1);
  double value= args[0]->val_real();
  if ((null_value=args[0]->null_value))
    return 0.0;
  return fix_result(tan(value));
}


// Shift-functions, same as << and >> in C/C++


longlong Item_func_shift_left::val_int()
{
  DBUG_ASSERT(fixed == 1);
  uint shift;
  ulonglong res= ((ulonglong) args[0]->val_int() <<
		  (shift=(uint) args[1]->val_int()));
  if (args[0]->null_value || args[1]->null_value)
  {
    null_value=1;
    return 0;
  }
  null_value=0;
  return (shift < sizeof(longlong)*8 ? (longlong) res : LL(0));
}

longlong Item_func_shift_right::val_int()
{
  DBUG_ASSERT(fixed == 1);
  uint shift;
  ulonglong res= (ulonglong) args[0]->val_int() >>
    (shift=(uint) args[1]->val_int());
  if (args[0]->null_value || args[1]->null_value)
  {
    null_value=1;
    return 0;
  }
  null_value=0;
  return (shift < sizeof(longlong)*8 ? (longlong) res : LL(0));
}


longlong Item_func_bit_neg::val_int()
{
  DBUG_ASSERT(fixed == 1);
  ulonglong res= (ulonglong) args[0]->val_int();
  if ((null_value=args[0]->null_value))
    return 0;
  return ~res;
}


// Conversion functions

void Item_func_integer::fix_length_and_dec()
{
  max_length=args[0]->max_length - args[0]->decimals+1;
  uint tmp=float_length(decimals);
  set_if_smaller(max_length,tmp);
  decimals=0;
}

void Item_func_int_val::fix_num_length_and_dec()
{
  max_length= args[0]->max_length - (args[0]->decimals ?
                                     args[0]->decimals + 1 :
                                     0) + 2;
  uint tmp= float_length(decimals);
  set_if_smaller(max_length,tmp);
  decimals= 0;
}


void Item_func_int_val::find_num_type()
{
  DBUG_ENTER("Item_func_int_val::find_num_type");
  DBUG_PRINT("info", ("name %s", func_name()));
  switch(hybrid_type= args[0]->result_type())
  {
  case STRING_RESULT:
  case REAL_RESULT:
    hybrid_type= REAL_RESULT;
    max_length= float_length(decimals);
    break;
  case INT_RESULT:
  case DECIMAL_RESULT:
    /*
      -2 because in most high position can't be used any digit for longlong
      and one position for increasing value during operation
    */
    if ((args[0]->max_length - args[0]->decimals) >=
        (DECIMAL_LONGLONG_DIGITS - 2))
    {
      hybrid_type= DECIMAL_RESULT;
    }
    else
    {
      unsigned_flag= args[0]->unsigned_flag;
      hybrid_type= INT_RESULT;
    }
    break;
  default:
    DBUG_ASSERT(0);
  }
  DBUG_PRINT("info", ("Type: %s",
                      (hybrid_type == REAL_RESULT ? "REAL_RESULT" :
                       hybrid_type == DECIMAL_RESULT ? "DECIMAL_RESULT" :
                       hybrid_type == INT_RESULT ? "INT_RESULT" :
                       "--ILLEGAL!!!--")));

  DBUG_VOID_RETURN;
}


longlong Item_func_ceiling::int_op()
{
  longlong result;
  switch (args[0]->result_type()) {
  case INT_RESULT:
    result= args[0]->val_int();
    null_value= args[0]->null_value;
    break;
  case DECIMAL_RESULT:
  {
    my_decimal dec_buf, *dec;
    if ((dec= Item_func_ceiling::decimal_op(&dec_buf)))
      my_decimal2int(E_DEC_FATAL_ERROR, dec, unsigned_flag, &result);
    else
      result= 0;
    break;
  }
  default:
    result= (longlong)Item_func_ceiling::real_op();
  };
  return result;
}


double Item_func_ceiling::real_op()
{
  /*
    the volatile's for BUG #3051 to calm optimizer down (because of gcc's
    bug)
  */
  volatile double value= args[0]->val_real();
  null_value= args[0]->null_value;
  return ceil(value);
}


my_decimal *Item_func_ceiling::decimal_op(my_decimal *decimal_value)
{
  my_decimal val, *value= args[0]->val_decimal(&val);
  if (!(null_value= (args[0]->null_value ||
                     my_decimal_ceiling(E_DEC_FATAL_ERROR, value,
                                        decimal_value) > 1)))
    return decimal_value;
  return 0;
}


longlong Item_func_floor::int_op()
{
  longlong result;
  switch (args[0]->result_type()) {
  case INT_RESULT:
    result= args[0]->val_int();
    null_value= args[0]->null_value;
    break;
  case DECIMAL_RESULT:
  {
    my_decimal dec_buf, *dec;
    if ((dec= Item_func_floor::decimal_op(&dec_buf)))
      my_decimal2int(E_DEC_FATAL_ERROR, dec, unsigned_flag, &result);
    else
      result= 0;
    break;
  }
  default:
    result= (longlong)Item_func_floor::real_op();
  };
  return result;
}


double Item_func_floor::real_op()
{
  /*
    the volatile's for BUG #3051 to calm optimizer down (because of gcc's
    bug)
  */
  volatile double value= args[0]->val_real();
  null_value= args[0]->null_value;
  return floor(value);
}


my_decimal *Item_func_floor::decimal_op(my_decimal *decimal_value)
{
  my_decimal val, *value= args[0]->val_decimal(&val);
  if (!(null_value= (args[0]->null_value ||
                     my_decimal_floor(E_DEC_FATAL_ERROR, value,
                                      decimal_value) > 1)))
    return decimal_value;
  return 0;
}


void Item_func_round::fix_length_and_dec()
{
  unsigned_flag= args[0]->unsigned_flag;
  if (!args[1]->const_item())
  {
    max_length= args[0]->max_length;
    decimals= args[0]->decimals;
    hybrid_type= REAL_RESULT;
    return;
  }
  
  int decimals_to_set= max((int)args[1]->val_int(), 0);
  if (args[0]->decimals == NOT_FIXED_DEC)
  {
    max_length= args[0]->max_length;
    decimals= min(decimals_to_set, NOT_FIXED_DEC);
    hybrid_type= REAL_RESULT;
    return;
  }
  
  switch (args[0]->result_type()) {
  case REAL_RESULT:
  case STRING_RESULT:
    hybrid_type= REAL_RESULT;
    decimals= min(decimals_to_set, NOT_FIXED_DEC);
    max_length= float_length(decimals);
    break;
  case INT_RESULT:
    if (!decimals_to_set &&
        (truncate || (args[0]->decimal_precision() < DECIMAL_LONGLONG_DIGITS)))
    {
      int length_can_increase= test(!truncate && (args[1]->val_int() < 0));
      max_length= args[0]->max_length + length_can_increase;
      /* Here we can keep INT_RESULT */
      hybrid_type= INT_RESULT;
      decimals= 0;
      break;
    }
    /* fall through */
  case DECIMAL_RESULT:
  {
    hybrid_type= DECIMAL_RESULT;
    int decimals_delta= args[0]->decimals - decimals_to_set;
    int precision= args[0]->decimal_precision();
    int length_increase= ((decimals_delta <= 0) || truncate) ? 0:1;

    precision-= decimals_delta - length_increase;
    decimals= decimals_to_set;
    max_length= my_decimal_precision_to_length(precision, decimals,
                                               unsigned_flag);
    break;
  }
  default:
    DBUG_ASSERT(0); /* This result type isn't handled */
  }
}

double my_double_round(double value, int dec, bool truncate)
{
  double tmp;
  uint abs_dec= abs(dec);
  /*
    tmp2 is here to avoid return the value with 80 bit precision
    This will fix that the test round(0.1,1) = round(0.1,1) is true
  */
  volatile double tmp2;

  tmp=(abs_dec < array_elements(log_10) ?
       log_10[abs_dec] : pow(10.0,(double) abs_dec));

  if (truncate)
  {
    if (value >= 0)
      tmp2= dec < 0 ? floor(value/tmp)*tmp : floor(value*tmp)/tmp;
    else
      tmp2= dec < 0 ? ceil(value/tmp)*tmp : ceil(value*tmp)/tmp;
  }
  else
    tmp2=dec < 0 ? rint(value/tmp)*tmp : rint(value*tmp)/tmp;
  return tmp2;
}


double Item_func_round::real_op()
{
  double value= args[0]->val_real();
  int dec= (int) args[1]->val_int();

  if (!(null_value= args[0]->null_value || args[1]->null_value))
    return my_double_round(value, dec, truncate);

  return 0.0;
}


longlong Item_func_round::int_op()
{
  longlong value= args[0]->val_int();
  int dec=(int) args[1]->val_int();
  decimals= 0;
  uint abs_dec;
  if ((null_value= args[0]->null_value || args[1]->null_value))
    return 0;
  if (dec >= 0)
    return value; // integer have not digits after point

  abs_dec= -dec;
  longlong tmp;
  
  if(abs_dec >= array_elements(log_10_int))
    return 0;
  
  tmp= log_10_int[abs_dec];
  
  if (truncate)
  {
    if (unsigned_flag)
      value= (ulonglong(value)/tmp)*tmp;
    else
      value= (value/tmp)*tmp;
  }
  else
  {
    if (unsigned_flag)
      value= ((ulonglong(value)+(tmp>>1))/tmp)*tmp;
    else if ( value >= 0)
      value= ((value+(tmp>>1))/tmp)*tmp;
    else
      value= ((value-(tmp>>1))/tmp)*tmp;
  }
  return value;
}


my_decimal *Item_func_round::decimal_op(my_decimal *decimal_value)
{
  my_decimal val, *value= args[0]->val_decimal(&val);
  int dec=(int) args[1]->val_int();
  if (dec > 0)
  {
    decimals= min(dec, DECIMAL_MAX_SCALE); // to get correct output
  }
  if (!(null_value= (args[0]->null_value || args[1]->null_value ||
                     my_decimal_round(E_DEC_FATAL_ERROR, value, dec, truncate,
                                      decimal_value) > 1)))
    return decimal_value;
  return 0;
}


bool Item_func_rand::fix_fields(THD *thd,Item **ref)
{
  if (Item_real_func::fix_fields(thd, ref))
    return TRUE;
  used_tables_cache|= RAND_TABLE_BIT;
  if (arg_count)
  {					// Only use argument once in query
    if (!args[0]->const_during_execution())
    {
      my_error(ER_WRONG_ARGUMENTS, MYF(0), "RAND");
      return TRUE;
    }
    /*
      Allocate rand structure once: we must use thd->stmt_arena
      to create rand in proper mem_root if it's a prepared statement or
      stored procedure.

      No need to send a Rand log event if seed was given eg: RAND(seed),
      as it will be replicated in the query as such.
    */
    if (!rand && !(rand= (struct rand_struct*)
                   thd->stmt_arena->alloc(sizeof(*rand))))
      return TRUE;
    /*
      PARAM_ITEM is returned if we're in statement prepare and consequently
      no placeholder value is set yet.
    */
    if (args[0]->type() != PARAM_ITEM)
    {
      /*
        TODO: do not do reinit 'rand' for every execute of PS/SP if
        args[0] is a constant.
      */
      uint32 tmp= (uint32) args[0]->val_int();
      randominit(rand, (uint32) (tmp*0x10001L+55555555L),
                 (uint32) (tmp*0x10000001L));
    }
  }
  else
  {
    /*
      Save the seed only the first time RAND() is used in the query
      Once events are forwarded rather than recreated,
      the following can be skipped if inside the slave thread
    */
    if (!thd->rand_used)
    {
      thd->rand_used= 1;
      thd->rand_saved_seed1= thd->rand.seed1;
      thd->rand_saved_seed2= thd->rand.seed2;
    }
    rand= &thd->rand;
  }
  return FALSE;
}

void Item_func_rand::update_used_tables()
{
  Item_real_func::update_used_tables();
  used_tables_cache|= RAND_TABLE_BIT;
}


double Item_func_rand::val_real()
{
  DBUG_ASSERT(fixed == 1);
  return my_rnd(rand);
}

longlong Item_func_sign::val_int()
{
  DBUG_ASSERT(fixed == 1);
  double value= args[0]->val_real();
  null_value=args[0]->null_value;
  return value < 0.0 ? -1 : (value > 0 ? 1 : 0);
}


double Item_func_units::val_real()
{
  DBUG_ASSERT(fixed == 1);
  double value= args[0]->val_real();
  if ((null_value=args[0]->null_value))
    return 0;
  return value*mul+add;
}


void Item_func_min_max::fix_length_and_dec()
{
  int max_int_part=0;
  decimals=0;
  max_length=0;
  maybe_null=0;
  cmp_type=args[0]->result_type();

  for (uint i=0 ; i < arg_count ; i++)
  {
    set_if_bigger(max_length, args[i]->max_length);
    set_if_bigger(decimals, args[i]->decimals);
    set_if_bigger(max_int_part, args[i]->decimal_int_part());
    if (args[i]->maybe_null)
      maybe_null=1;
    cmp_type=item_cmp_type(cmp_type,args[i]->result_type());
  }
  if (cmp_type == STRING_RESULT)
    agg_arg_charsets(collation, args, arg_count, MY_COLL_CMP_CONV, 1);
  else if ((cmp_type == DECIMAL_RESULT) || (cmp_type == INT_RESULT))
    max_length= my_decimal_precision_to_length(max_int_part+decimals, decimals,
                                            unsigned_flag);
}


String *Item_func_min_max::val_str(String *str)
{
  DBUG_ASSERT(fixed == 1);
  switch (cmp_type) {
  case INT_RESULT:
  {
    longlong nr=val_int();
    if (null_value)
      return 0;
    if (!unsigned_flag)
      str->set(nr,&my_charset_bin);
    else
      str->set((ulonglong) nr,&my_charset_bin);
    return str;
  }
  case DECIMAL_RESULT:
  {
    my_decimal dec_buf, *dec_val= val_decimal(&dec_buf);
    if (null_value)
      return 0;
    my_decimal2string(E_DEC_FATAL_ERROR, dec_val, 0, 0, 0, str);
    return str;
  }
  case REAL_RESULT:
  {
    double nr= val_real();
    if (null_value)
      return 0; /* purecov: inspected */
    str->set(nr,decimals,&my_charset_bin);
    return str;
  }
  case STRING_RESULT:
  {
    String *res;
    LINT_INIT(res);
    for (uint i=0; i < arg_count ; i++)
    {
      if (i == 0)
	res=args[i]->val_str(str);
      else
      {
	String *res2;
	res2= args[i]->val_str(res == str ? &tmp_value : str);
	if (res2)
	{
	  int cmp= sortcmp(res,res2,collation.collation);
	  if ((cmp_sign < 0 ? cmp : -cmp) < 0)
	    res=res2;
	}
      }
      if ((null_value= args[i]->null_value))
        return 0;
    }
    res->set_charset(collation.collation);
    return res;
  }
  case ROW_RESULT:
  default:
    // This case should never be chosen
    DBUG_ASSERT(0);
    return 0;
  }
  return 0;					// Keep compiler happy
}


double Item_func_min_max::val_real()
{
  DBUG_ASSERT(fixed == 1);
  double value=0.0;
  for (uint i=0; i < arg_count ; i++)
  {
    if (i == 0)
      value= args[i]->val_real();
    else
    {
      double tmp= args[i]->val_real();
      if (!args[i]->null_value && (tmp < value ? cmp_sign : -cmp_sign) > 0)
	value=tmp;
    }
    if ((null_value= args[i]->null_value))
      break;
  }
  return value;
}


longlong Item_func_min_max::val_int()
{
  DBUG_ASSERT(fixed == 1);
  longlong value=0;
  for (uint i=0; i < arg_count ; i++)
  {
    if (i == 0)
      value=args[i]->val_int();
    else
    {
      longlong tmp=args[i]->val_int();
      if (!args[i]->null_value && (tmp < value ? cmp_sign : -cmp_sign) > 0)
	value=tmp;
    }
    if ((null_value= args[i]->null_value))
      break;
  }
  return value;
}


my_decimal *Item_func_min_max::val_decimal(my_decimal *dec)
{
  DBUG_ASSERT(fixed == 1);
  my_decimal tmp_buf, *tmp, *res;
  LINT_INIT(res);

  for (uint i=0; i < arg_count ; i++)
  {
    if (i == 0)
      res= args[i]->val_decimal(dec);
    else
    {
      tmp= args[i]->val_decimal(&tmp_buf);      // Zero if NULL
      if (tmp && (my_decimal_cmp(tmp, res) * cmp_sign) < 0)
      {
        if (tmp == &tmp_buf)
        {
          /* Move value out of tmp_buf as this will be reused on next loop */
          my_decimal2decimal(tmp, dec);
          res= dec;
        }
        else
          res= tmp;
      }
    }
    if ((null_value= args[i]->null_value))
    {
      res= 0;
      break;
    }
  }
  return res;
}


longlong Item_func_length::val_int()
{
  DBUG_ASSERT(fixed == 1);
  String *res=args[0]->val_str(&value);
  if (!res)
  {
    null_value=1;
    return 0; /* purecov: inspected */
  }
  null_value=0;
  return (longlong) res->length();
}


longlong Item_func_char_length::val_int()
{
  DBUG_ASSERT(fixed == 1);
  String *res=args[0]->val_str(&value);
  if (!res)
  {
    null_value=1;
    return 0; /* purecov: inspected */
  }
  null_value=0;
  return (longlong) res->numchars();
}


longlong Item_func_coercibility::val_int()
{
  DBUG_ASSERT(fixed == 1);
  null_value= 0;
  return (longlong) args[0]->collation.derivation;
}


void Item_func_locate::fix_length_and_dec()
{
  maybe_null=0; max_length=11;
  agg_arg_charsets(cmp_collation, args, 2, MY_COLL_CMP_CONV, 1);
}


longlong Item_func_locate::val_int()
{
  DBUG_ASSERT(fixed == 1);
  String *a=args[0]->val_str(&value1);
  String *b=args[1]->val_str(&value2);
  if (!a || !b)
  {
    null_value=1;
    return 0; /* purecov: inspected */
  }
  null_value=0;
  /* must be longlong to avoid truncation */
  longlong start=  0; 
  longlong start0= 0;
  my_match_t match;

  if (arg_count == 3)
  {
    start0= start= args[2]->val_int() - 1;

    if ((start < 0) || (start > a->length()))
      return 0;

    /* start is now sufficiently valid to pass to charpos function */
    start= a->charpos(start);

    if (start + b->length() > a->length())
      return 0;
  }

  if (!b->length())				// Found empty string at start
    return start + 1;
  
  if (!cmp_collation.collation->coll->instr(cmp_collation.collation,
                                            a->ptr()+start, a->length()-start,
                                            b->ptr(), b->length(),
                                            &match, 1))
    return 0;
  return (longlong) match.mblen + start0 + 1;
}


void Item_func_locate::print(String *str)
{
  str->append(STRING_WITH_LEN("locate("));
  args[1]->print(str);
  str->append(',');
  args[0]->print(str);
  if (arg_count == 3)
  {
    str->append(',');
    args[2]->print(str);
  }
  str->append(')');
}


longlong Item_func_field::val_int()
{
  DBUG_ASSERT(fixed == 1);

  if (cmp_type == STRING_RESULT)
  {
    String *field;
    if (!(field= args[0]->val_str(&value)))
      return 0;
    for (uint i=1 ; i < arg_count ; i++)
    {
      String *tmp_value=args[i]->val_str(&tmp);
      if (tmp_value && !sortcmp(field,tmp_value,cmp_collation.collation))
        return (longlong) (i);
    }
  }
  else if (cmp_type == INT_RESULT)
  {
    longlong val= args[0]->val_int();
    if (args[0]->null_value)
      return 0;
    for (uint i=1; i < arg_count ; i++)
    {
      if (val == args[i]->val_int() && !args[i]->null_value)
        return (longlong) (i);
    }
  }
  else if (cmp_type == DECIMAL_RESULT)
  {
    my_decimal dec_arg_buf, *dec_arg,
               dec_buf, *dec= args[0]->val_decimal(&dec_buf);
    if (args[0]->null_value)
      return 0;
    for (uint i=1; i < arg_count; i++)
    {
      dec_arg= args[i]->val_decimal(&dec_arg_buf);
      if (!args[i]->null_value && !my_decimal_cmp(dec_arg, dec))
        return (longlong) (i);
    }
  }
  else
  {
    double val= args[0]->val_real();
    if (args[0]->null_value)
      return 0;
    for (uint i=1; i < arg_count ; i++)
    {
      if (val == args[i]->val_real() && !args[i]->null_value)
        return (longlong) (i);
    }
  }
  return 0;
}


void Item_func_field::fix_length_and_dec()
{
  maybe_null=0; max_length=3;
  cmp_type= args[0]->result_type();
  for (uint i=1; i < arg_count ; i++)
    cmp_type= item_cmp_type(cmp_type, args[i]->result_type());
  if (cmp_type == STRING_RESULT)
    agg_arg_charsets(cmp_collation, args, arg_count, MY_COLL_CMP_CONV, 1);
}


longlong Item_func_ascii::val_int()
{
  DBUG_ASSERT(fixed == 1);
  String *res=args[0]->val_str(&value);
  if (!res)
  {
    null_value=1;
    return 0;
  }
  null_value=0;
  return (longlong) (res->length() ? (uchar) (*res)[0] : (uchar) 0);
}

longlong Item_func_ord::val_int()
{
  DBUG_ASSERT(fixed == 1);
  String *res=args[0]->val_str(&value);
  if (!res)
  {
    null_value=1;
    return 0;
  }
  null_value=0;
  if (!res->length()) return 0;
#ifdef USE_MB
  if (use_mb(res->charset()))
  {
    register const char *str=res->ptr();
    register uint32 n=0, l=my_ismbchar(res->charset(),str,str+res->length());
    if (!l)
      return (longlong)((uchar) *str);
    while (l--)
      n=(n<<8)|(uint32)((uchar) *str++);
    return (longlong) n;
  }
#endif
  return (longlong) ((uchar) (*res)[0]);
}

	/* Search after a string in a string of strings separated by ',' */
	/* Returns number of found type >= 1 or 0 if not found */
	/* This optimizes searching in enums to bit testing! */

void Item_func_find_in_set::fix_length_and_dec()
{
  decimals=0;
  max_length=3;					// 1-999
  if (args[0]->const_item() && args[1]->type() == FIELD_ITEM)
  {
    Field *field= ((Item_field*) args[1])->field;
    if (field->real_type() == FIELD_TYPE_SET)
    {
      String *find=args[0]->val_str(&value);
      if (find)
      {
	enum_value= find_type(((Field_enum*) field)->typelib,find->ptr(),
			      find->length(), 0);
	enum_bit=0;
	if (enum_value)
	  enum_bit=LL(1) << (enum_value-1);
      }
    }
  }
  agg_arg_charsets(cmp_collation, args, 2, MY_COLL_CMP_CONV, 1);
}

static const char separator=',';

longlong Item_func_find_in_set::val_int()
{
  DBUG_ASSERT(fixed == 1);
  if (enum_value)
  {
    ulonglong tmp=(ulonglong) args[1]->val_int();
    if (!(null_value=args[1]->null_value || args[0]->null_value))
    {
      if (tmp & enum_bit)
	return enum_value;
    }
    return 0L;
  }

  String *find=args[0]->val_str(&value);
  String *buffer=args[1]->val_str(&value2);
  if (!find || !buffer)
  {
    null_value=1;
    return 0; /* purecov: inspected */
  }
  null_value=0;

  int diff;
  if ((diff=buffer->length() - find->length()) >= 0)
  {
    my_wc_t wc;
    CHARSET_INFO *cs= cmp_collation.collation;
    const char *str_begin= buffer->ptr();
    const char *str_end= buffer->ptr();
    const char *real_end= str_end+buffer->length();
    const uchar *find_str= (const uchar *) find->ptr();
    uint find_str_len= find->length();
    int position= 0;
    while (1)
    {
      int symbol_len;
      if ((symbol_len= cs->cset->mb_wc(cs, &wc, (uchar*) str_end, 
                                       (uchar*) real_end)) > 0)
      {
        const char *substr_end= str_end + symbol_len;
        bool is_last_item= (substr_end == real_end);
        bool is_separator= (wc == (my_wc_t) separator);
        if (is_separator || is_last_item)
        {
          position++;
          if (is_last_item && !is_separator)
            str_end= substr_end;
          if (!my_strnncoll(cs, (const uchar *) str_begin,
                            str_end - str_begin,
                            find_str, find_str_len))
            return (longlong) position;
          else
            str_begin= substr_end;
        }
        str_end= substr_end;
      }
      else if (str_end - str_begin == 0 &&
               find_str_len == 0 &&
               wc == (my_wc_t) separator)
        return (longlong) ++position;
      else
        return LL(0);
    }
  }
  return 0;
}

longlong Item_func_bit_count::val_int()
{
  DBUG_ASSERT(fixed == 1);
  ulonglong value= (ulonglong) args[0]->val_int();
  if ((null_value= args[0]->null_value))
    return 0; /* purecov: inspected */
  return (longlong) my_count_bits(value);
}


/****************************************************************************
** Functions to handle dynamic loadable functions
** Original source by: Alexis Mikhailov <root@medinf.chuvashia.su>
** Rewritten by monty.
****************************************************************************/

#ifdef HAVE_DLOPEN

void udf_handler::cleanup()
{
  if (!not_original)
  {
    if (initialized)
    {
      if (u_d->func_deinit != NULL)
      {
        Udf_func_deinit deinit= u_d->func_deinit;
        (*deinit)(&initid);
      }
      free_udf(u_d);
      initialized= FALSE;
    }
    if (buffers)				// Because of bug in ecc
      delete [] buffers;
    buffers= 0;
  }
}


bool
udf_handler::fix_fields(THD *thd, Item_result_field *func,
			uint arg_count, Item **arguments)
{
#ifndef EMBEDDED_LIBRARY			// Avoid compiler warning
  char buff[STACK_BUFF_ALLOC];			// Max argument in function
#endif
  DBUG_ENTER("Item_udf_func::fix_fields");

  if (check_stack_overrun(thd, STACK_MIN_SIZE, buff))
    DBUG_RETURN(TRUE);				// Fatal error flag is set!

  udf_func *tmp_udf=find_udf(u_d->name.str,(uint) u_d->name.length,1);

  if (!tmp_udf)
  {
    my_error(ER_CANT_FIND_UDF, MYF(0), u_d->name.str, errno);
    DBUG_RETURN(TRUE);
  }
  u_d=tmp_udf;
  args=arguments;

  /* Fix all arguments */
  func->maybe_null=0;
  used_tables_cache=0;
  const_item_cache=1;

  if ((f_args.arg_count=arg_count))
  {
    if (!(f_args.arg_type= (Item_result*)
	  sql_alloc(f_args.arg_count*sizeof(Item_result))))

    {
      free_udf(u_d);
      DBUG_RETURN(TRUE);
    }
    uint i;
    Item **arg,**arg_end;
    for (i=0, arg=arguments, arg_end=arguments+arg_count;
	 arg != arg_end ;
	 arg++,i++)
    {
      if (!(*arg)->fixed &&
          (*arg)->fix_fields(thd, arg))
	DBUG_RETURN(1);
      // we can't assign 'item' before, because fix_fields() can change arg
      Item *item= *arg;
      if (item->check_cols(1))
	DBUG_RETURN(TRUE);
      /*
	TODO: We should think about this. It is not always
	right way just to set an UDF result to return my_charset_bin
	if one argument has binary sorting order.
	The result collation should be calculated according to arguments
	derivations in some cases and should not in other cases.
	Moreover, some arguments can represent a numeric input
	which doesn't effect the result character set and collation.
	There is no a general rule for UDF. Everything depends on
        the particular user defined function.
      */
      if (item->collation.collation->state & MY_CS_BINSORT)
	func->collation.set(&my_charset_bin);
      if (item->maybe_null)
	func->maybe_null=1;
      func->with_sum_func= func->with_sum_func || item->with_sum_func;
      used_tables_cache|=item->used_tables();
      const_item_cache&=item->const_item();
      f_args.arg_type[i]=item->result_type();
    }
    //TODO: why all following memory is not allocated with 1 call of sql_alloc?
    if (!(buffers=new String[arg_count]) ||
	!(f_args.args= (char**) sql_alloc(arg_count * sizeof(char *))) ||
	!(f_args.lengths= (ulong*) sql_alloc(arg_count * sizeof(long))) ||
	!(f_args.maybe_null= (char*) sql_alloc(arg_count * sizeof(char))) ||
	!(num_buffer= (char*) sql_alloc(arg_count *
					ALIGN_SIZE(sizeof(double)))) ||
	!(f_args.attributes= (char**) sql_alloc(arg_count * sizeof(char *))) ||
	!(f_args.attribute_lengths= (ulong*) sql_alloc(arg_count *
						       sizeof(long))))
    {
      free_udf(u_d);
      DBUG_RETURN(TRUE);
    }
  }
  func->fix_length_and_dec();
  initid.max_length=func->max_length;
  initid.maybe_null=func->maybe_null;
  initid.const_item=const_item_cache;
  initid.decimals=func->decimals;
  initid.ptr=0;

  if (u_d->func_init)
  {
    char *to=num_buffer;
    for (uint i=0; i < arg_count; i++)
    {
      f_args.args[i]=0;
      f_args.lengths[i]= arguments[i]->max_length;
      f_args.maybe_null[i]= (char) arguments[i]->maybe_null;
      f_args.attributes[i]= arguments[i]->name;
      f_args.attribute_lengths[i]= arguments[i]->name_length;

      switch(arguments[i]->type()) {
      case Item::STRING_ITEM:			// Constant string !
      {
	String *res=arguments[i]->val_str(&buffers[i]);
	if (arguments[i]->null_value)
	  continue;
	f_args.args[i]=    (char*) res->ptr();
	break;
      }
      case Item::INT_ITEM:
	*((longlong*) to) = arguments[i]->val_int();
	if (!arguments[i]->null_value)
	{
	  f_args.args[i]=to;
	  to+= ALIGN_SIZE(sizeof(longlong));
	}
	break;
      case Item::REAL_ITEM:
	*((double*) to)= arguments[i]->val_real();
	if (!arguments[i]->null_value)
	{
	  f_args.args[i]=to;
	  to+= ALIGN_SIZE(sizeof(double));
	}
	break;
      default:					// Skip these
	break;
      }
    }
    thd->net.last_error[0]=0;
    Udf_func_init init= u_d->func_init;
    if ((error=(uchar) init(&initid, &f_args, thd->net.last_error)))
    {
      my_error(ER_CANT_INITIALIZE_UDF, MYF(0),
               u_d->name.str, thd->net.last_error);
      free_udf(u_d);
      DBUG_RETURN(TRUE);
    }
    func->max_length=min(initid.max_length,MAX_BLOB_WIDTH);
    func->maybe_null=initid.maybe_null;
    const_item_cache=initid.const_item;
    func->decimals=min(initid.decimals,NOT_FIXED_DEC);
  }
  initialized=1;
  if (error)
  {
    my_error(ER_CANT_INITIALIZE_UDF, MYF(0),
             u_d->name.str, ER(ER_UNKNOWN_ERROR));
    DBUG_RETURN(TRUE);
  }
  DBUG_RETURN(FALSE);
}


bool udf_handler::get_arguments()
{
  if (error)
    return 1;					// Got an error earlier
  char *to= num_buffer;
  uint str_count=0;
  for (uint i=0; i < f_args.arg_count; i++)
  {
    f_args.args[i]=0;
    switch (f_args.arg_type[i]) {
    case STRING_RESULT:
    case DECIMAL_RESULT:
      {
	String *res=args[i]->val_str(&buffers[str_count++]);
	if (!(args[i]->null_value))
	{
	  f_args.args[i]=    (char*) res->ptr();
	  f_args.lengths[i]= res->length();
	  break;
	}
      }
    case INT_RESULT:
      *((longlong*) to) = args[i]->val_int();
      if (!args[i]->null_value)
      {
	f_args.args[i]=to;
	to+= ALIGN_SIZE(sizeof(longlong));
      }
      break;
    case REAL_RESULT:
      *((double*) to)= args[i]->val_real();
      if (!args[i]->null_value)
      {
	f_args.args[i]=to;
	to+= ALIGN_SIZE(sizeof(double));
      }
      break;
    case ROW_RESULT:
    default:
      // This case should never be chosen
      DBUG_ASSERT(0);
      break;
    }
  }
  return 0;
}

/* This returns (String*) 0 in case of NULL values */

String *udf_handler::val_str(String *str,String *save_str)
{
  uchar is_null_tmp=0;
  ulong res_length;
  DBUG_ENTER("udf_handler::val_str");

  if (get_arguments())
    DBUG_RETURN(0);
  char * (*func)(UDF_INIT *, UDF_ARGS *, char *, ulong *, uchar *, uchar *)=
    (char* (*)(UDF_INIT *, UDF_ARGS *, char *, ulong *, uchar *, uchar *))
    u_d->func;

  if ((res_length=str->alloced_length()) < MAX_FIELD_WIDTH)
  {						// This happens VERY seldom
    if (str->alloc(MAX_FIELD_WIDTH))
    {
      error=1;
      DBUG_RETURN(0);
    }
  }
  char *res=func(&initid, &f_args, (char*) str->ptr(), &res_length,
		 &is_null_tmp, &error);
  DBUG_PRINT("info", ("udf func returned, res_length: %lu", res_length));
  if (is_null_tmp || !res || error)		// The !res is for safety
  {
    DBUG_PRINT("info", ("Null or error"));
    DBUG_RETURN(0);
  }
  if (res == str->ptr())
  {
    str->length(res_length);
    DBUG_PRINT("exit", ("str: %s", str->ptr()));
    DBUG_RETURN(str);
  }
  save_str->set(res, res_length, str->charset());
  DBUG_PRINT("exit", ("save_str: %s", save_str->ptr()));
  DBUG_RETURN(save_str);
}


/*
  For the moment, UDF functions are returning DECIMAL values as strings
*/

my_decimal *udf_handler::val_decimal(my_bool *null_value, my_decimal *dec_buf)
{
  char buf[DECIMAL_MAX_STR_LENGTH+1], *end;
  ulong res_length= DECIMAL_MAX_STR_LENGTH;

  if (get_arguments())
  {
    *null_value=1;
    return 0;
  }
  char *(*func)(UDF_INIT *, UDF_ARGS *, char *, ulong *, uchar *, uchar *)=
    (char* (*)(UDF_INIT *, UDF_ARGS *, char *, ulong *, uchar *, uchar *))
    u_d->func;

  char *res= func(&initid, &f_args, buf, &res_length, &is_null, &error);
  if (is_null || error)
  {
    *null_value= 1;
    return 0;
  }
  end= res+ res_length;
  str2my_decimal(E_DEC_FATAL_ERROR, res, dec_buf, &end);
  return dec_buf;
}


void Item_udf_func::cleanup()
{
  udf.cleanup();
  Item_func::cleanup();
}


void Item_udf_func::print(String *str)
{
  str->append(func_name());
  str->append('(');
  for (uint i=0 ; i < arg_count ; i++)
  {
    if (i != 0)
      str->append(',');
    args[i]->print_item_w_name(str);
  }
  str->append(')');
}


double Item_func_udf_float::val_real()
{
  DBUG_ASSERT(fixed == 1);
  DBUG_ENTER("Item_func_udf_float::val");
  DBUG_PRINT("info",("result_type: %d  arg_count: %d",
		     args[0]->result_type(), arg_count));
  DBUG_RETURN(udf.val(&null_value));
}


String *Item_func_udf_float::val_str(String *str)
{
  DBUG_ASSERT(fixed == 1);
  double nr= val_real();
  if (null_value)
    return 0;					/* purecov: inspected */
  str->set(nr,decimals,&my_charset_bin);
  return str;
}


longlong Item_func_udf_int::val_int()
{
  DBUG_ASSERT(fixed == 1);
  DBUG_ENTER("Item_func_udf_int::val_int");
  DBUG_RETURN(udf.val_int(&null_value));
}


String *Item_func_udf_int::val_str(String *str)
{
  DBUG_ASSERT(fixed == 1);
  longlong nr=val_int();
  if (null_value)
    return 0;
  if (!unsigned_flag)
    str->set(nr,&my_charset_bin);
  else
    str->set((ulonglong) nr,&my_charset_bin);
  return str;
}


longlong Item_func_udf_decimal::val_int()
{
  my_decimal dec_buf, *dec= udf.val_decimal(&null_value, &dec_buf);
  longlong result;
  if (null_value)
    return 0;
  my_decimal2int(E_DEC_FATAL_ERROR, dec, unsigned_flag, &result);
  return result;
}


double Item_func_udf_decimal::val_real()
{
  my_decimal dec_buf, *dec= udf.val_decimal(&null_value, &dec_buf);
  double result;
  if (null_value)
    return 0.0;
  my_decimal2double(E_DEC_FATAL_ERROR, dec, &result);
  return result;
}


my_decimal *Item_func_udf_decimal::val_decimal(my_decimal *dec_buf)
{
  DBUG_ASSERT(fixed == 1);
  DBUG_ENTER("Item_func_udf_decimal::val_decimal");
  DBUG_PRINT("info",("result_type: %d  arg_count: %d",
                     args[0]->result_type(), arg_count));

  DBUG_RETURN(udf.val_decimal(&null_value, dec_buf));
}


String *Item_func_udf_decimal::val_str(String *str)
{
  my_decimal dec_buf, *dec= udf.val_decimal(&null_value, &dec_buf);
  if (null_value)
    return 0;
  if (str->length() < DECIMAL_MAX_STR_LENGTH)
    str->length(DECIMAL_MAX_STR_LENGTH);
  my_decimal_round(E_DEC_FATAL_ERROR, dec, decimals, FALSE, &dec_buf);
  my_decimal2string(E_DEC_FATAL_ERROR, &dec_buf, 0, 0, '0', str);
  return str;
}


void Item_func_udf_decimal::fix_length_and_dec()
{
  fix_num_length_and_dec();
}


/* Default max_length is max argument length */

void Item_func_udf_str::fix_length_and_dec()
{
  DBUG_ENTER("Item_func_udf_str::fix_length_and_dec");
  max_length=0;
  for (uint i = 0; i < arg_count; i++)
    set_if_bigger(max_length,args[i]->max_length);
  DBUG_VOID_RETURN;
}

String *Item_func_udf_str::val_str(String *str)
{
  DBUG_ASSERT(fixed == 1);
  String *res=udf.val_str(str,&str_value);
  null_value = !res;
  return res;
}


/*
   This has to come last in the udf_handler methods, or C for AIX
   version 6.0.0.0 fails to compile with debugging enabled. (Yes, really.)
 */

udf_handler::~udf_handler()
{
  /* Everything should be properly cleaned up by this moment. */
  DBUG_ASSERT(not_original || !(initialized || buffers));
}

#else
bool udf_handler::get_arguments() { return 0; }
#endif /* HAVE_DLOPEN */

/*
** User level locks
*/

pthread_mutex_t LOCK_user_locks;
static HASH hash_user_locks;

class User_level_lock
{
  char *key;
  uint key_length;

public:
  int count;
  bool locked;
  pthread_cond_t cond;
  pthread_t thread;
  ulong thread_id;

  User_level_lock(const char *key_arg,uint length, ulong id) 
    :key_length(length),count(1),locked(1), thread_id(id)
  {
    key=(char*) my_memdup((byte*) key_arg,length,MYF(0));
    pthread_cond_init(&cond,NULL);
    if (key)
    {
      if (my_hash_insert(&hash_user_locks,(byte*) this))
      {
	my_free((gptr) key,MYF(0));
	key=0;
      }
    }
  }
  ~User_level_lock()
  {
    if (key)
    {
      hash_delete(&hash_user_locks,(byte*) this);
      my_free((gptr) key,MYF(0));
    }
    pthread_cond_destroy(&cond);
  }
  inline bool initialized() { return key != 0; }
  friend void item_user_lock_release(User_level_lock *ull);
  friend char *ull_get_key(const User_level_lock *ull, uint *length,
                           my_bool not_used);
};

char *ull_get_key(const User_level_lock *ull, uint *length,
		  my_bool not_used __attribute__((unused)))
{
  *length=(uint) ull->key_length;
  return (char*) ull->key;
}


static bool item_user_lock_inited= 0;

void item_user_lock_init(void)
{
  pthread_mutex_init(&LOCK_user_locks,MY_MUTEX_INIT_SLOW);
  hash_init(&hash_user_locks,system_charset_info,
	    16,0,0,(hash_get_key) ull_get_key,NULL,0);
  item_user_lock_inited= 1;
}

void item_user_lock_free(void)
{
  if (item_user_lock_inited)
  {
    item_user_lock_inited= 0;
    hash_free(&hash_user_locks);
    pthread_mutex_destroy(&LOCK_user_locks);
  }
}

void item_user_lock_release(User_level_lock *ull)
{
  ull->locked=0;
  ull->thread_id= 0;
  if (--ull->count)
    pthread_cond_signal(&ull->cond);
  else
    delete ull;
}

/*
   Wait until we are at or past the given position in the master binlog
   on the slave
 */

longlong Item_master_pos_wait::val_int()
{
  DBUG_ASSERT(fixed == 1);
  THD* thd = current_thd;
  String *log_name = args[0]->val_str(&value);
  int event_count= 0;

  null_value=0;
  if (thd->slave_thread || !log_name || !log_name->length())
  {
    null_value = 1;
    return 0;
  }
  longlong pos = (ulong)args[1]->val_int();
  longlong timeout = (arg_count==3) ? args[2]->val_int() : 0 ;
#ifdef HAVE_REPLICATION
  if ((event_count = active_mi->rli.wait_for_pos(thd, log_name, pos, timeout)) == -2)
  {
    null_value = 1;
    event_count=0;
  }
#endif
  return event_count;
}

#ifdef EXTRA_DEBUG
void debug_sync_point(const char* lock_name, uint lock_timeout)
{
  THD* thd=current_thd;
  User_level_lock* ull;
  struct timespec abstime;
  int lock_name_len;
  lock_name_len=strlen(lock_name);
  pthread_mutex_lock(&LOCK_user_locks);

  if (thd->ull)
  {
    item_user_lock_release(thd->ull);
    thd->ull=0;
  }

  /*
    If the lock has not been aquired by some client, we do not want to
    create an entry for it, since we immediately release the lock. In
    this case, we will not be waiting, but rather, just waste CPU and
    memory on the whole deal
  */
  if (!(ull= ((User_level_lock*) hash_search(&hash_user_locks, lock_name,
				 lock_name_len))))
  {
    pthread_mutex_unlock(&LOCK_user_locks);
    return;
  }
  ull->count++;

  /*
    Structure is now initialized.  Try to get the lock.
    Set up control struct to allow others to abort locks
  */
  thd->proc_info="User lock";
  thd->mysys_var->current_mutex= &LOCK_user_locks;
  thd->mysys_var->current_cond=  &ull->cond;

  set_timespec(abstime,lock_timeout);
  while (ull->locked && !thd->killed)
  {
    int error= pthread_cond_timedwait(&ull->cond, &LOCK_user_locks, &abstime);
    if (error == ETIMEDOUT || error == ETIME)
      break;
  }

  if (ull->locked)
  {
    if (!--ull->count)
      delete ull;				// Should never happen
  }
  else
  {
    ull->locked=1;
    ull->thread=thd->real_id;
    thd->ull=ull;
  }
  pthread_mutex_unlock(&LOCK_user_locks);
  pthread_mutex_lock(&thd->mysys_var->mutex);
  thd->proc_info=0;
  thd->mysys_var->current_mutex= 0;
  thd->mysys_var->current_cond=  0;
  pthread_mutex_unlock(&thd->mysys_var->mutex);
  pthread_mutex_lock(&LOCK_user_locks);
  if (thd->ull)
  {
    item_user_lock_release(thd->ull);
    thd->ull=0;
  }
  pthread_mutex_unlock(&LOCK_user_locks);
}

#endif

/*
  Get a user level lock. If the thread has an old lock this is first released.
  Returns 1:  Got lock
  Returns 0:  Timeout
  Returns NULL: Error
*/

longlong Item_func_get_lock::val_int()
{
  DBUG_ASSERT(fixed == 1);
  String *res=args[0]->val_str(&value);
  longlong timeout=args[1]->val_int();
  struct timespec abstime;
  THD *thd=current_thd;
  User_level_lock *ull;
  int error;

  /*
    In slave thread no need to get locks, everything is serialized. Anyway
    there is no way to make GET_LOCK() work on slave like it did on master
    (i.e. make it return exactly the same value) because we don't have the
    same other concurrent threads environment. No matter what we return here,
    it's not guaranteed to be same as on master.
  */
  if (thd->slave_thread)
    return 1;

  pthread_mutex_lock(&LOCK_user_locks);

  if (!res || !res->length())
  {
    pthread_mutex_unlock(&LOCK_user_locks);
    null_value=1;
    return 0;
  }
  null_value=0;

  if (thd->ull)
  {
    item_user_lock_release(thd->ull);
    thd->ull=0;
  }

  if (!(ull= ((User_level_lock *) hash_search(&hash_user_locks,
                                              (byte*) res->ptr(),
                                              res->length()))))
  {
    ull=new User_level_lock(res->ptr(),res->length(), thd->thread_id);
    if (!ull || !ull->initialized())
    {
      delete ull;
      pthread_mutex_unlock(&LOCK_user_locks);
      null_value=1;				// Probably out of memory
      return 0;
    }
    ull->thread=thd->real_id;
    thd->ull=ull;
    pthread_mutex_unlock(&LOCK_user_locks);
    return 1;					// Got new lock
  }
  ull->count++;

  /*
    Structure is now initialized.  Try to get the lock.
    Set up control struct to allow others to abort locks.
  */
  thd->proc_info="User lock";
  thd->mysys_var->current_mutex= &LOCK_user_locks;
  thd->mysys_var->current_cond=  &ull->cond;

  set_timespec(abstime,timeout);
  error= 0;
  while (ull->locked && !thd->killed)
  {
    error= pthread_cond_timedwait(&ull->cond,&LOCK_user_locks,&abstime);
    if (error == ETIMEDOUT || error == ETIME)
      break;
    error= 0;
  }

  if (ull->locked)
  {
    if (!--ull->count)
    {
      DBUG_ASSERT(0);
      delete ull;				// Should never happen
    }
    if (!error)                                 // Killed (thd->killed != 0)
    {
      error=1;
      null_value=1;				// Return NULL
    }
  }
  else                                          // We got the lock
  {
    ull->locked=1;
    ull->thread=thd->real_id;
    ull->thread_id= thd->thread_id;
    thd->ull=ull;
    error=0;
  }
  pthread_mutex_unlock(&LOCK_user_locks);

  pthread_mutex_lock(&thd->mysys_var->mutex);
  thd->proc_info=0;
  thd->mysys_var->current_mutex= 0;
  thd->mysys_var->current_cond=  0;
  pthread_mutex_unlock(&thd->mysys_var->mutex);

  return !error ? 1 : 0;
}


/*
  Release a user level lock.
  Return:
    1 if lock released
    0 if lock wasn't held
    (SQL) NULL if no such lock
*/

longlong Item_func_release_lock::val_int()
{
  DBUG_ASSERT(fixed == 1);
  String *res=args[0]->val_str(&value);
  User_level_lock *ull;
  longlong result;
  if (!res || !res->length())
  {
    null_value=1;
    return 0;
  }
  null_value=0;

  result=0;
  pthread_mutex_lock(&LOCK_user_locks);
  if (!(ull= ((User_level_lock*) hash_search(&hash_user_locks,
                                             (const byte*) res->ptr(),
                                             res->length()))))
  {
    null_value=1;
  }
  else
  {
    if (ull->locked && pthread_equal(pthread_self(),ull->thread))
    {
      result=1;					// Release is ok
      item_user_lock_release(ull);
      current_thd->ull=0;
    }
  }
  pthread_mutex_unlock(&LOCK_user_locks);
  return result;
}


bool Item_func_last_insert_id::fix_fields(THD *thd, Item **ref)
{
  DBUG_ASSERT(fixed == 0);

  if (Item_int_func::fix_fields(thd, ref))
    return TRUE;

  if (arg_count == 0)
  {
    if (!thd->last_insert_id_used)
    {
      /*
        As this statement calls LAST_INSERT_ID(), set
        THD::last_insert_id_used and remember first generated insert
        id of the previous statement in THD::current_insert_id.
      */
      thd->last_insert_id_used= TRUE;
      thd->last_insert_id_used_bin_log= TRUE;
      thd->current_insert_id= thd->last_insert_id;
    }
    null_value= FALSE;
  }

  thd->lex->uncacheable(UNCACHEABLE_SIDEEFFECT);

  return FALSE;
}


longlong Item_func_last_insert_id::val_int()
{
  THD *thd= current_thd;
  DBUG_ASSERT(fixed == 1);
  if (arg_count)
  {
    longlong value= args[0]->val_int();
    thd->insert_id(value);
    null_value= args[0]->null_value;
    return value;
  }

  return thd->current_insert_id;
}


/* This function is just used to test speed of different functions */

longlong Item_func_benchmark::val_int()
{
  DBUG_ASSERT(fixed == 1);
  char buff[MAX_FIELD_WIDTH];
  String tmp(buff,sizeof(buff), &my_charset_bin);
  THD *thd=current_thd;

  for (ulong loop=0 ; loop < loop_count && !thd->killed; loop++)
  {
    switch (args[0]->result_type()) {
    case REAL_RESULT:
      (void) args[0]->val_real();
      break;
    case INT_RESULT:
      (void) args[0]->val_int();
      break;
    case STRING_RESULT:
      (void) args[0]->val_str(&tmp);
      break;
    case ROW_RESULT:
    default:
      // This case should never be chosen
      DBUG_ASSERT(0);
      return 0;
    }
  }
  return 0;
}


void Item_func_benchmark::print(String *str)
{
  str->append(STRING_WITH_LEN("benchmark("));
  char buffer[20];
  // my_charset_bin is good enough for numbers
  String st(buffer, sizeof(buffer), &my_charset_bin);
  st.set((ulonglong)loop_count, &my_charset_bin);
  str->append(st);
  str->append(',');
  args[0]->print(str);
  str->append(')');
}


/* This function is just used to create tests with time gaps */

longlong Item_func_sleep::val_int()
{
  THD *thd= current_thd;
  struct timespec abstime;
  pthread_cond_t cond;
  int error;

  DBUG_ASSERT(fixed == 1);

  double time= args[0]->val_real();
  set_timespec_nsec(abstime, (ulonglong)(time * ULL(1000000000)));

  pthread_cond_init(&cond, NULL);
  pthread_mutex_lock(&LOCK_user_locks);

  thd->mysys_var->current_mutex= &LOCK_user_locks;
  thd->mysys_var->current_cond=  &cond;

  error= 0;
  while (!thd->killed)
  {
    error= pthread_cond_timedwait(&cond, &LOCK_user_locks, &abstime);
    if (error == ETIMEDOUT || error == ETIME)
      break;
    error= 0;
  }

  pthread_mutex_lock(&thd->mysys_var->mutex);
  thd->mysys_var->current_mutex= 0;
  thd->mysys_var->current_cond=  0;
  pthread_mutex_unlock(&thd->mysys_var->mutex);

  pthread_mutex_unlock(&LOCK_user_locks);
  pthread_cond_destroy(&cond);

  return test(!error); 		// Return 1 killed
}


#define extra_size sizeof(double)

static user_var_entry *get_variable(HASH *hash, LEX_STRING &name,
				    bool create_if_not_exists)
{
  user_var_entry *entry;

  if (!(entry = (user_var_entry*) hash_search(hash, (byte*) name.str,
					      name.length)) &&
      create_if_not_exists)
  {
    uint size=ALIGN_SIZE(sizeof(user_var_entry))+name.length+1+extra_size;
    if (!hash_inited(hash))
      return 0;
    if (!(entry = (user_var_entry*) my_malloc(size,MYF(MY_WME))))
      return 0;
    entry->name.str=(char*) entry+ ALIGN_SIZE(sizeof(user_var_entry))+
      extra_size;
    entry->name.length=name.length;
    entry->value=0;
    entry->length=0;
    entry->update_query_id=0;
    entry->collation.set(NULL, DERIVATION_IMPLICIT);
    entry->unsigned_flag= 0;
    /*
      If we are here, we were called from a SET or a query which sets a
      variable. Imagine it is this:
      INSERT INTO t SELECT @a:=10, @a:=@a+1.
      Then when we have a Item_func_get_user_var (because of the @a+1) so we
      think we have to write the value of @a to the binlog. But before that,
      we have a Item_func_set_user_var to create @a (@a:=10), in this we mark
      the variable as "already logged" (line below) so that it won't be logged
      by Item_func_get_user_var (because that's not necessary).
    */
    entry->used_query_id=current_thd->query_id;
    entry->type=STRING_RESULT;
    memcpy(entry->name.str, name.str, name.length+1);
    if (my_hash_insert(hash,(byte*) entry))
    {
      my_free((char*) entry,MYF(0));
      return 0;
    }
  }
  return entry;
}

/*
  When a user variable is updated (in a SET command or a query like
  SELECT @a:= ).
*/

bool Item_func_set_user_var::fix_fields(THD *thd, Item **ref)
{
  DBUG_ASSERT(fixed == 0);
  /* fix_fields will call Item_func_set_user_var::fix_length_and_dec */
  if (Item_func::fix_fields(thd, ref) ||
      !(entry= get_variable(&thd->user_vars, name, 1)))
    return TRUE;
  /* 
     Remember the last query which updated it, this way a query can later know
     if this variable is a constant item in the query (it is if update_query_id
     is different from query_id).
  */
  entry->update_query_id= thd->query_id;
  /*
    As it is wrong and confusing to associate any 
    character set with NULL, @a should be latin2
    after this query sequence:

      SET @a=_latin2'string';
      SET @a=NULL;

    I.e. the second query should not change the charset
    to the current default value, but should keep the 
    original value assigned during the first query.
    In order to do it, we don't copy charset
    from the argument if the argument is NULL
    and the variable has previously been initialized.
  */
  null_item= (args[0]->type() == NULL_ITEM);
  if (!entry->collation.collation || !null_item)
    entry->collation.set(args[0]->collation.collation, DERIVATION_IMPLICIT);
  collation.set(entry->collation.collation, DERIVATION_IMPLICIT);
  cached_result_type= args[0]->result_type();
  return FALSE;
}


void
Item_func_set_user_var::fix_length_and_dec()
{
  maybe_null=args[0]->maybe_null;
  max_length=args[0]->max_length;
  decimals=args[0]->decimals;
  collation.set(args[0]->collation.collation, DERIVATION_IMPLICIT);
}


/*
  Set value to user variable.

  SYNOPSYS
    update_hash()
    entry    - pointer to structure representing variable
    set_null - should we set NULL value ?
    ptr      - pointer to buffer with new value
    length   - length of new value
    type     - type of new value
    cs       - charset info for new value
    dv       - derivation for new value
    unsigned_arg - indiates if a value of type INT_RESULT is unsigned

  RETURN VALUE
    False - success, True - failure
*/

static bool
update_hash(user_var_entry *entry, bool set_null, void *ptr, uint length,
            Item_result type, CHARSET_INFO *cs, Derivation dv,
            bool unsigned_arg)
{
  if (set_null)
  {
    char *pos= (char*) entry+ ALIGN_SIZE(sizeof(user_var_entry));
    if (entry->value && entry->value != pos)
      my_free(entry->value,MYF(0));
    entry->value= 0;
    entry->length= 0;
  }
  else
  {
    if (type == STRING_RESULT)
      length++;					// Store strings with end \0
    if (length <= extra_size)
    {
      /* Save value in value struct */
      char *pos= (char*) entry+ ALIGN_SIZE(sizeof(user_var_entry));
      if (entry->value != pos)
      {
	if (entry->value)
	  my_free(entry->value,MYF(0));
	entry->value=pos;
      }
    }
    else
    {
      /* Allocate variable */
      if (entry->length != length)
      {
	char *pos= (char*) entry+ ALIGN_SIZE(sizeof(user_var_entry));
	if (entry->value == pos)
	  entry->value=0;
<<<<<<< HEAD
	if (!(entry->value=(char*) my_realloc(entry->value, length,
					      MYF(MY_ALLOW_ZERO_PTR))))
	  return 1;
=======
        entry->value= (char*) my_realloc(entry->value, length,
                                         MYF(MY_ALLOW_ZERO_PTR | MY_WME));
        if (!entry->value)
	  goto err;
>>>>>>> 07f47111
      }
    }
    if (type == STRING_RESULT)
    {
      length--;					// Fix length change above
      entry->value[length]= 0;			// Store end \0
    }
    memcpy(entry->value,ptr,length);
    if (type == DECIMAL_RESULT)
      ((my_decimal*)entry->value)->fix_buffer_pointer();
    entry->length= length;
    entry->collation.set(cs, dv);
    entry->unsigned_flag= unsigned_arg;
  }
  entry->type=type;
  return 0;
}


bool
Item_func_set_user_var::update_hash(void *ptr, uint length, Item_result type,
                                    CHARSET_INFO *cs, Derivation dv,
                                    bool unsigned_arg)
{
  /*
    If we set a variable explicitely to NULL then keep the old
    result type of the variable
  */
  if ((null_value= args[0]->null_value) && null_item)
    type= entry->type;                          // Don't change type of item
  if (::update_hash(entry, (null_value= args[0]->null_value),
                    ptr, length, type, cs, dv, unsigned_arg))
  {
    current_thd->fatal_error();     // Probably end of memory
    null_value= 1;
    return 1;
  }
  return 0;
}


/* Get the value of a variable as a double */

double user_var_entry::val_real(my_bool *null_value)
{
  if ((*null_value= (value == 0)))
    return 0.0;

  switch (type) {
  case REAL_RESULT:
    return *(double*) value;
  case INT_RESULT:
    return (double) *(longlong*) value;
  case DECIMAL_RESULT:
  {
    double result;
    my_decimal2double(E_DEC_FATAL_ERROR, (my_decimal *)value, &result);
    return result;
  }
  case STRING_RESULT:
    return my_atof(value);                      // This is null terminated
  case ROW_RESULT:
    DBUG_ASSERT(1);				// Impossible
    break;
  }
  return 0.0;					// Impossible
}


/* Get the value of a variable as an integer */

longlong user_var_entry::val_int(my_bool *null_value)
{
  if ((*null_value= (value == 0)))
    return LL(0);

  switch (type) {
  case REAL_RESULT:
    return (longlong) *(double*) value;
  case INT_RESULT:
    return *(longlong*) value;
  case DECIMAL_RESULT:
  {
    longlong result;
    my_decimal2int(E_DEC_FATAL_ERROR, (my_decimal *)value, 0, &result);
    return result;
  }
  case STRING_RESULT:
  {
    int error;
    return my_strtoll10(value, (char**) 0, &error);// String is null terminated
  }
  case ROW_RESULT:
    DBUG_ASSERT(1);				// Impossible
    break;
  }
  return LL(0);					// Impossible
}


/* Get the value of a variable as a string */

String *user_var_entry::val_str(my_bool *null_value, String *str,
				uint decimals)
{
  if ((*null_value= (value == 0)))
    return (String*) 0;

  switch (type) {
  case REAL_RESULT:
    str->set(*(double*) value, decimals, &my_charset_bin);
    break;
  case INT_RESULT:
    if (!unsigned_flag)
      str->set(*(longlong*) value, &my_charset_bin);
    else
      str->set(*(ulonglong*) value, &my_charset_bin);
    break;
  case DECIMAL_RESULT:
    my_decimal2string(E_DEC_FATAL_ERROR, (my_decimal *)value, 0, 0, 0, str);
    break;
  case STRING_RESULT:
    if (str->copy(value, length, collation.collation))
      str= 0;					// EOM error
  case ROW_RESULT:
    DBUG_ASSERT(1);				// Impossible
    break;
  }
  return(str);
}

/* Get the value of a variable as a decimal */

my_decimal *user_var_entry::val_decimal(my_bool *null_value, my_decimal *val)
{
  if ((*null_value= (value == 0)))
    return 0;

  switch (type) {
  case REAL_RESULT:
    double2my_decimal(E_DEC_FATAL_ERROR, *(double*) value, val);
    break;
  case INT_RESULT:
    int2my_decimal(E_DEC_FATAL_ERROR, *(longlong*) value, 0, val);
    break;
  case DECIMAL_RESULT:
    val= (my_decimal *)value;
    break;
  case STRING_RESULT:
    str2my_decimal(E_DEC_FATAL_ERROR, value, length, collation.collation, val);
    break;
  case ROW_RESULT:
    DBUG_ASSERT(1);				// Impossible
    break;
  }
  return(val);
}

/*
  This functions is invoked on SET @variable or @variable:= expression.
  Evaluate (and check expression), store results.

  SYNOPSYS
    Item_func_set_user_var::check()

  NOTES
    For now it always return OK. All problem with value evaluating
    will be caught by thd->net.report_error check in sql_set_variables().

  RETURN
    FALSE OK.
*/

bool
Item_func_set_user_var::check(bool use_result_field)
{
  DBUG_ENTER("Item_func_set_user_var::check");
  if (use_result_field)
    DBUG_ASSERT(result_field);

  switch (cached_result_type) {
  case REAL_RESULT:
  {
    save_result.vreal= use_result_field ? result_field->val_real() :
                        args[0]->val_real();
    break;
  }
  case INT_RESULT:
  {
    save_result.vint= use_result_field ? result_field->val_int() :
                       args[0]->val_int();
    unsigned_flag= use_result_field ? ((Field_num*)result_field)->unsigned_flag:
                    args[0]->unsigned_flag;
    break;
  }
  case STRING_RESULT:
  {
    save_result.vstr= use_result_field ? result_field->val_str(&value) :
                       args[0]->val_str(&value);
    break;
  }
  case DECIMAL_RESULT:
  {
    save_result.vdec= use_result_field ?
                       result_field->val_decimal(&decimal_buff) :
                       args[0]->val_decimal(&decimal_buff);
    break;
  }
  case ROW_RESULT:
  default:
    // This case should never be chosen
    DBUG_ASSERT(0);
    break;
  }
  DBUG_RETURN(FALSE);
}


/*
  This functions is invoked on SET @variable or @variable:= expression.

  SYNOPSIS
    Item_func_set_user_var::update()

  NOTES
    We have to store the expression as such in the variable, independent of
    the value method used by the user

  RETURN
    0	OK
    1	EOM Error

*/

bool
Item_func_set_user_var::update()
{
  bool res;
  DBUG_ENTER("Item_func_set_user_var::update");
  LINT_INIT(res);

  switch (cached_result_type) {
  case REAL_RESULT:
  {
    res= update_hash((void*) &save_result.vreal,sizeof(save_result.vreal),
		     REAL_RESULT, &my_charset_bin, DERIVATION_IMPLICIT, 0);
    break;
  }
  case INT_RESULT:
  {
    res= update_hash((void*) &save_result.vint, sizeof(save_result.vint),
                     INT_RESULT, &my_charset_bin, DERIVATION_IMPLICIT,
                     unsigned_flag);
    break;
  }
  case STRING_RESULT:
  {
    if (!save_result.vstr)					// Null value
      res= update_hash((void*) 0, 0, STRING_RESULT, &my_charset_bin,
		       DERIVATION_IMPLICIT, 0);
    else
      res= update_hash((void*) save_result.vstr->ptr(),
		       save_result.vstr->length(), STRING_RESULT,
		       save_result.vstr->charset(),
		       DERIVATION_IMPLICIT, 0);
    break;
  }
  case DECIMAL_RESULT:
  {
    if (!save_result.vdec)					// Null value
      res= update_hash((void*) 0, 0, DECIMAL_RESULT, &my_charset_bin,
                       DERIVATION_IMPLICIT, 0);
    else
      res= update_hash((void*) save_result.vdec,
                       sizeof(my_decimal), DECIMAL_RESULT,
                       &my_charset_bin, DERIVATION_IMPLICIT, 0);
    break;
  }
  case ROW_RESULT:
  default:
    // This case should never be chosen
    DBUG_ASSERT(0);
    break;
  }
  DBUG_RETURN(res);
}


double Item_func_set_user_var::val_real()
{
  DBUG_ASSERT(fixed == 1);
  check(0);
  update();					// Store expression
  return entry->val_real(&null_value);
}

longlong Item_func_set_user_var::val_int()
{
  DBUG_ASSERT(fixed == 1);
  check(0);
  update();					// Store expression
  return entry->val_int(&null_value);
}

String *Item_func_set_user_var::val_str(String *str)
{
  DBUG_ASSERT(fixed == 1);
  check(0);
  update();					// Store expression
  return entry->val_str(&null_value, str, decimals);
}


my_decimal *Item_func_set_user_var::val_decimal(my_decimal *val)
{
  DBUG_ASSERT(fixed == 1);
  check(0);
  update();					// Store expression
  return entry->val_decimal(&null_value, val);
}


void Item_func_set_user_var::print(String *str)
{
  str->append(STRING_WITH_LEN("(@"));
  str->append(name.str, name.length);
  str->append(STRING_WITH_LEN(":="));
  args[0]->print(str);
  str->append(')');
}


void Item_func_set_user_var::print_as_stmt(String *str)
{
  str->append(STRING_WITH_LEN("set @"));
  str->append(name.str, name.length);
  str->append(STRING_WITH_LEN(":="));
  args[0]->print(str);
  str->append(')');
}

bool Item_func_set_user_var::send(Protocol *protocol, String *str_arg)
{
  if (result_field)
  {
    check(1);
    update();
    return protocol->store(result_field);
  }
  return Item::send(protocol, str_arg);
}

void Item_func_set_user_var::make_field(Send_field *tmp_field)
{
  if (result_field)
  {
    result_field->make_field(tmp_field);
    DBUG_ASSERT(tmp_field->table_name != 0);
    if (Item::name)
      tmp_field->col_name=Item::name;               // Use user supplied name
  }
  else
    Item::make_field(tmp_field);
}

String *
Item_func_get_user_var::val_str(String *str)
{
  DBUG_ASSERT(fixed == 1);
  DBUG_ENTER("Item_func_get_user_var::val_str");
  if (!var_entry)
    DBUG_RETURN((String*) 0);			// No such variable
  DBUG_RETURN(var_entry->val_str(&null_value, str, decimals));
}


double Item_func_get_user_var::val_real()
{
  DBUG_ASSERT(fixed == 1);
  if (!var_entry)
    return 0.0;					// No such variable
  return (var_entry->val_real(&null_value));
}


my_decimal *Item_func_get_user_var::val_decimal(my_decimal *dec)
{
  DBUG_ASSERT(fixed == 1);
  if (!var_entry)
    return 0;
  return var_entry->val_decimal(&null_value, dec);
}


longlong Item_func_get_user_var::val_int()
{
  DBUG_ASSERT(fixed == 1);
  if (!var_entry)
    return LL(0);				// No such variable
  return (var_entry->val_int(&null_value));
}


/*
  Get variable by name and, if necessary, put the record of variable 
  use into the binary log.
  
  SYNOPSIS
    get_var_with_binlog()
      thd        Current thread
      name       Variable name 
      out_entry  [out] variable structure or NULL. The pointer is set 
                 regardless of whether function succeeded or not.

  When a user variable is invoked from an update query (INSERT, UPDATE etc),
  stores this variable and its value in thd->user_var_events, so that it can be
  written to the binlog (will be written just before the query is written, see
  log.cc).

  RETURN
    0  OK
    1  Failed to put appropriate record into binary log

*/

int get_var_with_binlog(THD *thd, enum_sql_command sql_command,
                        LEX_STRING &name, user_var_entry **out_entry)
{
  BINLOG_USER_VAR_EVENT *user_var_event;
  user_var_entry *var_entry;
  var_entry= get_variable(&thd->user_vars, name, 0);

  if (!(opt_bin_log && is_update_query(sql_command)))
  {
    *out_entry= var_entry;
    return 0;
  }

  if (!var_entry)
  {
    /*
      If the variable does not exist, it's NULL, but we want to create it so
      that it gets into the binlog (if it didn't, the slave could be
      influenced by a variable of the same name previously set by another
      thread).
      We create it like if it had been explicitly set with SET before.
      The 'new' mimics what sql_yacc.yy does when 'SET @a=10;'.
      sql_set_variables() is what is called from 'case SQLCOM_SET_OPTION'
      in dispatch_command()). Instead of building a one-element list to pass to
      sql_set_variables(), we could instead manually call check() and update();
      this would save memory and time; but calling sql_set_variables() makes
      one unique place to maintain (sql_set_variables()). 

      Manipulation with lex is necessary since free_underlaid_joins
      is going to release memory belonging to the main query.
    */

    List<set_var_base> tmp_var_list;
    LEX *sav_lex= thd->lex, lex_tmp;
    thd->lex= &lex_tmp;
    lex_start(thd, NULL, 0);
    tmp_var_list.push_back(new set_var_user(new Item_func_set_user_var(name,
                                                                       new Item_null())));
    /* Create the variable */
    if (sql_set_variables(thd, &tmp_var_list))
    {
      thd->lex= sav_lex;
      goto err;
    }
    thd->lex= sav_lex;
    if (!(var_entry= get_variable(&thd->user_vars, name, 0)))
      goto err;
  }
  else if (var_entry->used_query_id == thd->query_id ||
           mysql_bin_log.is_query_in_union(thd, var_entry->used_query_id))
  {
    /* 
       If this variable was already stored in user_var_events by this query
       (because it's used in more than one place in the query), don't store
       it.
    */
    *out_entry= var_entry;
    return 0;
  }

  uint size;
  /*
    First we need to store value of var_entry, when the next situation
    appears:
    > set @a:=1;
    > insert into t1 values (@a), (@a:=@a+1), (@a:=@a+1);
    We have to write to binlog value @a= 1.
    
    We allocate the user_var_event on user_var_events_alloc pool, not on
    the this-statement-execution pool because in SPs user_var_event objects 
    may need to be valid after current [SP] statement execution pool is
    destroyed.
  */
  size= ALIGN_SIZE(sizeof(BINLOG_USER_VAR_EVENT)) + var_entry->length;
  if (!(user_var_event= (BINLOG_USER_VAR_EVENT *)
        alloc_root(thd->user_var_events_alloc, size)))
    goto err;
  
  user_var_event->value= (char*) user_var_event +
    ALIGN_SIZE(sizeof(BINLOG_USER_VAR_EVENT));
  user_var_event->user_var_event= var_entry;
  user_var_event->type= var_entry->type;
  user_var_event->charset_number= var_entry->collation.collation->number;
  if (!var_entry->value)
  {
    /* NULL value*/
    user_var_event->length= 0;
    user_var_event->value= 0;
  }
  else
  {
    user_var_event->length= var_entry->length;
    memcpy(user_var_event->value, var_entry->value,
           var_entry->length);
  }
  /* Mark that this variable has been used by this query */
  var_entry->used_query_id= thd->query_id;
  if (insert_dynamic(&thd->user_var_events, (gptr) &user_var_event))
    goto err;
  
  *out_entry= var_entry;
  return 0;

err:
  *out_entry= var_entry;
  return 1;
}


void Item_func_get_user_var::fix_length_and_dec()
{
  THD *thd=current_thd;
  int error;
  maybe_null=1;
  decimals=NOT_FIXED_DEC;
  max_length=MAX_BLOB_WIDTH;

  error= get_var_with_binlog(thd, thd->lex->sql_command, name, &var_entry);

  if (var_entry)
  {
    collation.set(var_entry->collation);
    switch (var_entry->type) {
    case REAL_RESULT:
      max_length= DBL_DIG + 8;
      break;
    case INT_RESULT:
      max_length= MAX_BIGINT_WIDTH;
      decimals=0;
      break;
    case STRING_RESULT:
      max_length= MAX_BLOB_WIDTH;
      break;
    case DECIMAL_RESULT:
      max_length= DECIMAL_MAX_STR_LENGTH;
      decimals= DECIMAL_MAX_SCALE;
      break;
    case ROW_RESULT:                            // Keep compiler happy
    default:
      DBUG_ASSERT(0);
      break;
    }
  }
  else
  {
    collation.set(&my_charset_bin, DERIVATION_IMPLICIT);
    null_value= 1;
  }

  if (error)
    thd->fatal_error();

  return;
}


bool Item_func_get_user_var::const_item() const
{
  return (!var_entry || current_thd->query_id != var_entry->update_query_id);
}


enum Item_result Item_func_get_user_var::result_type() const
{
  user_var_entry *entry;
  if (!(entry = (user_var_entry*) hash_search(&current_thd->user_vars,
					      (byte*) name.str,
					      name.length)))
    return STRING_RESULT;
  return entry->type;
}


void Item_func_get_user_var::print(String *str)
{
  str->append(STRING_WITH_LEN("(@"));
  str->append(name.str,name.length);
  str->append(')');
}


bool Item_func_get_user_var::eq(const Item *item, bool binary_cmp) const
{
  /* Assume we don't have rtti */
  if (this == item)
    return 1;					// Same item is same.
  /* Check if other type is also a get_user_var() object */
  if (item->type() != FUNC_ITEM ||
      ((Item_func*) item)->functype() != functype())
    return 0;
  Item_func_get_user_var *other=(Item_func_get_user_var*) item;
  return (name.length == other->name.length &&
	  !memcmp(name.str, other->name.str, name.length));
}


bool Item_func_get_user_var::set_value(THD *thd,
                                       sp_rcontext */*ctx*/, Item **it)
{
  Item_func_set_user_var *suv= new Item_func_set_user_var(get_name(), *it);
  /*
    Item_func_set_user_var is not fixed after construction, call
    fix_fields().
  */
  return (!suv || suv->fix_fields(thd, it) || suv->check(0) || suv->update());
}


bool Item_user_var_as_out_param::fix_fields(THD *thd, Item **ref)
{
  DBUG_ASSERT(fixed == 0);
  if (Item::fix_fields(thd, ref) ||
      !(entry= get_variable(&thd->user_vars, name, 1)))
    return TRUE;
  entry->type= STRING_RESULT;
  /*
    Let us set the same collation which is used for loading
    of fields in LOAD DATA INFILE.
    (Since Item_user_var_as_out_param is used only there).
  */
  entry->collation.set(thd->variables.collation_database);
  entry->update_query_id= thd->query_id;
  return FALSE;
}


void Item_user_var_as_out_param::set_null_value(CHARSET_INFO* cs)
{
  if (::update_hash(entry, TRUE, 0, 0, STRING_RESULT, cs,
                    DERIVATION_IMPLICIT, 0 /* unsigned_arg */))
    current_thd->fatal_error();			// Probably end of memory
}


void Item_user_var_as_out_param::set_value(const char *str, uint length,
                                           CHARSET_INFO* cs)
{
  if (::update_hash(entry, FALSE, (void*)str, length, STRING_RESULT, cs,
                    DERIVATION_IMPLICIT, 0 /* unsigned_arg */))
    current_thd->fatal_error();			// Probably end of memory
}


double Item_user_var_as_out_param::val_real()
{
  DBUG_ASSERT(0);
  return 0.0;
}


longlong Item_user_var_as_out_param::val_int()
{
  DBUG_ASSERT(0);
  return 0;
}


String* Item_user_var_as_out_param::val_str(String *str)
{
  DBUG_ASSERT(0);
  return 0;
}


my_decimal* Item_user_var_as_out_param::val_decimal(my_decimal *decimal_buffer)
{
  DBUG_ASSERT(0);
  return 0;
}


void Item_user_var_as_out_param::print(String *str)
{
  str->append('@');
  str->append(name.str,name.length);
}


Item_func_get_system_var::
Item_func_get_system_var(sys_var *var_arg, enum_var_type var_type_arg,
                       LEX_STRING *component_arg, const char *name_arg,
                       size_t name_len_arg)
  :var(var_arg), var_type(var_type_arg), component(*component_arg)
{
  /* set_name() will allocate the name */
  set_name(name_arg, name_len_arg, system_charset_info);
}


bool
Item_func_get_system_var::fix_fields(THD *thd, Item **ref)
{
  Item *item;
  DBUG_ENTER("Item_func_get_system_var::fix_fields");

  /*
    Evaluate the system variable and substitute the result (a basic constant)
    instead of this item. If the variable can not be evaluated,
    the error is reported in sys_var::item().
  */
  if (!(item= var->item(thd, var_type, &component)))
    DBUG_RETURN(1);                             // Impossible
  item->set_name(name, 0, system_charset_info); // don't allocate a new name
  thd->change_item_tree(ref, item);

  DBUG_RETURN(0);
}


longlong Item_func_inet_aton::val_int()
{
  DBUG_ASSERT(fixed == 1);
  uint byte_result = 0;
  ulonglong result = 0;			// We are ready for 64 bit addresses
  const char *p,* end;
  char c = '.'; // we mark c to indicate invalid IP in case length is 0
  char buff[36];
  int dot_count= 0;

  String *s,tmp(buff,sizeof(buff),&my_charset_bin);
  if (!(s = args[0]->val_str(&tmp)))		// If null value
    goto err;
  null_value=0;

  end= (p = s->ptr()) + s->length();
  while (p < end)
  {
    c = *p++;
    int digit = (int) (c - '0');		// Assume ascii
    if (digit >= 0 && digit <= 9)
    {
      if ((byte_result = byte_result * 10 + digit) > 255)
	goto err;				// Wrong address
    }
    else if (c == '.')
    {
      dot_count++;
      result= (result << 8) + (ulonglong) byte_result;
      byte_result = 0;
    }
    else
      goto err;					// Invalid character
  }
  if (c != '.')					// IP number can't end on '.'
  {
    /*
      Handle short-forms addresses according to standard. Examples:
      127		-> 0.0.0.127
      127.1		-> 127.0.0.1
      127.2.1		-> 127.2.0.1
    */
    switch (dot_count) {
    case 1: result<<= 8; /* Fall through */
    case 2: result<<= 8; /* Fall through */
    }
    return (result << 8) + (ulonglong) byte_result;
  }

err:
  null_value=1;
  return 0;
}


void Item_func_match::init_search(bool no_order)
{
  DBUG_ENTER("Item_func_match::init_search");

  /* Check if init_search() has been called before */
  if (ft_handler)
    DBUG_VOID_RETURN;

  if (key == NO_SUCH_KEY)
  {
    List<Item> fields;
    fields.push_back(new Item_string(" ",1, cmp_collation.collation));
    for (uint i=1; i < arg_count; i++)
      fields.push_back(args[i]);
    concat=new Item_func_concat_ws(fields);
    /*
      Above function used only to get value and do not need fix_fields for it:
      Item_string - basic constant
      fields - fix_fields() was already called for this arguments
      Item_func_concat_ws - do not need fix_fields() to produce value
    */
    concat->quick_fix_field();
  }

  if (master)
  {
    join_key=master->join_key=join_key|master->join_key;
    master->init_search(no_order);
    ft_handler=master->ft_handler;
    join_key=master->join_key;
    DBUG_VOID_RETURN;
  }

  String *ft_tmp= 0;

  // MATCH ... AGAINST (NULL) is meaningless, but possible
  if (!(ft_tmp=key_item()->val_str(&value)))
  {
    ft_tmp= &value;
    value.set("",0,cmp_collation.collation);
  }

  if (ft_tmp->charset() != cmp_collation.collation)
  {
    uint dummy_errors;
    search_value.copy(ft_tmp->ptr(), ft_tmp->length(), ft_tmp->charset(),
                      cmp_collation.collation, &dummy_errors);
    ft_tmp= &search_value;
  }

  if (join_key && !no_order)
    flags|=FT_SORTED;
  ft_handler=table->file->ft_init_ext(flags, key, ft_tmp);

  if (join_key)
    table->file->ft_handler=ft_handler;

  DBUG_VOID_RETURN;
}


bool Item_func_match::fix_fields(THD *thd, Item **ref)
{
  DBUG_ASSERT(fixed == 0);
  Item *item;
  LINT_INIT(item);				// Safe as arg_count is > 1

  maybe_null=1;
  join_key=0;

  /*
    const_item is assumed in quite a bit of places, so it would be difficult
    to remove;  If it would ever to be removed, this should include
    modifications to find_best and auto_close as complement to auto_init code
    above.
   */
  if (Item_func::fix_fields(thd, ref) ||
      !args[0]->const_during_execution())
  {
    my_error(ER_WRONG_ARGUMENTS,MYF(0),"AGAINST");
    return TRUE;
  }

  const_item_cache=0;
  for (uint i=1 ; i < arg_count ; i++)
  {
    item=args[i];
    if (item->type() == Item::REF_ITEM)
      args[i]= item= *((Item_ref *)item)->ref;
    if (item->type() != Item::FIELD_ITEM)
      key=NO_SUCH_KEY;
  }
  /*
    Check that all columns come from the same table.
    We've already checked that columns in MATCH are fields so
    PARAM_TABLE_BIT can only appear from AGAINST argument.
  */
  if ((used_tables_cache & ~PARAM_TABLE_BIT) != item->used_tables())
    key=NO_SUCH_KEY;

  if (key == NO_SUCH_KEY && !(flags & FT_BOOL))
  {
    my_error(ER_WRONG_ARGUMENTS,MYF(0),"MATCH");
    return TRUE;
  }
  table=((Item_field *)item)->field->table;
  if (!(table->file->table_flags() & HA_CAN_FULLTEXT))
  {
    my_error(ER_TABLE_CANT_HANDLE_FT, MYF(0));
    return 1;
  }
  table->fulltext_searched=1;
  return agg_arg_collations_for_comparison(cmp_collation,
                                           args+1, arg_count-1, 0);
}

bool Item_func_match::fix_index()
{
  Item_field *item;
  uint ft_to_key[MAX_KEY], ft_cnt[MAX_KEY], fts=0, keynr;
  uint max_cnt=0, mkeys=0, i;

  if (key == NO_SUCH_KEY)
    return 0;
  
  if (!table) 
    goto err;

  for (keynr=0 ; keynr < table->s->keys ; keynr++)
  {
    if ((table->key_info[keynr].flags & HA_FULLTEXT) &&
        (table->keys_in_use_for_query.is_set(keynr)))
    {
      ft_to_key[fts]=keynr;
      ft_cnt[fts]=0;
      fts++;
    }
  }

  if (!fts)
    goto err;

  for (i=1; i < arg_count; i++)
  {
    item=(Item_field*)args[i];
    for (keynr=0 ; keynr < fts ; keynr++)
    {
      KEY *ft_key=&table->key_info[ft_to_key[keynr]];
      uint key_parts=ft_key->key_parts;

      for (uint part=0 ; part < key_parts ; part++)
      {
	if (item->field->eq(ft_key->key_part[part].field))
	  ft_cnt[keynr]++;
      }
    }
  }

  for (keynr=0 ; keynr < fts ; keynr++)
  {
    if (ft_cnt[keynr] > max_cnt)
    {
      mkeys=0;
      max_cnt=ft_cnt[mkeys]=ft_cnt[keynr];
      ft_to_key[mkeys]=ft_to_key[keynr];
      continue;
    }
    if (max_cnt && ft_cnt[keynr] == max_cnt)
    {
      mkeys++;
      ft_cnt[mkeys]=ft_cnt[keynr];
      ft_to_key[mkeys]=ft_to_key[keynr];
      continue;
    }
  }

  for (keynr=0 ; keynr <= mkeys ; keynr++)
  {
    // partial keys doesn't work
    if (max_cnt < arg_count-1 ||
        max_cnt < table->key_info[ft_to_key[keynr]].key_parts)
      continue;

    key=ft_to_key[keynr];

    return 0;
  }

err:
  if (flags & FT_BOOL)
  {
    key=NO_SUCH_KEY;
    return 0;
  }
  my_message(ER_FT_MATCHING_KEY_NOT_FOUND,
             ER(ER_FT_MATCHING_KEY_NOT_FOUND), MYF(0));
  return 1;
}


bool Item_func_match::eq(const Item *item, bool binary_cmp) const
{
  if (item->type() != FUNC_ITEM ||
      ((Item_func*)item)->functype() != FT_FUNC ||
      flags != ((Item_func_match*)item)->flags)
    return 0;

  Item_func_match *ifm=(Item_func_match*) item;

  if (key == ifm->key && table == ifm->table &&
      key_item()->eq(ifm->key_item(), binary_cmp))
    return 1;

  return 0;
}


double Item_func_match::val_real()
{
  DBUG_ASSERT(fixed == 1);
  DBUG_ENTER("Item_func_match::val");
  if (ft_handler == NULL)
    DBUG_RETURN(-1.0);

  if (key != NO_SUCH_KEY && table->null_row) /* NULL row from an outer join */
    return 0.0;

  if (join_key)
  {
    if (table->file->ft_handler)
      DBUG_RETURN(ft_handler->please->get_relevance(ft_handler));
    join_key=0;
  }

  if (key == NO_SUCH_KEY)
  {
    String *a= concat->val_str(&value);
    if ((null_value= (a == 0)))
      DBUG_RETURN(0);
    DBUG_RETURN(ft_handler->please->find_relevance(ft_handler,
				      (byte *)a->ptr(), a->length()));
  }
  else
    DBUG_RETURN(ft_handler->please->find_relevance(ft_handler,
                                                   table->record[0], 0));
}

void Item_func_match::print(String *str)
{
  str->append(STRING_WITH_LEN("(match "));
  print_args(str, 1);
  str->append(STRING_WITH_LEN(" against ("));
  args[0]->print(str);
  if (flags & FT_BOOL)
    str->append(STRING_WITH_LEN(" in boolean mode"));
  else if (flags & FT_EXPAND)
    str->append(STRING_WITH_LEN(" with query expansion"));
  str->append(STRING_WITH_LEN("))"));
}

longlong Item_func_bit_xor::val_int()
{
  DBUG_ASSERT(fixed == 1);
  ulonglong arg1= (ulonglong) args[0]->val_int();
  ulonglong arg2= (ulonglong) args[1]->val_int();
  if ((null_value= (args[0]->null_value || args[1]->null_value)))
    return 0;
  return (longlong) (arg1 ^ arg2);
}


/***************************************************************************
  System variables
****************************************************************************/

/*
  Return value of an system variable base[.name] as a constant item

  SYNOPSIS
    get_system_var()
    thd			Thread handler
    var_type		global / session
    name		Name of base or system variable
    component		Component.

  NOTES
    If component.str = 0 then the variable name is in 'name'

  RETURN
    0	error
    #	constant item
*/


Item *get_system_var(THD *thd, enum_var_type var_type, LEX_STRING name,
		     LEX_STRING component)
{
  sys_var *var;
  LEX_STRING *base_name, *component_name;

  if (component.str)
  {
    base_name= &component;
    component_name= &name;
  }
  else
  {
    base_name= &name;
    component_name= &component;			// Empty string
  }

  if (!(var= find_sys_var(base_name->str, base_name->length)))
    return 0;
  if (component.str)
  {
    if (!var->is_struct())
    {
      my_error(ER_VARIABLE_IS_NOT_STRUCT, MYF(0), base_name->str);
      return 0;
    }
  }
  thd->lex->uncacheable(UNCACHEABLE_SIDEEFFECT);

  set_if_smaller(component_name->length, MAX_SYS_VAR_LENGTH);

  return new Item_func_get_system_var(var, var_type, component_name,
                                      NULL, 0);
}


/*
  Check a user level lock.

  SYNOPSIS:
    val_int()

  RETURN VALUES
    1		Available
    0		Already taken
    NULL	Error
*/

longlong Item_func_is_free_lock::val_int()
{
  DBUG_ASSERT(fixed == 1);
  String *res=args[0]->val_str(&value);
  User_level_lock *ull;

  null_value=0;
  if (!res || !res->length())
  {
    null_value=1;
    return 0;
  }
  
  pthread_mutex_lock(&LOCK_user_locks);
  ull= (User_level_lock *) hash_search(&hash_user_locks, (byte*) res->ptr(),
			  res->length());
  pthread_mutex_unlock(&LOCK_user_locks);
  if (!ull || !ull->locked)
    return 1;
  return 0;
}

longlong Item_func_is_used_lock::val_int()
{
  DBUG_ASSERT(fixed == 1);
  String *res=args[0]->val_str(&value);
  User_level_lock *ull;

  null_value=1;
  if (!res || !res->length())
    return 0;
  
  pthread_mutex_lock(&LOCK_user_locks);
  ull= (User_level_lock *) hash_search(&hash_user_locks, (byte*) res->ptr(),
			  res->length());
  pthread_mutex_unlock(&LOCK_user_locks);
  if (!ull || !ull->locked)
    return 0;

  null_value=0;
  return ull->thread_id;
}


longlong Item_func_row_count::val_int()
{
  DBUG_ASSERT(fixed == 1);
  THD *thd= current_thd;

  return thd->row_count_func;
}


Item_func_sp::Item_func_sp(Name_resolution_context *context_arg, sp_name *name)
  :Item_func(), context(context_arg), m_name(name), m_sp(NULL),
   result_field(NULL)
{
  maybe_null= 1;
  m_name->init_qname(current_thd);
  dummy_table= (TABLE*) sql_calloc(sizeof(TABLE));
}


Item_func_sp::Item_func_sp(Name_resolution_context *context_arg,
                           sp_name *name, List<Item> &list)
  :Item_func(list), context(context_arg), m_name(name), m_sp(NULL),
   result_field(NULL)
{
  maybe_null= 1;
  m_name->init_qname(current_thd);
  dummy_table= (TABLE*) sql_calloc(sizeof(TABLE));
}

void
Item_func_sp::cleanup()
{
  if (result_field)
  {
    delete result_field;
    result_field= NULL;
  }
  m_sp= NULL;
  dummy_table->s= NULL;
  Item_func::cleanup();
}

const char *
Item_func_sp::func_name() const
{
  THD *thd= current_thd;
  /* Calculate length to avoid reallocation of string for sure */
  uint len= ((m_name->m_db.length +
              m_name->m_name.length)*2 + //characters*quoting
             2 +                         // ` and `
             1 +                         // .
             1 +                         // end of string
             ALIGN_SIZE(1));             // to avoid String reallocation
  String qname((char *)alloc_root(thd->mem_root, len), len,
               system_charset_info);

  qname.length(0);
  append_identifier(thd, &qname, m_name->m_db.str, m_name->m_db.length);
  qname.append('.');
  append_identifier(thd, &qname, m_name->m_name.str, m_name->m_name.length);
  return qname.ptr();
}


Field *
Item_func_sp::sp_result_field(void) const
{
  Field *field;
  DBUG_ENTER("Item_func_sp::sp_result_field");
  DBUG_PRINT("info", ("sp: %s, flags: %x, level: %lu",
                      (m_sp ? "YES" : "NO"),
                      (m_sp ? m_sp->m_flags : (uint)0),
                      (m_sp ? m_sp->m_recursion_level : (ulong)0)));

  if (!m_sp)
  {
    THD *thd= current_thd;
    if (!(m_sp= sp_find_routine(thd, TYPE_ENUM_FUNCTION, m_name,
                                &thd->sp_func_cache, TRUE)))
    {
      my_error(ER_SP_DOES_NOT_EXIST, MYF(0), "FUNCTION", m_name->m_qname.str);
      DBUG_RETURN(0);
    }
  }
  if (!dummy_table->s)
  {
    char *empty_name= (char *) "";
    TABLE_SHARE *share;
    dummy_table->s= share= &dummy_table->share_not_to_be_used;
    dummy_table->alias = empty_name;
    dummy_table->maybe_null = maybe_null;
    dummy_table->in_use= current_thd;
    dummy_table->copy_blobs= TRUE;
    share->table_cache_key = empty_name;
    share->table_name = empty_name;
  }
  if (!(field= m_sp->create_result_field(max_length, name, dummy_table)))
    my_message(ER_OUT_OF_RESOURCES, ER(ER_OUT_OF_RESOURCES), MYF(0));

  DBUG_RETURN(field);
}


/*
  Execute function & store value in field

  RETURN
   0  value <> NULL
   1  value =  NULL  or error
*/

bool
Item_func_sp::execute(Field **flp)
{
  THD *thd= current_thd;
  Field *f;

  /*
    Get field in virtual tmp table to store result. Create the field if
    invoked first time.
  */
  
  if (!(f= *flp))
  {
    if (!(*flp= f= sp_result_field()))
    {
      /* Error set by sp_result_field() */
      null_value= 1;
      return TRUE;
    }

    f->move_field((f->pack_length() > sizeof(result_buf)) ?
                  sql_alloc(f->pack_length()) : result_buf);
    f->null_ptr= (uchar *)&null_value;
    f->null_bit= 1;
  }

  /* Execute function and store the return value in the field. */

  if (execute_impl(thd, f))
  {
    null_value= 1;
    context->process_error(thd);
    return TRUE;
  }

  /* Check that the field (the value) is not NULL. */

  null_value= f->is_null();

  return null_value;
}


bool
Item_func_sp::execute_impl(THD *thd, Field *return_value_fld)
{
  bool err_status= TRUE;
  Sub_statement_state statement_state;
#ifndef NO_EMBEDDED_ACCESS_CHECKS
  Security_context *save_security_ctx= thd->security_ctx;
#endif

  DBUG_ENTER("Item_func_sp::execute_impl");

#ifndef NO_EMBEDDED_ACCESS_CHECKS
  if (context->security_ctx)
  {
    /* Set view definer security context */
    thd->security_ctx= context->security_ctx;
  }
#endif
  if (find_and_check_access(thd))
    goto error;

  /*
    Disable the binlogging if this is not a SELECT statement. If this is a
    SELECT, leave binlogging on, so execute_function() code writes the
    function call into binlog.
  */
  thd->reset_sub_statement_state(&statement_state, SUB_STMT_FUNCTION);
  err_status= m_sp->execute_function(thd, args, arg_count, return_value_fld);
  thd->restore_sub_statement_state(&statement_state);

error:
#ifndef NO_EMBEDDED_ACCESS_CHECKS
  thd->security_ctx= save_security_ctx;
#endif

  DBUG_RETURN(err_status);
}


void
Item_func_sp::make_field(Send_field *tmp_field)
{
  Field *field;
  DBUG_ENTER("Item_func_sp::make_field");
  if ((field= sp_result_field()))
  {
    field->make_field(tmp_field);
    delete field;
    DBUG_VOID_RETURN;
  }
  init_make_field(tmp_field, MYSQL_TYPE_VARCHAR);  
  DBUG_VOID_RETURN;
}


enum enum_field_types
Item_func_sp::field_type() const
{
  Field *field;
  DBUG_ENTER("Item_func_sp::field_type");

  if (result_field)
    DBUG_RETURN(result_field->type());
  if ((field= sp_result_field()))
  {
    enum_field_types result= field->type();
    delete field;
    DBUG_RETURN(result);
  }
  DBUG_RETURN(MYSQL_TYPE_VARCHAR);
}


Item_result
Item_func_sp::result_type() const
{
  Field *field;
  DBUG_ENTER("Item_func_sp::result_type");
  DBUG_PRINT("info", ("m_sp = %p", m_sp));

  if (result_field)
    DBUG_RETURN(result_field->result_type());
  if ((field= sp_result_field()))
  {
    Item_result result= field->result_type();
    delete field;
    DBUG_RETURN(result);
  }
  DBUG_RETURN(STRING_RESULT);
}

void
Item_func_sp::fix_length_and_dec()
{
  Field *field;
  DBUG_ENTER("Item_func_sp::fix_length_and_dec");

  if (result_field)
  {
    decimals= result_field->decimals();
    max_length= result_field->field_length;
    collation.set(result_field->charset());
    DBUG_VOID_RETURN;
  }

  if (!(field= sp_result_field()))
  {
    context->process_error(current_thd);
    DBUG_VOID_RETURN;
  }
  decimals= field->decimals();
  max_length= field->field_length;
  collation.set(field->charset());
  maybe_null= 1;
  delete field;
  DBUG_VOID_RETURN;
}


longlong Item_func_found_rows::val_int()
{
  DBUG_ASSERT(fixed == 1);
  return current_thd->found_rows();
}


Field *
Item_func_sp::tmp_table_field(TABLE *t_arg)
{
  Field *field= 0;
  DBUG_ENTER("Item_func_sp::tmp_table_field");

  if (m_sp)
    field= m_sp->create_result_field(max_length, (const char*) name, t_arg);
  
  if (!field) 
    field= Item_func::tmp_table_field(t_arg);

  if (!field)
    my_message(ER_OUT_OF_RESOURCES, ER(ER_OUT_OF_RESOURCES), MYF(0));

  DBUG_RETURN(field);
}


/*
  Find the function and check access rights to the function

  SYNOPSIS
    find_and_check_access()
    thd           thread handler

  RETURN
    FALSE    Access granted
    TRUE     Requested access can't be granted or function doesn't exists

  NOTES
    Checks if requested access to function can be granted to user.
    If function isn't found yet, it searches function first.
    If function can't be found or user don't have requested access
    error is raised.
*/

bool
Item_func_sp::find_and_check_access(THD *thd)
{
  if (! m_sp && ! (m_sp= sp_find_routine(thd, TYPE_ENUM_FUNCTION, m_name,
                                         &thd->sp_func_cache, TRUE)))
  {
    my_error(ER_SP_DOES_NOT_EXIST, MYF(0), "FUNCTION", m_name->m_qname.str);
    return TRUE;
  }

#ifndef NO_EMBEDDED_ACCESS_CHECKS
  if (check_routine_access(thd, EXECUTE_ACL,
			   m_sp->m_db.str, m_sp->m_name.str, 0, FALSE))
    return TRUE;
#endif

  return FALSE;
}


bool
Item_func_sp::fix_fields(THD *thd, Item **ref)
{
  bool res;
  DBUG_ASSERT(fixed == 0);
  res= Item_func::fix_fields(thd, ref);
  if (!res && thd->lex->view_prepare_mode)
  {
    /*
      Here we check privileges of the stored routine only during view
      creation, in order to validate the view.  A runtime check is
      perfomed in Item_func_sp::execute(), and this method is not
      called during context analysis.  Notice, that during view
      creation we do not infer into stored routine bodies and do not
      check privileges of its statements, which would probably be a
      good idea especially if the view has SQL SECURITY DEFINER and
      the used stored procedure has SQL SECURITY DEFINER.
    */
    res= find_and_check_access(thd);
#ifndef NO_EMBEDDED_ACCESS_CHECKS
    Security_context *save_secutiry_ctx;
    if (!res && !(res= set_routine_security_ctx(thd, m_sp, false,
                                                &save_secutiry_ctx)))
    {
      sp_restore_security_context(thd, save_secutiry_ctx);
    }
#endif /* ! NO_EMBEDDED_ACCESS_CHECKS */
  }
  return res;
}<|MERGE_RESOLUTION|>--- conflicted
+++ resolved
@@ -3663,16 +3663,10 @@
 	char *pos= (char*) entry+ ALIGN_SIZE(sizeof(user_var_entry));
 	if (entry->value == pos)
 	  entry->value=0;
-<<<<<<< HEAD
-	if (!(entry->value=(char*) my_realloc(entry->value, length,
-					      MYF(MY_ALLOW_ZERO_PTR))))
-	  return 1;
-=======
         entry->value= (char*) my_realloc(entry->value, length,
                                          MYF(MY_ALLOW_ZERO_PTR | MY_WME));
         if (!entry->value)
-	  goto err;
->>>>>>> 07f47111
+	  return 1;
       }
     }
     if (type == STRING_RESULT)
