--- conflicted
+++ resolved
@@ -45,6 +45,7 @@
 #include "sql_prepare.h"                     // Prepared_statement
 #include "sql_time.h"                        // my_timeval_trunc
 #include "sql_timer.h"                       // thd_timer_destroy
+#include "sql_thd_internal_api.h"
 #include "transaction.h"                     // trans_rollback
 #ifdef HAVE_REPLICATION
 #include "rpl_rli_pdb.h"                     // Slave_worker
@@ -722,38 +723,6 @@
   return max_connections;
 }
 
-int mysql_tmpfile_path(const char *path, const char *prefix)
-{
-  DBUG_ASSERT(path != NULL);
-  DBUG_ASSERT((strlen(path) + strlen(prefix)) <= FN_REFLEN);
-
-  char filename[FN_REFLEN];
-<<<<<<< HEAD
-  File fd = create_temp_file(filename, mysql_tmpdir, prefix,
-#ifdef _WIN32
-=======
-  File fd = create_temp_file(filename, path, prefix,
-#ifdef __WIN__
->>>>>>> 74768230
-                             O_BINARY | O_TRUNC | O_SEQUENTIAL |
-                             O_SHORT_LIVED |
-#endif /* _WIN32 */
-                             O_CREAT | O_EXCL | O_RDWR | O_TEMPORARY,
-                             MYF(MY_WME));
-  if (fd >= 0) {
-#ifndef _WIN32
-    /*
-      This can be removed once the following bug is fixed:
-      Bug #28903  create_temp_file() doesn't honor O_TEMPORARY option
-                  (file not removed) (Unix)
-    */
-    unlink(filename);
-#endif /* !_WIN32 */
-  }
-
-  return fd;
-}
-
 /*
   The following functions form part of the C plugin API
 */
@@ -762,6 +731,7 @@
 {
   return mysql_tmpfile_path(mysql_tmpdir, prefix);
 }
+
 
 extern "C"
 int thd_in_lock_tables(const THD *thd)
