--- conflicted
+++ resolved
@@ -1,9 +1,6 @@
 #ifndef SQL_TRUNCATE_INCLUDED
 #define SQL_TRUNCATE_INCLUDED
-<<<<<<< HEAD
-=======
 
->>>>>>> a5c75e38
 /* Copyright (c) 2010, 2016, Oracle and/or its affiliates. All rights reserved.
 
    This program is free software; you can redistribute it and/or modify
