--- conflicted
+++ resolved
@@ -509,16 +509,9 @@
   ../libmysql/errmsg.cc
   ../sql-common/client.cc
   ../sql-common/client_plugin.c
-<<<<<<< HEAD
-=======
-  ../sql-common/get_password.c
-  ../sql-common/my_path_permissions.cc
-  ../sql-common/my_time.c
-  ../sql-common/my_user.c 
-  ../sql-common/pack.c
->>>>>>> 7dd722be
   ../sql-common/client_authentication.cc
   ../sql-common/get_password.cc
+  ../sql-common/my_path_permissions.cc
   ../sql-common/net_serv.cc
   ../sql-common/sql_string.cc 
   command_service.cc
