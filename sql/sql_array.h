--- conflicted
+++ resolved
@@ -1,11 +1,7 @@
 #ifndef SQL_ARRAY_INCLUDED
 #define SQL_ARRAY_INCLUDED
 
-<<<<<<< HEAD
-/* Copyright (c) 2005, 2013, Oracle and/or its affiliates. All rights reserved.
-=======
 /* Copyright (c) 2005, 2014, Oracle and/or its affiliates. All rights reserved.
->>>>>>> 871dd169
 
    This program is free software; you can redistribute it and/or modify
    it under the terms of the GNU General Public License as published by
@@ -118,121 +114,4 @@
   size_t        m_size;
 };
 
-<<<<<<< HEAD
-/*
-  A typesafe wrapper around DYNAMIC_ARRAY
-*/
-
-template <class Elem> class Dynamic_array
-{
-  DYNAMIC_ARRAY  array;
-public:
-  Dynamic_array(uint prealloc=16, uint increment=16)
-  {
-    init(prealloc, increment);
-  }
-
-  void init(uint prealloc=16, uint increment=16)
-  {
-    my_init_dynamic_array(&array, sizeof(Elem), prealloc, increment);
-  }
-
-  /**
-     @note Though formally this could be declared "const" it would be
-     misleading at it returns a non-const pointer to array's data.
-  */
-  Elem& at(int idx)
-  {
-    return *(((Elem*)array.buffer) + idx);
-  }
-  /// Const variant of at(), which cannot change data
-  const Elem& at(int idx) const
-  {
-    return *(((Elem*)array.buffer) + idx);
-  }
-
-  /// @returns pointer to first element; undefined behaviour if array is empty
-  Elem *front()
-  {
-    DBUG_ASSERT(array.elements >= 1);
-    return (Elem*)array.buffer;
-  }
-
-  /// @returns pointer to first element; undefined behaviour if array is empty
-  const Elem *front() const
-  {
-    DBUG_ASSERT(array.elements >= 1);
-    return (const Elem*)array.buffer;
-  }
-
-  /// @returns pointer to last element; undefined behaviour if array is empty.
-  Elem *back()
-  {
-    DBUG_ASSERT(array.elements >= 1);
-    return ((Elem*)array.buffer) + (array.elements - 1);
-  }
-
-  /// @returns pointer to last element; undefined behaviour if array is empty.
-  const Elem *back() const
-  {
-    DBUG_ASSERT(array.elements >= 1);
-    return ((const Elem*)array.buffer) + (array.elements - 1);
-  }
-
-  /**
-     @retval false ok
-     @retval true  OOM, @c my_error() has been called.
-  */
-  bool append(const Elem &el)
-  {
-    return insert_dynamic(&array, &el);
-  }
-
-  /// Pops the last element; undefined behaviour if array is empty.
-  Elem& pop()
-  {
-    return *((Elem*)pop_dynamic(&array));
-  }
-
-  void del(uint idx)
-  {
-    delete_dynamic_element(&array, idx);
-  }
-
-  int elements() const
-  {
-    return array.elements;
-  }
-
-  void elements(uint num_elements)
-  {
-    DBUG_ASSERT(num_elements <= array.max_element);
-    array.elements= num_elements;
-  }
-
-  void clear()
-  {
-    elements(0);
-  }
-
-  void set(uint idx, const Elem &el)
-  {
-    set_dynamic(&array, &el, idx);
-  }
-
-  ~Dynamic_array()
-  {
-    delete_dynamic(&array);
-  }
-
-  typedef int (*CMP_FUNC)(const Elem *el1, const Elem *el2);
-
-  void sort(CMP_FUNC cmp_func)
-  {
-    my_qsort(array.buffer, array.elements, sizeof(Elem), (qsort_cmp)cmp_func);
-  }
-};
-
-=======
->>>>>>> 871dd169
 #endif /* SQL_ARRAY_INCLUDED */