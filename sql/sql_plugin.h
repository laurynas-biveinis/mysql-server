--- conflicted
+++ resolved
@@ -1,8 +1,4 @@
-<<<<<<< HEAD
-/* Copyright (c) 2005, 2010, Oracle and/or its affiliates. All rights reserved.
-=======
 /* Copyright (c) 2005, 2011, Oracle and/or its affiliates. All rights reserved.
->>>>>>> dc6b39e1
 
    This program is free software; you can redistribute it and/or modify
    it under the terms of the GNU General Public License as published by
@@ -22,25 +18,15 @@
 
 #include <my_global.h>
 
-<<<<<<< HEAD
-/*
-  the following #define adds server-only members to enum_mysql_show_type,
-  that is defined in plugin.h
-=======
 /**
   the following #define adds server-only members to enum_mysql_show_type,
   that is defined in plugin.h.
->>>>>>> dc6b39e1
 */
 #define SHOW_always_last SHOW_KEY_CACHE_LONG, \
             SHOW_KEY_CACHE_LONGLONG, SHOW_LONG_STATUS, SHOW_DOUBLE_STATUS, \
             SHOW_HAVE, SHOW_MY_BOOL, SHOW_HA_ROWS, SHOW_SYS, \
-<<<<<<< HEAD
-            SHOW_LONG_NOFLUSH, SHOW_LONGLONG_STATUS, SHOW_LEX_STRING
-=======
             SHOW_LONG_NOFLUSH, SHOW_LONGLONG_STATUS, SHOW_LEX_STRING, \
             SHOW_SIGNED_LONG
->>>>>>> dc6b39e1
 #include <mysql/plugin.h>
 #undef SHOW_always_last
 
@@ -54,10 +40,7 @@
 extern const char *global_plugin_typelib_names[];
 
 #include <my_sys.h>
-<<<<<<< HEAD
-=======
 #include "sql_list.h"
->>>>>>> dc6b39e1
 
 #ifdef DBUG_OFF
 #define plugin_ref_to_int(A) A
