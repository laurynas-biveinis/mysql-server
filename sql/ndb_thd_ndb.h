--- conflicted
+++ resolved
@@ -47,14 +47,10 @@
   ,TNTO_NO_LOGGING=           1 << 1
   ,TNTO_TRANSACTIONS_OFF=     1 << 2
   ,TNTO_NO_REMOVE_STRAY_FILES=  1 << 3
-<<<<<<< HEAD
-=======
-  ,TNTO_APPLYING_BINLOG=      1 << 4
   /*
     Skip Binlog setup when performing find_files()
   */
-  ,TNTO_NO_BINLOG_SETUP_IN_FIND_FILES= 1 << 5
->>>>>>> 05297e9e
+  ,TNTO_NO_BINLOG_SETUP_IN_FIND_FILES= 1 << 4
 };
 
 class Thd_ndb 
