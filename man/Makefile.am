# Copyright (C) 2000 MySQL AB & MySQL Finland AB & TCX DataKonsult AB
#
# This library is free software; you can redistribute it and/or
# modify it under the terms of the GNU Library General Public
# License as published by the Free Software Foundation; either
# version 2 of the License, or (at your option) any later version.
#
# This library is distributed in the hope that it will be useful,
# but WITHOUT ANY WARRANTY; without even the implied warranty of
# MERCHANTABILITY or FITNESS FOR A PARTICULAR PURPOSE.  See the GNU
# Library General Public License for more details.
#
# You should have received a copy of the GNU Library General Public
# License along with this library; if not, write to the Free
# Software Foundation, Inc., 59 Temple Place - Suite 330, Boston,
# MA 02111-1307, USA

## Process this file with automake to create Makefile.in

<<<<<<< HEAD
man_MANS =	mysql.1 mysql_zap.1 mysqlaccess.1 \
		mysqladmin.1 mysqld.1 mysqld_multi.1 mysqldump.1 mysqlshow.1 \
		perror.1 replace.1 mysqld_safe.1 mysql_fix_privilege_tables.1

EXTRA_DIST =	mysql.1.in mysql_zap.1.in \
		mysqlaccess.1.in mysqladmin.1.in mysqld.1.in mysqld_multi.1.in \
		mysqldump.1.in mysqlshow.1.in perror.1.in replace.1.in mysqlman.1.in \
		mysqld_safe.1.in mysql_fix_privilege_tables.1.in

CLEANFILES = $(man_MANS)

SUFFIXES = .in

.in:
	@RM@ -f $@ $@-t
	@SED@ \
	  -e 's!@''MYSQL_BASE_VERSION''@!@MYSQL_BASE_VERSION@!' \
	  -e 's!@''sysconfdir''@!@sysconfdir@!' \
	  -e 's!@''bindir''@!$(bindir)!g' \
	  -e 's!@''libexecdir''@!$(libexecdir)!g' \
	  -e 's!@''localstatedir''@!$(localstatedir)!g' \
	  -e 's!@''MYSQL_NO_DASH_VERSION''@!@MYSQL_NO_DASH_VERSION@!' \
	$< > $@-t
	@MV@ $@-t $@
=======
man1_MANS =   @man1_files@
EXTRA_DIST =  $(man1_MANS)
>>>>>>> 370d60c7

# Don't update the files from bitkeeper
%::SCCS/s.%<|MERGE_RESOLUTION|>--- conflicted
+++ resolved
@@ -17,35 +17,8 @@
 
 ## Process this file with automake to create Makefile.in
 
-<<<<<<< HEAD
-man_MANS =	mysql.1 mysql_zap.1 mysqlaccess.1 \
-		mysqladmin.1 mysqld.1 mysqld_multi.1 mysqldump.1 mysqlshow.1 \
-		perror.1 replace.1 mysqld_safe.1 mysql_fix_privilege_tables.1
-
-EXTRA_DIST =	mysql.1.in mysql_zap.1.in \
-		mysqlaccess.1.in mysqladmin.1.in mysqld.1.in mysqld_multi.1.in \
-		mysqldump.1.in mysqlshow.1.in perror.1.in replace.1.in mysqlman.1.in \
-		mysqld_safe.1.in mysql_fix_privilege_tables.1.in
-
-CLEANFILES = $(man_MANS)
-
-SUFFIXES = .in
-
-.in:
-	@RM@ -f $@ $@-t
-	@SED@ \
-	  -e 's!@''MYSQL_BASE_VERSION''@!@MYSQL_BASE_VERSION@!' \
-	  -e 's!@''sysconfdir''@!@sysconfdir@!' \
-	  -e 's!@''bindir''@!$(bindir)!g' \
-	  -e 's!@''libexecdir''@!$(libexecdir)!g' \
-	  -e 's!@''localstatedir''@!$(localstatedir)!g' \
-	  -e 's!@''MYSQL_NO_DASH_VERSION''@!@MYSQL_NO_DASH_VERSION@!' \
-	$< > $@-t
-	@MV@ $@-t $@
-=======
 man1_MANS =   @man1_files@
 EXTRA_DIST =  $(man1_MANS)
->>>>>>> 370d60c7
 
 # Don't update the files from bitkeeper
 %::SCCS/s.%