--- conflicted
+++ resolved
@@ -1220,16 +1220,14 @@
 # merging BK trees)
 ##############################################################################
 %changelog
-<<<<<<< HEAD
+* Wed Oct 30 2013 Balasubramanian Kandasamy <balasubramanian.kandasamy@oracle.com>
+- Removed non gpl file docs/mysql.info from community packages
+
 * Thu Sep 12 2013 Balasubramanian Kandasamy <balasubramanian.kandasamy@oracle.com>
 - Added logic to ignore mysqld_safe.pid file created by mysqld_safe script
-=======
-* Wed Oct 30 2013 Balasubramanian Kandasamy <balasubramanian.kandasamy@oracle.com>
-- Removed non gpl file docs/mysql.info from community packages
 
 * Mon Sep 09 2013 Balasubramanian Kandasamy <balasubramanian.kandasamy@oracle.com>
 - Updated logic to get the correct count of PID files
->>>>>>> 765b2658
 
 * Fri Aug 16 2013 Balasubramanian Kandasamy <balasubramanian.kandasamy@oracle.com>
 - Added provides lowercase mysql tags  
