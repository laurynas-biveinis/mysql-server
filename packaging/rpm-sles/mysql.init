#! /bin/bash
#
# Copyright (c) 2013, 2015, Oracle and/or its affiliates. All rights reserved.
#
# This program is free software; you can redistribute it and/or modify
# it under the terms of the GNU General Public License as published by
# the Free Software Foundation; version 2 of the License.
#
# This program is distributed in the hope that it will be useful,
# but WITHOUT ANY WARRANTY; without even the implied warranty of
# MERCHANTABILITY or FITNESS FOR A PARTICULAR PURPOSE.  See the
# GNU General Public License for more details.
#
# You should have received a copy of the GNU General Public License
# along with this program; if not, write to the Free Software
# Foundation, Inc., 51 Franklin St, Fifth Floor, Boston, MA  02110-1301 USA


# MySQL Database start/stop script

# chkconfig:   - 64 36
# description: MySQL Database
# processname: mysqld
# config:      /etc/my.cnf
# pidfile:     /var/run/mysql/mysqld.pid

# Comments to support LSB init script conventions
### BEGIN INIT INFO
# Provides:          mysql
# Required-Start:    $network $remote_fs
# Required-Stop:     $network $remote_fs
# Default-Start:     3 5
# Default-Stop:      0 1 6
# Short-Description: MySQL Database
# Description:       MySQL Database
### END INIT INFO

# 
# https://en.opensuse.org/openSUSE:Packaging_init_scripts#Exit_Status_Codes
# 

[ -e /etc/rc.status ] && . /etc/rc.status

rc_reset

STARTTIMEOUT=180
STOPTIMEOUT=600
PROG=/usr/bin/mysqld_safe

[ -e /etc/sysconfig/mysql ] && . /etc/sysconfig/mysql

# Lock directory
lockfile=/var/lock/subsys/mysql

# Support for extra options passed to mysqld
command=$1 && shift
extra_opts="$@"

get_option () {
    local section=$1
    local option=$2
    local default=$3
    ret=$(/usr/bin/my_print_defaults $section | grep '^--'${option}'=' | cut -d= -f2- | tail -n 1)
    [ -z $ret ] && ret=$default
    echo $ret
}

datadir=$(get_option mysqld datadir "/var/lib/mysql")
socket=$(get_option  mysqld socket "$datadir/mysql.sock")
pidfile=$(get_option mysqld_safe pid-file "/var/run/mysql/mysqld.pid")

install_validate_password_sql_file () {
    local dir
    local initfile
    if [ -d /var/lib/mysql-files ]; then
        dir=/var/lib/mysql-files
    else
        dir=/tmp
    fi
    initfile="$(mktemp $dir/install-validate-password-plugin.XXXXXX.sql)"
    chown mysql:mysql "$initfile"
    echo "INSERT INTO mysql.plugin (name, dl) VALUES ('validate_password', 'validate_password.so');" > $initfile
    echo $initfile
}

install_db () {
    # Note: something different than datadir=/var/lib/mysql requires 
    # SELinux policy changes (in enforcing mode)
    datadir=$(get_option mysqld datadir "/var/lib/mysql")
    logfile=$(get_option mysqld_safe log-error "/var/log/mysql/mysqld.log")

    # Restore log, dir, perms and SELinux contexts
<<<<<<< HEAD
    [ -d "$datadir" ] || install -d -m 0751 -omysql -gmysql "$datadir" || return 1
=======
    if [ ! -d "$datadir" -a ! -h "$datadir" -a "x$(basedir "$datadir")" = "x/var/lib" ]; then
	install -d -m 0755 -omysql -gmysql "$datadir" || return 1
    fi
>>>>>>> 634b7a85

    if [ ! -e "$logfile" -a ! -h "$logfile" -a "x$(dirname "$logfile")" = "x/var/log/mysql" ]; then
	install /dev/null -omysql -gmysql "$logfile" || return 1
    fi
    if [ -x /usr/sbin/restorecon ]; then
        /usr/sbin/restorecon "$datadir"
        /usr/sbin/restorecon "$logfile"
    fi

    # If special mysql dir is in place, skip db install 
    [ -d "$datadir/mysql" ] && return 0

    # Create initial db and install validate password plugin
    initfile="$(install_validate_password_sql_file)"
    /usr/sbin/mysqld --initialize --datadir="$datadir" --user=mysql --init-file="$initfile"
    ret=$?
    rm -f "$initfile"

    # Generate certs if neded
    if [ -x /usr/bin/mysql_ssl_rsa_setup -a ! -e "${datadir}/server-key.pem" ] ; then
        /usr/bin/mysql_ssl_rsa_setup --datadir="$datadir" --uid=mysql >/dev/null 2>&1
    fi
    return $ret
}

# Wait for ping to answer to signal startup completed,
# might take a while in case of e.g. crash recovery
pinger () {
    mysqld_safe_pid=$1
    timer=$STARTTIMEOUT
    ret=0
    while [ $timer -gt 0 ]; do
        sleep 1
        mysqladmin --no-defaults --socket="$socket" ping >/dev/null 2>&1 && break
	timer=$(expr $timer - 1)

	# Check if mysqld_safe is still alive, if not there is no hope
	if ! kill -0 $mysqld_safe_pid >/dev/null 2>&1 ; then
	    ret=1
	    break
	fi
    done
    
    # Did we timeout?
    if [ $timer = 0 ]; then
	echo "MySQL Database start up timeout after ${STARTTIMEOUT}s"
	ret=1
    fi
    return $ret
}

# Check if mysqld is running
chk_running () {
    ret=0
    if [ -e "$pidfile" ]; then
	pid=$(cat "$pidfile") || ret=4
    else
	ret=7
    fi

    # Check if $pid is a mysqld pid
    if [ $ret -eq 0 ]; then
	[ -L "/proc/$pid/exe" ] || ret=7 
    fi

    if [ $ret -eq 0 ]; then
	exec=$(readlink "/proc/$pid/exe") || ret=7
    fi

    if [ $ret -eq 0 ]; then
	[ "x$(basename $exec)" = "xmysqld" ] || ret=7
    fi
    return $ret
}

start () {
    if chk_running && mysqladmin --no-defaults --socket="$socket" ping >/dev/null 2>&1 ; then
	echo -n "Starting service MySQL:"
	rc_reset ; rc_status -v ; rc_exit
    fi

    if ! install_db; then
	echo -n "MySQL Database could not initialize data directory:"
	rc_failed 6 ; rc_status -v ; rc_exit
    fi

    $PROG --basedir=/usr --datadir="$datadir" --pid-file="$pidfile" $extra_opts >/dev/null &
    if pinger $! ; then
	echo -n "Starting service MySQL:"
	touch $lockfile
	rc_reset
    else
	echo -n "Failed to start service MySQL:"
	rc_failed 3
    fi
    rc_status -v
}

stop () {
    chk_running
    ret=$?
    if [ $ret -ne 0 ]; then
	echo -n "Shutting down service MySQL:"
	rc_reset ; rc_status -v ; return 0
    fi

    # chk_running has verified this works
    pid=$(cat "$pidfile")

    # We use a signal to avoid having to know the root password
    # Send single kill command and then wait
    if kill $pid >/dev/null 2>&1; then
	timer=$STOPTIMEOUT
	while [ $timer -gt 0 ]; do
            kill -0 $pid >/dev/null 2>&1 || break
            sleep 1
            timer=$(expr $timer - 1)
	done
    else
	echo -n "Shutting down service MySQL:"
	rc_failed 4 ; rc_status -v ; rc_exit
    fi
    
    if [ $timer -eq 0 ]; then
	echo -n "Failed to stop service MySQL:"
	rc_failed 1
    else
	rm -f $lockfile
	rm -f "$socketfile"
	echo -n "Shutting down service MySQL:"
	rc_reset
    fi
    rc_status -v
} 

restart () {
    stop
    start
}

reload () {
    ret=0
    if chk_running && mysqladmin --no-defaults --socket="$socket" ping >/dev/null 2>&1 ; then
	pid=$(cat "$pidfile")
	kill -HUP $pid >/dev/null 2>&1
	echo -n "Reloading service MySQL:"
	rc_reset
    else
	echo -n "Reloading of service MySQL failed:"
        rc_failed 7
    fi
    rc_status -v
}

condrestart () {
    if chk_running && mysqladmin --no-defaults --socket="$socket" ping >/dev/null 2>&1 ; then
	restart
    fi
}

status () {
   echo -n "Checking for service MySQL:"
   checkproc mysqld
   rc_status -v
}  

case "$command" in
    start  ) start   ;;
    stop   ) stop    ;;
    restart) restart ;;
    status ) status  ;;
    condrestart        ) condrestart ;;
    reload|force-reload) reload ;;

    *) echo $"Usage: $0 {start|stop|restart|condrestart|status|reload|force-reload}"; exit 1 ;;
esac

rc_exit




<|MERGE_RESOLUTION|>--- conflicted
+++ resolved
@@ -90,13 +90,9 @@
     logfile=$(get_option mysqld_safe log-error "/var/log/mysql/mysqld.log")
 
     # Restore log, dir, perms and SELinux contexts
-<<<<<<< HEAD
-    [ -d "$datadir" ] || install -d -m 0751 -omysql -gmysql "$datadir" || return 1
-=======
     if [ ! -d "$datadir" -a ! -h "$datadir" -a "x$(basedir "$datadir")" = "x/var/lib" ]; then
-	install -d -m 0755 -omysql -gmysql "$datadir" || return 1
-    fi
->>>>>>> 634b7a85
+	install -d -m 0751 -omysql -gmysql "$datadir" || return 1
+    fi
 
     if [ ! -e "$logfile" -a ! -h "$logfile" -a "x$(dirname "$logfile")" = "x/var/log/mysql" ]; then
 	install /dev/null -omysql -gmysql "$logfile" || return 1
