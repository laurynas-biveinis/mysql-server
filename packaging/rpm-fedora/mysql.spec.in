# Copyright (c) 2000, 2016, Oracle and/or its affiliates. All rights reserved.
#
# This program is free software; you can redistribute it and/or modify
# it under the terms of the GNU General Public License as published by
# the Free Software Foundation; version 2 of the License.
#
# This program is distributed in the hope that it will be useful,
# but WITHOUT ANY WARRANTY; without even the implied warranty of
# MERCHANTABILITY or FITNESS FOR A PARTICULAR PURPOSE.  See the
# GNU General Public License for more details.
#
# You should have received a copy of the GNU General Public License
# along with this program; see the file COPYING. If not, write to the
# Free Software Foundation, Inc., 51 Franklin St, Fifth Floor, Boston
# MA  02110-1301  USA.


# NOTE: "vendor" is used in upgrade/downgrade check, so you can't
# change these, has to be exactly as is.

%global milestone    dmr

%global mysql_vendor Oracle and/or its affiliates
%global mysqldatadir /var/lib/mysql

# By default, a build will include the bundeled "yaSSL" library for SSL.
%{?with_ssl: %global ssl_option -DWITH_SSL=%{with_ssl}}

# Regression tests may take a long time, override the default to skip them
%{!?runselftest:%global runselftest 1}

%{!?with_debuginfo:              %global nodebuginfo 1}
%{!?product_suffix:              %global product_suffix community}
%{!?feature_set:                 %global feature_set community}
%{!?compilation_comment_release: %global compilation_comment_release MySQL Community Server - (GPL)}
%{!?compilation_comment_debug:   %global compilation_comment_debug MySQL Community Server - Debug (GPL)}
%{!?src_base:                    %global src_base mysql}

%global compatver             5.6.31
%global compatlib             18
%global compatsrc             https://cdn.mysql.com/Downloads/MySQL-5.6/mysql-%{compatver}.tar.gz

%global src_dir               %{src_base}-%{version}%{?milestone:-%{milestone}}

# No debuginfo for now, ships /usr/sbin/mysqld-debug and libmysqlcliet-debug.a
%if 0%{?nodebuginfo}
%global _enable_debug_package 0
%global debug_package         %{nil}
%global __os_install_post     /usr/lib/rpm/brp-compress %{nil}
%endif

# multiarch
%global multiarchs            ppc %{power64} %{ix86} x86_64 %{sparc}

%if 0%{?commercial}
%global license_files_server  %{src_dir}/LICENSE.mysql
%global license_type          Commercial
%else
%global license_files_server  %{src_dir}/COPYING %{src_dir}/README
%global license_type          GPLv2
%endif

%global min                   5.8.0

Name:           mysql-%{product_suffix}
Summary:        A very fast and reliable SQL database server
Group:          Applications/Databases
Version:        @MYSQL_NO_DASH_VERSION@
Release:        0.1%{?milestone:.%{milestone}}%{?dist}
License:        Copyright (c) 2000, @MYSQL_COPYRIGHT_YEAR@, %{mysql_vendor}. All rights reserved. Under %{?license_type} license as shown in the Description field.
Source0:        https://cdn.mysql.com/Downloads/MySQL-@MYSQL_BASE_VERSION@/%{src_dir}.tar.gz
URL:            http://www.mysql.com/
Packager:       MySQL Release Engineering <mysql-build@oss.oracle.com>
Vendor:         %{mysql_vendor}
Source4:        my_config.h
Source6:        mysql_config.sh
Source7:        %{compatsrc}
Source10:       http://downloads.sourceforge.net/boost/@BOOST_PACKAGE_NAME@.tar.bz2
BuildRequires:  cmake
BuildRequires:  perl
BuildRequires:  time
BuildRequires:  libaio-devel
BuildRequires:  mecab-devel
BuildRequires:  ncurses-devel
BuildRequires:  numactl-devel
BuildRequires:  openssl-devel
BuildRequires:  zlib-devel
BuildRequires:  systemd
BuildRequires:  pkgconfig(systemd)
BuildRoot:      %(mktemp -ud %{_tmppath}/%{name}-%{version}-%{release}-XXXXXX)

# For rpm => 4.9 only: https://fedoraproject.org/wiki/Packaging:AutoProvidesAndRequiresFiltering
%global __requires_exclude ^perl\\((hostnames|lib::mtr|lib::v1|mtr_|My::)
%global __provides_exclude_from ^(/usr/share/(mysql|mysql-test)/.*|%{_libdir}/mysql/plugin/.*\\.so)$

%description
The MySQL(TM) software delivers a very fast, multi-threaded, multi-user,
and robust SQL (Structured Query Language) database server. MySQL Server
is intended for mission-critical, heavy-load production systems as well
as for embedding into mass-deployed software. MySQL is a trademark of
%{mysql_vendor}

The MySQL software has Dual Licensing, which means you can use the MySQL
software free of charge under the GNU General Public License
(http://www.gnu.org/licenses/). You can also purchase commercial MySQL
licenses from %{mysql_vendor} if you do not wish to be bound by the terms of
the GPL. See the chapter "Licensing and Support" in the manual for
further info.

The MySQL web site (http://www.mysql.com/) provides the latest
news and information about the MySQL software. Also please see the
documentation and the manual for more information.

%package        server
Summary:        A very fast and reliable SQL database server
Group:          Applications/Databases
Requires:       coreutils
Requires:       grep
Requires:       procps
Requires:       shadow-utils
Requires:       net-tools
Requires:       mecab-ipadic
%if 0%{?commercial}
Obsoletes:      mysql-commercial-bench < 5.7.8
Obsoletes:      mysql-community-server < %{version}-%{release}
Requires:       mysql-commercial-client%{?_isa} >= %{min}
Requires:       mysql-commercial-common%{?_isa} >= %{min}
%else
Requires:       mysql-community-client%{?_isa} >= %{min}
Requires:       mysql-community-common%{?_isa} >= %{min}
%endif
Obsoletes:      mysql-community-bench < 5.7.8
Obsoletes:      community-mysql-bench
Obsoletes:      mysql-bench
Obsoletes:      mariadb-bench
Obsoletes:      mariadb-server
Obsoletes:      mariadb-galera-server
Obsoletes:      mariadb-server-galera
Obsoletes:      community-mysql-server < %{version}-%{release}
Obsoletes:      mysql-server < %{version}-%{release}
Provides:       mysql-server = %{version}-%{release}
Provides:       mysql-server%{?_isa} = %{version}-%{release}
Provides:       mysql-compat-server = %{version}-%{release}
Provides:       mysql-compat-server%{?_isa} = %{version}-%{release}
Requires(post):   systemd
Requires(preun):  systemd
Requires(postun): systemd

%description    server
The MySQL(TM) software delivers a very fast, multi-threaded, multi-user,
and robust SQL (Structured Query Language) database server. MySQL Server
is intended for mission-critical, heavy-load production systems as well
as for embedding into mass-deployed software. MySQL is a trademark of
%{mysql_vendor}

The MySQL software has Dual Licensing, which means you can use the MySQL
software free of charge under the GNU General Public License
(http://www.gnu.org/licenses/). You can also purchase commercial MySQL
licenses from %{mysql_vendor} if you do not wish to be bound by the terms of
the GPL. See the chapter "Licensing and Support" in the manual for
further info.

The MySQL web site (http://www.mysql.com/) provides the latest news and
information about the MySQL software.  Also please see the documentation
and the manual for more information.

This package includes the MySQL server binary as well as related utilities
to run and administer a MySQL server.

%package        client
Summary:        MySQL database client applications and tools
Group:          Applications/Databases
%if 0%{?commercial}
Obsoletes:      mysql-community-client < %{version}-%{release}
Requires:       mysql-commercial-libs%{?_isa} >= %{min}
%else
Requires:       mysql-community-libs%{?_isa} >= %{min}
%endif
Obsoletes:      mariadb
Obsoletes:      community-mysql < %{version}-%{release}
Obsoletes:      mysql < %{version}-%{release}
Provides:       mysql = %{version}-%{release}
Provides:       mysql%{?_isa} = %{version}-%{release}

%description    client
This package contains the standard MySQL clients and administration
tools.

%package        common
Summary:        MySQL database common files for server and client libs
Group:          Applications/Databases
%if 0%{?commercial}
Obsoletes:      mysql-community-common < %{version}-%{release}
%endif
Obsoletes:      mariadb-common
Obsoletes:      mariadb-config
Obsoletes:      mariadb-errmsg
Obsoletes:      community-mysql-common < %{version}-%{release}
Obsoletes:      community-mysql-errmsg < %{version}-%{release}
Obsoletes:      mysql-common < %{version}-%{release}
Provides:       mysql-common = %{version}-%{release}
Provides:       mysql-common%{?_isa} = %{version}-%{release}

%description    common
This packages contains common files needed by MySQL client library,
MySQL database server, and MySQL embedded server.


%package        test
Summary:        Test suite for the MySQL database server
Group:          Applications/Databases
%if 0%{?commercial}
Requires:       mysql-commercial-server%{?_isa} >= %{min}
Obsoletes:      mysql-community-test < %{version}-%{release}
%else
Requires:       mysql-community-server%{?_isa} >= %{min}
%endif
Obsoletes:      mariadb-test
Obsoletes:      community-mysql-test < %{version}-%{release}
Obsoletes:      mysql-test < %{version}-%{release}
Provides:       mysql-test = %{version}-%{release}
Provides:       mysql-test%{?_isa} = %{version}-%{release}

%description    test
This package contains the MySQL regression test suite for MySQL
database server.

%package        devel
Summary:        Development header files and libraries for MySQL database client applications
Group:          Applications/Databases
%if 0%{?commercial}
Obsoletes:      mysql-community-devel < %{version}-%{release}
Requires:       mysql-commercial-libs%{?_isa} >= %{min}
%else
Requires:       mysql-community-libs%{?_isa} >= %{min}
%endif
Obsoletes:      mariadb-devel
Obsoletes:      community-mysql-devel < %{version}-%{release}
Obsoletes:      mysql-devel < %{version}-%{release}
Provides:       mysql-devel = %{version}-%{release}
Provides:       mysql-devel%{?_isa} = %{version}-%{release}

%description    devel
This package contains the development header files and libraries necessary
to develop MySQL client applications.

%package        libs
Summary:        Shared libraries for MySQL database client applications
Group:          Applications/Databases
%if 0%{?commercial}
Obsoletes:      mysql-community-libs < %{version}-%{release}
Requires:       mysql-commercial-common%{?_isa} >= %{min}
%else
Requires:       mysql-community-common%{?_isa} >= %{min}
%endif
Obsoletes:      mariadb-libs
Obsoletes:      community-mysql-libs < %{version}-%{release}
Obsoletes:      mysql-libs < %{version}-%{release}
Provides:       mysql-libs = %{version}-%{release}
Provides:       mysql-libs%{?_isa} = %{version}-%{release}

%description    libs
This package contains the shared libraries for MySQL client
applications.

%package        libs-compat
Summary:        Shared compat libraries for MySQL %{compatver} database client applications
Group:          Applications/Databases
Obsoletes:      mysql-libs-compat < %{version}-%{release}
Obsoletes:      mariadb-libs
Provides:       mysql-libs-compat = %{version}-%{release}
Provides:       mysql-libs-compat%{?_isa} = %{version}-%{release}
%if 0%{?commercial}
Obsoletes:      mysql-community-libs-compat < %{version}-%{release}
Requires:       mysql-commercial-libs%{?_isa} >= %{min}
%else
Requires:       mysql-community-libs%{?_isa} >= %{min}
%endif

%description    libs-compat
This package contains the shared compat libraries for MySQL %{compatver} client
applications.

%package        embedded
Summary:        MySQL embedded library
Group:          Applications/Databases
%if 0%{?commercial}
Obsoletes:      mysql-community-embedded < %{version}-%{release}
Requires:       mysql-commercial-common%{?_isa} >= %{min}
%else
Requires:       mysql-community-common%{?_isa} >= %{min}
%endif
Obsoletes:      mariadb-embedded
Obsoletes:      community-mysql-embedded < %{version}-%{release}
Obsoletes:      mysql-embedded < %{version}-%{release}
Provides:       mysql-embedded = %{version}-%{release}
Provides:       mysql-embedded%{?_isa} = %{version}-%{release}

%description    embedded
This package contains the MySQL server as an embedded library.

The embedded MySQL server library makes it possible to run a full-featured
MySQL server inside the client application. The main benefits are increased
speed and more simple management for embedded applications.

The API is identical for the embedded MySQL version and the
client/server version.

For a description of MySQL see the base MySQL RPM or http://www.mysql.com/

%package        embedded-compat
Summary:        MySQL embedded compat library
Group:          Applications/Databases
%if 0%{?commercial}
Obsoletes:      mysql-community-embedded-compat < %{version}-%{release}
Requires:       mysql-commercial-common%{?_isa} >= %{min}
%else
Requires:       mysql-community-common%{?_isa} >= %{min}
%endif

%description    embedded-compat
This package contains the MySQL server as an embedded library with
compatibility for applications using version %{compatlib} of the library.

%package        embedded-devel
Summary:        Development header files and libraries for MySQL as an embeddable library
Group:          Applications/Databases
%if 0%{?commercial}
Obsoletes:      mysql-community-embedded-devel < %{version}-%{release}
Requires:       mysql-commercial-devel%{?_isa} >= %{min}
Requires:       mysql-commercial-embedded%{?_isa} >= %{min}
%else
Requires:       mysql-community-devel%{?_isa} >= %{min}
Requires:       mysql-community-embedded%{?_isa} >= %{min}
%endif
Obsoletes:      mariadb-embedded-devel
Obsoletes:      community-mysql-embedded-devel < %{version}-%{release}
Obsoletes:      mysql-embedded-devel < %{version}-%{release}
Provides:       mysql-embedded-devel = %{version}-%{release}
Provides:       mysql-embedded-devel%{?_isa} = %{version}-%{release}

%description    embedded-devel
This package contains files needed for developing applications using
the embedded version of the MySQL server.

%prep
%setup -q -T -a 0 -a 7 -a 10 -c -n %{src_dir}

%build
# Fail quickly and obviously if user tries to build as root
%if 0%{?runselftest}
if [ "x$(id -u)" = "x0" ] ; then
   echo "The MySQL regression tests may fail if run as root."
   echo "If you really need to build the RPM as root, use"
   echo "--define='runselftest 0' to skip the regression tests."
   exit 1
fi
%endif

# Build compat libs
(
  pushd mysql-%{compatver}
  mkdir build && pushd build
  cmake .. \
           -DBUILD_CONFIG=mysql_release \
           -DINSTALL_LAYOUT=RPM \
           -DCMAKE_BUILD_TYPE=RelWithDebInfo \
           -DCMAKE_C_FLAGS="%{optflags}" \
           -DCMAKE_CXX_FLAGS="%{optflags}" \
           -DWITH_INNODB_MEMCACHED=1 \
           -DINSTALL_LIBDIR="%{_lib}/mysql" \
           -DINSTALL_PLUGINDIR="%{_lib}/mysql/plugin" \
           -DINSTALL_SQLBENCHDIR=share \
           -DWITH_SYMVER16=1 \
           -DMYSQL_UNIX_ADDR="%{mysqldatadir}/mysql.sock" \
           -DFEATURE_SET="%{feature_set}" \
           -DWITH_EMBEDDED_SERVER=1 \
           -DWITH_EMBEDDED_SHARED_LIBRARY=1 \
           %{?ssl_option} \
           -DCOMPILATION_COMMENT="%{compilation_comment_release}" \
           -DMYSQL_SERVER_SUFFIX="%{?server_suffix}"
  echo BEGIN_NORMAL_CONFIG ; egrep '^#define' include/config.h ; echo END_NORMAL_CONFIG
  make %{?_smp_mflags} VERBOSE=1
)

# Build debug versions of mysqld and libmysqld.a
mkdir debug
(
  cd debug
  # Attempt to remove any optimisation flags from the debug build
  optflags=$(echo "%{optflags}" | sed -e 's/-O2 / /' -e 's/-Wp,-D_FORTIFY_SOURCE=2/ /')
  cmake ../%{src_dir} \
           -DBUILD_CONFIG=mysql_release \
           -DINSTALL_LAYOUT=RPM \
           -DCMAKE_BUILD_TYPE=Debug \
		   -DMYSQL_MAINTAINER_MODE=0 \
           -DTMPDIR=/var/tmp \
           -DWITH_BOOST=.. \
           -DWITH_MECAB=system \
           -DCMAKE_C_FLAGS="$optflags" \
           -DCMAKE_CXX_FLAGS="$optflags" \
           -DWITH_SYSTEMD=1 \
           -DWITH_INNODB_MEMCACHED=1 \
           -DINSTALL_LIBDIR="%{_lib}/mysql" \
           -DINSTALL_PLUGINDIR="%{_lib}/mysql/plugin" \
           -DMYSQL_UNIX_ADDR="%{mysqldatadir}/mysql.sock" \
           -DFEATURE_SET="%{feature_set}" \
           -DWITH_EMBEDDED_SERVER=1 \
           -DWITH_EMBEDDED_SHARED_LIBRARY=1 \
           %{?ssl_option} \
           -DCOMPILATION_COMMENT="%{compilation_comment_debug}" \
           -DMYSQL_SERVER_SUFFIX="%{?server_suffix}"
  echo BEGIN_DEBUG_CONFIG ; egrep '^#define' include/config.h ; echo END_DEBUG_CONFIG
  make %{?_smp_mflags} VERBOSE=1
)

# Build full release
mkdir release
(
  cd release
  cmake ../%{src_dir} \
           -DBUILD_CONFIG=mysql_release \
           -DINSTALL_LAYOUT=RPM \
           -DCMAKE_BUILD_TYPE=RelWithDebInfo \
           -DTMPDIR=/var/tmp \
           -DWITH_BOOST=.. \
           -DWITH_MECAB=system \
           -DCMAKE_C_FLAGS="%{optflags}" \
           -DCMAKE_CXX_FLAGS="%{optflags}" \
           -DWITH_SYSTEMD=1 \
           -DWITH_INNODB_MEMCACHED=1 \
           -DINSTALL_LIBDIR="%{_lib}/mysql" \
           -DINSTALL_PLUGINDIR="%{_lib}/mysql/plugin" \
           -DMYSQL_UNIX_ADDR="%{mysqldatadir}/mysql.sock" \
           -DFEATURE_SET="%{feature_set}" \
           -DWITH_EMBEDDED_SERVER=1 \
           -DWITH_EMBEDDED_SHARED_LIBRARY=1 \
           %{?ssl_option} \
           -DCOMPILATION_COMMENT="%{compilation_comment_release}" \
           -DMYSQL_SERVER_SUFFIX="%{?server_suffix}"
  echo BEGIN_NORMAL_CONFIG ; egrep '^#define' include/config.h ; echo END_NORMAL_CONFIG
  make %{?_smp_mflags} VERBOSE=1
)

%install
# Install compat libs
for dir in libmysql libmysqld ; do
    pushd mysql-%{compatver}/build/$dir
    make DESTDIR=%{buildroot} install
    popd
done
rm -f %{buildroot}%{_libdir}/mysql/libmysqlclient{,_r}.{a,la,so}
rm -f %{buildroot}%{_libdir}/mysql/libmysqld.{a,la,so}

MBD=$RPM_BUILD_DIR/%{src_dir}

# Ensure that needed directories exists
install -d -m 0751 %{buildroot}/var/lib/mysql
install -d -m 0755 %{buildroot}/var/run/mysqld
install -d -m 0750 %{buildroot}/var/lib/mysql-files
install -d -m 0750 %{buildroot}/var/lib/mysql-keyring

# Install all binaries
pushd $MBD/release
make DESTDIR=%{buildroot} install
popd

# Install logrotate and autostart
install -D -m 0644 $MBD/release/support-files/mysql-log-rotate %{buildroot}%{_sysconfdir}/logrotate.d/mysql
install -D -m 0644 $MBD/release/packaging/rpm-fedora/my.cnf %{buildroot}%{_sysconfdir}/my.cnf
install -d %{buildroot}%{_sysconfdir}/my.cnf.d

# Add libdir to linker
install -d -m 0755 %{buildroot}%{_sysconfdir}/ld.so.conf.d
echo "%{_libdir}/mysql" > %{buildroot}%{_sysconfdir}/ld.so.conf.d/mysql-%{_arch}.conf

# multiarch support
%ifarch %{multiarchs}
mv %{buildroot}/%{_includedir}/mysql/my_config.h \
   %{buildroot}/%{_includedir}/mysql/my_config_%{_arch}.h
install -p -m 0644 %{SOURCE4} %{buildroot}/%{_includedir}/mysql/my_config.h
mv %{buildroot}%{_bindir}/mysql_config %{buildroot}%{_bindir}/mysql_config-%{__isa_bits}
install -p -m 0755 %{SOURCE6} %{buildroot}%{_bindir}/mysql_config
%endif


# Remove files pages we explicitly do not want to package
rm -rf %{buildroot}%{_infodir}/mysql.info*
rm -rf %{buildroot}%{_datadir}/mysql/mysql.server
rm -rf %{buildroot}%{_datadir}/mysql/mysqld_multi.server
rm -rf %{buildroot}%{_bindir}/mysql_embedded

# Remove upcoming man pages, to avoid breakage when they materialize
# Keep this comment as a placeholder for future cases
# rm -f %{buildroot}%{_mandir}/man1/<manpage>.1

# Remove removed manpages here until they are removed from the docs repo
rm -f  %{buildroot}%{_mandir}/man1/mysql_plugin.1
rm -f  %{buildroot}%{_mandir}/man1/mysql_install_db.1

%check
%if 0%{?runselftest}
pushd release
make test VERBOSE=1
export MTR_BUILD_THREAD=auto
pushd mysql-test
./mtr \
    --mem --parallel=auto --force --retry=0 \
    --mysqld=--binlog-format=mixed \
    --suite-timeout=720 --testcase-timeout=30 \
    --clean-vardir
rm -r $(readlink var) var
%endif

%pre server
/usr/sbin/groupadd -g 27 -o -r mysql >/dev/null 2>&1 || :
/usr/sbin/useradd -M -N -g mysql -o -r -d /var/lib/mysql -s /bin/false \
    -c "MySQL Server" -u 27 mysql >/dev/null 2>&1 || :

%post server
datadir=$(/usr/bin/my_print_defaults server mysqld | grep '^--datadir=' | sed -n 's/--datadir=//p' | tail -n 1)
/bin/chmod 0755 "$datadir" >/dev/null 2>&1 || :
/bin/touch /var/log/mysqld.log >/dev/null 2>&1 || :
/bin/chown mysql:mysql /var/log/mysqld.log >/dev/null 2>&1 || :
%systemd_post mysqld.service
/usr/bin/systemctl enable mysqld >/dev/null 2>&1 || :

%preun server
%systemd_preun mysqld.service

%postun server
%systemd_postun_with_restart mysqld.service

%post libs -p /sbin/ldconfig

%postun libs -p /sbin/ldconfig

%post embedded -p /sbin/ldconfig

%postun embedded -p /sbin/ldconfig

%files server
%defattr(-, root, root, -)
%doc %{?license_files_server} %{src_dir}/Docs/ChangeLog
%doc %{src_dir}/Docs/INFO_SRC*
%doc release/Docs/INFO_BIN*
%doc release/support-files/my-default.cnf
%attr(644, root, root) %{_mandir}/man1/innochecksum.1*
%attr(644, root, root) %{_mandir}/man1/my_print_defaults.1*
%attr(644, root, root) %{_mandir}/man1/myisam_ftdump.1*
%attr(644, root, root) %{_mandir}/man1/myisamchk.1*
%attr(644, root, root) %{_mandir}/man1/myisamlog.1*
%attr(644, root, root) %{_mandir}/man1/myisampack.1*
%attr(644, root, root) %{_mandir}/man8/mysqld.8*
%exclude %{_mandir}/man1/mysqld_multi.1*
%exclude %{_mandir}/man1/mysqld_safe.1*
%attr(644, root, root) %{_mandir}/man1/mysqldumpslow.1*
%attr(644, root, root) %{_mandir}/man1/mysql_secure_installation.1*
%attr(644, root, root) %{_mandir}/man1/mysql_upgrade.1*
%attr(644, root, root) %{_mandir}/man1/mysqlman.1*
%attr(644, root, root) %{_mandir}/man1/mysql.server.1*
%attr(644, root, root) %{_mandir}/man1/mysql_tzinfo_to_sql.1*
%attr(644, root, root) %{_mandir}/man1/perror.1*
%attr(644, root, root) %{_mandir}/man1/replace.1*
%attr(644, root, root) %{_mandir}/man1/resolve_stack_dump.1*
%attr(644, root, root) %{_mandir}/man1/resolveip.1*
%attr(644, root, root) %{_mandir}/man1/mysql_ssl_rsa_setup.1*
%attr(644, root, root) %{_mandir}/man1/lz4_decompress.1*
%attr(644, root, root) %{_mandir}/man1/zlib_decompress.1*

%config(noreplace) %{_sysconfdir}/my.cnf
%dir %{_sysconfdir}/my.cnf.d

%attr(755, root, root) %{_bindir}/innochecksum
%attr(755, root, root) %{_bindir}/ibd2sdi
%attr(755, root, root) %{_bindir}/my_print_defaults
%attr(755, root, root) %{_bindir}/myisam_ftdump
%attr(755, root, root) %{_bindir}/myisamchk
%attr(755, root, root) %{_bindir}/myisamlog
%attr(755, root, root) %{_bindir}/myisampack
%attr(755, root, root) %{_bindir}/mysql_secure_installation
%attr(755, root, root) %{_bindir}/mysql_ssl_rsa_setup
%attr(755, root, root) %{_bindir}/mysql_tzinfo_to_sql
%attr(755, root, root) %{_bindir}/mysql_upgrade
%attr(755, root, root) %{_bindir}/mysqldumpslow
%attr(755, root, root) %{_bindir}/perror
%attr(755, root, root) %{_bindir}/replace
%attr(755, root, root) %{_bindir}/resolve_stack_dump
%attr(755, root, root) %{_bindir}/resolveip
%attr(755, root, root) %{_bindir}/mysqld_pre_systemd
%attr(755, root, root) %{_bindir}/lz4_decompress
%attr(755, root, root) %{_bindir}/zlib_decompress
%attr(755, root, root) %{_sbindir}/mysqld
%attr(755, root, root) %{_sbindir}/mysqld-debug

%dir %{_libdir}/mysql/plugin
%attr(755, root, root) %{_libdir}/mysql/plugin/adt_null.so
%attr(755, root, root) %{_libdir}/mysql/plugin/auth_socket.so
%attr(755, root, root) %{_libdir}/mysql/plugin/ha_example.so
%attr(755, root, root) %{_libdir}/mysql/plugin/innodb_engine.so
%attr(755, root, root) %{_libdir}/mysql/plugin/keyring_file.so
%attr(755, root, root) %{_libdir}/mysql/plugin/keyring_udf.so
%attr(755, root, root) %{_libdir}/mysql/plugin/libmemcached.so
%attr(755, root, root) %{_libdir}/mysql/plugin/locking_service.so
%attr(755, root, root) %{_libdir}/mysql/plugin/libpluginmecab.so
%attr(755, root, root) %{_libdir}/mysql/plugin/mypluglib.so
%attr(755, root, root) %{_libdir}/mysql/plugin/mysql_no_login.so
%attr(755, root, root) %{_libdir}/mysql/plugin/mysqlx.so
%attr(755, root, root) %{_libdir}/mysql/plugin/rewrite_example.so
%attr(755, root, root) %{_libdir}/mysql/plugin/rewriter.so
%attr(755, root, root) %{_libdir}/mysql/plugin/semisync_master.so
%attr(755, root, root) %{_libdir}/mysql/plugin/semisync_slave.so
%attr(755, root, root) %{_libdir}/mysql/plugin/validate_password.so
%attr(755, root, root) %{_libdir}/mysql/plugin/version_token.so
%dir %{_libdir}/mysql/plugin/debug
%attr(755, root, root) %{_libdir}/mysql/plugin/debug/adt_null.so
%attr(755, root, root) %{_libdir}/mysql/plugin/debug/auth_socket.so
%attr(755, root, root) %{_libdir}/mysql/plugin/debug/ha_example.so
%attr(755, root, root) %{_libdir}/mysql/plugin/debug/keyring_file.so
%attr(755, root, root) %{_libdir}/mysql/plugin/debug/keyring_udf.so
%attr(755, root, root) %{_libdir}/mysql/plugin/debug/innodb_engine.so
%attr(755, root, root) %{_libdir}/mysql/plugin/debug/libmemcached.so
%attr(755, root, root) %{_libdir}/mysql/plugin/debug/locking_service.so
%attr(755, root, root) %{_libdir}/mysql/plugin/debug/libpluginmecab.so
%attr(755, root, root) %{_libdir}/mysql/plugin/debug/mypluglib.so
%attr(755, root, root) %{_libdir}/mysql/plugin/debug/mysql_no_login.so
%attr(755, root, root) %{_libdir}/mysql/plugin/debug/mysqlx.so
%attr(755, root, root) %{_libdir}/mysql/plugin/debug/rewrite_example.so
%attr(755, root, root) %{_libdir}/mysql/plugin/debug/rewriter.so
%attr(755, root, root) %{_libdir}/mysql/plugin/debug/semisync_master.so
%attr(755, root, root) %{_libdir}/mysql/plugin/debug/semisync_slave.so
%attr(755, root, root) %{_libdir}/mysql/plugin/debug/validate_password.so
%attr(755, root, root) %{_libdir}/mysql/plugin/debug/version_token.so

%attr(644, root, root) %{_datadir}/mysql/fill_help_tables.sql
%attr(644, root, root) %{_datadir}/mysql/mysql_sys_schema.sql
%attr(644, root, root) %{_datadir}/mysql/mysql_system_tables.sql
%attr(644, root, root) %{_datadir}/mysql/mysql_system_tables_data.sql
%attr(644, root, root) %{_datadir}/mysql/mysql_test_data_timezone.sql
%attr(644, root, root) %{_datadir}/mysql/my-*.cnf
%attr(644, root, root) %{_datadir}/mysql/mysql-log-rotate
%attr(644, root, root) %{_datadir}/mysql/mysql_security_commands.sql
%attr(644, root, root) %{_datadir}/mysql/dictionary.txt
%attr(644, root, root) %{_datadir}/mysql/innodb_memcached_config.sql
%attr(644, root, root) %{_datadir}/mysql/install_rewriter.sql
%attr(644, root, root) %{_datadir}/mysql/uninstall_rewriter.sql
%attr(644, root, root) %{_datadir}/mysql/magic
%attr(644, root, root) %{_prefix}/lib/tmpfiles.d/mysql.conf
%attr(644, root, root) %{_unitdir}/mysqld.service
%attr(644, root, root) %{_unitdir}/mysqld@.service
%attr(644, root, root) %config(noreplace,missingok) %{_sysconfdir}/logrotate.d/mysql
%dir %attr(751, mysql, mysql) /var/lib/mysql
%dir %attr(755, mysql, mysql) /var/run/mysqld
%dir %attr(750, mysql, mysql) /var/lib/mysql-files
%dir %attr(750, mysql, mysql) /var/lib/mysql-keyring

%files common
%defattr(-, root, root, -)
%doc %{?license_files_server}
%{_datadir}/mysql/charsets/
%{_datadir}/mysql/errmsg-utf8.txt
%{_datadir}/mysql/bulgarian/
%{_datadir}/mysql/czech/
%{_datadir}/mysql/danish/
%{_datadir}/mysql/dutch/
%{_datadir}/mysql/english/
%{_datadir}/mysql/estonian/
%{_datadir}/mysql/french/
%{_datadir}/mysql/german/
%{_datadir}/mysql/greek/
%{_datadir}/mysql/hungarian/
%{_datadir}/mysql/italian/
%{_datadir}/mysql/japanese/
%{_datadir}/mysql/korean/
%{_datadir}/mysql/norwegian-ny/
%{_datadir}/mysql/norwegian/
%{_datadir}/mysql/polish/
%{_datadir}/mysql/portuguese/
%{_datadir}/mysql/romanian/
%{_datadir}/mysql/russian/
%{_datadir}/mysql/serbian/
%{_datadir}/mysql/slovak/
%{_datadir}/mysql/spanish/
%{_datadir}/mysql/swedish/
%{_datadir}/mysql/ukrainian/

%files client
%defattr(-, root, root, -)
%doc %{?license_files_server}
%attr(755, root, root) %{_bindir}/mysql
%attr(755, root, root) %{_bindir}/mysqladmin
%attr(755, root, root) %{_bindir}/mysqlbinlog
%attr(755, root, root) %{_bindir}/mysqlcheck
%attr(755, root, root) %{_bindir}/mysqldump
%attr(755, root, root) %{_bindir}/mysqlimport
%attr(755, root, root) %{_bindir}/mysqlpump
%attr(755, root, root) %{_bindir}/mysqlshow
%attr(755, root, root) %{_bindir}/mysqlslap
%attr(755, root, root) %{_bindir}/mysql_config
%attr(755, root, root) %{_bindir}/mysql_config-%{__isa_bits}
%attr(755, root, root) %{_bindir}/mysql_config_editor

%attr(644, root, root) %{_mandir}/man1/mysql.1*
%attr(644, root, root) %{_mandir}/man1/mysqladmin.1*
%attr(644, root, root) %{_mandir}/man1/mysqlbinlog.1*
%attr(644, root, root) %{_mandir}/man1/mysqlcheck.1*
%attr(644, root, root) %{_mandir}/man1/mysqldump.1*
%attr(644, root, root) %{_mandir}/man1/mysqlpump.1*
%attr(644, root, root) %{_mandir}/man1/mysqlimport.1*
%attr(644, root, root) %{_mandir}/man1/mysqlshow.1*
%attr(644, root, root) %{_mandir}/man1/mysqlslap.1*
%attr(644, root, root) %{_mandir}/man1/mysql_config_editor.1*

%files devel
%defattr(-, root, root, -)
%doc %{?license_files_server}
%attr(644, root, root) %{_mandir}/man1/comp_err.1*
%attr(644, root, root) %{_mandir}/man1/mysql_config.1*
%attr(755, root, root) %{_bindir}/mysql_config
%attr(755, root, root) %{_bindir}/mysql_config-%{__isa_bits}
%{_includedir}/mysql
%{_datadir}/aclocal/mysql.m4
%{_libdir}/mysql/libmysqlclient.a
%{_libdir}/mysql/libmysqlservices.a
%{_libdir}/mysql/libmysqlclient.so
%{_libdir}/pkgconfig/mysqlclient.pc

%files libs
%defattr(-, root, root, -)
%doc %{?license_files_server}
%dir %attr(755, root, root) %{_libdir}/mysql
%attr(644, root, root) %{_sysconfdir}/ld.so.conf.d/mysql-%{_arch}.conf
%{_libdir}/mysql/libmysqlclient.so.21*

%files libs-compat
%defattr(-, root, root, -)
%doc %{?license_files_server}
%dir %attr(755, root, root) %{_libdir}/mysql
%attr(644, root, root) %{_sysconfdir}/ld.so.conf.d/mysql-%{_arch}.conf
%{_libdir}/mysql/libmysqlclient.so.%{compatlib}
%{_libdir}/mysql/libmysqlclient.so.%{compatlib}.*.0
%{_libdir}/mysql/libmysqlclient_r.so.%{compatlib}
%{_libdir}/mysql/libmysqlclient_r.so.%{compatlib}.*.0

%files test
%defattr(-, root, root, -)
%doc %{?license_files_server}
%attr(-, root, root) %{_datadir}/mysql-test
%attr(755, root, root) %{_bindir}/mysql_client_test
%attr(755, root, root) %{_bindir}/mysql_client_test_embedded
%attr(755, root, root) %{_bindir}/mysqltest
%attr(755, root, root) %{_bindir}/mysqltest_embedded
%attr(755, root, root) %{_bindir}/mysqlxtest

%attr(755, root, root) %{_libdir}/mysql/plugin/auth.so
%attr(755, root, root) %{_libdir}/mysql/plugin/auth_test_plugin.so
%attr(755, root, root) %{_libdir}/mysql/plugin/component_example_component1.so
%attr(755, root, root) %{_libdir}/mysql/plugin/component_example_component2.so
%attr(755, root, root) %{_libdir}/mysql/plugin/component_example_component3.so
%attr(644, root, root) %{_libdir}/mysql/plugin/daemon_example.ini
%attr(755, root, root) %{_libdir}/mysql/plugin/libdaemon_example.so
%attr(755, root, root) %{_libdir}/mysql/plugin/test_udf_services.so
%attr(755, root, root) %{_libdir}/mysql/plugin/replication_observers_example_plugin.so
%attr(755, root, root) %{_libdir}/mysql/plugin/libtest_framework.so
%attr(755, root, root) %{_libdir}/mysql/plugin/libtest_services.so
%attr(755, root, root) %{_libdir}/mysql/plugin/libtest_services_threaded.so
%attr(755, root, root) %{_libdir}/mysql/plugin/libtest_session_detach.so
%attr(755, root, root) %{_libdir}/mysql/plugin/libtest_session_in_thd.so
%attr(755, root, root) %{_libdir}/mysql/plugin/libtest_session_info.so
%attr(755, root, root) %{_libdir}/mysql/plugin/libtest_sql_2_sessions.so
%attr(755, root, root) %{_libdir}/mysql/plugin/libtest_sql_all_col_types.so
%attr(755, root, root) %{_libdir}/mysql/plugin/libtest_sql_cmds_1.so
%attr(755, root, root) %{_libdir}/mysql/plugin/libtest_sql_commit.so
%attr(755, root, root) %{_libdir}/mysql/plugin/libtest_sql_complex.so
%attr(755, root, root) %{_libdir}/mysql/plugin/libtest_sql_errors.so
%attr(755, root, root) %{_libdir}/mysql/plugin/libtest_sql_lock.so
%attr(755, root, root) %{_libdir}/mysql/plugin/libtest_sql_processlist.so
%attr(755, root, root) %{_libdir}/mysql/plugin/libtest_sql_replication.so
%attr(755, root, root) %{_libdir}/mysql/plugin/libtest_sql_shutdown.so
%attr(755, root, root) %{_libdir}/mysql/plugin/libtest_sql_sqlmode.so
%attr(755, root, root) %{_libdir}/mysql/plugin/libtest_sql_stored_procedures_functions.so
%attr(755, root, root) %{_libdir}/mysql/plugin/libtest_sql_views_triggers.so
%attr(755, root, root) %{_libdir}/mysql/plugin/libtest_x_sessions_deinit.so
%attr(755, root, root) %{_libdir}/mysql/plugin/libtest_x_sessions_init.so
%attr(755, root, root) %{_libdir}/mysql/plugin/qa_auth_client.so
%attr(755, root, root) %{_libdir}/mysql/plugin/qa_auth_interface.so
%attr(755, root, root) %{_libdir}/mysql/plugin/qa_auth_server.so
%attr(755, root, root) %{_libdir}/mysql/plugin/test_security_context.so
%attr(755, root, root) %{_libdir}/mysql/plugin/debug/auth.so
%attr(755, root, root) %{_libdir}/mysql/plugin/debug/auth_test_plugin.so
%attr(755, root, root) %{_libdir}/mysql/plugin/debug/component_example_component1.so
%attr(755, root, root) %{_libdir}/mysql/plugin/debug/component_example_component2.so
%attr(755, root, root) %{_libdir}/mysql/plugin/debug/component_example_component3.so
%attr(755, root, root) %{_libdir}/mysql/plugin/debug/libdaemon_example.so
%attr(755, root, root) %{_libdir}/mysql/plugin/debug/test_udf_services.so
%attr(755, root, root) %{_libdir}/mysql/plugin/debug/replication_observers_example_plugin.so
%attr(755, root, root) %{_libdir}/mysql/plugin/debug/libtest_framework.so
%attr(755, root, root) %{_libdir}/mysql/plugin/debug/libtest_services.so
%attr(755, root, root) %{_libdir}/mysql/plugin/debug/libtest_services_threaded.so
%attr(755, root, root) %{_libdir}/mysql/plugin/debug/libtest_session_detach.so
%attr(755, root, root) %{_libdir}/mysql/plugin/debug/libtest_session_in_thd.so
%attr(755, root, root) %{_libdir}/mysql/plugin/debug/libtest_session_info.so
%attr(755, root, root) %{_libdir}/mysql/plugin/debug/libtest_sql_2_sessions.so
%attr(755, root, root) %{_libdir}/mysql/plugin/debug/libtest_sql_all_col_types.so
%attr(755, root, root) %{_libdir}/mysql/plugin/debug/libtest_sql_cmds_1.so
%attr(755, root, root) %{_libdir}/mysql/plugin/debug/libtest_sql_commit.so
%attr(755, root, root) %{_libdir}/mysql/plugin/debug/libtest_sql_complex.so
%attr(755, root, root) %{_libdir}/mysql/plugin/debug/libtest_sql_errors.so
%attr(755, root, root) %{_libdir}/mysql/plugin/debug/libtest_sql_lock.so
%attr(755, root, root) %{_libdir}/mysql/plugin/debug/libtest_sql_processlist.so
%attr(755, root, root) %{_libdir}/mysql/plugin/debug/libtest_sql_replication.so
%attr(755, root, root) %{_libdir}/mysql/plugin/debug/libtest_sql_shutdown.so
%attr(755, root, root) %{_libdir}/mysql/plugin/debug/libtest_sql_sqlmode.so
%attr(755, root, root) %{_libdir}/mysql/plugin/debug/libtest_sql_stored_procedures_functions.so
%attr(755, root, root) %{_libdir}/mysql/plugin/debug/libtest_sql_views_triggers.so
%attr(755, root, root) %{_libdir}/mysql/plugin/debug/libtest_x_sessions_deinit.so
%attr(755, root, root) %{_libdir}/mysql/plugin/debug/libtest_x_sessions_init.so
%attr(755, root, root) %{_libdir}/mysql/plugin/debug/qa_auth_client.so
%attr(755, root, root) %{_libdir}/mysql/plugin/debug/qa_auth_interface.so
%attr(755, root, root) %{_libdir}/mysql/plugin/debug/qa_auth_server.so
%attr(755, root, root) %{_libdir}/mysql/plugin/debug/test_security_context.so

%attr(644, root, root) %{_mandir}/man1/mysql_client_test.1*
%attr(644, root, root) %{_mandir}/man1/mysql-stress-test.pl.1*
%attr(644, root, root) %{_mandir}/man1/mysql-test-run.pl.1*
%attr(644, root, root) %{_mandir}/man1/mysql_client_test_embedded.1*
%attr(644, root, root) %{_mandir}/man1/mysqltest.1*
%attr(644, root, root) %{_mandir}/man1/mysqltest_embedded.1*

%files embedded
%defattr(-, root, root, -)
%doc %{?license_files_server}
%dir %attr(755, root, root) %{_libdir}/mysql
%attr(644, root, root) %{_sysconfdir}/ld.so.conf.d/mysql-%{_arch}.conf
%attr(755, root, root) %{_libdir}/mysql/libmysqld.so.21*

%files embedded-compat
%defattr(-, root, root, -)
%doc %{?license_files_server}
%dir %attr(755, root, root) %{_libdir}/mysql
%attr(644, root, root) %{_sysconfdir}/ld.so.conf.d/mysql-%{_arch}.conf
%attr(755, root, root) %{_libdir}/mysql/libmysqld.so.18*

%files embedded-devel
%defattr(-, root, root, -)
%doc %{?license_files_server}
%attr(644, root, root) %{_libdir}/mysql/libmysqld.a
%attr(644, root, root) %{_libdir}/mysql/libmysqld-debug.a
%attr(755, root, root) %{_libdir}/mysql/libmysqld.so

%changelog
<<<<<<< HEAD
* Fri Jun 03 2016 Balasubramanian Kandasamy <balasubramanian.kandasamy@oracle.com> - 5.8.0-0.1
- Add example component to test package
=======
* Fri Jun 03 2016 Balasubramanian Kandasamy <balasubramanian.kandasamy@oracle.com> - 5.7.14-1
- Updated compatver to 5.6.31

* Wed May 04 2016 Georgi Kodinov <georgi.kodinov@oracle.com> - 5.7.13-1
>>>>>>> 1c8707a3
- Add test_udf_services.so plugin
- Add keyring_udf.so plugin to server subpackage
- Purge man page for mysql_install_db in preparation for its removal
- Include mysql-keyring directory
- Provide keyring_file.so plugin

* Tue Nov 24 2015 Bjorn Munch <bjorn.munch@oracle.com> - 5.7.10-1
- Included man pages for lz4_decompress and zlib_decompress

* Thu Nov 12 2015 Bjorn Munch <bjorn.munch@oracle.com> - 5.7.10-1
- Added lines to remove man pages we are not ready to include yet

* Mon Oct 19 2015 Bharathy Satish <bharathy.x.satish@oracle.com> - 5.7.10-1
- Added new decompression utilities lz4_decompress and zlib_decompress binaries to
  client subpackage.

* Mon Oct 5 2015 Tor Didriksen <tor.didriksen@oracle.com>
- Added mysqlx.so

* Sun Aug 2 2015 Balasubramanian Kandasamy <balasubramanian.kandasamy@oracle.com> - 5.7.9-1
- Updated for 5.7.9
- Added libtest_* plugins to test subpackage
- Add mysqlpump man page

* Mon Jul 06 2015 Murthy Narkedimilli <murthy.narkedimilli@oracle.com> - 5.7.8-0.2.rc
- Bumped the versions of libmysqlclient.so and libmysqld.so from 20 -> 21.

* Thu Jun 25 2015 Balasubramanian Kandasamy <balasubramanian.kandasamy@oracle.com> - 5.7.8-0.2.rc
- Add support for pkg-config

* Wed May 20 2015 Balasubramanian Kandasamy <balasubramanian.kandasamy@oracle.com> - 5.7.8-0.2.rc
- Added libtest_framework.so, libtest_services.so, libtest_services_threaded.so plugins
- Build and ship mecab plugin

* Tue Feb 3 2015 Balasubramanian Kandasamy <balasubramanian.kandasamy@oracle.com> - 5.7.6-0.2.m16
- Include boost sources
- Add license info in each subpackage
- Remove systemd conditional
- Add support for Fedora 21
- Various clean up
- Soname bump, more compat packages
- Updated default shell for mysql user
- Added mysql_ssl_rsa_setup
- Include mysql-files directory
- Use native systemd support

* Thu Sep 18 2014 Balasubramanian Kandasamy <balasubramanian.kandasamy@oracle.com> - 5.7.6-0.2.m16
- Provide replication_observers_example_plugin.so plugin

* Tue Sep 2 2014 Bjorn Munch <bjorn.munch@oracle.com> - 5.7.6-0.1.m16
- Updated for 5.7.6

* Fri Aug 08 2014 Balasubramanian Kandasamy <balasubramanian.kandasamy@oracle.com> - 5.7.5-0.3.m15
- Provide mysql_no_login.so plugin

* Wed Aug 06 2014 Balasubramanian Kandasamy <balasubramanian.kandasamy@oracle.com> - 5.7.5-0.2.m15
- Provide mysql-compat-server dependencies 

* Wed Jun 25 2014 Balasubramanian Kandasamy <balasubramanian.kandasamy@oracle.com> - 5.7.5-0.1.m15 
- Add bench package

* Thu Mar 06 2014 Balasubramanian Kandasamy <balasubramanian.kandasamy@oracle.com> - 5.7.4-0.2.m14
- Add ha_example.so plugin which is now included

* Fri Feb 07 2014 Balasubramanian Kandasamy <balasubramanian.kandasamy@oracle.com> - 5.7.4-0.1.m14
- 5.7.4
- Enable shared libmysqld by cmake option
- Move mysqltest and test plugins to test subpackage

* Fri Oct 25 2013 Balasubramanian Kandasamy <balasubramanian.kandasamy@oracle.com> - 5.7.3-0.1.m13
- Initial 5.7 port

* Fri Oct 25 2013 Balasubramanian Kandasamy <balasubramanian.kandasamy@oracle.com> - 5.6.15-1
- Updated to 5.6.15

* Wed Oct 16 2013 Balasubramanian Kandasamy <balasubramanian.kandasamy@oracle.com> - 5.6.14-3
- Improved handling of plugin directory 

* Fri Sep 27 2013 Balasubramanian Kandasamy <balasubramanian.kandasamy@oracle.com> - 5.6.14-2
- Refresh mysql-install patch and service renaming

* Mon Sep 16 2013 Balasubramanian Kandasamy <balasubramanian.kandasamy@oracle.com> - 5.6.14-1
- Updated to 5.6.14

* Tue Aug 27 2013 Balasubramanian Kandasamy <balasubramanian.kandasamy@oracle.com> - 5.6.13-4
- Enhanced perl filtering
- Added openssl-devel to buildreq 

* Wed Aug 21 2013 Balasubramanian Kandasamy <balasubramanian.kandasamy@oracle.com> - 5.6.13-3
- Updated libmysqld.so to 18.1.0 
- Removed mysql_embedded binary to resolve multilib conflict issue

* Fri Aug 16 2013 Balasubramanian Kandasamy <balasubramanian.kandasamy@oracle.com> - 5.6.13-2 
- Fixed Provides and Obsoletes issues in server, test packages 

* Wed Aug 14 2013 Balasubramanian Kandasamy <balasubramanian.kandasamy@oracle.com> - 5.6.13-1
- Updated to 5.6.13
- Added embedded and embedded-devel sub package

* Mon Aug 5 2013 Balasubramanian Kandasamy <balasubramanian.kandasamy@oracle.com> - 5.6.12-6
- Added libmysqld.so to embedded package

* Mon Jul 29 2013 Balasubramanian Kandasamy <balasubramanian.kandasamy@oracle.com> - 5.6.12-5
- Updated test package dependency from client to server

* Tue Jul 16 2013 Balasubramanian Kandasamy <balasubramanian.kandasamy@oracle.com> - 5.6.12-4
- Enabled libmemcached plugins 

* Wed Jun 26 2013 Balasubramanian Kandasamy <balasubramanian.kandasamy@oracle.com> - 5.6.12-3
- Move libs to mysql/
- Basic multi arch support
- Fix changelog dates

* Thu Jun 20 2013 Balasubramanian Kandasamy <balasubramanian.kandasamy@oracle.com> - 5.6.12-2
- Major cleanup

* Tue Jun 04 2013 Balasubramanian Kandasamy <balasubramanian.kandasamy@oracle.com> - 5.6.12-1
- Updated to 5.6.12

* Mon Nov 05 2012 Joerg Bruehe <joerg.bruehe@oracle.com>

- Allow to override the default to use the bundled yaSSL by an option like
      --define="with_ssl /path/to/ssl"

* Wed Oct 10 2012 Bjorn Munch <bjorn.munch@oracle.com>

- Replace old my-*.cnf config file examples with template my-default.cnf

* Fri Oct 05 2012 Joerg Bruehe <joerg.bruehe@oracle.com>

- Let the installation use the new option "--random-passwords" of "mysql_install_db".
  (Bug# 12794345 Ensure root password)
- Fix an inconsistency: "new install" vs "upgrade" are told from the (non)existence
  of "$mysql_datadir/mysql" (holding table "mysql.user" and other system stuff).

* Tue Jul 24 2012 Joerg Bruehe <joerg.bruehe@oracle.com>

- Add a macro "runselftest":
  if set to 1 (default), the test suite will be run during the RPM build;
  this can be oveeridden via the command line by adding
      --define "runselftest 0"
  Failures of the test suite will NOT make the RPM build fail!

* Mon Jul 16 2012 Joerg Bruehe <joerg.bruehe@oracle.com>

- Add the man page for the "mysql_config_editor".

* Mon Jun 11 2012 Joerg Bruehe <joerg.bruehe@oracle.com>

- Make sure newly added "SPECIFIC-ULN/" directory does not disturb packaging.

* Wed Feb 29 2012 Brajmohan Saxena <brajmohan.saxena@oracle.com>

- Removal all traces of the readline library from mysql (BUG 13738013)

* Wed Sep 28 2011 Joerg Bruehe <joerg.bruehe@oracle.com>

- Fix duplicate mentioning of "mysql_plugin" and its manual page,
  it is better to keep alphabetic order in the files list (merging!).

* Wed Sep 14 2011 Joerg Bruehe <joerg.bruehe@oracle.com>

- Let the RPM capabilities ("obsoletes" etc) ensure that an upgrade may replace
  the RPMs of any configuration (of the current or the preceding release series)
  by the new ones. This is done by not using the implicitly generated capabilities
  (which include the configuration name) and relying on more generic ones which
  just list the function ("server", "client", ...).
  The implicit generation cannot be prevented, so all these capabilities must be
  explicitly listed in "Obsoletes:"

* Tue Sep 13 2011 Jonathan Perkin <jonathan.perkin@oracle.com>

- Add support for Oracle Linux 6 and Red Hat Enterprise Linux 6.  Due to
  changes in RPM behaviour ($RPM_BUILD_ROOT is removed prior to install)
  this necessitated a move of the libmygcc.a installation to the install
  phase, which is probably where it belonged in the first place.

* Tue Sep 13 2011 Joerg Bruehe <joerg.bruehe@oracle.com>

- "make_win_bin_dist" and its manual are dropped, cmake does it different.

* Thu Sep 08 2011 Daniel Fischer <daniel.fischer@oracle.com>

- Add mysql_plugin man page.

* Tue Aug 30 2011 Tor Didriksen <tor.didriksen@oracle.com>

- Set CXX=g++ by default to add a dependency on libgcc/libstdc++.
  Also, remove the use of the -fno-exceptions and -fno-rtti flags.
  TODO: update distro_buildreq/distro_requires

* Tue Aug 30 2011 Joerg Bruehe <joerg.bruehe@oracle.com>

- Add the manual page for "mysql_plugin" to the server package.

* Fri Aug 19 2011 Joerg Bruehe <joerg.bruehe@oracle.com>

- Null-upmerge the fix of bug#37165: This spec file is not affected.
- Replace "/var/lib/mysql" by the spec file variable "%%{mysqldatadir}".

* Fri Aug 12 2011 Daniel Fischer <daniel.fischer@oracle.com>

- Source plugin library files list from cmake-generated file.

* Mon Jul 25 2011 Chuck Bell <chuck.bell@oracle.com>

- Added the mysql_plugin client - enables or disables plugins.

* Thu Jul 21 2011 Sunanda Menon <sunanda.menon@oracle.com>

- Fix bug#12561297: Added the MySQL embedded binary

* Thu Jul 07 2011 Joerg Bruehe <joerg.bruehe@oracle.com>

- Fix bug#45415: "rpm upgrade recreates test database"
  Let the creation of the "test" database happen only during a new installation,
  not in an RPM upgrade.
  This affects both the "mkdir" and the call of "mysql_install_db".

* Wed Feb 09 2011 Joerg Bruehe <joerg.bruehe@oracle.com>

- Fix bug#56581: If an installation deviates from the default file locations
  ("datadir" and "pid-file"), the mechanism to detect a running server (on upgrade)
  should still work, and use these locations.
  The problem was that the fix for bug#27072 did not check for local settings.

* Mon Jan 31 2011 Joerg Bruehe <joerg.bruehe@oracle.com>

- Install the new "manifest" files: "INFO_SRC" and "INFO_BIN".

* Tue Nov 23 2010 Jonathan Perkin <jonathan.perkin@oracle.com>

- EXCEPTIONS-CLIENT has been deleted, remove it from here too
- Support MYSQL_BUILD_MAKE_JFLAG environment variable for passing
  a '-j' argument to make.

* Mon Nov 1 2010 Georgi Kodinov <georgi.godinov@oracle.com>

- Added test authentication (WL#1054) plugin binaries

* Wed Oct 6 2010 Georgi Kodinov <georgi.godinov@oracle.com>

- Added example external authentication (WL#1054) plugin binaries

* Wed Aug 11 2010 Joerg Bruehe <joerg.bruehe@oracle.com>

- With a recent spec file cleanup, names have changed: A "-community" part was dropped.
  Reflect that in the "Obsoletes" specifications.
- Add a "triggerpostun" to handle the uninstall of the "-community" server RPM.
- This fixes bug#55015 "MySQL server is not restarted properly after RPM upgrade".

* Tue Jun 15 2010 Joerg Bruehe <joerg.bruehe@sun.com>

- Change the behaviour on installation and upgrade:
  On installation, do not autostart the server.
  *Iff* the server was stopped before the upgrade is started, this is taken as a
  sign the administrator is handling that manually, and so the new server will
  not be started automatically at the end of the upgrade.
  The start/stop scripts will still be installed, so the server will be started
  on the next machine boot.
  This is the 5.5 version of fixing bug#27072 (RPM autostarting the server).

* Tue Jun 1 2010 Jonathan Perkin <jonathan.perkin@oracle.com>

- Implement SELinux checks from distribution-specific spec file.

* Wed May 12 2010 Jonathan Perkin <jonathan.perkin@oracle.com>

- Large number of changes to build using CMake
- Introduce distribution-specific RPMs
- Drop debuginfo, build all binaries with debug/symbols
- Remove __os_install_post, use native macro
- Remove _unpackaged_files_terminate_build, make it an error to have
  unpackaged files
- Remove cluster RPMs

* Wed Mar 24 2010 Joerg Bruehe <joerg.bruehe@sun.com>

- Add "--with-perfschema" to the configure options.

* Mon Mar 22 2010 Joerg Bruehe <joerg.bruehe@sun.com>

- User "usr/lib*" to allow for both "usr/lib" and "usr/lib64",
  mask "rmdir" return code 1.
- Remove "ha_example.*" files from the list, they aren't built.

* Wed Mar 17 2010 Joerg Bruehe <joerg.bruehe@sun.com>

- Fix a wrong path name in handling the debug plugins.

* Wed Mar 10 2010 Joerg Bruehe <joerg.bruehe@sun.com>

- Take the result of the debug plugin build and put it into the optimized tree,
  so that it becomes part of the final installation;
  include the files in the packlist. Part of the fixes for bug#49022.

* Mon Mar 01 2010 Joerg Bruehe <joerg.bruehe@sun.com>

- Set "Oracle and/or its affiliates" as the vendor and copyright owner,
  accept upgrading from packages showing MySQL or Sun as vendor.

* Fri Feb 12 2010 Joerg Bruehe <joerg.bruehe@sun.com>

- Formatting changes:
  Have a consistent structure of separator lines and of indentation
  (8 leading blanks => tab).
- Introduce the variable "src_dir".
- Give the environment variables "MYSQL_BUILD_CC(CXX)" precedence
  over "CC" ("CXX").
- Drop the old "with_static" argument analysis, this is not supported
  in 5.1 since ages.
- Introduce variables to control the handlers individually, as well
  as other options.
- Use the new "--with-plugin" notation for the table handlers.
- Drop handling "/etc/rc.d/init.d/mysql", the switch to "/etc/init.d/mysql"
  was done back in 2002 already.
- Make "--with-zlib-dir=bundled" the default, add an option to disable it.
- Add missing manual pages to the file list.
- Improve the runtime check for "libgcc.a", protect it against being tried
  with the Intel compiler "icc".

* Mon Jan 11 2010 Joerg Bruehe <joerg.bruehe@sun.com>

- Change RPM file naming:
  - Suffix like "-m2", "-rc" becomes part of version as "_m2", "_rc".
  - Release counts from 1, not 0.

* Wed Dec 23 2009 Joerg Bruehe <joerg.bruehe@sun.com>

- The "semisync" plugin file name has lost its introductory "lib",
  adapt the file lists for the subpackages.
  This is a part missing from the fix for bug#48351.
- Remove the "fix_privilege_tables" manual, it does not exist in 5.5
  (and likely, the whole script will go, too).

* Mon Nov 16 2009 Joerg Bruehe <joerg.bruehe@sun.com>

- Fix some problems with the directives around "tcmalloc" (experimental),
  remove erroneous traces of the InnoDB plugin (that is 5.1 only).

* Tue Oct 06 2009 Magnus Blaudd <mvensson@mysql.com>

- Removed mysql_fix_privilege_tables

* Fri Oct 02 2009 Alexander Nozdrin <alexander.nozdrin@sun.com>

- "mysqlmanager" got removed from version 5.4, all references deleted.

* Fri Aug 28 2009 Joerg Bruehe <joerg.bruehe@sun.com>

- Merge up from 5.1 to 5.4: Remove handling for the InnoDB plugin.

* Thu Aug 27 2009 Joerg Bruehe <joerg.bruehe@sun.com>

- This version does not contain the "Instance manager", "mysqlmanager":
  Remove it from the spec file so that packaging succeeds.

* Mon Aug 24 2009 Jonathan Perkin <jperkin@sun.com>

- Add conditionals for bundled zlib and innodb plugin

* Fri Aug 21 2009 Jonathan Perkin <jperkin@sun.com>

- Install plugin libraries in appropriate packages.
- Disable libdaemon_example and ftexample plugins.

* Thu Aug 20 2009 Jonathan Perkin <jperkin@sun.com>

- Update variable used for mysql-test suite location to match source.

* Fri Nov 07 2008 Joerg Bruehe <joerg@mysql.com>

- Correct yesterday's fix, so that it also works for the last flag,
  and fix a wrong quoting: un-quoted quote marks must not be escaped.

* Thu Nov 06 2008 Kent Boortz <kent.boortz@sun.com>

- Removed "mysql_upgrade_shell"
- Removed some copy/paste between debug and normal build

* Thu Nov 06 2008 Joerg Bruehe <joerg@mysql.com>

- Modify CFLAGS and CXXFLAGS such that a debug build is not optimized.
  This should cover both gcc and icc flags.  Fixes bug#40546.

* Fri Aug 29 2008 Kent Boortz <kent@mysql.com>

- Removed the "Federated" storage engine option, and enabled in all

* Tue Aug 26 2008 Joerg Bruehe <joerg@mysql.com>

- Get rid of the "warning: Installed (but unpackaged) file(s) found:"
  Some generated files aren't needed in RPMs:
  - the "sql-bench/" subdirectory
  Some files were missing:
  - /usr/share/aclocal/mysql.m4  ("devel" subpackage)
  - Manual "mysqlbug" ("server" subpackage)
  - Program "innochecksum" and its manual ("server" subpackage)
  - Manual "mysql_find_rows" ("client" subpackage)
  - Script "mysql_upgrade_shell" ("client" subpackage)
  - Program "ndb_cpcd" and its manual ("ndb-extra" subpackage)
  - Manuals "ndb_mgm" + "ndb_restore" ("ndb-tools" subpackage)

* Mon Mar 31 2008 Kent Boortz <kent@mysql.com>

- Made the "Federated" storage engine an option
- Made the "Cluster" storage engine and sub packages an option

* Wed Mar 19 2008 Joerg Bruehe <joerg@mysql.com>

- Add the man pages for "ndbd" and "ndb_mgmd".

* Mon Feb 18 2008 Timothy Smith <tim@mysql.com>

- Require a manual upgrade if the alread-installed mysql-server is
  from another vendor, or is of a different major version.

* Wed May 02 2007 Joerg Bruehe <joerg@mysql.com>

- "ndb_size.tmpl" is not needed any more,
  "man1/mysql_install_db.1" lacked the trailing '*'.

* Sat Apr 07 2007 Kent Boortz <kent@mysql.com>

- Removed man page for "mysql_create_system_tables"

* Wed Mar 21 2007 Daniel Fischer <df@mysql.com>

- Add debug server.

* Mon Mar 19 2007 Daniel Fischer <df@mysql.com>

- Remove Max RPMs; the server RPMs contain a mysqld compiled with all
  features that previously only were built into Max.

* Fri Mar 02 2007 Joerg Bruehe <joerg@mysql.com>

- Add several man pages for NDB which are now created.

* Fri Jan 05 2007 Kent Boortz <kent@mysql.com>

- Put back "libmygcc.a", found no real reason it was removed.

- Add CFLAGS to gcc call with --print-libgcc-file, to make sure the
  correct "libgcc.a" path is returned for the 32/64 bit architecture.

* Mon Dec 18 2006 Joerg Bruehe <joerg@mysql.com>

- Fix the move of "mysqlmanager" to section 8: Directory name was wrong.

* Thu Dec 14 2006 Joerg Bruehe <joerg@mysql.com>

- Include the new man pages for "my_print_defaults" and "mysql_tzinfo_to_sql"
  in the server RPM.
- The "mysqlmanager" man page got moved from section 1 to 8.

* Thu Nov 30 2006 Joerg Bruehe <joerg@mysql.com>

- Call "make install" using "benchdir_root=%%{_datadir}",
  because that is affecting the regression test suite as well.

* Thu Nov 16 2006 Joerg Bruehe <joerg@mysql.com>

- Explicitly note that the "MySQL-shared" RPMs (as built by MySQL AB)
  replace "mysql-shared" (as distributed by SuSE) to allow easy upgrading
  (bug#22081).

* Mon Nov 13 2006 Joerg Bruehe <joerg@mysql.com>

- Add "--with-partition" to all server builds.

- Use "--report-features" in one test run per server build.

* Tue Aug 15 2006 Joerg Bruehe <joerg@mysql.com>

- The "max" server is removed from packages, effective from 5.1.12-beta.
  Delete all steps to build, package, or install it.

* Mon Jul 10 2006 Joerg Bruehe <joerg@mysql.com>

- Fix a typing error in the "make" target for the Perl script to run the tests.

* Tue Jul 04 2006 Joerg Bruehe <joerg@mysql.com>

- Use the Perl script to run the tests, because it will automatically check
  whether the server is configured with SSL.

* Tue Jun 27 2006 Joerg Bruehe <joerg@mysql.com>

- move "mysqldumpslow" from the client RPM to the server RPM (bug#20216)

- Revert all previous attempts to call "mysql_upgrade" during RPM upgrade,
  there are some more aspects which need to be solved before this is possible.
  For now, just ensure the binary "mysql_upgrade" is delivered and installed.

* Thu Jun 22 2006 Joerg Bruehe <joerg@mysql.com>

- Close a gap of the previous version by explicitly using
  a newly created temporary directory for the socket to be used
  in the "mysql_upgrade" operation, overriding any local setting.

* Tue Jun 20 2006 Joerg Bruehe <joerg@mysql.com>

- To run "mysql_upgrade", we need a running server;
  start it in isolation and skip password checks.

* Sat May 20 2006 Kent Boortz <kent@mysql.com>

- Always compile for PIC, position independent code.

* Wed May 10 2006 Kent Boortz <kent@mysql.com>

- Use character set "all" when compiling with Cluster, to make Cluster
  nodes independent on the character set directory, and the problem
  that two RPM sub packages both wants to install this directory.

* Mon May 01 2006 Kent Boortz <kent@mysql.com>

- Use "./libtool --mode=execute" instead of searching for the
  executable in current directory and ".libs".

* Fri Apr 28 2006 Kent Boortz <kent@mysql.com>

- Install and run "mysql_upgrade"

* Wed Apr 12 2006 Jim Winstead <jimw@mysql.com>

- Remove sql-bench, and MySQL-bench RPM (will be built as an independent
  project from the mysql-bench repository)

* Tue Apr 11 2006 Jim Winstead <jimw@mysql.com>

- Remove old mysqltestmanager and related programs
* Sat Apr 01 2006 Kent Boortz <kent@mysql.com>

- Set $LDFLAGS from $MYSQL_BUILD_LDFLAGS

* Tue Mar 07 2006 Kent Boortz <kent@mysql.com>

- Changed product name from "Community Edition" to "Community Server"

* Mon Mar 06 2006 Kent Boortz <kent@mysql.com>

- Fast mutexes is now disabled by default, but should be
  used in Linux builds.

* Mon Feb 20 2006 Kent Boortz <kent@mysql.com>

- Reintroduced a max build
- Limited testing of 'debug' and 'max' servers
- Berkeley DB only in 'max'

* Mon Feb 13 2006 Joerg Bruehe <joerg@mysql.com>

- Use "-i" on "make test-force";
  this is essential for later evaluation of this log file.

* Thu Feb 09 2006 Kent Boortz <kent@mysql.com>

- Pass '-static' to libtool, link static with our own libraries, dynamic
  with system libraries.  Link with the bundled zlib.

* Wed Feb 08 2006 Kristian Nielsen <knielsen@mysql.com>

- Modified RPM spec to match new 5.1 debug+max combined community packaging.

* Sun Dec 18 2005 Kent Boortz <kent@mysql.com>

- Added "client/mysqlslap"

* Mon Dec 12 2005 Rodrigo Novo <rodrigo@mysql.com>

- Added zlib to the list of (static) libraries installed
- Added check against libtool wierdness (WRT: sql/mysqld || sql/.libs/mysqld)
- Compile MySQL with bundled zlib
- Fixed %%packager name to "MySQL Production Engineering Team"

* Mon Dec 05 2005 Joerg Bruehe <joerg@mysql.com>

- Avoid using the "bundled" zlib on "shared" builds:
  As it is not installed (on the build system), this gives dependency
  problems with "libtool" causing the build to fail.
  (Change was done on Nov 11, but left uncommented.)

* Tue Nov 22 2005 Joerg Bruehe <joerg@mysql.com>

- Extend the file existence check for "init.d/mysql" on un-install
  to also guard the call to "insserv"/"chkconfig".

* Thu Oct 27 2005 Lenz Grimmer <lenz@grimmer.com>

- added more man pages

* Wed Oct 19 2005 Kent Boortz <kent@mysql.com>

- Made yaSSL support an option (off by default)

* Wed Oct 19 2005 Kent Boortz <kent@mysql.com>

- Enabled yaSSL support

* Sat Oct 15 2005 Kent Boortz <kent@mysql.com>

- Give mode arguments the same way in all places
- Moved copy of mysqld.a to "standard" build, but
  disabled it as we don't do embedded yet in 5.0

* Fri Oct 14 2005 Kent Boortz <kent@mysql.com>

- For 5.x, always compile with --with-big-tables
- Copy the config.log file to location outside
  the build tree

* Fri Oct 14 2005 Kent Boortz <kent@mysql.com>

- Removed unneeded/obsolete configure options
- Added archive engine to standard server
- Removed the embedded server from experimental server
- Changed suffix "-Max" => "-max"
- Changed comment string "Max" => "Experimental"

* Thu Oct 13 2005 Lenz Grimmer <lenz@mysql.com>

- added a usermod call to assign a potential existing mysql user to the
  correct user group (BUG#12823)
- Save the perror binary built during Max build so it supports the NDB
  error codes (BUG#13740)
- added a separate macro "mysqld_group" to be able to define the
  user group of the mysql user seperately, if desired.

* Thu Sep 29 2005 Lenz Grimmer <lenz@mysql.com>

- fixed the removing of the RPM_BUILD_ROOT in the %%clean section (the
  $RBR variable did not get expanded, thus leaving old build roots behind)

* Thu Aug 04 2005 Lenz Grimmer <lenz@mysql.com>

- Fixed the creation of the mysql user group account in the postinstall
  section (BUG 12348)
- Fixed enabling the Archive storage engine in the Max binary

* Tue Aug 02 2005 Lenz Grimmer <lenz@mysql.com>

- Fixed the Requires: tag for the server RPM (BUG 12233)

* Fri Jul 15 2005 Lenz Grimmer <lenz@mysql.com>

- create a "mysql" user group and assign the mysql user account to that group
  in the server postinstall section. (BUG 10984)

* Tue Jun 14 2005 Lenz Grimmer <lenz@mysql.com>

- Do not build statically on i386 by default, only when adding either "--with
  static" or "--define '_with_static 1'" to the RPM build options. Static
  linking really only makes sense when linking against the specially patched
  glibc 2.2.5.

* Mon Jun 06 2005 Lenz Grimmer <lenz@mysql.com>

- added mysql_client_test to the "bench" subpackage (BUG 10676)
- added the libndbclient static and shared libraries (BUG 10676)

* Wed Jun 01 2005 Lenz Grimmer <lenz@mysql.com>

- use "mysqldatadir" variable instead of hard-coding the path multiple times
- use the "mysqld_user" variable on all occasions a user name is referenced
- removed (incomplete) Brazilian translations
- removed redundant release tags from the subpackage descriptions

* Wed May 25 2005 Joerg Bruehe <joerg@mysql.com>

- Added a "make clean" between separate calls to "BuildMySQL".

* Thu May 12 2005 Guilhem Bichot <guilhem@mysql.com>

- Removed the mysql_tableinfo script made obsolete by the information schema

* Wed Apr 20 2005 Lenz Grimmer <lenz@mysql.com>

- Enabled the "blackhole" storage engine for the Max RPM

* Wed Apr 13 2005 Lenz Grimmer <lenz@mysql.com>

- removed the MySQL manual files (html/ps/texi) - they have been removed
  from the MySQL sources and are now available seperately.

* Mon Apr 4 2005 Petr Chardin <petr@mysql.com>

- old mysqlmanager, mysqlmanagerc and mysqlmanager-pwger renamed into
  mysqltestmanager, mysqltestmanager and mysqltestmanager-pwgen respectively

* Fri Mar 18 2005 Lenz Grimmer <lenz@mysql.com>

- Disabled RAID in the Max binaries once and for all (it has finally been
  removed from the source tree)

* Sun Feb 20 2005 Petr Chardin <petr@mysql.com>

- Install MySQL Instance Manager together with mysqld, touch mysqlmanager
  password file

* Mon Feb 14 2005 Lenz Grimmer <lenz@mysql.com>

- Fixed the compilation comments and moved them into the separate build sections
  for Max and Standard

* Mon Feb 7 2005 Tomas Ulin <tomas@mysql.com>

- enabled the "Ndbcluster" storage engine for the max binary
- added extra make install in ndb subdir after Max build to get ndb binaries
- added packages for ndbcluster storage engine

* Fri Jan 14 2005 Lenz Grimmer <lenz@mysql.com>

- replaced obsoleted "BuildPrereq" with "BuildRequires" instead

* Thu Jan 13 2005 Lenz Grimmer <lenz@mysql.com>

- enabled the "Federated" storage engine for the max binary

* Tue Jan 04 2005 Petr Chardin <petr@mysql.com>

- ISAM and merge storage engines were purged. As well as appropriate
  tools and manpages (isamchk and isamlog)

* Fri Dec 31 2004 Lenz Grimmer <lenz@mysql.com>

- enabled the "Archive" storage engine for the max binary
- enabled the "CSV" storage engine for the max binary
- enabled the "Example" storage engine for the max binary

* Thu Aug 26 2004 Lenz Grimmer <lenz@mysql.com>

- MySQL-Max now requires MySQL-server instead of MySQL (BUG 3860)

* Fri Aug 20 2004 Lenz Grimmer <lenz@mysql.com>

- do not link statically on IA64/AMD64 as these systems do not have
  a patched glibc installed

* Tue Aug 10 2004 Lenz Grimmer <lenz@mysql.com>

- Added libmygcc.a to the devel subpackage (required to link applications
  against the the embedded server libmysqld.a) (BUG 4921)

* Mon Aug 09 2004 Lenz Grimmer <lenz@mysql.com>

- Added EXCEPTIONS-CLIENT to the "devel" package

* Thu Jul 29 2004 Lenz Grimmer <lenz@mysql.com>

- disabled OpenSSL in the Max binaries again (the RPM packages were the
  only exception to this anyway) (BUG 1043)

* Wed Jun 30 2004 Lenz Grimmer <lenz@mysql.com>

- fixed server postinstall (mysql_install_db was called with the wrong
  parameter)

* Thu Jun 24 2004 Lenz Grimmer <lenz@mysql.com>

- added mysql_tzinfo_to_sql to the server subpackage
- run "make clean" instead of "make distclean"

* Mon Apr 05 2004 Lenz Grimmer <lenz@mysql.com>

- added ncurses-devel to the build prerequisites (BUG 3377)

* Thu Feb 12 2004 Lenz Grimmer <lenz@mysql.com>

- when using gcc, _always_ use CXX=gcc
- replaced Copyright with License field (Copyright is obsolete)

* Tue Feb 03 2004 Lenz Grimmer <lenz@mysql.com>

- added myisam_ftdump to the Server package

* Tue Jan 13 2004 Lenz Grimmer <lenz@mysql.com>

- link the mysql client against libreadline instead of libedit (BUG 2289)

* Mon Dec 22 2003 Lenz Grimmer <lenz@mysql.com>

- marked /etc/logrotate.d/mysql as a config file (BUG 2156)

* Sat Dec 13 2003 Lenz Grimmer <lenz@mysql.com>

- fixed file permissions (BUG 1672)

* Thu Dec 11 2003 Lenz Grimmer <lenz@mysql.com>

- made testing for gcc3 a bit more robust

* Fri Dec 05 2003 Lenz Grimmer <lenz@mysql.com>

- added missing file mysql_create_system_tables to the server subpackage

* Fri Nov 21 2003 Lenz Grimmer <lenz@mysql.com>

- removed dependency on MySQL-client from the MySQL-devel subpackage
  as it is not really required. (BUG 1610)

* Fri Aug 29 2003 Lenz Grimmer <lenz@mysql.com>

- Fixed BUG 1162 (removed macro names from the changelog)
- Really fixed BUG 998 (disable the checking for installed but
  unpackaged files)

* Tue Aug 05 2003 Lenz Grimmer <lenz@mysql.com>

- Fixed BUG 959 (libmysqld not being compiled properly)
- Fixed BUG 998 (RPM build errors): added missing files to the
  distribution (mysql_fix_extensions, mysql_tableinfo, mysqldumpslow,
  mysql_fix_privilege_tables.1), removed "-n" from install section.

* Wed Jul 09 2003 Lenz Grimmer <lenz@mysql.com>

- removed the GIF Icon (file was not included in the sources anyway)
- removed unused variable shared_lib_version
- do not run automake before building the standard binary
  (should not be necessary)
- add server suffix '-standard' to standard binary (to be in line
  with the binary tarball distributions)
- Use more RPM macros (_exec_prefix, _sbindir, _libdir, _sysconfdir,
  _datadir, _includedir) throughout the spec file.
- allow overriding CC and CXX (required when building with other compilers)

* Fri May 16 2003 Lenz Grimmer <lenz@mysql.com>

- re-enabled RAID again

* Wed Apr 30 2003 Lenz Grimmer <lenz@mysql.com>

- disabled MyISAM RAID (--with-raid) - it throws an assertion which
  needs to be investigated first.

* Mon Mar 10 2003 Lenz Grimmer <lenz@mysql.com>

- added missing file mysql_secure_installation to server subpackage
  (BUG 141)

* Tue Feb 11 2003 Lenz Grimmer <lenz@mysql.com>

- re-added missing pre- and post(un)install scripts to server subpackage
- added config file /etc/my.cnf to the file list (just for completeness)
- make sure to create the datadir with 755 permissions

* Mon Jan 27 2003 Lenz Grimmer <lenz@mysql.com>

- removed unused CC and CXX variables
- CFLAGS and CXXFLAGS should honor RPM_OPT_FLAGS

* Fri Jan 24 2003 Lenz Grimmer <lenz@mysql.com>

- renamed package "MySQL" to "MySQL-server"
- fixed Copyright tag
- added mysql_waitpid to client subpackage (required for mysql-test-run)

* Wed Nov 27 2002 Lenz Grimmer <lenz@mysql.com>

- moved init script from /etc/rc.d/init.d to /etc/init.d (the majority of
  Linux distributions now support this scheme as proposed by the LSB either
  directly or via a compatibility symlink)
- Use new "restart" init script action instead of starting and stopping
  separately
- Be more flexible in activating the automatic bootup - use insserv (on
  older SuSE versions) or chkconfig (Red Hat, newer SuSE versions and
  others) to create the respective symlinks

* Wed Sep 25 2002 Lenz Grimmer <lenz@mysql.com>

- MySQL-Max now requires MySQL >= 4.0 to avoid version mismatches
  (mixing 3.23 and 4.0 packages)

* Fri Aug 09 2002 Lenz Grimmer <lenz@mysql.com>

- Turn off OpenSSL in MySQL-Max for now until it works properly again
- enable RAID for the Max binary instead
- added compatibility link: safe_mysqld -> mysqld_safe to ease the
  transition from 3.23

* Thu Jul 18 2002 Lenz Grimmer <lenz@mysql.com>

- Reworked the build steps a little bit: the Max binary is supposed
  to include OpenSSL, which cannot be linked statically, thus trying
  to statically link against a special glibc is futile anyway
- because of this, it is not required to make yet another build run
  just to compile the shared libs (saves a lot of time)
- updated package description of the Max subpackage
- clean up the BuildRoot directory afterwards

* Mon Jul 15 2002 Lenz Grimmer <lenz@mysql.com>

- Updated Packager information
- Fixed the build options: the regular package is supposed to
  include InnoDB and linked statically, while the Max package
  should include BDB and SSL support

* Fri May 03 2002 Lenz Grimmer <lenz@mysql.com>

- Use more RPM macros (e.g. infodir, mandir) to make the spec
  file more portable
- reorganized the installation of documentation files: let RPM
  take care of this
- reorganized the file list: actually install man pages along
  with the binaries of the respective subpackage
- do not include libmysqld.a in the devel subpackage as well, if we
  have a special "embedded" subpackage
- reworked the package descriptions

* Mon Oct  8 2001 Monty

- Added embedded server as a separate RPM

* Fri Apr 13 2001 Monty

- Added mysqld-max to the distribution

* Tue Jan 2  2001  Monty

- Added mysql-test to the bench package

* Fri Aug 18 2000 Tim Smith <tim@mysql.com>

- Added separate libmysql_r directory; now both a threaded
  and non-threaded library is shipped.

* Tue Sep 28 1999 David Axmark <davida@mysql.com>

- Added the support-files/my-example.cnf to the docs directory.

- Removed devel dependency on base since it is about client
  development.

* Wed Sep 8 1999 David Axmark <davida@mysql.com>

- Cleaned up some for 3.23.

* Thu Jul 1 1999 David Axmark <davida@mysql.com>

- Added support for shared libraries in a separate sub
  package. Original fix by David Fox (dsfox@cogsci.ucsd.edu)

- The --enable-assembler switch is now automatically disables on
  platforms there assembler code is unavailable. This should allow
  building this RPM on non i386 systems.

* Mon Feb 22 1999 David Axmark <david@detron.se>

- Removed unportable cc switches from the spec file. The defaults can
  now be overridden with environment variables. This feature is used
  to compile the official RPM with optimal (but compiler version
  specific) switches.

- Removed the repetitive description parts for the sub rpms. Maybe add
  again if RPM gets a multiline macro capability.

- Added support for a pt_BR translation. Translation contributed by
  Jorge Godoy <jorge@bestway.com.br>.

* Wed Nov 4 1998 David Axmark <david@detron.se>

- A lot of changes in all the rpm and install scripts. This may even
  be a working RPM :-)

* Sun Aug 16 1998 David Axmark <david@detron.se>

- A developers changelog for MySQL is available in the source RPM. And
  there is a history of major user visible changed in the Reference
  Manual.  Only RPM specific changes will be documented here.<|MERGE_RESOLUTION|>--- conflicted
+++ resolved
@@ -849,15 +849,9 @@
 %attr(755, root, root) %{_libdir}/mysql/libmysqld.so
 
 %changelog
-<<<<<<< HEAD
 * Fri Jun 03 2016 Balasubramanian Kandasamy <balasubramanian.kandasamy@oracle.com> - 5.8.0-0.1
+- Updated compatver to 5.6.31
 - Add example component to test package
-=======
-* Fri Jun 03 2016 Balasubramanian Kandasamy <balasubramanian.kandasamy@oracle.com> - 5.7.14-1
-- Updated compatver to 5.6.31
-
-* Wed May 04 2016 Georgi Kodinov <georgi.kodinov@oracle.com> - 5.7.13-1
->>>>>>> 1c8707a3
 - Add test_udf_services.so plugin
 - Add keyring_udf.so plugin to server subpackage
 - Purge man page for mysql_install_db in preparation for its removal
