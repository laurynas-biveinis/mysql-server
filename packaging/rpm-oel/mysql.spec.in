--- conflicted
+++ resolved
@@ -268,14 +268,14 @@
 Summary:        MySQL benchmark suite
 Group:          Applications/Databases
 %if 0%{?commercial}
+Requires:       mysql-enterprise-server%{?_isa} = %{version}-%{release}
 Obsoletes:      mysql-community-bench < %{version}-%{release}
-Requires:       mysql-enterprise-server%{?_isa} = %{version}-%{release}
 %else
 Requires:       mysql-community-server%{?_isa} = %{version}-%{release}
 %endif
 Obsoletes:      mariadb-bench
-Obsoletes:      community-mysql-bench < %{obs_ver}
-Obsoletes:      mysql-bench < %{obs_ver}
+Obsoletes:      community-mysql-bench < %{version}-%{release}
+Obsoletes:      mysql-bench < %{version}-%{release}
 Provides:       mysql-bench = %{version}-%{release}
 Provides:       mysql-bench%{?_isa} = %{version}-%{release}
 
@@ -923,17 +923,12 @@
 %endif
 
 %changelog
-<<<<<<< HEAD
+* Wed Jun 25 2014 Balasubramanian Kandasamy <balasubramanian.kandasamy@oracle.com> - 5.6.20-1
+- Add bench package
+- Enable dtrace 
+
 * Tue May 06 2014 Balasubramanian Kandasamy <balasubramanian.kandasamy@oracle.com> - 5.6.18-2
 - Disable dtrace for el7 
-=======
-* Wed Jun 25 2014 Balasubramanian Kandasamy <balasubramanian.kandasamy@oracle.com> - 5.5.39-1
-- Add bench package
-- Enable dtrace 
-
-* Sun May 11 2014 Balasubramanian Kandasamy <balasubramanian.kandasamy@oracle.com> - 5.5.38-2
-- Increment release version to resolve upgrade conflict issue
->>>>>>> a44b4a18
 
 * Thu Apr 24 2014 Balasubramanian Kandasamy <balasubramanian.kandasamy@oracle.com> - 5.6.18-1
 - Updated for 5.6.18
