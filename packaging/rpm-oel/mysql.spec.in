# Copyright (c) 2000, 2016, Oracle and/or its affiliates. All rights reserved.
#
# This program is free software; you can redistribute it and/or modify
# it under the terms of the GNU General Public License as published by
# the Free Software Foundation; version 2 of the License.
#
# This program is distributed in the hope that it will be useful,
# but WITHOUT ANY WARRANTY; without even the implied warranty of
# MERCHANTABILITY or FITNESS FOR A PARTICULAR PURPOSE.  See the
# GNU General Public License for more details.
#
# You should have received a copy of the GNU General Public License
# along with this program; see the file COPYING. If not, write to the
# Free Software Foundation, Inc., 51 Franklin St, Fifth Floor, Boston
# MA  02110-1301  USA.

# NOTE: "vendor" is used in upgrade/downgrade check, so you can't
# change these, has to be exactly as is.

%global milestone    dmr

%global mysql_vendor Oracle and/or its affiliates
%global mysqldatadir /var/lib/mysql

# By default, a build will include the bundeled "yaSSL" library for SSL.
%{?with_ssl: %global ssl_option -DWITH_SSL=%{with_ssl}}

# Pass path to mecab lib
%{?with_mecab: %global mecab_option -DWITH_MECAB=%{with_mecab}}
%{?with_mecab: %global mecab 1}

# Regression tests may take a long time, override the default to skip them
%{!?runselftest:%global runselftest 0}

%{!?with_systemd:                %global systemd 0}
%{?el7:                          %global systemd 1}
%{!?with_debuginfo:              %global nodebuginfo 1}
%{!?product_suffix:              %global product_suffix community}
%{!?feature_set:                 %global feature_set community}
%{!?compilation_comment_release: %global compilation_comment_release MySQL Community Server - (GPL)}
%{!?compilation_comment_debug:   %global compilation_comment_debug MySQL Community Server - Debug (GPL)}
%{!?src_base:                    %global src_base mysql}

%if 0%{?rhel} == 6
%global compatver             5.1.72
%global compatlib             16
%global compatsrc             https://cdn.mysql.com/Downloads/MySQL-5.1/mysql-%{compatver}.tar.gz
%endif

%if 0%{?rhel} == 7
%global compatver             5.6.31
%global compatlib             18
%global compatsrc             https://cdn.mysql.com/Downloads/MySQL-5.6/mysql-%{compatver}.tar.gz
%endif

# multiarch
%global multiarchs            ppc %{power64} %{ix86} x86_64 %{sparc}

%global src_dir               %{src_base}-%{version}%{?milestone:-%{milestone}}

# No debuginfo for now, ships /usr/sbin/mysqld-debug and libmysqlcliet-debug.a
%if 0%{?nodebuginfo}
%global _enable_debug_package 0
%global debug_package         %{nil}
%global __os_install_post     /usr/lib/rpm/brp-compress %{nil}
%endif

%if 0%{?commercial}
%global license_files_server  %{src_dir}/LICENSE.mysql
%global license_type          Commercial
%else
%global license_files_server  %{src_dir}/COPYING %{src_dir}/README
%global license_type          GPLv2
%endif

%global min                   5.8.0

Name:           mysql-%{product_suffix}
Summary:        A very fast and reliable SQL database server
Group:          Applications/Databases
Version:        @MYSQL_NO_DASH_VERSION@
Release:        0.1%{?milestone:.%{milestone}}%{?commercial:.1}%{?dist}
License:        Copyright (c) 2000, @MYSQL_COPYRIGHT_YEAR@, %{mysql_vendor}. All rights reserved. Under %{?license_type} license as shown in the Description field.
Source0:        https://cdn.mysql.com/Downloads/MySQL-@MYSQL_BASE_VERSION@/%{src_dir}.tar.gz
URL:            http://www.mysql.com/
Packager:       MySQL Release Engineering <mysql-build@oss.oracle.com>
Vendor:         %{mysql_vendor}
Source4:        my_config.h
Source5:        mysql_config.sh
%if 0%{?compatlib}
Source7:        %{compatsrc}
%endif
Source10:       http://downloads.sourceforge.net/boost/@BOOST_PACKAGE_NAME@.tar.bz2
Source90:       filter-provides.sh
Source91:       filter-requires.sh
<<<<<<< HEAD
Patch0:         mysql-5.7-libmysqlclient-symbols.patch
%{?el6:BuildRequires:  devtoolset-3-gcc}
%{?el6:BuildRequires:  devtoolset-3-gcc-c++}
BuildRequires:  cmake >= 2.8.2
=======
%{?el5:BuildRequires:  cmake28 >= 2.8.2}
%{?el6:BuildRequires:  cmake28 >= 2.8.2}
%{?el7:BuildRequires:  cmake >= 2.8.2}
%{?el5:BuildRequires:  gcc44}
%{?el5:BuildRequires:  gcc44-c++}
>>>>>>> 1c8707a3
BuildRequires:  perl
%{?el7:BuildRequires: perl(Time::HiRes)}
%{?el7:BuildRequires: perl(Env)}
BuildRequires:  time
BuildRequires:  libaio-devel
BuildRequires:  ncurses-devel
BuildRequires:  numactl-devel
BuildRequires:  openssl-devel
BuildRequires:  zlib-devel
%if 0%{?systemd}
BuildRequires:  systemd
BuildRequires:  pkgconfig(systemd)
%endif
BuildRoot:      %(mktemp -ud %{_tmppath}/%{name}-%{version}-%{release}-XXXXXX)

%if 0%{?rhel} > 6
# For rpm => 4.9 only: https://fedoraproject.org/wiki/Packaging:AutoProvidesAndRequiresFiltering
%global __requires_exclude ^perl\\((GD|hostnames|lib::mtr|lib::v1|mtr_|My::)
%global __provides_exclude_from ^(/usr/share/(mysql|mysql-test)/.*|%{_libdir}/mysql/plugin/.*\\.so)$
%else
# https://fedoraproject.org/wiki/EPEL:Packaging#Generic_Filtering_on_EPEL6
%global __perl_provides %{SOURCE90}
%global __perl_requires %{SOURCE91}
%endif

%description
The MySQL(TM) software delivers a very fast, multi-threaded, multi-user,
and robust SQL (Structured Query Language) database server. MySQL Server
is intended for mission-critical, heavy-load production systems as well
as for embedding into mass-deployed software. MySQL is a trademark of
%{mysql_vendor}

The MySQL software has Dual Licensing, which means you can use the MySQL
software free of charge under the GNU General Public License
(http://www.gnu.org/licenses/). You can also purchase commercial MySQL
licenses from %{mysql_vendor} if you do not wish to be bound by the terms of
the GPL. See the chapter "Licensing and Support" in the manual for
further info.

The MySQL web site (http://www.mysql.com/) provides the latest
news and information about the MySQL software. Also please see the
documentation and the manual for more information.

%package        server
Summary:        A very fast and reliable SQL database server
Group:          Applications/Databases
Requires:       coreutils
Requires:       grep
Requires:       procps
Requires:       shadow-utils
Requires:       net-tools
%if 0%{?commercial}
Obsoletes:      mysql-commercial-bench < 5.7.8
Provides:       MySQL-server-advanced%{?_isa} = %{version}-%{release}
Obsoletes:      MySQL-server-advanced < %{version}-%{release}
Obsoletes:      mysql-community-server < %{version}-%{release}
Requires:       mysql-commercial-client%{?_isa} >= %{min}
Requires:       mysql-commercial-common%{?_isa} >= %{min}
%else
Provides:       MySQL-server%{?_isa} = %{version}-%{release}
Requires:       mysql-community-client%{?_isa} >= %{min}
Requires:       mysql-community-common%{?_isa} >= %{min}
%endif
Obsoletes:      mysql-community-bench < 5.7.8
Obsoletes:      community-mysql-bench
Obsoletes:      mysql-bench
Obsoletes:      MySQL-server < %{version}-%{release}
Obsoletes:      mysql-server < %{version}-%{release}
Obsoletes:      mariadb-bench
Obsoletes:      mariadb-server
Obsoletes:      mariadb-galera-server
Provides:       mysql-server = %{version}-%{release}
Provides:       mysql-server%{?_isa} = %{version}-%{release}
Provides:       mysql-compat-server = %{version}-%{release}
Provides:       mysql-compat-server%{?_isa} = %{version}-%{release}
%if 0%{?systemd}
Requires(post):   systemd
Requires(preun):  systemd
Requires(postun): systemd
%else
Requires(post):   /sbin/chkconfig
Requires(preun):  /sbin/chkconfig
Requires(preun):  /sbin/service
%endif

%description    server
The MySQL(TM) software delivers a very fast, multi-threaded, multi-user,
and robust SQL (Structured Query Language) database server. MySQL Server
is intended for mission-critical, heavy-load production systems as well
as for embedding into mass-deployed software. MySQL is a trademark of
%{mysql_vendor}

The MySQL software has Dual Licensing, which means you can use the MySQL
software free of charge under the GNU General Public License
(http://www.gnu.org/licenses/). You can also purchase commercial MySQL
licenses from %{mysql_vendor} if you do not wish to be bound by the terms of
the GPL. See the chapter "Licensing and Support" in the manual for
further info.

The MySQL web site (http://www.mysql.com/) provides the latest news and
information about the MySQL software.  Also please see the documentation
and the manual for more information.

This package includes the MySQL server binary as well as related utilities
to run and administer a MySQL server.

%package        client
Summary:        MySQL database client applications and tools
Group:          Applications/Databases
%if 0%{?commercial}
Provides:       MySQL-client-advanced%{?_isa} = %{version}-%{release}
Obsoletes:      MySQL-client-advanced < %{version}-%{release}
Obsoletes:      mysql-community-client < %{version}-%{release}
Requires:       mysql-commercial-libs%{?_isa} >= %{min}
%else
Provides:       MySQL-client%{?_isa} = %{version}-%{release}
Requires:       mysql-community-libs%{?_isa} >= %{min}
%endif
Obsoletes:      MySQL-client < %{version}-%{release}
Obsoletes:      mariadb
Obsoletes:      mysql < %{version}-%{release}
Provides:       mysql = %{version}-%{release}
Provides:       mysql%{?_isa} = %{version}-%{release}

%description    client
This package contains the standard MySQL clients and administration
tools.

%package        common
Summary:        MySQL database common files for server and client libs
Group:          Applications/Databases
%if 0%{?commercial}
Obsoletes:      mysql-community-common < %{version}-%{release}
%endif
Provides:       mysql-common = %{version}-%{release}
Provides:       mysql-common%{?_isa} = %{version}-%{release}

%description    common
This packages contains common files needed by MySQL client library,
MySQL database server, and MySQL embedded server.


%package        test
Summary:        Test suite for the MySQL database server
Group:          Applications/Databases
%if 0%{?commercial}
Provides:       MySQL-test-advanced%{?_isa} = %{version}-%{release}
Obsoletes:      MySQL-test-advanced < %{version}-%{release}
Obsoletes:      mysql-community-test < %{version}-%{release}
Requires:       mysql-commercial-server%{?_isa} >= %{min}
%else
Provides:       MySQL-test%{?_isa} = %{version}-%{release}
Requires:       mysql-community-server%{?_isa} >= %{min}
%endif
Obsoletes:      MySQL-test < %{version}-%{release}
Obsoletes:      mysql-test < %{version}-%{release}
Obsoletes:      mariadb-test
Provides:       mysql-test = %{version}-%{release}
Provides:       mysql-test%{?_isa} = %{version}-%{release}

%description    test
This package contains the MySQL regression test suite for MySQL
database server.

%package        devel
Summary:        Development header files and libraries for MySQL database client applications
Group:          Applications/Databases
%if 0%{?commercial}
Provides:       MySQL-devel-advanced%{?_isa} = %{version}-%{release}
Obsoletes:      MySQL-devel-advanced < %{version}-%{release}
Obsoletes:      mysql-community-devel < %{version}-%{release}
Requires:       mysql-commercial-libs%{?_isa} >= %{min}
%else
Provides:       MySQL-devel%{?_isa} = %{version}-%{release}
Requires:       mysql-community-libs%{?_isa} >= %{min}
%endif
Obsoletes:      MySQL-devel < %{version}-%{release}
Obsoletes:      mysql-devel < %{version}-%{release}
Obsoletes:      mariadb-devel
Obsoletes:      mysql-connector-c-devel < 6.2
Provides:       mysql-devel = %{version}-%{release}
Provides:       mysql-devel%{?_isa} = %{version}-%{release}

%description    devel
This package contains the development header files and libraries necessary
to develop MySQL client applications.

%package        libs
Summary:        Shared libraries for MySQL database client applications
Group:          Applications/Databases
%if 0%{?commercial}
Provides:       MySQL-shared-advanced%{?_isa} = %{version}-%{release}
Obsoletes:      MySQL-shared-advanced < %{version}-%{release}
Obsoletes:      mysql-community-libs < %{version}-%{release}
Requires:       mysql-commercial-common%{?_isa} >= %{min}
%else
Provides:       MySQL-shared%{?_isa} = %{version}-%{release}
Requires:       mysql-community-common%{?_isa} >= %{min}
%endif
Obsoletes:      MySQL-shared < %{version}-%{release}
Obsoletes:      mysql-libs < %{version}-%{release}
Obsoletes:      mariadb-libs
Obsoletes:      mysql-connector-c-shared < 6.2
Provides:       mysql-libs = %{version}-%{release}
Provides:       mysql-libs%{?_isa} = %{version}-%{release}

%description    libs
This package contains the shared libraries for MySQL client
applications.

%if 0%{?compatlib}
%package        libs-compat
Summary:        Shared compat libraries for MySQL %{compatver} database client applications
Group:          Applications/Databases
Obsoletes:      mysql-libs-compat < %{version}-%{release}
Provides:       mysql-libs-compat = %{version}-%{release}
Provides:       mysql-libs-compat%{?_isa} = %{version}-%{release}
%if 0%{?commercial}
Provides:       MySQL-shared-compat-advanced%{?_isa} = %{version}-%{release}
Obsoletes:      MySQL-shared-compat-advanced < %{version}-%{release}
Obsoletes:      mysql-community-libs-compat < %{version}-%{release}
Requires:       mysql-commercial-libs%{?_isa} >= %{min}
%else
Provides:       MySQL-shared-compat%{?_isa} = %{version}-%{release}
Requires:       mysql-community-libs%{?_isa} >= %{min}
%endif
Obsoletes:      MySQL-shared-compat < %{version}-%{release}
Obsoletes:      mysql-libs < %{version}-%{release}
Obsoletes:      mariadb-libs

%description    libs-compat
This package contains the shared compat libraries for MySQL %{compatver} client
applications.
%endif

%package        embedded
Summary:        MySQL embedded library
Group:          Applications/Databases
%if 0%{?commercial}
Provides:       MySQL-embedded-advanced%{?_isa} = %{version}-%{release}
Obsoletes:      MySQL-embedded-advanced < %{version}-%{release}
Obsoletes:      mysql-community-embedded < %{version}-%{release}
Requires:       mysql-commercial-common%{?_isa} >= %{min}
%else
Provides:       MySQL-embedded%{?_isa} = %{version}-%{release}
Requires:       mysql-community-common%{?_isa} >= %{min}
%endif
Obsoletes:      mariadb-embedded
Obsoletes:      MySQL-embedded < %{version}-%{release}
Obsoletes:      mysql-embedded < %{version}-%{release}
Provides:       mysql-embedded = %{version}-%{release}
Provides:       mysql-embedded%{?_isa} = %{version}-%{release}

%description    embedded
This package contains the MySQL server as an embedded library.

The embedded MySQL server library makes it possible to run a full-featured
MySQL server inside the client application. The main benefits are increased
speed and more simple management for embedded applications.

The API is identical for the embedded MySQL version and the
client/server version.

For a description of MySQL see the base MySQL RPM or http://www.mysql.com/

%if 0%{?rhel} == 7
%package        embedded-compat
Summary:        MySQL embedded compat library
Group:          Applications/Databases
%if 0%{?commercial}
Obsoletes:      mysql-community-embedded-compat < %{version}-%{release}
Requires:       mysql-commercial-common%{?_isa} >= %{min}
%else
Requires:       mysql-community-common%{?_isa} >= %{min}
%endif

%description    embedded-compat
This package contains the MySQL server as an embedded library with
compatibility for applications using version %{compatlib} of the library.
%endif

%package        embedded-devel
Summary:        Development header files and libraries for MySQL as an embeddable library
Group:          Applications/Databases
%if 0%{?commercial}
Obsoletes:      mysql-community-embedded-devel < %{version}-%{release}
Requires:       mysql-commercial-devel%{?_isa} >= %{min}
Requires:       mysql-commercial-embedded%{?_isa} >= %{min}
%else
Requires:       mysql-community-devel%{?_isa} >= %{min}
Requires:       mysql-community-embedded%{?_isa} >= %{min}
%endif
Obsoletes:      mariadb-embedded-devel
Obsoletes:      mysql-embedded-devel < %{version}-%{release}
Provides:       mysql-embedded-devel = %{version}-%{release}
Provides:       mysql-embedded-devel%{?_isa} = %{version}-%{release}

%description    embedded-devel
This package contains files needed for developing applications using
the embedded version of the MySQL server.

%prep
%if 0%{?compatlib}
%setup -q -T -a 0 -a 7 -a 10 -c -n %{src_dir}
%else
%setup -q -T -a 0 -a 10 -c -n %{src_dir}
%endif # 0%{?compatlib}

%build
# Fail quickly and obviously if user tries to build as root
%if 0%{?runselftest}
if [ "x$(id -u)" = "x0" ] ; then
   echo "The MySQL regression tests may fail if run as root."
   echo "If you really need to build the RPM as root, use"
   echo "--define='runselftest 0' to skip the regression tests."
   exit 1
fi
%endif

# Build compat libs
%if 0%{?compatlib}
%if 0%{?rhel} < 7
(
  export CFLAGS="%{optflags} -D_GNU_SOURCE -D_FILE_OFFSET_BITS=64 -D_LARGEFILE_SOURCE -fno-strict-aliasing -fwrapv"
  export CXXFLAGS="$CFLAGS %{?el6:-felide-constructors} -fno-rtti -fno-exceptions"
  pushd mysql-%{compatver}
  %configure \
    --with-readline \
    --without-debug \
    --enable-shared \
    --localstatedir=/var/lib/mysql \
    --with-unix-socket-path=/var/lib/mysql/mysql.sock \
    --with-mysqld-user="mysql" \
    --with-extra-charsets=all \
    --enable-local-infile \
    --enable-largefile \
    --enable-thread-safe-client \
    --with-ssl=%{_prefix} \
    --with-embedded-server \
    --with-big-tables \
    --with-pic \
    --with-plugin-innobase \
    --with-plugin-innodb_plugin \
    --with-plugin-partition \
    --disable-dependency-tracking
  make %{?_smp_mflags}
  popd
)
%else  # 0%{?rhel} < 7
(
  pushd mysql-%{compatver}
  mkdir build && pushd build
  cmake .. \
    -DBUILD_CONFIG=mysql_release \
    -DINSTALL_LAYOUT=RPM \
    -DCMAKE_BUILD_TYPE=RelWithDebInfo \
    -DCMAKE_C_FLAGS="%{optflags}" \
    -DCMAKE_CXX_FLAGS="%{optflags}" \
    -DWITH_INNODB_MEMCACHED=1 \
    -DINSTALL_LIBDIR="%{_lib}/mysql" \
    -DINSTALL_PLUGINDIR="%{_lib}/mysql/plugin" \
    -DINSTALL_SQLBENCHDIR=share \
    -DWITH_SYMVER16=1 \
    -DMYSQL_UNIX_ADDR="%{mysqldatadir}/mysql.sock" \
    -DFEATURE_SET="%{feature_set}" \
    -DWITH_EMBEDDED_SERVER=1 \
    -DWITH_EMBEDDED_SHARED_LIBRARY=1 \
    %{?ssl_option} \
    -DCOMPILATION_COMMENT="%{compilation_comment_release}" \
    -DMYSQL_SERVER_SUFFIX="%{?server_suffix}"
  echo BEGIN_NORMAL_CONFIG ; egrep '^#define' include/config.h ; echo END_NORMAL_CONFIG
  make %{?_smp_mflags} VERBOSE=1
  popd && popd
)
%endif # 0%{?rhel} < 7
%endif # 0%{?compatlib}

%{?el6:export CC=/opt/rh/devtoolset-3/root/usr/bin/gcc}
%{?el6:export CXX=/opt/rh/devtoolset-3/root/usr/bin/g++}

# Build debug versions of mysqld and libmysqld.a
mkdir debug
(
  cd debug
  # Attempt to remove any optimisation flags from the debug build
  optflags=$(echo "%{optflags}" | sed -e 's/-O2 / /' -e 's/-Wp,-D_FORTIFY_SOURCE=2/ /')
  cmake ../%{src_dir} \
           -DBUILD_CONFIG=mysql_release \
           -DINSTALL_LAYOUT=RPM \
           -DCMAKE_BUILD_TYPE=Debug \
           -DWITH_BOOST=.. \
           -DCMAKE_C_FLAGS="$optflags" \
           -DCMAKE_CXX_FLAGS="$optflags" \
%if 0%{?systemd}
           -DWITH_SYSTEMD=1 \
%endif
           -DWITH_INNODB_MEMCACHED=1 \
           -DINSTALL_LIBDIR="%{_lib}/mysql" \
           -DINSTALL_PLUGINDIR="%{_lib}/mysql/plugin" \
           -DMYSQL_UNIX_ADDR="%{mysqldatadir}/mysql.sock" \
           -DFEATURE_SET="%{feature_set}" \
           -DWITH_EMBEDDED_SERVER=1 \
           -DWITH_EMBEDDED_SHARED_LIBRARY=1 \
           %{?ssl_option} \
           %{?mecab_option} \
           -DCOMPILATION_COMMENT="%{compilation_comment_debug}" \
           -DMYSQL_SERVER_SUFFIX="%{?server_suffix}"
  echo BEGIN_DEBUG_CONFIG ; egrep '^#define' include/config.h ; echo END_DEBUG_CONFIG
  make %{?_smp_mflags} VERBOSE=1
)

# Build full release
mkdir release
(
  cd release
  cmake ../%{src_dir} \
           -DBUILD_CONFIG=mysql_release \
           -DINSTALL_LAYOUT=RPM \
           -DCMAKE_BUILD_TYPE=RelWithDebInfo \
	   -DWITH_BOOST=.. \
           -DCMAKE_C_FLAGS="%{optflags}" \
           -DCMAKE_CXX_FLAGS="%{optflags}" \
%if 0%{?systemd}
           -DWITH_SYSTEMD=1 \
%endif
           -DWITH_INNODB_MEMCACHED=1 \
           -DINSTALL_LIBDIR="%{_lib}/mysql" \
           -DINSTALL_PLUGINDIR="%{_lib}/mysql/plugin" \
           -DMYSQL_UNIX_ADDR="%{mysqldatadir}/mysql.sock" \
           -DFEATURE_SET="%{feature_set}" \
           -DWITH_EMBEDDED_SERVER=1 \
           -DWITH_EMBEDDED_SHARED_LIBRARY=1 \
           %{?ssl_option} \
           %{?mecab_option} \
           -DCOMPILATION_COMMENT="%{compilation_comment_release}" \
           -DMYSQL_SERVER_SUFFIX="%{?server_suffix}"
  echo BEGIN_NORMAL_CONFIG ; egrep '^#define' include/config.h ; echo END_NORMAL_CONFIG
  make %{?_smp_mflags} VERBOSE=1
)

%install
%if 0%{?compatlib}
# Install compat libs
dirs="libmysql libmysql_r"
%{?el7:dirs="build/libmysql build/libmysqld"}
for dir in $dirs ; do
    pushd mysql-%{compatver}/$dir
    make DESTDIR=%{buildroot} install
    popd
done
rm -f %{buildroot}%{_libdir}/mysql/libmysqlclient{,_r}.{a,la,so}
%{?el7:rm -f %{buildroot}%{_libdir}/mysql/libmysqld.{a,la,so}}
%endif # 0%{?compatlib}

MBD=$RPM_BUILD_DIR/%{src_dir}

# Ensure that needed directories exists
install -d -m 0751 %{buildroot}/var/lib/mysql
install -d -m 0755 %{buildroot}/var/run/mysqld
install -d -m 0750 %{buildroot}/var/lib/mysql-files
install -d -m 0750 %{buildroot}/var/lib/mysql-keyring

# Install all binaries
cd $MBD/release
make DESTDIR=%{buildroot} install

# Install logrotate and autostart
install -D -m 0644 $MBD/release/support-files/mysql-log-rotate %{buildroot}%{_sysconfdir}/logrotate.d/mysql
install -D -m 0644 $MBD/release/packaging/rpm-oel/my.cnf %{buildroot}%{_sysconfdir}/my.cnf
install -d %{buildroot}%{_sysconfdir}/my.cnf.d
%if 0%{?systemd}
%else
install -D -m 0755 $MBD/release/packaging/rpm-oel/mysql.init %{buildroot}%{_sysconfdir}/init.d/mysqld
%endif

# Add libdir to linker
install -d -m 0755 %{buildroot}%{_sysconfdir}/ld.so.conf.d
echo "%{_libdir}/mysql" > %{buildroot}%{_sysconfdir}/ld.so.conf.d/mysql-%{_arch}.conf

# multiarch support
%ifarch %{multiarchs}
mv %{buildroot}/%{_includedir}/mysql/my_config.h \
   %{buildroot}/%{_includedir}/mysql/my_config_%{_arch}.h
install -p -m 0644 %{SOURCE4} %{buildroot}/%{_includedir}/mysql/my_config.h
mv %{buildroot}/%{_bindir}/mysql_config %{buildroot}/%{_bindir}/mysql_config-%{__isa_bits}
install -p -m 0755 %{SOURCE5} %{buildroot}/%{_bindir}/mysql_config
%endif


# Remove files pages we explicitly do not want to package
rm -rf %{buildroot}%{_infodir}/mysql.info*
rm -rf %{buildroot}%{_datadir}/mysql/mysql.server
rm -rf %{buildroot}%{_datadir}/mysql/mysqld_multi.server
rm -f %{buildroot}%{_datadir}/mysql/win_install_firewall.sql 
rm -rf %{buildroot}%{_bindir}/mysql_embedded
rm -f %{buildroot}%{_datadir}/mysql/audit_log_filter_win_install.sql

# Remove upcoming man pages, to avoid breakage when they materialize
# Keep this comment as a placeholder for future cases
# rm -f %{buildroot}%{_mandir}/man1/<manpage>.1

# Remove removed manpages here until they are removed from the docs repo
rm -f  %{buildroot}%{_mandir}/man1/mysql_plugin.1
rm -f  %{buildroot}%{_mandir}/man1/mysql_install_db.1

%check
%if 0%{?runselftest}
pushd release
make test VERBOSE=1
export MTR_BUILD_THREAD=auto
pushd mysql-test
./mtr \
    --mem --parallel=auto --force --retry=0 \
    --mysqld=--binlog-format=mixed \
    --suite-timeout=720 --testcase-timeout=30 \
    --clean-vardir
rm -r $(readlink var) var
%endif

%pre server
/usr/sbin/groupadd -g 27 -o -r mysql >/dev/null 2>&1 || :
/usr/sbin/useradd -M -N -g mysql -o -r -d /var/lib/mysql -s /bin/false \
    -c "MySQL Server" -u 27 mysql >/dev/null 2>&1 || :

%post server
datadir=$(/usr/bin/my_print_defaults server mysqld | grep '^--datadir=' | sed -n 's/--datadir=//p' | tail -n 1)
/bin/chmod 0751 "$datadir" >/dev/null 2>&1 || :
/bin/touch /var/log/mysqld.log >/dev/null 2>&1 || :
/bin/chown mysql:mysql /var/log/mysqld.log >/dev/null 2>&1 || :
%if 0%{?systemd}
%systemd_post mysqld.service
/usr/bin/systemctl enable mysqld >/dev/null 2>&1 || :
%else
/sbin/chkconfig --add mysqld
%endif

%preun server
%if 0%{?systemd}
%systemd_preun mysqld.service
%else
if [ "$1" = 0 ]; then
    /sbin/service mysqld stop >/dev/null 2>&1 || :
    /sbin/chkconfig --del mysqld
fi
%endif

%postun server
%if 0%{?systemd}
%systemd_postun_with_restart mysqld.service
%else
if [ $1 -ge 1 ]; then
    /sbin/service mysqld condrestart >/dev/null 2>&1 || :
fi
%endif

%post libs -p /sbin/ldconfig

%postun libs -p /sbin/ldconfig

%if 0%{?compatlib}
%post libs-compat -p /sbin/ldconfig

%postun libs-compat -p /sbin/ldconfig
%endif

%post embedded -p /sbin/ldconfig

%postun embedded -p /sbin/ldconfig

%{?el7:%postun embedded-compat -p /sbin/ldconfig}

%files server
%defattr(-, root, root, -)
%doc %{?license_files_server} %{src_dir}/Docs/ChangeLog
%doc %{src_dir}/Docs/INFO_SRC*
%doc release/Docs/INFO_BIN*
%doc release/support-files/my-default.cnf
%attr(644, root, root) %{_mandir}/man1/innochecksum.1*
%attr(644, root, root) %{_mandir}/man1/my_print_defaults.1*
%attr(644, root, root) %{_mandir}/man1/myisam_ftdump.1*
%attr(644, root, root) %{_mandir}/man1/myisamchk.1*
%attr(644, root, root) %{_mandir}/man1/myisamlog.1*
%attr(644, root, root) %{_mandir}/man1/myisampack.1*
%attr(644, root, root) %{_mandir}/man8/mysqld.8*
%if 0%{?systemd}
%exclude %{_mandir}/man1/mysqld_multi.1*
%exclude %{_mandir}/man1/mysqld_safe.1*
%else
%attr(644, root, root) %{_mandir}/man1/mysqld_multi.1*
%attr(644, root, root) %{_mandir}/man1/mysqld_safe.1*
%endif
%attr(644, root, root) %{_mandir}/man1/mysqldumpslow.1*
%attr(644, root, root) %{_mandir}/man1/mysql_secure_installation.1*
%attr(644, root, root) %{_mandir}/man1/mysql_upgrade.1*
%attr(644, root, root) %{_mandir}/man1/mysqlman.1*
%attr(644, root, root) %{_mandir}/man1/mysql.server.1*
%attr(644, root, root) %{_mandir}/man1/mysql_tzinfo_to_sql.1*
%attr(644, root, root) %{_mandir}/man1/perror.1*
%attr(644, root, root) %{_mandir}/man1/replace.1*
%attr(644, root, root) %{_mandir}/man1/resolve_stack_dump.1*
%attr(644, root, root) %{_mandir}/man1/resolveip.1*
%attr(644, root, root) %{_mandir}/man1/mysql_ssl_rsa_setup.1*
%attr(644, root, root) %{_mandir}/man1/lz4_decompress.1*
%attr(644, root, root) %{_mandir}/man1/zlib_decompress.1*


%config(noreplace) %{_sysconfdir}/my.cnf
%dir %{_sysconfdir}/my.cnf.d

%attr(755, root, root) %{_bindir}/innochecksum
%attr(755, root, root) %{_bindir}/ibd2sdi
%attr(755, root, root) %{_bindir}/my_print_defaults
%attr(755, root, root) %{_bindir}/myisam_ftdump
%attr(755, root, root) %{_bindir}/myisamchk
%attr(755, root, root) %{_bindir}/myisamlog
%attr(755, root, root) %{_bindir}/myisampack
%attr(755, root, root) %{_bindir}/mysql_secure_installation
%attr(755, root, root) %{_bindir}/mysql_tzinfo_to_sql
%attr(755, root, root) %{_bindir}/mysql_upgrade
%attr(755, root, root) %{_bindir}/mysqldumpslow
%attr(755, root, root) %{_bindir}/perror
%attr(755, root, root) %{_bindir}/replace
%attr(755, root, root) %{_bindir}/resolve_stack_dump
%attr(755, root, root) %{_bindir}/resolveip
%attr(755, root, root) %{_bindir}/mysql_ssl_rsa_setup
%attr(755, root, root) %{_bindir}/lz4_decompress
%attr(755, root, root) %{_bindir}/zlib_decompress
%if 0%{?systemd}
%attr(755, root, root) %{_bindir}/mysqld_pre_systemd
%else
%attr(755, root, root) %{_bindir}/mysqld_multi
%attr(755, root, root) %{_bindir}/mysqld_safe
%endif
%attr(755, root, root) %{_sbindir}/mysqld
%attr(755, root, root) %{_sbindir}/mysqld-debug

%dir %{_libdir}/mysql/plugin
%attr(755, root, root) %{_libdir}/mysql/plugin/adt_null.so
%attr(755, root, root) %{_libdir}/mysql/plugin/auth_socket.so
%attr(755, root, root) %{_libdir}/mysql/plugin/ha_example.so
%attr(755, root, root) %{_libdir}/mysql/plugin/keyring_file.so
%attr(755, root, root) %{_libdir}/mysql/plugin/keyring_udf.so
%attr(755, root, root) %{_libdir}/mysql/plugin/innodb_engine.so
%attr(755, root, root) %{_libdir}/mysql/plugin/libmemcached.so
%attr(755, root, root) %{_libdir}/mysql/plugin/locking_service.so
%attr(755, root, root) %{_libdir}/mysql/plugin/mypluglib.so
%attr(755, root, root) %{_libdir}/mysql/plugin/mysql_no_login.so
%attr(755, root, root) %{_libdir}/mysql/plugin/mysqlx.so
%attr(755, root, root) %{_libdir}/mysql/plugin/rewrite_example.so
%attr(755, root, root) %{_libdir}/mysql/plugin/rewriter.so
%attr(755, root, root) %{_libdir}/mysql/plugin/semisync_master.so
%attr(755, root, root) %{_libdir}/mysql/plugin/semisync_slave.so
%attr(755, root, root) %{_libdir}/mysql/plugin/validate_password.so
%attr(755, root, root) %{_libdir}/mysql/plugin/version_token.so
%dir %{_libdir}/mysql/plugin/debug
%attr(755, root, root) %{_libdir}/mysql/plugin/debug/adt_null.so
%attr(755, root, root) %{_libdir}/mysql/plugin/debug/auth_socket.so
%attr(755, root, root) %{_libdir}/mysql/plugin/debug/ha_example.so
%attr(755, root, root) %{_libdir}/mysql/plugin/debug/keyring_file.so
%attr(755, root, root) %{_libdir}/mysql/plugin/debug/keyring_udf.so
%attr(755, root, root) %{_libdir}/mysql/plugin/debug/innodb_engine.so
%attr(755, root, root) %{_libdir}/mysql/plugin/debug/libmemcached.so
%attr(755, root, root) %{_libdir}/mysql/plugin/debug/locking_service.so
%attr(755, root, root) %{_libdir}/mysql/plugin/debug/mypluglib.so
%attr(755, root, root) %{_libdir}/mysql/plugin/debug/mysql_no_login.so
%attr(755, root, root) %{_libdir}/mysql/plugin/debug/mysqlx.so
%attr(755, root, root) %{_libdir}/mysql/plugin/debug/rewrite_example.so
%attr(755, root, root) %{_libdir}/mysql/plugin/debug/rewriter.so
%attr(755, root, root) %{_libdir}/mysql/plugin/debug/semisync_master.so
%attr(755, root, root) %{_libdir}/mysql/plugin/debug/semisync_slave.so
%attr(755, root, root) %{_libdir}/mysql/plugin/debug/validate_password.so
%attr(755, root, root) %{_libdir}/mysql/plugin/debug/version_token.so
%if 0%{?mecab}
%{_libdir}/mysql/mecab
%attr(755, root, root) %{_libdir}/mysql/plugin/libpluginmecab.so
%attr(755, root, root) %{_libdir}/mysql/plugin/debug/libpluginmecab.so
%endif
%if 0%{?commercial}
%attr(755, root, root) %{_libdir}/mysql/plugin/audit_log.so
%attr(644, root, root) %{_datadir}/mysql/audit_log_filter_linux_install.sql
%attr(755, root, root) %{_libdir}/mysql/plugin/authentication_pam.so
%attr(755, root, root) %{_libdir}/mysql/plugin/keyring_okv.so
%attr(755, root, root) %{_libdir}/mysql/plugin/keyring_udf.so
%attr(755, root, root) %{_libdir}/mysql/plugin/thread_pool.so
%attr(755, root, root) %{_libdir}/mysql/plugin/openssl_udf.so
%attr(755, root, root) %{_libdir}/mysql/plugin/firewall.so
%attr(644, root, root) %{_datadir}/mysql/linux_install_firewall.sql
%attr(755, root, root) %{_libdir}/mysql/plugin/debug/audit_log.so
%attr(755, root, root) %{_libdir}/mysql/plugin/debug/authentication_pam.so
%attr(755, root, root) %{_libdir}/mysql/plugin/debug/keyring_okv.so
%attr(755, root, root) %{_libdir}/mysql/plugin/debug/keyring_udf.so
%attr(755, root, root) %{_libdir}/mysql/plugin/debug/thread_pool.so
%attr(755, root, root) %{_libdir}/mysql/plugin/debug/openssl_udf.so
%attr(755, root, root) %{_libdir}/mysql/plugin/debug/firewall.so
%endif
%attr(644, root, root) %{_datadir}/mysql/fill_help_tables.sql
%attr(644, root, root) %{_datadir}/mysql/mysql_sys_schema.sql
%attr(644, root, root) %{_datadir}/mysql/mysql_system_tables.sql
%attr(644, root, root) %{_datadir}/mysql/mysql_system_tables_data.sql
%attr(644, root, root) %{_datadir}/mysql/mysql_test_data_timezone.sql
%attr(644, root, root) %{_datadir}/mysql/my-*.cnf
%attr(644, root, root) %{_datadir}/mysql/mysql-log-rotate
%attr(644, root, root) %{_datadir}/mysql/mysql_security_commands.sql
%attr(644, root, root) %{_datadir}/mysql/dictionary.txt
%attr(644, root, root) %{_datadir}/mysql/innodb_memcached_config.sql
%attr(644, root, root) %{_datadir}/mysql/install_rewriter.sql
%attr(644, root, root) %{_datadir}/mysql/uninstall_rewriter.sql
%attr(644, root, root) %{_datadir}/mysql/magic
%if 0%{?systemd}
%attr(644, root, root) %{_unitdir}/mysqld.service
%attr(644, root, root) %{_unitdir}/mysqld@.service
%attr(644, root, root) %{_prefix}/lib/tmpfiles.d/mysql.conf
%else
%attr(755, root, root) %{_sysconfdir}/init.d/mysqld
%endif
%attr(644, root, root) %config(noreplace,missingok) %{_sysconfdir}/logrotate.d/mysql
%dir %attr(751, mysql, mysql) /var/lib/mysql
%dir %attr(755, mysql, mysql) /var/run/mysqld
%dir %attr(750, mysql, mysql) /var/lib/mysql-files
%dir %attr(750, mysql, mysql) /var/lib/mysql-keyring

%files common
%defattr(-, root, root, -)
%doc %{?license_files_server}
%{_datadir}/mysql/charsets/
%{_datadir}/mysql/errmsg-utf8.txt
%{_datadir}/mysql/bulgarian/
%{_datadir}/mysql/czech/
%{_datadir}/mysql/danish/
%{_datadir}/mysql/dutch/
%{_datadir}/mysql/english/
%{_datadir}/mysql/estonian/
%{_datadir}/mysql/french/
%{_datadir}/mysql/german/
%{_datadir}/mysql/greek/
%{_datadir}/mysql/hungarian/
%{_datadir}/mysql/italian/
%{_datadir}/mysql/japanese/
%{_datadir}/mysql/korean/
%{_datadir}/mysql/norwegian-ny/
%{_datadir}/mysql/norwegian/
%{_datadir}/mysql/polish/
%{_datadir}/mysql/portuguese/
%{_datadir}/mysql/romanian/
%{_datadir}/mysql/russian/
%{_datadir}/mysql/serbian/
%{_datadir}/mysql/slovak/
%{_datadir}/mysql/spanish/
%{_datadir}/mysql/swedish/
%{_datadir}/mysql/ukrainian/

%files client
%defattr(-, root, root, -)
%doc %{?license_files_server}
%attr(755, root, root) %{_bindir}/mysql
%attr(755, root, root) %{_bindir}/mysqladmin
%attr(755, root, root) %{_bindir}/mysqlbinlog
%attr(755, root, root) %{_bindir}/mysqlcheck
%attr(755, root, root) %{_bindir}/mysqldump
%attr(755, root, root) %{_bindir}/mysqlimport
%attr(755, root, root) %{_bindir}/mysqlpump
%attr(755, root, root) %{_bindir}/mysqlshow
%attr(755, root, root) %{_bindir}/mysqlslap
%attr(755, root, root) %{_bindir}/mysql_config
%attr(755, root, root) %{_bindir}/mysql_config-%{__isa_bits}
%attr(755, root, root) %{_bindir}/mysql_config_editor

%attr(644, root, root) %{_mandir}/man1/mysql.1*
%attr(644, root, root) %{_mandir}/man1/mysqladmin.1*
%attr(644, root, root) %{_mandir}/man1/mysqlbinlog.1*
%attr(644, root, root) %{_mandir}/man1/mysqlcheck.1*
%attr(644, root, root) %{_mandir}/man1/mysqldump.1*
%attr(644, root, root) %{_mandir}/man1/mysqlpump.1*
%attr(644, root, root) %{_mandir}/man1/mysqlimport.1*
%attr(644, root, root) %{_mandir}/man1/mysqlshow.1*
%attr(644, root, root) %{_mandir}/man1/mysqlslap.1*
%attr(644, root, root) %{_mandir}/man1/mysql_config_editor.1*

%files devel
%defattr(-, root, root, -)
%doc %{?license_files_server}
%attr(644, root, root) %{_mandir}/man1/comp_err.1*
%attr(644, root, root) %{_mandir}/man1/mysql_config.1*
%attr(755, root, root) %{_bindir}/mysql_config
%attr(755, root, root) %{_bindir}/mysql_config-%{__isa_bits}
%{_includedir}/mysql
%{_datadir}/aclocal/mysql.m4
%{_libdir}/mysql/libmysqlclient.a
%{_libdir}/mysql/libmysqlservices.a
%{_libdir}/mysql/libmysqlclient.so
%{_libdir}/pkgconfig/mysqlclient.pc

%files libs
%defattr(-, root, root, -)
%doc %{?license_files_server}
%dir %attr(755, root, root) %{_libdir}/mysql
%attr(644, root, root) %{_sysconfdir}/ld.so.conf.d/mysql-%{_arch}.conf
%{_libdir}/mysql/libmysqlclient.so.21*

%if 0%{?compatlib}
%files libs-compat
%defattr(-, root, root, -)
%doc %{?license_files_server}
%dir %attr(755, root, root) %{_libdir}/mysql
%attr(644, root, root) %{_sysconfdir}/ld.so.conf.d/mysql-%{_arch}.conf
%{_libdir}/mysql/libmysqlclient.so.%{compatlib}
%{_libdir}/mysql/libmysqlclient.so.%{compatlib}.*.0
%{_libdir}/mysql/libmysqlclient_r.so.%{compatlib}
%{_libdir}/mysql/libmysqlclient_r.so.%{compatlib}.*.0
%endif

%files test
%defattr(-, root, root, -)
%doc %{?license_files_server}
%attr(-, root, root) %{_datadir}/mysql-test
%attr(755, root, root) %{_bindir}/mysql_client_test
%attr(755, root, root) %{_bindir}/mysql_client_test_embedded
%attr(755, root, root) %{_bindir}/mysqltest
%attr(755, root, root) %{_bindir}/mysqltest_embedded
%attr(755, root, root) %{_bindir}/mysqlxtest

%attr(755, root, root) %{_libdir}/mysql/plugin/auth.so
%attr(755, root, root) %{_libdir}/mysql/plugin/auth_test_plugin.so
%attr(755, root, root) %{_libdir}/mysql/plugin/component_example_component1.so
%attr(755, root, root) %{_libdir}/mysql/plugin/component_example_component2.so
%attr(755, root, root) %{_libdir}/mysql/plugin/component_example_component3.so
%attr(644, root, root) %{_libdir}/mysql/plugin/daemon_example.ini
%attr(755, root, root) %{_libdir}/mysql/plugin/libdaemon_example.so
%attr(755, root, root) %{_libdir}/mysql/plugin/test_udf_services.so
%attr(755, root, root) %{_libdir}/mysql/plugin/replication_observers_example_plugin.so
%attr(755, root, root) %{_libdir}/mysql/plugin/libtest_framework.so
%attr(755, root, root) %{_libdir}/mysql/plugin/libtest_services.so
%attr(755, root, root) %{_libdir}/mysql/plugin/libtest_services_threaded.so
%attr(755, root, root) %{_libdir}/mysql/plugin/libtest_session_detach.so
%attr(755, root, root) %{_libdir}/mysql/plugin/libtest_session_in_thd.so
%attr(755, root, root) %{_libdir}/mysql/plugin/libtest_session_info.so
%attr(755, root, root) %{_libdir}/mysql/plugin/libtest_sql_2_sessions.so
%attr(755, root, root) %{_libdir}/mysql/plugin/libtest_sql_all_col_types.so
%attr(755, root, root) %{_libdir}/mysql/plugin/libtest_sql_cmds_1.so
%attr(755, root, root) %{_libdir}/mysql/plugin/libtest_sql_commit.so
%attr(755, root, root) %{_libdir}/mysql/plugin/libtest_sql_complex.so
%attr(755, root, root) %{_libdir}/mysql/plugin/libtest_sql_errors.so
%attr(755, root, root) %{_libdir}/mysql/plugin/libtest_sql_lock.so
%attr(755, root, root) %{_libdir}/mysql/plugin/libtest_sql_processlist.so
%attr(755, root, root) %{_libdir}/mysql/plugin/libtest_sql_replication.so
%attr(755, root, root) %{_libdir}/mysql/plugin/libtest_sql_shutdown.so
%attr(755, root, root) %{_libdir}/mysql/plugin/libtest_sql_sqlmode.so
%attr(755, root, root) %{_libdir}/mysql/plugin/libtest_sql_stored_procedures_functions.so
%attr(755, root, root) %{_libdir}/mysql/plugin/libtest_sql_views_triggers.so
%attr(755, root, root) %{_libdir}/mysql/plugin/libtest_x_sessions_deinit.so
%attr(755, root, root) %{_libdir}/mysql/plugin/libtest_x_sessions_init.so
%attr(755, root, root) %{_libdir}/mysql/plugin/qa_auth_client.so
%attr(755, root, root) %{_libdir}/mysql/plugin/qa_auth_interface.so
%attr(755, root, root) %{_libdir}/mysql/plugin/qa_auth_server.so
%attr(755, root, root) %{_libdir}/mysql/plugin/test_security_context.so
%attr(755, root, root) %{_libdir}/mysql/plugin/debug/auth.so
%attr(755, root, root) %{_libdir}/mysql/plugin/debug/auth_test_plugin.so
%attr(755, root, root) %{_libdir}/mysql/plugin/debug/component_example_component1.so
%attr(755, root, root) %{_libdir}/mysql/plugin/debug/component_example_component2.so
%attr(755, root, root) %{_libdir}/mysql/plugin/debug/component_example_component3.so
%attr(755, root, root) %{_libdir}/mysql/plugin/debug/libdaemon_example.so
%attr(755, root, root) %{_libdir}/mysql/plugin/debug/test_udf_services.so
%attr(755, root, root) %{_libdir}/mysql/plugin/debug/replication_observers_example_plugin.so
%attr(755, root, root) %{_libdir}/mysql/plugin/debug/libtest_framework.so
%attr(755, root, root) %{_libdir}/mysql/plugin/debug/libtest_services.so
%attr(755, root, root) %{_libdir}/mysql/plugin/debug/libtest_services_threaded.so
%attr(755, root, root) %{_libdir}/mysql/plugin/debug/libtest_session_detach.so
%attr(755, root, root) %{_libdir}/mysql/plugin/debug/libtest_session_in_thd.so
%attr(755, root, root) %{_libdir}/mysql/plugin/debug/libtest_session_info.so
%attr(755, root, root) %{_libdir}/mysql/plugin/debug/libtest_sql_2_sessions.so
%attr(755, root, root) %{_libdir}/mysql/plugin/debug/libtest_sql_all_col_types.so
%attr(755, root, root) %{_libdir}/mysql/plugin/debug/libtest_sql_cmds_1.so
%attr(755, root, root) %{_libdir}/mysql/plugin/debug/libtest_sql_commit.so
%attr(755, root, root) %{_libdir}/mysql/plugin/debug/libtest_sql_complex.so
%attr(755, root, root) %{_libdir}/mysql/plugin/debug/libtest_sql_errors.so
%attr(755, root, root) %{_libdir}/mysql/plugin/debug/libtest_sql_lock.so
%attr(755, root, root) %{_libdir}/mysql/plugin/debug/libtest_sql_processlist.so
%attr(755, root, root) %{_libdir}/mysql/plugin/debug/libtest_sql_replication.so
%attr(755, root, root) %{_libdir}/mysql/plugin/debug/libtest_sql_shutdown.so
%attr(755, root, root) %{_libdir}/mysql/plugin/debug/libtest_sql_sqlmode.so
%attr(755, root, root) %{_libdir}/mysql/plugin/debug/libtest_sql_stored_procedures_functions.so
%attr(755, root, root) %{_libdir}/mysql/plugin/debug/libtest_sql_views_triggers.so
%attr(755, root, root) %{_libdir}/mysql/plugin/debug/libtest_x_sessions_deinit.so
%attr(755, root, root) %{_libdir}/mysql/plugin/debug/libtest_x_sessions_init.so
%attr(755, root, root) %{_libdir}/mysql/plugin/debug/qa_auth_client.so
%attr(755, root, root) %{_libdir}/mysql/plugin/debug/qa_auth_interface.so
%attr(755, root, root) %{_libdir}/mysql/plugin/debug/qa_auth_server.so
%attr(755, root, root) %{_libdir}/mysql/plugin/debug/test_security_context.so

%attr(644, root, root) %{_mandir}/man1/mysql_client_test.1*
%attr(644, root, root) %{_mandir}/man1/mysql-stress-test.pl.1*
%attr(644, root, root) %{_mandir}/man1/mysql-test-run.pl.1*
%attr(644, root, root) %{_mandir}/man1/mysql_client_test_embedded.1*
%attr(644, root, root) %{_mandir}/man1/mysqltest.1*
%attr(644, root, root) %{_mandir}/man1/mysqltest_embedded.1*

%files embedded
%defattr(-, root, root, -)
%doc %{?license_files_server}
%dir %attr(755, root, root) %{_libdir}/mysql
%attr(644, root, root) %{_sysconfdir}/ld.so.conf.d/mysql-%{_arch}.conf
%attr(755, root, root) %{_libdir}/mysql/libmysqld.so.21*

%if 0%{?rhel} == 7
%files embedded-compat
%defattr(-, root, root, -)
%doc %{?license_files_server}
%dir %attr(755, root, root) %{_libdir}/mysql
%attr(644, root, root) %{_sysconfdir}/ld.so.conf.d/mysql-%{_arch}.conf
%attr(755, root, root) %{_libdir}/mysql/libmysqld.so.18*
%endif

%files embedded-devel
%defattr(-, root, root, -)
%doc %{?license_files_server}
%attr(644, root, root) %{_libdir}/mysql/libmysqld.a
%attr(644, root, root) %{_libdir}/mysql/libmysqld-debug.a
%attr(755, root, root) %{_libdir}/mysql/libmysqld.so

%changelog
<<<<<<< HEAD
* Fri Jun 03 2016 Balasubramanian Kandasamy <balasubramanian.kandasamy@oracle.com> - 5.8.0-0.1
- Add example component to test package
=======
* Fri Jun 03 2016 Balasubramanian Kandasamy <balasubramanian.kandasamy@oracle.com> - 5.7.14-1
- Updated compatver to 5.6.31

* Wed May 04 2016 Georgi Kodinov <georgi.kodinov@oracle.com> - 5.7.13-1
>>>>>>> 1c8707a3
- Add test_udf_services.so plugin
- Add keyring_udf.so plugin to server subpackage
- Add keyring_okv.so plugin to commercial server subpackage
- Purge man page for mysql_install_db in preparation for its removal
- Include mysql-keyring directory
- Provide keyring_file.so plugin

* Tue Nov 24 2015 Bjorn Munch <bjorn.munch@oracle.com> - 5.7.10-1
- Included man pages for lz4_decompress and zlib_decompress

* Thu Nov 12 2015 Bjorn Munch <bjorn.munch@oracle.com> - 5.7.10-1
- Added lines to remove man pages we are not ready to include yet
- Added lz4_decompress and zlib_decompress binaries to client subpackage
- Drop support for el5, use scl to build on el6

* Mon Oct 19 2015 Bharathy Satish <bharathy.x.satish@oracle.com> - 5.7.10-1
- Added new decompression utilities lz4_decompress and zlib_decompress binaries to
  client subpackage.

* Mon Oct 5 2015 Tor Didriksen <tor.didriksen@oracle.com>
- Added mysqlx.so

* Tue Sep 29 2015 Balasubramanian Kandasamy <balasubramanian.kandasamy@oracle.com> - 5.7.9-1
- Updated for 5.7.9
- Added libtest_* plugins to test subpackage
- Add mysqlpump man page
- Obsolete mysql-connector-c-shared dependencies

* Mon Jul 06 2015 Murthy Narkedimilli <murthy.narkedimilli@oracle.com> - 5.7.8-0.2.rc
- Bumped the version of libmysqlclient.so and libmysqld.so from 20 -> 21.

* Thu Jun 25 2015 Balasubramanian Kandasamy <balasubramanian.kandasamy@oracle.com> - 5.7.8-0.2.rc
- Add support for pkg-config

* Wed May 20 2015 Balasubramanian Kandasamy <balasubramanian.kandasamy@oracle.com> - 5.7.8-0.2.rc
- Added libtest_framework.so, libtest_services.so, libtest_services_threaded.so plugins
- Build and ship mecab plugin

* Tue Feb 3 2015 Balasubramanian Kandasamy <balasubramanian.kandasamy@oracle.com> - 5.7.6-0.2.m16
- Include boost sources
- Fix cmake buildrequires
- Fix build on el5 with gcc44
- Add license info in each subpackage
- Soname bump, more compat packages
- Updated default shell for mysql user
- Added mysql_ssl_rsa_setup
- Include mysql-files directory

* Thu Sep 18 2014 Balasubramanian Kandasamy <balasubramanian.kandasamy@oracle.com> - 5.7.6-0.2.m16
- Provide replication_observers_example_plugin.so plugin

* Tue Sep 2 2014 Bjorn Munch <bjorn.munch@oracle.com> - 5.7.6-0.1.m16
- Updated for 5.7.6

* Fri Aug 08 2014 Erlend Dahl <erlend.dahl@oracle.com> - 5.7.5-0.6.m15
- Provide mysql_no_login.so plugin

* Wed Aug 06 2014 Balasubramanian Kandasamy <balasubramanian.kandasamy@oracle.com> - 5.7.5-0.5.m15
- Provide mysql-compat-server dependencies 

* Wed Jul 09 2014 Balasubramanian Kandasamy <balasubramanian.kandasamy@oracle.com> - 5.7.5-0.4.m15
- Remove perl(GD) and dtrace dependencies

* Thu Jun 26 2014 Balasubramanian Kandasamy <balasubramanian.kandasamy@oracle.com> - 5.7.5-0.3.m15
- Resolve embedded-devel conflict issue

* Wed Jun 25 2014 Balasubramanian Kandasamy <balasubramanian.kandasamy@oracle.com> - 5.7.5-0.2.m15
- Add bench package
- Enable dtrace 

* Thu Apr 24 2014 Balasubramanian Kandasamy <balasubramanian.kandasamy@oracle.com> - 5.7.5-0.1.m15
- Updated for 5.7.5

* Mon Apr 07 2014 Balasubramanian Kandasamy <balasubramanian.kandasamy@oracle.com> - 5.7.4-0.5.m14
- Fix Cflags for el7 

* Mon Mar 31 2014 Balasubramanian Kandasamy <balasubramanian.kandasamy@oracle.com> - 5.7.4-0.4.m14
- Support for enterprise packages
- Upgrade from MySQL-* packages

* Wed Mar 12 2014 Balasubramanian Kandasamy <balasubramanian.kandasamy@oracle.com> - 5.7.4-0.3.m14
- Resolve conflict with mysql-libs-compat 

* Thu Mar 06 2014 Balasubramanian Kandasamy <balasubramanian.kandasamy@oracle.com> - 5.7.4-0.2.m14
- Resolve conflict issues during upgrade
- Add ha_example.so plugin which is now included

* Fri Feb 07 2014 Balasubramanian Kandasamy <balasubramanian.kandasamy@oracle.com> - 5.7.4-0.1.m14
- 5.7.4
- Enable shared libmysqld by cmake option
- Move mysqltest and test plugins to test subpackage

* Mon Nov 18 2013 Balasubramanian Kandasamy <balasubramanian.kandasamy@oracle.com> - 5.7.3-0.3.m13
- Fixed isa_bits error 

* Fri Oct 25 2013 Balasubramanian Kandasamy <balasubramanian.kandasamy@oracle.com> - 5.7.3-0.1.m13
- Initial 5.7 port

* Fri Oct 25 2013 Balasubramanian Kandasamy <balasubramanian.kandasamy@oracle.com> - 5.6.15-1
- Fixed uln advanced rpm libyassl.a error
- Updated to 5.6.15

* Wed Oct 16 2013 Balasubramanian Kandasamy <balasubramanian.kandasamy@oracle.com> - 5.6.14-3
- Fixed mysql_install_db usage 
- Improved handling of plugin directory 

* Fri Sep 27 2013 Balasubramanian Kandasamy <balasubramanian.kandasamy@oracle.com> - 5.6.14-2
- Refresh mysql-install patch and service renaming

* Mon Sep 16 2013 Balasubramanian Kandasamy <balasubramanian.kandasamy@oracle.com> - 5.6.14-1
- Updated to 5.6.14

* Wed Sep 04 2013 Balasubramanian Kandasamy <balasubramanian.kandasamy@oracle.com> - 5.6.13-5
- Support upgrade from 5.5 ULN packages to 5.6 

* Tue Aug 27 2013 Balasubramanian Kandasamy <balasubramanian.kandasamy@oracle.com> - 5.6.13-4
- Enhanced perl filtering 
- Added openssl-devel to buildreq 

* Wed Aug 21 2013 Balasubramanian Kandasamy <balasubramanian.kandasamy@oracle.com> - 5.6.13-3
- Removed mysql_embedded binary to resolve multilib conflict issue

* Fri Aug 16 2013 Balasubramanian Kandasamy <balasubramanian.kandasamy@oracle.com> - 5.6.13-2 
- Fixed Provides and Obsoletes issues in server, test packages 

* Wed Aug 14 2013 Balasubramanian Kandasamy <balasubramanian.kandasamy@oracle.com> - 5.6.13-1
- Updated to 5.6.13

* Mon Aug 05 2013 Balasubramanian Kandasamy <balasubramanian.kandasamy@oracle.com> - 5.6.12-9
- Added files list to embedded packages 

* Thu Aug 01 2013 Balasubramanian Kandasamy <balasubramanian.kandasamy@oracle.com> - 5.6.12-8
- Updated libmysqld.a with libmysqld.so in embedded package

* Mon Jul 29 2013 Balasubramanian Kandasamy <balasubramanian.kandasamy@oracle.com> - 5.6.12-7
- Updated test package dependency from client to server

* Wed Jul 24 2013 Balasubramanian Kandasamy <balasubramanian.kandasamy@oracle.com> - 5.6.12-6
- Added libs-compat dependency under libs package to resolve server
  installation conflicts issue.
 
* Wed Jul 17 2013 Balasubramanian Kandasamy <balasubramanian.kandasamy@oracle.com> - 5.6.12-5
- Removed libmysqlclient.so.16 from libs package
 
* Fri Jul 05 2013 Balasubramanian Kandasamy <balasubramanian.kandasamy@oracle.com> - 5.6.12-4
- Adjusted to work on OEL6

* Wed Jun 26 2013 Balasubramanian Kandasamy <balasubramanian.kandasamy@oracle.com> - 5.6.12-3
- Move libs to mysql/
- Basic multi arch support
- Fix changelog dates

* Thu Jun 20 2013 Balasubramanian Kandasamy <balasubramanian.kandasamy@oracle.com> - 5.6.12-2
- Major cleanup

* Tue Jun 04 2013 Balasubramanian Kandasamy <balasubramanian.kandasamy@oracle.com> - 5.6.12-1
- Updated to 5.6.12

* Mon Nov 05 2012 Joerg Bruehe <joerg.bruehe@oracle.com>

- Allow to override the default to use the bundled yaSSL by an option like
      --define="with_ssl /path/to/ssl"

* Wed Oct 10 2012 Bjorn Munch <bjorn.munch@oracle.com>

- Replace old my-*.cnf config file examples with template my-default.cnf

* Fri Oct 05 2012 Joerg Bruehe <joerg.bruehe@oracle.com>

- Let the installation use the new option "--random-passwords" of "mysql_install_db".
  (Bug# 12794345 Ensure root password)
- Fix an inconsistency: "new install" vs "upgrade" are told from the (non)existence
  of "$mysql_datadir/mysql" (holding table "mysql.user" and other system stuff).

* Tue Jul 24 2012 Joerg Bruehe <joerg.bruehe@oracle.com>

- Add a macro "runselftest":
  if set to 1 (default), the test suite will be run during the RPM build;
  this can be oveeridden via the command line by adding
      --define "runselftest 0"
  Failures of the test suite will NOT make the RPM build fail!

* Mon Jul 16 2012 Joerg Bruehe <joerg.bruehe@oracle.com>

- Add the man page for the "mysql_config_editor".

* Mon Jun 11 2012 Joerg Bruehe <joerg.bruehe@oracle.com>

- Make sure newly added "SPECIFIC-ULN/" directory does not disturb packaging.

* Wed Feb 29 2012 Brajmohan Saxena <brajmohan.saxena@oracle.com>

- Removal all traces of the readline library from mysql (BUG 13738013)

* Wed Sep 28 2011 Joerg Bruehe <joerg.bruehe@oracle.com>

- Fix duplicate mentioning of "mysql_plugin" and its manual page,
  it is better to keep alphabetic order in the files list (merging!).

* Wed Sep 14 2011 Joerg Bruehe <joerg.bruehe@oracle.com>

- Let the RPM capabilities ("obsoletes" etc) ensure that an upgrade may replace
  the RPMs of any configuration (of the current or the preceding release series)
  by the new ones. This is done by not using the implicitly generated capabilities
  (which include the configuration name) and relying on more generic ones which
  just list the function ("server", "client", ...).
  The implicit generation cannot be prevented, so all these capabilities must be
  explicitly listed in "Obsoletes:"

* Tue Sep 13 2011 Jonathan Perkin <jonathan.perkin@oracle.com>

- Add support for Oracle Linux 6 and Red Hat Enterprise Linux 6.  Due to
  changes in RPM behaviour ($RPM_BUILD_ROOT is removed prior to install)
  this necessitated a move of the libmygcc.a installation to the install
  phase, which is probably where it belonged in the first place.

* Tue Sep 13 2011 Joerg Bruehe <joerg.bruehe@oracle.com>

- "make_win_bin_dist" and its manual are dropped, cmake does it different.

* Thu Sep 08 2011 Daniel Fischer <daniel.fischer@oracle.com>

- Add mysql_plugin man page.

* Tue Aug 30 2011 Tor Didriksen <tor.didriksen@oracle.com>

- Set CXX=g++ by default to add a dependency on libgcc/libstdc++.
  Also, remove the use of the -fno-exceptions and -fno-rtti flags.
  TODO: update distro_buildreq/distro_requires

* Tue Aug 30 2011 Joerg Bruehe <joerg.bruehe@oracle.com>

- Add the manual page for "mysql_plugin" to the server package.

* Fri Aug 19 2011 Joerg Bruehe <joerg.bruehe@oracle.com>

- Null-upmerge the fix of bug#37165: This spec file is not affected.
- Replace "/var/lib/mysql" by the spec file variable "%%{mysqldatadir}".

* Fri Aug 12 2011 Daniel Fischer <daniel.fischer@oracle.com>

- Source plugin library files list from cmake-generated file.

* Mon Jul 25 2011 Chuck Bell <chuck.bell@oracle.com>

- Added the mysql_plugin client - enables or disables plugins.

* Thu Jul 21 2011 Sunanda Menon <sunanda.menon@oracle.com>

- Fix bug#12561297: Added the MySQL embedded binary

* Thu Jul 07 2011 Joerg Bruehe <joerg.bruehe@oracle.com>

- Fix bug#45415: "rpm upgrade recreates test database"
  Let the creation of the "test" database happen only during a new installation,
  not in an RPM upgrade.
  This affects both the "mkdir" and the call of "mysql_install_db".

* Wed Feb 09 2011 Joerg Bruehe <joerg.bruehe@oracle.com>

- Fix bug#56581: If an installation deviates from the default file locations
  ("datadir" and "pid-file"), the mechanism to detect a running server (on upgrade)
  should still work, and use these locations.
  The problem was that the fix for bug#27072 did not check for local settings.

* Mon Jan 31 2011 Joerg Bruehe <joerg.bruehe@oracle.com>

- Install the new "manifest" files: "INFO_SRC" and "INFO_BIN".

* Tue Nov 23 2010 Jonathan Perkin <jonathan.perkin@oracle.com>

- EXCEPTIONS-CLIENT has been deleted, remove it from here too
- Support MYSQL_BUILD_MAKE_JFLAG environment variable for passing
  a '-j' argument to make.

* Mon Nov 1 2010 Georgi Kodinov <georgi.godinov@oracle.com>

- Added test authentication (WL#1054) plugin binaries

* Wed Oct 6 2010 Georgi Kodinov <georgi.godinov@oracle.com>

- Added example external authentication (WL#1054) plugin binaries

* Wed Aug 11 2010 Joerg Bruehe <joerg.bruehe@oracle.com>

- With a recent spec file cleanup, names have changed: A "-community" part was dropped.
  Reflect that in the "Obsoletes" specifications.
- Add a "triggerpostun" to handle the uninstall of the "-community" server RPM.
- This fixes bug#55015 "MySQL server is not restarted properly after RPM upgrade".

* Tue Jun 15 2010 Joerg Bruehe <joerg.bruehe@sun.com>

- Change the behaviour on installation and upgrade:
  On installation, do not autostart the server.
  *Iff* the server was stopped before the upgrade is started, this is taken as a
  sign the administrator is handling that manually, and so the new server will
  not be started automatically at the end of the upgrade.
  The start/stop scripts will still be installed, so the server will be started
  on the next machine boot.
  This is the 5.5 version of fixing bug#27072 (RPM autostarting the server).

* Tue Jun 1 2010 Jonathan Perkin <jonathan.perkin@oracle.com>

- Implement SELinux checks from distribution-specific spec file.

* Wed May 12 2010 Jonathan Perkin <jonathan.perkin@oracle.com>

- Large number of changes to build using CMake
- Introduce distribution-specific RPMs
- Drop debuginfo, build all binaries with debug/symbols
- Remove __os_install_post, use native macro
- Remove _unpackaged_files_terminate_build, make it an error to have
  unpackaged files
- Remove cluster RPMs

* Wed Mar 24 2010 Joerg Bruehe <joerg.bruehe@sun.com>

- Add "--with-perfschema" to the configure options.

* Mon Mar 22 2010 Joerg Bruehe <joerg.bruehe@sun.com>

- User "usr/lib*" to allow for both "usr/lib" and "usr/lib64",
  mask "rmdir" return code 1.
- Remove "ha_example.*" files from the list, they aren't built.

* Wed Mar 17 2010 Joerg Bruehe <joerg.bruehe@sun.com>

- Fix a wrong path name in handling the debug plugins.

* Wed Mar 10 2010 Joerg Bruehe <joerg.bruehe@sun.com>

- Take the result of the debug plugin build and put it into the optimized tree,
  so that it becomes part of the final installation;
  include the files in the packlist. Part of the fixes for bug#49022.

* Mon Mar 01 2010 Joerg Bruehe <joerg.bruehe@sun.com>

- Set "Oracle and/or its affiliates" as the vendor and copyright owner,
  accept upgrading from packages showing MySQL or Sun as vendor.

* Fri Feb 12 2010 Joerg Bruehe <joerg.bruehe@sun.com>

- Formatting changes:
  Have a consistent structure of separator lines and of indentation
  (8 leading blanks => tab).
- Introduce the variable "src_dir".
- Give the environment variables "MYSQL_BUILD_CC(CXX)" precedence
  over "CC" ("CXX").
- Drop the old "with_static" argument analysis, this is not supported
  in 5.1 since ages.
- Introduce variables to control the handlers individually, as well
  as other options.
- Use the new "--with-plugin" notation for the table handlers.
- Drop handling "/etc/rc.d/init.d/mysql", the switch to "/etc/init.d/mysql"
  was done back in 2002 already.
- Make "--with-zlib-dir=bundled" the default, add an option to disable it.
- Add missing manual pages to the file list.
- Improve the runtime check for "libgcc.a", protect it against being tried
  with the Intel compiler "icc".

* Mon Jan 11 2010 Joerg Bruehe <joerg.bruehe@sun.com>

- Change RPM file naming:
  - Suffix like "-m2", "-rc" becomes part of version as "_m2", "_rc".
  - Release counts from 1, not 0.

* Wed Dec 23 2009 Joerg Bruehe <joerg.bruehe@sun.com>

- The "semisync" plugin file name has lost its introductory "lib",
  adapt the file lists for the subpackages.
  This is a part missing from the fix for bug#48351.
- Remove the "fix_privilege_tables" manual, it does not exist in 5.5
  (and likely, the whole script will go, too).

* Mon Nov 16 2009 Joerg Bruehe <joerg.bruehe@sun.com>

- Fix some problems with the directives around "tcmalloc" (experimental),
  remove erroneous traces of the InnoDB plugin (that is 5.1 only).

* Tue Oct 06 2009 Magnus Blaudd <mvensson@mysql.com>

- Removed mysql_fix_privilege_tables

* Fri Oct 02 2009 Alexander Nozdrin <alexander.nozdrin@sun.com>

- "mysqlmanager" got removed from version 5.4, all references deleted.

* Fri Aug 28 2009 Joerg Bruehe <joerg.bruehe@sun.com>

- Merge up from 5.1 to 5.4: Remove handling for the InnoDB plugin.

* Thu Aug 27 2009 Joerg Bruehe <joerg.bruehe@sun.com>

- This version does not contain the "Instance manager", "mysqlmanager":
  Remove it from the spec file so that packaging succeeds.

* Mon Aug 24 2009 Jonathan Perkin <jperkin@sun.com>

- Add conditionals for bundled zlib and innodb plugin

* Fri Aug 21 2009 Jonathan Perkin <jperkin@sun.com>

- Install plugin libraries in appropriate packages.
- Disable libdaemon_example and ftexample plugins.

* Thu Aug 20 2009 Jonathan Perkin <jperkin@sun.com>

- Update variable used for mysql-test suite location to match source.

* Fri Nov 07 2008 Joerg Bruehe <joerg@mysql.com>

- Correct yesterday's fix, so that it also works for the last flag,
  and fix a wrong quoting: un-quoted quote marks must not be escaped.

* Thu Nov 06 2008 Kent Boortz <kent.boortz@sun.com>

- Removed "mysql_upgrade_shell"
- Removed some copy/paste between debug and normal build

* Thu Nov 06 2008 Joerg Bruehe <joerg@mysql.com>

- Modify CFLAGS and CXXFLAGS such that a debug build is not optimized.
  This should cover both gcc and icc flags.  Fixes bug#40546.

* Fri Aug 29 2008 Kent Boortz <kent@mysql.com>

- Removed the "Federated" storage engine option, and enabled in all

* Tue Aug 26 2008 Joerg Bruehe <joerg@mysql.com>

- Get rid of the "warning: Installed (but unpackaged) file(s) found:"
  Some generated files aren't needed in RPMs:
  - the "sql-bench/" subdirectory
  Some files were missing:
  - /usr/share/aclocal/mysql.m4  ("devel" subpackage)
  - Manual "mysqlbug" ("server" subpackage)
  - Program "innochecksum" and its manual ("server" subpackage)
  - Manual "mysql_find_rows" ("client" subpackage)
  - Script "mysql_upgrade_shell" ("client" subpackage)
  - Program "ndb_cpcd" and its manual ("ndb-extra" subpackage)
  - Manuals "ndb_mgm" + "ndb_restore" ("ndb-tools" subpackage)

* Mon Mar 31 2008 Kent Boortz <kent@mysql.com>

- Made the "Federated" storage engine an option
- Made the "Cluster" storage engine and sub packages an option

* Wed Mar 19 2008 Joerg Bruehe <joerg@mysql.com>

- Add the man pages for "ndbd" and "ndb_mgmd".

* Mon Feb 18 2008 Timothy Smith <tim@mysql.com>

- Require a manual upgrade if the alread-installed mysql-server is
  from another vendor, or is of a different major version.

* Wed May 02 2007 Joerg Bruehe <joerg@mysql.com>

- "ndb_size.tmpl" is not needed any more,
  "man1/mysql_install_db.1" lacked the trailing '*'.

* Sat Apr 07 2007 Kent Boortz <kent@mysql.com>

- Removed man page for "mysql_create_system_tables"

* Wed Mar 21 2007 Daniel Fischer <df@mysql.com>

- Add debug server.

* Mon Mar 19 2007 Daniel Fischer <df@mysql.com>

- Remove Max RPMs; the server RPMs contain a mysqld compiled with all
  features that previously only were built into Max.

* Fri Mar 02 2007 Joerg Bruehe <joerg@mysql.com>

- Add several man pages for NDB which are now created.

* Fri Jan 05 2007 Kent Boortz <kent@mysql.com>

- Put back "libmygcc.a", found no real reason it was removed.

- Add CFLAGS to gcc call with --print-libgcc-file, to make sure the
  correct "libgcc.a" path is returned for the 32/64 bit architecture.

* Mon Dec 18 2006 Joerg Bruehe <joerg@mysql.com>

- Fix the move of "mysqlmanager" to section 8: Directory name was wrong.

* Thu Dec 14 2006 Joerg Bruehe <joerg@mysql.com>

- Include the new man pages for "my_print_defaults" and "mysql_tzinfo_to_sql"
  in the server RPM.
- The "mysqlmanager" man page got moved from section 1 to 8.

* Thu Nov 30 2006 Joerg Bruehe <joerg@mysql.com>

- Call "make install" using "benchdir_root=%%{_datadir}",
  because that is affecting the regression test suite as well.

* Thu Nov 16 2006 Joerg Bruehe <joerg@mysql.com>

- Explicitly note that the "MySQL-shared" RPMs (as built by MySQL AB)
  replace "mysql-shared" (as distributed by SuSE) to allow easy upgrading
  (bug#22081).

* Mon Nov 13 2006 Joerg Bruehe <joerg@mysql.com>

- Add "--with-partition" t 2006 Joerg Bruehe <joerg@mysql.com>

- Use the Perl script to run the tests, because it will automatically check
  whether the server is configured with SSL.

* Tue Jun 27 2006 Joerg Bruehe <joerg@mysql.com>

- move "mysqldumpslow" from the client RPM to the server RPM (bug#20216)

- Revert all previous attempts to call "mysql_upgrade" during RPM upgrade,
  there are some more aspects which need to be solved before this is possible.
  For now, just ensure the binary "mysql_upgrade" is delivered and installysql.com>

- To run "mysql_upgrade", we need a running server;
  start it in isolation and skip password checks.

* Sat May 20 2006 Kent Boortz <kent@mysql.com>

- Always compile for PIC, position independent code.

* Wed May 10 2006 Kent Boortz <kent@mysql.com>

- Use character set "all" when compiling with Cluster, to make Cluster
  nodes independent on the character set directory, and the problem
  that two RPM sub packages both wants to install this directory.

* Mon May 01 2006 Kent Boortz <kent@mysql.com>

- Use "./libtool --mode=execute" instead of searching for the
  executable in current directory and ".libs".

* Fri Apr 28 2006 Kent Boortz <kent@mysql.com>

- Install and run "mysql_upgrade"

* Wed Apr 12 2006 Jim Winstead <jimw@mysql.com>

- Remove sql-bench, and MySQL-bench RPM (will be built as an independent
  project from the mysql-bench repository)

* Tue Apr 11 2006 Jim Winstead <jimw@mysql.com>

- Remove old mysqltestmanager and related programs
* Sat Apr 01 2006 Kent Boortz <kent@mysql.com>

- Set $LDFLAGS from $MYSQL_BUILD_LDFLAGS

* Tue Mar 07 2006 Kent Boortz <kent@mysql.com>

- Changed product name from "Community Edition" to "Community Server"

* Mon Mar 06 2006 Kent Boortz <kent@mysql.com>

- Fast mutexes is now disabled by default, but should be
  used in Linux builds.

* Mon Feb 20 2006 Kent Boortz <kent@mysql.com>

- Reintroduced a max build
- Limited testing of 'debug' and 'max' servers
- Berkeley DB only in 'max'

* Mon Feb 13 2006 Joerg Bruehe <joerg@mysql.com>

- Use "-i" on "make test-force";
  this is essential for later evaluation of this log file.

* Thu Feb 09 2006 Kent Boortz <kent@mysql.com>

- Pass '-static' to libtool, link static with our own libraries, dynamic
  with system libraries.  Link with the bundled zlib.

* Wed Feb 08 2006 Kristian Nielsen <knielsen@mysql.com>

- Modified RPM spec to match new 5.1 debug+max combined community packaging.

* Sun Dec 18 2005 Kent Boortz <kent@mysql.com>

- Added "client/mysqlslap"

* Mon Dec 12 2005 Rodrigo Novo <rodrigo@mysql.com>

- Added zlib to the list of (static) libraries installed
- Added check against libtool wierdness (WRT: sql/mysqld || sql/.libs/mysqld)
- Compile MySQL with bundled zlib
- Fixed %%packager name to "MySQL Production Engineering Team"

* Mon Dec 05 2005 Joerg Bruehe <joerg@mysql.com>

- Avoid using the "bundled" zlib on "shared" builds:
  As it is not installed (on the build system), this gives dependency
  problems with "libtool" causing the build to fail.
  (Change was done on Nov 11, but left uncommented.)

* Tue Nov 22 2005 Joerg Bruehe <joerg@mysql.com>

- Extend the file existence check for "init.d/mysql" on un-install
  to also guard the call to "insserv"/"chkconfig".

* Thu Oct 27 2005 Lenz Grimmer <lenz@grimmer.com>

- added more man pages

* Wed Oct 19 2005 Kent Boortz <kent@mysql.com>

- Made yaSSL support an option (off by default)

* Wed Oct 19 2005 Kent Boortz <kent@mysql.com>

- Enabled yaSSL support

* Sat Oct 15 2005 Kent Boortz <kent@mysql.com>

- Give mode arguments the same way in all places
lenz@mysql.com>

- fixed the removing of the RPM_BUILD_ROOT in the %%clean section (the
  $RBR variable did not get expanded, thus leaving old build roots behind)

* Thu Aug 04 2005 Lenz Grimmer <lenz@mysql.com>

- Fixed the creation of the mysql user group account in the postinstall
  section (BUG 12348)
- Fixed enabling the Archive storage engine in the Max binary

* Tue Aug 02 2005 Lenz Grimmer <lenz@mysql.com>

- Fixed the Requires: tag for the server RPM (BUG 12233)

* Fri Jul 15 2005 Lenz Grimmer <lenz@mysql.com>

- create a "mysql" user group and assign the mysql user account to that group
  in the server postinstall section. (BUG 10984)

* Tue Jun 14 2005 Lenz Grimmer <lenz@mysql.com>

- Do not build statically on i386 by default, only when adding either "--with
  static" or "--define '_with_static 1'" to the RPM build options. Static
  linking really only makes sense when linking against the specially patched
  glibc 2.2.5.

* Mon Jun 06 2005 Lenz Grimmer <lenz@mysql.com>

- added mysql_client_test to the "bench" subpackage (BUG 10676)
- added the libndbclient static and shared libraries (BUG 10676)

* Wed Jun 01 2005 Lenz Grimmer <lenz@mysql.com>

- use "mysqldatadir" variable instead of hard-coding the path multiple times
- use the "mysqld_user" variable on all occasions a user name is referenced
- removed (incomplete) Brazilian translations
- removed redundant release tags from the subpackage descriptions

* Wed May 25 2005 Joerg Bruehe <joerg@mysql.com>

- Added a "make clean" between separate calls to "BuildMySQL".

* Thu May 12 2005 Guilhem Bichot <guilhem@mysql.com>

- Removed the mysql_tableinfo script made obsolete by the information schema

* Wed Apr 20 2005 Lenz Grimmer <lenz@mysql.com>

- Enabled the "blackhole" storage engine for the Max RPM

* Wed Apr 13 2005 Lenz Grimmer <lenz@mysql.com>

- removed the MySQL manual files (html/ps/texi) - they have been removed
  from the MySQL sources and are now available seperately.

* Mon Apr 4 2005 Petr Chardin <petr@mysql.com>

- old mysqlmanager, mysq* Mon Feb 7 2005 Tomas Ulin <tomas@mysql.com>

- enabled the "Ndbcluster" storage engine for the max binary
- added extra make install in ndb subdir after Max build to get ndb binaries
- added packages for ndbcluster storage engine

* Fri Jan 14 2005 Lenz Grimmer <lenz@mysql.com>

- replaced obsoleted "BuildPrereq" with "BuildRequires" instead

* Thu Jan 13 2005 Lenz Grimmer <lenz@mysql.com>

- enabled the "Federated" storage engine for the max binary

* Tue Jan 04 2005 Petr Chardin <petr@mysql.com>

- ISAM and merge storage engines were purged. As well as appropriate
  tools and manpages (isamchk and isamlog)

* Fri Dec 31 2004 Lenz Grimmer <lenz@mysql.com>

- enabled the "Archive" storage engine for the max binary
- enabled the "CSV" storage engine for the max binary
- enabled the "Example" storage engine for the max binary

* Thu Aug 26 2004 Lenz Grimmer <lenz@mysql.com>

- MySQL-Max now requires MySQL-server instead of MySQL (BUG 3860)

* Fri Aug 20 2004 Lenz Grimmer <lenz@mysql.com>

- do not link statically on IA64/AMD64 as these systems do not have
  a patched glibc installed

* Tue Aug 10 2004 Lenz Grimmer <lenz@mysql.com>

- Added libmygcc.a to the devel subpackage (required to link applications
  against the the embedded server libmysqld.a) (BUG 4921)

* Mon Aug 09 2004 Lenz Grimmer <lenz@mysql.com>

- Added EXCEPTIONS-CLIENT to the "devel" package

* Thu Jul 29 2004 Lenz Grimmer <lenz@mysql.com>

- disabled OpenSSL in the Max binaries again (the RPM packages were the
  only exception to this anyway) (BUG 1043)

* Wed Jun 30 2004 Lenz Grimmer <lenz@mysql.com>

- fixed server postinstall (mysql_install_db was called with the wrong
  parameter)

* Thu Jun 24 2004 Lenz Grimmer <lenz@mysql.com>

- added mysql_tzinfo_to_sql to the server subpackage
- run "make clean" instead of "make distclean"

* Mon Apr 05 2004 Lenz Grimmer <lenz@mysql.com>

- added ncurses-devel to the build prerequisites (BUG 3377)

* Thu Feb 12 2004 Lenz Grimmer <lenz@mysql.com>

- when using gcc, _always_ use CXX=gcc
- replaced Copyright with License field (Copyright is obsolete)

* Tue Feb 03 2004 Lenz Grimmer <lenz@mysql.com>

- added myisam_ftdump to the Server package

* Tue Jan 13 2004 Lenz Grimmer <lenz@mysql.com>

- link the mysql client against libreadline instead of libedit (BUG 2289)

* Mon Dec 22 2003 Lenz Grimmer <lenz@mysql.com>

- marked /etc/logrotate.d/mysql as a config file (BUG 2156)

* Sat Dec 13 2003 Lenz Grimmer <lenz@mysql.com>

- fixed file permissions (BUG 1672)

* Thu Dec 11 2003 Lenz Grimmer <lenz@mysql.com>

- made testing for gcc3 a bit more robust

* Fri Dec 05 2003 Lenz Grimmer <lenz@mysql.com>

- added missing file mysql_create_system_tables to the server subpackage

* Fri Nov 21 2003 Lenz Grimmer <lenz@mysql.com>

- removed dependency on MySQL-client from the MySQL-devel subpackage
  as it is not really required. (BUG 1610)

* Fri Aug 29 2003 Lenz Grimmer <lenz@mysql.com>

- Fixed BUG 1162 (removed macro names from the changelog)
- Really fixed BUG 998 (disable the checking for installed but
  unpackaged files)

* Tue Aug 05 2003 Lenz Grimmer <lenz@mysql.com>

- Fixed BUG 959 (libmysqld not being compiled properly)
- Fixed BUG 998 (RPM build errors): added missing files to the
  distribution (mysql_fix_extensions, mysql_tableinfo, mysqldumpslow,
  mysql_fix_privilege_tables.1), removed "-n" from install section.

* Wed Jul 09 2003 Lenz Grimmer <lenz@mysql.com>

- removed the GIF Icon (file was not included in the sources anyway)
- removed unused variable shared_lib_version
- do not run automake before building the standard binary
  (should not be necessary)
- add server suffix '-standard' to standard binary (to be in line
  with the binary tarball distributions)
- Use more RPM macros (_exec_prefix, _sbindir, _libdir, _sysconfdir,
  _datadir, _includedir) throughout the spec file.
- allow overriding CC and CXX (required when building with other compilers)

* Fri May 16 2003 Lenz Grimmer <lenz@mysql.com>

- re-enabled RAID again

* Wed Apr 30 2003 Lenz Grimmer <lenz@mysql.com>

- disabled MyISAM RAID (--with-raid)- it throws an assertion which
  needs to be investigated first.

* Mon Mar 10 2003 Lenz Grimmer <lenz@mysql.com>

- added missing file mysql_secure_installation to server subpackage
  (BUG 141)

* Tue Feb 11 2003 Lenz Grimmer <lenz@mysql.com>

- re-added missing pre- and post(un)install scripts to server subpackage
- added config file /etc/my.cnf to the file list (just for completeness)
- make sure to create the datadir with 755 permissions

* Mon Jan 27 2003 Lenz Grimmer <lenz@mysql.com>

- removed unusedql.com>

- Reworked the build steps a little bit: the Max binary is supposed
  to include OpenSSL, which cannot be linked statically, thus trying
  to statically link against a special glibc is futile anyway
- because of this, it is not required to make yet another build run
  just to compile the shared libs (saves a lot of time)
- updated package description of the Max subpackage
- clean up the BuildRoot directory afterwards

* Mon Jul 15 2002 Lenz Grimmer <lenz@mysql.com>

- Updated Packager information
- Fixed the build options: the regular package is supposed to
  include InnoDB and linked statically, while the Max package
  should include BDB and SSL support

* Fri May 03 2002 Lenz Grimmer <lenz@mysql.com>

- Use more RPM macros (e.g. infodir, mandir) to make the spec
  file more portable
- reorganized the installation of documentation files: let RPM
  take care of this
- reorganized the file list: actually install man pages along
  with the binaries of the respective subpackage
- do not include libmysqld.a in the devel subpackage as well, if we
  have a special "embedded" subpackage
- reworked the package descriptions

* Mon Oct  8 2001 Monty

- Added embedded server as a separate RPM

* Fri Apr 13 2001 Monty

- Added mysqld-max to the distribution

* Tue Jan 2  2001  Monty

- Added mysql-test to the bench package

* Fri Aug 18 2000 Tim Smith <tim@mysql.com>

- Added separate libmysql_r directory; now both a threaded
  and non-threaded library is shipped.

* Tue Sep 28 1999 David Axmark <davida@mysql.com>

- Added the support-files/my-example.cnf to the docs directory.

- Removed devel dependency on base since it is about client
  development.

* Wed Sep 8 1999 David Axmark <davida@mysql.com>

- Cleaned up some for 3.23.

* Thu Jul 1 1999 David Axmark <davida@mysql.com>

- Added support for shared libraries in a separate sub
  package. Original fix by David Fox (dsfox@cogsci.ucsd.edu)

- The --enable-assembler switch is now automatically disables on
  platforms there assembler code is unavailable. This should allow
  building this RPM on non i386 systems.

* Mon Feb 22 1999 David Axmark <david@detron.se>

- Removed unportable cc switches from the spec file. The defaults can
  now be overridden with environment variables. This feature is used
  to compile the official RPM with optimal (but compiler version
  specific) switches.

- Removed the repetitive description parts for the sub rpms. Maybe add
  again if RPM gets a multiline macro capability.

- Added support for a pt_BR translation. Translation contributed by
  Jorge Godoy <jorge@bestway.com.br>.

* Wed Nov 4 1998 David Axmark <david@detron.se>

- A lot of changes in all the rpm and install scripts. This may even
  be a working RPM :-)

* Sun Aug 16 1998 David Axmark <david@detron.se>

- A developers changelog for MySQL is available in the source RPM. And
  there is a history of major user visible changed in the Reference
  Manual.  Only RPM specific changes will be documented here.<|MERGE_RESOLUTION|>--- conflicted
+++ resolved
@@ -93,18 +93,9 @@
 Source10:       http://downloads.sourceforge.net/boost/@BOOST_PACKAGE_NAME@.tar.bz2
 Source90:       filter-provides.sh
 Source91:       filter-requires.sh
-<<<<<<< HEAD
-Patch0:         mysql-5.7-libmysqlclient-symbols.patch
 %{?el6:BuildRequires:  devtoolset-3-gcc}
 %{?el6:BuildRequires:  devtoolset-3-gcc-c++}
 BuildRequires:  cmake >= 2.8.2
-=======
-%{?el5:BuildRequires:  cmake28 >= 2.8.2}
-%{?el6:BuildRequires:  cmake28 >= 2.8.2}
-%{?el7:BuildRequires:  cmake >= 2.8.2}
-%{?el5:BuildRequires:  gcc44}
-%{?el5:BuildRequires:  gcc44-c++}
->>>>>>> 1c8707a3
 BuildRequires:  perl
 %{?el7:BuildRequires: perl(Time::HiRes)}
 %{?el7:BuildRequires: perl(Env)}
@@ -1025,15 +1016,9 @@
 %attr(755, root, root) %{_libdir}/mysql/libmysqld.so
 
 %changelog
-<<<<<<< HEAD
 * Fri Jun 03 2016 Balasubramanian Kandasamy <balasubramanian.kandasamy@oracle.com> - 5.8.0-0.1
+- Updated compatver to 5.6.31
 - Add example component to test package
-=======
-* Fri Jun 03 2016 Balasubramanian Kandasamy <balasubramanian.kandasamy@oracle.com> - 5.7.14-1
-- Updated compatver to 5.6.31
-
-* Wed May 04 2016 Georgi Kodinov <georgi.kodinov@oracle.com> - 5.7.13-1
->>>>>>> 1c8707a3
 - Add test_udf_services.so plugin
 - Add keyring_udf.so plugin to server subpackage
 - Add keyring_okv.so plugin to commercial server subpackage
