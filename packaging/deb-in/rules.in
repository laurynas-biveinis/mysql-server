--- conflicted
+++ resolved
@@ -94,13 +94,8 @@
 	dh_install --fail-missing \
 		-Xusr/bin/i_mysql_client_test \
 		-Xusr/share/mysql/mysql.server \
-<<<<<<< HEAD
-=======
-		-Xusr/share/man/man1/mysql.server.1 \
-		-Xusr/share/mysql/binary-configure \
 		-Xusr/share/mysql/@DEB_INSTALL_LICENSEFILE@-test \
 		-Xusr/share/mysql/README-test \
->>>>>>> 1c5059ff
 		-Xusr/share/mysql/docs/mysql.info \
 		-Xusr/share/man/man1/mysql_client_test_embedded.1 \
 		-Xusr/share/man/man1/mysqlman.1 \
