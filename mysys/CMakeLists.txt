--- conflicted
+++ resolved
@@ -15,7 +15,6 @@
 
 INCLUDE_DIRECTORIES(${ZLIB_INCLUDE_DIR} ${CMAKE_SOURCE_DIR}/include ${CMAKE_SOURCE_DIR}/mysys)
 
-<<<<<<< HEAD
 SET(MYSYS_SOURCES
   array.cc
   base64.cc
@@ -98,6 +97,7 @@
   psi_noop.cc
   ptr_cmp.cc
   queues.cc
+  sql_chars.c
   stacktrace.cc
   thr_cond.cc
   thr_lock.cc
@@ -106,28 +106,6 @@
   tree.cc
   typelib.cc
 )
-=======
-SET(MYSYS_SOURCES  array.c charset-def.c charset.c checksum.c
-				errors.c hash.c list.c mf_cache.c mf_dirname.c mf_fn_ext.c
-				mf_format.c mf_getdate.c mf_iocache.c mf_iocache2.c mf_keycache.c 
-				mf_keycaches.c mf_loadpath.c mf_pack.c mf_path.c mf_qsort.c mf_qsort2.c
-				mf_radix.c mf_same.c mf_soundex.c mf_arr_appstr.c
-				mf_tempfile.c mf_unixpath.c mf_wcomp.c mulalloc.c my_access.c
-				my_alloc.c my_bit.c my_bitmap.c my_chsize.c
-				my_compress.c my_copy.c  my_create.c my_delete.c
-				my_div.c my_error.c my_file.c my_fopen.c my_fstream.c 
-				my_gethwaddr.c my_getsystime.c my_getwd.c my_compare.c my_init.c
-				my_lib.c my_lock.c my_malloc.c my_mess.c
-				my_mkdir.c my_mmap.c my_once.c my_open.c my_pread.c
-				my_read.c my_redel.c my_rename.c my_seek.c
-				my_static.c my_symlink.c my_symlink2.c my_sync.c my_thr_init.c 
-				my_write.c ptr_cmp.c queues.c sql_chars.c stacktrace.c
-				string.c thr_cond.c thr_lock.c thr_mutex.c
-				thr_rwlock.c tree.c typelib.c base64.c my_memmem.c
-				lf_alloc-pin.c lf_dynarray.c lf_hash.c
-				my_rdtsc.c psi_noop.c my_syslog.c
-				my_chmod.c my_thread.c)
->>>>>>> 070e9106
 
 IF (WIN32)
   LIST(APPEND MYSYS_SOURCES
