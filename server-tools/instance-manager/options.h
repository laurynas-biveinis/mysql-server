#ifndef INCLUDES_MYSQL_INSTANCE_MANAGER_OPTIONS_H
#define INCLUDES_MYSQL_INSTANCE_MANAGER_OPTIONS_H
/* Copyright (C) 2003 MySQL AB & MySQL Finland AB & TCX DataKonsult AB

   This program is free software; you can redistribute it and/or modify
   it under the terms of the GNU General Public License as published by
   the Free Software Foundation; either version 2 of the License, or
   (at your option) any later version.

   This program is distributed in the hope that it will be useful,
   but WITHOUT ANY WARRANTY; without even the implied warranty of
   MERCHANTABILITY or FITNESS FOR A PARTICULAR PURPOSE.  See the
   GNU General Public License for more details.

   You should have received a copy of the GNU General Public License
   along with this program; if not, write to the Free Software
   Foundation, Inc., 59 Temple Place, Suite 330, Boston, MA  02111-1307  USA */

/*
  Options - all possible command-line options for the Instance Manager grouped
  in one struct.
*/

#include <my_global.h>

#if defined(__GNUC__) && defined(USE_PRAGMA_INTERFACE)
#pragma interface
#endif

class User_management_cmd;

struct Options
{
<<<<<<< HEAD
#ifdef __WIN__
  static char install_as_service;
  static char remove_service;
  static char stand_alone;
#else
  static char run_as_service;        /* handle_options doesn't support bool */
  static const char *user;
  static const char *angel_pid_file_name;
#endif
  static bool is_forced_default_file;
  static const char *log_file_name;
  static const char *pid_file_name;
  static const char *socket_file_name;
  static const char *password_file_name;
  static const char *default_mysqld_path;
  /* the option which should be passed to process_default_option_files */
  static uint monitoring_interval;
  static uint port_number;
  static const char *bind_address;
  static const char *config_file;
=======
  /*
    NOTE: handle_options() expects value of my_bool type for GET_BOOL
    accessor (i.e. bool must not be used).
  */
>>>>>>> 5218f404

  struct User_management
  {
    static User_management_cmd *cmd;

    static char *user_name;
    static char *password;
  };

  struct Main
  {
    /* this is not an option parsed by handle_options(). */
    static bool is_forced_default_file;

    static const char *pid_file_name;
    static const char *socket_file_name;
    static const char *password_file_name;
    static const char *default_mysqld_path;
    static uint monitoring_interval;
    static uint port_number;
    static const char *bind_address;
    static const char *config_file;
    static my_bool mysqld_safe_compatible;
  };

#ifndef DBUG_OFF
  struct Debug
  {
    static const char *config_str;
  };
#endif

#ifndef __WIN__

  struct Daemon
  {
    static my_bool run_as_service;
    static const char *log_file_name;
    static const char *user;
  };

#else

  struct Service
  {
    static my_bool install_as_service;
    static my_bool remove_service;
    static my_bool stand_alone;
  };

#endif

public:
  static int load(int argc, char **argv);
  static void cleanup();

private:
  Options(); /* Deny instantiation of this class. */

private:
  /* argv pointer returned by load_defaults() to be used by free_defaults() */
  static char **saved_argv;
};

#endif // INCLUDES_MYSQL_INSTANCE_MANAGER_OPTIONS_H<|MERGE_RESOLUTION|>--- conflicted
+++ resolved
@@ -31,33 +31,10 @@
 
 struct Options
 {
-<<<<<<< HEAD
-#ifdef __WIN__
-  static char install_as_service;
-  static char remove_service;
-  static char stand_alone;
-#else
-  static char run_as_service;        /* handle_options doesn't support bool */
-  static const char *user;
-  static const char *angel_pid_file_name;
-#endif
-  static bool is_forced_default_file;
-  static const char *log_file_name;
-  static const char *pid_file_name;
-  static const char *socket_file_name;
-  static const char *password_file_name;
-  static const char *default_mysqld_path;
-  /* the option which should be passed to process_default_option_files */
-  static uint monitoring_interval;
-  static uint port_number;
-  static const char *bind_address;
-  static const char *config_file;
-=======
   /*
     NOTE: handle_options() expects value of my_bool type for GET_BOOL
     accessor (i.e. bool must not be used).
   */
->>>>>>> 5218f404
 
   struct User_management
   {
@@ -97,6 +74,7 @@
     static my_bool run_as_service;
     static const char *log_file_name;
     static const char *user;
+    static const char *angel_pid_file_name;
   };
 
 #else
