# Microsoft Developer Studio Project File - Name="myisampack" - Package Owner=<4>
# Microsoft Developer Studio Generated Build File, Format Version 6.00
# ** DO NOT EDIT **

# TARGTYPE "Win32 (x86) Console Application" 0x0103

CFG=myisampack - Win32 Debug
!MESSAGE This is not a valid makefile. To build this project using NMAKE,
!MESSAGE use the Export Makefile command and run
!MESSAGE
!MESSAGE NMAKE /f "myisampack.mak".
!MESSAGE
!MESSAGE You can specify a configuration when running NMAKE
!MESSAGE by defining the macro CFG on the command line. For example:
!MESSAGE
!MESSAGE NMAKE /f "myisampack.mak" CFG="myisampack - Win32 Debug"
!MESSAGE
!MESSAGE Possible choices for configuration are:
!MESSAGE
!MESSAGE "myisampack - Win32 Release" (based on "Win32 (x86) Console Application")
!MESSAGE "myisampack - Win32 Debug" (based on "Win32 (x86) Console Application")
!MESSAGE "myisampack - Win32 classic" (based on "Win32 (x86) Console Application")
!MESSAGE

# Begin Project
# PROP AllowPerConfigDependencies 0
# PROP Scc_ProjName ""
# PROP Scc_LocalPath ""
CPP=xicl6.exe
RSC=rc.exe

!IF  "$(CFG)" == "myisampack - Win32 Release"

# PROP BASE Use_MFC 0
# PROP BASE Use_Debug_Libraries 0
# PROP BASE Output_Dir "Release"
# PROP BASE Intermediate_Dir "Release"
# PROP BASE Target_Dir ""
# PROP Use_MFC 0
# PROP Use_Debug_Libraries 0
# PROP Output_Dir "release"
# PROP Intermediate_Dir "release"
# PROP Ignore_Export_Lib 0
# PROP Target_Dir ""
# ADD BASE CPP /nologo /W3 /GX /O2 /D "WIN32" /D "NDEBUG" /D "_CONSOLE" /D "_MBCS" /YX /FD /c
<<<<<<< HEAD
# ADD CPP /nologo /G6 /MT /W3 /O2 /I "../include" /I "../myisam" /D "NDEBUG" /D "DBUG_OFF" /D "_CONSOLE" /D "_MBCS" /D "_WINDOWS" /FD /c
# SUBTRACT CPP /WX /Fr
=======
# ADD CPP /nologo /G6 /MT /W3 /O2 /I "../include" /I "../myisam" /D "DBUG_OFF" /D "_CONSOLE" /D "_MBCS" /D "_WINDOWS" /D "NDEBUG" /FR /FD /c
>>>>>>> 8e2ff7d1
# ADD BASE RSC /l 0x409 /d "NDEBUG"
# ADD RSC /l 0x409 /d "NDEBUG"
BSC32=bscmake.exe
# ADD BASE BSC32 /nologo
# ADD BSC32 /nologo
LINK32=xilink6.exe
# ADD BASE LINK32 kernel32.lib user32.lib gdi32.lib winspool.lib comdlg32.lib advapi32.lib shell32.lib ole32.lib oleaut32.lib uuid.lib odbc32.lib odbccp32.lib kernel32.lib user32.lib gdi32.lib winspool.lib comdlg32.lib advapi32.lib shell32.lib ole32.lib oleaut32.lib uuid.lib odbc32.lib odbccp32.lib /nologo /subsystem:console /machine:I386
# ADD LINK32 wsock32.lib kernel32.lib user32.lib gdi32.lib winspool.lib comdlg32.lib advapi32.lib shell32.lib uuid.lib setargv.obj /nologo /subsystem:console /machine:I386 /out:"../client_release/myisampack.exe"

!ELSEIF  "$(CFG)" == "myisampack - Win32 Debug"

# PROP BASE Use_MFC 0
# PROP BASE Use_Debug_Libraries 1
# PROP BASE Output_Dir "Debug"
# PROP BASE Intermediate_Dir "Debug"
# PROP BASE Target_Dir ""
# PROP Use_MFC 0
# PROP Use_Debug_Libraries 1
# PROP Output_Dir "debug"
# PROP Intermediate_Dir "debug"
# PROP Ignore_Export_Lib 0
# PROP Target_Dir ""
# ADD BASE CPP /nologo /W3 /Gm /GX /ZI /Od /D "WIN32" /D "_DEBUG" /D "_CONSOLE" /D "_MBCS" /YX /FD /GZ /c
# ADD CPP /nologo /G6 /MTd /W3 /Z7 /Od /I "../include" /I "../myisam" /D "_DEBUG" /D "SAFEMALLOC" /D "SAFE_MUTEX" /D "_CONSOLE" /D "_MBCS" /D "_WINDOWS" /FD /c
# SUBTRACT CPP /Fr
# ADD BASE RSC /l 0x409 /d "_DEBUG"
# ADD RSC /l 0x409 /d "_DEBUG"
BSC32=bscmake.exe
# ADD BASE BSC32 /nologo
# ADD BSC32 /nologo
LINK32=xilink6.exe
# ADD BASE LINK32 kernel32.lib user32.lib gdi32.lib winspool.lib comdlg32.lib advapi32.lib shell32.lib ole32.lib oleaut32.lib uuid.lib odbc32.lib odbccp32.lib kernel32.lib user32.lib gdi32.lib winspool.lib comdlg32.lib advapi32.lib shell32.lib ole32.lib oleaut32.lib uuid.lib odbc32.lib odbccp32.lib /nologo /subsystem:console /debug /machine:I386 /pdbtype:sept
# ADD LINK32 kernel32.lib user32.lib wsock32.lib gdi32.lib winspool.lib comdlg32.lib advapi32.lib shell32.lib ole32.lib oleaut32.lib uuid.lib odbc32.lib odbccp32.lib setargv.obj /nologo /subsystem:console /incremental:no /debug /machine:I386 /out:"../client_debug/myisampack.exe" /pdbtype:sept

!ELSEIF  "$(CFG)" == "myisampack - Win32 classic"

# PROP BASE Use_MFC 0
# PROP BASE Use_Debug_Libraries 0
# PROP BASE Output_Dir "myisampack___Win32_classic"
# PROP BASE Intermediate_Dir "myisampack___Win32_classic"
# PROP BASE Ignore_Export_Lib 0
# PROP BASE Target_Dir ""
# PROP Use_MFC 0
# PROP Use_Debug_Libraries 0
# PROP Output_Dir "classic"
# PROP Intermediate_Dir "classic"
# PROP Ignore_Export_Lib 0
# PROP Target_Dir ""
# ADD BASE CPP /nologo /G6 /MT /W3 /O2 /I "../include" /I "../myisam" /D "DBUG_OFF" /D "_CONSOLE" /D "_MBCS" /D "_WINDOWS" /D "NDEBUG" /FR /FD /c
# ADD CPP /nologo /G6 /MT /W3 /O2 /I "../include" /I "../myisam" /D "_CONSOLE" /D "_WINDOWS" /D MYSQL_COMMERCIAL_LICENSE /D "DBUG_OFF" /D "_MBCS" /D "NDEBUG" /FR /FD /c
# ADD BASE RSC /l 0x409 /d "NDEBUG"
# ADD RSC /l 0x409 /d "NDEBUG"
BSC32=bscmake.exe
# ADD BASE BSC32 /nologo
# ADD BSC32 /nologo
LINK32=xilink6.exe
# ADD BASE LINK32 wsock32.lib kernel32.lib user32.lib gdi32.lib winspool.lib comdlg32.lib advapi32.lib shell32.lib uuid.lib setargv.obj /nologo /subsystem:console /machine:I386 /out:"../client_release/myisampack.exe"
# ADD LINK32 wsock32.lib kernel32.lib user32.lib gdi32.lib winspool.lib comdlg32.lib advapi32.lib shell32.lib uuid.lib setargv.obj ..\lib_release\myisam.lib ..\lib_release\mysys.lib ..\lib_release\strings.lib /nologo /subsystem:console /machine:I386 /out:"../client_classic/myisampack.exe" /libpath:"..\lib_release\\"

!ENDIF

# Begin Target

# Name "myisampack - Win32 Release"
# Name "myisampack - Win32 Debug"
# Name "myisampack - Win32 classic"
# Begin Group "Source Files"

# PROP Default_Filter "cpp;c;cxx;rc;def;r;odl;idl;hpj;bat"
# Begin Source File

SOURCE=..\myisam\myisampack.c
# End Source File
# End Group
# Begin Group "Header Files"

# PROP Default_Filter "h;hpp;hxx;hm;inl"
# Begin Source File

SOURCE=.\myisampack.h
# End Source File
# End Group
# Begin Group "Resource Files"

# PROP Default_Filter "ico;cur;bmp;dlg;rc2;rct;bin;rgs;gif;jpg;jpeg;jpe"
# End Group
# End Target
# End Project<|MERGE_RESOLUTION|>--- conflicted
+++ resolved
@@ -43,12 +43,8 @@
 # PROP Ignore_Export_Lib 0
 # PROP Target_Dir ""
 # ADD BASE CPP /nologo /W3 /GX /O2 /D "WIN32" /D "NDEBUG" /D "_CONSOLE" /D "_MBCS" /YX /FD /c
-<<<<<<< HEAD
 # ADD CPP /nologo /G6 /MT /W3 /O2 /I "../include" /I "../myisam" /D "NDEBUG" /D "DBUG_OFF" /D "_CONSOLE" /D "_MBCS" /D "_WINDOWS" /FD /c
 # SUBTRACT CPP /WX /Fr
-=======
-# ADD CPP /nologo /G6 /MT /W3 /O2 /I "../include" /I "../myisam" /D "DBUG_OFF" /D "_CONSOLE" /D "_MBCS" /D "_WINDOWS" /D "NDEBUG" /FR /FD /c
->>>>>>> 8e2ff7d1
 # ADD BASE RSC /l 0x409 /d "NDEBUG"
 # ADD RSC /l 0x409 /d "NDEBUG"
 BSC32=bscmake.exe
