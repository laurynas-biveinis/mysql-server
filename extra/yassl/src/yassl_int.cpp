--- conflicted
+++ resolved
@@ -1606,15 +1606,10 @@
     ASN1_TIME* after  = x->GetAfter();
 
     peerX509_ = NEW_YS X509(issuer->GetName(), issuer->GetLength(),
-<<<<<<< HEAD
         subject->GetName(), subject->GetLength(),
-        before, after);
-=======
-        subject->GetName(), subject->GetLength(), (const char*) before->data,
-        before->length, (const char*) after->data, after->length,
+        before, after,
         issuer->GetCnPosition(), issuer->GetCnLength(),
         subject->GetCnPosition(), subject->GetCnLength());
->>>>>>> 80c07625
 }
 
 
@@ -2613,17 +2608,12 @@
 
 
 X509::X509(const char* i, size_t iSz, const char* s, size_t sSz,
-<<<<<<< HEAD
-           ASN1_STRING *b, ASN1_STRING *a)
-    : issuer_(i, iSz), subject_(s, sSz),
+           ASN1_STRING *b, ASN1_STRING *a,
+           int issPos, int issLen,
+           int subPos, int subLen)
+    : issuer_(i, iSz, issPos, issLen), subject_(s, sSz, subPos, subLen),
       beforeDate_((char *) b->data, b->length, b->type),
       afterDate_((char *) a->data, a->length, a->type)
-=======
-           const char* b, int bSz, const char* a, int aSz, int issPos,
-           int issLen, int subPos, int subLen)
-    : issuer_(i, iSz, issPos, issLen), subject_(s, sSz, subPos, subLen),
-      beforeDate_(b, bSz), afterDate_(a, aSz)
->>>>>>> 80c07625
 {}
 
 
@@ -2670,7 +2660,6 @@
     entry_.data[cnLen_] = 0;
     entry_.length = cnLen_;
     entry_.type = 0;
-
     return &entry_;
 }
 
