--- conflicted
+++ resolved
@@ -1,9 +1,5 @@
-<<<<<<< HEAD
-/* Copyright (C) 2000 MySQL AB
-=======
 /*
    Copyright (c) 2000, 2011, Oracle and/or its affiliates. All rights reserved.
->>>>>>> d64648d8
 
    This program is free software; you can redistribute it and/or modify
    it under the terms of the GNU General Public License as published by
@@ -16,11 +12,7 @@
 
    You should have received a copy of the GNU General Public License
    along with this program; if not, write to the Free Software
-<<<<<<< HEAD
-   Foundation, Inc., 59 Temple Place, Suite 330, Boston, MA  02111-1307  USA */
-=======
    Foundation, Inc., 51 Franklin St, Fifth Floor, Boston, MA 02110-1301  USA */
->>>>>>> d64648d8
 
 /* Return error-text for system error messages and handler messages */
 
@@ -41,15 +33,11 @@
 
 #include "../include/my_base.h"
 #include "../mysys/my_handler_errors.h"
-<<<<<<< HEAD
 #ifndef MCP_BUG61709
 /* #include "../include/my_compare.h" */
 #else
 // #include "../include/my_compare.h"
 #endif
-=======
-// #include "../include/my_compare.h"
->>>>>>> d64648d8
 
 #ifdef WITH_NDBCLUSTER_STORAGE_ENGINE
 static my_bool ndb_code;
