--- conflicted
+++ resolved
@@ -180,13 +180,9 @@
     if (current_thd != NULL && is_super_user())
       push_warning(current_thd, Sql_condition::SL_WARNING, errno,
                    error_message.str().c_str());
-<<<<<<< HEAD
-    return true;
-=======
     logger->log(ERROR_LEVEL, ER_KEYRING_FAILED_TO_REMOVE_FILE, filename,
                 strerror(errno));
-    return TRUE;
->>>>>>> cb8240c1
+    return true;
   }
   return false;
 }
@@ -221,13 +217,9 @@
     if (current_thd != NULL && is_super_user())
       push_warning(current_thd, Sql_condition::SL_WARNING, errno,
                    error_message.str().c_str());
-<<<<<<< HEAD
-    return true;
-=======
     logger->log(ERROR_LEVEL, ER_KEYRING_FAILED_TO_TRUNCATE_FILE,
                 my_filename(file), strerror(errno));
-    return TRUE;
->>>>>>> cb8240c1
+    return true;
   }
 //#else
 //  DBUG_ASSERT(0);
