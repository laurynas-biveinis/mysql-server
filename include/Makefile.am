# Copyright (C) 2000 MySQL AB & MySQL Finland AB & TCX DataKonsult AB
#
# This library is free software; you can redistribute it and/or
# modify it under the terms of the GNU Library General Public
# License as published by the Free Software Foundation; either
# version 2 of the License, or (at your option) any later version.
#
# This library is distributed in the hope that it will be useful,
# but WITHOUT ANY WARRANTY; without even the implied warranty of
# MERCHANTABILITY or FITNESS FOR A PARTICULAR PURPOSE.  See the GNU
# Library General Public License for more details.
#
# You should have received a copy of the GNU Library General Public
# License along with this library; if not, write to the Free
# Software Foundation, Inc., 59 Temple Place - Suite 330, Boston,
# MA 02111-1307, USA

<<<<<<< HEAD
BUILT_SOURCES =		mysql_version.h my_config.h mysql_h.ic
=======
BUILT_SOURCES =		mysql_version.h my_config.h abi_check
>>>>>>> f3f2fa73
pkginclude_HEADERS =	my_dbug.h m_string.h my_sys.h my_list.h my_xml.h \
			mysql.h mysql_com.h mysql_embed.h \
		  	my_semaphore.h my_pthread.h my_no_pthread.h raid.h \
			errmsg.h my_global.h my_net.h my_alloc.h \
			my_getopt.h sslopt-longopts.h my_dir.h typelib.h \
			sslopt-vars.h sslopt-case.h sql_common.h keycache.h \
<<<<<<< HEAD
			mysql_time.h m_ctype.h $(BUILT_SOURCES)
=======
			sql_state.h mysql_time.h m_ctype.h $(BUILT_SOURCES)
>>>>>>> f3f2fa73
noinst_HEADERS =	config-win.h config-os2.h config-netware.h \
			heap.h my_bitmap.h\
			myisam.h myisampack.h myisammrg.h ft_global.h\
			mysys_err.h my_base.h help_start.h help_end.h \
			my_nosys.h my_alarm.h queues.h rijndael.h sha1.h \
			my_aes.h my_tree.h hash.h thr_alarm.h \
			thr_lock.h t_ctype.h violite.h md5.h base64.h \
			mysql_version.h.in my_handler.h my_time.h decimal.h \
			my_user.h my_libwrap.h

<<<<<<< HEAD
# Remove built files and the symlinked directories
CLEANFILES =            $(BUILT_SOURCES) readline openssl
=======
CLEANFILES =            abi_check
EXTRA_DIST =            mysql_h.ic

# mysql_version.h are generated
SUPERCLEANFILES =	mysql_version.h my_config.h $(CLEANFILES)
>>>>>>> f3f2fa73

# Some include files that may be moved and patched by configure
DISTCLEANFILES =	sched.h $(CLEANFILES)

link_sources:
	-$(RM) -fr readline
	@readline_h_ln_cmd@
	@yassl_h_ln_cmd@

my_config.h: ../config.h
	$(CP) ../config.h my_config.h

# These files should not be included in distributions since they are
# generated by configure from the .h.in files
dist-hook:
	$(RM) -f $(distdir)/mysql_version.h $(distdir)/my_config.h

#
# Rules for checking that ABI has not changed
#

<<<<<<< HEAD
# Create a icheck file for mysql.h
mysql_h.ic: mysql.h mysql_version.h mysql_com.h mysql_time.h my_list.h \
            my_alloc.h typelib.h
	@set -x; \
	if [ @ICHECK@ != no ] ; then \
	  @ICHECK@ --canonify --skip-from-re /usr/ -o $@ mysql.h; \
	else \
	  touch $@; \
	fi;

# Compare the icheck file to the reference
check_abi: mysql_h.ic
	@set -ex; \
	if [ @ICHECK@ != no ] ; then \
	  @ICHECK@ --compare mysql_h.ic mysql_h_abi.ic; \
=======
# Create a icheck file and compare it to the reference
abi_check: mysql.h mysql_version.h mysql_com.h mysql_time.h my_list.h \
           my_alloc.h typelib.h
	@set -ex; \
	if [ @ICHECK@ != no ] ; then \
	  @ICHECK@ --canonify --skip-from-re /usr/ -o $@.ic mysql.h; \
	  @ICHECK@ --compare mysql_h.ic $@.ic; \
>>>>>>> f3f2fa73
	fi; \
	touch abi_check;

all: abi_check


# Don't update the files from bitkeeper
%::SCCS/s.%<|MERGE_RESOLUTION|>--- conflicted
+++ resolved
@@ -15,22 +15,14 @@
 # Software Foundation, Inc., 59 Temple Place - Suite 330, Boston,
 # MA 02111-1307, USA
 
-<<<<<<< HEAD
-BUILT_SOURCES =		mysql_version.h my_config.h mysql_h.ic
-=======
 BUILT_SOURCES =		mysql_version.h my_config.h abi_check
->>>>>>> f3f2fa73
 pkginclude_HEADERS =	my_dbug.h m_string.h my_sys.h my_list.h my_xml.h \
 			mysql.h mysql_com.h mysql_embed.h \
 		  	my_semaphore.h my_pthread.h my_no_pthread.h raid.h \
 			errmsg.h my_global.h my_net.h my_alloc.h \
 			my_getopt.h sslopt-longopts.h my_dir.h typelib.h \
 			sslopt-vars.h sslopt-case.h sql_common.h keycache.h \
-<<<<<<< HEAD
-			mysql_time.h m_ctype.h $(BUILT_SOURCES)
-=======
 			sql_state.h mysql_time.h m_ctype.h $(BUILT_SOURCES)
->>>>>>> f3f2fa73
 noinst_HEADERS =	config-win.h config-os2.h config-netware.h \
 			heap.h my_bitmap.h\
 			myisam.h myisampack.h myisammrg.h ft_global.h\
@@ -41,16 +33,10 @@
 			mysql_version.h.in my_handler.h my_time.h decimal.h \
 			my_user.h my_libwrap.h
 
-<<<<<<< HEAD
 # Remove built files and the symlinked directories
 CLEANFILES =            $(BUILT_SOURCES) readline openssl
-=======
-CLEANFILES =            abi_check
+
 EXTRA_DIST =            mysql_h.ic
-
-# mysql_version.h are generated
-SUPERCLEANFILES =	mysql_version.h my_config.h $(CLEANFILES)
->>>>>>> f3f2fa73
 
 # Some include files that may be moved and patched by configure
 DISTCLEANFILES =	sched.h $(CLEANFILES)
@@ -72,23 +58,6 @@
 # Rules for checking that ABI has not changed
 #
 
-<<<<<<< HEAD
-# Create a icheck file for mysql.h
-mysql_h.ic: mysql.h mysql_version.h mysql_com.h mysql_time.h my_list.h \
-            my_alloc.h typelib.h
-	@set -x; \
-	if [ @ICHECK@ != no ] ; then \
-	  @ICHECK@ --canonify --skip-from-re /usr/ -o $@ mysql.h; \
-	else \
-	  touch $@; \
-	fi;
-
-# Compare the icheck file to the reference
-check_abi: mysql_h.ic
-	@set -ex; \
-	if [ @ICHECK@ != no ] ; then \
-	  @ICHECK@ --compare mysql_h.ic mysql_h_abi.ic; \
-=======
 # Create a icheck file and compare it to the reference
 abi_check: mysql.h mysql_version.h mysql_com.h mysql_time.h my_list.h \
            my_alloc.h typelib.h
@@ -96,7 +65,6 @@
 	if [ @ICHECK@ != no ] ; then \
 	  @ICHECK@ --canonify --skip-from-re /usr/ -o $@.ic mysql.h; \
 	  @ICHECK@ --compare mysql_h.ic $@.ic; \
->>>>>>> f3f2fa73
 	fi; \
 	touch abi_check;
 
