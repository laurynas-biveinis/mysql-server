--- conflicted
+++ resolved
@@ -102,11 +102,7 @@
   "   documentation.  The authors of MySQL hereby grant you an additional\n"  \
   "   permission to link the program and your derivative works with the\n"    \
   "   separately licensed software that they have either included with\n"     \
-<<<<<<< HEAD
-  "   the program or referenced in the documentation.\n"	              \
-=======
   "   the program or referenced in the documentation.\n"                      \
->>>>>>> 6bc477e6
   "\n"                                                                        \
   "   Without limiting anything contained in the foregoing, this file,\n"     \
   "   which is part of C Driver for MySQL (Connector/C), is also subject to " \
