--- conflicted
+++ resolved
@@ -17,7 +17,6 @@
 ## Process this file with automake to create Makefile.in
 
 bin_SCRIPTS =		@server_scripts@ \
-			make_win_src_distribution \
 			msql2mysql \
 			mysql_config \
 			mysql_fix_privilege_tables \
@@ -31,14 +30,10 @@
 			mysql_find_rows \
 			mysqlhotcopy \
 			mysqldumpslow \
-<<<<<<< HEAD
 			mysql_explain_log \
 			mysql_tableinfo \
-			mysqld_multi
-=======
 			mysqld_multi \
 			make_win_src_distribution
->>>>>>> 0a241aa2
 
 EXTRA_SCRIPTS =		make_binary_distribution.sh \
 			make_win_src_distribution.sh \
