-- Copyright (c) 2007, 2013, Oracle and/or its affiliates. All rights reserved.
--
-- This program is free software; you can redistribute it and/or modify
-- it under the terms of the GNU General Public License as published by
-- the Free Software Foundation; version 2 of the License.
--
-- This program is distributed in the hope that it will be useful,
-- but WITHOUT ANY WARRANTY; without even the implied warranty of
-- MERCHANTABILITY or FITNESS FOR A PARTICULAR PURPOSE.  See the
-- GNU General Public License for more details.
--
-- You should have received a copy of the GNU General Public License
-- along with this program; if not, write to the Free Software
-- Foundation, Inc., 51 Franklin St, Fifth Floor, Boston, MA 02110-1301  USA

--
-- The system tables of MySQL Server
--

set sql_mode='';
set storage_engine=myisam;

CREATE TABLE IF NOT EXISTS db (   Host char(60) binary DEFAULT '' NOT NULL, Db char(64) binary DEFAULT '' NOT NULL, User char(16) binary DEFAULT '' NOT NULL, Select_priv enum('N','Y') COLLATE utf8_general_ci DEFAULT 'N' NOT NULL, Insert_priv enum('N','Y') COLLATE utf8_general_ci DEFAULT 'N' NOT NULL, Update_priv enum('N','Y') COLLATE utf8_general_ci DEFAULT 'N' NOT NULL, Delete_priv enum('N','Y') COLLATE utf8_general_ci DEFAULT 'N' NOT NULL, Create_priv enum('N','Y') COLLATE utf8_general_ci DEFAULT 'N' NOT NULL, Drop_priv enum('N','Y') COLLATE utf8_general_ci DEFAULT 'N' NOT NULL, Grant_priv enum('N','Y') COLLATE utf8_general_ci DEFAULT 'N' NOT NULL, References_priv enum('N','Y') COLLATE utf8_general_ci DEFAULT 'N' NOT NULL, Index_priv enum('N','Y') COLLATE utf8_general_ci DEFAULT 'N' NOT NULL, Alter_priv enum('N','Y') COLLATE utf8_general_ci DEFAULT 'N' NOT NULL, Create_tmp_table_priv enum('N','Y') COLLATE utf8_general_ci DEFAULT 'N' NOT NULL, Lock_tables_priv enum('N','Y') COLLATE utf8_general_ci DEFAULT 'N' NOT NULL, Create_view_priv enum('N','Y') COLLATE utf8_general_ci DEFAULT 'N' NOT NULL, Show_view_priv enum('N','Y') COLLATE utf8_general_ci DEFAULT 'N' NOT NULL, Create_routine_priv enum('N','Y') COLLATE utf8_general_ci DEFAULT 'N' NOT NULL, Alter_routine_priv enum('N','Y') COLLATE utf8_general_ci DEFAULT 'N' NOT NULL, Execute_priv enum('N','Y') COLLATE utf8_general_ci DEFAULT 'N' NOT NULL, Event_priv enum('N','Y') COLLATE utf8_general_ci DEFAULT 'N' NOT NULL, Trigger_priv enum('N','Y') COLLATE utf8_general_ci DEFAULT 'N' NOT NULL, PRIMARY KEY Host (Host,Db,User), KEY User (User) ) engine=MyISAM CHARACTER SET utf8 COLLATE utf8_bin comment='Database privileges';

-- Remember for later if db table already existed
set @had_db_table= @@warning_count != 0;

CREATE TABLE IF NOT EXISTS user (   Host char(60) binary DEFAULT '' NOT NULL, User char(16) binary DEFAULT '' NOT NULL, Password char(41) character set latin1 collate latin1_bin DEFAULT '' NOT NULL, Select_priv enum('N','Y') COLLATE utf8_general_ci DEFAULT 'N' NOT NULL, Insert_priv enum('N','Y') COLLATE utf8_general_ci DEFAULT 'N' NOT NULL, Update_priv enum('N','Y') COLLATE utf8_general_ci DEFAULT 'N' NOT NULL, Delete_priv enum('N','Y') COLLATE utf8_general_ci DEFAULT 'N' NOT NULL, Create_priv enum('N','Y') COLLATE utf8_general_ci DEFAULT 'N' NOT NULL, Drop_priv enum('N','Y') COLLATE utf8_general_ci DEFAULT 'N' NOT NULL, Reload_priv enum('N','Y') COLLATE utf8_general_ci DEFAULT 'N' NOT NULL, Shutdown_priv enum('N','Y') COLLATE utf8_general_ci DEFAULT 'N' NOT NULL, Process_priv enum('N','Y') COLLATE utf8_general_ci DEFAULT 'N' NOT NULL, File_priv enum('N','Y') COLLATE utf8_general_ci DEFAULT 'N' NOT NULL, Grant_priv enum('N','Y') COLLATE utf8_general_ci DEFAULT 'N' NOT NULL, References_priv enum('N','Y') COLLATE utf8_general_ci DEFAULT 'N' NOT NULL, Index_priv enum('N','Y') COLLATE utf8_general_ci DEFAULT 'N' NOT NULL, Alter_priv enum('N','Y') COLLATE utf8_general_ci DEFAULT 'N' NOT NULL, Show_db_priv enum('N','Y') COLLATE utf8_general_ci DEFAULT 'N' NOT NULL, Super_priv enum('N','Y') COLLATE utf8_general_ci DEFAULT 'N' NOT NULL, Create_tmp_table_priv enum('N','Y') COLLATE utf8_general_ci DEFAULT 'N' NOT NULL, Lock_tables_priv enum('N','Y') COLLATE utf8_general_ci DEFAULT 'N' NOT NULL, Execute_priv enum('N','Y') COLLATE utf8_general_ci DEFAULT 'N' NOT NULL, Repl_slave_priv enum('N','Y') COLLATE utf8_general_ci DEFAULT 'N' NOT NULL, Repl_client_priv enum('N','Y') COLLATE utf8_general_ci DEFAULT 'N' NOT NULL, Create_view_priv enum('N','Y') COLLATE utf8_general_ci DEFAULT 'N' NOT NULL, Show_view_priv enum('N','Y') COLLATE utf8_general_ci DEFAULT 'N' NOT NULL, Create_routine_priv enum('N','Y') COLLATE utf8_general_ci DEFAULT 'N' NOT NULL, Alter_routine_priv enum('N','Y') COLLATE utf8_general_ci DEFAULT 'N' NOT NULL, Create_user_priv enum('N','Y') COLLATE utf8_general_ci DEFAULT 'N' NOT NULL, Event_priv enum('N','Y') COLLATE utf8_general_ci DEFAULT 'N' NOT NULL, Trigger_priv enum('N','Y') COLLATE utf8_general_ci DEFAULT 'N' NOT NULL, Create_tablespace_priv enum('N','Y') COLLATE utf8_general_ci DEFAULT 'N' NOT NULL, ssl_type enum('','ANY','X509', 'SPECIFIED') COLLATE utf8_general_ci DEFAULT '' NOT NULL, ssl_cipher BLOB NOT NULL, x509_issuer BLOB NOT NULL, x509_subject BLOB NOT NULL, max_questions int(11) unsigned DEFAULT 0  NOT NULL, max_updates int(11) unsigned DEFAULT 0  NOT NULL, max_connections int(11) unsigned DEFAULT 0  NOT NULL, max_user_connections int(11) unsigned DEFAULT 0  NOT NULL, plugin char(64) DEFAULT '', authentication_string TEXT, password_expired ENUM('N', 'Y') COLLATE utf8_general_ci DEFAULT 'N' NOT NULL, PRIMARY KEY Host (Host,User) ) engine=MyISAM CHARACTER SET utf8 COLLATE utf8_bin comment='Users and global privileges';

-- Remember for later if user table already existed
set @had_user_table= @@warning_count != 0;


CREATE TABLE IF NOT EXISTS func (  name char(64) binary DEFAULT '' NOT NULL, ret tinyint(1) DEFAULT '0' NOT NULL, dl char(128) DEFAULT '' NOT NULL, type enum ('function','aggregate') COLLATE utf8_general_ci NOT NULL, PRIMARY KEY (name) ) engine=MyISAM CHARACTER SET utf8 COLLATE utf8_bin   comment='User defined functions';


CREATE TABLE IF NOT EXISTS plugin ( name varchar(64) DEFAULT '' NOT NULL, dl varchar(128) DEFAULT '' NOT NULL, PRIMARY KEY (name) ) engine=MyISAM CHARACTER SET utf8 COLLATE utf8_general_ci comment='MySQL plugins';


CREATE TABLE IF NOT EXISTS servers ( Server_name char(64) NOT NULL DEFAULT '', Host char(64) NOT NULL DEFAULT '', Db char(64) NOT NULL DEFAULT '', Username char(64) NOT NULL DEFAULT '', Password char(64) NOT NULL DEFAULT '', Port INT(4) NOT NULL DEFAULT '0', Socket char(64) NOT NULL DEFAULT '', Wrapper char(64) NOT NULL DEFAULT '', Owner char(64) NOT NULL DEFAULT '', PRIMARY KEY (Server_name)) CHARACTER SET utf8 comment='MySQL Foreign Servers table';


CREATE TABLE IF NOT EXISTS tables_priv ( Host char(60) binary DEFAULT '' NOT NULL, Db char(64) binary DEFAULT '' NOT NULL, User char(16) binary DEFAULT '' NOT NULL, Table_name char(64) binary DEFAULT '' NOT NULL, Grantor char(77) DEFAULT '' NOT NULL, Timestamp timestamp NOT NULL DEFAULT CURRENT_TIMESTAMP ON UPDATE CURRENT_TIMESTAMP, Table_priv set('Select','Insert','Update','Delete','Create','Drop','Grant','References','Index','Alter','Create View','Show view','Trigger') COLLATE utf8_general_ci DEFAULT '' NOT NULL, Column_priv set('Select','Insert','Update','References') COLLATE utf8_general_ci DEFAULT '' NOT NULL, PRIMARY KEY (Host,Db,User,Table_name), KEY Grantor (Grantor) ) engine=MyISAM CHARACTER SET utf8 COLLATE utf8_bin   comment='Table privileges';

CREATE TABLE IF NOT EXISTS columns_priv ( Host char(60) binary DEFAULT '' NOT NULL, Db char(64) binary DEFAULT '' NOT NULL, User char(16) binary DEFAULT '' NOT NULL, Table_name char(64) binary DEFAULT '' NOT NULL, Column_name char(64) binary DEFAULT '' NOT NULL, Timestamp timestamp NOT NULL DEFAULT CURRENT_TIMESTAMP ON UPDATE CURRENT_TIMESTAMP, Column_priv set('Select','Insert','Update','References') COLLATE utf8_general_ci DEFAULT '' NOT NULL, PRIMARY KEY (Host,Db,User,Table_name,Column_name) ) engine=MyISAM CHARACTER SET utf8 COLLATE utf8_bin   comment='Column privileges';


CREATE TABLE IF NOT EXISTS help_topic ( help_topic_id int unsigned not null, name char(64) not null, help_category_id smallint unsigned not null, description text not null, example text not null, url text not null, primary key (help_topic_id), unique index (name) ) engine=MyISAM CHARACTER SET utf8 comment='help topics';


CREATE TABLE IF NOT EXISTS help_category ( help_category_id smallint unsigned not null, name  char(64) not null, parent_category_id smallint unsigned null, url text not null, primary key (help_category_id), unique index (name) ) engine=MyISAM CHARACTER SET utf8 comment='help categories';


CREATE TABLE IF NOT EXISTS help_relation ( help_topic_id int unsigned not null references help_topic, help_keyword_id  int unsigned not null references help_keyword, primary key (help_keyword_id, help_topic_id) ) engine=MyISAM CHARACTER SET utf8 comment='keyword-topic relation';


CREATE TABLE IF NOT EXISTS help_keyword (   help_keyword_id  int unsigned not null, name char(64) not null, primary key (help_keyword_id), unique index (name) ) engine=MyISAM CHARACTER SET utf8 comment='help keywords';


CREATE TABLE IF NOT EXISTS time_zone_name (   Name char(64) NOT NULL, Time_zone_id int unsigned NOT NULL, PRIMARY KEY Name (Name) ) engine=MyISAM CHARACTER SET utf8   comment='Time zone names';


CREATE TABLE IF NOT EXISTS time_zone (   Time_zone_id int unsigned NOT NULL auto_increment, Use_leap_seconds enum('Y','N') COLLATE utf8_general_ci DEFAULT 'N' NOT NULL, PRIMARY KEY TzId (Time_zone_id) ) engine=MyISAM CHARACTER SET utf8   comment='Time zones';


CREATE TABLE IF NOT EXISTS time_zone_transition (   Time_zone_id int unsigned NOT NULL, Transition_time bigint signed NOT NULL, Transition_type_id int unsigned NOT NULL, PRIMARY KEY TzIdTranTime (Time_zone_id, Transition_time) ) engine=MyISAM CHARACTER SET utf8   comment='Time zone transitions';


CREATE TABLE IF NOT EXISTS time_zone_transition_type (   Time_zone_id int unsigned NOT NULL, Transition_type_id int unsigned NOT NULL, Offset int signed DEFAULT 0 NOT NULL, Is_DST tinyint unsigned DEFAULT 0 NOT NULL, Abbreviation char(8) DEFAULT '' NOT NULL, PRIMARY KEY TzIdTrTId (Time_zone_id, Transition_type_id) ) engine=MyISAM CHARACTER SET utf8   comment='Time zone transition types';


CREATE TABLE IF NOT EXISTS time_zone_leap_second (   Transition_time bigint signed NOT NULL, Correction int signed NOT NULL, PRIMARY KEY TranTime (Transition_time) ) engine=MyISAM CHARACTER SET utf8   comment='Leap seconds information for time zones';


CREATE TABLE IF NOT EXISTS proc (db char(64) collate utf8_bin DEFAULT '' NOT NULL, name char(64) DEFAULT '' NOT NULL, type enum('FUNCTION','PROCEDURE') NOT NULL, specific_name char(64) DEFAULT '' NOT NULL, language enum('SQL') DEFAULT 'SQL' NOT NULL, sql_data_access enum( 'CONTAINS_SQL', 'NO_SQL', 'READS_SQL_DATA', 'MODIFIES_SQL_DATA') DEFAULT 'CONTAINS_SQL' NOT NULL, is_deterministic enum('YES','NO') DEFAULT 'NO' NOT NULL, security_type enum('INVOKER','DEFINER') DEFAULT 'DEFINER' NOT NULL, param_list blob NOT NULL, returns longblob DEFAULT '' NOT NULL, body longblob NOT NULL, definer char(77) collate utf8_bin DEFAULT '' NOT NULL, created timestamp NOT NULL DEFAULT CURRENT_TIMESTAMP ON UPDATE CURRENT_TIMESTAMP, modified timestamp NOT NULL DEFAULT '0000-00-00 00:00:00', sql_mode set( 'REAL_AS_FLOAT', 'PIPES_AS_CONCAT', 'ANSI_QUOTES', 'IGNORE_SPACE', 'NOT_USED', 'ONLY_FULL_GROUP_BY', 'NO_UNSIGNED_SUBTRACTION', 'NO_DIR_IN_CREATE', 'POSTGRESQL', 'ORACLE', 'MSSQL', 'DB2', 'MAXDB', 'NO_KEY_OPTIONS', 'NO_TABLE_OPTIONS', 'NO_FIELD_OPTIONS', 'MYSQL323', 'MYSQL40', 'ANSI', 'NO_AUTO_VALUE_ON_ZERO', 'NO_BACKSLASH_ESCAPES', 'STRICT_TRANS_TABLES', 'STRICT_ALL_TABLES', 'NO_ZERO_IN_DATE', 'NO_ZERO_DATE', 'INVALID_DATES', 'ERROR_FOR_DIVISION_BY_ZERO', 'TRADITIONAL', 'NO_AUTO_CREATE_USER', 'HIGH_NOT_PRECEDENCE', 'NO_ENGINE_SUBSTITUTION', 'PAD_CHAR_TO_FULL_LENGTH') DEFAULT '' NOT NULL, comment text collate utf8_bin NOT NULL, character_set_client char(32) collate utf8_bin, collation_connection char(32) collate utf8_bin, db_collation char(32) collate utf8_bin, body_utf8 longblob, PRIMARY KEY (db,name,type)) engine=MyISAM character set utf8 comment='Stored Procedures';

CREATE TABLE IF NOT EXISTS procs_priv ( Host char(60) binary DEFAULT '' NOT NULL, Db char(64) binary DEFAULT '' NOT NULL, User char(16) binary DEFAULT '' NOT NULL, Routine_name char(64) COLLATE utf8_general_ci DEFAULT '' NOT NULL, Routine_type enum('FUNCTION','PROCEDURE') NOT NULL, Grantor char(77) DEFAULT '' NOT NULL, Proc_priv set('Execute','Alter Routine','Grant') COLLATE utf8_general_ci DEFAULT '' NOT NULL, Timestamp timestamp NOT NULL DEFAULT CURRENT_TIMESTAMP ON UPDATE CURRENT_TIMESTAMP, PRIMARY KEY (Host,Db,User,Routine_name,Routine_type), KEY Grantor (Grantor) ) engine=MyISAM CHARACTER SET utf8 COLLATE utf8_bin   comment='Procedure privileges';

-- Create general_log
CREATE TABLE IF NOT EXISTS general_log (event_time TIMESTAMP NOT NULL DEFAULT CURRENT_TIMESTAMP ON UPDATE CURRENT_TIMESTAMP, user_host MEDIUMTEXT NOT NULL, thread_id BIGINT(21) UNSIGNED NOT NULL, server_id INTEGER UNSIGNED NOT NULL, command_type VARCHAR(64) NOT NULL, argument MEDIUMTEXT NOT NULL) engine=CSV CHARACTER SET utf8 comment="General log";

-- Create slow_log
CREATE TABLE IF NOT EXISTS slow_log (start_time TIMESTAMP NOT NULL DEFAULT CURRENT_TIMESTAMP ON UPDATE CURRENT_TIMESTAMP, user_host MEDIUMTEXT NOT NULL, query_time TIME NOT NULL, lock_time TIME NOT NULL, rows_sent INTEGER NOT NULL, rows_examined INTEGER NOT NULL, db VARCHAR(512) NOT NULL, last_insert_id INTEGER NOT NULL, insert_id INTEGER NOT NULL, server_id INTEGER UNSIGNED NOT NULL, sql_text MEDIUMTEXT NOT NULL, thread_id BIGINT(21) UNSIGNED NOT NULL) engine=CSV CHARACTER SET utf8 comment="Slow log";

CREATE TABLE IF NOT EXISTS event ( db char(64) CHARACTER SET utf8 COLLATE utf8_bin NOT NULL default '', name char(64) CHARACTER SET utf8 NOT NULL default '', body longblob NOT NULL, definer char(77) CHARACTER SET utf8 COLLATE utf8_bin NOT NULL default '', execute_at DATETIME default NULL, interval_value int(11) default NULL, interval_field ENUM('YEAR','QUARTER','MONTH','DAY','HOUR','MINUTE','WEEK','SECOND','MICROSECOND','YEAR_MONTH','DAY_HOUR','DAY_MINUTE','DAY_SECOND','HOUR_MINUTE','HOUR_SECOND','MINUTE_SECOND','DAY_MICROSECOND','HOUR_MICROSECOND','MINUTE_MICROSECOND','SECOND_MICROSECOND') default NULL, created TIMESTAMP NOT NULL DEFAULT CURRENT_TIMESTAMP ON UPDATE CURRENT_TIMESTAMP, modified TIMESTAMP NOT NULL DEFAULT '0000-00-00 00:00:00', last_executed DATETIME default NULL, starts DATETIME default NULL, ends DATETIME default NULL, status ENUM('ENABLED','DISABLED','SLAVESIDE_DISABLED') NOT NULL default 'ENABLED', on_completion ENUM('DROP','PRESERVE') NOT NULL default 'DROP', sql_mode  set('REAL_AS_FLOAT','PIPES_AS_CONCAT','ANSI_QUOTES','IGNORE_SPACE','NOT_USED','ONLY_FULL_GROUP_BY','NO_UNSIGNED_SUBTRACTION','NO_DIR_IN_CREATE','POSTGRESQL','ORACLE','MSSQL','DB2','MAXDB','NO_KEY_OPTIONS','NO_TABLE_OPTIONS','NO_FIELD_OPTIONS','MYSQL323','MYSQL40','ANSI','NO_AUTO_VALUE_ON_ZERO','NO_BACKSLASH_ESCAPES','STRICT_TRANS_TABLES','STRICT_ALL_TABLES','NO_ZERO_IN_DATE','NO_ZERO_DATE','INVALID_DATES','ERROR_FOR_DIVISION_BY_ZERO','TRADITIONAL','NO_AUTO_CREATE_USER','HIGH_NOT_PRECEDENCE','NO_ENGINE_SUBSTITUTION','PAD_CHAR_TO_FULL_LENGTH') DEFAULT '' NOT NULL, comment char(64) CHARACTER SET utf8 COLLATE utf8_bin NOT NULL default '', originator INTEGER UNSIGNED NOT NULL, time_zone char(64) CHARACTER SET latin1 NOT NULL DEFAULT 'SYSTEM', character_set_client char(32) collate utf8_bin, collation_connection char(32) collate utf8_bin, db_collation char(32) collate utf8_bin, body_utf8 longblob, PRIMARY KEY (db, name) ) ENGINE=MyISAM DEFAULT CHARSET=utf8 COMMENT 'Events';


CREATE TABLE IF NOT EXISTS ndb_binlog_index (Position BIGINT UNSIGNED NOT NULL, File VARCHAR(255) NOT NULL, epoch BIGINT UNSIGNED NOT NULL, inserts INT UNSIGNED NOT NULL, updates INT UNSIGNED NOT NULL, deletes INT UNSIGNED NOT NULL, schemaops INT UNSIGNED NOT NULL, orig_server_id INT UNSIGNED NOT NULL, orig_epoch BIGINT UNSIGNED NOT NULL, gci INT UNSIGNED NOT NULL, next_position BIGINT UNSIGNED NOT NULL, next_file VARCHAR(255) NOT NULL, PRIMARY KEY(epoch, orig_server_id, orig_epoch)) ENGINE=MYISAM;

SET @sql_mode_orig=@@SESSION.sql_mode;
SET SESSION sql_mode='NO_ENGINE_SUBSTITUTION';

SET @create_innodb_table_stats="CREATE TABLE IF NOT EXISTS innodb_table_stats (
	database_name			VARCHAR(64) NOT NULL,
	table_name			VARCHAR(64) NOT NULL,
	last_update			TIMESTAMP NOT NULL NOT NULL DEFAULT CURRENT_TIMESTAMP ON UPDATE CURRENT_TIMESTAMP,
	n_rows				BIGINT UNSIGNED NOT NULL,
	clustered_index_size		BIGINT UNSIGNED NOT NULL,
	sum_of_other_index_sizes	BIGINT UNSIGNED NOT NULL,
	PRIMARY KEY (database_name, table_name)
) ENGINE=INNODB DEFAULT CHARSET=utf8 COLLATE=utf8_bin STATS_PERSISTENT=0";

SET @create_innodb_index_stats="CREATE TABLE IF NOT EXISTS innodb_index_stats (
	database_name			VARCHAR(64) NOT NULL,
	table_name			VARCHAR(64) NOT NULL,
	index_name			VARCHAR(64) NOT NULL,
	last_update			TIMESTAMP NOT NULL NOT NULL DEFAULT CURRENT_TIMESTAMP ON UPDATE CURRENT_TIMESTAMP,
	/* there are at least:
	stat_name='size'
	stat_name='n_leaf_pages'
	stat_name='n_diff_pfx%' */
	stat_name			VARCHAR(64) NOT NULL,
	stat_value			BIGINT UNSIGNED NOT NULL,
	sample_size			BIGINT UNSIGNED,
	stat_description		VARCHAR(1024) NOT NULL,
	PRIMARY KEY (database_name, table_name, index_name, stat_name)
) ENGINE=INNODB DEFAULT CHARSET=utf8 COLLATE=utf8_bin STATS_PERSISTENT=0";

set @have_innodb= (select count(engine) from information_schema.engines where engine='INNODB' and support != 'NO');

SET @str=IF(@have_innodb <> 0, @create_innodb_table_stats, "SET @dummy = 0");
PREPARE stmt FROM @str;
EXECUTE stmt;
DROP PREPARE stmt;

SET @str=IF(@have_innodb <> 0, @create_innodb_index_stats, "SET @dummy = 0");
PREPARE stmt FROM @str;
EXECUTE stmt;
DROP PREPARE stmt;

SET SESSION sql_mode=@sql_mode_orig;

SET @cmd="CREATE TABLE IF NOT EXISTS slave_relay_log_info (
  Number_of_lines INTEGER UNSIGNED NOT NULL COMMENT 'Number of lines in the file or rows in the table. Used to version table definitions.', 
  Relay_log_name TEXT CHARACTER SET utf8 COLLATE utf8_bin NOT NULL COMMENT 'The name of the current relay log file.', 
  Relay_log_pos BIGINT UNSIGNED NOT NULL COMMENT 'The relay log position of the last executed event.', 
  Master_log_name TEXT CHARACTER SET utf8 COLLATE utf8_bin NOT NULL COMMENT 'The name of the master binary log file from which the events in the relay log file were read.', 
  Master_log_pos BIGINT UNSIGNED NOT NULL COMMENT 'The master log position of the last executed event.', 
  Sql_delay INTEGER NOT NULL COMMENT 'The number of seconds that the slave must lag behind the master.', 
  Number_of_workers INTEGER UNSIGNED NOT NULL,
  Id INTEGER UNSIGNED NOT NULL COMMENT 'Internal Id that uniquely identifies this record.',  
  PRIMARY KEY(Id)) DEFAULT CHARSET=utf8 STATS_PERSISTENT=0 COMMENT 'Relay Log Information'";

SET @str=IF(@have_innodb <> 0, CONCAT(@cmd, ' ENGINE= INNODB;'), CONCAT(@cmd, ' ENGINE= MYISAM;'));
PREPARE stmt FROM @str;
EXECUTE stmt;
DROP PREPARE stmt;

SET @cmd= "CREATE TABLE IF NOT EXISTS slave_master_info (
  Number_of_lines INTEGER UNSIGNED NOT NULL COMMENT 'Number of lines in the file.', 
  Master_log_name TEXT CHARACTER SET utf8 COLLATE utf8_bin NOT NULL COMMENT 'The name of the master binary log currently being read from the master.', 
  Master_log_pos BIGINT UNSIGNED NOT NULL COMMENT 'The master log position of the last read event.', 
  Host CHAR(64) CHARACTER SET utf8 COLLATE utf8_bin COMMENT 'The host name of the master.', 
  User_name TEXT CHARACTER SET utf8 COLLATE utf8_bin COMMENT 'The user name used to connect to the master.', 
  User_password TEXT CHARACTER SET utf8 COLLATE utf8_bin COMMENT 'The password used to connect to the master.', 
  Port INTEGER UNSIGNED NOT NULL COMMENT 'The network port used to connect to the master.', 
  Connect_retry INTEGER UNSIGNED NOT NULL COMMENT 'The period (in seconds) that the slave will wait before trying to reconnect to the master.', 
  Enabled_ssl BOOLEAN NOT NULL COMMENT 'Indicates whether the server supports SSL connections.', 
  Ssl_ca TEXT CHARACTER SET utf8 COLLATE utf8_bin COMMENT 'The file used for the Certificate Authority (CA) certificate.', 
  Ssl_capath TEXT CHARACTER SET utf8 COLLATE utf8_bin COMMENT 'The path to the Certificate Authority (CA) certificates.', 
  Ssl_cert TEXT CHARACTER SET utf8 COLLATE utf8_bin COMMENT 'The name of the SSL certificate file.', 
  Ssl_cipher TEXT CHARACTER SET utf8 COLLATE utf8_bin COMMENT 'The name of the cipher in use for the SSL connection.', 
  Ssl_key TEXT CHARACTER SET utf8 COLLATE utf8_bin COMMENT 'The name of the SSL key file.', 
  Ssl_verify_server_cert BOOLEAN NOT NULL COMMENT 'Whether to verify the server certificate.', 
  Heartbeat FLOAT NOT NULL COMMENT '', 
  Bind TEXT CHARACTER SET utf8 COLLATE utf8_bin COMMENT 'Displays which interface is employed when connecting to the MySQL server', 
  Ignored_server_ids TEXT CHARACTER SET utf8 COLLATE utf8_bin COMMENT 'The number of server IDs to be ignored, followed by the actual server IDs', 
  Uuid TEXT CHARACTER SET utf8 COLLATE utf8_bin COMMENT 'The master server uuid.', 
  Retry_count BIGINT UNSIGNED NOT NULL COMMENT 'Number of reconnect attempts, to the master, before giving up.', 
  Ssl_crl TEXT CHARACTER SET utf8 COLLATE utf8_bin COMMENT 'The file used for the Certificate Revocation List (CRL)', 
  Ssl_crlpath TEXT CHARACTER SET utf8 COLLATE utf8_bin COMMENT 'The path used for Certificate Revocation List (CRL) files', 
  Enabled_auto_position BOOLEAN NOT NULL COMMENT 'Indicates whether GTIDs will be used to retrieve events from the master.', 
  PRIMARY KEY(Host, Port)) DEFAULT CHARSET=utf8 STATS_PERSISTENT=0 COMMENT 'Master Information'";

SET @str=IF(@have_innodb <> 0, CONCAT(@cmd, ' ENGINE= INNODB;'), CONCAT(@cmd, ' ENGINE= MYISAM;'));
PREPARE stmt FROM @str;
EXECUTE stmt;
DROP PREPARE stmt;

SET @cmd= "CREATE TABLE IF NOT EXISTS slave_worker_info (
  Id INTEGER UNSIGNED NOT NULL, 
  Relay_log_name TEXT CHARACTER SET utf8 COLLATE utf8_bin NOT NULL, 
  Relay_log_pos BIGINT UNSIGNED NOT NULL, 
  Master_log_name TEXT CHARACTER SET utf8 COLLATE utf8_bin NOT NULL, 
  Master_log_pos BIGINT UNSIGNED NOT NULL, 
  Checkpoint_relay_log_name TEXT CHARACTER SET utf8 COLLATE utf8_bin NOT NULL, 
  Checkpoint_relay_log_pos BIGINT UNSIGNED NOT NULL, 
  Checkpoint_master_log_name TEXT CHARACTER SET utf8 COLLATE utf8_bin NOT NULL, 
  Checkpoint_master_log_pos BIGINT UNSIGNED NOT NULL, 
  Checkpoint_seqno INT UNSIGNED NOT NULL, 
  Checkpoint_group_size INTEGER UNSIGNED NOT NULL, 
  Checkpoint_group_bitmap BLOB NOT NULL, 
  PRIMARY KEY(Id)) DEFAULT CHARSET=utf8 STATS_PERSISTENT=0 COMMENT 'Worker Information'";

SET @str=IF(@have_innodb <> 0, CONCAT(@cmd, ' ENGINE= INNODB;'), CONCAT(@cmd, ' ENGINE= MYISAM;'));
PREPARE stmt FROM @str;
EXECUTE stmt;
DROP PREPARE stmt;

--
-- PERFORMANCE SCHEMA INSTALLATION
-- Note that this script is also reused by mysql_upgrade,
-- so we have to be very careful here to not destroy any
-- existing database named 'performance_schema' if it
-- can contain user data.
-- In case of downgrade, it's ok to drop unknown tables
-- from a future version, as long as they belong to the
-- performance schema engine.
--

set @have_old_pfs= (select count(*) from information_schema.schemata where schema_name='performance_schema');

SET @cmd="SET @broken_tables = (select count(*) from information_schema.tables"
  " where engine != \'PERFORMANCE_SCHEMA\' and table_schema=\'performance_schema\')";

-- Work around for bug#49542
SET @str = IF(@have_old_pfs = 1, @cmd, 'SET @broken_tables = 0');
PREPARE stmt FROM @str;
EXECUTE stmt;
DROP PREPARE stmt;

SET @cmd="SET @broken_views = (select count(*) from information_schema.views"
  " where table_schema='performance_schema')";

-- Work around for bug#49542
SET @str = IF(@have_old_pfs = 1, @cmd, 'SET @broken_views = 0');
PREPARE stmt FROM @str;
EXECUTE stmt;
DROP PREPARE stmt;

SET @broken_routines = (select count(*) from mysql.proc where db='performance_schema');

SET @broken_events = (select count(*) from mysql.event where db='performance_schema');

SET @broken_pfs= (select @broken_tables + @broken_views + @broken_routines + @broken_events);

--
-- The performance schema database.
-- Only drop and create the database if this is safe (no broken_pfs).
-- This database is created, even in --without-perfschema builds,
-- so that the database name is always reserved by the MySQL implementation.
--

SET @cmd= "DROP DATABASE IF EXISTS performance_schema";

SET @str = IF(@broken_pfs = 0, @cmd, 'SET @dummy = 0');
PREPARE stmt FROM @str;
EXECUTE stmt;
DROP PREPARE stmt;

SET @cmd= "CREATE DATABASE performance_schema character set utf8";

SET @str = IF(@broken_pfs = 0, @cmd, 'SET @dummy = 0');
PREPARE stmt FROM @str;
EXECUTE stmt;
DROP PREPARE stmt;

--
-- From this point, only create the performance schema tables
-- if the server is built with performance schema
--

set @have_pfs= (select count(engine) from information_schema.engines where engine='PERFORMANCE_SCHEMA' and support != 'NO');

--
-- TABLE COND_INSTANCES
--

SET @cmd="CREATE TABLE performance_schema.cond_instances("
  "NAME VARCHAR(128) not null,"
  "OBJECT_INSTANCE_BEGIN BIGINT unsigned not null"
  ")ENGINE=PERFORMANCE_SCHEMA;";

SET @str = IF(@have_pfs = 1, @cmd, 'SET @dummy = 0');
PREPARE stmt FROM @str;
EXECUTE stmt;
DROP PREPARE stmt;

--
-- TABLE EVENTS_WAITS_CURRENT
--

SET @cmd="CREATE TABLE performance_schema.events_waits_current("
  "THREAD_ID BIGINT unsigned not null,"
  "EVENT_ID BIGINT unsigned not null,"
  "END_EVENT_ID BIGINT unsigned,"
  "EVENT_NAME VARCHAR(128) not null,"
  "SOURCE VARCHAR(64),"
  "TIMER_START BIGINT unsigned,"
  "TIMER_END BIGINT unsigned,"
  "TIMER_WAIT BIGINT unsigned,"
  "SPINS INTEGER unsigned,"
  "OBJECT_SCHEMA VARCHAR(64),"
  "OBJECT_NAME VARCHAR(512),"
  "INDEX_NAME VARCHAR(64),"
  "OBJECT_TYPE VARCHAR(64),"
  "OBJECT_INSTANCE_BEGIN BIGINT unsigned not null,"
  "NESTING_EVENT_ID BIGINT unsigned,"
  "NESTING_EVENT_TYPE ENUM('STATEMENT', 'STAGE', 'WAIT'),"
  "OPERATION VARCHAR(32) not null,"
  "NUMBER_OF_BYTES BIGINT,"
  "FLAGS INTEGER unsigned"
  ")ENGINE=PERFORMANCE_SCHEMA;";

SET @str = IF(@have_pfs = 1, @cmd, 'SET @dummy = 0');
PREPARE stmt FROM @str;
EXECUTE stmt;
DROP PREPARE stmt;

--
-- TABLE EVENTS_WAITS_HISTORY
--

SET @cmd="CREATE TABLE performance_schema.events_waits_history("
  "THREAD_ID BIGINT unsigned not null,"
  "EVENT_ID BIGINT unsigned not null,"
  "END_EVENT_ID BIGINT unsigned,"
  "EVENT_NAME VARCHAR(128) not null,"
  "SOURCE VARCHAR(64),"
  "TIMER_START BIGINT unsigned,"
  "TIMER_END BIGINT unsigned,"
  "TIMER_WAIT BIGINT unsigned,"
  "SPINS INTEGER unsigned,"
  "OBJECT_SCHEMA VARCHAR(64),"
  "OBJECT_NAME VARCHAR(512),"
  "INDEX_NAME VARCHAR(64),"
  "OBJECT_TYPE VARCHAR(64),"
  "OBJECT_INSTANCE_BEGIN BIGINT unsigned not null,"
  "NESTING_EVENT_ID BIGINT unsigned,"
  "NESTING_EVENT_TYPE ENUM('STATEMENT', 'STAGE', 'WAIT'),"
  "OPERATION VARCHAR(32) not null,"
  "NUMBER_OF_BYTES BIGINT,"
  "FLAGS INTEGER unsigned"
  ")ENGINE=PERFORMANCE_SCHEMA;";

SET @str = IF(@have_pfs = 1, @cmd, 'SET @dummy = 0');
PREPARE stmt FROM @str;
EXECUTE stmt;
DROP PREPARE stmt;

--
-- TABLE EVENTS_WAITS_HISTORY_LONG
--

SET @cmd="CREATE TABLE performance_schema.events_waits_history_long("
  "THREAD_ID BIGINT unsigned not null,"
  "EVENT_ID BIGINT unsigned not null,"
  "END_EVENT_ID BIGINT unsigned,"
  "EVENT_NAME VARCHAR(128) not null,"
  "SOURCE VARCHAR(64),"
  "TIMER_START BIGINT unsigned,"
  "TIMER_END BIGINT unsigned,"
  "TIMER_WAIT BIGINT unsigned,"
  "SPINS INTEGER unsigned,"
  "OBJECT_SCHEMA VARCHAR(64),"
  "OBJECT_NAME VARCHAR(512),"
  "INDEX_NAME VARCHAR(64),"
  "OBJECT_TYPE VARCHAR(64),"
  "OBJECT_INSTANCE_BEGIN BIGINT unsigned not null,"
  "NESTING_EVENT_ID BIGINT unsigned,"
  "NESTING_EVENT_TYPE ENUM('STATEMENT', 'STAGE', 'WAIT'),"
  "OPERATION VARCHAR(32) not null,"
  "NUMBER_OF_BYTES BIGINT,"
  "FLAGS INTEGER unsigned"
  ")ENGINE=PERFORMANCE_SCHEMA;";

SET @str = IF(@have_pfs = 1, @cmd, 'SET @dummy = 0');
PREPARE stmt FROM @str;
EXECUTE stmt;
DROP PREPARE stmt;

--
-- TABLE EVENTS_WAITS_SUMMARY_BY_INSTANCE
--

SET @cmd="CREATE TABLE performance_schema.events_waits_summary_by_instance("
  "EVENT_NAME VARCHAR(128) not null,"
  "OBJECT_INSTANCE_BEGIN BIGINT unsigned not null,"
  "COUNT_STAR BIGINT unsigned not null,"
  "SUM_TIMER_WAIT BIGINT unsigned not null,"
  "MIN_TIMER_WAIT BIGINT unsigned not null,"
  "AVG_TIMER_WAIT BIGINT unsigned not null,"
  "MAX_TIMER_WAIT BIGINT unsigned not null"
  ")ENGINE=PERFORMANCE_SCHEMA;";

SET @str = IF(@have_pfs = 1, @cmd, 'SET @dummy = 0');
PREPARE stmt FROM @str;
EXECUTE stmt;
DROP PREPARE stmt;

--
-- TABLE EVENTS_WAITS_SUMMARY_BY_HOST_BY_EVENT_NAME
--

SET @cmd="CREATE TABLE performance_schema.events_waits_summary_by_host_by_event_name("
  "HOST CHAR(60) collate utf8_bin default null,"
  "EVENT_NAME VARCHAR(128) not null,"
  "COUNT_STAR BIGINT unsigned not null,"
  "SUM_TIMER_WAIT BIGINT unsigned not null,"
  "MIN_TIMER_WAIT BIGINT unsigned not null,"
  "AVG_TIMER_WAIT BIGINT unsigned not null,"
  "MAX_TIMER_WAIT BIGINT unsigned not null"
  ")ENGINE=PERFORMANCE_SCHEMA;";

SET @str = IF(@have_pfs = 1, @cmd, 'SET @dummy = 0');
PREPARE stmt FROM @str;
EXECUTE stmt;
DROP PREPARE stmt;

--
-- TABLE EVENTS_WAITS_SUMMARY_BY_USER_BY_EVENT_NAME
--

SET @cmd="CREATE TABLE performance_schema.events_waits_summary_by_user_by_event_name("
  "USER CHAR(16) collate utf8_bin default null,"
  "EVENT_NAME VARCHAR(128) not null,"
  "COUNT_STAR BIGINT unsigned not null,"
  "SUM_TIMER_WAIT BIGINT unsigned not null,"
  "MIN_TIMER_WAIT BIGINT unsigned not null,"
  "AVG_TIMER_WAIT BIGINT unsigned not null,"
  "MAX_TIMER_WAIT BIGINT unsigned not null"
  ")ENGINE=PERFORMANCE_SCHEMA;";

SET @str = IF(@have_pfs = 1, @cmd, 'SET @dummy = 0');
PREPARE stmt FROM @str;
EXECUTE stmt;
DROP PREPARE stmt;

--
-- TABLE EVENTS_WAITS_SUMMARY_BY_ACCOUNT_BY_EVENT_NAME
--

SET @cmd="CREATE TABLE performance_schema.events_waits_summary_by_account_by_event_name("
  "USER CHAR(16) collate utf8_bin default null,"
  "HOST CHAR(60) collate utf8_bin default null,"
  "EVENT_NAME VARCHAR(128) not null,"
  "COUNT_STAR BIGINT unsigned not null,"
  "SUM_TIMER_WAIT BIGINT unsigned not null,"
  "MIN_TIMER_WAIT BIGINT unsigned not null,"
  "AVG_TIMER_WAIT BIGINT unsigned not null,"
  "MAX_TIMER_WAIT BIGINT unsigned not null"
  ")ENGINE=PERFORMANCE_SCHEMA;";

SET @str = IF(@have_pfs = 1, @cmd, 'SET @dummy = 0');
PREPARE stmt FROM @str;
EXECUTE stmt;
DROP PREPARE stmt;

--
-- TABLE EVENTS_WAITS_SUMMARY_BY_THREAD_BY_EVENT_NAME
--

SET @cmd="CREATE TABLE performance_schema.events_waits_summary_by_thread_by_event_name("
  "THREAD_ID BIGINT unsigned not null,"
  "EVENT_NAME VARCHAR(128) not null,"
  "COUNT_STAR BIGINT unsigned not null,"
  "SUM_TIMER_WAIT BIGINT unsigned not null,"
  "MIN_TIMER_WAIT BIGINT unsigned not null,"
  "AVG_TIMER_WAIT BIGINT unsigned not null,"
  "MAX_TIMER_WAIT BIGINT unsigned not null"
  ")ENGINE=PERFORMANCE_SCHEMA;";

SET @str = IF(@have_pfs = 1, @cmd, 'SET @dummy = 0');
PREPARE stmt FROM @str;
EXECUTE stmt;
DROP PREPARE stmt;

--
-- TABLE EVENTS_WAITS_SUMMARY_GLOBAL_BY_EVENT_NAME
--

SET @cmd="CREATE TABLE performance_schema.events_waits_summary_global_by_event_name("
  "EVENT_NAME VARCHAR(128) not null,"
  "COUNT_STAR BIGINT unsigned not null,"
  "SUM_TIMER_WAIT BIGINT unsigned not null,"
  "MIN_TIMER_WAIT BIGINT unsigned not null,"
  "AVG_TIMER_WAIT BIGINT unsigned not null,"
  "MAX_TIMER_WAIT BIGINT unsigned not null"
  ")ENGINE=PERFORMANCE_SCHEMA;";

SET @str = IF(@have_pfs = 1, @cmd, 'SET @dummy = 0');
PREPARE stmt FROM @str;
EXECUTE stmt;
DROP PREPARE stmt;

--
-- TABLE FILE_INSTANCES
--

SET @cmd="CREATE TABLE performance_schema.file_instances("
  "FILE_NAME VARCHAR(512) not null,"
  "EVENT_NAME VARCHAR(128) not null,"
  "OPEN_COUNT INTEGER unsigned not null"
  ")ENGINE=PERFORMANCE_SCHEMA;";

SET @str = IF(@have_pfs = 1, @cmd, 'SET @dummy = 0');
PREPARE stmt FROM @str;
EXECUTE stmt;
DROP PREPARE stmt;

--
-- TABLE FILE_SUMMARY_BY_EVENT_NAME
--

SET @cmd="CREATE TABLE performance_schema.file_summary_by_event_name("
  "EVENT_NAME VARCHAR(128) not null,"
  "COUNT_STAR BIGINT unsigned not null,"
  "SUM_TIMER_WAIT BIGINT unsigned not null,"
  "MIN_TIMER_WAIT BIGINT unsigned not null,"
  "AVG_TIMER_WAIT BIGINT unsigned not null,"
  "MAX_TIMER_WAIT BIGINT unsigned not null,"
  "COUNT_READ BIGINT unsigned not null,"
  "SUM_TIMER_READ BIGINT unsigned not null,"
  "MIN_TIMER_READ BIGINT unsigned not null,"
  "AVG_TIMER_READ BIGINT unsigned not null,"
  "MAX_TIMER_READ BIGINT unsigned not null,"
  "SUM_NUMBER_OF_BYTES_READ BIGINT not null,"
  "COUNT_WRITE BIGINT unsigned not null,"
  "SUM_TIMER_WRITE BIGINT unsigned not null,"
  "MIN_TIMER_WRITE BIGINT unsigned not null,"
  "AVG_TIMER_WRITE BIGINT unsigned not null,"
  "MAX_TIMER_WRITE BIGINT unsigned not null,"
  "SUM_NUMBER_OF_BYTES_WRITE BIGINT not null,"
  "COUNT_MISC BIGINT unsigned not null,"
  "SUM_TIMER_MISC BIGINT unsigned not null,"
  "MIN_TIMER_MISC BIGINT unsigned not null,"
  "AVG_TIMER_MISC BIGINT unsigned not null,"
  "MAX_TIMER_MISC BIGINT unsigned not null"
  ")ENGINE=PERFORMANCE_SCHEMA;";

SET @str = IF(@have_pfs = 1, @cmd, 'SET @dummy = 0');
PREPARE stmt FROM @str;
EXECUTE stmt;
DROP PREPARE stmt;

--
-- TABLE FILE_SUMMARY_BY_INSTANCE
--

SET @cmd="CREATE TABLE performance_schema.file_summary_by_instance("
  "FILE_NAME VARCHAR(512) not null,"
  "EVENT_NAME VARCHAR(128) not null,"
  "OBJECT_INSTANCE_BEGIN BIGINT unsigned not null,"
  "COUNT_STAR BIGINT unsigned not null,"
  "SUM_TIMER_WAIT BIGINT unsigned not null,"
  "MIN_TIMER_WAIT BIGINT unsigned not null,"
  "AVG_TIMER_WAIT BIGINT unsigned not null,"
  "MAX_TIMER_WAIT BIGINT unsigned not null,"
  "COUNT_READ BIGINT unsigned not null,"
  "SUM_TIMER_READ BIGINT unsigned not null,"
  "MIN_TIMER_READ BIGINT unsigned not null,"
  "AVG_TIMER_READ BIGINT unsigned not null,"
  "MAX_TIMER_READ BIGINT unsigned not null,"
  "SUM_NUMBER_OF_BYTES_READ BIGINT not null,"
  "COUNT_WRITE BIGINT unsigned not null,"
  "SUM_TIMER_WRITE BIGINT unsigned not null,"
  "MIN_TIMER_WRITE BIGINT unsigned not null,"
  "AVG_TIMER_WRITE BIGINT unsigned not null,"
  "MAX_TIMER_WRITE BIGINT unsigned not null,"
  "SUM_NUMBER_OF_BYTES_WRITE BIGINT not null,"
  "COUNT_MISC BIGINT unsigned not null,"
  "SUM_TIMER_MISC BIGINT unsigned not null,"
  "MIN_TIMER_MISC BIGINT unsigned not null,"
  "AVG_TIMER_MISC BIGINT unsigned not null,"
  "MAX_TIMER_MISC BIGINT unsigned not null"
  ")ENGINE=PERFORMANCE_SCHEMA;";

SET @str = IF(@have_pfs = 1, @cmd, 'SET @dummy = 0');
PREPARE stmt FROM @str;
EXECUTE stmt;
DROP PREPARE stmt;


--
-- TABLE SOCKET_INSTANCES
--

SET @cmd="CREATE TABLE performance_schema.socket_instances("
  "EVENT_NAME VARCHAR(128) not null,"
  "OBJECT_INSTANCE_BEGIN BIGINT unsigned not null,"
  "THREAD_ID BIGINT unsigned,"
  "SOCKET_ID INTEGER not null,"
  "IP VARCHAR(64) not null,"
  "PORT INTEGER not null,"
  "STATE ENUM('IDLE','ACTIVE') not null"
  ")ENGINE=PERFORMANCE_SCHEMA;";

SET @str = IF(@have_pfs = 1, @cmd, 'SET @dummy = 0');
PREPARE stmt FROM @str;
EXECUTE stmt;
DROP PREPARE stmt;

--
-- TABLE SOCKET_SUMMARY_BY_INSTANCE
--

SET @cmd="CREATE TABLE performance_schema.socket_summary_by_instance("
  "EVENT_NAME VARCHAR(128) not null,"
  "OBJECT_INSTANCE_BEGIN BIGINT unsigned not null,"
  "COUNT_STAR BIGINT unsigned not null,"
  "SUM_TIMER_WAIT BIGINT unsigned not null,"
  "MIN_TIMER_WAIT BIGINT unsigned not null,"
  "AVG_TIMER_WAIT BIGINT unsigned not null,"
  "MAX_TIMER_WAIT BIGINT unsigned not null,"
  "COUNT_READ BIGINT unsigned not null,"
  "SUM_TIMER_READ BIGINT unsigned not null,"
  "MIN_TIMER_READ BIGINT unsigned not null,"
  "AVG_TIMER_READ BIGINT unsigned not null,"
  "MAX_TIMER_READ BIGINT unsigned not null,"
  "SUM_NUMBER_OF_BYTES_READ BIGINT unsigned not null,"
  "COUNT_WRITE BIGINT unsigned not null,"
  "SUM_TIMER_WRITE BIGINT unsigned not null,"
  "MIN_TIMER_WRITE BIGINT unsigned not null,"
  "AVG_TIMER_WRITE BIGINT unsigned not null,"
  "MAX_TIMER_WRITE BIGINT unsigned not null,"
  "SUM_NUMBER_OF_BYTES_WRITE BIGINT unsigned not null,"
  "COUNT_MISC BIGINT unsigned not null,"
  "SUM_TIMER_MISC BIGINT unsigned not null,"
  "MIN_TIMER_MISC BIGINT unsigned not null,"
  "AVG_TIMER_MISC BIGINT unsigned not null,"
  "MAX_TIMER_MISC BIGINT unsigned not null"
  ")ENGINE=PERFORMANCE_SCHEMA;";

SET @str = IF(@have_pfs = 1, @cmd, 'SET @dummy = 0');
PREPARE stmt FROM @str;
EXECUTE stmt;
DROP PREPARE stmt;

--
-- TABLE SOCKET_SUMMARY_BY_INSTANCE
--

SET @cmd="CREATE TABLE performance_schema.socket_summary_by_event_name("
  "EVENT_NAME VARCHAR(128) not null,"
  "COUNT_STAR BIGINT unsigned not null,"
  "SUM_TIMER_WAIT BIGINT unsigned not null,"
  "MIN_TIMER_WAIT BIGINT unsigned not null,"
  "AVG_TIMER_WAIT BIGINT unsigned not null,"
  "MAX_TIMER_WAIT BIGINT unsigned not null,"
  "COUNT_READ BIGINT unsigned not null,"
  "SUM_TIMER_READ BIGINT unsigned not null,"
  "MIN_TIMER_READ BIGINT unsigned not null,"
  "AVG_TIMER_READ BIGINT unsigned not null,"
  "MAX_TIMER_READ BIGINT unsigned not null,"
  "SUM_NUMBER_OF_BYTES_READ BIGINT unsigned not null,"
  "COUNT_WRITE BIGINT unsigned not null,"
  "SUM_TIMER_WRITE BIGINT unsigned not null,"
  "MIN_TIMER_WRITE BIGINT unsigned not null,"
  "AVG_TIMER_WRITE BIGINT unsigned not null,"
  "MAX_TIMER_WRITE BIGINT unsigned not null,"
  "SUM_NUMBER_OF_BYTES_WRITE BIGINT unsigned not null,"
  "COUNT_MISC BIGINT unsigned not null,"
  "SUM_TIMER_MISC BIGINT unsigned not null,"
  "MIN_TIMER_MISC BIGINT unsigned not null,"
  "AVG_TIMER_MISC BIGINT unsigned not null,"
  "MAX_TIMER_MISC BIGINT unsigned not null"
  ")ENGINE=PERFORMANCE_SCHEMA;";

SET @str = IF(@have_pfs = 1, @cmd, 'SET @dummy = 0');
PREPARE stmt FROM @str;
EXECUTE stmt;
DROP PREPARE stmt;

--
-- TABLE HOST_CACHE
--

SET @cmd="CREATE TABLE performance_schema.host_cache("
  "IP VARCHAR(64) not null,"
  "HOST VARCHAR(255) collate utf8_bin,"
  "HOST_VALIDATED ENUM ('YES', 'NO') not null,"
  "SUM_CONNECT_ERRORS BIGINT not null,"
  "COUNT_HOST_BLOCKED_ERRORS BIGINT not null,"
  "COUNT_NAMEINFO_TRANSIENT_ERRORS BIGINT not null,"
  "COUNT_NAMEINFO_PERMANENT_ERRORS BIGINT not null,"
  "COUNT_FORMAT_ERRORS BIGINT not null,"
  "COUNT_ADDRINFO_TRANSIENT_ERRORS BIGINT not null,"
  "COUNT_ADDRINFO_PERMANENT_ERRORS BIGINT not null,"
  "COUNT_FCRDNS_ERRORS BIGINT not null,"
  "COUNT_HOST_ACL_ERRORS BIGINT not null,"
  "COUNT_NO_AUTH_PLUGIN_ERRORS BIGINT not null,"
  "COUNT_AUTH_PLUGIN_ERRORS BIGINT not null,"
  "COUNT_HANDSHAKE_ERRORS BIGINT not null,"
  "COUNT_PROXY_USER_ERRORS BIGINT not null,"
  "COUNT_PROXY_USER_ACL_ERRORS BIGINT not null,"
  "COUNT_AUTHENTICATION_ERRORS BIGINT not null,"
  "COUNT_SSL_ERRORS BIGINT not null,"
  "COUNT_MAX_USER_CONNECTIONS_ERRORS BIGINT not null,"
  "COUNT_MAX_USER_CONNECTIONS_PER_HOUR_ERRORS BIGINT not null,"
  "COUNT_DEFAULT_DATABASE_ERRORS BIGINT not null,"
  "COUNT_INIT_CONNECT_ERRORS BIGINT not null,"
  "COUNT_LOCAL_ERRORS BIGINT not null,"
  "COUNT_UNKNOWN_ERRORS BIGINT not null,"
  "FIRST_SEEN TIMESTAMP(0) NOT NULL default 0,"
  "LAST_SEEN TIMESTAMP(0) NOT NULL default 0,"
  "FIRST_ERROR_SEEN TIMESTAMP(0) null default 0,"
  "LAST_ERROR_SEEN TIMESTAMP(0) null default 0"
  ")ENGINE=PERFORMANCE_SCHEMA;";

SET @str = IF(@have_pfs = 1, @cmd, 'SET @dummy = 0');
PREPARE stmt FROM @str;
EXECUTE stmt;
DROP PREPARE stmt;

--
-- TABLE MUTEX_INSTANCES
--

SET @cmd="CREATE TABLE performance_schema.mutex_instances("
  "NAME VARCHAR(128) not null,"
  "OBJECT_INSTANCE_BEGIN BIGINT unsigned not null,"
  "LOCKED_BY_THREAD_ID BIGINT unsigned"
  ")ENGINE=PERFORMANCE_SCHEMA;";

SET @str = IF(@have_pfs = 1, @cmd, 'SET @dummy = 0');
PREPARE stmt FROM @str;
EXECUTE stmt;
DROP PREPARE stmt;

--
-- TABLE OBJECTS_SUMMARY_GLOBAL_BY_TYPE
--

SET @cmd="CREATE TABLE performance_schema.objects_summary_global_by_type("
  "OBJECT_TYPE VARCHAR(64),"
  "OBJECT_SCHEMA VARCHAR(64),"
  "OBJECT_NAME VARCHAR(64),"
  "COUNT_STAR BIGINT unsigned not null,"
  "SUM_TIMER_WAIT BIGINT unsigned not null,"
  "MIN_TIMER_WAIT BIGINT unsigned not null,"
  "AVG_TIMER_WAIT BIGINT unsigned not null,"
  "MAX_TIMER_WAIT BIGINT unsigned not null"
  ")ENGINE=PERFORMANCE_SCHEMA;";

SET @str = IF(@have_pfs = 1, @cmd, 'SET @dummy = 0');
PREPARE stmt FROM @str;
EXECUTE stmt;
DROP PREPARE stmt;

--
-- TABLE PERFORMANCE_TIMERS
--

SET @cmd="CREATE TABLE performance_schema.performance_timers("
  "TIMER_NAME ENUM ('CYCLE', 'NANOSECOND', 'MICROSECOND', 'MILLISECOND', 'TICK') not null,"
  "TIMER_FREQUENCY BIGINT,"
  "TIMER_RESOLUTION BIGINT,"
  "TIMER_OVERHEAD BIGINT"
  ") ENGINE=PERFORMANCE_SCHEMA;";

SET @str = IF(@have_pfs = 1, @cmd, 'SET @dummy = 0');
PREPARE stmt FROM @str;
EXECUTE stmt;
DROP PREPARE stmt;

--
-- TABLE RWLOCK_INSTANCES
--

SET @cmd="CREATE TABLE performance_schema.rwlock_instances("
  "NAME VARCHAR(128) not null,"
  "OBJECT_INSTANCE_BEGIN BIGINT unsigned not null,"
  "WRITE_LOCKED_BY_THREAD_ID BIGINT unsigned,"
  "READ_LOCKED_BY_COUNT INTEGER unsigned not null"
  ")ENGINE=PERFORMANCE_SCHEMA;";

SET @str = IF(@have_pfs = 1, @cmd, 'SET @dummy = 0');
PREPARE stmt FROM @str;
EXECUTE stmt;
DROP PREPARE stmt;

--
-- TABLE SETUP_ACTORS
--

SET @cmd="CREATE TABLE performance_schema.setup_actors("
  "HOST CHAR(60) collate utf8_bin default '%' not null,"
  "USER CHAR(16) collate utf8_bin default '%' not null,"
  "ROLE CHAR(16) collate utf8_bin default '%' not null"
  ")ENGINE=PERFORMANCE_SCHEMA;";

SET @str = IF(@have_pfs = 1, @cmd, 'SET @dummy = 0');
PREPARE stmt FROM @str;
EXECUTE stmt;
DROP PREPARE stmt;

--
-- TABLE SETUP_CONSUMERS
--

SET @cmd="CREATE TABLE performance_schema.setup_consumers("
  "NAME VARCHAR(64) not null,"
  "ENABLED ENUM ('YES', 'NO') not null"
  ")ENGINE=PERFORMANCE_SCHEMA;";

SET @str = IF(@have_pfs = 1, @cmd, 'SET @dummy = 0');
PREPARE stmt FROM @str;
EXECUTE stmt;
DROP PREPARE stmt;

--
-- TABLE SETUP_INSTRUMENTS
--

SET @cmd="CREATE TABLE performance_schema.setup_instruments("
  "NAME VARCHAR(128) not null,"
  "ENABLED ENUM ('YES', 'NO') not null,"
  "TIMED ENUM ('YES', 'NO') not null"
  ")ENGINE=PERFORMANCE_SCHEMA;";

SET @str = IF(@have_pfs = 1, @cmd, 'SET @dummy = 0');
PREPARE stmt FROM @str;
EXECUTE stmt;
DROP PREPARE stmt;

--
-- TABLE SETUP_OBJECTS
--

SET @cmd="CREATE TABLE performance_schema.setup_objects("
  "OBJECT_TYPE ENUM ('EVENT', 'FUNCTION', 'PROCEDURE', 'TABLE', 'TRIGGER') not null default 'TABLE',"
  "OBJECT_SCHEMA VARCHAR(64) default '%',"
  "OBJECT_NAME VARCHAR(64) not null default '%',"
  "ENABLED ENUM ('YES', 'NO') not null default 'YES',"
  "TIMED ENUM ('YES', 'NO') not null default 'YES'"
  ")ENGINE=PERFORMANCE_SCHEMA;";

SET @str = IF(@have_pfs = 1, @cmd, 'SET @dummy = 0');
PREPARE stmt FROM @str;
EXECUTE stmt;
DROP PREPARE stmt;

--
-- TABLE SETUP_TIMERS
--

SET @cmd="CREATE TABLE performance_schema.setup_timers("
  "NAME VARCHAR(64) not null,"
  "TIMER_NAME ENUM ('CYCLE', 'NANOSECOND', 'MICROSECOND', 'MILLISECOND', 'TICK') not null"
  ")ENGINE=PERFORMANCE_SCHEMA;";

SET @str = IF(@have_pfs = 1, @cmd, 'SET @dummy = 0');
PREPARE stmt FROM @str;
EXECUTE stmt;
DROP PREPARE stmt;

--
-- TABLE TABLE_IO_WAITS_SUMMARY_BY_INDEX_USAGE
--

SET @cmd="CREATE TABLE performance_schema.table_io_waits_summary_by_index_usage("
  "OBJECT_TYPE VARCHAR(64),"
  "OBJECT_SCHEMA VARCHAR(64),"
  "OBJECT_NAME VARCHAR(64),"
  "INDEX_NAME VARCHAR(64),"
  "COUNT_STAR BIGINT unsigned not null,"
  "SUM_TIMER_WAIT BIGINT unsigned not null,"
  "MIN_TIMER_WAIT BIGINT unsigned not null,"
  "AVG_TIMER_WAIT BIGINT unsigned not null,"
  "MAX_TIMER_WAIT BIGINT unsigned not null,"
  "COUNT_READ BIGINT unsigned not null,"
  "SUM_TIMER_READ BIGINT unsigned not null,"
  "MIN_TIMER_READ BIGINT unsigned not null,"
  "AVG_TIMER_READ BIGINT unsigned not null,"
  "MAX_TIMER_READ BIGINT unsigned not null,"
  "COUNT_WRITE BIGINT unsigned not null,"
  "SUM_TIMER_WRITE BIGINT unsigned not null,"
  "MIN_TIMER_WRITE BIGINT unsigned not null,"
  "AVG_TIMER_WRITE BIGINT unsigned not null,"
  "MAX_TIMER_WRITE BIGINT unsigned not null,"
  "COUNT_FETCH BIGINT unsigned not null,"
  "SUM_TIMER_FETCH BIGINT unsigned not null,"
  "MIN_TIMER_FETCH BIGINT unsigned not null,"
  "AVG_TIMER_FETCH BIGINT unsigned not null,"
  "MAX_TIMER_FETCH BIGINT unsigned not null,"
  "COUNT_INSERT BIGINT unsigned not null,"
  "SUM_TIMER_INSERT BIGINT unsigned not null,"
  "MIN_TIMER_INSERT BIGINT unsigned not null,"
  "AVG_TIMER_INSERT BIGINT unsigned not null,"
  "MAX_TIMER_INSERT BIGINT unsigned not null,"
  "COUNT_UPDATE BIGINT unsigned not null,"
  "SUM_TIMER_UPDATE BIGINT unsigned not null,"
  "MIN_TIMER_UPDATE BIGINT unsigned not null,"
  "AVG_TIMER_UPDATE BIGINT unsigned not null,"
  "MAX_TIMER_UPDATE BIGINT unsigned not null,"
  "COUNT_DELETE BIGINT unsigned not null,"
  "SUM_TIMER_DELETE BIGINT unsigned not null,"
  "MIN_TIMER_DELETE BIGINT unsigned not null,"
  "AVG_TIMER_DELETE BIGINT unsigned not null,"
  "MAX_TIMER_DELETE BIGINT unsigned not null"
  ")ENGINE=PERFORMANCE_SCHEMA;";

SET @str = IF(@have_pfs = 1, @cmd, 'SET @dummy = 0');
PREPARE stmt FROM @str;
EXECUTE stmt;
DROP PREPARE stmt;

--
-- TABLE TABLE_IO_WAITS_SUMMARY_BY_TABLE
--

SET @cmd="CREATE TABLE performance_schema.table_io_waits_summary_by_table("
  "OBJECT_TYPE VARCHAR(64),"
  "OBJECT_SCHEMA VARCHAR(64),"
  "OBJECT_NAME VARCHAR(64),"
  "COUNT_STAR BIGINT unsigned not null,"
  "SUM_TIMER_WAIT BIGINT unsigned not null,"
  "MIN_TIMER_WAIT BIGINT unsigned not null,"
  "AVG_TIMER_WAIT BIGINT unsigned not null,"
  "MAX_TIMER_WAIT BIGINT unsigned not null,"
  "COUNT_READ BIGINT unsigned not null,"
  "SUM_TIMER_READ BIGINT unsigned not null,"
  "MIN_TIMER_READ BIGINT unsigned not null,"
  "AVG_TIMER_READ BIGINT unsigned not null,"
  "MAX_TIMER_READ BIGINT unsigned not null,"
  "COUNT_WRITE BIGINT unsigned not null,"
  "SUM_TIMER_WRITE BIGINT unsigned not null,"
  "MIN_TIMER_WRITE BIGINT unsigned not null,"
  "AVG_TIMER_WRITE BIGINT unsigned not null,"
  "MAX_TIMER_WRITE BIGINT unsigned not null,"
  "COUNT_FETCH BIGINT unsigned not null,"
  "SUM_TIMER_FETCH BIGINT unsigned not null,"
  "MIN_TIMER_FETCH BIGINT unsigned not null,"
  "AVG_TIMER_FETCH BIGINT unsigned not null,"
  "MAX_TIMER_FETCH BIGINT unsigned not null,"
  "COUNT_INSERT BIGINT unsigned not null,"
  "SUM_TIMER_INSERT BIGINT unsigned not null,"
  "MIN_TIMER_INSERT BIGINT unsigned not null,"
  "AVG_TIMER_INSERT BIGINT unsigned not null,"
  "MAX_TIMER_INSERT BIGINT unsigned not null,"
  "COUNT_UPDATE BIGINT unsigned not null,"
  "SUM_TIMER_UPDATE BIGINT unsigned not null,"
  "MIN_TIMER_UPDATE BIGINT unsigned not null,"
  "AVG_TIMER_UPDATE BIGINT unsigned not null,"
  "MAX_TIMER_UPDATE BIGINT unsigned not null,"
  "COUNT_DELETE BIGINT unsigned not null,"
  "SUM_TIMER_DELETE BIGINT unsigned not null,"
  "MIN_TIMER_DELETE BIGINT unsigned not null,"
  "AVG_TIMER_DELETE BIGINT unsigned not null,"
  "MAX_TIMER_DELETE BIGINT unsigned not null"
  ")ENGINE=PERFORMANCE_SCHEMA;";

SET @str = IF(@have_pfs = 1, @cmd, 'SET @dummy = 0');
PREPARE stmt FROM @str;
EXECUTE stmt;
DROP PREPARE stmt;

--
-- TABLE TABLE_LOCK_WAITS_SUMMARY_BY_TABLE
--

SET @cmd="CREATE TABLE performance_schema.table_lock_waits_summary_by_table("
  "OBJECT_TYPE VARCHAR(64),"
  "OBJECT_SCHEMA VARCHAR(64),"
  "OBJECT_NAME VARCHAR(64),"
  "COUNT_STAR BIGINT unsigned not null,"
  "SUM_TIMER_WAIT BIGINT unsigned not null,"
  "MIN_TIMER_WAIT BIGINT unsigned not null,"
  "AVG_TIMER_WAIT BIGINT unsigned not null,"
  "MAX_TIMER_WAIT BIGINT unsigned not null,"
  "COUNT_READ BIGINT unsigned not null,"
  "SUM_TIMER_READ BIGINT unsigned not null,"
  "MIN_TIMER_READ BIGINT unsigned not null,"
  "AVG_TIMER_READ BIGINT unsigned not null,"
  "MAX_TIMER_READ BIGINT unsigned not null,"
  "COUNT_WRITE BIGINT unsigned not null,"
  "SUM_TIMER_WRITE BIGINT unsigned not null,"
  "MIN_TIMER_WRITE BIGINT unsigned not null,"
  "AVG_TIMER_WRITE BIGINT unsigned not null,"
  "MAX_TIMER_WRITE BIGINT unsigned not null,"
  "COUNT_READ_NORMAL BIGINT unsigned not null,"
  "SUM_TIMER_READ_NORMAL BIGINT unsigned not null,"
  "MIN_TIMER_READ_NORMAL BIGINT unsigned not null,"
  "AVG_TIMER_READ_NORMAL BIGINT unsigned not null,"
  "MAX_TIMER_READ_NORMAL BIGINT unsigned not null,"
  "COUNT_READ_WITH_SHARED_LOCKS BIGINT unsigned not null,"
  "SUM_TIMER_READ_WITH_SHARED_LOCKS BIGINT unsigned not null,"
  "MIN_TIMER_READ_WITH_SHARED_LOCKS BIGINT unsigned not null,"
  "AVG_TIMER_READ_WITH_SHARED_LOCKS BIGINT unsigned not null,"
  "MAX_TIMER_READ_WITH_SHARED_LOCKS BIGINT unsigned not null,"
  "COUNT_READ_HIGH_PRIORITY BIGINT unsigned not null,"
  "SUM_TIMER_READ_HIGH_PRIORITY BIGINT unsigned not null,"
  "MIN_TIMER_READ_HIGH_PRIORITY BIGINT unsigned not null,"
  "AVG_TIMER_READ_HIGH_PRIORITY BIGINT unsigned not null,"
  "MAX_TIMER_READ_HIGH_PRIORITY BIGINT unsigned not null,"
  "COUNT_READ_NO_INSERT BIGINT unsigned not null,"
  "SUM_TIMER_READ_NO_INSERT BIGINT unsigned not null,"
  "MIN_TIMER_READ_NO_INSERT BIGINT unsigned not null,"
  "AVG_TIMER_READ_NO_INSERT BIGINT unsigned not null,"
  "MAX_TIMER_READ_NO_INSERT BIGINT unsigned not null,"
  "COUNT_READ_EXTERNAL BIGINT unsigned not null,"
  "SUM_TIMER_READ_EXTERNAL BIGINT unsigned not null,"
  "MIN_TIMER_READ_EXTERNAL BIGINT unsigned not null,"
  "AVG_TIMER_READ_EXTERNAL BIGINT unsigned not null,"
  "MAX_TIMER_READ_EXTERNAL BIGINT unsigned not null,"
  "COUNT_WRITE_ALLOW_WRITE BIGINT unsigned not null,"
  "SUM_TIMER_WRITE_ALLOW_WRITE BIGINT unsigned not null,"
  "MIN_TIMER_WRITE_ALLOW_WRITE BIGINT unsigned not null,"
  "AVG_TIMER_WRITE_ALLOW_WRITE BIGINT unsigned not null,"
  "MAX_TIMER_WRITE_ALLOW_WRITE BIGINT unsigned not null,"
  "COUNT_WRITE_CONCURRENT_INSERT BIGINT unsigned not null,"
  "SUM_TIMER_WRITE_CONCURRENT_INSERT BIGINT unsigned not null,"
  "MIN_TIMER_WRITE_CONCURRENT_INSERT BIGINT unsigned not null,"
  "AVG_TIMER_WRITE_CONCURRENT_INSERT BIGINT unsigned not null,"
  "MAX_TIMER_WRITE_CONCURRENT_INSERT BIGINT unsigned not null,"
  "COUNT_WRITE_LOW_PRIORITY BIGINT unsigned not null,"
  "SUM_TIMER_WRITE_LOW_PRIORITY BIGINT unsigned not null,"
  "MIN_TIMER_WRITE_LOW_PRIORITY BIGINT unsigned not null,"
  "AVG_TIMER_WRITE_LOW_PRIORITY BIGINT unsigned not null,"
  "MAX_TIMER_WRITE_LOW_PRIORITY BIGINT unsigned not null,"
  "COUNT_WRITE_NORMAL BIGINT unsigned not null,"
  "SUM_TIMER_WRITE_NORMAL BIGINT unsigned not null,"
  "MIN_TIMER_WRITE_NORMAL BIGINT unsigned not null,"
  "AVG_TIMER_WRITE_NORMAL BIGINT unsigned not null,"
  "MAX_TIMER_WRITE_NORMAL BIGINT unsigned not null,"
  "COUNT_WRITE_EXTERNAL BIGINT unsigned not null,"
  "SUM_TIMER_WRITE_EXTERNAL BIGINT unsigned not null,"
  "MIN_TIMER_WRITE_EXTERNAL BIGINT unsigned not null,"
  "AVG_TIMER_WRITE_EXTERNAL BIGINT unsigned not null,"
  "MAX_TIMER_WRITE_EXTERNAL BIGINT unsigned not null"
  ")ENGINE=PERFORMANCE_SCHEMA;";

SET @str = IF(@have_pfs = 1, @cmd, 'SET @dummy = 0');
PREPARE stmt FROM @str;
EXECUTE stmt;
DROP PREPARE stmt;

--
-- TABLE THREADS
--

SET @cmd="CREATE TABLE performance_schema.threads("
  "THREAD_ID BIGINT unsigned not null,"
  "NAME VARCHAR(128) not null,"
  "TYPE VARCHAR(10) not null,"
  "PROCESSLIST_ID BIGINT unsigned,"
  "PROCESSLIST_USER VARCHAR(16),"
  "PROCESSLIST_HOST VARCHAR(60),"
  "PROCESSLIST_DB VARCHAR(64),"
  "PROCESSLIST_COMMAND VARCHAR(16),"
  "PROCESSLIST_TIME BIGINT,"
  "PROCESSLIST_STATE VARCHAR(64),"
  "PROCESSLIST_INFO LONGTEXT,"
  "PARENT_THREAD_ID BIGINT unsigned,"
  "ROLE VARCHAR(64),"
  "INSTRUMENTED ENUM ('YES', 'NO') not null"
  ")ENGINE=PERFORMANCE_SCHEMA;";

SET @str = IF(@have_pfs = 1, @cmd, 'SET @dummy = 0');
PREPARE stmt FROM @str;
EXECUTE stmt;
DROP PREPARE stmt;

--
-- TABLE EVENTS_STAGES_CURRENT
--

SET @cmd="CREATE TABLE performance_schema.events_stages_current("
  "THREAD_ID BIGINT unsigned not null,"
  "EVENT_ID BIGINT unsigned not null,"
  "END_EVENT_ID BIGINT unsigned,"
  "EVENT_NAME VARCHAR(128) not null,"
  "SOURCE VARCHAR(64),"
  "TIMER_START BIGINT unsigned,"
  "TIMER_END BIGINT unsigned,"
  "TIMER_WAIT BIGINT unsigned,"
  "NESTING_EVENT_ID BIGINT unsigned,"
  "NESTING_EVENT_TYPE ENUM('STATEMENT', 'STAGE', 'WAIT')"
  ")ENGINE=PERFORMANCE_SCHEMA;";

SET @str = IF(@have_pfs = 1, @cmd, 'SET @dummy = 0');
PREPARE stmt FROM @str;
EXECUTE stmt;
DROP PREPARE stmt;

--
-- TABLE EVENTS_STAGES_HISTORY
--

SET @cmd="CREATE TABLE performance_schema.events_stages_history("
  "THREAD_ID BIGINT unsigned not null,"
  "EVENT_ID BIGINT unsigned not null,"
  "END_EVENT_ID BIGINT unsigned,"
  "EVENT_NAME VARCHAR(128) not null,"
  "SOURCE VARCHAR(64),"
  "TIMER_START BIGINT unsigned,"
  "TIMER_END BIGINT unsigned,"
  "TIMER_WAIT BIGINT unsigned,"
  "NESTING_EVENT_ID BIGINT unsigned,"
  "NESTING_EVENT_TYPE ENUM('STATEMENT', 'STAGE', 'WAIT')"
  ")ENGINE=PERFORMANCE_SCHEMA;";

SET @str = IF(@have_pfs = 1, @cmd, 'SET @dummy = 0');
PREPARE stmt FROM @str;
EXECUTE stmt;
DROP PREPARE stmt;

--
-- TABLE EVENTS_STAGES_HISTORY_LONG
--

SET @cmd="CREATE TABLE performance_schema.events_stages_history_long("
  "THREAD_ID BIGINT unsigned not null,"
  "EVENT_ID BIGINT unsigned not null,"
  "END_EVENT_ID BIGINT unsigned,"
  "EVENT_NAME VARCHAR(128) not null,"
  "SOURCE VARCHAR(64),"
  "TIMER_START BIGINT unsigned,"
  "TIMER_END BIGINT unsigned,"
  "TIMER_WAIT BIGINT unsigned,"
  "NESTING_EVENT_ID BIGINT unsigned,"
  "NESTING_EVENT_TYPE ENUM('STATEMENT', 'STAGE', 'WAIT')"
  ")ENGINE=PERFORMANCE_SCHEMA;";

SET @str = IF(@have_pfs = 1, @cmd, 'SET @dummy = 0');
PREPARE stmt FROM @str;
EXECUTE stmt;
DROP PREPARE stmt;

--
-- TABLE EVENTS_STAGES_SUMMARY_BY_THREAD_BY_EVENT_NAME
--

SET @cmd="CREATE TABLE performance_schema.events_stages_summary_by_thread_by_event_name("
  "THREAD_ID BIGINT unsigned not null,"
  "EVENT_NAME VARCHAR(128) not null,"
  "COUNT_STAR BIGINT unsigned not null,"
  "SUM_TIMER_WAIT BIGINT unsigned not null,"
  "MIN_TIMER_WAIT BIGINT unsigned not null,"
  "AVG_TIMER_WAIT BIGINT unsigned not null,"
  "MAX_TIMER_WAIT BIGINT unsigned not null"
  ")ENGINE=PERFORMANCE_SCHEMA;";

SET @str = IF(@have_pfs = 1, @cmd, 'SET @dummy = 0');
PREPARE stmt FROM @str;
EXECUTE stmt;
DROP PREPARE stmt;

--
-- TABLE EVENTS_STAGES_SUMMARY_BY_HOST_BY_EVENT_NAME
--

SET @cmd="CREATE TABLE performance_schema.events_stages_summary_by_host_by_event_name("
  "HOST CHAR(60) collate utf8_bin default null,"
  "EVENT_NAME VARCHAR(128) not null,"
  "COUNT_STAR BIGINT unsigned not null,"
  "SUM_TIMER_WAIT BIGINT unsigned not null,"
  "MIN_TIMER_WAIT BIGINT unsigned not null,"
  "AVG_TIMER_WAIT BIGINT unsigned not null,"
  "MAX_TIMER_WAIT BIGINT unsigned not null"
  ")ENGINE=PERFORMANCE_SCHEMA;";

SET @str = IF(@have_pfs = 1, @cmd, 'SET @dummy = 0');
PREPARE stmt FROM @str;
EXECUTE stmt;
DROP PREPARE stmt;

--
-- TABLE EVENTS_STAGES_SUMMARY_BY_USER_BY_EVENT_NAME
--

SET @cmd="CREATE TABLE performance_schema.events_stages_summary_by_user_by_event_name("
  "USER CHAR(16) collate utf8_bin default null,"
  "EVENT_NAME VARCHAR(128) not null,"
  "COUNT_STAR BIGINT unsigned not null,"
  "SUM_TIMER_WAIT BIGINT unsigned not null,"
  "MIN_TIMER_WAIT BIGINT unsigned not null,"
  "AVG_TIMER_WAIT BIGINT unsigned not null,"
  "MAX_TIMER_WAIT BIGINT unsigned not null"
  ")ENGINE=PERFORMANCE_SCHEMA;";

SET @str = IF(@have_pfs = 1, @cmd, 'SET @dummy = 0');
PREPARE stmt FROM @str;
EXECUTE stmt;
DROP PREPARE stmt;

--
-- TABLE EVENTS_STAGES_SUMMARY_BY_ACCOUNT_BY_EVENT_NAME
--

SET @cmd="CREATE TABLE performance_schema.events_stages_summary_by_account_by_event_name("
  "USER CHAR(16) collate utf8_bin default null,"
  "HOST CHAR(60) collate utf8_bin default null,"
  "EVENT_NAME VARCHAR(128) not null,"
  "COUNT_STAR BIGINT unsigned not null,"
  "SUM_TIMER_WAIT BIGINT unsigned not null,"
  "MIN_TIMER_WAIT BIGINT unsigned not null,"
  "AVG_TIMER_WAIT BIGINT unsigned not null,"
  "MAX_TIMER_WAIT BIGINT unsigned not null"
  ")ENGINE=PERFORMANCE_SCHEMA;";

SET @str = IF(@have_pfs = 1, @cmd, 'SET @dummy = 0');
PREPARE stmt FROM @str;
EXECUTE stmt;
DROP PREPARE stmt;

--
-- TABLE EVENTS_STAGES_SUMMARY_GLOBAL_BY_EVENT_NAME
--

SET @cmd="CREATE TABLE performance_schema.events_stages_summary_global_by_event_name("
  "EVENT_NAME VARCHAR(128) not null,"
  "COUNT_STAR BIGINT unsigned not null,"
  "SUM_TIMER_WAIT BIGINT unsigned not null,"
  "MIN_TIMER_WAIT BIGINT unsigned not null,"
  "AVG_TIMER_WAIT BIGINT unsigned not null,"
  "MAX_TIMER_WAIT BIGINT unsigned not null"
  ")ENGINE=PERFORMANCE_SCHEMA;";

SET @str = IF(@have_pfs = 1, @cmd, 'SET @dummy = 0');
PREPARE stmt FROM @str;
EXECUTE stmt;
DROP PREPARE stmt;

--
-- TABLE EVENTS_STATEMENTS_CURRENT
--

SET @cmd="CREATE TABLE performance_schema.events_statements_current("
  "THREAD_ID BIGINT unsigned not null,"
  "EVENT_ID BIGINT unsigned not null,"
  "END_EVENT_ID BIGINT unsigned,"
  "EVENT_NAME VARCHAR(128) not null,"
  "SOURCE VARCHAR(64),"
  "TIMER_START BIGINT unsigned,"
  "TIMER_END BIGINT unsigned,"
  "TIMER_WAIT BIGINT unsigned,"
  "LOCK_TIME bigint unsigned not null,"
  "SQL_TEXT LONGTEXT,"
  "DIGEST VARCHAR(32),"
  "DIGEST_TEXT LONGTEXT,"
  "CURRENT_SCHEMA VARCHAR(64),"
  "OBJECT_TYPE VARCHAR(64),"
  "OBJECT_SCHEMA VARCHAR(64),"
  "OBJECT_NAME VARCHAR(64),"
  "OBJECT_INSTANCE_BEGIN BIGINT unsigned,"
  "MYSQL_ERRNO INTEGER,"
  "RETURNED_SQLSTATE VARCHAR(5),"
  "MESSAGE_TEXT VARCHAR(128),"
  "ERRORS BIGINT unsigned not null,"
  "WARNINGS BIGINT unsigned not null,"
  "ROWS_AFFECTED BIGINT unsigned not null,"
  "ROWS_SENT BIGINT unsigned not null,"
  "ROWS_EXAMINED BIGINT unsigned not null,"
  "CREATED_TMP_DISK_TABLES BIGINT unsigned not null,"
  "CREATED_TMP_TABLES BIGINT unsigned not null,"
  "SELECT_FULL_JOIN BIGINT unsigned not null,"
  "SELECT_FULL_RANGE_JOIN BIGINT unsigned not null,"
  "SELECT_RANGE BIGINT unsigned not null,"
  "SELECT_RANGE_CHECK BIGINT unsigned not null,"
  "SELECT_SCAN BIGINT unsigned not null,"
  "SORT_MERGE_PASSES BIGINT unsigned not null,"
  "SORT_RANGE BIGINT unsigned not null,"
  "SORT_ROWS BIGINT unsigned not null,"
  "SORT_SCAN BIGINT unsigned not null,"
  "NO_INDEX_USED BIGINT unsigned not null,"
  "NO_GOOD_INDEX_USED BIGINT unsigned not null,"
  "NESTING_EVENT_ID BIGINT unsigned,"
  "NESTING_EVENT_TYPE ENUM('STATEMENT', 'STAGE', 'WAIT'),"
  "NESTING_EVENT_LEVEL INTEGER"
  ")ENGINE=PERFORMANCE_SCHEMA;";

SET @str = IF(@have_pfs = 1, @cmd, 'SET @dummy = 0');
PREPARE stmt FROM @str;
EXECUTE stmt;
DROP PREPARE stmt;

--
-- TABLE EVENTS_STATEMENTS_HISTORY
--

SET @cmd="CREATE TABLE performance_schema.events_statements_history("
  "THREAD_ID BIGINT unsigned not null,"
  "EVENT_ID BIGINT unsigned not null,"
  "END_EVENT_ID BIGINT unsigned,"
  "EVENT_NAME VARCHAR(128) not null,"
  "SOURCE VARCHAR(64),"
  "TIMER_START BIGINT unsigned,"
  "TIMER_END BIGINT unsigned,"
  "TIMER_WAIT BIGINT unsigned,"
  "LOCK_TIME bigint unsigned not null,"
  "SQL_TEXT LONGTEXT,"
  "DIGEST VARCHAR(32),"
  "DIGEST_TEXT LONGTEXT,"
  "CURRENT_SCHEMA VARCHAR(64),"
  "OBJECT_TYPE VARCHAR(64),"
  "OBJECT_SCHEMA VARCHAR(64),"
  "OBJECT_NAME VARCHAR(64),"
  "OBJECT_INSTANCE_BEGIN BIGINT unsigned,"
  "MYSQL_ERRNO INTEGER,"
  "RETURNED_SQLSTATE VARCHAR(5),"
  "MESSAGE_TEXT VARCHAR(128),"
  "ERRORS BIGINT unsigned not null,"
  "WARNINGS BIGINT unsigned not null,"
  "ROWS_AFFECTED BIGINT unsigned not null,"
  "ROWS_SENT BIGINT unsigned not null,"
  "ROWS_EXAMINED BIGINT unsigned not null,"
  "CREATED_TMP_DISK_TABLES BIGINT unsigned not null,"
  "CREATED_TMP_TABLES BIGINT unsigned not null,"
  "SELECT_FULL_JOIN BIGINT unsigned not null,"
  "SELECT_FULL_RANGE_JOIN BIGINT unsigned not null,"
  "SELECT_RANGE BIGINT unsigned not null,"
  "SELECT_RANGE_CHECK BIGINT unsigned not null,"
  "SELECT_SCAN BIGINT unsigned not null,"
  "SORT_MERGE_PASSES BIGINT unsigned not null,"
  "SORT_RANGE BIGINT unsigned not null,"
  "SORT_ROWS BIGINT unsigned not null,"
  "SORT_SCAN BIGINT unsigned not null,"
  "NO_INDEX_USED BIGINT unsigned not null,"
  "NO_GOOD_INDEX_USED BIGINT unsigned not null,"
  "NESTING_EVENT_ID BIGINT unsigned,"
  "NESTING_EVENT_TYPE ENUM('STATEMENT', 'STAGE', 'WAIT'),"
  "NESTING_EVENT_LEVEL INTEGER"
  ")ENGINE=PERFORMANCE_SCHEMA;";

SET @str = IF(@have_pfs = 1, @cmd, 'SET @dummy = 0');
PREPARE stmt FROM @str;
EXECUTE stmt;
DROP PREPARE stmt;

--
-- TABLE EVENTS_STATEMENTS_HISTORY_LONG
--

SET @cmd="CREATE TABLE performance_schema.events_statements_history_long("
  "THREAD_ID BIGINT unsigned not null,"
  "EVENT_ID BIGINT unsigned not null,"
  "END_EVENT_ID BIGINT unsigned,"
  "EVENT_NAME VARCHAR(128) not null,"
  "SOURCE VARCHAR(64),"
  "TIMER_START BIGINT unsigned,"
  "TIMER_END BIGINT unsigned,"
  "TIMER_WAIT BIGINT unsigned,"
  "LOCK_TIME bigint unsigned not null,"
  "SQL_TEXT LONGTEXT,"
  "DIGEST VARCHAR(32),"
  "DIGEST_TEXT LONGTEXT,"
  "CURRENT_SCHEMA VARCHAR(64),"
  "OBJECT_TYPE VARCHAR(64),"
  "OBJECT_SCHEMA VARCHAR(64),"
  "OBJECT_NAME VARCHAR(64),"
  "OBJECT_INSTANCE_BEGIN BIGINT unsigned,"
  "MYSQL_ERRNO INTEGER,"
  "RETURNED_SQLSTATE VARCHAR(5),"
  "MESSAGE_TEXT VARCHAR(128),"
  "ERRORS BIGINT unsigned not null,"
  "WARNINGS BIGINT unsigned not null,"
  "ROWS_AFFECTED BIGINT unsigned not null,"
  "ROWS_SENT BIGINT unsigned not null,"
  "ROWS_EXAMINED BIGINT unsigned not null,"
  "CREATED_TMP_DISK_TABLES BIGINT unsigned not null,"
  "CREATED_TMP_TABLES BIGINT unsigned not null,"
  "SELECT_FULL_JOIN BIGINT unsigned not null,"
  "SELECT_FULL_RANGE_JOIN BIGINT unsigned not null,"
  "SELECT_RANGE BIGINT unsigned not null,"
  "SELECT_RANGE_CHECK BIGINT unsigned not null,"
  "SELECT_SCAN BIGINT unsigned not null,"
  "SORT_MERGE_PASSES BIGINT unsigned not null,"
  "SORT_RANGE BIGINT unsigned not null,"
  "SORT_ROWS BIGINT unsigned not null,"
  "SORT_SCAN BIGINT unsigned not null,"
  "NO_INDEX_USED BIGINT unsigned not null,"
  "NO_GOOD_INDEX_USED BIGINT unsigned not null,"
  "NESTING_EVENT_ID BIGINT unsigned,"
  "NESTING_EVENT_TYPE ENUM('STATEMENT', 'STAGE', 'WAIT'),"
  "NESTING_EVENT_LEVEL INTEGER"
  ")ENGINE=PERFORMANCE_SCHEMA;";

SET @str = IF(@have_pfs = 1, @cmd, 'SET @dummy = 0');
PREPARE stmt FROM @str;
EXECUTE stmt;
DROP PREPARE stmt;

--
-- TABLE EVENTS_STATEMENTS_SUMMARY_BY_THREAD_BY_EVENT_NAME
--

SET @cmd="CREATE TABLE performance_schema.events_statements_summary_by_thread_by_event_name("
  "THREAD_ID BIGINT unsigned not null,"
  "EVENT_NAME VARCHAR(128) not null,"
  "COUNT_STAR BIGINT unsigned not null,"
  "SUM_TIMER_WAIT BIGINT unsigned not null,"
  "MIN_TIMER_WAIT BIGINT unsigned not null,"
  "AVG_TIMER_WAIT BIGINT unsigned not null,"
  "MAX_TIMER_WAIT BIGINT unsigned not null,"
  "SUM_LOCK_TIME BIGINT unsigned not null,"
  "SUM_ERRORS BIGINT unsigned not null,"
  "SUM_WARNINGS BIGINT unsigned not null,"
  "SUM_ROWS_AFFECTED BIGINT unsigned not null,"
  "SUM_ROWS_SENT BIGINT unsigned not null,"
  "SUM_ROWS_EXAMINED BIGINT unsigned not null,"
  "SUM_CREATED_TMP_DISK_TABLES BIGINT unsigned not null,"
  "SUM_CREATED_TMP_TABLES BIGINT unsigned not null,"
  "SUM_SELECT_FULL_JOIN BIGINT unsigned not null,"
  "SUM_SELECT_FULL_RANGE_JOIN BIGINT unsigned not null,"
  "SUM_SELECT_RANGE BIGINT unsigned not null,"
  "SUM_SELECT_RANGE_CHECK BIGINT unsigned not null,"
  "SUM_SELECT_SCAN BIGINT unsigned not null,"
  "SUM_SORT_MERGE_PASSES BIGINT unsigned not null,"
  "SUM_SORT_RANGE BIGINT unsigned not null,"
  "SUM_SORT_ROWS BIGINT unsigned not null,"
  "SUM_SORT_SCAN BIGINT unsigned not null,"
  "SUM_NO_INDEX_USED BIGINT unsigned not null,"
  "SUM_NO_GOOD_INDEX_USED BIGINT unsigned not null"
  ")ENGINE=PERFORMANCE_SCHEMA;";

SET @str = IF(@have_pfs = 1, @cmd, 'SET @dummy = 0');
PREPARE stmt FROM @str;
EXECUTE stmt;
DROP PREPARE stmt;

--
-- TABLE EVENTS_STATEMENTS_SUMMARY_BY_HOST_BY_EVENT_NAME
--

SET @cmd="CREATE TABLE performance_schema.events_statements_summary_by_host_by_event_name("
  "HOST CHAR(60) collate utf8_bin default null,"
  "EVENT_NAME VARCHAR(128) not null,"
  "COUNT_STAR BIGINT unsigned not null,"
  "SUM_TIMER_WAIT BIGINT unsigned not null,"
  "MIN_TIMER_WAIT BIGINT unsigned not null,"
  "AVG_TIMER_WAIT BIGINT unsigned not null,"
  "MAX_TIMER_WAIT BIGINT unsigned not null,"
  "SUM_LOCK_TIME BIGINT unsigned not null,"
  "SUM_ERRORS BIGINT unsigned not null,"
  "SUM_WARNINGS BIGINT unsigned not null,"
  "SUM_ROWS_AFFECTED BIGINT unsigned not null,"
  "SUM_ROWS_SENT BIGINT unsigned not null,"
  "SUM_ROWS_EXAMINED BIGINT unsigned not null,"
  "SUM_CREATED_TMP_DISK_TABLES BIGINT unsigned not null,"
  "SUM_CREATED_TMP_TABLES BIGINT unsigned not null,"
  "SUM_SELECT_FULL_JOIN BIGINT unsigned not null,"
  "SUM_SELECT_FULL_RANGE_JOIN BIGINT unsigned not null,"
  "SUM_SELECT_RANGE BIGINT unsigned not null,"
  "SUM_SELECT_RANGE_CHECK BIGINT unsigned not null,"
  "SUM_SELECT_SCAN BIGINT unsigned not null,"
  "SUM_SORT_MERGE_PASSES BIGINT unsigned not null,"
  "SUM_SORT_RANGE BIGINT unsigned not null,"
  "SUM_SORT_ROWS BIGINT unsigned not null,"
  "SUM_SORT_SCAN BIGINT unsigned not null,"
  "SUM_NO_INDEX_USED BIGINT unsigned not null,"
  "SUM_NO_GOOD_INDEX_USED BIGINT unsigned not null"
  ")ENGINE=PERFORMANCE_SCHEMA;";

SET @str = IF(@have_pfs = 1, @cmd, 'SET @dummy = 0');
PREPARE stmt FROM @str;
EXECUTE stmt;
DROP PREPARE stmt;

--
-- TABLE EVENTS_STATEMENTS_SUMMARY_BY_USER_BY_EVENT_NAME
--

SET @cmd="CREATE TABLE performance_schema.events_statements_summary_by_user_by_event_name("
  "USER CHAR(16) collate utf8_bin default null,"
  "EVENT_NAME VARCHAR(128) not null,"
  "COUNT_STAR BIGINT unsigned not null,"
  "SUM_TIMER_WAIT BIGINT unsigned not null,"
  "MIN_TIMER_WAIT BIGINT unsigned not null,"
  "AVG_TIMER_WAIT BIGINT unsigned not null,"
  "MAX_TIMER_WAIT BIGINT unsigned not null,"
  "SUM_LOCK_TIME BIGINT unsigned not null,"
  "SUM_ERRORS BIGINT unsigned not null,"
  "SUM_WARNINGS BIGINT unsigned not null,"
  "SUM_ROWS_AFFECTED BIGINT unsigned not null,"
  "SUM_ROWS_SENT BIGINT unsigned not null,"
  "SUM_ROWS_EXAMINED BIGINT unsigned not null,"
  "SUM_CREATED_TMP_DISK_TABLES BIGINT unsigned not null,"
  "SUM_CREATED_TMP_TABLES BIGINT unsigned not null,"
  "SUM_SELECT_FULL_JOIN BIGINT unsigned not null,"
  "SUM_SELECT_FULL_RANGE_JOIN BIGINT unsigned not null,"
  "SUM_SELECT_RANGE BIGINT unsigned not null,"
  "SUM_SELECT_RANGE_CHECK BIGINT unsigned not null,"
  "SUM_SELECT_SCAN BIGINT unsigned not null,"
  "SUM_SORT_MERGE_PASSES BIGINT unsigned not null,"
  "SUM_SORT_RANGE BIGINT unsigned not null,"
  "SUM_SORT_ROWS BIGINT unsigned not null,"
  "SUM_SORT_SCAN BIGINT unsigned not null,"
  "SUM_NO_INDEX_USED BIGINT unsigned not null,"
  "SUM_NO_GOOD_INDEX_USED BIGINT unsigned not null"
  ")ENGINE=PERFORMANCE_SCHEMA;";

SET @str = IF(@have_pfs = 1, @cmd, 'SET @dummy = 0');
PREPARE stmt FROM @str;
EXECUTE stmt;
DROP PREPARE stmt;

--
-- TABLE EVENTS_STATEMENTS_SUMMARY_BY_ACCOUNT_BY_EVENT_NAME
--

SET @cmd="CREATE TABLE performance_schema.events_statements_summary_by_account_by_event_name("
  "USER CHAR(16) collate utf8_bin default null,"
  "HOST CHAR(60) collate utf8_bin default null,"
  "EVENT_NAME VARCHAR(128) not null,"
  "COUNT_STAR BIGINT unsigned not null,"
  "SUM_TIMER_WAIT BIGINT unsigned not null,"
  "MIN_TIMER_WAIT BIGINT unsigned not null,"
  "AVG_TIMER_WAIT BIGINT unsigned not null,"
  "MAX_TIMER_WAIT BIGINT unsigned not null,"
  "SUM_LOCK_TIME BIGINT unsigned not null,"
  "SUM_ERRORS BIGINT unsigned not null,"
  "SUM_WARNINGS BIGINT unsigned not null,"
  "SUM_ROWS_AFFECTED BIGINT unsigned not null,"
  "SUM_ROWS_SENT BIGINT unsigned not null,"
  "SUM_ROWS_EXAMINED BIGINT unsigned not null,"
  "SUM_CREATED_TMP_DISK_TABLES BIGINT unsigned not null,"
  "SUM_CREATED_TMP_TABLES BIGINT unsigned not null,"
  "SUM_SELECT_FULL_JOIN BIGINT unsigned not null,"
  "SUM_SELECT_FULL_RANGE_JOIN BIGINT unsigned not null,"
  "SUM_SELECT_RANGE BIGINT unsigned not null,"
  "SUM_SELECT_RANGE_CHECK BIGINT unsigned not null,"
  "SUM_SELECT_SCAN BIGINT unsigned not null,"
  "SUM_SORT_MERGE_PASSES BIGINT unsigned not null,"
  "SUM_SORT_RANGE BIGINT unsigned not null,"
  "SUM_SORT_ROWS BIGINT unsigned not null,"
  "SUM_SORT_SCAN BIGINT unsigned not null,"
  "SUM_NO_INDEX_USED BIGINT unsigned not null,"
  "SUM_NO_GOOD_INDEX_USED BIGINT unsigned not null"
  ")ENGINE=PERFORMANCE_SCHEMA;";

SET @str = IF(@have_pfs = 1, @cmd, 'SET @dummy = 0');
PREPARE stmt FROM @str;
EXECUTE stmt;
DROP PREPARE stmt;

--
-- TABLE EVENTS_STATEMENTS_SUMMARY_GLOBAL_BY_EVENT_NAME
--

SET @cmd="CREATE TABLE performance_schema.events_statements_summary_global_by_event_name("
  "EVENT_NAME VARCHAR(128) not null,"
  "COUNT_STAR BIGINT unsigned not null,"
  "SUM_TIMER_WAIT BIGINT unsigned not null,"
  "MIN_TIMER_WAIT BIGINT unsigned not null,"
  "AVG_TIMER_WAIT BIGINT unsigned not null,"
  "MAX_TIMER_WAIT BIGINT unsigned not null,"
  "SUM_LOCK_TIME BIGINT unsigned not null,"
  "SUM_ERRORS BIGINT unsigned not null,"
  "SUM_WARNINGS BIGINT unsigned not null,"
  "SUM_ROWS_AFFECTED BIGINT unsigned not null,"
  "SUM_ROWS_SENT BIGINT unsigned not null,"
  "SUM_ROWS_EXAMINED BIGINT unsigned not null,"
  "SUM_CREATED_TMP_DISK_TABLES BIGINT unsigned not null,"
  "SUM_CREATED_TMP_TABLES BIGINT unsigned not null,"
  "SUM_SELECT_FULL_JOIN BIGINT unsigned not null,"
  "SUM_SELECT_FULL_RANGE_JOIN BIGINT unsigned not null,"
  "SUM_SELECT_RANGE BIGINT unsigned not null,"
  "SUM_SELECT_RANGE_CHECK BIGINT unsigned not null,"
  "SUM_SELECT_SCAN BIGINT unsigned not null,"
  "SUM_SORT_MERGE_PASSES BIGINT unsigned not null,"
  "SUM_SORT_RANGE BIGINT unsigned not null,"
  "SUM_SORT_ROWS BIGINT unsigned not null,"
  "SUM_SORT_SCAN BIGINT unsigned not null,"
  "SUM_NO_INDEX_USED BIGINT unsigned not null,"
  "SUM_NO_GOOD_INDEX_USED BIGINT unsigned not null"
  ")ENGINE=PERFORMANCE_SCHEMA;";

SET @str = IF(@have_pfs = 1, @cmd, 'SET @dummy = 0');
PREPARE stmt FROM @str;
EXECUTE stmt;
DROP PREPARE stmt;

--
-- TABLE HOSTS
--

SET @cmd="CREATE TABLE performance_schema.hosts("
  "HOST CHAR(60) collate utf8_bin default null,"
  "CURRENT_CONNECTIONS bigint not null,"
  "TOTAL_CONNECTIONS bigint not null"
  ")ENGINE=PERFORMANCE_SCHEMA;";

SET @str = IF(@have_pfs = 1, @cmd, 'SET @dummy = 0');
PREPARE stmt FROM @str;
EXECUTE stmt;
DROP PREPARE stmt;

--
-- TABLE USERS
--

SET @cmd="CREATE TABLE performance_schema.users("
  "USER CHAR(16) collate utf8_bin default null,"
  "CURRENT_CONNECTIONS bigint not null,"
  "TOTAL_CONNECTIONS bigint not null"
  ")ENGINE=PERFORMANCE_SCHEMA;";

SET @str = IF(@have_pfs = 1, @cmd, 'SET @dummy = 0');
PREPARE stmt FROM @str;
EXECUTE stmt;
DROP PREPARE stmt;

--
-- TABLE ACCOUNTS
--

SET @cmd="CREATE TABLE performance_schema.accounts("
  "USER CHAR(16) collate utf8_bin default null,"
  "HOST CHAR(60) collate utf8_bin default null,"
  "CURRENT_CONNECTIONS bigint not null,"
  "TOTAL_CONNECTIONS bigint not null"
  ")ENGINE=PERFORMANCE_SCHEMA;";

SET @str = IF(@have_pfs = 1, @cmd, 'SET @dummy = 0');
PREPARE stmt FROM @str;
EXECUTE stmt;
DROP PREPARE stmt;

--
-- TABLE MEMORY_SUMMARY_GLOBAL_BY_EVENT_NAME
--

SET @cmd="CREATE TABLE performance_schema.memory_summary_global_by_event_name("
  "EVENT_NAME VARCHAR(128) not null,"
  "COUNT_ALLOC BIGINT unsigned not null,"
  "COUNT_FREE BIGINT unsigned not null,"
  "SUM_NUMBER_OF_BYTES_ALLOC BIGINT unsigned not null,"
  "SUM_NUMBER_OF_BYTES_FREE BIGINT unsigned not null,"
  "LOW_COUNT_USED BIGINT not null,"
  "CURRENT_COUNT_USED BIGINT not null,"
  "HIGH_COUNT_USED BIGINT not null,"
  "LOW_NUMBER_OF_BYTES_USED BIGINT not null,"
  "CURRENT_NUMBER_OF_BYTES_USED BIGINT not null,"
  "HIGH_NUMBER_OF_BYTES_USED BIGINT not null"
  ")ENGINE=PERFORMANCE_SCHEMA;";

SET @str = IF(@have_pfs = 1, @cmd, 'SET @dummy = 0');
PREPARE stmt FROM @str;
EXECUTE stmt;
DROP PREPARE stmt;

--
-- TABLE MEMORY_SUMMARY_BY_THREAD_BY_EVENT_NAME
--

SET @cmd="CREATE TABLE performance_schema.memory_summary_by_thread_by_event_name("
  "THREAD_ID BIGINT unsigned not null,"
  "EVENT_NAME VARCHAR(128) not null,"
  "COUNT_ALLOC BIGINT unsigned not null,"
  "COUNT_FREE BIGINT unsigned not null,"
  "SUM_NUMBER_OF_BYTES_ALLOC BIGINT unsigned not null,"
  "SUM_NUMBER_OF_BYTES_FREE BIGINT unsigned not null,"
  "LOW_COUNT_USED BIGINT not null,"
  "CURRENT_COUNT_USED BIGINT not null,"
  "HIGH_COUNT_USED BIGINT not null,"
  "LOW_NUMBER_OF_BYTES_USED BIGINT not null,"
  "CURRENT_NUMBER_OF_BYTES_USED BIGINT not null,"
  "HIGH_NUMBER_OF_BYTES_USED BIGINT not null"
  ")ENGINE=PERFORMANCE_SCHEMA;";

SET @str = IF(@have_pfs = 1, @cmd, 'SET @dummy = 0');
PREPARE stmt FROM @str;
EXECUTE stmt;
DROP PREPARE stmt;

--
-- TABLE MEMORY_SUMMARY_BY_ACCOUNT_BY_EVENT_NAME
--

SET @cmd="CREATE TABLE performance_schema.memory_summary_by_account_by_event_name("
  "USER CHAR(16) collate utf8_bin default null,"
  "HOST CHAR(60) collate utf8_bin default null,"
  "EVENT_NAME VARCHAR(128) not null,"
  "COUNT_ALLOC BIGINT unsigned not null,"
  "COUNT_FREE BIGINT unsigned not null,"
  "SUM_NUMBER_OF_BYTES_ALLOC BIGINT unsigned not null,"
  "SUM_NUMBER_OF_BYTES_FREE BIGINT unsigned not null,"
  "LOW_COUNT_USED BIGINT not null,"
  "CURRENT_COUNT_USED BIGINT not null,"
  "HIGH_COUNT_USED BIGINT not null,"
  "LOW_NUMBER_OF_BYTES_USED BIGINT not null,"
  "CURRENT_NUMBER_OF_BYTES_USED BIGINT not null,"
  "HIGH_NUMBER_OF_BYTES_USED BIGINT not null"
  ")ENGINE=PERFORMANCE_SCHEMA;";

SET @str = IF(@have_pfs = 1, @cmd, 'SET @dummy = 0');
PREPARE stmt FROM @str;
EXECUTE stmt;
DROP PREPARE stmt;

--
-- TABLE MEMORY_SUMMARY_BY_HOST_BY_EVENT_NAME
--

SET @cmd="CREATE TABLE performance_schema.memory_summary_by_host_by_event_name("
  "HOST CHAR(60) collate utf8_bin default null,"
  "EVENT_NAME VARCHAR(128) not null,"
  "COUNT_ALLOC BIGINT unsigned not null,"
  "COUNT_FREE BIGINT unsigned not null,"
  "SUM_NUMBER_OF_BYTES_ALLOC BIGINT unsigned not null,"
  "SUM_NUMBER_OF_BYTES_FREE BIGINT unsigned not null,"
  "LOW_COUNT_USED BIGINT not null,"
  "CURRENT_COUNT_USED BIGINT not null,"
  "HIGH_COUNT_USED BIGINT not null,"
  "LOW_NUMBER_OF_BYTES_USED BIGINT not null,"
  "CURRENT_NUMBER_OF_BYTES_USED BIGINT not null,"
  "HIGH_NUMBER_OF_BYTES_USED BIGINT not null"
  ")ENGINE=PERFORMANCE_SCHEMA;";

SET @str = IF(@have_pfs = 1, @cmd, 'SET @dummy = 0');
PREPARE stmt FROM @str;
EXECUTE stmt;
DROP PREPARE stmt;

--
-- TABLE MEMORY_SUMMARY_BY_USER_BY_EVENT_NAME
--

SET @cmd="CREATE TABLE performance_schema.memory_summary_by_user_by_event_name("
  "USER CHAR(16) collate utf8_bin default null,"
  "EVENT_NAME VARCHAR(128) not null,"
  "COUNT_ALLOC BIGINT unsigned not null,"
  "COUNT_FREE BIGINT unsigned not null,"
  "SUM_NUMBER_OF_BYTES_ALLOC BIGINT unsigned not null,"
  "SUM_NUMBER_OF_BYTES_FREE BIGINT unsigned not null,"
  "LOW_COUNT_USED BIGINT not null,"
  "CURRENT_COUNT_USED BIGINT not null,"
  "HIGH_COUNT_USED BIGINT not null,"
  "LOW_NUMBER_OF_BYTES_USED BIGINT not null,"
  "CURRENT_NUMBER_OF_BYTES_USED BIGINT not null,"
  "HIGH_NUMBER_OF_BYTES_USED BIGINT not null"
  ")ENGINE=PERFORMANCE_SCHEMA;";

SET @str = IF(@have_pfs = 1, @cmd, 'SET @dummy = 0');
PREPARE stmt FROM @str;
EXECUTE stmt;
DROP PREPARE stmt;

--
-- TABLE EVENTS_STATEMENTS_SUMMARY_BY_DIGEST
--

SET @cmd="CREATE TABLE performance_schema.events_statements_summary_by_digest("
  "SCHEMA_NAME VARCHAR(64),"
  "DIGEST VARCHAR(32),"
  "DIGEST_TEXT LONGTEXT,"
  "COUNT_STAR BIGINT unsigned not null,"
  "SUM_TIMER_WAIT BIGINT unsigned not null,"
  "MIN_TIMER_WAIT BIGINT unsigned not null,"
  "AVG_TIMER_WAIT BIGINT unsigned not null,"
  "MAX_TIMER_WAIT BIGINT unsigned not null,"
  "SUM_LOCK_TIME BIGINT unsigned not null,"
  "SUM_ERRORS BIGINT unsigned not null,"
  "SUM_WARNINGS BIGINT unsigned not null,"
  "SUM_ROWS_AFFECTED BIGINT unsigned not null,"
  "SUM_ROWS_SENT BIGINT unsigned not null,"
  "SUM_ROWS_EXAMINED BIGINT unsigned not null,"
  "SUM_CREATED_TMP_DISK_TABLES BIGINT unsigned not null,"
  "SUM_CREATED_TMP_TABLES BIGINT unsigned not null,"
  "SUM_SELECT_FULL_JOIN BIGINT unsigned not null,"
  "SUM_SELECT_FULL_RANGE_JOIN BIGINT unsigned not null,"
  "SUM_SELECT_RANGE BIGINT unsigned not null,"
  "SUM_SELECT_RANGE_CHECK BIGINT unsigned not null,"
  "SUM_SELECT_SCAN BIGINT unsigned not null,"
  "SUM_SORT_MERGE_PASSES BIGINT unsigned not null,"
  "SUM_SORT_RANGE BIGINT unsigned not null,"
  "SUM_SORT_ROWS BIGINT unsigned not null,"
  "SUM_SORT_SCAN BIGINT unsigned not null,"
  "SUM_NO_INDEX_USED BIGINT unsigned not null,"
  "SUM_NO_GOOD_INDEX_USED BIGINT unsigned not null,"
  "FIRST_SEEN TIMESTAMP(0) NOT NULL default 0,"
  "LAST_SEEN TIMESTAMP(0) NOT NULL default 0"
  ")ENGINE=PERFORMANCE_SCHEMA;";


SET @str = IF(@have_pfs = 1, @cmd, 'SET @dummy = 0');
PREPARE stmt FROM @str;
EXECUTE stmt;
DROP PREPARE stmt;

--
<<<<<<< HEAD
-- TABLE EVENTS_STATEMENTS_SUMMARY_BY_ROUTINE
--

SET @cmd="CREATE TABLE performance_schema.events_statements_summary_by_program("
  "OBJECT_TYPE enum('EVENT', 'FUNCTION', 'PROCEDURE', 'TABLE', 'TRIGGER'),"
  "OBJECT_SCHEMA varchar(64) NOT NULL,"
  "OBJECT_NAME varchar(64) NOT NULL,"
  "COUNT_STAR bigint(20) unsigned NOT NULL,"
  "SUM_TIMER_WAIT bigint(20) unsigned NOT NULL,"
  "MIN_TIMER_WAIT bigint(20) unsigned NOT NULL,"
  "AVG_TIMER_WAIT bigint(20) unsigned NOT NULL,"
  "MAX_TIMER_WAIT bigint(20) unsigned NOT NULL,"
  "COUNT_STATEMENTS bigint(20) unsigned NOT NULL,"
  "SUM_STATEMENTS_WAIT bigint(20) unsigned NOT NULL,"
  "MIN_STATEMENTS_WAIT bigint(20) unsigned NOT NULL,"
  "AVG_STATEMENTS_WAIT bigint(20) unsigned NOT NULL,"
  "MAX_STATEMENTS_WAIT bigint(20) unsigned NOT NULL,"
  "SUM_LOCK_TIME bigint(20) unsigned NOT NULL,"
  "SUM_ERRORS bigint(20) unsigned NOT NULL,"
  "SUM_WARNINGS bigint(20) unsigned NOT NULL,"
  "SUM_ROWS_AFFECTED bigint(20) unsigned NOT NULL,"
  "SUM_ROWS_SENT bigint(20) unsigned NOT NULL,"
  "SUM_ROWS_EXAMINED bigint(20) unsigned NOT NULL,"
  "SUM_CREATED_TMP_DISK_TABLES bigint(20) unsigned NOT NULL,"
  "SUM_CREATED_TMP_TABLES bigint(20) unsigned NOT NULL,"
  "SUM_SELECT_FULL_JOIN bigint(20) unsigned NOT NULL,"
  "SUM_SELECT_FULL_RANGE_JOIN bigint(20) unsigned NOT NULL,"
  "SUM_SELECT_RANGE bigint(20) unsigned NOT NULL,"
  "SUM_SELECT_RANGE_CHECK bigint(20) unsigned NOT NULL,"
  "SUM_SELECT_SCAN bigint(20) unsigned NOT NULL,"
  "SUM_SORT_MERGE_PASSES bigint(20) unsigned NOT NULL,"
  "SUM_SORT_RANGE bigint(20) unsigned NOT NULL,"
  "SUM_SORT_ROWS bigint(20) unsigned NOT NULL,"
  "SUM_SORT_SCAN bigint(20) unsigned NOT NULL,"
  "SUM_NO_INDEX_USED bigint(20) unsigned NOT NULL,"
  "SUM_NO_GOOD_INDEX_USED bigint(20) unsigned NOT NULL"
  ")ENGINE=PERFORMANCE_SCHEMA;";
=======
-- TABLE replication_connection_configuration
--

SET @cmd="CREATE TABLE performance_schema.replication_connection_configuration("
  "HOST CHAR(60) collate utf8_bin not null,"
  "PORT INTEGER not null,"
  "USER CHAR(16) collate utf8_bin not null,"
  "NETWORK_INTERFACE CHAR(60) collate utf8_bin not null,"
  "AUTO_POSITION ENUM('1','0') not null,"
  "SSL_ALLOWED ENUM('YES','NO','IGNORED') not null,"
  "SSL_CA_FILE VARCHAR(512) not null,"
  "SSL_CA_PATH VARCHAR(512) not null,"
  "SSL_CERTIFICATE VARCHAR(512) not null,"
  "SSL_CIPHER VARCHAR(512) not null,"
  "SSL_KEY VARCHAR(512) not null,"
  "SSL_VERIFY_SERVER_CERTIFICATE ENUM('YES','NO') not null,"
  "SSL_CRL_FILE VARCHAR(255) not null,"
  "SSL_CRL_PATH VARCHAR(255) not null,"
  "CONNECTION_RETRY_INTERVAL INTEGER not null,"
  "CONNECTION_RETRY_COUNT BIGINT unsigned NOT NULL"
  ") ENGINE=PERFORMANCE_SCHEMA;";

SET @str = IF(@have_pfs = 1, @cmd, 'SET @dummy = 0');
PREPARE stmt FROM @str;
EXECUTE stmt;
DROP PREPARE stmt;

--
-- TABLE replication_connection_status
--

SET @cmd="CREATE TABLE performance_schema.replication_connection_status("
  "SOURCE_UUID CHAR(36) collate utf8_bin not null,"
  "THREAD_ID BIGINT unsigned,"
  "SERVICE_STATE ENUM('ON','OFF','CONNECTING') not null,"
  "RECEIVED_TRANSACTION_SET TEXT not null,"
  "LAST_ERROR_NUMBER INTEGER not null,"
  "LAST_ERROR_MESSAGE VARCHAR(1024) not null,"
  "LAST_ERROR_TIMESTAMP TIMESTAMP(0) not null"
  ") ENGINE=PERFORMANCE_SCHEMA;";

SET @str = IF(@have_pfs = 1, @cmd, 'SET @dummy = 0');
PREPARE stmt FROM @str;
EXECUTE stmt;
DROP PREPARE stmt;

--
-- TABLE replication_execute_configuration
--

SET @cmd="CREATE TABLE performance_schema.replication_execute_configuration("
  "DESIRED_DELAY INTEGER not null"
  ") ENGINE=PERFORMANCE_SCHEMA;";

SET @str = IF(@have_pfs = 1, @cmd, 'SET @dummy = 0');
PREPARE stmt FROM @str;
EXECUTE stmt;
DROP PREPARE stmt;

--
-- TABLE replication_execute_status
--

SET @cmd="CREATE TABLE performance_schema.replication_execute_status("
  "SERVICE_STATE ENUM('ON','OFF') not null,"
  "REMAINING_DELAY INTEGER unsigned"
  ") ENGINE=PERFORMANCE_SCHEMA;";

SET @str = IF(@have_pfs = 1, @cmd, 'SET @dummy = 0');
PREPARE stmt FROM @str;
EXECUTE stmt;
DROP PREPARE stmt;

--
-- TABLE replication_execute_status_by_coordinator
--

SET @cmd="CREATE TABLE performance_schema.replication_execute_status_by_coordinator("
  "THREAD_ID BIGINT UNSIGNED,"
  "SERVICE_STATE ENUM('ON','OFF') not null,"
  "LAST_ERROR_NUMBER INTEGER not null,"
  "LAST_ERROR_MESSAGE VARCHAR(1024) not null,"
  "LAST_ERROR_TIMESTAMP TIMESTAMP(0) not null"
  ") ENGINE=PERFORMANCE_SCHEMA;";

SET @str = IF(@have_pfs = 1, @cmd, 'SET @dummy = 0');
PREPARE stmt FROM @str;
EXECUTE stmt;
DROP PREPARE stmt;

--
-- TABLE replication_execute_status_by_worker
--

SET @cmd="CREATE TABLE performance_schema.replication_execute_status_by_worker("
  "WORKER_ID BIGINT UNSIGNED not null,"
  "THREAD_ID BIGINT UNSIGNED,"
  "SERVICE_STATE ENUM('ON','OFF') not null,"
  "LAST_SEEN_TRANSACTION CHAR(57) not null,"
  "LAST_ERROR_NUMBER INTEGER not null,"
  "LAST_ERROR_MESSAGE VARCHAR(1024) not null,"
  "LAST_ERROR_TIMESTAMP TIMESTAMP(0) not null"
  ") ENGINE=PERFORMANCE_SCHEMA;";
>>>>>>> 41c1e5dd

SET @str = IF(@have_pfs = 1, @cmd, 'SET @dummy = 0');
PREPARE stmt FROM @str;
EXECUTE stmt;
DROP PREPARE stmt;

--
-- TABLE SESSION_CONNECT_ATTRS
--

SET @cmd="CREATE TABLE performance_schema.session_connect_attrs("
  "PROCESSLIST_ID INT NOT NULL,"
  "ATTR_NAME VARCHAR(32) NOT NULL,"
  "ATTR_VALUE VARCHAR(1024),"
  "ORDINAL_POSITION INT"
  ")ENGINE=PERFORMANCE_SCHEMA CHARACTER SET utf8 COLLATE utf8_bin;";

SET @str = IF(@have_pfs = 1, @cmd, 'SET @dummy = 0');
PREPARE stmt FROM @str;
EXECUTE stmt;
DROP PREPARE stmt;

--
-- TABLE SESSION_ACCOUNT_CONNECT_ATTRS
--

SET @cmd="CREATE TABLE performance_schema.session_account_connect_attrs "
         " LIKE performance_schema.session_connect_attrs;";

SET @str = IF(@have_pfs = 1, @cmd, 'SET @dummy = 0');
PREPARE stmt FROM @str;
EXECUTE stmt;
DROP PREPARE stmt;

CREATE TABLE IF NOT EXISTS proxies_priv (Host char(60) binary DEFAULT '' NOT NULL, User char(16) binary DEFAULT '' NOT NULL, Proxied_host char(60) binary DEFAULT '' NOT NULL, Proxied_user char(16) binary DEFAULT '' NOT NULL, With_grant BOOL DEFAULT 0 NOT NULL, Grantor char(77) DEFAULT '' NOT NULL, Timestamp timestamp NOT NULL DEFAULT CURRENT_TIMESTAMP ON UPDATE CURRENT_TIMESTAMP, PRIMARY KEY Host (Host,User,Proxied_host,Proxied_user), KEY Grantor (Grantor) ) engine=MyISAM CHARACTER SET utf8 COLLATE utf8_bin comment='User proxy privileges';

-- Remember for later if proxies_priv table already existed
set @had_proxies_priv_table= @@warning_count != 0;

#
# SQL commands for creating the tables in MySQL Server which
# are used by the NDBINFO storage engine to access system
# information and statistics from MySQL Cluster
#
# Only create objects if NDBINFO is supported
SELECT @have_ndbinfo:= COUNT(*) FROM information_schema.engines WHERE engine='NDBINFO' AND support IN ('YES', 'DEFAULT');

# Only create objects if version >= 7.1
SET @str=IF(@have_ndbinfo,'SELECT @have_ndbinfo:= (@@ndbinfo_version >= (7 << 16) | (1 << 8)) || @ndbinfo_skip_version_check','SET @dummy = 0');
PREPARE stmt FROM @str;
EXECUTE stmt;
DROP PREPARE stmt;

# Only create objects if ndbinfo namespace is free
SET @str=IF(@have_ndbinfo,'SET @@ndbinfo_show_hidden=TRUE','SET @dummy = 0');
PREPARE stmt FROM @str;
EXECUTE stmt;
DROP PREPARE stmt;

SET @str=IF(@have_ndbinfo,'SELECT @have_ndbinfo:= COUNT(*) = 0 FROM information_schema.tables WHERE table_schema = @@ndbinfo_database AND LEFT(table_name, LENGTH(@@ndbinfo_table_prefix)) = @@ndbinfo_table_prefix AND engine != "ndbinfo"','SET @dummy = 0');
PREPARE stmt FROM @str;
EXECUTE stmt;
DROP PREPARE stmt;

SET @str=IF(@have_ndbinfo,'SET @@ndbinfo_show_hidden=default','SET @dummy = 0');
PREPARE stmt FROM @str;
EXECUTE stmt;
DROP PREPARE stmt;

SET @str=IF(@have_ndbinfo,'CREATE DATABASE IF NOT EXISTS `ndbinfo`','SET @dummy = 0');
PREPARE stmt FROM @str;
EXECUTE stmt;
DROP PREPARE stmt;

# Set NDBINFO in offline mode during (re)create of tables
# and views to avoid errors caused by no such table or
# different table definition in NDB
SET @str=IF(@have_ndbinfo,'SET @@global.ndbinfo_offline=TRUE','SET @dummy = 0');
PREPARE stmt FROM @str;
EXECUTE stmt;
DROP PREPARE stmt;

# Drop any old views in ndbinfo
SET @str=IF(@have_ndbinfo,'DROP VIEW IF EXISTS `ndbinfo`.`transporters`','SET @dummy = 0');
PREPARE stmt FROM @str;
EXECUTE stmt;
DROP PREPARE stmt;

SET @str=IF(@have_ndbinfo,'DROP VIEW IF EXISTS `ndbinfo`.`logspaces`','SET @dummy = 0');
PREPARE stmt FROM @str;
EXECUTE stmt;
DROP PREPARE stmt;

SET @str=IF(@have_ndbinfo,'DROP VIEW IF EXISTS `ndbinfo`.`logbuffers`','SET @dummy = 0');
PREPARE stmt FROM @str;
EXECUTE stmt;
DROP PREPARE stmt;

SET @str=IF(@have_ndbinfo,'DROP VIEW IF EXISTS `ndbinfo`.`resources`','SET @dummy = 0');
PREPARE stmt FROM @str;
EXECUTE stmt;
DROP PREPARE stmt;

SET @str=IF(@have_ndbinfo,'DROP VIEW IF EXISTS `ndbinfo`.`counters`','SET @dummy = 0');
PREPARE stmt FROM @str;
EXECUTE stmt;
DROP PREPARE stmt;

SET @str=IF(@have_ndbinfo,'DROP VIEW IF EXISTS `ndbinfo`.`nodes`','SET @dummy = 0');
PREPARE stmt FROM @str;
EXECUTE stmt;
DROP PREPARE stmt;

SET @str=IF(@have_ndbinfo,'DROP VIEW IF EXISTS `ndbinfo`.`memoryusage`','SET @dummy = 0');
PREPARE stmt FROM @str;
EXECUTE stmt;
DROP PREPARE stmt;

SET @str=IF(@have_ndbinfo,'DROP VIEW IF EXISTS `ndbinfo`.`diskpagebuffer`','SET @dummy = 0');
PREPARE stmt FROM @str;
EXECUTE stmt;
DROP PREPARE stmt;

SET @str=IF(@have_ndbinfo,'DROP VIEW IF EXISTS `ndbinfo`.`diskpagebuffer`','SET @dummy = 0');
PREPARE stmt FROM @str;
EXECUTE stmt;
DROP PREPARE stmt;

SET @str=IF(@have_ndbinfo,'DROP VIEW IF EXISTS `ndbinfo`.`threadblocks`','SET @dummy = 0');
PREPARE stmt FROM @str;
EXECUTE stmt;
DROP PREPARE stmt;

SET @str=IF(@have_ndbinfo,'DROP VIEW IF EXISTS `ndbinfo`.`threadstat`','SET @dummy = 0');
PREPARE stmt FROM @str;
EXECUTE stmt;
DROP PREPARE stmt;

SET @str=IF(@have_ndbinfo,'DROP VIEW IF EXISTS `ndbinfo`.`cluster_transactions`','SET @dummy = 0');
PREPARE stmt FROM @str;
EXECUTE stmt;
DROP PREPARE stmt;

SET @str=IF(@have_ndbinfo,'DROP VIEW IF EXISTS `ndbinfo`.`server_transactions`','SET @dummy = 0');
PREPARE stmt FROM @str;
EXECUTE stmt;
DROP PREPARE stmt;

SET @str=IF(@have_ndbinfo,'DROP VIEW IF EXISTS `ndbinfo`.`cluster_operations`','SET @dummy = 0');
PREPARE stmt FROM @str;
EXECUTE stmt;
DROP PREPARE stmt;

SET @str=IF(@have_ndbinfo,'DROP VIEW IF EXISTS `ndbinfo`.`server_operations`','SET @dummy = 0');
PREPARE stmt FROM @str;
EXECUTE stmt;
DROP PREPARE stmt;

SET @str=IF(@have_ndbinfo,'DROP VIEW IF EXISTS `ndbinfo`.`membership`','SET @dummy = 0');
PREPARE stmt FROM @str;
EXECUTE stmt;
DROP PREPARE stmt;

SET @str=IF(@have_ndbinfo,'DROP VIEW IF EXISTS `ndbinfo`.`arbitrator_validity_detail`','SET @dummy = 0');
PREPARE stmt FROM @str;
EXECUTE stmt;
DROP PREPARE stmt;

SET @str=IF(@have_ndbinfo,'DROP VIEW IF EXISTS `ndbinfo`.`arbitrator_validity_summary`','SET @dummy = 0');
PREPARE stmt FROM @str;
EXECUTE stmt;
DROP PREPARE stmt;

# Drop any old lookup tables in ndbinfo
SET @str=IF(@have_ndbinfo,'DROP TABLE IF EXISTS `ndbinfo`.`blocks`','SET @dummy = 0');
PREPARE stmt FROM @str;
EXECUTE stmt;
DROP PREPARE stmt;

SET @str=IF(@have_ndbinfo,'DROP TABLE IF EXISTS `ndbinfo`.`config_params`','SET @dummy = 0');
PREPARE stmt FROM @str;
EXECUTE stmt;
DROP PREPARE stmt;

SET @str=IF(@have_ndbinfo,'DROP TABLE IF EXISTS `ndbinfo`.`ndb$dbtc_apiconnect_state`','SET @dummy = 0');
PREPARE stmt FROM @str;
EXECUTE stmt;
DROP PREPARE stmt;

SET @str=IF(@have_ndbinfo,'DROP TABLE IF EXISTS `ndbinfo`.`ndb$dblqh_tcconnect_state`','SET @dummy = 0');
PREPARE stmt FROM @str;
EXECUTE stmt;
DROP PREPARE stmt;

# ndbinfo.ndb$tables
SET @str=IF(@have_ndbinfo,'DROP TABLE IF EXISTS `ndbinfo`.`ndb$tables`','SET @dummy = 0');
PREPARE stmt FROM @str;
EXECUTE stmt;
DROP PREPARE stmt;

SET @str=IF(@have_ndbinfo,'CREATE TABLE `ndbinfo`.`ndb$tables` (`table_id` INT UNSIGNED,`table_name` VARCHAR(512),`comment` VARCHAR(512)) COMMENT="metadata for tables available through ndbinfo" ENGINE=NDBINFO','SET @dummy = 0');
PREPARE stmt FROM @str;
EXECUTE stmt;
DROP PREPARE stmt;

# ndbinfo.ndb$columns
SET @str=IF(@have_ndbinfo,'DROP TABLE IF EXISTS `ndbinfo`.`ndb$columns`','SET @dummy = 0');
PREPARE stmt FROM @str;
EXECUTE stmt;
DROP PREPARE stmt;

SET @str=IF(@have_ndbinfo,'CREATE TABLE `ndbinfo`.`ndb$columns` (`table_id` INT UNSIGNED,`column_id` INT UNSIGNED,`column_name` VARCHAR(512),`column_type` INT UNSIGNED,`comment` VARCHAR(512)) COMMENT="metadata for columns available through ndbinfo " ENGINE=NDBINFO','SET @dummy = 0');
PREPARE stmt FROM @str;
EXECUTE stmt;
DROP PREPARE stmt;

# ndbinfo.ndb$test
SET @str=IF(@have_ndbinfo,'DROP TABLE IF EXISTS `ndbinfo`.`ndb$test`','SET @dummy = 0');
PREPARE stmt FROM @str;
EXECUTE stmt;
DROP PREPARE stmt;

SET @str=IF(@have_ndbinfo,'CREATE TABLE `ndbinfo`.`ndb$test` (`node_id` INT UNSIGNED,`block_number` INT UNSIGNED,`block_instance` INT UNSIGNED,`counter` INT UNSIGNED,`counter2` BIGINT UNSIGNED) COMMENT="for testing" ENGINE=NDBINFO','SET @dummy = 0');
PREPARE stmt FROM @str;
EXECUTE stmt;
DROP PREPARE stmt;

# ndbinfo.ndb$pools
SET @str=IF(@have_ndbinfo,'DROP TABLE IF EXISTS `ndbinfo`.`ndb$pools`','SET @dummy = 0');
PREPARE stmt FROM @str;
EXECUTE stmt;
DROP PREPARE stmt;

SET @str=IF(@have_ndbinfo,'CREATE TABLE `ndbinfo`.`ndb$pools` (`node_id` INT UNSIGNED,`block_number` INT UNSIGNED,`block_instance` INT UNSIGNED,`pool_name` VARCHAR(512),`used` BIGINT UNSIGNED COMMENT "currently in use",`total` BIGINT UNSIGNED COMMENT "total allocated",`high` BIGINT UNSIGNED COMMENT "in use high water mark",`entry_size` BIGINT UNSIGNED COMMENT "size in bytes of each object",`config_param1` INT UNSIGNED COMMENT "config param 1 affecting pool",`config_param2` INT UNSIGNED COMMENT "config param 2 affecting pool",`config_param3` INT UNSIGNED COMMENT "config param 3 affecting pool",`config_param4` INT UNSIGNED COMMENT "config param 4 affecting pool") COMMENT="pool usage" ENGINE=NDBINFO','SET @dummy = 0');
PREPARE stmt FROM @str;
EXECUTE stmt;
DROP PREPARE stmt;

# ndbinfo.ndb$transporters
SET @str=IF(@have_ndbinfo,'DROP TABLE IF EXISTS `ndbinfo`.`ndb$transporters`','SET @dummy = 0');
PREPARE stmt FROM @str;
EXECUTE stmt;
DROP PREPARE stmt;

SET @str=IF(@have_ndbinfo,'CREATE TABLE `ndbinfo`.`ndb$transporters` (`node_id` INT UNSIGNED,`remote_node_id` INT UNSIGNED,`connection_status` INT UNSIGNED,`remote_address` VARCHAR(512),`bytes_sent` BIGINT UNSIGNED,`bytes_received` BIGINT UNSIGNED) COMMENT="transporter status" ENGINE=NDBINFO','SET @dummy = 0');
PREPARE stmt FROM @str;
EXECUTE stmt;
DROP PREPARE stmt;

# ndbinfo.ndb$logspaces
SET @str=IF(@have_ndbinfo,'DROP TABLE IF EXISTS `ndbinfo`.`ndb$logspaces`','SET @dummy = 0');
PREPARE stmt FROM @str;
EXECUTE stmt;
DROP PREPARE stmt;

SET @str=IF(@have_ndbinfo,'CREATE TABLE `ndbinfo`.`ndb$logspaces` (`node_id` INT UNSIGNED,`log_type` INT UNSIGNED COMMENT "0 = REDO, 1 = DD-UNDO",`log_id` INT UNSIGNED,`log_part` INT UNSIGNED,`total` BIGINT UNSIGNED COMMENT "total allocated",`used` BIGINT UNSIGNED COMMENT "currently in use",`high` BIGINT UNSIGNED COMMENT "in use high water mark") COMMENT="logspace usage" ENGINE=NDBINFO','SET @dummy = 0');
PREPARE stmt FROM @str;
EXECUTE stmt;
DROP PREPARE stmt;

# ndbinfo.ndb$logbuffers
SET @str=IF(@have_ndbinfo,'DROP TABLE IF EXISTS `ndbinfo`.`ndb$logbuffers`','SET @dummy = 0');
PREPARE stmt FROM @str;
EXECUTE stmt;
DROP PREPARE stmt;

SET @str=IF(@have_ndbinfo,'CREATE TABLE `ndbinfo`.`ndb$logbuffers` (`node_id` INT UNSIGNED,`log_type` INT UNSIGNED COMMENT "0 = REDO, 1 = DD-UNDO",`log_id` INT UNSIGNED,`log_part` INT UNSIGNED,`total` BIGINT UNSIGNED COMMENT "total allocated",`used` BIGINT UNSIGNED COMMENT "currently in use",`high` BIGINT UNSIGNED COMMENT "in use high water mark") COMMENT="logbuffer usage" ENGINE=NDBINFO','SET @dummy = 0');
PREPARE stmt FROM @str;
EXECUTE stmt;
DROP PREPARE stmt;

# ndbinfo.ndb$resources
SET @str=IF(@have_ndbinfo,'DROP TABLE IF EXISTS `ndbinfo`.`ndb$resources`','SET @dummy = 0');
PREPARE stmt FROM @str;
EXECUTE stmt;
DROP PREPARE stmt;

SET @str=IF(@have_ndbinfo,'CREATE TABLE `ndbinfo`.`ndb$resources` (`node_id` INT UNSIGNED,`resource_id` INT UNSIGNED,`reserved` INT UNSIGNED COMMENT "reserved for this resource",`used` INT UNSIGNED COMMENT "currently in use",`max` INT UNSIGNED COMMENT "max available",`high` INT UNSIGNED COMMENT "in use high water mark") COMMENT="resources usage (a.k.a superpool)" ENGINE=NDBINFO','SET @dummy = 0');
PREPARE stmt FROM @str;
EXECUTE stmt;
DROP PREPARE stmt;

# ndbinfo.ndb$counters
SET @str=IF(@have_ndbinfo,'DROP TABLE IF EXISTS `ndbinfo`.`ndb$counters`','SET @dummy = 0');
PREPARE stmt FROM @str;
EXECUTE stmt;
DROP PREPARE stmt;

SET @str=IF(@have_ndbinfo,'CREATE TABLE `ndbinfo`.`ndb$counters` (`node_id` INT UNSIGNED,`block_number` INT UNSIGNED,`block_instance` INT UNSIGNED,`counter_id` INT UNSIGNED,`val` BIGINT UNSIGNED COMMENT "monotonically increasing since process start") COMMENT="monotonic counters" ENGINE=NDBINFO','SET @dummy = 0');
PREPARE stmt FROM @str;
EXECUTE stmt;
DROP PREPARE stmt;

# ndbinfo.ndb$nodes
SET @str=IF(@have_ndbinfo,'DROP TABLE IF EXISTS `ndbinfo`.`ndb$nodes`','SET @dummy = 0');
PREPARE stmt FROM @str;
EXECUTE stmt;
DROP PREPARE stmt;

SET @str=IF(@have_ndbinfo,'CREATE TABLE `ndbinfo`.`ndb$nodes` (`node_id` INT UNSIGNED,`uptime` BIGINT UNSIGNED COMMENT "time in seconds that node has been running",`status` INT UNSIGNED COMMENT "starting/started/stopped etc.",`start_phase` INT UNSIGNED COMMENT "start phase if node is starting",`config_generation` INT UNSIGNED COMMENT "configuration generation number") COMMENT="node status" ENGINE=NDBINFO','SET @dummy = 0');
PREPARE stmt FROM @str;
EXECUTE stmt;
DROP PREPARE stmt;

# ndbinfo.ndb$diskpagebuffer
SET @str=IF(@have_ndbinfo,'DROP TABLE IF EXISTS `ndbinfo`.`ndb$diskpagebuffer`','SET @dummy = 0');
PREPARE stmt FROM @str;
EXECUTE stmt;
DROP PREPARE stmt;

SET @str=IF(@have_ndbinfo,'CREATE TABLE `ndbinfo`.`ndb$diskpagebuffer` (`node_id` INT UNSIGNED,`block_instance` INT UNSIGNED,`pages_written` BIGINT UNSIGNED COMMENT "Pages written to disk",`pages_written_lcp` BIGINT UNSIGNED COMMENT "Pages written by local checkpoint",`pages_read` BIGINT UNSIGNED COMMENT "Pages read from disk",`log_waits` BIGINT UNSIGNED COMMENT "Page writes waiting for log to be written to disk",`page_requests_direct_return` BIGINT UNSIGNED COMMENT "Page in buffer and no requests waiting for it",`page_requests_wait_queue` BIGINT UNSIGNED COMMENT "Page in buffer, but some requests are already waiting for it",`page_requests_wait_io` BIGINT UNSIGNED COMMENT "Page not in buffer, waiting to be read from disk") COMMENT="disk page buffer info" ENGINE=NDBINFO','SET @dummy = 0');
PREPARE stmt FROM @str;
EXECUTE stmt;
DROP PREPARE stmt;

# ndbinfo.ndb$threadblocks
SET @str=IF(@have_ndbinfo,'DROP TABLE IF EXISTS `ndbinfo`.`ndb$threadblocks`','SET @dummy = 0');
PREPARE stmt FROM @str;
EXECUTE stmt;
DROP PREPARE stmt;

SET @str=IF(@have_ndbinfo,'CREATE TABLE `ndbinfo`.`ndb$threadblocks` (`node_id` INT UNSIGNED COMMENT "node id",`thr_no` INT UNSIGNED COMMENT "thread number",`block_number` INT UNSIGNED COMMENT "block number",`block_instance` INT UNSIGNED COMMENT "block instance") COMMENT="which blocks are run in which threads" ENGINE=NDBINFO','SET @dummy = 0');
PREPARE stmt FROM @str;
EXECUTE stmt;
DROP PREPARE stmt;

# ndbinfo.ndb$threadstat
SET @str=IF(@have_ndbinfo,'DROP TABLE IF EXISTS `ndbinfo`.`ndb$threadstat`','SET @dummy = 0');
PREPARE stmt FROM @str;
EXECUTE stmt;
DROP PREPARE stmt;

SET @str=IF(@have_ndbinfo,'CREATE TABLE `ndbinfo`.`ndb$threadstat` (`node_id` INT UNSIGNED COMMENT "node id",`thr_no` INT UNSIGNED COMMENT "thread number",`thr_nm` VARCHAR(512) COMMENT "thread name",`c_loop` BIGINT UNSIGNED COMMENT "No of loops in main loop",`c_exec` BIGINT UNSIGNED COMMENT "No of signals executed",`c_wait` BIGINT UNSIGNED COMMENT "No of times waited for more input",`c_l_sent_prioa` BIGINT UNSIGNED COMMENT "No of prio A signals sent to own node",`c_l_sent_priob` BIGINT UNSIGNED COMMENT "No of prio B signals sent to own node",`c_r_sent_prioa` BIGINT UNSIGNED COMMENT "No of prio A signals sent to remote node",`c_r_sent_priob` BIGINT UNSIGNED COMMENT "No of prio B signals sent to remote node",`os_tid` BIGINT UNSIGNED COMMENT "OS thread id",`os_now` BIGINT UNSIGNED COMMENT "OS gettimeofday (millis)",`os_ru_utime` BIGINT UNSIGNED COMMENT "OS user CPU time (micros)",`os_ru_stime` BIGINT UNSIGNED COMMENT "OS system CPU time (micros)",`os_ru_minflt` BIGINT UNSIGNED COMMENT "OS page reclaims (soft page faults",`os_ru_majflt` BIGINT UNSIGNED COMMENT "OS page faults (hard page faults)",`os_ru_nvcsw` BIGINT UNSIGNED COMMENT "OS voluntary context switches",`os_ru_nivcsw` BIGINT UNSIGNED COMMENT "OS involuntary context switches") COMMENT="Statistics on execution threads" ENGINE=NDBINFO','SET @dummy = 0');
PREPARE stmt FROM @str;
EXECUTE stmt;
DROP PREPARE stmt;

# ndbinfo.ndb$transactions
SET @str=IF(@have_ndbinfo,'DROP TABLE IF EXISTS `ndbinfo`.`ndb$transactions`','SET @dummy = 0');
PREPARE stmt FROM @str;
EXECUTE stmt;
DROP PREPARE stmt;

SET @str=IF(@have_ndbinfo,'CREATE TABLE `ndbinfo`.`ndb$transactions` (`node_id` INT UNSIGNED COMMENT "node id",`block_instance` INT UNSIGNED COMMENT "TC instance no",`objid` INT UNSIGNED COMMENT "Object id of transaction object",`apiref` INT UNSIGNED COMMENT "API reference",`transid0` INT UNSIGNED COMMENT "Transaction id",`transid1` INT UNSIGNED COMMENT "Transaction id",`state` INT UNSIGNED COMMENT "Transaction state",`flags` INT UNSIGNED COMMENT "Transaction flags",`c_ops` INT UNSIGNED COMMENT "No of operations in transaction",`outstanding` INT UNSIGNED COMMENT "Currently outstanding request",`timer` INT UNSIGNED COMMENT "Timer (seconds)") COMMENT="transactions" ENGINE=NDBINFO','SET @dummy = 0');
PREPARE stmt FROM @str;
EXECUTE stmt;
DROP PREPARE stmt;

# ndbinfo.ndb$operations
SET @str=IF(@have_ndbinfo,'DROP TABLE IF EXISTS `ndbinfo`.`ndb$operations`','SET @dummy = 0');
PREPARE stmt FROM @str;
EXECUTE stmt;
DROP PREPARE stmt;

SET @str=IF(@have_ndbinfo,'CREATE TABLE `ndbinfo`.`ndb$operations` (`node_id` INT UNSIGNED COMMENT "node id",`block_instance` INT UNSIGNED COMMENT "LQH instance no",`objid` INT UNSIGNED COMMENT "Object id of operation object",`tcref` INT UNSIGNED COMMENT "TC reference",`apiref` INT UNSIGNED COMMENT "API reference",`transid0` INT UNSIGNED COMMENT "Transaction id",`transid1` INT UNSIGNED COMMENT "Transaction id",`tableid` INT UNSIGNED COMMENT "Table id",`fragmentid` INT UNSIGNED COMMENT "Fragment id",`op` INT UNSIGNED COMMENT "Operation type",`state` INT UNSIGNED COMMENT "Operation state",`flags` INT UNSIGNED COMMENT "Operation flags") COMMENT="operations" ENGINE=NDBINFO','SET @dummy = 0');
PREPARE stmt FROM @str;
EXECUTE stmt;
DROP PREPARE stmt;

# ndbinfo.ndb$membership
SET @str=IF(@have_ndbinfo,'DROP TABLE IF EXISTS `ndbinfo`.`ndb$membership`','SET @dummy = 0');
PREPARE stmt FROM @str;
EXECUTE stmt;
DROP PREPARE stmt;

SET @str=IF(@have_ndbinfo,'CREATE TABLE `ndbinfo`.`ndb$membership` (`node_id` INT UNSIGNED COMMENT "node id",`group_id` INT UNSIGNED COMMENT "node group id",`left_node` INT UNSIGNED COMMENT "Left node in heart beat chain",`right_node` INT UNSIGNED COMMENT "Right node in heart beat chain",`president` INT UNSIGNED COMMENT "President nodeid",`successor` INT UNSIGNED COMMENT "President successor",`dynamic_id` INT UNSIGNED COMMENT "President, Configured_heartbeat order",`arbitrator` INT UNSIGNED COMMENT "Arbitrator nodeid",`arb_ticket` VARCHAR(512) COMMENT "Arbitrator ticket",`arb_state` INT UNSIGNED COMMENT "Arbitrator state",`arb_connected` INT UNSIGNED COMMENT "Arbitrator connected",`conn_rank1_arbs` VARCHAR(512) COMMENT "Connected rank 1 arbitrators",`conn_rank2_arbs` VARCHAR(512) COMMENT "Connected rank 2 arbitrators") COMMENT="membership" ENGINE=NDBINFO','SET @dummy = 0');
PREPARE stmt FROM @str;
EXECUTE stmt;
DROP PREPARE stmt;

# ndbinfo.blocks
SET @str=IF(@have_ndbinfo,'CREATE TABLE `ndbinfo`.`blocks` (block_number INT UNSIGNED PRIMARY KEY, block_name VARCHAR(512))','SET @dummy = 0');
PREPARE stmt FROM @str;
EXECUTE stmt;
DROP PREPARE stmt;

SET @str=IF(@have_ndbinfo,'INSERT INTO `ndbinfo`.`blocks` VALUES (254, "CMVMI"), (248, "DBACC"), (250, "DBDICT"), (246, "DBDIH"), (247, "DBLQH"), (245, "DBTC"), (249, "DBTUP"), (253, "NDBFS"), (251, "NDBCNTR"), (252, "QMGR"), (255, "TRIX"), (244, "BACKUP"), (256, "DBUTIL"), (257, "SUMA"), (258, "DBTUX"), (259, "TSMAN"), (260, "LGMAN"), (261, "PGMAN"), (262, "RESTORE"), (263, "DBINFO"), (264, "DBSPJ"), (265, "THRMAN"), (266, "TRPMAN")','SET @dummy = 0');
PREPARE stmt FROM @str;
EXECUTE stmt;
DROP PREPARE stmt;

# ndbinfo.config_params
SET @str=IF(@have_ndbinfo,'CREATE TABLE `ndbinfo`.`config_params` (param_number INT UNSIGNED PRIMARY KEY, param_name VARCHAR(512))','SET @dummy = 0');
PREPARE stmt FROM @str;
EXECUTE stmt;
DROP PREPARE stmt;

SET @str=IF(@have_ndbinfo,'INSERT INTO `ndbinfo`.`config_params` VALUES (179, "MaxNoOfSubscriptions"), (180, "MaxNoOfSubscribers"), (181, "MaxNoOfConcurrentSubOperations"), (5, "HostName"), (3, "NodeId"), (101, "NoOfReplicas"), (103, "MaxNoOfAttributes"), (102, "MaxNoOfTables"), (149, "MaxNoOfOrderedIndexes"), (150, "MaxNoOfUniqueHashIndexes"), (110, "MaxNoOfConcurrentIndexOperations"), (105, "MaxNoOfTriggers"), (109, "MaxNoOfFiredTriggers"), (100, "MaxNoOfSavedMessages"), (177, "LockExecuteThreadToCPU"), (178, "LockMaintThreadsToCPU"), (176, "RealtimeScheduler"), (114, "LockPagesInMainMemory"), (123, "TimeBetweenWatchDogCheck"), (174, "SchedulerExecutionTimer"), (175, "SchedulerSpinTimer"), (141, "TimeBetweenWatchDogCheckInitial"), (124, "StopOnError"), (107, "MaxNoOfConcurrentOperations"), (627, "MaxDMLOperationsPerTransaction"), (151, "MaxNoOfLocalOperations"), (152, "MaxNoOfLocalScans"), (153, "BatchSizePerLocalScan"), (106, "MaxNoOfConcurrentTransactions"), (108, "MaxNoOfConcurrentScans"), (111, "TransactionBufferMemory"), (113, "IndexMemory"), (112, "DataMemory"), (154, "UndoIndexBuffer"), (155, "UndoDataBuffer"), (156, "RedoBuffer"), (157, "LongMessageBuffer"), (160, "DiskPageBufferMemory"), (198, "SharedGlobalMemory"), (115, "StartPartialTimeout"), (116, "StartPartitionedTimeout"), (117, "StartFailureTimeout"), (619, "StartNoNodegroupTimeout"), (118, "HeartbeatIntervalDbDb"), (618, "ConnectCheckIntervalDelay"), (119, "HeartbeatIntervalDbApi"), (120, "TimeBetweenLocalCheckpoints"), (121, "TimeBetweenGlobalCheckpoints"), (170, "TimeBetweenEpochs"), (171, "TimeBetweenEpochsTimeout"), (182, "MaxBufferedEpochs"), (126, "NoOfFragmentLogFiles"), (140, "FragmentLogFileSize"), (189, "InitFragmentLogFiles"), (190, "DiskIOThreadPool"), (159, "MaxNoOfOpenFiles"), (162, "InitialNoOfOpenFiles"), (129, "TimeBetweenInactiveTransactionAbortCheck"), (130, "TransactionInactiveTimeout"), (131, "TransactionDeadlockDetectionTimeout"), (148, "Diskless"), (122, "ArbitrationTimeout"), (142, "Arbitration"), (7, "DataDir"), (125, "FileSystemPath"), (250, "LogLevelStartup"), (251, "LogLevelShutdown"), (252, "LogLevelStatistic"), (253, "LogLevelCheckpoint"), (254, "LogLevelNodeRestart"), (255, "LogLevelConnection"), (259, "LogLevelCongestion"), (258, "LogLevelError"), (256, "LogLevelInfo"), (158, "BackupDataDir"), (163, "DiskSyncSize"), (164, "DiskCheckpointSpeed"), (165, "DiskCheckpointSpeedInRestart"), (133, "BackupMemory"), (134, "BackupDataBufferSize"), (135, "BackupLogBufferSize"), (136, "BackupWriteSize"), (139, "BackupMaxWriteSize"), (161, "StringMemory"), (169, "MaxAllocate"), (166, "MemReportFrequency"), (167, "BackupReportFrequency"), (184, "StartupStatusReportFrequency"), (168, "ODirect"), (172, "CompressedBackup"), (173, "CompressedLCP"), (9, "TotalSendBufferMemory"), (202, "ReservedSendBufferMemory"), (185, "Nodegroup"), (186, "MaxNoOfExecutionThreads"), (188, "__ndbmt_lqh_workers"), (187, "__ndbmt_lqh_threads"), (191, "__ndbmt_classic"), (628, "ThreadConfig"), (193, "FileSystemPathDD"), (194, "FileSystemPathDataFiles"), (195, "FileSystemPathUndoFiles"), (196, "InitialLogfileGroup"), (197, "InitialTablespace"), (605, "MaxLCPStartDelay"), (606, "BuildIndexThreads"), (607, "HeartbeatOrder"), (608, "DictTrace"), (609, "MaxStartFailRetries"), (610, "StartFailRetryDelay"), (613, "EventLogBufferSize"), (614, "Numa"), (611, "RedoOverCommitLimit"), (612, "RedoOverCommitCounter"), (615, "LateAlloc"), (616, "TwoPassInitialNodeRestartCopy"), (617, "MaxParallelScansPerFragment"), (620, "IndexStatAutoCreate"), (621, "IndexStatAutoUpdate"), (622, "IndexStatSaveSize"), (623, "IndexStatSaveScale"), (624, "IndexStatTriggerPct"), (625, "IndexStatTriggerScale"), (626, "IndexStatUpdateDelay"), (629, "CrashOnCorruptedTuple"), (630, "MinFreePct")','SET @dummy = 0');
PREPARE stmt FROM @str;
EXECUTE stmt;
DROP PREPARE stmt;

# ndbinfo.ndb$dbtc_apiconnect_state
SET @str=IF(@have_ndbinfo,'CREATE TABLE `ndbinfo`.`ndb$dbtc_apiconnect_state` (state_int_value  INT UNSIGNED PRIMARY KEY, state_name VARCHAR(256), state_friendly_name VARCHAR(256), state_description VARCHAR(256))','SET @dummy = 0');
PREPARE stmt FROM @str;
EXECUTE stmt;
DROP PREPARE stmt;

SET @str=IF(@have_ndbinfo,'INSERT INTO `ndbinfo`.`ndb$dbtc_apiconnect_state` VALUES (0, "CS_CONNECTED", "Connected", "An allocated idle transaction object"), (1, "CS_DISCONNECTED", "Disconnected", "An unallocated connection object"), (2, "CS_STARTED", "Started", "A started transaction"), (3, "CS_RECEIVING", "Receiving", "A transaction receiving operations"), (7, "CS_RESTART", "", ""), (8, "CS_ABORTING", "Aborting", "A transaction aborting"), (9, "CS_COMPLETING", "Completing", "A transaction completing"), (10, "CS_COMPLETE_SENT", "Completing", "A transaction completing"), (11, "CS_PREPARE_TO_COMMIT", "", ""), (12, "CS_COMMIT_SENT", "Committing", "A transaction committing"), (13, "CS_START_COMMITTING", "", ""), (14, "CS_COMMITTING", "Committing", "A transaction committing"), (15, "CS_REC_COMMITTING", "", ""), (16, "CS_WAIT_ABORT_CONF", "Aborting", ""), (17, "CS_WAIT_COMPLETE_CONF", "Completing", ""), (18, "CS_WAIT_COMMIT_CONF", "Committing", ""), (19, "CS_FAIL_ABORTING", "TakeOverAborting", ""), (20, "CS_FAIL_ABORTED", "TakeOverAborting", ""), (21, "CS_FAIL_PREPARED", "", ""), (22, "CS_FAIL_COMMITTING", "TakeOverCommitting", ""), (23, "CS_FAIL_COMMITTED", "TakeOverCommitting", ""), (24, "CS_FAIL_COMPLETED", "TakeOverCompleting", ""), (25, "CS_START_SCAN", "Scanning", ""), (26, "CS_SEND_FIRE_TRIG_REQ", "Precomitting", ""), (27, "CS_WAIT_FIRE_TRIG_REQ", "Precomitting", "")','SET @dummy = 0');
PREPARE stmt FROM @str;
EXECUTE stmt;
DROP PREPARE stmt;

# ndbinfo.ndb$dblqh_tcconnect_state
SET @str=IF(@have_ndbinfo,'CREATE TABLE `ndbinfo`.`ndb$dblqh_tcconnect_state` (state_int_value  INT UNSIGNED PRIMARY KEY, state_name VARCHAR(256), state_friendly_name VARCHAR(256), state_description VARCHAR(256))','SET @dummy = 0');
PREPARE stmt FROM @str;
EXECUTE stmt;
DROP PREPARE stmt;

SET @str=IF(@have_ndbinfo,'INSERT INTO `ndbinfo`.`ndb$dblqh_tcconnect_state` VALUES (0, "IDLE", "Idle", ""), (1, "WAIT_ACC", "WaitLock", ""), (2, "WAIT_TUPKEYINFO", "", ""), (3, "WAIT_ATTR", "WaitData", ""), (4, "WAIT_TUP", "WaitTup", ""), (5, "STOPPED", "Stopped", ""), (6, "LOG_QUEUED", "LogPrepare", ""), (7, "PREPARED", "Prepared", ""), (8, "LOG_COMMIT_WRITTEN_WAIT_SIGNAL", "", ""), (9, "LOG_COMMIT_QUEUED_WAIT_SIGNAL", "", ""), (10, "COMMIT_STOPPED", "CommittingStopped", ""), (11, "LOG_COMMIT_QUEUED", "Committing", ""), (12, "COMMIT_QUEUED", "Committing", ""), (13, "COMMITTED", "Committed", ""), (35, "WAIT_TUP_COMMIT", "Committing", ""), (14, "WAIT_ACC_ABORT", "Aborting", ""), (15, "ABORT_QUEUED", "Aborting", ""), (16, "ABORT_STOPPED", "AbortingStopped", ""), (17, "WAIT_AI_AFTER_ABORT", "Aborting", ""), (18, "LOG_ABORT_QUEUED", "Aborting", ""), (19, "WAIT_TUP_TO_ABORT", "Aborting", ""), (20, "WAIT_SCAN_AI", "Scanning", ""), (21, "SCAN_STATE_USED", "Scanning", ""), (22, "SCAN_FIRST_STOPPED", "Scanning", ""), (23, "SCAN_CHECK_STOPPED", "Scanning", ""), (24, "SCAN_STOPPED", "ScanningStopped", ""), (25, "SCAN_RELEASE_STOPPED", "ScanningStopped", ""), (26, "SCAN_CLOSE_STOPPED", "ScanningStopped", ""), (27, "COPY_CLOSE_STOPPED", "ScanningStopped", ""), (28, "COPY_FIRST_STOPPED", "ScanningStopped", ""), (29, "COPY_STOPPED", "ScanningStopped", ""), (30, "SCAN_TUPKEY", "Scanning", ""), (31, "COPY_TUPKEY", "NodeRecoveryScanning", ""), (32, "TC_NOT_CONNECTED", "Idle", ""), (33, "PREPARED_RECEIVED_COMMIT", "Committing", ""), (34, "LOG_COMMIT_WRITTEN", "Committing", "")','SET @dummy = 0');
PREPARE stmt FROM @str;
EXECUTE stmt;
DROP PREPARE stmt;

# ndbinfo.transporters
SET @str=IF(@have_ndbinfo,'CREATE OR REPLACE DEFINER=`root@localhost` SQL SECURITY INVOKER VIEW `ndbinfo`.`transporters` AS SELECT node_id, remote_node_id,  CASE connection_status  WHEN 0 THEN "CONNECTED"  WHEN 1 THEN "CONNECTING"  WHEN 2 THEN "DISCONNECTED"  WHEN 3 THEN "DISCONNECTING"  ELSE NULL  END AS status,  remote_address, bytes_sent, bytes_received FROM `ndbinfo`.`ndb$transporters`','SET @dummy = 0');
PREPARE stmt FROM @str;
EXECUTE stmt;
DROP PREPARE stmt;

# ndbinfo.logspaces
SET @str=IF(@have_ndbinfo,'CREATE OR REPLACE DEFINER=`root@localhost` SQL SECURITY INVOKER VIEW `ndbinfo`.`logspaces` AS SELECT node_id,  CASE log_type  WHEN 0 THEN "REDO"  WHEN 1 THEN "DD-UNDO"  ELSE NULL  END AS log_type, log_id, log_part, total, used FROM `ndbinfo`.`ndb$logspaces`','SET @dummy = 0');
PREPARE stmt FROM @str;
EXECUTE stmt;
DROP PREPARE stmt;

# ndbinfo.logbuffers
SET @str=IF(@have_ndbinfo,'CREATE OR REPLACE DEFINER=`root@localhost` SQL SECURITY INVOKER VIEW `ndbinfo`.`logbuffers` AS SELECT node_id,  CASE log_type  WHEN 0 THEN "REDO"  WHEN 1 THEN "DD-UNDO"  ELSE "<unknown>"  END AS log_type, log_id, log_part, total, used FROM `ndbinfo`.`ndb$logbuffers`','SET @dummy = 0');
PREPARE stmt FROM @str;
EXECUTE stmt;
DROP PREPARE stmt;

# ndbinfo.resources
SET @str=IF(@have_ndbinfo,'CREATE OR REPLACE DEFINER=`root@localhost` SQL SECURITY INVOKER VIEW `ndbinfo`.`resources` AS SELECT node_id,  CASE resource_id  WHEN 0 THEN "RESERVED"  WHEN 1 THEN "DISK_OPERATIONS"  WHEN 2 THEN "DISK_RECORDS"  WHEN 3 THEN "DATA_MEMORY"  WHEN 4 THEN "JOBBUFFER"  WHEN 5 THEN "FILE_BUFFERS"  WHEN 6 THEN "TRANSPORTER_BUFFERS"  WHEN 7 THEN "DISK_PAGE_BUFFER"  WHEN 8 THEN "QUERY_MEMORY"  WHEN 9 THEN "SCHEMA_TRANS_MEMORY"  ELSE "<unknown>"  END AS resource_name, reserved, used, max FROM `ndbinfo`.`ndb$resources`','SET @dummy = 0');
PREPARE stmt FROM @str;
EXECUTE stmt;
DROP PREPARE stmt;

# ndbinfo.counters
SET @str=IF(@have_ndbinfo,'CREATE OR REPLACE DEFINER=`root@localhost` SQL SECURITY INVOKER VIEW `ndbinfo`.`counters` AS SELECT node_id, b.block_name, block_instance, counter_id, CASE counter_id  WHEN 1 THEN "ATTRINFO"  WHEN 2 THEN "TRANSACTIONS"  WHEN 3 THEN "COMMITS"  WHEN 4 THEN "READS"  WHEN 5 THEN "SIMPLE_READS"  WHEN 6 THEN "WRITES"  WHEN 7 THEN "ABORTS"  WHEN 8 THEN "TABLE_SCANS"  WHEN 9 THEN "RANGE_SCANS"  WHEN 10 THEN "OPERATIONS"  WHEN 11 THEN "READS_RECEIVED"  WHEN 12 THEN "LOCAL_READS_SENT"  WHEN 13 THEN "REMOTE_READS_SENT"  WHEN 14 THEN "READS_NOT_FOUND"  WHEN 15 THEN "TABLE_SCANS_RECEIVED"  WHEN 16 THEN "LOCAL_TABLE_SCANS_SENT"  WHEN 17 THEN "RANGE_SCANS_RECEIVED"  WHEN 18 THEN "LOCAL_RANGE_SCANS_SENT"  WHEN 19 THEN "REMOTE_RANGE_SCANS_SENT"  WHEN 20 THEN "SCAN_BATCHES_RETURNED"  WHEN 21 THEN "SCAN_ROWS_RETURNED"  WHEN 22 THEN "PRUNED_RANGE_SCANS_RECEIVED"  WHEN 23 THEN "CONST_PRUNED_RANGE_SCANS_RECEIVED"  WHEN 24 THEN "LOCAL_READS"  WHEN 25 THEN "LOCAL_WRITES"  ELSE "<unknown>"  END AS counter_name, val FROM `ndbinfo`.`ndb$counters` c LEFT JOIN `ndbinfo`.blocks b ON c.block_number = b.block_number','SET @dummy = 0');
PREPARE stmt FROM @str;
EXECUTE stmt;
DROP PREPARE stmt;

# ndbinfo.nodes
SET @str=IF(@have_ndbinfo,'CREATE OR REPLACE DEFINER=`root@localhost` SQL SECURITY INVOKER VIEW `ndbinfo`.`nodes` AS SELECT node_id, uptime, CASE status  WHEN 0 THEN "NOTHING"  WHEN 1 THEN "CMVMI"  WHEN 2 THEN "STARTING"  WHEN 3 THEN "STARTED"  WHEN 4 THEN "SINGLEUSER"  WHEN 5 THEN "STOPPING_1"  WHEN 6 THEN "STOPPING_2"  WHEN 7 THEN "STOPPING_3"  WHEN 8 THEN "STOPPING_4"  ELSE "<unknown>"  END AS status, start_phase, config_generation FROM `ndbinfo`.`ndb$nodes`','SET @dummy = 0');
PREPARE stmt FROM @str;
EXECUTE stmt;
DROP PREPARE stmt;

# ndbinfo.memoryusage
SET @str=IF(@have_ndbinfo,'CREATE OR REPLACE DEFINER=`root@localhost` SQL SECURITY INVOKER VIEW `ndbinfo`.`memoryusage` AS SELECT node_id,  pool_name AS memory_type,  SUM(used*entry_size) AS used,  SUM(used) AS used_pages,  SUM(total*entry_size) AS total,  SUM(total) AS total_pages FROM `ndbinfo`.`ndb$pools` WHERE block_number IN (248, 254) AND   (pool_name = "Index memory" OR pool_name = "Data memory") GROUP BY node_id, memory_type','SET @dummy = 0');
PREPARE stmt FROM @str;
EXECUTE stmt;
DROP PREPARE stmt;

# ndbinfo.diskpagebuffer
SET @str=IF(@have_ndbinfo,'CREATE OR REPLACE DEFINER=`root@localhost` SQL SECURITY INVOKER VIEW `ndbinfo`.`diskpagebuffer` AS SELECT node_id, block_instance, pages_written, pages_written_lcp, pages_read, log_waits, page_requests_direct_return, page_requests_wait_queue, page_requests_wait_io FROM `ndbinfo`.`ndb$diskpagebuffer`','SET @dummy = 0');
PREPARE stmt FROM @str;
EXECUTE stmt;
DROP PREPARE stmt;

# ndbinfo.diskpagebuffer
SET @str=IF(@have_ndbinfo,'CREATE OR REPLACE DEFINER=`root@localhost` SQL SECURITY INVOKER VIEW `ndbinfo`.`diskpagebuffer` AS SELECT node_id, block_instance, pages_written, pages_written_lcp, pages_read, log_waits, page_requests_direct_return, page_requests_wait_queue, page_requests_wait_io FROM `ndbinfo`.`ndb$diskpagebuffer`','SET @dummy = 0');
PREPARE stmt FROM @str;
EXECUTE stmt;
DROP PREPARE stmt;

# ndbinfo.threadblocks
SET @str=IF(@have_ndbinfo,'CREATE OR REPLACE DEFINER=`root@localhost` SQL SECURITY INVOKER VIEW `ndbinfo`.`threadblocks` AS SELECT t.node_id, t.thr_no, b.block_name, t.block_instance FROM `ndbinfo`.`ndb$threadblocks` t LEFT JOIN `ndbinfo`.blocks b ON t.block_number = b.block_number','SET @dummy = 0');
PREPARE stmt FROM @str;
EXECUTE stmt;
DROP PREPARE stmt;

# ndbinfo.threadstat
SET @str=IF(@have_ndbinfo,'CREATE OR REPLACE DEFINER=`root@localhost` SQL SECURITY INVOKER VIEW `ndbinfo`.`threadstat` AS SELECT * from `ndbinfo`.`ndb$threadstat`','SET @dummy = 0');
PREPARE stmt FROM @str;
EXECUTE stmt;
DROP PREPARE stmt;

# ndbinfo.cluster_transactions
SET @str=IF(@have_ndbinfo,'CREATE OR REPLACE DEFINER=`root@localhost` SQL SECURITY INVOKER VIEW `ndbinfo`.`cluster_transactions` AS SELECT t.node_id, t.block_instance, t.transid0 + (t.transid1 << 32) as transid, s.state_friendly_name as state,  t.c_ops as count_operations,  t.outstanding as outstanding_operations,  t.timer as inactive_seconds,  (t.apiref & 65535) as client_node_id,  (t.apiref >> 16) as client_block_ref FROM `ndbinfo`.`ndb$transactions` t LEFT JOIN `ndbinfo`.`ndb$dbtc_apiconnect_state` s        ON s.state_int_value = t.state','SET @dummy = 0');
PREPARE stmt FROM @str;
EXECUTE stmt;
DROP PREPARE stmt;

# ndbinfo.server_transactions
SET @str=IF(@have_ndbinfo,'CREATE OR REPLACE DEFINER=`root@localhost` SQL SECURITY INVOKER VIEW `ndbinfo`.`server_transactions` AS SELECT map.mysql_connection_id, t.*FROM information_schema.ndb_transid_mysql_connection_map map JOIN `ndbinfo`.cluster_transactions t   ON (map.ndb_transid >> 32) = (t.transid >> 32)','SET @dummy = 0');
PREPARE stmt FROM @str;
EXECUTE stmt;
DROP PREPARE stmt;

# ndbinfo.cluster_operations
SET @str=IF(@have_ndbinfo,'CREATE OR REPLACE DEFINER=`root@localhost` SQL SECURITY INVOKER VIEW `ndbinfo`.`cluster_operations` AS SELECT o.node_id, o.block_instance, o.transid0 + (o.transid1 << 32) as transid, case o.op  when 1 then "READ" when 2 then "READ-SH" when 3 then "READ-EX" when 4 then "INSERT" when 5 then "UPDATE" when 6 then "DELETE" when 7 then "WRITE" when 8 then "UNLOCK" when 9 then "REFRESH" when 257 then "SCAN" when 258 then "SCAN-SH" when 259 then "SCAN-EX" ELSE "<unknown>" END as operation_type,  s.state_friendly_name as state,  o.tableid,  o.fragmentid,  (o.apiref & 65535) as client_node_id,  (o.apiref >> 16) as client_block_ref,  (o.tcref & 65535) as tc_node_id,  ((o.tcref >> 16) & 511) as tc_block_no,  ((o.tcref >> (16 + 9)) & 127) as tc_block_instance FROM `ndbinfo`.`ndb$operations` o LEFT JOIN `ndbinfo`.`ndb$dblqh_tcconnect_state` s        ON s.state_int_value = o.state','SET @dummy = 0');
PREPARE stmt FROM @str;
EXECUTE stmt;
DROP PREPARE stmt;

# ndbinfo.server_operations
SET @str=IF(@have_ndbinfo,'CREATE OR REPLACE DEFINER=`root@localhost` SQL SECURITY INVOKER VIEW `ndbinfo`.`server_operations` AS SELECT map.mysql_connection_id, o.* FROM `ndbinfo`.cluster_operations o JOIN information_schema.ndb_transid_mysql_connection_map map  ON (map.ndb_transid >> 32) = (o.transid >> 32)','SET @dummy = 0');
PREPARE stmt FROM @str;
EXECUTE stmt;
DROP PREPARE stmt;

# ndbinfo.membership
SET @str=IF(@have_ndbinfo,'CREATE OR REPLACE DEFINER=`root@localhost` SQL SECURITY INVOKER VIEW `ndbinfo`.`membership` AS SELECT node_id, group_id, left_node, right_node, president, successor, dynamic_id & 0xFFFF AS succession_order, dynamic_id >> 16 AS Conf_HB_order, arbitrator, arb_ticket, CASE arb_state  WHEN 0 THEN "ARBIT_NULL"  WHEN 1 THEN "ARBIT_INIT"  WHEN 2 THEN "ARBIT_FIND"  WHEN 3 THEN "ARBIT_PREP1"  WHEN 4 THEN "ARBIT_PREP2"  WHEN 5 THEN "ARBIT_START"  WHEN 6 THEN "ARBIT_RUN"  WHEN 7 THEN "ARBIT_CHOOSE"  WHEN 8 THEN "ARBIT_CRASH"  ELSE "UNKNOWN" END AS arb_state, CASE arb_connected  WHEN 1 THEN "Yes"  ELSE "No" END AS arb_connected, conn_rank1_arbs AS connected_rank1_arbs, conn_rank2_arbs AS connected_rank2_arbs FROM `ndbinfo`.`ndb$membership`','SET @dummy = 0');
PREPARE stmt FROM @str;
EXECUTE stmt;
DROP PREPARE stmt;

# ndbinfo.arbitrator_validity_detail
SET @str=IF(@have_ndbinfo,'CREATE OR REPLACE DEFINER=`root@localhost` SQL SECURITY INVOKER VIEW `ndbinfo`.`arbitrator_validity_detail` AS SELECT node_id, arbitrator, arb_ticket, CASE arb_connected  WHEN 1 THEN "Yes"  ELSE "No" END AS arb_connected, CASE arb_state  WHEN 0 THEN "ARBIT_NULL"  WHEN 1 THEN "ARBIT_INIT"  WHEN 2 THEN "ARBIT_FIND"  WHEN 3 THEN "ARBIT_PREP1"  WHEN 4 THEN "ARBIT_PREP2"  WHEN 5 THEN "ARBIT_START"  WHEN 6 THEN "ARBIT_RUN"  WHEN 7 THEN "ARBIT_CHOOSE"  WHEN 8 THEN "ARBIT_CRASH"  ELSE "UNKNOWN" END AS arb_state FROM `ndbinfo`.`ndb$membership` ORDER BY arbitrator, arb_connected DESC','SET @dummy = 0');
PREPARE stmt FROM @str;
EXECUTE stmt;
DROP PREPARE stmt;

# ndbinfo.arbitrator_validity_summary
SET @str=IF(@have_ndbinfo,'CREATE OR REPLACE DEFINER=`root@localhost` SQL SECURITY INVOKER VIEW `ndbinfo`.`arbitrator_validity_summary` AS SELECT arbitrator, arb_ticket, CASE arb_connected  WHEN 1 THEN "Yes"  ELSE "No" END AS arb_connected, count(*) as consensus_count FROM `ndbinfo`.`ndb$membership` GROUP BY arbitrator, arb_ticket, arb_connected','SET @dummy = 0');
PREPARE stmt FROM @str;
EXECUTE stmt;
DROP PREPARE stmt;

# Finally turn off offline mode
SET @str=IF(@have_ndbinfo,'SET @@global.ndbinfo_offline=FALSE','SET @dummy = 0');
PREPARE stmt FROM @str;
EXECUTE stmt;
DROP PREPARE stmt;
<|MERGE_RESOLUTION|>--- conflicted
+++ resolved
@@ -1770,7 +1770,6 @@
 DROP PREPARE stmt;
 
 --
-<<<<<<< HEAD
 -- TABLE EVENTS_STATEMENTS_SUMMARY_BY_ROUTINE
 --
 
@@ -1808,7 +1807,13 @@
   "SUM_NO_INDEX_USED bigint(20) unsigned NOT NULL,"
   "SUM_NO_GOOD_INDEX_USED bigint(20) unsigned NOT NULL"
   ")ENGINE=PERFORMANCE_SCHEMA;";
-=======
+
+SET @str = IF(@have_pfs = 1, @cmd, 'SET @dummy = 0');
+PREPARE stmt FROM @str;
+EXECUTE stmt;
+DROP PREPARE stmt;
+
+--
 -- TABLE replication_connection_configuration
 --
 
@@ -1912,7 +1917,6 @@
   "LAST_ERROR_MESSAGE VARCHAR(1024) not null,"
   "LAST_ERROR_TIMESTAMP TIMESTAMP(0) not null"
   ") ENGINE=PERFORMANCE_SCHEMA;";
->>>>>>> 41c1e5dd
 
 SET @str = IF(@have_pfs = 1, @cmd, 'SET @dummy = 0');
 PREPARE stmt FROM @str;
