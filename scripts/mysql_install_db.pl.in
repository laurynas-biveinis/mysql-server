#!/usr/bin/perl
# -*- cperl -*-
#
# Copyright (c) 2007, 2014, Oracle and/or its affiliates. All rights reserved.
#
# This program is free software; you can redistribute it and/or modify
# it under the terms of the GNU General Public License as published by
# the Free Software Foundation; version 2 of the License.
#
# This program is distributed in the hope that it will be useful,
# but WITHOUT ANY WARRANTY; without even the implied warranty of
# MERCHANTABILITY or FITNESS FOR A PARTICULAR PURPOSE.  See the
# GNU General Public License for more details.
#
# You should have received a copy of the GNU General Public License
# along with this program; if not, write to the Free Software
# Foundation, Inc., 51 Franklin St, Fifth Floor, Boston, MA  02110-1301  USA

##############################################################################
#
#  This scripts creates the MySQL Server system tables.
#
#  This script try to match the shell script version as close as possible,
#  but in addition being compatible with ActiveState Perl on Windows.
#
#  All unrecognized arguments to this script are passed to mysqld.
#
#  NOTE: This script in 5.0 doesn't really match the shell script
#        version 100%, it is more close to the 5.1 version.
#
#  NOTE: This script was deliberately written to be as close to the shell
#        script as possible, to make the maintenance of both in parallel
#        easier.
#
##############################################################################

use strict;
use warnings;

#############################################################################
#
# Check if all needed modules are available, exit if something is missing.
#############################################################################
#

BEGIN {
  my @req_mods = ('Fcntl', 'File::Basename', 'File::Copy', 'Getopt::Long',
                  'Sys::Hostname', 'Data::Dumper');
  my @missing_mods;
  my $req;
  foreach $req (@req_mods) {
    eval 'require ' . $req;
    if ($@) {
      push(@missing_mods, $req);
    } else {
      $req->import();
    }
  }
  # this avoids the confusing "BEGIN failed--compilation aborted" message
  local $SIG{__DIE__} = sub {warn @_; exit 1};

  if (@missing_mods) {
    my $msg = "FATAL ERROR: please install the following Perl modules " .
              "before executing $0:\n" . join("\n",@missing_mods)."\n";
    die $msg;
  }
}

Getopt::Long::Configure("pass_through");

my @args;                       # Argument list filled in
my $basedir;

##############################################################################
#
#  Usage information
#
##############################################################################

sub usage
{
  print <<EOF1;
Usage: $0 [OPTIONS]
  --basedir=path       The path to the MySQL installation directory.
  --builddir=path      If using --srcdir with out-of-directory builds, you
                       will need to set this to the location of the build
                       directory where built files reside.
  --cross-bootstrap    For internal use.  Used when building the MySQL system
                       tables on a different host than the target.
  --datadir=path       The path to the MySQL data directory.
                       If missing, the directory will be created, but its
                       parent directory must already exist and be writable.
  --defaults-extra-file=name
                       Read this file after the global files are read.
  --defaults-file=name Only read default options from the given file name.
  --force              Causes mysql_install_db to run even if DNS does not
                       work.  In that case, grant table entries that normally
                       use hostnames will use IP addresses.
  --help               Display this help and exit.                     
  --ldata=path         The path to the MySQL data directory. Same as --datadir.
  --no-defaults        Don't read default options from any option file.
<<<<<<< HEAD
=======
  --keep-my-cnf        Don't try to create my.cnf based on template. 
                       Useful for systems with working, updated my.cnf.
                       Deprecated, will be removed in future version.
>>>>>>> 7dea09e9
EOF1
  if ( $^O !~ m/^(MSWin32|cygwin)$/ ) {
    print <<EOF2;
  --random-passwords   Create and set a random password for all root accounts
                       and set the "password expired" flag,
                       also remove the anonymous accounts.
EOF2
  }
  print <<EOF3;
  --rpm                For internal use.  This option is used by RPM files
                       during the MySQL installation process.
  --skip-name-resolve  Use IP addresses rather than hostnames when creating
                       grant table entries.  This option can be useful if
                       your DNS does not work.
  --srcdir=path        The path to the MySQL source directory.  This option
                       uses the compiled binaries and support files within the
                       source tree, useful for if you don't want to install
                       MySQL yet and just want to create the system tables.
EOF3
  if ( $^O !~ m/^(MSWin32|cygwin)$/ ) {
    print <<EOF4;
  --user=user_name     The login username to use for running mysqld.  Files
                       and directories created by mysqld will be owned by this
                       user.  You must be root to use this option.  By default
                       mysqld runs using your current login name and files and
                       directories that it creates will be owned by you.
EOF4
  }
  print <<EOF5;
Any other options are passed to the mysqld program.

EOF5
  exit 1;
}

##############################################################################
#
#  Parse an argument list
#
#  We only need to pass arguments through to the server if we don't
#  handle them here.  So, we collect unrecognized options (passed on
#  the command line) into the args variable.
#
##############################################################################

sub parse_arguments
{
  my $opt = shift;

  my @saved_ARGV = @ARGV;
  @ARGV = @_;                           # Set ARGV so GetOptions works

  my $pick_args;
  if (@ARGV and $ARGV[0] eq 'PICK-ARGS-FROM-ARGV')
  {
    $pick_args = 1;
    shift @ARGV;
  }

  GetOptions(
             $opt,
             "force",
             "basedir=s",
             "builddir=s",      # FIXME not documented
             "srcdir=s",
             "ldata|datadir=s",

             # Note that the user will be passed to mysqld so that it runs
             # as 'user' (crucial e.g. if log-bin=/some_other_path/
             # where a chown of datadir won't help)
             "user=s",

             "skip-name-resolve",
             "verbose",
             "keep-my-cnf",
             "rpm",
             "help",
             "random-passwords",

             # These options will also be pased to mysqld.
             "defaults-file=s",
             "defaults-extra-file=s",
             "no-defaults",

             # Used when building the MySQL system tables on a different host than
             # the target. The platform-independent files that are created in
             # --datadir on the host can be copied to the target system.
             #
             # The most common use for this feature is in the Windows installer
             # which will take the files from datadir and include them as part of
             # the install package.  See top-level 'dist-hook' make target.
             #
             # --windows is a deprecated alias
             "cross-bootstrap|windows",
  ) or usage();

  usage() if $opt->{help};

  if ( $opt->{'no-defaults'} && ( $opt->{'defaults-extra-file'} ||
				  $opt->{'defaults-file'} ) )
  {
    error($opt,
	  "Cannot use both --no-defaults and --defaults-[extra-]file");
  }

  @args =  @ARGV if $pick_args;

  @ARGV = @saved_ARGV;                  # Set back ARGV
}

##############################################################################
#
#  Try to find a specific file within --basedir which can either be a binary
#  release or installed source directory and return the path.
#
##############################################################################

sub find_in_basedir
{
  my $opt   = shift;
  my $mode  = shift;            # "dir" or "file"
  my $files = shift;

  foreach my $file ( @{ref($files) ? $files : [$files]} )
  {
    foreach my $dir ( @_ )
    {
      foreach my $part ( "$file","$file.exe","release/$file.exe",
                         "debug/$file.exe","relwithdebinfo/$file.exe" )
      {
        my $path = "$basedir/$dir/$part";
        if ( -f $path )
        {
          return $mode eq "dir" ? dirname($path) : $path;
        }
      }
    }
  }
}

##############################################################################
#
#  Just a function to write out an error report
#
##############################################################################

sub cannot_find_file
{
  my $file = shift;

  print "FATAL ERROR: Could not find $file\n";
  print "\n";
  print "If you compiled from source, you need to run 'make install' to\n";
  print "copy the software into the correct location ready for operation.\n";
  print "\n";
  print "If you are using a binary release, you must either be at the top\n";
  print "level of the extracted archive, or pass the --basedir option\n";
  print "pointing to that location.\n";
  print "\n";

  exit 1;
}

##############################################################################
#
#  Form a command line that can handle spaces in paths and arguments
#
##############################################################################

# FIXME this backslash escaping needed if using '"..."' ?
# This regexp makes sure that any special chars are quoted,
# so the arg gets passed exactly to the server.
# XXX: This is broken; true fix requires using eval and proper
# quoting of every single arg ($opt->{basedir}, $opt->{ldata}, etc.)
#  join(" ", map {s/([^\w\_\.\-])/\\$1/g}

sub quote_options {
  my @cmd;
  foreach my $opt ( @_ )
  {
    next unless $opt;           # If undefined or empty, just skip
    push(@cmd, "\"$opt\"");     # Quote argument
  }
  return join(" ", @cmd);
}

##############################################################################
#
#  Simple escape mechanism (\-escape any ' and \), suitable for two contexts:
#  - single-quoted SQL strings
#  - single-quoted option values on the right hand side of = in my.cnf
#
##############################################################################

# (Function and comment copied from 'mysql_secure_installation')

# These two contexts don't handle escapes identically.  SQL strings allow
# quoting any character (\C => C, for any C), but my.cnf parsing allows
# quoting only \, ' or ".  For example, password='a\b' quotes a 3-character
# string in my.cnf, but a 2-character string in SQL.
#
# This simple escape works correctly in both places.

# FIXME: What about double quote in password? Not handled here - not needed?

sub basic_single_escape {
  my ($str) = @_;
  # Inside a character class, \ is not special; this escapes both \ and '
  $str =~ s/([\'])/\\$1/g;
  return $str;
}

##############################################################################
#
#  Handle the files with confidential contents
#
##############################################################################

my $secret_file;   # full path name of the confidential file
my $escaped_password;      # the password, with special characters escaped

sub ensure_secret_file {
  $secret_file = $ENV{HOME} . "/.mysql_secret";

  # Create safe files to avoid leaking info to other users
  # Loop may be extended if we need more ...
  foreach my $file ( $secret_file ) {
    next if -f $file;                   # Already exists
    local *FILE;
    sysopen(FILE, $file, O_CREAT, 0600)
      or die "ERROR: can't create $file: $!";
    close FILE;
  }
}

##############################################################################
#
#  Append an arbitrary number of lines to an existing file
#
##############################################################################

sub append_file {
  my $file = shift;
  -f $file or die "ERROR: file is missing \"$file\": $!";
  open(FILE, ">>$file") or die "ERROR: can't append to file \"$file\": $!";
  foreach my $line ( @_ ) {
    print FILE $line, "\n";             # Add EOL char
  }
  close FILE;
}

##############################################################################
#
#  Inform the user about the generated random password
#
##############################################################################

sub tell_root_password {
  my $now = localtime(); # scalar context = printable string

  # Now, we need to tell the user the new root password.
  # We use "append_file" to protect the user in case they are doing multiple
  # installations intermixed with backups and restores.
  # While this would be really bad practice, it still might happen.
  # As long as this file is not destroyed, the time stamps may rescue them.
  # Having the comment and the password on the same line makes it easier
  # to automatically extract the password (automated testing!), and the final
  # empty line is for better redability.
  append_file($secret_file,
             "# The random password set for the root user at $now (local time): " .
                 $escaped_password,
             "");
  print "A random root password has been set. You will find it in '$secret_file'.\n";
}

##############################################################################
#
#  Generate a random password
#
##############################################################################

sub generate_random_password {
  # On Linux, Solaris, Max OS X and FreeBSD we have a random device available.
  my $randfile = "/dev/urandom";
  open(FD, $randfile) || return "";
  my $password = "";
  my $pass_len = 16;
  my $c;
  while (length($password) < $pass_len) {
    $c = getc(FD);
    if ($c =~ /\w/) {
      $password .= $c;
    }
  }
  close(FD); 
  return $password;
}


##############################################################################
#
#  Ok, let's go.  We first need to parse arguments which are required by
#  my_print_defaults so that we can execute it first, then later re-parse
#  the command line to add any extra bits that we need.
#
##############################################################################

my $opt = {};
parse_arguments($opt, 'PICK-ARGS-FROM-ARGV', @ARGV);

# ----------------------------------------------------------------------
# Actual basedir, not to be confused with --basedir option
# ----------------------------------------------------------------------

if ( $opt->{srcdir} ) {
  $basedir= $opt->{builddir};
} else {
  $basedir= $opt->{basedir};
}
$basedir= "@prefix@" if ! $basedir;		# Default

# ----------------------------------------------------------------------
# We can now find my_print_defaults.  This script supports:
#
#   --srcdir=path pointing to compiled source tree
#   --basedir=path pointing to installed binary location
#
# or default to compiled-in locations.
# ----------------------------------------------------------------------

my $print_defaults;
my $keep_my_cnf = 0;

if ( $opt->{srcdir} and $opt->{basedir} )
{
  error($opt,"Specify either --basedir or --srcdir, not both");
<<<<<<< HEAD
=======
}
if ( $opt->{'keep-my-cnf'} )
{
  $keep_my_cnf = 1;
>>>>>>> 7dea09e9
}
if ( $opt->{srcdir} )
{
  $opt->{builddir} = $opt->{srcdir} unless $opt->{builddir};
  $print_defaults = "$opt->{builddir}/extra/my_print_defaults";
}
else
{
  $print_defaults = find_in_basedir($opt,"file","my_print_defaults","bin","extra");
}
if ( ! $print_defaults )
{
  $print_defaults='@bindir@/my_print_defaults';
}

-x $print_defaults or -f "$print_defaults.exe"
  or cannot_find_file($print_defaults);

my $config_file;
my $copy_cfg_file;

# ----------------------------------------------------------------------
<<<<<<< HEAD
# This will be the default config file
=======
# This will be the default config file (unless creation is unwanted)
>>>>>>> 7dea09e9
# ----------------------------------------------------------------------

my $cnfext = ( $^O =~ m/^(MSWin32|cygwin)$/ ) ? "ini" : "cnf";

$config_file= "$basedir/my.$cnfext";

my $cfg_template= find_in_basedir($opt,"file","my-default.$cnfext",
				  ".", "share","share/mysql","support-files");
<<<<<<< HEAD
=======
# Distros might move files
if ((! -r $cfg_template) && (-r "@pkgdatadir@/my-default.cnf")) {
  $cfg_template = "@pkgdatadir@/my-default.cnf";
}

>>>>>>> 7dea09e9
-e $cfg_template or cannot_find_file("my-default.$cnfext");

$copy_cfg_file= $config_file;
my $failed_write_cfg= 0;
if (-e $copy_cfg_file)
{
  $copy_cfg_file =~ s/my.$cnfext/my-new.$cnfext/;
  # Too early to print warning here, the user may not notice
}
<<<<<<< HEAD
open (TEMPL, $cfg_template) or error($opt, "Could not open config template $cfg_template");
if (open (CFG, "> $copy_cfg_file"))
{
  while (<TEMPL>)
  {
    # Remove lines beginning with # *** which are template comments
    print CFG $_ unless /^# \*\*\*/;
  }
  close CFG;
}
else
{
  warning($opt,"Could not write to config file $copy_cfg_file: $!");
  $failed_write_cfg= 1;
}
close TEMPL;
=======

if ( ! $keep_my_cnf ) {
  open (TEMPL, $cfg_template) or error($opt, "Could not open config template $cfg_template");
  if (open (CFG, "> $copy_cfg_file")) {
    while (<TEMPL>) {
      # Remove lines beginning with # *** which are template comments
      print CFG $_ unless /^# \*\*\*/;
    }
    close CFG;
  } else {
    warning($opt,"Could not write to config file $copy_cfg_file: $!");
    $failed_write_cfg= 1;
  }
  close TEMPL;
}
>>>>>>> 7dea09e9

# ----------------------------------------------------------------------
# Now we can get arguments from the groups [mysqld] and [mysql_install_db]
# in the my.cfg file, then re-run to merge with command line arguments.
# ----------------------------------------------------------------------

my $print_def_file;
if ( $opt->{'defaults-file'} )
{
  $print_def_file= $opt->{'defaults-file'};
}
else
{
  $print_def_file= $config_file;
}

my @default_options;
my $cmd = quote_options($print_defaults,"--defaults-file=$print_def_file",
                        "mysqld","mysql_install_db");
open(PIPE, "$cmd |") or error($opt,"can't run $cmd: $!");
while ( <PIPE> )
{
  chomp;
  next unless /\S/;
  push(@default_options, $_);
}
close PIPE;
$opt = {};                              # Reset the arguments FIXME ?
parse_arguments($opt, @default_options);
parse_arguments($opt, 'PICK-ARGS-FROM-ARGV', @ARGV);

# ----------------------------------------------------------------------
# Create a random password for root, if requested and implemented
# ----------------------------------------------------------------------

if ( $opt->{'random-passwords'} ) {
  # Add other non-working OS like this: $^O =~ m/^(solaris|linux|freebsd|darwin)$/
  # and maintain "usage()".
  # Issue 1: random password creation
  # Issue 2: confidential file
  if ( $^O =~ m/^(MSWin32|cygwin)$/ ) {
    print "Random password not yet implemented for $^O - option will be ignored\n";
    delete $opt->{'random-passwords'};
  } else {
    ensure_secret_file();
    my $password = generate_random_password();
    if ( $password ) {
      # "true" means "string is non-empty"
      $escaped_password = basic_single_escape($password);
    } else {
      # Whatever the reason (missing "/dev/urandom"), an empty password is bad
      print "Could not generate a random password - not setting one\n";
      delete $opt->{'random-passwords'};
    }
  }
}

# ----------------------------------------------------------------------
# Configure paths to support files
# ----------------------------------------------------------------------

# FIXME $extra_bindir is not used
my ($bindir,$extra_bindir,$mysqld,$pkgdatadir,$mysqld_opt,$scriptdir);

if ( $opt->{srcdir} )
{
  $bindir         = "$basedir/client";
  $extra_bindir   = "$basedir/extra";
  $mysqld         = "$basedir/sql/mysqld";
  $mysqld_opt     = "--language=$opt->{srcdir}/sql/share/english";
  $pkgdatadir     = "$opt->{srcdir}/scripts";
  $scriptdir      = "$opt->{srcdir}/scripts";
}
elsif ( $opt->{basedir} )
{
  $bindir         = "$opt->{basedir}/bin";
  $extra_bindir   = $bindir;
  $mysqld         = find_in_basedir($opt,"file",["mysqld-nt","mysqld"],
                                    "libexec","sbin","bin") ||  # ,"sql"
                    find_in_basedir($opt,"file","mysqld-nt",
                                  "bin");  # ,"sql"
  $pkgdatadir     = find_in_basedir($opt,"dir","fill_help_tables.sql",
                                    "share","share/mysql");  # ,"scripts"
  $scriptdir      = "$opt->{basedir}/scripts";
}
else
{
  $bindir         = '@bindir@';
  $extra_bindir   = $bindir;
  $mysqld         = '@libexecdir@/mysqld';
  $pkgdatadir     = '@pkgdatadir@';
  $scriptdir      = '@scriptdir@';
}

unless ( $opt->{ldata} )
{
  $opt->{ldata} = '@localstatedir@';
}

if ( $opt->{srcdir} )
{
  $pkgdatadir = "$opt->{srcdir}/scripts";
}

# ----------------------------------------------------------------------
# Set up paths to SQL scripts required for bootstrap
# ----------------------------------------------------------------------

my $fill_help_tables     = "$pkgdatadir/fill_help_tables.sql";
my $create_system_tables = "$pkgdatadir/mysql_system_tables.sql";
my $fill_system_tables   = "$pkgdatadir/mysql_system_tables_data.sql";
my $security_commands    = "$pkgdatadir/mysql_security_commands.sql";

foreach my $f ( $fill_help_tables, $create_system_tables, $fill_system_tables, $security_commands )
{
  -f $f or cannot_find_file($f);
}

-x $mysqld or -f "$mysqld.exe" or cannot_find_file($mysqld);
# Try to determine the hostname
my $hostname = hostname();

# ----------------------------------------------------------------------
# Check if hostname is valid
# ----------------------------------------------------------------------

my $resolved;
if ( !$opt->{'cross-bootstrap'} and !$opt->{rpm} and !$opt->{force} )
{
  my $resolveip = "$extra_bindir/resolveip";

  $resolved = `$resolveip $hostname 2>&1`;
  if ( $? != 0 )
  {
    $resolved=`$resolveip localhost 2>&1`;
    if ( $? != 0 )
    {
      error($opt,
            "Neither host '$hostname' nor 'localhost' could be looked up with",
            "$resolveip",
            "Please configure the 'hostname' command to return a correct",
            "hostname.",
            "If you want to solve this at a later stage, restart this script",
            "with the --force option");
    }
    warning($opt,
            "The host '$hostname' could not be looked up with $resolveip.",
            "This probably means that your libc libraries are not 100 % compatible",
            "with this binary MySQL version. The MySQL daemon, mysqld, should work",
            "normally with the exception that host name resolving will not work.",
            "This means that you should use IP addresses instead of hostnames",
            "when specifying MySQL privileges !");
  }
}

# FIXME what does this really mean....
if ( $opt->{'skip-name-resolve'} and $resolved and $resolved =~ /\s/ )
{
  $hostname = (split(' ', $resolved))[5];
}

# ----------------------------------------------------------------------
# Create database directories mysql & test
# ----------------------------------------------------------------------

# FIXME The shell variant uses "mkdir -p":
#  - because it is silent if the target exists, or
#  - because it will cerate the path?
# Path creation is demanded by testers in bug# 14731457, but that might be risky
# in case of typos as this is run by root.
# For now, give an error message:
my $parent = dirname ( $opt->{ldata} );
if ( ! -d $parent ) {
  error($opt,
        "The parent directory for the data directory '$opt->{ldata}' does not exist.",
        "If that path was really intended, please create that directory path and then",
        "restart this script.",
        "If some other path was intended, please use the correct path when restarting this script.");
}

my $opt_user= $opt->{user};
my @pwnam;
if ($opt_user)
{
  if ( $^O =~ m/^(MSWin32|cygwin)$/ )
  {
    warning($opt, "The --user option is not supported on Windows, ignoring");
    $opt_user= undef;
  }
  else
  {
    @pwnam= getpwnam($opt_user);
  }
}

foreach my $dir ( $opt->{ldata}, "$opt->{ldata}/mysql", "$opt->{ldata}/test" )
{
  mkdir($dir, 0700) unless -d $dir;
  if ($opt_user and -w "/")
  {
    chown($pwnam[2], $pwnam[3], $dir)
      or error($opt, "Could not chown directory $dir");
  }
}

push(@args, "--user=$opt->{user}") if $opt->{user};

# ----------------------------------------------------------------------
# Configure mysqld command line
# ----------------------------------------------------------------------

# FIXME use --init-file instead of --bootstrap ?!

my $defaults_option = "";
if ( $opt->{'no-defaults'} )
{
  $defaults_option= "--no-defaults";
}
elsif ( $opt->{'defaults-file'} )
{
  $defaults_option= "--defaults-file=$opt->{'defaults-file'}";
}

my $defaults_extra= "--defaults-extra-file=$opt->{'defaults-extra-file'}"
  if $opt->{'defaults-extra-file'};

my $mysqld_bootstrap = $ENV{MYSQLD_BOOTSTRAP} || $mysqld;
my $mysqld_install_cmd_line = quote_options($mysqld_bootstrap,
                                            $defaults_option,
					    $defaults_extra,
                                            $mysqld_opt,
                                            "--bootstrap",
                                            "--basedir=$basedir",
                                            "--datadir=$opt->{ldata}",
                                            "--log-warnings=0",
                                            "--loose-skip-ndbcluster",
                                            "--max_allowed_packet=8M",
                                            "--default-storage-engine=MyISAM",
                                            "--net_buffer_length=16K",
                                            @args,
                                          );

# ----------------------------------------------------------------------
# Create the system and help tables by passing them to "mysqld --bootstrap"
# ----------------------------------------------------------------------

report_verbose_wait($opt,"Installing MySQL system tables...");

open(SQL, $create_system_tables)
  or error($opt,"can't open $create_system_tables for reading: $!");
open(SQL2, $fill_system_tables)
  or error($opt,"can't open $fill_system_tables for reading: $!");
# FIXME  > /dev/null ?
if ( open(PIPE, "| $mysqld_install_cmd_line") )
{
  print PIPE "use mysql;\n";
  while ( <SQL> )
  {
    # When doing a "cross bootstrap" install, no reference to the current
    # host should be added to the system tables.  So we filter out any
    # lines which contain the current host name.
    next if $opt->{'cross-bootstrap'} and /\@current_hostname/;

    print PIPE $_;
  }
  while ( <SQL2> )
  {
    # When doing a "cross bootstrap" install, no reference to the current
    # host should be added to the system tables.  So we filter out any
    # lines which contain the current host name.
    next if $opt->{'cross-bootstrap'} and /\@current_hostname/;

    print PIPE $_;
  }

  if ( $opt->{'random-passwords'} )
  {
    open(SQL3, $security_commands)
      or error($opt,"can't open $security_commands for reading: $!");
    while ( <SQL3> )
    {
      # using the implicit variable $_ !
      s/ABC123xyz/$escaped_password/e ;  # Replace placeholder by random password
    print PIPE $_;
  }
    close SQL3;
    tell_root_password();
  }

  close PIPE;
  close SQL;
  close SQL2;

  report_verbose($opt,"OK");

  # ----------------------------------------------------------------------
  # Pipe fill_help_tables.sql to "mysqld --bootstrap"
  # ----------------------------------------------------------------------

  report_verbose_wait($opt,"Filling help tables...");
  open(SQL, $fill_help_tables)
    or error($opt,"can't open $fill_help_tables for reading: $!");
  # FIXME  > /dev/null ?
  if ( open(PIPE, "| $mysqld_install_cmd_line") )
  {
    print PIPE "use mysql;\n";
    while ( <SQL> )
    {
      print PIPE $_;
    }
    close PIPE;
    close SQL;

    report_verbose($opt,"OK");
  }
  else
  {
    warning($opt,"HELP FILES ARE NOT COMPLETELY INSTALLED!",
                 "The \"HELP\" command might not work properly");
  }

  report_verbose($opt,"To start mysqld at boot time you have to copy",
                      "support-files/mysql.server to the right place " .
                      "for your system");

  if ( !$opt->{'cross-bootstrap'} )
  {
    # This is not a true installation on a running system.  The end user must
    # set a password after installing the data files on the real host system.
    # At this point, there is no end user, so it does not make sense to print
    # this reminder.
    if ( $opt->{'random-passwords'} ) {
      report($opt,
             "A RANDOM PASSWORD HAS BEEN SET FOR THE MySQL root USER !",
             "You will find that password in '$secret_file'.",
             "",
             "You must change that password on your first connect,",
             "no other statement but 'SET PASSWORD' will be accepted.",
             "See the manual for the semantics of the 'password expired' flag.",
             "",
             "Also, the account for the anonymous user has been removed.",
             "",
             "In addition, you can run:",
             "",
             "  $bindir/mysql_secure_installation",
             "",
             "which will also give you the option of removing the test database.",
             "This is strongly recommended for production servers.",
             "",
             "See the manual for more instructions.");
    } else {
    report($opt,
           "PLEASE REMEMBER TO SET A PASSWORD FOR THE MySQL root USER !",
           "To do so, start the server, then issue the following commands:",
           "",
           "  $bindir/mysqladmin -u root password 'new-password'",
           "  $bindir/mysqladmin -u root -h $hostname password 'new-password'",
           "",
           "Alternatively you can run:",
           "",
           "  $bindir/mysql_secure_installation",
           "",
           "which will also give you the option of removing the test",
           "databases and anonymous user created by default.  This is",
           "strongly recommended for production servers.",
           "",
           "See the manual for more instructions.");
    }

    if ( !$opt->{rpm} )
    {
      report($opt,
             "You can start the MySQL daemon with:",
             "",
             "  cd " . '@prefix@' . " ; $bindir/mysqld_safe &",
             "",
             "You can test the MySQL daemon with mysql-test-run.pl",
             "",
             "  cd mysql-test ; perl mysql-test-run.pl");
    }
    report($opt,
           "Please report any problems at http://bugs.mysql.com/",
           "",
           "The latest information about MySQL is available on the web at",
           "",
           "  http://www.mysql.com",
           "",
           "Support MySQL by buying support/licenses at http://shop.mysql.com");

<<<<<<< HEAD
    if ($copy_cfg_file eq $config_file and !$failed_write_cfg)
=======
    if ($keep_my_cnf)
    {
      report($opt,
	     "Note: new default config file not created.",
	     "Please make sure your config file is current");
    }
    elsif ($copy_cfg_file eq $config_file and !$failed_write_cfg)
>>>>>>> 7dea09e9
    {
      report($opt,
	     "New default config file was created as $config_file and",
	     "will be used by default by the server when you start it.",
	     "You may edit this file to change server settings");
    }
    elsif ($failed_write_cfg)
    {
      warning($opt,
	      "Could not copy config file template $cfg_template to",
	      "$copy_cfg_file, may not have access rights to do so.",
	      "You may want to copy the file manually, or create your own,",
              "it will then be used by default by the server when you start it.");
    }
    else
    {
      warning($opt,
	      "Found existing config file $config_file on the system.",
	      "Because this file might be in use, it was not replaced,",
	      "but was used in bootstrap (unless you used --defaults-file)",
	      "and when you later start the server.",
	      "The new default config file was created as $copy_cfg_file,",
	      "please compare it with your file and take the changes you need.");
    }
    foreach my $cfg ( "/etc/my.$cnfext", "/etc/mysql/my.$cnfext" )
    {
      check_sys_cfg_file ($opt, $cfg);
    }
  }
  exit 0
}
else
{
  error($opt,
        "Installation of system tables failed!",
         "",
        "Examine the logs in $opt->{ldata} for more information.",
        "You can try to start the mysqld daemon with:",
        "$mysqld --skip-grant-tables &",
        "and use the command line tool",
        "$bindir/mysql to connect to the mysql",
        "database and look at the grant tables:",
        "",
        "shell> $bindir/mysql -u root mysql",
        "mysql> show tables",
        "",
        "Try 'mysqld --help' if you have problems with paths. Using --log",
        "gives you a log in $opt->{ldata} that may be helpful.",
        "",
        "The latest information about MySQL is available on the web at",
        "http://www.mysql.com",
        "Please consult the MySQL manual section: 'Problems running mysql_install_db',",
        "and the manual section that describes problems on your OS.",
        "Another information source is the MySQL email archive.",
        "",
        "Please check all of the above before submitting a bug report",
        "at http://bugs.mysql.com/")
}

##############################################################################
#
#  Misc
#
##############################################################################

sub check_sys_cfg_file
{
  my $opt= shift;
  my $fname= shift;

  if ( -e $fname )
  {
    warning($opt,
	    "Default config file $fname exists on the system",
	    "This file will be read by default by the MySQL server",
	    "If you do not want to use this, either remove it, or use the",
	    "--defaults-file argument to mysqld_safe when starting the server");
  }
}

sub report_verbose
{
  my $opt  = shift;
  my $text = shift;

  report_verbose_wait($opt, $text, @_);
  print "\n\n";
}

sub report_verbose_wait
{
  my $opt  = shift;
  my $text = shift;

  if ( $opt->{verbose} or (!$opt->{rpm} and !$opt->{'cross-bootstrap'}) )
  {
    print "$text";
    map {print "\n$_"} @_;
  }
}

sub report
{
  my $opt  = shift;
  my $text = shift;

  print "$text\n";
  map {print "$_\n"} @_;
  print "\n";
}

sub error
{
  my $opt  = shift;
  my $text = shift;

  print "FATAL ERROR: $text\n";
  map {print "$_\n"} @_;
  exit 1;
}

sub warning
{
  my $opt  = shift;
  my $text = shift;

  print "WARNING: $text\n";
  map {print "$_\n"} @_;
  print "\n";
}

# Include dummy lines with patterns that generalized pkgadd script expects

my $_pkgadd_fodder= "
basedir=foo
datadir=bar
";<|MERGE_RESOLUTION|>--- conflicted
+++ resolved
@@ -99,12 +99,9 @@
   --help               Display this help and exit.                     
   --ldata=path         The path to the MySQL data directory. Same as --datadir.
   --no-defaults        Don't read default options from any option file.
-<<<<<<< HEAD
-=======
   --keep-my-cnf        Don't try to create my.cnf based on template. 
                        Useful for systems with working, updated my.cnf.
                        Deprecated, will be removed in future version.
->>>>>>> 7dea09e9
 EOF1
   if ( $^O !~ m/^(MSWin32|cygwin)$/ ) {
     print <<EOF2;
@@ -441,13 +438,10 @@
 if ( $opt->{srcdir} and $opt->{basedir} )
 {
   error($opt,"Specify either --basedir or --srcdir, not both");
-<<<<<<< HEAD
-=======
 }
 if ( $opt->{'keep-my-cnf'} )
 {
   $keep_my_cnf = 1;
->>>>>>> 7dea09e9
 }
 if ( $opt->{srcdir} )
 {
@@ -470,11 +464,7 @@
 my $copy_cfg_file;
 
 # ----------------------------------------------------------------------
-<<<<<<< HEAD
-# This will be the default config file
-=======
 # This will be the default config file (unless creation is unwanted)
->>>>>>> 7dea09e9
 # ----------------------------------------------------------------------
 
 my $cnfext = ( $^O =~ m/^(MSWin32|cygwin)$/ ) ? "ini" : "cnf";
@@ -483,14 +473,11 @@
 
 my $cfg_template= find_in_basedir($opt,"file","my-default.$cnfext",
 				  ".", "share","share/mysql","support-files");
-<<<<<<< HEAD
-=======
 # Distros might move files
 if ((! -r $cfg_template) && (-r "@pkgdatadir@/my-default.cnf")) {
   $cfg_template = "@pkgdatadir@/my-default.cnf";
 }
 
->>>>>>> 7dea09e9
 -e $cfg_template or cannot_find_file("my-default.$cnfext");
 
 $copy_cfg_file= $config_file;
@@ -500,24 +487,6 @@
   $copy_cfg_file =~ s/my.$cnfext/my-new.$cnfext/;
   # Too early to print warning here, the user may not notice
 }
-<<<<<<< HEAD
-open (TEMPL, $cfg_template) or error($opt, "Could not open config template $cfg_template");
-if (open (CFG, "> $copy_cfg_file"))
-{
-  while (<TEMPL>)
-  {
-    # Remove lines beginning with # *** which are template comments
-    print CFG $_ unless /^# \*\*\*/;
-  }
-  close CFG;
-}
-else
-{
-  warning($opt,"Could not write to config file $copy_cfg_file: $!");
-  $failed_write_cfg= 1;
-}
-close TEMPL;
-=======
 
 if ( ! $keep_my_cnf ) {
   open (TEMPL, $cfg_template) or error($opt, "Could not open config template $cfg_template");
@@ -533,7 +502,6 @@
   }
   close TEMPL;
 }
->>>>>>> 7dea09e9
 
 # ----------------------------------------------------------------------
 # Now we can get arguments from the groups [mysqld] and [mysql_install_db]
@@ -923,9 +891,6 @@
            "",
            "Support MySQL by buying support/licenses at http://shop.mysql.com");
 
-<<<<<<< HEAD
-    if ($copy_cfg_file eq $config_file and !$failed_write_cfg)
-=======
     if ($keep_my_cnf)
     {
       report($opt,
@@ -933,7 +898,6 @@
 	     "Please make sure your config file is current");
     }
     elsif ($copy_cfg_file eq $config_file and !$failed_write_cfg)
->>>>>>> 7dea09e9
     {
       report($opt,
 	     "New default config file was created as $config_file and",
