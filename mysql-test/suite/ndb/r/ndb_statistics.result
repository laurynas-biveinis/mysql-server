--- conflicted
+++ resolved
@@ -55,12 +55,8 @@
 SELECT * FROM t10000 AS X JOIN t10000 AS Y
 ON Y.I=X.I AND Y.J = X.I;
 id	select_type	table	type	possible_keys	key	key_len	ref	rows	Extra
-<<<<<<< HEAD
 1	SIMPLE	X	ALL	I	NULL	NULL	NULL	10000	Parent of 2 pushed join@1
 1	SIMPLE	Y	ref	J,I	I	10	test.X.I,test.X.I	11	Child of pushed join@1; Using where
-=======
-1	SIMPLE	X	ALL	I	NULL	NULL	NULL	10000	
-1	SIMPLE	Y	ref	J,I	I	10	test.X.I,test.X.I	11	Using where
 EXPLAIN
 SELECT * FROM t100 WHERE k < 42;
 id	select_type	table	type	possible_keys	key	key_len	ref	rows	Extra
@@ -136,7 +132,7 @@
 EXPLAIN
 SELECT * FROM t10000 WHERE J = 0 AND K = 1;
 id	select_type	table	type	possible_keys	key	key_len	ref	rows	Extra
-1	SIMPLE	NULL	NULL	NULL	NULL	NULL	NULL	NULL	Impossible WHERE noticed after reading const tables
+1	SIMPLE	t10000	const	PRIMARY,J	PRIMARY	4	const	1	Using where with pushed condition
 EXPLAIN
 SELECT * FROM t10000 WHERE I = 0 AND J <> 1;
 id	select_type	table	type	possible_keys	key	key_len	ref	rows	Extra
@@ -161,6 +157,5 @@
 SELECT * FROM t10000 WHERE J <> 1 AND I <> 0;
 id	select_type	table	type	possible_keys	key	key_len	ref	rows	Extra
 1	SIMPLE	t10000	range	J,I	J	5	NULL	1500	Using where with pushed condition
->>>>>>> 007a2827
 DROP TABLE t10,t100,t10000;
 End of 5.1 tests