select count(*) from information_schema.columns;
count(*)
#
CREATE LOGFILE GROUP lg1
ADD UNDOFILE 'undofile.dat'
INITIAL_SIZE 16M
UNDO_BUFFER_SIZE = 1M
ENGINE=MYISAM;
ERROR HY000: Table storage engine 'MyISAM' does not support the create option 'CREATE/ALTER/DROP LOGFILE GROUP'
ALTER LOGFILE GROUP lg1
ADD UNDOFILE 'undofile02.dat'
INITIAL_SIZE = 4M 
ENGINE=XYZ;
ERROR 42000: Unknown storage engine 'XYZ'
CREATE TABLESPACE ts1
ADD DATAFILE 'datafile.dat'
USE LOGFILE GROUP lg1
INITIAL_SIZE 12M
ENGINE=MYISAM;
ERROR HY000: Table storage engine 'MyISAM' does not support the create option 'CREATE TABLESPACE'
CREATE LOGFILE GROUP lg1
ADD UNDOFILE 'undofile.dat'
INITIAL_SIZE 5K
UNDO_BUFFER_SIZE = 1M
ENGINE=NDB;
ERROR HY000: Failed to create LOGFILE GROUP
SHOW WARNINGS;
Level	Code	Message
Warning	1296	Undofile size rounded down to kernel page size
Warning	1296	Got error 1516 'File too small' from NDB
Warning	1296	Failed to commit NDB schema transaction
Error	1528	Failed to create LOGFILE GROUP
CREATE LOGFILE GROUP lg1
ADD UNDOFILE 'undofile.dat'
INITIAL_SIZE 16M
UNDO_BUFFER_SIZE = 1M
ENGINE=NDB;
ALTER LOGFILE GROUP lg1
ADD UNDOFILE 'undofile02.dat'
INITIAL_SIZE = 4M 
ENGINE=NDB;
CREATE TABLESPACE ts1
ADD DATAFILE 'datafile.dat'
USE LOGFILE GROUP lg1
INITIAL_SIZE 12M
ENGINE NDB;
ALTER TABLESPACE ts1
ADD DATAFILE 'datafile02.dat'
<<<<<<< HEAD
INITIAL_SIZE = 4M;
=======
INITIAL_SIZE = 12M
ENGINE=NDB;
>>>>>>> eb04eb6f
CREATE TABLE t1
(pk1 INT NOT NULL PRIMARY KEY, b INT NOT NULL, c INT NOT NULL)
TABLESPACE ts1 STORAGE DISK
ENGINE=NDB
PARTITION BY KEY() PARTITIONS 8;
SHOW CREATE TABLE t1;
Table	Create Table
t1	CREATE TABLE `t1` (
  `pk1` int(11) NOT NULL,
  `b` int(11) NOT NULL,
  `c` int(11) NOT NULL,
  PRIMARY KEY (`pk1`)
) /*!50100 TABLESPACE `ts1` STORAGE DISK */ ENGINE=ndbcluster DEFAULT CHARSET=utf8mb4 COLLATE=utf8mb4_0900_ai_ci
/*!50100 PARTITION BY KEY ()
PARTITIONS 8 */
INSERT INTO t1 VALUES (0, 0, 0);
SELECT * FROM t1;
pk1	b	c
0	0	0
INSERT INTO t1 VALUES 
(1,1,1),(2,2,2),(3,3,3),(4,4,4),(5,5,5),
(6,6,6),(7,7,7),(8,8,8),(9,9,9),(10,10,10),
(11,11,11),(12,12,12),(13,13,13),(14,14,14),(15,15,15),
(16,16,16),(17,17,17),(18,18,18),(19,19,19),(20,20,20),
(21,21,21),(22,22,22),(23,23,23),(24,24,24),(25,25,25),
(26,26,26),(27,27,27),(28,28,28),(29,29,29),(30,30,30),
(31,31,31),(32,32,32),(33,33,33),(34,34,34),(35,35,35),
(36,36,36),(37,37,37),(38,38,38),(39,39,39),(40,40,40),
(41,41,41),(42,42,42),(43,43,43),(44,44,44),(45,45,45),
(46,46,46),(47,47,47),(48,48,48),(49,49,49),(50,50,50),
(51,51,51),(52,52,52),(53,53,53),(54,54,54),(55,55,55),
(56,56,56),(57,57,57),(58,58,58),(59,59,59),(60,60,60),
(61,61,61),(62,62,62),(63,63,63),(64,64,64),(65,65,65),
(66,66,66),(67,67,67),(68,68,68),(69,69,69),(70,70,70),
(71,71,71),(72,72,72),(73,73,73),(74,74,74),(75,75,75),
(76,76,76),(77,77,77),(78,78,78),(79,79,79),(80,80,80),
(81,81,81),(82,82,82),(83,83,83),(84,84,84),(85,85,85),
(86,86,86),(87,87,87),(88,88,88),(89,89,89),(90,90,90),
(91,91,91),(92,92,92),(93,93,93),(94,94,94),(95,95,95),
(96,96,96),(97,97,97),(98,98,98),(99,99,99),(100,100,100),
(101,101,101),(102,102,102),(103,103,103),(104,104,104),(105,105,105),
(106,106,106),(107,107,107),(108,108,108),(109,109,109),(110,110,110),
(111,111,111),(112,112,112),(113,113,113),(114,114,114),(115,115,115),
(116,116,116),(117,117,117),(118,118,118),(119,119,119),(120,120,120),
(121,121,121),(122,122,122),(123,123,123),(124,124,124),(125,125,125),
(126,126,126),(127,127,127),(128,128,128),(129,129,129),(130,130,130),
(131,131,131),(132,132,132),(133,133,133),(134,134,134),(135,135,135),
(136,136,136),(137,137,137),(138,138,138),(139,139,139),(140,140,140),
(141,141,141),(142,142,142),(143,143,143),(144,144,144),(145,145,145),
(146,146,146),(147,147,147),(148,148,148),(149,149,149),(150,150,150),
(151,151,151),(152,152,152),(153,153,153),(154,154,154),(155,155,155),
(156,156,156),(157,157,157),(158,158,158),(159,159,159),(160,160,160),
(161,161,161),(162,162,162),(163,163,163),(164,164,164),(165,165,165),
(166,166,166),(167,167,167),(168,168,168),(169,169,169),(170,170,170),
(171,171,171),(172,172,172),(173,173,173),(174,174,174),(175,175,175),
(176,176,176),(177,177,177),(178,178,178),(179,179,179),(180,180,180),
(181,181,181),(182,182,182),(183,183,183),(184,184,184),(185,185,185),
(186,186,186),(187,187,187),(188,188,188),(189,189,189),(190,190,190),
(191,191,191),(192,192,192),(193,193,193),(194,194,194),(195,195,195),
(196,196,196),(197,197,197),(198,198,198),(199,199,199),(200,200,200),
(201,201,201),(202,202,202),(203,203,203),(204,204,204),(205,205,205),
(206,206,206),(207,207,207),(208,208,208),(209,209,209),(210,210,210),
(211,211,211),(212,212,212),(213,213,213),(214,214,214),(215,215,215),
(216,216,216),(217,217,217),(218,218,218),(219,219,219),(220,220,220),
(221,221,221),(222,222,222),(223,223,223),(224,224,224),(225,225,225),
(226,226,226),(227,227,227),(228,228,228),(229,229,229),(230,230,230),
(231,231,231),(232,232,232),(233,233,233),(234,234,234),(235,235,235),
(236,236,236),(237,237,237),(238,238,238),(239,239,239),(240,240,240),
(241,241,241),(242,242,242),(243,243,243),(244,244,244),(245,245,245),
(246,246,246),(247,247,247),(248,248,248),(249,249,249),(250,250,250),
(251,251,251),(252,252,252),(253,253,253),(254,254,254),(255,255,255),
(256,256,256),(257,257,257),(258,258,258),(259,259,259),(260,260,260),
(261,261,261),(262,262,262),(263,263,263),(264,264,264),(265,265,265),
(266,266,266),(267,267,267),(268,268,268),(269,269,269),(270,270,270),
(271,271,271),(272,272,272),(273,273,273),(274,274,274),(275,275,275),
(276,276,276),(277,277,277),(278,278,278),(279,279,279),(280,280,280),
(281,281,281),(282,282,282),(283,283,283),(284,284,284),(285,285,285),
(286,286,286),(287,287,287),(288,288,288),(289,289,289),(290,290,290),
(291,291,291),(292,292,292),(293,293,293),(294,294,294),(295,295,295),
(296,296,296),(297,297,297),(298,298,298),(299,299,299),(300,300,300),
(301,301,301),(302,302,302),(303,303,303),(304,304,304),(305,305,305),
(306,306,306),(307,307,307),(308,308,308),(309,309,309),(310,310,310),
(311,311,311),(312,312,312),(313,313,313),(314,314,314),(315,315,315),
(316,316,316),(317,317,317),(318,318,318),(319,319,319),(320,320,320),
(321,321,321),(322,322,322),(323,323,323),(324,324,324),(325,325,325),
(326,326,326),(327,327,327),(328,328,328),(329,329,329),(330,330,330),
(331,331,331),(332,332,332),(333,333,333),(334,334,334),(335,335,335),
(336,336,336),(337,337,337),(338,338,338),(339,339,339),(340,340,340),
(341,341,341),(342,342,342),(343,343,343),(344,344,344),(345,345,345),
(346,346,346),(347,347,347),(348,348,348),(349,349,349),(350,350,350),
(351,351,351),(352,352,352),(353,353,353),(354,354,354),(355,355,355),
(356,356,356),(357,357,357),(358,358,358),(359,359,359),(360,360,360),
(361,361,361),(362,362,362),(363,363,363),(364,364,364),(365,365,365),
(366,366,366),(367,367,367),(368,368,368),(369,369,369),(370,370,370),
(371,371,371),(372,372,372),(373,373,373),(374,374,374),(375,375,375),
(376,376,376),(377,377,377),(378,378,378),(379,379,379),(380,380,380),
(381,381,381),(382,382,382),(383,383,383),(384,384,384),(385,385,385),
(386,386,386),(387,387,387),(388,388,388),(389,389,389),(390,390,390),
(391,391,391),(392,392,392),(393,393,393),(394,394,394),(395,395,395),
(396,396,396),(397,397,397),(398,398,398),(399,399,399),(400,400,400),
(401,401,401),(402,402,402),(403,403,403),(404,404,404),(405,405,405),
(406,406,406),(407,407,407),(408,408,408),(409,409,409),(410,410,410),
(411,411,411),(412,412,412),(413,413,413),(414,414,414),(415,415,415),
(416,416,416),(417,417,417),(418,418,418),(419,419,419),(420,420,420),
(421,421,421),(422,422,422),(423,423,423),(424,424,424),(425,425,425),
(426,426,426),(427,427,427),(428,428,428),(429,429,429),(430,430,430),
(431,431,431),(432,432,432),(433,433,433),(434,434,434),(435,435,435),
(436,436,436),(437,437,437),(438,438,438),(439,439,439),(440,440,440),
(441,441,441),(442,442,442),(443,443,443),(444,444,444),(445,445,445),
(446,446,446),(447,447,447),(448,448,448),(449,449,449),(450,450,450),
(451,451,451),(452,452,452),(453,453,453),(454,454,454),(455,455,455),
(456,456,456),(457,457,457),(458,458,458),(459,459,459),(460,460,460),
(461,461,461),(462,462,462),(463,463,463),(464,464,464),(465,465,465),
(466,466,466),(467,467,467),(468,468,468),(469,469,469),(470,470,470),
(471,471,471),(472,472,472),(473,473,473),(474,474,474),(475,475,475),
(476,476,476),(477,477,477),(478,478,478),(479,479,479),(480,480,480),
(481,481,481),(482,482,482),(483,483,483),(484,484,484),(485,485,485),
(486,486,486),(487,487,487),(488,488,488),(489,489,489),(490,490,490),
(491,491,491),(492,492,492),(493,493,493),(494,494,494),(495,495,495),
(496,496,496),(497,497,497),(498,498,498),(499,499,499),(500, 500, 500);
SELECT COUNT(*) FROM t1;
COUNT(*)
501
SET SESSION information_schema_stats_expiry=0;
SELECT table_name,
SUM(table_rows),
SUM(data_length),
MAX(max_data_length),
SUM(data_free)
FROM INFORMATION_SCHEMA.partitions
WHERE table_name='t1'
GROUP BY table_name;
TABLE_NAME	SUM(table_rows)	SUM(data_length)	MAX(max_data_length)	SUM(data_free)
t1	501	262144	1048576	8345820
SELECT table_name, table_rows, data_length, max_data_length, data_free
FROM information_schema.tables
WHERE table_name='t1';
TABLE_NAME	TABLE_ROWS	DATA_LENGTH	MAX_DATA_LENGTH	DATA_FREE
t1	501	262144	8388608	8345820
CREATE LOGFILE GROUP lg2
ADD UNDOFILE 'x.dat'
INITIAL_SIZE 10y
ENGINE = NDB;
ERROR HY000: A size parameter was incorrectly specified, either number or on the form 10M
CREATE LOGFILE GROUP lg2
ADD UNDOFILE 'x.dat'
INITIAL_SIZE 10MB
ENGINE = NDB;
ERROR HY000: A size parameter was incorrectly specified, either number or on the form 10M
CREATE LOGFILE GROUP lg2
ADD UNDOFILE 'x.dat'
INITIAL_SIZE 10 MB
ENGINE = NDB;
ERROR 42000: You have an error in your SQL syntax; check the manual that corresponds to your MySQL server version for the right syntax to use near 'MB
ENGINE = NDB' at line 3
CREATE LOGFILE GROUP lg2
ADD UNDOFILE 'x.dat'
INITIAL_SIZE 10 M
ENGINE = NDB;
ERROR 42000: You have an error in your SQL syntax; check the manual that corresponds to your MySQL server version for the right syntax to use near 'M
ENGINE = NDB' at line 3
CREATE LOGFILE GROUP lg2
ADD UNDOFILE 'x.dat'
INITIAL_SIZE 1000000000000K
ENGINE = NDB;
ERROR HY000: The size number was correct but we don't allow the digit part to be more than 2 billion
DROP TABLE t1;
CREATE TABLE t1 (a bigint primary key, b bigint storage disk)
ENGINE ndb
COMMENT="NDB_TABLE=NOLOGGING=1"
TABLESPACE ts1 STORAGE DISK;
ERROR HY000: Table storage engine 'ndbcluster' does not support the create option 'NOLOGGING=1 on table with fields using STORAGE DISK'
ALTER TABLESPACE ts1
DROP DATAFILE 'datafile.dat';
ALTER TABLESPACE ts1
DROP DATAFILE 'datafile02.dat';
DROP TABLESPACE ts1;
#
# Bug #21699 DROP last DATAFILE from TABLESPACE even though there are still tables in it
#
# Create the tablespace
create tablespace ts2
add datafile 'datafile2_1.dat'
use logfile group lg1
initial_size 12M
engine ndb;
# Create tables on the tablespace
CREATE TABLE City (
ID int(11) NOT NULL AUTO_INCREMENT,
Name char(35) NOT NULL,
CountryCode char(3) NOT NULL,
District char(20) NOT NULL,
Population int(11) NOT NULL,
PRIMARY KEY (ID)
) ENGINE=ndbcluster
tablespace ts2
storage disk;
create table t1 (a int primary key, b int)
engine = ndbcluster tablespace ts2 storage disk;
insert into t1 values (1,1);
# Attempting to drop the datafile should fail now
alter tablespace ts2
drop datafile 'datafile2_1.dat';
ERROR HY000: Failed to alter: DROP DATAFILE FAILED
show warnings;
Level	Code	Message
Warning	1296	Got error 770 'Cant drop file, file is used' from NDB
Warning	1296	Failed to commit NDB schema transaction
Error	1533	Failed to alter: DROP DATAFILE FAILED
drop table t1;
alter tablespace ts2
drop datafile 'datafile2_1.dat';
# Inserting into the table should now fail with error : NoDatafile in tablespace
insert
into City (Name,CountryCode,District,Population)
values ('BeiJing','CN','Beijing',2000);
ERROR HY000: Got error 1602 'No datafile in tablespace' from NDBCLUSTER
# Dropping tablsepace before dropping table should fail
drop tablespace ts2;
ERROR HY000: Tablespace `ts2` is not empty.
# Cleanup
drop table City;
drop tablespace ts2;
###########################
# Test update of mm/dd part
###########################
# Create the tablespaces
CREATE TABLESPACE ts1
ADD DATAFILE 'datafile.dat'
USE LOGFILE GROUP lg1
INITIAL_SIZE 8M
ENGINE NDB;
# Create the tables with mm/dd parts and run tests
CREATE TABLE t1 (a INT PRIMARY KEY, b CHAR(4) NOT NULL, c CHAR(4) NOT NULL, KEY(b)) TABLESPACE ts1 STORAGE DISK ENGINE = NDB;
INSERT INTO t1 VALUES (1,'1','1'), (2,'2','2'), (3,'3','3');
BEGIN;
UPDATE t1 SET b = '2' WHERE a = 1;
SELECT b FROM t1 WHERE a = 1;
b
2
SELECT * FROM t1 WHERE a = 1;
a	b	c
1	2	1
UPDATE t1 SET c = '2' WHERE a = 1;
SELECT b FROM t1 WHERE a = 1;
b
2
SELECT * FROM t1 WHERE a = 1;
a	b	c
1	2	2
UPDATE t1 SET b = '3' WHERE a = 1;
SELECT b FROM t1 WHERE a = 1;
b
3
SELECT * FROM t1 WHERE a = 1;
a	b	c
1	3	2
COMMIT;
SELECT * FROM t1 ORDER BY 1;
a	b	c
1	3	2
2	2	2
3	3	3
BEGIN;
UPDATE t1 SET c = '3' WHERE a = 1;
SELECT b FROM t1 WHERE a = 1;
b
3
SELECT * FROM t1 WHERE a = 1;
a	b	c
1	3	3
UPDATE t1 SET b = '4' WHERE a = 1;
SELECT b FROM t1 WHERE a = 1;
b
4
SELECT * FROM t1 WHERE a = 1;
a	b	c
1	4	3
UPDATE t1 SET c = '4' WHERE a = 1;
SELECT b FROM t1 WHERE a = 1;
b
4
SELECT * FROM t1 WHERE a = 1;
a	b	c
1	4	4
COMMIT;
SELECT * FROM t1 ORDER BY 1;
a	b	c
1	4	4
2	2	2
3	3	3
UPDATE t1 SET b = '5' WHERE a = 1;
SELECT * FROM t1 ORDER BY 1;
a	b	c
1	5	4
2	2	2
3	3	3
UPDATE t1 SET b = '6' WHERE b = '5';
SELECT * FROM t1 ORDER BY 1;
a	b	c
1	6	4
2	2	2
3	3	3
UPDATE t1 SET b = '7'WHERE c = '4';
SELECT * FROM t1 ORDER BY 1;
a	b	c
1	7	4
2	2	2
3	3	3
UPDATE t1 SET c = '5' WHERE a = 1;
SELECT * FROM t1 ORDER BY 1;
a	b	c
1	7	5
2	2	2
3	3	3
UPDATE t1 SET c = '6' WHERE b = '7';
SELECT * FROM t1 ORDER BY 1;
a	b	c
1	7	6
2	2	2
3	3	3
UPDATE t1 SET c = '7' WHERE c = '6';
SELECT * FROM t1 ORDER BY 1;
a	b	c
1	7	7
2	2	2
3	3	3
DROP TABLE t1;
CREATE TABLE t1 (a INT PRIMARY KEY, b VARCHAR(4) NOT NULL, c CHAR(4) NOT NULL, KEY(b)) TABLESPACE ts1 STORAGE DISK ENGINE NDB;
INSERT INTO t1 VALUE (1,'1','1'), (2,'2','2'), (3,'3','3');
BEGIN;
UPDATE t1 SET b = '2' WHERE a = 1;
SELECT b FROM t1 WHERE a = 1;
b
2
SELECT * FROM t1 WHERE a = 1;
a	b	c
1	2	1
UPDATE t1 SET c = '2' WHERE a = 1;
SELECT b FROM t1 WHERE a = 1;
b
2
SELECT * FROM t1 WHERE a = 1;
a	b	c
1	2	2
UPDATE t1 SET b = '3' WHERE a = 1;
SELECT b FROM t1 WHERE a = 1;
b
3
SELECT * FROM t1 WHERE a = 1;
a	b	c
1	3	2
COMMIT;
SELECT * FROM t1 ORDER BY 1;
a	b	c
1	3	2
2	2	2
3	3	3
BEGIN;
UPDATE t1 SET c = '3' WHERE a = 1;
SELECT b FROM t1 WHERE a = 1;
b
3
SELECT * FROM t1 WHERE a = 1;
a	b	c
1	3	3
UPDATE t1 SET b = '4' WHERE a = 1;
SELECT b FROM t1 WHERE a = 1;
b
4
SELECT * FROM t1 WHERE a = 1;
a	b	c
1	4	3
UPDATE t1 SET c = '4' WHERE a = 1;
SELECT b FROM t1 WHERE a = 1;
b
4
SELECT * FROM t1 WHERE a = 1;
a	b	c
1	4	4
COMMIT;
SELECT * FROM t1 ORDER BY 1;
a	b	c
1	4	4
2	2	2
3	3	3
UPDATE t1 SET b = '5' WHERE a = 1;
SELECT * FROM t1 ORDER BY 1;
a	b	c
1	5	4
2	2	2
3	3	3
UPDATE t1 SET b = '6' WHERE b = '5';
SELECT * FROM t1 ORDER BY 1;
a	b	c
1	6	4
2	2	2
3	3	3
UPDATE t1 SET b = '7' WHERE c = '4';
SELECT * FROM t1 ORDER BY 1;
a	b	c
1	7	4
2	2	2
3	3	3
UPDATE t1 SET c = '5' WHERE a = 1;
SELECT * FROM t1 ORDER BY 1;
a	b	c
1	7	5
2	2	2
3	3	3
UPDATE t1 SET c = '6' WHERE b = '7';
SELECT * FROM t1 ORDER BY 1;
a	b	c
1	7	6
2	2	2
3	3	3
UPDATE t1 SET c = '7' WHERE c = '6';
SELECT * FROM t1 ORDER BY 1;
a	b	c
1	7	7
2	2	2
3	3	3
DELETE FROM t1;
INSERT INTO t1 VALUES (3,'1','1');
BEGIN;
UPDATE t1 SET b = b + 2 WHERE A = 3;
DELETE FROM t1 WHERE A = 3;
INSERT INTO t1 VALUES (3,'0','0');
COMMIT;
SELECT * from t1 ORDER BY 1;
a	b	c
3	0	0
DROP TABLE t1;
# Cleanup tablespace
ALTER TABLESPACE ts1
DROP DATAFILE 'datafile.dat';
DROP TABLESPACE ts1;
########################
# Test for blobs...
########################
# Create the tablespace
CREATE TABLESPACE ts1
ADD DATAFILE 'datafile.dat'
USE LOGFILE GROUP lg1
INITIAL_SIZE 12M
ENGINE NDB;
# Create a table with blob column on it
CREATE TABLE t1 (
a INT NOT NULL PRIMARY KEY,
b TEXT NOT NULL
) TABLESPACE ts1 STORAGE DISK ENGINE=NDBCLUSTER;
# Generate the blob values to be inserted
set @x0 = '01234567012345670123456701234567';
set @x0 = concat(@x0,@x0,@x0,@x0,@x0,@x0,@x0,@x0);
set @b1 = 'b1';
set @b1 = concat(@b1,@b1,@b1,@b1,@b1,@b1,@b1,@b1,@b1,@b1);
set @b1 = concat(@b1,@b1,@b1,@b1,@b1,@b1,@b1,@b1,@b1,@b1);
set @b1 = concat(@b1,@b1,@b1,@b1,@b1,@b1,@b1,@b1,@b1,@b1);
set @b1 = concat(@b1,@x0);
set @b2 = 'b2';
set @b2 = concat(@b2,@b2,@b2,@b2,@b2,@b2,@b2,@b2,@b2,@b2);
set @b2 = concat(@b2,@b2,@b2,@b2,@b2,@b2,@b2,@b2,@b2,@b2);
set @b2 = concat(@b2,@b2,@b2,@b2,@b2,@b2,@b2,@b2,@b2,@b2);
set @b2 = concat(@b2,@b2,@b2,@b2,@b2,@b2,@b2,@b2,@b2,@b2);
# Run the tests
INSERT INTO t1 VALUES(1,@b1);
INSERT INTO t1 VALUES(2,@b2);
SELECT a,length(b),substr(b,1+2*900,2) FROM t1 WHERE a=1;
a	length(b)	substr(b,1+2*900,2)
1	2256	b1
SELECT a,length(b),substr(b,1+2*9000,2) FROM t1 WHERE a=2;
a	length(b)	substr(b,1+2*9000,2)
2	20000	b2
UPDATE t1 SET b=@b2 WHERE a=1;
UPDATE t1 SET b=@b1 WHERE a=2;
SELECT a,length(b),substr(b,1+2*9000,2) FROM t1 WHERE a=1;
a	length(b)	substr(b,1+2*9000,2)
1	20000	b2
SELECT a,length(b),substr(b,1+2*900,2) FROM t1 WHERE a=2;
a	length(b)	substr(b,1+2*900,2)
2	2256	b1
UPDATE t1 SET b=concat(b,b) WHERE a=1;
UPDATE t1 SET b=concat(b,b) WHERE a=2;
SELECT a,length(b),substr(b,1+4*9000,2) FROM t1 WHERE a=1;
a	length(b)	substr(b,1+4*9000,2)
1	40000	b2
SELECT a,length(b),substr(b,1+4*900,2) FROM t1 WHERE a=2;
a	length(b)	substr(b,1+4*900,2)
2	4512	b1
DELETE FROM t1 WHERE a=1;
DELETE FROM t1 WHERE a=2;
SELECT COUNT(*) FROM t1;
COUNT(*)
0
# Cleanup
DROP TABLE t1;
ALTER TABLESPACE ts1
DROP DATAFILE 'datafile.dat';
DROP TABLESPACE ts1;
#
# Bug#20612 INS-DEL bug in TUP (not pgman bug)
# found via disk data assert but is not pgman or disk data related
#
#Setup - Create tablespaces and table
CREATE TABLESPACE ts1
ADD DATAFILE 'datafile.dat'
USE LOGFILE GROUP lg1
INITIAL_SIZE 8M
ENGINE NDB;
CREATE TABLE t1 (
a int NOT NULL,
b varchar(4000) charset latin1,  -- must use 2 pages undo
PRIMARY KEY using hash (a)
)
TABLESPACE ts1 STORAGE DISK ENGINE=NDBCLUSTER;
# Run the tests
set autocommit = 0;
insert into t1 values(0,'x');
insert into t1 values(1,'x');
insert into t1 values(2,'x');
insert into t1 values(3,'x');
insert into t1 values(4,'x');
insert into t1 values(5,'x');
insert into t1 values(6,'x');
insert into t1 values(7,'x');
insert into t1 values(8,'x');
delete from t1 where a = 0;
commit;
delete from t1;
begin;
insert into t1 values (1, 'x');
select * from t1;
a	b
1	x
rollback;
set autocommit = 1;
# Cleanup
drop table t1;
alter tablespace ts1
drop datafile 'datafile.dat';
drop tablespace ts1;
#############################
# Customer posted order by test case
# Org in ndb_dd_advance.test
#############################
# Setup
create tablespace ts1
add datafile 'datafile.dat'
use logfile group lg1
initial_size 4M
engine ndb;
create table t1 (f1 varchar(50) primary key, f2 text,f3 int) 
TABLESPACE ts1 STORAGE DISK engine=NDB;
# Run the tests
insert into t1 (f1,f2,f3)VALUES("111111","aaaaaa",1);
insert into t1 (f1,f2,f3)VALUES("222222","bbbbbb",2);
select * from t1 order by f1;
f1	f2	f3
111111	aaaaaa	1
222222	bbbbbb	2
select f1,f2 from t1 order by f2;
f1	f2
111111	aaaaaa
222222	bbbbbb
select f2 from t1 order by f2;
f2
aaaaaa
bbbbbb
select f1,f2 from t1 order by f1;
f1	f2
111111	aaaaaa
222222	bbbbbb
# Cleanup
drop table t1;
alter tablespace ts1
drop datafile 'datafile.dat';
drop tablespace ts1;
#
# bug#34118 hash index trigger and do not update any disk attr
#
# Setup - Create tablespace, table and fill it
CREATE TABLESPACE ts1
ADD DATAFILE 'datafile.dat'
USE LOGFILE GROUP lg1
INITIAL_SIZE 4M
ENGINE NDB;
CREATE TABLE t1 (
id int unsigned NOT NULL,
c1 int unsigned NOT NULL,
c2 int DEFAULT NULL,
PRIMARY KEY using hash (id),
UNIQUE KEY c1 using hash (c1))
TABLESPACE ts1 STORAGE DISK ENGINE=ndbcluster;
insert into t1 values(1, 1, 3);
insert into t1 values(2, 2, 3);
# Confirm that the update fails
update t1 set c1 = 1 where id = 2;
ERROR 23000: Can't write; duplicate key in table ''
# Cleanup
drop table t1;
ALTER TABLESPACE ts1
DROP DATAFILE 'datafile.dat';
DROP TABLESPACE ts1;
# Also drop the logfile group lg1 created at the start of this file
DROP LOGFILE GROUP lg1 
ENGINE =NDB;
=== bug#31712 ===
create logfile group lg1
add undofile 'undofile.dat'
initial_size 2M
undo_buffer_size 1M
engine ndb;
create tablespace ts1
add datafile 'datafile.dat'
use logfile group lg1
initial_size 1M
extent_size 2M
engine ndb;
ERROR HY000: Failed to create DATAFILE
show warnings;
Level	Code	Message
Warning	1296	Got error 1516 'File too small' from NDB
Warning	1296	Failed to create datafile 'datafile.dat' in NDB
Error	1528	Failed to create DATAFILE
create tablespace ts1
add datafile 'datafile.dat'
use logfile group lg1
initial_size 2M
extent_size 2M
engine ndb;
alter tablespace ts1
add datafile 'datafile02.dat'
initial_size 1M;
ERROR HY000: Failed to alter: CREATE DATAFILE FAILED
show warnings;
Level	Code	Message
Warning	1296	Got error 1516 'File too small' from NDB
Warning	1296	Failed to create datafile 'datafile02.dat' in NDB
Error	1533	Failed to alter: CREATE DATAFILE FAILED
alter tablespace ts1
drop datafile 'datafile.dat';
drop tablespace ts1;
drop logfile group lg1
engine ndb;
=== bug#31782 ===
create logfile group lg1
add undofile 'undofile.dat'
initial_size 2M
undo_buffer_size 1M
engine ndb;
create tablespace ts1
add datafile 'datafile.dat'
use logfile group lg1
initial_size 2M
extent_size 2M
engine ndb;
select tablespace_name, file_type, file_name
from information_schema.files
where engine = 'ndbcluster' and file_type = 'DATAFILE';
TABLESPACE_NAME	FILE_TYPE	FILE_NAME
ts1	DATAFILE	./datafile.dat
alter tablespace ts1
drop datafile 'datafile.dat';
select tablespace_name, file_type, file_name
from information_schema.files
where engine = 'ndbcluster' and file_type = 'DATAFILE';
TABLESPACE_NAME	FILE_TYPE	FILE_NAME
drop tablespace ts1;
drop logfile group lg1
engine ndb;
=== bug#49709 ===
create logfile group lg1
add undofile 'undofile.dat'
initial_size 3276801
undo_buffer_size 294913
engine ndb;
Warnings:
Warning	1296	Undo buffer size rounded up to kernel page size
Warning	1296	Undofile size rounded down to kernel page size
alter logfile group lg1
add undofile 'undofile02.dat'
initial_size 3309567
engine ndb;
Warnings:
Warning	1296	Undofile size rounded down to kernel page size
create tablespace ts1
add datafile 'datafile.dat'
use logfile group lg1
initial_size 3276801
extent_size 294913
engine ndb;
Warnings:
Warning	1296	Extent size rounded up to kernel page size
Warning	1296	Datafile size rounded down to extent size
alter tablespace ts1
add datafile 'datafile02.dat'
initial_size 3342335;
Warnings:
Warning	1296	Datafile size rounded up to extent size
select file_name, initial_size
from information_schema.files
where file_type = 'UNDO LOG' and file_name like '%dat'
order by file_name;
FILE_NAME	INITIAL_SIZE
./undofile.dat	3276800
./undofile02.dat	3276800
select file_name, initial_size, extent_size, total_extents, free_extents
from information_schema.files
where file_type = 'DATAFILE'
order by file_name;
FILE_NAME	INITIAL_SIZE	EXTENT_SIZE	TOTAL_EXTENTS	FREE_EXTENTS
./datafile.dat	3276800	327680	10	10
./datafile02.dat	3604480	327680	11	11
alter tablespace ts1
drop datafile 'datafile02.dat';
alter tablespace ts1
drop datafile 'datafile.dat';
drop tablespace ts1;
drop logfile group lg1
engine ndb;
set character_set_client=utf8;
Warnings:
Warning	3719	'utf8' is currently an alias for the character set UTF8MB3, but will be an alias for UTF8MB4 in a future release. Please consider using UTF8MB4 in order to be unambiguous.
create logfile group lg1
add undofile 'undo1.log'
undo_buffer_size 2M
engine=ndb;
drop logfile group lg1
engine ndb;
CREATE LOGFILE GROUP lg1
ADD UNDOFILE 'undofile.dat'
INITIAL_SIZE 16M
UNDO_BUFFER_SIZE = 128M
ENGINE=NDB;
ERROR HY000: Failed to create LOGFILE GROUP
SHOW WARNINGS;
Level	Code	Message
Warning	1296	Got error 1504 'Out of logbuffer memory(specify smaller undo_buffer_size or increase SharedGlobalMemory)' from NDB
Warning	1296	Failed to commit NDB schema transaction
Error	1528	Failed to create LOGFILE GROUP
SET SESSION information_schema_stats_expiry=default;<|MERGE_RESOLUTION|>--- conflicted
+++ resolved
@@ -46,12 +46,7 @@
 ENGINE NDB;
 ALTER TABLESPACE ts1
 ADD DATAFILE 'datafile02.dat'
-<<<<<<< HEAD
-INITIAL_SIZE = 4M;
-=======
-INITIAL_SIZE = 12M
-ENGINE=NDB;
->>>>>>> eb04eb6f
+INITIAL_SIZE = 12M;
 CREATE TABLE t1
 (pk1 INT NOT NULL PRIMARY KEY, b INT NOT NULL, c INT NOT NULL)
 TABLESPACE ts1 STORAGE DISK
