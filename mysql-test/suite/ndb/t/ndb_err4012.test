-- source include/not_embedded.inc
-- source include/have_ndb.inc
--echo # We are using some debug-only features in this test
-- source include/have_debug.inc
-- source have_ndb_error_insert.inc
call mtr.add_suppression("NDB FK: Failed to drop fk");
call mtr.add_suppression("NDB FK: Failed to list dependent objects for table");

--echo # bulk delete with timeout error 4012
create table t4(id int primary key, val int) engine=ndb;
insert into t4 values (1,1), (2,2), (3,3), (4,4), (5,5);
--exec $NDB_MGM --no-defaults --ndb-connectstring="$NDB_CONNECTSTRING" -e "all error 8108" >> $NDB_TOOLS_OUTPUT
set @save_debug = @@session.debug;
--echo # Error injection in Ndb::waitCompletedTransactions so that transaction times out quickly
SET SESSION debug="+d,early_trans_timeout";
--error 1296
delete from t4 where id > 0;
SET SESSION debug=@save_debug;
--exec $NDB_MGM --no-defaults --ndb-connectstring="$NDB_CONNECTSTRING" -e "all error 0" >> $NDB_TOOLS_OUTPUT
drop table t4;

--echo # bulk delete ignore with timeout error 4012
create table t4(id int primary key, val int) engine=ndb;
insert into t4 values (1,1), (2,2), (3,3), (4,4), (5,5);
--exec $NDB_MGM --no-defaults --ndb-connectstring="$NDB_CONNECTSTRING" -e "all error 8108" >> $NDB_TOOLS_OUTPUT
set @save_debug = @@session.debug;
--echo # Error injection in Ndb::waitCompletedTransactions so that transaction times out quickly
SET SESSION debug="+d,early_trans_timeout";
# The statement fails although it's using IGNORE since the provoked error is
# not in the list of errors to IGNORE, see Ignore_error_handler
--error 1296
delete ignore from t4 where id > 0;
SET SESSION debug=@save_debug;
--exec $NDB_MGM --no-defaults --ndb-connectstring="$NDB_CONNECTSTRING" -e "all error 0" >> $NDB_TOOLS_OUTPUT
drop table t4;

--echo # bulk update with timeout error 4012
create table t4(id int primary key, val int) engine=ndb;
insert into t4 values (1,1), (2,2), (3,3), (4,4), (5,5);
--exec $NDB_MGM --no-defaults --ndb-connectstring="$NDB_CONNECTSTRING" -e "all error 8108" >> $NDB_TOOLS_OUTPUT
set @save_debug = @@session.debug;
--echo # Error injection in Ndb::waitCompletedTransactions so that transaction times out quickly
SET SESSION debug="+d,early_trans_timeout";
--error 1296
update t4 set val = 0 where id > 0;
SET SESSION debug=@save_debug;
--exec $NDB_MGM --no-defaults --ndb-connectstring="$NDB_CONNECTSTRING" -e "all error 0" >> $NDB_TOOLS_OUTPUT
drop table t4;

--echo # bulk update ignore is not possible because 'ignore' disables bulk updates

--echo # mysqld gets timeout error 4008 on GET_TABINFOREQ for table create

--exec $NDB_MGM --no-defaults --ndb-connectstring="$NDB_CONNECTSTRING" -e "all error 6216" >> $NDB_TOOLS_OUTPUT
set @save_debug = @@session.debug;
SET SESSION debug="+d,ndb_dictsignal_timeout";
--error 1296
create table t1(id int primary key, val int)engine=ndb;
show warnings;
--exec $NDB_MGM --no-defaults --ndb-connectstring="$NDB_CONNECTSTRING" -e "all error 0" >> $NDB_TOOLS_OUTPUT
SET SESSION debug=@save_debug;

--echo # mysqld gets timeout error 4008 on GET_TABINFOREQ for table drop
create table t2(id int primary key, val int)engine=ndb;
--exec $NDB_MGM --no-defaults --ndb-connectstring="$NDB_CONNECTSTRING" -e "all error 6216" >> $NDB_TOOLS_OUTPUT
set @save_debug = @@session.debug;
SET SESSION debug="+d,ndb_dictsignal_timeout";
--error 1051
drop table t2;
show warnings;
--exec $NDB_MGM --no-defaults --ndb-connectstring="$NDB_CONNECTSTRING" -e "all error 0" >> $NDB_TOOLS_OUTPUT
SET SESSION debug=@save_debug;
drop table t2;

--echo # mysqld gets timeout error 1008 on GET_TABINFOREQ for index create
create table t3(id int primary key, val int)engine=ndb;
--exec $NDB_MGM --no-defaults --ndb-connectstring="$NDB_CONNECTSTRING" -e "all error 6216" >> $NDB_TOOLS_OUTPUT
set @save_debug = @@session.debug;
SET SESSION debug="+d,ndb_dictsignal_timeout";
--error 1296
create unique index val_unq on t3(val);
show warnings;
--exec $NDB_MGM --no-defaults --ndb-connectstring="$NDB_CONNECTSTRING" -e "all error 0" >> $NDB_TOOLS_OUTPUT
SET SESSION debug=@save_debug;
drop table t3;

--echo # mysqld gets timeout error 4008 on GET_TABINFOREQ for index drop
create table t4(id int primary key, val int, unique key val_unq(val))engine=ndb;
--exec $NDB_MGM --no-defaults --ndb-connectstring="$NDB_CONNECTSTRING" -e "all error 6216" >> $NDB_TOOLS_OUTPUT
set @save_debug = @@session.debug;
SET SESSION debug="+d,ndb_dictsignal_timeout";
--error 1296
drop index val_unq on t4;
show warnings;
--exec $NDB_MGM --no-defaults --ndb-connectstring="$NDB_CONNECTSTRING" -e "all error 0" >> $NDB_TOOLS_OUTPUT
SET SESSION debug=@save_debug;
drop table t4;

--echo # mysqld gets timeout error 4008 on GET_TABINFOREQ for hashmap
create table t1(id int primary key, val int)engine=ndb;
--exec $NDB_MGM --no-defaults --ndb-connectstring="$NDB_CONNECTSTRING" -e "all error 6216" >> $NDB_TOOLS_OUTPUT
SET SESSION debug="+d,ndb_dictsignal_timeout";
--error 1296
alter table t1 add partition partitions 2;
show warnings;
--exec $NDB_MGM --no-defaults --ndb-connectstring="$NDB_CONNECTSTRING" -e "all error 0" >> $NDB_TOOLS_OUTPUT
SET SESSION debug=@save_debug;
drop table t1;

--echo # mysqld gets timeout error 4008 on GET_TABINFOREQ for foreign key
create table t1(id int primary key, val int) engine=ndb;
create table t2(id int primary key, id2 int, constraint t2_fk foreign key(id2) references t1(id))engine=ndb;
--exec $NDB_MGM --no-defaults --ndb-connectstring="$NDB_CONNECTSTRING" -e "all error 6216" >> $NDB_TOOLS_OUTPUT
SET SESSION debug="+d,ndb_dictsignal_timeout";
--error 1296
alter table t2 algorithm=inplace, drop foreign key t2_fk;
show warnings;
--exec $NDB_MGM --no-defaults --ndb-connectstring="$NDB_CONNECTSTRING" -e "all error 0" >> $NDB_TOOLS_OUTPUT
SET SESSION debug=@save_debug;
drop table t2;
drop table t1;

create logfile group lg1 add undofile 'undo1.dat' engine=ndb;
create tablespace ts1 add datafile 'data1.dat' use logfile group lg1 engine=ndb;
--echo # mysqld gets timeout error 4008 on GET_TABINFOREQ for file
--exec $NDB_MGM --no-defaults --ndb-connectstring="$NDB_CONNECTSTRING" -e "all error 6216" >> $NDB_TOOLS_OUTPUT
set @save_debug = @@session.debug;
SET SESSION debug="+d,ndb_dictsignal_timeout";
--error 1533
alter tablespace ts1 drop datafile 'data1.dat' engine=ndb;
show warnings;
--exec $NDB_MGM --no-defaults --ndb-connectstring="$NDB_CONNECTSTRING" -e "all error 0" >> $NDB_TOOLS_OUTPUT
SET SESSION debug=@save_debug;

--echo # mysqld gets timeout error 4008 on GET_TABINFOREQ for filegroup
--exec $NDB_MGM --no-defaults --ndb-connectstring="$NDB_CONNECTSTRING" -e "all error 6216" >> $NDB_TOOLS_OUTPUT
set @save_debug = @@session.debug;
SET SESSION debug="+d,ndb_dictsignal_timeout";
--error 1533
alter logfile group lg1 add undofile 'undo2.dat' engine=ndb;
show warnings;
--exec $NDB_MGM --no-defaults --ndb-connectstring="$NDB_CONNECTSTRING" -e "all error 0" >> $NDB_TOOLS_OUTPUT
SET SESSION debug=@save_debug;
alter tablespace ts1 drop datafile 'data1.dat' engine=ndb;
drop tablespace ts1 engine=ndb;
drop logfile group lg1 engine=ndb;

--echo # mysqld gets timeout error 4008 on CREATE_TABLE_REQ
--exec $NDB_MGM --no-defaults --ndb-connectstring="$NDB_CONNECTSTRING" -e "all error 6217" >> $NDB_TOOLS_OUTPUT
set @save_debug = @@session.debug;
SET SESSION debug="+d,ndb_dictsignal_timeout";
--error 1296
create table t1(id int primary key, val int)engine=ndb;
show warnings;
--exec $NDB_MGM --no-defaults --ndb-connectstring="$NDB_CONNECTSTRING" -e "all error 0" >> $NDB_TOOLS_OUTPUT
SET SESSION debug=@save_debug;

--echo # mysqld gets timeout error 4008 on ALTER_TAB_REQ
create table t1(id int primary key, val int) engine=ndb;
--exec $NDB_MGM --no-defaults --ndb-connectstring="$NDB_CONNECTSTRING" -e "all error 6217" >> $NDB_TOOLS_OUTPUT
SET SESSION debug="+d,ndb_dictsignal_timeout";
--error 4008
alter table t1 add partition partitions 2;
show warnings;
--exec $NDB_MGM --no-defaults --ndb-connectstring="$NDB_CONNECTSTRING" -e "all error 0" >> $NDB_TOOLS_OUTPUT
SET SESSION debug=@save_debug;
drop table t1;

--echo # mysqld gets timeout error 4008 on DROP_TAB_REQ for table drop
create table t1(id int primary key, val int) engine=ndb;
--exec $NDB_MGM --no-defaults --ndb-connectstring="$NDB_CONNECTSTRING" -e "all error 6217" >> $NDB_TOOLS_OUTPUT
SET SESSION debug="+d,ndb_dictsignal_timeout";
--error 1051
drop table t1;
show warnings;
--exec $NDB_MGM --no-defaults --ndb-connectstring="$NDB_CONNECTSTRING" -e "all error 0" >> $NDB_TOOLS_OUTPUT
SET SESSION debug=@save_debug;
drop table t1;

--echo # mysqld gets timeout error 4008 on CREATE_INDX_REQ
create table t1(id int primary key, val int) engine=ndb;
--exec $NDB_MGM --no-defaults --ndb-connectstring="$NDB_CONNECTSTRING" -e "all error 6218" >> $NDB_TOOLS_OUTPUT
set @save_debug = @@session.debug;
SET SESSION debug="+d,ndb_dictsignal_timeout";
--error 1296
create unique index val_unq on t1(val);
show warnings;
--exec $NDB_MGM --no-defaults --ndb-connectstring="$NDB_CONNECTSTRING" -e "all error 0" >> $NDB_TOOLS_OUTPUT
SET SESSION debug=@save_debug;
drop table t1;

--echo # mysqld gets timeout error 4008 on CREATE_FILEGROUP_REQ
--exec $NDB_MGM --no-defaults --ndb-connectstring="$NDB_CONNECTSTRING" -e "all error 6218" >> $NDB_TOOLS_OUTPUT
set @save_debug = @@session.debug;
SET SESSION debug="+d,ndb_dictsignal_timeout";
--error 1528
create logfile group lg1 add undofile 'undo1.dat' engine=ndb;
show warnings;
--exec $NDB_MGM --no-defaults --ndb-connectstring="$NDB_CONNECTSTRING" -e "all error 0" >> $NDB_TOOLS_OUTPUT
SET SESSION debug=@save_debug;

--echo # mysqld gets timeout error 4008 on DROP_INDX_REQ
create table t1(id int primary key, val int, unique key val_unq(val))engine=ndb;
--exec $NDB_MGM --no-defaults --ndb-connectstring="$NDB_CONNECTSTRING" -e "all error 6219" >> $NDB_TOOLS_OUTPUT
set @save_debug = @@session.debug;
SET SESSION debug="+d,ndb_dictsignal_timeout";
--error 1296
drop index val_unq on t1;
show warnings;
--exec $NDB_MGM --no-defaults --ndb-connectstring="$NDB_CONNECTSTRING" -e "all error 0" >> $NDB_TOOLS_OUTPUT
SET SESSION debug=@save_debug;
drop table t1;

--echo # mysqld gets timeout error 4008 on DROP_FK_REQ for foreign key
create table t1(id int primary key, val int) engine=ndb;
create table t2(id int primary key, id2 int, constraint t2_fk foreign key(id2) references t1(id))engine=ndb;
--exec $NDB_MGM --no-defaults --ndb-connectstring="$NDB_CONNECTSTRING" -e "all error 6219" >> $NDB_TOOLS_OUTPUT
SET SESSION debug="+d,ndb_dictsignal_timeout";
--error 1296
<<<<<<< HEAD
alter table t2 algorithm=inplace, drop foreign key t2_fk;
=======
alter online table t2 drop foreign key t2_fk;
--replace_regex /fk '[0-9]+\/[0-9]+/fk 'X\/X/
>>>>>>> 08c83c54
show warnings;
--exec $NDB_MGM --no-defaults --ndb-connectstring="$NDB_CONNECTSTRING" -e "all error 0" >> $NDB_TOOLS_OUTPUT
SET SESSION debug=@save_debug;
drop table t2;
drop table t1;

--echo # mysqld gets timeout error 4008 on DROP_FILE_REQ
create logfile group lg1 add undofile 'undo1.dat' engine=ndb;
create tablespace ts1 add datafile 'data1.dat' use logfile group lg1 engine=ndb;
--exec $NDB_MGM --no-defaults --ndb-connectstring="$NDB_CONNECTSTRING" -e "all error 6219" >> $NDB_TOOLS_OUTPUT
set @save_debug = @@session.debug;
SET SESSION debug="+d,ndb_dictsignal_timeout";
--error 1533
alter tablespace ts1 drop datafile 'data1.dat' engine=ndb;
show warnings;
--exec $NDB_MGM --no-defaults --ndb-connectstring="$NDB_CONNECTSTRING" -e "all error 0" >> $NDB_TOOLS_OUTPUT
SET SESSION debug=@save_debug;
alter tablespace ts1 drop datafile 'data1.dat' engine=ndb;
drop tablespace ts1 engine=ndb;
drop logfile group lg1 engine=ndb;

--echo # mysqld gets timeout error 4008 on DROP_FILEGROUP_REQ
create logfile group lg1 add undofile 'undo1.dat' engine=ndb;
--exec $NDB_MGM --no-defaults --ndb-connectstring="$NDB_CONNECTSTRING" -e "all error 6219" >> $NDB_TOOLS_OUTPUT
set @save_debug = @@session.debug;
SET SESSION debug="+d,ndb_dictsignal_timeout";
--error 1529
drop logfile group lg1 engine=ndb;
show warnings;
--exec $NDB_MGM --no-defaults --ndb-connectstring="$NDB_CONNECTSTRING" -e "all error 0" >> $NDB_TOOLS_OUTPUT
SET SESSION debug=@save_debug;
drop logfile group lg1 engine=ndb;

--echo # mysqld gets timeout error 4008 on LIST_TABLES_REQ
create table t1(id int primary key, val int) engine=ndb;
--exec $NDB_MGM --no-defaults --ndb-connectstring="$NDB_CONNECTSTRING" -e "all error 6220" >> $NDB_TOOLS_OUTPUT
set @save_debug = @@session.debug;
SET SESSION debug="+d,ndb_dictsignal_timeout";
--error 1051
drop table if exists t1;
show warnings;
--exec $NDB_MGM --no-defaults --ndb-connectstring="$NDB_CONNECTSTRING" -e "all error 0" >> $NDB_TOOLS_OUTPUT
SET SESSION debug=@save_debug;
drop table t1;

--echo # mysqld gets timeout 4013 while opening index
create table t1(id int primary key, val int unique) engine=ndb;
set @save_debug = @@session.debug;
SET SESSION debug="+d,ndb_simulate_nodefail";
--error 1297
show create table t1;
show warnings;
SET SESSION debug=@save_debug;
drop table t1;<|MERGE_RESOLUTION|>--- conflicted
+++ resolved
@@ -217,12 +217,8 @@
 --exec $NDB_MGM --no-defaults --ndb-connectstring="$NDB_CONNECTSTRING" -e "all error 6219" >> $NDB_TOOLS_OUTPUT
 SET SESSION debug="+d,ndb_dictsignal_timeout";
 --error 1296
-<<<<<<< HEAD
 alter table t2 algorithm=inplace, drop foreign key t2_fk;
-=======
-alter online table t2 drop foreign key t2_fk;
 --replace_regex /fk '[0-9]+\/[0-9]+/fk 'X\/X/
->>>>>>> 08c83c54
 show warnings;
 --exec $NDB_MGM --no-defaults --ndb-connectstring="$NDB_CONNECTSTRING" -e "all error 0" >> $NDB_TOOLS_OUTPUT
 SET SESSION debug=@save_debug;
