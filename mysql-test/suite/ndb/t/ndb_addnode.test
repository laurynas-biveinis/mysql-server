--- conflicted
+++ resolved
@@ -1,11 +1,8 @@
-<<<<<<< HEAD
 # The include statement below is a temp one for tests that are yet to
 #be ported to run with InnoDB,
 #but needs to be kept for tests that would need MyISAM in future.
 --source include/force_myisam_default.inc
 
-=======
->>>>>>> d4012067
 -- source include/have_ndb.inc
 -- source include/not_embedded.inc
 --result_format 2
@@ -29,32 +26,21 @@
 TABLESPACE ts_1 STORAGE DISK engine=ndb;
 # BUG#13714648
 create table t5(id int NOT NULL PRIMARY KEY, data char(8)) max_rows=50000000 engine=ndb;
-<<<<<<< HEAD
-=======
 create table t6(id int not null primary key, dat blob, txt text) engine=ndb;
 
 # Get blob tables table test.t6
 let ndb_database= test;
 let ndb_table= t6;
 --source suite/ndb/include/ndb_get_blob_tables.inc
->>>>>>> d4012067
 
 load data local infile 'suite/ndb/data/table_data10000.dat' into table t1 fields terminated by ' ' lines terminated by '\n';
 load data local infile 'suite/ndb/data/table_data10000.dat' into table t2 fields terminated by ' ' lines terminated by '\n';
 load data local infile 'suite/ndb/data/table_data10000.dat' into table t5 fields terminated by ' ' lines terminated by '\n';
-<<<<<<< HEAD
-=======
 load data local infile 'suite/ndb/data/table_data10000.dat' into table t6 fields terminated by ' ' lines terminated by '\n' (id, @data) set dat = repeat(@data, 100), txt = repeat(@data,100);
->>>>>>> d4012067
 
 select count(1) as t1_part_count from information_schema.partitions where table_schema='test' and table_name='t1';
 select count(1) as t2_part_count from information_schema.partitions where table_schema='test' and table_name='t2';
 select @init_t5_part_count:= count(1) as t5_part_count from information_schema.partitions where table_schema='test' and table_name='t5';
-<<<<<<< HEAD
-
-## Check details of t5 partitioning
---exec $NDB_DESC -dtest -p -n t5
-=======
 select count(1) as t6_part_count from information_schema.partitions where table_schema='test' and table_name='t6';
 
 ## Check details of t5 partitioning
@@ -62,7 +48,6 @@
 
 ## Check details of t6 partitioning
 --exec $NDB_DESC -dtest -p -n t6 '$bt_test_t6_dat' '$bt_test_t6_txt'
->>>>>>> d4012067
 
 ## Create nodegroup for "new" nodes
 --exec $NDB_MGM -e "create nodegroup 3,4"
@@ -89,20 +74,14 @@
 alter online table t1 reorganize partition;
 alter online table t2 reorganize partition;
 alter online table t5 max_rows=100000000;
-<<<<<<< HEAD
-=======
 alter online table t6 reorganize partition;
->>>>>>> d4012067
 
 select count(1) as t1_part_count from information_schema.partitions where table_schema='test' and table_name='t1';
 select count(1) as t2_part_count from information_schema.partitions where table_schema='test' and table_name='t2';
 select count(1) as t3_part_count from information_schema.partitions where table_schema='test' and table_name='t3';
 select count(1) as t4_part_count from information_schema.partitions where table_schema='test' and table_name='t4';
 select @reorg_t5_part_count:= count(1) as t5_part_count from information_schema.partitions where table_schema='test' and table_name='t5';
-<<<<<<< HEAD
-=======
 select count(1) as t6_part_count from information_schema.partitions where table_schema='test' and table_name='t6';
->>>>>>> d4012067
 
 ## Check details of t5 partitioning
 --exec $NDB_DESC -dtest -p -n t5
@@ -113,8 +92,6 @@
 {
   --die Table t5 was not reorganised
 }
-<<<<<<< HEAD
-=======
 
 ## Simple blob usage of t6
 select count(0) as row_count, sum(length(dat)) as data_length, sum(length(txt)) as text_length from t6;
@@ -127,7 +104,6 @@
 let ndb_table= t6;
 let ndb_die_on_error= 1;
 --source suite/ndb/include/ndb_check_blob_tables.inc
->>>>>>> d4012067
 
 ## Drop nodegroup with "new" nodes is not allowed with data one those nodes
 # NOTE: --error=0 is due to return codes doesnt work on windoze
@@ -137,11 +113,7 @@
 ## Nodegroup with "new" nodes still exist after dropping it as shown:
 --exec $NDB_MGM -e show
 
-<<<<<<< HEAD
-drop table t1,t2,t3,t4,t5;
-=======
 drop table t1,t2,t3,t4,t5,t6;
->>>>>>> d4012067
 
 ## Drop nodegroup with "new" nodes
 --exec $NDB_MGM -e "drop nodegroup 1"
