--- conflicted
+++ resolved
@@ -199,10 +199,6 @@
 1975-01-01	abcde	abcde	m	1234	123.45	32412341234	113	1975-01-01	abcde	abcde	m	1234	123.45	32412341234	113	1975-01-01	abcde	abcde	m	1234	123.45	32412341234	113	1975-01-01	abcde	abcde	m	1234	123.45	32412341234	113	tbhth nrzh ztfghgfh fzh ftzhj fztjh
 1980-10-14	fgbbd	dtzndtz	w	67856	5463354.67	3567845333	124	1980-10-14	fgbbd	dtzndtz	w	67856	5463354.67	3567845333	124	1980-10-14	fgbbd	dtzndtz	w	67856	5463354.67	3567845333	124	1980-10-14	fgbbd	dtzndtz	w	67856	5463354.67	3567845333	124	d,f söierugsig msireg siug ei5ggth lrutluitgzeöjrtnb.rkjthuekuhzrkuthgjdnffjmbr
 1983-12-31	cdef	srtbvsr	w	45634	13452.56	3452346456	127	1983-12-31	cdef	srtbvsr	w	45634	13452.56	3452346456	127	1983-12-31	cdef	srtbvsr	w	45634	13452.56	3452346456	127	1983-12-31	cdef	srtbvsr	w	45634	13452.56	3452346456	127	liuugbzvdmrlti b itiortudirtfgtibm dfi
-<<<<<<< HEAD
-1975-01-01	abcde	abcde	m	1234	123.45	32412341234	113	1975-01-01	abcde	abcde	m	1234	123.45	32412341234	113	1975-01-01	abcde	abcde	m	1234	123.45	32412341234	113	1975-01-01	abcde	abcde	m	1234	123.45	32412341234	113	tbhth nrzh ztfghgfh fzh ftzhj fztjh
-=======
->>>>>>> adda25c7
 drop table t1;
 #
 # Bug#53770: Server crash at handler.cc:2076 on LOAD DATA
