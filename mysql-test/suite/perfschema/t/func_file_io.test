--- conflicted
+++ resolved
@@ -183,7 +183,6 @@
 # Which user reads and writes data
 #
 
-<<<<<<< HEAD
 --disable_result_log
 SELECT p.processlist_user, h.operation, SUM(NUMBER_OF_BYTES) bytes
 FROM performance_schema.events_waits_history_long h
@@ -193,18 +192,5 @@
 ORDER BY p.processlist_user, h.operation;
 --enable_result_log
 
-UPDATE performance_schema.setup_instruments SET enabled = 'YES', timed = 'YES';
-=======
-## --disable_result_log
-## SELECT i.user, h.operation, SUM(NUMBER_OF_BYTES) bytes
-## FROM performance_schema.events_waits_history_long h
-## INNER JOIN performance_schema.threads p USING (THREAD_ID)
-## LEFT JOIN information_schema.PROCESSLIST i USING (ID)
-## GROUP BY i.user, h.operation
-## HAVING BYTES > 0
-## ORDER BY i.user, h.operation;
-## --enable_result_log
-
 # Clean-up.
-UPDATE performance_schema.setup_instruments SET enabled = 'YES';
->>>>>>> a2275f0c
+UPDATE performance_schema.setup_instruments SET enabled = 'YES', timed = 'YES';