--- conflicted
+++ resolved
@@ -118,16 +118,9 @@
 select count(name) from MUTEX_INSTANCES
  where name like "wait/synch/mutex/sql/LOCK_server_started";
 
-select count(name) from MUTEX_INSTANCES
-<<<<<<< HEAD
- where name like "wait/synch/mutex/sql/LOG_INFO::lock";
-=======
- where name like "wait/synch/mutex/sql/LOCK_rpl_status";
-
 # LOG_INFO object are created on demand, and are not global.
 # select count(name) from MUTEX_INSTANCES
 #  where name like "wait/synch/mutex/sql/LOG_INFO::lock";
->>>>>>> 87aaa322
 
 select count(name) from MUTEX_INSTANCES
  where name like "wait/synch/mutex/sql/Query_cache::structure_guard_mutex";
