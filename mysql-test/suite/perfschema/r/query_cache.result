--- conflicted
+++ resolved
@@ -38,11 +38,7 @@
 NULL
 select name from performance_schema.setup_instruments order by name limit 1;
 name
-<<<<<<< HEAD
-stage/mysys/Waiting for table level lock
-=======
 idle
->>>>>>> 99565c83
 show status like "Qcache_queries_in_cache";
 Variable_name	Value
 Qcache_queries_in_cache	1
@@ -57,11 +53,7 @@
 NULL
 select name from performance_schema.setup_instruments order by name limit 1;
 name
-<<<<<<< HEAD
-stage/mysys/Waiting for table level lock
-=======
 idle
->>>>>>> 99565c83
 show status like "Qcache_queries_in_cache";
 Variable_name	Value
 Qcache_queries_in_cache	1
