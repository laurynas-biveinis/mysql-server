drop table if exists test.user_table;
drop procedure if exists test.user_proc;
drop function if exists test.user_func;
drop event if exists test.user_event;
"Testing mysql_upgrade with TABLE performance_schema.user_table"
create table test.user_table(a int);
use performance_schema;
show tables like "user_table";
Tables_in_performance_schema (user_table)
user_table
<<<<<<< HEAD
ERROR 1050 (42S01) at line 69: Table 'cond_instances' already exists
ERROR 1050 (42S01) at line 91: Table 'events_waits_current' already exists
ERROR 1050 (42S01) at line 113: Table 'events_waits_history' already exists
ERROR 1050 (42S01) at line 135: Table 'events_waits_history_long' already exists
ERROR 1050 (42S01) at line 147: Table 'events_waits_summary_by_event_name' already exists
ERROR 1050 (42S01) at line 160: Table 'events_waits_summary_by_instance' already exists
ERROR 1050 (42S01) at line 173: Table 'events_waits_summary_by_thread_by_event_name' already exists
ERROR 1050 (42S01) at line 182: Table 'file_instances' already exists
ERROR 1050 (42S01) at line 193: Table 'file_summary_by_event_name' already exists
ERROR 1050 (42S01) at line 205: Table 'file_summary_by_instance' already exists
ERROR 1050 (42S01) at line 214: Table 'mutex_instances' already exists
ERROR 1050 (42S01) at line 224: Table 'performance_timers' already exists
ERROR 1050 (42S01) at line 233: Table 'processlist' already exists
ERROR 1050 (42S01) at line 243: Table 'rwlock_instances' already exists
ERROR 1050 (42S01) at line 251: Table 'setup_consumers' already exists
ERROR 1050 (42S01) at line 263: Table 'setup_objects' already exists
ERROR 1050 (42S01) at line 272: Table 'setup_instruments' already exists
ERROR 1050 (42S01) at line 280: Table 'setup_timers' already exists
ERROR 1644 (HY000) at line 696: Unexpected content found in the performance_schema database.
=======
ERROR 1050 (42S01) at line 67: Table 'cond_instances' already exists
ERROR 1050 (42S01) at line 89: Table 'events_waits_current' already exists
ERROR 1050 (42S01) at line 111: Table 'events_waits_history' already exists
ERROR 1050 (42S01) at line 133: Table 'events_waits_history_long' already exists
ERROR 1050 (42S01) at line 146: Table 'events_waits_summary_by_instance' already exists
ERROR 1050 (42S01) at line 159: Table 'events_waits_summary_by_thread_by_event_name' already exists
ERROR 1050 (42S01) at line 171: Table 'events_waits_summary_global_by_event_name' already exists
ERROR 1050 (42S01) at line 180: Table 'file_instances' already exists
ERROR 1050 (42S01) at line 191: Table 'file_summary_by_event_name' already exists
ERROR 1050 (42S01) at line 203: Table 'file_summary_by_instance' already exists
ERROR 1050 (42S01) at line 212: Table 'mutex_instances' already exists
ERROR 1050 (42S01) at line 222: Table 'performance_timers' already exists
ERROR 1050 (42S01) at line 232: Table 'rwlock_instances' already exists
ERROR 1050 (42S01) at line 240: Table 'setup_consumers' already exists
ERROR 1050 (42S01) at line 249: Table 'setup_instruments' already exists
ERROR 1050 (42S01) at line 257: Table 'setup_timers' already exists
ERROR 1050 (42S01) at line 266: Table 'threads' already exists
ERROR 1644 (HY000) at line 682: Unexpected content found in the performance_schema database.
>>>>>>> 27a906ed
FATAL ERROR: Upgrade failed
show tables like "user_table";
Tables_in_performance_schema (user_table)
user_table
use test;
drop table test.user_table;
"Testing mysql_upgrade with VIEW performance_schema.user_view"
create view test.user_view as select "Not supposed to be here";
use performance_schema;
show tables like "user_view";
Tables_in_performance_schema (user_view)
user_view
<<<<<<< HEAD
ERROR 1050 (42S01) at line 69: Table 'cond_instances' already exists
ERROR 1050 (42S01) at line 91: Table 'events_waits_current' already exists
ERROR 1050 (42S01) at line 113: Table 'events_waits_history' already exists
ERROR 1050 (42S01) at line 135: Table 'events_waits_history_long' already exists
ERROR 1050 (42S01) at line 147: Table 'events_waits_summary_by_event_name' already exists
ERROR 1050 (42S01) at line 160: Table 'events_waits_summary_by_instance' already exists
ERROR 1050 (42S01) at line 173: Table 'events_waits_summary_by_thread_by_event_name' already exists
ERROR 1050 (42S01) at line 182: Table 'file_instances' already exists
ERROR 1050 (42S01) at line 193: Table 'file_summary_by_event_name' already exists
ERROR 1050 (42S01) at line 205: Table 'file_summary_by_instance' already exists
ERROR 1050 (42S01) at line 214: Table 'mutex_instances' already exists
ERROR 1050 (42S01) at line 224: Table 'performance_timers' already exists
ERROR 1050 (42S01) at line 233: Table 'processlist' already exists
ERROR 1050 (42S01) at line 243: Table 'rwlock_instances' already exists
ERROR 1050 (42S01) at line 251: Table 'setup_consumers' already exists
ERROR 1050 (42S01) at line 263: Table 'setup_objects' already exists
ERROR 1050 (42S01) at line 272: Table 'setup_instruments' already exists
ERROR 1050 (42S01) at line 280: Table 'setup_timers' already exists
ERROR 1644 (HY000) at line 696: Unexpected content found in the performance_schema database.
=======
ERROR 1050 (42S01) at line 67: Table 'cond_instances' already exists
ERROR 1050 (42S01) at line 89: Table 'events_waits_current' already exists
ERROR 1050 (42S01) at line 111: Table 'events_waits_history' already exists
ERROR 1050 (42S01) at line 133: Table 'events_waits_history_long' already exists
ERROR 1050 (42S01) at line 146: Table 'events_waits_summary_by_instance' already exists
ERROR 1050 (42S01) at line 159: Table 'events_waits_summary_by_thread_by_event_name' already exists
ERROR 1050 (42S01) at line 171: Table 'events_waits_summary_global_by_event_name' already exists
ERROR 1050 (42S01) at line 180: Table 'file_instances' already exists
ERROR 1050 (42S01) at line 191: Table 'file_summary_by_event_name' already exists
ERROR 1050 (42S01) at line 203: Table 'file_summary_by_instance' already exists
ERROR 1050 (42S01) at line 212: Table 'mutex_instances' already exists
ERROR 1050 (42S01) at line 222: Table 'performance_timers' already exists
ERROR 1050 (42S01) at line 232: Table 'rwlock_instances' already exists
ERROR 1050 (42S01) at line 240: Table 'setup_consumers' already exists
ERROR 1050 (42S01) at line 249: Table 'setup_instruments' already exists
ERROR 1050 (42S01) at line 257: Table 'setup_timers' already exists
ERROR 1050 (42S01) at line 266: Table 'threads' already exists
ERROR 1644 (HY000) at line 682: Unexpected content found in the performance_schema database.
>>>>>>> 27a906ed
FATAL ERROR: Upgrade failed
show tables like "user_view";
Tables_in_performance_schema (user_view)
user_view
use test;
drop view test.user_view;
"Testing mysql_upgrade with PROCEDURE performance_schema.user_proc"
create procedure test.user_proc()
select "Not supposed to be here";
update mysql.proc set db='performance_schema' where name='user_proc';
<<<<<<< HEAD
ERROR 1050 (42S01) at line 69: Table 'cond_instances' already exists
ERROR 1050 (42S01) at line 91: Table 'events_waits_current' already exists
ERROR 1050 (42S01) at line 113: Table 'events_waits_history' already exists
ERROR 1050 (42S01) at line 135: Table 'events_waits_history_long' already exists
ERROR 1050 (42S01) at line 147: Table 'events_waits_summary_by_event_name' already exists
ERROR 1050 (42S01) at line 160: Table 'events_waits_summary_by_instance' already exists
ERROR 1050 (42S01) at line 173: Table 'events_waits_summary_by_thread_by_event_name' already exists
ERROR 1050 (42S01) at line 182: Table 'file_instances' already exists
ERROR 1050 (42S01) at line 193: Table 'file_summary_by_event_name' already exists
ERROR 1050 (42S01) at line 205: Table 'file_summary_by_instance' already exists
ERROR 1050 (42S01) at line 214: Table 'mutex_instances' already exists
ERROR 1050 (42S01) at line 224: Table 'performance_timers' already exists
ERROR 1050 (42S01) at line 233: Table 'processlist' already exists
ERROR 1050 (42S01) at line 243: Table 'rwlock_instances' already exists
ERROR 1050 (42S01) at line 251: Table 'setup_consumers' already exists
ERROR 1050 (42S01) at line 263: Table 'setup_objects' already exists
ERROR 1050 (42S01) at line 272: Table 'setup_instruments' already exists
ERROR 1050 (42S01) at line 280: Table 'setup_timers' already exists
ERROR 1644 (HY000) at line 696: Unexpected content found in the performance_schema database.
=======
ERROR 1050 (42S01) at line 67: Table 'cond_instances' already exists
ERROR 1050 (42S01) at line 89: Table 'events_waits_current' already exists
ERROR 1050 (42S01) at line 111: Table 'events_waits_history' already exists
ERROR 1050 (42S01) at line 133: Table 'events_waits_history_long' already exists
ERROR 1050 (42S01) at line 146: Table 'events_waits_summary_by_instance' already exists
ERROR 1050 (42S01) at line 159: Table 'events_waits_summary_by_thread_by_event_name' already exists
ERROR 1050 (42S01) at line 171: Table 'events_waits_summary_global_by_event_name' already exists
ERROR 1050 (42S01) at line 180: Table 'file_instances' already exists
ERROR 1050 (42S01) at line 191: Table 'file_summary_by_event_name' already exists
ERROR 1050 (42S01) at line 203: Table 'file_summary_by_instance' already exists
ERROR 1050 (42S01) at line 212: Table 'mutex_instances' already exists
ERROR 1050 (42S01) at line 222: Table 'performance_timers' already exists
ERROR 1050 (42S01) at line 232: Table 'rwlock_instances' already exists
ERROR 1050 (42S01) at line 240: Table 'setup_consumers' already exists
ERROR 1050 (42S01) at line 249: Table 'setup_instruments' already exists
ERROR 1050 (42S01) at line 257: Table 'setup_timers' already exists
ERROR 1050 (42S01) at line 266: Table 'threads' already exists
ERROR 1644 (HY000) at line 682: Unexpected content found in the performance_schema database.
>>>>>>> 27a906ed
FATAL ERROR: Upgrade failed
select name from mysql.proc where db='performance_schema';
name
user_proc
update mysql.proc set db='test' where name='user_proc';
drop procedure test.user_proc;
"Testing mysql_upgrade with FUNCTION performance_schema.user_func"
create function test.user_func() returns integer
return 0;
update mysql.proc set db='performance_schema' where name='user_func';
<<<<<<< HEAD
ERROR 1050 (42S01) at line 69: Table 'cond_instances' already exists
ERROR 1050 (42S01) at line 91: Table 'events_waits_current' already exists
ERROR 1050 (42S01) at line 113: Table 'events_waits_history' already exists
ERROR 1050 (42S01) at line 135: Table 'events_waits_history_long' already exists
ERROR 1050 (42S01) at line 147: Table 'events_waits_summary_by_event_name' already exists
ERROR 1050 (42S01) at line 160: Table 'events_waits_summary_by_instance' already exists
ERROR 1050 (42S01) at line 173: Table 'events_waits_summary_by_thread_by_event_name' already exists
ERROR 1050 (42S01) at line 182: Table 'file_instances' already exists
ERROR 1050 (42S01) at line 193: Table 'file_summary_by_event_name' already exists
ERROR 1050 (42S01) at line 205: Table 'file_summary_by_instance' already exists
ERROR 1050 (42S01) at line 214: Table 'mutex_instances' already exists
ERROR 1050 (42S01) at line 224: Table 'performance_timers' already exists
ERROR 1050 (42S01) at line 233: Table 'processlist' already exists
ERROR 1050 (42S01) at line 243: Table 'rwlock_instances' already exists
ERROR 1050 (42S01) at line 251: Table 'setup_consumers' already exists
ERROR 1050 (42S01) at line 263: Table 'setup_objects' already exists
ERROR 1050 (42S01) at line 272: Table 'setup_instruments' already exists
ERROR 1050 (42S01) at line 280: Table 'setup_timers' already exists
ERROR 1644 (HY000) at line 696: Unexpected content found in the performance_schema database.
=======
ERROR 1050 (42S01) at line 67: Table 'cond_instances' already exists
ERROR 1050 (42S01) at line 89: Table 'events_waits_current' already exists
ERROR 1050 (42S01) at line 111: Table 'events_waits_history' already exists
ERROR 1050 (42S01) at line 133: Table 'events_waits_history_long' already exists
ERROR 1050 (42S01) at line 146: Table 'events_waits_summary_by_instance' already exists
ERROR 1050 (42S01) at line 159: Table 'events_waits_summary_by_thread_by_event_name' already exists
ERROR 1050 (42S01) at line 171: Table 'events_waits_summary_global_by_event_name' already exists
ERROR 1050 (42S01) at line 180: Table 'file_instances' already exists
ERROR 1050 (42S01) at line 191: Table 'file_summary_by_event_name' already exists
ERROR 1050 (42S01) at line 203: Table 'file_summary_by_instance' already exists
ERROR 1050 (42S01) at line 212: Table 'mutex_instances' already exists
ERROR 1050 (42S01) at line 222: Table 'performance_timers' already exists
ERROR 1050 (42S01) at line 232: Table 'rwlock_instances' already exists
ERROR 1050 (42S01) at line 240: Table 'setup_consumers' already exists
ERROR 1050 (42S01) at line 249: Table 'setup_instruments' already exists
ERROR 1050 (42S01) at line 257: Table 'setup_timers' already exists
ERROR 1050 (42S01) at line 266: Table 'threads' already exists
ERROR 1644 (HY000) at line 682: Unexpected content found in the performance_schema database.
>>>>>>> 27a906ed
FATAL ERROR: Upgrade failed
select name from mysql.proc where db='performance_schema';
name
user_func
update mysql.proc set db='test' where name='user_func';
drop function test.user_func;
"Testing mysql_upgrade with EVENT performance_schema.user_event"
create event test.user_event on schedule every 1 day do
select "not supposed to be here";
update mysql.event set db='performance_schema' where name='user_event';
<<<<<<< HEAD
ERROR 1050 (42S01) at line 69: Table 'cond_instances' already exists
ERROR 1050 (42S01) at line 91: Table 'events_waits_current' already exists
ERROR 1050 (42S01) at line 113: Table 'events_waits_history' already exists
ERROR 1050 (42S01) at line 135: Table 'events_waits_history_long' already exists
ERROR 1050 (42S01) at line 147: Table 'events_waits_summary_by_event_name' already exists
ERROR 1050 (42S01) at line 160: Table 'events_waits_summary_by_instance' already exists
ERROR 1050 (42S01) at line 173: Table 'events_waits_summary_by_thread_by_event_name' already exists
ERROR 1050 (42S01) at line 182: Table 'file_instances' already exists
ERROR 1050 (42S01) at line 193: Table 'file_summary_by_event_name' already exists
ERROR 1050 (42S01) at line 205: Table 'file_summary_by_instance' already exists
ERROR 1050 (42S01) at line 214: Table 'mutex_instances' already exists
ERROR 1050 (42S01) at line 224: Table 'performance_timers' already exists
ERROR 1050 (42S01) at line 233: Table 'processlist' already exists
ERROR 1050 (42S01) at line 243: Table 'rwlock_instances' already exists
ERROR 1050 (42S01) at line 251: Table 'setup_consumers' already exists
ERROR 1050 (42S01) at line 263: Table 'setup_objects' already exists
ERROR 1050 (42S01) at line 272: Table 'setup_instruments' already exists
ERROR 1050 (42S01) at line 280: Table 'setup_timers' already exists
ERROR 1644 (HY000) at line 696: Unexpected content found in the performance_schema database.
=======
ERROR 1050 (42S01) at line 67: Table 'cond_instances' already exists
ERROR 1050 (42S01) at line 89: Table 'events_waits_current' already exists
ERROR 1050 (42S01) at line 111: Table 'events_waits_history' already exists
ERROR 1050 (42S01) at line 133: Table 'events_waits_history_long' already exists
ERROR 1050 (42S01) at line 146: Table 'events_waits_summary_by_instance' already exists
ERROR 1050 (42S01) at line 159: Table 'events_waits_summary_by_thread_by_event_name' already exists
ERROR 1050 (42S01) at line 171: Table 'events_waits_summary_global_by_event_name' already exists
ERROR 1050 (42S01) at line 180: Table 'file_instances' already exists
ERROR 1050 (42S01) at line 191: Table 'file_summary_by_event_name' already exists
ERROR 1050 (42S01) at line 203: Table 'file_summary_by_instance' already exists
ERROR 1050 (42S01) at line 212: Table 'mutex_instances' already exists
ERROR 1050 (42S01) at line 222: Table 'performance_timers' already exists
ERROR 1050 (42S01) at line 232: Table 'rwlock_instances' already exists
ERROR 1050 (42S01) at line 240: Table 'setup_consumers' already exists
ERROR 1050 (42S01) at line 249: Table 'setup_instruments' already exists
ERROR 1050 (42S01) at line 257: Table 'setup_timers' already exists
ERROR 1050 (42S01) at line 266: Table 'threads' already exists
ERROR 1644 (HY000) at line 682: Unexpected content found in the performance_schema database.
>>>>>>> 27a906ed
FATAL ERROR: Upgrade failed
select name from mysql.event where db='performance_schema';
name
user_event
update mysql.event set db='test' where name='user_event';
drop event test.user_event;<|MERGE_RESOLUTION|>--- conflicted
+++ resolved
@@ -8,27 +8,6 @@
 show tables like "user_table";
 Tables_in_performance_schema (user_table)
 user_table
-<<<<<<< HEAD
-ERROR 1050 (42S01) at line 69: Table 'cond_instances' already exists
-ERROR 1050 (42S01) at line 91: Table 'events_waits_current' already exists
-ERROR 1050 (42S01) at line 113: Table 'events_waits_history' already exists
-ERROR 1050 (42S01) at line 135: Table 'events_waits_history_long' already exists
-ERROR 1050 (42S01) at line 147: Table 'events_waits_summary_by_event_name' already exists
-ERROR 1050 (42S01) at line 160: Table 'events_waits_summary_by_instance' already exists
-ERROR 1050 (42S01) at line 173: Table 'events_waits_summary_by_thread_by_event_name' already exists
-ERROR 1050 (42S01) at line 182: Table 'file_instances' already exists
-ERROR 1050 (42S01) at line 193: Table 'file_summary_by_event_name' already exists
-ERROR 1050 (42S01) at line 205: Table 'file_summary_by_instance' already exists
-ERROR 1050 (42S01) at line 214: Table 'mutex_instances' already exists
-ERROR 1050 (42S01) at line 224: Table 'performance_timers' already exists
-ERROR 1050 (42S01) at line 233: Table 'processlist' already exists
-ERROR 1050 (42S01) at line 243: Table 'rwlock_instances' already exists
-ERROR 1050 (42S01) at line 251: Table 'setup_consumers' already exists
-ERROR 1050 (42S01) at line 263: Table 'setup_objects' already exists
-ERROR 1050 (42S01) at line 272: Table 'setup_instruments' already exists
-ERROR 1050 (42S01) at line 280: Table 'setup_timers' already exists
-ERROR 1644 (HY000) at line 696: Unexpected content found in the performance_schema database.
-=======
 ERROR 1050 (42S01) at line 67: Table 'cond_instances' already exists
 ERROR 1050 (42S01) at line 89: Table 'events_waits_current' already exists
 ERROR 1050 (42S01) at line 111: Table 'events_waits_history' already exists
@@ -47,7 +26,6 @@
 ERROR 1050 (42S01) at line 257: Table 'setup_timers' already exists
 ERROR 1050 (42S01) at line 266: Table 'threads' already exists
 ERROR 1644 (HY000) at line 682: Unexpected content found in the performance_schema database.
->>>>>>> 27a906ed
 FATAL ERROR: Upgrade failed
 show tables like "user_table";
 Tables_in_performance_schema (user_table)
@@ -60,27 +38,6 @@
 show tables like "user_view";
 Tables_in_performance_schema (user_view)
 user_view
-<<<<<<< HEAD
-ERROR 1050 (42S01) at line 69: Table 'cond_instances' already exists
-ERROR 1050 (42S01) at line 91: Table 'events_waits_current' already exists
-ERROR 1050 (42S01) at line 113: Table 'events_waits_history' already exists
-ERROR 1050 (42S01) at line 135: Table 'events_waits_history_long' already exists
-ERROR 1050 (42S01) at line 147: Table 'events_waits_summary_by_event_name' already exists
-ERROR 1050 (42S01) at line 160: Table 'events_waits_summary_by_instance' already exists
-ERROR 1050 (42S01) at line 173: Table 'events_waits_summary_by_thread_by_event_name' already exists
-ERROR 1050 (42S01) at line 182: Table 'file_instances' already exists
-ERROR 1050 (42S01) at line 193: Table 'file_summary_by_event_name' already exists
-ERROR 1050 (42S01) at line 205: Table 'file_summary_by_instance' already exists
-ERROR 1050 (42S01) at line 214: Table 'mutex_instances' already exists
-ERROR 1050 (42S01) at line 224: Table 'performance_timers' already exists
-ERROR 1050 (42S01) at line 233: Table 'processlist' already exists
-ERROR 1050 (42S01) at line 243: Table 'rwlock_instances' already exists
-ERROR 1050 (42S01) at line 251: Table 'setup_consumers' already exists
-ERROR 1050 (42S01) at line 263: Table 'setup_objects' already exists
-ERROR 1050 (42S01) at line 272: Table 'setup_instruments' already exists
-ERROR 1050 (42S01) at line 280: Table 'setup_timers' already exists
-ERROR 1644 (HY000) at line 696: Unexpected content found in the performance_schema database.
-=======
 ERROR 1050 (42S01) at line 67: Table 'cond_instances' already exists
 ERROR 1050 (42S01) at line 89: Table 'events_waits_current' already exists
 ERROR 1050 (42S01) at line 111: Table 'events_waits_history' already exists
@@ -99,7 +56,6 @@
 ERROR 1050 (42S01) at line 257: Table 'setup_timers' already exists
 ERROR 1050 (42S01) at line 266: Table 'threads' already exists
 ERROR 1644 (HY000) at line 682: Unexpected content found in the performance_schema database.
->>>>>>> 27a906ed
 FATAL ERROR: Upgrade failed
 show tables like "user_view";
 Tables_in_performance_schema (user_view)
@@ -110,27 +66,6 @@
 create procedure test.user_proc()
 select "Not supposed to be here";
 update mysql.proc set db='performance_schema' where name='user_proc';
-<<<<<<< HEAD
-ERROR 1050 (42S01) at line 69: Table 'cond_instances' already exists
-ERROR 1050 (42S01) at line 91: Table 'events_waits_current' already exists
-ERROR 1050 (42S01) at line 113: Table 'events_waits_history' already exists
-ERROR 1050 (42S01) at line 135: Table 'events_waits_history_long' already exists
-ERROR 1050 (42S01) at line 147: Table 'events_waits_summary_by_event_name' already exists
-ERROR 1050 (42S01) at line 160: Table 'events_waits_summary_by_instance' already exists
-ERROR 1050 (42S01) at line 173: Table 'events_waits_summary_by_thread_by_event_name' already exists
-ERROR 1050 (42S01) at line 182: Table 'file_instances' already exists
-ERROR 1050 (42S01) at line 193: Table 'file_summary_by_event_name' already exists
-ERROR 1050 (42S01) at line 205: Table 'file_summary_by_instance' already exists
-ERROR 1050 (42S01) at line 214: Table 'mutex_instances' already exists
-ERROR 1050 (42S01) at line 224: Table 'performance_timers' already exists
-ERROR 1050 (42S01) at line 233: Table 'processlist' already exists
-ERROR 1050 (42S01) at line 243: Table 'rwlock_instances' already exists
-ERROR 1050 (42S01) at line 251: Table 'setup_consumers' already exists
-ERROR 1050 (42S01) at line 263: Table 'setup_objects' already exists
-ERROR 1050 (42S01) at line 272: Table 'setup_instruments' already exists
-ERROR 1050 (42S01) at line 280: Table 'setup_timers' already exists
-ERROR 1644 (HY000) at line 696: Unexpected content found in the performance_schema database.
-=======
 ERROR 1050 (42S01) at line 67: Table 'cond_instances' already exists
 ERROR 1050 (42S01) at line 89: Table 'events_waits_current' already exists
 ERROR 1050 (42S01) at line 111: Table 'events_waits_history' already exists
@@ -149,7 +84,6 @@
 ERROR 1050 (42S01) at line 257: Table 'setup_timers' already exists
 ERROR 1050 (42S01) at line 266: Table 'threads' already exists
 ERROR 1644 (HY000) at line 682: Unexpected content found in the performance_schema database.
->>>>>>> 27a906ed
 FATAL ERROR: Upgrade failed
 select name from mysql.proc where db='performance_schema';
 name
@@ -160,27 +94,6 @@
 create function test.user_func() returns integer
 return 0;
 update mysql.proc set db='performance_schema' where name='user_func';
-<<<<<<< HEAD
-ERROR 1050 (42S01) at line 69: Table 'cond_instances' already exists
-ERROR 1050 (42S01) at line 91: Table 'events_waits_current' already exists
-ERROR 1050 (42S01) at line 113: Table 'events_waits_history' already exists
-ERROR 1050 (42S01) at line 135: Table 'events_waits_history_long' already exists
-ERROR 1050 (42S01) at line 147: Table 'events_waits_summary_by_event_name' already exists
-ERROR 1050 (42S01) at line 160: Table 'events_waits_summary_by_instance' already exists
-ERROR 1050 (42S01) at line 173: Table 'events_waits_summary_by_thread_by_event_name' already exists
-ERROR 1050 (42S01) at line 182: Table 'file_instances' already exists
-ERROR 1050 (42S01) at line 193: Table 'file_summary_by_event_name' already exists
-ERROR 1050 (42S01) at line 205: Table 'file_summary_by_instance' already exists
-ERROR 1050 (42S01) at line 214: Table 'mutex_instances' already exists
-ERROR 1050 (42S01) at line 224: Table 'performance_timers' already exists
-ERROR 1050 (42S01) at line 233: Table 'processlist' already exists
-ERROR 1050 (42S01) at line 243: Table 'rwlock_instances' already exists
-ERROR 1050 (42S01) at line 251: Table 'setup_consumers' already exists
-ERROR 1050 (42S01) at line 263: Table 'setup_objects' already exists
-ERROR 1050 (42S01) at line 272: Table 'setup_instruments' already exists
-ERROR 1050 (42S01) at line 280: Table 'setup_timers' already exists
-ERROR 1644 (HY000) at line 696: Unexpected content found in the performance_schema database.
-=======
 ERROR 1050 (42S01) at line 67: Table 'cond_instances' already exists
 ERROR 1050 (42S01) at line 89: Table 'events_waits_current' already exists
 ERROR 1050 (42S01) at line 111: Table 'events_waits_history' already exists
@@ -199,7 +112,6 @@
 ERROR 1050 (42S01) at line 257: Table 'setup_timers' already exists
 ERROR 1050 (42S01) at line 266: Table 'threads' already exists
 ERROR 1644 (HY000) at line 682: Unexpected content found in the performance_schema database.
->>>>>>> 27a906ed
 FATAL ERROR: Upgrade failed
 select name from mysql.proc where db='performance_schema';
 name
@@ -210,27 +122,6 @@
 create event test.user_event on schedule every 1 day do
 select "not supposed to be here";
 update mysql.event set db='performance_schema' where name='user_event';
-<<<<<<< HEAD
-ERROR 1050 (42S01) at line 69: Table 'cond_instances' already exists
-ERROR 1050 (42S01) at line 91: Table 'events_waits_current' already exists
-ERROR 1050 (42S01) at line 113: Table 'events_waits_history' already exists
-ERROR 1050 (42S01) at line 135: Table 'events_waits_history_long' already exists
-ERROR 1050 (42S01) at line 147: Table 'events_waits_summary_by_event_name' already exists
-ERROR 1050 (42S01) at line 160: Table 'events_waits_summary_by_instance' already exists
-ERROR 1050 (42S01) at line 173: Table 'events_waits_summary_by_thread_by_event_name' already exists
-ERROR 1050 (42S01) at line 182: Table 'file_instances' already exists
-ERROR 1050 (42S01) at line 193: Table 'file_summary_by_event_name' already exists
-ERROR 1050 (42S01) at line 205: Table 'file_summary_by_instance' already exists
-ERROR 1050 (42S01) at line 214: Table 'mutex_instances' already exists
-ERROR 1050 (42S01) at line 224: Table 'performance_timers' already exists
-ERROR 1050 (42S01) at line 233: Table 'processlist' already exists
-ERROR 1050 (42S01) at line 243: Table 'rwlock_instances' already exists
-ERROR 1050 (42S01) at line 251: Table 'setup_consumers' already exists
-ERROR 1050 (42S01) at line 263: Table 'setup_objects' already exists
-ERROR 1050 (42S01) at line 272: Table 'setup_instruments' already exists
-ERROR 1050 (42S01) at line 280: Table 'setup_timers' already exists
-ERROR 1644 (HY000) at line 696: Unexpected content found in the performance_schema database.
-=======
 ERROR 1050 (42S01) at line 67: Table 'cond_instances' already exists
 ERROR 1050 (42S01) at line 89: Table 'events_waits_current' already exists
 ERROR 1050 (42S01) at line 111: Table 'events_waits_history' already exists
@@ -249,7 +140,6 @@
 ERROR 1050 (42S01) at line 257: Table 'setup_timers' already exists
 ERROR 1050 (42S01) at line 266: Table 'threads' already exists
 ERROR 1644 (HY000) at line 682: Unexpected content found in the performance_schema database.
->>>>>>> 27a906ed
 FATAL ERROR: Upgrade failed
 select name from mysql.event where db='performance_schema';
 name
