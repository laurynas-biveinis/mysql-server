drop view if exists test.user_view;
"Testing mysql_upgrade with VIEW performance_schema.user_view"
create view test.user_view as select "Not supposed to be here";
use performance_schema;
show tables like "user_view";
Tables_in_performance_schema (user_view)
user_view
mysqlcheck: [Warning] Using a password on the command line interface can be insecure.
mysqlcheck: [Warning] Using a password on the command line interface can be insecure.
mysql: [Warning] Using a password on the command line interface can be insecure.
ERROR 1050 (42S01) at line 157: Table 'cond_instances' already exists
ERROR 1050 (42S01) at line 182: Table 'events_waits_current' already exists
ERROR 1050 (42S01) at line 207: Table 'events_waits_history' already exists
ERROR 1050 (42S01) at line 232: Table 'events_waits_history_long' already exists
ERROR 1050 (42S01) at line 245: Table 'events_waits_summary_by_instance' already exists
ERROR 1050 (42S01) at line 258: Table 'events_waits_summary_by_host_by_event_name' already exists
ERROR 1050 (42S01) at line 271: Table 'events_waits_summary_by_user_by_event_name' already exists
ERROR 1050 (42S01) at line 285: Table 'events_waits_summary_by_account_by_event_name' already exists
ERROR 1050 (42S01) at line 298: Table 'events_waits_summary_by_thread_by_event_name' already exists
ERROR 1050 (42S01) at line 310: Table 'events_waits_summary_global_by_event_name' already exists
ERROR 1050 (42S01) at line 319: Table 'file_instances' already exists
ERROR 1050 (42S01) at line 348: Table 'file_summary_by_event_name' already exists
ERROR 1050 (42S01) at line 379: Table 'file_summary_by_instance' already exists
ERROR 1050 (42S01) at line 392: Table 'socket_instances' already exists
ERROR 1050 (42S01) at line 422: Table 'socket_summary_by_instance' already exists
ERROR 1050 (42S01) at line 451: Table 'socket_summary_by_event_name' already exists
ERROR 1050 (42S01) at line 486: Table 'host_cache' already exists
ERROR 1050 (42S01) at line 495: Table 'mutex_instances' already exists
ERROR 1050 (42S01) at line 509: Table 'objects_summary_global_by_type' already exists
ERROR 1050 (42S01) at line 519: Table 'performance_timers' already exists
ERROR 1050 (42S01) at line 529: Table 'rwlock_instances' already exists
ERROR 1050 (42S01) at line 538: Table 'setup_actors' already exists
ERROR 1050 (42S01) at line 546: Table 'setup_consumers' already exists
ERROR 1050 (42S01) at line 555: Table 'setup_instruments' already exists
ERROR 1050 (42S01) at line 566: Table 'setup_objects' already exists
ERROR 1050 (42S01) at line 574: Table 'setup_timers' already exists
ERROR 1050 (42S01) at line 619: Table 'table_io_waits_summary_by_index_usage' already exists
ERROR 1050 (42S01) at line 663: Table 'table_io_waits_summary_by_table' already exists
ERROR 1050 (42S01) at line 737: Table 'table_lock_waits_summary_by_table' already exists
ERROR 1050 (42S01) at line 757: Table 'threads' already exists
ERROR 1050 (42S01) at line 773: Table 'events_stages_current' already exists
ERROR 1050 (42S01) at line 789: Table 'events_stages_history' already exists
ERROR 1050 (42S01) at line 805: Table 'events_stages_history_long' already exists
ERROR 1050 (42S01) at line 818: Table 'events_stages_summary_by_thread_by_event_name' already exists
ERROR 1050 (42S01) at line 831: Table 'events_stages_summary_by_host_by_event_name' already exists
ERROR 1050 (42S01) at line 844: Table 'events_stages_summary_by_user_by_event_name' already exists
ERROR 1050 (42S01) at line 858: Table 'events_stages_summary_by_account_by_event_name' already exists
ERROR 1050 (42S01) at line 870: Table 'events_stages_summary_global_by_event_name' already exists
ERROR 1050 (42S01) at line 917: Table 'events_statements_current' already exists
ERROR 1050 (42S01) at line 964: Table 'events_statements_history' already exists
ERROR 1050 (42S01) at line 1011: Table 'events_statements_history_long' already exists
ERROR 1050 (42S01) at line 1043: Table 'events_statements_summary_by_thread_by_event_name' already exists
ERROR 1050 (42S01) at line 1075: Table 'events_statements_summary_by_host_by_event_name' already exists
ERROR 1050 (42S01) at line 1107: Table 'events_statements_summary_by_user_by_event_name' already exists
ERROR 1050 (42S01) at line 1140: Table 'events_statements_summary_by_account_by_event_name' already exists
ERROR 1050 (42S01) at line 1171: Table 'events_statements_summary_global_by_event_name' already exists
ERROR 1050 (42S01) at line 1199: Table 'events_transactions_current' already exists
ERROR 1050 (42S01) at line 1227: Table 'events_transactions_history' already exists
ERROR 1050 (42S01) at line 1255: Table 'events_transactions_history_long' already exists
ERROR 1050 (42S01) at line 1278: Table 'events_transactions_summary_by_thread_by_event_name' already exists
ERROR 1050 (42S01) at line 1301: Table 'events_transactions_summary_by_host_by_event_name' already exists
ERROR 1050 (42S01) at line 1324: Table 'events_transactions_summary_by_user_by_event_name' already exists
ERROR 1050 (42S01) at line 1348: Table 'events_transactions_summary_by_account_by_event_name' already exists
ERROR 1050 (42S01) at line 1370: Table 'events_transactions_summary_global_by_event_name' already exists
ERROR 1050 (42S01) at line 1379: Table 'hosts' already exists
ERROR 1050 (42S01) at line 1388: Table 'users' already exists
ERROR 1050 (42S01) at line 1398: Table 'accounts' already exists
ERROR 1050 (42S01) at line 1415: Table 'memory_summary_global_by_event_name' already exists
ERROR 1050 (42S01) at line 1433: Table 'memory_summary_by_thread_by_event_name' already exists
ERROR 1050 (42S01) at line 1452: Table 'memory_summary_by_account_by_event_name' already exists
ERROR 1050 (42S01) at line 1470: Table 'memory_summary_by_host_by_event_name' already exists
ERROR 1050 (42S01) at line 1488: Table 'memory_summary_by_user_by_event_name' already exists
ERROR 1050 (42S01) at line 1523: Table 'events_statements_summary_by_digest' already exists
ERROR 1050 (42S01) at line 1561: Table 'events_statements_summary_by_program' already exists
<<<<<<< HEAD
ERROR 1050 (42S01) at line 1583: Table 'replication_connection_configuration' already exists
ERROR 1050 (42S01) at line 1596: Table 'replication_connection_status' already exists
ERROR 1050 (42S01) at line 1603: Table 'replication_execute_configuration' already exists
ERROR 1050 (42S01) at line 1611: Table 'replication_execute_status' already exists
ERROR 1050 (42S01) at line 1622: Table 'replication_execute_status_by_coordinator' already exists
ERROR 1050 (42S01) at line 1635: Table 'replication_execute_status_by_worker' already exists
ERROR 1050 (42S01) at line 1645: Table 'session_connect_attrs' already exists
ERROR 1050 (42S01) at line 1651: Table 'session_account_connect_attrs' already exists
ERROR 1050 (42S01) at line 1665: Table 'table_handles' already exists
ERROR 1050 (42S01) at line 1681: Table 'metadata_locks' already exists
ERROR 1644 (HY000) at line 2432: Unexpected content found in the performance_schema database.
=======
ERROR 1050 (42S01) at line 1602: Table 'prepared_statements_instances' already exists
ERROR 1050 (42S01) at line 1624: Table 'replication_connection_configuration' already exists
ERROR 1050 (42S01) at line 1637: Table 'replication_connection_status' already exists
ERROR 1050 (42S01) at line 1644: Table 'replication_execute_configuration' already exists
ERROR 1050 (42S01) at line 1652: Table 'replication_execute_status' already exists
ERROR 1050 (42S01) at line 1663: Table 'replication_execute_status_by_coordinator' already exists
ERROR 1050 (42S01) at line 1676: Table 'replication_execute_status_by_worker' already exists
ERROR 1050 (42S01) at line 1686: Table 'session_connect_attrs' already exists
ERROR 1050 (42S01) at line 1692: Table 'session_account_connect_attrs' already exists
ERROR 1050 (42S01) at line 1706: Table 'table_handles' already exists
ERROR 1050 (42S01) at line 1722: Table 'metadata_locks' already exists
ERROR 1644 (HY000) at line 2459: Unexpected content found in the performance_schema database.
>>>>>>> 871dd169
FATAL ERROR: Upgrade failed
show tables like "user_view";
Tables_in_performance_schema (user_view)
user_view
use test;
drop view test.user_view;<|MERGE_RESOLUTION|>--- conflicted
+++ resolved
@@ -72,19 +72,6 @@
 ERROR 1050 (42S01) at line 1488: Table 'memory_summary_by_user_by_event_name' already exists
 ERROR 1050 (42S01) at line 1523: Table 'events_statements_summary_by_digest' already exists
 ERROR 1050 (42S01) at line 1561: Table 'events_statements_summary_by_program' already exists
-<<<<<<< HEAD
-ERROR 1050 (42S01) at line 1583: Table 'replication_connection_configuration' already exists
-ERROR 1050 (42S01) at line 1596: Table 'replication_connection_status' already exists
-ERROR 1050 (42S01) at line 1603: Table 'replication_execute_configuration' already exists
-ERROR 1050 (42S01) at line 1611: Table 'replication_execute_status' already exists
-ERROR 1050 (42S01) at line 1622: Table 'replication_execute_status_by_coordinator' already exists
-ERROR 1050 (42S01) at line 1635: Table 'replication_execute_status_by_worker' already exists
-ERROR 1050 (42S01) at line 1645: Table 'session_connect_attrs' already exists
-ERROR 1050 (42S01) at line 1651: Table 'session_account_connect_attrs' already exists
-ERROR 1050 (42S01) at line 1665: Table 'table_handles' already exists
-ERROR 1050 (42S01) at line 1681: Table 'metadata_locks' already exists
-ERROR 1644 (HY000) at line 2432: Unexpected content found in the performance_schema database.
-=======
 ERROR 1050 (42S01) at line 1602: Table 'prepared_statements_instances' already exists
 ERROR 1050 (42S01) at line 1624: Table 'replication_connection_configuration' already exists
 ERROR 1050 (42S01) at line 1637: Table 'replication_connection_status' already exists
@@ -96,8 +83,7 @@
 ERROR 1050 (42S01) at line 1692: Table 'session_account_connect_attrs' already exists
 ERROR 1050 (42S01) at line 1706: Table 'table_handles' already exists
 ERROR 1050 (42S01) at line 1722: Table 'metadata_locks' already exists
-ERROR 1644 (HY000) at line 2459: Unexpected content found in the performance_schema database.
->>>>>>> 871dd169
+ERROR 1644 (HY000) at line 2473: Unexpected content found in the performance_schema database.
 FATAL ERROR: Upgrade failed
 show tables like "user_view";
 Tables_in_performance_schema (user_view)
