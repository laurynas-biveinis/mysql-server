###############################################################################
#                                                                             #
#  This script executes partial_revokes scenarios in following modes :        #
#  1. Normal        :   Script executes on single server                      #
#  2. Replication   :   Script executes in replication setup                  #
#                       on a master and a slave                               #
#                                                                             #
#   Arguments required:                                                       #
#   1. $TEST_MODE - [NORMAL | RPL]                                            #
#                                                                             #
###############################################################################

# If required parameters are not set then throw error and exit.
--let PARAM_PERL_QUIT=0
if ($TEST_MODE == '')
{
--let VARIABLE_NAME = TEST_MODE
--let PARAM_PERL_QUIT=1
}

--perl
    $variable_name = "$ENV{VARIABLE_NAME}";
    die "Error: partial_revokes_add_remove.inc: input variable $variable_name is missing!"
             if ($ENV{PARAM_PERL_QUIT} == 1);
EOF
CREATE DATABASE pr_db;
CREATE DATABASE normal_db;
CREATE TABLE pr_db.t1(c1 int, c2 int);
INSERT INTO pr_db.t1 values (1,2), (3,4);
CREATE TABLE normal_db.t1(c1 int, c2 int);
INSERT INTO normal_db.t1 values (1,2), (3,4);
--let $conn_name = foo_master
--let $reconn_name = foo_master_reconn
--let $bar_conn = bar_master
--echo -------------------------------------------------------------------------
--echo Tests related to users
--echo -------------------------------------------------------------------------
--echo #
--echo # 1. Grantor does not have restriction list but has global priv
--echo #
CREATE USER foo, bar;
GRANT INSERT,SELECT ON *.* TO foo WITH GRANT OPTION;

--connect($conn_name, localhost, foo,,,$MASTER_MYPORT)
--echo [connection $conn_name]
--echo # Must fail since no priv granted to bar yet.
--error ER_NONEXISTING_GRANT
REVOKE INSERT ON mysql.* FROM bar;
--echo # Create global insert priv with partial revoke for bar.
GRANT INSERT ON *.* TO bar;
REVOKE INSERT ON mysql.* FROM bar;
SHOW GRANTS FOR bar;
--source ./partial_revokes_rpl_helper.inc
--echo # Clear partial revoke from bar but global INSERT priv remains as it is
GRANT INSERT ON *.* TO bar;
SHOW GRANTS FOR bar;
--source ./partial_revokes_rpl_helper.inc
--echo # Create the partial revoke on mysql db again.
REVOKE INSERT ON mysql.* FROM bar;
SHOW GRANTS FOR bar;
--source ./partial_revokes_rpl_helper.inc
--echo # Remove partial revoke only
GRANT INSERT ON mysql.* TO bar;
SHOW GRANTS FOR bar;
--source ./partial_revokes_rpl_helper.inc
--echo # Grant DB level privilege only
GRANT INSERT ON mysql.* TO bar;
SHOW GRANTS FOR bar;
--source ./partial_revokes_rpl_helper.inc
--connection default
disconnect $conn_name;
DROP USER foo, bar;

--echo #
--echo # 2. Grantor has restriction list and grantee has global priv
--echo #
CREATE USER foo, bar;
GRANT INSERT, SELECT, UPDATE ON *.* TO foo WITH GRANT OPTION;
--echo # Restrict INSERT on mysql DB.
REVOKE INSERT ON mysql.* FROM foo;
SHOW GRANTS FOR foo;
--echo # Restrict UPDATE on mysql DB as well.
REVOKE UPDATE ON mysql.* FROM foo;
SHOW GRANTS FOR foo;
--echo # Must fail, DELETE privilege is not granted
--error ER_NONEXISTING_GRANT
REVOKE DELETE ON mysql.* FROM foo;
GRANT INSERT ON *.* TO bar;
--connect($conn_name, localhost, foo,,,$MASTER_MYPORT)
--echo [connection $conn_name]
--error ER_DBACCESS_DENIED_ERROR
GRANT INSERT ON mysql.* TO bar;
--error ER_DBACCESS_DENIED_ERROR
REVOKE INSERT ON mysql.* FROM bar;
--error ER_DB_ACCESS_DENIED
REVOKE INSERT ON *.* FROM bar;
--echo # Grantee will not get the restriction list from grantor because
--echo # former already has higher priv than grantor
GRANT INSERT ON *.* TO bar;
SHOW GRANTS FOR bar;
--source ./partial_revokes_rpl_helper.inc
--connection default
disconnect $conn_name;
DROP USER foo, bar;

--echo #
--echo # 3. Grantor has restriction list and grantee has DB level privileges
--echo #
CREATE USER foo, bar;
GRANT INSERT, UPDATE, SELECT ON *.* TO foo WITH GRANT OPTION;
--echo # Restrict INSERT and UPDATE on mysql DB from foo.
REVOKE INSERT,UPDATE ON mysql.* FROM foo;
SHOW GRANTS FOR foo;
--echo # Grant DB level INSERT priv on mysql DB to bar.
GRANT INSERT ON mysql.* TO bar;
SHOW GRANTS FOR bar;
--connect($conn_name, localhost, foo,,,$MASTER_MYPORT)
--echo [connection $conn_name]
--error ER_DBACCESS_DENIED_ERROR
REVOKE INSERT ON mysql.* FROM bar;
--error ER_DB_ACCESS_DENIED
REVOKE INSERT ON *.* FROM bar;
--error ER_DBACCESS_DENIED_ERROR
GRANT INSERT ON mysql.* TO bar;
--echo # There should not be any restriction list:
--echo #    INSERT on mysql DB because bar already has access to this DB
--echo #    UPDATE on mysql DB because global UPDATE priv is not being granted
GRANT INSERT ON *.* TO bar;
SHOW GRANTS FOR bar;
--connection default
--echo # Should be able to grant/revoke other DB level privileges without
--echo # affecting existing partial revokes.
REVOKE ALL ON *.* FROM bar;
--connection $conn_name
GRANT INSERT ON *.* TO bar;
GRANT INSERT ON `pr_db`.* TO bar;
SHOW GRANTS FOR bar;
--echo # Revoke the privilge. Partial revokes should remain intact
REVOKE INSERT ON `pr_db`.* FROM bar;
SHOW GRANTS FOR bar;
--source ./partial_revokes_rpl_helper.inc
--connection default
disconnect $conn_name;
DROP USER foo, bar;

--echo #
--echo # 4. Grantor and grantee both have restriction list
--echo #
--echo # 4.1 Restrictions are aggregated
CREATE USER foo, bar;
GRANT INSERT, SELECT, UPDATE ON *.* TO foo WITH GRANT OPTION;
--echo # Restrict INSERT, UPDATE on mysql DB from foo.
REVOKE INSERT, UPDATE ON mysql.* FROM foo;
SELECT user, user_attributes FROM mysql.user WHERE user LIKE 'foo';
GRANT DELETE, DROP, UPDATE, SELECT ON *.* TO bar;
--echo # Restrict UPDATE and DROP on mysql DB.
REVOKE UPDATE, DROP ON mysql.* FROM bar;
SHOW GRANTS FOR bar;
--connect($conn_name, localhost, foo,,,$MASTER_MYPORT)
--echo [connection $conn_name]
--echo # Restrictions from Grantor and Grantee must be aggregated
GRANT INSERT ON *.* TO bar;
SHOW GRANTS FOR bar;
--source ./partial_revokes_rpl_helper.inc
--connection default
--disconnect $conn_name
REVOKE ALL ON *.* FROM foo, bar;
--echo # 4.2 Restrictions are cleared
GRANT SELECT, CREATE, ALTER ON *.* TO foo WITH GRANT OPTION;
REVOKE SELECT ON mysql.* FROM foo;
GRANT SELECT, CREATE ON *.* TO bar;
REVOKE CREATE ON mysql.* FROM bar;
SHOW GRANTS FOR foo;
SHOW GRANTS FOR bar;
--connect($conn_name, localhost, foo,,,$MASTER_MYPORT)
--echo [connection $conn_name]
--echo # Aggregated restrictions turns out to be empty
GRANT SELECT, CREATE,ALTER ON *.* TO bar;
--source ./partial_revokes_rpl_helper.inc
--connection default
SHOW GRANTS FOR bar;
disconnect $conn_name;
DROP USER foo, bar;
--echo #
--echo # 5. Grantor has restriction list and grantee does not have any priv
--echo #
CREATE USER foo, bar;
GRANT INSERT, SELECT ON *.* TO foo WITH GRANT OPTION;
--connect($conn_name, localhost, foo,,,$MASTER_MYPORT)
--echo [connection $conn_name]
--echo # Grantor should be able to add revoke on mysql DB on itself
REVOKE INSERT ON mysql.* FROM foo;
SHOW GRANTS FOR foo;
--connect($reconn_name, localhost, foo,,,$MASTER_MYPORT)
--echo [connection $reconn_name]
--echo # Restrictions must remain intact if grantor reconnects and try to
--echo # grant global privilege to self. In other words, it must be no-op.
GRANT INSERT ON *.* TO foo;
SHOW GRANTS FOR foo;
--echo # Grantee should get the restriction_list of grantor
GRANT INSERT, SELECT ON *.* TO bar;
SHOW GRANTS FOR bar;
--echo # Grantor should be able to add additional restrictions list
REVOKE INSERT,SELECT ON `pr_db`.* FROM bar;
SHOW GRANTS FOR bar;
--echo # Additional restrictions of Grantee should be removed.
GRANT INSERT, SELECT ON *.* TO bar;
SHOW GRANTS FOR bar;
--echo # Should remove, the  global privileges and restrictions both
REVOKE SELECT, INSERT ON *.* FROM bar;
SHOW GRANTS FOR bar;
--echo # Grantee should get the restriction_list of grantor again
GRANT INSERT, SELECT ON *.* TO bar;
SHOW GRANTS FOR bar;
--echo # Remove only global privilege from grantee
REVOKE SELECT ON *.* FROM bar;
SHOW GRANTS FOR bar;
--source ./partial_revokes_rpl_helper.inc
--connection default
disconnect $conn_name;
disconnect $reconn_name;
DROP USER foo, bar;

--echo #
--echo # 6. Revoke global privilege as well restriction list from grantee
--echo #    when grantor does not have restriction list
--echo #
CREATE USER foo, bar;
GRANT SELECT, INSERT ON *.* TO foo WITH GRANT OPTION;
--echo # User already have DB level priv
GRANT INSERT ON mysql.* TO bar;
--connect($conn_name, localhost, foo,,,$MASTER_MYPORT)
--echo [connection $conn_name]
--echo # Grant global INSERT privilege to bar
GRANT INSERT ON *.* TO bar;
--echo # Revoke INSERT on mysql DB from bar
REVOKE INSERT ON mysql.* FROM bar;
SHOW GRANTS FOR bar;
--source ./partial_revokes_rpl_helper.inc
--echo # Add partial revoke INSERT on mysql DB for bar.
REVOKE INSERT ON mysql.* FROM bar;
SHOW GRANTS FOR bar;
--source ./partial_revokes_rpl_helper.inc
--echo # Revoke Global privilege as well  as partial revoke.
REVOKE INSERT ON *.* FROM bar;
SHOW GRANTS FOR bar;
--source ./partial_revokes_rpl_helper.inc
disconnect $conn_name;
--connection default
DROP USER foo,bar;

--echo #
--echo # 7. Granting a global privilege should not affect the restrictions
--echo #    of different privileges on other databases.
--echo #
CREATE USER foo;
CREATE DATABASE  secret;
CREATE DATABASE  meeting;
GRANT INSERT, SELECT, UPDATE ON *.* TO foo;
REVOKE SELECT,INSERT ON secret.* FROM foo;
REVOKE SELECT, UPDATE ON meeting.* FROM foo;
SHOW GRANTS FOR foo;
--echo # Only SELECT restrictions should have removed from
--echo # all databases in the restriction_list
GRANT SELECT ON *.* TO foo;
SHOW GRANTS FOR foo;
DROP USER foo;
DROP DATABASE secret;
DROP DATABASE meeting;

--echo #
--echo # 8. Granting a DB level privilege should not affect the restrictions
--echo #    of different privileges on other databases.
--echo #
CREATE USER foo;
CREATE DATABASE  secret;
CREATE DATABASE  meeting;
GRANT INSERT,DELETE, SELECT, UPDATE ON *.* TO foo;
GRANT SELECT,INSERT ON meeting.* TO foo;
GRANT DELETE,UPDATE ON secret.* TO foo;
REVOKE SELECT,INSERT ON secret.* FROM foo;
REVOKE DELETE, UPDATE ON meeting.* FROM foo;
--echo # Grant sub-set from the set of already granted privileges
GRANT SELECT ON meeting.* TO foo WITH GRANT OPTION;
--echo # The restrictions should not have modified.
SHOW GRANTS FOR foo;
--echo # Grant all privileges from set of already granted privileges
GRANT SELECT,INSERT ON meeting.* TO foo WITH GRANT OPTION;
--echo # The restrictions should not have modified.
SHOW GRANTS FOR foo;
--echo # Grant sub-set from the set of already granted privileges
GRANT UPDATE ON secret.* TO foo;
--echo # The restrictions should not have modified.
SHOW GRANTS FOR foo;
--echo # Grant all privileges from set of already granted privileges
GRANT DELETE,UPDATE ON secret.* TO foo;
--echo # The restrictions should not have modified.
SHOW GRANTS FOR foo;
--echo # Remove the partial revokes
GRANT SELECT,INSERT ON secret.* TO foo;
GRANT DELETE,UPDATE ON meeting.* TO foo;
SHOW GRANTS FOR foo;
DROP USER foo;
DROP DATABASE secret;
DROP DATABASE meeting;

--echo #
--echo # 9. Revoke all privileges from user(s)
--echo #
CREATE USER foo, bar, baz;
CREATE DATABASE secret_db;
--echo #
--echo # 9.1. Grantor has restriction list but grantee does not.
GRANT ALL ON *.* TO foo,baz;
GRANT ALL ON mysql.* TO foo,baz;
GRANT ALL ON mysql.* TO bar;
--echo # All privileges must be cleared from all three users
REVOKE ALL ON *.* FROM foo;
REVOKE ALL ON mysql.* FROM baz;
REVOKE ALL ON mysql.* FROM bar;
SHOW GRANTS FOR foo;
SHOW GRANTS FOR bar;
SHOW GRANTS FOR baz;
DROP USER baz;
--echo # Create partial_revokes for foo
GRANT ALL ON *.* TO foo WITH GRANT OPTION;
REVOKE SELECT ON mysql.* FROM foo;
--echo # GRANT ALL should remove the partial revokes created above
GRANT ALL ON *.* TO foo WITH GRANT OPTION;
SHOW GRANTS FOR foo;
--echo # create partial revokes again
REVOKE SELECT ON mysql.* FROM foo;
SHOW GRANTS FOR foo;
GRANT ALL ON mysql.* TO bar;
--connect($conn_name, localhost, foo,,,$MASTER_MYPORT)
--echo [connection $conn_name]
--error ER_DB_ACCESS_DENIED
REVOKE ALL ON *.* FROM bar;
--connection default
REVOKE ALL ON mysql.* FROM bar;
GRANT ALL ON *.* TO bar;
REVOKE SELECT ON mysql.* FROM bar;
--echo # grantor and grantee both have exact same privileges and partial revokes
SHOW GRANTS FOR foo;
SHOW GRANTS FOR bar;
--connection $conn_name
--echo # grantor should be able to remove the privileges & partial revokes both
REVOKE ALL ON *.* FROM bar;
--connection default
SHOW GRANTS FOR bar;
--source ./partial_revokes_rpl_helper.inc
--connection default
--disconnect $conn_name
REVOKE ALL ON *.* FROM foo,bar;
--echo #
--echo # 9.2. REVOKE ALL followed by GLOBAL grants should create restrictions
--connection default
GRANT ALL ON *.* TO foo WITH GRANT OPTION;
--echo # Following should create restrictions for mysql db
REVOKE ALL ON mysql.* FROM foo;
SHOW GRANTS FOR foo;
--connect($conn_name, localhost, foo,,,$MASTER_MYPORT)
--echo # restrictions must pass to bar as well
GRANT ALL ON *.* TO bar;
--connection default
SHOW GRANTS FOR bar;
--source ./partial_revokes_rpl_helper.inc
--connection default
--disconnect $conn_name
REVOKE ALL ON *.* FROM foo,bar;

--echo #
--echo # 9.3. Grantee has restriction list but grantor does not.
GRANT CREATE USER ON *.* TO foo WITH GRANT OPTION;
GRANT INSERT,SELECT ON *.* TO foo, bar;
REVOKE SELECT,INSERT ON mysql.* FROM bar;
REVOKE INSERT ON secret_db.* FROM bar;
SHOW GRANTS FOR bar;
--connect($conn_name, localhost, foo,,,$MASTER_MYPORT)
--echo [connection $conn_name]
REVOKE ALL ON *.* FROM bar;
SHOW GRANTS FOR bar;
--source ./partial_revokes_rpl_helper.inc
--connection default
--disconnect $conn_name
--echo #
--echo # 9.4. Grantor and grantee both have restriction_list
GRANT INSERT,SELECT ON *.* TO bar;
REVOKE SELECT ON mysql.* FROM bar;
REVOKE SELECT,INSERT ON secret_db.* FROM bar;
SHOW GRANTS FOR bar;
GRANT UPDATE ON *.* TO foo;
REVOKE UPDATE,SELECT ON secret_db.* FROM foo;
SHOW GRANTS FOR foo;
--connect($conn_name, localhost, foo,,,$MASTER_MYPORT)
--echo [connection $conn_name]
--echo # Should fail because foo cannot remove SELECT priv on bar
--error ER_DB_ACCESS_DENIED
REVOKE ALL ON *.* FROM bar;
--connection default
--disconnect $conn_name
GRANT SELECT ON `secret_db`.* TO foo;
<<<<<<< HEAD
SHOW GRANTS FOR foo;
--connect($conn_name, localhost, foo,,,$MASTER_MYPORT)
--echo [connection $conn_name]
--echo # Should work because restriction on foo is different from bar
REVOKE ALL ON *.* FROM bar;
SHOW GRANTS FOR bar;
--source ./partial_revokes_rpl_helper.inc
--connection default
--disconnect $conn_name
DROP USER  foo, bar;
DROP DATABASE secret_db;

--echo #
--echo # 10. Revoke a global privilege from grantee which is not present in the
--echo #     grantor's restriction_list
--echo #
CREATE USER foo, bar;
GRANT SELECT,INSERT ON *.* TO foo WITH GRANT OPTION;
REVOKE INSERT ON mysql.* FROM foo;
GRANT SELECT ON *.* TO bar;
SHOW GRANTS FOR foo;
--connect($conn_name, localhost, foo,,,$MASTER_MYPORT)
--echo [connection $conn_name]
--echo # Should work because restriction on foo is different from bar
REVOKE SELECT ON *.* FROM bar;
SHOW GRANTS FOR bar;
--source ./partial_revokes_rpl_helper.inc
--connection default
--disconnect $conn_name
DROP USER  foo, bar;

--echo #
--echo # 11. Partial revokes with anonymous user
--echo #
INSERT INTO pr_db.t1 values (1,2), (3,4);
INSERT INTO normal_db.t1 values (1,2), (3,4);
--echo #
--echo # 11.1 Grantor is anonymous user
--echo #
--let $USER_1 = ''@'%'
--let $USER_2 = ''@''
# We can't create ''@'%' unless we delete row from mysql.db
CREATE TEMPORARY TABLE mysql.db_copy AS SELECT * FROM mysql.db;
DELETE FROM mysql.db WHERE host='%';
FLUSH PRIVILEGES;
eval CREATE USER $USER_1, $USER_2;
# Restore mysql.db to its original state
eval GRANT SELECT ON *.* TO $USER_1 WITH GRANT OPTION;
eval REVOKE SELECT ON pr_db.* FROM $USER_1;
--let $conn_name = anonymous_con_1
--connect($conn_name,localhost,anon,,,$MASTER_MYPORT)
--echo [connection $conn_name]
SHOW GRANTS;
SELECT COUNT(*) FROM normal_db.t1;
--error ER_TABLEACCESS_DENIED_ERROR
SELECT COUNT(*) FROM pr_db.t1;
eval GRANT SELECT ON *.* TO $USER_2;
eval SHOW GRANTS FOR $USER_2;
--connection default
--disconnect $conn_name
eval DROP USER $USER_1,$USER_2;
--echo #
--echo # 11.2 Grantee is anonymous user
--echo #
--let $USER_1 = foo@localhost
--let $USER_2 = ''@'%'
eval CREATE USER $USER_1,$USER_2;
eval GRANT SELECT ON *.* TO $USER_1,$USER_2 WITH GRANT OPTION;
--let $conn_name = foo_master
--connect($conn_name,localhost,foo,,,$MASTER_MYPORT)
--echo [connection $conn_name]
--echo # Create partial revoke for anonymous user from normal user
eval REVOKE SELECT ON pr_db.* FROM $USER_2;
eval SHOW GRANTS FOR $USER_2;
--disconnect $conn_name
--echo # Anynmous user cannot access the restricted database
--let $conn_name = anonymous_con_1
--connect($conn_name,localhost,anon,,,$MASTER_MYPORT)
--echo [connection $conn_name]
SELECT COUNT(*) FROM normal_db.t1;
--error ER_TABLEACCESS_DENIED_ERROR
SELECT COUNT(*) FROM pr_db.t1;
--connection default
--disconnect $conn_name
eval DROP USER $USER_1,$USER_2;
# Restore mysql.db to its original state
DELETE FROM mysql.db;
INSERT INTO mysql.db SELECT * FROM mysql.db_copy;
FLUSH PRIVILEGES;
DROP TABLE mysql.db_copy;
--echo #
--echo # 12. Hybrid scenarios
--echo #
CREATE USER foo, bar;
CREATE DATABASE robo;
GRANT UPDATE, INSERT ON *.* TO bar;
REVOKE UPDATE, INSERT ON robo.* FROM bar;
SHOW GRANTS FOR bar;
--echo # 12.1. Remove the applicable partial revokes(update and insert) as
--echo #       well as grant applicable DB level privileges(select and delete)
GRANT INSERT, UPDATE, DELETE, SELECT ON robo.* TO bar;
SHOW GRANTS FOR bar;
--echo # 12.2. Add the applicable partial revokes(update and insert) as well
--echo #       as revoke applicable DB level privileges(select and delete)
REVOKE INSERT, UPDATE, DELETE, SELECT ON robo.* FROM bar;
SHOW GRANTS FOR bar;
DROP USER foo,bar;
DROP DATABASE robo;
--echo #
--echo # 13. Misc scenarios
--echo #
--echo # 13.1 Revoking DB level privilege multiple times should not
--echo #      create/affect the restrictions
CREATE USER foo;
GRANT ALL ON mysql.* TO foo;
REVOKE SELECT ON mysql.* FROM foo;
REVOKE SELECT ON mysql.* FROM foo;
SHOW GRANTS FOR foo;
--echo # 13.2 Granting DB level privilege multiple times should not
--echo #      create/affect the restrictions
REVOKE ALL ON mysql.* FROM foo;
GRANT SELECT ON mysql.* TO foo;
GRANT SELECT ON mysql.* TO foo;
SHOW GRANTS FOR foo;
DROP USER foo;

--echo ------------Tests related to Users end here -----------------------------

--echo -------------------------------------------------------------------------
--echo Tests related to Roles
--echo -------------------------------------------------------------------------

--echo #
--echo # 1. Activate/Deactivate roles with partial revokes
--echo #
CREATE USER foo, bar;
CREATE ROLE insert_role, select_role;
GRANT INSERT ON *.* TO insert_role WITH GRANT OPTION;
REVOKE INSERT ON pr_db.* FROM insert_role;
GRANT SELECT ON *.* TO select_role WITH GRANT OPTION;
REVOKE SELECT ON pr_db.* FROM select_role;
GRANT ROLE_ADMIN ON *.* TO foo;
GRANT select_role TO foo;
GRANT insert_role TO foo;
SHOW GRANTS FOR foo;
--let $conn_name = foo_master
--connect($conn_name, localhost, foo,,,$MASTER_MYPORT)
--echo [connection $conn_name]
--echo # Must fail because foo does not have the SELECT privilege
--error ER_TABLEACCESS_DENIED_ERROR
SELECT COUNT(*) FROM mysql.user WHERE user = 'foo';
--echo # 1.1. Activate the select_role, now SELECT should work except on pr_db
SET ROLE select_role;
SHOW GRANTS;
SELECT COUNT(*) FROM normal_db.t1;
--error ER_TABLEACCESS_DENIED_ERROR
SELECT COUNT(*) FROM pr_db.t1;
--echo # Grant roles to another user 'bar'
GRANT select_role TO bar;
SHOW GRANTS FOR bar;
--source ./partial_revokes_rpl_helper.inc
--echo # 1.2. Activate the insert_role and deactivate the select_role
SET ROLE ALL EXCEPT select_role;
SHOW GRANTS;
--echo # select must fail but insert should work
--error ER_TABLEACCESS_DENIED_ERROR
SELECT COUNT(*) FROM normal_db.t1;
INSERT INTO normal_db.t1 values (5,6);
--echo # Grant roles to another user 'bar'
GRANT insert_role TO bar;
--connection default
SHOW GRANTS FOR bar;
--connection $conn_name
--source ./partial_revokes_rpl_helper.inc
--echo # 1.3. Deactivate the select_role activated before
SET ROLE NONE;
SHOW GRANTS;
--error ER_TABLEACCESS_DENIED_ERROR
SELECT COUNT(*) FROM normal_db.t1;
--error ER_TABLEACCESS_DENIED_ERROR
INSERT INTO normal_db.t1 values (5,6);
--echo # 1.4. Activate all roles
SET ROLE ALL;
SHOW GRANTS;
INSERT INTO normal_db.t1 values (7,8);
SELECT COUNT(*) FROM normal_db.t1;
--error ER_TABLEACCESS_DENIED_ERROR
SELECT COUNT(*) FROM pr_db.t1;
--error ER_TABLEACCESS_DENIED_ERROR
INSERT INTO pr_db.t1 values (7,8);
GRANT insert_role, select_role TO bar;
--connection default
SHOW GRANTS FOR bar;
--connection $conn_name
--source ./partial_revokes_rpl_helper.inc
--echo # Deactivate the select_role activated before
SET ROLE NONE;
--connection default
--echo #
--echo # 2. Default roles with partial revokes
--echo #
CREATE USER baz;
GRANT select_role to baz;
SHOW GRANTS FOR foo;
SHOW GRANTS FOR bar;
SHOW GRANTS FOR baz;
ALTER USER foo DEFAULT ROLE ALL;
SET DEFAULT ROLE select_role TO baz;
--connection $conn_name
--echo [connection $conn_name]
SET ROLE DEFAULT;
SHOW GRANTS;
INSERT INTO normal_db.t1 values (9,10);
SELECT COUNT(*) FROM normal_db.t1;
--error ER_TABLEACCESS_DENIED_ERROR
SELECT COUNT(*) FROM pr_db.t1;
--error ER_TABLEACCESS_DENIED_ERROR
INSERT INTO pr_db.t1 values (9,10);
GRANT insert_role, select_role TO bar;
--connection default
SHOW GRANTS FOR bar;
--source ./partial_revokes_rpl_helper.inc
--let $conn_name = baz_master
--connect($conn_name, localhost, baz,,,$MASTER_MYPORT)
--echo [connection $conn_name]
SET ROLE DEFAULT;
SHOW GRANTS;
SELECT COUNT(*) FROM normal_db.t1;
--error ER_TABLEACCESS_DENIED_ERROR
SELECT COUNT(*) FROM pr_db.t1;
--connection default
--disconnect $conn_name
DROP USER baz;
--echo # Reset the default roles granted to foo earlier
--let $conn_name = foo_master
--connection $conn_name
--echo [connection $conn_name]
SET ROLE NONE;
--connection default
SET DEFAULT ROLE NONE TO foo;
--echo #
--echo # 3. Mandatory roles with partial revokes
--echo #
CREATE ROLE delete_role;
GRANT DELETE ON *.* TO delete_role;
REVOKE DELETE ON pr_db.* FROM delete_role;
SET GLOBAL mandatory_roles='delete_role';
--connection $conn_name
--echo [connection $conn_name]
SET ROLE delete_role;
SHOW GRANTS;
DELETE FROM normal_db.t1;
--error ER_TABLEACCESS_DENIED_ERROR
DELETE FROM pr_db.t1;
--connection default
SET GLOBAL mandatory_roles='';
DROP ROLE delete_role;
--disconnect $conn_name
DROP USER foo, bar;
DROP ROLE insert_role, select_role;

--echo #
--echo # 4. Aggregation should not reduce privileges
--echo #
--echo [connection default]
CREATE USER bar;
CREATE ROLE r1;
GRANT SELECT ON *.* TO r1, bar;
REVOKE SELECT ON mysql.* FROM r1;
GRANT INSERT ON *.* TO r1;
GRANT r1 TO bar;
SHOW GRANTS FOR bar;
SHOW GRANTS FOR bar USING 'r1';

--connect($bar_conn, localhost, bar,,,$MASTER_MYPORT)
--echo [connection $bar_conn]
SET ROLE ALL;
SELECT user FROM mysql.user WHERE user LIKE 'bar';
SHOW GRANTS;
--connection default
--echo [connection default]
REVOKE INSERT ON *.* FROM r1;
GRANT SELECT ON *.* TO r1, bar;
REVOKE SELECT ON mysql.* FROM bar;
SHOW GRANTS FOR bar;
SHOW GRANTS FOR bar USING 'r1';

--connection $bar_conn
--echo [connection $bar_conn]
SET ROLE ALL;
SELECT user FROM mysql.user WHERE user LIKE 'bar';

--connection default
--echo [connection default]
--disconnect $bar_conn
DROP ROLE r1;
DROP USER bar;

--echo #
--echo # 5. Restriction list of roles should apply to grantee
--echo #
--echo [connection default]
CREATE USER foo, bar;
CREATE ROLE r1;
GRANT SELECT ON *.* TO r1 WITH GRANT OPTION;
REVOKE SELECT ON mysql.* FROM r1;
GRANT r1 TO foo;

--connect($conn_name, localhost, foo,,,$MASTER_MYPORT)
--echo [connection $conn_name]
SET ROLE ALL;
SHOW GRANTS;
GRANT SELECT ON *.* TO bar;

--connection default
--echo [connection default]
SHOW GRANTS FOR bar;
--source ./partial_revokes_rpl_helper.inc
--connection default
--disconnect $conn_name
DROP ROLE r1;
DROP USER foo, bar;

--echo #
--echo # 6. Roles have restrictions but user has global privilege
--echo #
CREATE USER bar;
CREATE ROLE r1;
GRANT SELECT ON *.* TO r1, bar;
REVOKE SELECT ON mysql.* FROM r1;
GRANT r1 TO bar;
--let $conn_name = bar_master
--connect($conn_name, localhost, bar,,,$MASTER_MYPORT)
--echo [connection $conn_name]
SET ROLE ALL;
--echo # Restrictions of roles should not apply since user has higher privilege
SHOW GRANTS;
--echo # User's actual privileges ( and restrictions) must be visible
SHOW GRANTS FOR bar;
--source ./partial_revokes_rpl_helper.inc
--connection default
--disconnect $conn_name
DROP USER bar;
DROP ROLE r1;

--echo #
--echo # 7. Roles have global privilege but user has restrictions
--echo #
CREATE USER bar;
CREATE ROLE r1;
GRANT SELECT ON *.* TO r1, bar;
REVOKE SELECT ON mysql.* FROM bar;
GRANT r1 TO bar;
--let $conn_name = bar_master
--connect($conn_name, localhost, bar,,,$MASTER_MYPORT)
--echo [connection $conn_name]
SET ROLE ALL;
--echo # User's restrictions should be removed through grantor(role).
SHOW GRANTS;
--echo # User's actual privileges ( and restrictions) must be visible
SHOW GRANTS FOR bar;
--source ./partial_revokes_rpl_helper.inc
--connection default
--disconnect $conn_name
DROP USER bar;
DROP ROLE r1;

--echo #
--echo # 8. Roles negating each other's restrictions
--echo #
CREATE ROLE r1, r2;
CREATE USER bar;
GRANT SELECT,INSERT ON *.* TO r1, r2;
REVOKE SELECT ON mysql.* FROM r1;
REVOKE INSERT ON mysql.* FROM r2;
--echo # Grant privileges and roles to user
GRANT DROP ON *.* TO bar;
GRANT UPDATE ON mysql.* TO bar;
GRANT r1, r2 TO bar;
--echo # Roles privileges and restrictions should apply to user
SHOW GRANTS FOR bar USING r1;
SHOW GRANTS FOR bar USING r2;
--echo # Roles global privileges should negate each others restrictions
SHOW GRANTS FOR bar USING r1, r2;
--let $conn_name = bar_master
--connect($conn_name, localhost, bar,,,$MASTER_MYPORT)
--echo [connection $conn_name]
SET ROLE r1, r2;
SHOW GRANTS;
--source ./partial_revokes_rpl_helper.inc
--connection default
--disconnect $conn_name
DROP USER bar;
DROP ROLE r1,r2;

--echo #
--echo # 9. SET ROLE removes the restrictions from the user. Now, Global
--echo #    grant/revoke should not carry restrictions to grantee
--echo #
CREATE USER foo, bar;
CREATE ROLE r1;

GRANT SELECT, INSERT ON *.* TO bar WITH GRANT OPTION;
REVOKE INSERT ON mysql.* FROM bar;
GRANT INSERT ON *.* TO r1;
GRANT r1 TO bar;
--let $conn_name = bar_master
--connect($conn_name, localhost, bar,,,$MASTER_MYPORT)
--echo [connection $conn_name]
--echo # User should not have restriction for now
SET ROLE ALL;
SHOW GRANTS;
--echo # Grantee should not carry the actual restrictions of grantor
GRANT INSERT ON *.* TO foo;
SHOW GRANTS FOR foo;
--echo # Grantor should be able to remove the global privileges from grantee now
REVOKE INSERT ON *.* FROM foo;
SHOW GRANTS FOR foo;
--echo # Grantor should be able to grant global privilege to self
GRANT INSERT ON *.* TO bar;
SHOW GRANTS;
--connection default
--echo [connection default]
--echo # Since, user granted himself global privilege therefore it's
--echo # restrictions has gone permanently now.
SHOW GRANTS FOR bar;
--source ./partial_revokes_rpl_helper.inc
--connection default
--disconnect $conn_name
DROP USER foo, bar;
DROP ROLE r1;

--echo #
--echo # 10. SET ROLE removes the restrictions from the user. Now, DB level
--echo #     grant/revoke should work as intended.
--echo #
CREATE USER foo, bar;
CREATE ROLE r1;

GRANT SELECT, INSERT ON *.* TO bar WITH GRANT OPTION;
REVOKE INSERT ON mysql.* FROM bar;
GRANT INSERT ON *.* TO r1;
GRANT r1 TO bar;
--let $conn_name = bar_master
--connect($conn_name, localhost, bar,,,$MASTER_MYPORT)
--echo [connection $conn_name]
--echo # User should not have restriction for now
SET ROLE ALL;
SHOW GRANTS;
--echo # Grantor should be able to grant DB level privilege to grantee
GRANT INSERT ON mysql.* TO foo;
SHOW GRANTS FOR foo;
--echo # Grantor should be able to revoke DB Level priviulege from grantee
REVOKE INSERT ON mysql.* FROM foo;
SHOW GRANTS FOR foo;
--echo # Should be able to grant DB level privilege to self
GRANT INSERT ON mysql.* TO bar;
SHOW GRANTS;
--connection default
--echo [connection default]
--echo # Since, user granted himself DB level privilege therefore it's
--echo # restrictions has gone permanently now.
SHOW GRANTS FOR bar;
--source ./partial_revokes_rpl_helper.inc
--connection default
--disconnect $conn_name
DROP USER foo, bar;
DROP ROLE r1;
--echo #
--echo # 11. SET ROLE removes the restrictions from the user. Now, DB level
--echo #     grant/revoke ALL should work as intended.
--echo #
CREATE USER foo, bar;
CREATE ROLE r1;
GRANT SELECT, INSERT ON *.* TO bar WITH GRANT OPTION;
GRANT ALL ON mysql.* TO bar;
REVOKE INSERT ON mysql.* FROM bar;
REVOKE INSERT ON mysql.* FROM bar;
GRANT INSERT ON *.* TO r1;
GRANT r1 TO bar;
--let $conn_name = bar_master
--connect($conn_name, localhost, bar,,,$MASTER_MYPORT)
--echo [connection $conn_name]
--echo # User should not have restriction for now
SET ROLE ALL;
SHOW GRANTS;
--echo # Grantor should be able to grant ALL DB level privilege to grantee
GRANT ALL ON mysql.* TO foo;
SHOW GRANTS FOR foo;
--echo # Grantor should be able to revoke ALL DB Level privilege from grantee
REVOKE ALL ON mysql.* FROM foo;
SHOW GRANTS FOR foo;
--echo # Should be able to grant ALL DB level privileges to self
GRANT ALL ON mysql.* TO bar;
SHOW GRANTS;
--connection default
--echo [connection default]
--echo # Since, user granted himself all DB level privileges therefore it's
--echo # restrictions has gone permanently now.
SHOW GRANTS FOR bar;
--source ./partial_revokes_rpl_helper.inc
--connection default
--disconnect $conn_name
DROP USER foo, bar;
DROP ROLE r1;
--echo #
--echo # 12. SET ROLE removes the restrictions from the user. Now, global
--echo #     grant/revoke ALL should work as intended.
--echo #
CREATE USER foo, bar;
CREATE ROLE r1;
GRANT ALL ON *.* TO bar WITH GRANT OPTION;
REVOKE INSERT ON mysql.* FROM bar;
GRANT INSERT ON *.* TO r1;
GRANT r1 TO bar;
--let $conn_name = bar_master
--connect($conn_name, localhost, bar,,,$MASTER_MYPORT)
--echo [connection $conn_name]
--echo # User should not have restriction for now
SET ROLE ALL;
SHOW GRANTS;
--echo # Grantor should be able to grant ALL global level privilege to grantee
GRANT ALL ON *.* TO foo;
SHOW GRANTS FOR foo;
--echo # Grantor should be able to revoke ALL global level privilege from
--echo # grantee
REVOKE ALL ON *.* FROM foo;
SHOW GRANTS FOR foo;
--echo # Should be able to grant ALL DB level privileges to self
GRANT ALL ON *.* TO bar;
SHOW GRANTS;
--connection default
--echo [connection default]
--echo # Since, user granted himself all DB level privileges therefore it's
--echo # restrictions has gone permanently now.
SHOW GRANTS FOR bar;
--source ./partial_revokes_rpl_helper.inc
--connection default
--disconnect $conn_name
DROP USER foo, bar;
DROP ROLE r1;
--echo ---------------------Tests related to roles end here---------------------

--echo -------------------------------------------------------------------------
--echo Invalid restrictions and privilege combinations
--echo -------------------------------------------------------------------------
CREATE USER foo, bar;
--echo #
--echo # 1. Add INSERT partial revoke on mysql DB for user bar
--echo #
GRANT SELECT, INSERT ON *.* TO bar;
REVOKE SELECT, INSERT ON mysql.* FROM bar;
SHOW GRANTS FOR bar;
INSERT INTO mysql.db(user,host, db, Insert_priv) VALUES('bar', '%', 'mysql', 'Y');
FLUSH PRIVILEGES;
SHOW GRANTS FOR bar;
--error ER_PARTIAL_REVOKE_AND_DB_GRANT_BOTH_EXISTS
GRANT INSERT ON *.* TO bar;
--error ER_PARTIAL_REVOKE_AND_DB_GRANT_BOTH_EXISTS
REVOKE INSERT ON *.* FROM bar;
--error ER_PARTIAL_REVOKE_AND_DB_GRANT_BOTH_EXISTS
GRANT INSERT ON mysql.* TO bar;
--error ER_PARTIAL_REVOKE_AND_DB_GRANT_BOTH_EXISTS
REVOKE INSERT ON mysql.* FROM bar;
--echo # We should not even able to grant/revoke fresh privileges.
--error ER_PARTIAL_REVOKE_AND_DB_GRANT_BOTH_EXISTS
GRANT UPDATE ON mysql.* TO bar;
--error ER_PARTIAL_REVOKE_AND_DB_GRANT_BOTH_EXISTS
REVOKE UPDATE ON mysql.* FROM bar;
--error ER_PARTIAL_REVOKE_AND_DB_GRANT_BOTH_EXISTS
GRANT UPDATE ON *.* TO bar;
--error ER_PARTIAL_REVOKE_AND_DB_GRANT_BOTH_EXISTS
REVOKE UPDATE ON *.* FROM bar;
--connect(conn_bar, localhost, bar,,,$MASTER_MYPORT)
# Should work
SELECT CURRENT_USER();
SELECT COUNT(*) FROM pr_db.t1;
--connection default
disconnect conn_bar;
DROP USER foo,bar;

--echo #
--echo # 2. Add privilege other than DB_ACLs in user attributes column.
--echo #
CREATE USER u1;
CREATE DATABASE db1;
GRANT SELECT, INSERT ON *.* TO u1;
REVOKE SELECT, INSERT ON db1.* FROM u1;
UPDATE mysql.user SET user_attributes='{"Restrictions": [{"Database": "db1", "Privileges": ["SELECT", "INSERT", "SUPER", "DELETE"]}]}' WHERE user = 'u1';
# We let our server restart attempts write to the file $server_log.
let server_log= $MYSQLTEST_VARDIR/log/mysqld.1.err;
let SEARCH_FILE= $server_log;

--echo # Search for : ignored restrictions for privilege(s) 'SUPER' for database 'db1' as these are not valid database privileges
let SEARCH_PATTERN= ignored restrictions for privilege(s) 'SUPER' for database 'db1' as these are not valid database privileges;
--source include/search_pattern.inc
--echo # Search completed.

--echo # Search for : ignored restrictions for privilege(s) 'DELETE' for database 'db1' as corresponding global privilege(s) are not granted
let SEARCH_PATTERN= ignored restrictions for privilege(s) 'DELETE' for database 'db1' as corresponding global privilege(s) are not granted;
--source include/search_pattern.inc
--echo # Search completed.

DROP DATABASE db1;
DROP USER u1;
=======
SHOW GRANTS FOR foo;
--connect($conn_name, localhost, foo,,,$MASTER_MYPORT)
--echo [connection $conn_name]
--echo # Should work because restriction on foo is different from bar
REVOKE ALL ON *.* FROM bar;
SHOW GRANTS FOR bar;
--source ./partial_revokes_rpl_helper.inc
--connection default
--disconnect $conn_name
DROP USER  foo, bar;
DROP DATABASE secret_db;

--echo #
--echo # 10. Revoke a global privilege from grantee which is not present in the
--echo #     grantor's restriction_list
--echo #
CREATE USER foo, bar;
GRANT SELECT,INSERT ON *.* TO foo WITH GRANT OPTION;
REVOKE INSERT ON mysql.* FROM foo;
GRANT SELECT ON *.* TO bar;
SHOW GRANTS FOR foo;
--connect($conn_name, localhost, foo,,,$MASTER_MYPORT)
--echo [connection $conn_name]
--echo # Should work because restriction on foo is different from bar
REVOKE SELECT ON *.* FROM bar;
SHOW GRANTS FOR bar;
--source ./partial_revokes_rpl_helper.inc
--connection default
--disconnect $conn_name
DROP USER  foo, bar;

--echo #
--echo # 11. Partial revokes with anonymous user
--echo #
INSERT INTO pr_db.t1 values (1,2), (3,4);
INSERT INTO normal_db.t1 values (1,2), (3,4);
--echo #
--echo # 11.1 Grantor is anonymous user
--echo #
--let $USER_1 = ''@'%'
--let $USER_2 = ''@''
# We can't create ''@'%' unless we delete row from mysql.db
CREATE TEMPORARY TABLE mysql.db_copy AS SELECT * FROM mysql.db;
DELETE FROM mysql.db WHERE host='%';
FLUSH PRIVILEGES;
eval CREATE USER $USER_1, $USER_2;
# Restore mysql.db to its original state
eval GRANT SELECT ON *.* TO $USER_1 WITH GRANT OPTION;
eval REVOKE SELECT ON pr_db.* FROM $USER_1;
--let $conn_name = anonymous_con_1
--connect($conn_name,localhost,anon,,,$MASTER_MYPORT)
--echo [connection $conn_name]
SHOW GRANTS;
SELECT COUNT(*) FROM normal_db.t1;
--error ER_TABLEACCESS_DENIED_ERROR
SELECT COUNT(*) FROM pr_db.t1;
eval GRANT SELECT ON *.* TO $USER_2;
eval SHOW GRANTS FOR $USER_2;
--connection default
--disconnect $conn_name
eval DROP USER $USER_1,$USER_2;
--echo #
--echo # 11.2 Grantee is anonymous user
--echo #
--let $USER_1 = foo@localhost
--let $USER_2 = ''@'%'
eval CREATE USER $USER_1,$USER_2;
eval GRANT SELECT ON *.* TO $USER_1,$USER_2 WITH GRANT OPTION;
--let $conn_name = foo_master
--connect($conn_name,localhost,foo,,,$MASTER_MYPORT)
--echo [connection $conn_name]
--echo # Create partial revoke for anonymous user from normal user
eval REVOKE SELECT ON pr_db.* FROM $USER_2;
eval SHOW GRANTS FOR $USER_2;
--disconnect $conn_name
--echo # Anynmous user cannot access the restricted database
--let $conn_name = anonymous_con_1
--connect($conn_name,localhost,anon,,,$MASTER_MYPORT)
--echo [connection $conn_name]
SELECT COUNT(*) FROM normal_db.t1;
--error ER_TABLEACCESS_DENIED_ERROR
SELECT COUNT(*) FROM pr_db.t1;
--connection default
--disconnect $conn_name
eval DROP USER $USER_1,$USER_2;
# Restore mysql.db to its original state
DELETE FROM mysql.db;
INSERT INTO mysql.db SELECT * FROM mysql.db_copy;
FLUSH PRIVILEGES;
DROP TABLE mysql.db_copy;
--echo #
--echo # 12. Hybrid scenarios
--echo #
CREATE USER foo, bar;
CREATE DATABASE robo;
GRANT UPDATE, INSERT ON *.* TO bar;
REVOKE UPDATE, INSERT ON robo.* FROM bar;
SHOW GRANTS FOR bar;
--echo # 12.1. Remove the applicable partial revokes(update and insert) as
--echo #       well as grant applicable DB level privileges(select and delete)
GRANT INSERT, UPDATE, DELETE, SELECT ON robo.* TO bar;
SHOW GRANTS FOR bar;
--echo # 12.2. Add the applicable partial revokes(update and insert) as well
--echo #       as revoke applicable DB level privileges(select and delete)
REVOKE INSERT, UPDATE, DELETE, SELECT ON robo.* FROM bar;
SHOW GRANTS FOR bar;
--echo # 12.3 Grant global and DB level privilege then revoke the DB level
       #      privilege as well as create a partial revoke
GRANT SELECT, DROP ON *.* TO foo;
GRANT DROP ON robo.* TO foo;
SHOW GRANTS FOR foo;
REVOKE SELECT, DROP ON robo.* FROM foo;
SHOW GRANTS FOR foo;
# Cleanup
DROP USER foo,bar;
DROP DATABASE robo;
--echo #
--echo # 13. Misc scenarios
--echo #
--echo # 13.1 Revoking DB level privilege multiple times should not
--echo #      create/affect the restrictions
CREATE USER foo;
GRANT ALL ON mysql.* TO foo;
REVOKE SELECT ON mysql.* FROM foo;
REVOKE SELECT ON mysql.* FROM foo;
SHOW GRANTS FOR foo;
--echo # 13.2 Granting DB level privilege multiple times should not
--echo #      create/affect the restrictions
REVOKE ALL ON mysql.* FROM foo;
GRANT SELECT ON mysql.* TO foo;
GRANT SELECT ON mysql.* TO foo;
SHOW GRANTS FOR foo;
DROP USER foo;

--echo ------------Tests related to Users end here -----------------------------

--echo -------------------------------------------------------------------------
--echo Tests related to Roles
--echo -------------------------------------------------------------------------

--echo #
--echo # 1. Activate/Deactivate roles with partial revokes
--echo #
CREATE USER foo, bar;
CREATE ROLE insert_role, select_role;
GRANT INSERT ON *.* TO insert_role WITH GRANT OPTION;
REVOKE INSERT ON pr_db.* FROM insert_role;
GRANT SELECT ON *.* TO select_role WITH GRANT OPTION;
REVOKE SELECT ON pr_db.* FROM select_role;
GRANT ROLE_ADMIN ON *.* TO foo;
GRANT select_role TO foo;
GRANT insert_role TO foo;
SHOW GRANTS FOR foo;
--let $conn_name = foo_master
--connect($conn_name, localhost, foo,,,$MASTER_MYPORT)
--echo [connection $conn_name]
--echo # Must fail because foo does not have the SELECT privilege
--error ER_TABLEACCESS_DENIED_ERROR
SELECT COUNT(*) FROM mysql.user WHERE user = 'foo';
--echo # 1.1. Activate the select_role, now SELECT should work except on pr_db
SET ROLE select_role;
SHOW GRANTS;
SELECT COUNT(*) FROM normal_db.t1;
--error ER_TABLEACCESS_DENIED_ERROR
SELECT COUNT(*) FROM pr_db.t1;
--echo # Grant roles to another user 'bar'
GRANT select_role TO bar;
SHOW GRANTS FOR bar;
--source ./partial_revokes_rpl_helper.inc
--echo # 1.2. Activate the insert_role and deactivate the select_role
SET ROLE ALL EXCEPT select_role;
SHOW GRANTS;
--echo # select must fail but insert should work
--error ER_TABLEACCESS_DENIED_ERROR
SELECT COUNT(*) FROM normal_db.t1;
INSERT INTO normal_db.t1 values (5,6);
--echo # Grant roles to another user 'bar'
GRANT insert_role TO bar;
--connection default
SHOW GRANTS FOR bar;
--connection $conn_name
--source ./partial_revokes_rpl_helper.inc
--echo # 1.3. Deactivate the select_role activated before
SET ROLE NONE;
SHOW GRANTS;
--error ER_TABLEACCESS_DENIED_ERROR
SELECT COUNT(*) FROM normal_db.t1;
--error ER_TABLEACCESS_DENIED_ERROR
INSERT INTO normal_db.t1 values (5,6);
--echo # 1.4. Activate all roles
SET ROLE ALL;
SHOW GRANTS;
INSERT INTO normal_db.t1 values (7,8);
SELECT COUNT(*) FROM normal_db.t1;
--error ER_TABLEACCESS_DENIED_ERROR
SELECT COUNT(*) FROM pr_db.t1;
--error ER_TABLEACCESS_DENIED_ERROR
INSERT INTO pr_db.t1 values (7,8);
GRANT insert_role, select_role TO bar;
--connection default
SHOW GRANTS FOR bar;
--connection $conn_name
--source ./partial_revokes_rpl_helper.inc
--echo # Deactivate the select_role activated before
SET ROLE NONE;
--connection default
--echo #
--echo # 2. Default roles with partial revokes
--echo #
CREATE USER baz;
GRANT select_role to baz;
SHOW GRANTS FOR foo;
SHOW GRANTS FOR bar;
SHOW GRANTS FOR baz;
ALTER USER foo DEFAULT ROLE ALL;
SET DEFAULT ROLE select_role TO baz;
--connection $conn_name
--echo [connection $conn_name]
SET ROLE DEFAULT;
SHOW GRANTS;
INSERT INTO normal_db.t1 values (9,10);
SELECT COUNT(*) FROM normal_db.t1;
--error ER_TABLEACCESS_DENIED_ERROR
SELECT COUNT(*) FROM pr_db.t1;
--error ER_TABLEACCESS_DENIED_ERROR
INSERT INTO pr_db.t1 values (9,10);
GRANT insert_role, select_role TO bar;
--connection default
SHOW GRANTS FOR bar;
--source ./partial_revokes_rpl_helper.inc
--let $conn_name = baz_master
--connect($conn_name, localhost, baz,,,$MASTER_MYPORT)
--echo [connection $conn_name]
SET ROLE DEFAULT;
SHOW GRANTS;
SELECT COUNT(*) FROM normal_db.t1;
--error ER_TABLEACCESS_DENIED_ERROR
SELECT COUNT(*) FROM pr_db.t1;
--connection default
--disconnect $conn_name
DROP USER baz;
--echo # Reset the default roles granted to foo earlier
--let $conn_name = foo_master
--connection $conn_name
--echo [connection $conn_name]
SET ROLE NONE;
--connection default
SET DEFAULT ROLE NONE TO foo;
--echo #
--echo # 3. Mandatory roles with partial revokes
--echo #
CREATE ROLE delete_role;
GRANT DELETE ON *.* TO delete_role;
REVOKE DELETE ON pr_db.* FROM delete_role;
SET GLOBAL mandatory_roles='delete_role';
--connection $conn_name
--echo [connection $conn_name]
SET ROLE delete_role;
SHOW GRANTS;
DELETE FROM normal_db.t1;
--error ER_TABLEACCESS_DENIED_ERROR
DELETE FROM pr_db.t1;
--connection default
SET GLOBAL mandatory_roles='';
DROP ROLE delete_role;
--disconnect $conn_name
DROP USER foo, bar;
DROP ROLE insert_role, select_role;

--echo #
--echo # 4. Aggregation should not reduce privileges
--echo #
--echo [connection default]
CREATE USER bar;
CREATE ROLE r1;
GRANT SELECT ON *.* TO r1, bar;
REVOKE SELECT ON mysql.* FROM r1;
GRANT INSERT ON *.* TO r1;
GRANT r1 TO bar;
SHOW GRANTS FOR bar;
SHOW GRANTS FOR bar USING 'r1';

--connect($bar_conn, localhost, bar,,,$MASTER_MYPORT)
--echo [connection $bar_conn]
SET ROLE ALL;
SELECT user FROM mysql.user WHERE user LIKE 'bar';
SHOW GRANTS;
--connection default
--echo [connection default]
REVOKE INSERT ON *.* FROM r1;
GRANT SELECT ON *.* TO r1, bar;
REVOKE SELECT ON mysql.* FROM bar;
SHOW GRANTS FOR bar;
SHOW GRANTS FOR bar USING 'r1';

--connection $bar_conn
--echo [connection $bar_conn]
SET ROLE ALL;
SELECT user FROM mysql.user WHERE user LIKE 'bar';

--connection default
--echo [connection default]
--disconnect $bar_conn
DROP ROLE r1;
DROP USER bar;

--echo #
--echo # 5. Restriction list of roles should apply to grantee
--echo #
--echo [connection default]
CREATE USER foo, bar;
CREATE ROLE r1;
GRANT SELECT ON *.* TO r1 WITH GRANT OPTION;
REVOKE SELECT ON mysql.* FROM r1;
GRANT r1 TO foo;

--connect($conn_name, localhost, foo,,,$MASTER_MYPORT)
--echo [connection $conn_name]
SET ROLE ALL;
SHOW GRANTS;
GRANT SELECT ON *.* TO bar;

--connection default
--echo [connection default]
SHOW GRANTS FOR bar;
--source ./partial_revokes_rpl_helper.inc
--connection default
--disconnect $conn_name
DROP ROLE r1;
DROP USER foo, bar;

--echo #
--echo # 6. Roles have restrictions but user has global privilege
--echo #
CREATE USER bar;
CREATE ROLE r1;
GRANT SELECT ON *.* TO r1, bar;
REVOKE SELECT ON mysql.* FROM r1;
GRANT r1 TO bar;
--let $conn_name = bar_master
--connect($conn_name, localhost, bar,,,$MASTER_MYPORT)
--echo [connection $conn_name]
SET ROLE ALL;
--echo # Restrictions of roles should not apply since user has higher privilege
SHOW GRANTS;
--echo # User's actual privileges ( and restrictions) must be visible
SHOW GRANTS FOR bar;
--source ./partial_revokes_rpl_helper.inc
--connection default
--disconnect $conn_name
DROP USER bar;
DROP ROLE r1;

--echo #
--echo # 7. Roles have global privilege but user has restrictions
--echo #
CREATE USER bar;
CREATE ROLE r1;
GRANT SELECT ON *.* TO r1, bar;
REVOKE SELECT ON mysql.* FROM bar;
GRANT r1 TO bar;
--let $conn_name = bar_master
--connect($conn_name, localhost, bar,,,$MASTER_MYPORT)
--echo [connection $conn_name]
SET ROLE ALL;
--echo # User's restrictions should be removed through grantor(role).
SHOW GRANTS;
--echo # User's actual privileges ( and restrictions) must be visible
SHOW GRANTS FOR bar;
--source ./partial_revokes_rpl_helper.inc
--connection default
--disconnect $conn_name
DROP USER bar;
DROP ROLE r1;

--echo #
--echo # 8. Roles negating each other's restrictions
--echo #
CREATE ROLE r1, r2;
CREATE USER bar;
GRANT SELECT,INSERT ON *.* TO r1, r2;
REVOKE SELECT ON mysql.* FROM r1;
REVOKE INSERT ON mysql.* FROM r2;
--echo # Grant privileges and roles to user
GRANT DROP ON *.* TO bar;
GRANT UPDATE ON mysql.* TO bar;
GRANT r1, r2 TO bar;
--echo # Roles privileges and restrictions should apply to user
SHOW GRANTS FOR bar USING r1;
SHOW GRANTS FOR bar USING r2;
--echo # Roles global privileges should negate each others restrictions
SHOW GRANTS FOR bar USING r1, r2;
--let $conn_name = bar_master
--connect($conn_name, localhost, bar,,,$MASTER_MYPORT)
--echo [connection $conn_name]
SET ROLE r1, r2;
SHOW GRANTS;
--source ./partial_revokes_rpl_helper.inc
--connection default
--disconnect $conn_name
DROP USER bar;
DROP ROLE r1,r2;

--echo #
--echo # 9. SET ROLE removes the restrictions from the user. Now, Global
--echo #    grant/revoke should not carry restrictions to grantee
--echo #
CREATE USER foo, bar;
CREATE ROLE r1;

GRANT SELECT, INSERT ON *.* TO bar WITH GRANT OPTION;
REVOKE INSERT ON mysql.* FROM bar;
GRANT INSERT ON *.* TO r1;
GRANT r1 TO bar;
--let $conn_name = bar_master
--connect($conn_name, localhost, bar,,,$MASTER_MYPORT)
--echo [connection $conn_name]
--echo # User should not have restriction for now
SET ROLE ALL;
SHOW GRANTS;
--echo # Grantee should not carry the actual restrictions of grantor
GRANT INSERT ON *.* TO foo;
SHOW GRANTS FOR foo;
--echo # Grantor should be able to remove the global privileges from grantee now
REVOKE INSERT ON *.* FROM foo;
SHOW GRANTS FOR foo;
--echo # Grantor should be able to grant global privilege to self
GRANT INSERT ON *.* TO bar;
SHOW GRANTS;
--connection default
--echo [connection default]
--echo # Since, user granted himself global privilege therefore it's
--echo # restrictions has gone permanently now.
SHOW GRANTS FOR bar;
--source ./partial_revokes_rpl_helper.inc
--connection default
--disconnect $conn_name
DROP USER foo, bar;
DROP ROLE r1;

--echo #
--echo # 10. SET ROLE removes the restrictions from the user. Now, DB level
--echo #     grant/revoke should work as intended.
--echo #
CREATE USER foo, bar;
CREATE ROLE r1;

GRANT SELECT, INSERT ON *.* TO bar WITH GRANT OPTION;
REVOKE INSERT ON mysql.* FROM bar;
GRANT INSERT ON *.* TO r1;
GRANT r1 TO bar;
--let $conn_name = bar_master
--connect($conn_name, localhost, bar,,,$MASTER_MYPORT)
--echo [connection $conn_name]
--echo # User should not have restriction for now
SET ROLE ALL;
SHOW GRANTS;
--echo # Grantor should be able to grant DB level privilege to grantee
GRANT INSERT ON mysql.* TO foo;
SHOW GRANTS FOR foo;
--echo # Grantor should be able to revoke DB Level priviulege from grantee
REVOKE INSERT ON mysql.* FROM foo;
SHOW GRANTS FOR foo;
--echo # Should be able to grant DB level privilege to self
GRANT INSERT ON mysql.* TO bar;
SHOW GRANTS;
--connection default
--echo [connection default]
--echo # Since, user granted himself DB level privilege therefore it's
--echo # restrictions has gone permanently now.
SHOW GRANTS FOR bar;
--source ./partial_revokes_rpl_helper.inc
--connection default
--disconnect $conn_name
DROP USER foo, bar;
DROP ROLE r1;
--echo #
--echo # 11. SET ROLE removes the restrictions from the user. Now, DB level
--echo #     grant/revoke ALL should work as intended.
--echo #
CREATE USER foo, bar;
CREATE ROLE r1;
GRANT SELECT, INSERT ON *.* TO bar WITH GRANT OPTION;
GRANT ALL ON mysql.* TO bar;
REVOKE INSERT ON mysql.* FROM bar;
REVOKE INSERT ON mysql.* FROM bar;
GRANT INSERT ON *.* TO r1;
GRANT r1 TO bar;
--let $conn_name = bar_master
--connect($conn_name, localhost, bar,,,$MASTER_MYPORT)
--echo [connection $conn_name]
--echo # User should not have restriction for now
SET ROLE ALL;
SHOW GRANTS;
--echo # Grantor should be able to grant ALL DB level privilege to grantee
GRANT ALL ON mysql.* TO foo;
SHOW GRANTS FOR foo;
--echo # Grantor should be able to revoke ALL DB Level privilege from grantee
REVOKE ALL ON mysql.* FROM foo;
SHOW GRANTS FOR foo;
--echo # Should be able to grant ALL DB level privileges to self
GRANT ALL ON mysql.* TO bar;
SHOW GRANTS;
--connection default
--echo [connection default]
--echo # Since, user granted himself all DB level privileges therefore it's
--echo # restrictions has gone permanently now.
SHOW GRANTS FOR bar;
--source ./partial_revokes_rpl_helper.inc
--connection default
--disconnect $conn_name
DROP USER foo, bar;
DROP ROLE r1;
--echo #
--echo # 12. SET ROLE removes the restrictions from the user. Now, global
--echo #     grant/revoke ALL should work as intended.
--echo #
CREATE USER foo, bar;
CREATE ROLE r1;
GRANT ALL ON *.* TO bar WITH GRANT OPTION;
REVOKE INSERT ON mysql.* FROM bar;
GRANT INSERT ON *.* TO r1;
GRANT r1 TO bar;
--let $conn_name = bar_master
--connect($conn_name, localhost, bar,,,$MASTER_MYPORT)
--echo [connection $conn_name]
--echo # User should not have restriction for now
SET ROLE ALL;
SHOW GRANTS;
--echo # Grantor should be able to grant ALL global level privilege to grantee
GRANT ALL ON *.* TO foo;
SHOW GRANTS FOR foo;
--echo # Grantor should be able to revoke ALL global level privilege from
--echo # grantee
REVOKE ALL ON *.* FROM foo;
SHOW GRANTS FOR foo;
--echo # Should be able to grant ALL DB level privileges to self
GRANT ALL ON *.* TO bar;
SHOW GRANTS;
--connection default
--echo [connection default]
--echo # Since, user granted himself all DB level privileges therefore it's
--echo # restrictions has gone permanently now.
SHOW GRANTS FOR bar;
--source ./partial_revokes_rpl_helper.inc
--connection default
--disconnect $conn_name
DROP USER foo, bar;
DROP ROLE r1;
--echo ---------------------Tests related to roles end here---------------------

--echo -------------------------------------------------------------------------
--echo Invalid restrictions and privilege combinations
--echo -------------------------------------------------------------------------
CREATE USER foo, bar;
--echo #
--echo # 1. Add INSERT partial revoke on mysql DB for user bar
--echo #
GRANT SELECT, INSERT ON *.* TO bar;
REVOKE SELECT, INSERT ON mysql.* FROM bar;
SHOW GRANTS FOR bar;
INSERT INTO mysql.db(user,host, db, Insert_priv) VALUES('bar', '%', 'mysql', 'Y');
FLUSH PRIVILEGES;
SHOW GRANTS FOR bar;
--error ER_PARTIAL_REVOKE_AND_DB_GRANT_BOTH_EXISTS
GRANT INSERT ON *.* TO bar;
--error ER_PARTIAL_REVOKE_AND_DB_GRANT_BOTH_EXISTS
REVOKE INSERT ON *.* FROM bar;
--error ER_PARTIAL_REVOKE_AND_DB_GRANT_BOTH_EXISTS
GRANT INSERT ON mysql.* TO bar;
--error ER_PARTIAL_REVOKE_AND_DB_GRANT_BOTH_EXISTS
REVOKE INSERT ON mysql.* FROM bar;
--echo # We should not even able to grant/revoke fresh privileges.
--error ER_PARTIAL_REVOKE_AND_DB_GRANT_BOTH_EXISTS
GRANT UPDATE ON mysql.* TO bar;
--error ER_PARTIAL_REVOKE_AND_DB_GRANT_BOTH_EXISTS
REVOKE UPDATE ON mysql.* FROM bar;
--error ER_PARTIAL_REVOKE_AND_DB_GRANT_BOTH_EXISTS
GRANT UPDATE ON *.* TO bar;
--error ER_PARTIAL_REVOKE_AND_DB_GRANT_BOTH_EXISTS
REVOKE UPDATE ON *.* FROM bar;
--connect(conn_bar, localhost, bar,,,$MASTER_MYPORT)
# Should work
SELECT CURRENT_USER();
SELECT COUNT(*) FROM pr_db.t1;
--connection default
disconnect conn_bar;
DROP USER foo,bar;

--echo #
--echo # 2. Add privilege other than DB_ACLs in user attributes column.
--echo #
CREATE USER u1;
CREATE DATABASE db1;
GRANT SELECT, INSERT ON *.* TO u1;
REVOKE SELECT, INSERT ON db1.* FROM u1;
UPDATE mysql.user SET user_attributes='{"Restrictions": [{"Database": "db1", "Privileges": ["SELECT", "INSERT", "SUPER", "DELETE"]}]}' WHERE user = 'u1';
# We let our server restart attempts write to the file $server_log.
let server_log= $MYSQLTEST_VARDIR/log/mysqld.1.err;
let SEARCH_FILE= $server_log;

--echo # Search for : ignored restrictions for privilege(s) 'SUPER' for database 'db1' as these are not valid database privileges
let SEARCH_PATTERN= ignored restrictions for privilege(s) 'SUPER' for database 'db1' as these are not valid database privileges;
--source include/search_pattern.inc
--echo # Search completed.

--echo # Search for : ignored restrictions for privilege(s) 'DELETE' for database 'db1' as corresponding global privilege(s) are not granted
let SEARCH_PATTERN= ignored restrictions for privilege(s) 'DELETE' for database 'db1' as corresponding global privilege(s) are not granted;
--source include/search_pattern.inc
--echo # Search completed.

DROP DATABASE db1;
DROP USER u1;
>>>>>>> 9ff0499f
--echo -Tests related to invalid restrictions & privilege combinations end here-
--echo
--echo -------------------------------------------------------------------------
--echo Partial revokes do not treat wildcard grants specially.
--echo -------------------------------------------------------------------------
CREATE USER foo;
CREATE DATABASE `db_1`;
CREATE DATABASE `db%1`;
GRANT SELECT ON *.* TO foo;

--echo # Create restriction - We dont use '\' to escape '_' or '%'
REVOKE SELECT ON `db_1`.* FROM foo;
REVOKE SELECT ON `db%1`.* FROM foo;

--echo # Should show 2 restrictions
SHOW GRANTS FOR foo;

--echo # Should not remove restrictions on db_1 or db%1,
--echo # instead both grants should be added on db(s) as it is.
GRANT SELECT ON `db\_1`.* TO foo;
GRANT SELECT ON `db\%1`.* TO foo;
SHOW GRANTS FOR foo;

--echo # Should remove two grants added above
REVOKE SELECT ON `db\_1`.* FROM foo;
REVOKE SELECT ON `db\%1`.* FROM foo;

--echo # Should show 2 restrictions
SHOW GRANTS FOR foo;

# Cleanup
REVOKE SELECT ON *.* FROM foo;
DROP USER foo;
DROP DATABASE `db_1`;
DROP DATABASE `db%1`;
--echo -------------------------------------------------------------------------
--echo Test related to wildcard grants end here.
--echo -------------------------------------------------------------------------

#
# Clean up
#
DROP DATABASE pr_db;
DROP DATABASE normal_db;
call mtr.add_suppression(".*Nothing to revoke. Global privilege.*");<|MERGE_RESOLUTION|>--- conflicted
+++ resolved
@@ -400,7 +400,6 @@
 --connection default
 --disconnect $conn_name
 GRANT SELECT ON `secret_db`.* TO foo;
-<<<<<<< HEAD
 SHOW GRANTS FOR foo;
 --connect($conn_name, localhost, foo,,,$MASTER_MYPORT)
 --echo [connection $conn_name]
@@ -507,6 +506,14 @@
 --echo #       as revoke applicable DB level privileges(select and delete)
 REVOKE INSERT, UPDATE, DELETE, SELECT ON robo.* FROM bar;
 SHOW GRANTS FOR bar;
+--echo # 12.3 Grant global and DB level privilege then revoke the DB level
+       #      privilege as well as create a partial revoke
+GRANT SELECT, DROP ON *.* TO foo;
+GRANT DROP ON robo.* TO foo;
+SHOW GRANTS FOR foo;
+REVOKE SELECT, DROP ON robo.* FROM foo;
+SHOW GRANTS FOR foo;
+# Cleanup
 DROP USER foo,bar;
 DROP DATABASE robo;
 --echo #
@@ -1006,621 +1013,6 @@
 
 DROP DATABASE db1;
 DROP USER u1;
-=======
-SHOW GRANTS FOR foo;
---connect($conn_name, localhost, foo,,,$MASTER_MYPORT)
---echo [connection $conn_name]
---echo # Should work because restriction on foo is different from bar
-REVOKE ALL ON *.* FROM bar;
-SHOW GRANTS FOR bar;
---source ./partial_revokes_rpl_helper.inc
---connection default
---disconnect $conn_name
-DROP USER  foo, bar;
-DROP DATABASE secret_db;
-
---echo #
---echo # 10. Revoke a global privilege from grantee which is not present in the
---echo #     grantor's restriction_list
---echo #
-CREATE USER foo, bar;
-GRANT SELECT,INSERT ON *.* TO foo WITH GRANT OPTION;
-REVOKE INSERT ON mysql.* FROM foo;
-GRANT SELECT ON *.* TO bar;
-SHOW GRANTS FOR foo;
---connect($conn_name, localhost, foo,,,$MASTER_MYPORT)
---echo [connection $conn_name]
---echo # Should work because restriction on foo is different from bar
-REVOKE SELECT ON *.* FROM bar;
-SHOW GRANTS FOR bar;
---source ./partial_revokes_rpl_helper.inc
---connection default
---disconnect $conn_name
-DROP USER  foo, bar;
-
---echo #
---echo # 11. Partial revokes with anonymous user
---echo #
-INSERT INTO pr_db.t1 values (1,2), (3,4);
-INSERT INTO normal_db.t1 values (1,2), (3,4);
---echo #
---echo # 11.1 Grantor is anonymous user
---echo #
---let $USER_1 = ''@'%'
---let $USER_2 = ''@''
-# We can't create ''@'%' unless we delete row from mysql.db
-CREATE TEMPORARY TABLE mysql.db_copy AS SELECT * FROM mysql.db;
-DELETE FROM mysql.db WHERE host='%';
-FLUSH PRIVILEGES;
-eval CREATE USER $USER_1, $USER_2;
-# Restore mysql.db to its original state
-eval GRANT SELECT ON *.* TO $USER_1 WITH GRANT OPTION;
-eval REVOKE SELECT ON pr_db.* FROM $USER_1;
---let $conn_name = anonymous_con_1
---connect($conn_name,localhost,anon,,,$MASTER_MYPORT)
---echo [connection $conn_name]
-SHOW GRANTS;
-SELECT COUNT(*) FROM normal_db.t1;
---error ER_TABLEACCESS_DENIED_ERROR
-SELECT COUNT(*) FROM pr_db.t1;
-eval GRANT SELECT ON *.* TO $USER_2;
-eval SHOW GRANTS FOR $USER_2;
---connection default
---disconnect $conn_name
-eval DROP USER $USER_1,$USER_2;
---echo #
---echo # 11.2 Grantee is anonymous user
---echo #
---let $USER_1 = foo@localhost
---let $USER_2 = ''@'%'
-eval CREATE USER $USER_1,$USER_2;
-eval GRANT SELECT ON *.* TO $USER_1,$USER_2 WITH GRANT OPTION;
---let $conn_name = foo_master
---connect($conn_name,localhost,foo,,,$MASTER_MYPORT)
---echo [connection $conn_name]
---echo # Create partial revoke for anonymous user from normal user
-eval REVOKE SELECT ON pr_db.* FROM $USER_2;
-eval SHOW GRANTS FOR $USER_2;
---disconnect $conn_name
---echo # Anynmous user cannot access the restricted database
---let $conn_name = anonymous_con_1
---connect($conn_name,localhost,anon,,,$MASTER_MYPORT)
---echo [connection $conn_name]
-SELECT COUNT(*) FROM normal_db.t1;
---error ER_TABLEACCESS_DENIED_ERROR
-SELECT COUNT(*) FROM pr_db.t1;
---connection default
---disconnect $conn_name
-eval DROP USER $USER_1,$USER_2;
-# Restore mysql.db to its original state
-DELETE FROM mysql.db;
-INSERT INTO mysql.db SELECT * FROM mysql.db_copy;
-FLUSH PRIVILEGES;
-DROP TABLE mysql.db_copy;
---echo #
---echo # 12. Hybrid scenarios
---echo #
-CREATE USER foo, bar;
-CREATE DATABASE robo;
-GRANT UPDATE, INSERT ON *.* TO bar;
-REVOKE UPDATE, INSERT ON robo.* FROM bar;
-SHOW GRANTS FOR bar;
---echo # 12.1. Remove the applicable partial revokes(update and insert) as
---echo #       well as grant applicable DB level privileges(select and delete)
-GRANT INSERT, UPDATE, DELETE, SELECT ON robo.* TO bar;
-SHOW GRANTS FOR bar;
---echo # 12.2. Add the applicable partial revokes(update and insert) as well
---echo #       as revoke applicable DB level privileges(select and delete)
-REVOKE INSERT, UPDATE, DELETE, SELECT ON robo.* FROM bar;
-SHOW GRANTS FOR bar;
---echo # 12.3 Grant global and DB level privilege then revoke the DB level
-       #      privilege as well as create a partial revoke
-GRANT SELECT, DROP ON *.* TO foo;
-GRANT DROP ON robo.* TO foo;
-SHOW GRANTS FOR foo;
-REVOKE SELECT, DROP ON robo.* FROM foo;
-SHOW GRANTS FOR foo;
-# Cleanup
-DROP USER foo,bar;
-DROP DATABASE robo;
---echo #
---echo # 13. Misc scenarios
---echo #
---echo # 13.1 Revoking DB level privilege multiple times should not
---echo #      create/affect the restrictions
-CREATE USER foo;
-GRANT ALL ON mysql.* TO foo;
-REVOKE SELECT ON mysql.* FROM foo;
-REVOKE SELECT ON mysql.* FROM foo;
-SHOW GRANTS FOR foo;
---echo # 13.2 Granting DB level privilege multiple times should not
---echo #      create/affect the restrictions
-REVOKE ALL ON mysql.* FROM foo;
-GRANT SELECT ON mysql.* TO foo;
-GRANT SELECT ON mysql.* TO foo;
-SHOW GRANTS FOR foo;
-DROP USER foo;
-
---echo ------------Tests related to Users end here -----------------------------
-
---echo -------------------------------------------------------------------------
---echo Tests related to Roles
---echo -------------------------------------------------------------------------
-
---echo #
---echo # 1. Activate/Deactivate roles with partial revokes
---echo #
-CREATE USER foo, bar;
-CREATE ROLE insert_role, select_role;
-GRANT INSERT ON *.* TO insert_role WITH GRANT OPTION;
-REVOKE INSERT ON pr_db.* FROM insert_role;
-GRANT SELECT ON *.* TO select_role WITH GRANT OPTION;
-REVOKE SELECT ON pr_db.* FROM select_role;
-GRANT ROLE_ADMIN ON *.* TO foo;
-GRANT select_role TO foo;
-GRANT insert_role TO foo;
-SHOW GRANTS FOR foo;
---let $conn_name = foo_master
---connect($conn_name, localhost, foo,,,$MASTER_MYPORT)
---echo [connection $conn_name]
---echo # Must fail because foo does not have the SELECT privilege
---error ER_TABLEACCESS_DENIED_ERROR
-SELECT COUNT(*) FROM mysql.user WHERE user = 'foo';
---echo # 1.1. Activate the select_role, now SELECT should work except on pr_db
-SET ROLE select_role;
-SHOW GRANTS;
-SELECT COUNT(*) FROM normal_db.t1;
---error ER_TABLEACCESS_DENIED_ERROR
-SELECT COUNT(*) FROM pr_db.t1;
---echo # Grant roles to another user 'bar'
-GRANT select_role TO bar;
-SHOW GRANTS FOR bar;
---source ./partial_revokes_rpl_helper.inc
---echo # 1.2. Activate the insert_role and deactivate the select_role
-SET ROLE ALL EXCEPT select_role;
-SHOW GRANTS;
---echo # select must fail but insert should work
---error ER_TABLEACCESS_DENIED_ERROR
-SELECT COUNT(*) FROM normal_db.t1;
-INSERT INTO normal_db.t1 values (5,6);
---echo # Grant roles to another user 'bar'
-GRANT insert_role TO bar;
---connection default
-SHOW GRANTS FOR bar;
---connection $conn_name
---source ./partial_revokes_rpl_helper.inc
---echo # 1.3. Deactivate the select_role activated before
-SET ROLE NONE;
-SHOW GRANTS;
---error ER_TABLEACCESS_DENIED_ERROR
-SELECT COUNT(*) FROM normal_db.t1;
---error ER_TABLEACCESS_DENIED_ERROR
-INSERT INTO normal_db.t1 values (5,6);
---echo # 1.4. Activate all roles
-SET ROLE ALL;
-SHOW GRANTS;
-INSERT INTO normal_db.t1 values (7,8);
-SELECT COUNT(*) FROM normal_db.t1;
---error ER_TABLEACCESS_DENIED_ERROR
-SELECT COUNT(*) FROM pr_db.t1;
---error ER_TABLEACCESS_DENIED_ERROR
-INSERT INTO pr_db.t1 values (7,8);
-GRANT insert_role, select_role TO bar;
---connection default
-SHOW GRANTS FOR bar;
---connection $conn_name
---source ./partial_revokes_rpl_helper.inc
---echo # Deactivate the select_role activated before
-SET ROLE NONE;
---connection default
---echo #
---echo # 2. Default roles with partial revokes
---echo #
-CREATE USER baz;
-GRANT select_role to baz;
-SHOW GRANTS FOR foo;
-SHOW GRANTS FOR bar;
-SHOW GRANTS FOR baz;
-ALTER USER foo DEFAULT ROLE ALL;
-SET DEFAULT ROLE select_role TO baz;
---connection $conn_name
---echo [connection $conn_name]
-SET ROLE DEFAULT;
-SHOW GRANTS;
-INSERT INTO normal_db.t1 values (9,10);
-SELECT COUNT(*) FROM normal_db.t1;
---error ER_TABLEACCESS_DENIED_ERROR
-SELECT COUNT(*) FROM pr_db.t1;
---error ER_TABLEACCESS_DENIED_ERROR
-INSERT INTO pr_db.t1 values (9,10);
-GRANT insert_role, select_role TO bar;
---connection default
-SHOW GRANTS FOR bar;
---source ./partial_revokes_rpl_helper.inc
---let $conn_name = baz_master
---connect($conn_name, localhost, baz,,,$MASTER_MYPORT)
---echo [connection $conn_name]
-SET ROLE DEFAULT;
-SHOW GRANTS;
-SELECT COUNT(*) FROM normal_db.t1;
---error ER_TABLEACCESS_DENIED_ERROR
-SELECT COUNT(*) FROM pr_db.t1;
---connection default
---disconnect $conn_name
-DROP USER baz;
---echo # Reset the default roles granted to foo earlier
---let $conn_name = foo_master
---connection $conn_name
---echo [connection $conn_name]
-SET ROLE NONE;
---connection default
-SET DEFAULT ROLE NONE TO foo;
---echo #
---echo # 3. Mandatory roles with partial revokes
---echo #
-CREATE ROLE delete_role;
-GRANT DELETE ON *.* TO delete_role;
-REVOKE DELETE ON pr_db.* FROM delete_role;
-SET GLOBAL mandatory_roles='delete_role';
---connection $conn_name
---echo [connection $conn_name]
-SET ROLE delete_role;
-SHOW GRANTS;
-DELETE FROM normal_db.t1;
---error ER_TABLEACCESS_DENIED_ERROR
-DELETE FROM pr_db.t1;
---connection default
-SET GLOBAL mandatory_roles='';
-DROP ROLE delete_role;
---disconnect $conn_name
-DROP USER foo, bar;
-DROP ROLE insert_role, select_role;
-
---echo #
---echo # 4. Aggregation should not reduce privileges
---echo #
---echo [connection default]
-CREATE USER bar;
-CREATE ROLE r1;
-GRANT SELECT ON *.* TO r1, bar;
-REVOKE SELECT ON mysql.* FROM r1;
-GRANT INSERT ON *.* TO r1;
-GRANT r1 TO bar;
-SHOW GRANTS FOR bar;
-SHOW GRANTS FOR bar USING 'r1';
-
---connect($bar_conn, localhost, bar,,,$MASTER_MYPORT)
---echo [connection $bar_conn]
-SET ROLE ALL;
-SELECT user FROM mysql.user WHERE user LIKE 'bar';
-SHOW GRANTS;
---connection default
---echo [connection default]
-REVOKE INSERT ON *.* FROM r1;
-GRANT SELECT ON *.* TO r1, bar;
-REVOKE SELECT ON mysql.* FROM bar;
-SHOW GRANTS FOR bar;
-SHOW GRANTS FOR bar USING 'r1';
-
---connection $bar_conn
---echo [connection $bar_conn]
-SET ROLE ALL;
-SELECT user FROM mysql.user WHERE user LIKE 'bar';
-
---connection default
---echo [connection default]
---disconnect $bar_conn
-DROP ROLE r1;
-DROP USER bar;
-
---echo #
---echo # 5. Restriction list of roles should apply to grantee
---echo #
---echo [connection default]
-CREATE USER foo, bar;
-CREATE ROLE r1;
-GRANT SELECT ON *.* TO r1 WITH GRANT OPTION;
-REVOKE SELECT ON mysql.* FROM r1;
-GRANT r1 TO foo;
-
---connect($conn_name, localhost, foo,,,$MASTER_MYPORT)
---echo [connection $conn_name]
-SET ROLE ALL;
-SHOW GRANTS;
-GRANT SELECT ON *.* TO bar;
-
---connection default
---echo [connection default]
-SHOW GRANTS FOR bar;
---source ./partial_revokes_rpl_helper.inc
---connection default
---disconnect $conn_name
-DROP ROLE r1;
-DROP USER foo, bar;
-
---echo #
---echo # 6. Roles have restrictions but user has global privilege
---echo #
-CREATE USER bar;
-CREATE ROLE r1;
-GRANT SELECT ON *.* TO r1, bar;
-REVOKE SELECT ON mysql.* FROM r1;
-GRANT r1 TO bar;
---let $conn_name = bar_master
---connect($conn_name, localhost, bar,,,$MASTER_MYPORT)
---echo [connection $conn_name]
-SET ROLE ALL;
---echo # Restrictions of roles should not apply since user has higher privilege
-SHOW GRANTS;
---echo # User's actual privileges ( and restrictions) must be visible
-SHOW GRANTS FOR bar;
---source ./partial_revokes_rpl_helper.inc
---connection default
---disconnect $conn_name
-DROP USER bar;
-DROP ROLE r1;
-
---echo #
---echo # 7. Roles have global privilege but user has restrictions
---echo #
-CREATE USER bar;
-CREATE ROLE r1;
-GRANT SELECT ON *.* TO r1, bar;
-REVOKE SELECT ON mysql.* FROM bar;
-GRANT r1 TO bar;
---let $conn_name = bar_master
---connect($conn_name, localhost, bar,,,$MASTER_MYPORT)
---echo [connection $conn_name]
-SET ROLE ALL;
---echo # User's restrictions should be removed through grantor(role).
-SHOW GRANTS;
---echo # User's actual privileges ( and restrictions) must be visible
-SHOW GRANTS FOR bar;
---source ./partial_revokes_rpl_helper.inc
---connection default
---disconnect $conn_name
-DROP USER bar;
-DROP ROLE r1;
-
---echo #
---echo # 8. Roles negating each other's restrictions
---echo #
-CREATE ROLE r1, r2;
-CREATE USER bar;
-GRANT SELECT,INSERT ON *.* TO r1, r2;
-REVOKE SELECT ON mysql.* FROM r1;
-REVOKE INSERT ON mysql.* FROM r2;
---echo # Grant privileges and roles to user
-GRANT DROP ON *.* TO bar;
-GRANT UPDATE ON mysql.* TO bar;
-GRANT r1, r2 TO bar;
---echo # Roles privileges and restrictions should apply to user
-SHOW GRANTS FOR bar USING r1;
-SHOW GRANTS FOR bar USING r2;
---echo # Roles global privileges should negate each others restrictions
-SHOW GRANTS FOR bar USING r1, r2;
---let $conn_name = bar_master
---connect($conn_name, localhost, bar,,,$MASTER_MYPORT)
---echo [connection $conn_name]
-SET ROLE r1, r2;
-SHOW GRANTS;
---source ./partial_revokes_rpl_helper.inc
---connection default
---disconnect $conn_name
-DROP USER bar;
-DROP ROLE r1,r2;
-
---echo #
---echo # 9. SET ROLE removes the restrictions from the user. Now, Global
---echo #    grant/revoke should not carry restrictions to grantee
---echo #
-CREATE USER foo, bar;
-CREATE ROLE r1;
-
-GRANT SELECT, INSERT ON *.* TO bar WITH GRANT OPTION;
-REVOKE INSERT ON mysql.* FROM bar;
-GRANT INSERT ON *.* TO r1;
-GRANT r1 TO bar;
---let $conn_name = bar_master
---connect($conn_name, localhost, bar,,,$MASTER_MYPORT)
---echo [connection $conn_name]
---echo # User should not have restriction for now
-SET ROLE ALL;
-SHOW GRANTS;
---echo # Grantee should not carry the actual restrictions of grantor
-GRANT INSERT ON *.* TO foo;
-SHOW GRANTS FOR foo;
---echo # Grantor should be able to remove the global privileges from grantee now
-REVOKE INSERT ON *.* FROM foo;
-SHOW GRANTS FOR foo;
---echo # Grantor should be able to grant global privilege to self
-GRANT INSERT ON *.* TO bar;
-SHOW GRANTS;
---connection default
---echo [connection default]
---echo # Since, user granted himself global privilege therefore it's
---echo # restrictions has gone permanently now.
-SHOW GRANTS FOR bar;
---source ./partial_revokes_rpl_helper.inc
---connection default
---disconnect $conn_name
-DROP USER foo, bar;
-DROP ROLE r1;
-
---echo #
---echo # 10. SET ROLE removes the restrictions from the user. Now, DB level
---echo #     grant/revoke should work as intended.
---echo #
-CREATE USER foo, bar;
-CREATE ROLE r1;
-
-GRANT SELECT, INSERT ON *.* TO bar WITH GRANT OPTION;
-REVOKE INSERT ON mysql.* FROM bar;
-GRANT INSERT ON *.* TO r1;
-GRANT r1 TO bar;
---let $conn_name = bar_master
---connect($conn_name, localhost, bar,,,$MASTER_MYPORT)
---echo [connection $conn_name]
---echo # User should not have restriction for now
-SET ROLE ALL;
-SHOW GRANTS;
---echo # Grantor should be able to grant DB level privilege to grantee
-GRANT INSERT ON mysql.* TO foo;
-SHOW GRANTS FOR foo;
---echo # Grantor should be able to revoke DB Level priviulege from grantee
-REVOKE INSERT ON mysql.* FROM foo;
-SHOW GRANTS FOR foo;
---echo # Should be able to grant DB level privilege to self
-GRANT INSERT ON mysql.* TO bar;
-SHOW GRANTS;
---connection default
---echo [connection default]
---echo # Since, user granted himself DB level privilege therefore it's
---echo # restrictions has gone permanently now.
-SHOW GRANTS FOR bar;
---source ./partial_revokes_rpl_helper.inc
---connection default
---disconnect $conn_name
-DROP USER foo, bar;
-DROP ROLE r1;
---echo #
---echo # 11. SET ROLE removes the restrictions from the user. Now, DB level
---echo #     grant/revoke ALL should work as intended.
---echo #
-CREATE USER foo, bar;
-CREATE ROLE r1;
-GRANT SELECT, INSERT ON *.* TO bar WITH GRANT OPTION;
-GRANT ALL ON mysql.* TO bar;
-REVOKE INSERT ON mysql.* FROM bar;
-REVOKE INSERT ON mysql.* FROM bar;
-GRANT INSERT ON *.* TO r1;
-GRANT r1 TO bar;
---let $conn_name = bar_master
---connect($conn_name, localhost, bar,,,$MASTER_MYPORT)
---echo [connection $conn_name]
---echo # User should not have restriction for now
-SET ROLE ALL;
-SHOW GRANTS;
---echo # Grantor should be able to grant ALL DB level privilege to grantee
-GRANT ALL ON mysql.* TO foo;
-SHOW GRANTS FOR foo;
---echo # Grantor should be able to revoke ALL DB Level privilege from grantee
-REVOKE ALL ON mysql.* FROM foo;
-SHOW GRANTS FOR foo;
---echo # Should be able to grant ALL DB level privileges to self
-GRANT ALL ON mysql.* TO bar;
-SHOW GRANTS;
---connection default
---echo [connection default]
---echo # Since, user granted himself all DB level privileges therefore it's
---echo # restrictions has gone permanently now.
-SHOW GRANTS FOR bar;
---source ./partial_revokes_rpl_helper.inc
---connection default
---disconnect $conn_name
-DROP USER foo, bar;
-DROP ROLE r1;
---echo #
---echo # 12. SET ROLE removes the restrictions from the user. Now, global
---echo #     grant/revoke ALL should work as intended.
---echo #
-CREATE USER foo, bar;
-CREATE ROLE r1;
-GRANT ALL ON *.* TO bar WITH GRANT OPTION;
-REVOKE INSERT ON mysql.* FROM bar;
-GRANT INSERT ON *.* TO r1;
-GRANT r1 TO bar;
---let $conn_name = bar_master
---connect($conn_name, localhost, bar,,,$MASTER_MYPORT)
---echo [connection $conn_name]
---echo # User should not have restriction for now
-SET ROLE ALL;
-SHOW GRANTS;
---echo # Grantor should be able to grant ALL global level privilege to grantee
-GRANT ALL ON *.* TO foo;
-SHOW GRANTS FOR foo;
---echo # Grantor should be able to revoke ALL global level privilege from
---echo # grantee
-REVOKE ALL ON *.* FROM foo;
-SHOW GRANTS FOR foo;
---echo # Should be able to grant ALL DB level privileges to self
-GRANT ALL ON *.* TO bar;
-SHOW GRANTS;
---connection default
---echo [connection default]
---echo # Since, user granted himself all DB level privileges therefore it's
---echo # restrictions has gone permanently now.
-SHOW GRANTS FOR bar;
---source ./partial_revokes_rpl_helper.inc
---connection default
---disconnect $conn_name
-DROP USER foo, bar;
-DROP ROLE r1;
---echo ---------------------Tests related to roles end here---------------------
-
---echo -------------------------------------------------------------------------
---echo Invalid restrictions and privilege combinations
---echo -------------------------------------------------------------------------
-CREATE USER foo, bar;
---echo #
---echo # 1. Add INSERT partial revoke on mysql DB for user bar
---echo #
-GRANT SELECT, INSERT ON *.* TO bar;
-REVOKE SELECT, INSERT ON mysql.* FROM bar;
-SHOW GRANTS FOR bar;
-INSERT INTO mysql.db(user,host, db, Insert_priv) VALUES('bar', '%', 'mysql', 'Y');
-FLUSH PRIVILEGES;
-SHOW GRANTS FOR bar;
---error ER_PARTIAL_REVOKE_AND_DB_GRANT_BOTH_EXISTS
-GRANT INSERT ON *.* TO bar;
---error ER_PARTIAL_REVOKE_AND_DB_GRANT_BOTH_EXISTS
-REVOKE INSERT ON *.* FROM bar;
---error ER_PARTIAL_REVOKE_AND_DB_GRANT_BOTH_EXISTS
-GRANT INSERT ON mysql.* TO bar;
---error ER_PARTIAL_REVOKE_AND_DB_GRANT_BOTH_EXISTS
-REVOKE INSERT ON mysql.* FROM bar;
---echo # We should not even able to grant/revoke fresh privileges.
---error ER_PARTIAL_REVOKE_AND_DB_GRANT_BOTH_EXISTS
-GRANT UPDATE ON mysql.* TO bar;
---error ER_PARTIAL_REVOKE_AND_DB_GRANT_BOTH_EXISTS
-REVOKE UPDATE ON mysql.* FROM bar;
---error ER_PARTIAL_REVOKE_AND_DB_GRANT_BOTH_EXISTS
-GRANT UPDATE ON *.* TO bar;
---error ER_PARTIAL_REVOKE_AND_DB_GRANT_BOTH_EXISTS
-REVOKE UPDATE ON *.* FROM bar;
---connect(conn_bar, localhost, bar,,,$MASTER_MYPORT)
-# Should work
-SELECT CURRENT_USER();
-SELECT COUNT(*) FROM pr_db.t1;
---connection default
-disconnect conn_bar;
-DROP USER foo,bar;
-
---echo #
---echo # 2. Add privilege other than DB_ACLs in user attributes column.
---echo #
-CREATE USER u1;
-CREATE DATABASE db1;
-GRANT SELECT, INSERT ON *.* TO u1;
-REVOKE SELECT, INSERT ON db1.* FROM u1;
-UPDATE mysql.user SET user_attributes='{"Restrictions": [{"Database": "db1", "Privileges": ["SELECT", "INSERT", "SUPER", "DELETE"]}]}' WHERE user = 'u1';
-# We let our server restart attempts write to the file $server_log.
-let server_log= $MYSQLTEST_VARDIR/log/mysqld.1.err;
-let SEARCH_FILE= $server_log;
-
---echo # Search for : ignored restrictions for privilege(s) 'SUPER' for database 'db1' as these are not valid database privileges
-let SEARCH_PATTERN= ignored restrictions for privilege(s) 'SUPER' for database 'db1' as these are not valid database privileges;
---source include/search_pattern.inc
---echo # Search completed.
-
---echo # Search for : ignored restrictions for privilege(s) 'DELETE' for database 'db1' as corresponding global privilege(s) are not granted
-let SEARCH_PATTERN= ignored restrictions for privilege(s) 'DELETE' for database 'db1' as corresponding global privilege(s) are not granted;
---source include/search_pattern.inc
---echo # Search completed.
-
-DROP DATABASE db1;
-DROP USER u1;
->>>>>>> 9ff0499f
 --echo -Tests related to invalid restrictions & privilege combinations end here-
 --echo
 --echo -------------------------------------------------------------------------
