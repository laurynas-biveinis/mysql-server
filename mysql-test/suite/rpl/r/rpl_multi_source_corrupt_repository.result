include/rpl_init.inc [topology=1->4,2->4,3->4]
[connection server_4]
CALL mtr.add_suppression("Failed to open the relay log");
CALL mtr.add_suppression("Could not find target log file mentioned in relay log info in the index file");
CALL mtr.add_suppression(".*Failed to initialize the master info structure for channel.*");
CALL mtr.add_suppression("Failed to create or recover replication info repositories.");
CALL mtr.add_suppression("Slave failed to initialize relay log info structure from the repository");
CALL mtr.add_suppression("Failed to start slave threads for channel");
CALL mtr.add_suppression("Could not start slave for channel");
[connection server_1]
RESET MASTER;
[connection server_4]
CHANGE MASTER TO MASTER_USER='root', MASTER_PORT= port, MASTER_HOST='localhost' FOR CHANNEL '';
Warnings:
Note	1759	Sending passwords in plain text without SSL/TLS is extremely insecure.
Note	1760	Storing MySQL user name or password information in the master info repository is not secure and is therefore not recommended. Please consider using the USER and PASSWORD connection options for START SLAVE; see the 'START SLAVE Syntax' in the MySQL Manual for more information.
include/start_slave.inc [FOR CHANNEL '']
[connection server_1]
CREATE DATABASE db1;
CREATE TABLE db1.t1(i int);
DROP TABLE db1.t1;
DROP DATABASE db1;
include/sync_slave_sql_with_master.inc [FOR CHANNEL '']
[connection server_2]
RESET MASTER;
[connection server_4]
CHANGE MASTER TO MASTER_USER='root', MASTER_PORT= port, MASTER_HOST='localhost' FOR CHANNEL 'channel_2';
Warnings:
Note	1759	Sending passwords in plain text without SSL/TLS is extremely insecure.
Note	1760	Storing MySQL user name or password information in the master info repository is not secure and is therefore not recommended. Please consider using the USER and PASSWORD connection options for START SLAVE; see the 'START SLAVE Syntax' in the MySQL Manual for more information.
include/start_slave.inc [FOR CHANNEL 'channel_2']
[connection server_2]
CREATE DATABASE db2;
CREATE TABLE db2.t2(i int);
DROP TABLE db2.t2;
DROP DATABASE db2;
include/sync_slave_sql_with_master.inc [FOR CHANNEL 'channel_2']
[connection server_3]
RESET MASTER;
[connection server_4]
CHANGE MASTER TO MASTER_USER='root', MASTER_PORT= port, MASTER_HOST='localhost' FOR CHANNEL 'channel_3';
Warnings:
Note	1759	Sending passwords in plain text without SSL/TLS is extremely insecure.
Note	1760	Storing MySQL user name or password information in the master info repository is not secure and is therefore not recommended. Please consider using the USER and PASSWORD connection options for START SLAVE; see the 'START SLAVE Syntax' in the MySQL Manual for more information.
include/start_slave.inc [FOR CHANNEL 'channel_3']
[connection server_3]
CREATE DATABASE db3;
CREATE TABLE db3.t3(i int);
DROP TABLE db3.t3;
DROP DATABASE db3;
include/sync_slave_sql_with_master.inc [FOR CHANNEL 'channel_3']
===== Corrupting Channel ''.
[connection server_4]
===== Stop the server 4.
include/rpl_stop_server.inc [server_number=4]
===== Remove '' channel's relaylog file.
===== Start the server 4 with --skip-slave-start=0 option.
include/rpl_start_server.inc [server_number=4 parameters: --skip-slave-start=0]
===== Assert that all channels IO and SQL threads are in expected state.
include/assert.inc [Corrupted channel's IO thread should be in OFF state.]
include/assert.inc [Corrupted channel's SQL thread should be in OFF state.]
===== ONLY one channel is corrupted. Waiting until started channels be 2.
===== ONLY one channel is corrupted. Waiting until started channels be 2.
===== Executing few basic commands without 'FOR CHANNEL' clause.
===== STOP SLAVE without 'FOR CHANNEL' clause.
include/stop_slave.inc
Warnings:
Note	3084	Replication thread(s) for channel '' are already stopped.
=== Assert that all channels IO and SQL threads are in OFF state ===
include/assert.inc [All the channel's IO thread should be in OFF state.]
include/assert.inc [All the channel's SQL thread should be in OFF state.]
===== START SLAVE without 'FOR CHANNEL' clause.
START SLAVE;
ERROR HY000: Slave failed to initialize relay log info structure from the repository
=== Assert that all channels IO and SQL threads are in expected state ===
include/assert.inc [Corrupted channel's IO thread should be in OFF state.]
include/assert.inc [Corrupted channel's SQL thread should be in OFF state.]
===== ONLY one channel is corrupted. Waiting until started channels be 2.
===== ONLY one channel is corrupted. Waiting until started channels be 2.
===== SHOW RELAYLOG EVENTS without 'FOR CHANNEL' clause should throw error.
SHOW RELAYLOG EVENTS;
ERROR HY000: Multiple channels exist on the slave. Please provide channel name as an argument.
===== SELECT MASTER_POS_WAIT(...) without 'FOR CHANNEL' argument should throw error.
SELECT MASTER_POS_WAIT('server1-bin.000001', 120, 5);
ERROR HY000: Multiple channels exist on the slave. Please provide channel name as an argument.
===== SELECT WAIT_UNTIL_SQL_THREAD_AFTER_GTIDS(...) without 'FOR CHANNEL' argument should throw error.
SELECT WAIT_UNTIL_SQL_THREAD_AFTER_GTIDS('01010101-0101-0101-0101-010101010101:1', 1);
ERROR HY000: Multiple channels exist on the slave. Please provide channel name as an argument.
===== CHANGE MASTER without 'FOR CHANNEL' clause should throw error.
CHANGE MASTER TO MASTER_HEARTBEAT_PERIOD=10,  MASTER_CONNECT_RETRY=10, MASTER_RETRY_COUNT=10;
ERROR HY000: Multiple channels exist on the slave. Please provide channel name as an argument.
===== FLUSH RELAY LOGS without 'FOR CHANNEL' clause.
FLUSH RELAY LOGS;
===== Executing few basic commands on channel ''.
===== Executing MASTER_POS_WAIT() and WAIT_UNTIL_SQL_THREAD_AFTER_GTIDS().
[connection server_1]
[connection server_4]
include/assert.inc [MASTER_POS_WAIT should return NULL for channel '' and position POSITION.]
[connection server_1]
[connection server_4]
include/assert.inc [MASTER_POS_WAIT should return NULL for channel '' and position POSITION+1.]
===== Executing FLUSH RELAY LOGS FOR CHANNEL on channel ''.
FLUSH RELAY LOGS FOR CHANNEL '';
===== Executing SHOW RELAYLOG EVENTS FOR CHANNEL on channel ''.
SHOW RELAYLOG EVENTS FOR CHANNEL '';
===== Executing SHOW SLAVE FOR CHANNEL on channel ''.
Slave_IO_State = ''
Slave_SQL_Running_State = ''
Last_IO_Errno = '0'
Last_IO_Error = ''
Last_SQL_Errno = '13124'
Last_SQL_Error = 'Slave failed to initialize relay log info structure from the repository'
Channel_Name = ''
===== Executing STOP SLAVE FOR CHANNEL on channel ''.
include/stop_slave.inc [FOR CHANNEL '']
Warnings:
Note	3084	Replication thread(s) for channel '' are already stopped.
===== Executing CHANGE MASTER FOR CHANNEL on channel ''.
CHANGE MASTER TO MASTER_CONNECT_RETRY=100, MASTER_RETRY_COUNT=100 FOR CHANNEL '';
Connect_Retry = '100'
Master_Retry_Count = '100'
Slave_IO_State = ''
Slave_SQL_Running_State = ''
Channel_Name = ''
===== Executing RESET SLAVE FOR CHANNEL on channel ''.
RESET SLAVE FOR CHANNEL '';
===== Executing RESET SLAVE ALL FOR CHANNEL on channel ''.
RESET SLAVE ALL FOR CHANNEL '';
===== Executing few basic commands on channel 'channel_2'.
===== Executing MASTER_POS_WAIT() and WAIT_UNTIL_SQL_THREAD_AFTER_GTIDS().
[connection server_2]
[connection server_4]
include/assert.inc [MASTER_POS_WAIT should return 0 for channel 'channel_2' and position POSITION.]
[connection server_2]
[connection server_4]
include/assert.inc [MASTER_POS_WAIT should return -1 for channel 'channel_2' and position POSITION+1.]
===== Executing FLUSH RELAY LOGS FOR CHANNEL on channel 'channel_2'.
FLUSH RELAY LOGS FOR CHANNEL 'channel_2';
===== Executing SHOW RELAYLOG EVENTS FOR CHANNEL on channel 'channel_2'.
SHOW RELAYLOG EVENTS FOR CHANNEL 'channel_2';
===== Executing SHOW SLAVE FOR CHANNEL on channel 'channel_2'.
<<<<<<< HEAD
Slave_IO_State = 'Waiting for master to send event'
Slave_SQL_Running_State = 'Slave has read all relay log; waiting for more updates'
=======
include/wait_for_slave_param.inc [Slave_IO_State channel=channel_2]
include/wait_for_slave_param.inc [Slave_SQL_Running_State channel=channel_2]
Warnings:
Warning	3090	Changing sql mode 'NO_AUTO_CREATE_USER' is deprecated. It will be removed in a future release.
>>>>>>> 00985f49
Last_IO_Errno = '0'
Last_IO_Error = ''
Last_SQL_Errno = '0'
Last_SQL_Error = ''
Channel_Name = 'channel_2'
===== Check that replication is working fine on channel 'channel_2'.
[connection server_2]
CREATE TABLE t1(i INT);
INSERT INTO t1 VALUES (12);
DROP TABLE t1;
include/sync_slave_sql_with_master.inc [FOR CHANNEL 'channel_2']
===== Executing STOP SLAVE FOR CHANNEL on channel 'channel_2'.
include/stop_slave.inc [FOR CHANNEL 'channel_2']
===== Executing CHANGE MASTER FOR CHANNEL on channel 'channel_2'.
CHANGE MASTER TO MASTER_CONNECT_RETRY=100, MASTER_RETRY_COUNT=100 FOR CHANNEL 'channel_2';
Connect_Retry = '100'
Master_Retry_Count = '100'
Slave_IO_State = ''
Slave_SQL_Running_State = ''
Channel_Name = 'channel_2'
===== Executing RESET SLAVE FOR CHANNEL on channel 'channel_2'.
RESET SLAVE FOR CHANNEL 'channel_2';
===== Executing RESET SLAVE ALL FOR CHANNEL on channel 'channel_2'.
RESET SLAVE ALL FOR CHANNEL 'channel_2';
===== Executing few basic commands on channel 'channel_3'.
===== Executing MASTER_POS_WAIT() and WAIT_UNTIL_SQL_THREAD_AFTER_GTIDS().
[connection server_3]
[connection server_4]
include/assert.inc [MASTER_POS_WAIT should return 0 for channel 'channel_3' and position POSITION.]
[connection server_3]
[connection server_4]
include/assert.inc [MASTER_POS_WAIT should return -1 for channel 'channel_3' and position POSITION+1.]
===== Executing FLUSH RELAY LOGS FOR CHANNEL on channel 'channel_3'.
FLUSH RELAY LOGS FOR CHANNEL 'channel_3';
===== Executing SHOW RELAYLOG EVENTS FOR CHANNEL on channel 'channel_3'.
SHOW RELAYLOG EVENTS FOR CHANNEL 'channel_3';
===== Executing SHOW SLAVE FOR CHANNEL on channel 'channel_3'.
<<<<<<< HEAD
Slave_IO_State = 'Waiting for master to send event'
Slave_SQL_Running_State = 'Slave has read all relay log; waiting for more updates'
=======
include/wait_for_slave_param.inc [Slave_IO_State channel=channel_3]
include/wait_for_slave_param.inc [Slave_SQL_Running_State channel=channel_3]
Warnings:
Warning	3090	Changing sql mode 'NO_AUTO_CREATE_USER' is deprecated. It will be removed in a future release.
>>>>>>> 00985f49
Last_IO_Errno = '0'
Last_IO_Error = ''
Last_SQL_Errno = '0'
Last_SQL_Error = ''
Channel_Name = 'channel_3'
===== Check that replication is working fine on channel 'channel_3'.
[connection server_3]
CREATE TABLE t1(i INT);
INSERT INTO t1 VALUES (12);
DROP TABLE t1;
include/sync_slave_sql_with_master.inc [FOR CHANNEL 'channel_3']
===== Executing STOP SLAVE FOR CHANNEL on channel 'channel_3'.
include/stop_slave.inc [FOR CHANNEL 'channel_3']
===== Executing CHANGE MASTER FOR CHANNEL on channel 'channel_3'.
CHANGE MASTER TO MASTER_CONNECT_RETRY=100, MASTER_RETRY_COUNT=100 FOR CHANNEL 'channel_3';
Connect_Retry = '100'
Master_Retry_Count = '100'
Slave_IO_State = ''
Slave_SQL_Running_State = ''
Channel_Name = 'channel_3'
===== Executing RESET SLAVE FOR CHANNEL on channel 'channel_3'.
RESET SLAVE FOR CHANNEL 'channel_3';
===== Executing RESET SLAVE ALL FOR CHANNEL on channel 'channel_3'.
RESET SLAVE ALL FOR CHANNEL 'channel_3';
[connection server_1]
RESET MASTER;
[connection server_4]
CHANGE MASTER TO MASTER_USER='root', MASTER_PORT= port, MASTER_HOST='localhost' FOR CHANNEL '';
Warnings:
Note	1759	Sending passwords in plain text without SSL/TLS is extremely insecure.
Note	1760	Storing MySQL user name or password information in the master info repository is not secure and is therefore not recommended. Please consider using the USER and PASSWORD connection options for START SLAVE; see the 'START SLAVE Syntax' in the MySQL Manual for more information.
include/start_slave.inc [FOR CHANNEL '']
[connection server_1]
CREATE DATABASE db1;
CREATE TABLE db1.t1(i int);
DROP TABLE db1.t1;
DROP DATABASE db1;
include/sync_slave_sql_with_master.inc [FOR CHANNEL '']
[connection server_2]
RESET MASTER;
[connection server_4]
CHANGE MASTER TO MASTER_USER='root', MASTER_PORT= port, MASTER_HOST='localhost' FOR CHANNEL 'channel_2';
Warnings:
Note	1759	Sending passwords in plain text without SSL/TLS is extremely insecure.
Note	1760	Storing MySQL user name or password information in the master info repository is not secure and is therefore not recommended. Please consider using the USER and PASSWORD connection options for START SLAVE; see the 'START SLAVE Syntax' in the MySQL Manual for more information.
include/start_slave.inc [FOR CHANNEL 'channel_2']
[connection server_2]
CREATE DATABASE db2;
CREATE TABLE db2.t2(i int);
DROP TABLE db2.t2;
DROP DATABASE db2;
include/sync_slave_sql_with_master.inc [FOR CHANNEL 'channel_2']
[connection server_3]
RESET MASTER;
[connection server_4]
CHANGE MASTER TO MASTER_USER='root', MASTER_PORT= port, MASTER_HOST='localhost' FOR CHANNEL 'channel_3';
Warnings:
Note	1759	Sending passwords in plain text without SSL/TLS is extremely insecure.
Note	1760	Storing MySQL user name or password information in the master info repository is not secure and is therefore not recommended. Please consider using the USER and PASSWORD connection options for START SLAVE; see the 'START SLAVE Syntax' in the MySQL Manual for more information.
include/start_slave.inc [FOR CHANNEL 'channel_3']
[connection server_3]
CREATE DATABASE db3;
CREATE TABLE db3.t3(i int);
DROP TABLE db3.t3;
DROP DATABASE db3;
include/sync_slave_sql_with_master.inc [FOR CHANNEL 'channel_3']
===== Corrupting Channel 'channel_2'.
[connection server_4]
===== Stop the server 4.
include/rpl_stop_server.inc [server_number=4]
===== Remove 'channel_2' channel's relaylog file.
===== Start the server 4 with --skip-slave-start=0 option.
include/rpl_start_server.inc [server_number=4 parameters: --skip-slave-start=0]
===== Assert that all channels IO and SQL threads are in expected state.
include/assert.inc [Corrupted channel's IO thread should be in OFF state.]
include/assert.inc [Corrupted channel's SQL thread should be in OFF state.]
===== ONLY one channel is corrupted. Waiting until started channels be 2.
===== ONLY one channel is corrupted. Waiting until started channels be 2.
===== Executing few basic commands without 'FOR CHANNEL' clause.
===== STOP SLAVE without 'FOR CHANNEL' clause.
include/stop_slave.inc
Warnings:
Note	3084	Replication thread(s) for channel 'channel_2' are already stopped.
=== Assert that all channels IO and SQL threads are in OFF state ===
include/assert.inc [All the channel's IO thread should be in OFF state.]
include/assert.inc [All the channel's SQL thread should be in OFF state.]
===== START SLAVE without 'FOR CHANNEL' clause.
START SLAVE;
ERROR HY000: Slave failed to initialize relay log info structure from the repository
=== Assert that all channels IO and SQL threads are in expected state ===
include/assert.inc [Corrupted channel's IO thread should be in OFF state.]
include/assert.inc [Corrupted channel's SQL thread should be in OFF state.]
===== ONLY one channel is corrupted. Waiting until started channels be 2.
===== ONLY one channel is corrupted. Waiting until started channels be 2.
===== SHOW RELAYLOG EVENTS without 'FOR CHANNEL' clause should throw error.
SHOW RELAYLOG EVENTS;
ERROR HY000: Multiple channels exist on the slave. Please provide channel name as an argument.
===== SELECT MASTER_POS_WAIT(...) without 'FOR CHANNEL' argument should throw error.
SELECT MASTER_POS_WAIT('server1-bin.000001', 120, 5);
ERROR HY000: Multiple channels exist on the slave. Please provide channel name as an argument.
===== SELECT WAIT_UNTIL_SQL_THREAD_AFTER_GTIDS(...) without 'FOR CHANNEL' argument should throw error.
SELECT WAIT_UNTIL_SQL_THREAD_AFTER_GTIDS('01010101-0101-0101-0101-010101010101:1', 1);
ERROR HY000: Multiple channels exist on the slave. Please provide channel name as an argument.
===== CHANGE MASTER without 'FOR CHANNEL' clause should throw error.
CHANGE MASTER TO MASTER_HEARTBEAT_PERIOD=10,  MASTER_CONNECT_RETRY=10, MASTER_RETRY_COUNT=10;
ERROR HY000: Multiple channels exist on the slave. Please provide channel name as an argument.
===== FLUSH RELAY LOGS without 'FOR CHANNEL' clause.
FLUSH RELAY LOGS;
===== Executing few basic commands on channel ''.
===== Executing MASTER_POS_WAIT() and WAIT_UNTIL_SQL_THREAD_AFTER_GTIDS().
[connection server_1]
[connection server_4]
include/assert.inc [MASTER_POS_WAIT should return 0 for channel '' and position POSITION.]
[connection server_1]
[connection server_4]
include/assert.inc [MASTER_POS_WAIT should return -1 for channel '' and position POSITION+1.]
===== Executing FLUSH RELAY LOGS FOR CHANNEL on channel ''.
FLUSH RELAY LOGS FOR CHANNEL '';
===== Executing SHOW RELAYLOG EVENTS FOR CHANNEL on channel ''.
SHOW RELAYLOG EVENTS FOR CHANNEL '';
===== Executing SHOW SLAVE FOR CHANNEL on channel ''.
<<<<<<< HEAD
Slave_IO_State = 'Waiting for master to send event'
Slave_SQL_Running_State = 'Slave has read all relay log; waiting for more updates'
=======
include/wait_for_slave_param.inc [Slave_IO_State]
include/wait_for_slave_param.inc [Slave_SQL_Running_State]
Warnings:
Warning	3090	Changing sql mode 'NO_AUTO_CREATE_USER' is deprecated. It will be removed in a future release.
>>>>>>> 00985f49
Last_IO_Errno = '0'
Last_IO_Error = ''
Last_SQL_Errno = '0'
Last_SQL_Error = ''
Channel_Name = ''
===== Check that replication is working fine on channel ''.
[connection server_1]
CREATE TABLE t1(i INT);
INSERT INTO t1 VALUES (12);
DROP TABLE t1;
include/sync_slave_sql_with_master.inc [FOR CHANNEL '']
===== Executing STOP SLAVE FOR CHANNEL on channel ''.
include/stop_slave.inc [FOR CHANNEL '']
===== Executing CHANGE MASTER FOR CHANNEL on channel ''.
CHANGE MASTER TO MASTER_CONNECT_RETRY=100, MASTER_RETRY_COUNT=100 FOR CHANNEL '';
Connect_Retry = '100'
Master_Retry_Count = '100'
Slave_IO_State = ''
Slave_SQL_Running_State = ''
Channel_Name = ''
===== Executing RESET SLAVE FOR CHANNEL on channel ''.
RESET SLAVE FOR CHANNEL '';
===== Executing RESET SLAVE ALL FOR CHANNEL on channel ''.
RESET SLAVE ALL FOR CHANNEL '';
===== Executing few basic commands on channel 'channel_2'.
===== Executing MASTER_POS_WAIT() and WAIT_UNTIL_SQL_THREAD_AFTER_GTIDS().
[connection server_2]
[connection server_4]
include/assert.inc [MASTER_POS_WAIT should return NULL for channel 'channel_2' and position POSITION.]
[connection server_2]
[connection server_4]
include/assert.inc [MASTER_POS_WAIT should return NULL for channel 'channel_2' and position POSITION+1.]
===== Executing FLUSH RELAY LOGS FOR CHANNEL on channel 'channel_2'.
FLUSH RELAY LOGS FOR CHANNEL 'channel_2';
===== Executing SHOW RELAYLOG EVENTS FOR CHANNEL on channel 'channel_2'.
SHOW RELAYLOG EVENTS FOR CHANNEL 'channel_2';
===== Executing SHOW SLAVE FOR CHANNEL on channel 'channel_2'.
Slave_IO_State = ''
Slave_SQL_Running_State = ''
Last_IO_Errno = '0'
Last_IO_Error = ''
Last_SQL_Errno = '13124'
Last_SQL_Error = 'Slave failed to initialize relay log info structure from the repository'
Channel_Name = 'channel_2'
===== Executing STOP SLAVE FOR CHANNEL on channel 'channel_2'.
include/stop_slave.inc [FOR CHANNEL 'channel_2']
Warnings:
Note	3084	Replication thread(s) for channel 'channel_2' are already stopped.
===== Executing CHANGE MASTER FOR CHANNEL on channel 'channel_2'.
CHANGE MASTER TO MASTER_CONNECT_RETRY=100, MASTER_RETRY_COUNT=100 FOR CHANNEL 'channel_2';
Connect_Retry = '100'
Master_Retry_Count = '100'
Slave_IO_State = ''
Slave_SQL_Running_State = ''
Channel_Name = 'channel_2'
===== Executing RESET SLAVE FOR CHANNEL on channel 'channel_2'.
RESET SLAVE FOR CHANNEL 'channel_2';
===== Executing RESET SLAVE ALL FOR CHANNEL on channel 'channel_2'.
RESET SLAVE ALL FOR CHANNEL 'channel_2';
===== Executing few basic commands on channel 'channel_3'.
===== Executing MASTER_POS_WAIT() and WAIT_UNTIL_SQL_THREAD_AFTER_GTIDS().
[connection server_3]
[connection server_4]
include/assert.inc [MASTER_POS_WAIT should return 0 for channel 'channel_3' and position POSITION.]
[connection server_3]
[connection server_4]
include/assert.inc [MASTER_POS_WAIT should return -1 for channel 'channel_3' and position POSITION+1.]
===== Executing FLUSH RELAY LOGS FOR CHANNEL on channel 'channel_3'.
FLUSH RELAY LOGS FOR CHANNEL 'channel_3';
===== Executing SHOW RELAYLOG EVENTS FOR CHANNEL on channel 'channel_3'.
SHOW RELAYLOG EVENTS FOR CHANNEL 'channel_3';
===== Executing SHOW SLAVE FOR CHANNEL on channel 'channel_3'.
<<<<<<< HEAD
Slave_IO_State = 'Waiting for master to send event'
Slave_SQL_Running_State = 'Slave has read all relay log; waiting for more updates'
=======
include/wait_for_slave_param.inc [Slave_IO_State channel=channel_3]
include/wait_for_slave_param.inc [Slave_SQL_Running_State channel=channel_3]
Warnings:
Warning	3090	Changing sql mode 'NO_AUTO_CREATE_USER' is deprecated. It will be removed in a future release.
>>>>>>> 00985f49
Last_IO_Errno = '0'
Last_IO_Error = ''
Last_SQL_Errno = '0'
Last_SQL_Error = ''
Channel_Name = 'channel_3'
===== Check that replication is working fine on channel 'channel_3'.
[connection server_3]
CREATE TABLE t1(i INT);
INSERT INTO t1 VALUES (12);
DROP TABLE t1;
include/sync_slave_sql_with_master.inc [FOR CHANNEL 'channel_3']
===== Executing STOP SLAVE FOR CHANNEL on channel 'channel_3'.
include/stop_slave.inc [FOR CHANNEL 'channel_3']
===== Executing CHANGE MASTER FOR CHANNEL on channel 'channel_3'.
CHANGE MASTER TO MASTER_CONNECT_RETRY=100, MASTER_RETRY_COUNT=100 FOR CHANNEL 'channel_3';
Connect_Retry = '100'
Master_Retry_Count = '100'
Slave_IO_State = ''
Slave_SQL_Running_State = ''
Channel_Name = 'channel_3'
===== Executing RESET SLAVE FOR CHANNEL on channel 'channel_3'.
RESET SLAVE FOR CHANNEL 'channel_3';
===== Executing RESET SLAVE ALL FOR CHANNEL on channel 'channel_3'.
RESET SLAVE ALL FOR CHANNEL 'channel_3';
[connection server_1]
RESET MASTER;
[connection server_4]
CHANGE MASTER TO MASTER_USER='root', MASTER_PORT= port, MASTER_HOST='localhost' FOR CHANNEL '';
Warnings:
Note	1759	Sending passwords in plain text without SSL/TLS is extremely insecure.
Note	1760	Storing MySQL user name or password information in the master info repository is not secure and is therefore not recommended. Please consider using the USER and PASSWORD connection options for START SLAVE; see the 'START SLAVE Syntax' in the MySQL Manual for more information.
include/start_slave.inc [FOR CHANNEL '']
[connection server_1]
CREATE DATABASE db1;
CREATE TABLE db1.t1(i int);
DROP TABLE db1.t1;
DROP DATABASE db1;
include/sync_slave_sql_with_master.inc [FOR CHANNEL '']
[connection server_2]
RESET MASTER;
[connection server_4]
CHANGE MASTER TO MASTER_USER='root', MASTER_PORT= port, MASTER_HOST='localhost' FOR CHANNEL 'channel_2';
Warnings:
Note	1759	Sending passwords in plain text without SSL/TLS is extremely insecure.
Note	1760	Storing MySQL user name or password information in the master info repository is not secure and is therefore not recommended. Please consider using the USER and PASSWORD connection options for START SLAVE; see the 'START SLAVE Syntax' in the MySQL Manual for more information.
include/start_slave.inc [FOR CHANNEL 'channel_2']
[connection server_2]
CREATE DATABASE db2;
CREATE TABLE db2.t2(i int);
DROP TABLE db2.t2;
DROP DATABASE db2;
include/sync_slave_sql_with_master.inc [FOR CHANNEL 'channel_2']
[connection server_3]
RESET MASTER;
[connection server_4]
CHANGE MASTER TO MASTER_USER='root', MASTER_PORT= port, MASTER_HOST='localhost' FOR CHANNEL 'channel_3';
Warnings:
Note	1759	Sending passwords in plain text without SSL/TLS is extremely insecure.
Note	1760	Storing MySQL user name or password information in the master info repository is not secure and is therefore not recommended. Please consider using the USER and PASSWORD connection options for START SLAVE; see the 'START SLAVE Syntax' in the MySQL Manual for more information.
include/start_slave.inc [FOR CHANNEL 'channel_3']
[connection server_3]
CREATE DATABASE db3;
CREATE TABLE db3.t3(i int);
DROP TABLE db3.t3;
DROP DATABASE db3;
include/sync_slave_sql_with_master.inc [FOR CHANNEL 'channel_3']
===== Corrupting Channel 'channel_3'.
[connection server_4]
===== Stop the server 4.
include/rpl_stop_server.inc [server_number=4]
===== Remove 'channel_3' channel's relaylog file.
===== Start the server 4 with --skip-slave-start=0 option.
include/rpl_start_server.inc [server_number=4 parameters: --skip-slave-start=0]
===== Assert that all channels IO and SQL threads are in expected state.
include/assert.inc [Corrupted channel's IO thread should be in OFF state.]
include/assert.inc [Corrupted channel's SQL thread should be in OFF state.]
===== ONLY one channel is corrupted. Waiting until started channels be 2.
===== ONLY one channel is corrupted. Waiting until started channels be 2.
===== Executing few basic commands without 'FOR CHANNEL' clause.
===== STOP SLAVE without 'FOR CHANNEL' clause.
include/stop_slave.inc
Warnings:
Note	3084	Replication thread(s) for channel 'channel_3' are already stopped.
=== Assert that all channels IO and SQL threads are in OFF state ===
include/assert.inc [All the channel's IO thread should be in OFF state.]
include/assert.inc [All the channel's SQL thread should be in OFF state.]
===== START SLAVE without 'FOR CHANNEL' clause.
START SLAVE;
ERROR HY000: Slave failed to initialize relay log info structure from the repository
=== Assert that all channels IO and SQL threads are in expected state ===
include/assert.inc [Corrupted channel's IO thread should be in OFF state.]
include/assert.inc [Corrupted channel's SQL thread should be in OFF state.]
===== ONLY one channel is corrupted. Waiting until started channels be 2.
===== ONLY one channel is corrupted. Waiting until started channels be 2.
===== SHOW RELAYLOG EVENTS without 'FOR CHANNEL' clause should throw error.
SHOW RELAYLOG EVENTS;
ERROR HY000: Multiple channels exist on the slave. Please provide channel name as an argument.
===== SELECT MASTER_POS_WAIT(...) without 'FOR CHANNEL' argument should throw error.
SELECT MASTER_POS_WAIT('server1-bin.000001', 120, 5);
ERROR HY000: Multiple channels exist on the slave. Please provide channel name as an argument.
===== SELECT WAIT_UNTIL_SQL_THREAD_AFTER_GTIDS(...) without 'FOR CHANNEL' argument should throw error.
SELECT WAIT_UNTIL_SQL_THREAD_AFTER_GTIDS('01010101-0101-0101-0101-010101010101:1', 1);
ERROR HY000: Multiple channels exist on the slave. Please provide channel name as an argument.
===== CHANGE MASTER without 'FOR CHANNEL' clause should throw error.
CHANGE MASTER TO MASTER_HEARTBEAT_PERIOD=10,  MASTER_CONNECT_RETRY=10, MASTER_RETRY_COUNT=10;
ERROR HY000: Multiple channels exist on the slave. Please provide channel name as an argument.
===== FLUSH RELAY LOGS without 'FOR CHANNEL' clause.
FLUSH RELAY LOGS;
===== Executing few basic commands on channel ''.
===== Executing MASTER_POS_WAIT() and WAIT_UNTIL_SQL_THREAD_AFTER_GTIDS().
[connection server_1]
[connection server_4]
include/assert.inc [MASTER_POS_WAIT should return 0 for channel '' and position POSITION.]
[connection server_1]
[connection server_4]
include/assert.inc [MASTER_POS_WAIT should return -1 for channel '' and position POSITION+1.]
===== Executing FLUSH RELAY LOGS FOR CHANNEL on channel ''.
FLUSH RELAY LOGS FOR CHANNEL '';
===== Executing SHOW RELAYLOG EVENTS FOR CHANNEL on channel ''.
SHOW RELAYLOG EVENTS FOR CHANNEL '';
===== Executing SHOW SLAVE FOR CHANNEL on channel ''.
<<<<<<< HEAD
Slave_IO_State = 'Waiting for master to send event'
Slave_SQL_Running_State = 'Slave has read all relay log; waiting for more updates'
=======
include/wait_for_slave_param.inc [Slave_IO_State]
include/wait_for_slave_param.inc [Slave_SQL_Running_State]
Warnings:
Warning	3090	Changing sql mode 'NO_AUTO_CREATE_USER' is deprecated. It will be removed in a future release.
>>>>>>> 00985f49
Last_IO_Errno = '0'
Last_IO_Error = ''
Last_SQL_Errno = '0'
Last_SQL_Error = ''
Channel_Name = ''
===== Check that replication is working fine on channel ''.
[connection server_1]
CREATE TABLE t1(i INT);
INSERT INTO t1 VALUES (12);
DROP TABLE t1;
include/sync_slave_sql_with_master.inc [FOR CHANNEL '']
===== Executing STOP SLAVE FOR CHANNEL on channel ''.
include/stop_slave.inc [FOR CHANNEL '']
===== Executing CHANGE MASTER FOR CHANNEL on channel ''.
CHANGE MASTER TO MASTER_CONNECT_RETRY=100, MASTER_RETRY_COUNT=100 FOR CHANNEL '';
Connect_Retry = '100'
Master_Retry_Count = '100'
Slave_IO_State = ''
Slave_SQL_Running_State = ''
Channel_Name = ''
===== Executing RESET SLAVE FOR CHANNEL on channel ''.
RESET SLAVE FOR CHANNEL '';
===== Executing RESET SLAVE ALL FOR CHANNEL on channel ''.
RESET SLAVE ALL FOR CHANNEL '';
===== Executing few basic commands on channel 'channel_2'.
===== Executing MASTER_POS_WAIT() and WAIT_UNTIL_SQL_THREAD_AFTER_GTIDS().
[connection server_2]
[connection server_4]
include/assert.inc [MASTER_POS_WAIT should return 0 for channel 'channel_2' and position POSITION.]
[connection server_2]
[connection server_4]
include/assert.inc [MASTER_POS_WAIT should return -1 for channel 'channel_2' and position POSITION+1.]
===== Executing FLUSH RELAY LOGS FOR CHANNEL on channel 'channel_2'.
FLUSH RELAY LOGS FOR CHANNEL 'channel_2';
===== Executing SHOW RELAYLOG EVENTS FOR CHANNEL on channel 'channel_2'.
SHOW RELAYLOG EVENTS FOR CHANNEL 'channel_2';
===== Executing SHOW SLAVE FOR CHANNEL on channel 'channel_2'.
<<<<<<< HEAD
Slave_IO_State = 'Waiting for master to send event'
Slave_SQL_Running_State = 'Slave has read all relay log; waiting for more updates'
=======
include/wait_for_slave_param.inc [Slave_IO_State channel=channel_2]
include/wait_for_slave_param.inc [Slave_SQL_Running_State channel=channel_2]
Warnings:
Warning	3090	Changing sql mode 'NO_AUTO_CREATE_USER' is deprecated. It will be removed in a future release.
>>>>>>> 00985f49
Last_IO_Errno = '0'
Last_IO_Error = ''
Last_SQL_Errno = '0'
Last_SQL_Error = ''
Channel_Name = 'channel_2'
===== Check that replication is working fine on channel 'channel_2'.
[connection server_2]
CREATE TABLE t1(i INT);
INSERT INTO t1 VALUES (12);
DROP TABLE t1;
include/sync_slave_sql_with_master.inc [FOR CHANNEL 'channel_2']
===== Executing STOP SLAVE FOR CHANNEL on channel 'channel_2'.
include/stop_slave.inc [FOR CHANNEL 'channel_2']
===== Executing CHANGE MASTER FOR CHANNEL on channel 'channel_2'.
CHANGE MASTER TO MASTER_CONNECT_RETRY=100, MASTER_RETRY_COUNT=100 FOR CHANNEL 'channel_2';
Connect_Retry = '100'
Master_Retry_Count = '100'
Slave_IO_State = ''
Slave_SQL_Running_State = ''
Channel_Name = 'channel_2'
===== Executing RESET SLAVE FOR CHANNEL on channel 'channel_2'.
RESET SLAVE FOR CHANNEL 'channel_2';
===== Executing RESET SLAVE ALL FOR CHANNEL on channel 'channel_2'.
RESET SLAVE ALL FOR CHANNEL 'channel_2';
===== Executing few basic commands on channel 'channel_3'.
===== Executing MASTER_POS_WAIT() and WAIT_UNTIL_SQL_THREAD_AFTER_GTIDS().
[connection server_3]
[connection server_4]
include/assert.inc [MASTER_POS_WAIT should return NULL for channel 'channel_3' and position POSITION.]
[connection server_3]
[connection server_4]
include/assert.inc [MASTER_POS_WAIT should return NULL for channel 'channel_3' and position POSITION+1.]
===== Executing FLUSH RELAY LOGS FOR CHANNEL on channel 'channel_3'.
FLUSH RELAY LOGS FOR CHANNEL 'channel_3';
===== Executing SHOW RELAYLOG EVENTS FOR CHANNEL on channel 'channel_3'.
SHOW RELAYLOG EVENTS FOR CHANNEL 'channel_3';
===== Executing SHOW SLAVE FOR CHANNEL on channel 'channel_3'.
Slave_IO_State = ''
Slave_SQL_Running_State = ''
Last_IO_Errno = '0'
Last_IO_Error = ''
Last_SQL_Errno = '13124'
Last_SQL_Error = 'Slave failed to initialize relay log info structure from the repository'
Channel_Name = 'channel_3'
===== Executing STOP SLAVE FOR CHANNEL on channel 'channel_3'.
include/stop_slave.inc [FOR CHANNEL 'channel_3']
Warnings:
Note	3084	Replication thread(s) for channel 'channel_3' are already stopped.
===== Executing CHANGE MASTER FOR CHANNEL on channel 'channel_3'.
CHANGE MASTER TO MASTER_CONNECT_RETRY=100, MASTER_RETRY_COUNT=100 FOR CHANNEL 'channel_3';
Connect_Retry = '100'
Master_Retry_Count = '100'
Slave_IO_State = ''
Slave_SQL_Running_State = ''
Channel_Name = 'channel_3'
===== Executing RESET SLAVE FOR CHANNEL on channel 'channel_3'.
RESET SLAVE FOR CHANNEL 'channel_3';
===== Executing RESET SLAVE ALL FOR CHANNEL on channel 'channel_3'.
RESET SLAVE ALL FOR CHANNEL 'channel_3';
[connection server_1]
RESET MASTER;
[connection server_4]
CHANGE MASTER TO MASTER_USER='root', MASTER_PORT= port, MASTER_HOST='localhost' FOR CHANNEL '';
Warnings:
Note	1759	Sending passwords in plain text without SSL/TLS is extremely insecure.
Note	1760	Storing MySQL user name or password information in the master info repository is not secure and is therefore not recommended. Please consider using the USER and PASSWORD connection options for START SLAVE; see the 'START SLAVE Syntax' in the MySQL Manual for more information.
include/start_slave.inc [FOR CHANNEL '']
[connection server_2]
RESET MASTER;
[connection server_4]
CHANGE MASTER TO MASTER_USER='root', MASTER_PORT= port, MASTER_HOST='localhost' FOR CHANNEL 'channel_2';
Warnings:
Note	1759	Sending passwords in plain text without SSL/TLS is extremely insecure.
Note	1760	Storing MySQL user name or password information in the master info repository is not secure and is therefore not recommended. Please consider using the USER and PASSWORD connection options for START SLAVE; see the 'START SLAVE Syntax' in the MySQL Manual for more information.
include/start_slave.inc [FOR CHANNEL 'channel_2']
[connection server_3]
RESET MASTER;
[connection server_4]
CHANGE MASTER TO MASTER_USER='root', MASTER_PORT= port, MASTER_HOST='localhost' FOR CHANNEL 'channel_3';
Warnings:
Note	1759	Sending passwords in plain text without SSL/TLS is extremely insecure.
Note	1760	Storing MySQL user name or password information in the master info repository is not secure and is therefore not recommended. Please consider using the USER and PASSWORD connection options for START SLAVE; see the 'START SLAVE Syntax' in the MySQL Manual for more information.
include/start_slave.inc [FOR CHANNEL 'channel_3']
CHANGE MASTER TO MASTER_USER='root', MASTER_PORT= SERVER_1_PORT, MASTER_HOST='localhost' FOR CHANNEL 'channel_1';
Warnings:
Note	1759	Sending passwords in plain text without SSL/TLS is extremely insecure.
Note	1760	Storing MySQL user name or password information in the master info repository is not secure and is therefore not recommended. Please consider using the USER and PASSWORD connection options for START SLAVE; see the 'START SLAVE Syntax' in the MySQL Manual for more information.
include/rpl_end.inc
Warnings:
Note	3084	Replication thread(s) for channel 'channel_1' are already stopped.
RESET SLAVE ALL FOR CHANNEL 'channel_1';
RESET SLAVE ALL FOR CHANNEL 'channel_2';
RESET SLAVE ALL FOR CHANNEL 'channel_3';<|MERGE_RESOLUTION|>--- conflicted
+++ resolved
@@ -139,15 +139,8 @@
 ===== Executing SHOW RELAYLOG EVENTS FOR CHANNEL on channel 'channel_2'.
 SHOW RELAYLOG EVENTS FOR CHANNEL 'channel_2';
 ===== Executing SHOW SLAVE FOR CHANNEL on channel 'channel_2'.
-<<<<<<< HEAD
-Slave_IO_State = 'Waiting for master to send event'
-Slave_SQL_Running_State = 'Slave has read all relay log; waiting for more updates'
-=======
-include/wait_for_slave_param.inc [Slave_IO_State channel=channel_2]
-include/wait_for_slave_param.inc [Slave_SQL_Running_State channel=channel_2]
-Warnings:
-Warning	3090	Changing sql mode 'NO_AUTO_CREATE_USER' is deprecated. It will be removed in a future release.
->>>>>>> 00985f49
+include/wait_for_slave_param.inc [Slave_IO_State FOR CHANNEL 'channel_2']
+include/wait_for_slave_param.inc [Slave_SQL_Running_State FOR CHANNEL 'channel_2']
 Last_IO_Errno = '0'
 Last_IO_Error = ''
 Last_SQL_Errno = '0'
@@ -185,15 +178,8 @@
 ===== Executing SHOW RELAYLOG EVENTS FOR CHANNEL on channel 'channel_3'.
 SHOW RELAYLOG EVENTS FOR CHANNEL 'channel_3';
 ===== Executing SHOW SLAVE FOR CHANNEL on channel 'channel_3'.
-<<<<<<< HEAD
-Slave_IO_State = 'Waiting for master to send event'
-Slave_SQL_Running_State = 'Slave has read all relay log; waiting for more updates'
-=======
-include/wait_for_slave_param.inc [Slave_IO_State channel=channel_3]
-include/wait_for_slave_param.inc [Slave_SQL_Running_State channel=channel_3]
-Warnings:
-Warning	3090	Changing sql mode 'NO_AUTO_CREATE_USER' is deprecated. It will be removed in a future release.
->>>>>>> 00985f49
+include/wait_for_slave_param.inc [Slave_IO_State FOR CHANNEL 'channel_3']
+include/wait_for_slave_param.inc [Slave_SQL_Running_State FOR CHANNEL 'channel_3']
 Last_IO_Errno = '0'
 Last_IO_Error = ''
 Last_SQL_Errno = '0'
@@ -315,15 +301,8 @@
 ===== Executing SHOW RELAYLOG EVENTS FOR CHANNEL on channel ''.
 SHOW RELAYLOG EVENTS FOR CHANNEL '';
 ===== Executing SHOW SLAVE FOR CHANNEL on channel ''.
-<<<<<<< HEAD
-Slave_IO_State = 'Waiting for master to send event'
-Slave_SQL_Running_State = 'Slave has read all relay log; waiting for more updates'
-=======
-include/wait_for_slave_param.inc [Slave_IO_State]
-include/wait_for_slave_param.inc [Slave_SQL_Running_State]
-Warnings:
-Warning	3090	Changing sql mode 'NO_AUTO_CREATE_USER' is deprecated. It will be removed in a future release.
->>>>>>> 00985f49
+include/wait_for_slave_param.inc [Slave_IO_State FOR CHANNEL '']
+include/wait_for_slave_param.inc [Slave_SQL_Running_State FOR CHANNEL '']
 Last_IO_Errno = '0'
 Last_IO_Error = ''
 Last_SQL_Errno = '0'
@@ -396,15 +375,8 @@
 ===== Executing SHOW RELAYLOG EVENTS FOR CHANNEL on channel 'channel_3'.
 SHOW RELAYLOG EVENTS FOR CHANNEL 'channel_3';
 ===== Executing SHOW SLAVE FOR CHANNEL on channel 'channel_3'.
-<<<<<<< HEAD
-Slave_IO_State = 'Waiting for master to send event'
-Slave_SQL_Running_State = 'Slave has read all relay log; waiting for more updates'
-=======
-include/wait_for_slave_param.inc [Slave_IO_State channel=channel_3]
-include/wait_for_slave_param.inc [Slave_SQL_Running_State channel=channel_3]
-Warnings:
-Warning	3090	Changing sql mode 'NO_AUTO_CREATE_USER' is deprecated. It will be removed in a future release.
->>>>>>> 00985f49
+include/wait_for_slave_param.inc [Slave_IO_State FOR CHANNEL 'channel_3']
+include/wait_for_slave_param.inc [Slave_SQL_Running_State FOR CHANNEL 'channel_3']
 Last_IO_Errno = '0'
 Last_IO_Error = ''
 Last_SQL_Errno = '0'
@@ -526,15 +498,8 @@
 ===== Executing SHOW RELAYLOG EVENTS FOR CHANNEL on channel ''.
 SHOW RELAYLOG EVENTS FOR CHANNEL '';
 ===== Executing SHOW SLAVE FOR CHANNEL on channel ''.
-<<<<<<< HEAD
-Slave_IO_State = 'Waiting for master to send event'
-Slave_SQL_Running_State = 'Slave has read all relay log; waiting for more updates'
-=======
-include/wait_for_slave_param.inc [Slave_IO_State]
-include/wait_for_slave_param.inc [Slave_SQL_Running_State]
-Warnings:
-Warning	3090	Changing sql mode 'NO_AUTO_CREATE_USER' is deprecated. It will be removed in a future release.
->>>>>>> 00985f49
+include/wait_for_slave_param.inc [Slave_IO_State FOR CHANNEL '']
+include/wait_for_slave_param.inc [Slave_SQL_Running_State FOR CHANNEL '']
 Last_IO_Errno = '0'
 Last_IO_Error = ''
 Last_SQL_Errno = '0'
@@ -572,15 +537,8 @@
 ===== Executing SHOW RELAYLOG EVENTS FOR CHANNEL on channel 'channel_2'.
 SHOW RELAYLOG EVENTS FOR CHANNEL 'channel_2';
 ===== Executing SHOW SLAVE FOR CHANNEL on channel 'channel_2'.
-<<<<<<< HEAD
-Slave_IO_State = 'Waiting for master to send event'
-Slave_SQL_Running_State = 'Slave has read all relay log; waiting for more updates'
-=======
-include/wait_for_slave_param.inc [Slave_IO_State channel=channel_2]
-include/wait_for_slave_param.inc [Slave_SQL_Running_State channel=channel_2]
-Warnings:
-Warning	3090	Changing sql mode 'NO_AUTO_CREATE_USER' is deprecated. It will be removed in a future release.
->>>>>>> 00985f49
+include/wait_for_slave_param.inc [Slave_IO_State FOR CHANNEL 'channel_2']
+include/wait_for_slave_param.inc [Slave_SQL_Running_State FOR CHANNEL 'channel_2']
 Last_IO_Errno = '0'
 Last_IO_Error = ''
 Last_SQL_Errno = '0'
