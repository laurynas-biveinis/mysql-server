*** Set up circular replication on four servers *** 
include/rpl_init.inc [topology=1->2->3->4->1]

*** Preparing data ***
CREATE TABLE t1 (a INT NOT NULL AUTO_INCREMENT, b VARCHAR(100), c INT NOT NULL, PRIMARY KEY(a)) ENGINE=MyISAM;
CREATE TABLE t2 (a INT NOT NULL AUTO_INCREMENT, b VARCHAR(100), c INT NOT NULL, PRIMARY KEY(a)) ENGINE=InnoDB;
include/rpl_sync.inc
call mtr.add_suppression("Slave SQL.*Request to stop slave SQL Thread received while applying a group that has non-transactional changes; waiting for completion of the group");
<<<<<<< HEAD
=======
call mtr.add_suppression("The slave coordinator and worker threads are stopped, possibly leaving data in inconsistent state");
call mtr.add_suppression("Slave SQL: Coordinator thread of multi-threaded slave is exiting seeing a failed Worker to apply an event");
>>>>>>> dc6b39e1

*** Testing schema A->B->C->D->A ***

INSERT INTO t1(b,c) VALUES('A',1);
INSERT INTO t1(b,c) VALUES('B',1);
INSERT INTO t1(b,c) VALUES('C',1);
INSERT INTO t1(b,c) VALUES('D',1);
include/rpl_sync.inc
SELECT 'Master A',a,b FROM t1 WHERE c = 1 ORDER BY a,b;
Master A	a	b
Master A	1	A
Master A	2	B
Master A	3	C
Master A	4	D
SELECT 'Master B',a,b FROM t1 WHERE c = 1 ORDER BY a,b;
Master B	a	b
Master B	1	A
Master B	2	B
Master B	3	C
Master B	4	D
SELECT 'Master C',a,b FROM t1 WHERE c = 1 ORDER BY a,b;
Master C	a	b
Master C	1	A
Master C	2	B
Master C	3	C
Master C	4	D
SELECT 'Master D',a,b FROM t1 WHERE c = 1 ORDER BY a,b;
Master D	a	b
Master D	1	A
Master D	2	B
Master D	3	C
Master D	4	D

*** Testing schema A->B->D->A if C has failure ***

* Do failure for C and then make new connection B->D *
STOP SLAVE;
SET GLOBAL SQL_SLAVE_SKIP_COUNTER = 1;
include/start_slave.inc
INSERT INTO t1 VALUES(6,'C',2);
lock table t1 write  /* must block B_2^6 coming */;
INSERT INTO t1(b,c) VALUES('B',2);
call mtr.add_suppression("Slave SQL.*Duplicate entry .6. for key .PRIMARY.* Error_code: 1062");
<<<<<<< HEAD
=======
unlock tables;
>>>>>>> dc6b39e1
include/wait_for_slave_sql_error.inc [errno=1062]
INSERT INTO t1(b,c) VALUES('A',2);
INSERT INTO t1(b,c) VALUES('D',2);

* Data on servers (C failed) *
SELECT 'Master A',a,b FROM t1 WHERE c = 2 ORDER BY a,b;
Master A	a	b
Master A	5	A
Master A	8	D
SELECT 'Master B',a,b FROM t1 WHERE c = 2 ORDER BY a,b;
Master B	a	b
Master B	5	A
Master B	6	B
Master B	8	D
SELECT 'Master C',a,b FROM t1 WHERE c = 2 ORDER BY a,b;
Master C	a	b
Master C	6	C
SELECT 'Master D',a,b FROM t1 WHERE c = 2 ORDER BY a,b;
Master D	a	b
Master D	8	D

* Reconfigure replication to schema A->B->D->A *
include/stop_slave_io.inc
include/stop_slave.inc
include/rpl_change_topology.inc [new topology=1->2->4->1,2->3]
include/start_slave.inc

* Check data inserted before failure *
SELECT 'Master A',a,b FROM t1 WHERE c = 2 ORDER BY a,b;
Master A	a	b
Master A	5	A
Master A	6	B
Master A	8	D
SELECT 'Master B',a,b FROM t1 WHERE c = 2 ORDER BY a,b;
Master B	a	b
Master B	5	A
Master B	6	B
Master B	8	D
SELECT 'Master C',a,b FROM t1 WHERE c = 2 ORDER BY a,b;
Master C	a	b
Master C	6	C
SELECT 'Master D',a,b FROM t1 WHERE c = 2 ORDER BY a,b;
Master D	a	b
Master D	5	A
Master D	6	B
Master D	8	D

* Check data inserted after failure *
INSERT INTO t1(b,c) VALUES('A',3);
INSERT INTO t1(b,c) VALUES('B',3);
INSERT INTO t1(b,c) VALUES('D',3);
include/rpl_sync.inc
SELECT 'Master A',a,b FROM t1 WHERE c = 3 ORDER BY a,b;
Master A	a	b
Master A	9	A
Master A	10	B
Master A	12	D
SELECT 'Master B',a,b FROM t1 WHERE c = 3 ORDER BY a,b;
Master B	a	b
Master B	9	A
Master B	10	B
Master B	12	D
SELECT 'Master C',a,b FROM t1 WHERE c = 3 ORDER BY a,b;
Master C	a	b
SELECT 'Master D',a,b FROM t1 WHERE c = 3 ORDER BY a,b;
Master D	a	b
Master D	9	A
Master D	10	B
Master D	12	D

*** Testing restoring scheme A->B->C->D->A after failure ***

* Remove wrong event from C and restore B->C->D *
include/stop_slave.inc
DELETE FROM t1 WHERE a = 6;
include/start_slave.inc
RESET MASTER;
RESET SLAVE;
include/rpl_change_topology.inc [new topology=1->2->3->4->1]
include/start_slave.inc
include/rpl_sync.inc

* Check data inserted before restoring schema A->B->C->D->A *
SELECT 'Master A',a,b FROM t1 WHERE c IN (2,3) ORDER BY a,b;
Master A	a	b
Master A	5	A
Master A	6	B
Master A	8	D
Master A	9	A
Master A	10	B
Master A	12	D
SELECT 'Master B',a,b FROM t1 WHERE c IN (2,3) ORDER BY a,b;
Master B	a	b
Master B	5	A
Master B	6	B
Master B	8	D
Master B	9	A
Master B	10	B
Master B	12	D
SELECT 'Master C',a,b FROM t1 WHERE c IN (2,3) ORDER BY a,b;
Master C	a	b
Master C	5	A
Master C	6	B
Master C	8	D
Master C	9	A
Master C	10	B
Master C	12	D
SELECT 'Master D',a,b FROM t1 WHERE c IN (2,3) ORDER BY a,b;
Master D	a	b
Master D	5	A
Master D	6	B
Master D	8	D
Master D	9	A
Master D	10	B
Master D	12	D

* Check data inserted after restoring schema A->B->C->D->A *
INSERT INTO t1(b,c) VALUES('A',4);
INSERT INTO t1(b,c) VALUES('B',4);
INSERT INTO t1(b,c) VALUES('C',4);
INSERT INTO t1(b,c) VALUES('D',4);
include/rpl_sync.inc
SELECT 'Master A',a,b FROM t1 WHERE c = 4 ORDER BY a,b;
Master A	a	b
Master A	13	A
Master A	14	B
Master A	15	C
Master A	16	D
SELECT 'Master B',a,b FROM t1 WHERE c = 4 ORDER BY a,b;
Master B	a	b
Master B	13	A
Master B	14	B
Master B	15	C
Master B	16	D
SELECT 'Master C',a,b FROM t1 WHERE c = 4 ORDER BY a,b;
Master C	a	b
Master C	13	A
Master C	14	B
Master C	15	C
Master C	16	D
SELECT 'Master D',a,b FROM t1 WHERE c = 4 ORDER BY a,b;
Master D	a	b
Master D	13	A
Master D	14	B
Master D	15	C
Master D	16	D

* Transactions with commits *
BEGIN;
BEGIN;
include/rpl_sync.inc
SELECT 'Master A',b,COUNT(*) FROM t2 WHERE c = 1 GROUP BY b ORDER BY b;
Master A	b	COUNT(*)
Master A	A	100
Master A	B	100
Master A	C	100
Master A	D	100
SELECT 'Master B',b,COUNT(*) FROM t2 WHERE c = 1 GROUP BY b ORDER BY b;
Master B	b	COUNT(*)
Master B	A	100
Master B	B	100
Master B	C	100
Master B	D	100
SELECT 'Master C',b,COUNT(*) FROM t2 WHERE c = 1 GROUP BY b ORDER BY b;
Master C	b	COUNT(*)
Master C	A	100
Master C	B	100
Master C	C	100
Master C	D	100
SELECT 'Master D',b,COUNT(*) FROM t2 WHERE c = 1 GROUP BY b ORDER BY b;
Master D	b	COUNT(*)
Master D	A	100
Master D	B	100
Master D	C	100
Master D	D	100

* Transactions with rollbacks *
BEGIN;
BEGIN;
include/rpl_sync.inc
SELECT 'Master A',b,COUNT(*) FROM t2 WHERE c = 2 GROUP BY b ORDER BY b;
Master A	b	COUNT(*)
Master A	B	100
Master A	D	100
SELECT 'Master B',b,COUNT(*) FROM t2 WHERE c = 2 GROUP BY b ORDER BY b;
Master B	b	COUNT(*)
Master B	B	100
Master B	D	100
SELECT 'Master C',b,COUNT(*) FROM t2 WHERE c = 2 GROUP BY b ORDER BY b;
Master C	b	COUNT(*)
Master C	B	100
Master C	D	100
SELECT 'Master D',b,COUNT(*) FROM t2 WHERE c = 2 GROUP BY b ORDER BY b;
Master D	b	COUNT(*)
Master D	B	100
Master D	D	100

*** Clean up ***
DROP TABLE t1,t2;
include/rpl_end.inc<|MERGE_RESOLUTION|>--- conflicted
+++ resolved
@@ -6,11 +6,8 @@
 CREATE TABLE t2 (a INT NOT NULL AUTO_INCREMENT, b VARCHAR(100), c INT NOT NULL, PRIMARY KEY(a)) ENGINE=InnoDB;
 include/rpl_sync.inc
 call mtr.add_suppression("Slave SQL.*Request to stop slave SQL Thread received while applying a group that has non-transactional changes; waiting for completion of the group");
-<<<<<<< HEAD
-=======
 call mtr.add_suppression("The slave coordinator and worker threads are stopped, possibly leaving data in inconsistent state");
 call mtr.add_suppression("Slave SQL: Coordinator thread of multi-threaded slave is exiting seeing a failed Worker to apply an event");
->>>>>>> dc6b39e1
 
 *** Testing schema A->B->C->D->A ***
 
@@ -54,10 +51,7 @@
 lock table t1 write  /* must block B_2^6 coming */;
 INSERT INTO t1(b,c) VALUES('B',2);
 call mtr.add_suppression("Slave SQL.*Duplicate entry .6. for key .PRIMARY.* Error_code: 1062");
-<<<<<<< HEAD
-=======
 unlock tables;
->>>>>>> dc6b39e1
 include/wait_for_slave_sql_error.inc [errno=1062]
 INSERT INTO t1(b,c) VALUES('A',2);
 INSERT INTO t1(b,c) VALUES('D',2);
