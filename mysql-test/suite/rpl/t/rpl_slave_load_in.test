##########################################################################
# This test verifies if a slave is able to process a "LOAD DATA INFILE"
# event while the "--secure-file-priv" option is set.
#
# The test is divided in two steps:
#    1 - Creates tables and populates them through "LOAD DATA INFILE".
#    2 - Compares the master and slave.
#
# === References ===
# Bug#28541204 SECURE-FILE-PRIV BREAKS LOAD DATA INFILE REPLICATION IN
#              STATEMENT MODE ON 5.7.23
##########################################################################
<<<<<<< HEAD
=======

# This test does not work with var being a softlink.
--source include/not_var_link.inc
--source include/have_binlog_format_statement.inc
>>>>>>> 46b29a84
--source include/master-slave.inc

# Bug#28541204 SECURE-FILE-PRIV BREAKS LOAD DATA INFILE REPLICATION IN
#              STATEMENT MODE ON 5.7.23

--echo # Restart the slave with a different secure path.
--source include/rpl_connection_slave.inc
--let $old_secure_file_path=`SELECT @@GLOBAL.secure_file_priv`
--let $datadir=`SELECT @@GLOBAL.datadir`
--let $include_silent=1
--let $rpl_server_number=2
--let $rpl_server_parameters=--secure-file-priv=$datadir
--source include/rpl_restart_server.inc
--let $include_silent=0

# Assert that @@GLOBAL.secure_file_priv equals @@GLOBAL.datadir
--let $assert_text= Datadir is the new secure file path
--let $assert_cond= "[SELECT @@GLOBAL.secure_file_priv]" = "[SELECT @@GLOBAL.datadir]"
--source include/assert.inc
--source include/start_slave.inc

##########################################################################
#                            Loading data
##########################################################################
--source include/rpl_connection_master.inc

create table t1(a int not null auto_increment, b int, primary key(a)) engine=myisam;
create table t2(a int not null auto_increment, b int, primary key(a)) engine=innodb;

load data infile '../../std_data/rpl_loaddata.dat' into table t1;

start transaction;
  insert into t2(b) values (1);
  insert into t2(b) values (2);
  load data infile '../../std_data/rpl_loaddata.dat' into table t2;
  load data infile '../../std_data/rpl_loaddata.dat' into table t2;
commit;

##########################################################################
#                       Checking Consistency
##########################################################################
--source include/sync_slave_sql_with_master.inc

--echo # Restore the old secure path on slave.
--let $include_silent=1
--let $rpl_server_number=2
--let $rpl_server_parameters=--secure-file-priv=$old_secure_file_path
--source include/rpl_restart_server.inc
--let $include_silent=0

# Assert that @@GLOBAL.secure_file_priv is restored.
--let $assert_text= Old secure file path is restored.
--let $assert_cond= "[SELECT @@GLOBAL.secure_file_priv]" = "$old_secure_file_path"
--source include/assert.inc

--source include/start_slave.inc

let $diff_tables= master:t1, slave:t1;
source include/diff_tables.inc;

let $diff_tables= master:t2, slave:t2;
source include/diff_tables.inc;

##########################################################################
#                             Clean up
##########################################################################
--source include/rpl_connection_master.inc

drop table t1;
drop table t2;

--source include/sync_slave_sql_with_master.inc
--source include/rpl_end.inc<|MERGE_RESOLUTION|>--- conflicted
+++ resolved
@@ -10,13 +10,10 @@
 # Bug#28541204 SECURE-FILE-PRIV BREAKS LOAD DATA INFILE REPLICATION IN
 #              STATEMENT MODE ON 5.7.23
 ##########################################################################
-<<<<<<< HEAD
-=======
 
 # This test does not work with var being a softlink.
 --source include/not_var_link.inc
 --source include/have_binlog_format_statement.inc
->>>>>>> 46b29a84
 --source include/master-slave.inc
 
 # Bug#28541204 SECURE-FILE-PRIV BREAKS LOAD DATA INFILE REPLICATION IN
