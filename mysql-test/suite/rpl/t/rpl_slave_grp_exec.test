--- conflicted
+++ resolved
@@ -69,11 +69,6 @@
 #--let $slave_sql_errno= 1146,1593
 # whereas in the single-threaded case:
 # 1146 = ER_NO_SUCH_TABLE
-<<<<<<< HEAD
-call mtr.add_suppression("Slave SQL.*Table .test.t3. doesn.t exist.* Error_code: 1146");
---let $slave_sql_errno= 1146
---source include/wait_for_slave_sql_error.inc
-=======
 #--let $slave_sql_errno= 1146
 
 --source include/wait_for_slave_sql_to_stop.inc
@@ -84,7 +79,6 @@
     --die
 }
 
->>>>>>> dc6b39e1
 SHOW TABLES LIKE 't%';
 if (`SELECT @@BINLOG_FORMAT = 'ROW'`) {
 --replace_regex /AA/AA_for_row_or_XX_for_stmt_mixed/
