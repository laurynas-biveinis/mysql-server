--source include/have_innodb.inc
--source include/not_embedded.inc
--source include/big_test.inc

CALL mtr.add_suppression("innodb_open_files should not be greater than the open_files_limit.");

<<<<<<< HEAD
CREATE TABLE t1 (a INT)ENGINE=INNODB PARTITION BY HASH(a) PARTITIONS
1024;

--echo #Setting innodb_open_files to a common value to have synchronicity across platforms
=======
CREATE TABLE t1 (a INT)ENGINE=INNODB PARTITION BY HASH(a) PARTITIONS 1024;
--echo # Setting innodb_open_files to a very high value to achieve synchronicity across various platforms
>>>>>>> 3f76c3f8
let $restart_parameters = restart: --innodb_open_files=1000000;
-- source include/restart_mysqld.inc

let SEARCH_FILE= $MYSQLTEST_VARDIR/log/mysqld.1.err;
let SEARCH_PATTERN= \[Warning\] InnoDB: innodb_open_files should not be greater than the open_files_limit.;
--source include/search_pattern_in_file.inc

SELECT 1 UNION SELECT * FROM t1  UNION SELECT * FROM t1  UNION
SELECT * FROM t1  UNION SELECT * FROM t1  UNION SELECT * FROM
t1;

DROP TABLE t1;<|MERGE_RESOLUTION|>--- conflicted
+++ resolved
@@ -4,15 +4,10 @@
 
 CALL mtr.add_suppression("innodb_open_files should not be greater than the open_files_limit.");
 
-<<<<<<< HEAD
 CREATE TABLE t1 (a INT)ENGINE=INNODB PARTITION BY HASH(a) PARTITIONS
 1024;
 
 --echo #Setting innodb_open_files to a common value to have synchronicity across platforms
-=======
-CREATE TABLE t1 (a INT)ENGINE=INNODB PARTITION BY HASH(a) PARTITIONS 1024;
---echo # Setting innodb_open_files to a very high value to achieve synchronicity across various platforms
->>>>>>> 3f76c3f8
 let $restart_parameters = restart: --innodb_open_files=1000000;
 -- source include/restart_mysqld.inc
 
