--source include/not_windows_embedded.inc
# remove this when
# Bug#53947 InnoDB: Assertion failure in thread 4224 in file
#   .\sync\sync0sync.c line 324
# is fixed

#######################################################################
#                                                                     #
# Please, DO NOT TOUCH this file as well as the innodb.result file.   #
# These files are to be modified ONLY BY INNOBASE guys.               #
#                                                                     #
# Use innodb_mysql.[test|result] files instead.                       #
#                                                                     #
# If nevertheless you need to make some changes here, please, forward #
# your commit message                                                 #
# To: innodb_dev_ww@oracle.com                                        #
# Cc: dev-innodb@mysql.com                                            #
# (otherwise your changes may be erased).                             #
#                                                                     #
#######################################################################

-- source include/have_innodb.inc

let $MYSQLD_DATADIR= `select @@datadir`;

# Save the original values of some variables in order to be able to
# estimate how much they have changed during the tests. Previously this
# test assumed that e.g. rows_deleted is 0 here and after deleting 23
# rows it expected that rows_deleted will be 23. Now we do not make
# assumptions about the values of the variables at the beginning, e.g.
# rows_deleted should be 23 + "rows_deleted before the test". This allows
# the test to be run multiple times without restarting the mysqld server.
# See Bug#43309 Test main.innodb can't be run twice
-- disable_query_log
SET @innodb_thread_concurrency_orig = @@innodb_thread_concurrency;

SET @innodb_rows_deleted_orig = (SELECT variable_value FROM information_schema.global_status WHERE LOWER(variable_name) = 'innodb_rows_deleted');
SET @innodb_rows_inserted_orig = (SELECT variable_value FROM information_schema.global_status WHERE LOWER(variable_name) = 'innodb_rows_inserted');
SET @innodb_rows_updated_orig = (SELECT variable_value FROM information_schema.global_status WHERE LOWER(variable_name) = 'innodb_rows_updated');
SET @innodb_row_lock_waits_orig = (SELECT variable_value FROM information_schema.global_status WHERE LOWER(variable_name) = 'innodb_row_lock_waits');
SET @innodb_row_lock_current_waits_orig = (SELECT variable_value FROM information_schema.global_status WHERE LOWER(variable_name) = 'innodb_row_lock_current_waits');
SET @innodb_row_lock_time_orig = (SELECT variable_value FROM information_schema.global_status WHERE LOWER(variable_name) = 'innodb_row_lock_time');
SET @innodb_row_lock_time_max_orig = (SELECT variable_value FROM information_schema.global_status WHERE LOWER(variable_name) = 'innodb_row_lock_time_max');
SET @innodb_row_lock_time_avg_orig = (SELECT variable_value FROM information_schema.global_status WHERE LOWER(variable_name) = 'innodb_row_lock_time_avg');
-- enable_query_log

--disable_warnings
drop table if exists t1,t2,t3,t4;
drop database if exists mysqltest;
--enable_warnings

#
# Small basic test with ignore
#

create table t1 (id int unsigned not null auto_increment, code tinyint unsigned not null, name char(20) not null, primary key (id), key (code), unique (name)) engine=innodb;

insert into t1 (code, name) values (1, 'Tim'), (1, 'Monty'), (2, 'David'), (2, 'Erik'), (3, 'Sasha'), (3, 'Jeremy'), (4, 'Matt');
select id, code, name from t1 order by id;

update ignore t1 set id = 8, name = 'Sinisa' where id < 3;
select id, code, name from t1 order by id;
update ignore t1 set id = id + 10, name = 'Ralph' where id < 4;
select id, code, name from t1 order by id;

drop table t1;

#
# A bit bigger test
# The 'replace_column' statements are needed because the cardinality calculated
# by innodb is not always the same between runs
#

CREATE TABLE t1 (
  id int(11) NOT NULL auto_increment,
  parent_id int(11) DEFAULT '0' NOT NULL,
  level tinyint(4) DEFAULT '0' NOT NULL,
  PRIMARY KEY (id),
  KEY parent_id (parent_id),
  KEY level (level)
) engine=innodb;
INSERT INTO t1 VALUES (1,0,0),(3,1,1),(4,1,1),(8,2,2),(9,2,2),(17,3,2),(22,4,2),(24,4,2),(28,5,2),(29,5,2),(30,5,2),(31,6,2),(32,6,2),(33,6,2),(203,7,2),(202,7,2),(20,3,2),(157,0,0),(193,5,2),(40,7,2),(2,1,1),(15,2,2),(6,1,1),(34,6,2),(35,6,2),(16,3,2),(7,1,1),(36,7,2),(18,3,2),(26,5,2),(27,5,2),(183,4,2),(38,7,2),(25,5,2),(37,7,2),(21,4,2),(19,3,2),(5,1,1),(179,5,2);
update t1 set parent_id=parent_id+100;
select * from t1 where parent_id=102;
update t1 set id=id+1000;
-- error ER_DUP_ENTRY,1022
update t1 set id=1024 where id=1009; 
select * from t1;
update ignore t1 set id=id+1; # This will change all rows
select * from t1;
update ignore t1 set id=1023 where id=1010;
select * from t1 where parent_id=102;
--replace_column 9 #
explain select level from t1 where level=1;
--replace_column 9 #
explain select level,id from t1 where level=1;
--replace_column 9 #
explain select level,id,parent_id from t1 where level=1;
select level,id from t1 where level=1;
select level,id,parent_id from t1 where level=1;
optimize table t1;
--replace_column 7 #
show keys from t1;
drop table t1;

#
# Test replace
#

CREATE TABLE t1 (
  gesuchnr int(11) DEFAULT '0' NOT NULL,
  benutzer_id int(11) DEFAULT '0' NOT NULL,
  PRIMARY KEY (gesuchnr,benutzer_id)
) engine=innodb;

replace into t1 (gesuchnr,benutzer_id) values (2,1);
replace into t1 (gesuchnr,benutzer_id) values (1,1);
replace into t1 (gesuchnr,benutzer_id) values (1,1);
select * from t1;
drop table t1;

#
# test delete using hidden_primary_key
#

create table t1 (a int) engine=innodb;
insert into t1 values (1), (2);
optimize table t1;
delete from t1 where a = 1;
select * from t1;
check table t1;
drop table t1;

create table t1 (a int,b varchar(20)) engine=innodb;
insert into t1 values (1,""), (2,"testing");
delete from t1 where a = 1;
select * from t1;
create index skr on t1 (a);
insert into t1 values (3,""), (4,"testing");
analyze table t1;
--replace_column 7 #
show keys from t1;
drop table t1;


# Test of reading on secondary key with may be null

create table t1 (a int,b varchar(20),key(a)) engine=innodb;
insert into t1 values (1,""), (2,"testing");
select * from t1 where a = 1;
drop table t1;

#
# Test rollback
#

create table t1 (n int not null primary key) engine=innodb;
set autocommit=0;
insert into t1 values (4);
rollback;
select n, "after rollback" from t1;
insert into t1 values (4);
commit;
select n, "after commit" from t1;
commit;
insert into t1 values (5);
-- error ER_DUP_ENTRY
insert into t1 values (4);
commit;
select n, "after commit" from t1;
set autocommit=1;
insert into t1 values (6);
-- error ER_DUP_ENTRY
insert into t1 values (4);
select n from t1;
set autocommit=0;
#
# savepoints
#
begin;
savepoint `my_savepoint`;
insert into t1 values (7);
savepoint `savept2`;
insert into t1 values (3);
select n from t1;
savepoint savept3;
rollback to savepoint savept2;
--error 1305
rollback to savepoint savept3;
rollback to savepoint savept2;
release savepoint `my_savepoint`;
select n from t1;
-- error 1305
rollback to savepoint `my_savepoint`;
--error 1305
rollback to savepoint savept2;
insert into t1 values (8);
savepoint sv;
commit;
savepoint sv;
set autocommit=1;
# nop
rollback;
drop table t1;

#
# Test for commit and FLUSH TABLES WITH READ LOCK
#

create table t1 (n int not null primary key) engine=innodb;
start transaction;
insert into t1 values (4);
flush tables with read lock;
#
# Current code can't handle a read lock in middle of transaction
#--error 1223;
commit;
unlock tables;
commit;
select * from t1;
drop table t1;

#
# Testing transactions
#

create table t1 ( id int NOT NULL PRIMARY KEY, nom varchar(64)) engine=innodb;
begin;
insert into t1 values(1,'hamdouni');
select id as afterbegin_id,nom as afterbegin_nom from t1;
rollback;
select id as afterrollback_id,nom as afterrollback_nom from t1;
set autocommit=0;
insert into t1 values(2,'mysql');
select id as afterautocommit0_id,nom as afterautocommit0_nom from t1;
rollback;
select id as afterrollback_id,nom as afterrollback_nom from t1;
set autocommit=1;
drop table t1;

#
# Simple not autocommit test
# 

CREATE TABLE t1 (id char(8) not null primary key, val int not null) engine=innodb;
insert into t1 values ('pippo', 12);
-- error ER_DUP_ENTRY
insert into t1 values ('pippo', 12); # Gives error
delete from t1;
delete from t1 where id = 'pippo';
select * from t1;

insert into t1 values ('pippo', 12);
set autocommit=0;
delete from t1;
rollback;
select * from t1;
delete from t1;
commit;
select * from t1;
drop table t1;

#
# Test of active transactions
#

create table t1 (a integer) engine=innodb;
start transaction;
rename table t1 to t2;
create table t1 (b integer) engine=innodb;
insert into t1 values (1);
rollback;
drop table t1;
rename table t2 to t1;
drop table t1;
set autocommit=1;

#
# The following simple tests failed at some point
#

CREATE TABLE t1 (ID INTEGER NOT NULL PRIMARY KEY, NAME VARCHAR(64)) ENGINE=innodb;
INSERT INTO t1 VALUES (1, 'Jochen');
select * from t1;
drop table t1;

CREATE TABLE t1 ( _userid VARCHAR(60) NOT NULL PRIMARY KEY) ENGINE=innodb;
set autocommit=0;
INSERT INTO t1  SET _userid='marc@anyware.co.uk';
COMMIT;
SELECT * FROM t1;
SELECT _userid FROM t1 WHERE _userid='marc@anyware.co.uk';
drop table t1;
set autocommit=1;

#
# Test when reading on part of unique key
#
CREATE TABLE t1 (
  user_id int(10) DEFAULT '0' NOT NULL,
  name varchar(100),
  phone varchar(100),
  ref_email varchar(100) DEFAULT '' NOT NULL,
  detail varchar(200),
  PRIMARY KEY (user_id,ref_email)
)engine=innodb;

INSERT INTO t1 VALUES (10292,'sanjeev','29153373','sansh777@hotmail.com','xxx'),(10292,'shirish','2333604','shirish@yahoo.com','ddsds'),(10292,'sonali','323232','sonali@bolly.com','filmstar');
select * from t1 where user_id=10292;
INSERT INTO t1 VALUES (10291,'sanjeev','29153373','sansh777@hotmail.com','xxx'),(10293,'shirish','2333604','shirish@yahoo.com','ddsds');
select * from t1 where user_id=10292;
select * from t1 where user_id>=10292;
select * from t1 where user_id>10292;
select * from t1 where user_id<10292;
drop table t1;

#
# Test that keys are created in right order
#

CREATE TABLE t1 (a int not null, b int not null,c int not null,
key(a),primary key(a,b), unique(c),key(a),unique(b));
--replace_column 7 #
show index from t1;
drop table t1;

#
# Test of ALTER TABLE and innodb tables
#

create table t1 (col1 int not null, col2 char(4) not null, primary key(col1));
alter table t1 engine=innodb;
insert into t1 values ('1','1'),('5','2'),('2','3'),('3','4'),('4','4');
select * from t1;
update t1 set col2='7' where col1='4';
select * from t1;
alter table t1 add co3 int not null;
select * from t1;
update t1 set col2='9' where col1='2';
select * from t1;
drop table t1;

#
# INSERT INTO innodb tables
#

create table t1 (a int not null , b int, primary key (a)) engine = innodb;
create table t2 (a int not null , b int, primary key (a)) engine = myisam;
insert into t1 VALUES (1,3) , (2,3), (3,3);
select * from t1;
insert into t2 select * from t1;
select * from t2;
delete from t1 where b = 3;
select * from t1;
insert into t1 select * from t2;
select * from t1;
select * from t2;
drop table t1,t2;

#
# ORDER BY on not primary key
#

CREATE TABLE t1 (
  user_name varchar(12),
  password text,
  subscribed char(1),
  user_id int(11) DEFAULT '0' NOT NULL,
  quota bigint(20),
  weight double,
  access_date date,
  access_time time,
  approved datetime,
  dummy_primary_key int(11) NOT NULL auto_increment,
  PRIMARY KEY (dummy_primary_key)
) ENGINE=innodb;
INSERT INTO t1 VALUES ('user_0','somepassword','N',0,0,0,'2000-09-07','23:06:59','2000-09-07 23:06:59',1);
INSERT INTO t1 VALUES ('user_1','somepassword','Y',1,1,1,'2000-09-07','23:06:59','2000-09-07 23:06:59',2);
INSERT INTO t1 VALUES ('user_2','somepassword','N',2,2,1.4142135623731,'2000-09-07','23:06:59','2000-09-07 23:06:59',3);
INSERT INTO t1 VALUES ('user_3','somepassword','Y',3,3,1.7320508075689,'2000-09-07','23:06:59','2000-09-07 23:06:59',4);
INSERT INTO t1 VALUES ('user_4','somepassword','N',4,4,2,'2000-09-07','23:06:59','2000-09-07 23:06:59',5);
select  user_name, password , subscribed, user_id, quota, weight, access_date, access_time, approved, dummy_primary_key from t1 order by user_name;
drop table t1;

#
# Testing of tables without primary keys
#

CREATE TABLE t1 (
  id int(11) NOT NULL auto_increment,
  parent_id int(11) DEFAULT '0' NOT NULL,
  level tinyint(4) DEFAULT '0' NOT NULL,
  KEY (id),
  KEY parent_id (parent_id),
  KEY level (level)
) engine=innodb;
INSERT INTO t1 VALUES (1,0,0),(3,1,1),(4,1,1),(8,2,2),(9,2,2),(17,3,2),(22,4,2),(24,4,2),(28,5,2),(29,5,2),(30,5,2),(31,6,2),(32,6,2),(33,6,2),(203,7,2),(202,7,2),(20,3,2),(157,0,0),(193,5,2),(40,7,2),(2,1,1),(15,2,2),(6,1,1),(34,6,2),(35,6,2),(16,3,2),(7,1,1),(36,7,2),(18,3,2),(26,5,2),(27,5,2),(183,4,2),(38,7,2),(25,5,2),(37,7,2),(21,4,2),(19,3,2),(5,1,1);
INSERT INTO t1 values (179,5,2);
update t1 set parent_id=parent_id+100;
select * from t1 where parent_id=102;
update t1 set id=id+1000;
update t1 set id=1024 where id=1009; 
select * from t1;
update ignore t1 set id=id+1; # This will change all rows
select * from t1;
update ignore t1 set id=1023 where id=1010;
select * from t1 where parent_id=102;
--replace_column 9 #
explain select level from t1 where level=1;
select level,id from t1 where level=1;
select level,id,parent_id from t1 where level=1;
select level,id from t1 where level=1 order by id;
delete from t1 where level=1;
select * from t1;
drop table t1;

#
# Test of index only reads
#
CREATE TABLE t1 (
   sca_code char(6) NOT NULL,
   cat_code char(6) NOT NULL,
   sca_desc varchar(50),
   lan_code char(2) NOT NULL,
   sca_pic varchar(100),
   sca_sdesc varchar(50),
   sca_sch_desc varchar(16),
   PRIMARY KEY (sca_code, cat_code, lan_code),
   INDEX sca_pic (sca_pic)
) engine = innodb ;

INSERT INTO t1 ( sca_code, cat_code, sca_desc, lan_code, sca_pic, sca_sdesc, sca_sch_desc) VALUES ( 'PD', 'J', 'PENDANT', 'EN', NULL, NULL, 'PENDANT'),( 'RI', 'J', 'RING', 'EN', NULL, NULL, 'RING'),( 'QQ', 'N', 'RING', 'EN', 'not null', NULL, 'RING');
select count(*) from t1 where sca_code = 'PD';
select count(*) from t1 where sca_code <= 'PD';
select count(*) from t1 where sca_pic is null;
# this should be fixed by MySQL (see Bug #51451)
# now that http://bugs.mysql.com/49838 is fixed the following ALTER does
# copy the table instead of failing
# --error ER_WRONG_NAME_FOR_INDEX
alter table t1 drop index sca_pic, add index sca_pic (cat_code, sca_pic);
alter table t1 drop index sca_pic;
alter table t1 add index sca_pic (cat_code, sca_pic);
select count(*) from t1 where sca_code='PD' and sca_pic is null;
select count(*) from t1 where cat_code='E';

# this should be fixed by MySQL (see Bug #51451)
--error ER_WRONG_NAME_FOR_INDEX
alter table t1 drop index sca_pic, add index (sca_pic, cat_code);
alter table t1 drop index sca_pic;
alter table t1 add index (sca_pic, cat_code);
select count(*) from t1 where sca_code='PD' and sca_pic is null;
select count(*) from t1 where sca_pic >= 'n';
select sca_pic from t1 where sca_pic is null;
update t1 set sca_pic="test" where sca_pic is null;
delete from t1 where sca_code='pd';
drop table t1;

#
# Test of opening table twice and timestamps
#
set @a:=now();
CREATE TABLE t1 (a int not null, b timestamp not null, primary key (a)) engine=innodb;
insert into t1 (a) values(1),(2),(3);
select t1.a from t1 natural join t1 as t2 where t1.b >= @a order by t1.a;
select a from t1 natural join t1 as t2 where b >= @a order by a;
update t1 set a=5 where a=1;
select a from t1;
drop table t1;

#
# Test with variable length primary key
#
create table t1 (a varchar(100) not null, primary key(a), b int not null) engine=innodb;
insert into t1 values("hello",1),("world",2);
select * from t1 order by b desc;
optimize table t1;
--replace_column 7 #
show keys from t1;
drop table t1;

#
# Test of create index with NULL columns
#
create table t1 (i int, j int ) ENGINE=innodb;
insert into t1 values (1,2);
select * from t1 where i=1 and j=2;
create index ax1 on t1 (i,j);
select * from t1 where i=1 and j=2;
drop table t1;

#
# Test min-max optimization
#

CREATE TABLE t1 (
  a int3 unsigned NOT NULL,
  b int1 unsigned NOT NULL,
  UNIQUE (a, b)
) ENGINE = innodb;
 
INSERT INTO t1 VALUES (1, 1);
SELECT MIN(B),MAX(b) FROM t1 WHERE t1.a = 1;
drop table t1;

#
# Test INSERT DELAYED
#

CREATE TABLE t1 (a int unsigned NOT NULL) engine=innodb;
# Can't test this in 3.23
# INSERT DELAYED INTO t1 VALUES (1);
INSERT INTO t1 VALUES (1);
SELECT * FROM t1;
DROP TABLE t1;


#
# Crash when using many tables (Test case by Jeremy D Zawodny)
#

create table t1 (a int  primary key,b int, c int, d int, e int, f int, g int, h int, i int, j int, k int, l int, m int, n int, o int, p int, q int, r int, s int, t int, u int, v int, w int, x int, y int, z int, a1 int, a2 int, a3 int, a4 int, a5 int, a6 int, a7 int, a8 int, a9 int, b1 int, b2 int, b3 int, b4 int, b5 int, b6 int) engine = innodb;
insert into t1 values (1,1,1,1,1,1,1,1,1,1,1,1,1,1,1,1,1,1,1,1,1,1,1,1,1,1,1,1,1,1,1,1,1,1,1,1,1,1,1,1,1);
--replace_column 9 #
explain select * from t1 where a > 0 and a < 50;
drop table t1;

#
# Test lock tables
#

create table t1 (id int NOT NULL,id2 int NOT NULL,id3 int NOT NULL,dummy1 char(30),primary key (id,id2),index index_id3 (id3)) engine=innodb;
insert into t1 values (0,0,0,'ABCDEFGHIJ'),(2,2,2,'BCDEFGHIJK'),(1,1,1,'CDEFGHIJKL');
LOCK TABLES t1 WRITE;
--error ER_DUP_ENTRY
insert into t1 values (99,1,2,'D'),(1,1,2,'D');
select id from t1;
select id from t1;
UNLOCK TABLES;
DROP TABLE t1;

create table t1 (id int NOT NULL,id2 int NOT NULL,id3 int NOT NULL,dummy1 char(30),primary key (id,id2),index index_id3 (id3)) engine=innodb;
insert into t1 values (0,0,0,'ABCDEFGHIJ'),(2,2,2,'BCDEFGHIJK'),(1,1,1,'CDEFGHIJKL');
LOCK TABLES t1 WRITE;
begin;
--error ER_DUP_ENTRY
insert into t1 values (99,1,2,'D'),(1,1,2,'D');
select id from t1;
insert ignore into t1 values (100,1,2,'D'),(1,1,99,'D');
commit;
select id,id3 from t1;
UNLOCK TABLES;
DROP TABLE t1;

#
# Test prefix key
#
create table t1 (a char(20), unique (a(5))) engine=innodb;
drop table t1;
create table t1 (a char(20), index (a(5))) engine=innodb;
show create table t1;
drop table t1;

#
# Test using temporary table and auto_increment
#

create temporary table t1 (a int not null auto_increment, primary key(a)) engine=innodb;
insert into t1 values (NULL),(NULL),(NULL);
delete from t1 where a=3;
insert into t1 values (NULL);
select * from t1;
alter table t1 add b int;
select * from t1;
drop table t1;

#Slashdot bug
create table t1
 (
  id int auto_increment primary key,
  name varchar(32) not null,
  value text not null,
  uid int not null,
  unique key(name,uid)
 ) engine=innodb;
insert into t1 values (1,'one','one value',101),
 (2,'two','two value',102),(3,'three','three value',103);
set insert_id=5;
replace into t1 (value,name,uid) values ('other value','two',102);
delete from t1 where uid=102;
set insert_id=5;
replace into t1 (value,name,uid) values ('other value','two',102);
set insert_id=6;
replace into t1 (value,name,uid) values ('other value','two',102);
select * from t1;
drop table t1;

#
# Test DROP DATABASE
#

create database mysqltest;
create table mysqltest.t1 (a int not null) engine= innodb;
insert into mysqltest.t1 values(1);
create table mysqltest.t2 (a int not null) engine= myisam;
insert into mysqltest.t2 values(1);
create table mysqltest.t3 (a int not null) engine= heap;
insert into mysqltest.t3 values(1);
commit;
drop database mysqltest;
# Don't check error message
--error 1049
show tables from mysqltest;

#
# Test truncate table with and without auto_commit
#

set autocommit=0;
create table t1 (a int not null) engine= innodb;
insert into t1 values(1),(2);
truncate table t1;
commit;
truncate table t1;
truncate table t1;
select * from t1;
insert into t1 values(1),(2);
delete from t1;
select * from t1;
commit;
drop table t1;
set autocommit=1;

create table t1 (a int not null) engine= innodb;
insert into t1 values(1),(2);
truncate table t1;
insert into t1 values(1),(2);
select * from t1;
truncate table t1;
insert into t1 values(1),(2);
delete from t1;
select * from t1;
drop table t1;

#
# Test of how ORDER BY works when doing it on the whole table
#

create table t1 (a int not null, b int not null, c int not null, primary key (a),key(b)) engine=innodb;
insert into t1 values (3,3,3),(1,1,1),(2,2,2),(4,4,4);
--replace_column 9 #
explain select * from t1 order by a;
--replace_column 9 #
explain select * from t1 order by b;
--replace_column 9 #
explain select * from t1 order by c;
--replace_column 9 #
explain select a from t1 order by a;
--replace_column 9 #
explain select b from t1 order by b;
--replace_column 9 #
explain select a,b from t1 order by b;
--replace_column 9 #
explain select a,b from t1;
--replace_column 9 #
explain select a,b,c from t1;
drop table t1;

#
# Check describe
#

create table t1 (t int not null default 1, key (t)) engine=innodb;
desc t1;
drop table t1;

#
# Test of multi-table-delete
#

CREATE TABLE t1 (
  number bigint(20) NOT NULL default '0',
  cname char(15) NOT NULL default '',
  carrier_id smallint(6) NOT NULL default '0',
  privacy tinyint(4) NOT NULL default '0',
  last_mod_date timestamp NOT NULL,
  last_mod_id smallint(6) NOT NULL default '0',
  last_app_date timestamp NOT NULL,
  last_app_id smallint(6) default '-1',
  version smallint(6) NOT NULL default '0',
  assigned_scps int(11) default '0',
  status tinyint(4) default '0'
) ENGINE=InnoDB;
INSERT INTO t1 VALUES (4077711111,'SeanWheeler',90,2,20020111112846,500,00000000000000,-1,2,3,1);
INSERT INTO t1 VALUES (9197722223,'berry',90,3,20020111112809,500,20020102114532,501,4,10,0);
INSERT INTO t1 VALUES (650,'San Francisco',0,0,20011227111336,342,00000000000000,-1,1,24,1);
INSERT INTO t1 VALUES (302467,'Sue\'s Subshop',90,3,20020109113241,500,20020102115111,501,7,24,0);
INSERT INTO t1 VALUES (6014911113,'SudzCarwash',520,1,20020102115234,500,20020102115259,501,33,32768,0);
INSERT INTO t1 VALUES (333,'tubs',99,2,20020109113440,501,20020109113440,500,3,10,0);
CREATE TABLE t2 (
  number bigint(20) NOT NULL default '0',
  cname char(15) NOT NULL default '',
  carrier_id smallint(6) NOT NULL default '0',
  privacy tinyint(4) NOT NULL default '0',
  last_mod_date timestamp NOT NULL,
  last_mod_id smallint(6) NOT NULL default '0',
  last_app_date timestamp NOT NULL,
  last_app_id smallint(6) default '-1',
  version smallint(6) NOT NULL default '0',
  assigned_scps int(11) default '0',
  status tinyint(4) default '0'
) ENGINE=InnoDB;
INSERT INTO t2 VALUES (4077711111,'SeanWheeler',0,2,20020111112853,500,00000000000000,-1,2,3,1);
INSERT INTO t2 VALUES (9197722223,'berry',90,3,20020111112818,500,20020102114532,501,4,10,0);
INSERT INTO t2 VALUES (650,'San Francisco',90,0,20020109113158,342,00000000000000,-1,1,24,1);
INSERT INTO t2 VALUES (333,'tubs',99,2,20020109113453,501,20020109113453,500,3,10,0);
select * from t1;
select * from t2;
delete t1, t2 from t1 left join t2 on t1.number=t2.number where (t1.carrier_id=90 and t1.number=t2.number) or (t2.carrier_id=90 and t1.number=t2.number) or  (t1.carrier_id=90 and t2.number is null);
select * from t1;
select * from t2; 
select * from t2;
drop table t1,t2;

#
# A simple test with some isolation levels
# TODO: Make this into a test using replication to really test how
# this works.
#

create table t1 (id int unsigned not null auto_increment, code tinyint unsigned not null, name char(20) not null, primary key (id), key (code), unique (name)) engine=innodb;

BEGIN;
SET SESSION TRANSACTION ISOLATION LEVEL SERIALIZABLE;
SELECT @@tx_isolation,@@global.tx_isolation;
insert into t1 (code, name) values (1, 'Tim'), (1, 'Monty'), (2, 'David');
select id, code, name from t1 order by id;
COMMIT;

BEGIN;
SET SESSION TRANSACTION ISOLATION LEVEL REPEATABLE READ;
insert into t1 (code, name) values (2, 'Erik'), (3, 'Sasha');
select id, code, name from t1 order by id;
COMMIT;

SET binlog_format='MIXED';
BEGIN;
SET SESSION TRANSACTION ISOLATION LEVEL READ UNCOMMITTED;
insert into t1 (code, name) values (3, 'Jeremy'), (4, 'Matt');
select id, code, name from t1 order by id;
COMMIT;
DROP TABLE t1;

#
# Test of multi-table-update
#
create table t1 (n int(10), d int(10)) engine=innodb;
create table t2 (n int(10), d int(10)) engine=innodb;
insert into t1 values(1,1),(1,2);
insert into t2 values(1,10),(2,20);
UPDATE t1,t2 SET t1.d=t2.d,t2.d=30 WHERE t1.n=t2.n;
select * from t1;
select * from t2;
drop table t1,t2;

#
# Bug #29136  	erred multi-delete on trans table does not rollback 
#

# prepare
--disable_warnings
drop table if exists t1, t2;
--enable_warnings
CREATE TABLE t1 (a int, PRIMARY KEY (a));
CREATE TABLE t2 (a int, PRIMARY KEY (a)) ENGINE=InnoDB;
create trigger trg_del_t2 after  delete on t2 for each row
       insert into t1 values (1);
insert into t1 values (1);
insert into t2 values (1),(2);


# exec cases A, B - see multi_update.test

# A. send_error() w/o send_eof() branch

--error ER_DUP_ENTRY
delete t2 from t2;

# check

select count(*) from t2 /* must be 2 as restored after rollback caused by the error */;

# cleanup bug#29136

drop table t1, t2;


#
# Bug #29136  	erred multi-delete on trans table does not rollback 
#

# prepare
--disable_warnings
drop table if exists t1, t2;
--enable_warnings
CREATE TABLE t1 (a int, PRIMARY KEY (a));
CREATE TABLE t2 (a int, PRIMARY KEY (a)) ENGINE=InnoDB;
create trigger trg_del_t2 after  delete on t2 for each row
       insert into t1 values (1);
insert into t1 values (1);
insert into t2 values (1),(2);


# exec cases A, B - see multi_update.test

# A. send_error() w/o send_eof() branch

--error ER_DUP_ENTRY
delete t2 from t2;

# check

select count(*) from t2 /* must be 2 as restored after rollback caused by the error */;

# cleanup bug#29136

drop table t1, t2;


#
# Testing of IFNULL
#
create table t1 (a int, b int) engine=innodb;
insert into t1 values(20,null);
select t2.b, ifnull(t2.b,"this is null") from t1 as t2 left join t1 as t3 on
t2.b=t3.a;
select t2.b, ifnull(t2.b,"this is null") from t1 as t2 left join t1 as t3 on
t2.b=t3.a order by 1;
insert into t1 values(10,null);
select t2.b, ifnull(t2.b,"this is null") from t1 as t2 left join t1 as t3 on
t2.b=t3.a order by 1;
drop table t1;

#
# Test of read_through not existing const_table
#

create table t1 (a varchar(10) not null) engine=myisam;
create table t2 (b varchar(10) not null unique) engine=innodb;
select t1.a from t1,t2 where t1.a=t2.b;
drop table t1,t2;
create table t1 (a int not null, b int, primary key (a)) engine = innodb;
create table t2 (a int not null, b int, primary key (a)) engine = innodb;
insert into t1 values (10, 20);
insert into t2 values (10, 20);
update t1, t2 set t1.b = 150, t2.b = t1.b where t2.a = t1.a and t1.a = 10;
drop table t1,t2;

#
# Test of multi-table-delete with foreign key constraints
#

CREATE TABLE t1 (id INT NOT NULL, PRIMARY KEY (id)) ENGINE=INNODB;
CREATE TABLE t2 (id INT PRIMARY KEY, t1_id INT, INDEX par_ind (t1_id), FOREIGN KEY (t1_id) REFERENCES t1(id)  ON DELETE CASCADE ) ENGINE=INNODB;
insert into t1 set id=1;
insert into t2 set id=1, t1_id=1;
delete t1,t2 from t1,t2 where t1.id=t2.t1_id;
select * from t1;
select * from t2;
drop table t2,t1;
CREATE TABLE t1(id INT NOT NULL,  PRIMARY KEY (id)) ENGINE=INNODB;
CREATE TABLE t2(id  INT PRIMARY KEY, t1_id INT, INDEX par_ind (t1_id)  ) ENGINE=INNODB;
INSERT INTO t1 VALUES(1);
INSERT INTO t2 VALUES(1, 1);
SELECT * from t1;
UPDATE t1,t2 SET t1.id=t1.id+1, t2.t1_id=t1.id+1;
SELECT * from t1;
UPDATE t1,t2 SET t1.id=t1.id+1 where t1.id!=t2.id;
SELECT * from t1;
DROP TABLE t1,t2;

#
# Test of range_optimizer
#

set autocommit=0;

CREATE TABLE t1 (id CHAR(15) NOT NULL, value CHAR(40) NOT NULL, PRIMARY KEY(id)) ENGINE=InnoDB;

CREATE TABLE t2 (id CHAR(15) NOT NULL, value CHAR(40) NOT NULL, PRIMARY KEY(id)) ENGINE=InnoDB;

CREATE TABLE t3 (id1 CHAR(15) NOT NULL, id2 CHAR(15) NOT NULL, PRIMARY KEY(id1, id2)) ENGINE=InnoDB;

INSERT INTO t3 VALUES("my-test-1", "my-test-2");
COMMIT;

INSERT INTO t1 VALUES("this-key", "will disappear");
INSERT INTO t2 VALUES("this-key", "will also disappear");
DELETE FROM t3 WHERE id1="my-test-1";

SELECT * FROM t1;
SELECT * FROM t2;
SELECT * FROM t3;
ROLLBACK;

SELECT * FROM t1;
SELECT * FROM t2;
SELECT * FROM t3;
SELECT * FROM t3 WHERE id1="my-test-1" LOCK IN SHARE MODE;
COMMIT;
set autocommit=1;
DROP TABLE t1,t2,t3;

#
# Check update with conflicting key
#

CREATE TABLE t1 (a int not null primary key, b int not null, unique (b)) engine=innodb;
INSERT INTO t1 values (1,1),(2,2),(3,3),(4,4),(5,5),(6,6),(7,7),(8,8),(9,9);
# We need the a < 1000 test here to quard against the halloween problems
UPDATE t1 set a=a+100 where b between 2 and 3 and a < 1000;
SELECT * from t1;
drop table t1;

CREATE TABLE t2 (   NEXT_T         BIGINT NOT NULL PRIMARY KEY) ENGINE=MyISAM;
CREATE TABLE t1 (  B_ID           INTEGER NOT NULL PRIMARY KEY) ENGINE=InnoDB;
SET AUTOCOMMIT=0;
INSERT INTO t1 ( B_ID ) VALUES ( 1 );
INSERT INTO t2 ( NEXT_T ) VALUES ( 1 );
ROLLBACK;
SELECT * FROM t1;
drop table  t1,t2;
create table t1  ( pk         int primary key,    parent     int not null,    child      int not null,       index (parent)  ) engine = innodb;
insert into t1 values   (1,0,4),  (2,1,3),  (3,2,1),  (4,1,2);
select distinct  parent,child   from t1   order by parent;
drop table t1;

#
# Test that MySQL priorities clustered indexes
#
create table t1 (a int not null auto_increment primary key, b int, c int, key(c)) engine=innodb;
create table t2 (a int not null auto_increment primary key, b int);
insert into t1 (b) values (null),(null),(null),(null),(null),(null),(null);
insert into t2 (a) select b from t1;
insert into t1 (b) select b from t2;
insert into t2 (a) select b from t1;
insert into t1 (a) select b from t2;
insert into t2 (a) select b from t1;
insert into t1 (a) select b from t2;
insert into t2 (a) select b from t1;
insert into t1 (a) select b from t2;
insert into t2 (a) select b from t1;
insert into t1 (a) select b from t2;
select count(*) from t1;
--replace_column 9 #
explain select * from t1 where c between 1 and 2500;
update t1 set c=a;
--replace_column 9 #
explain select * from t1 where c between 1 and 2500;
drop table t1,t2;

#
# Test of UPDATE ... ORDER BY
#

create table t1 (id int primary key auto_increment, fk int, index index_fk (fk)) engine=innodb;

insert into t1 (id) values (null),(null),(null),(null),(null);
update t1 set fk=69 where fk is null order by id limit 1;
SELECT * from t1;
drop table t1;

create table t1 (a int not null, b int not null, key (a));
insert into t1 values (1,1),(1,2),(1,3),(3,1),(3,2),(3,3),(3,1),(3,2),(3,3),(2,1),(2,2),(2,3);
SET @tmp=0;
update t1 set b=(@tmp:=@tmp+1) order by a;
update t1 set b=99 where a=1 order by b asc limit 1;
update t1 set b=100 where a=1 order by b desc limit 2;
update t1 set a=a+10+b where a=1 order by b;
select * from t1 order by a,b;
drop table t1;

#
# Test of multi-table-updates (bug #1980).
#

create table t1 ( c char(8) not null ) engine=innodb;
insert into t1 values ('0'),('1'),('2'),('3'),('4'),('5'),('6'),('7'),('8'),('9');
insert into t1 values ('A'),('B'),('C'),('D'),('E'),('F');

alter table t1 add b char(8) not null;
alter table t1 add a char(8) not null;
alter table t1 add primary key (a,b,c);
update t1 set a=c, b=c;

create table t2 (c char(8) not null, b char(8) not null, a char(8) not null, primary key(a,b,c)) engine=innodb;
insert into t2 select * from t1;

delete t1,t2 from t2,t1 where t1.a<'B' and t2.b=t1.b;
drop table t1,t2;

#
# test autoincrement with TRUNCATE
#

SET AUTOCOMMIT=1;
create table t1 (a integer auto_increment primary key) engine=innodb;
insert into t1 (a) values (NULL),(NULL);
truncate table t1;
insert into t1 (a) values (NULL),(NULL);
SELECT * from t1;
drop table t1;

#
# Test dictionary handling with spaceand quoting
#

CREATE TABLE t1 (`id 1` INT NOT NULL, PRIMARY KEY (`id 1`)) ENGINE=INNODB;
CREATE TABLE t2 (id INT PRIMARY KEY, t1_id INT, INDEX par_ind (t1_id), FOREIGN KEY (`t1_id`) REFERENCES `t1`(`id 1`)  ON DELETE CASCADE ) ENGINE=INNODB;
#show create table t2;
drop table t2,t1;

#
# Test of multi updated and foreign keys
#

create table `t1` (`id` int( 11 ) not null  ,primary key ( `id` )) engine = innodb;
insert into `t1`values ( 1 ) ;
create table `t2` (`id` int( 11 ) not null default '0',unique key `id` ( `id` ) ,constraint `t1_id_fk` foreign key ( `id` ) references `t1` (`id` )) engine = innodb;
insert into `t2`values ( 1 ) ;
create table `t3` (`id` int( 11 ) not null default '0',key `id` ( `id` ) ,constraint `t2_id_fk` foreign key ( `id` ) references `t2` (`id` )) engine = innodb;
insert into `t3`values ( 1 ) ;
--error 1451
delete t3,t2,t1 from t1,t2,t3 where t1.id =1 and t2.id = t1.id and t3.id = t2.id;
--error 1451
update t1,t2,t3 set t3.id=5, t2.id=6, t1.id=7  where t1.id =1 and t2.id = t1.id and t3.id = t2.id;
--error 1054
update t3 set  t3.id=7  where t1.id =1 and t2.id = t1.id and t3.id = t2.id;
drop table t3,t2,t1;

#
# test for recursion depth limit
#
create table t1(
	id int primary key,
	pid int,
	index(pid),
	foreign key(pid) references t1(id) on delete cascade) engine=innodb;
insert into t1 values(0,0),(1,0),(2,1),(3,2),(4,3),(5,4),(6,5),(7,6),
	(8,7),(9,8),(10,9),(11,10),(12,11),(13,12),(14,13),(15,14);
-- error 1451
delete from t1 where id=0;
delete from t1 where id=15;
delete from t1 where id=0;

drop table t1;

#
# Test timestamps
#

CREATE TABLE t1 (col1 int(1))ENGINE=InnoDB;
CREATE TABLE t2 (col1 int(1),stamp TIMESTAMP,INDEX stamp_idx
(stamp))ENGINE=InnoDB;
insert into t1 values (1),(2),(3);
# Note that timestamp 3 is wrong
insert into t2 values (1, 20020204130000),(2, 20020204130000),(4,20020204310000 ),(5,20020204230000);
SELECT col1 FROM t1 UNION SELECT col1 FROM t2 WHERE stamp <
'20020204120000' GROUP BY col1;
drop table t1,t2;

#
# Test by Francois MASUREL
#

CREATE TABLE t1 (
  `id` int(10) unsigned NOT NULL auto_increment,
  `id_object` int(10) unsigned default '0',
  `id_version` int(10) unsigned NOT NULL default '1',
  `label` varchar(100) NOT NULL default '',
  `description` text,
  PRIMARY KEY  (`id`),
  KEY `id_object` (`id_object`),
  KEY `id_version` (`id_version`)
) ENGINE=InnoDB;

INSERT INTO t1 VALUES("6", "3382", "9", "Test", NULL), ("7", "102", "5", "Le Pekin (Test)", NULL),("584", "1794", "4", "Test de resto", NULL),("837", "1822", "6", "Test 3", NULL),("1119", "3524", "1", "Societe Test", NULL),("1122", "3525", "1", "Fournisseur Test", NULL);

CREATE TABLE t2 (
  `id` int(10) unsigned NOT NULL auto_increment,
  `id_version` int(10) unsigned NOT NULL default '1',
  PRIMARY KEY  (`id`),
  KEY `id_version` (`id_version`)
) ENGINE=InnoDB;

INSERT INTO t2 VALUES("3524", "1"),("3525", "1"),("1794", "4"),("102", "5"),("1822", "6"),("3382", "9");

SELECT t2.id, t1.`label` FROM t2 INNER JOIN
(SELECT t1.id_object as id_object FROM t1 WHERE t1.`label` LIKE '%test%') AS lbl 
ON (t2.id = lbl.id_object) INNER JOIN t1 ON (t2.id = t1.id_object);
drop table t1,t2;

create table t1 (a int, b varchar(200), c text not null) checksum=1 engine=myisam;
create table t2 (a int, b varchar(200), c text not null) checksum=0 engine=innodb;
create table t3 (a int, b varchar(200), c text not null) checksum=1 engine=innodb;
insert t1 values (1, "aaa", "bbb"), (NULL, "", "ccccc"), (0, NULL, "");
insert t2 select * from t1;
insert t3 select * from t1;
checksum table t1, t2, t3, t4 quick;
checksum table t1, t2, t3, t4;
checksum table t1, t2, t3, t4 extended;
#show table status;
drop table t1,t2,t3;

#
# Test problem with refering to different fields in same table in UNION
# (Bug #2552)
#
create table t1 (id int,  name char(10) not null,  name2 char(10) not null) engine=innodb;
insert into t1 values(1,'first','fff'),(2,'second','sss'),(3,'third','ttt');
select trim(name2) from t1  union all  select trim(name) from t1 union all select trim(id) from t1;
drop table t1;

#
# Bug2160
#
create table t1 (a int) engine=innodb;
create table t2 like t1;
drop table t1,t2;

#
# Test of automaticly created foreign keys
#

create table t1 (id int(11) not null, id2 int(11) not null, unique (id,id2)) engine=innodb;
create table t2 (id int(11) not null, constraint t1_id_fk foreign key ( id ) references t1 (id)) engine = innodb;
show create table t1;
show create table t2;
create index id on t2 (id);
show create table t2;
create index id2 on t2 (id);
show create table t2;
drop index id2 on t2;
--error ER_DROP_INDEX_FK
drop index id on t2;
show create table t2;
drop table t2;

create table t2 (id int(11) not null, id2 int(11) not null, constraint t1_id_fk foreign key (id,id2) references t1 (id,id2)) engine = innodb;
show create table t2;
create unique index id on t2 (id,id2);
show create table t2;
drop table t2;

# Check foreign key columns created in different order than key columns
create table t2 (id int(11) not null, id2 int(11) not null, unique (id,id2),constraint t1_id_fk foreign key (id2,id) references t1 (id,id2)) engine = innodb;
show create table t2;
drop table t2;

create table t2 (id int(11) not null, id2 int(11) not null, unique (id,id2), constraint t1_id_fk foreign key (id) references t1 (id)) engine = innodb;
show create table t2;
drop table t2;

create table t2 (id int(11) not null, id2 int(11) not null, unique (id,id2),constraint t1_id_fk foreign key (id2,id) references t1 (id,id2)) engine = innodb;
show create table t2;
drop table t2;

create table t2 (id int(11) not null auto_increment, id2 int(11) not null, constraint t1_id_fk foreign key (id) references t1 (id), primary key (id), index (id,id2)) engine = innodb;
show create table t2;
drop table t2;

create table t2 (id int(11) not null auto_increment, id2 int(11) not null, constraint t1_id_fk foreign key (id) references t1 (id)) engine= innodb;
show create table t2;
alter table t2 add index id_test (id), add index id_test2 (id,id2);
show create table t2;
drop table t2;

# Test error handling

# Embedded server doesn't chdir to data directory
--replace_result $MYSQLTEST_VARDIR . master-data/ ''
--error ER_WRONG_FK_DEF
create table t2 (id int(11) not null, id2 int(11) not null, constraint t1_id_fk foreign key (id2,id) references t1 (id)) engine = innodb;

# bug#3749

create table t2 (a int auto_increment primary key, b int, index(b), foreign key (b) references t1(id), unique(b)) engine=innodb;
show create table t2;
drop table t2;
create table t2 (a int auto_increment primary key, b int, foreign key (b) references t1(id), foreign key (b) references t1(id), unique(b)) engine=innodb;
show create table t2;
drop table t2, t1;


#
# Bug #6126: Duplicate columns in keys gives misleading error message
#
--error 1060
create table t1 (c char(10), index (c,c)) engine=innodb;
--error 1060
create table t1 (c1 char(10), c2 char(10), index (c1,c2,c1)) engine=innodb;
--error 1060
create table t1 (c1 char(10), c2 char(10), index (c1,c1,c2)) engine=innodb;
--error 1060
create table t1 (c1 char(10), c2 char(10), index (c2,c1,c1)) engine=innodb;
create table t1 (c1 char(10), c2 char(10)) engine=innodb;
--error 1060
alter table t1 add key (c1,c1);
--error 1060
alter table t1 add key (c2,c1,c1);
--error 1060
alter table t1 add key (c1,c2,c1);
--error 1060
alter table t1 add key (c1,c1,c2);
drop table t1;

#
# Bug #4082: integer truncation
#
# disable because the bug has resurfaced
#create table t1(a int(1) , b int(1)) engine=innodb;
#insert into t1 values ('1111', '3333');
#select distinct concat(a, b) from t1;
#drop table t1;

#
# BUG#7709 test case - Boolean fulltext query against unsupported 
#                      engines does not fail
#

CREATE TABLE t1 ( a char(10) ) ENGINE=InnoDB;
--error 1214
SELECT a FROM t1 WHERE MATCH (a) AGAINST ('test' IN BOOLEAN MODE);
DROP TABLE t1;

#
# check null values #1
#

--disable_warnings
CREATE TABLE t1 (a_id tinyint(4) NOT NULL default '0', PRIMARY KEY  (a_id)) ENGINE=InnoDB DEFAULT CHARSET=latin1;
INSERT INTO t1 VALUES (1),(2),(3);
CREATE TABLE t2 (b_id tinyint(4) NOT NULL default '0',b_a tinyint(4) NOT NULL default '0', PRIMARY KEY  (b_id), KEY  (b_a), 
                CONSTRAINT fk_b_a FOREIGN KEY (b_a) REFERENCES t1 (a_id) ON DELETE CASCADE ON UPDATE NO ACTION) ENGINE=InnoDB DEFAULT CHARSET=latin1;
--enable_warnings
INSERT INTO t2 VALUES (1,1),(2,1),(3,1),(4,2),(5,2);
SELECT * FROM (SELECT t1.*,GROUP_CONCAT(t2.b_id SEPARATOR ',') as b_list FROM (t1 LEFT JOIN (t2) on t1.a_id = t2.b_a) GROUP BY t1.a_id ) AS xyz;
DROP TABLE t2;
DROP TABLE t1;

#
# Bug#11816 - Truncate table doesn't work with temporary innodb tables
# This is not an innodb bug, but we test it using innodb.
#
create temporary table t1 (a int) engine=innodb;
insert into t1 values (4711);
truncate t1;
insert into t1 values (42);
select * from t1;
drop table t1;
# Show that it works with permanent tables too.
create table t1 (a int) engine=innodb;
insert into t1 values (4711);
truncate t1;
insert into t1 values (42);
select * from t1;
drop table t1;

#
# Bug #13025  Server crash during filesort	
#

create table t1 (a int not null, b int not null, c blob not null, d int not null, e int, primary key (a,b,c(255),d)) engine=innodb;
insert into t1 values (2,2,"b",2,2),(1,1,"a",1,1),(3,3,"ab",3,3);
select * from t1 order by a,b,c,d;
explain select * from t1 order by a,b,c,d;
drop table t1;

#
# BUG#11039,#13218 Wrong key length in min()
#

create table t1 (a char(1), b char(1), key(a, b)) engine=innodb;
insert into t1 values ('8', '6'), ('4', '7');
select min(a) from t1;
select min(b) from t1 where a='8';
drop table t1;

# End of 4.1 tests

#
# range optimizer problem
#

create table t1 (x bigint unsigned not null primary key) engine=innodb;
insert into t1(x) values (0xfffffffffffffff0),(0xfffffffffffffff1);
select * from t1;
select count(*) from t1 where x>0;
select count(*) from t1 where x=0;
select count(*) from t1 where x<0;
select count(*) from t1 where x < -16;
select count(*) from t1 where x = -16;
explain select count(*) from t1 where x > -16;
select count(*) from t1 where x > -16;
select * from t1 where x > -16;
select count(*) from t1 where x = 18446744073709551601;
drop table t1;


# Test for testable InnoDB status variables. This test
# uses previous ones(pages_created, rows_deleted, ...).
--replace_result 512 511
SELECT variable_value FROM information_schema.global_status WHERE LOWER(variable_name) = 'innodb_buffer_pool_pages_total';
SELECT variable_value FROM information_schema.global_status WHERE LOWER(variable_name) = 'innodb_page_size';
SELECT variable_value - @innodb_rows_deleted_orig FROM information_schema.global_status WHERE LOWER(variable_name) = 'innodb_rows_deleted';
SELECT variable_value - @innodb_rows_inserted_orig FROM information_schema.global_status WHERE LOWER(variable_name) = 'innodb_rows_inserted';
SELECT variable_value - @innodb_rows_updated_orig FROM information_schema.global_status WHERE LOWER(variable_name) = 'innodb_rows_updated';

# Test for row locks InnoDB status variables.
SELECT variable_value - @innodb_row_lock_waits_orig FROM information_schema.global_status WHERE LOWER(variable_name) = 'innodb_row_lock_waits';
SELECT variable_value - @innodb_row_lock_current_waits_orig FROM information_schema.global_status WHERE LOWER(variable_name) = 'innodb_row_lock_current_waits';
SELECT variable_value - @innodb_row_lock_time_orig FROM information_schema.global_status WHERE LOWER(variable_name) = 'innodb_row_lock_time';
SELECT variable_value - @innodb_row_lock_time_max_orig FROM information_schema.global_status WHERE LOWER(variable_name) = 'innodb_row_lock_time_max';
SELECT variable_value - @innodb_row_lock_time_avg_orig FROM information_schema.global_status WHERE LOWER(variable_name) = 'innodb_row_lock_time_avg';

# Test for innodb_sync_spin_loops variable
SET @innodb_sync_spin_loops_orig = @@innodb_sync_spin_loops;
show variables like "innodb_sync_spin_loops";
set global innodb_sync_spin_loops=1000;
show variables like "innodb_sync_spin_loops";
set global innodb_sync_spin_loops=0;
show variables like "innodb_sync_spin_loops";
set global innodb_sync_spin_loops=20;
show variables like "innodb_sync_spin_loops";
set global innodb_sync_spin_loops=@innodb_sync_spin_loops_orig;

# Test for innodb_thread_concurrency variable
show variables like "innodb_thread_concurrency";
set global innodb_thread_concurrency=1001;
show variables like "innodb_thread_concurrency";
set global innodb_thread_concurrency=0;
show variables like "innodb_thread_concurrency";
set global innodb_thread_concurrency=16;
show variables like "innodb_thread_concurrency";

# Test for innodb_concurrency_tickets variable
show variables like "innodb_concurrency_tickets";
set global innodb_concurrency_tickets=1000;
show variables like "innodb_concurrency_tickets";
set global innodb_concurrency_tickets=0;
show variables like "innodb_concurrency_tickets";
set global innodb_concurrency_tickets=500;
show variables like "innodb_concurrency_tickets";

# Test for innodb_thread_sleep_delay variable
show variables like "innodb_thread_sleep_delay";
set global innodb_thread_sleep_delay=100000;
show variables like "innodb_thread_sleep_delay";
set global innodb_thread_sleep_delay=0;
show variables like "innodb_thread_sleep_delay";
set global innodb_thread_sleep_delay=10000;
show variables like "innodb_thread_sleep_delay";

#
# Test varchar
#

<<<<<<< HEAD
let $default=`select @@storage_engine`;
set storage_engine=INNODB;
=======
let $default=`select @@default_storage_engine`;
set default_storage_engine=INNODB;
>>>>>>> adda25c7
# this should be fixed by MySQL (see Bug #51451)
set session old_alter_table=1;
source include/varchar.inc;
set session old_alter_table=0;

#
# Some errors/warnings on create
#

# Embedded server doesn't chdir to data directory
--replace_result $MYSQLTEST_VARDIR . master-data/ ''
create table t1 (v varchar(65530), key(v));
drop table t1;
create table t1 (v varchar(65536));
show create table t1;
drop table t1;
create table t1 (v varchar(65530) character set utf8);
show create table t1;
drop table t1;

eval set default_storage_engine=$default;

# InnoDB specific varchar tests
create table t1 (v varchar(16384)) engine=innodb;
drop table t1;

#
# BUG#11039 Wrong key length in min()
#

create table t1 (a char(1), b char(1), key(a, b)) engine=innodb;
insert into t1 values ('8', '6'), ('4', '7');
select min(a) from t1;
select min(b) from t1 where a='8';
drop table t1;

#
# Bug #11080 & #11005  Multi-row REPLACE fails on a duplicate key error
#

CREATE TABLE t1 ( `a` int(11) NOT NULL auto_increment, `b` int(11) default NULL,PRIMARY KEY  (`a`),UNIQUE KEY `b` (`b`)) ENGINE=innodb;
insert into t1 (b) values (1);
replace into t1 (b) values (2), (1), (3);
select * from t1;
truncate table t1;
insert into t1 (b) values (1);
replace into t1 (b) values (2);
replace into t1 (b) values (1);
replace into t1 (b) values (3);
select * from t1;
drop table t1;

create table t1 (rowid int not null auto_increment, val int not null,primary
key (rowid), unique(val)) engine=innodb;
replace into t1 (val) values ('1'),('2');
replace into t1 (val) values ('1'),('2');
--error ER_DUP_ENTRY
insert into t1 (val) values ('1'),('2');
select * from t1;
drop table t1;

#
# Test that update does not change internal auto-increment value
#

create table t1 (a int not null auto_increment primary key, val int) engine=InnoDB;
insert into t1 (val) values (1);
update t1 set a=2 where a=1;
# We should get the following error because InnoDB does not update the counter
--error ER_DUP_ENTRY
insert into t1 (val) values (1);
select * from t1;
drop table t1;
#
# Bug #10465
#

--disable_warnings
CREATE TABLE t1 (GRADE DECIMAL(4) NOT NULL, PRIMARY KEY (GRADE)) ENGINE=INNODB;
--enable_warnings
INSERT INTO t1 (GRADE) VALUES (151),(252),(343);
SELECT GRADE  FROM t1 WHERE GRADE > 160 AND GRADE < 300;
SELECT GRADE  FROM t1 WHERE GRADE= 151;
DROP TABLE t1;

#
# Bug #12340 multitable delete deletes only one record
#
create table t1 (f1 varchar(10), f2 varchar(10), primary key (f1,f2)) engine=innodb;
create table t2 (f3 varchar(10), f4 varchar(10), key (f4)) engine=innodb;
insert into t2 values ('aa','cc');
insert into t1 values ('aa','bb'),('aa','cc');
delete t1 from t1,t2 where f1=f3 and f4='cc';
select * from t1;
drop table t1,t2;

#
# Test that the slow TRUNCATE implementation resets autoincrement columns
# (bug #11946)
#

CREATE TABLE t1 (
id INTEGER NOT NULL AUTO_INCREMENT, PRIMARY KEY (id)
) ENGINE=InnoDB;

INSERT INTO t1 (id) VALUES (NULL);
SELECT * FROM t1;
TRUNCATE t1;
INSERT INTO t1 (id) VALUES (NULL);
SELECT * FROM t1;

# continued from above; test that doing a slow TRUNCATE on a table with 0
# rows resets autoincrement columns
DELETE FROM t1;
TRUNCATE t1;
INSERT INTO t1 (id) VALUES (NULL);
SELECT * FROM t1;
DROP TABLE t1;

# Test that foreign keys in temporary tables are not accepted (bug #12084)
CREATE TABLE t1
(
 id INT PRIMARY KEY
) ENGINE=InnoDB;

--error 1005,1005
CREATE TEMPORARY TABLE t2
(
 id INT NOT NULL PRIMARY KEY,
 b INT,
 FOREIGN KEY (b) REFERENCES test.t1(id)
) ENGINE=InnoDB;
DROP TABLE t1;

#
# Test that index column max sizes are honored (bug #13315)
#

# prefix index
create table t1 (col1 varchar(2000), index (col1(767)))
 character set = latin1 engine = innodb;

# normal indexes
create table t2 (col1 char(255), index (col1))
 character set = latin1 engine = innodb;
create table t3 (col1 binary(255), index (col1))
 character set = latin1 engine = innodb;
create table t4 (col1 varchar(767), index (col1))
 character set = latin1 engine = innodb;
create table t5 (col1 varchar(767) primary key)
 character set = latin1 engine = innodb;
create table t6 (col1 varbinary(767) primary key)
 character set = latin1 engine = innodb;
create table t7 (col1 text, index(col1(767)))
 character set = latin1 engine = innodb;
create table t8 (col1 blob, index(col1(767)))
 character set = latin1 engine = innodb;

# multi-column indexes are allowed to be longer
create table t9 (col1 varchar(512), col2 varchar(512), index(col1, col2))
 character set = latin1 engine = innodb;

show create table t9;

drop table t1, t2, t3, t4, t5, t6, t7, t8, t9;

# these should have their index length trimmed
create table t1 (col1 varchar(768), index(col1))
 character set = latin1 engine = innodb;
create table t2 (col1 varbinary(768), index(col1))
 character set = latin1 engine = innodb;
create table t3 (col1 text, index(col1(768)))
 character set = latin1 engine = innodb;
create table t4 (col1 blob, index(col1(768)))
 character set = latin1 engine = innodb;

show create table t1;

drop table t1, t2, t3, t4;

# these should be refused
--error 1071
create table t1 (col1 varchar(768) primary key)
 character set = latin1 engine = innodb;
--error 1071
create table t2 (col1 varbinary(768) primary key)
 character set = latin1 engine = innodb;
--error 1071
create table t3 (col1 text, primary key(col1(768)))
 character set = latin1 engine = innodb;
--error 1071
create table t4 (col1 blob, primary key(col1(768)))
 character set = latin1 engine = innodb;

#
# Test improved foreign key error messages (bug #3443)
#

CREATE TABLE t1
(
 id INT PRIMARY KEY
) ENGINE=InnoDB;

CREATE TABLE t2
(
 v INT,
 CONSTRAINT c1 FOREIGN KEY (v) REFERENCES t1(id)
) ENGINE=InnoDB;

--error 1452
INSERT INTO t2 VALUES(2);

INSERT INTO t1 VALUES(1);
INSERT INTO t2 VALUES(1);

--error 1451
DELETE FROM t1 WHERE id = 1;

--error 1217
DROP TABLE t1;

SET FOREIGN_KEY_CHECKS=0;
DROP TABLE t1;
SET FOREIGN_KEY_CHECKS=1;

--error 1452
INSERT INTO t2 VALUES(3);

DROP TABLE t2;
#
# Test that checksum table uses a consistent read Bug #12669
#
connect (a,localhost,root,,);
connect (b,localhost,root,,);
connection a;
create table t1(a int not null) engine=innodb DEFAULT CHARSET=latin1;
insert into t1 values (1),(2);
set autocommit=0;
checksum table t1;
connection b;
insert into t1 values(3);
connection a;
#
# Here checksum should not see insert
#
checksum table t1;
connection a;
commit;
checksum table t1;
commit;
drop table t1;
#
# autocommit = 1
#
connection a;
create table t1(a int not null) engine=innodb DEFAULT CHARSET=latin1;
insert into t1 values (1),(2);
set autocommit=1;
checksum table t1;
connection b;
set autocommit=1;
insert into t1 values(3);
connection a;
#
# Here checksum sees insert
#
checksum table t1;
drop table t1;

connection default;
disconnect a;
disconnect b;

# tests for bugs #9802 and #13778

# test that FKs between invalid types are not accepted

set foreign_key_checks=0;
create table t2 (a int primary key, b int, foreign key (b) references t1(a)) engine = innodb;
# Embedded server doesn't chdir to data directory
--replace_result $MYSQLTEST_VARDIR . master-data/ ''
-- error 1005
create table t1(a char(10) primary key, b varchar(20)) engine = innodb;
set foreign_key_checks=1;
drop table t2;

# test that FKs between different charsets are not accepted in CREATE even
# when f_k_c is 0

set foreign_key_checks=0;
create table t1(a varchar(10) primary key) engine = innodb DEFAULT CHARSET=latin1;
# Embedded server doesn't chdir to data directory
--replace_result $MYSQLTEST_VARDIR . master-data/ ''
-- error 1005
create table t2 (a varchar(10), foreign key (a) references t1(a)) engine = innodb DEFAULT CHARSET=utf8;
set foreign_key_checks=1;
drop table t1;

# test that invalid datatype conversions with ALTER are not allowed

set foreign_key_checks=0;
create table t2 (a varchar(10), foreign key (a) references t1(a)) engine = innodb;
create table t1(a varchar(10) primary key) engine = innodb;
-- error 1025,1025
alter table t1 modify column a int;
set foreign_key_checks=1;
drop table t2,t1;

# test that charset conversions with ALTER are allowed when f_k_c is 0

set foreign_key_checks=0;
create table t2 (a varchar(10), foreign key (a) references t1(a)) engine = innodb DEFAULT CHARSET=latin1;
create table t1(a varchar(10) primary key) engine = innodb DEFAULT CHARSET=latin1;
alter table t1 convert to character set utf8;
set foreign_key_checks=1;
drop table t2,t1;

# test that RENAME does not allow invalid charsets when f_k_c is 0

set foreign_key_checks=0;
create table t2 (a varchar(10), foreign key (a) references t1(a)) engine = innodb DEFAULT CHARSET=latin1;
create table t3(a varchar(10) primary key) engine = innodb DEFAULT CHARSET=utf8;
# Embedded server doesn't chdir to data directory
--replace_result $MYSQLD_DATADIR ./ master-data/ ''
-- error 1025
rename table t3 to t1;
set foreign_key_checks=1;
drop table t2,t3;

# test that foreign key errors are reported correctly (Bug #15550)

create table t1(a int primary key) row_format=redundant engine=innodb;
create table t2(a int primary key,constraint foreign key(a)references t1(a)) row_format=compact engine=innodb;
create table t3(a int primary key) row_format=compact engine=innodb;
create table t4(a int primary key,constraint foreign key(a)references t3(a)) row_format=redundant engine=innodb;

insert into t1 values(1);
insert into t3 values(1);
-- error 1452
insert into t2 values(2);
-- error 1452
insert into t4 values(2);
insert into t2 values(1);
insert into t4 values(1);
-- error 1451
update t1 set a=2;
-- error 1452
update t2 set a=2;
-- error 1451
update t3 set a=2;
-- error 1452
update t4 set a=2;
-- error ER_TRUNCATE_ILLEGAL_FK
truncate t1;
-- error ER_TRUNCATE_ILLEGAL_FK
truncate t3;
truncate t2;
truncate t4;
-- error ER_TRUNCATE_ILLEGAL_FK
truncate t1;
-- error ER_TRUNCATE_ILLEGAL_FK
truncate t3;

drop table t4,t3,t2,t1;


#
# Test that we can create a large (>1K) key
#
create table t1 (a varchar(255) character set utf8,
                 b varchar(255) character set utf8,
                 c varchar(255) character set utf8,
                 d varchar(255) character set utf8,
                 key (a,b,c,d)) engine=innodb;
drop table t1;
--error ER_TOO_LONG_KEY
create table t1 (a varchar(255) character set utf8,
                 b varchar(255) character set utf8,
                 c varchar(255) character set utf8,
                 d varchar(255) character set utf8,
                 e varchar(255) character set utf8,
                 key (a,b,c,d,e)) engine=innodb;


# test the padding of BINARY types and collations (Bug #14189)

create table t1 (s1 varbinary(2),primary key (s1)) engine=innodb;
create table t2 (s1 binary(2),primary key (s1)) engine=innodb;
create table t3 (s1 varchar(2) binary,primary key (s1)) engine=innodb;
create table t4 (s1 char(2) binary,primary key (s1)) engine=innodb;

insert into t1 values (0x41),(0x4120),(0x4100);
-- error ER_DUP_ENTRY
insert into t2 values (0x41),(0x4120),(0x4100);
insert into t2 values (0x41),(0x4120);
-- error ER_DUP_ENTRY
insert into t3 values (0x41),(0x4120),(0x4100);
insert into t3 values (0x41),(0x4100);
-- error ER_DUP_ENTRY
insert into t4 values (0x41),(0x4120),(0x4100);
insert into t4 values (0x41),(0x4100);
select hex(s1) from t1;
select hex(s1) from t2;
select hex(s1) from t3;
select hex(s1) from t4;
drop table t1,t2,t3,t4;

create table t1 (a int primary key,s1 varbinary(3) not null unique) engine=innodb;
create table t2 (s1 binary(2) not null, constraint c foreign key(s1) references t1(s1) on update cascade) engine=innodb;

insert into t1 values(1,0x4100),(2,0x41),(3,0x4120),(4,0x42);
-- error 1452
insert into t2 values(0x42);
insert into t2 values(0x41);
select hex(s1) from t2;
update t1 set s1=0x123456 where a=2;
select hex(s1) from t2;
-- error 1451
update t1 set s1=0x12 where a=1;
-- error 1451
update t1 set s1=0x12345678 where a=1;
-- error 1451
update t1 set s1=0x123457 where a=1;
update t1 set s1=0x1220 where a=1;
select hex(s1) from t2;
update t1 set s1=0x1200 where a=1;
select hex(s1) from t2;
update t1 set s1=0x4200 where a=1;
select hex(s1) from t2;
-- error 1451
delete from t1 where a=1;
delete from t1 where a=2;
update t2 set s1=0x4120;
-- error 1451
delete from t1;
delete from t1 where a!=3;
select a,hex(s1) from t1;
select hex(s1) from t2;

drop table t2,t1;

create table t1 (a int primary key,s1 varchar(2) binary not null unique) engine=innodb;
create table t2 (s1 char(2) binary not null, constraint c foreign key(s1) references t1(s1) on update cascade) engine=innodb;

insert into t1 values(1,0x4100),(2,0x41);
insert into t2 values(0x41);
select hex(s1) from t2;
update t1 set s1=0x1234 where a=1;
select hex(s1) from t2;
update t1 set s1=0x12 where a=2;
select hex(s1) from t2;
delete from t1 where a=1;
-- error 1451
delete from t1 where a=2;
select a,hex(s1) from t1;
select hex(s1) from t2;

drop table t2,t1;
# Ensure that <tablename>_ibfk_0 is not mistreated as a
# generated foreign key identifier.  (Bug #16387)

CREATE TABLE t1(a INT, PRIMARY KEY(a)) ENGINE=InnoDB;
CREATE TABLE t2(a INT) ENGINE=InnoDB;
ALTER TABLE t2 ADD FOREIGN KEY (a) REFERENCES t1(a);
ALTER TABLE t2 DROP FOREIGN KEY t2_ibfk_1;
ALTER TABLE t2 ADD CONSTRAINT t2_ibfk_0 FOREIGN KEY (a) REFERENCES t1(a);
ALTER TABLE t2 DROP FOREIGN KEY t2_ibfk_0;
SHOW CREATE TABLE t2;
DROP TABLE t2,t1;

#
# Test case for bug #16229: MySQL/InnoDB uses full explicit table locks in trigger processing
#
## the following cannot be tested after the introduction of metadata locks
## because the create trigger command blocks and waits for connection b to
## commit
## begin disabled_mdl
#connect (a,localhost,root,,);
#connect (b,localhost,root,,);
#connection a;
#create table t1(a int not null, b int, c int, d int, primary key(a)) engine=innodb;
#insert into t1(a) values (1),(2),(3);
#commit;
#connection b;
#set autocommit = 0;
#update t1 set b = 5 where a = 2;
#connection a;
#delimiter |;
#create trigger t1t before insert on t1 for each row begin set NEW.b = NEW.a * 10 + 5, NEW.c = NEW.a / 10; end |
#delimiter ;|
#set autocommit = 0;
#connection a;
#insert into t1(a) values (10),(20),(30),(40),(50),(60),(70),(80),(90),(100),
#(11),(21),(31),(41),(51),(61),(71),(81),(91),(101),
#(12),(22),(32),(42),(52),(62),(72),(82),(92),(102),
#(13),(23),(33),(43),(53),(63),(73),(83),(93),(103),
#(14),(24),(34),(44),(54),(64),(74),(84),(94),(104);
#connection b;
#commit;
#connection a;
#commit;
#drop trigger t1t;
#drop table t1;
#disconnect a;
#disconnect b;
##
## Another trigger test
##
#connect (a,localhost,root,,);
#connect (b,localhost,root,,);
#connection a;
#create table t1(a int not null, b int, c int, d int, primary key(a)) engine=innodb;
#create table t2(a int not null, b int, c int, d int, primary key(a)) engine=innodb;
#create table t3(a int not null, b int, c int, d int, primary key(a)) engine=innodb;
#create table t4(a int not null, b int, c int, d int, primary key(a)) engine=innodb;
#create table t5(a int not null, b int, c int, d int, primary key(a)) engine=innodb;
#insert into t1(a) values (1),(2),(3);
#insert into t2(a) values (1),(2),(3);
#insert into t3(a) values (1),(2),(3);
#insert into t4(a) values (1),(2),(3);
#insert into t3(a) values (5),(7),(8);
#insert into t4(a) values (5),(7),(8);
#insert into t5(a) values (1),(2),(3),(4),(5),(6),(7),(8),(9),(10),(11),(12);
#
#delimiter |;
#create trigger t1t before insert on t1 for each row begin 
#    INSERT INTO t2 SET a = NEW.a;
#end |
#
#create trigger t2t before insert on t2 for each row begin
#    DELETE FROM t3 WHERE a = NEW.a;
#end |
#
#create trigger t3t before delete on t3 for each row begin  
#    UPDATE t4 SET b = b + 1 WHERE a = OLD.a;
#end |
#
#create trigger t4t before update on t4 for each row begin
#    UPDATE t5 SET b = b + 1 where a = NEW.a;
#end |
#delimiter ;|
#commit;
#set autocommit = 0;
#update t1 set b = b + 5 where a = 1;
#update t2 set b = b + 5 where a = 1;
#update t3 set b = b + 5 where a = 1;
#update t4 set b = b + 5 where a = 1;
#insert into t5(a) values(20);
#connection b;
#set autocommit = 0;
#insert into t1(a) values(7);
#insert into t2(a) values(8);
#delete from t2 where a = 3;
#update t4 set b = b + 1 where a = 3;
#commit;
#drop trigger t1t;
#drop trigger t2t;
#drop trigger t3t;
#drop trigger t4t;
#drop table t1, t2, t3, t4, t5;
#connection default;
#disconnect a;
#disconnect b;
## end disabled_mdl

#
# Test that cascading updates leading to duplicate keys give the correct
# error message (bug #9680)
#

CREATE TABLE t1 (
  field1 varchar(8) NOT NULL DEFAULT '',
  field2 varchar(8) NOT NULL DEFAULT '',
  PRIMARY KEY  (field1, field2)
) ENGINE=InnoDB;

CREATE TABLE t2 (
  field1 varchar(8) NOT NULL DEFAULT '' PRIMARY KEY,
  FOREIGN KEY (field1) REFERENCES t1 (field1)
    ON DELETE CASCADE ON UPDATE CASCADE
) ENGINE=InnoDB;

INSERT INTO t1 VALUES ('old', 'somevalu');
INSERT INTO t1 VALUES ('other', 'anyvalue');

INSERT INTO t2 VALUES ('old');
INSERT INTO t2 VALUES ('other');

--error ER_FOREIGN_DUPLICATE_KEY
UPDATE t1 SET field1 = 'other' WHERE field2 = 'somevalu';

DROP TABLE t2;
DROP TABLE t1;

#
# Bug#18477 - MySQL/InnoDB Ignoring Foreign Keys in ALTER TABLE
#
create table t1 (
  c1 bigint not null,
  c2 bigint not null,
  primary key (c1),
  unique  key (c2)
) engine=innodb;
#
create table t2 (
  c1 bigint not null,
  primary key (c1)
) engine=innodb;
#
alter table t1 add constraint c2_fk foreign key (c2)
  references t2(c1) on delete cascade;
show create table t1;
#
alter table t1 drop foreign key c2_fk;
show create table t1;
#
drop table t1, t2;

#
# Bug #14360: problem with intervals
#

create table t1(a date) engine=innodb;
create table t2(a date, key(a)) engine=innodb;
insert into t1 values('2005-10-01');
insert into t2 values('2005-10-01');
select * from t1, t2
  where t2.a between t1.a - interval 2 day and t1.a + interval 2 day;
drop table t1, t2;

create table t1 (id int not null, f_id int not null, f int not null,
primary key(f_id, id)) engine=innodb;
create table t2 (id int not null,s_id int not null,s varchar(200),
primary key(id)) engine=innodb;
INSERT INTO t1 VALUES (8, 1, 3);
INSERT INTO t1 VALUES (1, 2, 1);
INSERT INTO t2 VALUES (1, 0, '');
INSERT INTO t2 VALUES (8, 1, '');
commit;
DELETE ml.* FROM t1 AS ml LEFT JOIN t2 AS mm ON (mm.id=ml.id)
WHERE mm.id IS NULL;
select ml.* from t1 as ml left join t2 as mm on (mm.id=ml.id)
where mm.id is null lock in share mode;
drop table t1,t2;

#
# Test case where X-locks on unused rows should be released in a
# update (because READ COMMITTED isolation level)
#

connect (a,localhost,root,,);
connect (b,localhost,root,,);
connection a;
create table t1(a int not null, b int, primary key(a)) engine=innodb;
insert into t1 values(1,1),(2,2),(3,1),(4,2),(5,1),(6,2),(7,3);
commit;
SET binlog_format='MIXED';
set autocommit = 0; 
SET SESSION TRANSACTION ISOLATION LEVEL READ COMMITTED;
update t1 set b = 5 where b = 1;
connection b;
SET binlog_format='MIXED';
set autocommit = 0;
SET SESSION TRANSACTION ISOLATION LEVEL READ COMMITTED;
#
# X-lock to record (7,3) should be released in a update 
#
select * from t1 where a = 7 and b = 3 for update;
connection a;
commit;
connection b;
commit;
drop table t1;
connection default;
disconnect a;
disconnect b;

#
# Test case where no locks should be released (because we are not
# using READ COMMITTED isolation level)
#

connect (a,localhost,root,,);
connect (b,localhost,root,,);
connection a;
create table t1(a int not null, b int, primary key(a)) engine=innodb;
insert into t1 values(1,1),(2,2),(3,1),(4,2),(5,1),(6,2);
commit;
set autocommit = 0; 
select * from t1 lock in share mode;
update t1 set b = 5 where b = 1;
connection b;
set autocommit = 0;
#
# S-lock to records (2,2),(4,2), and (6,2) should not be released in a update
#
--error 1205
select * from t1 where a = 2 and b = 2 for update;
#
# X-lock to record (1,1),(3,1),(5,1) should not be released in a update
#
--error 1205
connection a;
commit;
connection b;
commit;
connection default;
disconnect a;
disconnect b;
drop table t1;

#
# Consistent read should be used in following selects
#
# 1) INSERT INTO ... SELECT
# 2) UPDATE ... = ( SELECT ...)
# 3) CREATE ... SELECT

connect (a,localhost,root,,);
connect (b,localhost,root,,);
connection a;
create table t1(a int not null, b int, primary key(a)) engine=innodb;
insert into t1 values (1,2),(5,3),(4,2);
create table t2(d int not null, e int, primary key(d)) engine=innodb;
insert into t2 values (8,6),(12,1),(3,1);
commit;
set autocommit = 0;
select * from t2 for update;
connection b;
SET binlog_format='MIXED';
set autocommit = 0;
SET SESSION TRANSACTION ISOLATION LEVEL READ COMMITTED;
insert into t1 select * from t2;
update t1 set b = (select e from t2 where a = d);
create table t3(d int not null, e int, primary key(d)) engine=innodb
select * from t2;
commit;
connection a;
commit;
connection default;
disconnect a;
disconnect b;
drop table t1, t2, t3;

#
# Consistent read should not be used if 
#
# (a) isolation level is serializable OR
# (b) select ... lock in share mode OR
# (c) select ... for update
#
# in following queries:
#
# 1) INSERT INTO ... SELECT
# 2) UPDATE ... = ( SELECT ...)
# 3) CREATE ... SELECT

connect (a,localhost,root,,);
connect (b,localhost,root,,);
connect (c,localhost,root,,);
connect (d,localhost,root,,);
connect (e,localhost,root,,);
connect (f,localhost,root,,);
connect (g,localhost,root,,);
connect (h,localhost,root,,);
connect (i,localhost,root,,);
connect (j,localhost,root,,);
connection a;
create table t1(a int not null, b int, primary key(a)) engine=innodb;
insert into t1 values (1,2),(5,3),(4,2);
create table t2(a int not null, b int, primary key(a)) engine=innodb;
insert into t2 values (8,6),(12,1),(3,1);
create table t3(d int not null, b int, primary key(d)) engine=innodb;
insert into t3 values (8,6),(12,1),(3,1);
create table t5(a int not null, b int, primary key(a)) engine=innodb;
insert into t5 values (1,2),(5,3),(4,2);
create table t6(d int not null, e int, primary key(d)) engine=innodb;
insert into t6 values (8,6),(12,1),(3,1);
create table t8(a int not null, b int, primary key(a)) engine=innodb;
insert into t8 values (1,2),(5,3),(4,2);
create table t9(d int not null, e int, primary key(d)) engine=innodb;
insert into t9 values (8,6),(12,1),(3,1);
commit;
set autocommit = 0;
select * from t2 for update;
connection b;
SET binlog_format='MIXED';
set autocommit = 0;
SET SESSION TRANSACTION ISOLATION LEVEL SERIALIZABLE;
--send
insert into t1 select * from t2;
connection c;
SET binlog_format='MIXED';
set autocommit = 0;
SET SESSION TRANSACTION ISOLATION LEVEL SERIALIZABLE;
--send
update t3 set b = (select b from t2 where a = d);
connection d;
SET binlog_format='MIXED';
set autocommit = 0;
SET SESSION TRANSACTION ISOLATION LEVEL SERIALIZABLE;
--send
create table t4(a int not null, b int, primary key(a)) engine=innodb select * from t2;
connection e;
SET binlog_format='MIXED';
set autocommit = 0;
SET SESSION TRANSACTION ISOLATION LEVEL READ COMMITTED;
--send
insert into t5 (select * from t2 lock in share mode);
connection f;
SET binlog_format='MIXED';
set autocommit = 0;
SET SESSION TRANSACTION ISOLATION LEVEL READ COMMITTED;
--send
update t6 set e = (select b from t2 where a = d lock in share mode);
connection g;
SET binlog_format='MIXED';
set autocommit = 0;
SET SESSION TRANSACTION ISOLATION LEVEL READ COMMITTED;
--send
create table t7(a int not null, b int, primary key(a)) engine=innodb select * from t2 lock in share mode;
connection h;
SET binlog_format='MIXED';
set autocommit = 0;
SET SESSION TRANSACTION ISOLATION LEVEL READ COMMITTED;
--send
insert into t8 (select * from t2 for update);
connection i;
SET binlog_format='MIXED';
set autocommit = 0;
SET SESSION TRANSACTION ISOLATION LEVEL READ COMMITTED;
--send
update t9 set e = (select b from t2 where a = d for update);
connection j;
SET binlog_format='MIXED';
set autocommit = 0;
SET SESSION TRANSACTION ISOLATION LEVEL READ COMMITTED;
--send
create table t10(a int not null, b int, primary key(a)) engine=innodb select * from t2 for update;

connection b;
--error 1205
reap;

connection c;
--error 1205
reap;

connection d;
--error 1205
reap;

connection e;
--error 1205
reap;

connection f;
--error 1205
reap;

connection g;
--error 1205
reap;

connection h;
--error 1205
reap;

connection i;
--error 1205
reap;

connection j;
--error 1205
reap;

connection a;
commit;

connection default;
disconnect a;
disconnect b;
disconnect c;
disconnect d;
disconnect e;
disconnect f;
disconnect g;
disconnect h;
disconnect i;
disconnect j;
drop table t1, t2, t3, t5, t6, t8, t9;

# bug 18934, "InnoDB crashes when table uses column names like DB_ROW_ID"
--error ER_WRONG_COLUMN_NAME
CREATE TABLE t1 (DB_ROW_ID int) engine=innodb;

#
# Bug #17152: Wrong result with BINARY comparison on aliased column
#

CREATE TABLE t1 (
   a BIGINT(20) NOT NULL,
    PRIMARY KEY  (a)
 ) ENGINE=INNODB DEFAULT CHARSET=UTF8;

CREATE TABLE t2 (
  a BIGINT(20) NOT NULL,
  b VARCHAR(128) NOT NULL,
  c TEXT NOT NULL,
  PRIMARY KEY  (a,b),
  KEY idx_t2_b_c (b,c(200)),
  CONSTRAINT t_fk FOREIGN KEY (a) REFERENCES t1 (a) 
   ON DELETE CASCADE
 ) ENGINE=INNODB DEFAULT CHARSET=UTF8;

INSERT INTO t1 VALUES (1);
INSERT INTO t2 VALUES (1, 'bar', 'vbar');
INSERT INTO t2 VALUES (1, 'BAR2', 'VBAR');
INSERT INTO t2 VALUES (1, 'bar_bar', 'bibi');
INSERT INTO t2 VALUES (1, 'customer_over', '1');

SELECT * FROM t2 WHERE b = 'customer_over';
SELECT * FROM t2 WHERE BINARY b = 'customer_over';
SELECT DISTINCT p0.a FROM t2 p0 WHERE p0.b = 'customer_over';
/* Bang: Empty result set, above was expected: */
SELECT DISTINCT p0.a FROM t2 p0 WHERE BINARY p0.b = 'customer_over';
SELECT p0.a FROM t2 p0 WHERE BINARY p0.b = 'customer_over';

drop table t2, t1;

#
# Test optimize on table with open transaction
#

CREATE TABLE t1 ( a int ) ENGINE=innodb;
BEGIN;
INSERT INTO t1 VALUES (1);
OPTIMIZE TABLE t1;
DROP TABLE t1;

#
# Bug #24741 (existing cascade clauses disappear when adding foreign keys)
#

CREATE TABLE t1 (id int PRIMARY KEY, f int NOT NULL, INDEX(f)) ENGINE=InnoDB;

CREATE TABLE t2 (id int PRIMARY KEY, f INT NOT NULL,
  CONSTRAINT t2_t1 FOREIGN KEY (id) REFERENCES t1 (id)
  ON DELETE CASCADE ON UPDATE CASCADE) ENGINE=InnoDB;

ALTER TABLE t2 ADD FOREIGN KEY (f) REFERENCES t1 (f) ON
DELETE CASCADE ON UPDATE CASCADE;

SHOW CREATE TABLE t2;
DROP TABLE t2, t1;

#
# Bug #25927: Prevent ALTER TABLE ... MODIFY ... NOT NULL on columns
# for which there is a foreign key constraint ON ... SET NULL.
#

CREATE TABLE t1 (a INT, INDEX(a)) ENGINE=InnoDB;
CREATE TABLE t2 (a INT, INDEX(a)) ENGINE=InnoDB;
INSERT INTO t1 VALUES (1);
INSERT INTO t2 VALUES (1);
ALTER TABLE t2 ADD FOREIGN KEY (a) REFERENCES t1 (a) ON DELETE SET NULL;
# mysqltest first does replace_regex, then replace_result
--replace_regex /'[^']*test\/#sql-[0-9a-f_]*'/'#sql-temporary'/
# Embedded server doesn't chdir to data directory
--replace_result $MYSQLD_DATADIR ./ master-data/ ''
--error 1025
ALTER TABLE t2 MODIFY a INT NOT NULL;
DELETE FROM t1;
DROP TABLE t2,t1;

#
# Bug #26835: table corruption after delete+insert
#

CREATE TABLE t1 (a VARCHAR(5) COLLATE utf8_unicode_ci PRIMARY KEY)
ENGINE=InnoDB;
INSERT INTO t1 VALUES (0xEFBCA4EFBCA4EFBCA4);
DELETE FROM t1;
INSERT INTO t1 VALUES ('DDD');
SELECT * FROM t1;
DROP TABLE t1;

#
# Bug #23313 (AUTO_INCREMENT=# not reported back for InnoDB tables)
# Bug #21404 (AUTO_INCREMENT value reset when Adding FKEY (or ALTER?))
#

CREATE TABLE t1 (id int PRIMARY KEY AUTO_INCREMENT) ENGINE=InnoDB
AUTO_INCREMENT=42;

INSERT INTO t1 VALUES (0),(347),(0);
SELECT * FROM t1;

SHOW CREATE TABLE t1;

CREATE TABLE t2 (id int PRIMARY KEY) ENGINE=InnoDB;
INSERT INTO t2 VALUES(42),(347),(348);
ALTER TABLE t1 ADD CONSTRAINT t1_t2 FOREIGN KEY (id) REFERENCES t2(id);
SHOW CREATE TABLE t1;

DROP TABLE t1,t2;

#
# Bug #21101 (Prints wrong error message if max row size is too large)
#
set innodb_strict_mode=on;
--error 1118
CREATE TABLE t1 (
	c01 CHAR(255), c02 CHAR(255), c03 CHAR(255), c04 CHAR(255),
	c05 CHAR(255), c06 CHAR(255), c07 CHAR(255), c08 CHAR(255),
	c09 CHAR(255), c10 CHAR(255), c11 CHAR(255), c12 CHAR(255),
	c13 CHAR(255), c14 CHAR(255), c15 CHAR(255), c16 CHAR(255),
	c17 CHAR(255), c18 CHAR(255), c19 CHAR(255), c20 CHAR(255),
	c21 CHAR(255), c22 CHAR(255), c23 CHAR(255), c24 CHAR(255),
	c25 CHAR(255), c26 CHAR(255), c27 CHAR(255), c28 CHAR(255),
	c29 CHAR(255), c30 CHAR(255), c31 CHAR(255), c32 CHAR(255)
	) ENGINE = InnoDB;

#
# Bug #31860 InnoDB assumes AUTOINC values can only be positive.
#
DROP TABLE IF EXISTS t1;
CREATE TABLE t1(
	id BIGINT(20) NOT NULL AUTO_INCREMENT PRIMARY KEY
	) ENGINE=InnoDB;
INSERT INTO t1 VALUES(-10);
SELECT * FROM t1;
#
# NOTE: The server really needs to be restarted at this point
# for the test to be useful.  
#
# Without the fix InnoDB would trip over an assertion here.
INSERT INTO t1 VALUES(NULL);
# The next value should be 1 and not -9 or a -ve number
SELECT * FROM t1;
DROP TABLE t1;

# 
# Bug #21409 Incorrect result returned when in READ-COMMITTED with
# query_cache ON
#
CONNECT (c1,localhost,root,,);
CONNECT (c2,localhost,root,,);
CONNECTION c1;
SET binlog_format='MIXED';
SET TX_ISOLATION='read-committed';
SET AUTOCOMMIT=0;
DROP TABLE IF EXISTS t1, t2;
CREATE TABLE t1 ( a int ) ENGINE=InnoDB;
CREATE TABLE t2 LIKE t1;
SELECT * FROM t2;
CONNECTION c2;
SET binlog_format='MIXED';
SET TX_ISOLATION='read-committed';
SET AUTOCOMMIT=0;
INSERT INTO t1 VALUES (1);
COMMIT;
CONNECTION c1;
SELECT * FROM t1 WHERE a=1;
DISCONNECT c1;
DISCONNECT c2;
CONNECT (c1,localhost,root,,);
CONNECT (c2,localhost,root,,);
CONNECTION c1;
SET binlog_format='MIXED';
SET TX_ISOLATION='read-committed';
SET AUTOCOMMIT=0;
SELECT * FROM t2;
CONNECTION c2;
SET binlog_format='MIXED';
SET TX_ISOLATION='read-committed';
SET AUTOCOMMIT=0;
INSERT INTO t1 VALUES (2);
COMMIT;
CONNECTION c1;
# The result set below should be the same for both selects
SELECT * FROM t1 WHERE a=2;
SELECT * FROM t1 WHERE a=2;
DROP TABLE t1;
DROP TABLE t2;
DISCONNECT c1;
DISCONNECT c2;
CONNECTION default;

#
# Bug #29157 UPDATE, changed rows incorrect
#
create table t1 (i int, j int) engine=innodb;
insert into t1 (i, j) values (1, 1), (2, 2);
--enable_info
update t1 set j = 2;
--disable_info
drop table t1;

#
# Bug #32440 InnoDB free space info does not appear in SHOW TABLE STATUS or
# I_S
#
create table t1 (id int) comment='this is a comment' engine=innodb;
select table_comment, data_free > 0 as data_free_is_set
  from information_schema.tables
  where table_schema='test' and table_name = 't1';
drop table t1;

<<<<<<< HEAD
# InnoDB specific varchar tests
create table t1 (v varchar(16384)) engine=innodb;
drop table t1;

#
# BUG#11039 Wrong key length in min()
#

create table t1 (a char(1), b char(1), key(a, b)) engine=innodb;
insert into t1 values ('8', '6'), ('4', '7');
select min(a) from t1;
select min(b) from t1 where a='8';
drop table t1;

#
# Bug #11080 & #11005  Multi-row REPLACE fails on a duplicate key error
#

CREATE TABLE t1 ( `a` int(11) NOT NULL auto_increment, `b` int(11) default NULL,PRIMARY KEY  (`a`),UNIQUE KEY `b` (`b`)) ENGINE=innodb;
insert into t1 (b) values (1);
replace into t1 (b) values (2), (1), (3);
select * from t1;
truncate table t1;
insert into t1 (b) values (1);
replace into t1 (b) values (2);
replace into t1 (b) values (1);
replace into t1 (b) values (3);
select * from t1;
drop table t1;

create table t1 (rowid int not null auto_increment, val int not null,primary
key (rowid), unique(val)) engine=innodb;
replace into t1 (val) values ('1'),('2');
replace into t1 (val) values ('1'),('2');
--error ER_DUP_ENTRY
insert into t1 (val) values ('1'),('2');
select * from t1;
drop table t1;

#
# Test that update does not change internal auto-increment value
#

create table t1 (a int not null auto_increment primary key, val int) engine=InnoDB;
insert into t1 (val) values (1);
update t1 set a=2 where a=1;
# We should get the following error because InnoDB does not update the counter
--error ER_DUP_ENTRY
insert into t1 (val) values (1);
select * from t1;
drop table t1;
#
# Bug #10465
#

--disable_warnings
CREATE TABLE t1 (GRADE DECIMAL(4) NOT NULL, PRIMARY KEY (GRADE)) ENGINE=INNODB;
--enable_warnings
INSERT INTO t1 (GRADE) VALUES (151),(252),(343);
SELECT GRADE  FROM t1 WHERE GRADE > 160 AND GRADE < 300;
SELECT GRADE  FROM t1 WHERE GRADE= 151;
DROP TABLE t1;

#
# Bug #12340 multitable delete deletes only one record
#
create table t1 (f1 varchar(10), f2 varchar(10), primary key (f1,f2)) engine=innodb;
create table t2 (f3 varchar(10), f4 varchar(10), key (f4)) engine=innodb;
insert into t2 values ('aa','cc');
insert into t1 values ('aa','bb'),('aa','cc');
delete t1 from t1,t2 where f1=f3 and f4='cc';
select * from t1;
drop table t1,t2;

#
# Test that the slow TRUNCATE implementation resets autoincrement columns
# (bug #11946)
#

CREATE TABLE t1 (
id INTEGER NOT NULL AUTO_INCREMENT, PRIMARY KEY (id)
) ENGINE=InnoDB;

INSERT INTO t1 (id) VALUES (NULL);
SELECT * FROM t1;
TRUNCATE t1;
INSERT INTO t1 (id) VALUES (NULL);
SELECT * FROM t1;

# continued from above; test that doing a slow TRUNCATE on a table with 0
# rows resets autoincrement columns
DELETE FROM t1;
TRUNCATE t1;
INSERT INTO t1 (id) VALUES (NULL);
SELECT * FROM t1;
DROP TABLE t1;

# Test that foreign keys in temporary tables are not accepted (bug #12084)
CREATE TABLE t1
(
 id INT PRIMARY KEY
) ENGINE=InnoDB;

--error 1005,1005
CREATE TEMPORARY TABLE t2
(
 id INT NOT NULL PRIMARY KEY,
 b INT,
 FOREIGN KEY (b) REFERENCES test.t1(id)
) ENGINE=InnoDB;
DROP TABLE t1;

#
# Test that index column max sizes are honored (bug #13315)
#

# prefix index
create table t1 (col1 varchar(2000), index (col1(767)))
 character set = latin1 engine = innodb;

# normal indexes
create table t2 (col1 char(255), index (col1))
 character set = latin1 engine = innodb;
create table t3 (col1 binary(255), index (col1))
 character set = latin1 engine = innodb;
create table t4 (col1 varchar(767), index (col1))
 character set = latin1 engine = innodb;
create table t5 (col1 varchar(767) primary key)
 character set = latin1 engine = innodb;
create table t6 (col1 varbinary(767) primary key)
 character set = latin1 engine = innodb;
create table t7 (col1 text, index(col1(767)))
 character set = latin1 engine = innodb;
create table t8 (col1 blob, index(col1(767)))
 character set = latin1 engine = innodb;

# multi-column indexes are allowed to be longer
create table t9 (col1 varchar(512), col2 varchar(512), index(col1, col2))
 character set = latin1 engine = innodb;

show create table t9;

drop table t1, t2, t3, t4, t5, t6, t7, t8, t9;

# these should have their index length trimmed
create table t1 (col1 varchar(768), index(col1))
 character set = latin1 engine = innodb;
create table t2 (col1 varbinary(768), index(col1))
 character set = latin1 engine = innodb;
create table t3 (col1 text, index(col1(768)))
 character set = latin1 engine = innodb;
create table t4 (col1 blob, index(col1(768)))
 character set = latin1 engine = innodb;

show create table t1;

drop table t1, t2, t3, t4;

# these should be refused
--error 1071
create table t1 (col1 varchar(768) primary key)
 character set = latin1 engine = innodb;
--error 1071
create table t2 (col1 varbinary(768) primary key)
 character set = latin1 engine = innodb;
--error 1071
create table t3 (col1 text, primary key(col1(768)))
 character set = latin1 engine = innodb;
--error 1071
create table t4 (col1 blob, primary key(col1(768)))
 character set = latin1 engine = innodb;

#
# Test improved foreign key error messages (bug #3443)
#

CREATE TABLE t1
(
 id INT PRIMARY KEY
) ENGINE=InnoDB;

CREATE TABLE t2
(
 v INT,
 CONSTRAINT c1 FOREIGN KEY (v) REFERENCES t1(id)
) ENGINE=InnoDB;

--error 1452
INSERT INTO t2 VALUES(2);

INSERT INTO t1 VALUES(1);
INSERT INTO t2 VALUES(1);

--error 1451
DELETE FROM t1 WHERE id = 1;

--error 1217
DROP TABLE t1;

SET FOREIGN_KEY_CHECKS=0;
DROP TABLE t1;
SET FOREIGN_KEY_CHECKS=1;

--error 1452
INSERT INTO t2 VALUES(3);

DROP TABLE t2;
#
# Test that checksum table uses a consistent read Bug #12669
#
connect (a,localhost,root,,);
connect (b,localhost,root,,);
connection a;
create table t1(a int not null) engine=innodb DEFAULT CHARSET=latin1;
insert into t1 values (1),(2);
set autocommit=0;
checksum table t1;
connection b;
insert into t1 values(3);
connection a;
#
# Here checksum should not see insert
#
checksum table t1;
connection a;
commit;
checksum table t1;
commit;
drop table t1;
#
# autocommit = 1
#
connection a;
create table t1(a int not null) engine=innodb DEFAULT CHARSET=latin1;
insert into t1 values (1),(2);
set autocommit=1;
checksum table t1;
connection b;
set autocommit=1;
insert into t1 values(3);
connection a;
#
# Here checksum sees insert
#
checksum table t1;
drop table t1;

connection default;
disconnect a;
disconnect b;

# tests for bugs #9802 and #13778

# test that FKs between invalid types are not accepted

set foreign_key_checks=0;
create table t2 (a int primary key, b int, foreign key (b) references t1(a)) engine = innodb;
# Embedded server doesn't chdir to data directory
--replace_result $MYSQLTEST_VARDIR . master-data/ ''
-- error 1005
create table t1(a char(10) primary key, b varchar(20)) engine = innodb;
set foreign_key_checks=1;
drop table t2;

# test that FKs between different charsets are not accepted in CREATE even
# when f_k_c is 0

set foreign_key_checks=0;
create table t1(a varchar(10) primary key) engine = innodb DEFAULT CHARSET=latin1;
# Embedded server doesn't chdir to data directory
--replace_result $MYSQLTEST_VARDIR . master-data/ ''
-- error 1005
create table t2 (a varchar(10), foreign key (a) references t1(a)) engine = innodb DEFAULT CHARSET=utf8;
set foreign_key_checks=1;
drop table t1;

# test that invalid datatype conversions with ALTER are not allowed

set foreign_key_checks=0;
create table t2 (a varchar(10), foreign key (a) references t1(a)) engine = innodb;
create table t1(a varchar(10) primary key) engine = innodb;
-- error 1025,1025
alter table t1 modify column a int;
set foreign_key_checks=1;
drop table t2,t1;

# test that charset conversions with ALTER are allowed when f_k_c is 0

set foreign_key_checks=0;
create table t2 (a varchar(10), foreign key (a) references t1(a)) engine = innodb DEFAULT CHARSET=latin1;
create table t1(a varchar(10) primary key) engine = innodb DEFAULT CHARSET=latin1;
alter table t1 convert to character set utf8;
set foreign_key_checks=1;
drop table t2,t1;

# test that RENAME does not allow invalid charsets when f_k_c is 0

set foreign_key_checks=0;
create table t2 (a varchar(10), foreign key (a) references t1(a)) engine = innodb DEFAULT CHARSET=latin1;
create table t3(a varchar(10) primary key) engine = innodb DEFAULT CHARSET=utf8;
# Embedded server doesn't chdir to data directory
--replace_result $MYSQLD_DATADIR ./ master-data/ ''
-- error 1025
rename table t3 to t1;
set foreign_key_checks=1;
drop table t2,t3;

# test that foreign key errors are reported correctly (Bug #15550)

create table t1(a int primary key) row_format=redundant engine=innodb;
create table t2(a int primary key,constraint foreign key(a)references t1(a)) row_format=compact engine=innodb;
create table t3(a int primary key) row_format=compact engine=innodb;
create table t4(a int primary key,constraint foreign key(a)references t3(a)) row_format=redundant engine=innodb;

insert into t1 values(1);
insert into t3 values(1);
-- error 1452
insert into t2 values(2);
-- error 1452
insert into t4 values(2);
insert into t2 values(1);
insert into t4 values(1);
-- error 1451
update t1 set a=2;
-- error 1452
update t2 set a=2;
-- error 1451
update t3 set a=2;
-- error 1452
update t4 set a=2;
-- error ER_TRUNCATE_ILLEGAL_FK
truncate t1;
-- error ER_TRUNCATE_ILLEGAL_FK
truncate t3;
truncate t2;
truncate t4;
-- error ER_TRUNCATE_ILLEGAL_FK
truncate t1;
-- error ER_TRUNCATE_ILLEGAL_FK
truncate t3;

drop table t4,t3,t2,t1;


#
# Test that we can create a large (>1K) key
#
create table t1 (a varchar(255) character set utf8,
                 b varchar(255) character set utf8,
                 c varchar(255) character set utf8,
                 d varchar(255) character set utf8,
                 key (a,b,c,d)) engine=innodb;
drop table t1;
--error ER_TOO_LONG_KEY
create table t1 (a varchar(255) character set utf8,
                 b varchar(255) character set utf8,
                 c varchar(255) character set utf8,
                 d varchar(255) character set utf8,
                 e varchar(255) character set utf8,
                 key (a,b,c,d,e)) engine=innodb;


# test the padding of BINARY types and collations (Bug #14189)

create table t1 (s1 varbinary(2),primary key (s1)) engine=innodb;
create table t2 (s1 binary(2),primary key (s1)) engine=innodb;
create table t3 (s1 varchar(2) binary,primary key (s1)) engine=innodb;
create table t4 (s1 char(2) binary,primary key (s1)) engine=innodb;

insert into t1 values (0x41),(0x4120),(0x4100);
-- error ER_DUP_ENTRY
insert into t2 values (0x41),(0x4120),(0x4100);
insert into t2 values (0x41),(0x4120);
-- error ER_DUP_ENTRY
insert into t3 values (0x41),(0x4120),(0x4100);
insert into t3 values (0x41),(0x4100);
-- error ER_DUP_ENTRY
insert into t4 values (0x41),(0x4120),(0x4100);
insert into t4 values (0x41),(0x4100);
select hex(s1) from t1;
select hex(s1) from t2;
select hex(s1) from t3;
select hex(s1) from t4;
drop table t1,t2,t3,t4;

create table t1 (a int primary key,s1 varbinary(3) not null unique) engine=innodb;
create table t2 (s1 binary(2) not null, constraint c foreign key(s1) references t1(s1) on update cascade) engine=innodb;

insert into t1 values(1,0x4100),(2,0x41),(3,0x4120),(4,0x42);
-- error 1452
insert into t2 values(0x42);
insert into t2 values(0x41);
select hex(s1) from t2;
update t1 set s1=0x123456 where a=2;
select hex(s1) from t2;
-- error 1451
update t1 set s1=0x12 where a=1;
-- error 1451
update t1 set s1=0x12345678 where a=1;
-- error 1451
update t1 set s1=0x123457 where a=1;
update t1 set s1=0x1220 where a=1;
select hex(s1) from t2;
update t1 set s1=0x1200 where a=1;
select hex(s1) from t2;
update t1 set s1=0x4200 where a=1;
select hex(s1) from t2;
-- error 1451
delete from t1 where a=1;
delete from t1 where a=2;
update t2 set s1=0x4120;
-- error 1451
delete from t1;
delete from t1 where a!=3;
select a,hex(s1) from t1;
select hex(s1) from t2;

drop table t2,t1;

create table t1 (a int primary key,s1 varchar(2) binary not null unique) engine=innodb;
create table t2 (s1 char(2) binary not null, constraint c foreign key(s1) references t1(s1) on update cascade) engine=innodb;

insert into t1 values(1,0x4100),(2,0x41);
insert into t2 values(0x41);
select hex(s1) from t2;
update t1 set s1=0x1234 where a=1;
select hex(s1) from t2;
update t1 set s1=0x12 where a=2;
select hex(s1) from t2;
delete from t1 where a=1;
-- error 1451
delete from t1 where a=2;
select a,hex(s1) from t1;
select hex(s1) from t2;

drop table t2,t1;
# Ensure that <tablename>_ibfk_0 is not mistreated as a
# generated foreign key identifier.  (Bug #16387)

CREATE TABLE t1(a INT, PRIMARY KEY(a)) ENGINE=InnoDB;
CREATE TABLE t2(a INT) ENGINE=InnoDB;
ALTER TABLE t2 ADD FOREIGN KEY (a) REFERENCES t1(a);
ALTER TABLE t2 DROP FOREIGN KEY t2_ibfk_1;
ALTER TABLE t2 ADD CONSTRAINT t2_ibfk_0 FOREIGN KEY (a) REFERENCES t1(a);
ALTER TABLE t2 DROP FOREIGN KEY t2_ibfk_0;
SHOW CREATE TABLE t2;
DROP TABLE t2,t1;

#
# Test case for bug #16229: MySQL/InnoDB uses full explicit table locks in trigger processing
#
## the following cannot be tested after the introduction of metadata locks
## because the create trigger command blocks and waits for connection b to
## commit
## begin disabled_mdl
#connect (a,localhost,root,,);
#connect (b,localhost,root,,);
#connection a;
#create table t1(a int not null, b int, c int, d int, primary key(a)) engine=innodb;
#insert into t1(a) values (1),(2),(3);
#commit;
#connection b;
#set autocommit = 0;
#update t1 set b = 5 where a = 2;
#connection a;
#delimiter |;
#create trigger t1t before insert on t1 for each row begin set NEW.b = NEW.a * 10 + 5, NEW.c = NEW.a / 10; end |
#delimiter ;|
#set autocommit = 0;
#connection a;
#insert into t1(a) values (10),(20),(30),(40),(50),(60),(70),(80),(90),(100),
#(11),(21),(31),(41),(51),(61),(71),(81),(91),(101),
#(12),(22),(32),(42),(52),(62),(72),(82),(92),(102),
#(13),(23),(33),(43),(53),(63),(73),(83),(93),(103),
#(14),(24),(34),(44),(54),(64),(74),(84),(94),(104);
#connection b;
#commit;
#connection a;
#commit;
#drop trigger t1t;
#drop table t1;
#disconnect a;
#disconnect b;
##
## Another trigger test
##
#connect (a,localhost,root,,);
#connect (b,localhost,root,,);
#connection a;
#create table t1(a int not null, b int, c int, d int, primary key(a)) engine=innodb;
#create table t2(a int not null, b int, c int, d int, primary key(a)) engine=innodb;
#create table t3(a int not null, b int, c int, d int, primary key(a)) engine=innodb;
#create table t4(a int not null, b int, c int, d int, primary key(a)) engine=innodb;
#create table t5(a int not null, b int, c int, d int, primary key(a)) engine=innodb;
#insert into t1(a) values (1),(2),(3);
#insert into t2(a) values (1),(2),(3);
#insert into t3(a) values (1),(2),(3);
#insert into t4(a) values (1),(2),(3);
#insert into t3(a) values (5),(7),(8);
#insert into t4(a) values (5),(7),(8);
#insert into t5(a) values (1),(2),(3),(4),(5),(6),(7),(8),(9),(10),(11),(12);
#
#delimiter |;
#create trigger t1t before insert on t1 for each row begin 
#    INSERT INTO t2 SET a = NEW.a;
#end |
#
#create trigger t2t before insert on t2 for each row begin
#    DELETE FROM t3 WHERE a = NEW.a;
#end |
#
#create trigger t3t before delete on t3 for each row begin  
#    UPDATE t4 SET b = b + 1 WHERE a = OLD.a;
#end |
#
#create trigger t4t before update on t4 for each row begin
#    UPDATE t5 SET b = b + 1 where a = NEW.a;
#end |
#delimiter ;|
#commit;
#set autocommit = 0;
#update t1 set b = b + 5 where a = 1;
#update t2 set b = b + 5 where a = 1;
#update t3 set b = b + 5 where a = 1;
#update t4 set b = b + 5 where a = 1;
#insert into t5(a) values(20);
#connection b;
#set autocommit = 0;
#insert into t1(a) values(7);
#insert into t2(a) values(8);
#delete from t2 where a = 3;
#update t4 set b = b + 1 where a = 3;
#commit;
#drop trigger t1t;
#drop trigger t2t;
#drop trigger t3t;
#drop trigger t4t;
#drop table t1, t2, t3, t4, t5;
#connection default;
#disconnect a;
#disconnect b;
## end disabled_mdl

#
# Test that cascading updates leading to duplicate keys give the correct
# error message (bug #9680)
#

CREATE TABLE t1 (
  field1 varchar(8) NOT NULL DEFAULT '',
  field2 varchar(8) NOT NULL DEFAULT '',
  PRIMARY KEY  (field1, field2)
) ENGINE=InnoDB;

CREATE TABLE t2 (
  field1 varchar(8) NOT NULL DEFAULT '' PRIMARY KEY,
  FOREIGN KEY (field1) REFERENCES t1 (field1)
    ON DELETE CASCADE ON UPDATE CASCADE
) ENGINE=InnoDB;

INSERT INTO t1 VALUES ('old', 'somevalu');
INSERT INTO t1 VALUES ('other', 'anyvalue');

INSERT INTO t2 VALUES ('old');
INSERT INTO t2 VALUES ('other');

--error ER_FOREIGN_DUPLICATE_KEY
UPDATE t1 SET field1 = 'other' WHERE field2 = 'somevalu';

DROP TABLE t2;
DROP TABLE t1;

#
# Bug#18477 - MySQL/InnoDB Ignoring Foreign Keys in ALTER TABLE
#
create table t1 (
  c1 bigint not null,
  c2 bigint not null,
  primary key (c1),
  unique  key (c2)
) engine=innodb;
#
create table t2 (
  c1 bigint not null,
  primary key (c1)
) engine=innodb;
#
alter table t1 add constraint c2_fk foreign key (c2)
  references t2(c1) on delete cascade;
show create table t1;
#
alter table t1 drop foreign key c2_fk;
show create table t1;
#
drop table t1, t2;

#
# Bug #14360: problem with intervals
#

create table t1(a date) engine=innodb;
create table t2(a date, key(a)) engine=innodb;
insert into t1 values('2005-10-01');
insert into t2 values('2005-10-01');
select * from t1, t2
  where t2.a between t1.a - interval 2 day and t1.a + interval 2 day;
drop table t1, t2;

create table t1 (id int not null, f_id int not null, f int not null,
primary key(f_id, id)) engine=innodb;
create table t2 (id int not null,s_id int not null,s varchar(200),
primary key(id)) engine=innodb;
INSERT INTO t1 VALUES (8, 1, 3);
INSERT INTO t1 VALUES (1, 2, 1);
INSERT INTO t2 VALUES (1, 0, '');
INSERT INTO t2 VALUES (8, 1, '');
commit;
DELETE ml.* FROM t1 AS ml LEFT JOIN t2 AS mm ON (mm.id=ml.id)
WHERE mm.id IS NULL;
select ml.* from t1 as ml left join t2 as mm on (mm.id=ml.id)
where mm.id is null lock in share mode;
drop table t1,t2;

#
# Test case where X-locks on unused rows should be released in a
# update (because READ COMMITTED isolation level)
#

connect (a,localhost,root,,);
connect (b,localhost,root,,);
connection a;
create table t1(a int not null, b int, primary key(a)) engine=innodb;
insert into t1 values(1,1),(2,2),(3,1),(4,2),(5,1),(6,2),(7,3);
commit;
SET binlog_format='MIXED';
set autocommit = 0; 
SET SESSION TRANSACTION ISOLATION LEVEL READ COMMITTED;
update t1 set b = 5 where b = 1;
connection b;
SET binlog_format='MIXED';
set autocommit = 0;
SET SESSION TRANSACTION ISOLATION LEVEL READ COMMITTED;
#
# X-lock to record (7,3) should be released in a update 
#
select * from t1 where a = 7 and b = 3 for update;
connection a;
commit;
connection b;
commit;
drop table t1;
connection default;
disconnect a;
disconnect b;

#
# Test case where no locks should be released (because we are not
# using READ COMMITTED isolation level)
#

connect (a,localhost,root,,);
connect (b,localhost,root,,);
connection a;
create table t1(a int not null, b int, primary key(a)) engine=innodb;
insert into t1 values(1,1),(2,2),(3,1),(4,2),(5,1),(6,2);
commit;
set autocommit = 0; 
select * from t1 lock in share mode;
update t1 set b = 5 where b = 1;
connection b;
set autocommit = 0;
#
# S-lock to records (2,2),(4,2), and (6,2) should not be released in a update
#
--error 1205
select * from t1 where a = 2 and b = 2 for update;
#
# X-lock to record (1,1),(3,1),(5,1) should not be released in a update
#
--error 1205
connection a;
commit;
connection b;
commit;
connection default;
disconnect a;
disconnect b;
drop table t1;

#
# Consistent read should be used in following selects
#
# 1) INSERT INTO ... SELECT
# 2) UPDATE ... = ( SELECT ...)
# 3) CREATE ... SELECT

connect (a,localhost,root,,);
connect (b,localhost,root,,);
connection a;
create table t1(a int not null, b int, primary key(a)) engine=innodb;
insert into t1 values (1,2),(5,3),(4,2);
create table t2(d int not null, e int, primary key(d)) engine=innodb;
insert into t2 values (8,6),(12,1),(3,1);
commit;
set autocommit = 0;
select * from t2 for update;
connection b;
SET binlog_format='MIXED';
set autocommit = 0;
SET SESSION TRANSACTION ISOLATION LEVEL READ COMMITTED;
insert into t1 select * from t2;
update t1 set b = (select e from t2 where a = d);
create table t3(d int not null, e int, primary key(d)) engine=innodb
select * from t2;
commit;
connection a;
commit;
connection default;
disconnect a;
disconnect b;
drop table t1, t2, t3;

#
# Consistent read should not be used if 
#
# (a) isolation level is serializable OR
# (b) select ... lock in share mode OR
# (c) select ... for update
#
# in following queries:
#
# 1) INSERT INTO ... SELECT
# 2) UPDATE ... = ( SELECT ...)
# 3) CREATE ... SELECT

connect (a,localhost,root,,);
connect (b,localhost,root,,);
connect (c,localhost,root,,);
connect (d,localhost,root,,);
connect (e,localhost,root,,);
connect (f,localhost,root,,);
connect (g,localhost,root,,);
connect (h,localhost,root,,);
connect (i,localhost,root,,);
connect (j,localhost,root,,);
connection a;
create table t1(a int not null, b int, primary key(a)) engine=innodb;
insert into t1 values (1,2),(5,3),(4,2);
create table t2(a int not null, b int, primary key(a)) engine=innodb;
insert into t2 values (8,6),(12,1),(3,1);
create table t3(d int not null, b int, primary key(d)) engine=innodb;
insert into t3 values (8,6),(12,1),(3,1);
create table t5(a int not null, b int, primary key(a)) engine=innodb;
insert into t5 values (1,2),(5,3),(4,2);
create table t6(d int not null, e int, primary key(d)) engine=innodb;
insert into t6 values (8,6),(12,1),(3,1);
create table t8(a int not null, b int, primary key(a)) engine=innodb;
insert into t8 values (1,2),(5,3),(4,2);
create table t9(d int not null, e int, primary key(d)) engine=innodb;
insert into t9 values (8,6),(12,1),(3,1);
commit;
set autocommit = 0;
select * from t2 for update;
connection b;
SET binlog_format='MIXED';
set autocommit = 0;
SET SESSION TRANSACTION ISOLATION LEVEL SERIALIZABLE;
--send
insert into t1 select * from t2;
connection c;
SET binlog_format='MIXED';
set autocommit = 0;
SET SESSION TRANSACTION ISOLATION LEVEL SERIALIZABLE;
--send
update t3 set b = (select b from t2 where a = d);
connection d;
SET binlog_format='MIXED';
set autocommit = 0;
SET SESSION TRANSACTION ISOLATION LEVEL SERIALIZABLE;
--send
create table t4(a int not null, b int, primary key(a)) engine=innodb select * from t2;
connection e;
SET binlog_format='MIXED';
set autocommit = 0;
SET SESSION TRANSACTION ISOLATION LEVEL READ COMMITTED;
--send
insert into t5 (select * from t2 lock in share mode);
connection f;
SET binlog_format='MIXED';
set autocommit = 0;
SET SESSION TRANSACTION ISOLATION LEVEL READ COMMITTED;
--send
update t6 set e = (select b from t2 where a = d lock in share mode);
connection g;
SET binlog_format='MIXED';
set autocommit = 0;
SET SESSION TRANSACTION ISOLATION LEVEL READ COMMITTED;
--send
create table t7(a int not null, b int, primary key(a)) engine=innodb select * from t2 lock in share mode;
connection h;
SET binlog_format='MIXED';
set autocommit = 0;
SET SESSION TRANSACTION ISOLATION LEVEL READ COMMITTED;
--send
insert into t8 (select * from t2 for update);
connection i;
SET binlog_format='MIXED';
set autocommit = 0;
SET SESSION TRANSACTION ISOLATION LEVEL READ COMMITTED;
--send
update t9 set e = (select b from t2 where a = d for update);
connection j;
SET binlog_format='MIXED';
set autocommit = 0;
SET SESSION TRANSACTION ISOLATION LEVEL READ COMMITTED;
--send
create table t10(a int not null, b int, primary key(a)) engine=innodb select * from t2 for update;

connection b;
--error 1205
reap;

connection c;
--error 1205
reap;

connection d;
--error 1205
reap;

connection e;
--error 1205
reap;

connection f;
--error 1205
reap;

connection g;
--error 1205
reap;

connection h;
--error 1205
reap;

connection i;
--error 1205
reap;

connection j;
--error 1205
reap;

connection a;
commit;

connection default;
disconnect a;
disconnect b;
disconnect c;
disconnect d;
disconnect e;
disconnect f;
disconnect g;
disconnect h;
disconnect i;
disconnect j;
drop table t1, t2, t3, t5, t6, t8, t9;

# bug 18934, "InnoDB crashes when table uses column names like DB_ROW_ID"
--error ER_WRONG_COLUMN_NAME
CREATE TABLE t1 (DB_ROW_ID int) engine=innodb;

#
# Bug #17152: Wrong result with BINARY comparison on aliased column
#

CREATE TABLE t1 (
   a BIGINT(20) NOT NULL,
    PRIMARY KEY  (a)
 ) ENGINE=INNODB DEFAULT CHARSET=UTF8;

CREATE TABLE t2 (
  a BIGINT(20) NOT NULL,
  b VARCHAR(128) NOT NULL,
  c TEXT NOT NULL,
  PRIMARY KEY  (a,b),
  KEY idx_t2_b_c (b,c(200)),
  CONSTRAINT t_fk FOREIGN KEY (a) REFERENCES t1 (a) 
   ON DELETE CASCADE
 ) ENGINE=INNODB DEFAULT CHARSET=UTF8;

INSERT INTO t1 VALUES (1);
INSERT INTO t2 VALUES (1, 'bar', 'vbar');
INSERT INTO t2 VALUES (1, 'BAR2', 'VBAR');
INSERT INTO t2 VALUES (1, 'bar_bar', 'bibi');
INSERT INTO t2 VALUES (1, 'customer_over', '1');

SELECT * FROM t2 WHERE b = 'customer_over';
SELECT * FROM t2 WHERE BINARY b = 'customer_over';
SELECT DISTINCT p0.a FROM t2 p0 WHERE p0.b = 'customer_over';
/* Bang: Empty result set, above was expected: */
SELECT DISTINCT p0.a FROM t2 p0 WHERE BINARY p0.b = 'customer_over';
SELECT p0.a FROM t2 p0 WHERE BINARY p0.b = 'customer_over';

drop table t2, t1;

#
# Test optimize on table with open transaction
#

CREATE TABLE t1 ( a int ) ENGINE=innodb;
BEGIN;
INSERT INTO t1 VALUES (1);
OPTIMIZE TABLE t1;
DROP TABLE t1;

#
# Bug #24741 (existing cascade clauses disappear when adding foreign keys)
#

CREATE TABLE t1 (id int PRIMARY KEY, f int NOT NULL, INDEX(f)) ENGINE=InnoDB;

CREATE TABLE t2 (id int PRIMARY KEY, f INT NOT NULL,
  CONSTRAINT t2_t1 FOREIGN KEY (id) REFERENCES t1 (id)
  ON DELETE CASCADE ON UPDATE CASCADE) ENGINE=InnoDB;

ALTER TABLE t2 ADD FOREIGN KEY (f) REFERENCES t1 (f) ON
DELETE CASCADE ON UPDATE CASCADE;

SHOW CREATE TABLE t2;
DROP TABLE t2, t1;

#
# Bug #25927: Prevent ALTER TABLE ... MODIFY ... NOT NULL on columns
# for which there is a foreign key constraint ON ... SET NULL.
#

CREATE TABLE t1 (a INT, INDEX(a)) ENGINE=InnoDB;
CREATE TABLE t2 (a INT, INDEX(a)) ENGINE=InnoDB;
INSERT INTO t1 VALUES (1);
INSERT INTO t2 VALUES (1);
ALTER TABLE t2 ADD FOREIGN KEY (a) REFERENCES t1 (a) ON DELETE SET NULL;
# mysqltest first does replace_regex, then replace_result
--replace_regex /'[^']*test\/#sql-[0-9a-f_]*'/'#sql-temporary'/
# Embedded server doesn't chdir to data directory
--replace_result $MYSQLD_DATADIR ./ master-data/ ''
--error 1025
ALTER TABLE t2 MODIFY a INT NOT NULL;
DELETE FROM t1;
DROP TABLE t2,t1;

#
# Bug #26835: table corruption after delete+insert
#

CREATE TABLE t1 (a VARCHAR(5) COLLATE utf8_unicode_ci PRIMARY KEY)
ENGINE=InnoDB;
INSERT INTO t1 VALUES (0xEFBCA4EFBCA4EFBCA4);
DELETE FROM t1;
INSERT INTO t1 VALUES ('DDD');
SELECT * FROM t1;
DROP TABLE t1;

#
# Bug #23313 (AUTO_INCREMENT=# not reported back for InnoDB tables)
# Bug #21404 (AUTO_INCREMENT value reset when Adding FKEY (or ALTER?))
#

CREATE TABLE t1 (id int PRIMARY KEY AUTO_INCREMENT) ENGINE=InnoDB
AUTO_INCREMENT=42;

INSERT INTO t1 VALUES (0),(347),(0);
SELECT * FROM t1;

SHOW CREATE TABLE t1;

CREATE TABLE t2 (id int PRIMARY KEY) ENGINE=InnoDB;
INSERT INTO t2 VALUES(42),(347),(348);
ALTER TABLE t1 ADD CONSTRAINT t1_t2 FOREIGN KEY (id) REFERENCES t2(id);
SHOW CREATE TABLE t1;

DROP TABLE t1,t2;

#
# Bug #21101 (Prints wrong error message if max row size is too large)
#
set innodb_strict_mode=on;
--error 1118
CREATE TABLE t1 (
	c01 CHAR(255), c02 CHAR(255), c03 CHAR(255), c04 CHAR(255),
	c05 CHAR(255), c06 CHAR(255), c07 CHAR(255), c08 CHAR(255),
	c09 CHAR(255), c10 CHAR(255), c11 CHAR(255), c12 CHAR(255),
	c13 CHAR(255), c14 CHAR(255), c15 CHAR(255), c16 CHAR(255),
	c17 CHAR(255), c18 CHAR(255), c19 CHAR(255), c20 CHAR(255),
	c21 CHAR(255), c22 CHAR(255), c23 CHAR(255), c24 CHAR(255),
	c25 CHAR(255), c26 CHAR(255), c27 CHAR(255), c28 CHAR(255),
	c29 CHAR(255), c30 CHAR(255), c31 CHAR(255), c32 CHAR(255)
	) ENGINE = InnoDB;

#
# Bug #31860 InnoDB assumes AUTOINC values can only be positive.
#
DROP TABLE IF EXISTS t1;
CREATE TABLE t1(
	id BIGINT(20) NOT NULL AUTO_INCREMENT PRIMARY KEY
	) ENGINE=InnoDB;
INSERT INTO t1 VALUES(-10);
SELECT * FROM t1;
#
# NOTE: The server really needs to be restarted at this point
# for the test to be useful.  
#
# Without the fix InnoDB would trip over an assertion here.
INSERT INTO t1 VALUES(NULL);
# The next value should be 1 and not -9 or a -ve number
SELECT * FROM t1;
DROP TABLE t1;

# 
# Bug #21409 Incorrect result returned when in READ-COMMITTED with
# query_cache ON
#
CONNECT (c1,localhost,root,,);
CONNECT (c2,localhost,root,,);
CONNECTION c1;
SET binlog_format='MIXED';
SET TX_ISOLATION='read-committed';
SET AUTOCOMMIT=0;
DROP TABLE IF EXISTS t1, t2;
CREATE TABLE t1 ( a int ) ENGINE=InnoDB;
CREATE TABLE t2 LIKE t1;
SELECT * FROM t2;
CONNECTION c2;
SET binlog_format='MIXED';
SET TX_ISOLATION='read-committed';
SET AUTOCOMMIT=0;
INSERT INTO t1 VALUES (1);
COMMIT;
CONNECTION c1;
SELECT * FROM t1 WHERE a=1;
DISCONNECT c1;
DISCONNECT c2;
CONNECT (c1,localhost,root,,);
CONNECT (c2,localhost,root,,);
CONNECTION c1;
SET binlog_format='MIXED';
SET TX_ISOLATION='read-committed';
SET AUTOCOMMIT=0;
SELECT * FROM t2;
CONNECTION c2;
SET binlog_format='MIXED';
SET TX_ISOLATION='read-committed';
SET AUTOCOMMIT=0;
INSERT INTO t1 VALUES (2);
COMMIT;
CONNECTION c1;
# The result set below should be the same for both selects
SELECT * FROM t1 WHERE a=2;
SELECT * FROM t1 WHERE a=2;
DROP TABLE t1;
DROP TABLE t2;
DISCONNECT c1;
DISCONNECT c2;
CONNECTION default;

#
# Bug #29157 UPDATE, changed rows incorrect
#
create table t1 (i int, j int) engine=innodb;
insert into t1 (i, j) values (1, 1), (2, 2);
--enable_info
update t1 set j = 2;
--disable_info
drop table t1;

#
# Bug #32440 InnoDB free space info does not appear in SHOW TABLE STATUS or
# I_S
#
create table t1 (id int) comment='this is a comment' engine=innodb;
select table_comment, data_free > 0 as data_free_is_set
  from information_schema.tables
  where table_schema='test' and table_name = 't1';
drop table t1;

=======
>>>>>>> adda25c7
#
# Bug 34920 test
#
CONNECTION default;
CREATE TABLE t1 (
	c1 INT(10) UNSIGNED NOT NULL AUTO_INCREMENT,
	c2 VARCHAR(128) NOT NULL,
	PRIMARY KEY(c1)
) ENGINE=InnoDB DEFAULT CHARSET=utf8 AUTO_INCREMENT=100;

CREATE TABLE t2 (
	c1 INT(10) UNSIGNED NOT NULL AUTO_INCREMENT,
	c2 INT(10) UNSIGNED DEFAULT NULL,
	PRIMARY KEY(c1)
) ENGINE=InnoDB DEFAULT CHARSET=utf8 AUTO_INCREMENT=200;

SELECT AUTO_INCREMENT FROM INFORMATION_SCHEMA.TABLES WHERE table_name = 't2';
ALTER TABLE t2 ADD CONSTRAINT t1_t2_1 FOREIGN KEY(c1) REFERENCES t1(c1);
SELECT AUTO_INCREMENT FROM INFORMATION_SCHEMA.TABLES WHERE table_name = 't2';
DROP TABLE t2;
DROP TABLE t1;
# End 34920 test
#
# Bug #29507 TRUNCATE shows to many rows effected
#
CONNECTION default;
CREATE TABLE t1 (c1 int default NULL,
		 c2 int default NULL
) ENGINE=InnoDB DEFAULT CHARSET=latin1;

--enable_info
TRUNCATE TABLE t1;

INSERT INTO t1 VALUES (1, 1), (2, 2), (3, 3), (4, 4), (5, 5);
TRUNCATE TABLE t1;

--disable_info
DROP TABLE t1;
#
# Bug#35537 Innodb doesn't increment handler_update and handler_delete.
#
-- disable_query_log
-- disable_result_log

CONNECT (c1,localhost,root,,);

DROP TABLE IF EXISTS bug35537;
CREATE TABLE bug35537 (
  c1 int
) ENGINE=InnoDB;

INSERT INTO bug35537 VALUES (1);

-- enable_result_log

SHOW SESSION STATUS LIKE 'Handler_update%';
SHOW SESSION STATUS LIKE 'Handler_delete%';

UPDATE bug35537 SET c1 = 2 WHERE c1 = 1;
DELETE FROM bug35537 WHERE c1 = 2;

SHOW SESSION STATUS LIKE 'Handler_update%';
SHOW SESSION STATUS LIKE 'Handler_delete%';

DROP TABLE bug35537;

DISCONNECT c1;
CONNECTION default;

SET GLOBAL innodb_thread_concurrency = @innodb_thread_concurrency_orig;

-- enable_query_log

#######################################################################
#                                                                     #
# Please, DO NOT TOUCH this file as well as the innodb.result file.   #
# These files are to be modified ONLY BY INNOBASE guys.               #
#                                                                     #
# Use innodb_mysql.[test|result] files instead.                       #
#                                                                     #
# If nevertheless you need to make some changes here, please, forward #
# your commit message                                                 #
# To: innodb_dev_ww@oracle.com                                        #
# Cc: dev-innodb@mysql.com                                            #
# (otherwise your changes may be erased).                             #
#                                                                     #
#######################################################################<|MERGE_RESOLUTION|>--- conflicted
+++ resolved
@@ -1364,13 +1364,8 @@
 # Test varchar
 #
 
-<<<<<<< HEAD
-let $default=`select @@storage_engine`;
-set storage_engine=INNODB;
-=======
 let $default=`select @@default_storage_engine`;
 set default_storage_engine=INNODB;
->>>>>>> adda25c7
 # this should be fixed by MySQL (see Bug #51451)
 set session old_alter_table=1;
 source include/varchar.inc;
@@ -2480,1096 +2475,6 @@
   where table_schema='test' and table_name = 't1';
 drop table t1;
 
-<<<<<<< HEAD
-# InnoDB specific varchar tests
-create table t1 (v varchar(16384)) engine=innodb;
-drop table t1;
-
-#
-# BUG#11039 Wrong key length in min()
-#
-
-create table t1 (a char(1), b char(1), key(a, b)) engine=innodb;
-insert into t1 values ('8', '6'), ('4', '7');
-select min(a) from t1;
-select min(b) from t1 where a='8';
-drop table t1;
-
-#
-# Bug #11080 & #11005  Multi-row REPLACE fails on a duplicate key error
-#
-
-CREATE TABLE t1 ( `a` int(11) NOT NULL auto_increment, `b` int(11) default NULL,PRIMARY KEY  (`a`),UNIQUE KEY `b` (`b`)) ENGINE=innodb;
-insert into t1 (b) values (1);
-replace into t1 (b) values (2), (1), (3);
-select * from t1;
-truncate table t1;
-insert into t1 (b) values (1);
-replace into t1 (b) values (2);
-replace into t1 (b) values (1);
-replace into t1 (b) values (3);
-select * from t1;
-drop table t1;
-
-create table t1 (rowid int not null auto_increment, val int not null,primary
-key (rowid), unique(val)) engine=innodb;
-replace into t1 (val) values ('1'),('2');
-replace into t1 (val) values ('1'),('2');
---error ER_DUP_ENTRY
-insert into t1 (val) values ('1'),('2');
-select * from t1;
-drop table t1;
-
-#
-# Test that update does not change internal auto-increment value
-#
-
-create table t1 (a int not null auto_increment primary key, val int) engine=InnoDB;
-insert into t1 (val) values (1);
-update t1 set a=2 where a=1;
-# We should get the following error because InnoDB does not update the counter
---error ER_DUP_ENTRY
-insert into t1 (val) values (1);
-select * from t1;
-drop table t1;
-#
-# Bug #10465
-#
-
---disable_warnings
-CREATE TABLE t1 (GRADE DECIMAL(4) NOT NULL, PRIMARY KEY (GRADE)) ENGINE=INNODB;
---enable_warnings
-INSERT INTO t1 (GRADE) VALUES (151),(252),(343);
-SELECT GRADE  FROM t1 WHERE GRADE > 160 AND GRADE < 300;
-SELECT GRADE  FROM t1 WHERE GRADE= 151;
-DROP TABLE t1;
-
-#
-# Bug #12340 multitable delete deletes only one record
-#
-create table t1 (f1 varchar(10), f2 varchar(10), primary key (f1,f2)) engine=innodb;
-create table t2 (f3 varchar(10), f4 varchar(10), key (f4)) engine=innodb;
-insert into t2 values ('aa','cc');
-insert into t1 values ('aa','bb'),('aa','cc');
-delete t1 from t1,t2 where f1=f3 and f4='cc';
-select * from t1;
-drop table t1,t2;
-
-#
-# Test that the slow TRUNCATE implementation resets autoincrement columns
-# (bug #11946)
-#
-
-CREATE TABLE t1 (
-id INTEGER NOT NULL AUTO_INCREMENT, PRIMARY KEY (id)
-) ENGINE=InnoDB;
-
-INSERT INTO t1 (id) VALUES (NULL);
-SELECT * FROM t1;
-TRUNCATE t1;
-INSERT INTO t1 (id) VALUES (NULL);
-SELECT * FROM t1;
-
-# continued from above; test that doing a slow TRUNCATE on a table with 0
-# rows resets autoincrement columns
-DELETE FROM t1;
-TRUNCATE t1;
-INSERT INTO t1 (id) VALUES (NULL);
-SELECT * FROM t1;
-DROP TABLE t1;
-
-# Test that foreign keys in temporary tables are not accepted (bug #12084)
-CREATE TABLE t1
-(
- id INT PRIMARY KEY
-) ENGINE=InnoDB;
-
---error 1005,1005
-CREATE TEMPORARY TABLE t2
-(
- id INT NOT NULL PRIMARY KEY,
- b INT,
- FOREIGN KEY (b) REFERENCES test.t1(id)
-) ENGINE=InnoDB;
-DROP TABLE t1;
-
-#
-# Test that index column max sizes are honored (bug #13315)
-#
-
-# prefix index
-create table t1 (col1 varchar(2000), index (col1(767)))
- character set = latin1 engine = innodb;
-
-# normal indexes
-create table t2 (col1 char(255), index (col1))
- character set = latin1 engine = innodb;
-create table t3 (col1 binary(255), index (col1))
- character set = latin1 engine = innodb;
-create table t4 (col1 varchar(767), index (col1))
- character set = latin1 engine = innodb;
-create table t5 (col1 varchar(767) primary key)
- character set = latin1 engine = innodb;
-create table t6 (col1 varbinary(767) primary key)
- character set = latin1 engine = innodb;
-create table t7 (col1 text, index(col1(767)))
- character set = latin1 engine = innodb;
-create table t8 (col1 blob, index(col1(767)))
- character set = latin1 engine = innodb;
-
-# multi-column indexes are allowed to be longer
-create table t9 (col1 varchar(512), col2 varchar(512), index(col1, col2))
- character set = latin1 engine = innodb;
-
-show create table t9;
-
-drop table t1, t2, t3, t4, t5, t6, t7, t8, t9;
-
-# these should have their index length trimmed
-create table t1 (col1 varchar(768), index(col1))
- character set = latin1 engine = innodb;
-create table t2 (col1 varbinary(768), index(col1))
- character set = latin1 engine = innodb;
-create table t3 (col1 text, index(col1(768)))
- character set = latin1 engine = innodb;
-create table t4 (col1 blob, index(col1(768)))
- character set = latin1 engine = innodb;
-
-show create table t1;
-
-drop table t1, t2, t3, t4;
-
-# these should be refused
---error 1071
-create table t1 (col1 varchar(768) primary key)
- character set = latin1 engine = innodb;
---error 1071
-create table t2 (col1 varbinary(768) primary key)
- character set = latin1 engine = innodb;
---error 1071
-create table t3 (col1 text, primary key(col1(768)))
- character set = latin1 engine = innodb;
---error 1071
-create table t4 (col1 blob, primary key(col1(768)))
- character set = latin1 engine = innodb;
-
-#
-# Test improved foreign key error messages (bug #3443)
-#
-
-CREATE TABLE t1
-(
- id INT PRIMARY KEY
-) ENGINE=InnoDB;
-
-CREATE TABLE t2
-(
- v INT,
- CONSTRAINT c1 FOREIGN KEY (v) REFERENCES t1(id)
-) ENGINE=InnoDB;
-
---error 1452
-INSERT INTO t2 VALUES(2);
-
-INSERT INTO t1 VALUES(1);
-INSERT INTO t2 VALUES(1);
-
---error 1451
-DELETE FROM t1 WHERE id = 1;
-
---error 1217
-DROP TABLE t1;
-
-SET FOREIGN_KEY_CHECKS=0;
-DROP TABLE t1;
-SET FOREIGN_KEY_CHECKS=1;
-
---error 1452
-INSERT INTO t2 VALUES(3);
-
-DROP TABLE t2;
-#
-# Test that checksum table uses a consistent read Bug #12669
-#
-connect (a,localhost,root,,);
-connect (b,localhost,root,,);
-connection a;
-create table t1(a int not null) engine=innodb DEFAULT CHARSET=latin1;
-insert into t1 values (1),(2);
-set autocommit=0;
-checksum table t1;
-connection b;
-insert into t1 values(3);
-connection a;
-#
-# Here checksum should not see insert
-#
-checksum table t1;
-connection a;
-commit;
-checksum table t1;
-commit;
-drop table t1;
-#
-# autocommit = 1
-#
-connection a;
-create table t1(a int not null) engine=innodb DEFAULT CHARSET=latin1;
-insert into t1 values (1),(2);
-set autocommit=1;
-checksum table t1;
-connection b;
-set autocommit=1;
-insert into t1 values(3);
-connection a;
-#
-# Here checksum sees insert
-#
-checksum table t1;
-drop table t1;
-
-connection default;
-disconnect a;
-disconnect b;
-
-# tests for bugs #9802 and #13778
-
-# test that FKs between invalid types are not accepted
-
-set foreign_key_checks=0;
-create table t2 (a int primary key, b int, foreign key (b) references t1(a)) engine = innodb;
-# Embedded server doesn't chdir to data directory
---replace_result $MYSQLTEST_VARDIR . master-data/ ''
--- error 1005
-create table t1(a char(10) primary key, b varchar(20)) engine = innodb;
-set foreign_key_checks=1;
-drop table t2;
-
-# test that FKs between different charsets are not accepted in CREATE even
-# when f_k_c is 0
-
-set foreign_key_checks=0;
-create table t1(a varchar(10) primary key) engine = innodb DEFAULT CHARSET=latin1;
-# Embedded server doesn't chdir to data directory
---replace_result $MYSQLTEST_VARDIR . master-data/ ''
--- error 1005
-create table t2 (a varchar(10), foreign key (a) references t1(a)) engine = innodb DEFAULT CHARSET=utf8;
-set foreign_key_checks=1;
-drop table t1;
-
-# test that invalid datatype conversions with ALTER are not allowed
-
-set foreign_key_checks=0;
-create table t2 (a varchar(10), foreign key (a) references t1(a)) engine = innodb;
-create table t1(a varchar(10) primary key) engine = innodb;
--- error 1025,1025
-alter table t1 modify column a int;
-set foreign_key_checks=1;
-drop table t2,t1;
-
-# test that charset conversions with ALTER are allowed when f_k_c is 0
-
-set foreign_key_checks=0;
-create table t2 (a varchar(10), foreign key (a) references t1(a)) engine = innodb DEFAULT CHARSET=latin1;
-create table t1(a varchar(10) primary key) engine = innodb DEFAULT CHARSET=latin1;
-alter table t1 convert to character set utf8;
-set foreign_key_checks=1;
-drop table t2,t1;
-
-# test that RENAME does not allow invalid charsets when f_k_c is 0
-
-set foreign_key_checks=0;
-create table t2 (a varchar(10), foreign key (a) references t1(a)) engine = innodb DEFAULT CHARSET=latin1;
-create table t3(a varchar(10) primary key) engine = innodb DEFAULT CHARSET=utf8;
-# Embedded server doesn't chdir to data directory
---replace_result $MYSQLD_DATADIR ./ master-data/ ''
--- error 1025
-rename table t3 to t1;
-set foreign_key_checks=1;
-drop table t2,t3;
-
-# test that foreign key errors are reported correctly (Bug #15550)
-
-create table t1(a int primary key) row_format=redundant engine=innodb;
-create table t2(a int primary key,constraint foreign key(a)references t1(a)) row_format=compact engine=innodb;
-create table t3(a int primary key) row_format=compact engine=innodb;
-create table t4(a int primary key,constraint foreign key(a)references t3(a)) row_format=redundant engine=innodb;
-
-insert into t1 values(1);
-insert into t3 values(1);
--- error 1452
-insert into t2 values(2);
--- error 1452
-insert into t4 values(2);
-insert into t2 values(1);
-insert into t4 values(1);
--- error 1451
-update t1 set a=2;
--- error 1452
-update t2 set a=2;
--- error 1451
-update t3 set a=2;
--- error 1452
-update t4 set a=2;
--- error ER_TRUNCATE_ILLEGAL_FK
-truncate t1;
--- error ER_TRUNCATE_ILLEGAL_FK
-truncate t3;
-truncate t2;
-truncate t4;
--- error ER_TRUNCATE_ILLEGAL_FK
-truncate t1;
--- error ER_TRUNCATE_ILLEGAL_FK
-truncate t3;
-
-drop table t4,t3,t2,t1;
-
-
-#
-# Test that we can create a large (>1K) key
-#
-create table t1 (a varchar(255) character set utf8,
-                 b varchar(255) character set utf8,
-                 c varchar(255) character set utf8,
-                 d varchar(255) character set utf8,
-                 key (a,b,c,d)) engine=innodb;
-drop table t1;
---error ER_TOO_LONG_KEY
-create table t1 (a varchar(255) character set utf8,
-                 b varchar(255) character set utf8,
-                 c varchar(255) character set utf8,
-                 d varchar(255) character set utf8,
-                 e varchar(255) character set utf8,
-                 key (a,b,c,d,e)) engine=innodb;
-
-
-# test the padding of BINARY types and collations (Bug #14189)
-
-create table t1 (s1 varbinary(2),primary key (s1)) engine=innodb;
-create table t2 (s1 binary(2),primary key (s1)) engine=innodb;
-create table t3 (s1 varchar(2) binary,primary key (s1)) engine=innodb;
-create table t4 (s1 char(2) binary,primary key (s1)) engine=innodb;
-
-insert into t1 values (0x41),(0x4120),(0x4100);
--- error ER_DUP_ENTRY
-insert into t2 values (0x41),(0x4120),(0x4100);
-insert into t2 values (0x41),(0x4120);
--- error ER_DUP_ENTRY
-insert into t3 values (0x41),(0x4120),(0x4100);
-insert into t3 values (0x41),(0x4100);
--- error ER_DUP_ENTRY
-insert into t4 values (0x41),(0x4120),(0x4100);
-insert into t4 values (0x41),(0x4100);
-select hex(s1) from t1;
-select hex(s1) from t2;
-select hex(s1) from t3;
-select hex(s1) from t4;
-drop table t1,t2,t3,t4;
-
-create table t1 (a int primary key,s1 varbinary(3) not null unique) engine=innodb;
-create table t2 (s1 binary(2) not null, constraint c foreign key(s1) references t1(s1) on update cascade) engine=innodb;
-
-insert into t1 values(1,0x4100),(2,0x41),(3,0x4120),(4,0x42);
--- error 1452
-insert into t2 values(0x42);
-insert into t2 values(0x41);
-select hex(s1) from t2;
-update t1 set s1=0x123456 where a=2;
-select hex(s1) from t2;
--- error 1451
-update t1 set s1=0x12 where a=1;
--- error 1451
-update t1 set s1=0x12345678 where a=1;
--- error 1451
-update t1 set s1=0x123457 where a=1;
-update t1 set s1=0x1220 where a=1;
-select hex(s1) from t2;
-update t1 set s1=0x1200 where a=1;
-select hex(s1) from t2;
-update t1 set s1=0x4200 where a=1;
-select hex(s1) from t2;
--- error 1451
-delete from t1 where a=1;
-delete from t1 where a=2;
-update t2 set s1=0x4120;
--- error 1451
-delete from t1;
-delete from t1 where a!=3;
-select a,hex(s1) from t1;
-select hex(s1) from t2;
-
-drop table t2,t1;
-
-create table t1 (a int primary key,s1 varchar(2) binary not null unique) engine=innodb;
-create table t2 (s1 char(2) binary not null, constraint c foreign key(s1) references t1(s1) on update cascade) engine=innodb;
-
-insert into t1 values(1,0x4100),(2,0x41);
-insert into t2 values(0x41);
-select hex(s1) from t2;
-update t1 set s1=0x1234 where a=1;
-select hex(s1) from t2;
-update t1 set s1=0x12 where a=2;
-select hex(s1) from t2;
-delete from t1 where a=1;
--- error 1451
-delete from t1 where a=2;
-select a,hex(s1) from t1;
-select hex(s1) from t2;
-
-drop table t2,t1;
-# Ensure that <tablename>_ibfk_0 is not mistreated as a
-# generated foreign key identifier.  (Bug #16387)
-
-CREATE TABLE t1(a INT, PRIMARY KEY(a)) ENGINE=InnoDB;
-CREATE TABLE t2(a INT) ENGINE=InnoDB;
-ALTER TABLE t2 ADD FOREIGN KEY (a) REFERENCES t1(a);
-ALTER TABLE t2 DROP FOREIGN KEY t2_ibfk_1;
-ALTER TABLE t2 ADD CONSTRAINT t2_ibfk_0 FOREIGN KEY (a) REFERENCES t1(a);
-ALTER TABLE t2 DROP FOREIGN KEY t2_ibfk_0;
-SHOW CREATE TABLE t2;
-DROP TABLE t2,t1;
-
-#
-# Test case for bug #16229: MySQL/InnoDB uses full explicit table locks in trigger processing
-#
-## the following cannot be tested after the introduction of metadata locks
-## because the create trigger command blocks and waits for connection b to
-## commit
-## begin disabled_mdl
-#connect (a,localhost,root,,);
-#connect (b,localhost,root,,);
-#connection a;
-#create table t1(a int not null, b int, c int, d int, primary key(a)) engine=innodb;
-#insert into t1(a) values (1),(2),(3);
-#commit;
-#connection b;
-#set autocommit = 0;
-#update t1 set b = 5 where a = 2;
-#connection a;
-#delimiter |;
-#create trigger t1t before insert on t1 for each row begin set NEW.b = NEW.a * 10 + 5, NEW.c = NEW.a / 10; end |
-#delimiter ;|
-#set autocommit = 0;
-#connection a;
-#insert into t1(a) values (10),(20),(30),(40),(50),(60),(70),(80),(90),(100),
-#(11),(21),(31),(41),(51),(61),(71),(81),(91),(101),
-#(12),(22),(32),(42),(52),(62),(72),(82),(92),(102),
-#(13),(23),(33),(43),(53),(63),(73),(83),(93),(103),
-#(14),(24),(34),(44),(54),(64),(74),(84),(94),(104);
-#connection b;
-#commit;
-#connection a;
-#commit;
-#drop trigger t1t;
-#drop table t1;
-#disconnect a;
-#disconnect b;
-##
-## Another trigger test
-##
-#connect (a,localhost,root,,);
-#connect (b,localhost,root,,);
-#connection a;
-#create table t1(a int not null, b int, c int, d int, primary key(a)) engine=innodb;
-#create table t2(a int not null, b int, c int, d int, primary key(a)) engine=innodb;
-#create table t3(a int not null, b int, c int, d int, primary key(a)) engine=innodb;
-#create table t4(a int not null, b int, c int, d int, primary key(a)) engine=innodb;
-#create table t5(a int not null, b int, c int, d int, primary key(a)) engine=innodb;
-#insert into t1(a) values (1),(2),(3);
-#insert into t2(a) values (1),(2),(3);
-#insert into t3(a) values (1),(2),(3);
-#insert into t4(a) values (1),(2),(3);
-#insert into t3(a) values (5),(7),(8);
-#insert into t4(a) values (5),(7),(8);
-#insert into t5(a) values (1),(2),(3),(4),(5),(6),(7),(8),(9),(10),(11),(12);
-#
-#delimiter |;
-#create trigger t1t before insert on t1 for each row begin 
-#    INSERT INTO t2 SET a = NEW.a;
-#end |
-#
-#create trigger t2t before insert on t2 for each row begin
-#    DELETE FROM t3 WHERE a = NEW.a;
-#end |
-#
-#create trigger t3t before delete on t3 for each row begin  
-#    UPDATE t4 SET b = b + 1 WHERE a = OLD.a;
-#end |
-#
-#create trigger t4t before update on t4 for each row begin
-#    UPDATE t5 SET b = b + 1 where a = NEW.a;
-#end |
-#delimiter ;|
-#commit;
-#set autocommit = 0;
-#update t1 set b = b + 5 where a = 1;
-#update t2 set b = b + 5 where a = 1;
-#update t3 set b = b + 5 where a = 1;
-#update t4 set b = b + 5 where a = 1;
-#insert into t5(a) values(20);
-#connection b;
-#set autocommit = 0;
-#insert into t1(a) values(7);
-#insert into t2(a) values(8);
-#delete from t2 where a = 3;
-#update t4 set b = b + 1 where a = 3;
-#commit;
-#drop trigger t1t;
-#drop trigger t2t;
-#drop trigger t3t;
-#drop trigger t4t;
-#drop table t1, t2, t3, t4, t5;
-#connection default;
-#disconnect a;
-#disconnect b;
-## end disabled_mdl
-
-#
-# Test that cascading updates leading to duplicate keys give the correct
-# error message (bug #9680)
-#
-
-CREATE TABLE t1 (
-  field1 varchar(8) NOT NULL DEFAULT '',
-  field2 varchar(8) NOT NULL DEFAULT '',
-  PRIMARY KEY  (field1, field2)
-) ENGINE=InnoDB;
-
-CREATE TABLE t2 (
-  field1 varchar(8) NOT NULL DEFAULT '' PRIMARY KEY,
-  FOREIGN KEY (field1) REFERENCES t1 (field1)
-    ON DELETE CASCADE ON UPDATE CASCADE
-) ENGINE=InnoDB;
-
-INSERT INTO t1 VALUES ('old', 'somevalu');
-INSERT INTO t1 VALUES ('other', 'anyvalue');
-
-INSERT INTO t2 VALUES ('old');
-INSERT INTO t2 VALUES ('other');
-
---error ER_FOREIGN_DUPLICATE_KEY
-UPDATE t1 SET field1 = 'other' WHERE field2 = 'somevalu';
-
-DROP TABLE t2;
-DROP TABLE t1;
-
-#
-# Bug#18477 - MySQL/InnoDB Ignoring Foreign Keys in ALTER TABLE
-#
-create table t1 (
-  c1 bigint not null,
-  c2 bigint not null,
-  primary key (c1),
-  unique  key (c2)
-) engine=innodb;
-#
-create table t2 (
-  c1 bigint not null,
-  primary key (c1)
-) engine=innodb;
-#
-alter table t1 add constraint c2_fk foreign key (c2)
-  references t2(c1) on delete cascade;
-show create table t1;
-#
-alter table t1 drop foreign key c2_fk;
-show create table t1;
-#
-drop table t1, t2;
-
-#
-# Bug #14360: problem with intervals
-#
-
-create table t1(a date) engine=innodb;
-create table t2(a date, key(a)) engine=innodb;
-insert into t1 values('2005-10-01');
-insert into t2 values('2005-10-01');
-select * from t1, t2
-  where t2.a between t1.a - interval 2 day and t1.a + interval 2 day;
-drop table t1, t2;
-
-create table t1 (id int not null, f_id int not null, f int not null,
-primary key(f_id, id)) engine=innodb;
-create table t2 (id int not null,s_id int not null,s varchar(200),
-primary key(id)) engine=innodb;
-INSERT INTO t1 VALUES (8, 1, 3);
-INSERT INTO t1 VALUES (1, 2, 1);
-INSERT INTO t2 VALUES (1, 0, '');
-INSERT INTO t2 VALUES (8, 1, '');
-commit;
-DELETE ml.* FROM t1 AS ml LEFT JOIN t2 AS mm ON (mm.id=ml.id)
-WHERE mm.id IS NULL;
-select ml.* from t1 as ml left join t2 as mm on (mm.id=ml.id)
-where mm.id is null lock in share mode;
-drop table t1,t2;
-
-#
-# Test case where X-locks on unused rows should be released in a
-# update (because READ COMMITTED isolation level)
-#
-
-connect (a,localhost,root,,);
-connect (b,localhost,root,,);
-connection a;
-create table t1(a int not null, b int, primary key(a)) engine=innodb;
-insert into t1 values(1,1),(2,2),(3,1),(4,2),(5,1),(6,2),(7,3);
-commit;
-SET binlog_format='MIXED';
-set autocommit = 0; 
-SET SESSION TRANSACTION ISOLATION LEVEL READ COMMITTED;
-update t1 set b = 5 where b = 1;
-connection b;
-SET binlog_format='MIXED';
-set autocommit = 0;
-SET SESSION TRANSACTION ISOLATION LEVEL READ COMMITTED;
-#
-# X-lock to record (7,3) should be released in a update 
-#
-select * from t1 where a = 7 and b = 3 for update;
-connection a;
-commit;
-connection b;
-commit;
-drop table t1;
-connection default;
-disconnect a;
-disconnect b;
-
-#
-# Test case where no locks should be released (because we are not
-# using READ COMMITTED isolation level)
-#
-
-connect (a,localhost,root,,);
-connect (b,localhost,root,,);
-connection a;
-create table t1(a int not null, b int, primary key(a)) engine=innodb;
-insert into t1 values(1,1),(2,2),(3,1),(4,2),(5,1),(6,2);
-commit;
-set autocommit = 0; 
-select * from t1 lock in share mode;
-update t1 set b = 5 where b = 1;
-connection b;
-set autocommit = 0;
-#
-# S-lock to records (2,2),(4,2), and (6,2) should not be released in a update
-#
---error 1205
-select * from t1 where a = 2 and b = 2 for update;
-#
-# X-lock to record (1,1),(3,1),(5,1) should not be released in a update
-#
---error 1205
-connection a;
-commit;
-connection b;
-commit;
-connection default;
-disconnect a;
-disconnect b;
-drop table t1;
-
-#
-# Consistent read should be used in following selects
-#
-# 1) INSERT INTO ... SELECT
-# 2) UPDATE ... = ( SELECT ...)
-# 3) CREATE ... SELECT
-
-connect (a,localhost,root,,);
-connect (b,localhost,root,,);
-connection a;
-create table t1(a int not null, b int, primary key(a)) engine=innodb;
-insert into t1 values (1,2),(5,3),(4,2);
-create table t2(d int not null, e int, primary key(d)) engine=innodb;
-insert into t2 values (8,6),(12,1),(3,1);
-commit;
-set autocommit = 0;
-select * from t2 for update;
-connection b;
-SET binlog_format='MIXED';
-set autocommit = 0;
-SET SESSION TRANSACTION ISOLATION LEVEL READ COMMITTED;
-insert into t1 select * from t2;
-update t1 set b = (select e from t2 where a = d);
-create table t3(d int not null, e int, primary key(d)) engine=innodb
-select * from t2;
-commit;
-connection a;
-commit;
-connection default;
-disconnect a;
-disconnect b;
-drop table t1, t2, t3;
-
-#
-# Consistent read should not be used if 
-#
-# (a) isolation level is serializable OR
-# (b) select ... lock in share mode OR
-# (c) select ... for update
-#
-# in following queries:
-#
-# 1) INSERT INTO ... SELECT
-# 2) UPDATE ... = ( SELECT ...)
-# 3) CREATE ... SELECT
-
-connect (a,localhost,root,,);
-connect (b,localhost,root,,);
-connect (c,localhost,root,,);
-connect (d,localhost,root,,);
-connect (e,localhost,root,,);
-connect (f,localhost,root,,);
-connect (g,localhost,root,,);
-connect (h,localhost,root,,);
-connect (i,localhost,root,,);
-connect (j,localhost,root,,);
-connection a;
-create table t1(a int not null, b int, primary key(a)) engine=innodb;
-insert into t1 values (1,2),(5,3),(4,2);
-create table t2(a int not null, b int, primary key(a)) engine=innodb;
-insert into t2 values (8,6),(12,1),(3,1);
-create table t3(d int not null, b int, primary key(d)) engine=innodb;
-insert into t3 values (8,6),(12,1),(3,1);
-create table t5(a int not null, b int, primary key(a)) engine=innodb;
-insert into t5 values (1,2),(5,3),(4,2);
-create table t6(d int not null, e int, primary key(d)) engine=innodb;
-insert into t6 values (8,6),(12,1),(3,1);
-create table t8(a int not null, b int, primary key(a)) engine=innodb;
-insert into t8 values (1,2),(5,3),(4,2);
-create table t9(d int not null, e int, primary key(d)) engine=innodb;
-insert into t9 values (8,6),(12,1),(3,1);
-commit;
-set autocommit = 0;
-select * from t2 for update;
-connection b;
-SET binlog_format='MIXED';
-set autocommit = 0;
-SET SESSION TRANSACTION ISOLATION LEVEL SERIALIZABLE;
---send
-insert into t1 select * from t2;
-connection c;
-SET binlog_format='MIXED';
-set autocommit = 0;
-SET SESSION TRANSACTION ISOLATION LEVEL SERIALIZABLE;
---send
-update t3 set b = (select b from t2 where a = d);
-connection d;
-SET binlog_format='MIXED';
-set autocommit = 0;
-SET SESSION TRANSACTION ISOLATION LEVEL SERIALIZABLE;
---send
-create table t4(a int not null, b int, primary key(a)) engine=innodb select * from t2;
-connection e;
-SET binlog_format='MIXED';
-set autocommit = 0;
-SET SESSION TRANSACTION ISOLATION LEVEL READ COMMITTED;
---send
-insert into t5 (select * from t2 lock in share mode);
-connection f;
-SET binlog_format='MIXED';
-set autocommit = 0;
-SET SESSION TRANSACTION ISOLATION LEVEL READ COMMITTED;
---send
-update t6 set e = (select b from t2 where a = d lock in share mode);
-connection g;
-SET binlog_format='MIXED';
-set autocommit = 0;
-SET SESSION TRANSACTION ISOLATION LEVEL READ COMMITTED;
---send
-create table t7(a int not null, b int, primary key(a)) engine=innodb select * from t2 lock in share mode;
-connection h;
-SET binlog_format='MIXED';
-set autocommit = 0;
-SET SESSION TRANSACTION ISOLATION LEVEL READ COMMITTED;
---send
-insert into t8 (select * from t2 for update);
-connection i;
-SET binlog_format='MIXED';
-set autocommit = 0;
-SET SESSION TRANSACTION ISOLATION LEVEL READ COMMITTED;
---send
-update t9 set e = (select b from t2 where a = d for update);
-connection j;
-SET binlog_format='MIXED';
-set autocommit = 0;
-SET SESSION TRANSACTION ISOLATION LEVEL READ COMMITTED;
---send
-create table t10(a int not null, b int, primary key(a)) engine=innodb select * from t2 for update;
-
-connection b;
---error 1205
-reap;
-
-connection c;
---error 1205
-reap;
-
-connection d;
---error 1205
-reap;
-
-connection e;
---error 1205
-reap;
-
-connection f;
---error 1205
-reap;
-
-connection g;
---error 1205
-reap;
-
-connection h;
---error 1205
-reap;
-
-connection i;
---error 1205
-reap;
-
-connection j;
---error 1205
-reap;
-
-connection a;
-commit;
-
-connection default;
-disconnect a;
-disconnect b;
-disconnect c;
-disconnect d;
-disconnect e;
-disconnect f;
-disconnect g;
-disconnect h;
-disconnect i;
-disconnect j;
-drop table t1, t2, t3, t5, t6, t8, t9;
-
-# bug 18934, "InnoDB crashes when table uses column names like DB_ROW_ID"
---error ER_WRONG_COLUMN_NAME
-CREATE TABLE t1 (DB_ROW_ID int) engine=innodb;
-
-#
-# Bug #17152: Wrong result with BINARY comparison on aliased column
-#
-
-CREATE TABLE t1 (
-   a BIGINT(20) NOT NULL,
-    PRIMARY KEY  (a)
- ) ENGINE=INNODB DEFAULT CHARSET=UTF8;
-
-CREATE TABLE t2 (
-  a BIGINT(20) NOT NULL,
-  b VARCHAR(128) NOT NULL,
-  c TEXT NOT NULL,
-  PRIMARY KEY  (a,b),
-  KEY idx_t2_b_c (b,c(200)),
-  CONSTRAINT t_fk FOREIGN KEY (a) REFERENCES t1 (a) 
-   ON DELETE CASCADE
- ) ENGINE=INNODB DEFAULT CHARSET=UTF8;
-
-INSERT INTO t1 VALUES (1);
-INSERT INTO t2 VALUES (1, 'bar', 'vbar');
-INSERT INTO t2 VALUES (1, 'BAR2', 'VBAR');
-INSERT INTO t2 VALUES (1, 'bar_bar', 'bibi');
-INSERT INTO t2 VALUES (1, 'customer_over', '1');
-
-SELECT * FROM t2 WHERE b = 'customer_over';
-SELECT * FROM t2 WHERE BINARY b = 'customer_over';
-SELECT DISTINCT p0.a FROM t2 p0 WHERE p0.b = 'customer_over';
-/* Bang: Empty result set, above was expected: */
-SELECT DISTINCT p0.a FROM t2 p0 WHERE BINARY p0.b = 'customer_over';
-SELECT p0.a FROM t2 p0 WHERE BINARY p0.b = 'customer_over';
-
-drop table t2, t1;
-
-#
-# Test optimize on table with open transaction
-#
-
-CREATE TABLE t1 ( a int ) ENGINE=innodb;
-BEGIN;
-INSERT INTO t1 VALUES (1);
-OPTIMIZE TABLE t1;
-DROP TABLE t1;
-
-#
-# Bug #24741 (existing cascade clauses disappear when adding foreign keys)
-#
-
-CREATE TABLE t1 (id int PRIMARY KEY, f int NOT NULL, INDEX(f)) ENGINE=InnoDB;
-
-CREATE TABLE t2 (id int PRIMARY KEY, f INT NOT NULL,
-  CONSTRAINT t2_t1 FOREIGN KEY (id) REFERENCES t1 (id)
-  ON DELETE CASCADE ON UPDATE CASCADE) ENGINE=InnoDB;
-
-ALTER TABLE t2 ADD FOREIGN KEY (f) REFERENCES t1 (f) ON
-DELETE CASCADE ON UPDATE CASCADE;
-
-SHOW CREATE TABLE t2;
-DROP TABLE t2, t1;
-
-#
-# Bug #25927: Prevent ALTER TABLE ... MODIFY ... NOT NULL on columns
-# for which there is a foreign key constraint ON ... SET NULL.
-#
-
-CREATE TABLE t1 (a INT, INDEX(a)) ENGINE=InnoDB;
-CREATE TABLE t2 (a INT, INDEX(a)) ENGINE=InnoDB;
-INSERT INTO t1 VALUES (1);
-INSERT INTO t2 VALUES (1);
-ALTER TABLE t2 ADD FOREIGN KEY (a) REFERENCES t1 (a) ON DELETE SET NULL;
-# mysqltest first does replace_regex, then replace_result
---replace_regex /'[^']*test\/#sql-[0-9a-f_]*'/'#sql-temporary'/
-# Embedded server doesn't chdir to data directory
---replace_result $MYSQLD_DATADIR ./ master-data/ ''
---error 1025
-ALTER TABLE t2 MODIFY a INT NOT NULL;
-DELETE FROM t1;
-DROP TABLE t2,t1;
-
-#
-# Bug #26835: table corruption after delete+insert
-#
-
-CREATE TABLE t1 (a VARCHAR(5) COLLATE utf8_unicode_ci PRIMARY KEY)
-ENGINE=InnoDB;
-INSERT INTO t1 VALUES (0xEFBCA4EFBCA4EFBCA4);
-DELETE FROM t1;
-INSERT INTO t1 VALUES ('DDD');
-SELECT * FROM t1;
-DROP TABLE t1;
-
-#
-# Bug #23313 (AUTO_INCREMENT=# not reported back for InnoDB tables)
-# Bug #21404 (AUTO_INCREMENT value reset when Adding FKEY (or ALTER?))
-#
-
-CREATE TABLE t1 (id int PRIMARY KEY AUTO_INCREMENT) ENGINE=InnoDB
-AUTO_INCREMENT=42;
-
-INSERT INTO t1 VALUES (0),(347),(0);
-SELECT * FROM t1;
-
-SHOW CREATE TABLE t1;
-
-CREATE TABLE t2 (id int PRIMARY KEY) ENGINE=InnoDB;
-INSERT INTO t2 VALUES(42),(347),(348);
-ALTER TABLE t1 ADD CONSTRAINT t1_t2 FOREIGN KEY (id) REFERENCES t2(id);
-SHOW CREATE TABLE t1;
-
-DROP TABLE t1,t2;
-
-#
-# Bug #21101 (Prints wrong error message if max row size is too large)
-#
-set innodb_strict_mode=on;
---error 1118
-CREATE TABLE t1 (
-	c01 CHAR(255), c02 CHAR(255), c03 CHAR(255), c04 CHAR(255),
-	c05 CHAR(255), c06 CHAR(255), c07 CHAR(255), c08 CHAR(255),
-	c09 CHAR(255), c10 CHAR(255), c11 CHAR(255), c12 CHAR(255),
-	c13 CHAR(255), c14 CHAR(255), c15 CHAR(255), c16 CHAR(255),
-	c17 CHAR(255), c18 CHAR(255), c19 CHAR(255), c20 CHAR(255),
-	c21 CHAR(255), c22 CHAR(255), c23 CHAR(255), c24 CHAR(255),
-	c25 CHAR(255), c26 CHAR(255), c27 CHAR(255), c28 CHAR(255),
-	c29 CHAR(255), c30 CHAR(255), c31 CHAR(255), c32 CHAR(255)
-	) ENGINE = InnoDB;
-
-#
-# Bug #31860 InnoDB assumes AUTOINC values can only be positive.
-#
-DROP TABLE IF EXISTS t1;
-CREATE TABLE t1(
-	id BIGINT(20) NOT NULL AUTO_INCREMENT PRIMARY KEY
-	) ENGINE=InnoDB;
-INSERT INTO t1 VALUES(-10);
-SELECT * FROM t1;
-#
-# NOTE: The server really needs to be restarted at this point
-# for the test to be useful.  
-#
-# Without the fix InnoDB would trip over an assertion here.
-INSERT INTO t1 VALUES(NULL);
-# The next value should be 1 and not -9 or a -ve number
-SELECT * FROM t1;
-DROP TABLE t1;
-
-# 
-# Bug #21409 Incorrect result returned when in READ-COMMITTED with
-# query_cache ON
-#
-CONNECT (c1,localhost,root,,);
-CONNECT (c2,localhost,root,,);
-CONNECTION c1;
-SET binlog_format='MIXED';
-SET TX_ISOLATION='read-committed';
-SET AUTOCOMMIT=0;
-DROP TABLE IF EXISTS t1, t2;
-CREATE TABLE t1 ( a int ) ENGINE=InnoDB;
-CREATE TABLE t2 LIKE t1;
-SELECT * FROM t2;
-CONNECTION c2;
-SET binlog_format='MIXED';
-SET TX_ISOLATION='read-committed';
-SET AUTOCOMMIT=0;
-INSERT INTO t1 VALUES (1);
-COMMIT;
-CONNECTION c1;
-SELECT * FROM t1 WHERE a=1;
-DISCONNECT c1;
-DISCONNECT c2;
-CONNECT (c1,localhost,root,,);
-CONNECT (c2,localhost,root,,);
-CONNECTION c1;
-SET binlog_format='MIXED';
-SET TX_ISOLATION='read-committed';
-SET AUTOCOMMIT=0;
-SELECT * FROM t2;
-CONNECTION c2;
-SET binlog_format='MIXED';
-SET TX_ISOLATION='read-committed';
-SET AUTOCOMMIT=0;
-INSERT INTO t1 VALUES (2);
-COMMIT;
-CONNECTION c1;
-# The result set below should be the same for both selects
-SELECT * FROM t1 WHERE a=2;
-SELECT * FROM t1 WHERE a=2;
-DROP TABLE t1;
-DROP TABLE t2;
-DISCONNECT c1;
-DISCONNECT c2;
-CONNECTION default;
-
-#
-# Bug #29157 UPDATE, changed rows incorrect
-#
-create table t1 (i int, j int) engine=innodb;
-insert into t1 (i, j) values (1, 1), (2, 2);
---enable_info
-update t1 set j = 2;
---disable_info
-drop table t1;
-
-#
-# Bug #32440 InnoDB free space info does not appear in SHOW TABLE STATUS or
-# I_S
-#
-create table t1 (id int) comment='this is a comment' engine=innodb;
-select table_comment, data_free > 0 as data_free_is_set
-  from information_schema.tables
-  where table_schema='test' and table_name = 't1';
-drop table t1;
-
-=======
->>>>>>> adda25c7
 #
 # Bug 34920 test
 #
