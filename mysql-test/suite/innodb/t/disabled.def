--- conflicted
+++ resolved
@@ -29,15 +29,6 @@
 innodb.skip_locked_nowait  : Bug#25886814 2017-04-13 Allen Failing sporadically on PB2
 
 log_corruption            : WL9535 disable it, need to check it deeper
-<<<<<<< HEAD
-create_tablespace         : WL9535 disable it, need to check it deeper
-innodb_rename_index       : WL9535 disable it, need to check it deeper
 innodb-wl5980-discard     : WL9535 disable it, need to check it deeper
-create_tablespace_debug   : WL9535 disable it, need to check it deeper
-pct_cached_evict          : WL9535 disable it, need to check it deeper
-tablespace_per_table_not_windows : WL9535 disable it, need to check it deeper
 
-sys_tablestats            : WL#9536 disables it, waiting for proper I_S opening table fix from 9535.
-=======
-innodb-wl5980-discard     : WL9535 disable it, need to check it deeper
->>>>>>> 0565faff
+sys_tablestats            : WL#9536 disables it, waiting for proper I_S opening table fix from 9535.