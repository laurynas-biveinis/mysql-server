--- conflicted
+++ resolved
@@ -21,10 +21,7 @@
 call mtr.add_suppression("Skip re-populating collations and character sets tables in InnoDB read-only mode.");
 call mtr.add_suppression("InnoDB: Error number [0-9]* means 'Resource temporarily unavailable'");
 call mtr.add_suppression("\\[ERROR\\] InnoDB: Unable to open tablespace .* \\(flags=.*, filename=");
-<<<<<<< HEAD
-=======
 call mtr.add_suppression("Skip updating I_S metadata in InnoDB read-only mode.");
->>>>>>> 7cecc90f
 -- enable_query_log
 
 -- echo #
