set global innodb_support_xa=default;
set session innodb_support_xa=default;
SET SESSION DEFAULT_STORAGE_ENGINE = InnoDB;
SET SESSION DEFAULT_TMP_STORAGE_ENGINE = InnoDB;
drop table if exists t1,t2,t3,t1m,t1i,t2m,t2i,t4;
drop procedure if exists p1;
create table t1 (
c_id int(11) not null default '0',
org_id int(11) default null,
unique key contacts$c_id (c_id),
key contacts$org_id (org_id)
);
insert into t1 values
(2,null),(120,null),(141,null),(218,7), (128,1),
(151,2),(234,2),(236,2),(243,2),(255,2),(259,2),(232,3),(235,3),(238,3),
(246,3),(253,3),(269,3),(285,3),(291,3),(293,3),(131,4),(230,4),(231,4);
create table t2 (
slai_id int(11) not null default '0',
owner_tbl int(11) default null,
owner_id int(11) default null,
sla_id int(11) default null,
inc_web int(11) default null,
inc_email int(11) default null,
inc_chat int(11) default null,
inc_csr int(11) default null,
inc_total int(11) default null,
time_billed int(11) default null,
activedate timestamp null default null,
expiredate timestamp null default null,
state int(11) default null,
sla_set int(11) default null,
unique key t2$slai_id (slai_id),
key t2$owner_id (owner_id),
key t2$sla_id (sla_id)
);
insert into t2(slai_id, owner_tbl, owner_id, sla_id) values
(1,3,1,1), (3,3,10,2), (4,3,3,6), (5,3,2,5), (6,3,8,3), (7,3,9,7),
(8,3,6,8), (9,3,4,9), (10,3,5,10), (11,3,11,11), (12,3,7,12);
flush tables;
select si.slai_id
from t1 c join t2 si on
((si.owner_tbl = 3 and si.owner_id = c.org_id) or
( si.owner_tbl = 2 and si.owner_id = c.c_id))
where
c.c_id = 218 and expiredate is null;
slai_id
12
select * from t1 where org_id is null;
c_id	org_id
2	NULL
120	NULL
141	NULL
select si.slai_id
from t1 c join t2 si on
((si.owner_tbl = 3 and si.owner_id = c.org_id) or
( si.owner_tbl = 2 and si.owner_id = c.c_id))
where
c.c_id = 218 and expiredate is null;
slai_id
12
drop table t1, t2;
CREATE TABLE t1 (a int, b int, KEY b (b));
CREATE TABLE t2 (a int, b int, PRIMARY KEY  (a,b));
CREATE TABLE t3 (a int, b int, c int, PRIMARY KEY  (a),
UNIQUE KEY b (b,c), KEY a (a,b,c));
INSERT INTO t1 VALUES (1, 1);
INSERT INTO t1 SELECT a + 1, b + 1 FROM t1;
INSERT INTO t1 SELECT a + 2, b + 2 FROM t1;
INSERT INTO t2 VALUES (1,1),(1,2),(1,3),(1,4),(1,5),(1,6),(1,7),(1,8);
INSERT INTO t2 SELECT a + 1, b FROM t2;
DELETE FROM t2 WHERE a = 1 AND b < 2;
INSERT INTO t3 VALUES (1,1,1),(2,1,2);
INSERT INTO t3 SELECT a + 2, a + 2, 3 FROM t3;
INSERT INTO t3 SELECT a + 4, a + 4, 3 FROM t3;
SELECT STRAIGHT_JOIN SQL_NO_CACHE t1.b, t1.a FROM t1, t3, t2 WHERE
t3.a = t2.a AND t2.b = t1.a AND t3.b = 1 AND t3.c IN (1, 2)
ORDER BY t1.b LIMIT 2;
b	a
1	1
2	2
SELECT STRAIGHT_JOIN SQL_NO_CACHE t1.b, t1.a FROM t1, t3, t2 WHERE
t3.a = t2.a AND t2.b = t1.a AND t3.b = 1 AND t3.c IN (1, 2)
ORDER BY t1.b LIMIT 5;
b	a
1	1
2	2
2	2
3	3
3	3
DROP TABLE t1, t2, t3;
CREATE TABLE `t1` (`id1` INT) ;
INSERT INTO `t1` (`id1`) VALUES (1),(5),(2);
CREATE TABLE `t2` (
`id1` INT,
`id2` INT NOT NULL,
`id3` INT,
`id4` INT NOT NULL,
UNIQUE (`id2`,`id4`),
KEY (`id1`)
);
INSERT INTO `t2`(`id1`,`id2`,`id3`,`id4`) VALUES
(1,1,1,0),
(1,1,2,1),
(5,1,2,2),
(6,1,2,3),
(1,2,2,2),
(1,2,1,1);
SELECT `id1` FROM `t1` WHERE `id1` NOT IN (SELECT `id1` FROM `t2` WHERE `id2` = 1 AND `id3` = 2);
id1
2
DROP TABLE t1, t2;
create table t1 (c1 int) engine=innodb;
handler t1 open;
handler t1 read first;
c1
Before and after comparison
0
drop table t1;
CREATE TABLE t1(c1 TEXT, UNIQUE (c1(1)), cnt INT DEFAULT 1)
ENGINE=INNODB CHARACTER SET UTF8;
INSERT INTO t1 (c1) VALUES ('1a');
SELECT * FROM t1;
c1	cnt
1a	1
INSERT INTO t1 (c1) VALUES ('1b') ON DUPLICATE KEY UPDATE cnt=cnt+1;
SELECT * FROM t1;
c1	cnt
1a	2
DROP TABLE t1;
CREATE TABLE t1(c1 VARCHAR(2), UNIQUE (c1(1)), cnt INT DEFAULT 1)
ENGINE=INNODB CHARACTER SET UTF8;
INSERT INTO t1 (c1) VALUES ('1a');
SELECT * FROM t1;
c1	cnt
1a	1
INSERT INTO t1 (c1) VALUES ('1b') ON DUPLICATE KEY UPDATE cnt=cnt+1;
SELECT * FROM t1;
c1	cnt
1a	2
DROP TABLE t1;
CREATE TABLE t1(c1 CHAR(2), UNIQUE (c1(1)), cnt INT DEFAULT 1)
ENGINE=INNODB CHARACTER SET UTF8;
INSERT INTO t1 (c1) VALUES ('1a');
SELECT * FROM t1;
c1	cnt
1a	1
INSERT INTO t1 (c1) VALUES ('1b') ON DUPLICATE KEY UPDATE cnt=cnt+1;
SELECT * FROM t1;
c1	cnt
1a	2
DROP TABLE t1;
CREATE TABLE t1 (
a1 decimal(10,0) DEFAULT NULL,
a2 blob,
a3 time DEFAULT NULL,
a4 blob,
a5 char(175) DEFAULT NULL,
a6 timestamp NOT NULL DEFAULT '0000-00-00 00:00:00',
a7 tinyblob,
INDEX idx (a6,a7(239),a5)
) ENGINE=InnoDB;
EXPLAIN SELECT a4 FROM t1 WHERE
a6=NULL AND
a4='UNcT5pIde4I6c2SheTo4gt92OV1jgJCVkXmzyf325R1DwLURkbYHwhydANIZMbKTgdcR5xS';
id	select_type	table	partitions	type	possible_keys	key	key_len	ref	rows	filtered	Extra
1	SIMPLE	NULL	NULL	NULL	NULL	NULL	NULL	NULL	NULL	NULL	no matching row in const table
Warnings:
Note	1003	/* select#1 */ select `test`.`t1`.`a4` AS `a4` from `test`.`t1` where (multiple equal(NULL, `test`.`t1`.`a6`) and multiple equal('UNcT5pIde4I6c2SheTo4gt92OV1jgJCVkXmzyf325R1DwLURkbYHwhydANIZMbKTgdcR5xS', `test`.`t1`.`a4`))
EXPLAIN SELECT t1.a4 FROM t1, t1 t WHERE
t.a6=t.a6 AND t1.a6=NULL AND
t1.a4='UNcT5pIde4I6c2SheTo4gt92OV1jgJCVkXmzyf325R1DwLURkbYHwhydANIZMbKTgdcR5xS';
id	select_type	table	partitions	type	possible_keys	key	key_len	ref	rows	filtered	Extra
1	SIMPLE	NULL	NULL	NULL	NULL	NULL	NULL	NULL	NULL	NULL	no matching row in const table
Warnings:
Note	1003	/* select#1 */ select `test`.`t1`.`a4` AS `a4` from `test`.`t1` join `test`.`t1` `t` where (multiple equal(NULL, `test`.`t1`.`a6`) and multiple equal('UNcT5pIde4I6c2SheTo4gt92OV1jgJCVkXmzyf325R1DwLURkbYHwhydANIZMbKTgdcR5xS', `test`.`t1`.`a4`))
DROP TABLE t1;
create table t1m (a int) engine = MEMORY;
create table t1i (a int);
create table t2m (a int) engine = MEMORY;
create table t2i (a int);
insert into t2m values (5);
insert into t2i values (5);
select min(a) from t1i;
min(a)
NULL
select min(7) from t1i;
min(7)
NULL
select min(7) from DUAL;
min(7)
7
explain select min(7) from t2i join t1i;
id	select_type	table	partitions	type	possible_keys	key	key_len	ref	rows	filtered	Extra
1	SIMPLE	t2i	NULL	ALL	NULL	NULL	NULL	NULL	1	100.00	NULL
1	SIMPLE	t1i	NULL	ALL	NULL	NULL	NULL	NULL	1	100.00	Using join buffer (Block Nested Loop)
Warnings:
Note	1003	/* select#1 */ select min(7) AS `min(7)` from `test`.`t2i` join `test`.`t1i`
select min(7) from t2i join t1i;
min(7)
NULL
select max(a) from t1i;
max(a)
NULL
select max(7) from t1i;
max(7)
NULL
select max(7) from DUAL;
max(7)
7
explain select max(7) from t2i join t1i;
id	select_type	table	partitions	type	possible_keys	key	key_len	ref	rows	filtered	Extra
1	SIMPLE	t2i	NULL	ALL	NULL	NULL	NULL	NULL	1	100.00	NULL
1	SIMPLE	t1i	NULL	ALL	NULL	NULL	NULL	NULL	1	100.00	Using join buffer (Block Nested Loop)
Warnings:
Note	1003	/* select#1 */ select max(7) AS `max(7)` from `test`.`t2i` join `test`.`t1i`
select max(7) from t2i join t1i;
max(7)
NULL
select 1, min(a) from t1i where a=99;
1	min(a)
1	NULL
select 1, min(a) from t1i where 1=99;
1	min(a)
1	NULL
select 1, min(1) from t1i where a=99;
1	min(1)
1	NULL
select 1, min(1) from t1i where 1=99;
1	min(1)
1	NULL
select 1, max(a) from t1i where a=99;
1	max(a)
1	NULL
select 1, max(a) from t1i where 1=99;
1	max(a)
1	NULL
select 1, max(1) from t1i where a=99;
1	max(1)
1	NULL
select 1, max(1) from t1i where 1=99;
1	max(1)
1	NULL
explain select count(*), min(7), max(7) from t1m, t1i;
id	select_type	table	partitions	type	possible_keys	key	key_len	ref	rows	filtered	Extra
1	SIMPLE	NULL	NULL	NULL	NULL	NULL	NULL	NULL	NULL	NULL	Select tables optimized away
Warnings:
Note	1003	/* select#1 */ select count(0) AS `count(*)`,min(7) AS `min(7)`,max(7) AS `max(7)` from `test`.`t1m` join `test`.`t1i`
select count(*), min(7), max(7) from t1m, t1i;
count(*)	min(7)	max(7)
0	NULL	NULL
explain select count(*), min(7), max(7) from t1m, t2i;
id	select_type	table	partitions	type	possible_keys	key	key_len	ref	rows	filtered	Extra
1	SIMPLE	NULL	NULL	NULL	NULL	NULL	NULL	NULL	NULL	NULL	Select tables optimized away
Warnings:
Note	1003	/* select#1 */ select count(0) AS `count(*)`,min(7) AS `min(7)`,max(7) AS `max(7)` from `test`.`t1m` join `test`.`t2i`
select count(*), min(7), max(7) from t1m, t2i;
count(*)	min(7)	max(7)
0	NULL	NULL
explain select count(*), min(7), max(7) from t2m, t1i;
id	select_type	table	partitions	type	possible_keys	key	key_len	ref	rows	filtered	Extra
1	SIMPLE	NULL	NULL	NULL	NULL	NULL	NULL	NULL	NULL	NULL	Select tables optimized away
Warnings:
Note	1003	/* select#1 */ select count(0) AS `count(*)`,min(7) AS `min(7)`,max(7) AS `max(7)` from `test`.`t2m` join `test`.`t1i`
select count(*), min(7), max(7) from t2m, t1i;
count(*)	min(7)	max(7)
0	NULL	NULL
drop table t1m, t1i, t2m, t2i;
create table t1 (
a1 char(64), a2 char(64), b char(16), c char(16) not null, d char(16), dummy char(64) default ' '
) ENGINE = MEMORY;
insert into t1 (a1, a2, b, c, d) values
('a','a','a','a111','xy1'),('a','a','a','b111','xy2'),('a','a','a','c111','xy3'),('a','a','a','d111','xy4'),
('a','a','b','e112','xy1'),('a','a','b','f112','xy2'),('a','a','b','g112','xy3'),('a','a','b','h112','xy4'),
('a','b','a','i121','xy1'),('a','b','a','j121','xy2'),('a','b','a','k121','xy3'),('a','b','a','l121','xy4'),
('a','b','b','m122','xy1'),('a','b','b','n122','xy2'),('a','b','b','o122','xy3'),('a','b','b','p122','xy4'),
('b','a','a','a211','xy1'),('b','a','a','b211','xy2'),('b','a','a','c211','xy3'),('b','a','a','d211','xy4'),
('b','a','b','e212','xy1'),('b','a','b','f212','xy2'),('b','a','b','g212','xy3'),('b','a','b','h212','xy4'),
('b','b','a','i221','xy1'),('b','b','a','j221','xy2'),('b','b','a','k221','xy3'),('b','b','a','l221','xy4'),
('b','b','b','m222','xy1'),('b','b','b','n222','xy2'),('b','b','b','o222','xy3'),('b','b','b','p222','xy4'),
('c','a','a','a311','xy1'),('c','a','a','b311','xy2'),('c','a','a','c311','xy3'),('c','a','a','d311','xy4'),
('c','a','b','e312','xy1'),('c','a','b','f312','xy2'),('c','a','b','g312','xy3'),('c','a','b','h312','xy4'),
('c','b','a','i321','xy1'),('c','b','a','j321','xy2'),('c','b','a','k321','xy3'),('c','b','a','l321','xy4'),
('c','b','b','m322','xy1'),('c','b','b','n322','xy2'),('c','b','b','o322','xy3'),('c','b','b','p322','xy4'),
('d','a','a','a411','xy1'),('d','a','a','b411','xy2'),('d','a','a','c411','xy3'),('d','a','a','d411','xy4'),
('d','a','b','e412','xy1'),('d','a','b','f412','xy2'),('d','a','b','g412','xy3'),('d','a','b','h412','xy4'),
('d','b','a','i421','xy1'),('d','b','a','j421','xy2'),('d','b','a','k421','xy3'),('d','b','a','l421','xy4'),
('d','b','b','m422','xy1'),('d','b','b','n422','xy2'),('d','b','b','o422','xy3'),('d','b','b','p422','xy4'),
('a','a','a','a111','xy1'),('a','a','a','b111','xy2'),('a','a','a','c111','xy3'),('a','a','a','d111','xy4'),
('a','a','b','e112','xy1'),('a','a','b','f112','xy2'),('a','a','b','g112','xy3'),('a','a','b','h112','xy4'),
('a','b','a','i121','xy1'),('a','b','a','j121','xy2'),('a','b','a','k121','xy3'),('a','b','a','l121','xy4'),
('a','b','b','m122','xy1'),('a','b','b','n122','xy2'),('a','b','b','o122','xy3'),('a','b','b','p122','xy4'),
('b','a','a','a211','xy1'),('b','a','a','b211','xy2'),('b','a','a','c211','xy3'),('b','a','a','d211','xy4'),
('b','a','b','e212','xy1'),('b','a','b','f212','xy2'),('b','a','b','g212','xy3'),('b','a','b','h212','xy4'),
('b','b','a','i221','xy1'),('b','b','a','j221','xy2'),('b','b','a','k221','xy3'),('b','b','a','l221','xy4'),
('b','b','b','m222','xy1'),('b','b','b','n222','xy2'),('b','b','b','o222','xy3'),('b','b','b','p222','xy4'),
('c','a','a','a311','xy1'),('c','a','a','b311','xy2'),('c','a','a','c311','xy3'),('c','a','a','d311','xy4'),
('c','a','b','e312','xy1'),('c','a','b','f312','xy2'),('c','a','b','g312','xy3'),('c','a','b','h312','xy4'),
('c','b','a','i321','xy1'),('c','b','a','j321','xy2'),('c','b','a','k321','xy3'),('c','b','a','l321','xy4'),
('c','b','b','m322','xy1'),('c','b','b','n322','xy2'),('c','b','b','o322','xy3'),('c','b','b','p322','xy4'),
('d','a','a','a411','xy1'),('d','a','a','b411','xy2'),('d','a','a','c411','xy3'),('d','a','a','d411','xy4'),
('d','a','b','e412','xy1'),('d','a','b','f412','xy2'),('d','a','b','g412','xy3'),('d','a','b','h412','xy4'),
('d','b','a','i421','xy1'),('d','b','a','j421','xy2'),('d','b','a','k421','xy3'),('d','b','a','l421','xy4'),
('d','b','b','m422','xy1'),('d','b','b','n422','xy2'),('d','b','b','o422','xy3'),('d','b','b','p422','xy4');
create table t4 (
pk_col int auto_increment primary key, a1 char(64), a2 char(64), b char(16), c char(16) not null, d char(16), dummy char(64) default ' '
);
insert into t4 (a1, a2, b, c, d, dummy) select * from t1;
create index idx12672_0 on t4 (a1);
create index idx12672_1 on t4 (a1,a2,b,c);
create index idx12672_2 on t4 (a1,a2,b);
analyze table t4;
Table	Op	Msg_type	Msg_text
test.t4	analyze	status	OK
select distinct a1 from t4 where pk_col not in (1,2,3,4);
a1
a
b
c
d
drop table t1,t4;
DROP TABLE IF EXISTS t2, t1;
CREATE TABLE t1 (i INT NOT NULL PRIMARY KEY) ENGINE= InnoDB;
CREATE TABLE t2 (
i INT NOT NULL,
FOREIGN KEY (i) REFERENCES t1 (i) ON DELETE NO ACTION
) ENGINE= InnoDB;
INSERT INTO t1 VALUES (1);
INSERT INTO t2 VALUES (1);
DELETE IGNORE FROM t1 WHERE i = 1;
Warnings:
Error	1451	Cannot delete or update a parent row: a foreign key constraint fails (`test`.`t2`, CONSTRAINT `t2_ibfk_1` FOREIGN KEY (`i`) REFERENCES `t1` (`i`) ON DELETE NO ACTION)
SELECT * FROM t1, t2;
i	i
1	1
DROP TABLE t2, t1;
End of 4.1 tests.
create table t1 (
a varchar(30), b varchar(30), primary key(a), key(b)
);
select distinct a from t1;
a
drop table t1;
create table t1(a int, key(a));
insert into t1 values(1);
select a, count(a) from t1 group by a with rollup;
a	count(a)
1	1
NULL	1
drop table t1;
create table t1 (f1 int, f2 char(1), primary key(f1,f2)) stats_persistent=0;
insert into t1 values ( 1,"e"),(2,"a"),( 3,"c"),(4,"d");
alter table t1 drop primary key, add primary key (f2, f1);
explain select distinct f1 a, f1 b from t1;
id	select_type	table	partitions	type	possible_keys	key	key_len	ref	rows	filtered	Extra
1	SIMPLE	t1	NULL	index	PRIMARY	PRIMARY	5	NULL	4	100.00	Using index; Using temporary
Warnings:
Note	1003	/* select#1 */ select distinct `test`.`t1`.`f1` AS `a`,`test`.`t1`.`f1` AS `b` from `test`.`t1`
explain select distinct f1, f2 from t1;
id	select_type	table	partitions	type	possible_keys	key	key_len	ref	rows	filtered	Extra
1	SIMPLE	t1	NULL	index	PRIMARY	PRIMARY	5	NULL	4	100.00	Using index
Warnings:
Note	1003	/* select#1 */ select distinct `test`.`t1`.`f1` AS `f1`,`test`.`t1`.`f2` AS `f2` from `test`.`t1`
drop table t1;
CREATE TABLE t1 (id int(11) NOT NULL PRIMARY KEY, name varchar(20),
INDEX (name));
CREATE TABLE t2 (id int(11) NOT NULL PRIMARY KEY, fkey int(11));
ALTER TABLE t2 ADD FOREIGN KEY (fkey) REFERENCES t2(id);
INSERT INTO t1 VALUES (1,'A1'),(2,'A2'),(3,'B');
INSERT INTO t2 VALUES (1,1),(2,2),(3,2),(4,3),(5,3);
EXPLAIN
SELECT COUNT(*) FROM t2 LEFT JOIN t1 ON t2.fkey = t1.id
WHERE t1.name LIKE 'A%';
id	select_type	table	partitions	type	possible_keys	key	key_len	ref	rows	filtered	Extra
1	SIMPLE	t1	NULL	range	PRIMARY,name	name	23	NULL	2	100.00	Using where; Using index
1	SIMPLE	t2	NULL	ref	fkey	fkey	5	test.t1.id	1	100.00	Using index
Warnings:
Note	1003	/* select#1 */ select count(0) AS `COUNT(*)` from `test`.`t2` join `test`.`t1` where ((`test`.`t2`.`fkey` = `test`.`t1`.`id`) and (`test`.`t1`.`name` like 'A%'))
EXPLAIN
SELECT COUNT(*) FROM t2 LEFT JOIN t1 ON t2.fkey = t1.id
WHERE t1.name LIKE 'A%' OR FALSE;
id	select_type	table	partitions	type	possible_keys	key	key_len	ref	rows	filtered	Extra
1	SIMPLE	t2	NULL	index	NULL	fkey	5	NULL	5	100.00	Using index
1	SIMPLE	t1	NULL	eq_ref	PRIMARY	PRIMARY	4	test.t2.fkey	1	100.00	Using where
Warnings:
Note	1003	/* select#1 */ select count(0) AS `COUNT(*)` from `test`.`t2` left join `test`.`t1` on((`test`.`t1`.`id` = `test`.`t2`.`fkey`)) where (`test`.`t1`.`name` like 'A%')
DROP TABLE t1,t2;
CREATE TABLE t1 (
id int NOT NULL,
name varchar(20) NOT NULL,
dept varchar(20) NOT NULL,
age tinyint(3) unsigned NOT NULL,
PRIMARY KEY (id),
INDEX (name,dept)
) ENGINE=InnoDB STATS_PERSISTENT=0;
INSERT INTO t1(id, dept, age, name) VALUES
(3987, 'cs1', 10, 'rs1'), (3988, 'cs2', 20, 'rs1'), (3995, 'cs3', 10, 'rs2'),
(3996, 'cs4', 20, 'rs2'), (4003, 'cs5', 10, 'rs3'), (4004, 'cs6', 20, 'rs3'),
(4011, 'cs7', 10, 'rs4'), (4012, 'cs8', 20, 'rs4'), (4019, 'cs9', 10, 'rs5'),
(4020, 'cs10', 20, 'rs5'),(4027, 'cs11', 10, 'rs6'),(4028, 'cs12', 20, 'rs6');
EXPLAIN SELECT DISTINCT t1.name, t1.dept FROM t1 WHERE t1.name='rs5';
id	select_type	table	partitions	type	possible_keys	key	key_len	ref	rows	filtered	Extra
1	SIMPLE	t1	NULL	ref	name	name	22	const	2	100.00	Using where; Using index
Warnings:
Note	1003	/* select#1 */ select distinct `test`.`t1`.`name` AS `name`,`test`.`t1`.`dept` AS `dept` from `test`.`t1` where (`test`.`t1`.`name` = 'rs5')
SELECT DISTINCT t1.name, t1.dept FROM t1 WHERE t1.name='rs5';
name	dept
rs5	cs10
rs5	cs9
DELETE FROM t1;
# Masking (#) number in "rows" column of the following EXPLAIN output, as it may vary (bug#47746).
EXPLAIN SELECT DISTINCT t1.name, t1.dept FROM t1 WHERE t1.name='rs5';
id	select_type	table	partitions	type	possible_keys	key	key_len	ref	rows	filtered	Extra
1	SIMPLE	t1	NULL	ref	name	name	22	const	#	100.00	Using where; Using index
Warnings:
Note	1003	/* select#1 */ select distinct `test`.`t1`.`name` AS `name`,`test`.`t1`.`dept` AS `dept` from `test`.`t1` where (`test`.`t1`.`name` = 'rs5')
SELECT DISTINCT t1.name, t1.dept FROM t1 WHERE t1.name='rs5';
name	dept
DROP TABLE t1;
drop table if exists t1;
show variables like 'innodb_rollback_on_timeout';
Variable_name	Value
innodb_rollback_on_timeout	OFF
create table t1 (a int unsigned not null primary key) engine = innodb;
insert into t1 values (1);
commit;
begin work;
insert into t1 values (2);
select * from t1;
a
1
2
begin work;
insert into t1 values (5);
select * from t1;
a
1
5
insert into t1 values (2);
ERROR HY000: Lock wait timeout exceeded; try restarting transaction
select * from t1;
a
1
5
commit;
select * from t1;
a
1
2
commit;
select * from t1;
a
1
2
5
drop table t1;
set @save_qcache_size=@@global.query_cache_size;
set @save_qcache_type=@@global.query_cache_type;
set global query_cache_size=10*1024*1024;
set global query_cache_type=1;
drop table if exists `test`;
Warnings:
Note	1051	Unknown table 'test.test'
CREATE TABLE `test` (`test1` varchar(3) NOT NULL,
`test2` varchar(4) NOT NULL,PRIMARY KEY  (`test1`))
ENGINE=InnoDB DEFAULT CHARSET=latin1;
INSERT INTO `test` (`test1`, `test2`) VALUES ('tes', '5678');
select * from test;
test1	test2
tes	5678
INSERT INTO `test` (`test1`, `test2`) VALUES ('tes', '1234')
ON DUPLICATE KEY UPDATE `test2` = '1234';
select * from test;
test1	test2
tes	1234
flush tables;
select * from test;
test1	test2
tes	1234
drop table test;
set global query_cache_type=@save_qcache_type;
set global query_cache_size=@save_qcache_size;
drop table if exists t1;
show variables like 'innodb_rollback_on_timeout';
Variable_name	Value
innodb_rollback_on_timeout	OFF
create table t1 (a int unsigned not null primary key) engine = innodb;
insert into t1 values (1);
commit;
begin work;
insert into t1 values (2);
select * from t1;
a
1
2
begin work;
insert into t1 values (5);
select * from t1;
a
1
5
insert into t1 values (2);
ERROR HY000: Lock wait timeout exceeded; try restarting transaction
select * from t1;
a
1
5
commit;
select * from t1;
a
1
2
commit;
select * from t1;
a
1
2
5
drop table t1;
create table t1(
id int auto_increment,
c char(1) not null,
counter int not null default 1,
primary key (id),
unique key (c)
) engine=innodb;
insert into t1 (id, c) values
(NULL, 'a'),
(NULL, 'a')
on duplicate key update id = values(id), counter = counter + 1;
select * from t1;
id	c	counter
2	a	2
insert into t1 (id, c) values
(NULL, 'b')
on duplicate key update id = values(id), counter = counter + 1;
select * from t1;
id	c	counter
2	a	2
3	b	1
truncate table t1;
insert into t1 (id, c) values (NULL, 'a');
select * from t1;
id	c	counter
1	a	1
insert into t1 (id, c) values (NULL, 'b'), (NULL, 'b')
on duplicate key update id = values(id), c = values(c), counter = counter + 1;
select * from t1;
id	c	counter
1	a	1
3	b	2
insert into t1 (id, c) values (NULL, 'a')
on duplicate key update id = values(id), c = values(c), counter = counter + 1;
select * from t1;
id	c	counter
3	b	2
4	a	2
drop table t1;
CREATE TABLE t1(
id int AUTO_INCREMENT PRIMARY KEY,
stat_id int NOT NULL,
acct_id int DEFAULT NULL,
INDEX idx1 (stat_id, acct_id),
INDEX idx2 (acct_id)
) ENGINE=MyISAM;
CREATE TABLE t2(
id int AUTO_INCREMENT PRIMARY KEY,
stat_id int NOT NULL,
acct_id int DEFAULT NULL,
INDEX idx1 (stat_id, acct_id),
INDEX idx2 (acct_id)
) ENGINE=InnoDB STATS_PERSISTENT=0;
INSERT INTO t1(stat_id,acct_id) VALUES
(1,759), (2,831), (3,785), (4,854), (1,921),
(1,553), (2,589), (3,743), (2,827), (2,545),
(4,779), (4,783), (1,597), (1,785), (4,832),
(1,741), (1,833), (3,788), (2,973), (1,907);
INSERT INTO t1(stat_id,acct_id) SELECT stat_id, mod(id+100000, acct_id) FROM t1;
INSERT INTO t1(stat_id,acct_id) SELECT stat_id, mod(id+100000, acct_id) FROM t1;
INSERT INTO t1(stat_id,acct_id) SELECT stat_id, mod(id+100000, acct_id) FROM t1;
INSERT INTO t1(stat_id,acct_id) SELECT stat_id, mod(id+100000, acct_id) FROM t1;
INSERT INTO t1(stat_id,acct_id) SELECT stat_id, mod(id+100000, acct_id) FROM t1;
INSERT INTO t1(stat_id,acct_id) SELECT stat_id, mod(id+100000, acct_id) FROM t1;
INSERT INTO t1(stat_id,acct_id) SELECT stat_id, mod(id+100000, acct_id) FROM t1;
INSERT INTO t1(stat_id,acct_id) SELECT stat_id, mod(id+100000, acct_id) FROM t1;
INSERT INTO t1(stat_id,acct_id) SELECT stat_id, mod(id+100000, acct_id) FROM t1;
INSERT INTO t1(stat_id,acct_id) SELECT stat_id, mod(id+100000, acct_id) FROM t1;
INSERT INTO t1(stat_id,acct_id) SELECT stat_id, mod(id+100000, acct_id) FROM t1;
UPDATE t1 SET acct_id=785 
WHERE MOD(stat_id,2)=0 AND MOD(id,stat_id)=MOD(acct_id,stat_id);
OPTIMIZE TABLE t1;
Table	Op	Msg_type	Msg_text
test.t1	optimize	status	OK
SELECT COUNT(*) FROM t1;
COUNT(*)
40960
SELECT COUNT(*) FROM t1 WHERE acct_id=785;
COUNT(*)
8702
EXPLAIN SELECT COUNT(*) FROM t1 WHERE stat_id IN (1,3) AND acct_id=785;
id	select_type	table	partitions	type	possible_keys	key	key_len	ref	rows	filtered	Extra
1	SIMPLE	t1	NULL	range	idx1,idx2	idx1	9	NULL	2	100.00	Using where; Using index
Warnings:
Note	1003	/* select#1 */ select count(0) AS `COUNT(*)` from `test`.`t1` where ((`test`.`t1`.`acct_id` = 785) and (`test`.`t1`.`stat_id` in (1,3)))
INSERT INTO t2 SELECT * FROM t1;
OPTIMIZE TABLE t2;
Table	Op	Msg_type	Msg_text
test.t2	optimize	note	Table does not support optimize, doing recreate + analyze instead
test.t2	optimize	status	OK
EXPLAIN SELECT COUNT(*) FROM t2 WHERE stat_id IN (1,3) AND acct_id=785;
id	select_type	table	partitions	type	possible_keys	key	key_len	ref	rows	filtered	Extra
1	SIMPLE	t2	NULL	range	idx1,idx2	idx1	9	NULL	2	100.00	Using where; Using index
Warnings:
Note	1003	/* select#1 */ select count(0) AS `COUNT(*)` from `test`.`t2` where ((`test`.`t2`.`acct_id` = 785) and (`test`.`t2`.`stat_id` in (1,3)))
DROP TABLE t1,t2;
create table t1(a int) engine=innodb;
alter table t1 comment '123';
show create table t1;
Table	Create Table
t1	CREATE TABLE `t1` (
  `a` int(11) DEFAULT NULL
) ENGINE=InnoDB DEFAULT CHARSET=latin1 COMMENT='123'
drop table t1;
CREATE TABLE t1 (a CHAR(2), KEY (a)) ENGINE = InnoDB DEFAULT CHARSET=UTF8;
INSERT INTO t1 VALUES ('uk'),('bg');
SELECT * FROM t1 WHERE a = 'uk';
a
uk
DELETE FROM t1 WHERE a = 'uk';
SELECT * FROM t1 WHERE a = 'uk';
a
UPDATE t1 SET a = 'us' WHERE a = 'uk';
SELECT * FROM t1 WHERE a = 'uk';
a
CREATE TABLE t2 (a CHAR(2), KEY (a)) ENGINE = InnoDB;
INSERT INTO t2 VALUES ('uk'),('bg');
SELECT * FROM t2 WHERE a = 'uk';
a
uk
DELETE FROM t2 WHERE a = 'uk';
SELECT * FROM t2 WHERE a = 'uk';
a
INSERT INTO t2 VALUES ('uk');
UPDATE t2 SET a = 'us' WHERE a = 'uk';
SELECT * FROM t2 WHERE a = 'uk';
a
CREATE TABLE t3 (a CHAR(2), KEY (a)) ENGINE = MyISAM;
INSERT INTO t3 VALUES ('uk'),('bg');
SELECT * FROM t3 WHERE a = 'uk';
a
uk
DELETE FROM t3 WHERE a = 'uk';
SELECT * FROM t3 WHERE a = 'uk';
a
INSERT INTO t3 VALUES ('uk');
UPDATE t3 SET a = 'us' WHERE a = 'uk';
SELECT * FROM t3 WHERE a = 'uk';
a
DROP TABLE t1,t2,t3;
create table t1 (a int) engine=innodb;
select * from bug29807;
ERROR 42S02: Table 'test.bug29807' doesn't exist
drop table t1;
drop table bug29807;
ERROR 42S02: Unknown table 'test.bug29807'
create table bug29807 (a int);
drop table bug29807;
CREATE TABLE t1 (a INT) ENGINE=InnoDB;
CREATE TABLE t2 (a INT) ENGINE=InnoDB;
switch to connection c1
SET AUTOCOMMIT=0;
INSERT INTO t2 VALUES (1);
switch to connection c2
SET AUTOCOMMIT=0;
LOCK TABLES t1 READ, t2 READ;
ERROR HY000: Lock wait timeout exceeded; try restarting transaction
switch to connection c1
COMMIT;
INSERT INTO t1 VALUES (1);
switch to connection default
SET AUTOCOMMIT=default;
DROP TABLE t1,t2;
CREATE TABLE t1 (
id int NOT NULL auto_increment PRIMARY KEY,
b int NOT NULL,
c datetime NOT NULL,
INDEX idx_b(b),
INDEX idx_c(c)
) ENGINE=InnoDB;
CREATE TABLE t2 (
b int NOT NULL auto_increment PRIMARY KEY,
c datetime NOT NULL
) ENGINE= MyISAM;
INSERT INTO t2(c) VALUES ('2007-01-01');
INSERT INTO t2(c) SELECT c FROM t2;
INSERT INTO t2(c) SELECT c FROM t2;
INSERT INTO t2(c) SELECT c FROM t2;
INSERT INTO t2(c) SELECT c FROM t2;
INSERT INTO t2(c) SELECT c FROM t2;
INSERT INTO t2(c) SELECT c FROM t2;
INSERT INTO t2(c) SELECT c FROM t2;
INSERT INTO t2(c) SELECT c FROM t2;
INSERT INTO t2(c) SELECT c FROM t2;
INSERT INTO t2(c) SELECT c FROM t2;
INSERT INTO t1(b,c) SELECT b,c FROM t2;
UPDATE t2 SET c='2007-01-02';
INSERT INTO t1(b,c) SELECT b,c FROM t2;
UPDATE t2 SET c='2007-01-03';
INSERT INTO t1(b,c) SELECT b,c FROM t2;
set @@sort_buffer_size=8192;
Warnings:
Warning	1292	Truncated incorrect sort_buffer_size value: '8192'
SELECT COUNT(*) FROM t1;
COUNT(*)
3072
EXPLAIN 
SELECT COUNT(*) FROM t1 
WHERE (c >= '2007-01-02' AND c <= '2007-01-03') OR b >= 1;
id	select_type	table	partitions	type	possible_keys	key	key_len	ref	rows	filtered	Extra
1	SIMPLE	t1	NULL	ALL	idx_b,idx_c	NULL	NULL	NULL	#	100.00	Using where
Warnings:
Note	1003	/* select#1 */ select count(0) AS `COUNT(*)` from `test`.`t1` where (((`test`.`t1`.`c` >= '2007-01-02') and (`test`.`t1`.`c` <= '2007-01-03')) or (`test`.`t1`.`b` >= 1))
SELECT COUNT(*) FROM t1 
WHERE (c >= '2007-01-02' AND c <= '2007-01-03') OR b >= 1;
COUNT(*)
3072
EXPLAIN 
SELECT COUNT(*) FROM t1 FORCE INDEX(idx_b, idx_c) 
WHERE (c >= '2007-01-02' AND c <= '2007-01-03') OR b >= 1;
id	select_type	table	partitions	type	possible_keys	key	key_len	ref	rows	filtered	Extra
1	SIMPLE	t1	NULL	index_merge	idx_b,idx_c	idx_c,idx_b	5,4	NULL	#	100.00	Using sort_union(idx_c,idx_b); Using where
Warnings:
Note	1003	/* select#1 */ select count(0) AS `COUNT(*)` from `test`.`t1` FORCE INDEX (`idx_c`) FORCE INDEX (`idx_b`) where (((`test`.`t1`.`c` >= '2007-01-02') and (`test`.`t1`.`c` <= '2007-01-03')) or (`test`.`t1`.`b` >= 1))
SELECT COUNT(*) FROM t1 FORCE INDEX(idx_b, idx_c)
WHERE (c >= '2007-01-02' AND c <= '2007-01-03') OR b >= 1;
COUNT(*)
3072
set @@sort_buffer_size=default;
DROP TABLE t1,t2;
CREATE TABLE t1 (a int, b int);
insert into t1 values (1,1),(1,2);
CREATE TABLE t2 (primary key (a)) select * from t1;
ERROR 23000: Duplicate entry '1' for key 'PRIMARY'
drop table if exists t2;
Warnings:
Note	1051	Unknown table 'test.t2'
CREATE TEMPORARY TABLE t2 (primary key (a)) select * from t1;
ERROR 23000: Duplicate entry '1' for key 'PRIMARY'
drop table if exists t2;
Warnings:
Note	1051	Unknown table 'test.t2'
CREATE TABLE t2 (a int, b int, primary key (a));
BEGIN;
INSERT INTO t2 values(100,100);
CREATE TABLE IF NOT EXISTS t2 (primary key (a)) select * from t1;
Warnings:
Note	1050	Table 't2' already exists
SELECT * from t2;
a	b
100	100
ROLLBACK;
SELECT * from t2;
a	b
100	100
TRUNCATE table t2;
INSERT INTO t2 select * from t1;
ERROR 23000: Duplicate entry '1' for key 'PRIMARY'
SELECT * from t2;
a	b
drop table t2;
CREATE TEMPORARY TABLE t2 (a int, b int, primary key (a));
BEGIN;
INSERT INTO t2 values(100,100);
CREATE TEMPORARY TABLE IF NOT EXISTS t2 (primary key (a)) select * from t1;
Warnings:
Note	1050	Table 't2' already exists
SELECT * from t2;
a	b
100	100
COMMIT;
BEGIN;
INSERT INTO t2 values(101,101);
CREATE TEMPORARY TABLE IF NOT EXISTS t2 (primary key (a)) select * from t1;
Warnings:
Note	1050	Table 't2' already exists
SELECT * from t2;
a	b
100	100
101	101
ROLLBACK;
SELECT * from t2;
a	b
100	100
TRUNCATE table t2;
INSERT INTO t2 select * from t1;
ERROR 23000: Duplicate entry '1' for key 'PRIMARY'
SELECT * from t2;
a	b
drop table t1,t2;
create table t1(f1 varchar(800) binary not null, key(f1))
character set utf8 collate utf8_general_ci;
Warnings:
Warning	1071	Specified key was too long; max key length is 767 bytes
insert into t1 values('aaa');
drop table t1;
CREATE TABLE t1 (a INT PRIMARY KEY, b INT, c FLOAT, KEY b(b)) ENGINE = INNODB;
INSERT INTO t1 VALUES (    1 , 1              , 1);
INSERT INTO t1 SELECT  a + 1 , MOD(a + 1 , 20), 1 FROM t1;
INSERT INTO t1 SELECT  a + 2 , MOD(a + 2 , 20), 1 FROM t1;
INSERT INTO t1 SELECT  a + 4 , MOD(a + 4 , 20), 1 FROM t1;
INSERT INTO t1 SELECT  a + 8 , MOD(a + 8 , 20), 1 FROM t1;
INSERT INTO t1 SELECT  a + 16, MOD(a + 16, 20), 1 FROM t1;
INSERT INTO t1 SELECT  a + 32, MOD(a + 32, 20), 1 FROM t1;
INSERT INTO t1 SELECT  a + 64, MOD(a + 64, 20), 1 FROM t1;
EXPLAIN SELECT b, SUM(c) FROM t1 GROUP BY b;
id	select_type	table	partitions	type	possible_keys	key	key_len	ref	rows	filtered	Extra
1	SIMPLE	t1	NULL	index	b	b	5	NULL	128	100.00	NULL
Warnings:
Note	1003	/* select#1 */ select `test`.`t1`.`b` AS `b`,sum(`test`.`t1`.`c`) AS `SUM(c)` from `test`.`t1` group by `test`.`t1`.`b`
EXPLAIN SELECT SQL_BIG_RESULT b, SUM(c) FROM t1 GROUP BY b;
id	select_type	table	partitions	type	possible_keys	key	key_len	ref	rows	filtered	Extra
1	SIMPLE	t1	NULL	ALL	b	NULL	NULL	NULL	128	100.00	Using filesort
Warnings:
Note	1003	/* select#1 */ select sql_big_result `test`.`t1`.`b` AS `b`,sum(`test`.`t1`.`c`) AS `SUM(c)` from `test`.`t1` group by `test`.`t1`.`b`
DROP TABLE t1;
drop table if exists t1;
show variables like 'innodb_rollback_on_timeout';
Variable_name	Value
innodb_rollback_on_timeout	OFF
create table t1 (a int unsigned not null primary key) engine = innodb;
insert into t1 values (1);
commit;
begin work;
insert into t1 values (2);
select * from t1;
a
1
2
begin work;
insert into t1 values (5);
select * from t1;
a
1
5
insert into t1 values (2);
ERROR HY000: Lock wait timeout exceeded; try restarting transaction
select * from t1;
a
1
5
commit;
select * from t1;
a
1
2
commit;
select * from t1;
a
1
2
5
drop table t1;
drop table if exists t1;
create table t1 (a int) engine=innodb;
alter table t1 alter a set default 1;
drop table t1;

Bug#24918 drop table and lock / inconsistent between 
perm and temp tables

Check transactional tables under LOCK TABLES

drop table if exists t24918, t24918_tmp, t24918_trans, t24918_trans_tmp, 
t24918_access;
create table t24918_access (id int);
create table t24918 (id int) engine=myisam;
create temporary table t24918_tmp (id int) engine=myisam;
create table t24918_trans (id int) engine=innodb;
create temporary table t24918_trans_tmp (id int) engine=innodb;
lock table t24918 write, t24918_tmp write, t24918_trans write, t24918_trans_tmp write;
drop table t24918;
select * from t24918_access;
ERROR HY000: Table 't24918_access' was not locked with LOCK TABLES
drop table t24918_trans;
select * from t24918_access;
ERROR HY000: Table 't24918_access' was not locked with LOCK TABLES
drop table t24918_trans_tmp;
select * from t24918_access;
ERROR HY000: Table 't24918_access' was not locked with LOCK TABLES
drop table t24918_tmp;
select * from t24918_access;
ERROR HY000: Table 't24918_access' was not locked with LOCK TABLES
unlock tables;
drop table t24918_access;
CREATE TABLE t1 (a int, b int, PRIMARY KEY (a), KEY bkey (b)) ENGINE=InnoDB;
INSERT INTO t1 VALUES (1,2),(3,2),(2,2),(4,2),(5,2),(6,2),(7,2),(8,2);
INSERT INTO t1 SELECT a + 8, 2 FROM t1;
INSERT INTO t1 SELECT a + 16, 1 FROM t1;
EXPLAIN SELECT * FROM t1 WHERE b=2 ORDER BY a;
id	1
select_type	SIMPLE
table	t1
partitions	NULL
type	ref
possible_keys	bkey
key	bkey
key_len	5
ref	const
rows	16
filtered	100.00
Extra	Using where; Using index
Warnings:
Level	Note
Code	1003
Message	/* select#1 */ select `test`.`t1`.`a` AS `a`,`test`.`t1`.`b` AS `b` from `test`.`t1` where (`test`.`t1`.`b` = 2) order by `test`.`t1`.`a`
SELECT * FROM t1 WHERE b=2 ORDER BY a;
a	b
1	2
2	2
3	2
4	2
5	2
6	2
7	2
8	2
9	2
10	2
11	2
12	2
13	2
14	2
15	2
16	2
EXPLAIN SELECT * FROM t1 WHERE b BETWEEN 1 AND 2 ORDER BY a;
id	1
select_type	SIMPLE
table	t1
partitions	NULL
type	index
possible_keys	bkey
key	PRIMARY
key_len	4
ref	NULL
rows	32
filtered	100.00
Extra	Using where
Warnings:
Level	Note
Code	1003
Message	/* select#1 */ select `test`.`t1`.`a` AS `a`,`test`.`t1`.`b` AS `b` from `test`.`t1` where (`test`.`t1`.`b` between 1 and 2) order by `test`.`t1`.`a`
SELECT * FROM t1 WHERE b BETWEEN 1 AND 2 ORDER BY a;
a	b
1	2
2	2
3	2
4	2
5	2
6	2
7	2
8	2
9	2
10	2
11	2
12	2
13	2
14	2
15	2
16	2
17	1
18	1
19	1
20	1
21	1
22	1
23	1
24	1
25	1
26	1
27	1
28	1
29	1
30	1
31	1
32	1
EXPLAIN SELECT * FROM t1 WHERE b BETWEEN 1 AND 2 ORDER BY b,a;
id	1
select_type	SIMPLE
table	t1
partitions	NULL
type	index
possible_keys	bkey
key	bkey
key_len	5
ref	NULL
rows	32
filtered	100.00
Extra	Using where; Using index
Warnings:
Level	Note
Code	1003
Message	/* select#1 */ select `test`.`t1`.`a` AS `a`,`test`.`t1`.`b` AS `b` from `test`.`t1` where (`test`.`t1`.`b` between 1 and 2) order by `test`.`t1`.`b`,`test`.`t1`.`a`
SELECT * FROM t1 WHERE b BETWEEN 1 AND 2 ORDER BY b,a;
a	b
17	1
18	1
19	1
20	1
21	1
22	1
23	1
24	1
25	1
26	1
27	1
28	1
29	1
30	1
31	1
32	1
1	2
2	2
3	2
4	2
5	2
6	2
7	2
8	2
9	2
10	2
11	2
12	2
13	2
14	2
15	2
16	2
CREATE TABLE t2 (a int, b int, c int, PRIMARY KEY (a), KEY bkey (b,c))
ENGINE=InnoDB;
INSERT INTO t2 VALUES (1,1,1),(3,1,1),(2,1,1),(4,1,1);
INSERT INTO t2 SELECT a + 4, 1, 1 FROM t2;
INSERT INTO t2 SELECT a + 8, 1, 1 FROM t2;
EXPLAIN SELECT * FROM t2 WHERE b=1 ORDER BY a;
id	1
select_type	SIMPLE
table	t2
partitions	NULL
type	ref
possible_keys	bkey
key	bkey
key_len	5
ref	const
rows	16
filtered	100.00
Extra	Using where; Using index; Using filesort
Warnings:
Level	Note
Code	1003
Message	/* select#1 */ select `test`.`t2`.`a` AS `a`,`test`.`t2`.`b` AS `b`,`test`.`t2`.`c` AS `c` from `test`.`t2` where (`test`.`t2`.`b` = 1) order by `test`.`t2`.`a`
SELECT * FROM t2 WHERE b=1 ORDER BY a;
a	b	c
1	1	1
2	1	1
3	1	1
4	1	1
5	1	1
6	1	1
7	1	1
8	1	1
9	1	1
10	1	1
11	1	1
12	1	1
13	1	1
14	1	1
15	1	1
16	1	1
EXPLAIN SELECT * FROM t2 WHERE b=1 AND c=1 ORDER BY a;
id	1
select_type	SIMPLE
table	t2
partitions	NULL
type	ref
possible_keys	bkey
key	bkey
key_len	10
ref	const,const
rows	16
filtered	100.00
Extra	Using where; Using index
Warnings:
Level	Note
Code	1003
Message	/* select#1 */ select `test`.`t2`.`a` AS `a`,`test`.`t2`.`b` AS `b`,`test`.`t2`.`c` AS `c` from `test`.`t2` where ((`test`.`t2`.`c` = 1) and (`test`.`t2`.`b` = 1)) order by `test`.`t2`.`a`
SELECT * FROM t2 WHERE b=1 AND c=1 ORDER BY a;
a	b	c
1	1	1
2	1	1
3	1	1
4	1	1
5	1	1
6	1	1
7	1	1
8	1	1
9	1	1
10	1	1
11	1	1
12	1	1
13	1	1
14	1	1
15	1	1
16	1	1
EXPLAIN SELECT * FROM t2 WHERE b=1 AND c=1 ORDER BY b,c,a;
id	1
select_type	SIMPLE
table	t2
partitions	NULL
type	ref
possible_keys	bkey
key	bkey
key_len	10
ref	const,const
rows	16
filtered	100.00
Extra	Using where; Using index
Warnings:
Level	Note
Code	1003
Message	/* select#1 */ select `test`.`t2`.`a` AS `a`,`test`.`t2`.`b` AS `b`,`test`.`t2`.`c` AS `c` from `test`.`t2` where ((`test`.`t2`.`c` = 1) and (`test`.`t2`.`b` = 1)) order by `test`.`t2`.`b`,`test`.`t2`.`c`,`test`.`t2`.`a`
SELECT * FROM t2 WHERE b=1 AND c=1 ORDER BY b,c,a;
a	b	c
1	1	1
2	1	1
3	1	1
4	1	1
5	1	1
6	1	1
7	1	1
8	1	1
9	1	1
10	1	1
11	1	1
12	1	1
13	1	1
14	1	1
15	1	1
16	1	1
EXPLAIN SELECT * FROM t2 WHERE b=1 AND c=1 ORDER BY c,a;
id	1
select_type	SIMPLE
table	t2
partitions	NULL
type	ref
possible_keys	bkey
key	bkey
key_len	10
ref	const,const
rows	16
filtered	100.00
Extra	Using where; Using index
Warnings:
Level	Note
Code	1003
Message	/* select#1 */ select `test`.`t2`.`a` AS `a`,`test`.`t2`.`b` AS `b`,`test`.`t2`.`c` AS `c` from `test`.`t2` where ((`test`.`t2`.`c` = 1) and (`test`.`t2`.`b` = 1)) order by `test`.`t2`.`c`,`test`.`t2`.`a`
SELECT * FROM t2 WHERE b=1 AND c=1 ORDER BY c,a;
a	b	c
1	1	1
2	1	1
3	1	1
4	1	1
5	1	1
6	1	1
7	1	1
8	1	1
9	1	1
10	1	1
11	1	1
12	1	1
13	1	1
14	1	1
15	1	1
16	1	1
DROP TABLE t1,t2;
CREATE TABLE t1 (a INT, PRIMARY KEY (a)) ENGINE=InnoDB;
INSERT INTO t1 VALUES (1),(2),(3),(4),(5),(6),(7),(8);
INSERT INTO t1 SELECT a + 8  FROM t1;
INSERT INTO t1 SELECT a + 16 FROM t1;
CREATE PROCEDURE p1 ()
BEGIN
DECLARE i INT DEFAULT 50;
DECLARE cnt INT;
# Continue even in the presence of ER_LOCK_DEADLOCK.
DECLARE CONTINUE HANDLER FOR 1213 BEGIN END;
START TRANSACTION;
ALTER TABLE t1 ENGINE=InnoDB;
COMMIT;
START TRANSACTION;
WHILE (i > 0) DO
SET i = i - 1;
SELECT COUNT(*) INTO cnt FROM t1 LOCK IN SHARE MODE;
END WHILE;
COMMIT;
END;|
CALL p1();
CALL p1();
CALL p1();
DROP PROCEDURE p1;
DROP TABLE t1;
create table t1(a text) engine=innodb default charset=utf8;
insert into t1 values('aaa');
alter table t1 add index(a(1024));
Warnings:
Warning	1071	Specified key was too long; max key length is 767 bytes
show create table t1;
Table	Create Table
t1	CREATE TABLE `t1` (
  `a` text,
  KEY `a` (`a`(255))
) ENGINE=InnoDB DEFAULT CHARSET=utf8
drop table t1;
CREATE TABLE t1 (
a INT,
b INT,
KEY (b)
) ENGINE=InnoDB;
INSERT INTO t1 VALUES (1,10), (2,10), (2,20), (3,30);
START TRANSACTION;
SELECT * FROM t1 WHERE b=20 FOR UPDATE;
a	b
2	20
START TRANSACTION;
SELECT * FROM t1 WHERE b=10 ORDER BY A FOR UPDATE;
a	b
1	10
2	10
ROLLBACK;
ROLLBACK;
DROP TABLE t1;
CREATE TABLE t1(
a INT, 
b INT NOT NULL, 
c INT NOT NULL, 
d INT, 
UNIQUE KEY (c,b)
) engine=innodb;
INSERT INTO t1 VALUES (1,1,1,50), (1,2,3,40), (2,1,3,4);
EXPLAIN SELECT c,b,d FROM t1 GROUP BY c,b,d;
id	select_type	table	partitions	type	possible_keys	key	key_len	ref	rows	filtered	Extra
1	SIMPLE	t1	NULL	ALL	NULL	NULL	NULL	NULL	3	100.00	Using filesort
Warnings:
Note	1003	/* select#1 */ select `test`.`t1`.`c` AS `c`,`test`.`t1`.`b` AS `b`,`test`.`t1`.`d` AS `d` from `test`.`t1` group by `test`.`t1`.`c`,`test`.`t1`.`b`,`test`.`t1`.`d`
SELECT c,b,d FROM t1 GROUP BY c,b,d;
c	b	d
1	1	50
3	1	4
3	2	40
EXPLAIN SELECT c,b,d FROM t1 GROUP BY c,b,d ORDER BY NULL;
id	select_type	table	partitions	type	possible_keys	key	key_len	ref	rows	filtered	Extra
1	SIMPLE	t1	NULL	ALL	NULL	NULL	NULL	NULL	3	100.00	NULL
Warnings:
Note	1003	/* select#1 */ select `test`.`t1`.`c` AS `c`,`test`.`t1`.`b` AS `b`,`test`.`t1`.`d` AS `d` from `test`.`t1` group by `test`.`t1`.`c`,`test`.`t1`.`b`,`test`.`t1`.`d` order by NULL
SELECT c,b,d FROM t1 GROUP BY c,b,d ORDER BY NULL;
c	b	d
1	1	50
3	1	4
3	2	40
EXPLAIN SELECT c,b,d FROM t1 ORDER BY c,b,d;
id	select_type	table	partitions	type	possible_keys	key	key_len	ref	rows	filtered	Extra
1	SIMPLE	t1	NULL	ALL	NULL	NULL	NULL	NULL	3	100.00	Using filesort
Warnings:
Note	1003	/* select#1 */ select `test`.`t1`.`c` AS `c`,`test`.`t1`.`b` AS `b`,`test`.`t1`.`d` AS `d` from `test`.`t1` order by `test`.`t1`.`c`,`test`.`t1`.`b`,`test`.`t1`.`d`
SELECT c,b,d FROM t1 ORDER BY c,b,d;
c	b	d
1	1	50
3	1	4
3	2	40
EXPLAIN SELECT c,b,d FROM t1 GROUP BY c,b;
id	select_type	table	partitions	type	possible_keys	key	key_len	ref	rows	filtered	Extra
1	SIMPLE	t1	NULL	index	c	c	8	NULL	3	100.00	NULL
Warnings:
Note	1003	/* select#1 */ select `test`.`t1`.`c` AS `c`,`test`.`t1`.`b` AS `b`,`test`.`t1`.`d` AS `d` from `test`.`t1` group by `test`.`t1`.`c`,`test`.`t1`.`b`
SELECT c,b,d FROM t1 GROUP BY c,b;
c	b	d
1	1	50
3	1	4
3	2	40
EXPLAIN SELECT c,b   FROM t1 GROUP BY c,b;
id	select_type	table	partitions	type	possible_keys	key	key_len	ref	rows	filtered	Extra
1	SIMPLE	t1	NULL	index	c	c	8	NULL	3	100.00	Using index
Warnings:
Note	1003	/* select#1 */ select `test`.`t1`.`c` AS `c`,`test`.`t1`.`b` AS `b` from `test`.`t1` group by `test`.`t1`.`c`,`test`.`t1`.`b`
SELECT c,b   FROM t1 GROUP BY c,b;
c	b
1	1
3	1
3	2
DROP TABLE t1;
CREATE TABLE t1 (a INT, b INT, PRIMARY KEY (a), INDEX b (b)) ENGINE=InnoDB;
INSERT INTO t1(a,b) VALUES (1,1), (2,2), (3,2);
EXPLAIN SELECT * FROM t1 WHERE b=2 ORDER BY a ASC;
id	1
select_type	SIMPLE
table	t1
partitions	NULL
type	ref
possible_keys	b
key	b
key_len	5
ref	const
rows	2
filtered	100.00
Extra	Using where; Using index
Warnings:
Level	Note
Code	1003
Message	/* select#1 */ select `test`.`t1`.`a` AS `a`,`test`.`t1`.`b` AS `b` from `test`.`t1` where (`test`.`t1`.`b` = 2) order by `test`.`t1`.`a`
SELECT * FROM t1 WHERE b=2 ORDER BY a ASC;
a	b
2	2
3	2
EXPLAIN SELECT * FROM t1 WHERE b=2 ORDER BY a DESC;
id	1
select_type	SIMPLE
table	t1
partitions	NULL
type	ref
possible_keys	b
key	b
key_len	5
ref	const
rows	2
filtered	100.00
Extra	Using where; Using index
Warnings:
Level	Note
Code	1003
Message	/* select#1 */ select `test`.`t1`.`a` AS `a`,`test`.`t1`.`b` AS `b` from `test`.`t1` where (`test`.`t1`.`b` = 2) order by `test`.`t1`.`a` desc
SELECT * FROM t1 WHERE b=2 ORDER BY a DESC;
a	b
3	2
2	2
EXPLAIN SELECT * FROM t1 ORDER BY b ASC, a ASC;
id	1
select_type	SIMPLE
table	t1
partitions	NULL
type	index
possible_keys	NULL
key	b
key_len	5
ref	NULL
rows	3
filtered	100.00
Extra	Using index
Warnings:
Level	Note
Code	1003
Message	/* select#1 */ select `test`.`t1`.`a` AS `a`,`test`.`t1`.`b` AS `b` from `test`.`t1` order by `test`.`t1`.`b`,`test`.`t1`.`a`
SELECT * FROM t1 ORDER BY b ASC, a ASC;
a	b
1	1
2	2
3	2
EXPLAIN SELECT * FROM t1 ORDER BY b DESC, a DESC;
id	1
select_type	SIMPLE
table	t1
partitions	NULL
type	index
possible_keys	NULL
key	b
key_len	5
ref	NULL
rows	3
filtered	100.00
Extra	Using index
Warnings:
Level	Note
Code	1003
Message	/* select#1 */ select `test`.`t1`.`a` AS `a`,`test`.`t1`.`b` AS `b` from `test`.`t1` order by `test`.`t1`.`b` desc,`test`.`t1`.`a` desc
SELECT * FROM t1 ORDER BY b DESC, a DESC;
a	b
3	2
2	2
1	1
EXPLAIN SELECT * FROM t1 ORDER BY b ASC, a DESC;
id	1
select_type	SIMPLE
table	t1
partitions	NULL
type	index
possible_keys	NULL
key	b
key_len	5
ref	NULL
rows	3
filtered	100.00
Extra	Using index; Using filesort
Warnings:
Level	Note
Code	1003
Message	/* select#1 */ select `test`.`t1`.`a` AS `a`,`test`.`t1`.`b` AS `b` from `test`.`t1` order by `test`.`t1`.`b`,`test`.`t1`.`a` desc
SELECT * FROM t1 ORDER BY b ASC, a DESC;
a	b
1	1
3	2
2	2
EXPLAIN SELECT * FROM t1 ORDER BY b DESC, a ASC;
id	1
select_type	SIMPLE
table	t1
partitions	NULL
type	index
possible_keys	NULL
key	b
key_len	5
ref	NULL
rows	3
filtered	100.00
Extra	Using index; Using filesort
Warnings:
Level	Note
Code	1003
Message	/* select#1 */ select `test`.`t1`.`a` AS `a`,`test`.`t1`.`b` AS `b` from `test`.`t1` order by `test`.`t1`.`b` desc,`test`.`t1`.`a`
SELECT * FROM t1 ORDER BY b DESC, a ASC;
a	b
2	2
3	2
1	1
DROP TABLE t1;

#
# Bug#27610: ALTER TABLE ROW_FORMAT=... does not rebuild the table.
#

# - prepare;

DROP TABLE IF EXISTS t1;

CREATE TABLE t1(c INT)
ENGINE = InnoDB
ROW_FORMAT = COMPACT;

# - initial check;

SELECT table_schema, table_name, row_format
FROM INFORMATION_SCHEMA.TABLES
WHERE table_schema = DATABASE() AND table_name = 't1';
table_schema	table_name	row_format
test	t1	Compact

# - change ROW_FORMAT and check;

ALTER TABLE t1 ROW_FORMAT = REDUNDANT;

SELECT table_schema, table_name, row_format
FROM INFORMATION_SCHEMA.TABLES
WHERE table_schema = DATABASE() AND table_name = 't1';
table_schema	table_name	row_format
test	t1	Redundant

# - that's it, cleanup.

DROP TABLE t1;
create table t1(a char(10) not null, unique key aa(a(1)),
b char(4) not null, unique key bb(b(4))) engine=innodb;
desc t1;
Field	Type	Null	Key	Default	Extra
a	char(10)	NO	UNI	NULL	
b	char(4)	NO	PRI	NULL	
show create table t1;
Table	Create Table
t1	CREATE TABLE `t1` (
  `a` char(10) NOT NULL,
  `b` char(4) NOT NULL,
  UNIQUE KEY `bb` (`b`),
  UNIQUE KEY `aa` (`a`(1))
) ENGINE=InnoDB DEFAULT CHARSET=latin1
drop table t1;
CREATE TABLE t1 (id int, type char(6), d int, INDEX idx(id,d)) ENGINE=InnoDB;
INSERT INTO t1 VALUES 
(191, 'member', 1), (NULL, 'member', 3), (NULL, 'member', 4), (201, 'member', 2);
EXPLAIN SELECT * FROM t1 WHERE id=191 OR id IS NULL ORDER BY d;
id	select_type	table	partitions	type	possible_keys	key	key_len	ref	rows	filtered	Extra
1	SIMPLE	t1	NULL	ALL	idx	NULL	NULL	NULL	4	75.00	Using where; Using filesort
Warnings:
Note	1003	/* select#1 */ select `test`.`t1`.`id` AS `id`,`test`.`t1`.`type` AS `type`,`test`.`t1`.`d` AS `d` from `test`.`t1` where ((`test`.`t1`.`id` = 191) or isnull(`test`.`t1`.`id`)) order by `test`.`t1`.`d`
SELECT * FROM t1 WHERE id=191 OR id IS NULL ORDER BY d;
id	type	d
191	member	1
NULL	member	3
NULL	member	4
DROP TABLE t1;
set @my_innodb_autoextend_increment=@@global.innodb_autoextend_increment;
set global innodb_autoextend_increment=8;
set global innodb_autoextend_increment=@my_innodb_autoextend_increment;
set @my_innodb_commit_concurrency=@@global.innodb_commit_concurrency;
set global innodb_commit_concurrency=0;
set global innodb_commit_concurrency=@my_innodb_commit_concurrency;
CREATE TABLE t1 (a int, b int, c int, PRIMARY KEY (a), KEY t1_b (b))
ENGINE=InnoDB;
INSERT INTO t1 (a,b,c) VALUES (1,1,1), (2,1,1), (3,1,1), (4,1,1);
INSERT INTO t1 (a,b,c) SELECT a+4,b,c FROM t1;
EXPLAIN SELECT a, b, c FROM t1 WHERE b = 1 ORDER BY a DESC LIMIT 5;
id	select_type	table	partitions	type	possible_keys	key	key_len	ref	rows	filtered	Extra
1	SIMPLE	t1	NULL	range	t1_b	t1_b	5	NULL	8	100.00	Using index condition
Warnings:
Note	1003	/* select#1 */ select `test`.`t1`.`a` AS `a`,`test`.`t1`.`b` AS `b`,`test`.`t1`.`c` AS `c` from `test`.`t1` where (`test`.`t1`.`b` = 1) order by `test`.`t1`.`a` desc limit 5
SELECT a, b, c FROM t1 WHERE b = 1 ORDER BY a DESC LIMIT 5;
a	b	c
8	1	1
7	1	1
6	1	1
5	1	1
4	1	1
DROP TABLE t1;
DROP TABLE IF EXISTS t1;
CREATE TABLE t1 (a char(50)) ENGINE=InnoDB;
CREATE INDEX i1 on t1 (a(3));
SELECT * FROM t1 WHERE a = 'abcde';
a
DROP TABLE t1;
#
# BUG #26288: savepoint are not deleted on comit, if the transaction 
# was otherwise empty
#
BEGIN;
SAVEPOINT s1;
COMMIT;
RELEASE SAVEPOINT s1;
ERROR 42000: SAVEPOINT s1 does not exist
BEGIN;
SAVEPOINT s2;
COMMIT;
ROLLBACK TO SAVEPOINT s2;
ERROR 42000: SAVEPOINT s2 does not exist
BEGIN;
SAVEPOINT s3;
ROLLBACK;
RELEASE SAVEPOINT s3;
ERROR 42000: SAVEPOINT s3 does not exist
BEGIN;
SAVEPOINT s4;
ROLLBACK;
ROLLBACK TO SAVEPOINT s4;
ERROR 42000: SAVEPOINT s4 does not exist
CREATE TABLE t1 (f1 INTEGER PRIMARY KEY COMMENT 'My ID#', f2 INTEGER DEFAULT NULL, f3 CHAR(10) DEFAULT 'My ID#', CONSTRAINT f2_ref FOREIGN KEY (f2) REFERENCES t1 (f1)) ENGINE=INNODB;
SHOW CREATE TABLE t1;
Table	Create Table
t1	CREATE TABLE `t1` (
  `f1` int(11) NOT NULL COMMENT 'My ID#',
  `f2` int(11) DEFAULT NULL,
  `f3` char(10) DEFAULT 'My ID#',
  PRIMARY KEY (`f1`),
  KEY `f2_ref` (`f2`),
  CONSTRAINT `f2_ref` FOREIGN KEY (`f2`) REFERENCES `t1` (`f1`)
) ENGINE=InnoDB DEFAULT CHARSET=latin1
DROP TABLE t1;
#
# Bug #36995: valgrind error in remove_const during subquery executions
#
create table t1 (a bit(1) not null,b int) engine=myisam;
create table t2 (c int) engine=innodb;
explain
select b from t1 where a not in (select b from t1,t2 group by a) group by a;
id	select_type	table	partitions	type	possible_keys	key	key_len	ref	rows	filtered	Extra
1	PRIMARY	NULL	NULL	NULL	NULL	NULL	NULL	NULL	NULL	NULL	no matching row in const table
2	DEPENDENT SUBQUERY	NULL	NULL	NULL	NULL	NULL	NULL	NULL	NULL	NULL	no matching row in const table
Warnings:
Note	1003	/* select#1 */ select NULL AS `b` from `test`.`t1` where (not(<in_optimizer>(NULL,<exists>(/* select#2 */ select 1 from `test`.`t1` join `test`.`t2` where ((<cache>(NULL) = NULL) or isnull(NULL)) having <is_not_null_test>(NULL))))) group by NULL
DROP TABLE t1,t2;
End of 5.0 tests
CREATE TABLE `t2` (
`k` int(11) NOT NULL auto_increment,
`a` int(11) default NULL,
`c` int(11) default NULL,
PRIMARY KEY  (`k`),
UNIQUE KEY `idx_1` (`a`)
);
insert into t2 ( a ) values ( 6 ) on duplicate key update c =
ifnull( c,
0 ) + 1;
insert into t2 ( a ) values ( 7 ) on duplicate key update c =
ifnull( c,
0 ) + 1;
select last_insert_id();
last_insert_id()
2
select * from t2;
k	a	c
1	6	NULL
2	7	NULL
insert into t2 ( a ) values ( 6 ) on duplicate key update c =
ifnull( c,
0 ) + 1;
select last_insert_id();
last_insert_id()
2
select last_insert_id(0);
last_insert_id(0)
0
insert into t2 ( a ) values ( 6 ) on duplicate key update c =
ifnull( c,
0 ) + 1;
select last_insert_id();
last_insert_id()
0
select * from t2;
k	a	c
1	6	2
2	7	NULL
insert ignore into t2 values (null,6,1),(10,8,1);
select last_insert_id();
last_insert_id()
0
insert ignore into t2 values (null,6,1),(null,8,1),(null,15,1),(null,20,1);
select last_insert_id();
last_insert_id()
11
select * from t2;
k	a	c
1	6	2
2	7	NULL
10	8	1
11	15	1
12	20	1
insert into t2 ( a ) values ( 6 ) on duplicate key update c =
ifnull( c,
0 ) + 1, k=last_insert_id(k);
select last_insert_id();
last_insert_id()
1
select * from t2;
k	a	c
1	6	3
2	7	NULL
10	8	1
11	15	1
12	20	1
drop table t2;
drop table if exists t1, t2;
create table t1 (i int);
alter table t1 modify i int default 1;
alter table t1 modify i int default 2, rename t2;
lock table t2 write;
alter table t2 modify i int default 3;
unlock tables;
lock table t2 write;
alter table t2 modify i int default 4, rename t1;
unlock tables;
drop table t1;
drop table if exists t1;
create table t1 (i int);
insert into t1 values ();
lock table t1 write;
alter table t1 modify i int default 1;
insert into t1 values ();
select * from t1;
i
NULL
1
alter table t1 change i c char(10) default "Two";
insert into t1 values ();
select * from t1;
c
NULL
1
Two
unlock tables;
select * from t1;
c
NULL
1
Two
drop tables t1;
create table t1(f1 varchar(5) unique, f2 timestamp NOT NULL DEFAULT
CURRENT_TIMESTAMP ON UPDATE CURRENT_TIMESTAMP);
insert into t1(f1) values(1);
select @a:=f2 from t1;
@a:=f2
#
update t1 set f1=1;
select @b:=f2 from t1;
@b:=f2
#
select if(@a=@b,"ok","wrong");
if(@a=@b,"ok","wrong")
ok
insert into t1(f1) values (1) on duplicate key update f1="1";
select @b:=f2 from t1;
@b:=f2
#
select if(@a=@b,"ok","wrong");
if(@a=@b,"ok","wrong")
ok
insert into t1(f1) select f1 from t1 on duplicate key update f1="1";
select @b:=f2 from t1;
@b:=f2
#
select if(@a=@b,"ok","wrong");
if(@a=@b,"ok","wrong")
ok
drop table t1;
SET SESSION AUTOCOMMIT = 0;
SET SESSION TRANSACTION ISOLATION LEVEL READ COMMITTED;
set binlog_format=mixed;
# Switch to connection con1
CREATE TABLE t1 (a INT PRIMARY KEY, b VARCHAR(256))
ENGINE = InnoDB;
INSERT INTO t1 VALUES (1,2);
# 1. test for locking:
BEGIN;
UPDATE t1 SET b = 12 WHERE a = 1;
affected rows: 1
info: Rows matched: 1  Changed: 1  Warnings: 0
SELECT * FROM t1;
a	b
1	12
# Switch to connection con2
UPDATE t1 SET b = 21 WHERE a = 1;
ERROR HY000: Lock wait timeout exceeded; try restarting transaction
# Switch to connection con1
SELECT * FROM t1;
a	b
1	12
ROLLBACK;
# Switch to connection con2
ROLLBACK;
# Switch to connection con1
# 2. test for serialized update:
CREATE TABLE t2 (a INT);
TRUNCATE t1;
INSERT INTO t1 VALUES (1,'init');
CREATE PROCEDURE p1()
BEGIN
UPDATE t1 SET b = CONCAT(b, '+con2')  WHERE a = 1;
INSERT INTO t2 VALUES ();
END|
BEGIN;
UPDATE t1 SET b = CONCAT(b, '+con1') WHERE a = 1;
affected rows: 1
info: Rows matched: 1  Changed: 1  Warnings: 0
SELECT * FROM t1;
a	b
1	init+con1
# Switch to connection con2
CALL p1;;
# Switch to connection con1
SELECT * FROM t1;
a	b
1	init+con1
COMMIT;
SELECT * FROM t1;
a	b
1	init+con1
# Switch to connection con2
SELECT * FROM t1;
a	b
1	init+con1+con2
COMMIT;
# Switch to connection con1
# 3. test for updated key column:
TRUNCATE t1;
TRUNCATE t2;
INSERT INTO t1 VALUES (1,'init');
BEGIN;
UPDATE t1 SET a = 2, b = CONCAT(b, '+con1') WHERE a = 1;
affected rows: 1
info: Rows matched: 1  Changed: 1  Warnings: 0
SELECT * FROM t1;
a	b
2	init+con1
# Switch to connection con2
CALL p1;;
# Switch to connection con1
SELECT * FROM t1;
a	b
2	init+con1
COMMIT;
SELECT * FROM t1;
a	b
2	init+con1
# Switch to connection con2
SELECT * FROM t1;
a	b
2	init+con1
DROP PROCEDURE p1;
DROP TABLE t1, t2;
CREATE TABLE t1 (a INT NOT NULL, b INT NOT NULL, PRIMARY KEY (a,b)) engine=innodb;
CREATE TABLE t2 (c INT NOT NULL, d INT NOT NULL, PRIMARY KEY (c,d),
CONSTRAINT c2 FOREIGN KEY f2 (c) REFERENCES t1 (a,b) ON UPDATE NO ACTION) engine=innodb;
ERROR 42000: Incorrect foreign key definition for 'f2': Key reference and table reference don't match
CREATE TABLE t2 (c INT NOT NULL, d INT NOT NULL, PRIMARY KEY (c,d),
CONSTRAINT c2 FOREIGN KEY (c) REFERENCES t1 (a,b) ON UPDATE NO ACTION) engine=innodb;
ERROR 42000: Incorrect foreign key definition for 'c2': Key reference and table reference don't match
CREATE TABLE t2 (c INT NOT NULL, d INT NOT NULL, PRIMARY KEY (c,d),
CONSTRAINT c1 FOREIGN KEY c2 (c) REFERENCES t1 (a) ON DELETE NO ACTION,
CONSTRAINT c2 FOREIGN KEY (c) REFERENCES t1 (a) ON UPDATE NO ACTION) engine=innodb;
ALTER TABLE t2 DROP FOREIGN KEY c2;
DROP TABLE t2;
CREATE TABLE t2 (c INT NOT NULL, d INT NOT NULL, PRIMARY KEY (c,d),
FOREIGN KEY (c) REFERENCES t1 (a,k) ON UPDATE NO ACTION) engine=innodb;
ERROR 42000: Incorrect foreign key definition for 'foreign key without name': Key reference and table reference don't match
CREATE TABLE t2 (c INT NOT NULL, d INT NOT NULL, PRIMARY KEY (c,d),
FOREIGN KEY f1 (c) REFERENCES t1 (a,k) ON UPDATE NO ACTION) engine=innodb;
ERROR 42000: Incorrect foreign key definition for 'f1': Key reference and table reference don't match
CREATE TABLE t2 (c INT NOT NULL, d INT NOT NULL, PRIMARY KEY (c,d),
CONSTRAINT c1 FOREIGN KEY f1 (c) REFERENCES t1 (a) ON DELETE NO ACTION,
CONSTRAINT c2 FOREIGN KEY (c) REFERENCES t1 (a) ON UPDATE NO ACTION,
FOREIGN KEY f3 (c) REFERENCES t1 (a) ON UPDATE NO ACTION,
FOREIGN KEY (c) REFERENCES t1 (a) ON UPDATE NO ACTION) engine=innodb;
SHOW CREATE TABLE t2;
Table	Create Table
t2	CREATE TABLE `t2` (
  `c` int(11) NOT NULL,
  `d` int(11) NOT NULL,
  PRIMARY KEY (`c`,`d`),
  CONSTRAINT `c1` FOREIGN KEY (`c`) REFERENCES `t1` (`a`) ON DELETE NO ACTION,
  CONSTRAINT `c2` FOREIGN KEY (`c`) REFERENCES `t1` (`a`) ON UPDATE NO ACTION,
  CONSTRAINT `t2_ibfk_1` FOREIGN KEY (`c`) REFERENCES `t1` (`a`) ON UPDATE NO ACTION,
  CONSTRAINT `t2_ibfk_2` FOREIGN KEY (`c`) REFERENCES `t1` (`a`) ON UPDATE NO ACTION
) ENGINE=InnoDB DEFAULT CHARSET=latin1
DROP TABLE t2;
DROP TABLE t1;
create table t1 (a int auto_increment primary key) engine=innodb;
alter table t1 order by a;
Warnings:
Warning	1105	ORDER BY ignored as there is a user-defined clustered index in the table 't1'
drop table t1;
CREATE TABLE t1
(vid integer NOT NULL,
tid integer NOT NULL,
idx integer NOT NULL,
name varchar(128) NOT NULL,
type varchar(128) NULL,
PRIMARY KEY(idx, vid, tid),
UNIQUE(vid, tid, name)
) ENGINE=InnoDB;
INSERT INTO t1 VALUES
(1,1,1,'pk',NULL),(2,1,1,'pk',NULL),(3,1,1,'pk',NULL),(4,1,1,'c1',NULL),
(5,1,1,'pk',NULL),(1,1,2,'c1',NULL),(2,1,2,'c1',NULL),(3,1,2,'c1',NULL),
(4,1,2,'c2',NULL),(5,1,2,'c1',NULL),(2,1,3,'c2',NULL),(3,1,3,'c2',NULL),
(4,1,3,'pk',NULL),(5,1,3,'c2',NULL),
(2,1,4,'c_extra',NULL),(3,1,4,'c_extra',NULL);
EXPLAIN SELECT * FROM t1 FORCE INDEX (PRIMARY) WHERE tid = 1 AND vid = 3 ORDER BY idx DESC;
id	select_type	table	partitions	type	possible_keys	key	key_len	ref	rows	filtered	Extra
1	SIMPLE	t1	NULL	index	NULL	PRIMARY	12	NULL	16	100.00	Using where
Warnings:
Note	1003	/* select#1 */ select `test`.`t1`.`vid` AS `vid`,`test`.`t1`.`tid` AS `tid`,`test`.`t1`.`idx` AS `idx`,`test`.`t1`.`name` AS `name`,`test`.`t1`.`type` AS `type` from `test`.`t1` FORCE INDEX (PRIMARY) where ((`test`.`t1`.`vid` = 3) and (`test`.`t1`.`tid` = 1)) order by `test`.`t1`.`idx` desc
SELECT * FROM t1 FORCE INDEX (PRIMARY) WHERE tid = 1 AND vid = 3 ORDER BY idx DESC;
vid	tid	idx	name	type
3	1	4	c_extra	NULL
3	1	3	c2	NULL
3	1	2	c1	NULL
3	1	1	pk	NULL
DROP TABLE t1;
#
# Bug #44290: explain crashes for subquery with distinct in
#             SQL_SELECT::test_quick_select
#             (reproduced only with InnoDB tables)
#
CREATE TABLE t1 (c1 INT, c2 INT, c3 INT, KEY (c3), KEY (c2, c3))
ENGINE=InnoDB;
INSERT INTO t1 VALUES (1,1,1), (1,1,1), (1,1,2), (1,1,1), (1,1,2);
SELECT 1 FROM (SELECT COUNT(DISTINCT c1) 
FROM t1 WHERE c2 IN (1, 1) AND c3 = 2 GROUP BY c2) x;
1
1
EXPLAIN 
SELECT 1 FROM (SELECT COUNT(DISTINCT c1) 
FROM t1 WHERE c2 IN (1, 1) AND c3 = 2 GROUP BY c2) x;
id	select_type	table	partitions	type	possible_keys	key	key_len	ref	rows	filtered	Extra
1	PRIMARY	<derived2>	NULL	ALL	NULL	NULL	NULL	NULL	2	100.00	NULL
<<<<<<< HEAD
2	DERIVED	t1	NULL	ref	c3,c2	c3	5	const	2	100.00	Using where; Using filesort
=======
2	DERIVED	t1	NULL	ref	c3,c2	c3	5	const	2	100.00	Using index condition; Using where; Using filesort
>>>>>>> a9800d0d
Warnings:
Note	1003	/* select#1 */ select 1 AS `1` from (/* select#2 */ select count(distinct `test`.`t1`.`c1`) AS `COUNT(DISTINCT c1)` from `test`.`t1` where ((`test`.`t1`.`c3` = 2) and (`test`.`t1`.`c2` in (1,1))) group by `test`.`t1`.`c2`) `x`
DROP TABLE t1;
CREATE TABLE t1 (c1 REAL, c2 REAL, c3 REAL, KEY (c3), KEY (c2, c3))
ENGINE=InnoDB;
INSERT INTO t1 VALUES (1,1,1), (1,1,1), (1,1,2), (1,1,1), (1,1,2);
SELECT 1 FROM (SELECT COUNT(DISTINCT c1) 
FROM t1 WHERE c2 IN (1, 1) AND c3 = 2 GROUP BY c2) x;
1
1
EXPLAIN 
SELECT 1 FROM (SELECT COUNT(DISTINCT c1) 
FROM t1 WHERE c2 IN (1, 1) AND c3 = 2 GROUP BY c2) x;
id	select_type	table	partitions	type	possible_keys	key	key_len	ref	rows	filtered	Extra
1	PRIMARY	<derived2>	NULL	ALL	NULL	NULL	NULL	NULL	2	100.00	NULL
<<<<<<< HEAD
2	DERIVED	t1	NULL	ref	c3,c2	c3	9	const	2	100.00	Using where; Using filesort
=======
2	DERIVED	t1	NULL	ref	c3,c2	c3	9	const	2	100.00	Using index condition; Using where; Using filesort
>>>>>>> a9800d0d
Warnings:
Note	1003	/* select#1 */ select 1 AS `1` from (/* select#2 */ select count(distinct `test`.`t1`.`c1`) AS `COUNT(DISTINCT c1)` from `test`.`t1` where ((`test`.`t1`.`c2` in (1,1)) and (`test`.`t1`.`c3` = 2)) group by `test`.`t1`.`c2`) `x`
DROP TABLE t1;
CREATE TABLE t1 (c1 DECIMAL(12,2), c2 DECIMAL(12,2), c3 DECIMAL(12,2), 
KEY (c3), KEY (c2, c3))
ENGINE=InnoDB;
INSERT INTO t1 VALUES (1,1,1), (1,1,1), (1,1,2), (1,1,1), (1,1,2);
SELECT 1 FROM (SELECT COUNT(DISTINCT c1) 
FROM t1 WHERE c2 IN (1, 1) AND c3 = 2 GROUP BY c2) x;
1
1
EXPLAIN 
SELECT 1 FROM (SELECT COUNT(DISTINCT c1) 
FROM t1 WHERE c2 IN (1, 1) AND c3 = 2 GROUP BY c2) x;
id	select_type	table	partitions	type	possible_keys	key	key_len	ref	rows	filtered	Extra
1	PRIMARY	<derived2>	NULL	ALL	NULL	NULL	NULL	NULL	2	100.00	NULL
<<<<<<< HEAD
2	DERIVED	t1	NULL	ref	c3,c2	c3	7	const	2	100.00	Using where; Using filesort
=======
2	DERIVED	t1	NULL	ref	c3,c2	c3	7	const	2	100.00	Using index condition; Using where; Using filesort
>>>>>>> a9800d0d
Warnings:
Note	1003	/* select#1 */ select 1 AS `1` from (/* select#2 */ select count(distinct `test`.`t1`.`c1`) AS `COUNT(DISTINCT c1)` from `test`.`t1` where ((`test`.`t1`.`c2` in (1,1)) and (`test`.`t1`.`c3` = 2)) group by `test`.`t1`.`c2`) `x`
DROP TABLE t1;
End of 5.1 tests
#
# Bug#43600: Incorrect type conversion caused wrong result.
#
CREATE TABLE t1 (
a int NOT NULL
) engine= innodb;
CREATE TABLE t2 (
a int NOT NULL,
b int NOT NULL,
filler char(100) DEFAULT NULL,
KEY a (a,b)
) engine= innodb;
insert into t1 values (0),(1),(2),(3),(4);
insert into t2 select A.a + 10 *B.a, 1, 'filler' from t1 A, t1 B;
explain select * from t1, t2 where t2.a=t1.a and t2.b + 1;
id	select_type	table	partitions	type	possible_keys	key	key_len	ref	rows	filtered	Extra
1	SIMPLE	t1	NULL	ALL	NULL	NULL	NULL	NULL	5	100.00	NULL
1	SIMPLE	t2	NULL	ref	a	a	4	test.t1.a	1	100.00	Using index condition
Warnings:
Note	1003	/* select#1 */ select `test`.`t1`.`a` AS `a`,`test`.`t2`.`a` AS `a`,`test`.`t2`.`b` AS `b`,`test`.`t2`.`filler` AS `filler` from `test`.`t1` join `test`.`t2` where ((`test`.`t2`.`a` = `test`.`t1`.`a`) and (`test`.`t2`.`b` + 1))
select * from t1, t2 where t2.a=t1.a and t2.b + 1;
a	a	b	filler
0	0	1	filler
1	1	1	filler
2	2	1	filler
3	3	1	filler
4	4	1	filler
drop table t1,t2;
# End of test case for the bug#43600
#
# Bug#42643: InnoDB does not support replication of TRUNCATE TABLE
#
# Check that a TRUNCATE TABLE statement, needing an exclusive meta
# data lock, waits for a shared metadata lock owned by a concurrent
# transaction.
#
CREATE TABLE t1 (a INT) ENGINE=InnoDB;
INSERT INTO t1 VALUES (1),(2),(3);
BEGIN;
SELECT * FROM t1 ORDER BY a;
a
1
2
3
# Connection con1
TRUNCATE TABLE t1;;
# Connection default
SELECT * FROM t1 ORDER BY a;
a
1
2
3
ROLLBACK;
# Connection con1
# Reaping TRUNCATE TABLE
SELECT * FROM t1;
a
# Disconnect con1
# Connection default
DROP TABLE t1;
drop table if exists t1, t2, t3;
#
# BUG#35850: Performance regression in 5.1.23/5.1.24
#
create table t1(a int);
insert into t1 values (0),(1),(2),(3),(4),(5),(6),(7),(8),(9);
create table t2 (a int, b int, pk int, key(a,b), primary key(pk)) engine=innodb;
insert into t2 select @a:=A.a+10*(B.a + 10*C.a),@a, @a from t1 A, t1 B, t1 C;
# this must use key 'a', not PRIMARY:
explain select a from t2 where a=b;
id	select_type	table	partitions	type	possible_keys	key	key_len	ref	rows	filtered	Extra
1	SIMPLE	t2	NULL	index	NULL	a	10	NULL	#	100.00	Using where; Using index
Warnings:
Note	1003	/* select#1 */ select `test`.`t2`.`a` AS `a` from `test`.`t2` where (`test`.`t2`.`b` = `test`.`t2`.`a`)
drop table t1, t2;
#
# Bug #40360: Binlog related errors with binlog off
#
SET SESSION BINLOG_FORMAT=STATEMENT;
SET SESSION TRANSACTION ISOLATION LEVEL READ COMMITTED;
select @@session.sql_log_bin, @@session.binlog_format, @@session.tx_isolation;
@@session.sql_log_bin	1
@@session.binlog_format	STATEMENT
@@session.tx_isolation	READ-COMMITTED
CREATE TABLE t1 ( a INT ) ENGINE=InnoDB;
INSERT INTO t1 VALUES(1);
DROP TABLE t1;
#
# Bug#37284 Crash in Field_string::type()
#
DROP TABLE IF EXISTS t1;
CREATE TABLE t1 (a char(50)) ENGINE=InnoDB;
CREATE INDEX i1 on t1 (a(3));
SELECT * FROM t1 WHERE a = 'abcde';
a
DROP TABLE t1;
#
# Bug #37742: HA_EXTRA_KEYREAD flag is set when key contains only prefix of
# requested column
#
CREATE TABLE foo (a int, b int, c char(10),
PRIMARY KEY (c(3)),
KEY b (b)
) engine=innodb;
CREATE TABLE foo2 (a int, b int, c char(10),
PRIMARY KEY (c),
KEY b (b)
) engine=innodb;
CREATE TABLE bar (a int, b int, c char(10),
PRIMARY KEY (c(3)),
KEY b (b)
) engine=myisam;
INSERT INTO foo VALUES
(1,2,'abcdefghij'), (2,3,''), (3,4,'klmnopqrst'),
(4,5,'uvwxyz'), (5,6,'meotnsyglt'), (4,5,'asfdewe');
INSERT INTO bar SELECT * FROM foo;
INSERT INTO foo2 SELECT * FROM foo;
ANALYZE TABLE bar;
ANALYZE TABLE foo;
ANALYZE TABLE foo2;
EXPLAIN SELECT c FROM bar WHERE b>2;;
id	1
select_type	SIMPLE
table	bar
partitions	NULL
type	ALL
possible_keys	b
key	NULL
key_len	NULL
ref	NULL
rows	6
filtered	83.33
Extra	Using where
Warnings:
Level	Note
Code	1003
Message	/* select#1 */ select `test`.`bar`.`c` AS `c` from `test`.`bar` where (`test`.`bar`.`b` > 2)
EXPLAIN SELECT c FROM foo WHERE b>2;;
id	1
select_type	SIMPLE
table	foo
partitions	NULL
type	ALL
possible_keys	b
key	NULL
key_len	NULL
ref	NULL
rows	6
filtered	83.33
Extra	Using where
Warnings:
Level	Note
Code	1003
Message	/* select#1 */ select `test`.`foo`.`c` AS `c` from `test`.`foo` where (`test`.`foo`.`b` > 2)
EXPLAIN SELECT c FROM foo2 WHERE b>2;;
id	1
select_type	SIMPLE
table	foo2
partitions	NULL
type	range
possible_keys	b
key	b
key_len	5
ref	NULL
rows	5
filtered	100.00
Extra	Using where; Using index
Warnings:
Level	Note
Code	1003
Message	/* select#1 */ select `test`.`foo2`.`c` AS `c` from `test`.`foo2` where (`test`.`foo2`.`b` > 2)
EXPLAIN SELECT c FROM bar WHERE c>2;;
id	1
select_type	SIMPLE
table	bar
partitions	NULL
type	ALL
possible_keys	PRIMARY
key	NULL
key_len	NULL
ref	NULL
rows	6
filtered	100.00
Extra	Using where
Warnings:
Level	Warning
Code	1739
Message	Cannot use range access on index 'PRIMARY' due to type or collation conversion on field 'c'
Level	Note
Code	1003
Message	/* select#1 */ select `test`.`bar`.`c` AS `c` from `test`.`bar` where (`test`.`bar`.`c` > 2)
EXPLAIN SELECT c FROM foo WHERE c>2;;
id	1
select_type	SIMPLE
table	foo
partitions	NULL
type	ALL
possible_keys	PRIMARY
key	NULL
key_len	NULL
ref	NULL
rows	6
filtered	100.00
Extra	Using where
Warnings:
Level	Warning
Code	1739
Message	Cannot use range access on index 'PRIMARY' due to type or collation conversion on field 'c'
Level	Note
Code	1003
Message	/* select#1 */ select `test`.`foo`.`c` AS `c` from `test`.`foo` where (`test`.`foo`.`c` > 2)
EXPLAIN SELECT c FROM foo2 WHERE c>2;;
id	1
select_type	SIMPLE
table	foo2
partitions	NULL
type	index
possible_keys	PRIMARY
key	b
key_len	5
ref	NULL
rows	6
filtered	100.00
Extra	Using where; Using index
Warnings:
Level	Warning
Code	1739
Message	Cannot use range access on index 'PRIMARY' due to type or collation conversion on field 'c'
Level	Note
Code	1003
Message	/* select#1 */ select `test`.`foo2`.`c` AS `c` from `test`.`foo2` where (`test`.`foo2`.`c` > 2)
DROP TABLE foo, bar, foo2;
#
# Bug#41348: INSERT INTO tbl SELECT * FROM temp_tbl overwrites locking type of temp table
#
DROP TABLE IF EXISTS t1,t3,t2;
DROP FUNCTION IF EXISTS f1;
CREATE FUNCTION f1() RETURNS VARCHAR(250)
BEGIN
return 'hhhhhhh' ;
END|
CREATE TABLE t1 (a VARCHAR(20), b VARCHAR(20), c VARCHAR(20)) ENGINE=INNODB;
BEGIN WORK;
CREATE TEMPORARY TABLE t2 (a VARCHAR(20), b VARCHAR(20), c varchar(20)) ENGINE=INNODB;
CREATE TEMPORARY TABLE t3 LIKE t2;
INSERT INTO t1 VALUES ('a','b',NULL),('c','d',NULL),('e','f',NULL);
SET @stmt := CONCAT('INSERT INTO t2 SELECT tbl.a, tbl.b, f1()',' FROM t1 tbl');
PREPARE stmt1 FROM @stmt;
SET @stmt := CONCAT('INSERT INTO t3', ' SELECT * FROM t2');
PREPARE stmt3 FROM @stmt;
EXECUTE stmt1;
COMMIT;
DEALLOCATE PREPARE stmt1;
DEALLOCATE PREPARE stmt3;
DROP TABLE t1,t3,t2;
DROP FUNCTION f1;
#
# Bug#37016: TRUNCATE TABLE removes some rows but not all
#
DROP TABLE IF EXISTS t1,t2;
CREATE TABLE t1 (id INT NOT NULL, PRIMARY KEY (id)) ENGINE=INNODB;
CREATE TABLE t2 (id INT PRIMARY KEY,
t1_id INT, INDEX par_ind (t1_id),
FOREIGN KEY (t1_id) REFERENCES t1(id)) ENGINE=INNODB;
INSERT INTO t1 VALUES (1),(2);
INSERT INTO t2 VALUES (3,2);
SET AUTOCOMMIT = 0;
START TRANSACTION;
TRUNCATE TABLE t1;
ERROR 42000: Cannot truncate a table referenced in a foreign key constraint (`test`.`t2`, CONSTRAINT `t2_ibfk_1` FOREIGN KEY (`t1_id`) REFERENCES `test`.`t1` (`id`))
SELECT * FROM t1;
id
1
2
COMMIT;
SELECT * FROM t1;
id
1
2
START TRANSACTION;
TRUNCATE TABLE t1;
ERROR 42000: Cannot truncate a table referenced in a foreign key constraint (`test`.`t2`, CONSTRAINT `t2_ibfk_1` FOREIGN KEY (`t1_id`) REFERENCES `test`.`t1` (`id`))
SELECT * FROM t1;
id
1
2
ROLLBACK;
SELECT * FROM t1;
id
1
2
SET AUTOCOMMIT = 1;
START TRANSACTION;
SELECT * FROM t1;
id
1
2
COMMIT;
TRUNCATE TABLE t1;
ERROR 42000: Cannot truncate a table referenced in a foreign key constraint (`test`.`t2`, CONSTRAINT `t2_ibfk_1` FOREIGN KEY (`t1_id`) REFERENCES `test`.`t1` (`id`))
SELECT * FROM t1;
id
1
2
DELETE FROM t2 WHERE id = 3;
START TRANSACTION;
SELECT * FROM t1;
id
1
2
TRUNCATE TABLE t1;
ERROR 42000: Cannot truncate a table referenced in a foreign key constraint (`test`.`t2`, CONSTRAINT `t2_ibfk_1` FOREIGN KEY (`t1_id`) REFERENCES `test`.`t1` (`id`))
ROLLBACK;
SELECT * FROM t1;
id
1
2
TRUNCATE TABLE t2;
DROP TABLE t2;
DROP TABLE t1;
#
# Bug#40127 Multiple table DELETE IGNORE hangs on foreign key constraint violation on 5.0
#
CREATE TABLE t1 (
id INT UNSIGNED NOT NULL AUTO_INCREMENT,
PRIMARY KEY (id)
) ENGINE=InnoDB;
CREATE TABLE t2 (
id INT UNSIGNED NOT NULL AUTO_INCREMENT,
aid INT UNSIGNED NOT NULL,
PRIMARY KEY (id),
FOREIGN KEY (aid) REFERENCES t1 (id)
) ENGINE=InnoDB;
CREATE TABLE t3 (
bid INT UNSIGNED NOT NULL,
FOREIGN KEY (bid) REFERENCES t2 (id)
) ENGINE=InnoDB;
CREATE TABLE t4 (
a INT
) ENGINE=InnoDB;
CREATE TABLE t5 (
a INT
) ENGINE=InnoDB;
INSERT INTO t1 (id) VALUES (1);
INSERT INTO t2 (id, aid) VALUES (1, 1),(2,1),(3,1),(4,1);
INSERT INTO t3 (bid) VALUES (1);
INSERT INTO t4 VALUES (1),(2),(3),(4),(5);
INSERT INTO t5 VALUES (1);
DELETE t5 FROM t4 LEFT JOIN t5 ON t4.a= t5.a;
DELETE t2, t1 FROM t2 INNER JOIN t1 ON (t2.aid = t1.id) WHERE t2.id = 1;
ERROR 23000: Cannot delete or update a parent row: a foreign key constraint fails (`test`.`t3`, CONSTRAINT `t3_ibfk_1` FOREIGN KEY (`bid`) REFERENCES `t2` (`id`))
DELETE t2, t1 FROM t2 INNER JOIN t1 ON (t2.aid = t1.id) WHERE t2.id = 1;
ERROR 23000: Cannot delete or update a parent row: a foreign key constraint fails (`test`.`t3`, CONSTRAINT `t3_ibfk_1` FOREIGN KEY (`bid`) REFERENCES `t2` (`id`))
DELETE IGNORE t2, t1 FROM t2 INNER JOIN t1 ON (t2.aid = t1.id) WHERE t2.id = 1;
DROP TABLE t3;
DROP TABLE t2;
DROP TABLE t1;
DROP TABLES t4,t5;
# Bug#40127 Multiple table DELETE IGNORE hangs on foreign key constraint violation on 5.0
# Testing for any side effects of IGNORE on AFTER DELETE triggers used with
# transactional tables.
#
CREATE TABLE t1 (i INT NOT NULL PRIMARY KEY) ENGINE=InnoDB;
CREATE TABLE t2 (a VARCHAR(100)) ENGINE=InnoDB;
CREATE TABLE t3 (i INT NOT NULL PRIMARY KEY) ENGINE=InnoDB;
CREATE TABLE t4 (i INT NOT NULL PRIMARY KEY, t1i INT, 
FOREIGN KEY (t1i) REFERENCES t1(i))
ENGINE=InnoDB;
CREATE TRIGGER trg AFTER DELETE ON t1 FOR EACH ROW
BEGIN
SET @b:='EXECUTED TRIGGER';
INSERT INTO t2 VALUES (@b);
SET @a:= error_happens_here;
END||
SET @b:="";
SET @a:="";
INSERT INTO t1 VALUES (1),(2),(3),(4);
INSERT INTO t3 SELECT * FROM t1;
** An error in a trigger causes rollback of the statement.
DELETE t1 FROM t3 LEFT JOIN t1 ON t1.i=t3.i;
ERROR 42S22: Unknown column 'error_happens_here' in 'field list'
SELECT @a,@b;
@a	@b
	EXECUTED TRIGGER
SELECT * FROM t2;
a
SELECT * FROM t1 LEFT JOIN t3 ON t1.i=t3.i;
i	i
1	1
2	2
3	3
4	4
** Same happens with the IGNORE option
DELETE IGNORE t1 FROM t3 LEFT JOIN t1 ON t1.i=t3.i;
ERROR 42S22: Unknown column 'error_happens_here' in 'field list'
SELECT * FROM t2;
a
SELECT * FROM t1 LEFT JOIN t3 ON t1.i=t3.i;
i	i
1	1
2	2
3	3
4	4
**
** The following is an attempt to demonstrate
** error handling inside a row iteration.
**
DROP TRIGGER trg;
DELETE FROM t1;
DELETE FROM t2;
DELETE FROM t3;
INSERT INTO t1 VALUES (1),(2),(3),(4);
INSERT INTO t3 VALUES (1),(2),(3),(4);
INSERT INTO t4 VALUES (3,3),(4,4);
CREATE TRIGGER trg AFTER DELETE ON t1 FOR EACH ROW
BEGIN
SET @b:= CONCAT('EXECUTED TRIGGER FOR ROW ',CAST(OLD.i AS CHAR));
INSERT INTO t2 VALUES (@b);
END||
** DELETE is prevented by foreign key constrains but errors are silenced.
** The AFTER trigger isn't fired.
DELETE IGNORE t1 FROM t3 LEFT JOIN t1 ON t1.i=t3.i;
** Tables are modified by best effort:
SELECT * FROM t1 LEFT JOIN t3 ON t1.i=t3.i;
i	i
3	3
4	4
** The AFTER trigger was only executed on successful rows:
SELECT * FROM t2;
a
EXECUTED TRIGGER FOR ROW 1
EXECUTED TRIGGER FOR ROW 2
DROP TRIGGER trg;
**
** Induce an error midway through an AFTER-trigger
**
DELETE FROM t4;
DELETE FROM t1;
DELETE FROM t3;
INSERT INTO t1 VALUES (1),(2),(3),(4);
INSERT INTO t3 VALUES (1),(2),(3),(4);
CREATE TRIGGER trg AFTER DELETE ON t1 FOR EACH ROW
BEGIN
SET @a:= @a+1;
IF @a > 2 THEN
INSERT INTO t4 VALUES (5,5);
END IF;
END||
SET @a:=0;
** Errors in the trigger causes the statement to abort.
DELETE IGNORE t1 FROM t3 LEFT JOIN t1 ON t1.i=t3.i;
ERROR 23000: Cannot add or update a child row: a foreign key constraint fails (`test`.`t4`, CONSTRAINT `t4_ibfk_1` FOREIGN KEY (`t1i`) REFERENCES `t1` (`i`))
SELECT * FROM t1 LEFT JOIN t3 ON t1.i=t3.i;
i	i
1	1
2	2
3	3
4	4
SELECT * FROM t4;
i	t1i
DROP TRIGGER trg;
DROP TABLE t4;
DROP TABLE t1;
DROP TABLE t2;
DROP TABLE t3;
#
# Bug#43580: Issue with Innodb on multi-table update
#
CREATE TABLE t1 (a INT, b INT, KEY (a)) ENGINE = INNODB;
CREATE TABLE t2 (a INT KEY, b INT, KEY (b)) ENGINE = INNODB;
CREATE TABLE t3 (a INT, b INT KEY, KEY (a)) ENGINE = INNODB;
CREATE TABLE t4 (a INT KEY, b INT, KEY (b)) ENGINE = INNODB;
INSERT INTO t1 VALUES (1, 1), (2, 2), (3, 3), (4, 4), (5, 5), (6, 6);
INSERT INTO t2 VALUES (1, 1), (2, 2), (3, 3), (4, 4), (5, 5);
INSERT INTO t3 VALUES (1, 101), (2, 102), (3, 103), (4, 104), (5, 105), (6, 106);
INSERT INTO t4 VALUES (1, 1), (2, 2), (3, 3), (4, 4), (5, 5);
UPDATE t1, t2 SET t1.a = t1.a + 100, t2.b = t1.a + 10 
WHERE t1.a BETWEEN 2 AND 4 AND t2.a = t1.b;
SELECT * FROM t2;
a	b
1	1
2	12
3	13
4	14
5	5
UPDATE t3, t4 SET t3.a = t3.a + 100, t4.b = t3.a + 10 
WHERE t3.a BETWEEN 2 AND 4 AND t4.a = t3.b - 100;
SELECT * FROM t4;
a	b
1	1
2	12
3	13
4	14
5	5
DROP TABLE t1, t2, t3, t4;
#
# Bug#44886: SIGSEGV in test_if_skip_sort_order() -
#            uninitialized variable used as subscript 
#
CREATE TABLE t1 (a INT, b INT, c INT, d INT, PRIMARY KEY (b), KEY (a,c))
ENGINE=InnoDB;
INSERT INTO t1 VALUES (1,1,1,0);
CREATE TABLE t2 (a INT, b INT, e INT, KEY (e)) ENGINE=InnoDB;
INSERT INTO t2 VALUES (1,1,2);
CREATE TABLE t3 (a INT, b INT) ENGINE=MyISAM;
INSERT INTO t3 VALUES (1, 1);
SELECT * FROM t1, t2, t3
WHERE t1.a = t3.a AND (t1.b = t3.b OR t1.d) AND t2.b = t1.b AND t2.e = 2
GROUP BY t1.b;
a	b	c	d	a	b	e	a	b
1	1	1	0	1	1	2	1	1
DROP TABLE t1, t2, t3;
#
# Bug #45828: Optimizer won't use partial primary key if another 
# index can prevent filesort
#
CREATE TABLE `t1` (
c1 int NOT NULL,
c2 int NOT NULL,
c3 int NOT NULL,
PRIMARY KEY (c1,c2),
KEY  (c3)
) ENGINE=InnoDB;
INSERT INTO t1 VALUES (5,2,1246276747);
INSERT INTO t1 VALUES (2,1,1246281721);
INSERT INTO t1 VALUES (7,3,1246281756);
INSERT INTO t1 VALUES (4,2,1246282139);
INSERT INTO t1 VALUES (3,1,1246282230);
INSERT INTO t1 VALUES (1,0,1246282712);
INSERT INTO t1 VALUES (8,3,1246282765);
INSERT INTO t1 SELECT c1+10,c2+10,c3+10 FROM t1;
INSERT INTO t1 SELECT c1+100,c2+100,c3+100 from t1;
INSERT INTO t1 SELECT c1+1000,c2+1000,c3+1000 from t1;
INSERT INTO t1 SELECT c1+10000,c2+10000,c3+10000 from t1;
INSERT INTO t1 SELECT c1+100000,c2+100000,c3+100000 from t1;
INSERT INTO t1 SELECT c1+1000000,c2+1000000,c3+1000000 from t1;
SELECT * FROM t1 WHERE c1 = 99999999 AND c3 > 1 ORDER BY c3;
c1	c2	c3
EXPLAIN SELECT * FROM t1 WHERE c1 = 99999999 AND c3 > 1 ORDER BY c3;
id	select_type	table	partitions	type	possible_keys	key	key_len	ref	rows	filtered	Extra
1	SIMPLE	t1	NULL	ref	PRIMARY,c3	PRIMARY	4	const	1	100.00	Using where; Using filesort
Warnings:
Note	1003	/* select#1 */ select `test`.`t1`.`c1` AS `c1`,`test`.`t1`.`c2` AS `c2`,`test`.`t1`.`c3` AS `c3` from `test`.`t1` where ((`test`.`t1`.`c1` = 99999999) and (`test`.`t1`.`c3` > 1)) order by `test`.`t1`.`c3`
EXPLAIN SELECT * FROM t1 FORCE INDEX (PRIMARY) WHERE c1 = 99999999 AND c3 > 1 ORDER BY c3;
id	select_type	table	partitions	type	possible_keys	key	key_len	ref	rows	filtered	Extra
1	SIMPLE	t1	NULL	ref	PRIMARY	PRIMARY	4	const	1	100.00	Using where; Using filesort
Warnings:
Note	1003	/* select#1 */ select `test`.`t1`.`c1` AS `c1`,`test`.`t1`.`c2` AS `c2`,`test`.`t1`.`c3` AS `c3` from `test`.`t1` FORCE INDEX (PRIMARY) where ((`test`.`t1`.`c1` = 99999999) and (`test`.`t1`.`c3` > 1)) order by `test`.`t1`.`c3`
CREATE TABLE t2 (
c1 int NOT NULL,
c2 int NOT NULL,
c3 int NOT NULL,
KEY (c1,c2),
KEY (c3)
) ENGINE=InnoDB;
explain SELECT * FROM t2 WHERE c1 = 99999999 AND c3 > 1 ORDER BY c3;
id	select_type	table	partitions	type	possible_keys	key	key_len	ref	rows	filtered	Extra
<<<<<<< HEAD
1	SIMPLE	t2	NULL	ref	c1,c3	c1	4	const	1	100.00	Using where; Using filesort
=======
1	SIMPLE	t2	NULL	ref	c1,c3	c1	4	const	1	100.00	Using index condition; Using where; Using filesort
>>>>>>> a9800d0d
Warnings:
Note	1003	/* select#1 */ select `test`.`t2`.`c1` AS `c1`,`test`.`t2`.`c2` AS `c2`,`test`.`t2`.`c3` AS `c3` from `test`.`t2` where ((`test`.`t2`.`c1` = 99999999) and (`test`.`t2`.`c3` > 1)) order by `test`.`t2`.`c3`
DROP TABLE t1,t2;
#
# 36259: Optimizing with ORDER BY
#
CREATE TABLE t1 (
a INT NOT NULL AUTO_INCREMENT,
b INT NOT NULL,
c INT NOT NULL,
d VARCHAR(5),
e INT NOT NULL,
PRIMARY KEY (a), KEY i2 (b,c,d)
) ENGINE=InnoDB;
INSERT INTO t1 (b,c,d,e) VALUES (1,1,'a',1), (2,2,'b',2);
INSERT INTO t1 (b,c,d,e) SELECT RAND()*10000, RAND()*10000, d, e FROM t1;
INSERT INTO t1 (b,c,d,e) SELECT RAND()*10000, RAND()*10000, d, e FROM t1;
INSERT INTO t1 (b,c,d,e) SELECT RAND()*10000, RAND()*10000, d, e FROM t1;
INSERT INTO t1 (b,c,d,e) SELECT RAND()*10000, RAND()*10000, d, e FROM t1;
INSERT INTO t1 (b,c,d,e) SELECT RAND()*10000, RAND()*10000, d, e FROM t1;
INSERT INTO t1 (b,c,d,e) SELECT RAND()*10000, RAND()*10000, d, e FROM t1;
ANALYZE TABLE t1;
EXPLAIN SELECT * FROM t1 WHERE b=1 AND c=1 ORDER BY a;
id	select_type	table	partitions	type	possible_keys	key	key_len	ref	rows	filtered	Extra
<<<<<<< HEAD
1	SIMPLE	t1	NULL	ref	i2	i2	8	const,const	1	100.00	Using where; Using filesort
=======
1	SIMPLE	t1	NULL	ref	i2	i2	8	const,const	1	100.00	Using index condition; Using filesort
>>>>>>> a9800d0d
Warnings:
Note	1003	/* select#1 */ select `test`.`t1`.`a` AS `a`,`test`.`t1`.`b` AS `b`,`test`.`t1`.`c` AS `c`,`test`.`t1`.`d` AS `d`,`test`.`t1`.`e` AS `e` from `test`.`t1` where ((`test`.`t1`.`c` = 1) and (`test`.`t1`.`b` = 1)) order by `test`.`t1`.`a`
EXPLAIN SELECT * FROM t1 FORCE INDEX(i2) WHERE b=1 and c=1 ORDER BY a;
id	select_type	table	partitions	type	possible_keys	key	key_len	ref	rows	filtered	Extra
<<<<<<< HEAD
1	SIMPLE	t1	NULL	ref	i2	i2	8	const,const	1	100.00	Using where; Using filesort
=======
1	SIMPLE	t1	NULL	ref	i2	i2	8	const,const	1	100.00	Using index condition; Using filesort
>>>>>>> a9800d0d
Warnings:
Note	1003	/* select#1 */ select `test`.`t1`.`a` AS `a`,`test`.`t1`.`b` AS `b`,`test`.`t1`.`c` AS `c`,`test`.`t1`.`d` AS `d`,`test`.`t1`.`e` AS `e` from `test`.`t1` FORCE INDEX (`i2`) where ((`test`.`t1`.`c` = 1) and (`test`.`t1`.`b` = 1)) order by `test`.`t1`.`a`
EXPLAIN SELECT * FROM t1 FORCE INDEX(PRIMARY) WHERE b=1 AND c=1 ORDER BY a;
id	select_type	table	partitions	type	possible_keys	key	key_len	ref	rows	filtered	Extra
1	SIMPLE	t1	NULL	index	NULL	PRIMARY	4	NULL	{checked}	100.00	Using where
Warnings:
Note	1003	/* select#1 */ select `test`.`t1`.`a` AS `a`,`test`.`t1`.`b` AS `b`,`test`.`t1`.`c` AS `c`,`test`.`t1`.`d` AS `d`,`test`.`t1`.`e` AS `e` from `test`.`t1` FORCE INDEX (PRIMARY) where ((`test`.`t1`.`c` = 1) and (`test`.`t1`.`b` = 1)) order by `test`.`t1`.`a`
DROP TABLE t1;
#
# Bug #47963: Wrong results when index is used
#
CREATE TABLE t1(
a VARCHAR(5) NOT NULL, 
b VARCHAR(5) NOT NULL,
c DATETIME NOT NULL,
KEY (c) 
) ENGINE=InnoDB;
INSERT INTO t1 VALUES('TEST', 'TEST', '2009-10-09 00:00:00');
SELECT * FROM t1 WHERE a = 'TEST' AND 
c >= '2009-10-09 00:00:00' AND c <= '2009-10-09 00:00:00';
a	b	c
TEST	TEST	2009-10-09 00:00:00
SELECT * FROM t1 WHERE a = 'TEST' AND 
c >= '2009-10-09 00:00:00.0' AND c <= '2009-10-09 00:00:00.0';
a	b	c
TEST	TEST	2009-10-09 00:00:00
SELECT * FROM t1 WHERE a = 'TEST' AND 
c >= '2009-10-09 00:00:00.0' AND c <= '2009-10-09 00:00:00';
a	b	c
TEST	TEST	2009-10-09 00:00:00
SELECT * FROM t1 WHERE a = 'TEST' AND 
c >= '2009-10-09 00:00:00' AND c <= '2009-10-09 00:00:00.0';
a	b	c
TEST	TEST	2009-10-09 00:00:00
SELECT * FROM t1 WHERE a = 'TEST' AND 
c >= '2009-10-09 00:00:00.000' AND c <= '2009-10-09 00:00:00.000';
a	b	c
TEST	TEST	2009-10-09 00:00:00
SELECT * FROM t1 WHERE a = 'TEST' AND 
c >= '2009-10-09 00:00:00.00' AND c <= '2009-10-09 00:00:00.001';
a	b	c
TEST	TEST	2009-10-09 00:00:00
SELECT * FROM t1 WHERE a = 'TEST' AND 
c >= '2009-10-09 00:00:00.001' AND c <= '2009-10-09 00:00:00.00';
a	b	c
EXPLAIN SELECT * FROM t1 WHERE a = 'TEST' AND 
c >= '2009-10-09 00:00:00.001' AND c <= '2009-10-09 00:00:00.00';
id	select_type	table	partitions	type	possible_keys	key	key_len	ref	rows	filtered	Extra
1	SIMPLE	NULL	NULL	NULL	NULL	NULL	NULL	NULL	NULL	NULL	no matching row in const table
Warnings:
Note	1003	/* select#1 */ select `test`.`t1`.`a` AS `a`,`test`.`t1`.`b` AS `b`,`test`.`t1`.`c` AS `c` from `test`.`t1` where ((`test`.`t1`.`c` >= '2009-10-09 00:00:00.001') and (`test`.`t1`.`c` <= '2009-10-09 00:00:00.00') and multiple equal('TEST', `test`.`t1`.`a`))
DROP TABLE t1;
#
# Bug #46175: NULL read_view and consistent read assertion
#
CREATE TABLE t1(a CHAR(13),KEY(a)) ENGINE=innodb;
CREATE TABLE t2(b DATETIME,KEY(b)) ENGINE=innodb;
INSERT INTO t1 VALUES (),();
INSERT INTO t2 VALUES (),();
CREATE OR REPLACE VIEW v1 AS SELECT 1 FROM t2 
WHERE b =(SELECT a FROM t1 LIMIT 1);
CREATE PROCEDURE p1(num INT)
BEGIN
DECLARE i INT DEFAULT 0;
REPEAT
SHOW CREATE VIEW v1;
SET i:=i+1;
UNTIL i>num END REPEAT;
END|
# Should not crash
# Should not crash
DROP PROCEDURE p1;
DROP VIEW v1;
DROP TABLE t1,t2;
#
# Bug #49324: more valgrind errors in test_if_skip_sort_order
#
CREATE TABLE t1 (a INT PRIMARY KEY) ENGINE=innodb ;
# should not cause valgrind warnings
SELECT 1 FROM t1 JOIN t1 a USING(a) GROUP BY t1.a,t1.a;
1
DROP TABLE t1;
#
# Bug#50843: Filesort used instead of clustered index led to
#            performance degradation.
#
create table t1(f1 int not null primary key, f2 int) engine=innodb;
create table t2(f1 int not null, key (f1)) engine=innodb;
insert into t1 values (1,1),(2,2),(3,3);
insert into t2 values (1),(2),(3);
analyze table t1;
analyze table t2;
explain select t1.* from t1 left join t2 using(f1) group by t1.f1;
id	select_type	table	partitions	type	possible_keys	key	key_len	ref	rows	filtered	Extra
1	SIMPLE	t1	NULL	index	PRIMARY	PRIMARY	4	NULL	3	100.00	NULL
1	SIMPLE	t2	NULL	ref	f1	f1	4	test.t1.f1	1	100.00	Using index
Warnings:
Note	1003	/* select#1 */ select `test`.`t1`.`f1` AS `f1`,`test`.`t1`.`f2` AS `f2` from `test`.`t1` left join `test`.`t2` on((`test`.`t1`.`f1` = `test`.`t2`.`f1`)) where 1 group by `test`.`t1`.`f1`
drop table t1,t2;
#
#
# Bug #39653: find_shortest_key in sql_select.cc does not consider
#             clustered primary keys
#
CREATE TABLE t1 (a INT PRIMARY KEY, b INT, c INT, d INT, e INT, f INT,
KEY (b,c)) ENGINE=INNODB;
INSERT INTO t1 VALUES (1,1,1,1,1,1), (2,2,2,2,2,2), (3,3,3,3,3,3),
(4,4,4,4,4,4), (5,5,5,5,5,5), (6,6,6,6,6,6),
(7,7,7,7,7,7), (8,8,8,8,8,8), (9,9,9,9,9,9),
(11,11,11,11,11,11);
ANALYZE TABLE t1;
Table	Op	Msg_type	Msg_text
test.t1	analyze	status	OK
EXPLAIN SELECT COUNT(*) FROM t1;
id	1
select_type	SIMPLE
table	NULL
partitions	NULL
type	NULL
possible_keys	NULL
key	NULL
key_len	NULL
ref	NULL
rows	NULL
filtered	NULL
Extra	Select tables optimized away
Warnings:
Level	Note
Code	1003
Message	/* select#1 */ select count(0) AS `COUNT(*)` from `test`.`t1`
DROP TABLE t1;
#
# Bug #49838: DROP INDEX and ADD UNIQUE INDEX for same index may
#   corrupt definition at engine
#
CREATE TABLE t1 (a INT NOT NULL, b INT NOT NULL, KEY k (a,b)) 
ENGINE=InnoDB;
ALTER TABLE t1 DROP INDEX k, ADD UNIQUE INDEX k (a,b);
SHOW INDEXES FROM t1;;
Table	t1
Non_unique	0
Key_name	k
Seq_in_index	1
Column_name	a
Collation	A
Cardinality	0
Sub_part	NULL
Packed	NULL
Null	
Index_type	BTREE
Comment	
Index_comment	
Table	t1
Non_unique	0
Key_name	k
Seq_in_index	2
Column_name	b
Collation	A
Cardinality	0
Sub_part	NULL
Packed	NULL
Null	
Index_type	BTREE
Comment	
Index_comment	
DROP TABLE t1;
#
# Bug #47453: InnoDB incorrectly changes TIMESTAMP columns when 
#  JOINed during an UPDATE
#
CREATE TABLE t1 (d INT) ENGINE=InnoDB;
CREATE TABLE t2 (a INT, b INT, 
c TIMESTAMP NOT NULL DEFAULT CURRENT_TIMESTAMP
ON UPDATE CURRENT_TIMESTAMP) ENGINE=InnoDB;
# set up our data elements
INSERT INTO t1 (d) VALUES (1);
INSERT INTO t2 (a,b) VALUES (1,1);
SELECT SECOND(c) INTO @bug47453 FROM t2;
SELECT SECOND(c)-@bug47453 FROM t1 JOIN t2 ON d=a;
SECOND(c)-@bug47453
0
UPDATE t1 JOIN t2 ON d=a SET b=1 WHERE a=1;
SELECT SECOND(c)-@bug47453 FROM t1 JOIN t2 ON d=a;
SECOND(c)-@bug47453
0
SELECT SLEEP(1);
SLEEP(1)
0
UPDATE t1 JOIN t2 ON d=a SET b=1 WHERE a=1;
# should be 0
SELECT SECOND(c)-@bug47453 FROM t1 JOIN t2 ON d=a;
SECOND(c)-@bug47453
0
DROP TABLE t1, t2;
#
# Bug #53334: wrong result for outer join with impossible ON condition
# (see the same test case for MyISAM in join.test)
#
CREATE TABLE t1 (id INT PRIMARY KEY);
CREATE TABLE t2 (id INT);
INSERT INTO t1 VALUES (75);
INSERT INTO t1 VALUES (79);
INSERT INTO t1 VALUES (78);
INSERT INTO t1 VALUES (77);
REPLACE INTO t1 VALUES (76);
REPLACE INTO t1 VALUES (76);
INSERT INTO t1 VALUES (104);
INSERT INTO t1 VALUES (103);
INSERT INTO t1 VALUES (102);
INSERT INTO t1 VALUES (101);
INSERT INTO t1 VALUES (105);
INSERT INTO t1 VALUES (106);
INSERT INTO t1 VALUES (107);
INSERT INTO t2 VALUES (107),(75),(1000);
SELECT t1.id,t2.id FROM t2 LEFT JOIN t1 ON t1.id>=74 AND t1.id<=0
WHERE t2.id=75 AND t1.id IS NULL;
id	id
NULL	75
EXPLAIN SELECT t1.id,t2.id FROM t2 LEFT JOIN t1 ON t1.id>=74 AND t1.id<=0
WHERE t2.id=75 AND t1.id IS NULL;
id	select_type	table	partitions	type	possible_keys	key	key_len	ref	rows	filtered	Extra
1	SIMPLE	t1	NULL	const	PRIMARY	NULL	NULL	NULL	1	100.00	Impossible ON condition
1	SIMPLE	t2	NULL	ALL	NULL	NULL	NULL	NULL	3	100.00	Using where
Warnings:
Note	1003	/* select#1 */ select `test`.`t1`.`id` AS `id`,`test`.`t2`.`id` AS `id` from `test`.`t2` left join `test`.`t1` on(((`test`.`t1`.`id` >= 74) and (`test`.`t1`.`id` <= 0))) where ((`test`.`t2`.`id` = 75) and isnull(`test`.`t1`.`id`))
DROP TABLE t1,t2;
#
# Bug#38999 valgrind warnings for update statement in function compare_record()
#
CREATE TABLE t1 (a INT PRIMARY KEY) ENGINE=InnoDB;
CREATE TABLE t2 (a INT PRIMARY KEY) ENGINE=InnoDB;
INSERT INTO t1 values (1),(2),(3),(4),(5);
INSERT INTO t2 values (1);
SELECT * FROM t1 WHERE a = 2;
a
2
UPDATE t1,t2 SET t1.a = t1.a + 100 WHERE t1.a = 1;
DROP TABLE t1,t2;
#
# Bug #53830: !table || (!table->read_set || bitmap_is_set(table->read_set, field_index))
#
CREATE TABLE t1 (a INT, b INT, c INT, d INT,
PRIMARY KEY(a,b,c), KEY(b,d))
ENGINE=InnoDB;
INSERT INTO t1 VALUES (0, 77, 1, 3);
UPDATE t1 SET d = 0 WHERE b = 77 AND c = 25;
DROP TABLE t1;
#
# Bug#50389 Using intersect does not return all rows
#
CREATE TABLE t1 (
f1 INT(10) NOT NULL,
f2 INT(10),
f3 INT(10),
f4 TINYINT(4),
f5 VARCHAR(50),
PRIMARY KEY (f1),
KEY idx1 (f2,f5,f4),
KEY idx2 (f2,f4)
) ENGINE=InnoDB;
LOAD DATA INFILE '../../std_data/intersect-bug50389.tsv' INTO TABLE t1;
ANALYZE TABLE t1;
SELECT * FROM t1 WHERE f1 IN
(3305028,3353871,3772880,3346860,4228206,3336022,
3470988,3305175,3329875,3817277,3856380,3796193,
3784744,4180925,4559596,3963734,3856391,4494153)
AND f5 = 'abcdefghijklmnopwrst' AND f2 = 1221457 AND f4 = 0 ;
f1	f2	f3	f4	f5
3305175	1221457	0	0	abcdefghijklmnopwrst
3329875	1221457	1382427	0	abcdefghijklmnopwrst
3336022	1221457	0	0	abcdefghijklmnopwrst
3346860	1221457	0	0	abcdefghijklmnopwrst
3772880	1221457	0	0	abcdefghijklmnopwrst
3784744	1221457	1382427	0	abcdefghijklmnopwrst
3796193	1221457	0	0	abcdefghijklmnopwrst
4228206	1221457	0	0	abcdefghijklmnopwrst
4494153	1221457	0	0	abcdefghijklmnopwrst
4559596	1221457	0	0	abcdefghijklmnopwrst
EXPLAIN SELECT * FROM t1 WHERE f1 IN
(3305028,3353871,3772880,3346860,4228206,3336022,
3470988,3305175,3329875,3817277,3856380,3796193,
3784744,4180925,4559596,3963734,3856391,4494153)
AND f5 = 'abcdefghijklmnopwrst' AND f2 = 1221457 AND f4 = 0 ;
id	select_type	table	partitions	type	possible_keys	key	key_len	ref	rows	filtered	Extra
1	SIMPLE	t1	NULL	ref	PRIMARY,idx1,idx2	idx1	60	const,const,const	18	100.00	Using index condition
Warnings:
Note	1003	/* select#1 */ select `test`.`t1`.`f1` AS `f1`,`test`.`t1`.`f2` AS `f2`,`test`.`t1`.`f3` AS `f3`,`test`.`t1`.`f4` AS `f4`,`test`.`t1`.`f5` AS `f5` from `test`.`t1` where ((`test`.`t1`.`f4` = 0) and (`test`.`t1`.`f2` = 1221457) and (`test`.`t1`.`f5` = 'abcdefghijklmnopwrst') and (`test`.`t1`.`f1` in (3305028,3353871,3772880,3346860,4228206,3336022,3470988,3305175,3329875,3817277,3856380,3796193,3784744,4180925,4559596,3963734,3856391,4494153)))
DROP TABLE t1;
#
# Bug#51431 Wrong sort order after import of dump file
#
CREATE TABLE t1 (
f1 INT(11) NOT NULL,
f2 int(11) NOT NULL,
f3 int(11) NOT NULL,
f4 tinyint(1) NOT NULL,
PRIMARY KEY (f1),
UNIQUE KEY (f2, f3),
KEY (f4)
) ENGINE=InnoDB STATS_PERSISTENT=0;
INSERT INTO t1 VALUES
(1,1,991,1), (2,1,992,1), (3,1,993,1), (4,1,994,1), (5,1,995,1),
(6,1,996,1), (7,1,997,1), (8,1,998,1), (10,1,999,1), (11,1,9910,1),
(16,1,9911,1), (17,1,9912,1), (18,1,9913,1), (19,1,9914,1), (20,1,9915,1),
(21,1,9916,1), (22,1,9917,1), (23,1,9918,1), (24,1,9919,1), (25,1,9920,1),
(26,1,9921,1), (27,1,9922,1);
FLUSH TABLES;
SELECT * FROM t1 WHERE f2 = 1 AND f4 = TRUE
ORDER BY f1 DESC LIMIT 5;
f1	f2	f3	f4
27	1	9922	1
26	1	9921	1
25	1	9920	1
24	1	9919	1
23	1	9918	1
EXPLAIN SELECT * FROM t1 WHERE f2 = 1 AND f4 = TRUE
ORDER BY f1 DESC LIMIT 5;
id	select_type	table	partitions	type	possible_keys	key	key_len	ref	rows	filtered	Extra
1	SIMPLE	t1	NULL	range	f2,f4	f4	1	NULL	22	100.00	Using index condition; Using where
Warnings:
Note	1003	/* select#1 */ select `test`.`t1`.`f1` AS `f1`,`test`.`t1`.`f2` AS `f2`,`test`.`t1`.`f3` AS `f3`,`test`.`t1`.`f4` AS `f4` from `test`.`t1` where ((`test`.`t1`.`f4` = 1) and (`test`.`t1`.`f2` = 1)) order by `test`.`t1`.`f1` desc limit 5
DROP TABLE t1;
#
# Bug#54117 crash in thr_multi_unlock, temporary table
#
CREATE TEMPORARY TABLE t1(a INT) ENGINE = InnoDB;
LOCK TABLES t1 READ;
ALTER TABLE t1 COMMENT 'test';
UNLOCK TABLES;
DROP TABLE t1;
#
# Bug#55656: mysqldump can be slower after bug #39653 fix
#
CREATE TABLE t1 (a INT , b INT, c INT, d INT,
KEY (b), PRIMARY KEY (a,b)) ENGINE=INNODB STATS_PERSISTENT=0;
INSERT INTO t1 VALUES (1,1,1,1), (2,2,2,2), (3,3,3,3);
EXPLAIN SELECT COUNT(*) FROM t1;
id	1
select_type	SIMPLE
table	NULL
partitions	NULL
type	NULL
possible_keys	NULL
key	NULL
key_len	NULL
ref	NULL
rows	NULL
filtered	NULL
Extra	Select tables optimized away
Warnings:
Level	Note
Code	1003
Message	/* select#1 */ select count(0) AS `COUNT(*)` from `test`.`t1`
DROP INDEX b ON t1;
CREATE INDEX b ON t1(a,b);
EXPLAIN SELECT COUNT(*) FROM t1;
id	1
select_type	SIMPLE
table	NULL
partitions	NULL
type	NULL
possible_keys	NULL
key	NULL
key_len	NULL
ref	NULL
rows	NULL
filtered	NULL
Extra	Select tables optimized away
Warnings:
Level	Note
Code	1003
Message	/* select#1 */ select count(0) AS `COUNT(*)` from `test`.`t1`
DROP INDEX b ON t1;
CREATE INDEX b ON t1(a,b,c);
EXPLAIN SELECT COUNT(*) FROM t1;
id	1
select_type	SIMPLE
table	NULL
partitions	NULL
type	NULL
possible_keys	NULL
key	NULL
key_len	NULL
ref	NULL
rows	NULL
filtered	NULL
Extra	Select tables optimized away
Warnings:
Level	Note
Code	1003
Message	/* select#1 */ select count(0) AS `COUNT(*)` from `test`.`t1`
DROP INDEX b ON t1;
CREATE INDEX b ON t1(a,b,c,d);
EXPLAIN SELECT COUNT(*) FROM t1;
id	1
select_type	SIMPLE
table	NULL
partitions	NULL
type	NULL
possible_keys	NULL
key	NULL
key_len	NULL
ref	NULL
rows	NULL
filtered	NULL
Extra	Select tables optimized away
Warnings:
Level	Note
Code	1003
Message	/* select#1 */ select count(0) AS `COUNT(*)` from `test`.`t1`
DROP TABLE t1;
#
# Bug#55826: create table .. select crashes with when KILL_BAD_DATA 
#  is returned
#
CREATE TABLE t1(a INT) ENGINE=innodb;
INSERT INTO t1 VALUES (0);
SET SQL_MODE='STRICT_ALL_TABLES';
CREATE TABLE t2 
SELECT LEAST((SELECT '' FROM t1),NOW()) FROM `t1`;
ERROR 22007: Incorrect datetime value: '' for column 'NOW()' at row 2
DROP TABLE t1;
SET SQL_MODE=DEFAULT;
#
# Bug#56862 Moved to innodb_16k.test
#
#
# Test for bug #39932 "create table fails if column for FK is in different
#                      case than in corr index".
#
drop tables if exists t1, t2;
create table t1 (pk int primary key) engine=InnoDB;
create table t2 (fk int, key x (fk),
constraint x foreign key (FK) references t1 (PK)) engine=InnoDB;
show create table t2;
Table	Create Table
t2	CREATE TABLE `t2` (
  `fk` int(11) DEFAULT NULL,
  KEY `x` (`fk`),
  CONSTRAINT `x` FOREIGN KEY (`fk`) REFERENCES `t1` (`pk`)
) ENGINE=InnoDB DEFAULT CHARSET=latin1
drop table t2, t1;
#
# Test for bug #11762012 - "54553: INNODB ASSERTS IN HA_INNOBASE::
#                           UPDATE_ROW, TEMPORARY TABLE, TABLE LOCK".
#
DROP TABLE IF EXISTS t1;
CREATE TEMPORARY TABLE t1 (c int) ENGINE = InnoDB;
INSERT INTO t1 VALUES (1);
LOCK TABLES t1 READ;
# Even though temporary table was locked for READ we
# still allow writes to it to be compatible with MyISAM.
# This is possible since due to fact that temporary tables
# are specific to connection and therefore locking for them
# is irrelevant.
UPDATE t1 SET c = 5;
UNLOCK TABLES;
DROP TEMPORARY TABLE t1;
# End of 5.1 tests
#
# Bug#49604 "6.0 processing compound WHERE clause incorrectly 
#            with Innodb - extra rows"
#
CREATE TABLE t1 (
c1 INT NOT NULL,
c2 INT,
PRIMARY KEY (c1),
KEY k1 (c2)
) ENGINE=InnoDB;
INSERT INTO t1 VALUES (12,1);
INSERT INTO t1 VALUES (15,1);
INSERT INTO t1 VALUES (16,1);
INSERT INTO t1 VALUES (22,1);
INSERT INTO t1 VALUES (20,2);
CREATE TABLE t2 (
c1 INT NOT NULL,
c2 INT,
PRIMARY KEY (c1)
) ENGINE=InnoDB;
INSERT INTO t2 VALUES (1,2);
INSERT INTO t2 VALUES (2,9);
SELECT STRAIGHT_JOIN t2.c2, t1.c2, t2.c1
FROM t1 JOIN t2 ON t1.c2 = t2.c1  
WHERE t2.c1 IN (2, 1, 6) OR t2.c1 NOT IN (1);
c2	c2	c1
2	1	1
2	1	1
2	1	1
2	1	1
9	2	2
DROP TABLE t1, t2;
#
# Bug#44613 SELECT statement inside FUNCTION takes a shared lock
#
DROP TABLE IF EXISTS t1;
DROP FUNCTION IF EXISTS f1;
CREATE TABLE t1(x INT PRIMARY KEY, y INT) ENGINE=innodb;
INSERT INTO t1 VALUES (1, 0), (2, 0);
CREATE FUNCTION f1(z INT) RETURNS INT READS SQL DATA
RETURN (SELECT x FROM t1 WHERE x = z);
# Connection default
START TRANSACTION;
SELECT f1(1);
f1(1)
1
# Connection con2
START TRANSACTION;
SELECT f1(1);
f1(1)
1
UPDATE t1 SET y = 1 WHERE x = 1;
COMMIT;
# Connection default
COMMIT;
DROP TABLE t1;
DROP FUNCTION f1;
#
# Bug#42744: Crash when using a join buffer to join a table with a blob
# column and an additional column used for duplicate elimination.
#
CREATE TABLE t1 (a tinyblob) ENGINE=InnoDB;
CREATE TABLE t2 (a int PRIMARY KEY,  b tinyblob) ENGINE=InnoDB;
INSERT INTO t1 VALUES ('1'), (NULL);
INSERT INTO t2 VALUES (1, '1');
EXPLAIN
SELECT t2.b FROM t1,t2 WHERE t1.a IN (SELECT 1 FROM t2);
id	select_type	table	partitions	type	possible_keys	key	key_len	ref	rows	filtered	Extra
1	SIMPLE	t2	NULL	ALL	NULL	NULL	NULL	NULL	1	100.00	Start temporary
1	SIMPLE	t2	NULL	index	NULL	PRIMARY	4	NULL	1	100.00	Using index; Using join buffer (Block Nested Loop)
1	SIMPLE	t1	NULL	ALL	NULL	NULL	NULL	NULL	2	100.00	Using where; End temporary; Using join buffer (Block Nested Loop)
Warnings:
Note	1003	/* select#1 */ select `test`.`t2`.`b` AS `b` from `test`.`t1` semi join (`test`.`t2`) join `test`.`t2` where (`test`.`t1`.`a` = 1)
SELECT t2.b FROM t1,t2 WHERE t1.a IN (SELECT 1 FROM t2);
b
1
DROP TABLE t1,t2;
#
# Bug#48093: 6.0 Server not processing equivalent IN clauses properly 
#            with Innodb tables
#
CREATE TABLE t1 (
i int(11) DEFAULT NULL,
v1 varchar(1) DEFAULT NULL,
v2 varchar(20) DEFAULT NULL,
KEY i (i),
KEY v (v1,i)
) ENGINE=innodb;
INSERT INTO t1 VALUES (1,'f','no');
INSERT INTO t1 VALUES (2,'u','yes-u');
INSERT INTO t1 VALUES (2,'h','yes-h');
INSERT INTO t1 VALUES (3,'d','no');

SELECT v2  
FROM t1
WHERE v1  IN  ('f', 'd', 'h', 'u' ) AND i  =  2;
v2
yes-u
yes-h

# Should not use index_merge
EXPLAIN
SELECT v2  
FROM t1
WHERE v1  IN  ('f', 'd', 'h', 'u' ) AND i  =  2;
id	select_type	table	partitions	type	possible_keys	key	key_len	ref	rows	filtered	Extra
1	SIMPLE	t1	NULL	ref	i,v	i	5	const	2	100.00	Using where
Warnings:
Note	1003	/* select#1 */ select `test`.`t1`.`v2` AS `v2` from `test`.`t1` where ((`test`.`t1`.`i` = 2) and (`test`.`t1`.`v1` in ('f','d','h','u')))
DROP TABLE t1;
#
# Bug#54606 innodb fast alter table + pack_keys=0 
#           prevents adding new indexes
#
DROP TABLE IF EXISTS t1;
CREATE TABLE t1 (a INT, b CHAR(9), c INT, key(b)) 
ENGINE=InnoDB 
PACK_KEYS=0;
CREATE INDEX a ON t1 (a);
CREATE INDEX c on t1 (c);
DROP TABLE t1;
#
# Additional coverage for refactoring which is made as part
# of fix for Bug#27480 "Extend CREATE TEMPORARY TABLES privilege
# to allow temp table operations".
#
# Check that OPTIMIZE table works for temporary InnoDB tables.
DROP TABLE IF EXISTS t1;
CREATE TEMPORARY TABLE t1 (a INT) ENGINE=InnoDB;
OPTIMIZE TABLE t1;
Table	Op	Msg_type	Msg_text
test.t1	optimize	note	Table does not support optimize, doing recreate + analyze instead
test.t1	optimize	status	OK
DROP TABLE t1;
#
# Bug#11762345 54927: DROPPING AND ADDING AN INDEX IN ONE
#              COMMAND CAN FAIL IN INNODB PLUGIN 1.0
#
DROP TABLE IF EXISTS t1;
CREATE TABLE t1 (id int, a  int, b  int, PRIMARY KEY (id),
INDEX a (a)) ENGINE=innodb;
ALTER TABLE t1 DROP INDEX a, ADD INDEX a (b, a);
ALTER TABLE t1 DROP INDEX a, ADD INDEX (a, b);
DROP TABLE t1;
End of 6.0 tests<|MERGE_RESOLUTION|>--- conflicted
+++ resolved
@@ -1868,11 +1868,7 @@
 FROM t1 WHERE c2 IN (1, 1) AND c3 = 2 GROUP BY c2) x;
 id	select_type	table	partitions	type	possible_keys	key	key_len	ref	rows	filtered	Extra
 1	PRIMARY	<derived2>	NULL	ALL	NULL	NULL	NULL	NULL	2	100.00	NULL
-<<<<<<< HEAD
-2	DERIVED	t1	NULL	ref	c3,c2	c3	5	const	2	100.00	Using where; Using filesort
-=======
 2	DERIVED	t1	NULL	ref	c3,c2	c3	5	const	2	100.00	Using index condition; Using where; Using filesort
->>>>>>> a9800d0d
 Warnings:
 Note	1003	/* select#1 */ select 1 AS `1` from (/* select#2 */ select count(distinct `test`.`t1`.`c1`) AS `COUNT(DISTINCT c1)` from `test`.`t1` where ((`test`.`t1`.`c3` = 2) and (`test`.`t1`.`c2` in (1,1))) group by `test`.`t1`.`c2`) `x`
 DROP TABLE t1;
@@ -1888,11 +1884,7 @@
 FROM t1 WHERE c2 IN (1, 1) AND c3 = 2 GROUP BY c2) x;
 id	select_type	table	partitions	type	possible_keys	key	key_len	ref	rows	filtered	Extra
 1	PRIMARY	<derived2>	NULL	ALL	NULL	NULL	NULL	NULL	2	100.00	NULL
-<<<<<<< HEAD
-2	DERIVED	t1	NULL	ref	c3,c2	c3	9	const	2	100.00	Using where; Using filesort
-=======
 2	DERIVED	t1	NULL	ref	c3,c2	c3	9	const	2	100.00	Using index condition; Using where; Using filesort
->>>>>>> a9800d0d
 Warnings:
 Note	1003	/* select#1 */ select 1 AS `1` from (/* select#2 */ select count(distinct `test`.`t1`.`c1`) AS `COUNT(DISTINCT c1)` from `test`.`t1` where ((`test`.`t1`.`c2` in (1,1)) and (`test`.`t1`.`c3` = 2)) group by `test`.`t1`.`c2`) `x`
 DROP TABLE t1;
@@ -1909,11 +1901,7 @@
 FROM t1 WHERE c2 IN (1, 1) AND c3 = 2 GROUP BY c2) x;
 id	select_type	table	partitions	type	possible_keys	key	key_len	ref	rows	filtered	Extra
 1	PRIMARY	<derived2>	NULL	ALL	NULL	NULL	NULL	NULL	2	100.00	NULL
-<<<<<<< HEAD
-2	DERIVED	t1	NULL	ref	c3,c2	c3	7	const	2	100.00	Using where; Using filesort
-=======
 2	DERIVED	t1	NULL	ref	c3,c2	c3	7	const	2	100.00	Using index condition; Using where; Using filesort
->>>>>>> a9800d0d
 Warnings:
 Note	1003	/* select#1 */ select 1 AS `1` from (/* select#2 */ select count(distinct `test`.`t1`.`c1`) AS `COUNT(DISTINCT c1)` from `test`.`t1` where ((`test`.`t1`.`c2` in (1,1)) and (`test`.`t1`.`c3` = 2)) group by `test`.`t1`.`c2`) `x`
 DROP TABLE t1;
@@ -2475,11 +2463,7 @@
 ) ENGINE=InnoDB;
 explain SELECT * FROM t2 WHERE c1 = 99999999 AND c3 > 1 ORDER BY c3;
 id	select_type	table	partitions	type	possible_keys	key	key_len	ref	rows	filtered	Extra
-<<<<<<< HEAD
-1	SIMPLE	t2	NULL	ref	c1,c3	c1	4	const	1	100.00	Using where; Using filesort
-=======
 1	SIMPLE	t2	NULL	ref	c1,c3	c1	4	const	1	100.00	Using index condition; Using where; Using filesort
->>>>>>> a9800d0d
 Warnings:
 Note	1003	/* select#1 */ select `test`.`t2`.`c1` AS `c1`,`test`.`t2`.`c2` AS `c2`,`test`.`t2`.`c3` AS `c3` from `test`.`t2` where ((`test`.`t2`.`c1` = 99999999) and (`test`.`t2`.`c3` > 1)) order by `test`.`t2`.`c3`
 DROP TABLE t1,t2;
@@ -2504,20 +2488,12 @@
 ANALYZE TABLE t1;
 EXPLAIN SELECT * FROM t1 WHERE b=1 AND c=1 ORDER BY a;
 id	select_type	table	partitions	type	possible_keys	key	key_len	ref	rows	filtered	Extra
-<<<<<<< HEAD
-1	SIMPLE	t1	NULL	ref	i2	i2	8	const,const	1	100.00	Using where; Using filesort
-=======
 1	SIMPLE	t1	NULL	ref	i2	i2	8	const,const	1	100.00	Using index condition; Using filesort
->>>>>>> a9800d0d
 Warnings:
 Note	1003	/* select#1 */ select `test`.`t1`.`a` AS `a`,`test`.`t1`.`b` AS `b`,`test`.`t1`.`c` AS `c`,`test`.`t1`.`d` AS `d`,`test`.`t1`.`e` AS `e` from `test`.`t1` where ((`test`.`t1`.`c` = 1) and (`test`.`t1`.`b` = 1)) order by `test`.`t1`.`a`
 EXPLAIN SELECT * FROM t1 FORCE INDEX(i2) WHERE b=1 and c=1 ORDER BY a;
 id	select_type	table	partitions	type	possible_keys	key	key_len	ref	rows	filtered	Extra
-<<<<<<< HEAD
-1	SIMPLE	t1	NULL	ref	i2	i2	8	const,const	1	100.00	Using where; Using filesort
-=======
 1	SIMPLE	t1	NULL	ref	i2	i2	8	const,const	1	100.00	Using index condition; Using filesort
->>>>>>> a9800d0d
 Warnings:
 Note	1003	/* select#1 */ select `test`.`t1`.`a` AS `a`,`test`.`t1`.`b` AS `b`,`test`.`t1`.`c` AS `c`,`test`.`t1`.`d` AS `d`,`test`.`t1`.`e` AS `e` from `test`.`t1` FORCE INDEX (`i2`) where ((`test`.`t1`.`c` = 1) and (`test`.`t1`.`b` = 1)) order by `test`.`t1`.`a`
 EXPLAIN SELECT * FROM t1 FORCE INDEX(PRIMARY) WHERE b=1 AND c=1 ORDER BY a;
