drop table if exists t1,t2,t3,t4;
drop database if exists mysqltest;
CREATE TABLE bug58912 (a BLOB, b TEXT, PRIMARY KEY(a(1))) ENGINE=InnoDB;
INSERT INTO bug58912 VALUES(REPEAT('a',8000),REPEAT('b',8000));
UPDATE bug58912 SET a=REPEAT('a',7999);
create table t1 (id int unsigned not null auto_increment, code tinyint unsigned not null, name char(20) not null, primary key (id), key (code), unique (name)) engine=innodb;
insert into t1 (code, name) values (1, 'Tim'), (1, 'Monty'), (2, 'David'), (2, 'Erik'), (3, 'Sasha'), (3, 'Jeremy'), (4, 'Matt');
select id, code, name from t1 order by id;
id	code	name
1	1	Tim
2	1	Monty
3	2	David
4	2	Erik
5	3	Sasha
6	3	Jeremy
7	4	Matt
update ignore t1 set id = 8, name = 'Sinisa' where id < 3;
select id, code, name from t1 order by id;
id	code	name
2	1	Monty
3	2	David
4	2	Erik
5	3	Sasha
6	3	Jeremy
7	4	Matt
8	1	Sinisa
update ignore t1 set id = id + 10, name = 'Ralph' where id < 4;
select id, code, name from t1 order by id;
id	code	name
3	2	David
4	2	Erik
5	3	Sasha
6	3	Jeremy
7	4	Matt
8	1	Sinisa
12	1	Ralph
drop table t1;
CREATE TABLE t1 (
id int(11) NOT NULL auto_increment,
parent_id int(11) DEFAULT '0' NOT NULL,
level tinyint(4) DEFAULT '0' NOT NULL,
PRIMARY KEY (id),
KEY parent_id (parent_id),
KEY level (level)
) engine=innodb;
INSERT INTO t1 VALUES (1,0,0),(3,1,1),(4,1,1),(8,2,2),(9,2,2),(17,3,2),(22,4,2),(24,4,2),(28,5,2),(29,5,2),(30,5,2),(31,6,2),(32,6,2),(33,6,2),(203,7,2),(202,7,2),(20,3,2),(157,0,0),(193,5,2),(40,7,2),(2,1,1),(15,2,2),(6,1,1),(34,6,2),(35,6,2),(16,3,2),(7,1,1),(36,7,2),(18,3,2),(26,5,2),(27,5,2),(183,4,2),(38,7,2),(25,5,2),(37,7,2),(21,4,2),(19,3,2),(5,1,1),(179,5,2);
update t1 set parent_id=parent_id+100;
select * from t1 where parent_id=102;
id	parent_id	level
8	102	2
9	102	2
15	102	2
update t1 set id=id+1000;
update t1 set id=1024 where id=1009;
Got one of the listed errors
select * from t1;
id	parent_id	level
1001	100	0
1002	101	1
1003	101	1
1004	101	1
1005	101	1
1006	101	1
1007	101	1
1008	102	2
1009	102	2
1015	102	2
1016	103	2
1017	103	2
1018	103	2
1019	103	2
1020	103	2
1021	104	2
1022	104	2
1024	104	2
1025	105	2
1026	105	2
1027	105	2
1028	105	2
1029	105	2
1030	105	2
1031	106	2
1032	106	2
1033	106	2
1034	106	2
1035	106	2
1036	107	2
1037	107	2
1038	107	2
1040	107	2
1157	100	0
1179	105	2
1183	104	2
1193	105	2
1202	107	2
1203	107	2
update ignore t1 set id=id+1;
select * from t1;
id	parent_id	level
1001	100	0
1002	101	1
1003	101	1
1004	101	1
1005	101	1
1006	101	1
1007	101	1
1008	102	2
1010	102	2
1015	102	2
1016	103	2
1017	103	2
1018	103	2
1019	103	2
1020	103	2
1021	104	2
1023	104	2
1024	104	2
1025	105	2
1026	105	2
1027	105	2
1028	105	2
1029	105	2
1030	105	2
1031	106	2
1032	106	2
1033	106	2
1034	106	2
1035	106	2
1036	107	2
1037	107	2
1039	107	2
1041	107	2
1158	100	0
1180	105	2
1184	104	2
1194	105	2
1202	107	2
1204	107	2
update ignore t1 set id=1023 where id=1010;
select * from t1 where parent_id=102;
id	parent_id	level
1008	102	2
1010	102	2
1015	102	2
explain select level from t1 where level=1;
id	select_type	table	type	possible_keys	key	key_len	ref	rows	Extra
1	SIMPLE	t1	ref	level	level	1	const	#	Using index
explain select level,id from t1 where level=1;
id	select_type	table	type	possible_keys	key	key_len	ref	rows	Extra
1	SIMPLE	t1	ref	level	level	1	const	#	Using index
explain select level,id,parent_id from t1 where level=1;
id	select_type	table	type	possible_keys	key	key_len	ref	rows	Extra
1	SIMPLE	t1	ref	level	level	1	const	#	NULL
select level,id from t1 where level=1;
level	id
1	1002
1	1003
1	1004
1	1005
1	1006
1	1007
select level,id,parent_id from t1 where level=1;
level	id	parent_id
1	1002	101
1	1003	101
1	1004	101
1	1005	101
1	1006	101
1	1007	101
optimize table t1;
Table	Op	Msg_type	Msg_text
test.t1	optimize	note	Table does not support optimize, doing recreate + analyze instead
test.t1	optimize	status	OK
show keys from t1;
Table	Non_unique	Key_name	Seq_in_index	Column_name	Collation	Cardinality	Sub_part	Packed	Null	Index_type	Comment	Index_comment
t1	0	PRIMARY	1	id	A	#	NULL	NULL		BTREE		
t1	1	parent_id	1	parent_id	A	#	NULL	NULL		BTREE		
t1	1	level	1	level	A	#	NULL	NULL		BTREE		
drop table t1;
CREATE TABLE t1 (
gesuchnr int(11) DEFAULT '0' NOT NULL,
benutzer_id int(11) DEFAULT '0' NOT NULL,
PRIMARY KEY (gesuchnr,benutzer_id)
) engine=innodb;
replace into t1 (gesuchnr,benutzer_id) values (2,1);
replace into t1 (gesuchnr,benutzer_id) values (1,1);
replace into t1 (gesuchnr,benutzer_id) values (1,1);
select * from t1;
gesuchnr	benutzer_id
1	1
2	1
drop table t1;
create table t1 (a int) engine=innodb;
insert into t1 values (1), (2);
optimize table t1;
Table	Op	Msg_type	Msg_text
test.t1	optimize	note	Table does not support optimize, doing recreate + analyze instead
test.t1	optimize	status	OK
delete from t1 where a = 1;
select * from t1;
a
2
check table t1;
Table	Op	Msg_type	Msg_text
test.t1	check	status	OK
drop table t1;
create table t1 (a int,b varchar(20)) engine=innodb;
insert into t1 values (1,""), (2,"testing");
delete from t1 where a = 1;
select * from t1;
a	b
2	testing
create index skr on t1 (a);
insert into t1 values (3,""), (4,"testing");
analyze table t1;
Table	Op	Msg_type	Msg_text
test.t1	analyze	status	OK
show keys from t1;
Table	Non_unique	Key_name	Seq_in_index	Column_name	Collation	Cardinality	Sub_part	Packed	Null	Index_type	Comment	Index_comment
t1	1	skr	1	a	A	#	NULL	NULL	YES	BTREE		
drop table t1;
create table t1 (a int,b varchar(20),key(a)) engine=innodb;
insert into t1 values (1,""), (2,"testing");
select * from t1 where a = 1;
a	b
1	
drop table t1;
create table t1 (n int not null primary key) engine=innodb;
set autocommit=0;
insert into t1 values (4);
rollback;
select n, "after rollback" from t1;
n	after rollback
insert into t1 values (4);
commit;
select n, "after commit" from t1;
n	after commit
4	after commit
commit;
insert into t1 values (5);
insert into t1 values (4);
ERROR 23000: Duplicate entry '4' for key 'PRIMARY'
commit;
select n, "after commit" from t1;
n	after commit
4	after commit
5	after commit
set autocommit=1;
insert into t1 values (6);
insert into t1 values (4);
ERROR 23000: Duplicate entry '4' for key 'PRIMARY'
select n from t1;
n
4
5
6
set autocommit=0;
begin;
savepoint `my_savepoint`;
insert into t1 values (7);
savepoint `savept2`;
insert into t1 values (3);
select n from t1;
n
3
4
5
6
7
savepoint savept3;
rollback to savepoint savept2;
rollback to savepoint savept3;
ERROR 42000: SAVEPOINT savept3 does not exist
rollback to savepoint savept2;
release savepoint `my_savepoint`;
select n from t1;
n
4
5
6
7
rollback to savepoint `my_savepoint`;
ERROR 42000: SAVEPOINT my_savepoint does not exist
rollback to savepoint savept2;
ERROR 42000: SAVEPOINT savept2 does not exist
insert into t1 values (8);
savepoint sv;
commit;
savepoint sv;
set autocommit=1;
rollback;
drop table t1;
create table t1 (n int not null primary key) engine=innodb;
start transaction;
insert into t1 values (4);
flush tables with read lock;
commit;
unlock tables;
commit;
select * from t1;
n
4
drop table t1;
create table t1 ( id int NOT NULL PRIMARY KEY, nom varchar(64)) engine=innodb;
begin;
insert into t1 values(1,'hamdouni');
select id as afterbegin_id,nom as afterbegin_nom from t1;
afterbegin_id	afterbegin_nom
1	hamdouni
rollback;
select id as afterrollback_id,nom as afterrollback_nom from t1;
afterrollback_id	afterrollback_nom
set autocommit=0;
insert into t1 values(2,'mysql');
select id as afterautocommit0_id,nom as afterautocommit0_nom from t1;
afterautocommit0_id	afterautocommit0_nom
2	mysql
rollback;
select id as afterrollback_id,nom as afterrollback_nom from t1;
afterrollback_id	afterrollback_nom
set autocommit=1;
drop table t1;
CREATE TABLE t1 (id char(8) not null primary key, val int not null) engine=innodb;
insert into t1 values ('pippo', 12);
insert into t1 values ('pippo', 12);
ERROR 23000: Duplicate entry 'pippo' for key 'PRIMARY'
delete from t1;
delete from t1 where id = 'pippo';
select * from t1;
id	val
insert into t1 values ('pippo', 12);
set autocommit=0;
delete from t1;
rollback;
select * from t1;
id	val
pippo	12
delete from t1;
commit;
select * from t1;
id	val
drop table t1;
create table t1 (a integer) engine=innodb;
start transaction;
rename table t1 to t2;
create table t1 (b integer) engine=innodb;
insert into t1 values (1);
rollback;
drop table t1;
rename table t2 to t1;
drop table t1;
set autocommit=1;
CREATE TABLE t1 (ID INTEGER NOT NULL PRIMARY KEY, NAME VARCHAR(64)) ENGINE=innodb;
INSERT INTO t1 VALUES (1, 'Jochen');
select * from t1;
ID	NAME
1	Jochen
drop table t1;
CREATE TABLE t1 ( _userid VARCHAR(60) NOT NULL PRIMARY KEY) ENGINE=innodb;
set autocommit=0;
INSERT INTO t1  SET _userid='marc@anyware.co.uk';
COMMIT;
SELECT * FROM t1;
_userid
marc@anyware.co.uk
SELECT _userid FROM t1 WHERE _userid='marc@anyware.co.uk';
_userid
marc@anyware.co.uk
drop table t1;
set autocommit=1;
CREATE TABLE t1 (
user_id int(10) DEFAULT '0' NOT NULL,
name varchar(100),
phone varchar(100),
ref_email varchar(100) DEFAULT '' NOT NULL,
detail varchar(200),
PRIMARY KEY (user_id,ref_email)
)engine=innodb;
INSERT INTO t1 VALUES (10292,'sanjeev','29153373','sansh777@hotmail.com','xxx'),(10292,'shirish','2333604','shirish@yahoo.com','ddsds'),(10292,'sonali','323232','sonali@bolly.com','filmstar');
select * from t1 where user_id=10292;
user_id	name	phone	ref_email	detail
10292	sanjeev	29153373	sansh777@hotmail.com	xxx
10292	shirish	2333604	shirish@yahoo.com	ddsds
10292	sonali	323232	sonali@bolly.com	filmstar
INSERT INTO t1 VALUES (10291,'sanjeev','29153373','sansh777@hotmail.com','xxx'),(10293,'shirish','2333604','shirish@yahoo.com','ddsds');
select * from t1 where user_id=10292;
user_id	name	phone	ref_email	detail
10292	sanjeev	29153373	sansh777@hotmail.com	xxx
10292	shirish	2333604	shirish@yahoo.com	ddsds
10292	sonali	323232	sonali@bolly.com	filmstar
select * from t1 where user_id>=10292;
user_id	name	phone	ref_email	detail
10292	sanjeev	29153373	sansh777@hotmail.com	xxx
10292	shirish	2333604	shirish@yahoo.com	ddsds
10292	sonali	323232	sonali@bolly.com	filmstar
10293	shirish	2333604	shirish@yahoo.com	ddsds
select * from t1 where user_id>10292;
user_id	name	phone	ref_email	detail
10293	shirish	2333604	shirish@yahoo.com	ddsds
select * from t1 where user_id<10292;
user_id	name	phone	ref_email	detail
10291	sanjeev	29153373	sansh777@hotmail.com	xxx
drop table t1;
CREATE TABLE t1 (a int not null, b int not null,c int not null,
key(a),primary key(a,b), unique(c),key(a),unique(b));
show index from t1;
Table	Non_unique	Key_name	Seq_in_index	Column_name	Collation	Cardinality	Sub_part	Packed	Null	Index_type	Comment	Index_comment
t1	0	PRIMARY	1	a	A	#	NULL	NULL		BTREE		
t1	0	PRIMARY	2	b	A	#	NULL	NULL		BTREE		
t1	0	c	1	c	A	#	NULL	NULL		BTREE		
t1	0	b	1	b	A	#	NULL	NULL		BTREE		
t1	1	a	1	a	A	#	NULL	NULL		BTREE		
t1	1	a_2	1	a	A	#	NULL	NULL		BTREE		
drop table t1;
create table t1 (col1 int not null, col2 char(4) not null, primary key(col1));
alter table t1 engine=innodb;
insert into t1 values ('1','1'),('5','2'),('2','3'),('3','4'),('4','4');
select * from t1;
col1	col2
1	1
2	3
3	4
4	4
5	2
update t1 set col2='7' where col1='4';
select * from t1;
col1	col2
1	1
2	3
3	4
4	7
5	2
alter table t1 add co3 int not null;
select * from t1;
col1	col2	co3
1	1	0
2	3	0
3	4	0
4	7	0
5	2	0
update t1 set col2='9' where col1='2';
select * from t1;
col1	col2	co3
1	1	0
2	9	0
3	4	0
4	7	0
5	2	0
drop table t1;
create table t1 (a int not null , b int, primary key (a)) engine = innodb;
create table t2 (a int not null , b int, primary key (a)) engine = myisam;
insert into t1 VALUES (1,3) , (2,3), (3,3);
select * from t1;
a	b
1	3
2	3
3	3
insert into t2 select * from t1;
select * from t2;
a	b
1	3
2	3
3	3
delete from t1 where b = 3;
select * from t1;
a	b
insert into t1 select * from t2;
select * from t1;
a	b
1	3
2	3
3	3
select * from t2;
a	b
1	3
2	3
3	3
drop table t1,t2;
CREATE TABLE t1 (
user_name varchar(12),
password text,
subscribed char(1),
user_id int(11) DEFAULT '0' NOT NULL,
quota bigint(20),
weight double,
access_date date,
access_time time,
approved datetime,
dummy_primary_key int(11) NOT NULL auto_increment,
PRIMARY KEY (dummy_primary_key)
) ENGINE=innodb;
INSERT INTO t1 VALUES ('user_0','somepassword','N',0,0,0,'2000-09-07','23:06:59','2000-09-07 23:06:59',1);
INSERT INTO t1 VALUES ('user_1','somepassword','Y',1,1,1,'2000-09-07','23:06:59','2000-09-07 23:06:59',2);
INSERT INTO t1 VALUES ('user_2','somepassword','N',2,2,1.4142135623731,'2000-09-07','23:06:59','2000-09-07 23:06:59',3);
INSERT INTO t1 VALUES ('user_3','somepassword','Y',3,3,1.7320508075689,'2000-09-07','23:06:59','2000-09-07 23:06:59',4);
INSERT INTO t1 VALUES ('user_4','somepassword','N',4,4,2,'2000-09-07','23:06:59','2000-09-07 23:06:59',5);
select  user_name, password , subscribed, user_id, quota, weight, access_date, access_time, approved, dummy_primary_key from t1 order by user_name;
user_name	password	subscribed	user_id	quota	weight	access_date	access_time	approved	dummy_primary_key
user_0	somepassword	N	0	0	0	2000-09-07	23:06:59	2000-09-07 23:06:59	1
user_1	somepassword	Y	1	1	1	2000-09-07	23:06:59	2000-09-07 23:06:59	2
user_2	somepassword	N	2	2	1.4142135623731	2000-09-07	23:06:59	2000-09-07 23:06:59	3
user_3	somepassword	Y	3	3	1.7320508075689	2000-09-07	23:06:59	2000-09-07 23:06:59	4
user_4	somepassword	N	4	4	2	2000-09-07	23:06:59	2000-09-07 23:06:59	5
drop table t1;
CREATE TABLE t1 (
id int(11) NOT NULL auto_increment,
parent_id int(11) DEFAULT '0' NOT NULL,
level tinyint(4) DEFAULT '0' NOT NULL,
KEY (id),
KEY parent_id (parent_id),
KEY level (level)
) engine=innodb;
INSERT INTO t1 VALUES (1,0,0),(3,1,1),(4,1,1),(8,2,2),(9,2,2),(17,3,2),(22,4,2),(24,4,2),(28,5,2),(29,5,2),(30,5,2),(31,6,2),(32,6,2),(33,6,2),(203,7,2),(202,7,2),(20,3,2),(157,0,0),(193,5,2),(40,7,2),(2,1,1),(15,2,2),(6,1,1),(34,6,2),(35,6,2),(16,3,2),(7,1,1),(36,7,2),(18,3,2),(26,5,2),(27,5,2),(183,4,2),(38,7,2),(25,5,2),(37,7,2),(21,4,2),(19,3,2),(5,1,1);
INSERT INTO t1 values (179,5,2);
update t1 set parent_id=parent_id+100;
select * from t1 where parent_id=102;
id	parent_id	level
8	102	2
9	102	2
15	102	2
update t1 set id=id+1000;
update t1 set id=1024 where id=1009;
select * from t1;
id	parent_id	level
1001	100	0
1003	101	1
1004	101	1
1008	102	2
1024	102	2
1017	103	2
1022	104	2
1024	104	2
1028	105	2
1029	105	2
1030	105	2
1031	106	2
1032	106	2
1033	106	2
1203	107	2
1202	107	2
1020	103	2
1157	100	0
1193	105	2
1040	107	2
1002	101	1
1015	102	2
1006	101	1
1034	106	2
1035	106	2
1016	103	2
1007	101	1
1036	107	2
1018	103	2
1026	105	2
1027	105	2
1183	104	2
1038	107	2
1025	105	2
1037	107	2
1021	104	2
1019	103	2
1005	101	1
1179	105	2
update ignore t1 set id=id+1;
select * from t1;
id	parent_id	level
1002	100	0
1004	101	1
1005	101	1
1009	102	2
1025	102	2
1018	103	2
1023	104	2
1025	104	2
1029	105	2
1030	105	2
1031	105	2
1032	106	2
1033	106	2
1034	106	2
1204	107	2
1203	107	2
1021	103	2
1158	100	0
1194	105	2
1041	107	2
1003	101	1
1016	102	2
1007	101	1
1035	106	2
1036	106	2
1017	103	2
1008	101	1
1037	107	2
1019	103	2
1027	105	2
1028	105	2
1184	104	2
1039	107	2
1026	105	2
1038	107	2
1022	104	2
1020	103	2
1006	101	1
1180	105	2
update ignore t1 set id=1023 where id=1010;
select * from t1 where parent_id=102;
id	parent_id	level
1009	102	2
1025	102	2
1016	102	2
explain select level from t1 where level=1;
id	select_type	table	type	possible_keys	key	key_len	ref	rows	Extra
1	SIMPLE	t1	ref	level	level	1	const	#	Using index
select level,id from t1 where level=1;
level	id
1	1004
1	1005
1	1003
1	1007
1	1008
1	1006
select level,id,parent_id from t1 where level=1;
level	id	parent_id
1	1004	101
1	1005	101
1	1003	101
1	1007	101
1	1008	101
1	1006	101
select level,id from t1 where level=1 order by id;
level	id
1	1003
1	1004
1	1005
1	1006
1	1007
1	1008
delete from t1 where level=1;
select * from t1;
id	parent_id	level
1002	100	0
1009	102	2
1025	102	2
1018	103	2
1023	104	2
1025	104	2
1029	105	2
1030	105	2
1031	105	2
1032	106	2
1033	106	2
1034	106	2
1204	107	2
1203	107	2
1021	103	2
1158	100	0
1194	105	2
1041	107	2
1016	102	2
1035	106	2
1036	106	2
1017	103	2
1037	107	2
1019	103	2
1027	105	2
1028	105	2
1184	104	2
1039	107	2
1026	105	2
1038	107	2
1022	104	2
1020	103	2
1180	105	2
drop table t1;
CREATE TABLE t1 (
sca_code char(6) NOT NULL,
cat_code char(6) NOT NULL,
sca_desc varchar(50),
lan_code char(2) NOT NULL,
sca_pic varchar(100),
sca_sdesc varchar(50),
sca_sch_desc varchar(16),
PRIMARY KEY (sca_code, cat_code, lan_code),
INDEX sca_pic (sca_pic)
) engine = innodb ;
INSERT INTO t1 ( sca_code, cat_code, sca_desc, lan_code, sca_pic, sca_sdesc, sca_sch_desc) VALUES ( 'PD', 'J', 'PENDANT', 'EN', NULL, NULL, 'PENDANT'),( 'RI', 'J', 'RING', 'EN', NULL, NULL, 'RING'),( 'QQ', 'N', 'RING', 'EN', 'not null', NULL, 'RING');
select count(*) from t1 where sca_code = 'PD';
count(*)
1
select count(*) from t1 where sca_code <= 'PD';
count(*)
1
select count(*) from t1 where sca_pic is null;
count(*)
2
alter table t1 drop index sca_pic, add index sca_pic (cat_code, sca_pic);
alter table t1 drop index sca_pic;
alter table t1 add index sca_pic (cat_code, sca_pic);
select count(*) from t1 where sca_code='PD' and sca_pic is null;
count(*)
1
select count(*) from t1 where cat_code='E';
count(*)
0
alter table t1 drop index sca_pic, add index (sca_pic, cat_code);
alter table t1 drop index sca_pic;
alter table t1 add index (sca_pic, cat_code);
select count(*) from t1 where sca_code='PD' and sca_pic is null;
count(*)
1
select count(*) from t1 where sca_pic >= 'n';
count(*)
1
select sca_pic from t1 where sca_pic is null;
sca_pic
NULL
NULL
update t1 set sca_pic="test" where sca_pic is null;
delete from t1 where sca_code='pd';
drop table t1;
set @a:=now();
CREATE TABLE t1 (a int not null, b timestamp not null, primary key (a)) engine=innodb;
insert into t1 (a) values(1),(2),(3);
select t1.a from t1 natural join t1 as t2 where t1.b >= @a order by t1.a;
a
1
2
3
select a from t1 natural join t1 as t2 where b >= @a order by a;
a
1
2
3
update t1 set a=5 where a=1;
select a from t1;
a
2
3
5
drop table t1;
create table t1 (a varchar(100) not null, primary key(a), b int not null) engine=innodb;
insert into t1 values("hello",1),("world",2);
select * from t1 order by b desc;
a	b
world	2
hello	1
optimize table t1;
Table	Op	Msg_type	Msg_text
test.t1	optimize	note	Table does not support optimize, doing recreate + analyze instead
test.t1	optimize	status	OK
show keys from t1;
Table	Non_unique	Key_name	Seq_in_index	Column_name	Collation	Cardinality	Sub_part	Packed	Null	Index_type	Comment	Index_comment
t1	0	PRIMARY	1	a	A	#	NULL	NULL		BTREE		
drop table t1;
create table t1 (i int, j int ) ENGINE=innodb;
insert into t1 values (1,2);
select * from t1 where i=1 and j=2;
i	j
1	2
create index ax1 on t1 (i,j);
select * from t1 where i=1 and j=2;
i	j
1	2
drop table t1;
CREATE TABLE t1 (
a int3 unsigned NOT NULL,
b int1 unsigned NOT NULL,
UNIQUE (a, b)
) ENGINE = innodb;
INSERT INTO t1 VALUES (1, 1);
SELECT MIN(B),MAX(b) FROM t1 WHERE t1.a = 1;
MIN(B)	MAX(b)
1	1
drop table t1;
CREATE TABLE t1 (a int unsigned NOT NULL) engine=innodb;
INSERT INTO t1 VALUES (1);
SELECT * FROM t1;
a
1
DROP TABLE t1;
create table t1 (a int  primary key,b int, c int, d int, e int, f int, g int, h int, i int, j int, k int, l int, m int, n int, o int, p int, q int, r int, s int, t int, u int, v int, w int, x int, y int, z int, a1 int, a2 int, a3 int, a4 int, a5 int, a6 int, a7 int, a8 int, a9 int, b1 int, b2 int, b3 int, b4 int, b5 int, b6 int) engine = innodb;
insert into t1 values (1,1,1,1,1,1,1,1,1,1,1,1,1,1,1,1,1,1,1,1,1,1,1,1,1,1,1,1,1,1,1,1,1,1,1,1,1,1,1,1,1);
explain select * from t1 where a > 0 and a < 50;
id	select_type	table	type	possible_keys	key	key_len	ref	rows	Extra
1	SIMPLE	t1	range	PRIMARY	PRIMARY	4	NULL	#	Using where
drop table t1;
create table t1 (id int NOT NULL,id2 int NOT NULL,id3 int NOT NULL,dummy1 char(30),primary key (id,id2),index index_id3 (id3)) engine=innodb;
insert into t1 values (0,0,0,'ABCDEFGHIJ'),(2,2,2,'BCDEFGHIJK'),(1,1,1,'CDEFGHIJKL');
LOCK TABLES t1 WRITE;
insert into t1 values (99,1,2,'D'),(1,1,2,'D');
ERROR 23000: Duplicate entry '1-1' for key 'PRIMARY'
select id from t1;
id
0
1
2
select id from t1;
id
0
1
2
UNLOCK TABLES;
DROP TABLE t1;
create table t1 (id int NOT NULL,id2 int NOT NULL,id3 int NOT NULL,dummy1 char(30),primary key (id,id2),index index_id3 (id3)) engine=innodb;
insert into t1 values (0,0,0,'ABCDEFGHIJ'),(2,2,2,'BCDEFGHIJK'),(1,1,1,'CDEFGHIJKL');
LOCK TABLES t1 WRITE;
begin;
insert into t1 values (99,1,2,'D'),(1,1,2,'D');
ERROR 23000: Duplicate entry '1-1' for key 'PRIMARY'
select id from t1;
id
0
1
2
insert ignore into t1 values (100,1,2,'D'),(1,1,99,'D');
commit;
select id,id3 from t1;
id	id3
0	0
1	1
2	2
100	2
UNLOCK TABLES;
DROP TABLE t1;
create table t1 (a char(20), unique (a(5))) engine=innodb;
drop table t1;
create table t1 (a char(20), index (a(5))) engine=innodb;
show create table t1;
Table	Create Table
t1	CREATE TABLE `t1` (
  `a` char(20) DEFAULT NULL,
  KEY `a` (`a`(5))
) ENGINE=InnoDB DEFAULT CHARSET=latin1
drop table t1;
create temporary table t1 (a int not null auto_increment, primary key(a)) engine=innodb;
insert into t1 values (NULL),(NULL),(NULL);
delete from t1 where a=3;
insert into t1 values (NULL);
select * from t1;
a
1
2
4
alter table t1 add b int;
select * from t1;
a	b
1	NULL
2	NULL
4	NULL
drop table t1;
create table t1
(
id int auto_increment primary key,
name varchar(32) not null,
value text not null,
uid int not null,
unique key(name,uid)
) engine=innodb;
insert into t1 values (1,'one','one value',101),
(2,'two','two value',102),(3,'three','three value',103);
set insert_id=5;
replace into t1 (value,name,uid) values ('other value','two',102);
delete from t1 where uid=102;
set insert_id=5;
replace into t1 (value,name,uid) values ('other value','two',102);
set insert_id=6;
replace into t1 (value,name,uid) values ('other value','two',102);
select * from t1;
id	name	value	uid
1	one	one value	101
3	three	three value	103
6	two	other value	102
drop table t1;
create database mysqltest;
create table mysqltest.t1 (a int not null) engine= innodb;
insert into mysqltest.t1 values(1);
create table mysqltest.t2 (a int not null) engine= myisam;
insert into mysqltest.t2 values(1);
create table mysqltest.t3 (a int not null) engine= heap;
insert into mysqltest.t3 values(1);
commit;
drop database mysqltest;
show tables from mysqltest;
ERROR 42000: Unknown database 'mysqltest'
set autocommit=0;
create table t1 (a int not null) engine= innodb;
insert into t1 values(1),(2);
truncate table t1;
commit;
truncate table t1;
truncate table t1;
select * from t1;
a
insert into t1 values(1),(2);
delete from t1;
select * from t1;
a
commit;
drop table t1;
set autocommit=1;
create table t1 (a int not null) engine= innodb;
insert into t1 values(1),(2);
truncate table t1;
insert into t1 values(1),(2);
select * from t1;
a
1
2
truncate table t1;
insert into t1 values(1),(2);
delete from t1;
select * from t1;
a
drop table t1;
create table t1 (a int not null, b int not null, c int not null, primary key (a),key(b)) engine=innodb;
insert into t1 values (3,3,3),(1,1,1),(2,2,2),(4,4,4);
explain select * from t1 order by a;
id	select_type	table	type	possible_keys	key	key_len	ref	rows	Extra
1	SIMPLE	t1	index	NULL	PRIMARY	4	NULL	#	NULL
explain select * from t1 order by b;
id	select_type	table	type	possible_keys	key	key_len	ref	rows	Extra
1	SIMPLE	t1	ALL	NULL	NULL	NULL	NULL	#	Using filesort
explain select * from t1 order by c;
id	select_type	table	type	possible_keys	key	key_len	ref	rows	Extra
1	SIMPLE	t1	ALL	NULL	NULL	NULL	NULL	#	Using filesort
explain select a from t1 order by a;
id	select_type	table	type	possible_keys	key	key_len	ref	rows	Extra
1	SIMPLE	t1	index	NULL	PRIMARY	4	NULL	#	Using index
explain select b from t1 order by b;
id	select_type	table	type	possible_keys	key	key_len	ref	rows	Extra
1	SIMPLE	t1	index	NULL	b	4	NULL	#	Using index
explain select a,b from t1 order by b;
id	select_type	table	type	possible_keys	key	key_len	ref	rows	Extra
1	SIMPLE	t1	index	NULL	b	4	NULL	#	Using index
explain select a,b from t1;
id	select_type	table	type	possible_keys	key	key_len	ref	rows	Extra
1	SIMPLE	t1	index	NULL	b	4	NULL	#	Using index
explain select a,b,c from t1;
id	select_type	table	type	possible_keys	key	key_len	ref	rows	Extra
1	SIMPLE	t1	ALL	NULL	NULL	NULL	NULL	#	NULL
drop table t1;
create table t1 (t int not null default 1, key (t)) engine=innodb;
desc t1;
Field	Type	Null	Key	Default	Extra
t	int(11)	NO	MUL	1	
drop table t1;
CREATE TABLE t1 (
number bigint(20) NOT NULL default '0',
cname char(15) NOT NULL default '',
carrier_id smallint(6) NOT NULL default '0',
privacy tinyint(4) NOT NULL default '0',
last_mod_date timestamp NOT NULL,
last_mod_id smallint(6) NOT NULL default '0',
last_app_date timestamp NOT NULL,
last_app_id smallint(6) default '-1',
version smallint(6) NOT NULL default '0',
assigned_scps int(11) default '0',
status tinyint(4) default '0'
) ENGINE=InnoDB;
INSERT INTO t1 VALUES (4077711111,'SeanWheeler',90,2,20020111112846,500,00000000000000,-1,2,3,1);
INSERT INTO t1 VALUES (9197722223,'berry',90,3,20020111112809,500,20020102114532,501,4,10,0);
INSERT INTO t1 VALUES (650,'San Francisco',0,0,20011227111336,342,00000000000000,-1,1,24,1);
INSERT INTO t1 VALUES (302467,'Sue\'s Subshop',90,3,20020109113241,500,20020102115111,501,7,24,0);
INSERT INTO t1 VALUES (6014911113,'SudzCarwash',520,1,20020102115234,500,20020102115259,501,33,32768,0);
INSERT INTO t1 VALUES (333,'tubs',99,2,20020109113440,501,20020109113440,500,3,10,0);
CREATE TABLE t2 (
number bigint(20) NOT NULL default '0',
cname char(15) NOT NULL default '',
carrier_id smallint(6) NOT NULL default '0',
privacy tinyint(4) NOT NULL default '0',
last_mod_date timestamp NOT NULL,
last_mod_id smallint(6) NOT NULL default '0',
last_app_date timestamp NOT NULL,
last_app_id smallint(6) default '-1',
version smallint(6) NOT NULL default '0',
assigned_scps int(11) default '0',
status tinyint(4) default '0'
) ENGINE=InnoDB;
INSERT INTO t2 VALUES (4077711111,'SeanWheeler',0,2,20020111112853,500,00000000000000,-1,2,3,1);
INSERT INTO t2 VALUES (9197722223,'berry',90,3,20020111112818,500,20020102114532,501,4,10,0);
INSERT INTO t2 VALUES (650,'San Francisco',90,0,20020109113158,342,00000000000000,-1,1,24,1);
INSERT INTO t2 VALUES (333,'tubs',99,2,20020109113453,501,20020109113453,500,3,10,0);
select * from t1;
number	cname	carrier_id	privacy	last_mod_date	last_mod_id	last_app_date	last_app_id	version	assigned_scps	status
4077711111	SeanWheeler	90	2	2002-01-11 11:28:46	500	0000-00-00 00:00:00	-1	2	3	1
9197722223	berry	90	3	2002-01-11 11:28:09	500	2002-01-02 11:45:32	501	4	10	0
650	San Francisco	0	0	2001-12-27 11:13:36	342	0000-00-00 00:00:00	-1	1	24	1
302467	Sue's Subshop	90	3	2002-01-09 11:32:41	500	2002-01-02 11:51:11	501	7	24	0
6014911113	SudzCarwash	520	1	2002-01-02 11:52:34	500	2002-01-02 11:52:59	501	33	32768	0
333	tubs	99	2	2002-01-09 11:34:40	501	2002-01-09 11:34:40	500	3	10	0
select * from t2;
number	cname	carrier_id	privacy	last_mod_date	last_mod_id	last_app_date	last_app_id	version	assigned_scps	status
4077711111	SeanWheeler	0	2	2002-01-11 11:28:53	500	0000-00-00 00:00:00	-1	2	3	1
9197722223	berry	90	3	2002-01-11 11:28:18	500	2002-01-02 11:45:32	501	4	10	0
650	San Francisco	90	0	2002-01-09 11:31:58	342	0000-00-00 00:00:00	-1	1	24	1
333	tubs	99	2	2002-01-09 11:34:53	501	2002-01-09 11:34:53	500	3	10	0
delete t1, t2 from t1 left join t2 on t1.number=t2.number where (t1.carrier_id=90 and t1.number=t2.number) or (t2.carrier_id=90 and t1.number=t2.number) or  (t1.carrier_id=90 and t2.number is null);
select * from t1;
number	cname	carrier_id	privacy	last_mod_date	last_mod_id	last_app_date	last_app_id	version	assigned_scps	status
6014911113	SudzCarwash	520	1	2002-01-02 11:52:34	500	2002-01-02 11:52:59	501	33	32768	0
333	tubs	99	2	2002-01-09 11:34:40	501	2002-01-09 11:34:40	500	3	10	0
select * from t2;
number	cname	carrier_id	privacy	last_mod_date	last_mod_id	last_app_date	last_app_id	version	assigned_scps	status
333	tubs	99	2	2002-01-09 11:34:53	501	2002-01-09 11:34:53	500	3	10	0
select * from t2;
number	cname	carrier_id	privacy	last_mod_date	last_mod_id	last_app_date	last_app_id	version	assigned_scps	status
333	tubs	99	2	2002-01-09 11:34:53	501	2002-01-09 11:34:53	500	3	10	0
drop table t1,t2;
create table t1 (id int unsigned not null auto_increment, code tinyint unsigned not null, name char(20) not null, primary key (id), key (code), unique (name)) engine=innodb;
BEGIN;
SET SESSION TRANSACTION ISOLATION LEVEL SERIALIZABLE;
SELECT @@tx_isolation,@@global.tx_isolation;
@@tx_isolation	@@global.tx_isolation
SERIALIZABLE	REPEATABLE-READ
insert into t1 (code, name) values (1, 'Tim'), (1, 'Monty'), (2, 'David');
select id, code, name from t1 order by id;
id	code	name
1	1	Tim
2	1	Monty
3	2	David
COMMIT;
BEGIN;
SET SESSION TRANSACTION ISOLATION LEVEL REPEATABLE READ;
insert into t1 (code, name) values (2, 'Erik'), (3, 'Sasha');
select id, code, name from t1 order by id;
id	code	name
1	1	Tim
2	1	Monty
3	2	David
4	2	Erik
5	3	Sasha
COMMIT;
SET binlog_format='MIXED';
BEGIN;
SET SESSION TRANSACTION ISOLATION LEVEL READ UNCOMMITTED;
insert into t1 (code, name) values (3, 'Jeremy'), (4, 'Matt');
select id, code, name from t1 order by id;
id	code	name
1	1	Tim
2	1	Monty
3	2	David
4	2	Erik
5	3	Sasha
6	3	Jeremy
7	4	Matt
COMMIT;
DROP TABLE t1;
create table t1 (n int(10), d int(10)) engine=innodb;
create table t2 (n int(10), d int(10)) engine=innodb;
insert into t1 values(1,1),(1,2);
insert into t2 values(1,10),(2,20);
UPDATE t1,t2 SET t1.d=t2.d,t2.d=30 WHERE t1.n=t2.n;
select * from t1;
n	d
1	10
1	10
select * from t2;
n	d
1	30
2	20
drop table t1,t2;
drop table if exists t1, t2;
CREATE TABLE t1 (a int, PRIMARY KEY (a));
CREATE TABLE t2 (a int, PRIMARY KEY (a)) ENGINE=InnoDB;
create trigger trg_del_t2 after  delete on t2 for each row
insert into t1 values (1);
insert into t1 values (1);
insert into t2 values (1),(2);
delete t2 from t2;
ERROR 23000: Duplicate entry '1' for key 'PRIMARY'
select count(*) from t2 /* must be 2 as restored after rollback caused by the error */;
count(*)
2
drop table t1, t2;
drop table if exists t1, t2;
CREATE TABLE t1 (a int, PRIMARY KEY (a));
CREATE TABLE t2 (a int, PRIMARY KEY (a)) ENGINE=InnoDB;
create trigger trg_del_t2 after  delete on t2 for each row
insert into t1 values (1);
insert into t1 values (1);
insert into t2 values (1),(2);
delete t2 from t2;
ERROR 23000: Duplicate entry '1' for key 'PRIMARY'
select count(*) from t2 /* must be 2 as restored after rollback caused by the error */;
count(*)
2
drop table t1, t2;
create table t1 (a int, b int) engine=innodb;
insert into t1 values(20,null);
select t2.b, ifnull(t2.b,"this is null") from t1 as t2 left join t1 as t3 on
t2.b=t3.a;
b	ifnull(t2.b,"this is null")
NULL	this is null
select t2.b, ifnull(t2.b,"this is null") from t1 as t2 left join t1 as t3 on
t2.b=t3.a order by 1;
b	ifnull(t2.b,"this is null")
NULL	this is null
insert into t1 values(10,null);
select t2.b, ifnull(t2.b,"this is null") from t1 as t2 left join t1 as t3 on
t2.b=t3.a order by 1;
b	ifnull(t2.b,"this is null")
NULL	this is null
NULL	this is null
drop table t1;
create table t1 (a varchar(10) not null) engine=myisam;
create table t2 (b varchar(10) not null unique) engine=innodb;
select t1.a from t1,t2 where t1.a=t2.b;
a
drop table t1,t2;
create table t1 (a int not null, b int, primary key (a)) engine = innodb;
create table t2 (a int not null, b int, primary key (a)) engine = innodb;
insert into t1 values (10, 20);
insert into t2 values (10, 20);
update t1, t2 set t1.b = 150, t2.b = t1.b where t2.a = t1.a and t1.a = 10;
drop table t1,t2;
CREATE TABLE t1 (id INT NOT NULL, PRIMARY KEY (id)) ENGINE=INNODB;
CREATE TABLE t2 (id INT PRIMARY KEY, t1_id INT, INDEX par_ind (t1_id), FOREIGN KEY (t1_id) REFERENCES t1(id)  ON DELETE CASCADE ) ENGINE=INNODB;
insert into t1 set id=1;
insert into t2 set id=1, t1_id=1;
delete t1,t2 from t1,t2 where t1.id=t2.t1_id;
select * from t1;
id
select * from t2;
id	t1_id
drop table t2,t1;
CREATE TABLE t1(id INT NOT NULL,  PRIMARY KEY (id)) ENGINE=INNODB;
CREATE TABLE t2(id  INT PRIMARY KEY, t1_id INT, INDEX par_ind (t1_id)  ) ENGINE=INNODB;
INSERT INTO t1 VALUES(1);
INSERT INTO t2 VALUES(1, 1);
SELECT * from t1;
id
1
UPDATE t1,t2 SET t1.id=t1.id+1, t2.t1_id=t1.id+1;
SELECT * from t1;
id
2
UPDATE t1,t2 SET t1.id=t1.id+1 where t1.id!=t2.id;
SELECT * from t1;
id
3
DROP TABLE t1,t2;
set autocommit=0;
CREATE TABLE t1 (id CHAR(15) NOT NULL, value CHAR(40) NOT NULL, PRIMARY KEY(id)) ENGINE=InnoDB;
CREATE TABLE t2 (id CHAR(15) NOT NULL, value CHAR(40) NOT NULL, PRIMARY KEY(id)) ENGINE=InnoDB;
CREATE TABLE t3 (id1 CHAR(15) NOT NULL, id2 CHAR(15) NOT NULL, PRIMARY KEY(id1, id2)) ENGINE=InnoDB;
INSERT INTO t3 VALUES("my-test-1", "my-test-2");
COMMIT;
INSERT INTO t1 VALUES("this-key", "will disappear");
INSERT INTO t2 VALUES("this-key", "will also disappear");
DELETE FROM t3 WHERE id1="my-test-1";
SELECT * FROM t1;
id	value
this-key	will disappear
SELECT * FROM t2;
id	value
this-key	will also disappear
SELECT * FROM t3;
id1	id2
ROLLBACK;
SELECT * FROM t1;
id	value
SELECT * FROM t2;
id	value
SELECT * FROM t3;
id1	id2
my-test-1	my-test-2
SELECT * FROM t3 WHERE id1="my-test-1" LOCK IN SHARE MODE;
id1	id2
my-test-1	my-test-2
COMMIT;
set autocommit=1;
DROP TABLE t1,t2,t3;
CREATE TABLE t1 (a int not null primary key, b int not null, unique (b)) engine=innodb;
INSERT INTO t1 values (1,1),(2,2),(3,3),(4,4),(5,5),(6,6),(7,7),(8,8),(9,9);
UPDATE t1 set a=a+100 where b between 2 and 3 and a < 1000;
SELECT * from t1;
a	b
1	1
102	2
103	3
4	4
5	5
6	6
7	7
8	8
9	9
drop table t1;
CREATE TABLE t2 (   NEXT_T         BIGINT NOT NULL PRIMARY KEY) ENGINE=MyISAM;
CREATE TABLE t1 (  B_ID           INTEGER NOT NULL PRIMARY KEY) ENGINE=InnoDB;
SET AUTOCOMMIT=0;
INSERT INTO t1 ( B_ID ) VALUES ( 1 );
INSERT INTO t2 ( NEXT_T ) VALUES ( 1 );
ROLLBACK;
Warnings:
Warning	1196	Some non-transactional changed tables couldn't be rolled back
SELECT * FROM t1;
B_ID
drop table  t1,t2;
create table t1  ( pk         int primary key,    parent     int not null,    child      int not null,       index (parent)  ) engine = innodb;
insert into t1 values   (1,0,4),  (2,1,3),  (3,2,1),  (4,1,2);
select distinct  parent,child   from t1   order by parent;
parent	child
0	4
1	2
1	3
2	1
drop table t1;
create table t1 (a int not null auto_increment primary key, b int, c int, key(c)) engine=innodb;
create table t2 (a int not null auto_increment primary key, b int);
insert into t1 (b) values (null),(null),(null),(null),(null),(null),(null);
insert into t2 (a) select b from t1;
insert into t1 (b) select b from t2;
insert into t2 (a) select b from t1;
insert into t1 (a) select b from t2;
insert into t2 (a) select b from t1;
insert into t1 (a) select b from t2;
insert into t2 (a) select b from t1;
insert into t1 (a) select b from t2;
insert into t2 (a) select b from t1;
insert into t1 (a) select b from t2;
select count(*) from t1;
count(*)
623
explain select * from t1 where c between 1 and 2500;
id	select_type	table	type	possible_keys	key	key_len	ref	rows	Extra
1	SIMPLE	t1	range	c	c	5	NULL	#	Using index condition
update t1 set c=a;
explain select * from t1 where c between 1 and 2500;
id	select_type	table	type	possible_keys	key	key_len	ref	rows	Extra
1	SIMPLE	t1	ALL	c	NULL	NULL	NULL	#	Using where
drop table t1,t2;
create table t1 (id int primary key auto_increment, fk int, index index_fk (fk)) engine=innodb;
insert into t1 (id) values (null),(null),(null),(null),(null);
update t1 set fk=69 where fk is null order by id limit 1;
SELECT * from t1;
id	fk
2	NULL
3	NULL
4	NULL
5	NULL
1	69
drop table t1;
create table t1 (a int not null, b int not null, key (a));
insert into t1 values (1,1),(1,2),(1,3),(3,1),(3,2),(3,3),(3,1),(3,2),(3,3),(2,1),(2,2),(2,3);
SET @tmp=0;
update t1 set b=(@tmp:=@tmp+1) order by a;
update t1 set b=99 where a=1 order by b asc limit 1;
update t1 set b=100 where a=1 order by b desc limit 2;
update t1 set a=a+10+b where a=1 order by b;
select * from t1 order by a,b;
a	b
2	4
2	5
2	6
3	7
3	8
3	9
3	10
3	11
3	12
13	2
111	100
111	100
drop table t1;
create table t1 ( c char(8) not null ) engine=innodb;
insert into t1 values ('0'),('1'),('2'),('3'),('4'),('5'),('6'),('7'),('8'),('9');
insert into t1 values ('A'),('B'),('C'),('D'),('E'),('F');
alter table t1 add b char(8) not null;
alter table t1 add a char(8) not null;
alter table t1 add primary key (a,b,c);
update t1 set a=c, b=c;
create table t2 (c char(8) not null, b char(8) not null, a char(8) not null, primary key(a,b,c)) engine=innodb;
insert into t2 select * from t1;
delete t1,t2 from t2,t1 where t1.a<'B' and t2.b=t1.b;
drop table t1,t2;
SET AUTOCOMMIT=1;
create table t1 (a integer auto_increment primary key) engine=innodb;
insert into t1 (a) values (NULL),(NULL);
truncate table t1;
insert into t1 (a) values (NULL),(NULL);
SELECT * from t1;
a
1
2
drop table t1;
CREATE TABLE t1 (`id 1` INT NOT NULL, PRIMARY KEY (`id 1`)) ENGINE=INNODB;
CREATE TABLE t2 (id INT PRIMARY KEY, t1_id INT, INDEX par_ind (t1_id), FOREIGN KEY (`t1_id`) REFERENCES `t1`(`id 1`)  ON DELETE CASCADE ) ENGINE=INNODB;
drop table t2,t1;
create table `t1` (`id` int( 11 ) not null  ,primary key ( `id` )) engine = innodb;
insert into `t1`values ( 1 ) ;
create table `t2` (`id` int( 11 ) not null default '0',unique key `id` ( `id` ) ,constraint `t1_id_fk` foreign key ( `id` ) references `t1` (`id` )) engine = innodb;
insert into `t2`values ( 1 ) ;
create table `t3` (`id` int( 11 ) not null default '0',key `id` ( `id` ) ,constraint `t2_id_fk` foreign key ( `id` ) references `t2` (`id` )) engine = innodb;
insert into `t3`values ( 1 ) ;
delete t3,t2,t1 from t1,t2,t3 where t1.id =1 and t2.id = t1.id and t3.id = t2.id;
ERROR 23000: Cannot delete or update a parent row: a foreign key constraint fails (`test`.`t2`, CONSTRAINT `t1_id_fk` FOREIGN KEY (`id`) REFERENCES `t1` (`id`))
update t1,t2,t3 set t3.id=5, t2.id=6, t1.id=7  where t1.id =1 and t2.id = t1.id and t3.id = t2.id;
ERROR 23000: Cannot delete or update a parent row: a foreign key constraint fails (`test`.`t2`, CONSTRAINT `t1_id_fk` FOREIGN KEY (`id`) REFERENCES `t1` (`id`))
update t3 set  t3.id=7  where t1.id =1 and t2.id = t1.id and t3.id = t2.id;
ERROR 42S22: Unknown column 't1.id' in 'where clause'
drop table t3,t2,t1;
CREATE TABLE t1 (
c1 VARCHAR(8), c2 VARCHAR(8),
PRIMARY KEY (c1, c2)
) ENGINE=InnoDB;
CREATE TABLE t2 (
c0 INT PRIMARY KEY,
c1 VARCHAR(8) UNIQUE,
FOREIGN KEY (c1) REFERENCES t1 (c1) ON UPDATE CASCADE
) ENGINE=InnoDB;
INSERT INTO t1 VALUES ('old', 'somevalu'), ('other', 'anyvalue');
INSERT INTO t2 VALUES (10, 'old'), (20, 'other');
UPDATE t1 SET c1 = 'other' WHERE c1 = 'old';
ERROR 23000: Foreign key constraint for table 't1', record 'other-somevalu' would lead to a duplicate entry in table 't2', key 'c1'
DROP TABLE t2,t1;
create table t1(
id int primary key,
pid int,
index(pid),
foreign key(pid) references t1(id) on delete cascade) engine=innodb;
insert into t1 values(0,0),(1,0),(2,1),(3,2),(4,3),(5,4),(6,5),(7,6),
(8,7),(9,8),(10,9),(11,10),(12,11),(13,12),(14,13),(15,14);
delete from t1 where id=0;
ERROR 23000: Cannot delete or update a parent row: a foreign key constraint fails (`test`.`t1`, CONSTRAINT `t1_ibfk_1` FOREIGN KEY (`pid`) REFERENCES `t1` (`id`) ON DELETE CASCADE)
delete from t1 where id=15;
delete from t1 where id=0;
drop table t1;
CREATE TABLE t1 (col1 int(1))ENGINE=InnoDB;
CREATE TABLE t2 (col1 int(1),stamp TIMESTAMP,INDEX stamp_idx
(stamp))ENGINE=InnoDB;
insert into t1 values (1),(2),(3);
insert into t2 values (1, 20020204130000),(2, 20020204130000),(4,20020204310000 ),(5,20020204230000);
Warnings:
Warning	1265	Data truncated for column 'stamp' at row 3
SELECT col1 FROM t1 UNION SELECT col1 FROM t2 WHERE stamp <
'20020204120000' GROUP BY col1;
col1
1
2
3
4
drop table t1,t2;
CREATE TABLE t1 (
`id` int(10) unsigned NOT NULL auto_increment,
`id_object` int(10) unsigned default '0',
`id_version` int(10) unsigned NOT NULL default '1',
`label` varchar(100) NOT NULL default '',
`description` text,
PRIMARY KEY  (`id`),
KEY `id_object` (`id_object`),
KEY `id_version` (`id_version`)
) ENGINE=InnoDB;
INSERT INTO t1 VALUES("6", "3382", "9", "Test", NULL), ("7", "102", "5", "Le Pekin (Test)", NULL),("584", "1794", "4", "Test de resto", NULL),("837", "1822", "6", "Test 3", NULL),("1119", "3524", "1", "Societe Test", NULL),("1122", "3525", "1", "Fournisseur Test", NULL);
CREATE TABLE t2 (
`id` int(10) unsigned NOT NULL auto_increment,
`id_version` int(10) unsigned NOT NULL default '1',
PRIMARY KEY  (`id`),
KEY `id_version` (`id_version`)
) ENGINE=InnoDB;
INSERT INTO t2 VALUES("3524", "1"),("3525", "1"),("1794", "4"),("102", "5"),("1822", "6"),("3382", "9");
SELECT t2.id, t1.`label` FROM t2 INNER JOIN
(SELECT t1.id_object as id_object FROM t1 WHERE t1.`label` LIKE '%test%') AS lbl 
ON (t2.id = lbl.id_object) INNER JOIN t1 ON (t2.id = t1.id_object);
id	label
3382	Test
102	Le Pekin (Test)
1794	Test de resto
1822	Test 3
3524	Societe Test
3525	Fournisseur Test
drop table t1,t2;
create table t1 (a int, b varchar(200), c text not null) checksum=1 engine=myisam;
create table t2 (a int, b varchar(200), c text not null) checksum=0 engine=innodb;
create table t3 (a int, b varchar(200), c text not null) checksum=1 engine=innodb;
insert t1 values (1, "aaa", "bbb"), (NULL, "", "ccccc"), (0, NULL, "");
insert t2 select * from t1;
insert t3 select * from t1;
checksum table t1, t2, t3, t4 quick;
Table	Checksum
test.t1	2948697075
test.t2	NULL
test.t3	NULL
test.t4	NULL
Warnings:
Error	1146	Table 'test.t4' doesn't exist
checksum table t1, t2, t3, t4;
Table	Checksum
test.t1	2948697075
test.t2	2948697075
test.t3	2948697075
test.t4	NULL
Warnings:
Error	1146	Table 'test.t4' doesn't exist
checksum table t1, t2, t3, t4 extended;
Table	Checksum
test.t1	2948697075
test.t2	2948697075
test.t3	2948697075
test.t4	NULL
Warnings:
Error	1146	Table 'test.t4' doesn't exist
drop table t1,t2,t3;
create table t1 (id int,  name char(10) not null,  name2 char(10) not null) engine=innodb;
insert into t1 values(1,'first','fff'),(2,'second','sss'),(3,'third','ttt');
select trim(name2) from t1  union all  select trim(name) from t1 union all select trim(id) from t1;
trim(name2)
fff
sss
ttt
first
second
third
1
2
3
drop table t1;
create table t1 (a int) engine=innodb;
create table t2 like t1;
drop table t1,t2;
create table t1 (id int(11) not null, id2 int(11) not null, unique (id,id2)) engine=innodb;
create table t2 (id int(11) not null, constraint t1_id_fk foreign key ( id ) references t1 (id)) engine = innodb;
show create table t1;
Table	Create Table
t1	CREATE TABLE `t1` (
  `id` int(11) NOT NULL,
  `id2` int(11) NOT NULL,
  UNIQUE KEY `id` (`id`,`id2`)
) ENGINE=InnoDB DEFAULT CHARSET=latin1
show create table t2;
Table	Create Table
t2	CREATE TABLE `t2` (
  `id` int(11) NOT NULL,
  KEY `t1_id_fk` (`id`),
  CONSTRAINT `t1_id_fk` FOREIGN KEY (`id`) REFERENCES `t1` (`id`)
) ENGINE=InnoDB DEFAULT CHARSET=latin1
create index id on t2 (id);
show create table t2;
Table	Create Table
t2	CREATE TABLE `t2` (
  `id` int(11) NOT NULL,
  KEY `id` (`id`),
  CONSTRAINT `t1_id_fk` FOREIGN KEY (`id`) REFERENCES `t1` (`id`)
) ENGINE=InnoDB DEFAULT CHARSET=latin1
create index id2 on t2 (id);
show create table t2;
Table	Create Table
t2	CREATE TABLE `t2` (
  `id` int(11) NOT NULL,
  KEY `id` (`id`),
  KEY `id2` (`id`),
  CONSTRAINT `t1_id_fk` FOREIGN KEY (`id`) REFERENCES `t1` (`id`)
) ENGINE=InnoDB DEFAULT CHARSET=latin1
drop index id2 on t2;
drop index id on t2;
ERROR HY000: Cannot drop index 'id': needed in a foreign key constraint
show create table t2;
Table	Create Table
t2	CREATE TABLE `t2` (
  `id` int(11) NOT NULL,
  KEY `id` (`id`),
  CONSTRAINT `t1_id_fk` FOREIGN KEY (`id`) REFERENCES `t1` (`id`)
) ENGINE=InnoDB DEFAULT CHARSET=latin1
drop table t2;
create table t2 (id int(11) not null, id2 int(11) not null, constraint t1_id_fk foreign key (id,id2) references t1 (id,id2)) engine = innodb;
show create table t2;
Table	Create Table
t2	CREATE TABLE `t2` (
  `id` int(11) NOT NULL,
  `id2` int(11) NOT NULL,
  KEY `t1_id_fk` (`id`,`id2`),
  CONSTRAINT `t1_id_fk` FOREIGN KEY (`id`, `id2`) REFERENCES `t1` (`id`, `id2`)
) ENGINE=InnoDB DEFAULT CHARSET=latin1
create unique index id on t2 (id,id2);
show create table t2;
Table	Create Table
t2	CREATE TABLE `t2` (
  `id` int(11) NOT NULL,
  `id2` int(11) NOT NULL,
  UNIQUE KEY `id` (`id`,`id2`),
  CONSTRAINT `t1_id_fk` FOREIGN KEY (`id`, `id2`) REFERENCES `t1` (`id`, `id2`)
) ENGINE=InnoDB DEFAULT CHARSET=latin1
drop table t2;
create table t2 (id int(11) not null, id2 int(11) not null, unique (id,id2),constraint t1_id_fk foreign key (id2,id) references t1 (id,id2)) engine = innodb;
show create table t2;
Table	Create Table
t2	CREATE TABLE `t2` (
  `id` int(11) NOT NULL,
  `id2` int(11) NOT NULL,
  UNIQUE KEY `id` (`id`,`id2`),
  KEY `t1_id_fk` (`id2`,`id`),
  CONSTRAINT `t1_id_fk` FOREIGN KEY (`id2`, `id`) REFERENCES `t1` (`id`, `id2`)
) ENGINE=InnoDB DEFAULT CHARSET=latin1
drop table t2;
create table t2 (id int(11) not null, id2 int(11) not null, unique (id,id2), constraint t1_id_fk foreign key (id) references t1 (id)) engine = innodb;
show create table t2;
Table	Create Table
t2	CREATE TABLE `t2` (
  `id` int(11) NOT NULL,
  `id2` int(11) NOT NULL,
  UNIQUE KEY `id` (`id`,`id2`),
  CONSTRAINT `t1_id_fk` FOREIGN KEY (`id`) REFERENCES `t1` (`id`)
) ENGINE=InnoDB DEFAULT CHARSET=latin1
drop table t2;
create table t2 (id int(11) not null, id2 int(11) not null, unique (id,id2),constraint t1_id_fk foreign key (id2,id) references t1 (id,id2)) engine = innodb;
show create table t2;
Table	Create Table
t2	CREATE TABLE `t2` (
  `id` int(11) NOT NULL,
  `id2` int(11) NOT NULL,
  UNIQUE KEY `id` (`id`,`id2`),
  KEY `t1_id_fk` (`id2`,`id`),
  CONSTRAINT `t1_id_fk` FOREIGN KEY (`id2`, `id`) REFERENCES `t1` (`id`, `id2`)
) ENGINE=InnoDB DEFAULT CHARSET=latin1
drop table t2;
create table t2 (id int(11) not null auto_increment, id2 int(11) not null, constraint t1_id_fk foreign key (id) references t1 (id), primary key (id), index (id,id2)) engine = innodb;
show create table t2;
Table	Create Table
t2	CREATE TABLE `t2` (
  `id` int(11) NOT NULL AUTO_INCREMENT,
  `id2` int(11) NOT NULL,
  PRIMARY KEY (`id`),
  KEY `id` (`id`,`id2`),
  CONSTRAINT `t1_id_fk` FOREIGN KEY (`id`) REFERENCES `t1` (`id`)
) ENGINE=InnoDB DEFAULT CHARSET=latin1
drop table t2;
create table t2 (id int(11) not null auto_increment, id2 int(11) not null, constraint t1_id_fk foreign key (id) references t1 (id)) engine= innodb;
show create table t2;
Table	Create Table
t2	CREATE TABLE `t2` (
  `id` int(11) NOT NULL AUTO_INCREMENT,
  `id2` int(11) NOT NULL,
  KEY `t1_id_fk` (`id`),
  CONSTRAINT `t1_id_fk` FOREIGN KEY (`id`) REFERENCES `t1` (`id`)
) ENGINE=InnoDB DEFAULT CHARSET=latin1
alter table t2 add index id_test (id), add index id_test2 (id,id2);
show create table t2;
Table	Create Table
t2	CREATE TABLE `t2` (
  `id` int(11) NOT NULL AUTO_INCREMENT,
  `id2` int(11) NOT NULL,
  KEY `id_test` (`id`),
  KEY `id_test2` (`id`,`id2`),
  CONSTRAINT `t1_id_fk` FOREIGN KEY (`id`) REFERENCES `t1` (`id`)
) ENGINE=InnoDB DEFAULT CHARSET=latin1
drop table t2;
create table t2 (id int(11) not null, id2 int(11) not null, constraint t1_id_fk foreign key (id2,id) references t1 (id)) engine = innodb;
ERROR 42000: Incorrect foreign key definition for 't1_id_fk': Key reference and table reference don't match
create table t2 (a int auto_increment primary key, b int, index(b), foreign key (b) references t1(id), unique(b)) engine=innodb;
show create table t2;
Table	Create Table
t2	CREATE TABLE `t2` (
  `a` int(11) NOT NULL AUTO_INCREMENT,
  `b` int(11) DEFAULT NULL,
  PRIMARY KEY (`a`),
  UNIQUE KEY `b_2` (`b`),
  KEY `b` (`b`),
  CONSTRAINT `t2_ibfk_1` FOREIGN KEY (`b`) REFERENCES `t1` (`id`)
) ENGINE=InnoDB DEFAULT CHARSET=latin1
drop table t2;
create table t2 (a int auto_increment primary key, b int, foreign key (b) references t1(id), foreign key (b) references t1(id), unique(b)) engine=innodb;
show create table t2;
Table	Create Table
t2	CREATE TABLE `t2` (
  `a` int(11) NOT NULL AUTO_INCREMENT,
  `b` int(11) DEFAULT NULL,
  PRIMARY KEY (`a`),
  UNIQUE KEY `b` (`b`),
  CONSTRAINT `t2_ibfk_1` FOREIGN KEY (`b`) REFERENCES `t1` (`id`),
  CONSTRAINT `t2_ibfk_2` FOREIGN KEY (`b`) REFERENCES `t1` (`id`)
) ENGINE=InnoDB DEFAULT CHARSET=latin1
drop table t2, t1;
create table t1 (c char(10), index (c,c)) engine=innodb;
ERROR 42S21: Duplicate column name 'c'
create table t1 (c1 char(10), c2 char(10), index (c1,c2,c1)) engine=innodb;
ERROR 42S21: Duplicate column name 'c1'
create table t1 (c1 char(10), c2 char(10), index (c1,c1,c2)) engine=innodb;
ERROR 42S21: Duplicate column name 'c1'
create table t1 (c1 char(10), c2 char(10), index (c2,c1,c1)) engine=innodb;
ERROR 42S21: Duplicate column name 'c1'
create table t1 (c1 char(10), c2 char(10)) engine=innodb;
alter table t1 add key (c1,c1);
ERROR 42S21: Duplicate column name 'c1'
alter table t1 add key (c2,c1,c1);
ERROR 42S21: Duplicate column name 'c1'
alter table t1 add key (c1,c2,c1);
ERROR 42S21: Duplicate column name 'c1'
alter table t1 add key (c1,c1,c2);
ERROR 42S21: Duplicate column name 'c1'
drop table t1;
CREATE TABLE t1 (a_id tinyint(4) NOT NULL default '0', PRIMARY KEY  (a_id)) ENGINE=InnoDB DEFAULT CHARSET=latin1;
INSERT INTO t1 VALUES (1),(2),(3);
CREATE TABLE t2 (b_id tinyint(4) NOT NULL default '0',b_a tinyint(4) NOT NULL default '0', PRIMARY KEY  (b_id), KEY  (b_a), 
CONSTRAINT fk_b_a FOREIGN KEY (b_a) REFERENCES t1 (a_id) ON DELETE CASCADE ON UPDATE NO ACTION) ENGINE=InnoDB DEFAULT CHARSET=latin1;
INSERT INTO t2 VALUES (1,1),(2,1),(3,1),(4,2),(5,2);
SELECT * FROM (SELECT t1.*,GROUP_CONCAT(t2.b_id SEPARATOR ',') as b_list FROM (t1 LEFT JOIN (t2) on t1.a_id = t2.b_a) GROUP BY t1.a_id ) AS xyz;
a_id	b_list
1	1,2,3
2	4,5
3	NULL
DROP TABLE t2;
DROP TABLE t1;
create temporary table t1 (a int) engine=innodb;
insert into t1 values (4711);
truncate t1;
insert into t1 values (42);
select * from t1;
a
42
drop table t1;
create table t1 (a int) engine=innodb;
insert into t1 values (4711);
truncate t1;
insert into t1 values (42);
select * from t1;
a
42
drop table t1;
create table t1 (a int not null, b int not null, c blob not null, d int not null, e int, primary key (a,b,c(255),d)) engine=innodb;
insert into t1 values (2,2,"b",2,2),(1,1,"a",1,1),(3,3,"ab",3,3);
select * from t1 order by a,b,c,d;
a	b	c	d	e
1	1	a	1	1
2	2	b	2	2
3	3	ab	3	3
explain select * from t1 order by a,b,c,d;
id	select_type	table	type	possible_keys	key	key_len	ref	rows	Extra
1	SIMPLE	t1	ALL	NULL	NULL	NULL	NULL	3	Using filesort
drop table t1;
create table t1 (a char(1), b char(1), key(a, b)) engine=innodb;
insert into t1 values ('8', '6'), ('4', '7');
select min(a) from t1;
min(a)
4
select min(b) from t1 where a='8';
min(b)
6
drop table t1;
create table t1 (x bigint unsigned not null primary key) engine=innodb;
insert into t1(x) values (0xfffffffffffffff0),(0xfffffffffffffff1);
select * from t1;
x
18446744073709551600
18446744073709551601
select count(*) from t1 where x>0;
count(*)
2
select count(*) from t1 where x=0;
count(*)
0
select count(*) from t1 where x<0;
count(*)
0
select count(*) from t1 where x < -16;
count(*)
0
select count(*) from t1 where x = -16;
count(*)
0
explain select count(*) from t1 where x > -16;
id	select_type	table	type	possible_keys	key	key_len	ref	rows	Extra
1	SIMPLE	t1	index	PRIMARY	PRIMARY	8	NULL	2	Using where; Using index
select count(*) from t1 where x > -16;
count(*)
2
select * from t1 where x > -16;
x
18446744073709551600
18446744073709551601
select count(*) from t1 where x = 18446744073709551601;
count(*)
1
drop table t1;
SELECT variable_value FROM information_schema.global_status WHERE LOWER(variable_name) = 'innodb_buffer_pool_pages_total';
variable_value
{checked_valid}
SELECT variable_value FROM information_schema.global_status WHERE LOWER(variable_name) = 'innodb_page_size';
variable_value
{checked_valid}
SELECT variable_value - @innodb_rows_deleted_orig FROM information_schema.global_status WHERE LOWER(variable_name) = 'innodb_rows_deleted';
variable_value - @innodb_rows_deleted_orig
71
SELECT variable_value - @innodb_rows_inserted_orig FROM information_schema.global_status WHERE LOWER(variable_name) = 'innodb_rows_inserted';
variable_value - @innodb_rows_inserted_orig
1073
SELECT variable_value - @innodb_rows_updated_orig FROM information_schema.global_status WHERE LOWER(variable_name) = 'innodb_rows_updated';
variable_value - @innodb_rows_updated_orig
866
SELECT variable_value - @innodb_row_lock_waits_orig FROM information_schema.global_status WHERE LOWER(variable_name) = 'innodb_row_lock_waits';
variable_value - @innodb_row_lock_waits_orig
0
SELECT variable_value - @innodb_row_lock_current_waits_orig FROM information_schema.global_status WHERE LOWER(variable_name) = 'innodb_row_lock_current_waits';
variable_value - @innodb_row_lock_current_waits_orig
0
SELECT variable_value - @innodb_row_lock_time_orig FROM information_schema.global_status WHERE LOWER(variable_name) = 'innodb_row_lock_time';
variable_value - @innodb_row_lock_time_orig
0
SELECT variable_value - @innodb_row_lock_time_max_orig FROM information_schema.global_status WHERE LOWER(variable_name) = 'innodb_row_lock_time_max';
variable_value - @innodb_row_lock_time_max_orig
0
SELECT variable_value - @innodb_row_lock_time_avg_orig FROM information_schema.global_status WHERE LOWER(variable_name) = 'innodb_row_lock_time_avg';
variable_value - @innodb_row_lock_time_avg_orig
0
SET @innodb_sync_spin_loops_orig = @@innodb_sync_spin_loops;
show variables like "innodb_sync_spin_loops";
Variable_name	Value
innodb_sync_spin_loops	30
set global innodb_sync_spin_loops=1000;
show variables like "innodb_sync_spin_loops";
Variable_name	Value
innodb_sync_spin_loops	1000
set global innodb_sync_spin_loops=0;
show variables like "innodb_sync_spin_loops";
Variable_name	Value
innodb_sync_spin_loops	0
set global innodb_sync_spin_loops=20;
show variables like "innodb_sync_spin_loops";
Variable_name	Value
innodb_sync_spin_loops	20
set global innodb_sync_spin_loops=@innodb_sync_spin_loops_orig;
show variables like "innodb_thread_concurrency";
Variable_name	Value
innodb_thread_concurrency	0
set global innodb_thread_concurrency=1001;
Warnings:
Warning	1292	Truncated incorrect innodb_thread_concurrency value: '1001'
show variables like "innodb_thread_concurrency";
Variable_name	Value
innodb_thread_concurrency	1000
set global innodb_thread_concurrency=0;
show variables like "innodb_thread_concurrency";
Variable_name	Value
innodb_thread_concurrency	0
set global innodb_thread_concurrency=16;
show variables like "innodb_thread_concurrency";
Variable_name	Value
innodb_thread_concurrency	16
show variables like "innodb_concurrency_tickets";
Variable_name	Value
innodb_concurrency_tickets	500
set global innodb_concurrency_tickets=1000;
show variables like "innodb_concurrency_tickets";
Variable_name	Value
innodb_concurrency_tickets	1000
set global innodb_concurrency_tickets=0;
Warnings:
Warning	1292	Truncated incorrect innodb_concurrency_tickets value: '0'
show variables like "innodb_concurrency_tickets";
Variable_name	Value
innodb_concurrency_tickets	1
set global innodb_concurrency_tickets=500;
show variables like "innodb_concurrency_tickets";
Variable_name	Value
innodb_concurrency_tickets	500
show variables like "innodb_thread_sleep_delay";
Variable_name	Value
innodb_thread_sleep_delay	10000
set global innodb_thread_sleep_delay=100000;
show variables like "innodb_thread_sleep_delay";
Variable_name	Value
innodb_thread_sleep_delay	100000
set global innodb_thread_sleep_delay=0;
show variables like "innodb_thread_sleep_delay";
Variable_name	Value
innodb_thread_sleep_delay	0
set global innodb_thread_sleep_delay=10000;
show variables like "innodb_thread_sleep_delay";
Variable_name	Value
innodb_thread_sleep_delay	10000
set default_storage_engine=INNODB;
set session old_alter_table=1;
drop table if exists t1,t2,t3;
--- Testing varchar ---
--- Testing varchar ---
create table t1 (v varchar(10), c char(10), t text);
insert into t1 values('+ ', '+ ', '+ ');
set @a=repeat(' ',20);
insert into t1 values (concat('+',@a),concat('+',@a),concat('+',@a));
Warnings:
Note	1265	Data truncated for column 'v' at row 1
select concat('*',v,'*',c,'*',t,'*') from t1;
concat('*',v,'*',c,'*',t,'*')
*+ *+*+ *
*+         *+*+                    *
show create table t1;
Table	Create Table
t1	CREATE TABLE `t1` (
  `v` varchar(10) DEFAULT NULL,
  `c` char(10) DEFAULT NULL,
  `t` text
) ENGINE=InnoDB DEFAULT CHARSET=latin1
create table t2 like t1;
show create table t2;
Table	Create Table
t2	CREATE TABLE `t2` (
  `v` varchar(10) DEFAULT NULL,
  `c` char(10) DEFAULT NULL,
  `t` text
) ENGINE=InnoDB DEFAULT CHARSET=latin1
create table t3 select * from t1;
show create table t3;
Table	Create Table
t3	CREATE TABLE `t3` (
  `v` varchar(10) DEFAULT NULL,
  `c` char(10) DEFAULT NULL,
  `t` text
) ENGINE=InnoDB DEFAULT CHARSET=latin1
alter table t1 modify c varchar(10);
show create table t1;
Table	Create Table
t1	CREATE TABLE `t1` (
  `v` varchar(10) DEFAULT NULL,
  `c` varchar(10) DEFAULT NULL,
  `t` text
) ENGINE=InnoDB DEFAULT CHARSET=latin1
alter table t1 modify v char(10);
show create table t1;
Table	Create Table
t1	CREATE TABLE `t1` (
  `v` char(10) DEFAULT NULL,
  `c` varchar(10) DEFAULT NULL,
  `t` text
) ENGINE=InnoDB DEFAULT CHARSET=latin1
alter table t1 modify t varchar(10);
Warnings:
Note	1265	Data truncated for column 't' at row 2
show create table t1;
Table	Create Table
t1	CREATE TABLE `t1` (
  `v` char(10) DEFAULT NULL,
  `c` varchar(10) DEFAULT NULL,
  `t` varchar(10) DEFAULT NULL
) ENGINE=InnoDB DEFAULT CHARSET=latin1
select concat('*',v,'*',c,'*',t,'*') from t1;
concat('*',v,'*',c,'*',t,'*')
*+*+*+ *
*+*+*+         *
drop table t1,t2,t3;
create table t1 (v varchar(10), c char(10), t text, key(v), key(c), key(t(10)));
show create table t1;
Table	Create Table
t1	CREATE TABLE `t1` (
  `v` varchar(10) DEFAULT NULL,
  `c` char(10) DEFAULT NULL,
  `t` text,
  KEY `v` (`v`),
  KEY `c` (`c`),
  KEY `t` (`t`(10))
) ENGINE=InnoDB DEFAULT CHARSET=latin1
select count(*) from t1;
count(*)
270
insert into t1 values(concat('a',char(1)),concat('a',char(1)),concat('a',char(1)));
select count(*) from t1 where v='a';
count(*)
10
select count(*) from t1 where c='a';
count(*)
10
select count(*) from t1 where t='a';
count(*)
10
select count(*) from t1 where v='a  ';
count(*)
10
select count(*) from t1 where c='a  ';
count(*)
10
select count(*) from t1 where t='a  ';
count(*)
10
select count(*) from t1 where v between 'a' and 'a ';
count(*)
10
select count(*) from t1 where v between 'a' and 'a ' and v between 'a  ' and 'b\n';
count(*)
10
select count(*) from t1 where v like 'a%';
count(*)
11
select count(*) from t1 where c like 'a%';
count(*)
11
select count(*) from t1 where t like 'a%';
count(*)
11
select count(*) from t1 where v like 'a %';
count(*)
9
explain select count(*) from t1 where v='a  ';
id	select_type	table	type	possible_keys	key	key_len	ref	rows	Extra
1	SIMPLE	t1	ref	v	v	13	const	#	Using where; Using index
explain select count(*) from t1 where c='a  ';
id	select_type	table	type	possible_keys	key	key_len	ref	rows	Extra
1	SIMPLE	t1	ref	c	c	11	const	#	Using where; Using index
explain select count(*) from t1 where t='a  ';
id	select_type	table	type	possible_keys	key	key_len	ref	rows	Extra
1	SIMPLE	t1	ref	t	t	13	const	#	Using where
explain select count(*) from t1 where v like 'a%';
id	select_type	table	type	possible_keys	key	key_len	ref	rows	Extra
1	SIMPLE	t1	range	v	v	13	NULL	#	Using where; Using index
explain select count(*) from t1 where v between 'a' and 'a ';
id	select_type	table	type	possible_keys	key	key_len	ref	rows	Extra
1	SIMPLE	t1	ref	v	v	13	const	#	Using where; Using index
explain select count(*) from t1 where v between 'a' and 'a ' and v between 'a  ' and 'b\n';
id	select_type	table	type	possible_keys	key	key_len	ref	rows	Extra
1	SIMPLE	t1	ref	v	v	13	const	#	Using where; Using index
alter table t1 add unique(v);
ERROR 23000: Duplicate entry '{ ' for key 'v_2'
alter table t1 add key(v);
select concat('*',v,'*',c,'*',t,'*') as qq from t1 where v='a';
qq
*a*a*a*
*a *a*a *
*a  *a*a  *
*a   *a*a   *
*a    *a*a    *
*a     *a*a     *
*a      *a*a      *
*a       *a*a       *
*a        *a*a        *
*a         *a*a         *
explain select * from t1 where v='a';
id	select_type	table	type	possible_keys	key	key_len	ref	rows	Extra
1	SIMPLE	t1	ref	v,v_2	#	13	const	#	Using index condition
select v,count(*) from t1 group by v limit 10;
v	count(*)
a	1
a	10
b	10
c	10
d	10
e	10
f	10
g	10
h	10
i	10
select v,count(t) from t1 group by v limit 10;
v	count(t)
a	1
a	10
b	10
c	10
d	10
e	10
f	10
g	10
h	10
i	10
select v,count(c) from t1 group by v limit 10;
v	count(c)
a	1
a	10
b	10
c	10
d	10
e	10
f	10
g	10
h	10
i	10
select sql_big_result v,count(t) from t1 group by v limit 10;
v	count(t)
a	1
a	10
b	10
c	10
d	10
e	10
f	10
g	10
h	10
i	10
select sql_big_result v,count(c) from t1 group by v limit 10;
v	count(c)
a	1
a	10
b	10
c	10
d	10
e	10
f	10
g	10
h	10
i	10
select c,count(*) from t1 group by c limit 10;
c	count(*)
a	1
a	10
b	10
c	10
d	10
e	10
f	10
g	10
h	10
i	10
select c,count(t) from t1 group by c limit 10;
c	count(t)
a	1
a	10
b	10
c	10
d	10
e	10
f	10
g	10
h	10
i	10
select sql_big_result c,count(t) from t1 group by c limit 10;
c	count(t)
a	1
a	10
b	10
c	10
d	10
e	10
f	10
g	10
h	10
i	10
select t,count(*) from t1 group by t limit 10;
t	count(*)
a	1
a	10
b	10
c	10
d	10
e	10
f	10
g	10
h	10
i	10
select t,count(t) from t1 group by t limit 10;
t	count(t)
a	1
a	10
b	10
c	10
d	10
e	10
f	10
g	10
h	10
i	10
select sql_big_result t,count(t) from t1 group by t limit 10;
t	count(t)
a	1
a	10
b	10
c	10
d	10
e	10
f	10
g	10
h	10
i	10
alter table t1 modify v varchar(300), drop key v, drop key v_2, add key v (v);
show create table t1;
Table	Create Table
t1	CREATE TABLE `t1` (
  `v` varchar(300) DEFAULT NULL,
  `c` char(10) DEFAULT NULL,
  `t` text,
  KEY `c` (`c`),
  KEY `t` (`t`(10)),
  KEY `v` (`v`)
) ENGINE=InnoDB DEFAULT CHARSET=latin1
select count(*) from t1 where v='a';
count(*)
10
select count(*) from t1 where v='a  ';
count(*)
10
select count(*) from t1 where v between 'a' and 'a ';
count(*)
10
select count(*) from t1 where v between 'a' and 'a ' and v between 'a  ' and 'b\n';
count(*)
10
select count(*) from t1 where v like 'a%';
count(*)
11
select count(*) from t1 where v like 'a %';
count(*)
9
explain select count(*) from t1 where v='a  ';
id	select_type	table	type	possible_keys	key	key_len	ref	rows	Extra
1	SIMPLE	t1	ref	v	v	303	const	#	Using where; Using index
explain select count(*) from t1 where v like 'a%';
id	select_type	table	type	possible_keys	key	key_len	ref	rows	Extra
1	SIMPLE	t1	range	v	v	303	NULL	#	Using where; Using index
explain select count(*) from t1 where v between 'a' and 'a ';
id	select_type	table	type	possible_keys	key	key_len	ref	rows	Extra
1	SIMPLE	t1	ref	v	v	303	const	#	Using where; Using index
explain select count(*) from t1 where v between 'a' and 'a ' and v between 'a  ' and 'b\n';
id	select_type	table	type	possible_keys	key	key_len	ref	rows	Extra
1	SIMPLE	t1	ref	v	v	303	const	#	Using where; Using index
explain select * from t1 where v='a';
id	select_type	table	type	possible_keys	key	key_len	ref	rows	Extra
1	SIMPLE	t1	ref	v	v	303	const	#	Using index condition
select v,count(*) from t1 group by v limit 10;
v	count(*)
a	1
a	10
b	10
c	10
d	10
e	10
f	10
g	10
h	10
i	10
select v,count(t) from t1 group by v limit 10;
v	count(t)
a	1
a	10
b	10
c	10
d	10
e	10
f	10
g	10
h	10
i	10
select sql_big_result v,count(t) from t1 group by v limit 10;
v	count(t)
a	1
a	10
b	10
c	10
d	10
e	10
f	10
g	10
h	10
i	10
alter table t1 drop key v, add key v (v(30));
show create table t1;
Table	Create Table
t1	CREATE TABLE `t1` (
  `v` varchar(300) DEFAULT NULL,
  `c` char(10) DEFAULT NULL,
  `t` text,
  KEY `c` (`c`),
  KEY `t` (`t`(10)),
  KEY `v` (`v`(30))
) ENGINE=InnoDB DEFAULT CHARSET=latin1
select count(*) from t1 where v='a';
count(*)
10
select count(*) from t1 where v='a  ';
count(*)
10
select count(*) from t1 where v between 'a' and 'a ';
count(*)
10
select count(*) from t1 where v between 'a' and 'a ' and v between 'a  ' and 'b\n';
count(*)
10
select count(*) from t1 where v like 'a%';
count(*)
11
select count(*) from t1 where v like 'a %';
count(*)
9
explain select count(*) from t1 where v='a  ';
id	select_type	table	type	possible_keys	key	key_len	ref	rows	Extra
1	SIMPLE	t1	ref	v	v	33	const	#	Using where
explain select count(*) from t1 where v like 'a%';
id	select_type	table	type	possible_keys	key	key_len	ref	rows	Extra
1	SIMPLE	t1	range	v	v	33	NULL	#	Using where
explain select count(*) from t1 where v between 'a' and 'a ';
id	select_type	table	type	possible_keys	key	key_len	ref	rows	Extra
1	SIMPLE	t1	ref	v	v	33	const	#	Using where
explain select count(*) from t1 where v between 'a' and 'a ' and v between 'a  ' and 'b\n';
id	select_type	table	type	possible_keys	key	key_len	ref	rows	Extra
1	SIMPLE	t1	ref	v	v	33	const	#	Using where
explain select * from t1 where v='a';
id	select_type	table	type	possible_keys	key	key_len	ref	rows	Extra
1	SIMPLE	t1	ref	v	v	33	const	#	Using where
select v,count(*) from t1 group by v limit 10;
v	count(*)
a	1
a	10
b	10
c	10
d	10
e	10
f	10
g	10
h	10
i	10
select v,count(t) from t1 group by v limit 10;
v	count(t)
a	1
a	10
b	10
c	10
d	10
e	10
f	10
g	10
h	10
i	10
select sql_big_result v,count(t) from t1 group by v limit 10;
v	count(t)
a	1
a	10
b	10
c	10
d	10
e	10
f	10
g	10
h	10
i	10
alter table t1 modify v varchar(600), drop key v, add key v (v);
show create table t1;
Table	Create Table
t1	CREATE TABLE `t1` (
  `v` varchar(600) DEFAULT NULL,
  `c` char(10) DEFAULT NULL,
  `t` text,
  KEY `c` (`c`),
  KEY `t` (`t`(10)),
  KEY `v` (`v`)
) ENGINE=InnoDB DEFAULT CHARSET=latin1
select v,count(*) from t1 group by v limit 10;
v	count(*)
a	1
a	10
b	10
c	10
d	10
e	10
f	10
g	10
h	10
i	10
select v,count(t) from t1 group by v limit 10;
v	count(t)
a	1
a	10
b	10
c	10
d	10
e	10
f	10
g	10
h	10
i	10
select sql_big_result v,count(t) from t1 group by v limit 10;
v	count(t)
a	1
a	10
b	10
c	10
d	10
e	10
f	10
g	10
h	10
i	10
drop table t1;
create table t1 (a char(10), unique (a));
insert into t1 values ('a   ');
insert into t1 values ('a ');
ERROR 23000: Duplicate entry 'a' for key 'a'
alter table t1 modify a varchar(10);
insert into t1 values ('a '),('a  '),('a   '),('a         ');
ERROR 23000: Duplicate entry 'a ' for key 'a'
insert into t1 values ('a     ');
ERROR 23000: Duplicate entry 'a     ' for key 'a'
insert into t1 values ('a          ');
ERROR 23000: Duplicate entry 'a         ' for key 'a'
insert into t1 values ('a ');
ERROR 23000: Duplicate entry 'a ' for key 'a'
update t1 set a='a  ' where a like 'a%';
select concat(a,'.') from t1;
concat(a,'.')
a  .
update t1 set a='abc    ' where a like 'a ';
select concat(a,'.') from t1;
concat(a,'.')
a  .
update t1 set a='a      ' where a like 'a %';
select concat(a,'.') from t1;
concat(a,'.')
a      .
update t1 set a='a  ' where a like 'a      ';
select concat(a,'.') from t1;
concat(a,'.')
a  .
drop table t1;
create table t1 (v varchar(10), c char(10), t text, key(v(5)), key(c(5)), key(t(5)));
show create table t1;
Table	Create Table
t1	CREATE TABLE `t1` (
  `v` varchar(10) DEFAULT NULL,
  `c` char(10) DEFAULT NULL,
  `t` text,
  KEY `v` (`v`(5)),
  KEY `c` (`c`(5)),
  KEY `t` (`t`(5))
) ENGINE=InnoDB DEFAULT CHARSET=latin1
drop table t1;
create table t1 (v char(10) character set utf8);
show create table t1;
Table	Create Table
t1	CREATE TABLE `t1` (
  `v` char(10) CHARACTER SET utf8 DEFAULT NULL
) ENGINE=InnoDB DEFAULT CHARSET=latin1
drop table t1;
create table t1 (v varchar(10), c char(10)) row_format=fixed;
Warnings:
Warning	1478	InnoDB: assuming ROW_FORMAT=COMPACT.
show create table t1;
Table	Create Table
t1	CREATE TABLE `t1` (
  `v` varchar(10) DEFAULT NULL,
  `c` char(10) DEFAULT NULL
) ENGINE=InnoDB DEFAULT CHARSET=latin1 ROW_FORMAT=FIXED
insert into t1 values('a','a'),('a ','a ');
select concat('*',v,'*',c,'*') from t1;
concat('*',v,'*',c,'*')
*a*a*
*a *a*
drop table t1;
create table t1 (v varchar(65530), key(v(10)));
insert into t1 values(repeat('a',65530));
select length(v) from t1 where v=repeat('a',65530);
length(v)
65530
drop table t1;
create table t1(a int, b varchar(12), key ba(b, a));
insert into t1 values (1, 'A'), (20, NULL);
explain select * from t1 where a=20 and b is null;
id	select_type	table	type	possible_keys	key	key_len	ref	rows	Extra
1	SIMPLE	t1	ref	ba	ba	20	const,const	1	Using where; Using index
select * from t1 where a=20 and b is null;
a	b
20	NULL
drop table t1;
set session old_alter_table=0;
create table t1 (v varchar(65530), key(v));
Warnings:
Warning	1071	Specified key was too long; max key length is 767 bytes
drop table t1;
create table t1 (v varchar(65536));
Warnings:
Note	1246	Converting column 'v' from VARCHAR to TEXT
show create table t1;
Table	Create Table
t1	CREATE TABLE `t1` (
  `v` mediumtext
) ENGINE=InnoDB DEFAULT CHARSET=latin1
drop table t1;
create table t1 (v varchar(65530) character set utf8);
Warnings:
Note	1246	Converting column 'v' from VARCHAR to TEXT
show create table t1;
Table	Create Table
t1	CREATE TABLE `t1` (
  `v` mediumtext CHARACTER SET utf8
) ENGINE=InnoDB DEFAULT CHARSET=latin1
drop table t1;
set default_storage_engine=MyISAM;
create table t1 (v varchar(16384)) engine=innodb;
drop table t1;
create table t1 (a char(1), b char(1), key(a, b)) engine=innodb;
insert into t1 values ('8', '6'), ('4', '7');
select min(a) from t1;
min(a)
4
select min(b) from t1 where a='8';
min(b)
6
drop table t1;
CREATE TABLE t1 ( `a` int(11) NOT NULL auto_increment, `b` int(11) default NULL,PRIMARY KEY  (`a`),UNIQUE KEY `b` (`b`)) ENGINE=innodb;
insert into t1 (b) values (1);
replace into t1 (b) values (2), (1), (3);
select * from t1;
a	b
3	1
2	2
4	3
truncate table t1;
insert into t1 (b) values (1);
replace into t1 (b) values (2);
replace into t1 (b) values (1);
replace into t1 (b) values (3);
select * from t1;
a	b
3	1
2	2
4	3
drop table t1;
create table t1 (rowid int not null auto_increment, val int not null,primary
key (rowid), unique(val)) engine=innodb;
replace into t1 (val) values ('1'),('2');
replace into t1 (val) values ('1'),('2');
insert into t1 (val) values ('1'),('2');
ERROR 23000: Duplicate entry '1' for key 'val'
select * from t1;
rowid	val
3	1
4	2
drop table t1;
create table t1 (a int not null auto_increment primary key, val int) engine=InnoDB;
insert into t1 (val) values (1);
update t1 set a=2 where a=1;
insert into t1 (val) values (1);
ERROR 23000: Duplicate entry '2' for key 'PRIMARY'
select * from t1;
a	val
2	1
drop table t1;
CREATE TABLE t1 (GRADE DECIMAL(4) NOT NULL, PRIMARY KEY (GRADE)) ENGINE=INNODB;
INSERT INTO t1 (GRADE) VALUES (151),(252),(343);
SELECT GRADE  FROM t1 WHERE GRADE > 160 AND GRADE < 300;
GRADE
252
SELECT GRADE  FROM t1 WHERE GRADE= 151;
GRADE
151
DROP TABLE t1;
create table t1 (f1 varchar(10), f2 varchar(10), primary key (f1,f2)) engine=innodb;
create table t2 (f3 varchar(10), f4 varchar(10), key (f4)) engine=innodb;
insert into t2 values ('aa','cc');
insert into t1 values ('aa','bb'),('aa','cc');
delete t1 from t1,t2 where f1=f3 and f4='cc';
select * from t1;
f1	f2
drop table t1,t2;
CREATE TABLE t1 (
id INTEGER NOT NULL AUTO_INCREMENT, PRIMARY KEY (id)
) ENGINE=InnoDB;
INSERT INTO t1 (id) VALUES (NULL);
SELECT * FROM t1;
id
1
TRUNCATE t1;
INSERT INTO t1 (id) VALUES (NULL);
SELECT * FROM t1;
id
1
DELETE FROM t1;
TRUNCATE t1;
INSERT INTO t1 (id) VALUES (NULL);
SELECT * FROM t1;
id
1
DROP TABLE t1;
CREATE TABLE t1
(
id INT PRIMARY KEY
) ENGINE=InnoDB;
CREATE TEMPORARY TABLE t2
(
id INT NOT NULL PRIMARY KEY,
b INT,
FOREIGN KEY (b) REFERENCES test.t1(id)
) ENGINE=InnoDB;
Got one of the listed errors
DROP TABLE t1;
create table t1 (col1 varchar(2000), index (col1(767)))
character set = latin1 engine = innodb;
create table t2 (col1 char(255), index (col1))
character set = latin1 engine = innodb;
create table t3 (col1 binary(255), index (col1))
character set = latin1 engine = innodb;
create table t4 (col1 varchar(767), index (col1))
character set = latin1 engine = innodb;
create table t5 (col1 varchar(767) primary key)
character set = latin1 engine = innodb;
create table t6 (col1 varbinary(767) primary key)
character set = latin1 engine = innodb;
create table t7 (col1 text, index(col1(767)))
character set = latin1 engine = innodb;
create table t8 (col1 blob, index(col1(767)))
character set = latin1 engine = innodb;
drop table t1, t2, t3, t4, t5, t6, t7, t8;
create table t1 (col1 varchar(768), index(col1))
character set = latin1 engine = innodb;
Warnings:
Warning	1071	Specified key was too long; max key length is 767 bytes
create table t2 (col1 varbinary(768), index(col1))
character set = latin1 engine = innodb;
Warnings:
Warning	1071	Specified key was too long; max key length is 767 bytes
create table t3 (col1 text, index(col1(768)))
character set = latin1 engine = innodb;
Warnings:
Warning	1071	Specified key was too long; max key length is 767 bytes
create table t4 (col1 blob, index(col1(768)))
character set = latin1 engine = innodb;
Warnings:
Warning	1071	Specified key was too long; max key length is 767 bytes
show create table t1;
Table	Create Table
t1	CREATE TABLE `t1` (
  `col1` varchar(768) DEFAULT NULL,
  KEY `col1` (`col1`(767))
) ENGINE=InnoDB DEFAULT CHARSET=latin1
drop table t1, t2, t3, t4;
create table t1 (col1 varchar(768) primary key)
character set = latin1 engine = innodb;
ERROR 42000: Specified key was too long; max key length is 767 bytes
create table t2 (col1 varbinary(768) primary key)
character set = latin1 engine = innodb;
ERROR 42000: Specified key was too long; max key length is 767 bytes
create table t3 (col1 text, primary key(col1(768)))
character set = latin1 engine = innodb;
ERROR 42000: Specified key was too long; max key length is 767 bytes
create table t4 (col1 blob, primary key(col1(768)))
character set = latin1 engine = innodb;
ERROR 42000: Specified key was too long; max key length is 767 bytes
CREATE TABLE t1
(
id INT PRIMARY KEY
) ENGINE=InnoDB;
CREATE TABLE t2
(
v INT,
CONSTRAINT c1 FOREIGN KEY (v) REFERENCES t1(id)
) ENGINE=InnoDB;
INSERT INTO t2 VALUES(2);
ERROR 23000: Cannot add or update a child row: a foreign key constraint fails (`test`.`t2`, CONSTRAINT `c1` FOREIGN KEY (`v`) REFERENCES `t1` (`id`))
INSERT INTO t1 VALUES(1);
INSERT INTO t2 VALUES(1);
DELETE FROM t1 WHERE id = 1;
ERROR 23000: Cannot delete or update a parent row: a foreign key constraint fails (`test`.`t2`, CONSTRAINT `c1` FOREIGN KEY (`v`) REFERENCES `t1` (`id`))
DROP TABLE t1;
ERROR 23000: Cannot delete or update a parent row: a foreign key constraint fails
SET FOREIGN_KEY_CHECKS=0;
DROP TABLE t1;
SET FOREIGN_KEY_CHECKS=1;
INSERT INTO t2 VALUES(3);
ERROR 23000: Cannot add or update a child row: a foreign key constraint fails (`test`.`t2`, CONSTRAINT `c1` FOREIGN KEY (`v`) REFERENCES `t1` (`id`))
DROP TABLE t2;
create table t1(a int not null) engine=innodb DEFAULT CHARSET=latin1;
insert into t1 values (1),(2);
set autocommit=0;
checksum table t1;
Table	Checksum
test.t1	1531596814
insert into t1 values(3);
checksum table t1;
Table	Checksum
test.t1	1531596814
commit;
checksum table t1;
Table	Checksum
test.t1	2050879373
commit;
drop table t1;
create table t1(a int not null) engine=innodb DEFAULT CHARSET=latin1;
insert into t1 values (1),(2);
set autocommit=1;
checksum table t1;
Table	Checksum
test.t1	1531596814
set autocommit=1;
insert into t1 values(3);
checksum table t1;
Table	Checksum
test.t1	2050879373
drop table t1;
set foreign_key_checks=0;
create table t2 (a int primary key, b int, foreign key (b) references t1(a)) engine = innodb;
create table t1(a char(10) primary key, b varchar(20)) engine = innodb;
ERROR HY000: Can't create table 'test.t1' (errno: 150)
set foreign_key_checks=1;
drop table t2;
set foreign_key_checks=0;
create table t1(a varchar(10) primary key) engine = innodb DEFAULT CHARSET=latin1;
create table t2 (a varchar(10), foreign key (a) references t1(a)) engine = innodb DEFAULT CHARSET=utf8;
ERROR HY000: Can't create table 'test.t2' (errno: 150)
set foreign_key_checks=1;
drop table t1;
set foreign_key_checks=0;
create table t2 (a varchar(10), foreign key (a) references t1(a)) engine = innodb;
create table t1(a varchar(10) primary key) engine = innodb;
alter table t1 modify column a int;
Got one of the listed errors
set foreign_key_checks=1;
drop table t2,t1;
set foreign_key_checks=0;
create table t2 (a varchar(10), foreign key (a) references t1(a)) engine = innodb DEFAULT CHARSET=latin1;
create table t1(a varchar(10) primary key) engine = innodb DEFAULT CHARSET=latin1;
alter table t1 convert to character set utf8;
set foreign_key_checks=1;
drop table t2,t1;
set foreign_key_checks=0;
create table t2 (a varchar(10), foreign key (a) references t1(a)) engine = innodb DEFAULT CHARSET=latin1;
create table t3(a varchar(10) primary key) engine = innodb DEFAULT CHARSET=utf8;
rename table t3 to t1;
ERROR HY000: Error on rename of './test/t3' to './test/t1' (errno: 150 - Foreign key constraint is incorrectly formed)
set foreign_key_checks=1;
drop table t2,t3;
create table t1(a int primary key) row_format=redundant engine=innodb;
create table t2(a int primary key,constraint foreign key(a)references t1(a)) row_format=compact engine=innodb;
create table t3(a int primary key) row_format=compact engine=innodb;
create table t4(a int primary key,constraint foreign key(a)references t3(a)) row_format=redundant engine=innodb;
insert into t1 values(1);
insert into t3 values(1);
insert into t2 values(2);
ERROR 23000: Cannot add or update a child row: a foreign key constraint fails (`test`.`t2`, CONSTRAINT `t2_ibfk_1` FOREIGN KEY (`a`) REFERENCES `t1` (`a`))
insert into t4 values(2);
ERROR 23000: Cannot add or update a child row: a foreign key constraint fails (`test`.`t4`, CONSTRAINT `t4_ibfk_1` FOREIGN KEY (`a`) REFERENCES `t3` (`a`))
insert into t2 values(1);
insert into t4 values(1);
update t1 set a=2;
ERROR 23000: Cannot delete or update a parent row: a foreign key constraint fails (`test`.`t2`, CONSTRAINT `t2_ibfk_1` FOREIGN KEY (`a`) REFERENCES `t1` (`a`))
update t2 set a=2;
ERROR 23000: Cannot add or update a child row: a foreign key constraint fails (`test`.`t2`, CONSTRAINT `t2_ibfk_1` FOREIGN KEY (`a`) REFERENCES `t1` (`a`))
update t3 set a=2;
ERROR 23000: Cannot delete or update a parent row: a foreign key constraint fails (`test`.`t4`, CONSTRAINT `t4_ibfk_1` FOREIGN KEY (`a`) REFERENCES `t3` (`a`))
update t4 set a=2;
ERROR 23000: Cannot add or update a child row: a foreign key constraint fails (`test`.`t4`, CONSTRAINT `t4_ibfk_1` FOREIGN KEY (`a`) REFERENCES `t3` (`a`))
truncate t1;
ERROR 42000: Cannot truncate a table referenced in a foreign key constraint (`test`.`t2`, CONSTRAINT `t2_ibfk_1` FOREIGN KEY (`a`) REFERENCES `test`.`t1` (`a`))
truncate t3;
ERROR 42000: Cannot truncate a table referenced in a foreign key constraint (`test`.`t4`, CONSTRAINT `t4_ibfk_1` FOREIGN KEY (`a`) REFERENCES `test`.`t3` (`a`))
truncate t2;
truncate t4;
truncate t1;
ERROR 42000: Cannot truncate a table referenced in a foreign key constraint (`test`.`t2`, CONSTRAINT `t2_ibfk_1` FOREIGN KEY (`a`) REFERENCES `test`.`t1` (`a`))
truncate t3;
ERROR 42000: Cannot truncate a table referenced in a foreign key constraint (`test`.`t4`, CONSTRAINT `t4_ibfk_1` FOREIGN KEY (`a`) REFERENCES `test`.`t3` (`a`))
drop table t4,t3,t2,t1;
create table t1 (s1 varbinary(2),primary key (s1)) engine=innodb;
create table t2 (s1 binary(2),primary key (s1)) engine=innodb;
create table t3 (s1 varchar(2) binary,primary key (s1)) engine=innodb;
create table t4 (s1 char(2) binary,primary key (s1)) engine=innodb;
insert into t1 values (0x41),(0x4120),(0x4100);
insert into t2 values (0x41),(0x4120),(0x4100);
ERROR 23000: Duplicate entry 'A' for key 'PRIMARY'
insert into t2 values (0x41),(0x4120);
insert into t3 values (0x41),(0x4120),(0x4100);
ERROR 23000: Duplicate entry 'A ' for key 'PRIMARY'
insert into t3 values (0x41),(0x4100);
insert into t4 values (0x41),(0x4120),(0x4100);
ERROR 23000: Duplicate entry 'A' for key 'PRIMARY'
insert into t4 values (0x41),(0x4100);
select hex(s1) from t1;
hex(s1)
41
4100
4120
select hex(s1) from t2;
hex(s1)
4100
4120
select hex(s1) from t3;
hex(s1)
4100
41
select hex(s1) from t4;
hex(s1)
4100
41
drop table t1,t2,t3,t4;
create table t1 (a int primary key,s1 varbinary(3) not null unique) engine=innodb;
create table t2 (s1 binary(2) not null, constraint c foreign key(s1) references t1(s1) on update cascade) engine=innodb;
insert into t1 values(1,0x4100),(2,0x41),(3,0x4120),(4,0x42);
insert into t2 values(0x42);
ERROR 23000: Cannot add or update a child row: a foreign key constraint fails (`test`.`t2`, CONSTRAINT `c` FOREIGN KEY (`s1`) REFERENCES `t1` (`s1`) ON UPDATE CASCADE)
insert into t2 values(0x41);
select hex(s1) from t2;
hex(s1)
4100
update t1 set s1=0x123456 where a=2;
select hex(s1) from t2;
hex(s1)
4100
update t1 set s1=0x12 where a=1;
ERROR 23000: Cannot delete or update a parent row: a foreign key constraint fails (`test`.`t2`, CONSTRAINT `c` FOREIGN KEY (`s1`) REFERENCES `t1` (`s1`) ON UPDATE CASCADE)
update t1 set s1=0x12345678 where a=1;
ERROR 23000: Cannot delete or update a parent row: a foreign key constraint fails (`test`.`t2`, CONSTRAINT `c` FOREIGN KEY (`s1`) REFERENCES `t1` (`s1`) ON UPDATE CASCADE)
update t1 set s1=0x123457 where a=1;
ERROR 23000: Cannot delete or update a parent row: a foreign key constraint fails (`test`.`t2`, CONSTRAINT `c` FOREIGN KEY (`s1`) REFERENCES `t1` (`s1`) ON UPDATE CASCADE)
update t1 set s1=0x1220 where a=1;
select hex(s1) from t2;
hex(s1)
1220
update t1 set s1=0x1200 where a=1;
select hex(s1) from t2;
hex(s1)
1200
update t1 set s1=0x4200 where a=1;
select hex(s1) from t2;
hex(s1)
4200
delete from t1 where a=1;
ERROR 23000: Cannot delete or update a parent row: a foreign key constraint fails (`test`.`t2`, CONSTRAINT `c` FOREIGN KEY (`s1`) REFERENCES `t1` (`s1`) ON UPDATE CASCADE)
delete from t1 where a=2;
update t2 set s1=0x4120;
delete from t1;
ERROR 23000: Cannot delete or update a parent row: a foreign key constraint fails (`test`.`t2`, CONSTRAINT `c` FOREIGN KEY (`s1`) REFERENCES `t1` (`s1`) ON UPDATE CASCADE)
delete from t1 where a!=3;
select a,hex(s1) from t1;
a	hex(s1)
3	4120
select hex(s1) from t2;
hex(s1)
4120
drop table t2,t1;
create table t1 (a int primary key,s1 varchar(2) binary not null unique) engine=innodb;
create table t2 (s1 char(2) binary not null, constraint c foreign key(s1) references t1(s1) on update cascade) engine=innodb;
insert into t1 values(1,0x4100),(2,0x41);
insert into t2 values(0x41);
select hex(s1) from t2;
hex(s1)
41
update t1 set s1=0x1234 where a=1;
select hex(s1) from t2;
hex(s1)
41
update t1 set s1=0x12 where a=2;
select hex(s1) from t2;
hex(s1)
12
delete from t1 where a=1;
delete from t1 where a=2;
ERROR 23000: Cannot delete or update a parent row: a foreign key constraint fails (`test`.`t2`, CONSTRAINT `c` FOREIGN KEY (`s1`) REFERENCES `t1` (`s1`) ON UPDATE CASCADE)
select a,hex(s1) from t1;
a	hex(s1)
2	12
select hex(s1) from t2;
hex(s1)
12
drop table t2,t1;
CREATE TABLE t1(a INT, PRIMARY KEY(a)) ENGINE=InnoDB;
CREATE TABLE t2(a INT) ENGINE=InnoDB;
ALTER TABLE t2 ADD FOREIGN KEY (a) REFERENCES t1(a);
ALTER TABLE t2 DROP FOREIGN KEY t2_ibfk_1;
ALTER TABLE t2 ADD CONSTRAINT t2_ibfk_0 FOREIGN KEY (a) REFERENCES t1(a);
ALTER TABLE t2 DROP FOREIGN KEY t2_ibfk_0;
SHOW CREATE TABLE t2;
Table	Create Table
t2	CREATE TABLE `t2` (
  `a` int(11) DEFAULT NULL,
  KEY `t2_ibfk_0` (`a`)
) ENGINE=InnoDB DEFAULT CHARSET=latin1
DROP TABLE t2,t1;
CREATE TABLE t1 (
field1 varchar(8) NOT NULL DEFAULT '',
field2 varchar(8) NOT NULL DEFAULT '',
PRIMARY KEY  (field1, field2)
) ENGINE=InnoDB;
CREATE TABLE t2 (
field1 varchar(8) NOT NULL DEFAULT '' PRIMARY KEY,
FOREIGN KEY (field1) REFERENCES t1 (field1)
ON DELETE CASCADE ON UPDATE CASCADE
) ENGINE=InnoDB;
INSERT INTO t1 VALUES ('old', 'somevalu');
INSERT INTO t1 VALUES ('other', 'anyvalue');
INSERT INTO t2 VALUES ('old');
INSERT INTO t2 VALUES ('other');
UPDATE t1 SET field1 = 'other' WHERE field2 = 'somevalu';
ERROR 23000: Foreign key constraint for table 't1', record 'other-somevalu' would lead to a duplicate entry in table 't2', key 'PRIMARY'
DROP TABLE t2;
DROP TABLE t1;
create table t1 (
c1 bigint not null,
c2 bigint not null,
primary key (c1),
unique  key (c2)
) engine=innodb;
create table t2 (
c1 bigint not null,
primary key (c1)
) engine=innodb;
alter table t1 add constraint c2_fk foreign key (c2)
references t2(c1) on delete cascade;
show create table t1;
Table	Create Table
t1	CREATE TABLE `t1` (
  `c1` bigint(20) NOT NULL,
  `c2` bigint(20) NOT NULL,
  PRIMARY KEY (`c1`),
  UNIQUE KEY `c2` (`c2`),
  CONSTRAINT `c2_fk` FOREIGN KEY (`c2`) REFERENCES `t2` (`c1`) ON DELETE CASCADE
) ENGINE=InnoDB DEFAULT CHARSET=latin1
alter table t1 drop foreign key c2_fk;
show create table t1;
Table	Create Table
t1	CREATE TABLE `t1` (
  `c1` bigint(20) NOT NULL,
  `c2` bigint(20) NOT NULL,
  PRIMARY KEY (`c1`),
  UNIQUE KEY `c2` (`c2`)
) ENGINE=InnoDB DEFAULT CHARSET=latin1
drop table t1, t2;
create table t1(a date) engine=innodb;
create table t2(a date, key(a)) engine=innodb;
insert into t1 values('2005-10-01');
insert into t2 values('2005-10-01');
select * from t1, t2
where t2.a between t1.a - interval 2 day and t1.a + interval 2 day;
a	a
2005-10-01	2005-10-01
drop table t1, t2;
create table t1 (id int not null, f_id int not null, f int not null,
primary key(f_id, id)) engine=innodb;
create table t2 (id int not null,s_id int not null,s varchar(200),
primary key(id)) engine=innodb;
INSERT INTO t1 VALUES (8, 1, 3);
INSERT INTO t1 VALUES (1, 2, 1);
INSERT INTO t2 VALUES (1, 0, '');
INSERT INTO t2 VALUES (8, 1, '');
commit;
DELETE ml.* FROM t1 AS ml LEFT JOIN t2 AS mm ON (mm.id=ml.id)
WHERE mm.id IS NULL;
select ml.* from t1 as ml left join t2 as mm on (mm.id=ml.id)
where mm.id is null lock in share mode;
id	f_id	f
drop table t1,t2;
create table t1(a int not null, b int, primary key(a)) engine=innodb;
insert into t1 values(1,1),(2,2),(3,1),(4,2),(5,1),(6,2),(7,3);
commit;
SET binlog_format='MIXED';
set autocommit = 0;
SET SESSION TRANSACTION ISOLATION LEVEL READ COMMITTED;
update t1 set b = 5 where b = 1;
SET binlog_format='MIXED';
set autocommit = 0;
SET SESSION TRANSACTION ISOLATION LEVEL READ COMMITTED;
select * from t1 where a = 7 and b = 3 for update;
a	b
7	3
commit;
commit;
drop table t1;
create table t1(a int not null, b int, primary key(a)) engine=innodb;
insert into t1 values(1,1),(2,2),(3,1),(4,2),(5,1),(6,2);
commit;
set autocommit = 0;
select * from t1 lock in share mode;
a	b
1	1
2	2
3	1
4	2
5	1
6	2
update t1 set b = 5 where b = 1;
set autocommit = 0;
select * from t1 where a = 2 and b = 2 for update;
ERROR HY000: Lock wait timeout exceeded; try restarting transaction
commit;
commit;
drop table t1;
create table t1(a int not null, b int, primary key(a)) engine=innodb;
insert into t1 values (1,2),(5,3),(4,2);
create table t2(d int not null, e int, primary key(d)) engine=innodb;
insert into t2 values (8,6),(12,1),(3,1);
commit;
set autocommit = 0;
select * from t2 for update;
d	e
3	1
8	6
12	1
SET binlog_format='MIXED';
set autocommit = 0;
SET SESSION TRANSACTION ISOLATION LEVEL READ COMMITTED;
insert into t1 select * from t2;
update t1 set b = (select e from t2 where a = d);
create table t3(d int not null, e int, primary key(d)) engine=innodb
select * from t2;
commit;
commit;
drop table t1, t2, t3;
create table t1(a int not null, b int, primary key(a)) engine=innodb;
insert into t1 values (1,2),(5,3),(4,2);
create table t2(a int not null, b int, primary key(a)) engine=innodb;
insert into t2 values (8,6),(12,1),(3,1);
create table t3(d int not null, b int, primary key(d)) engine=innodb;
insert into t3 values (8,6),(12,1),(3,1);
create table t5(a int not null, b int, primary key(a)) engine=innodb;
insert into t5 values (1,2),(5,3),(4,2);
create table t6(d int not null, e int, primary key(d)) engine=innodb;
insert into t6 values (8,6),(12,1),(3,1);
create table t8(a int not null, b int, primary key(a)) engine=innodb;
insert into t8 values (1,2),(5,3),(4,2);
create table t9(d int not null, e int, primary key(d)) engine=innodb;
insert into t9 values (8,6),(12,1),(3,1);
commit;
set autocommit = 0;
select * from t2 for update;
a	b
3	1
8	6
12	1
SET binlog_format='MIXED';
set autocommit = 0;
SET SESSION TRANSACTION ISOLATION LEVEL SERIALIZABLE;
insert into t1 select * from t2;
SET binlog_format='MIXED';
set autocommit = 0;
SET SESSION TRANSACTION ISOLATION LEVEL SERIALIZABLE;
update t3 set b = (select b from t2 where a = d);
SET binlog_format='MIXED';
set autocommit = 0;
SET SESSION TRANSACTION ISOLATION LEVEL SERIALIZABLE;
create table t4(a int not null, b int, primary key(a)) engine=innodb select * from t2;
SET binlog_format='MIXED';
set autocommit = 0;
SET SESSION TRANSACTION ISOLATION LEVEL READ COMMITTED;
insert into t5 (select * from t2 lock in share mode);
SET binlog_format='MIXED';
set autocommit = 0;
SET SESSION TRANSACTION ISOLATION LEVEL READ COMMITTED;
update t6 set e = (select b from t2 where a = d lock in share mode);
SET binlog_format='MIXED';
set autocommit = 0;
SET SESSION TRANSACTION ISOLATION LEVEL READ COMMITTED;
create table t7(a int not null, b int, primary key(a)) engine=innodb select * from t2 lock in share mode;
SET binlog_format='MIXED';
set autocommit = 0;
SET SESSION TRANSACTION ISOLATION LEVEL READ COMMITTED;
insert into t8 (select * from t2 for update);
SET binlog_format='MIXED';
set autocommit = 0;
SET SESSION TRANSACTION ISOLATION LEVEL READ COMMITTED;
update t9 set e = (select b from t2 where a = d for update);
SET binlog_format='MIXED';
set autocommit = 0;
SET SESSION TRANSACTION ISOLATION LEVEL READ COMMITTED;
create table t10(a int not null, b int, primary key(a)) engine=innodb select * from t2 for update;
ERROR HY000: Lock wait timeout exceeded; try restarting transaction
ERROR HY000: Lock wait timeout exceeded; try restarting transaction
ERROR HY000: Lock wait timeout exceeded; try restarting transaction
ERROR HY000: Lock wait timeout exceeded; try restarting transaction
ERROR HY000: Lock wait timeout exceeded; try restarting transaction
ERROR HY000: Lock wait timeout exceeded; try restarting transaction
ERROR HY000: Lock wait timeout exceeded; try restarting transaction
ERROR HY000: Lock wait timeout exceeded; try restarting transaction
ERROR HY000: Can't update table 't2' while 't10' is being created.
commit;
drop table t1, t2, t3, t5, t6, t8, t9;
CREATE TABLE t1 (DB_ROW_ID int) engine=innodb;
ERROR 42000: Incorrect column name 'DB_ROW_ID'
CREATE TABLE t1 (
a BIGINT(20) NOT NULL,
PRIMARY KEY  (a)
) ENGINE=INNODB DEFAULT CHARSET=UTF8;
CREATE TABLE t2 (
a BIGINT(20) NOT NULL,
b VARCHAR(128) NOT NULL,
c TEXT NOT NULL,
PRIMARY KEY  (a,b),
KEY idx_t2_b_c (b,c(100)),
CONSTRAINT t_fk FOREIGN KEY (a) REFERENCES t1 (a)
ON DELETE CASCADE
) ENGINE=INNODB DEFAULT CHARSET=UTF8;
INSERT INTO t1 VALUES (1);
INSERT INTO t2 VALUES (1, 'bar', 'vbar');
INSERT INTO t2 VALUES (1, 'BAR2', 'VBAR');
INSERT INTO t2 VALUES (1, 'bar_bar', 'bibi');
INSERT INTO t2 VALUES (1, 'customer_over', '1');
SELECT * FROM t2 WHERE b = 'customer_over';
a	b	c
1	customer_over	1
SELECT * FROM t2 WHERE BINARY b = 'customer_over';
a	b	c
1	customer_over	1
SELECT DISTINCT p0.a FROM t2 p0 WHERE p0.b = 'customer_over';
a
1
/* Bang: Empty result set, above was expected: */
SELECT DISTINCT p0.a FROM t2 p0 WHERE BINARY p0.b = 'customer_over';
a
1
SELECT p0.a FROM t2 p0 WHERE BINARY p0.b = 'customer_over';
a
1
drop table t2, t1;
CREATE TABLE t1 ( a int ) ENGINE=innodb;
BEGIN;
INSERT INTO t1 VALUES (1);
OPTIMIZE TABLE t1;
Table	Op	Msg_type	Msg_text
test.t1	optimize	note	Table does not support optimize, doing recreate + analyze instead
test.t1	optimize	status	OK
DROP TABLE t1;
CREATE TABLE t1 (id int PRIMARY KEY, f int NOT NULL, INDEX(f)) ENGINE=InnoDB;
CREATE TABLE t2 (id int PRIMARY KEY, f INT NOT NULL,
CONSTRAINT t2_t1 FOREIGN KEY (id) REFERENCES t1 (id)
ON DELETE CASCADE ON UPDATE CASCADE) ENGINE=InnoDB;
ALTER TABLE t2 ADD FOREIGN KEY (f) REFERENCES t1 (f) ON
DELETE CASCADE ON UPDATE CASCADE;
SHOW CREATE TABLE t2;
Table	Create Table
t2	CREATE TABLE `t2` (
  `id` int(11) NOT NULL,
  `f` int(11) NOT NULL,
  PRIMARY KEY (`id`),
  KEY `f` (`f`),
  CONSTRAINT `t2_ibfk_1` FOREIGN KEY (`f`) REFERENCES `t1` (`f`) ON DELETE CASCADE ON UPDATE CASCADE,
  CONSTRAINT `t2_t1` FOREIGN KEY (`id`) REFERENCES `t1` (`id`) ON DELETE CASCADE ON UPDATE CASCADE
) ENGINE=InnoDB DEFAULT CHARSET=latin1
DROP TABLE t2, t1;
CREATE TABLE t1 (a INT, INDEX(a)) ENGINE=InnoDB;
CREATE TABLE t2 (a INT, INDEX(a)) ENGINE=InnoDB;
INSERT INTO t1 VALUES (1);
INSERT INTO t2 VALUES (1);
ALTER TABLE t2 ADD FOREIGN KEY (a) REFERENCES t1 (a) ON DELETE SET NULL;
ALTER TABLE t2 MODIFY a INT NOT NULL;
ERROR HY000: Error on rename of '#sql-temporary' to './test/t2' (errno: 150 - Foreign key constraint is incorrectly formed)
DELETE FROM t1;
DROP TABLE t2,t1;
CREATE TABLE t1 (a VARCHAR(5) COLLATE utf8_unicode_ci PRIMARY KEY)
ENGINE=InnoDB;
INSERT INTO t1 VALUES (0xEFBCA4EFBCA4EFBCA4);
DELETE FROM t1;
INSERT INTO t1 VALUES ('DDD');
SELECT * FROM t1;
a
DDD
DROP TABLE t1;
CREATE TABLE t1 (id int PRIMARY KEY AUTO_INCREMENT) ENGINE=InnoDB
AUTO_INCREMENT=42;
INSERT INTO t1 VALUES (0),(347),(0);
SELECT * FROM t1;
id
42
347
348
SHOW CREATE TABLE t1;
Table	Create Table
t1	CREATE TABLE `t1` (
  `id` int(11) NOT NULL AUTO_INCREMENT,
  PRIMARY KEY (`id`)
) ENGINE=InnoDB AUTO_INCREMENT=349 DEFAULT CHARSET=latin1
CREATE TABLE t2 (id int PRIMARY KEY) ENGINE=InnoDB;
INSERT INTO t2 VALUES(42),(347),(348);
ALTER TABLE t1 ADD CONSTRAINT t1_t2 FOREIGN KEY (id) REFERENCES t2(id);
SHOW CREATE TABLE t1;
Table	Create Table
t1	CREATE TABLE `t1` (
  `id` int(11) NOT NULL AUTO_INCREMENT,
  PRIMARY KEY (`id`),
  CONSTRAINT `t1_t2` FOREIGN KEY (`id`) REFERENCES `t2` (`id`)
) ENGINE=InnoDB AUTO_INCREMENT=349 DEFAULT CHARSET=latin1
DROP TABLE t1,t2;
SET innodb_strict_mode=ON;
CREATE TABLE t1 (
c01 CHAR(255), c02 CHAR(255), c03 CHAR(255), c04 CHAR(255),
c05 CHAR(255), c06 CHAR(255), c07 CHAR(255), c08 CHAR(255),
c09 CHAR(255), c10 CHAR(255), c11 CHAR(255), c12 CHAR(255),
c13 CHAR(255), c14 CHAR(255), c15 CHAR(255), c16 CHAR(255),
c17 CHAR(255), c18 CHAR(255), c19 CHAR(255), c20 CHAR(255),
c21 CHAR(255), c22 CHAR(255), c23 CHAR(255), c24 CHAR(255),
c25 CHAR(255), c26 CHAR(255), c27 CHAR(255), c28 CHAR(255),
c29 CHAR(255), c30 CHAR(255), c31 CHAR(255), c32 CHAR(255)
) ENGINE = InnoDB;
ERROR 42000: Row size too large. The maximum row size for the used table type, not counting BLOBs, is {checked_valid}. This includes storage overhead, check the manual. You have to change some columns to TEXT or BLOBs
SET innodb_strict_mode=OFF;
DROP TABLE IF EXISTS t1;
Warnings:
Note	1051	Unknown table 'test.t1'
CREATE TABLE t1(
id BIGINT(20) NOT NULL AUTO_INCREMENT PRIMARY KEY
) ENGINE=InnoDB;
INSERT INTO t1 VALUES(-10);
SELECT * FROM t1;
id
-10
INSERT INTO t1 VALUES(NULL);
SELECT * FROM t1;
id
-10
1
DROP TABLE t1;
SET binlog_format='MIXED';
SET TX_ISOLATION='read-committed';
SET AUTOCOMMIT=0;
DROP TABLE IF EXISTS t1, t2;
Warnings:
Note	1051	Unknown table 'test.t1'
Note	1051	Unknown table 'test.t2'
CREATE TABLE t1 ( a int ) ENGINE=InnoDB;
CREATE TABLE t2 LIKE t1;
SELECT * FROM t2;
a
SET binlog_format='MIXED';
SET TX_ISOLATION='read-committed';
SET AUTOCOMMIT=0;
INSERT INTO t1 VALUES (1);
COMMIT;
SELECT * FROM t1 WHERE a=1;
a
1
SET binlog_format='MIXED';
SET TX_ISOLATION='read-committed';
SET AUTOCOMMIT=0;
SELECT * FROM t2;
a
SET binlog_format='MIXED';
SET TX_ISOLATION='read-committed';
SET AUTOCOMMIT=0;
INSERT INTO t1 VALUES (2);
COMMIT;
SELECT * FROM t1 WHERE a=2;
a
2
SELECT * FROM t1 WHERE a=2;
a
2
DROP TABLE t1;
DROP TABLE t2;
create table t1 (i int, j int) engine=innodb;
insert into t1 (i, j) values (1, 1), (2, 2);
update t1 set j = 2;
affected rows: 1
info: Rows matched: 2  Changed: 1  Warnings: 0
drop table t1;
create table t1 (id int) comment='this is a comment' engine=innodb;
select table_comment, data_free > 0 as data_free_is_set
from information_schema.tables
where table_schema='test' and table_name = 't1';
table_comment	data_free_is_set
this is a comment	1
drop table t1;
CREATE TABLE t1 (
c1 INT(10) UNSIGNED NOT NULL AUTO_INCREMENT,
c2 VARCHAR(128) NOT NULL,
PRIMARY KEY(c1)
) ENGINE=InnoDB DEFAULT CHARSET=utf8 AUTO_INCREMENT=100;
CREATE TABLE t2 (
c1 INT(10) UNSIGNED NOT NULL AUTO_INCREMENT,
c2 INT(10) UNSIGNED DEFAULT NULL,
PRIMARY KEY(c1)
) ENGINE=InnoDB DEFAULT CHARSET=utf8 AUTO_INCREMENT=200;
SELECT AUTO_INCREMENT FROM INFORMATION_SCHEMA.TABLES WHERE table_name = 't2';
AUTO_INCREMENT
200
ALTER TABLE t2 ADD CONSTRAINT t1_t2_1 FOREIGN KEY(c1) REFERENCES t1(c1);
SELECT AUTO_INCREMENT FROM INFORMATION_SCHEMA.TABLES WHERE table_name = 't2';
AUTO_INCREMENT
200
DROP TABLE t2;
DROP TABLE t1;
CREATE TABLE t1 (c1 int default NULL,
c2 int default NULL
) ENGINE=InnoDB DEFAULT CHARSET=latin1;
TRUNCATE TABLE t1;
affected rows: 0
INSERT INTO t1 VALUES (1, 1), (2, 2), (3, 3), (4, 4), (5, 5);
affected rows: 5
info: Records: 5  Duplicates: 0  Warnings: 0
TRUNCATE TABLE t1;
affected rows: 0
DROP TABLE t1;
Variable_name	Value
Handler_update	0
Variable_name	Value
Handler_delete	0
Variable_name	Value
Handler_update	1
Variable_name	Value
Handler_delete	1
<<<<<<< HEAD
DROP TABLE bug58912;
=======
DROP TABLE bug58912;
create table t1 (f1 integer primary key) engine=innodb;
flush status;
show status like "handler_read_key";
Variable_name	Value
Handler_read_key	0
select f1 from t1;
f1
show status like "handler_read_key";
Variable_name	Value
Handler_read_key	1
drop table t1;
CREATE TABLE t1 (c1 INT) ENGINE=InnoDB;
CREATE TEMPORARY TABLE t2 (c1 INT) ENGINE=InnoDB;
START TRANSACTION READ ONLY;
INSERT INTO t2 VALUES(0);
INSERT INTO t1 VALUES(0);
ERROR 25006: Cannot execute statement in a READ ONLY transaction.
ROLLBACK;
SELECT * FROM t1;
c1
SELECT * FROM t2;
c1
0
START TRANSACTION READ ONLY;
INSERT INTO t1 VALUES(0);
ERROR 25006: Cannot execute statement in a READ ONLY transaction.
INSERT INTO t2 VALUES(1);
COMMIT;
SET TRANSACTION READ ONLY;
START TRANSACTION;
INSERT INTO t2 VALUES(3);
INSERT INTO t1 VALUES(0);
ERROR 25006: Cannot execute statement in a READ ONLY transaction.
COMMIT;
SELECT * FROM t1;
c1
SELECT * FROM t2;
c1
0
1
3
DROP TABLE t2;
CREATE TEMPORARY TABLE t2 (
c1 INT AUTO_INCREMENT PRIMARY KEY,
c2 INT, INDEX idx(c2)) ENGINE=InnoDB;
SHOW CREATE TABLE t2;
Table	Create Table
t2	CREATE TEMPORARY TABLE `t2` (
  `c1` int(11) NOT NULL AUTO_INCREMENT,
  `c2` int(11) DEFAULT NULL,
  PRIMARY KEY (`c1`),
  KEY `idx` (`c2`)
) ENGINE=InnoDB DEFAULT CHARSET=latin1
START TRANSACTION READ ONLY;
INSERT INTO t2 VALUES(NULL,1),(NULL,2),(NULL,3);
INSERT INTO t1 VALUES(0);
ERROR 25006: Cannot execute statement in a READ ONLY transaction.
ROLLBACK;
SELECT * FROM t1;
c1
SELECT * FROM t2;
c1	c2
1	1
2	2
3	3
START TRANSACTION READ ONLY;
INSERT INTO t1 VALUES(0);
ERROR 25006: Cannot execute statement in a READ ONLY transaction.
INSERT INTO t2 VALUES(NULL,1),(NULL,2),(NULL,3);
COMMIT;
SET TRANSACTION READ ONLY;
START TRANSACTION;
INSERT INTO t2 VALUES(NULL,1),(NULL,2),(NULL,3);
INSERT INTO t1 VALUES(0);
ERROR 25006: Cannot execute statement in a READ ONLY transaction.
COMMIT;
SHOW CREATE TABLE t2;
Table	Create Table
t2	CREATE TEMPORARY TABLE `t2` (
  `c1` int(11) NOT NULL AUTO_INCREMENT,
  `c2` int(11) DEFAULT NULL,
  PRIMARY KEY (`c1`),
  KEY `idx` (`c2`)
) ENGINE=InnoDB AUTO_INCREMENT=10 DEFAULT CHARSET=latin1
SELECT * FROM t1;
c1
SELECT * FROM t2;
c1	c2
1	1
4	1
7	1
2	2
5	2
8	2
3	3
6	3
9	3
DROP TABLE t1;
DROP TABLE t2;
>>>>>>> ec546de6
<|MERGE_RESOLUTION|>--- conflicted
+++ resolved
@@ -3164,9 +3164,6 @@
 Handler_update	1
 Variable_name	Value
 Handler_delete	1
-<<<<<<< HEAD
-DROP TABLE bug58912;
-=======
 DROP TABLE bug58912;
 create table t1 (f1 integer primary key) engine=innodb;
 flush status;
@@ -3266,5 +3263,4 @@
 6	3
 9	3
 DROP TABLE t1;
-DROP TABLE t2;
->>>>>>> ec546de6
+DROP TABLE t2;