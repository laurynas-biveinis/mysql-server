SELECT CAST(0.0e0 AS JSON) = -0.0e0;
CAST(0.0e0 AS JSON) = -0.0e0
1
SELECT CAST(CAST(0 AS DECIMAL) AS JSON) = CAST(-0.0e0 AS DECIMAL);
CAST(CAST(0 AS DECIMAL) AS JSON) = CAST(-0.0e0 AS DECIMAL)
1
SELECT CAST(0.0e0 AS JSON) = CAST(-0.0e0 AS DECIMAL);
CAST(0.0e0 AS JSON) = CAST(-0.0e0 AS DECIMAL)
1
SELECT CAST(CAST(0 AS DECIMAL) AS JSON) = -0.0e0;
CAST(CAST(0 AS DECIMAL) AS JSON) = -0.0e0
1
SELECT CAST(CAST(0 AS SIGNED) AS JSON) = -0.0e0;
CAST(CAST(0 AS SIGNED) AS JSON) = -0.0e0
1
SELECT CAST(CAST(0 AS SIGNED) AS JSON) = CAST(-0.0e0 AS DECIMAL);
CAST(CAST(0 AS SIGNED) AS JSON) = CAST(-0.0e0 AS DECIMAL)
1
SELECT CAST(CAST(0 AS UNSIGNED) AS JSON) = -0.0e0;
CAST(CAST(0 AS UNSIGNED) AS JSON) = -0.0e0
1
SELECT CAST(CAST(0 AS UNSIGNED) AS JSON) = CAST(-0.0e0 AS DECIMAL);
CAST(CAST(0 AS UNSIGNED) AS JSON) = CAST(-0.0e0 AS DECIMAL)
1
select cast('"abc"' as json);
cast('"abc"' as json)
"abc"
select cast('abc' as json);
ERROR 22032: Invalid JSON text in argument 1 to function cast_as_json: "Invalid value." at position 0.

# String literal - valid JSON
select JSON_VALID('123');
JSON_VALID('123')
1
select JSON_VALID('-123');
JSON_VALID('-123')
1
select JSON_VALID('5000000000');
JSON_VALID('5000000000')
1
select JSON_VALID('-5000000000');
JSON_VALID('-5000000000')
1
select JSON_VALID('1.23');
JSON_VALID('1.23')
1
select JSON_VALID('"123"');
JSON_VALID('"123"')
1
select JSON_VALID('true');
JSON_VALID('true')
1
select JSON_VALID('false');
JSON_VALID('false')
1
select JSON_VALID('null');
JSON_VALID('null')
1
select JSON_VALID('{"address": "Trondheim"}');
JSON_VALID('{"address": "Trondheim"}')
1

# String literal - not valid JSON
select JSON_VALID('12 3');
JSON_VALID('12 3')
0

# String literal not in UTF-8
set names 'ascii';
select JSON_VALID('123');
JSON_VALID('123')
1
set names 'utf8';
Warnings:
Warning	3719	'utf8' is currently an alias for the character set UTF8MB3, but will be an alias for UTF8MB4 in a future release. Please consider using UTF8MB4 in order to be unambiguous.

# Json expression
select JSON_VALID(cast('[123]' as JSON ));
JSON_VALID(cast('[123]' as JSON ))
1

# Json expression NULL
select JSON_VALID(cast(NULL as JSON ));
JSON_VALID(cast(NULL as JSON ))
NULL

# Bare NULL
select JSON_VALID( NULL );
JSON_VALID( NULL )
NULL

# Function result - string
select JSON_VALID( UPPER('"abc"') );
JSON_VALID( UPPER('"abc"') )
1
set names 'latin1';

# Function result - string
select JSON_VALID( UPPER('"abc"') );
JSON_VALID( UPPER('"abc"') )
1
set names 'utf8';
Warnings:
Warning	3719	'utf8' is currently an alias for the character set UTF8MB3, but will be an alias for UTF8MB4 in a future release. Please consider using UTF8MB4 in order to be unambiguous.

# Function result - date, not valid as JSON without CAST
select JSON_VALID( CAST('2015-01-15' AS DATE) );
JSON_VALID( CAST('2015-01-15' AS DATE) )
0

# The date string doesn't parse as JSON text, so wrong:
select JSON_VALID( CAST(CAST('2015-01-15' AS DATE) as CHAR CHARACTER SET 'utf8') );
JSON_VALID( CAST(CAST('2015-01-15' AS DATE) as CHAR CHARACTER SET 'utf8') )
0
Warnings:
Warning	3719	'utf8' is currently an alias for the character set UTF8MB3, but will be an alias for UTF8MB4 in a future release. Please consider using UTF8MB4 in order to be unambiguous.
# OK, though:
select JSON_VALID( CAST(CURDATE() as JSON) );
JSON_VALID( CAST(CURDATE() as JSON) )
1

# Function result - NULL
select JSON_VALID( UPPER(NULL) );
JSON_VALID( UPPER(NULL) )
NULL
select JSON_VALID( UPPER(CAST(NULL as CHAR)) );
JSON_VALID( UPPER(CAST(NULL as CHAR)) )
NULL
SELECT JSON_VALID( '{ "firstName" : "Fred", "lastName" : "Flintstone" }' );
JSON_VALID( '{ "firstName" : "Fred", "lastName" : "Flintstone" }' )
1
SELECT JSON_VALID( '3' );
JSON_VALID( '3' )
1
SELECT JSON_VALID( null );
JSON_VALID( null )
NULL
# ----------------------------------------------------------------------
# Test of JSON_CONTAINS_PATH function.
# ----------------------------------------------------------------------
select json_contains_path();
ERROR 42000: Incorrect parameter count in the call to native function 'json_contains_path'
select json_contains_path('{ "a": true }' );
ERROR 42000: Incorrect parameter count in the call to native function 'json_contains_path'
select json_contains_path('{ "a": true }', 'all' );
ERROR 42000: Incorrect parameter count in the call to native function 'json_contains_path'
select json_contains_path('{ "a": tru }', 'all', '$' );
ERROR 22032: Invalid JSON text in argument 1 to function json_contains_path: "Invalid value." at position 10.
select json_contains_path('{ "a": true }', 'all', '$[' );
ERROR 42000: Invalid JSON path expression. The error is around character position 2.
select json_contains_path('{ "a": true }', 'all', '$a.***[3]' );
ERROR 42000: Invalid JSON path expression. The error is around character position 1.
select json_contains_path('{ "a": true }', 'foo', '$.a' );
ERROR 42000: The oneOrAll argument to json_contains_path may take these values: 'one' or 'all'.
select json_contains_path('{}', 'all', cast('$' as binary));
ERROR 22032: Cannot create a JSON value from a string with CHARACTER SET 'binary'.
select json_contains_path(null, 'all', '$.a' );
json_contains_path(null, 'all', '$.a' )
NULL
select json_contains_path('{ "a": true }', null, '$.a' );
json_contains_path('{ "a": true }', null, '$.a' )
NULL
select json_contains_path('{ "a": true }', 'all', null );
json_contains_path('{ "a": true }', 'all', null )
NULL
select json_contains_path('{ "a": true }', 'all', '$' );
json_contains_path('{ "a": true }', 'all', '$' )
1
select json_contains_path('{ "a": true }', 'all', '$.a' );
json_contains_path('{ "a": true }', 'all', '$.a' )
1
select json_contains_path('{ "a": true }', 'one', '$.a' );
json_contains_path('{ "a": true }', 'one', '$.a' )
1
select json_contains_path('{ "a": true }', 'all', '$.b' );
json_contains_path('{ "a": true }', 'all', '$.b' )
0
select json_contains_path('{ "a": true }', 'one', '$.b' );
json_contains_path('{ "a": true }', 'one', '$.b' )
0
select json_contains_path('{ "a": true }', 'all', '$.a', '$.b' );
json_contains_path('{ "a": true }', 'all', '$.a', '$.b' )
0
select json_contains_path('{ "a": true }', 'all', '$.b', '$.a' );
json_contains_path('{ "a": true }', 'all', '$.b', '$.a' )
0
select json_contains_path('{ "a": true }', 'ALL', '$.a', '$.b' );
json_contains_path('{ "a": true }', 'ALL', '$.a', '$.b' )
0
select json_contains_path('{ "a": true }', 'aLl', '$.a', '$.b' );
json_contains_path('{ "a": true }', 'aLl', '$.a', '$.b' )
0
select json_contains_path('{ "a": true }', 'one', '$.a', '$.b' );
json_contains_path('{ "a": true }', 'one', '$.a', '$.b' )
1
select json_contains_path('{ "a": true }', 'one', '$.b', '$.a' );
json_contains_path('{ "a": true }', 'one', '$.b', '$.a' )
1
select json_contains_path('{ "a": true }', 'ONE', '$.a', '$.b' );
json_contains_path('{ "a": true }', 'ONE', '$.a', '$.b' )
1
select json_contains_path('{ "a": true }', 'oNe', '$.a', '$.b' );
json_contains_path('{ "a": true }', 'oNe', '$.a', '$.b' )
1
select json_contains_path('{ "a": true, "b": [ 1, 2, { "c": [ 4, 5, { "d": [ 6, 7, 8, 9, 10 ]} ] } ] }', 'all', '$**[4]' );
json_contains_path('{ "a": true, "b": [ 1, 2, { "c": [ 4, 5, { "d": [ 6, 7, 8, 9, 10 ]} ] } ] }', 'all', '$**[4]' )
1
select json_contains_path('{ "a": true, "b": [ 1, 2, { "c": [ 4, 5, { "d": [ 6, 7, 8, 9, 10 ]} ] } ] }', 'all', '$**[4]', '$**[5]' );
json_contains_path('{ "a": true, "b": [ 1, 2, { "c": [ 4, 5, { "d": [ 6, 7, 8, 9, 10 ]} ] } ] }', 'all', '$**[4]', '$**[5]' )
0
select json_contains_path('{ "a": true, "b": [ 1, 2, { "c": [ 4, 5, { "d": [ 6, 7, 8, 9, 10 ]} ] } ] }', 'all', '$**.c[2]' );
json_contains_path('{ "a": true, "b": [ 1, 2, { "c": [ 4, 5, { "d": [ 6, 7, 8, 9, 10 ]} ] } ] }', 'all', '$**.c[2]' )
1
select json_contains_path('{ "a": true, "b": [ 1, 2, { "c": [ 4, 5, { "d": [ 6, 7, 8, 9, 10 ]} ] } ] }', 'all', '$**.c[3]' );
json_contains_path('{ "a": true, "b": [ 1, 2, { "c": [ 4, 5, { "d": [ 6, 7, 8, 9, 10 ]} ] } ] }', 'all', '$**.c[3]' )
0
select json_contains_path('{"a":1, "b":2}', 'one', '$.*');
json_contains_path('{"a":1, "b":2}', 'one', '$.*')
1
select json_contains_path('[1,2,3]', 'one', '$.*');
json_contains_path('[1,2,3]', 'one', '$.*')
0
select json_contains_path('{}', 'one', '$[*]');
json_contains_path('{}', 'one', '$[*]')
0
SELECT JSON_CONTAINS_PATH('[1, [[{"x": [{"a":{"b":{"c":42}}}]}]]]',
'one', '$**.a.*');
JSON_CONTAINS_PATH('[1, [[{"x": [{"a":{"b":{"c":42}}}]}]]]',
'one', '$**.a.*')
1
SELECT JSON_CONTAINS_PATH('[1, [[{"x": [{"a":{"b":{"c":42}}}]}]]]',
'all', '$**.a.*');
JSON_CONTAINS_PATH('[1, [[{"x": [{"a":{"b":{"c":42}}}]}]]]',
'all', '$**.a.*')
1
SELECT JSON_CONTAINS_PATH('[1,2,3]', 'one', '$**[*]');
JSON_CONTAINS_PATH('[1,2,3]', 'one', '$**[*]')
1
SELECT JSON_CONTAINS_PATH('[1,2,3]', 'all', '$**[*]');
JSON_CONTAINS_PATH('[1,2,3]', 'all', '$**[*]')
1
select json_contains_path('{ "a": true, "b": [ 1, 2 ] }', 'all', '$**[1]', '$.b[0]', '$.c' );
json_contains_path('{ "a": true, "b": [ 1, 2 ] }', 'all', '$**[1]', '$.b[0]', '$.c' )
0
select json_contains_path('{ "a": true, "b": [ 1, 2 ] }', 'all', '$.c', '$**[1]', '$.b[0]' );
json_contains_path('{ "a": true, "b": [ 1, 2 ] }', 'all', '$.c', '$**[1]', '$.b[0]' )
0
select json_contains_path('{ "a": true, "b": [ 1, 2 ] }', 'all', '$.b[0]', '$.c', '$**[1]' );
json_contains_path('{ "a": true, "b": [ 1, 2 ] }', 'all', '$.b[0]', '$.c', '$**[1]' )
0
select json_contains_path('{ "a": true, "b": [ 1, 2 ] }', 'one', '$**[1]', '$.b[0]', '$.c' );
json_contains_path('{ "a": true, "b": [ 1, 2 ] }', 'one', '$**[1]', '$.b[0]', '$.c' )
1
select json_contains_path('{ "a": true, "b": [ 1, 2 ] }', 'one', '$.c', '$**[1]', '$.b[0]' );
json_contains_path('{ "a": true, "b": [ 1, 2 ] }', 'one', '$.c', '$**[1]', '$.b[0]' )
1
select json_contains_path('{ "a": true, "b": [ 1, 2 ] }', 'one', '$.b[0]', '$.c', '$**[1]' );
json_contains_path('{ "a": true, "b": [ 1, 2 ] }', 'one', '$.b[0]', '$.c', '$**[1]' )
1
SELECT JSON_CONTAINS_PATH
(
'{ "a" : 123, "b" : [ 123, 456 ] }',
'all',
'$.a.c',
'$.b[1]'
);
JSON_CONTAINS_PATH
(
'{ "a" : 123, "b" : [ 123, 456 ] }',
'all',
'$.a.c',
'$.b[1]'
)
0
SELECT JSON_CONTAINS_PATH
(
'{ "a" : 123, "b" : [ 123, 456 ] }',
'one',
'$.a.c',
'$.b[1]'
);
JSON_CONTAINS_PATH
(
'{ "a" : 123, "b" : [ 123, 456 ] }',
'one',
'$.a.c',
'$.b[1]'
)
1
SELECT JSON_CONTAINS_PATH
(
'{ "a" : 123, "b" : [ 123, 456 ] }',
'all',
'$.c'
);
JSON_CONTAINS_PATH
(
'{ "a" : 123, "b" : [ 123, 456 ] }',
'all',
'$.c'
)
0
SELECT JSON_CONTAINS_PATH
(
'{ "a" : 123, "b" : [ 123, { "c" : { "d" : true } } ] }',
'all',
'$.b[1].c.d'
);
JSON_CONTAINS_PATH
(
'{ "a" : 123, "b" : [ 123, { "c" : { "d" : true } } ] }',
'all',
'$.b[1].c.d'
)
1
select json_length( null );
json_length( null )
NULL
select json_length( '1' );
json_length( '1' )
1

# invalid json text
select json_length( 'abc' );
ERROR 22032: Invalid JSON text in argument 1 to function json_length: "Invalid value." at position 0.
select json_length( '"abc"' );
json_length( '"abc"' )
1
select json_length( 'true' );
json_length( 'true' )
1
select json_length( 'false' );
json_length( 'false' )
1
select json_length( 'null' );
json_length( 'null' )
1
select json_length( '{}' );
json_length( '{}' )
0
select json_length( '{ "a" : 100, "b" : 200 }' );
json_length( '{ "a" : 100, "b" : 200 }' )
2
select json_length( '{ "a" : 100, "b" : [ 300, 400, 500 ] }' );
json_length( '{ "a" : 100, "b" : [ 300, 400, 500 ] }' )
2
select json_length( '[]' );
json_length( '[]' )
0
select json_length( '[ null, "foo", true, 1.1 ]' );
json_length( '[ null, "foo", true, 1.1 ]' )
4
select json_length( '[ null, "foo", true, { "a" : "b", "c" : "d" } ]' );
json_length( '[ null, "foo", true, { "a" : "b", "c" : "d" } ]' )
4
select json_length( '"foo"' );
json_length( '"foo"' )
1
select json_length( '1.2' );
json_length( '1.2' )
1

# invalid json path
select json_length( 'true', 'c$' );
ERROR 42000: Invalid JSON path expression. The error is around character position 1.

# invalid json path
select json_length( '{ "foo" : [ true, false ] }', '$.foo[bar]' );
ERROR 42000: Invalid JSON path expression. The error is around character position 6.

# wildcards not allowed in path expressions for this function
select json_length( 'true', '$.*' );
ERROR 42000: In this situation, path expressions may not contain the * and ** tokens or an array range.

# wildcards not allowed in path expressions for this function
select json_length( 'true', '$.foo**.bar' );
ERROR 42000: In this situation, path expressions may not contain the * and ** tokens or an array range.
select json_length( '[ 1, [ 2, 3, 4 ], 5 ]', '$[0]' );
json_length( '[ 1, [ 2, 3, 4 ], 5 ]', '$[0]' )
1
select json_length( '[ 1, [ 2, 3, 4 ], 5 ]', '$[1]' );
json_length( '[ 1, [ 2, 3, 4 ], 5 ]', '$[1]' )
3
select json_length( '[ 1, [ 2, 3, 4 ], 5 ]', '$[2]' );
json_length( '[ 1, [ 2, 3, 4 ], 5 ]', '$[2]' )
1
select json_length( '[ 1, [ 2, 3, 4 ], 5 ]', '$[2][0]' );
json_length( '[ 1, [ 2, 3, 4 ], 5 ]', '$[2][0]' )
1
select json_length( '[ 1, [ 2, 3, 4 ], {"a": 1} ]', '$[2][0]' );
json_length( '[ 1, [ 2, 3, 4 ], {"a": 1} ]', '$[2][0]' )
1
select json_length( '[ 1, [ 2, 3, 4 ], 5 ]', '$[2][1]' );
json_length( '[ 1, [ 2, 3, 4 ], 5 ]', '$[2][1]' )
NULL
select json_length( '[ 1, { "a": true, "b": false, "c": null }, 5 ]', '$[1]' );
json_length( '[ 1, { "a": true, "b": false, "c": null }, 5 ]', '$[1]' )
3
SELECT JSON_LENGTH
(
'{}'
);
JSON_LENGTH
(
'{}'
)
0
SELECT JSON_LENGTH
(
'3'
);
JSON_LENGTH
(
'3'
)
1
SELECT JSON_LENGTH
(
'{ "a" : 123, "b" : [ 123, 456, 789 ] }'
);
JSON_LENGTH
(
'{ "a" : 123, "b" : [ 123, 456, 789 ] }'
)
2
SELECT JSON_LENGTH
(
'{ "a" : 123, "b" : [ 123, 456, 789 ] }',
'$.b'
);
JSON_LENGTH
(
'{ "a" : 123, "b" : [ 123, 456, 789 ] }',
'$.b'
)
3
SELECT JSON_LENGTH
(
'{ "a" : 123, "b" : [ 123, 456, 789 ] }',
'$.c'
);
JSON_LENGTH
(
'{ "a" : 123, "b" : [ 123, 456, 789 ] }',
'$.c'
)
NULL
# ----------------------------------------------------------------------
# Test of JSON_DEPTH function.
# ----------------------------------------------------------------------
select json_depth(null);
json_depth(null)
NULL
select json_depth(cast(null as json));
json_depth(cast(null as json))
NULL
select json_depth(cast('[]' as json)),
json_depth(cast('{}' as json)),
json_depth(cast('null' as json)),
json_depth(json_quote('foo'));
json_depth(cast('[]' as json))	json_depth(cast('{}' as json))	json_depth(cast('null' as json))	json_depth(json_quote('foo'))
1	1	1	1
select json_depth(cast('[[2], 3, [[[4]]]]' as json));
json_depth(cast('[[2], 3, [[[4]]]]' as json))
5
select json_depth(cast('{"a": {"a1": [3]}, "b": {"b1": {"c": {"d": [5]}}}}' as json));
json_depth(cast('{"a": {"a1": [3]}, "b": {"b1": {"c": {"d": [5]}}}}' as json))
6
SELECT JSON_DEPTH
(
'{}'
);
JSON_DEPTH
(
'{}'
)
1
SELECT JSON_DEPTH
(
'[]'
);
JSON_DEPTH
(
'[]'
)
1
SELECT JSON_DEPTH( '"abc"' );
JSON_DEPTH( '"abc"' )
1
SELECT JSON_DEPTH( CAST( '"abc"' AS JSON ) );
JSON_DEPTH( CAST( '"abc"' AS JSON ) )
1
SELECT JSON_DEPTH( 1 );
ERROR 22032: Invalid data type for JSON data in argument 1 to function json_depth; a JSON string or JSON type is required.
SELECT JSON_DEPTH( 'abc' );
ERROR 22032: Invalid JSON text in argument 1 to function json_depth: "Invalid value." at position 0.
SELECT JSON_DEPTH( CAST( 1 AS JSON ) );
JSON_DEPTH( CAST( 1 AS JSON ) )
1
SELECT JSON_DEPTH
(
'{ "a" : true, "b" : false, "c" : null }'
);
JSON_DEPTH
(
'{ "a" : true, "b" : false, "c" : null }'
)
2
SELECT JSON_DEPTH
(
'[ "a", true, "b" , false, "c" , null ]'
);
JSON_DEPTH
(
'[ "a", true, "b" , false, "c" , null ]'
)
2
SELECT JSON_DEPTH
(
'{ "a" : true, "b" : {}, "c" : null }'
);
JSON_DEPTH
(
'{ "a" : true, "b" : {}, "c" : null }'
)
2
SELECT JSON_DEPTH
(
'[ "a", true, "b" , {}, "c" , null ]'
);
JSON_DEPTH
(
'[ "a", true, "b" , {}, "c" , null ]'
)
2
SELECT JSON_DEPTH
(
'{ "a" : true, "b" : { "e" : false }, "c" : null }'
);
JSON_DEPTH
(
'{ "a" : true, "b" : { "e" : false }, "c" : null }'
)
3
SELECT JSON_DEPTH
(
'[ "a", true, "b" , { "e" : false }, "c" , null ]'
);
JSON_DEPTH
(
'[ "a", true, "b" , { "e" : false }, "c" , null ]'
)
3
SELECT JSON_DEPTH
(
'[ "a", true, "b" , { "e" : false }, "c" , null'
);
ERROR 22032: Invalid JSON text in argument 1 to function json_depth: "Missing a comma or ']' after an array element." at position 46.
# ----------------------------------------------------------------------
# Test of JSON_REMOVE function.
# ----------------------------------------------------------------------
select json_remove( null, '$[1]' );
json_remove( null, '$[1]' )
NULL
select json_remove( null, '$[1]' ) is null;
json_remove( null, '$[1]' ) is null
1
select json_remove( '[ 1, { "a": true, "b": false, "c": null }, 5 ]', null );
json_remove( '[ 1, { "a": true, "b": false, "c": null }, 5 ]', null )
NULL
select json_remove( '[ 1, { "a": true, "b": false, "c": null }, 5 ]', null ) is null;
json_remove( '[ 1, { "a": true, "b": false, "c": null }, 5 ]', null ) is null
1
select json_remove( '[ 1, { "a": true, "b": false, "c": null }, 5 ]', '$[1]', null );
json_remove( '[ 1, { "a": true, "b": false, "c": null }, 5 ]', '$[1]', null )
NULL
select json_remove( '[ 1, { "a": true, "b": false, "c": null }, 5 ]', '$[1]', null ) is null;
json_remove( '[ 1, { "a": true, "b": false, "c": null }, 5 ]', '$[1]', null ) is null
1

# not enough args
select json_remove();
ERROR 42000: Incorrect parameter count in the call to native function 'json_remove'

# not enough args
select json_remove( '[ 1, { "a": true, "b": false, "c": null }, 5 ]' );
ERROR 42000: Incorrect parameter count in the call to native function 'json_remove'

# not enough args
select json_remove( '$[1]' );
ERROR 42000: Incorrect parameter count in the call to native function 'json_remove'

# invalid json text
select json_remove( '[ 1, { "a": true, "b": false, "c": null }, 5 ', '$[1]', '$[2]' );
ERROR 22032: Invalid JSON text in argument 1 to function json_remove: "Missing a comma or ']' after an array element." at position 45.

# invalid json path
select json_remove( '[ 1, { "a": true, "b": false, "c": null }, 5 ]', '$[1', '$[2]' );
ERROR 42000: Invalid JSON path expression. The error is around character position 3.

# invalid json path
select json_remove( '[ 1, { "a": true, "b": false, "c": null }, 5 ]', '$[1]', '$[2' );
ERROR 42000: Invalid JSON path expression. The error is around character position 3.

# Vacuous path expression
select json_remove( '[ 1, 2, 3 ]', '$' );
ERROR 42000: The path expression '$' is not allowed in this context.

# Vacuous path expression
select json_remove( '[ 1, 2, 3 ]', '$', '$[2]' );
ERROR 42000: The path expression '$' is not allowed in this context.

# Vacuous path expression
select json_remove( '[ 1, 2, 3 ]', '$[1]', '$' );
ERROR 42000: The path expression '$' is not allowed in this context.
select json_remove( '[ 1, 2, 3 ]', '$[*]' );
ERROR 42000: In this situation, path expressions may not contain the * and ** tokens or an array range.
select json_remove( '[ 1, 2, 3 ]', '$**[2]' );
ERROR 42000: In this situation, path expressions may not contain the * and ** tokens or an array range.
select json_remove( '[ 1, 2, 3 ]', '$[2]', '$[*]' );
ERROR 42000: In this situation, path expressions may not contain the * and ** tokens or an array range.
select json_remove( '[ 1, 2, 3 ]', '$[2]', '$**[2]' );
ERROR 42000: In this situation, path expressions may not contain the * and ** tokens or an array range.
select json_remove( '[ 1, 2, 3 ]', '$[0]' );
json_remove( '[ 1, 2, 3 ]', '$[0]' )
[2, 3]
select json_remove( '[ 1, 2, 3 ]', '$[1]' );
json_remove( '[ 1, 2, 3 ]', '$[1]' )
[1, 3]
select json_remove( '[ 1, 2, 3 ]', '$[2]' );
json_remove( '[ 1, 2, 3 ]', '$[2]' )
[1, 2]
select json_remove( '[ 1, 2, 3 ]', '$[3]' );
json_remove( '[ 1, 2, 3 ]', '$[3]' )
[1, 2, 3]
select json_remove( '[ 1, { "a": true, "b": false, "c": null }, 5 ]', '$[1]' );
json_remove( '[ 1, { "a": true, "b": false, "c": null }, 5 ]', '$[1]' )
[1, 5]
select json_remove( '[ { "a": { "a": true } } ]', '$**.a' );
ERROR 42000: In this situation, path expressions may not contain the * and ** tokens or an array range.
select json_remove( '[ { "a": true }, { "b": false }, { "c": null }, { "a": null } ]', '$[0].a', '$[2].c' );
json_remove( '[ { "a": true }, { "b": false }, { "c": null }, { "a": null } ]', '$[0].a', '$[2].c' )
[{}, {"b": false}, {}, {"a": null}]
select json_remove( '[ { "a": true }, { "b": [ { "c": { "a": true } }  ] }, { "c": null }, { "a": null } ]', '$**.a' );
ERROR 42000: In this situation, path expressions may not contain the * and ** tokens or an array range.
select json_remove( '{"id": 123, "name": "systemQA", "array": [1, 2, 3]}', '$[0]' );
json_remove( '{"id": 123, "name": "systemQA", "array": [1, 2, 3]}', '$[0]' )
{"id": 123, "name": "systemQA", "array": [1, 2, 3]}
SELECT JSON_REMOVE
(
'{"a" : "foo", "b" : [true, {"c" : 123}]}',
'$.b[ 1 ]'
);
JSON_REMOVE
(
'{"a" : "foo", "b" : [true, {"c" : 123}]}',
'$.b[ 1 ]'
)
{"a": "foo", "b": [true]}
SELECT JSON_REMOVE
(
'{ "a" : "foo", "b" : [ true, { "c" : 123, "c" : 456 } ] }',
'$.b[ 1 ].c'
);
JSON_REMOVE
(
'{ "a" : "foo", "b" : [ true, { "c" : 123, "c" : 456 } ] }',
'$.b[ 1 ].c'
)
{"a": "foo", "b": [true, {}]}
SELECT JSON_REMOVE
(
'{ "a" : "foo", "b" : [ true, { "c" : 123 } ] }',
'$.b[ 1 ].c'
);
JSON_REMOVE
(
'{ "a" : "foo", "b" : [ true, { "c" : 123 } ] }',
'$.b[ 1 ].c'
)
{"a": "foo", "b": [true, {}]}
SELECT JSON_REMOVE
(
'{ "a" : "foo", "b" : [ true, { "c" : 123, "d" : 456 } ] }',
'$.b[ 1 ].e'
);
JSON_REMOVE
(
'{ "a" : "foo", "b" : [ true, { "c" : 123, "d" : 456 } ] }',
'$.b[ 1 ].e'
)
{"a": "foo", "b": [true, {"c": 123, "d": 456}]}
SELECT JSON_REMOVE('123', '$.a');
JSON_REMOVE('123', '$.a')
123
# ----------------------------------------------------------------------
# Test of JSON_MERGE_PRESERVE function.
# ----------------------------------------------------------------------

# not enough args
SELECT JSON_MERGE_PRESERVE();
ERROR 42000: Incorrect parameter count in the call to native function 'JSON_MERGE_PRESERVE'

# not enough args
SELECT JSON_MERGE_PRESERVE('[ 1, 2, 3 ]');
ERROR 42000: Incorrect parameter count in the call to native function 'JSON_MERGE_PRESERVE'
SELECT JSON_MERGE_PRESERVE(NULL, NULL);
JSON_MERGE_PRESERVE(NULL, NULL)
NULL
SELECT JSON_MERGE_PRESERVE(NULL, '[ 1, 2, 3 ]');
JSON_MERGE_PRESERVE(NULL, '[ 1, 2, 3 ]')
NULL
SELECT JSON_MERGE_PRESERVE('[ 1, 2, 3 ]', NULL);
JSON_MERGE_PRESERVE('[ 1, 2, 3 ]', NULL)
NULL
SELECT JSON_MERGE_PRESERVE(NULL, '[ 1, 2, 3 ]', '[ 4, 5, 6 ]');
JSON_MERGE_PRESERVE(NULL, '[ 1, 2, 3 ]', '[ 4, 5, 6 ]')
NULL
SELECT JSON_MERGE_PRESERVE('[ 1, 2, 3 ]', NULL, '[ 4, 5, 6 ]');
JSON_MERGE_PRESERVE('[ 1, 2, 3 ]', NULL, '[ 4, 5, 6 ]')
NULL
SELECT JSON_MERGE_PRESERVE('[ 1, 2, 3 ]', '[ 4, 5, 6 ]', NULL);
JSON_MERGE_PRESERVE('[ 1, 2, 3 ]', '[ 4, 5, 6 ]', NULL)
NULL
SELECT JSON_MERGE_PRESERVE('[1, 2]', '[3, 4');
ERROR 22032: Invalid JSON text in argument 2 to function json_merge_preserve: "Missing a comma or ']' after an array element." at position 5.
SELECT JSON_MERGE_PRESERVE('[1, 2', '[3, 4]');
ERROR 22032: Invalid JSON text in argument 1 to function json_merge_preserve: "Missing a comma or ']' after an array element." at position 5.
SELECT JSON_MERGE_PRESERVE('1', '2');
JSON_MERGE_PRESERVE('1', '2')
[1, 2]
SELECT JSON_MERGE_PRESERVE('1', '[2, 3]');
JSON_MERGE_PRESERVE('1', '[2, 3]')
[1, 2, 3]
SELECT JSON_MERGE_PRESERVE('[1, 2]', '3');
JSON_MERGE_PRESERVE('[1, 2]', '3')
[1, 2, 3]
SELECT JSON_MERGE_PRESERVE('1', '{ "a": 2 }');
JSON_MERGE_PRESERVE('1', '{ "a": 2 }')
[1, {"a": 2}]
SELECT JSON_MERGE_PRESERVE('{ "a": 2 }', '1');
JSON_MERGE_PRESERVE('{ "a": 2 }', '1')
[{"a": 2}, 1]
SELECT JSON_MERGE_PRESERVE('[1, 2]', '[3, 4]');
JSON_MERGE_PRESERVE('[1, 2]', '[3, 4]')
[1, 2, 3, 4]
SELECT JSON_MERGE_PRESERVE('{ "a": 2 }', '{ "b": 3}');
JSON_MERGE_PRESERVE('{ "a": 2 }', '{ "b": 3}')
{"a": 2, "b": 3}
SELECT JSON_MERGE_PRESERVE('[1, 2]', '{ "a": 2 }');
JSON_MERGE_PRESERVE('[1, 2]', '{ "a": 2 }')
[1, 2, {"a": 2}]
SELECT JSON_MERGE_PRESERVE('{ "a": 2 }', '[1, 2]');
JSON_MERGE_PRESERVE('{ "a": 2 }', '[1, 2]')
[{"a": 2}, 1, 2]
SELECT JSON_MERGE_PRESERVE('{"a": 1, "b": 2 }',
'{"b": 3, "d": 4 }');
JSON_MERGE_PRESERVE('{"a": 1, "b": 2 }',
'{"b": 3, "d": 4 }')
{"a": 1, "b": [2, 3], "d": 4}
SELECT JSON_MERGE_PRESERVE('{"a": 1, "b": 2 }',
'{"b": [3, 4], "d": 4 }');
JSON_MERGE_PRESERVE('{"a": 1, "b": 2 }',
'{"b": [3, 4], "d": 4 }')
{"a": 1, "b": [2, 3, 4], "d": 4}
SELECT JSON_MERGE_PRESERVE('{"a": 1, "b": [2, 3] }', '{"b": 4, "d": 4 }');
JSON_MERGE_PRESERVE('{"a": 1, "b": [2, 3] }', '{"b": 4, "d": 4 }')
{"a": 1, "b": [2, 3, 4], "d": 4}
SELECT JSON_MERGE_PRESERVE('{"a": 1, "b": 2 }',
'{"b": {"e": 7, "f": 8}, "d": 4 }');
JSON_MERGE_PRESERVE('{"a": 1, "b": 2 }',
'{"b": {"e": 7, "f": 8}, "d": 4 }')
{"a": 1, "b": [2, {"e": 7, "f": 8}], "d": 4}
SELECT JSON_MERGE_PRESERVE('{"b": {"e": 7, "f": 8}, "d": 4 }',
'{"a": 1, "b": 2 }');
JSON_MERGE_PRESERVE('{"b": {"e": 7, "f": 8}, "d": 4 }',
'{"a": 1, "b": 2 }')
{"a": 1, "b": [{"e": 7, "f": 8}, 2], "d": 4}
SELECT JSON_MERGE_PRESERVE('{"a": 1, "b": [2, 9] }',
'{"b": [10, 11], "d": 4 }');
JSON_MERGE_PRESERVE('{"a": 1, "b": [2, 9] }',
'{"b": [10, 11], "d": 4 }')
{"a": 1, "b": [2, 9, 10, 11], "d": 4}
SELECT JSON_MERGE_PRESERVE('{"a": 1, "b": [2, 9] }',
'{"b": {"e": 7, "f": 8}, "d": 4 }');
JSON_MERGE_PRESERVE('{"a": 1, "b": [2, 9] }',
'{"b": {"e": 7, "f": 8}, "d": 4 }')
{"a": 1, "b": [2, 9, {"e": 7, "f": 8}], "d": 4}
SELECT JSON_MERGE_PRESERVE('{"b": {"e": 7, "f": 8}, "d": 4 }',
'{"a": 1, "b": [2, 9] }');
JSON_MERGE_PRESERVE('{"b": {"e": 7, "f": 8}, "d": 4 }',
'{"a": 1, "b": [2, 9] }')
{"a": 1, "b": [{"e": 7, "f": 8}, 2, 9], "d": 4}
SELECT JSON_MERGE_PRESERVE('{"b": {"e": 7, "f": 8}, "d": 4 }',
'{ "a": 1, "b": {"e": 20, "g": 21 } }');
JSON_MERGE_PRESERVE('{"b": {"e": 7, "f": 8}, "d": 4 }',
'{ "a": 1, "b": {"e": 20, "g": 21 } }')
{"a": 1, "b": {"e": [7, 20], "f": 8, "g": 21}, "d": 4}
SELECT JSON_MERGE_PRESERVE('1', '2', '3');
JSON_MERGE_PRESERVE('1', '2', '3')
[1, 2, 3]
SELECT JSON_MERGE_PRESERVE('[1, 2 ]', '3', '[4, 5]');
JSON_MERGE_PRESERVE('[1, 2 ]', '3', '[4, 5]')
[1, 2, 3, 4, 5]
SELECT JSON_MERGE_PRESERVE
(
'{ "a": true, "b": { "c": 3, "d": 4 }, "e": [ 1, 2 ] }',
'{ "d": false, "b": { "g": 3, "d": 5 }, "f": [ 1, 2 ] }',
'{ "m": true, "b": { "h": 8, "d": 4 }, "e": [ 3, 4 ] }'
);
JSON_MERGE_PRESERVE
(
'{ "a": true, "b": { "c": 3, "d": 4 }, "e": [ 1, 2 ] }',
'{ "d": false, "b": { "g": 3, "d": 5 }, "f": [ 1, 2 ] }',
'{ "m": true, "b": { "h": 8, "d": 4 }, "e": [ 3, 4 ] }'
)
{"a": true, "b": {"c": 3, "d": [4, 5, 4], "g": 3, "h": 8}, "d": false, "e": [1, 2, 3, 4], "f": [1, 2], "m": true}
SELECT JSON_MERGE_PRESERVE
(
'{ "a" : "foo", "b" : [ true, { "c" : 123 } ] }',
'[ 5, 6]'
);
JSON_MERGE_PRESERVE
(
'{ "a" : "foo", "b" : [ true, { "c" : 123 } ] }',
'[ 5, 6]'
)
[{"a": "foo", "b": [true, {"c": 123}]}, 5, 6]
SELECT JSON_MERGE_PRESERVE
(
'{ "a" : "foo", "b" : [ true, { "c" : 123 } ] }',
'{ "b": [ false, 34 ] }'
);
JSON_MERGE_PRESERVE
(
'{ "a" : "foo", "b" : [ true, { "c" : 123 } ] }',
'{ "b": [ false, 34 ] }'
)
{"a": "foo", "b": [true, {"c": 123}, false, 34]}
SELECT JSON_MERGE_PRESERVE
(
'{ "a" : "foo", "b" : [ true, { "c" : 123 } ] }',
'{ "b": "bar" }'
);
JSON_MERGE_PRESERVE
(
'{ "a" : "foo", "b" : [ true, { "c" : 123 } ] }',
'{ "b": "bar" }'
)
{"a": "foo", "b": [true, {"c": 123}, "bar"]}
SELECT JSON_MERGE_PRESERVE
(
'{ "a" : { "b" : 1 } }',
'{ "a" : { "c" : 1 } }'
);
JSON_MERGE_PRESERVE
(
'{ "a" : { "b" : 1 } }',
'{ "a" : { "c" : 1 } }'
)
{"a": {"b": 1, "c": 1}}
# ----------------------------------------------------------------------
# Test of JSON_TYPE function.
# ----------------------------------------------------------------------
select json_type('abc');
ERROR 22032: Invalid JSON text in argument 1 to function json_type: "Invalid value." at position 0.
select json_type('{"a": 2}');
json_type('{"a": 2}')
OBJECT
select json_type('[1,2]');
json_type('[1,2]')
ARRAY
select json_type('"scalar string"');
json_type('"scalar string"')
STRING
select json_type('true');
json_type('true')
BOOLEAN
select json_type('false');
json_type('false')
BOOLEAN
select json_type('null');
json_type('null')
NULL
select json_type('1');
json_type('1')
INTEGER
select json_type('-0');
json_type('-0')
INTEGER
select json_type('-0.0');
json_type('-0.0')
DOUBLE
select json_type(-1);
ERROR 22032: Invalid data type for JSON data in argument 1 to function json_type; a JSON string or JSON type is required.
select json_type(CAST(1 AS UNSIGNED));
ERROR 22032: Invalid data type for JSON data in argument 1 to function json_type; a JSON string or JSON type is required.
select json_type('32767');
json_type('32767')
INTEGER
select json_type(PI());
ERROR 22032: Invalid data type for JSON data in argument 1 to function json_type; a JSON string or JSON type is required.
select json_type('3.14');
json_type('3.14')
DOUBLE
select json_type(CAST(CAST('2015-01-15' AS DATE) as CHAR CHARACTER SET 'utf8'));
ERROR 22032: Invalid JSON text in argument 1 to function json_type: "The document root must not be followed by other values." at position 4.
# ----------------------------------------------------------------------
# Test of CAST(literal AS JSON)
# ----------------------------------------------------------------------
select json_type(cast(cast('2014-11-25 18:00' as datetime) as json));
json_type(cast(cast('2014-11-25 18:00' as datetime) as json))
DATETIME
select json_type(cast(cast('2014-11-25' as date) as json));
json_type(cast(cast('2014-11-25' as date) as json))
DATE
select json_type(cast(cast('18:00:59' as time) as json));
json_type(cast(cast('18:00:59' as time) as json))
TIME
select json_type(cast(127 as json));
json_type(cast(127 as json))
INTEGER
select json_type(cast(255 as json));
json_type(cast(255 as json))
INTEGER
select json_type(cast(32767 as json));
json_type(cast(32767 as json))
INTEGER
select json_type(cast(65535 as json));
json_type(cast(65535 as json))
INTEGER
select json_type(cast(8388607 as json));
json_type(cast(8388607 as json))
INTEGER
select json_type(cast(16777215 as json));
json_type(cast(16777215 as json))
INTEGER
select json_type(cast(2147483647 as json));
json_type(cast(2147483647 as json))
INTEGER
select json_type(cast(4294967295 as json));
json_type(cast(4294967295 as json))
INTEGER
select json_type(cast(9223372036854775807 as json));
json_type(cast(9223372036854775807 as json))
INTEGER
select json_type(cast(18446744073709551615 as json));
json_type(cast(18446744073709551615 as json))
UNSIGNED INTEGER
select json_type(cast(true as json));
json_type(cast(true as json))
BOOLEAN
select json_type(cast(b'10101' as json));
json_type(cast(b'10101' as json))
BLOB
select json_type(cast(cast(3.14 as decimal(5,2)) as json));
json_type(cast(cast(3.14 as decimal(5,2)) as json))
DECIMAL
select json_type(cast(3.14 as json));
json_type(cast(3.14 as json))
DECIMAL
select json_type(cast(3.14E30 as json));
json_type(cast(3.14E30 as json))
DOUBLE
select json_type(cast(cast('10101abcde' as binary) as json));
json_type(cast(cast('10101abcde' as binary) as json))
BLOB
select json_type(cast(ST_GeomFromText('POINT(1 1)') as json));
json_type(cast(ST_GeomFromText('POINT(1 1)') as json))
OBJECT
select json_type(cast(ST_GeomFromText('LINESTRING(0 0,1 1,2 2)') as json));
json_type(cast(ST_GeomFromText('LINESTRING(0 0,1 1,2 2)') as json))
OBJECT
select json_type(cast(ST_GeomFromText('POLYGON((0 0,10 0,10 10,0 10,0 0),
                                     (5 5,7 5,7 7,5 7, 5 5))') as json));
json_type(cast(ST_GeomFromText('POLYGON((0 0,10 0,10 10,0 10,0 0),
                                     (5 5,7 5,7 7,5 7, 5 5))') as json))
OBJECT
select json_type(cast(null as json));
json_type(cast(null as json))
NULL
select json_type(cast(null as json)) is null;
json_type(cast(null as json)) is null
1
select json_type(null) is null;
json_type(null) is null
1
select cast(cast('2014-11-25 18:00' as datetime) as json);
cast(cast('2014-11-25 18:00' as datetime) as json)
"2014-11-25 18:00:00.000000"
select cast(cast('2014-11-25' as date) as json);
cast(cast('2014-11-25' as date) as json)
"2014-11-25"
select cast(cast('18:00:59' as time) as json);
cast(cast('18:00:59' as time) as json)
"18:00:59.000000"
select cast(127 as json);
cast(127 as json)
127
select cast(255 as json);
cast(255 as json)
255
select cast(32767 as json);
cast(32767 as json)
32767
select cast(65535 as json);
cast(65535 as json)
65535
select cast(8388607 as json);
cast(8388607 as json)
8388607
select cast(16777215 as json);
cast(16777215 as json)
16777215
select cast(2147483647 as json);
cast(2147483647 as json)
2147483647
select cast(4294967295 as json);
cast(4294967295 as json)
4294967295
select cast(9223372036854775807 as json);
cast(9223372036854775807 as json)
9223372036854775807
select cast(18446744073709551615 as json);
cast(18446744073709551615 as json)
18446744073709551615
select cast(true as json);
cast(true as json)
true
select cast(b'10101' as json);
cast(b'10101' as json)
"base64:type15:FQ=="
select cast(cast(3.14 as decimal(5,2)) as json);
cast(cast(3.14 as decimal(5,2)) as json)
3.14
select cast(3.14 as json);
cast(3.14 as json)
3.14
select cast(3.14e0 as json);
cast(3.14e0 as json)
3.14
select cast(cast('10101abcde' as binary) as json);
cast(cast('10101abcde' as binary) as json)
"base64:type15:MTAxMDFhYmNkZQ=="
select cast(ST_GeomFromText('POINT(1 1)') as json);
cast(ST_GeomFromText('POINT(1 1)') as json)
{"type": "Point", "coordinates": [1.0, 1.0]}
select cast(ST_GeomFromText('LINESTRING(0 0,1 1,2 2)') as json);
cast(ST_GeomFromText('LINESTRING(0 0,1 1,2 2)') as json)
{"type": "LineString", "coordinates": [[0.0, 0.0], [1.0, 1.0], [2.0, 2.0]]}
select cast(ST_GeomFromText('POLYGON((0 0,10 0,10 10,0 10,0 0),
                                     (5 5,7 5,7 7,5 7, 5 5))') as json);
cast(ST_GeomFromText('POLYGON((0 0,10 0,10 10,0 10,0 0),
                                     (5 5,7 5,7 7,5 7, 5 5))') as json)
{"type": "Polygon", "coordinates": [[[0.0, 0.0], [10.0, 0.0], [10.0, 10.0], [0.0, 10.0], [0.0, 0.0]], [[5.0, 5.0], [7.0, 5.0], [7.0, 7.0], [5.0, 7.0], [5.0, 5.0]]]}
select cast(null as json);
cast(null as json)
NULL
select cast(null as json) is null;
cast(null as json) is null
1
# ----------------------------------------------------------------------
# Test of JSON_KEYS function.
# ----------------------------------------------------------------------
select json_keys(NULL);
json_keys(NULL)
NULL
select json_keys(NULL, '$.b');
json_keys(NULL, '$.b')
NULL
select json_keys(NULL, NULL);
json_keys(NULL, NULL)
NULL
select json_keys('{"a": 1, "b": {"e": "foo", "b": 3}}', '$.a');
json_keys('{"a": 1, "b": {"e": "foo", "b": 3}}', '$.a')
NULL
select json_keys('{"a": 1, "b": {"e": "foo", "b": 3}}', NULL);
json_keys('{"a": 1, "b": {"e": "foo", "b": 3}}', NULL)
NULL
select json_keys('{"a": 1, "b": {"e": "foo", "b": 3}}');
json_keys('{"a": 1, "b": {"e": "foo", "b": 3}}')
["a", "b"]
select json_keys('{"a": 1, "b": {"e": "foo", "b": 3}}', '$.b');
json_keys('{"a": 1, "b": {"e": "foo", "b": 3}}', '$.b')
["b", "e"]
select json_keys('{"a": 1, "b": {"e": "foo", "b": 3}}', '$.*.b');
ERROR 42000: In this situation, path expressions may not contain the * and ** tokens or an array range.
# returns [ "a", "b" ]
SELECT JSON_KEYS('{ "a" : "foo", "b" : [ true, { "c" : "123" } ] }');
JSON_KEYS('{ "a" : "foo", "b" : [ true, { "c" : "123" } ] }')
["a", "b"]
# returns []
SELECT JSON_KEYS('{ "a" : "foo", "b" : [ true, { "c" : {} } ] }',
'$.b[1].c');
JSON_KEYS('{ "a" : "foo", "b" : [ true, { "c" : {} } ] }',
'$.b[1].c')
[]
# returns NULL
SELECT JSON_KEYS('{ "a" : "foo", "b" : [ true, { "c" : {} } ] }',
'$.a.b[2]');
JSON_KEYS('{ "a" : "foo", "b" : [ true, { "c" : {} } ] }',
'$.a.b[2]')
NULL
SELECT JSON_KEYS('{"a":1}', '1010');
ERROR 42000: Invalid JSON path expression. The error is around character position 1.
SELECT JSON_KEYS('{"a":1}', '1010') IS NULL;
ERROR 42000: Invalid JSON path expression. The error is around character position 1.
SELECT JSON_KEYS
(
'{ "a" : "foo", "b" : [ true, { "c" : "123" } ] }'
);
JSON_KEYS
(
'{ "a" : "foo", "b" : [ true, { "c" : "123" } ] }'
)
["a", "b"]
SELECT JSON_KEYS
(
'{ "a" : "foo", "b" : [ true, { "c" : {} } ] }',
'$.b[1].c'
);
JSON_KEYS
(
'{ "a" : "foo", "b" : [ true, { "c" : {} } ] }',
'$.b[1].c'
)
[]
SELECT JSON_KEYS
(
'{ "a" : "foo", "b" : [ true, { "c" : {} } ] }',
'$.a.b[2]'
);
JSON_KEYS
(
'{ "a" : "foo", "b" : [ true, { "c" : {} } ] }',
'$.a.b[2]'
)
NULL
SELECT JSON_KEYS();
ERROR 42000: Incorrect parameter count in the call to native function 'JSON_KEYS'
SELECT JSON_KEYS('{}', '$', '$');
ERROR 42000: Incorrect parameter count in the call to native function 'JSON_KEYS'
# ----------------------------------------------------------------------
# CAST(<json> AS CHAR). See also 'json_conversions.test' for other
# conversion tests.
# ----------------------------------------------------------------------
select cast(json_keys('{"a": 1}') as char);
cast(json_keys('{"a": 1}') as char)
["a"]
select cast(cast(1 as json) as char);
cast(cast(1 as json) as char)
1
select cast(json_keys(NULL) as char);
cast(json_keys(NULL) as char)
NULL
# ----------------------------------------------------------------------
# Path matching with double-quotes
# ----------------------------------------------------------------------
select json_extract( '{ "one potato" : 1 }', '$."one potato"' );
json_extract( '{ "one potato" : 1 }', '$."one potato"' )
1
select json_extract( '{ "a.b" : 1 }', '$."a.b"' );
json_extract( '{ "a.b" : 1 }', '$."a.b"' )
1
select json_extract( '{ "\\"a\\"": 1}', '$."a"' );
json_extract( '{ "\\"a\\"": 1}', '$."a"' )
NULL
select json_extract( '{ "\\"a\\"": 1}', '$."\\"a\\""' );
json_extract( '{ "\\"a\\"": 1}', '$."\\"a\\""' )
1
select json_extract( '{ "a": 1}', '$."a"' );
json_extract( '{ "a": 1}', '$."a"' )
1
select json_extract( '{ "a": 1}', '$.a' );
json_extract( '{ "a": 1}', '$.a' )
1
select json_extract( '{ "a": [ [ 3, 2 ], [ { "c" : "d" }, 1 ] ], "b": { "c" : 6 }, "one potato": 7, "b.c" : 8 }', '$.a[0]' );
json_extract( '{ "a": [ [ 3, 2 ], [ { "c" : "d" }, 1 ] ], "b": { "c" : 6 }, "one potato": 7, "b.c" : 8 }', '$.a[0]' )
[3, 2]
select json_extract( '{ "a": [ [ 3, 2 ], [ { "c" : "d" }, 1 ] ], "b": { "c" : 6 }, "one potato": 7, "b.c" : 8 }', '$.a[0][1]' );
json_extract( '{ "a": [ [ 3, 2 ], [ { "c" : "d" }, 1 ] ], "b": { "c" : 6 }, "one potato": 7, "b.c" : 8 }', '$.a[0][1]' )
2
select json_extract( '{ "a": [ [ 3, 2 ], [ { "c" : "d" }, 1 ] ], "b": { "c" : 6 }, "one potato": 7, "b.c" : 8 }', '$.a[1]' );
json_extract( '{ "a": [ [ 3, 2 ], [ { "c" : "d" }, 1 ] ], "b": { "c" : 6 }, "one potato": 7, "b.c" : 8 }', '$.a[1]' )
[{"c": "d"}, 1]
select json_extract( '{ "a": [ [ 3, 2 ], [ { "c" : "d" }, 1 ] ], "b": { "c" : 6 }, "one potato": 7, "b.c" : 8 }', '$.a[1][0]' );
json_extract( '{ "a": [ [ 3, 2 ], [ { "c" : "d" }, 1 ] ], "b": { "c" : 6 }, "one potato": 7, "b.c" : 8 }', '$.a[1][0]' )
{"c": "d"}
select json_extract( '{ "a": [ [ 3, 2 ], [ { "c" : "d" }, 1 ] ], "b": { "c" : 6 }, "one potato": 7, "b.c" : 8 }', '$.a[1][0].c' );
json_extract( '{ "a": [ [ 3, 2 ], [ { "c" : "d" }, 1 ] ], "b": { "c" : 6 }, "one potato": 7, "b.c" : 8 }', '$.a[1][0].c' )
"d"
select json_extract( '{ "a": [ [ 3, 2 ], [ { "c" : "d" }, 1 ] ], "b": { "c" : 6 }, "one potato": 7, "b.c" : 8 }', '$."one potato"' );
json_extract( '{ "a": [ [ 3, 2 ], [ { "c" : "d" }, 1 ] ], "b": { "c" : 6 }, "one potato": 7, "b.c" : 8 }', '$."one potato"' )
7
select json_extract( '{ "a": [ [ 3, 2 ], [ { "c" : "d" }, 1 ] ], "b": { "c" : 6 }, "one potato": 7, "b.c" : 8 }', '$.b.c' );
json_extract( '{ "a": [ [ 3, 2 ], [ { "c" : "d" }, 1 ] ], "b": { "c" : 6 }, "one potato": 7, "b.c" : 8 }', '$.b.c' )
6
select json_extract( '{ "a": [ [ 3, 2 ], [ { "c" : "d" }, 1 ] ], "b": { "c" : 6 }, "one potato": 7, "b.c" : 8 }', '$."b.c"' );
json_extract( '{ "a": [ [ 3, 2 ], [ { "c" : "d" }, 1 ] ], "b": { "c" : 6 }, "one potato": 7, "b.c" : 8 }', '$."b.c"' )
8
# ----------------------------------------------------------------------
# Test of JSON_EXTRACT function.
# ----------------------------------------------------------------------
select json_extract(NULL);
ERROR 42000: Incorrect parameter count in the call to native function 'json_extract'
select json_extract('$.b');
ERROR 42000: Incorrect parameter count in the call to native function 'json_extract'
select json_extract('{"a": 1, "b": {"e": "foo", "b": 3}}');
ERROR 42000: Incorrect parameter count in the call to native function 'json_extract'
select json_extract('$.a', '{"a": 1, "b": {"e": "foo", "b": 3}}');
ERROR 22032: Invalid JSON text in argument 1 to function json_extract: "Invalid value." at position 0.
select json_extract(NULL, '$.b');
json_extract(NULL, '$.b')
NULL
select json_extract(NULL, NULL);
json_extract(NULL, NULL)
NULL
select json_extract('{"a": 1, "b": {"e": "foo", "b": 3}}', '$.a');
json_extract('{"a": 1, "b": {"e": "foo", "b": 3}}', '$.a')
1
select json_extract('{"a": 1, "b": {"e": "foo", "b": 3}}', '$.*');
json_extract('{"a": 1, "b": {"e": "foo", "b": 3}}', '$.*')
[1, {"b": 3, "e": "foo"}]
select json_extract('{"a": 1, "b": {"e": "foo", "b": 3}}', '$.a', '$.b.e');
json_extract('{"a": 1, "b": {"e": "foo", "b": 3}}', '$.a', '$.b.e')
[1, "foo"]
select json_extract('{"a": 1, "b": [1,2,3]}', '$.b[2]');
json_extract('{"a": 1, "b": [1,2,3]}', '$.b[2]')
3
select json_extract('{"a": 1, "b": {"e": "foo", "b": 3}}', '$.a', NULL);
json_extract('{"a": 1, "b": {"e": "foo", "b": 3}}', '$.a', NULL)
NULL
# returns a JSON value containing just the string "123"
SELECT JSON_EXTRACT('{ "a" : "foo", "b" : [ true, { "c" : "123" } ] }',
'$.b[ 1 ].c');
JSON_EXTRACT('{ "a" : "foo", "b" : [ true, { "c" : "123" } ] }',
'$.b[ 1 ].c')
"123"
# returns a JSON value containing just the number 123
SELECT JSON_EXTRACT('{ "a" : "foo", "b" : [ true, { "c" : 123 } ] }',
'$.b[ 1 ].c');
JSON_EXTRACT('{ "a" : "foo", "b" : [ true, { "c" : 123 } ] }',
'$.b[ 1 ].c')
123
# raises an error because the document is not valid
SELECT JSON_EXTRACT('{ "a" : [ }',
'$.b[ 1 ].c');
ERROR 22032: Invalid JSON text in argument 1 to function json_extract: "Invalid value." at position 10.
# raises an error because the path is invalid
SELECT JSON_EXTRACT('{ "a" : "foo", "b" : [ true, { "c" : 123 } ] }',
'$.b[ 1 ].');
ERROR 42000: Invalid JSON path expression. The error is around character position 9.
# returns a JSON value containing the number 123 (because of
# auto-wrapping the scalar)
SELECT JSON_EXTRACT('{ "a" : "foo", "b" : [ true, { "c" : 123 } ] }',
'$.b[ 1 ].c[ 0 ]');
JSON_EXTRACT('{ "a" : "foo", "b" : [ true, { "c" : 123 } ] }',
'$.b[ 1 ].c[ 0 ]')
123
# returns a JSON value containing the object because of auto-wrapping
SELECT JSON_EXTRACT('{ "a" : "foo", "b" : [ true, { "c" : {"not array": 4} } ] }',
'$.b[ 1 ].c[ 0 ]');
JSON_EXTRACT('{ "a" : "foo", "b" : [ true, { "c" : {"not array": 4} } ] }',
'$.b[ 1 ].c[ 0 ]')
{"not array": 4}
# returns null because the path, although valid, does not identify a value
SELECT JSON_EXTRACT('{ "a" : "foo", "b" : [ true, { "c" : 123 } ] }',
'$.b[ 1 ].c[ 1 ]');
JSON_EXTRACT('{ "a" : "foo", "b" : [ true, { "c" : 123 } ] }',
'$.b[ 1 ].c[ 1 ]')
NULL
# returns a JSON value containing the number 456 (due to normalization)
SELECT JSON_EXTRACT('{ "a" : "foo", "b" : [ true, { "c" : 123, "c" : 456 } ] }',
'$.b[ 1 ].c');
JSON_EXTRACT('{ "a" : "foo", "b" : [ true, { "c" : 123, "c" : 456 } ] }',
'$.b[ 1 ].c')
456
# returns a JSON array [ "foo", true ]
SELECT JSON_EXTRACT('{ "a" : "foo", "b" : [ true, { "c" : 123, "c" : 456 } ] }',
'$.a', '$.b[0]');
JSON_EXTRACT('{ "a" : "foo", "b" : [ true, { "c" : 123, "c" : 456 } ] }',
'$.a', '$.b[0]')
["foo", true]
# returns a JSON array [ true ]
SELECT JSON_EXTRACT('{ "a" : "foo", "b" : [ true, { "c" : 123, "c" : 456 } ] }',
'$.d', '$.b[0]');
JSON_EXTRACT('{ "a" : "foo", "b" : [ true, { "c" : 123, "c" : 456 } ] }',
'$.d', '$.b[0]')
[true]
# Some examples verifying ellipsis behavior.
# Should have the same result, apart from wrapping.
select json_extract( '[1]', '$[0][0]' );
json_extract( '[1]', '$[0][0]' )
1
select json_extract( '[1]', '$**[0]' );
json_extract( '[1]', '$**[0]' )
[1]
select json_extract( '[1]', '$[last][last]' );
json_extract( '[1]', '$[last][last]' )
1
select json_extract( '[1]', '$**[last]' );
json_extract( '[1]', '$**[last]' )
[1]
# Should have the same result.
select json_extract( '{ "a": 1 }', '$**[0]' );
json_extract( '{ "a": 1 }', '$**[0]' )
[{"a": 1}, 1]
select json_extract( '{ "a": 1 }', '$[0]', '$.a[0]' );
json_extract( '{ "a": 1 }', '$[0]', '$.a[0]' )
[{"a": 1}, 1]
select json_extract( '{ "a": 1 }', '$[0]', '$[0].a[0]' );
json_extract( '{ "a": 1 }', '$[0]', '$[0].a[0]' )
[{"a": 1}, 1]
select json_extract( '{ "a": 1 }', '$**[last]' );
json_extract( '{ "a": 1 }', '$**[last]' )
[{"a": 1}, 1]
select json_extract( '{ "a": 1 }', '$[last]', '$.a[last]' );
json_extract( '{ "a": 1 }', '$[last]', '$.a[last]' )
[{"a": 1}, 1]
# Should have the same result, apart from wrapping.
select json_extract( '{ "a": 1 }', '$**.a' );
json_extract( '{ "a": 1 }', '$**.a' )
[1]
select json_extract( '{ "a": 1 }', '$[0].a' );
json_extract( '{ "a": 1 }', '$[0].a' )
1
select json_extract( '{ "a": 1 }', '$[last].a' );
json_extract( '{ "a": 1 }', '$[last].a' )
1
# Should have the same result, apart from wrapping.
select json_extract( '{ "a": 1 }', '$**.a' );
json_extract( '{ "a": 1 }', '$**.a' )
[1]
select json_extract( '{ "a": 1 }', '$[0].a' );
json_extract( '{ "a": 1 }', '$[0].a' )
1
select json_extract( '{ "a": 1 }', '$[0][0].a' );
json_extract( '{ "a": 1 }', '$[0][0].a' )
1
select json_extract( '{ "a": 1 }', '$[0][0][0].a' );
json_extract( '{ "a": 1 }', '$[0][0][0].a' )
1
select json_extract( '{ "a": 1 }', '$[last].a' );
json_extract( '{ "a": 1 }', '$[last].a' )
1
select json_extract( '{ "a": 1 }', '$[last][last].a' );
json_extract( '{ "a": 1 }', '$[last][last].a' )
1
select json_extract( '{ "a": 1 }', '$[last][last][last].a' );
json_extract( '{ "a": 1 }', '$[last][last][last].a' )
1
# Should have the same result.
SELECT JSON_EXTRACT('[1, [[{"x": [{"a":{"b":{"c":42}}}]}]]]', '$**.a.*');
JSON_EXTRACT('[1, [[{"x": [{"a":{"b":{"c":42}}}]}]]]', '$**.a.*')
[{"c": 42}]
SELECT JSON_EXTRACT('[1, [[{"x": [{"a":{"b":{"c":42}}}]}]]]',
'$[1][0][0].x[0].a.*');
JSON_EXTRACT('[1, [[{"x": [{"a":{"b":{"c":42}}}]}]]]',
'$[1][0][0].x[0].a.*')
[{"c": 42}]
SELECT JSON_EXTRACT('[[0,1],[2,3],[4,[5,6]]]', '$**[0]');
JSON_EXTRACT('[[0,1],[2,3],[4,[5,6]]]', '$**[0]')
[[0, 1], 0, 1, 2, 3, 4, 5, 6]
SELECT JSON_EXTRACT('[[0,1],[2,3],[4,[5,6]]]', '$**[1]');
JSON_EXTRACT('[[0,1],[2,3],[4,[5,6]]]', '$**[1]')
[[2, 3], 1, 3, [5, 6], 6]
SELECT JSON_EXTRACT('[[0,1],[2,3],[4,[5,6]]]', '$**[2]');
JSON_EXTRACT('[[0,1],[2,3],[4,[5,6]]]', '$**[2]')
[[4, [5, 6]]]
SELECT JSON_EXTRACT('[[0,1],[2,3],[4,[5,6]]]', '$**[3]');
JSON_EXTRACT('[[0,1],[2,3],[4,[5,6]]]', '$**[3]')
NULL
SELECT JSON_EXTRACT('[[0,1],[2,3],[4,[5,6]]]', '$**[*]');
JSON_EXTRACT('[[0,1],[2,3],[4,[5,6]]]', '$**[*]')
[[0, 1], [2, 3], [4, [5, 6]], 0, 1, 2, 3, 4, [5, 6], 5, 6]
SELECT JSON_EXTRACT('[1,2,[3,4,[5,6,{"a":7}]]]', '$**[*]**[0]');
JSON_EXTRACT('[1,2,[3,4,[5,6,{"a":7}]]]', '$**[*]**[0]')
[1, 2, 3, 4, 5, 6, {"a": 7}, 7]
SELECT JSON_EXTRACT
(
'{ "a" : "foo", "b" : [ true, { "c" : "123" } ] }',
'$.b[ 1 ].c'
);
JSON_EXTRACT
(
'{ "a" : "foo", "b" : [ true, { "c" : "123" } ] }',
'$.b[ 1 ].c'
)
"123"
SELECT JSON_EXTRACT
(
'{ "a" : "foo", "b" : [ true, { "c" : 123 } ] }',
'$.b[ 1 ].c'
);
JSON_EXTRACT
(
'{ "a" : "foo", "b" : [ true, { "c" : 123 } ] }',
'$.b[ 1 ].c'
)
123
SELECT JSON_EXTRACT
(
'{ "a" : [ }',
'$.b[ 1 ].c'
);
ERROR 22032: Invalid JSON text in argument 1 to function json_extract: "Invalid value." at position 10.
SELECT JSON_EXTRACT
(
'{ "a" : "foo", "b" : [ true, { "c" : 123 } ] }',
'$.b[ 1 ].'
);
ERROR 42000: Invalid JSON path expression. The error is around character position 9.
SELECT JSON_EXTRACT
(
'{ "a" : "foo", "b" : [ true, { "c" : 123 } ] }',
'$.b[ 1 ].c[ 0 ]'
);
JSON_EXTRACT
(
'{ "a" : "foo", "b" : [ true, { "c" : 123 } ] }',
'$.b[ 1 ].c[ 0 ]'
)
123
SELECT JSON_EXTRACT
(
'{ "a" : "foo", "b" : [ true, { "c" : 123 } ] }',
'$.b[ 1 ].c[ 1 ]'
);
JSON_EXTRACT
(
'{ "a" : "foo", "b" : [ true, { "c" : 123 } ] }',
'$.b[ 1 ].c[ 1 ]'
)
NULL
SELECT JSON_EXTRACT
(
'{ "a" : "foo", "b" : [ true, { "c" : 123, "c" : 456 } ] }',
'$.b[ 1 ].c'
);
JSON_EXTRACT
(
'{ "a" : "foo", "b" : [ true, { "c" : 123, "c" : 456 } ] }',
'$.b[ 1 ].c'
)
456
SELECT JSON_EXTRACT
(
'{ "a" : "foo", "b" : [ true, { "c" : 123, "c" : 456 } ] }',
'$.a', '$.b[0]'
);
JSON_EXTRACT
(
'{ "a" : "foo", "b" : [ true, { "c" : 123, "c" : 456 } ] }',
'$.a', '$.b[0]'
)
["foo", true]
SELECT JSON_EXTRACT
(
'{ "a" : "foo", "b" : [ true, { "c" : 123, "c" : 456 } ] }',
'$.d', '$.b[0]'
);
JSON_EXTRACT
(
'{ "a" : "foo", "b" : [ true, { "c" : 123, "c" : 456 } ] }',
'$.d', '$.b[0]'
)
[true]
select json_extract( '[ { "a": 1 }, { "a": 2 } ]', '$[*].b' ) jdoc;
jdoc
NULL
select json_extract( '[ { "a": 1 }, { "a": 2 } ]', '$[0].b' ) jdoc;
jdoc
NULL
select json_extract( '[ { "a": 1 }, { "a": 2 } ]', '$[0].a' ) jdoc;
jdoc
1
select json_extract( '[ { "a": 1 }, { "a": 2 } ]', '$[*].a' ) jdoc;
jdoc
[1, 2]
select json_extract( '[ { "a": 1 }, { "b": 2 } ]', '$[*].a' ) jdoc;
jdoc
[1]
select json_extract( '[ { "a": [3,4] }, { "b": 2 } ]', '$[0].a' ) jdoc;
jdoc
[3, 4]
select json_extract( '[ { "a": [3,4] }, { "b": 2 } ]', '$[*].a' ) jdoc;
jdoc
[[3, 4]]
select json_extract( '[ { "a": [3,4] }, { "b": 2 } ]', '$[0].a', '$[1].a' ) jdoc;
jdoc
[[3, 4]]
# ----------------------------------------------------------------------
# Test of JSON_ARRAY_APPEND function.
# ----------------------------------------------------------------------
select json_array_append(NULL, '$.b', cast(1 as json));
json_array_append(NULL, '$.b', cast(1 as json))
NULL
select json_array_append('[1,2,3]', NULL, cast(1 as json));
json_array_append('[1,2,3]', NULL, cast(1 as json))
NULL
select json_array_append('[1,2,3]', '$', NULL);
json_array_append('[1,2,3]', '$', NULL)
[1, 2, 3, null]
select json_array_append(NULL);
ERROR 42000: Incorrect parameter count in the call to native function 'json_array_append'
select json_array_append(NULL, NULL);
ERROR 42000: Incorrect parameter count in the call to native function 'json_array_append'
select json_array_append(NULL, NULL, NULL, NULL);
ERROR 42000: Incorrect parameter count in the call to native function 'json_array_append'
SELECT JSON_ARRAY_APPEND(cast('1' as json), '$', 3);
JSON_ARRAY_APPEND(cast('1' as json), '$', 3)
[1, 3]
SELECT JSON_ARRAY_APPEND(cast('{"a": 3}' as json), '$', 3);
JSON_ARRAY_APPEND(cast('{"a": 3}' as json), '$', 3)
[{"a": 3}, 3]
SELECT JSON_ARRAY_APPEND('1', '$[0]', 3);
JSON_ARRAY_APPEND('1', '$[0]', 3)
[1, 3]
select json_array_append(cast('{"a": {"b": [3]}}' as json), '$**[0]', 6);
ERROR 42000: In this situation, path expressions may not contain the * and ** tokens or an array range.
SELECT JSON_ARRAY_APPEND('1', '$[0 to 1]', 3);
ERROR 42000: In this situation, path expressions may not contain the * and ** tokens or an array range.
# Auto-wrapping, since because the paths identify scalars.
# should return {"a": "foo", "b": ["bar", 4], "c": ["wibble", "grape"]}
SELECT JSON_ARRAY_APPEND('{"a": "foo", "b": "bar", "c": "wibble"}',
'$.b', cast(4 as json),
'$.c', cast('"grape"' as json));
JSON_ARRAY_APPEND('{"a": "foo", "b": "bar", "c": "wibble"}',
'$.b', cast(4 as json),
'$.c', cast('"grape"' as json))
{"a": "foo", "b": ["bar", 4], "c": ["wibble", "grape"]}
# should return {"a": "foo", "b": [1, 2, 3, 4],
#                "c": ["apple", "pear", "grape"]}
SELECT JSON_ARRAY_APPEND('{"a" : "foo","b": [1, 2, 3], "c": ["apple", "pear"]}',
'$.b', cast(4 as json),
'$.c', cast('"grape"' as json));
JSON_ARRAY_APPEND('{"a" : "foo","b": [1, 2, 3], "c": ["apple", "pear"]}',
'$.b', cast(4 as json),
'$.c', cast('"grape"' as json))
{"a": "foo", "b": [1, 2, 3, 4], "c": ["apple", "pear", "grape"]}
SELECT JSON_ARRAY_APPEND('{"a" : "foo","b": [1, 2, 3], "c": ["apple", "pear"]}',
'$.b', 4,
'$.c', 'grape');
JSON_ARRAY_APPEND('{"a" : "foo","b": [1, 2, 3], "c": ["apple", "pear"]}',
'$.b', 4,
'$.c', 'grape')
{"a": "foo", "b": [1, 2, 3, 4], "c": ["apple", "pear", "grape"]}
select json_array_append( '[[], [], []]', '$[*]', 3, '$[*]', 4);
ERROR 42000: In this situation, path expressions may not contain the * and ** tokens or an array range.
select json_array_append( '[[], "not array", []]', '$[*]', 3, '$[*]', 4);
ERROR 42000: In this situation, path expressions may not contain the * and ** tokens or an array range.
SELECT JSON_ARRAY_APPEND
(
'{ "a" : "foo", "b" : "bar", "c" : "wibble" }',
'$.b', 4,
'$.c', "grape"
);
JSON_ARRAY_APPEND
(
'{ "a" : "foo", "b" : "bar", "c" : "wibble" }',
'$.b', 4,
'$.c', "grape"
)
{"a": "foo", "b": ["bar", 4], "c": ["wibble", "grape"]}
SELECT JSON_ARRAY_APPEND
(
'{ "a" : "foo", "b" : [ 1, 2, 3 ], "c" : [ "apple", "pear" ] }',
'$.b', 4,
'$.c', "grape"
);
JSON_ARRAY_APPEND
(
'{ "a" : "foo", "b" : [ 1, 2, 3 ], "c" : [ "apple", "pear" ] }',
'$.b', 4,
'$.c', "grape"
)
{"a": "foo", "b": [1, 2, 3, 4], "c": ["apple", "pear", "grape"]}
# ----------------------------------------------------------------------
# Bug#21373874 ASSERTION `PARENT' FAILED
# ----------------------------------------------------------------------
select json_array_append('{"a":1}', '$[0]', 100);
json_array_append('{"a":1}', '$[0]', 100)
[{"a": 1}, 100]
select json_array_append('3', '$[0]', 100);
json_array_append('3', '$[0]', 100)
[3, 100]
select json_array_append('3', '$[0][0][0][0]', 100);
json_array_append('3', '$[0][0][0][0]', 100)
[3, 100]
# ----------------------------------------------------------------------
# Test of JSON_INSERT function.
# ----------------------------------------------------------------------
select json_insert(NULL, '$.b', cast(1 as json));
json_insert(NULL, '$.b', cast(1 as json))
NULL
select json_insert('[1,2,3]', NULL, cast(1 as json));
json_insert('[1,2,3]', NULL, cast(1 as json))
NULL
select json_insert('[1,2,3]', '$[3]', NULL);
json_insert('[1,2,3]', '$[3]', NULL)
[1, 2, 3, null]
select json_insert(NULL);
ERROR 42000: Incorrect parameter count in the call to native function 'json_insert'
select json_insert(NULL, NULL);
ERROR 42000: Incorrect parameter count in the call to native function 'json_insert'
select json_insert(NULL, NULL, NULL, NULL);
ERROR 42000: Incorrect parameter count in the call to native function 'json_insert'
select json_insert('[1,2,3]', '$[0]', 4);
json_insert('[1,2,3]', '$[0]', 4)
[1, 2, 3]
select json_insert('[1,2,3]', '$[1]', 4);
json_insert('[1,2,3]', '$[1]', 4)
[1, 2, 3]
select json_insert('[1,2,3]', '$[2]', 4);
json_insert('[1,2,3]', '$[2]', 4)
[1, 2, 3]
select json_insert('[1,2,3]', '$[3]', 4);
json_insert('[1,2,3]', '$[3]', 4)
[1, 2, 3, 4]
select json_insert('[1,2,3]', '$[10]', 4);
json_insert('[1,2,3]', '$[10]', 4)
[1, 2, 3, 4]
select json_insert('[1,2,3]', '$[last]', 4);
json_insert('[1,2,3]', '$[last]', 4)
[1, 2, 3]
select json_insert('[1,2,3]', '$[last-1]', 4);
json_insert('[1,2,3]', '$[last-1]', 4)
[1, 2, 3]
select json_insert('[1,2,3]', '$[last-2]', 4);
json_insert('[1,2,3]', '$[last-2]', 4)
[1, 2, 3]
select json_insert('[1,2,3]', '$[last-3]', 4);
json_insert('[1,2,3]', '$[last-3]', 4)
[4, 1, 2, 3]
select json_insert('[1,2,3]', '$[last-10]', 4);
json_insert('[1,2,3]', '$[last-10]', 4)
[4, 1, 2, 3]
select json_insert('[]', '$[0]', 1);
json_insert('[]', '$[0]', 1)
[1]
select json_insert('[]', '$[1]', 1);
json_insert('[]', '$[1]', 1)
[1]
select json_insert('[]', '$[last]', 1);
json_insert('[]', '$[last]', 1)
[1]
select json_insert('[]', '$[last-1]', 1);
json_insert('[]', '$[last-1]', 1)
[1]
select json_insert('{"c":4}', '$.c', 4);
json_insert('{"c":4}', '$.c', 4)
{"c": 4}
select json_insert('{"c":4}', '$.a', 4);
json_insert('{"c":4}', '$.a', 4)
{"a": 4, "c": 4}
select json_insert('1', '$', 4);
json_insert('1', '$', 4)
1
select json_insert('1', '$[0]', 4);
json_insert('1', '$[0]', 4)
1
select json_insert('1', '$[1]', 4);
json_insert('1', '$[1]', 4)
[1, 4]
select json_insert('1', '$[10]', '4', '$[11]', 5);
json_insert('1', '$[10]', '4', '$[11]', 5)
[1, "4", 5]
select json_insert('1', '$[last]', 4);
json_insert('1', '$[last]', 4)
1
select json_insert('1', '$[last-1]', 4);
json_insert('1', '$[last-1]', 4)
[4, 1]
select json_insert('1', '$[last-10]', '4', '$[last-11]', 5);
json_insert('1', '$[last-10]', '4', '$[last-11]', 5)
[5, "4", 1]
select json_insert('[1,2,3]', '$[2][0]', 4);
json_insert('[1,2,3]', '$[2][0]', 4)
[1, 2, 3]
select json_insert('[1,2,3]', '$[2][1]', 4);
json_insert('[1,2,3]', '$[2][1]', 4)
[1, 2, [3, 4]]
select json_insert('[1,2,3]', '$[2][2]', 4);
json_insert('[1,2,3]', '$[2][2]', 4)
[1, 2, [3, 4]]
select json_insert('[1,2,3]', '$[2][last]', 4);
json_insert('[1,2,3]', '$[2][last]', 4)
[1, 2, 3]
select json_insert('[1,2,3]', '$[2][last-1]', 4);
json_insert('[1,2,3]', '$[2][last-1]', 4)
[1, 2, [4, 3]]
select json_insert('[1,2,3]', '$[2][last-2]', 4);
json_insert('[1,2,3]', '$[2][last-2]', 4)
[1, 2, [4, 3]]
select json_insert('{"a": 3}', '$.a[0]', 4);
json_insert('{"a": 3}', '$.a[0]', 4)
{"a": 3}
select json_insert('{"a": 3}', '$.a[1]', 4, '$.a[2]', '5');
json_insert('{"a": 3}', '$.a[1]', 4, '$.a[2]', '5')
{"a": [3, 4, "5"]}
select json_insert('{"a": 3}', '$.a[last]', 4);
json_insert('{"a": 3}', '$.a[last]', 4)
{"a": 3}
select json_insert('{"a": 3}', '$.a[last-1]', 4, '$.a[last-2]', '5');
json_insert('{"a": 3}', '$.a[last-1]', 4, '$.a[last-2]', '5')
{"a": ["5", 4, 3]}
select json_insert(cast('{"a": [1], "b": 2}' as json), '$.*[1]', 6);
ERROR 42000: In this situation, path expressions may not contain the * and ** tokens or an array range.
select json_insert(cast('{"a": 1, "b": 2}' as json), '$.*[1]', 6);
ERROR 42000: In this situation, path expressions may not contain the * and ** tokens or an array range.
select json_insert(cast('{"a": {"b": 3}}' as json),   '$.a.*[1]', 6);
ERROR 42000: In this situation, path expressions may not contain the * and ** tokens or an array range.
select json_insert(cast('{"a": {"b": [3]}}' as json), '$.a.*[1]', 6);
ERROR 42000: In this situation, path expressions may not contain the * and ** tokens or an array range.
select json_insert(cast('{"a": {"b": 3}}' as json),   '$**[1]', 6);
ERROR 42000: In this situation, path expressions may not contain the * and ** tokens or an array range.
select json_insert(cast('{"a": {"b": [3]}}' as json), '$**[1]', 6);
ERROR 42000: In this situation, path expressions may not contain the * and ** tokens or an array range.
select json_insert(cast('[1]' as json), '$[*][1]', 6);
ERROR 42000: In this situation, path expressions may not contain the * and ** tokens or an array range.
select json_insert(cast('[1]' as json), '$**[1]', 6);
ERROR 42000: In this situation, path expressions may not contain the * and ** tokens or an array range.
select json_insert(cast('[1, [2], 3]' as json), '$[*][1]', 6);
ERROR 42000: In this situation, path expressions may not contain the * and ** tokens or an array range.
select json_insert(cast('[1, [2], 3]' as json), '$**[1]', 6);
ERROR 42000: In this situation, path expressions may not contain the * and ** tokens or an array range.
select json_insert(cast('[[1]]' as json), '$[*][1]', 6);
ERROR 42000: In this situation, path expressions may not contain the * and ** tokens or an array range.
select json_insert(cast('[[1]]' as json), '$**[1]', 6);
ERROR 42000: In this situation, path expressions may not contain the * and ** tokens or an array range.
select json_insert(cast('[1, [2], 3]' as json), '$[1 to 2]', 6);
ERROR 42000: In this situation, path expressions may not contain the * and ** tokens or an array range.
select json_insert(cast('{"a": 3}' as json), '$[1]', 6);
json_insert(cast('{"a": 3}' as json), '$[1]', 6)
[{"a": 3}, 6]
SELECT JSON_INSERT('{ "a" : "foo", "b" : [ 1, 2, 3 ] }', '$.a', true);
JSON_INSERT('{ "a" : "foo", "b" : [ 1, 2, 3 ] }', '$.a', true)
{"a": "foo", "b": [1, 2, 3]}
SELECT JSON_INSERT('{ "a" : "foo", "b" : [ 1, 2, 3 ] }', '$.c', 123);
JSON_INSERT('{ "a" : "foo", "b" : [ 1, 2, 3 ] }', '$.c', 123)
{"a": "foo", "b": [1, 2, 3], "c": 123}
SELECT JSON_INSERT('{ "a" : "foo", "b" : [ 1, 2, 3 ] }', '$.c', '123');
JSON_INSERT('{ "a" : "foo", "b" : [ 1, 2, 3 ] }', '$.c', '123')
{"a": "foo", "b": [1, 2, 3], "c": "123"}
SELECT JSON_INSERT('{ "a" : "foo", "b" : [ 1, 2, 3 ] }', '$.a[1]', true);
JSON_INSERT('{ "a" : "foo", "b" : [ 1, 2, 3 ] }', '$.a[1]', true)
{"a": ["foo", true], "b": [1, 2, 3]}
SELECT JSON_INSERT('{ "a" : "foo"}', '$.b', true, '$.b', false);
JSON_INSERT('{ "a" : "foo"}', '$.b', true, '$.b', false)
{"a": "foo", "b": true}
SELECT JSON_INSERT
(
'{ "a" : "foo", "b" : [ 1, 2, 3 ] }',
'$.a',
true
);
JSON_INSERT
(
'{ "a" : "foo", "b" : [ 1, 2, 3 ] }',
'$.a',
true
)
{"a": "foo", "b": [1, 2, 3]}
SELECT JSON_INSERT
(
'{ "a" : "foo", "b" : [ 1, 2, 3 ] }',
'$.c',
123
);
JSON_INSERT
(
'{ "a" : "foo", "b" : [ 1, 2, 3 ] }',
'$.c',
123
)
{"a": "foo", "b": [1, 2, 3], "c": 123}
SELECT JSON_INSERT
(
'{ "a" : "foo", "b" : [ 1, 2, 3 ] }',
'$.c',
'123'
);
JSON_INSERT
(
'{ "a" : "foo", "b" : [ 1, 2, 3 ] }',
'$.c',
'123'
)
{"a": "foo", "b": [1, 2, 3], "c": "123"}
SELECT JSON_INSERT
(
'{ "a" : "foo", "b" : [ 1, 2, 3 ] }',
'$.a[1]',
true
);
JSON_INSERT
(
'{ "a" : "foo", "b" : [ 1, 2, 3 ] }',
'$.a[1]',
true
)
{"a": ["foo", true], "b": [1, 2, 3]}
SELECT JSON_INSERT
(
'{ "a" : "foo"}',
'$.b', true,
'$.b', false
);
JSON_INSERT
(
'{ "a" : "foo"}',
'$.b', true,
'$.b', false
)
{"a": "foo", "b": true}
# ----------------------------------------------------------------------
# Test of JSON_ARRAY_INSERT function.
# ----------------------------------------------------------------------
select json_array_insert(NULL, '$.b[1]', 1);
json_array_insert(NULL, '$.b[1]', 1)
NULL
select json_array_insert('[1,2,3]', NULL, 1);
json_array_insert('[1,2,3]', NULL, 1)
NULL
select json_array_insert('[1,2,3]', '$[3]', NULL);
json_array_insert('[1,2,3]', '$[3]', NULL)
[1, 2, 3, null]
select json_array_insert(NULL);
ERROR 42000: Incorrect parameter count in the call to native function 'json_array_insert'
select json_array_insert(NULL, NULL);
ERROR 42000: Incorrect parameter count in the call to native function 'json_array_insert'
select json_array_insert(NULL, NULL, NULL, NULL);
ERROR 42000: Incorrect parameter count in the call to native function 'json_array_insert'
select json_array_insert('true', '$', 1);
ERROR 42000: A path expression is not a path to a cell in an array.
select json_array_insert('true', '$.a', 1);
ERROR 42000: A path expression is not a path to a cell in an array.
select json_array_insert('true', '$.a[1].b', 1);
ERROR 42000: A path expression is not a path to a cell in an array.
select json_array_insert( 'true', '$[0]', false );
json_array_insert( 'true', '$[0]', false )
true
select json_array_insert( 'true', '$[1]', false );
json_array_insert( 'true', '$[1]', false )
true
select json_array_insert( '{ "a": true }', '$.a[0]', false );
json_array_insert( '{ "a": true }', '$.a[0]', false )
{"a": true}
select json_array_insert( '{ "a": true }', '$.a[1]', false );
json_array_insert( '{ "a": true }', '$.a[1]', false )
{"a": true}
select json_array_insert( '[]', '$[0]', false );
json_array_insert( '[]', '$[0]', false )
[false]
select json_array_insert( '[]', '$[1]', false );
json_array_insert( '[]', '$[1]', false )
[false]
select json_array_insert( '[]', '$[last]', false );
json_array_insert( '[]', '$[last]', false )
[false]
select json_array_insert( '[]', '$[last-1]', false );
json_array_insert( '[]', '$[last-1]', false )
[false]
select json_array_insert( '[true]', '$[0]', false );
json_array_insert( '[true]', '$[0]', false )
[false, true]
select json_array_insert( '[true]', '$[1]', false );
json_array_insert( '[true]', '$[1]', false )
[true, false]
select json_array_insert( '[true]', '$[2]', false );
json_array_insert( '[true]', '$[2]', false )
[true, false]
select json_array_insert( '{ "a": [] }', '$.a[0]', false );
json_array_insert( '{ "a": [] }', '$.a[0]', false )
{"a": [false]}
select json_array_insert( '{ "a": [] }', '$.a[1]', false );
json_array_insert( '{ "a": [] }', '$.a[1]', false )
{"a": [false]}
select json_array_insert( '{ "a": [true] }', '$.a[0]', false );
json_array_insert( '{ "a": [true] }', '$.a[0]', false )
{"a": [false, true]}
select json_array_insert( '{ "a": [true] }', '$.a[1]', false );
json_array_insert( '{ "a": [true] }', '$.a[1]', false )
{"a": [true, false]}
select json_array_insert( '{ "a": [true] }', '$.a[2]', false );
json_array_insert( '{ "a": [true] }', '$.a[2]', false )
{"a": [true, false]}
select json_array_insert( '{ "a": [true] }', '$.a[last]', false );
json_array_insert( '{ "a": [true] }', '$.a[last]', false )
{"a": [false, true]}
select json_array_insert( '{ "a": [true] }', '$.a[last-1]', false );
json_array_insert( '{ "a": [true] }', '$.a[last-1]', false )
{"a": [false, true]}
select json_array_insert( '[1, 2, 3, 4]', '$[0]', false );
json_array_insert( '[1, 2, 3, 4]', '$[0]', false )
[false, 1, 2, 3, 4]
select json_array_insert( '[1, 2, 3, 4]', '$[1]', false );
json_array_insert( '[1, 2, 3, 4]', '$[1]', false )
[1, false, 2, 3, 4]
select json_array_insert( '[1, 2, 3, 4]', '$[2]', false );
json_array_insert( '[1, 2, 3, 4]', '$[2]', false )
[1, 2, false, 3, 4]
select json_array_insert( '[1, 2, 3, 4]', '$[3]', false );
json_array_insert( '[1, 2, 3, 4]', '$[3]', false )
[1, 2, 3, false, 4]
select json_array_insert( '[1, 2, 3, 4]', '$[4]', false );
json_array_insert( '[1, 2, 3, 4]', '$[4]', false )
[1, 2, 3, 4, false]
select json_array_insert( '[1, 2, 3, 4]', '$[5]', false );
json_array_insert( '[1, 2, 3, 4]', '$[5]', false )
[1, 2, 3, 4, false]
select json_array_insert( '[1, 2, 3, 4]', '$[last]', false );
json_array_insert( '[1, 2, 3, 4]', '$[last]', false )
[1, 2, 3, false, 4]
select json_array_insert( '[1, 2, 3, 4]', '$[last-1]', false );
json_array_insert( '[1, 2, 3, 4]', '$[last-1]', false )
[1, 2, false, 3, 4]
select json_array_insert( '[1, 2, 3, 4]', '$[last-2]', false );
json_array_insert( '[1, 2, 3, 4]', '$[last-2]', false )
[1, false, 2, 3, 4]
select json_array_insert( '[1, 2, 3, 4]', '$[last-3]', false );
json_array_insert( '[1, 2, 3, 4]', '$[last-3]', false )
[false, 1, 2, 3, 4]
select json_array_insert( '[1, 2, 3, 4]', '$[last-4]', false );
json_array_insert( '[1, 2, 3, 4]', '$[last-4]', false )
[false, 1, 2, 3, 4]
select json_array_insert( '{ "a": [1, 2, 3, 4] }', '$.a[0]', false );
json_array_insert( '{ "a": [1, 2, 3, 4] }', '$.a[0]', false )
{"a": [false, 1, 2, 3, 4]}
select json_array_insert( '{ "a": [1, 2, 3, 4] }', '$.a[1]', false );
json_array_insert( '{ "a": [1, 2, 3, 4] }', '$.a[1]', false )
{"a": [1, false, 2, 3, 4]}
select json_array_insert( '{ "a": [1, 2, 3, 4] }', '$.a[2]', false );
json_array_insert( '{ "a": [1, 2, 3, 4] }', '$.a[2]', false )
{"a": [1, 2, false, 3, 4]}
select json_array_insert( '{ "a": [1, 2, 3, 4] }', '$.a[3]', false );
json_array_insert( '{ "a": [1, 2, 3, 4] }', '$.a[3]', false )
{"a": [1, 2, 3, false, 4]}
select json_array_insert( '{ "a": [1, 2, 3, 4] }', '$.a[4]', false );
json_array_insert( '{ "a": [1, 2, 3, 4] }', '$.a[4]', false )
{"a": [1, 2, 3, 4, false]}
select json_array_insert( '{ "a": [1, 2, 3, 4] }', '$.a[5]', false );
json_array_insert( '{ "a": [1, 2, 3, 4] }', '$.a[5]', false )
{"a": [1, 2, 3, 4, false]}
select json_array_insert( '{ "a": [1, 2, 3, 4] }', '$.a[last]', false );
json_array_insert( '{ "a": [1, 2, 3, 4] }', '$.a[last]', false )
{"a": [1, 2, 3, false, 4]}
select json_array_insert( '{ "a": [1, 2, 3, 4] }', '$.a[last-1]', false );
json_array_insert( '{ "a": [1, 2, 3, 4] }', '$.a[last-1]', false )
{"a": [1, 2, false, 3, 4]}
select json_array_insert( '{ "a": [1, 2, 3, 4] }', '$.a[last-4]', false );
json_array_insert( '{ "a": [1, 2, 3, 4] }', '$.a[last-4]', false )
{"a": [false, 1, 2, 3, 4]}
select json_array_insert( '{ "a": [1, 2, 3, 4] }', '$.b[0]', false );
json_array_insert( '{ "a": [1, 2, 3, 4] }', '$.b[0]', false )
{"a": [1, 2, 3, 4]}
select json_array_insert( '{ "a": [1, 2, 3, 4] }', '$.b[1]', false );
json_array_insert( '{ "a": [1, 2, 3, 4] }', '$.b[1]', false )
{"a": [1, 2, 3, 4]}
select json_array_insert( '"a"', '$[0]', true );
json_array_insert( '"a"', '$[0]', true )
"a"
select json_array_insert( '[ "a" ]', '$[0][0]', true );
json_array_insert( '[ "a" ]', '$[0][0]', true )
["a"]
select json_array_insert( '"a"', '$[1]', true );
json_array_insert( '"a"', '$[1]', true )
"a"
select json_insert('[]', '$.a.*[1]', 6);
ERROR 42000: In this situation, path expressions may not contain the * and ** tokens or an array range.
select json_insert('[]', '$**[1]', 6);
ERROR 42000: In this situation, path expressions may not contain the * and ** tokens or an array range.
select json_insert('[]', '$[*][1]', 6);
ERROR 42000: In this situation, path expressions may not contain the * and ** tokens or an array range.
select json_insert('[]', '$[1 to 2]', 6);
ERROR 42000: In this situation, path expressions may not contain the * and ** tokens or an array range.
select json_array_insert( '[ 1, 2, 3 ]', '$[1]', true, '$[1]', false );
json_array_insert( '[ 1, 2, 3 ]', '$[1]', true, '$[1]', false )
[1, false, true, 2, 3]
select json_array_insert( '[ 1, 2, 3 ]', '$[1]',
cast( '[ "a", "b", "c", "d" ]' as json ), '$[1][2]', false );
json_array_insert( '[ 1, 2, 3 ]', '$[1]',
cast( '[ "a", "b", "c", "d" ]' as json ), '$[1][2]', false )
[1, ["a", "b", false, "c", "d"], 2, 3]
SELECT JSON_ARRAY_INSERT(JSON_EXTRACT('[1', '$'), '$[0]', 1);
ERROR 22032: Invalid JSON text in argument 1 to function json_extract: "Missing a comma or ']' after an array element." at position 2.
select json_array_insert( '[ 1, 2, 3 ]', '$[1]', json_extract( '[', '$' ) );
ERROR 22032: Invalid JSON text in argument 1 to function json_extract: "Invalid value." at position 1.
# ----------------------------------------------------------------------
# Test of JSON_SET function.
# ----------------------------------------------------------------------
select json_set(NULL, '$.b', cast(1 as json));
json_set(NULL, '$.b', cast(1 as json))
NULL
select json_set('[1,2,3]', NULL, cast(1 as json));
json_set('[1,2,3]', NULL, cast(1 as json))
NULL
select json_set('[1,2,3]', '$[3]', NULL);
json_set('[1,2,3]', '$[3]', NULL)
[1, 2, 3, null]
select json_set(NULL);
ERROR 42000: Incorrect parameter count in the call to native function 'json_set'
select json_set(NULL, NULL);
ERROR 42000: Incorrect parameter count in the call to native function 'json_set'
select json_set(NULL, NULL, NULL, NULL);
ERROR 42000: Incorrect parameter count in the call to native function 'json_set'
SELECT JSON_SET('[', '$[0]', 0);
ERROR 22032: Invalid JSON text in argument 1 to function json_set: "Invalid value." at position 1.
SELECT JSON_SET('{}', '$.name', JSON_EXTRACT('', '$'));
ERROR 22032: Invalid JSON text in argument 1 to function json_extract: "The document is empty." at position 0.
select json_set('[1,2,3]', '$[2]', 4);
json_set('[1,2,3]', '$[2]', 4)
[1, 2, 4]
select json_set('[1,2,3]', '$[3]', 4);
json_set('[1,2,3]', '$[3]', 4)
[1, 2, 3, 4]
select json_set('[1,2,3]', '$[10]', 4);
json_set('[1,2,3]', '$[10]', 4)
[1, 2, 3, 4]
select json_set('[]', '$[0]', 1);
json_set('[]', '$[0]', 1)
[1]
select json_set('[]', '$[1]', 1);
json_set('[]', '$[1]', 1)
[1]
select json_set('[]', '$[last]', 1);
json_set('[]', '$[last]', 1)
[1]
select json_set('[]', '$[last-1]', 1);
json_set('[]', '$[last-1]', 1)
[1]
select json_set('{"c":4}', '$.c', 5);
json_set('{"c":4}', '$.c', 5)
{"c": 5}
select json_set('{"c":4}', '$.a', 5);
json_set('{"c":4}', '$.a', 5)
{"a": 5, "c": 4}
select json_set('1', '$', 4);
json_set('1', '$', 4)
4
select json_set('1', '$[0]', 4);
json_set('1', '$[0]', 4)
4
select json_set('1', '$[1]', 4);
json_set('1', '$[1]', 4)
[1, 4]
select json_set('1', '$[10]', '4', '$[11]', 5);
json_set('1', '$[10]', '4', '$[11]', 5)
[1, "4", 5]
select json_set('1', '$[last]', 4);
json_set('1', '$[last]', 4)
4
select json_set('1', '$[last-1]', 4);
json_set('1', '$[last-1]', 4)
[4, 1]
select json_set('1', '$[last-10]', '4', '$[last-11]', 5);
json_set('1', '$[last-10]', '4', '$[last-11]', 5)
[5, "4", 1]
select json_set('[1,2,3]', '$[2][0]', 4);
json_set('[1,2,3]', '$[2][0]', 4)
[1, 2, 4]
select json_set('[1,2,3]', '$[2][2]', 4);
json_set('[1,2,3]', '$[2][2]', 4)
[1, 2, [3, 4]]
select json_set('[1,2,3]', '$[2][last]', 4);
json_set('[1,2,3]', '$[2][last]', 4)
[1, 2, 4]
select json_set('[1,2,3]', '$[2][last-2]', 4);
json_set('[1,2,3]', '$[2][last-2]', 4)
[1, 2, [4, 3]]
select json_set('{"a": 3}', '$.a[0]', 4);
json_set('{"a": 3}', '$.a[0]', 4)
{"a": 4}
select json_set('{"a": 3}', '$.a[1]', 4, '$.a[2]', '5');
json_set('{"a": 3}', '$.a[1]', 4, '$.a[2]', '5')
{"a": [3, 4, "5"]}
select json_set('{"a": 3}', '$.a[last]', 4);
json_set('{"a": 3}', '$.a[last]', 4)
{"a": 4}
select json_set('{"a": 3}', '$.a[last-1]', 4, '$.a[last-2]', '5');
json_set('{"a": 3}', '$.a[last-1]', 4, '$.a[last-2]', '5')
{"a": ["5", 4, 3]}
select json_set(cast('{"a": {"b": [3]}}' as json), '$**[1]', 6);
ERROR 42000: In this situation, path expressions may not contain the * and ** tokens or an array range.
SELECT JSON_SET('[1,2,3]', '$[*]', 4);
ERROR 42000: In this situation, path expressions may not contain the * and ** tokens or an array range.
SELECT JSON_SET('[1,2,3]', '$[1 to 2]', 4);
ERROR 42000: In this situation, path expressions may not contain the * and ** tokens or an array range.
SELECT JSON_SET('{ "a" : "foo", "b" : [ 1, 2, 3 ] }',
'$.a',
JSON_OBJECT());
JSON_SET('{ "a" : "foo", "b" : [ 1, 2, 3 ] }',
'$.a',
JSON_OBJECT())
{"a": {}, "b": [1, 2, 3]}
SELECT JSON_SET('{ "a" : "foo"}', '$.a',
JSON_OBJECT( 'b', false ), '$.a.c', true);
JSON_SET('{ "a" : "foo"}', '$.a',
JSON_OBJECT( 'b', false ), '$.a.c', true)
{"a": {"b": false, "c": true}}
select json_set('{ "a" : "foo", "b" : [ 1, 2, 3 ] }',
'$.a',
cast('{}' as json));
json_set('{ "a" : "foo", "b" : [ 1, 2, 3 ] }',
'$.a',
cast('{}' as json))
{"a": {}, "b": [1, 2, 3]}
select json_set('{ "a" : "foo", "b" : [ 1, 2, 3 ] }',
'$.c',
cast('[true, false]' as json));
json_set('{ "a" : "foo", "b" : [ 1, 2, 3 ] }',
'$.c',
cast('[true, false]' as json))
{"a": "foo", "b": [1, 2, 3], "c": [true, false]}
select json_set('1', '$[3]', 2);
json_set('1', '$[3]', 2)
[1, 2]
select json_set('{ "a" : "foo"}', '$.a',
cast('{"b": false}' as json), '$.a.c', true);
json_set('{ "a" : "foo"}', '$.a',
cast('{"b": false}' as json), '$.a.c', true)
{"a": {"b": false, "c": true}}
SELECT JSON_SET
(
'{ "a" : "foo", "b" : [ 1, 2, 3 ] }',
'$.a',
JSON_OBJECT()
);
JSON_SET
(
'{ "a" : "foo", "b" : [ 1, 2, 3 ] }',
'$.a',
JSON_OBJECT()
)
{"a": {}, "b": [1, 2, 3]}
SELECT JSON_SET
(
'{ "a" : "foo", "b" : [ 1, 2, 3 ] }',
'$.c',
JSON_ARRAY( true, false )
);
JSON_SET
(
'{ "a" : "foo", "b" : [ 1, 2, 3 ] }',
'$.c',
JSON_ARRAY( true, false )
)
{"a": "foo", "b": [1, 2, 3], "c": [true, false]}
SELECT JSON_SET
(
'{ "a" : "foo", "b" : [ 1, 2, 3 ] }',
'$.c',
JSON_ARRAY( CAST( 'true' AS JSON ), CAST( 'false' AS JSON ) )
);
JSON_SET
(
'{ "a" : "foo", "b" : [ 1, 2, 3 ] }',
'$.c',
JSON_ARRAY( CAST( 'true' AS JSON ), CAST( 'false' AS JSON ) )
)
{"a": "foo", "b": [1, 2, 3], "c": [true, false]}
SELECT JSON_SET
(
'1',
'$[3]',
2
);
JSON_SET
(
'1',
'$[3]',
2
)
[1, 2]
SELECT JSON_SET
(
'{ "a" : "foo"}',
'$.a', JSON_OBJECT( 'b', false ),
'$.a.c', true
);
JSON_SET
(
'{ "a" : "foo"}',
'$.a', JSON_OBJECT( 'b', false ),
'$.a.c', true
)
{"a": {"b": false, "c": true}}
# ----------------------------------------------------------------------
# Test of JSON_REPLACE function.
# ----------------------------------------------------------------------
select json_replace(NULL, '$.b', cast(1 as json));
json_replace(NULL, '$.b', cast(1 as json))
NULL
select json_replace('[1,2,3]', NULL, cast(1 as json));
json_replace('[1,2,3]', NULL, cast(1 as json))
NULL
select json_replace('[1,2,3]', '$[2]', NULL);
json_replace('[1,2,3]', '$[2]', NULL)
[1, 2, null]
select json_replace(NULL);
ERROR 42000: Incorrect parameter count in the call to native function 'json_replace'
select json_replace(NULL, NULL);
ERROR 42000: Incorrect parameter count in the call to native function 'json_replace'
select json_replace(NULL, NULL, NULL, NULL);
ERROR 42000: Incorrect parameter count in the call to native function 'json_replace'
select json_replace('[1,2,3]', '$[2]', 4);
json_replace('[1,2,3]', '$[2]', 4)
[1, 2, 4]
select json_replace('[1,2,3]', '$[3]', 4);
json_replace('[1,2,3]', '$[3]', 4)
[1, 2, 3]
select json_replace('[1,2,3]', '$[10]', 4);
json_replace('[1,2,3]', '$[10]', 4)
[1, 2, 3]
select json_replace('[1,2,3]', '$[last]', 4);
json_replace('[1,2,3]', '$[last]', 4)
[1, 2, 4]
select json_replace('[1,2,3]', '$[last-1]', 4);
json_replace('[1,2,3]', '$[last-1]', 4)
[1, 4, 3]
select json_replace('[1,2,3]', '$[last-10]', 4);
json_replace('[1,2,3]', '$[last-10]', 4)
[1, 2, 3]
select json_replace('{"c":4}', '$.c', 5);
json_replace('{"c":4}', '$.c', 5)
{"c": 5}
select json_replace('{"c":4}', '$.a', 5);
json_replace('{"c":4}', '$.a', 5)
{"c": 4}
select json_replace('1', '$', 4);
json_replace('1', '$', 4)
4
select json_replace('1', '$[0]', 4);
json_replace('1', '$[0]', 4)
4
select json_replace('1', '$[1]', 4);
json_replace('1', '$[1]', 4)
1
select json_replace('1', '$[10]', '4', '$[11]', 5);
json_replace('1', '$[10]', '4', '$[11]', 5)
1
select json_replace('[1,2,3]', '$[2][0]', 4);
json_replace('[1,2,3]', '$[2][0]', 4)
[1, 2, 4]
select json_replace('[1,2,3]', '$[2][2]', 4);
json_replace('[1,2,3]', '$[2][2]', 4)
[1, 2, 3]
select json_replace('{"a": 3}', '$.a[0]', 4);
json_replace('{"a": 3}', '$.a[0]', 4)
{"a": 4}
select json_replace('{"a": 3}', '$.a[1]', 4, '$.a[2]', '5');
json_replace('{"a": 3}', '$.a[1]', 4, '$.a[2]', '5')
{"a": 3}
SELECT JSON_REPLACE('[1,2,3]', '$**.a', 4);
ERROR 42000: In this situation, path expressions may not contain the * and ** tokens or an array range.
SELECT JSON_REPLACE('[1,2,3]', '$[*]', 4);
ERROR 42000: In this situation, path expressions may not contain the * and ** tokens or an array range.
SELECT JSON_REPLACE('[1,2,3]', '$[1 to 2]', 4);
ERROR 42000: In this situation, path expressions may not contain the * and ** tokens or an array range.
SELECT JSON_REPLACE('{ "a" : "foo", "b" : [ 1, 2, 3 ] }',
'$.c',
true);
JSON_REPLACE('{ "a" : "foo", "b" : [ 1, 2, 3 ] }',
'$.c',
true)
{"a": "foo", "b": [1, 2, 3]}
SELECT JSON_REPLACE('{ "a" : "foo", "b" : [ 1, 2, 3 ] }',
'$.a[0]',
true);
JSON_REPLACE('{ "a" : "foo", "b" : [ 1, 2, 3 ] }',
'$.a[0]',
true)
{"a": true, "b": [1, 2, 3]}
SELECT JSON_REPLACE('{ "a" : "foo", "b" : [ 1, 2, 3 ] }',
'$.b[5]',
true);
JSON_REPLACE('{ "a" : "foo", "b" : [ 1, 2, 3 ] }',
'$.b[5]',
true)
{"a": "foo", "b": [1, 2, 3]}
# ----------------------------------------------------------------------
# Test of JSON_ARRAY function.
# ----------------------------------------------------------------------
select json_array(NULL, '$.b', cast(1 as json));
json_array(NULL, '$.b', cast(1 as json))
[null, "$.b", 1]
select json_array('[1,2,3]', NULL, cast(1 as json));
json_array('[1,2,3]', NULL, cast(1 as json))
["[1,2,3]", null, 1]
select json_array('[1,2,3]', '$[3]', NULL);
json_array('[1,2,3]', '$[3]', NULL)
["[1,2,3]", "$[3]", null]
select json_array();
json_array()
[]
select json_array(3.14);
json_array(3.14)
[3.14]
select json_array('[1,2,3]');
json_array('[1,2,3]')
["[1,2,3]"]
select json_array(cast('[1,2,3]' as json));
json_array(cast('[1,2,3]' as json))
[[1, 2, 3]]
select json_array(1,2,3);
json_array(1,2,3)
[1, 2, 3]
select json_array(b'0', b'1', b'10');
json_array(b'0', b'1', b'10')
["base64:type15:AA==", "base64:type15:AQ==", "base64:type15:Ag=="]
SELECT JSON_ARRAY();
JSON_ARRAY()
[]
# ----------------------------------------------------------------------
# Test of JSON_OBJECT function.
# ----------------------------------------------------------------------
select json_object( 'a' );
ERROR 42000: Incorrect parameter count in the call to native function 'json_object'
select json_object( 'a', 1, 'b' );
ERROR 42000: Incorrect parameter count in the call to native function 'json_object'
select json_object( null, 1 );
ERROR 22032: JSON documents may not contain NULL member names.
select json_object();
json_object()
{}
select json_object( 'a', null );
json_object( 'a', null )
{"a": null}
select json_object( 'a', 1 );
json_object( 'a', 1 )
{"a": 1}
select json_object( 'a', 1, 'b', 'foo' );
json_object( 'a', 1, 'b', 'foo' )
{"a": 1, "b": "foo"}
select json_object( 'a', 1, 'b', 'foo', 'c', cast( '{ "d": "wibble" }' as json ) );
json_object( 'a', 1, 'b', 'foo', 'c', cast( '{ "d": "wibble" }' as json ) )
{"a": 1, "b": "foo", "c": {"d": "wibble"}}
select json_object( 'a', true, 'b', false, 'c', cast( 'null' as json) );
json_object( 'a', true, 'b', false, 'c', cast( 'null' as json) )
{"a": true, "b": false, "c": null}
select json_valid( json_object( '"a"', 1 ) );
json_valid( json_object( '"a"', 1 ) )
1
select json_object( REPEAT('a', 64 * 1024), 1 );
json_object( REPEAT('a', 64 * 1024), 1 )
{"aaaaaaaaaaaaaaaaaaaaaaaaaaaaaaaaaaaaaaaaaaaaaaaaaaaaaaaaaaaaaaaaaaaaaaaaaaaaaaaaaaaaaaaaaaaaaaaaaaaaaaaaaaaaaaaaaaaaaaaaaaaaaaaaaaaaaaaaaaaaaaaaaaaaaaaaaaaaaaaaaaaaaaaaaaaaaaaaaaaaaaaaaaaaaaaaaaaaaaaaaaaaaaaaaaaaaaaaaaaaaaaaaaaaaaaaaaaaaaaaaaaaaaaaaaaaaaaaaaaaaaaaaaaaaaaaaaaaaaaaaaaaaaaaaaaaaaaaaaaaaaaaaaaaaaaaaaaaaaaaaaaaaaaaaaaaaaaaaaaaaaaaaaaaaaaaaaaaaaaaaaaaaaaaaaaaaaaaaaaaaaaaaaaaaaaaaaaaaaaaaaaaaaaaaaaaaaaaaaaaaaaaaaaaaaaaaaaaaaaaaaaaaaaaaaaaaaaaaaaaaaaaaaaaaaaaaaaaaaaaaaaaaaaaaaaaaaaaaaaaaaaaaaaaaaaaaaaaaaaaaaaaaaaaaaaaaaaaaaaaaaaaaaaaaaaaaaaaaaaaaaaaaaaaaaaaaaaaaaaaaaaaaaaaaaaaaaaaaaaaaaaaaaaaaaaaaaaaaaaaaaaaaaaaaaaaaaaaaaaaaaaaaaaaaaaaaaaaaaaaaaaaaaaaaaaaaaaaaaaaaaaaaaaaaaaaaaaaaaaaaaaaaaaaaaaaaaaaaaaaaaaaaaaaaaaaaaaaaaaaaaaaaaaaaaaaaaaaaaaaaaaaaaaaaaaaaaaaaaaaaaaaaaaaaaaaaaaaaaaaaaaaaaaaaaaaaaaaaaaaaaaaaaaaaaaaaaaaaaaaaaaaaaaaaaaaaaaaaaaaaaaaaaaaaaaaaaaaaaaaaaaaaaaaaaaaaaaaaaaaaaaaaaaaaaaaaaaaaaaaaaaaaaaaaaaaaaaaaaaaaaaaaaaaaaaaaaaaaaaaaaaaaaaaaaaaaaaaaaaaaaaaaaaaaaaaaaaaaaaaaaaaaaaaaaaaaaaaaaaaaaaaaaaaaaaaaaaaaaaaaaaaaaaaaaaaaaaaaaaaaaaaaaaaaaaaaaaaaaaaaaaaaaaaaaaaaaaaaaaaaaaaaaaaaaaaaaaaaaaaaaaaaaaaaaaaaaaaaaaaaaaaaaaaaaaaaaaaaaaaaaaaaaaaaaaaaaaaaaaaaaaaaaaaaaaaaaaaaaaaaaaaaaaaaaaaaaaaaaaaaaaaaaaaaaaaaaaaaaaaaaaaaaaaaaaaaaaaaaaaaaaaaaaaaaaaaaaaaaaaaaaaaaaaaaaaaaaaaaaaaaaaaaaaaaaaaaaaaaaaaaaaaaaaaaaaaaaaaaaaaaaaaaaaaaaaaaaaaaaaaaaaaaaaaaaaaaaaaaaaaaaaaaaaaaaaaaaaaaaaaaaaaaaaaaaaaaaaaaaaaaaaaaaaaaaaaaaaaaaaaaaaaaaaaaaaaaaaaaaaaaaaaaaaaaaaaaaaaaaaaaaaaaaaaaaaaaaaaaaaaaaaaaaaaaaaaaaaaaaaaaaaaaaaaaaaaaaaaaaaaaaaaaaaaaaaaaaaaaaaaaaaaaaaaaaaaaaaaaaaaaaaaaaaaaaaaaaaaaaaaaaaaaaaaaaaaaaaaaaaaaaaaaaaaaaaaaaaaaaaaaaaaaaaaaaaaaaaaaaaaaaaaaaaaaaaaaaaaaaaaaaaaaaaaaaaaaaaaaaaaaaaaaaaaaaaaaaaaaaaaaaaaaaaaaaaaaaaaaaaaaaaaaaaaaaaaaaaaaaaaaaaaaaaaaaaaaaaaaaaaaaaaaaaaaaaaaaaaaaaaaaaaaaaaaaaaaaaaaaaaaaaaaaaaaaaaaaaaaaaaaaaaaaaaaaaaaaaaaaaaaaaaaaaaaaaaaaaaaaaaaaaaaaaaaaaaaaaaaaaaaaaaaaaaaaaaaaaaaaaaaaaaaaaaaaaaaaaaaaaaaaaaaaaaaaaaaaaaaaaaaaaaaaaaaaaaaaaaaaaaaaaaaaaaaaaaaaaaaaaaaaaaaaaaaaaaaaaaaaaaaaaaaaaaaaaaaaaaaaaaaaaaaaaaaaaaaaaaaaaaaaaaaaaaaaaaaaaaaaaaaaaaaaaaaaaaaaaaaaaaaaaaaaaaaaaaaaaaaaaaaaaaaaaaaaaaaaaaaaaaaaaaaaaaaaaaaaaaaaaaaaaaaaaaaaaaaaaaaaaaaaaaaaaaaaaaaaaaaaaaaaaaaaaaaaaaaaaaaaaaaaaaaaaaaaaaaaaaaaaaaaaaaaaaaaaaaaaaaaaaaaaaaaaaaaaaaaaaaaaaaaaaaaaaaaaaaaaaaaaaaaaaaaaaaaaaaaaaaaaaaaaaaaaaaaaaaaaaaaaaaaaaaaaaaaaaaaaaaaaaaaaaaaaaaaaaaaaaaaaaaaaaaaaaaaaaaaaaaaaaaaaaaaaaaaaaaaaaaaaaaaaaaaaaaaaaaaaaaaaaaaaaaaaaaaaaaaaaaaaaaaaaaaaaaaaaaaaaaaaaaaaaaaaaaaaaaaaaaaaaaaaaaaaaaaaaaaaaaaaaaaaaaaaaaaaaaaaaaaaaaaaaaaaaaaaaaaaaaaaaaaaaaaaaaaaaaaaaaaaaaaaaaaaaaaaaaaaaaaaaaaaaaaaaaaaaaaaaaaaaaaaaaaaaaaaaaaaaaaaaaaaaaaaaaaaaaaaaaaaaaaaaaaaaaaaaaaaaaaaaaaaaaaaaaaaaaaaaaaaaaaaaaaaaaaaaaaaaaaaaaaaaaaaaaaaaaaaaaaaaaaaaaaaaaaaaaaaaaaaaaaaaaaaaaaaaaaaaaaaaaaaaaaaaaaaaaaaaaaaaaaaaaaaaaaaaaaaaaaaaaaaaaaaaaaaaaaaaaaaaaaaaaaaaaaaaaaaaaaaaaaaaaaaaaaaaaaaaaaaaaaaaaaaaaaaaaaaaaaaaaaaaaaaaaaaaaaaaaaaaaaaaaaaaaaaaaaaaaaaaaaaaaaaaaaaaaaaaaaaaaaaaaaaaaaaaaaaaaaaaaaaaaaaaaaaaaaaaaaaaaaaaaaaaaaaaaaaaaaaaaaaaaaaaaaaaaaaaaaaaaaaaaaaaaaaaaaaaaaaaaaaaaaaaaaaaaaaaaaaaaaaaaaaaaaaaaaaaaaaaaaaaaaaaaaaaaaaaaaaaaaaaaaaaaaaaaaaaaaaaaaaaaaaaaaaaaaaaaaaaaaaaaaaaaaaaaaaaaaaaaaaaaaaaaaaaaaaaaaaaaaaaaaaaaaaaaaaaaaaaaaaaaaaaaaaaaaaaaaaaaaaaaaaaaaaaaaaaaaaaaaaaaaaaaaaaaaaaaaaaaaaaaaaaaaaaaaaaaaaaaaaaaaaaaaaaaaaaaaaaaaaaaaaaaaaaaaaaaaaaaaaaaaaaaaaaaaaaaaaaaaaaaaaaaaaaaaaaaaaaaaaaaaaaaaaaaaaaaaaaaaaaaaaaaaaaaaaaaaaaaaaaaaaaaaaaaaaaaaaaaaaaaaaaaaaaaaaaaaaaaaaaaaaaaaaaaaaaaaaaaaaaaaaaaaaaaaaaaaaaaaaaaaaaaaaaaaaaaaaaaaaaaaaaaaaaaaaaaaaaaaaaaaaaaaaaaaaaaaaaaaaaaaaaaaaaaaaaaaaaaaaaaaaaaaaaaaaaaaaaaaaaaaaaaaaaaaaaaaaaaaaaaaaaaaaaaaaaaaaaaaaaaaaaaaaaaaaaaaaaaaaaaaaaaaaaaaaaaaaaaaaaaaaaaaaaaaaaaaaaaaaaaaaaaaaaaaaaaaaaaaaaaaaaaaaaaaaaaaaaaaaaaaaaaaaaaaaaaaaaaaaaaaaaaaaaaaaaaaaaaaaaaaaaaaaaaaaaaaaaaaaaaaaaaaaaaaaaaaaaaaaaaaaaaaaaaaaaaaaaaaaaaaaaaaaaaaaaaaaaaaaaaaaaaaaaaaaaaaaaaaaaaaaaaaaaaaaaaaaaaaaaaaaaaaaaaaaaaaaaaaaaaaaaaaaaaaaaaaaaaaaaaaaaaaaaaaaaaaaaaaaaaaaaaaaaaaaaaaaaaaaaaaaaaaaaaaaaaaaaaaaaaaaaaaaaaaaaaaaaaaaaaaaaaaaaaaaaaaaaaaaaaaaaaaaaaaaaaaaaaaaaaaaaaaaaaaaaaaaaaaaaaaaaaaaaaaaaaaaaaaaaaaaaaaaaaaaaaaaaaaaaaaaaaaaaaaaaaaaaaaaaaaaaaaaaaaaaaaaaaaaaaaaaaaaaaaaaaaaaaaaaaaaaaaaaaaaaaaaaaaaaaaaaaaaaaaaaaaaaaaaaaaaaaaaaaaaaaaaaaaaaaaaaaaaaaaaaaaaaaaaaaaaaaaaaaaaaaaaaaaaaaaaaaaaaaaaaaaaaaaaaaaaaaaaaaaaaaaaaaaaaaaaaaaaaaaaaaaaaaaaaaaaaaaaaaaaaaaaaaaaaaaaaaaaaaaaaaaaaaaaaaaaaaaaaaaaaaaaaaaaaaaaaaaaaaaaaaaaaaaaaaaaaaaaaaaaaaaaaaaaaaaaaaaaaaaaaaaaaaaaaaaaaaaaaaaaaaaaaaaaaaaaaaaaaaaaaaaaaaaaaaaaaaaaaaaaaaaaaaaaaaaaaaaaaaaaaaaaaaaaaaaaaaaaaaaaaaaaaaaaaaaaaaaaaaaaaaaaaaaaaaaaaaaaaaaaaaaaaaaaaaaaaaaaaaaaaaaaaaaaaaaaaaaaaaaaaaaaaaaaaaaaaaaaaaaaaaaaaaaaaaaaaaaaaaaaaaaaaaaaaaaaaaaaaaaaaaaaaaaaaaaaaaaaaaaaaaaaaaaaaaaaaaaaaaaaaaaaaaaaaaaaaaaaaaaaaaaaaaaaaaaaaaaaaaaaaaaaaaaaaaaaaaaaaaaaaaaaaaaaaaaaaaaaaaaaaaaaaaaaaaaaaaaaaaaaaaaaaaaaaaaaaaaaaaaaaaaaaaaaaaaaaaaaaaaaaaaaaaaaaaaaaaaaaaaaaaaaaaaaaaaaaaaaaaaaaaaaaaaaaaaaaaaaaaaaaaaaaaaaaaaaaaaaaaaaaaaaaaaaaaaaaaaaaaaaaaaaaaaaaaaaaaaaaaaaaaaaaaaaaaaaaaaaaaaaaaaaaaaaaaaaaaaaaaaaaaaaaaaaaaaaaaaaaaaaaaaaaaaaaaaaaaaaaaaaaaaaaaaaaaaaaaaaaaaaaaaaaaaaaaaaaaaaaaaaaaaaaaaaaaaaaaaaaaaaaaaaaaaaaaaaaaaaaaaaaaaaaaaaaaaaaaaaaaaaaaaaaaaaaaaaaaaaaaaaaaaaaaaaaaaaaaaaaaaaaaaaaaaaaaaaaaaaaaaaaaaaaaaaaaaaaaaaaaaaaaaaaaaaaaaaaaaaaaaaaaaaaaaaaaaaaaaaaaaaaaaaaaaaaaaaaaaaaaaaaaaaaaaaaaaaaaaaaaaaaaaaaaaaaaaaaaaaaaaaaaaaaaaaaaaaaaaaaaaaaaaaaaaaaaaaaaaaaaaaaaaaaaaaaaaaaaaaaaaaaaaaaaaaaaaaaaaaaaaaaaaaaaaaaaaaaaaaaaaaaaaaaaaaaaaaaaaaaaaaaaaaaaaaaaaaaaaaaaaaaaaaaaaaaaaaaaaaaaaaaaaaaaaaaaaaaaaaaaaaaaaaaaaaaaaaaaaaaaaaaaaaaaaaaaaaaaaaaaaaaaaaaaaaaaaaaaaaaaaaaaaaaaaaaaaaaaaaaaaaaaaaaaaaaaaaaaaaaaaaaaaaaaaaaaaaaaaaaaaaaaaaaaaaaaaaaaaaaaaaaaaaaaaaaaaaaaaaaaaaaaaaaaaaaaaaaaaaaaaaaaaaaaaaaaaaaaaaaaaaaaaaaaaaaaaaaaaaaaaaaaaaaaaaaaaaaaaaaaaaaaaaaaaaaaaaaaaaaaaaaaaaaaaaaaaaaaaaaaaaaaaaaaaaaaaaaaaaaaaaaaaaaaaaaaaaaaaaaaaaaaaaaaaaaaaaaaaaaaaaaaaaaaaaaaaaaaaaaaaaaaaaaaaaaaaaaaaaaaaaaaaaaaaaaaaaaaaaaaaaaaaaaaaaaaaaaaaaaaaaaaaaaaaaaaaaaaaaaaaaaaaaaaaaaaaaaaaaaaaaaaaaaaaaaaaaaaaaaaaaaaaaaaaaaaaaaaaaaaaaaaaaaaaaaaaaaaaaaaaaaaaaaaaaaaaaaaaaaaaaaaaaaaaaaaaaaaaaaaaaaaaaaaaaaaaaaaaaaaaaaaaaaaaaaaaaaaaaaaaaaaaaaaaaaaaaaaaaaaaaaaaaaaaaaaaaaaaaaaaaaaaaaaaaaaaaaaaaaaaaaaaaaaaaaaaaaaaaaaaaaaaaaaaaaaaaaaaaaaaaaaaaaaaaaaaaaaaaaaaaaaaaaaaaaaaaaaaaaaaaaaaaaaaaaaaaaaaaaaaaaaaaaaaaaaaaaaaaaaaaaaaaaaaaaaaaaaaaaaaaaaaaaaaaaaaaaaaaaaaaaaaaaaaaaaaaaaaaaaaaaaaaaaaaaaaaaaaaaaaaaaaaaaaaaaaaaaaaaaaaaaaaaaaaaaaaaaaaaaaaaaaaaaaaaaaaaaaaaaaaaaaaaaaaaaaaaaaaaaaaaaaaaaaaaaaaaaaaaaaaaaaaaaaaaaaaaaaaaaaaaaaaaaaaaaaaaaaaaaaaaaaaaaaaaaaaaaaaaaaaaaaaaaaaaaaaaaaaaaaaaaaaaaaaaaaaaaaaaaaaaaaaaaaaaaaaaaaaaaaaaaaaaaaaaaaaaaaaaaaaaaaaaaaaaaaaaaaaaaaaaaaaaaaaaaaaaaaaaaaaaaaaaaaaaaaaaaaaaaaaaaaaaaaaaaaaaaaaaaaaaaaaaaaaaaaaaaaaaaaaaaaaaaaaaaaaaaaaaaaaaaaaaaaaaaaaaaaaaaaaaaaaaaaaaaaaaaaaaaaaaaaaaaaaaaaaaaaaaaaaaaaaaaaaaaaaaaaaaaaaaaaaaaaaaaaaaaaaaaaaaaaaaaaaaaaaaaaaaaaaaaaaaaaaaaaaaaaaaaaaaaaaaaaaaaaaaaaaaaaaaaaaaaaaaaaaaaaaaaaaaaaaaaaaaaaaaaaaaaaaaaaaaaaaaaaaaaaaaaaaaaaaaaaaaaaaaaaaaaaaaaaaaaaaaaaaaaaaaaaaaaaaaaaaaaaaaaaaaaaaaaaaaaaaaaaaaaaaaaaaaaaaaaaaaaaaaaaaaaaaaaaaaaaaaaaaaaaaaaaaaaaaaaaaaaaaaaaaaaaaaaaaaaaaaaaaaaaaaaaaaaaaaaaaaaaaaaaaaaaaaaaaaaaaaaaaaaaaaaaaaaaaaaaaaaaaaaaaaaaaaaaaaaaaaaaaaaaaaaaaaaaaaaaaaaaaaaaaaaaaaaaaaaaaaaaaaaaaaaaaaaaaaaaaaaaaaaaaaaaaaaaaaaaaaaaaaaaaaaaaaaaaaaaaaaaaaaaaaaaaaaaaaaaaaaaaaaaaaaaaaaaaaaaaaaaaaaaaaaaaaaaaaaaaaaaaaaaaaaaaaaaaaaaaaaaaaaaaaaaaaaaaaaaaaaaaaaaaaaaaaaaaaaaaaaaaaaaaaaaaaaaaaaaaaaaaaaaaaaaaaaaaaaaaaaaaaaaaaaaaaaaaaaaaaaaaaaaaaaaaaaaaaaaaaaaaaaaaaaaaaaaaaaaaaaaaaaaaaaaaaaaaaaaaaaaaaaaaaaaaaaaaaaaaaaaaaaaaaaaaaaaaaaaaaaaaaaaaaaaaaaaaaaaaaaaaaaaaaaaaaaaaaaaaaaaaaaaaaaaaaaaaaaaaaaaaaaaaaaaaaaaaaaaaaaaaaaaaaaaaaaaaaaaaaaaaaaaaaaaaaaaaaaaaaaaaaaaaaaaaaaaaaaaaaaaaaaaaaaaaaaaaaaaaaaaaaaaaaaaaaaaaaaaaaaaaaaaaaaaaaaaaaaaaaaaaaaaaaaaaaaaaaaaaaaaaaaaaaaaaaaaaaaaaaaaaaaaaaaaaaaaaaaaaaaaaaaaaaaaaaaaaaaaaaaaaaaaaaaaaaaaaaaaaaaaaaaaaaaaaaaaaaaaaaaaaaaaaaaaaaaaaaaaaaaaaaaaaaaaaaaaaaaaaaaaaaaaaaaaaaaaaaaaaaaaaaaaaaaaaaaaaaaaaaaaaaaaaaaaaaaaaaaaaaaaaaaaaaaaaaaaaaaaaaaaaaaaaaaaaaaaaaaaaaaaaaaaaaaaaaaaaaaaaaaaaaaaaaaaaaaaaaaaaaaaaaaaaaaaaaaaaaaaaaaaaaaaaaaaaaaaaaaaaaaaaaaaaaaaaaaaaaaaaaaaaaaaaaaaaaaaaaaaaaaaaaaaaaaaaaaaaaaaaaaaaaaaaaaaaaaaaaaaaaaaaaaaaaaaaaaaaaaaaaaaaaaaaaaaaaaaaaaaaaaaaaaaaaaaaaaaaaaaaaaaaaaaaaaaaaaaaaaaaaaaaaaaaaaaaaaaaaaaaaaaaaaaaaaaaaaaaaaaaaaaaaaaaaaaaaaaaaaaaaaaaaaaaaaaaaaaaaaaaaaaaaaaaaaaaaaaaaaaaaaaaaaaaaaaaaaaaaaaaaaaaaaaaaaaaaaaaaaaaaaaaaaaaaaaaaaaaaaaaaaaaaaaaaaaaaaaaaaaaaaaaaaaaaaaaaaaaaaaaaaaaaaaaaaaaaaaaaaaaaaaaaaaaaaaaaaaaaaaaaaaaaaaaaaaaaaaaaaaaaaaaaaaaaaaaaaaaaaaaaaaaaaaaaaaaaaaaaaaaaaaaaaaaaaaaaaaaaaaaaaaaaaaaaaaaaaaaaaaaaaaaaaaaaaaaaaaaaaaaaaaaaaaaaaaaaaaaaaaaaaaaaaaaaaaaaaaaaaaaaaaaaaaaaaaaaaaaaaaaaaaaaaaaaaaaaaaaaaaaaaaaaaaaaaaaaaaaaaaaaaaaaaaaaaaaaaaaaaaaaaaaaaaaaaaaaaaaaaaaaaaaaaaaaaaaaaaaaaaaaaaaaaaaaaaaaaaaaaaaaaaaaaaaaaaaaaaaaaaaaaaaaaaaaaaaaaaaaaaaaaaaaaaaaaaaaaaaaaaaaaaaaaaaaaaaaaaaaaaaaaaaaaaaaaaaaaaaaaaaaaaaaaaaaaaaaaaaaaaaaaaaaaaaaaaaaaaaaaaaaaaaaaaaaaaaaaaaaaaaaaaaaaaaaaaaaaaaaaaaaaaaaaaaaaaaaaaaaaaaaaaaaaaaaaaaaaaaaaaaaaaaaaaaaaaaaaaaaaaaaaaaaaaaaaaaaaaaaaaaaaaaaaaaaaaaaaaaaaaaaaaaaaaaaaaaaaaaaaaaaaaaaaaaaaaaaaaaaaaaaaaaaaaaaaaaaaaaaaaaaaaaaaaaaaaaaaaaaaaaaaaaaaaaaaaaaaaaaaaaaaaaaaaaaaaaaaaaaaaaaaaaaaaaaaaaaaaaaaaaaaaaaaaaaaaaaaaaaaaaaaaaaaaaaaaaaaaaaaaaaaaaaaaaaaaaaaaaaaaaaaaaaaaaaaaaaaaaaaaaaaaaaaaaaaaaaaaaaaaaaaaaaaaaaaaaaaaaaaaaaaaaaaaaaaaaaaaaaaaaaaaaaaaaaaaaaaaaaaaaaaaaaaaaaaaaaaaaaaaaaaaaaaaaaaaaaaaaaaaaaaaaaaaaaaaaaaaaaaaaaaaaaaaaaaaaaaaaaaaaaaaaaaaaaaaaaaaaaaaaaaaaaaaaaaaaaaaaaaaaaaaaaaaaaaaaaaaaaaaaaaaaaaaaaaaaaaaaaaaaaaaaaaaaaaaaaaaaaaaaaaaaaaaaaaaaaaaaaaaaaaaaaaaaaaaaaaaaaaaaaaaaaaaaaaaaaaaaaaaaaaaaaaaaaaaaaaaaaaaaaaaaaaaaaaaaaaaaaaaaaaaaaaaaaaaaaaaaaaaaaaaaaaaaaaaaaaaaaaaaaaaaaaaaaaaaaaaaaaaaaaaaaaaaaaaaaaaaaaaaaaaaaaaaaaaaaaaaaaaaaaaaaaaaaaaaaaaaaaaaaaaaaaaaaaaaaaaaaaaaaaaaaaaaaaaaaaaaaaaaaaaaaaaaaaaaaaaaaaaaaaaaaaaaaaaaaaaaaaaaaaaaaaaaaaaaaaaaaaaaaaaaaaaaaaaaaaaaaaaaaaaaaaaaaaaaaaaaaaaaaaaaaaaaaaaaaaaaaaaaaaaaaaaaaaaaaaaaaaaaaaaaaaaaaaaaaaaaaaaaaaaaaaaaaaaaaaaaaaaaaaaaaaaaaaaaaaaaaaaaaaaaaaaaaaaaaaaaaaaaaaaaaaaaaaaaaaaaaaaaaaaaaaaaaaaaaaaaaaaaaaaaaaaaaaaaaaaaaaaaaaaaaaaaaaaaaaaaaaaaaaaaaaaaaaaaaaaaaaaaaaaaaaaaaaaaaaaaaaaaaaaaaaaaaaaaaaaaaaaaaaaaaaaaaaaaaaaaaaaaaaaaaaaaaaaaaaaaaaaaaaaaaaaaaaaaaaaaaaaaaaaaaaaaaaaaaaaaaaaaaaaaaaaaaaaaaaaaaaaaaaaaaaaaaaaaaaaaaaaaaaaaaaaaaaaaaaaaaaaaaaaaaaaaaaaaaaaaaaaaaaaaaaaaaaaaaaaaaaaaaaaaaaaaaaaaaaaaaaaaaaaaaaaaaaaaaaaaaaaaaaaaaaaaaaaaaaaaaaaaaaaaaaaaaaaaaaaaaaaaaaaaaaaaaaaaaaaaaaaaaaaaaaaaaaaaaaaaaaaaaaaaaaaaaaaaaaaaaaaaaaaaaaaaaaaaaaaaaaaaaaaaaaaaaaaaaaaaaaaaaaaaaaaaaaaaaaaaaaaaaaaaaaaaaaaaaaaaaaaaaaaaaaaaaaaaaaaaaaaaaaaaaaaaaaaaaaaaaaaaaaaaaaaaaaaaaaaaaaaaaaaaaaaaaaaaaaaaaaaaaaaaaaaaaaaaaaaaaaaaaaaaaaaaaaaaaaaaaaaaaaaaaaaaaaaaaaaaaaaaaaaaaaaaaaaaaaaaaaaaaaaaaaaaaaaaaaaaaaaaaaaaaaaaaaaaaaaaaaaaaaaaaaaaaaaaaaaaaaaaaaaaaaaaaaaaaaaaaaaaaaaaaaaaaaaaaaaaaaaaaaaaaaaaaaaaaaaaaaaaaaaaaaaaaaaaaaaaaaaaaaaaaaaaaaaaaaaaaaaaaaaaaaaaaaaaaaaaaaaaaaaaaaaaaaaaaaaaaaaaaaaaaaaaaaaaaaaaaaaaaaaaaaaaaaaaaaaaaaaaaaaaaaaaaaaaaaaaaaaaaaaaaaaaaaaaaaaaaaaaaaaaaaaaaaaaaaaaaaaaaaaaaaaaaaaaaaaaaaaaaaaaaaaaaaaaaaaaaaaaaaaaaaaaaaaaaaaaaaaaaaaaaaaaaaaaaaaaaaaaaaaaaaaaaaaaaaaaaaaaaaaaaaaaaaaaaaaaaaaaaaaaaaaaaaaaaaaaaaaaaaaaaaaaaaaaaaaaaaaaaaaaaaaaaaaaaaaaaaaaaaaaaaaaaaaaaaaaaaaaaaaaaaaaaaaaaaaaaaaaaaaaaaaaaaaaaaaaaaaaaaaaaaaaaaaaaaaaaaaaaaaaaaaaaaaaaaaaaaaaaaaaaaaaaaaaaaaaaaaaaaaaaaaaaaaaaaaaaaaaaaaaaaaaaaaaaaaaaaaaaaaaaaaaaaaaaaaaaaaaaaaaaaaaaaaaaaaaaaaaaaaaaaaaaaaaaaaaaaaaaaaaaaaaaaaaaaaaaaaaaaaaaaaaaaaaaaaaaaaaaaaaaaaaaaaaaaaaaaaaaaaaaaaaaaaaaaaaaaaaaaaaaaaaaaaaaaaaaaaaaaaaaaaaaaaaaaaaaaaaaaaaaaaaaaaaaaaaaaaaaaaaaaaaaaaaaaaaaaaaaaaaaaaaaaaaaaaaaaaaaaaaaaaaaaaaaaaaaaaaaaaaaaaaaaaaaaaaaaaaaaaaaaaaaaaaaaaaaaaaaaaaaaaaaaaaaaaaaaaaaaaaaaaaaaaaaaaaaaaaaaaaaaaaaaaaaaaaaaaaaaaaaaaaaaaaaaaaaaaaaaaaaaaaaaaaaaaaaaaaaaaaaaaaaaaaaaaaaaaaaaaaaaaaaaaaaaaaaaaaaaaaaaaaaaaaaaaaaaaaaaaaaaaaaaaaaaaaaaaaaaaaaaaaaaaaaaaaaaaaaaaaaaaaaaaaaaaaaaaaaaaaaaaaaaaaaaaaaaaaaaaaaaaaaaaaaaaaaaaaaaaaaaaaaaaaaaaaaaaaaaaaaaaaaaaaaaaaaaaaaaaaaaaaaaaaaaaaaaaaaaaaaaaaaaaaaaaaaaaaaaaaaaaaaaaaaaaaaaaaaaaaaaaaaaaaaaaaaaaaaaaaaaaaaaaaaaaaaaaaaaaaaaaaaaaaaaaaaaaaaaaaaaaaaaaaaaaaaaaaaaaaaaaaaaaaaaaaaaaaaaaaaaaaaaaaaaaaaaaaaaaaaaaaaaaaaaaaaaaaaaaaaaaaaaaaaaaaaaaaaaaaaaaaaaaaaaaaaaaaaaaaaaaaaaaaaaaaaaaaaaaaaaaaaaaaaaaaaaaaaaaaaaaaaaaaaaaaaaaaaaaaaaaaaaaaaaaaaaaaaaaaaaaaaaaaaaaaaaaaaaaaaaaaaaaaaaaaaaaaaaaaaaaaaaaaaaaaaaaaaaaaaaaaaaaaaaaaaaaaaaaaaaaaaaaaaaaaaaaaaaaaaaaaaaaaaaaaaaaaaaaaaaaaaaaaaaaaaaaaaaaaaaaaaaaaaaaaaaaaaaaaaaaaaaaaaaaaaaaaaaaaaaaaaaaaaaaaaaaaaaaaaaaaaaaaaaaaaaaaaaaaaaaaaaaaaaaaaaaaaaaaaaaaaaaaaaaaaaaaaaaaaaaaaaaaaaaaaaaaaaaaaaaaaaaaaaaaaaaaaaaaaaaaaaaaaaaaaaaaaaaaaaaaaaaaaaaaaaaaaaaaaaaaaaaaaaaaaaaaaaaaaaaaaaaaaaaaaaaaaaaaaaaaaaaaaaaaaaaaaaaaaaaaaaaaaaaaaaaaaaaaaaaaaaaaaaaaaaaaaaaaaaaaaaaaaaaaaaaaaaaaaaaaaaaaaaaaaaaaaaaaaaaaaaaaaaaaaaaaaaaaaaaaaaaaaaaaaaaaaaaaaaaaaaaaaaaaaaaaaaaaaaaaaaaaaaaaaaaaaaaaaaaaaaaaaaaaaaaaaaaaaaaaaaaaaaaaaaaaaaaaaaaaaaaaaaaaaaaaaaaaaaaaaaaaaaaaaaaaaaaaaaaaaaaaaaaaaaaaaaaaaaaaaaaaaaaaaaaaaaaaaaaaaaaaaaaaaaaaaaaaaaaaaaaaaaaaaaaaaaaaaaaaaaaaaaaaaaaaaaaaaaaaaaaaaaaaaaaaaaaaaaaaaaaaaaaaaaaaaaaaaaaaaaaaaaaaaaaaaaaaaaaaaaaaaaaaaaaaaaaaaaaaaaaaaaaaaaaaaaaaaaaaaaaaaaaaaaaaaaaaaaaaaaaaaaaaaaaaaaaaaaaaaaaaaaaaaaaaaaaaaaaaaaaaaaaaaaaaaaaaaaaaaaaaaaaaaaaaaaaaaaaaaaaaaaaaaaaaaaaaaaaaaaaaaaaaaaaaaaaaaaaaaaaaaaaaaaaaaaaaaaaaaaaaaaaaaaaaaaaaaaaaaaaaaaaaaaaaaaaaaaaaaaaaaaaaaaaaaaaaaaaaaaaaaaaaaaaaaaaaaaaaaaaaaaaaaaaaaaaaaaaaaaaaaaaaaaaaaaaaaaaaaaaaaaaaaaaaaaaaaaaaaaaaaaaaaaaaaaaaaaaaaaaaaaaaaaaaaaaaaaaaaaaaaaaaaaaaaaaaaaaaaaaaaaaaaaaaaaaaaaaaaaaaaaaaaaaaaaaaaaaaaaaaaaaaaaaaaaaaaaaaaaaaaaaaaaaaaaaaaaaaaaaaaaaaaaaaaaaaaaaaaaaaaaaaaaaaaaaaaaaaaaaaaaaaaaaaaaaaaaaaaaaaaaaaaaaaaaaaaaaaaaaaaaaaaaaaaaaaaaaaaaaaaaaaaaaaaaaaaaaaaaaaaaaaaaaaaaaaaaaaaaaaaaaaaaaaaaaaaaaaaaaaaaaaaaaaaaaaaaaaaaaaaaaaaaaaaaaaaaaaaaaaaaaaaaaaaaaaaaaaaaaaaaaaaaaaaaaaaaaaaaaaaaaaaaaaaaaaaaaaaaaaaaaaaaaaaaaaaaaaaaaaaaaaaaaaaaaaaaaaaaaaaaaaaaaaaaaaaaaaaaaaaaaaaaaaaaaaaaaaaaaaaaaaaaaaaaaaaaaaaaaaaaaaaaaaaaaaaaaaaaaaaaaaaaaaaaaaaaaaaaaaaaaaaaaaaaaaaaaaaaaaaaaaaaaaaaaaaaaaaaaaaaaaaaaaaaaaaaaaaaaaaaaaaaaaaaaaaaaaaaaaaaaaaaaaaaaaaaaaaaaaaaaaaaaaaaaaaaaaaaaaaaaaaaaaaaaaaaaaaaaaaaaaaaaaaaaaaaaaaaaaaaaaaaaaaaaaaaaaaaaaaaaaaaaaaaaaaaaaaaaaaaaaaaaaaaaaaaaaaaaaaaaaaaaaaaaaaaaaaaaaaaaaaaaaaaaaaaaaaaaaaaaaaaaaaaaaaaaaaaaaaaaaaaaaaaaaaaaaaaaaaaaaaaaaaaaaaaaaaaaaaaaaaaaaaaaaaaaaaaaaaaaaaaaaaaaaaaaaaaaaaaaaaaaaaaaaaaaaaaaaaaaaaaaaaaaaaaaaaaaaaaaaaaaaaaaaaaaaaaaaaaaaaaaaaaaaaaaaaaaaaaaaaaaaaaaaaaaaaaaaaaaaaaaaaaaaaaaaaaaaaaaaaaaaaaaaaaaaaaaaaaaaaaaaaaaaaaaaaaaaaaaaaaaaaaaaaaaaaaaaaaaaaaaaaaaaaaaaaaaaaaaaaaaaaaaaaaaaaaaaaaaaaaaaaaaaaaaaaaaaaaaaaaaaaaaaaaaaaaaaaaaaaaaaaaaaaaaaaaaaaaaaaaaaaaaaaaaaaaaaaaaaaaaaaaaaaaaaaaaaaaaaaaaaaaaaaaaaaaaaaaaaaaaaaaaaaaaaaaaaaaaaaaaaaaaaaaaaaaaaaaaaaaaaaaaaaaaaaaaaaaaaaaaaaaaaaaaaaaaaaaaaaaaaaaaaaaaaaaaaaaaaaaaaaaaaaaaaaaaaaaaaaaaaaaaaaaaaaaaaaaaaaaaaaaaaaaaaaaaaaaaaaaaaaaaaaaaaaaaaaaaaaaaaaaaaaaaaaaaaaaaaaaaaaaaaaaaaaaaaaaaaaaaaaaaaaaaaaaaaaaaaaaaaaaaaaaaaaaaaaaaaaaaaaaaaaaaaaaaaaaaaaaaaaaaaaaaaaaaaaaaaaaaaaaaaaaaaaaaaaaaaaaaaaaaaaaaaaaaaaaaaaaaaaaaaaaaaaaaaaaaaaaaaaaaaaaaaaaaaaaaaaaaaaaaaaaaaaaaaaaaaaaaaaaaaaaaaaaaaaaaaaaaaaaaaaaaaaaaaaaaaaaaaaaaaaaaaaaaaaaaaaaaaaaaaaaaaaaaaaaaaaaaaaaaaaaaaaaaaaaaaaaaaaaaaaaaaaaaaaaaaaaaaaaaaaaaaaaaaaaaaaaaaaaaaaaaaaaaaaaaaaaaaaaaaaaaaaaaaaaaaaaaaaaaaaaaaaaaaaaaaaaaaaaaaaaaaaaaaaaaaaaaaaaaaaaaaaaaaaaaaaaaaaaaaaaaaaaaaaaaaaaaaaaaaaaaaaaaaaaaaaaaaaaaaaaaaaaaaaaaaaaaaaaaaaaaaaaaaaaaaaaaaaaaaaaaaaaaaaaaaaaaaaaaaaaaaaaaaaaaaaaaaaaaaaaaaaaaaaaaaaaaaaaaaaaaaaaaaaaaaaaaaaaaaaaaaaaaaaaaaaaaaaaaaaaaaaaaaaaaaaaaaaaaaaaaaaaaaaaaaaaaaaaaaaaaaaaaaaaaaaaaaaaaaaaaaaaaaaaaaaaaaaaaaaaaaaaaaaaaaaaaaaaaaaaaaaaaaaaaaaaaaaaaaaaaaaaaaaaaaaaaaaaaaaaaaaaaaaaaaaaaaaaaaaaaaaaaaaaaaaaaaaaaaaaaaaaaaaaaaaaaaaaaaaaaaaaaaaaaaaaaaaaaaaaaaaaaaaaaaaaaaaaaaaaaaaaaaaaaaaaaaaaaaaaaaaaaaaaaaaaaaaaaaaaaaaaaaaaaaaaaaaaaaaaaaaaaaaaaaaaaaaaaaaaaaaaaaaaaaaaaaaaaaaaaaaaaaaaaaaaaaaaaaaaaaaaaaaaaaaaaaaaaaaaaaaaaaaaaaaaaaaaaaaaaaaaaaaaaaaaaaaaaaaaaaaaaaaaaaaaaaaaaaaaaaaaaaaaaaaaaaaaaaaaaaaaaaaaaaaaaaaaaaaaaaaaaaaaaaaaaaaaaaaaaaaaaaaaaaaaaaaaaaaaaaaaaaaaaaaaaaaaaaaaaaaaaaaaaaaaaaaaaaaaaaaaaaaaaaaaaaaaaaaaaaaaaaaaaaaaaaaaaaaaaaaaaaaaaaaaaaaaaaaaaaaaaaaaaaaaaaaaaaaaaaaaaaaaaaaaaaaaaaaaaaaaaaaaaaaaaaaaaaaaaaaaaaaaaaaaaaaaaaaaaaaaaaaaaaaaaaaaaaaaaaaaaaaaaaaaaaaaaaaaaaaaaaaaaaaaaaaaaaaaaaaaaaaaaaaaaaaaaaaaaaaaaaaaaaaaaaaaaaaaaaaaaaaaaaaaaaaaaaaaaaaaaaaaaaaaaaaaaaaaaaaaaaaaaaaaaaaaaaaaaaaaaaaaaaaaaaaaaaaaaaaaaaaaaaaaaaaaaaaaaaaaaaaaaaaaaaaaaaaaaaaaaaaaaaaaaaaaaaaaaaaaaaaaaaaaaaaaaaaaaaaaaaaaaaaaaaaaaaaaaaaaaaaaaaaaaaaaaaaaaaaaaaaaaaaaaaaaaaaaaaaaaaaaaaaaaaaaaaaaaaaaaaaaaaaaaaaaaaaaaaaaaaaaaaaaaaaaaaaaaaaaaaaaaaaaaaaaaaaaaaaaaaaaaaaaaaaaaaaaaaaaaaaaaaaaaaaaaaaaaaaaaaaaaaaaaaaaaaaaaaaaaaaaaaaaaaaaaaaaaaaaaaaaaaaaaaaaaaaaaaaaaaaaaaaaaaaaaaaaaaaaaaaaaaaaaaaaaaaaaaaaaaaaaaaaaaaaaaaaaaaaaaaaaaaaaaaaaaaaaaaaaaaaaaaaaaaaaaaaaaaaaaaaaaaaaaaaaaaaaaaaaaaaaaaaaaaaaaaaaaaaaaaaaaaaaaaaaaaaaaaaaaaaaaaaaaaaaaaaaaaaaaaaaaaaaaaaaaaaaaaaaaaaaaaaaaaaaaaaaaaaaaaaaaaaaaaaaaaaaaaaaaaaaaaaaaaaaaaaaaaaaaaaaaaaaaaaaaaaaaaaaaaaaaaaaaaaaaaaaaaaaaaaaaaaaaaaaaaaaaaaaaaaaaaaaaaaaaaaaaaaaaaaaaaaaaaaaaaaaaaaaaaaaaaaaaaaaaaaaaaaaaaaaaaaaaaaaaaaaaaaaaaaaaaaaaaaaaaaaaaaaaaaaaaaaaaaaaaaaaaaaaaaaaaaaaaaaaaaaaaaaaaaaaaaaaaaaaaaaaaaaaaaaaaaaaaaaaaaaaaaaaaaaaaaaaaaaaaaaaaaaaaaaaaaaaaaaaaaaaaaaaaaaaaaaaaaaaaaaaaaaaaaaaaaaaaaaaaaaaaaaaaaaaaaaaaaaaaaaaaaaaaaaaaaaaaaaaaaaaaaaaaaaaaaaaaaaaaaaaaaaaaaaaaaaaaaaaaaaaaaaaaaaaaaaaaaaaaaaaaaaaaaaaaaaaaaaaaaaaaaaaaaaaaaaaaaaaaaaaaaaaaaaaaaaaaaaaaaaaaaaaaaaaaaaaaaaaaaaaaaaaaaaaaaaaaaaaaaaaaaaaaaaaaaaaaaaaaaaaaaaaaaaaaaaaaaaaaaaaaaaaaaaaaaaaaaaaaaaaaaaaaaaaaaaaaaaaaaaaaaaaaaaaaaaaaaaaaaaaaaaaaaaaaaaaaaaaaaaaaaaaaaaaaaaaaaaaaaaaaaaaaaaaaaaaaaaaaaaaaaaaaaaaaaaaaaaaaaaaaaaaaaaaaaaaaaaaaaaaaaaaaaaaaaaaaaaaaaaaaaaaaaaaaaaaaaaaaaaaaaaaaaaaaaaaaaaaaaaaaaaaaaaaaaaaaaaaaaaaaaaaaaaaaaaaaaaaaaaaaaaaaaaaaaaaaaaaaaaaaaaaaaaaaaaaaaaaaaaaaaaaaaaaaaaaaaaaaaaaaaaaaaaaaaaaaaaaaaaaaaaaaaaaaaaaaaaaaaaaaaaaaaaaaaaaaaaaaaaaaaaaaaaaaaaaaaaaaaaaaaaaaaaaaaaaaaaaaaaaaaaaaaaaaaaaaaaaaaaaaaaaaaaaaaaaaaaaaaaaaaaaaaaaaaaaaaaaaaaaaaaaaaaaaaaaaaaaaaaaaaaaaaaaaaaaaaaaaaaaaaaaaaaaaaaaaaaaaaaaaaaaaaaaaaaaaaaaaaaaaaaaaaaaaaaaaaaaaaaaaaaaaaaaaaaaaaaaaaaaaaaaaaaaaaaaaaaaaaaaaaaaaaaaaaaaaaaaaaaaaaaaaaaaaaaaaaaaaaaaaaaaaaaaaaaaaaaaaaaaaaaaaaaaaaaaaaaaaaaaaaaaaaaaaaaaaaaaaaaaaaaaaaaaaaaaaaaaaaaaaaaaaaaaaaaaaaaaaaaaaaaaaaaaaaaaaaaaaaaaaaaaaaaaaaaaaaaaaaaaaaaaaaaaaaaaaaaaaaaaaaaaaaaaaaaaaaaaaaaaaaaaaaaaaaaaaaaaaaaaaaaaaaaaaaaaaaaaaaaaaaaaaaaaaaaaaaaaaaaaaaaaaaaaaaaaaaaaaaaaaaaaaaaaaaaaaaaaaaaaaaaaaaaaaaaaaaaaaaaaaaaaaaaaaaaaaaaaaaaaaaaaaaaaaaaaaaaaaaaaaaaaaaaaaaaaaaaaaaaaaaaaaaaaaaaaaaaaaaaaaaaaaaaaaaaaaaaaaaaaaaaaaaaaaaaaaaaaaaaaaaaaaaaaaaaaaaaaaaaaaaaaaaaaaaaaaaaaaaaaaaaaaaaaaaaaaaaaaaaaaaaaaaaaaaaaaaaaaaaaaaaaaaaaaaaaaaaaaaaaaaaaaaaaaaaaaaaaaaaaaaaaaaaaaaaaaaaaaaaaaaaaaaaaaaaaaaaaaaaaaaaaaaaaaaaaaaaaaaaaaaaaaaaaaaaaaaaaaaaaaaaaaaaaaaaaaaaaaaaaaaaaaaaaaaaaaaaaaaaaaaaaaaaaaaaaaaaaaaaaaaaaaaaaaaaaaaaaaaaaaaaaaaaaaaaaaaaaaaaaaaaaaaaaaaaaaaaaaaaaaaaaaaaaaaaaaaaaaaaaaaaaaaaaaaaaaaaaaaaaaaaaaaaaaaaaaaaaaaaaaaaaaaaaaaaaaaaaaaaaaaaaaaaaaaaaaaaaaaaaaaaaaaaaaaaaaaaaaaaaaaaaaaaaaaaaaaaaaaaaaaaaaaaaaaaaaaaaaaaaaaaaaaaaaaaaaaaaaaaaaaaaaaaaaaaaaaaaaaaaaaaaaaaaaaaaaaaaaaaaaaaaaaaaaaaaaaaaaaaaaaaaaaaaaaaaaaaaaaaaaaaaaaaaaaaaaaaaaaaaaaaaaaaaaaaaaaaaaaaaaaaaaaaaaaaaaaaaaaaaaaaaaaaaaaaaaaaaaaaaaaaaaaaaaaaaaaaaaaaaaaaaaaaaaaaaaaaaaaaaaaaaaaaaaaaaaaaaaaaaaaaaaaaaaaaaaaaaaaaaaaaaaaaaaaaaaaaaaaaaaaaaaaaaaaaaaaaaaaaaaaaaaaaaaaaaaaaaaaaaaaaaaaaaaaaaaaaaaaaaaaaaaaaaaaaaaaaaaaaaaaaaaaaaaaaaaaaaaaaaaaaaaaaaaaaaaaaaaaaaaaaaaaaaaaaaaaaaaaaaaaaaaaaaaaaaaaaaaaaaaaaaaaaaaaaaaaaaaaaaaaaaaaaaaaaaaaaaaaaaaaaaaaaaaaaaaaaaaaaaaaaaaaaaaaaaaaaaaaaaaaaaaaaaaaaaaaaaaaaaaaaaaaaaaaaaaaaaaaaaaaaaaaaaaaaaaaaaaaaaaaaaaaaaaaaaaaaaaaaaaaaaaaaaaaaaaaaaaaaaaaaaaaaaaaaaaaaaaaaaaaaaaaaaaaaaaaaaaaaaaaaaaaaaaaaaaaaaaaaaaaaaaaaaaaaaaaaaaaaaaaaaaaaaaaaaaaaaaaaaaaaaaaaaaaaaaaaaaaaaaaaaaaaaaaaaaaaaaaaaaaaaaaaaaaaaaaaaaaaaaaaaaaaaaaaaaaaaaaaaaaaaaaaaaaaaaaaaaaaaaaaaaaaaaaaaaaaaaaaaaaaaaaaaaaaaaaaaaaaaaaaaaaaaaaaaaaaaaaaaaaaaaaaaaaaaaaaaaaaaaaaaaaaaaaaaaaaaaaaaaaaaaaaaaaaaaaaaaaaaaaaaaaaaaaaaaaaaaaaaaaaaaaaaaaaaaaaaaaaaaaaaaaaaaaaaaaaaaaaaaaaaaaaaaaaaaaaaaaaaaaaaaaaaaaaaaaaaaaaaaaaaaaaaaaaaaaaaaaaaaaaaaaaaaaaaaaaaaaaaaaaaaaaaaaaaaaaaaaaaaaaaaaaaaaaaaaaaaaaaaaaaaaaaaaaaaaaaaaaaaaaaaaaaaaaaaaaaaaaaaaaaaaaaaaaaaaaaaaaaaaaaaaaaaaaaaaaaaaaaaaaaaaaaaaaaaaaaaaaaaaaaaaaaaaaaaaaaaaaaaaaaaaaaaaaaaaaaaaaaaaaaaaaaaaaaaaaaaaaaaaaaaaaaaaaaaaaaaaaaaaaaaaaaaaaaaaaaaaaaaaaaaaaaaaaaaaaaaaaaaaaaaaaaaaaaaaaaaaaaaaaaaaaaaaaaaaaaaaaaaaaaaaaaaaaaaaaaaaaaaaaaaaaaaaaaaaaaaaaaaaaaaaaaaaaaaaaaaaaaaaaaaaaaaaaaaaaaaaaaaaaaaaaaaaaaaaaaaaaaaaaaaaaaaaaaaaaaaaaaaaaaaaaaaaaaaaaaaaaaaaaaaaaaaaaaaaaaaaaaaaaaaaaaaaaaaaaaaaaaaaaaaaaaaaaaaaaaaaaaaaaaaaaaaaaaaaaaaaaaaaaaaaaaaaaaaaaaaaaaaaaaaaaaaaaaaaaaaaaaaaaaaaaaaaaaaaaaaaaaaaaaaaaaaaaaaaaaaaaaaaaaaaaaaaaaaaaaaaaaaaaaaaaaaaaaaaaaaaaaaaaaaaaaaaaaaaaaaaaaaaaaaaaaaaaaaaaaaaaaaaaaaaaaaaaaaaaaaaaaaaaaaaaaaaaaaaaaaaaaaaaaaaaaaaaaaaaaaaaaaaaaaaaaaaaaaaaaaaaaaaaaaaaaaaaaaaaaaaaaaaaaaaaaaaaaaaaaaaaaaaaaaaaaaaaaaaaaaaaaaaaaaaaaaaaaaaaaaaaaaaaaaaaaaaaaaaaaaaaaaaaaaaaaaaaaaaaaaaaaaaaaaaaaaaaaaaaaaaaaaaaaaaaaaaaaaaaaaaaaaaaaaaaaaaaaaaaaaaaaaaaaaaaaaaaaaaaaaaaaaaaaaaaaaaaaaaaaaaaaaaaaaaaaaaaaaaaaaaaaaaaaaaaaaaaaaaaaaaaaaaaaaaaaaaaaaaaaaaaaaaaaaaaaaaaaaaaaaaaaaaaaaaaaaaaaaaaaaaaaaaaaaaaaaaaaaaaaaaaaaaaaaaaaaaaaaaaaaaaaaaaaaaaaaaaaaaaaaaaaaaaaaaaaaaaaaaaaaaaaaaaaaaaaaaaaaaaaaaaaaaaaaaaaaaaaaaaaaaaaaaaaaaaaaaaaaaaaaaaaaaaaaaaaaaaaaaaaaaaaaaaaaaaaaaaaaaaaaaaaaaaaaaaaaaaaaaaaaaaaaaaaaaaaaaaaaaaaaaaaaaaaaaaaaaaaaaaaaaaaaaaaaaaaaaaaaaaaaaaaaaaaaaaaaaaaaaaaaaaaaaaaaaaaaaaaaaaaaaaaaaaaaaaaaaaaaaaaaaaaaaaaaaaaaaaaaaaaaaaaaaaaaaaaaaaaaaaaaaaaaaaaaaaaaaaaaaaaaaaaaaaaaaaaaaaaaaaaaaaaaaaaaaaaaaaaaaaaaaaaaaaaaaaaaaaaaaaaaaaaaaaaaaaaaaaaaaaaaaaaaaaaaaaaaaaaaaaaaaaaaaaaaaaaaaaaaaaaaaaaaaaaaaaaaaaaaaaaaaaaaaaaaaaaaaaaaaaaaaaaaaaaaaaaaaaaaaaaaaaaaaaaaaaaaaaaaaaaaaaaaaaaaaaaaaaaaaaaaaaaaaaaaaaaaaaaaaaaaaaaaaaaaaaaaaaaaaaaaaaaaaaaaaaaaaaaaaaaaaaaaaaaaaaaaaaaaaaaaaaaaaaaaaaaaaaaaaaaaaaaaaaaaaaaaaaaaaaaaaaaaaaaaaaaaaaaaaaaaaaaaaaaaaaaaaaaaaaaaaaaaaaaaaaaaaaaaaaaaaaaaaaaaaaaaaaaaaaaaaaaaaaaaaaaaaaaaaaaaaaaaaaaaaaaaaaaaaaaaaaaaaaaaaaaaaaaaaaaaaaaaaaaaaaaaaaaaaaaaaaaaaaaaaaaaaaaaaaaaaaaaaaaaaaaaaaaaaaaaaaaaaaaaaaaaaaaaaaaaaaaaaaaaaaaaaaaaaaaaaaaaaaaaaaaaaaaaaaaaaaaaaaaaaaaaaaaaaaaaaaaaaaaaaaaaaaaaaaaaaaaaaaaaaaaaaaaaaaaaaaaaaaaaaaaaaaaaaaaaaaaaaaaaaaaaaaaaaaaaaaaaaaaaaaaaaaaaaaaaaaaaaaaaaaaaaaaaaaaaaaaaaaaaaaaaaaaaaaaaaaaaaaaaaaaaaaaaaaaaaaaaaaaaaaaaaaaaaaaaaaaaaaaaaaaaaaaaaaaaaaaaaaaaaaaaaaaaaaaaaaaaaaaaaaaaaaaaaaaaaaaaaaaaaaaaaaaaaaaaaaaaaaaaaaaaaaaaaaaaaaaaaaaaaaaaaaaaaaaaaaaaaaaaaaaaaaaaaaaaaaaaaaaaaaaaaaaaaaaaaaaaaaaaaaaaaaaaaaaaaaaaaaaaaaaaaaaaaaaaaaaaaaaaaaaaaaaaaaaaaaaaaaaaaaaaaaaaaaaaaaaaaaaaaaaaaaaaaaaaaaaaaaaaaaaaaaaaaaaaaaaaaaaaaaaaaaaaaaaaaaaaaaaaaaaaaaaaaaaaaaaaaaaaaaaaaaaaaaaaaaaaaaaaaaaaaaaaaaaaaaaaaaaaaaaaaaaaaaaaaaaaaaaaaaaaaaaaaaaaaaaaaaaaaaaaaaaaaaaaaaaaaaaaaaaaaaaaaaaaaaaaaaaaaaaaaaaaaaaaaaaaaaaaaaaaaaaaaaaaaaaaaaaaaaaaaaaaaaaaaaaaaaaaaaaaaaaaaaaaaaaaaaaaaaaaaaaaaaaaaaaaaaaaaaaaaaaaaaaaaaaaaaaaaaaaaaaaaaaaaaaaaaaaaaaaaaaaaaaaaaaaaaaaaaaaaaaaaaaaaaaaaaaaaaaaaaaaaaaaaaaaaaaaaaaaaaaaaaaaaaaaaaaaaaaaaaaaaaaaaaaaaaaaaaaaaaaaaaaaaaaaaaaaaaaaaaaaaaaaaaaaaaaaaaaaaaaaaaaaaaaaaaaaaaaaaaaaaaaaaaaaaaaaaaaaaaaaaaaaaaaaaaaaaaaaaaaaaaaaaaaaaaaaaaaaaaaaaaaaaaaaaaaaaaaaaaaaaaaaaaaaaaaaaaaaaaaaaaaaaaaaaaaaaaaaaaaaaaaaaaaaaaaaaaaaaaaaaaaaaaaaaaaaaaaaaaaaaaaaaaaaaaaaaaaaaaaaaaaaaaaaaaaaaaaaaaaaaaaaaaaaaaaaaaaaaaaaaaaaaaaaaaaaaaaaaaaaaaaaaaaaaaaaaaaaaaaaaaaaaaaaaaaaaaaaaaaaaaaaaaaaaaaaaaaaaaaaaaaaaaaaaaaaaaaaaaaaaaaaaaaaaaaaaaaaaaaaaaaaaaaaaaaaaaaaaaaaaaaaaaaaaaaaaaaaaaaaaaaaaaaaaaaaaaaaaaaaaaaaaaaaaaaaaaaaaaaaaaaaaaaaaaaaaaaaaaaaaaaaaaaaaaaaaaaaaaaaaaaaaaaaaaaaaaaaaaaaaaaaaaaaaaaaaaaaaaaaaaaaaaaaaaaaaaaaaaaaaaaaaaaaaaaaaaaaaaaaaaaaaaaaaaaaaaaaaaaaaaaaaaaaaaaaaaaaaaaaaaaaaaaaaaaaaaaaaaaaaaaaaaaaaaaaaaaaaaaaaaaaaaaaaaaaaaaaaaaaaaaaaaaaaaaaaaaaaaaaaaaaaaaaaaaaaaaaaaaaaaaaaaaaaaaaaaaaaaaaaaaaaaaaaaaaaaaaaaaaaaaaaaaaaaaaaaaaaaaaaaaaaaaaaaaaaaaaaaaaaaaaaaaaaaaaaaaaaaaaaaaaaaaaaaaaaaaaaaaaaaaaaaaaaaaaaaaaaaaaaaaaaaaaaaaaaaaaaaaaaaaaaaaaaaaaaaaaaaaaaaaaaaaaaaaaaaaaaaaaaaaaaaaaaaaaaaaaaaaaaaaaaaaaaaaaaaaaaaaaaaaaaaaaaaaaaaaaaaaaaaaaaaaaaaaaaaaaaaaaaaaaaaaaaaaaaaaaaaaaaaaaaaaaaaaaaaaaaaaaaaaaaaaaaaaaaaaaaaaaaaaaaaaaaaaaaaaaaaaaaaaaaaaaaaaaaaaaaaaaaaaaaaaaaaaaaaaaaaaaaaaaaaaaaaaaaaaaaaaaaaaaaaaaaaaaaaaaaaaaaaaaaaaaaaaaaaaaaaaaaaaaaaaaaaaaaaaaaaaaaaaaaaaaaaaaaaaaaaaaaaaaaaaaaaaaaaaaaaaaaaaaaaaaaaaaaaaaaaaaaaaaaaaaaaaaaaaaaaaaaaaaaaaaaaaaaaaaaaaaaaaaaaaaaaaaaaaaaaaaaaaaaaaaaaaaaaaaaaaaaaaaaaaaaaaaaaaaaaaaaaaaaaaaaaaaaaaaaaaaaaaaaaaaaaaaaaaaaaaaaaaaaaaaaaaaaaaaaaaaaaaaaaaaaaaaaaaaaaaaaaaaaaaaaaaaaaaaaaaaaaaaaaaaaaaaaaaaaaaaaaaaaaaaaaaaaaaaaaaaaaaaaaaaaaaaaaaaaaaaaaaaaaaaaaaaaaaaaaaaaaaaaaaaaaaaaaaaaaaaaaaaaaaaaaaaaaaaaaaaaaaaaaaaaaaaaaaaaaaaaaaaaaaaaaaaaaaaaaaaaaaaaaaaaaaaaaaaaaaaaaaaaaaaaaaaaaaaaaaaaaaaaaaaaaaaaaaaaaaaaaaaaaaaaaaaaaaaaaaaaaaaaaaaaaaaaaaaaaaaaaaaaaaaaaaaaaaaaaaaaaaaaaaaaaaaaaaaaaaaaaaaaaaaaaaaaaaaaaaaaaaaaaaaaaaaaaaaaaaaaaaaaaaaaaaaaaaaaaaaaaaaaaaaaaaaaaaaaaaaaaaaaaaaaaaaaaaaaaaaaaaaaaaaaaaaaaaaaaaaaaaaaaaaaaaaaaaaaaaaaaaaaaaaaaaaaaaaaaaaaaaaaaaaaaaaaaaaaaaaaaaaaaaaaaaaaaaaaaaaaaaaaaaaaaaaaaaaaaaaaaaaaaaaaaaaaaaaaaaaaaaaaaaaaaaaaaaaaaaaaaaaaaaaaaaaaaaaaaaaaaaaaaaaaaaaaaaaaaaaaaaaaaaaaaaaaaaaaaaaaaaaaaaaaaaaaaaaaaaaaaaaaaaaaaaaaaaaaaaaaaaaaaaaaaaaaaaaaaaaaaaaaaaaaaaaaaaaaaaaaaaaaaaaaaaaaaaaaaaaaaaaaaaaaaaaaaaaaaaaaaaaaaaaaaaaaaaaaaaaaaaaaaaaaaaaaaaaaaaaaaaaaaaaaaaaaaaaaaaaaaaaaaaaaaaaaaaaaaaaaaaaaaaaaaaaaaaaaaaaaaaaaaaaaaaaaaaaaaaaaaaaaaaaaaaaaaaaaaaaaaaaaaaaaaaaaaaaaaaaaaaaaaaaaaaaaaaaaaaaaaaaaaaaaaaaaaaaaaaaaaaaaaaaaaaaaaaaaaaaaaaaaaaaaaaaaaaaaaaaaaaaaaaaaaaaaaaaaaaaaaaaaaaaaaaaaaaaaaaaaaaaaaaaaaaaaaaaaaaaaaaaaaaaaaaaaaaaaaaaaaaaaaaaaaaaaaaaaaaaaaaaaaaaaaaaaaaaaaaaaaaaaaaaaaaaaaaaaaaaaaaaaaaaaaaaaaaaaaaaaaaaaaaaaaaaaaaaaaaaaaaaaaaaaaaaaaaaaaaaaaaaaaaaaaaaaaaaaaaaaaaaaaaaaaaaaaaaaaaaaaaaaaaaaaaaaaaaaaaaaaaaaaaaaaaaaaaaaaaaaaaaaaaaaaaaaaaaaaaaaaaaaaaaaaaaaaaaaaaaaaaaaaaaaaaaaaaaaaaaaaaaaaaaaaaaaaaaaaaaaaaaaaaaaaaaaaaaaaaaaaaaaaaaaaaaaaaaaaaaaaaaaaaaaaaaaaaaaaaaaaaaaaaaaaaaaaaaaaaaaaaaaaaaaaaaaaaaaaaaaaaaaaaaaaaaaaaaaaaaaaaaaaaaaaaaaaaaaaaaaaaaaaaaaaaaaaaaaaaaaaaaaaaaaaaaaaaaaaaaaaaaaaaaaaaaaaaaaaaaaaaaaaaaaaaaaaaaaaaaaaaaaaaaaaaaaaaaaaaaaaaaaaaaaaaaaaaaaaaaaaaaaaaaaaaaaaaaaaaaaaaaaaaaaaaaaaaaaaaaaaaaaaaaaaaaaaaaaaaaaaaaaaaaaaaaaaaaaaaaaaaaaaaaaaaaaaaaaaaaaaaaaaaaaaaaaaaaaaaaaaaaaaaaaaaaaaaaaaaaaaaaaaaaaaaaaaaaaaaaaaaaaaaaaaaaaaaaaaaaaaaaaaaaaaaaaaaaaaaaaaaaaaaaaaaaaaaaaaaaaaaaaaaaaaaaaaaaaaaaaaaaaaaaaaaaaaaaaaaaaaaaaaaaaaaaaaaaaaaaaaaaaaaaaaaaaaaaaaaaaaaaaaaaaaaaaaaaaaaaaaaaaaaaaaaaaaaaaaaaaaaaaaaaaaaaaaaaaaaaaaaaaaaaaaaaaaaaaaaaaaaaaaaaaaaaaaaaaaaaaaaaaaaaaaaaaaaaaaaaaaaaaaaaaaaaaaaaaaaaaaaaaaaaaaaaaaaaaaaaaaaaaaaaaaaaaaaaaaaaaaaaaaaaaaaaaaaaaaaaaaaaaaaaaaaaaaaaaaaaaaaaaaaaaaaaaaaaaaaaaaaaaaaaaaaaaaaaaaaaaaaaaaaaaaaaaaaaaaaaaaaaaaaaaaaaaaaaaaaaaaaaaaaaaaaaaaaaaaaaaaaaaaaaaaaaaaaaaaaaaaaaaaaaaaaaaaaaaaaaaaaaaaaaaaaaaaaaaaaaaaaaaaaaaaaaaaaaaaaaaaaaaaaaaaaaaaaaaaaaaaaaaaaaaaaaaaaaaaaaaaaaaaaaaaaaaaaaaaaaaaaaaaaaaaaaaaaaaaaaaaaaaaaaaaaaaaaaaaaaaaaaaaaaaaaaaaaaaaaaaaaaaaaaaaaaaaaaaaaaaaaaaaaaaaaaaaaaaaaaaaaaaaaaaaaaaaaaaaaaaaaaaaaaaaaaaaaaaaaaaaaaaaaaaaaaaaaaaaaaaaaaaaaaaaaaaaaaaaaaaaaaaaaaaaaaaaaaaaaaaaaaaaaaaaaaaaaaaaaaaaaaaaaaaaaaaaaaaaaaaaaaaaaaaaaaaaaaaaaaaaaaaaaaaaaaaaaaaaaaaaaaaaaaaaaaaaaaaaaaaaaaaaaaaaaaaaaaaaaaaaaaaaaaaaaaaaaaaaaaaaaaaaaaaaaaaaaaaaaaaaaaaaaaaaaaaaaaaaaaaaaaaaaaaaaaaaaaaaaaaaaaaaaaaaaaaaaaaaaaaaaaaaaaaaaaaaaaaaaaaaaaaaaaaaaaaaaaaaaaaaaaaaaaaaaaaaaaaaaaaaaaaaaaaaaaaaaaaaaaaaaaaaaaaaaaaaaaaaaaaaaaaaaaaaaaaaaaaaaaaaaaaaaaaaaaaaaaaaaaaaaaaaaaaaaaaaaaaaaaaaaaaaaaaaaaaaaaaaaaaaaaaaaaaaaaaaaaaaaaaaaaaaaaaaaaaaaaaaaaaaaaaaaaaaaaaaaaaaaaaaaaaaaaaaaaaaaaaaaaaaaaaaaaaaaaaaaaaaaaaaaaaaaaaaaaaaaaaaaaaaaaaaaaaaaaaaaaaaaaaaaaaaaaaaaaaaaaaaaaaaaaaaaaaaaaaaaaaaaaaaaaaaaaaaaaaaaaaaaaaaaaaaaaaaaaaaaaaaaaaaaaaaaaaaaaaaaaaaaaaaaaaaaaaaaaaaaaaaaaaaaaaaaaaaaaaaaaaaaaaaaaaaaaaaaaaaaaaaaaaaaaaaaaaaaaaaaaaaaaaaaaaaaaaaaaaaaaaaaaaaaaaaaaaaaaaaaaaaaaaaaaaaaaaaaaaaaaaaaaaaaaaaaaaaaaaaaaaaaaaaaaaaaaaaaaaaaaaaaaaaaaaaaaaaaaaaaaaaaaaaaaaaaaaaaaaaaaaaaaaaaaaaaaaaaaaaaaaaaaaaaaaaaaaaaaaaaaaaaaaaaaaaaaaaaaaaaaaaaaaaaaaaaaaaaaaaaaaaaaaaaaaaaaaaaaaaaaaaaaaaaaaaaaaaaaaaaaaaaaaaaaaaaaaaaaaaaaaaaaaaaaaaaaaaaaaaaaaaaaaaaaaaaaaaaaaaaaaaaaaaaaaaaaaaaaaaaaaaaaaaaaaaaaaaaaaaaaaaaaaaaaaaaaaaaaaaaaaaaaaaaaaaaaaaaaaaaaaaaaaaaaaaaaaaaaaaaaaaaaaaaaaaaaaaaaaaaaaaaaaaaaaaaaaaaaaaaaaaaaaaaaaaaaaaaaaaaaaaaaaaaaaaaaaaaaaaaaaaaaaaaaaaaaaaaaaaaaaaaaaaaaaaaaaaaaaaaaaaaaaaaaaaaaaaaaaaaaaaaaaaaaaaaaaaaaaaaaaaaaaaaaaaaaaaaaaaaaaaaaaaaaaaaaaaaaaaaaaaaaaaaaaaaaaaaaaaaaaaaaaaaaaaaaaaaaaaaaaaaaaaaaaaaaaaaaaaaaaaaaaaaaaaaaaaaaaaaaaaaaaaaaaaaaaaaaaaaaaaaaaaaaaaaaaaaaaaaaaaaaaaaaaaaaaaaaaaaaaaaaaaaaaaaaaaaaaaaaaaaaaaaaaaaaaaaaaaaaaaaaaaaaaaaaaaaaaaaaaaaaaaaaaaaaaaaaaaaaaaaaaaaaaaaaaaaaaaaaaaaaaaaaaaaaaaaaaaaaaaaaaaaaaaaaaaaaaaaaaaaaaaaaaaaaaaaaaaaaaaaaaaaaaaaaaaaaaaaaaaaaaaaaaaaaaaaaaaaaaaaaaaaaaaaaaaaaaaaaaaaaaaaaaaaaaaaaaaaaaaaaaaaaaaaaaaaaaaaaaaaaaaaaaaaaaaaaaaaaaaaaaaaaaaaaaaaaaaaaaaaaaaaaaaaaaaaaaaaaaaaaaaaaaaaaaaaaaaaaaaaaaaaaaaaaaaaaaaaaaaaaaaaaaaaaaaaaaaaaaaaaaaaaaaaaaaaaaaaaaaaaaaaaaaaaaaaaaaaaaaaaaaaaaaaaaaaaaaaaaaaaaaaaaaaaaaaaaaaaaaaaaaaaaaaaaaaaaaaaaaaaaaaaaaaaaaaaaaaaaaaaaaaaaaaaaaaaaaaaaaaaaaaaaaaaaaaaaaaaaaaaaaaaaaaaaaaaaaaaaaaaaaaaaaaaaaaaaaaaaaaaaaaaaaaaaaaaaaaaaaaaaaaaaaaaaaaaaaaaaaaaaaaaaaaaaaaaaaaaaaaaaaaaaaaaaaaaaaaaaaaaaaaaaaaaaaaaaaaaaaaaaaaaaaaaaaaaaaaaaaaaaaaaaaaaaaaaaaaaaaaaaaaaaaaaaaaaaaaaaaaaaaaaaaaaaaaaaaaaaaaaaaaaaaaaaaaaaaaaaaaaaaaaaaaaaaaaaaaaaaaaaaaaaaaaaaaaaaaaaaaaaaaaaaaaaaaaaaaaaaaaaaaaaaaaaaaaaaaaaaaaaaaaaaaaaaaaaaaaaaaaaaaaaaaaaaaaaaaaaaaaaaaaaaaaaaaaaaaaaaaaaaaaaaaaaaaaaaaaaaaaaaaaaaaaaaaaaaaaaaaaaaaaaaaaaaaaaaaaaaaaaaaaaaaaaaaaaaaaaaaaaaaaaaaaaaaaaaaaaaaaaaaaaaaaaaaaaaaaaaaaaaaaaaaaaaaaaaaaaaaaaaaaaaaaaaaaaaaaaaaaaaaaaaaaaaaaaaaaaaaaaaaaaaaaaaaaaaaaaaaaaaaaaaaaaaaaaaaaaaaaaaaaaaaaaaaaaaaaaaaaaaaaaaaaaaaaaaaaaaaaaaaaaaaaaaaaaaaaaaaaaaaaaaaaaaaaaaaaaaaaaaaaaaaaaaaaaaaaaaaaaaaaaaaaaaaaaaaaaaaaaaaaaaaaaaaaaaaaaaaaaaaaaaaaaaaaaaaaaaaaaaaaaaaaaaaaaaaaaaaaaaaaaaaaaaaaaaaaaaaaaaaaaaaaaaaaaaaaaaaaaaaaaaaaaaaaaaaaaaaaaaaaaaaaaaaaaaaaaaaaaaaaaaaaaaaaaaaaaaaaaaaaaaaaaaaaaaaaaaaaaaaaaaaaaaaaaaaaaaaaaaaaaaaaaaaaaaaaaaaaaaaaaaaaaaaaaaaaaaaaaaaaaaaaaaaaaaaaaaaaaaaaaaaaaaaaaaaaaaaaaaaaaaaaaaaaaaaaaaaaaaaaaaaaaaaaaaaaaaaaaaaaaaaaaaaaaaaaaaaaaaaaaaaaaaaaaaaaaaaaaaaaaaaaaaaaaaaaaaaaaaaaaaaaaaaaaaaaaaaaaaaaaaaaaaaaaaaaaaaaaaaaaaaaaaaaaaaaaaaaaaaaaaaaaaaaaaaaaaaaaaaaaaaaaaaaaaaaaaaaaaaaaaaaaaaaaaaaaaaaaaaaaaaaaaaaaaaaaaaaaaaaaaaaaaaaaaaaaaaaaaaaaaaaaaaaaaaaaaaaaaaaaaaaaaaaaaaaaaaaaaaaaaaaaaaaaaaaaaaaaaaaaaaaaaaaaaaaaaaaaaaaaaaaaaaaaaaaaaaaaaaaaaaaaaaaaaaaaaaaaaaaaaaaaaaaaaaaaaaaaaaaaaaaaaaaaaaaaaaaaaaaaaaaaaaaaaaaaaaaaaaaaaaaaaaaaaaaaaaaaaaaaaaaaaaaaaaaaaaaaaaaaaaaaaaaaaaaaaaaaaaaaaaaaaaaaaaaaaaaaaaaaaaaaaaaaaaaaaaaaaaaaaaaaaaaaaaaaaaaaaaaaaaaaaaaaaaaaaaaaaaaaaaaaaaaaaaaaaaaaaaaaaaaaaaaaaaaaaaaaaaaaaaaaaaaaaaaaaaaaaaaaaaaaaaaaaaaaaaaaaaaaaaaaaaaaaaaaaaaaaaaaaaaaaaaaaaaaaaaaaaaaaaaaaaaaaaaaaaaaaaaaaaaaaaaaaaaaaaaaaaaaaaaaaaaaaaaaaaaaaaaaaaaaaaaaaaaaaaaaaaaaaaaaaaaaaaaaaaaaaaaaaaaaaaaaaaaaaaaaaaaaaaaaaaaaaaaaaaaaaaaaaaaaaaaaaaaaaaaaaaaaaaaaaaaaaaaaaaaaaaaaaaaaaaaaaaaaaaaaaaaaaaaaaaaaaaaaaaaaaaaaaaaaaaaaaaaaaaaaaaaaaaaaaaaaaaaaaaaaaaaaaaaaaaaaaaaaaaaaaaaaaaaaaaaaaaaaaaaaaaaaaaaaaaaaaaaaaaaaaaaaaaaaaaaaaaaaaaaaaaaaaaaaaaaaaaaaaaaaaaaaaaaaaaaaaaaaaaaaaaaaaaaaaaaaaaaaaaaaaaaaaaaaaaaaaaaaaaaaaaaaaaaaaaaaaaaaaaaaaaaaaaaaaaaaaaaaaaaaaaaaaaaaaaaaaaaaaaaaaaaaaaaaaaaaaaaaaaaaaaaaaaaaaaaaaaaaaaaaaaaaaaaaaaaaaaaaaaaaaaaaaaaaaaaaaaaaaaaaaaaaaaaaaaaaaaaaaaaaaaaaaaaaaaaaaaaaaaaaaaaaaaaaaaaaaaaaaaaaaaaaaaaaaaaaaaaaaaaaaaaaaaaaaaaaaaaaaaaaaaaaaaaaaaaaaaaaaaaaaaaaaaaaaaaaaaaaaaaaaaaaaaaaaaaaaaaaaaaaaaaaaaaaaaaaaaaaaaaaaaaaaaaaaaaaaaaaaaaaaaaaaaaaaaaaaaaaaaaaaaaaaaaaaaaaaaaaaaaaaaaaaaaaaaaaaaaaaaaaaaaaaaaaaaaaaaaaaaaaaaaaaaaaaaaaaaaaaaaaaaaaaaaaaaaaaaaaaaaaaaaaaaaaaaaaaaaaaaaaaaaaaaaaaaaaaaaaaaaaaaaaaaaaaaaaaaaaaaaaaaaaaaaaaaaaaaaaaaaaaaaaaaaaaaaaaaaaaaaaaaaaaaaaaaaaaaaaaaaaaaaaaaaaaaaaaaaaaaaaaaaaaaaaaaaaaaaaaaaaaaaaaaaaaaaaaaaaaaaaaaaaaaaaaaaaaaaaaaaaaaaaaaaaaaaaaaaaaaaaaaaaaaaaaaaaaaaaaaaaaaaaaaaaaaaaaaaaaaaaaaaaaaaaaaaaaaaaaaaaaaaaaaaaaaaaaaaaaaaaaaaaaaaaaaaaaaaaaaaaaaaaaaaaaaaaaaaaaaaaaaaaaaaaaaaaaaaaaaaaaaaaaaaaaaaaaaaaaaaaaaaaaaaaaaaaaaaaaaaaaaaaaaaaaaaaaaaaaaaaaaaaaaaaaaaaaaaaaaaaaaaaaaaaaaaaaaaaaaaaaaaaaaaaaaaaaaaaaaaaaaaaaaaaaaaaaaaaaaaaaaaaaaaaaaaaaaaaaaaaaaaaaaaaaaaaaaaaaaaaaaaaaaaaaaaaaaaaaaaaaaaaaaaaaaaaaaaaaaaaaaaaaaaaaaaaaaaaaaaaaaaaaaaaaaaaaaaaaaaaaaaaaaaaaaaaaaaaaaaaaaaaaaaaaaaaaaaaaaaaaaaaaaaaaaaaaaaaaaaaaaaaaaaaaaaaaaaaaaaaaaaaaaaaaaaaaaaaaaaaaaaaaaaaaaaaaaaaaaaaaaaaaaaaaaaaaaaaaaaaaaaaaaaaaaaaaaaaaaaaaaaaaaaaaaaaaaaaaaaaaaaaaaaaaaaaaaaaaaaaaaaaaaaaaaaaaaaaaaaaaaaaaaaaaaaaaaaaaaaaaaaaaaaaaaaaaaaaaaaaaaaaaaaaaaaaaaaaaaaaaaaaaaaaaaaaaaaaaaaaaaaaaaaaaaaaaaaaaaaaaaaaaaaaaaaaaaaaaaaaaaaaaaaaaaaaaaaaaaaaaaaaaaaaaaaaaaaaaaaaaaaaaaaaaaaaaaaaaaaaaaaaaaaaaaaaaaaaaaaaaaaaaaaaaaaaaaaaaaaaaaaaaaaaaaaaaaaaaaaaaaaaaaaaaaaaaaaaaaaaaaaaaaaaaaaaaaaaaaaaaaaaaaaaaaaaaaaaaaaaaaaaaaaaaaaaaaaaaaaaaaaaaaaaaaaaaaaaaaaaaaaaaaaaaaaaaaaaaaaaaaaaaaaaaaaaaaaaaaaaaaaaaaaaaaaaaaaaaaaaaaaaaaaaaaaaaaaaaaaaaaaaaaaaaaaaaaaaaaaaaaaaaaaaaaaaaaaaaaaaaaaaaaaaaaaaaaaaaaaaaaaaaaaaaaaaaaaaaaaaaaaaaaaaaaaaaaaaaaaaaaaaaaaaaaaaaaaaaaaaaaaaaaaaaaaaaaaaaaaaaaaaaaaaaaaaaaaaaaaaaaaaaaaaaaaaaaaaaaaaaaaaaaaaaaaaaaaaaaaaaaaaaaaaaaaaaaaaaaaaaaaaaaaaaaaaaaaaaaaaaaaaaaaaaaaaaaaaaaaaaaaaaaaaaaaaaaaaaaaaaaaaaaaaaaaaaaaaaaaaaaaaaaaaaaaaaaaaaaaaaaaaaaaaaaaaaaaaaaaaaaaaaaaaaaaaaaaaaaaaaaaaaaaaaaaaaaaaaaaaaaaaaaaaaaaaaaaaaaaaaaaaaaaaaaaaaaaaaaaaaaaaaaaaaaaaaaaaaaaaaaaaaaaaaaaaaaaaaaaaaaaaaaaaaaaaaaaaaaaaaaaaaaaaaaaaaaaaaaaaaaaaaaaaaaaaaaaaaaaaaaaaaaaaaaaaaaaaaaaaaaaaaaaaaaaaaaaaaaaaaaaaaaaaaaaaaaaaaaaaaaaaaaaaaaaaaaaaaaaaaaaaaaaaaaaaaaaaaaaaaaaaaaaaaaaaaaaaaaaaaaaaaaaaaaaaaaaaaaaaaaaaaaaaaaaaaaaaaaaaaaaaaaaaaaaaaaaaaaaaaaaaaaaaaaaaaaaaaaaaaaaaaaaaaaaaaaaaaaaaaaaaaaaaaaaaaaaaaaaaaaaaaaaaaaaaaaaaaaaaaaaaaaaaaaaaaaaaaaaaaaaaaaaaaaaaaaaaaaaaaaaaaaaaaaaaaaaaaaaaaaaaaaaaaaaaaaaaaaaaaaaaaaaaaaaaaaaaaaaaaaaaaaaaaaaaaaaaaaaaaaaaaaaaaaaaaaaaaaaaaaaaaaaaaaaaaaaaaaaaaaaaaaaaaaaaaaaaaaaaaaaaaaaaaaaaaaaaaaaaaaaaaaaaaaaaaaaaaaaaaaaaaaaaaaaaaaaaaaaaaaaaaaaaaaaaaaaaaaaaaaaaaaaaaaaaaaaaaaaaaaaaaaaaaaaaaaaaaaaaaaaaaaaaaaaaaaaaaaaaaaaaaaaaaaaaaaaaaaaaaaaaaaaaaaaaaaaaaaaaaaaaaaaaaaaaaaaaaaaaaaaaaaaaaaaaaaaaaaaaaaaaaaaaaaaaaaaaaaaaaaaaaaaaaaaaaaaaaaaaaaaaaaaaaaaaaaaaaaaaaaaaaaaaaaaaaaaaaaaaaaaaaaaaaaaaaaaaaaaaaaaaaaaaaaaaaaaaaaaaaaaaaaaaaaaaaaaaaaaaaaaaaaaaaaaaaaaaaaaaaaaaaaaaaaaaaaaaaaaaaaaaaaaaaaaaaaaaaaaaaaaaaaaaaaaaaaaaaaaaaaaaaaaaaaaaaaaaaaaaaaaaaaaaaaaaaaaaaaaaaaaaaaaaaaaaaaaaaaaaaaaaaaaaaaaaaaaaaaaaaaaaaaaaaaaaaaaaaaaaaaaaaaaaaaaaaaaaaaaaaaaaaaaaaaaaaaaaaaaaaaaaaaaaaaaaaaaaaaaaaaaaaaaaaaaaaaaaaaaaaaaaaaaaaaaaaaaaaaaaaaaaaaaaaaaaaaaaaaaaaaaaaaaaaaaaaaaaaaaaaaaaaaaaaaaaaaaaaaaaaaaaaaaaaaaaaaaaaaaaaaaaaaaaaaaaaaaaaaaaaaaaaaaaaaaaaaaaaaaaaaaaaaaaaaaaaaaaaaaaaaaaaaaaaaaaaaaaaaaaaaaaaaaaaaaaaaaaaaaaaaaaaaaaaaaaaaaaaaaaaaaaaaaaaaaaaaaaaaaaaaaaaaaaaaaaaaaaaaaaaaaaaaaaaaaaaaaaaaaaaaaaaaaaaaaaaaaaaaaaaaaaaaaaaaaaaaaaaaaaaaaaaaaaaaaaaaaaaaaaaaaaaaaaaaaaaaaaaaaaaaaaaaaaaaaaaaaaaaaaaaaaaaaaaaaaaaaaaaaaaaaaaaaaaaaaaaaaaaaaaaaaaaaaaaaaaaaaaaaaaaaaaaaaaaaaaaaaaaaaaaaaaaaaaaaaaaaaaaaaaaaaaaaaaaaaaaaaaaaaaaaaaaaaaaaaaaaaaaaaaaaaaaaaaaaaaaaaaaaaaaaaaaaaaaaaaaaaaaaaaaaaaaaaaaaaaaaaaaaaaaaaaaaaaaaaaaaaaaaaaaaaaaaaaaaaaaaaaaaaaaaaaaaaaaaaaaaaaaaaaaaaaaaaaaaaaaaaaaaaaaaaaaaaaaaaaaaaaaaaaaaaaaaaaaaaaaaaaaaaaaaaaaaaaaaaaaaaaaaaaaaaaaaaaaaaaaaaaaaaaaaaaaaaaaaaaaaaaaaaaaaaaaaaaaaaaaaaaaaaaaaaaaaaaaaaaaaaaaaaaaaaaaaaaaaaaaaaaaaaaaaaaaaaaaaaaaaaaaaaaaaaaaaaaaaaaaaaaaaaaaaaaaaaaaaaaaaaaaaaaaaaaaaaaaaaaaaaaaaaaaaaaaaaaaaaaaaaaaaaaaaaaaaaaaaaaaaaaaaaaaaaaaaaaaaaaaaaaaaaaaaaaaaaaaaaaaaaaaaaaaaaaaaaaaaaaaaaaaaaaaaaaaaaaaaaaaaaaaaaaaaaaaaaaaaaaaaaaaaaaaaaaaaaaaaaaaaaaaaaaaaaaaaaaaaaaaaaaaaaaaaaaaaaaaaaaaaaaaaaaaaaaaaaaaaaaaaaaaaaaaaaaaaaaaaaaaaaaaaaaaaaaaaaaaaaaaaaaaaaaaaaaaaaaaaaaaaaaaaaaaaaaaaaaaaaaaaaaaaaaaaaaaaaaaaaaaaaaaaaaaaaaaaaaaaaaaaaaaaaaaaaaaaaaaaaaaaaaaaaaaaaaaaaaaaaaaaaaaaaaaaaaaaaaaaaaaaaaaaaaaaaaaaaaaaaaaaaaaaaaaaaaaaaaaaaaaaaaaaaaaaaaaaaaaaaaaaaaaaaaaaaaaaaaaaaaaaaaaaaaaaaaaaaaaaaaaaaaaaaaaaaaaaaaaaaaaaaaaaaaaaaaaaaaaaaaaaaaaaaaaaaaaaaaaaaaaaaaaaaaaaaaaaaaaaaaaaaaaaaaaaaaaaaaaaaaaaaaaaaaaaaaaaaaaaaaaaaaaaaaaaaaaaaaaaaaaaaaaaaaaaaaaaaaaaaaaaaaaaaaaaaaaaaaaaaaaaaaaaaaaaaaaaaaaaaaaaaaaaaaaaaaaaaaaaaaaaaaaaaaaaaaaaaaaaaaaaaaaaaaaaaaaaaaaaaaaaaaaaaaaaaaaaaaaaaaaaaaaaaaaaaaaaaaaaaaaaaaaaaaaaaaaaaaaaaaaaaaaaaaaaaaaaaaaaaaaaaaaaaaaaaaaaaaaaaaaaaaaaaaaaaaaaaaaaaaaaaaaaaaaaaaaaaaaaaaaaaaaaaaaaaaaaaaaaaaaaaaaaaaaaaaaaaaaaaaaaaaaaaaaaaaaaaaaaaaaaaaaaaaaaaaaaaaaaaaaaaaaaaaaaaaaaaaaaaaaaaaaaaaaaaaaaaaaaaaaaaaaaaaaaaaaaaaaaaaaaaaaaaaaaaaaaaaaaaaaaaaaaaaaaaaaaaaaaaaaaaaaaaaaaaaaaaaaaaaaaaaaaaaaaaaaaaaaaaaaaaaaaaaaaaaaaaaaaaaaaaaaaaaaaaaaaaaaaaaaaaaaaaaaaaaaaaaaaaaaaaaaaaaaaaaaaaaaaaaaaaaaaaaaaaaaaaaaaaaaaaaaaaaaaaaaaaaaaaaaaaaaaaaaaaaaaaaaaaaaaaaaaaaaaaaaaaaaaaaaaaaaaaaaaaaaaaaaaaaaaaaaaaaaaaaaaaaaaaaaaaaaaaaaaaaaaaaaaaaaaaaaaaaaaaaaaaaaaaaaaaaaaaaaaaaaaaaaaaaaaaaaaaaaaaaaaaaaaaaaaaaaaaaaaaaaaaaaaaaaaaaaaaaaaaaaaaaaaaaaaaaaaaaaaaaaaaaaaaaaaaaaaaaaaaaaaaaaaaaaaaaaaaaaaaaaaaaaaaaaaaaaaaaaaaaaaaaaaaaaaaaaaaaaaaaaaaaaaaaaaaaaaaaaaaaaaaaaaaaaaaaaaaaaaaaaaaaaaaaaaaaaaaaaaaaaaaaaaaaaaaaaaaaaaaaaaaaaaaaaaaaaaaaaaaaaaaaaaaaaaaaaaaaaaaaaaaaaaaaaaaaaaaaaaaaaaaaaaaaaaaaaaaaaaaaaaaaaaaaaaaaaaaaaaaaaaaaaaaaaaaaaaaaaaaaaaaaaaaaaaaaaaaaaaaaaaaaaaaaaaaaaaaaaaaaaaaaaaaaaaaaaaaaaaaaaaaaaaaaaaaaaaaaaaaaaaaaaaaaaaaaaaaaaaaaaaaaaaaaaaaaaaaaaaaaaaaaaaaaaaaaaaaaaaaaaaaaaaaaaaaaaaaaaaaaaaaaaaaaaaaaaaaaaaaaaaaaaaaaaaaaaaaaaaaaaaaaaaaaaaaaaaaaaaaaaaaaaaaaaaaaaaaaaaaaaaaaaaaaaaaaaaaaaaaaaaaaaaaaaaaaaaaaaaaaaaaaaaaaaaaaaaaaaaaaaaaaaaaaaaaaaaaaaaaaaaaaaaaaaaaaaaaaaaaaaaaaaaaaaaaaaaaaaaaaaaaaaaaaaaaaaaaaaaaaaaaaaaaaaaaaaaaaaaaaaaaaaaaaaaaaaaaaaaaaaaaaaaaaaaaaaaaaaaaaaaaaaaaaaaaaaaaaaaaaaaaaaaaaaaaaaaaaaaaaaaaaaaaaaaaaaaaaaaaaaaaaaaaaaaaaaaaaaaaaaaaaaaaaaaaaaaaaaaaaaaaaaaaaaaaaaaaaaaaaaaaaaaaaaaaaaaaaaaaaaaaaaaaaaaaaaaaaaaaaaaaaaaaaaaaaaaaaaaaaaaaaaaaaaaaaaaaaaaaaaaaaaaaaaaaaaaaaaaaaaaaaaaaaaaaaaaaaaaaaaaaaaaaaaaaaaaaaaaaaaaaaaaaaaaaaaaaaaaaaaaaaaaaaaaaaaaaaaaaaaaaaaaaaaaaaaaaaaaaaaaaaaaaaaaaaaaaaaaaaaaaaaaaaaaaaaaaaaaaaaaaaaaaaaaaaaaaaaaaaaaaaaaaaaaaaaaaaaaaaaaaaaaaaaaaaaaaaaaaaaaaaaaaaaaaaaaaaaaaaaaaaaaaaaaaaaaaaaaaaaaaaaaaaaaaaaaaaaaaaaaaaaaaaaaaaaaaaaaaaaaaaaaaaaaaaaaaaaaaaaaaaaaaaaaaaaaaaaaaaaaaaaaaaaaaaaaaaaaaaaaaaaaaaaaaaaaaaaaaaaaaaaaaaaaaaaaaaaaaaaaaaaaaaaaaaaaaaaaaaaaaaaaaaaaaaaaaaaaaaaaaaaaaaaaaaaaaaaaaaaaaaaaaaaaaaaaaaaaaaaaaaaaaaaaaaaaaaaaaaaaaaaaaaaaaaaaaaaaaaaaaaaaaaaaaaaaaaaaaaaaaaaaaaaaaaaaaaaaaaaaaaaaaaaaaaaaaaaaaaaaaaaaaaaaaaaaaaaaaaaaaaaaaaaaaaaaaaaaaaaaaaaaaaaaaaaaaaaaaaaaaaaaaaaaaaaaaaaaaaaaaaaaaaaaaaaaaaaaaaaaaaaaaaaaaaaaaaaaaaaaaaaaaaaaaaaaaaaaaaaaaaaaaaaaaaaaaaaaaaaaaaaaaaaaaaaaaaaaaaaaaaaaaaaaaaaaaaaaaaaaaaaaaaaaaaaaaaaaaaaaaaaaaaaaaaaaaaaaaaaaaaaaaaaaaaaaaaaaaaaaaaaaaaaaaaaaaaaaaaaaaaaaaaaaaaaaaaaaaaaaaaaaaaaaaaaaaaaaaaaaaaaaaaaaaaaaaaaaaaaaaaaaaaaaaaaaaaaaaaaaaaaaaaaaaaaaaaaaaaaaaaaaaaaaaaaaaaaaaaaaaaaaaaaaaaaaaaaaaaaaaaaaaaaaaaaaaaaaaaaaaaaaaaaaaaaaaaaaaaaaaaaaaaaaaaaaaaaaaaaaaaaaaaaaaaaaaaaaaaaaaaaaaaaaaaaaaaaaaaaaaaaaaaaaaaaaaaaaaaaaaaaaaaaaaaaaaaaaaaaaaaaaaaaaaaaaaaaaaaaaaaaaaaaaaaaaaaaaaaaaaaaaaaaaaaaaaaaaaaaaaaaaaaaaaaaaaaaaaaaaaaaaaaaaaaaaaaaaaaaaaaaaaaaaaaaaaaaaaaaaaaaaaaaaaaaaaaaaaaaaaaaaaaaaaaaaaaaaaaaaaaaaaaaaaaaaaaaaaaaaaaaaaaaaaaaaaaaaaaaaaaaaaaaaaaaaaaaaaaaaaaaaaaaaaaaaaaaaaaaaaaaaaaaaaaaaaaaaaaaaaaaaaaaaaaaaaaaaaaaaaaaaaaaaaaaaaaaaaaaaaaaaaaaaaaaaaaaaaaaaaaaaaaaaaaaaaaaaaaaaaaaaaaaaaaaaaaaaaaaaaaaaaaaaaaaaaaaaaaaaaaaaaaaaaaaaaaaaaaaaaaaaaaaaaaaaaaaaaaaaaaaaaaaaaaaaaaaaaaaaaaaaaaaaaaaaaaaaaaaaaaaaaaaaaaaaaaaaaaaaaaaaaaaaaaaaaaaaaaaaaaaaaaaaaaaaaaaaaaaaaaaaaaaaaaaaaaaaaaaaaaaaaaaaaaaaaaaaaaaaaaaaaaaaaaaaaaaaaaaaaaaaaaaaaaaaaaaaaaaaaaaaaaaaaaaaaaaaaaaaaaaaaaaaaaaaaaaaaaaaaaaaaaaaaaaaaaaaaaaaaaaaaaaaaaaaaaaaaaaaaaaaaaaaaaaaaaaaaaaaaaaaaaaaaaaaaaaaaaaaaaaaaaaaaaaaaaaaaaaaaaaaaaaaaaaaaaaaaaaaaaaaaaaaaaaaaaaaaaaaaaaaaaaaaaaaaaaaaaaaaaaaaaaaaaaaaaaaaaaaaaaaaaaaaaaaaaaaaaaaaaaaaaaaaaaaaaaaaaaaaaaaaaaaaaaaaaaaaaaaaaaaaaaaaaaaaaaaaaaaaaaaaaaaaaaaaaaaaaaaaaaaaaaaaaaaaaaaaaaaaaaaaaaaaaaaaaaaaaaaaaaaaaaaaaaaaaaaaaaaaaaaaaaaaaaaaaaaaaaaaaaaaaaaaaaaaaaaaaaaaaaaaaaaaaaaaaaaaaaaaaaaaaaaaaaaaaaaaaaaaaaaaaaaaaaaaaaaaaaaaaaaaaaaaaaaaaaaaaaaaaaaaaaaaaaaaaaaaaaaaaaaaaaaaaaaaaaaaaaaaaaaaaaaaaaaaaaaaaaaaaaaaaaaaaaaaaaaaaaaaaaaaaaaaaaaaaaaaaaaaaaaaaaaaaaaaaaaaaaaaaaaaaaaaaaaaaaaaaaaaaaaaaaaaaaaaaaaaaaaaaaaaaaaaaaaaaaaaaaaaaaaaaaaaaaaaaaaaaaaaaaaaaaaaaaaaaaaaaaaaaaaaaaaaaaaaaaaaaaaaaaaaaaaaaaaaaaaaaaaaaaaaaaaaaaaaaaaaaaaaaaaaaaaaaaaaaaaaaaaaaaaaaaaaaaaaaaaaaaaaaaaaaaaaaaaaaaaaaaaaaaaaaaaaaaaaaaaaaaaaaaaaaaaaaaaaaaaaaaaaaaaaaaaaaaaaaaaaaaaaaaaaaaaaaaaaaaaaaaaaaaaaaaaaaaaaaaaaaaaaaaaaaaaaaaaaaaaaaaaaaaaaaaaaaaaaaaaaaaaaaaaaaaaaaaaaaaaaaaaaaaaaaaaaaaaaaaaaaaaaaaaaaaaaaaaaaaaaaaaaaaaaaaaaaaaaaaaaaaaaaaaaaaaaaaaaaaaaaaaaaaaaaaaaaaaaaaaaaaaaaaaaaaaaaaaaaaaaaaaaaaaaaaaaaaaaaaaaaaaaaaaaaaaaaaaaaaaaaaaaaaaaaaaaaaaaaaaaaaaaaaaaaaaaaaaaaaaaaaaaaaaaaaaaaaaaaaaaaaaaaaaaaaaaaaaaaaaaaaaaaaaaaaaaaaaaaaaaaaaaaaaaaaaaaaaaaaaaaaaaaaaaaaaaaaaaaaaaaaaaaaaaaaaaaaaaaaaaaaaaaaaaaaaaaaaaaaaaaaaaaaaaaaaaaaaaaaaaaaaaaaaaaaaaaaaaaaaaaaaaaaaaaaaaaaaaaaaaaaaaaaaaaaaaaaaaaaaaaaaaaaaaaaaaaaaaaaaaaaaaaaaaaaaaaaaaaaaaaaaaaaaaaaaaaaaaaaaaaaaaaaaaaaaaaaaaaaaaaaaaaaaaaaaaaaaaaaaaaaaaaaaaaaaaaaaaaaaaaaaaaaaaaaaaaaaaaaaaaaaaaaaaaaaaaaaaaaaaaaaaaaaaaaaaaaaaaaaaaaaaaaaaaaaaaaaaaaaaaaaaaaaaaaaaaaaaaaaaaaaaaaaaaaaaaaaaaaaaaaaaaaaaaaaaaaaaaaaaaaaaaaaaaaaaaaaaaaaaaaaaaaaaaaaaaaaaaaaaaaaaaaaaaaaaaaaaaaaaaaaaaaaaaaaaaaaaaaaaaaaaaaaaaaaaaaaaaaaaaaaaaaaaaaaaaaaaaaaaaaaaaaaaaaaaaaaaaaaaaaaaaaaaaaaaaaaaaaaaaaaaaaaaaaaaaaaaaaaaaaaaaaaaaaaaaaaaaaaaaaaaaaaaaaaaaaaaaaaaaaaaaaaaaaaaaaaaaaaaaaaaaaaaaaaaaaaaaaaaaaaaaaaaaaaaaaaaaaaaaaaaaaaaaaaaaaaaaaaaaaaaaaaaaaaaaaaaaaaaaaaaaaaaaaaaaaaaaaaaaaaaaaaaaaaaaaaaaaaaaaaaaaaaaaaaaaaaaaaaaaaaaaaaaaaaaaaaaaaaaaaaaaaaaaaaaaaaaaaaaaaaaaaaaaaaaaaaaaaaaaaaaaaaaaaaaaaaaaaaaaaaaaaaaaaaaaaaaaaaaaaaaaaaaaaaaaaaaaaaaaaaaaaaaaaaaaaaaaaaaaaaaaaaaaaaaaaaaaaaaaaaaaaaaaaaaaaaaaaaaaaaaaaaaaaaaaaaaaaaaaaaaaaaaaaaaaaaaaaaaaaaaaaaaaaaaaaaaaaaaaaaaaaaaaaaaaaaaaaaaaaaaaaaaaaaaaaaaaaaaaaaaaaaaaaaaaaaaaaaaaaaaaaaaaaaaaaaaaaaaaaaaaaaaaaaaaaaaaaaaaaaaaaaaaaaaaaaaaaaaaaaaaaaaaaaaaaaaaaaaaaaaaaaaaaaaaaaaaaaaaaaaaaaaaaaaaaaaaaaaaaaaaaaaaaaaaaaaaaaaaaaaaaaaaaaaaaaaaaaaaaaaaaaaaaaaaaaaaaaaaaaaaaaaaaaaaaaaaaaaaaaaaaaaaaaaaaaaaaaaaaaaaaaaaaaaaaaaaaaaaaaaaaaaaaaaaaaaaaaaaaaaaaaaaaaaaaaaaaaaaaaaaaaaaaaaaaaaaaaaaaaaaaaaaaaaaaaaaaaaaaaaaaaaaaaaaaaaaaaaaaaaaaaaaaaaaaaaaaaaaaaaaaaaaaaaaaaaaaaaaaaaaaaaaaaaaaaaaaaaaaaaaaaaaaaaaaaaaaaaaaaaaaaaaaaaaaaaaaaaaaaaaaaaaaaaaaaaaaaaaaaaaaaaaaaaaaaaaaaaaaaaaaaaaaaaaaaaaaaaaaaaaaaaaaaaaaaaaaaaaaaaaaaaaaaaaaaaaaaaaaaaaaaaaaaaaaaaaaaaaaaaaaaaaaaaaaaaaaaaaaaaaaaaaaaaaaaaaaaaaaaaaaaaaaaaaaaaaaaaaaaaaaaaaaaaaaaaaaaaaaaaaaaaaaaaaaaaaaaaaaaaaaaaaaaaaaaaaaaaaaaaaaaaaaaaaaaaaaaaaaaaaaaaaaaaaaaaaaaaaaaaaaaaaaaaaaaaaaaaaaaaaaaaaaaaaaaaaaaaaaaaaaaaaaaaaaaaaaaaaaaaaaaaaaaaaaaaaaaaaaaaaaaaaaaaaaaaaaaaaaaaaaaaaaaaaaaaaaaaaaaaaaaaaaaaaaaaaaaaaaaaaaaaaaaaaaaaaaaaaaaaaaaaaaaaaaaaaaaaaaaaaaaaaaaaaaaaaaaaaaaaaaaaaaaaaaaaaaaaaaaaaaaaaaaaaaaaaaaaaaaaaaaaaaaaaaaaaaaaaaaaaaaaaaaaaaaaaaaaaaaaaaaaaaaaaaaaaaaaaaaaaaaaaaaaaaaaaaaaaaaaaaaaaaaaaaaaaaaaaaaaaaaaaaaaaaaaaaaaaaaaaaaaaaaaaaaaaaaaaaaaaaaaaaaaaaaaaaaaaaaaaaaaaaaaaaaaaaaaaaaaaaaaaaaaaaaaaaaaaaaaaaaaaaaaaaaaaaaaaaaaaaaaaaaaaaaaaaaaaaaaaaaaaaaaaaaaaaaaaaaaaaaaaaaaaaaaaaaaaaaaaaaaaaaaaaaaaaaaaaaaaaaaaaaaaaaaaaaaaaaaaaaaaaaaaaaaaaaaaaaaaaaaaaaaaaaaaaaaaaaaaaaaaaaaaaaaaaaaaaaaaaaaaaaaaaaaaaaaaaaaaaaaaaaaaaaaaaaaaaaaaaaaaaaaaaaaaaaaaaaaaaaaaaaaaaaaaaaaaaaaaaaaaaaaaaaaaaaaaaaaaaaaaaaaaaaaaaaaaaaaaaaaaaaaaaaaaaaaaaaaaaaaaaaaaaaaaaaaaaaaaaaaaaaaaaaaaaaaaaaaaaaaaaaaaaaaaaaaaaaaaaaaaaaaaaaaaaaaaaaaaaaaaaaaaaaaaaaaaaaaaaaaaaaaaaaaaaaaaaaaaaaaaaaaaaaaaaaaaaaaaaaaaaaaaaaaaaaaaaaaaaaaaaaaaaaaaaaaaaaaaaaaaaaaaaaaaaaaaaaaaaaaaaaaaaaaaaaaaaaaaaaaaaaaaaaaaaaaaaaaaaaaaaaaaaaaaaaaaaaaaaaaaaaaaaaaaaaaaaaaaaaaaaaaaaaaaaaaaaaaaaaaaaaaaaaaaaaaaaaaaaaaaaaaaaaaaaaaaaaaaaaaaaaaaaaaaaaaaaaaaaaaaaaaaaaaaaaaaaaaaaaaaaaaaaaaaaaaaaaaaaaaaaaaaaaaaaaaaaaaaaaaaaaaaaaaaaaaaaaaaaaaaaaaaaaaaaaaaaaaaaaaaaaaaaaaaaaaaaaaaaaaaaaaaaaaaaaaaaaaaaaaaaaaaaaaaaaaaaaaaaaaaaaaaaaaaaaaaaaaaaaaaaaaaaaaaaaaaaaaaaaaaaaaaaaaaaaaaaaaaaaaaaaaaaaaaaaaaaaaaaaaaaaaaaaaaaaaaaaaaaaaaaaaaaaaaaaaaaaaaaaaaaaaaaaaaaaaaaaaaaaaaaaaaaaaaaaaaaaaaaaaaaaaaaaaaaaaaaaaaaaaaaaaaaaaaaaaaaaaaaaaaaaaaaaaaaaaaaaaaaaaaaaaaaaaaaaaaaaaaaaaaaaaaaaaaaaaaaaaaaaaaaaaaaaaaaaaaaaaaaaaaaaaaaaaaaaaaaaaaaaaaaaaaaaaaaaaaaaaaaaaaaaaaaaaaaaaaaaaaaaaaaaaaaaaaaaaaaaaaaaaaaaaaaaaaaaaaaaaaaaaaaaaaaaaaaaaaaaaaaaaaaaaaaaaaaaaaaaaaaaaaaaaaaaaaaaaaaaaaaaaaaaaaaaaaaaaaaaaaaaaaaaaaaaaaaaaaaaaaaaaaaaaaaaaaaaaaaaaaaaaaaaaaaaaaaaaaaaaaaaaaaaaaaaaaaaaaaaaaaaaaaaaaaaaaaaaaaaaaaaaaaaaaaaaaaaaaaaaaaaaaaaaaaaaaaaaaaaaaaaaaaaaaaaaaaaaaaaaaaaaaaaaaaaaaaaaaaaaaaaaaaaaaaaaaaaaaaaaaaaaaaaaaaaaaaaaaaaaaaaaaaaaaaaaaaaaaaaaaaaaaaaaaaaaaaaaaaaaaaaaaaaaaaaaaaaaaaaaaaaaaaaaaaaaaaaaaaaaaaaaaaaaaaaaaaaaaaaaaaaaaaaaaaaaaaaaaaaaaaaaaaaaaaaaaaaaaaaaaaaaaaaaaaaaaaaaaaaaaaaaaaaaaaaaaaaaaaaaaaaaaaaaaaaaaaaaaaaaaaaaaaaaaaaaaaaaaaaaaaaaaaaaaaaaaaaaaaaaaaaaaaaaaaaaaaaaaaaaaaaaaaaaaaaaaaaaaaaaaaaaaaaaaaaaaaaaaaaaaaaaaaaaaaaaaaaaaaaaaaaaaaaaaaaaaaaaaaaaaaaaaaaaaaaaaaaaaaaaaaaaaaaaaaaaaaaaaaaaaaaaaaaaaaaaaaaaaaaaaaaaaaaaaaaaaaaaaaaaaaaaaaaaaaaaaaaaaaaaaaaaaaaaaaaaaaaaaaaaaaaaaaaaaaaaaaaaaaaaaaaaaaaaaaaaaaaaaaaaaaaaaaaaaaaaaaaaaaaaaaaaaaaaaaaaaaaaaaaaaaaaaaaaaaaaaaaaaaaaaaaaaaaaaaaaaaaaaaaaaaaaaaaaaaaaaaaaaaaaaaaaaaaaaaaaaaaaaaaaaaaaaaaaaaaaaaaaaaaaaaaaaaaaaaaaaaaaaaaaaaaaaaaaaaaaaaaaaaaaaaaaaaaaaaaaaaaaaaaaaaaaaaaaaaaaaaaaaaaaaaaaaaaaaaaaaaaaaaaaaaaaaaaaaaaaaaaaaaaaaaaaaaaaaaaaaaaaaaaaaaaaaaaaaaaaaaaaaaaaaaaaaaaaaaaaaaaaaaaaaaaaaaaaaaaaaaaaaaaaaaaaaaaaaaaaaaaaaaaaaaaaaaaaaaaaaaaaaaaaaaaaaaaaaaaaaaaaaaaaaaaaaaaaaaaaaaaaaaaaaaaaaaaaaaaaaaaaaaaaaaaaaaaaaaaaaaaaaaaaaaaaaaaaaaaaaaaaaaaaaaaaaaaaaaaaaaaaaaaaaaaaaaaaaaaaaaaaaaaaaaaaaaaaaaaaaaaaaaaaaaaaaaaaaaaaaaaaaaaaaaaaaaaaaaaaaaaaaaaaaaaaaaaaaaaaaaaaaaaaaaaaaaaaaaaaaaaaaaaaaaaaaaaaaaaaaaaaaaaaaaaaaaaaaaaaaaaaaaaaaaaaaaaaaaaaaaaaaaaaaaaaaaaaaaaaaaaaaaaaaaaaaaaaaaaaaaaaaaaaaaaaaaaaaaaaaaaaaaaaaaaaaaaaaaaaaaaaaaaaaaaaaaaaaaaaaaaaaaaaaaaaaaaaaaaaaaaaaaaaaaaaaaaaaaaaaaaaaaaaaaaaaaaaaaaaaaaaaaaaaaaaaaaaaaaaaaaaaaaaaaaaaaaaaaaaaaaaaaaaaaaaaaaaaaaaaaaaaaaaaaaaaaaaaaaaaaaaaaaaaaaaaaaaaaaaaaaaaaaaaaaaaaaaaaaaaaaaaaaaaaaaaaaaaaaaaaaaaaaaaaaaaaaaaaaaaaaaaaaaaaaaaaaaaaaaaaaaaaaaaaaaaaaaaaaaaaaaaaaaaaaaaaaaaaaaaaaaaaaaaaaaaaaaaaaaaaaaaaaaaaaaaaaaaaaaaaaaaaaaaaaaaaaaaaaaaaaaaaaaaaaaaaaaaaaaaaaaaaaaaaaaaaaaaaaaaaaaaaaaaaaaaaaaaaaaaaaaaaaaaaaaaaaaaaaaaaaaaaaaaaaaaaaaaaaaaaaaaaaaaaaaaaaaaaaaaaaaaaaaaaaaaaaaaaaaaaaaaaaaaaaaaaaaaaaaaaaaaaaaaaaaaaaaaaaaaaaaaaaaaaaaaaaaaaaaaaaaaaaaaaaaaaaaaaaaaaaaaaaaaaaaaaaaaaaaaaaaaaaaaaaaaaaaaaaaaaaaaaaaaaaaaaaaaaaaaaaaaaaaaaaaaaaaaaaaaaaaaaaaaaaaaaaaaaaaaaaaaaaaaaaaaaaaaaaaaaaaaaaaaaaaaaaaaaaaaaaaaaaaaaaaaaaaaaaaaaaaaaaaaaaaaaaaaaaaaaaaaaaaaaaaaaaaaaaaaaaaaaaaaaaaaaaaaaaaaaaaaaaaaaaaaaaaaaaaaaaaaaaaaaaaaaaaaaaaaaaaaaaaaaaaaaaaaaaaaaaaaaaaaaaaaaaaaaaaaaaaaaaaaaaaaaaaaaaaaaaaaaaaaaaaaaaaaaaaaaaaaaaaaaaaaaaaaaaaaaaaaaaaaaaaaaaaaaaaaaaaaaaaaaaaaaaaaaaaaaaaaaaaaaaaaaaaaaaaaaaaaaaaaaaaaaaaaaaaaaaaaaaaaaaaaaaaaaaaaaaaaaaaaaaaaaaaaaaaaaaaaaaaaaaaaaaaaaaaaaaaaaaaaaaaaaaaaaaaaaaaaaaaaaaaaaaaaaaaaaaaaaaaaaaaaaaaaaaaaaaaaaaaaaaaaaaaaaaaaaaaaaaaaaaaaaaaaaaaaaaaaaaaaaaaaaaaaaaaaaaaaaaaaaaaaaaaaaaaaaaaaaaaaaaaaaaaaaaaaaaaaaaaaaaaaaaaaaaaaaaaaaaaaaaaaaaaaaaaaaaaaaaaaaaaaaaaaaaaaaaaaaaaaaaaaaaaaaaaaaaaaaaaaaaaaaaaaaaaaaaaaaaaaaaaaaaaaaaaaaaaaaaaaaaaaaaaaaaaaaaaaaaaaaaaaaaaaaaaaaaaaaaaaaaaaaaaaaaaaaaaaaaaaaaaaaaaaaaaaaaaaaaaaaaaaaaaaaaaaaaaaaaaaaaaaaaaaaaaaaaaaaaaaaaaaaaaaaaaaaaaaaaaaaaaaaaaaaaaaaaaaaaaaaaaaaaaaaaaaaaaaaaaaaaaaaaaaaaaaaaaaaaaaaaaaaaaaaaaaaaaaaaaaaaaaaaaaaaaaaaaaaaaaaaaaaaaaaaaaaaaaaaaaaaaaaaaaaaaaaaaaaaaaaaaaaaaaaaaaaaaaaaaaaaaaaaaaaaaaaaaaaaaaaaaaaaaaaaaaaaaaaaaaaaaaaaaaaaaaaaaaaaaaaaaaaaaaaaaaaaaaaaaaaaaaaaaaaaaaaaaaaaaaaaaaaaaaaaaaaaaaaaaaaaaaaaaaaaaaaaaaaaaaaaaaaaaaaaaaaaaaaaaaaaaaaaaaaaaaaaaaaaaaaaaaaaaaaaaaaaaaaaaaaaaaaaaaaaaaaaaaaaaaaaaaaaaaaaaaaaaaaaaaaaaaaaaaaaaaaaaaaaaaaaaaaaaaaaaaaaaaaaaaaaaaaaaaaaaaaaaaaaaaaaaaaaaaaaaaaaaaaaaaaaaaaaaaaaaaaaaaaaaaaaaaaaaaaaaaaaaaaaaaaaaaaaaaaaaaaaaaaaaaaaaaaaaaaaaaaaaaaaaaaaaaaaaaaaaaaaaaaaaaaaaaaaaaaaaaaaaaaaaaaaaaaaaaaaaaaaaaaaaaaaaaaaaaaaaaaaaaaaaaaaaaaaaaaaaaaaaaaaaaaaaaaaaaaaaaaaaaaaaaaaaaaaaaaaaaaaaaaaaaaaaaaaaaaaaaaaaaaaaaaaaaaaaaaaaaaaaaaaaaaaaaaaaaaaaaaaaaaaaaaaaaaaaaaaaaaaaaaaaaaaaaaaaaaaaaaaaaaaaaaaaaaaaaaaaaaaaaaaaaaaaaaaaaaaaaaaaaaaaaaaaaaaaaaaaaaaaaaaaaaaaaaaaaaaaaaaaaaaaaaaaaaaaaaaaaaaaaaaaaaaaaaaaaaaaaaaaaaaaaaaaaaaaaaaaaaaaaaaaaaaaaaaaaaaaaaaaaaaaaaaaaaaaaaaaaaaaaaaaaaaaaaaaaaaaaaaaaaaaaaaaaaaaaaaaaaaaaaaaaaaaaaaaaaaaaaaaaaaaaaaaaaaaaaaaaaaaaaaaaaaaaaaaaaaaaaaaaaaaaaaaaaaaaaaaaaaaaaaaaaaaaaaaaaaaaaaaaaaaaaaaaaaaaaaaaaaaaaaaaaaaaaaaaaaaaaaaaaaaaaaaaaaaaaaaaaaaaaaaaaaaaaaaaaaaaaaaaaaaaaaaaaaaaaaaaaaaaaaaaaaaaaaaaaaaaaaaaaaaaaaaaaaaaaaaaaaaaaaaaaaaaaaaaaaaaaaaaaaaaaaaaaaaaaaaaaaaaaaaaaaaaaaaaaaaaaaaaaaaaaaaaaaaaaaaaaaaaaaaaaaaaaaaaaaaaaaaaaaaaaaaaaaaaaaaaaaaaaaaaaaaaaaaaaaaaaaaaaaaaaaaaaaaaaaaaaaaaaaaaaaaaaaaaaaaaaaaaaaaaaaaaaaaaaaaaaaaaaaaaaaaaaaaaaaaaaaaaaaaaaaaaaaaaaaaaaaaaaaaaaaaaaaaaaaaaaaaaaaaaaaaaaaaaaaaaaaaaaaaaaaaaaaaaaaaaaaaaaaaaaaaaaaaaaaaaaaaaaaaaaaaaaaaaaaaaaaaaaaaaaaaaaaaaaaaaaaaaaaaaaaaaaaaaaaaaaaaaaaaaaaaaaaaaaaaaaaaaaaaaaaaaaaaaaaaaaaaaaaaaaaaaaaaaaaaaaaaaaaaaaaaaaaaaaaaaaaaaaaaaaaaaaaaaaaaaaaaaaaaaaaaaaaaaaaaaaaaaaaaaaaaaaaaaaaaaaaaaaaaaaaaaaaaaaaaaaaaaaaaaaaaaaaaaaaaaaaaaaaaaaaaaaaaaaaaaaaaaaaaaaaaaaaaaaaaaaaaaaaaaaaaaaaaaaaaaaaaaaaaaaaaaaaaaaaaaaaaaaaaaaaaaaaaaaaaaaaaaaaaaaaaaaaaaaaaaaaaaaaaaaaaaaaaaaaaaaaaaaaaaaaaaaaaaaaaaaaaaaaaaaaaaaaaaaaaaaaaaaaaaaaaaaaaaaaaaaaaaaaaaaaaaaaaaaaaaaaaaaaaaaaaaaaaaaaaaaaaaaaaaaaaaaaaaaaaaaaaaaaaaaaaaaaaaaaaaaaaaaaaaaaaaaaaaaaaaaaaaaaaaaaaaaaaaaaaaaaaaaaaaaaaaaaaaaaaaaaaaaaaaaaaaaaaaaaaaaaaaaaaaaaaaaaaaaaaaaaaaaaaaaaaaaaaaaaaaaaaaaaaaaaaaaaaaaaaaaaaaaaaaaaaaaaaaaaaaaaaaaaaaaaaaaaaaaaaaaaaaaaaaaaaaaaaaaaaaaaaaaaaaaaaaaaaaaaaaaaaaaaaaaaaaaaaaaaaaaaaaaaaaaaaaaaaaaaaaaaaaaaaaaaaaaaaaaaaaaaaaaaaaaaaaaaaaaaaaaaaaaaaaaaaaaaaaaaaaaaaaaaaaaaaaaaaaaaaaaaaaaaaaaaaaaaaaaaaaaaaaaaaaaaaaaaaaaaaaaaaaaaaaaaaaaaaaaaaaaaaaaaaaaaaaaaaaaaaaaaaaaaaaaaaaaaaaaaaaaaaaaaaaaaaaaaaaaaaaaaaaaaaaaaaaaaaaaaaaaaaaaaaaaaaaaaaaaaaaaaaaaaaaaaaaaaaaaaaaaaaaaaaaaaaaaaaaaaaaaaaaaaaaaaaaaaaaaaaaaaaaaaaaaaaaaaaaaaaaaaaaaaaaaaaaaaaaaaaaaaaaaaaaaaaaaaaaaaaaaaaaaaaaaaaaaaaaaaaaaaaaaaaaaaaaaaaaaaaaaaaaaaaaaaaaaaaaaaaaaaaaaaaaaaaaaaaaaaaaaaaaaaaaaaaaaaaaaaaaaaaaaaaaaaaaaaaaaaaaaaaaaaaaaaaaaaaaaaaaaaaaaaaaaaaaaaaaaaaaaaaaaaaaaaaaaaaaaaaaaaaaaaaaaaaaaaaaaaaaaaaaaaaaaaaaaaaaaaaaaaaaaaaaaaaaaaaaaaaaaaaaaaaaaaaaaaaaaaaaaaaaaaaaaaaaaaaaaaaaaaaaaaaaaaaaaaaaaaaaaaaaaaaaaaaaaaaaaaaaaaaaaaaaaaaaaaaaaaaaaaaaaaaaaaaaaaaaaaaaaaaaaaaaaaaaaaaaaaaaaaaaaaaaaaaaaaaaaaaaaaaaaaaaaaaaaaaaaaaaaaaaaaaaaaaaaaaaaaaaaaaaaaaaaaaaaaaaaaaaaaaaaaaaaaaaaaaaaaaaaaaaaaaaaaaaaaaaaaaaaaaaaaaaaaaaaaaaaaaaaaaaaaaaaaaaaaaaaaaaaaaaaaaaaaaaaaaaaaaaaaaaaaaaaaaaaaaaaaaaaaaaaaaaaaaaaaaaaaaaaaaaaaaaaaaaaaaaaaaaaaaaaaaaaaaaaaaaaaaaaaaaaaaaaaaaaaaaaaaaaaaaaaaaaaaaaaaaaaaaaaaaaaaaaaaaaaaaaaaaaaaaaaaaaaaaaaaaaaaaaaaaaaaaaaaaaaaaaaaaaaaaaaaaaaaaaaaaaaaaaaaaaaaaaaaaaaaaaaaaaaaaaaaaaaaaaaaaaaaaaaaaaaaaaaaaaaaaaaaaaaaaaaaaaaaaaaaaaaaaaaaaaaaaaaaaaaaaaaaaaaaaaaaaaaaaaaaaaaaaaaaaaaaaaaaaaaaaaaaaaaaaaaaaaaaaaaaaaaaaaaaaaaaaaaaaaaaaaaaaaaaaaaaaaaaaaaaaaaaaaaaaaaaaaaaaaaaaaaaaaaaaaaaaaaaaaaaaaaaaaaaaaaaaaaaaaaaaaaaaaaaaaaaaaaaaaaaaaaaaaaaaaaaaaaaaaaaaaaaaaaaaaaaaaaaaaaaaaaaaaaaaaaaaaaaaaaaaaaaaaaaaaaaaaaaaaaaaaaaaaaaaaaaaaaaaaaaaaaaaaaaaaaaaaaaaaaaaaaaaaaaaaaaaaaaaaaaaaaaaaaaaaaaaaaaaaaaaaaaaaaaaaaaaaaaaaaaaaaaaaaaaaaaaaaaaaaaaaaaaaaaaaaaaaaaaaaaaaaaaaaaaaaaaaaaaaaaaaaaaaaaaaaaaaaaaaaaaaaaaaaaaaaaaaaaaaaaaaaaaaaaaaaaaaaaaaaaaaaaaaaaaaaaaaaaaaaaaaaaaaaaaaaaaaaaaaaaaaaaaaaaaaaaaaaaaaaaaaaaaaaaaaaaaaaaaaaaaaaaaaaaaaaaaaaaaaaaaaaaaaaaaaaaaaaaaaaaaaaaaaaaaaaaaaaaaaaaaaaaaaaaaaaaaaaaaaaaaaaaaaaaaaaaaaaaaaaaaaaaaaaaaaaaaaaaaaaaaaaaaaaaaaaaaaaaaaaaaaaaaaaaaaaaaaaaaaaaaaaaaaaaaaaaaaaaaaaaaaaaaaaaaaaaaaaaaaaaaaaaaaaaaaaaaaaaaaaaaaaaaaaaaaaaaaaaaaaaaaaaaaaaaaaaaaaaaaaaaaaaaaaaaaaaaaaaaaaaaaaaaaaaaaaaaaaaaaaaaaaaaaaaaaaaaaaaaaaaaaaaaaaaaaaaaaaaaaaaaaaaaaaaaaaaaaaaaaaaaaaaaaaaaaaaaaaaaaaaaaaaaaaaaaaaaaaaaaaaaaaaaaaaaaaaaaaaaaaaaaaaaaaaaaaaaaaaaaaaaaaaaaaaaaaaaaaaaaaaaaaaaaaaaaaaaaaaaaaaaaaaaaaaaaaaaaaaaaaaaaaaaaaaaaaaaaaaaaaaaaaaaaaaaaaaaaaaaaaaaaaaaaaaaaaaaaaaaaaaaaaaaaaaaaaaaaaaaaaaaaaaaaaaaaaaaaaaaaaaaaaaaaaaaaaaaaaaaaaaaaaaaaaaaaaaaaaaaaaaaaaaaaaaaaaaaaaaaaaaaaaaaaaaaaaaaaaaaaaaaaaaaaaaaaaaaaaaaaaaaaaaaaaaaaaaaaaaaaaaaaaaaaaaaaaaaaaaaaaaaaaaaaaaaaaaaaaaaaaaaaaaaaaaaaaaaaaaaaaaaaaaaaaaaaaaaaaaaaaaaaaaaaaaaaaaaaaaaaaaaaaaaaaaaaaaaaaaaaaaaaaaaaaaaaaaaaaaaaaaaaaaaaaaaaaaaaaaaaaaaaaaaaaaaaaaaaaaaaaaaaaaaaaaaaaaaaaaaaaaaaaaaaaaaaaaaaaaaaaaaaaaaaaaaaaaaaaaaaaaaaaaaaaaaaaaaaaaaaaaaaaaaaaaaaaaaaaaaaaaaaaaaaaaaaaaaaaaaaaaaaaaaaaaaaaaaaaaaaaaaaaaaaaaaaaaaaaaaaaaaaaaaaaaaaaaaaaaaaaaaaaaaaaaaaaaaaaaaaaaaaaaaaaaaaaaaaaaaaaaaaaaaaaaaaaaaaaaaaaaaaaaaaaaaaaaaaaaaaaaaaaaaaaaaaaaaaaaaaaaaaaaaaaaaaaaaaaaaaaaaaaaaaaaaaaaaaaaaaaaaaaaaaaaaaaaaaaaaaaaaaaaaaaaaaaaaaaaaaaaaaaaaaaaaaaaaaaaaaaaaaaaaaaaaaaaaaaaaaaaaaaaaaaaaaaaaaaaaaaaaaaaaaaaaaaaaaaaaaaaaaaaaaaaaaaaaaaaaaaaaaaaaaaaaaaaaaaaaaaaaaaaaaaaaaaaaaaaaaaaaaaaaaaaaaaaaaaaaaaaaaaaaaaaaaaaaaaaaaaaaaaaaaaaaaaaaaaaaaaaaaaaaaaaaaaaaaaaaaaaaaaaaaaaaaaaaaaaaaaaaaaaaaaaaaaaaaaaaaaaaaaaaaaaaaaaaaaaaaaaaaaaaaaaaaaaaaaaaaaaaaaaaaaaaaaaaaaaaaaaaaaaaaaaaaaaaaaaaaaaaaaaaaaaaaaaaaaaaaaaaaaaaaaaaaaaaaaaaaaaaaaaaaaaaaaaaaaaaaaaaaaaaaaaaaaaaaaaaaaaaaaaaaaaaaaaaaaaaaaaaaaaaaaaaaaaaaaaaaaaaaaaaaaaaaaaaaaaaaaaaaaaaaaaaaaaaaaaaaaaaaaaaaaaaaaaaaaaaaaaaaaaaaaaaaaaaaaaaaaaaaaaaaaaaaaaaaaaaaaaaaaaaaaaaaaaaaaaaaaaaaaaaaaaaaaaaaaaaaaaaaaaaaaaaaaaaaaaaaaaaaaaaaaaaaaaaaaaaaaaaaaaaaaaaaaaaaaaaaaaaaaaaaaaaaaaaaaaaaaaaaaaaaaaaaaaaaaaaaaaaaaaaaaaaaaaaaaaaaaaaaaaaaaaaaaaaaaaaaaaaaaaaaaaaaaaaaaaaaaaaaaaaaaaaaaaaaaaaaaaaaaaaaaaaaaaaaaaaaaaaaaaaaaaaaaaaaaaaaaaaaaaaaaaaaaaaaaaaaaaaaaaaaaaaaaaaaaaaaaaaaaaaaaaaaaaaaaaaaaaaaaaaaaaaaaaaaaaaaaaaaaaaaaaaaaaaaaaaaaaaaaaaaaaaaaaaaaaaaaaaaaaaaaaaaaaaaaaaaaaaaaaaaaaaaaaaaaaaaaaaaaaaaaaaaaaaaaaaaaaaaaaaaaaaaaaaaaaaaaaaaaaaaaaaaaaaaaaaaaaaaaaaaaaaaaaaaaaaaaaaaaaaaaaaaaaaaaaaaaaaaaaaaaaaaaaaaaaaaaaaaaaaaaaaaaaaaaaaaaaaaaaaaaaaaaaaaaaaaaaaaaaaaaaaaaaaaaaaaaaaaaaaaaaaaaaaaaaaaaaaaaaaaaaaaaaaaaaaaaaaaaaaaaaaaaaaaaaaaaaaaaaaaaaaaaaaaaaaaaaaaaaaaaaaaaaaaaaaaaaaaaaaaaaaaaaaaaaaaaaaaaaaaaaaaaaaaaaaaaaaaaaaaaaaaaaaaaaaaaaaaaaaaaaaaaaaaaaaaaaaaaaaaaaaaaaaaaaaaaaaaaaaaaaaaaaaaaaaaaaaaaaaaaaaaaaaaaaaaaaaaaaaaaaaaaaaaaaaaaaaaaaaaaaaaaaaaaaaaaaaaaaaaaaaaaaaaaaaaaaaaaaaaaaaaaaaaaaaaaaaaaaaaaaaaaaaaaaaaaaaaaaaaaaaaaaaaaaaaaaaaaaaaaaaaaaaaaaaaaaaaaaaaaaaaaaaaaaaaaaaaaaaaaaaaaaaaaaaaaaaaaaaaaaaaaaaaaaaaaaaaaaaaaaaaaaaaaaaaaaaaaaaaaaaaaaaaaaaaaaaaaaaaaaaaaaaaaaaaaaaaaaaaaaaaaaaaaaaaaaaaaaaaaaaaaaaaaaaaaaaaaaaaaaaaaaaaaaaaaaaaaaaaaaaaaaaaaaaaaaaaaaaaaaaaaaaaaaaaaaaaaaaaaaaaaaaaaaaaaaaaaaaaaaaaaaaaaaaaaaaaaaaaaaaaaaaaaaaaaaaaaaaaaaaaaaaaaaaaaaaaaaaaaaaaaaaaaaaaaaaaaaaaaaaaaaaaaaaaaaaaaaaaaaaaaaaaaaaaaaaaaaaaaaaaaaaaaaaaaaaaaaaaaaaaaaaaaaaaaaaaaaaaaaaaaaaaaaaaaaaaaaaaaaaaaaaaaaaaaaaaaaaaaaaaaaaaaaaaaaaaaaaaaaaaaaaaaaaaaaaaaaaaaaaaaaaaaaaaaaaaaaaaaaaaaaaaaaaaaaaaaaaaaaaaaaaaaaaaaaaaaaaaaaaaaaaaaaaaaaaaaaaaaaaaaaaaaaaaaaaaaaaaaaaaaaaaaaaaaaaaaaaaaaaaaaaaaaaaaaaaaaaaaaaaaaaaaaaaaaaaaaaaaaaaaaaaaaaaaaaaaaaaaaaaaaaaaaaaaaaaaaaaaaaaaaaaaaaaaaaaaaaaaaaaaaaaaaaaaaaaaaaaaaaaaaaaaaaaaaaaaaaaaaaaaaaaaaaaaaaaaaaaaaaaaaaaaaaaaaaaaaaaaaaaaaaaaaaaaaaaaaaaaaaaaaaaaaaaaaaaaaaaaaaaaaaaaaaaaaaaaaaaaaaaaaaaaaaaaaaaaaaaaaaaaaaaaaaaaaaaaaaaaaaaaaaaaaaaaaaaaaaaaaaaaaaaaaaaaaaaaaaaaaaaaaaaaaaaaaaaaaaaaaaaaaaaaaaaaaaaaaaaaaaaaaaaaaaaaaaaaaaaaaaaaaaaaaaaaaaaaaaaaaaaaaaaaaaaaaaaaaaaaaaaaaaaaaaaaaaaaaaaaaaaaaaaaaaaaaaaaaaaaaaaaaaaaaaaaaaaaaaaaaaaaaaaaaaaaaaaaaaaaaaaaaaaaaaaaaaaaaaaaaaaaaaaaaaaaaaaaaaaaaaaaaaaaaaaaaaaaaaaaaaaaaaaaaaaaaaaaaaaaaaaaaaaaaaaaaaaaaaaaaaaaaaaaaaaaaaaaaaaaaaaaaaaaaaaaaaaaaaaaaaaaaaaaaaaaaaaaaaaaaaaaaaaaaaaaaaaaaaaaaaaaaaaaaaaaaaaaaaaaaaaaaaaaaaaaaaaaaaaaaaaaaaaaaaaaaaaaaaaaaaaaaaaaaaaaaaaaaaaaaaaaaaaaaaaaaaaaaaaaaaaaaaaaaaaaaaaaaaaaaaaaaaaaaaaaaaaaaaaaaaaaaaaaaaaaaaaaaaaaaaaaaaaaaaaaaaaaaaaaaaaaaaaaaaaaaaaaaaaaaaaaaaaaaaaaaaaaaaaaaaaaaaaaaaaaaaaaaaaaaaaaaaaaaaaaaaaaaaaaaaaaaaaaaaaaaaaaaaaaaaaaaaaaaaaaaaaaaaaaaaaaaaaaaaaaaaaaaaaaaaaaaaaaaaaaaaaaaaaaaaaaaaaaaaaaaaaaaaaaaaaaaaaaaaaaaaaaaaaaaaaaaaaaaaaaaaaaaaaaaaaaaaaaaaaaaaaaaaaaaaaaaaaaaaaaaaaaaaaaaaaaaaaaaaaaaaaaaaaaaaaaaaaaaaaaaaaaaaaaaaaaaaaaaaaaaaaaaaaaaaaaaaaaaaaaaaaaaaaaaaaaaaaaaaaaaaaaaaaaaaaaaaaaaaaaaaaaaaaaaaaaaaaaaaaaaaaaaaaaaaaaaaaaaaaaaaaaaaaaaaaaaaaaaaaaaaaaaaaaaaaaaaaaaaaaaaaaaaaaaaaaaaaaaaaaaaaaaaaaaaaaaaaaaaaaaaaaaaaaaaaaaaaaaaaaaaaaaaaaaaaaaaaaaaaaaaaaaaaaaaaaaaaaaaaaaaaaaaaaaaaaaaaaaaaaaaaaaaaaaaaaaaaaaaaaaaaaaaaaaaaaaaaaaaaaaaaaaaaaaaaaaaaaaaaaaaaaaaaaaaaaaaaaaaaaaaaaaaaaaaaaaaaaaaaaaaaaaaaaaaaaaaaaaaaaaaaaaaaaaaaaaaaaaaaaaaaaaaaaaaaaaaaaaaaaaaaaaaaaaaaaaaaaaaaaaaaaaaaaaaaaaaaaaaaaaaaaaaaaaaaaaaaaaaaaaaaaaaaaaaaaaaaaaaaaaaaaaaaaaaaaaaaaaaaaaaaaaaaaaaaaaaaaaaaaaaaaaaaaaaaaaaaaaaaaaaaaaaaaaaaaaaaaaaaaaaaaaaaaaaaaaaaaaaaaaaaaaaaaaaaaaaaaaaaaaaaaaaaaaaaaaaaaaaaaaaaaaaaaaaaaaaaaaaaaaaaaaaaaaaaaaaaaaaaaaaaaaaaaaaaaaaaaaaaaaaaaaaaaaaaaaaaaaaaaaaaaaaaaaaaaaaaaaaaaaaaaaaaaaaaaaaaaaaaaaaaaaaaaaaaaaaaaaaaaaaaaaaaaaaaaaaaaaaaaaaaaaaaaaaaaaaaaaaaaaaaaaaaaaaaaaaaaaaaaaaaaaaaaaaaaaaaaaaaaaaaaaaaaaaaaaaaaaaaaaaaaaaaaaaaaaaaaaaaaaaaaaaaaaaaaaaaaaaaaaaaaaaaaaaaaaaaaaaaaaaaaaaaaaaaaaaaaaaaaaaaaaaaaaaaaaaaaaaaaaaaaaaaaaaaaaaaaaaaaaaaaaaaaaaaaaaaaaaaaaaaaaaaaaaaaaaaaaaaaaaaaaaaaaaaaaaaaaaaaaaaaaaaaaaaaaaaaaaaaaaaaaaaaaaaaaaaaaaaaaaaaaaaaaaaaaaaaaaaaaaaaaaaaaaaaaaaaaaaaaaaaaaaaaaaaaaaaaaaaaaaaaaaaaaaaaaaaaaaaaaaaaaaaaaaaaaaaaaaaaaaaaaaaaaaaaaaaaaaaaaaaaaaaaaaaaaaaaaaaaaaaaaaaaaaaaaaaaaaaaaaaaaaaaaaaaaaaaaaaaaaaaaaaaaaaaaaaaaaaaaaaaaaaaaaaaaaaaaaaaaaaaaaaaaaaaaaaaaaaaaaaaaaaaaaaaaaaaaaaaaaaaaaaaaaaaaaaaaaaaaaaaaaaaaaaaaaaaaaaaaaaaaaaaaaaaaaaaaaaaaaaaaaaaaaaaaaaaaaaaaaaaaaaaaaaaaaaaaaaaaaaaaaaaaaaaaaaaaaaaaaaaaaaaaaaaaaaaaaaaaaaaaaaaaaaaaaaaaaaaaaaaaaaaaaaaaaaaaaaaaaaaaaaaaaaaaaaaaaaaaaaaaaaaaaaaaaaaaaaaaaaaaaaaaaaaaaaaaaaaaaaaaaaaaaaaaaaaaaaaaaaaaaaaaaaaaaaaaaaaaaaaaaaaaaaaaaaaaaaaaaaaaaaaaaaaaaaaaaaaaaaaaaaaaaaaaaaaaaaaaaaaaaaaaaaaaaaaaaaaaaaaaaaaaaaaaaaaaaaaaaaaaaaaaaaaaaaaaaaaaaaaaaaaaaaaaaaaaaaaaaaaaaaaaaaaaaaaaaaaaaaaaaaaaaaaaaaaaaaaaaaaaaaaaaaaaaaaaaaaaaaaaaaaaaaaaaaaaaaaaaaaaaaaaaaaaaaaaaaaaaaaaaaaaaaaaaaaaaaaaaaaaaaaaaaaaaaaaaaaaaaaaaaaaaaaaaaaaaaaaaaaaaaaaaaaaaaaaaaaaaaaaaaaaaaaaaaaaaaaaaaaaaaaaaaaaaaaaaaaaaaaaaaaaaaaaaaaaaaaaaaaaaaaaaaaaaaaaaaaaaaaaaaaaaaaaaaaaaaaaaaaaaaaaaaaaaaaaaaaaaaaaaaaaaaaaaaaaaaaaaaaaaaaaaaaaaaaaaaaaaaaaaaaaaaaaaaaaaaaaaaaaaaaaaaaaaaaaaaaaaaaaaaaaaaaaaaaaaaaaaaaaaaaaaaaaaaaaaaaaaaaaaaaaaaaaaaaaaaaaaaaaaaaaaaaaaaaaaaaaaaaaaaaaaaaaaaaaaaaaaaaaaaaaaaaaaaaaaaaaaaaaaaaaaaaaaaaaaaaaaaaaaaaaaaaaaaaaaaaaaaaaaaaaaaaaaaaaaaaaaaaaaaaaaaaaaaaaaaaaaaaaaaaaaaaaaaaaaaaaaaaaaaaaaaaaaaaaaaaaaaaaaaaaaaaaaaaaaaaaaaaaaaaaaaaaaaaaaaaaaaaaaaaaaaaaaaaaaaaaaaaaaaaaaaaaaaaaaaaaaaaaaaaaaaaaaaaaaaaaaaaaaaaaaaaaaaaaaaaaaaaaaaaaaaaaaaaaaaaaaaaaaaaaaaaaaaaaaaaaaaaaaaaaaaaaaaaaaaaaaaaaaaaaaaaaaaaaaaaaaaaaaaaaaaaaaaaaaaaaaaaaaaaaaaaaaaaaaaaaaaaaaaaaaaaaaaaaaaaaaaaaaaaaaaaaaaaaaaaaaaaaaaaaaaaaaaaaaaaaaaaaaaaaaaaaaaaaaaaaaaaaaaaaaaaaaaaaaaaaaaaaaaaaaaaaaaaaaaaaaaaaaaaaaaaaaaaaaaaaaaaaaaaaaaaaaaaaaaaaaaaaaaaaaaaaaaaaaaaaaaaaaaaaaaaaaaaaaaaaaaaaaaaaaaaaaaaaaaaaaaaaaaaaaaaaaaaaaaaaaaaaaaaaaaaaaaaaaaaaaaaaaaaaaaaaaaaaaaaaaaaaaaaaaaaaaaaaaaaaaaaaaaaaaaaaaaaaaaaaaaaaaaaaaaaaaaaaaaaaaaaaaaaaaaaaaaaaaaaaaaaaaaaaaaaaaaaaaaaaaaaaaaaaaaaaaaaaaaaaaaaaaaaaaaaaaaaaaaaaaaaaaaaaaaaaaaaaaaaaaaaaaaaaaaaaaaaaaaaaaaaaaaaaaaaaaaaaaaaaaaaaaaaaaaaaaaaaaaaaaaaaaaaaaaaaaaaaaaaaaaaaaaaaaaaaaaaaaaaaaaaaaaaaaaaaaaaaaaaaaaaaaaaaaaaaaaaaaaaaaaaaaaaaaaaaaaaaaaaaaaaaaaaaaaaaaaaaaaaaaaaaaaaaaaaaaaaaaaaaaaaaaaaaaaaaaaaaaaaaaaaaaaaaaaaaaaaaaaaaaaaaaaaaaaaaaaaaaaaaaaaaaaaaaaaaaaaaaaaaaaaaaaaaaaaaaaaaaaaaaaaaaaaaaaaaaaaaaaaaaaaaaaaaaaaaaaaaaaaaaaaaaaaaaaaaaaaaaaaaaaaaaaaaaaaaaaaaaaaaaaaaaaaaaaaaaaaaaaaaaaaaaaaaaaaaaaaaaaaaaaaaaaaaaaaaaaaaaaaaaaaaaaaaaaaaaaaaaaaaaaaaaaaaaaaaaaaaaaaaaaaaaaaaaaaaaaaaaaaaaaaaaaaaaaaaaaaaaaaaaaaaaaaaaaaaaaaaaaaaaaaaaaaaaaaaaaaaaaaaaaaaaaaaaaaaaaaaaaaaaaaaaaaaaaaaaaaaaaaaaaaaaaaaaaaaaaaaaaaaaaaaaaaaaaaaaaaaaaaaaaaaaaaaaaaaaaaaaaaaaaaaaaaaaaaaaaaaaaaaaaaaaaaaaaaaaaaaaaaaaaaaaaaaaaaaaaaaaaaaaaaaaaaaaaaaaaaaaaaaaaaaaaaaaaaaaaaaaaaaaaaaaaaaaaaaaaaaaaaaaaaaaaaaaaaaaaaaaaaaaaaaaaaaaaaaaaaaaaaaaaaaaaaaaaaaaaaaaaaaaaaaaaaaaaaaaaaaaaaaaaaaaaaaaaaaaaaaaaaaaaaaaaaaaaaaaaaaaaaaaaaaaaaaaaaaaaaaaaaaaaaaaaaaaaaaaaaaaaaaaaaaaaaaaaaaaaaaaaaaaaaaaaaaaaaaaaaaaaaaaaaaaaaaaaaaaaaaaaaaaaaaaaaaaaaaaaaaaaaaaaaaaaaaaaaaaaaaaaaaaaaaaaaaaaaaaaaaaaaaaaaaaaaaaaaaaaaaaaaaaaaaaaaaaaaaaaaaaaaaaaaaaaaaaaaaaaaaaaaaaaaaaaaaaaaaaaaaaaaaaaaaaaaaaaaaaaaaaaaaaaaaaaaaaaaaaaaaaaaaaaaaaaaaaaaaaaaaaaaaaaaaaaaaaaaaaaaaaaaaaaaaaaaaaaaaaaaaaaaaaaaaaaaaaaaaaaaaaaaaaaaaaaaaaaaaaaaaaaaaaaaaaaaaaaaaaaaaaaaaaaaaaaaaaaaaaaaaaaaaaaaaaaaaaaaaaaaaaaaaaaaaaaaaaaaaaaaaaaaaaaaaaaaaaaaaaaaaaaaaaaaaaaaaaaaaaaaaaaaaaaaaaaaaaaaaaaaaaaaaaaaaaaaaaaaaaaaaaaaaaaaaaaaaaaaaaaaaaaaaaaaaaaaaaaaaaaaaaaaaaaaaaaaaaaaaaaaaaaaaaaaaaaaaaaaaaaaaaaaaaaaaaaaaaaaaaaaaaaaaaaaaaaaaaaaaaaaaaaaaaaaaaaaaaaaaaaaaaaaaaaaaaaaaaaaaaaaaaaaaaaaaaaaaaaaaaaaaaaaaaaaaaaaaaaaaaaaaaaaaaaaaaaaaaaaaaaaaaaaaaaaaaaaaaaaaaaaaaaaaaaaaaaaaaaaaaaaaaaaaaaaaaaaaaaaaaaaaaaaaaaaaaaaaaaaaaaaaaaaaaaaaaaaaaaaaaaaaaaaaaaaaaaaaaaaaaaaaaaaaaaaaaaaaaaaaaaaaaaaaaaaaaaaaaaaaaaaaaaaaaaaaaaaaaaaaaaaaaaaaaaaaaaaaaaaaaaaaaaaaaaaaaaaaaaaaaaaaaaaaaaaaaaaaaaaaaaaaaaaaaaaaaaaaaaaaaaaaaaaaaaaaaaaaaaaaaaaaaaaaaaaaaaaaaaaaaaaaaaaaaaaaaaaaaaaaaaaaaaaaaaaaaaaaaaaaaaaaaaaaaaaaaaaaaaaaaaaaaaaaaaaaaaaaaaaaaaaaaaaaaaaaaaaaaaaaaaaaaaaaaaaaaaaaaaaaaaaaaaaaaaaaaaaaaaaaaaaaaaaaaaaaaaaaaaaaaaaaaaaaaaaaaaaaaaaaaaaaaaaaaaaaaaaaaaaaaaaaaaaaaaaaaaaaaaaaaaaaaaaaaaaaaaaaaaaaaaaaaaaaaaaaaaaaaaaaaaaaaaaaaaaaaaaaaaaaaaaaaaaaaaaaaaaaaaaaaaaaaaaaaaaaaaaaaaaaaaaaaaaaaaaaaaaaaaaaaaaaaaaaaaaaaaaaaaaaaaaaaaaaaaaaaaaaaaaaaaaaaaaaaaaaaaaaaaaaaaaaaaaaaaaaaaaaaaaaaaaaaaaaaaaaaaaaaaaaaaaaaaaaaaaaaaaaaaaaaaaaaaaaaaaaaaaaaaaaaaaaaaaaaaaaaaaaaaaaaaaaaaaaaaaaaaaaaaaaaaaaaaaaaaaaaaaaaaaaaaaaaaaaaaaaaaaaaaaaaaaaaaaaaaaaaaaaaaaaaaaaaaaaaaaaaaaaaaaaaaaaaaaaaaaaaaaaaaaaaaaaaaaaaaaaaaaaaaaaaaaaaaaaaaaaaaaaaaaaaaaaaaaaaaaaaaaaaaaaaaaaaaaaaaaaaaaaaaaaaaaaaaaaaaaaaaaaaaaaaaaaaaaaaaaaaaaaaaaaaaaaaaaaaaaaaaaaaaaaaaaaaaaaaaaaaaaaaaaaaaaaaaaaaaaaaaaaaaaaaaaaaaaaaaaaaaaaaaaaaaaaaaaaaaaaaaaaaaaaaaaaaaaaaaaaaaaaaaaaaaaaaaaaaaaaaaaaaaaaaaaaaaaaaaaaaaaaaaaaaaaaaaaaaaaaaaaaaaaaaaaaaaaaaaaaaaaaaaaaaaaaaaaaaaaaaaaaaaaaaaaaaaaaaaaaaaaaaaaaaaaaaaaaaaaaaaaaaaaaaaaaaaaaaaaaaaaaaaaaaaaaaaaaaaaaaaaaaaaaaaaaaaaaaaaaaaaaaaaaaaaaaaaaaaaaaaaaaaaaaaaaaaaaaaaaaaaaaaaaaaaaaaaaaaaaaaaaaaaaaaaaaaaaaaaaaaaaaaaaaaaaaaaaaaaaaaaaaaaaaaaaaaaaaaaaaaaaaaaaaaaaaaaaaaaaaaaaaaaaaaaaaaaaaaaaaaaaaaaaaaaaaaaaaaaaaaaaaaaaaaaaaaaaaaaaaaaaaaaaaaaaaaaaaaaaaaaaaaaaaaaaaaaaaaaaaaaaaaaaaaaaaaaaaaaaaaaaaaaaaaaaaaaaaaaaaaaaaaaaaaaaaaaaaaaaaaaaaaaaaaaaaaaaaaaaaaaaaaaaaaaaaaaaaaaaaaaaaaaaaaaaaaaaaaaaaaaaaaaaaaaaaaaaaaaaaaaaaaaaaaaaaaaaaaaaaaaaaaaaaaaaaaaaaaaaaaaaaaaaaaaaaaaaaaaaaaaaaaaaaaaaaaaaaaaaaaaaaaaaaaaaaaaaaaaaaaaaaaaaaaaaaaaaaaaaaaaaaaaaaaaaaaaaaaaaaaaaaaaaaaaaaaaaaaaaaaaaaaaaaaaaaaaaaaaaaaaaaaaaaaaaaaaaaaaaaaaaaaaaaaaaaaaaaaaaaaaaaaaaaaaaaaaaaaaaaaaaaaaaaaaaaaaaaaaaaaaaaaaaaaaaaaaaaaaaaaaaaaaaaaaaaaaaaaaaaaaaaaaaaaaaaaaaaaaaaaaaaaaaaaaaaaaaaaaaaaaaaaaaaaaaaaaaaaaaaaaaaaaaaaaaaaaaaaaaaaaaaaaaaaaaaaaaaaaaaaaaaaaaaaaaaaaaaaaaaaaaaaaaaaaaaaaaaaaaaaaaaaaaaaaaaaaaaaaaaaaaaaaaaaaaaaaaaaaaaaaaaaaaaaaaaaaaaaaaaaaaaaaaaaaaaaaaaaaaaaaaaaaaaaaaaaaaaaaaaaaaaaaaaaaaaaaaaaaaaaaaaaaaaaaaaaaaaaaaaaaaaaaaaaaaaaaaaaaaaaaaaaaaaaaaaaaaaaaaaaaaaaaaaaaaaaaaaaaaaaaaaaaaaaaaaaaaaaaaaaaaaaaaaaaaaaaaaaaaaaaaaaaaaaaaaaaaaaaaaaaaaaaaaaaaaaaaaaaaaaaaaaaaaaaaaaaaaaaaaaaaaaaaaaaaaaaaaaaaaaaaaaaaaaaaaaaaaaaaaaaaaaaaaaaaaaaaaaaaaaaaaaaaaaaaaaaaaaaaaaaaaaaaaaaaaaaaaaaaaaaaaaaaaaaaaaaaaaaaaaaaaaaaaaaaaaaaaaaaaaaaaaaaaaaaaaaaaaaaaaaaaaaaaaaaaaaaaaaaaaaaaaaaaaaaaaaaaaaaaaaaaaaaaaaaaaaaaaaaaaaaaaaaaaaaaaaaaaaaaaaaaaaaaaaaaaaaaaaaaaaaaaaaaaaaaaaaaaaaaaaaaaaaaaaaaaaaaaaaaaaaaaaaaaaaaaaaaaaaaaaaaaaaaaaaaaaaaaaaaaaaaaaaaaaaaaaaaaaaaaaaaaaaaaaaaaaaaaaaaaaaaaaaaaaaaaaaaaaaaaaaaaaaaaaaaaaaaaaaaaaaaaaaaaaaaaaaaaaaaaaaaaaaaaaaaaaaaaaaaaaaaaaaaaaaaaaaaaaaaaaaaaaaaaaaaaaaaaaaaaaaaaaaaaaaaaaaaaaaaaaaaaaaaaaaaaaaaaaaaaaaaaaaaaaaaaaaaaaaaaaaaaaaaaaaaaaaaaaaaaaaaaaaaaaaaaaaaaaaaaaaaaaaaaaaaaaaaaaaaaaaaaaaaaaaaaaaaaaaaaaaaaaaaaaaaaaaaaaaaaaaaaaaaaaaaaaaaaaaaaaaaaaaaaaaaaaaaaaaaaaaaaaaaaaaaaaaaaaaaaaaaaaaaaaaaaaaaaaaaaaaaaaaaaaaaaaaaaaaaaaaaaaaaaaaaaaaaaaaaaaaaaaaaaaaaaaaaaaaaaaaaaaaaaaaaaaaaaaaaaaaaaaaaaaaaaaaaaaaaaaaaaaaaaaaaaaaaaaaaaaaaaaaaaaaaaaaaaaaaaaaaaaaaaaaaaaaaaaaaaaaaaaaaaaaaaaaaaaaaaaaaaaaaaaaaaaaaaaaaaaaaaaaaaaaaaaaaaaaaaaaaaaaaaaaaaaaaaaaaaaaaaaaaaaaaaaaaaaaaaaaaaaaaaaaaaaaaaaaaaaaaaaaaaaaaaaaaaaaaaaaaaaaaaaaaaaaaaaaaaaaaaaaaaaaaaaaaaaaaaaaaaaaaaaaaaaaaaaaaaaaaaaaaaaaaaaaaaaaaaaaaaaaaaaaaaaaaaaaaaaaaaaaaaaaaaaaaaaaaaaaaaaaaaaaaaaaaaaaaaaaaaaaaaaaaaaaaaaaaaaaaaaaaaaaaaaaaaaaaaaaaaaaaaaaaaaaaaaaaaaaaaaaaaaaaaaaaaaaaaaaaaaaaaaaaaaaaaaaaaaaaaaaaaaaaaaaaaaaaaaaaaaaaaaaaaaaaaaaaaaaaaaaaaaaaaaaaaaaaaaaaaaaaaaaaaaaaaaaaaaaaaaaaaaaaaaaaaaaaaaaaaaaaaaaaaaaaaaaaaaaaaaaaaaaaaaaaaaaaaaaaaaaaaaaaaaaaaaaaaaaaaaaaaaaaaaaaaaaaaaaaaaaaaaaaaaaaaaaaaaaaaaaaaaaaaaaaaaaaaaaaaaaaaaaaaaaaaaaaaaaaaaaaaaaaaaaaaaaaaaaaaaaaaaaaaaaaaaaaaaaaaaaaaaaaaaaaaaaaaaaaaaaaaaaaaaaaaaaaaaaaaaaaaaaaaaaaaaaaaaaaaaaaaaaaaaaaaaaaaaaaaaaaaaaaaaaaaaaaaaaaaaaaaaaaaaaaaaaaaaaaaaaaaaaaaaaaaaaaaaaaaaaaaaaaaaaaaaaaaaaaaaaaaaaaaaaaaaaaaaaaaaaaaaaaaaaaaaaaaaaaaaaaaaaaaaaaaaaaaaaaaaaaaaaaaaaaaaaaaaaaaaaaaaaaaaaaaaaaaaaaaaaaaaaaaaaaaaaaaaaaaaaaaaaaaaaaaaaaaaaaaaaaaaaaaaaaaaaaaaaaaaaaaaaaaaaaaaaaaaaaaaaaaaaaaaaaaaaaaaaaaaaaaaaaaaaaaaaaaaaaaaaaaaaaaaaaaaaaaaaaaaaaaaaaaaaaaaaaaaaaaaaaaaaaaaaaaaaaaaaaaaaaaaaaaaaaaaaaaaaaaaaaaaaaaaaaaaaaaaaaaaaaaaaaaaaaaaaaaaaaaaaaaaaaaaaaaaaaaaaaaaaaaaaaaaaaaaaaaaaaaaaaaaaaaaaaaaaaaaaaaaaaaaaaaaaaaaaaaaaaaaaaaaaaaaaaaaaaaaaaaaa": 1}
select json_object(json_array(), json_array());
json_object(json_array(), json_array())
{"[]": []}
select json_object( cast(json_array() as char), json_array());
json_object( cast(json_array() as char), json_array())
{"[]": []}
select json_object( 1, json_array());
json_object( 1, json_array())
{"1": []}
select json_object( cast(1 as char), json_array());
json_object( cast(1 as char), json_array())
{"1": []}
SELECT JSON_OBJECT('a', 1, 'b', 2, 'a', 3);
JSON_OBJECT('a', 1, 'b', 2, 'a', 3)
{"a": 3, "b": 2}
SELECT JSON_OBJECT();
JSON_OBJECT()
{}
# ----------------------------------------------------------------------
# Test of JSON_SEARCH function.
# ----------------------------------------------------------------------
select json_search();
ERROR 42000: Incorrect parameter count in the call to native function 'json_search'
select json_search( '{ "a": true }' );
ERROR 42000: Incorrect parameter count in the call to native function 'json_search'
select json_search( '{ "a": true }', 'one' );
ERROR 42000: Incorrect parameter count in the call to native function 'json_search'
select json_search( null, 'one', 'foo' );
json_search( null, 'one', 'foo' )
NULL
select json_search( '{ "a": "foo" }', null, 'foo' );
json_search( '{ "a": "foo" }', null, 'foo' )
NULL
select json_search( '{ "a": "foo" }', 'one', 'foo', null, null );
json_search( '{ "a": "foo" }', 'one', 'foo', null, null )
NULL
select json_search( '{ "a": "foo" }', 'one', 'foo', null, '$.a', null );
json_search( '{ "a": "foo" }', 'one', 'foo', null, '$.a', null )
NULL
select json_search( '{ "a": "foo" }', 'twof', 'foo' );
ERROR 42000: The oneOrAll argument to json_search may take these values: 'one' or 'all'.
select json_search( '{ "a": "foo" }', 'two', 'foo' );
ERROR 42000: The oneOrAll argument to json_search may take these values: 'one' or 'all'.
select json_search( '{ "a": "foo" }', 'one', 'foo', 'ab' );
ERROR HY000: Incorrect arguments to ESCAPE
select json_search( '{ "a": "foo" }', 'one', 'foo', null, '$a' );
ERROR 42000: Invalid JSON path expression. The error is around character position 1.
select json_search( '{ "a": "foo" }', 'all', 'foo', null, '$.a', '$b' );
ERROR 42000: Invalid JSON path expression. The error is around character position 1.
select json_search(a, b, c);
ERROR 42S22: Unknown column 'a' in 'field list'
select json_search( '{ "a": "foobar" }', 'one', 'foo%' );
json_search( '{ "a": "foobar" }', 'one', 'foo%' )
"$.a"
select json_search( '{ "a": "foobar", "b": "focus", "c": [ "arm", "foot", "shoulder" ] }', 'one', 'foo%' );
json_search( '{ "a": "foobar", "b": "focus", "c": [ "arm", "foot", "shoulder" ] }', 'one', 'foo%' )
"$.a"
select json_search( '{ "a": "foobar", "b": "focus", "c": [ "arm", "foot", "shoulder" ] }', 'all', 'foo%' );
json_search( '{ "a": "foobar", "b": "focus", "c": [ "arm", "foot", "shoulder" ] }', 'all', 'foo%' )
["$.a", "$.c[1]"]
select json_search( '{ "a": "foobar", "b": "focus", "c": [ "arm", "foot", "shoulder" ] }', 'all', 'f__us' );
json_search( '{ "a": "foobar", "b": "focus", "c": [ "arm", "foot", "shoulder" ] }', 'all', 'f__us' )
"$.b"
select json_search( '{ "a": [ "foolish", "folly", "foolhardy"  ], "b" : "fool" }', 'all', 'foo%', null, '$.a' );
json_search( '{ "a": [ "foolish", "folly", "foolhardy"  ], "b" : "fool" }', 'all', 'foo%', null, '$.a' )
["$.a[0]", "$.a[2]"]
select json_search( '{ "a": [ "foolish", "folly", "foolhardy"  ], "b" : "fool" }', 'all', 'foo%', null, '$.a', '$.b' );
json_search( '{ "a": [ "foolish", "folly", "foolhardy"  ], "b" : "fool" }', 'all', 'foo%', null, '$.a', '$.b' )
["$.a[0]", "$.a[2]", "$.b"]
select json_search( '{ "a": [ "foolish", "folly", "foolhardy"  ], "b" : "fool" }', 'one', 'foo%', null, '$.a', '$.b' );
json_search( '{ "a": [ "foolish", "folly", "foolhardy"  ], "b" : "fool" }', 'one', 'foo%', null, '$.a', '$.b' )
"$.a[0]"
select json_search( '{ "a": [ "foolish", "folly", "foolhardy"  ], "b" : "fool" }', 'ALL', 'foo%', null, '$.a' );
json_search( '{ "a": [ "foolish", "folly", "foolhardy"  ], "b" : "fool" }', 'ALL', 'foo%', null, '$.a' )
["$.a[0]", "$.a[2]"]
select json_search( '{ "a": [ "foolish", "folly", "foolhardy"  ], "b" : "fool" }', 'aLl', 'foo%', null, '$.a', '$.b' );
json_search( '{ "a": [ "foolish", "folly", "foolhardy"  ], "b" : "fool" }', 'aLl', 'foo%', null, '$.a', '$.b' )
["$.a[0]", "$.a[2]", "$.b"]
select json_search( '{ "a": [ "foolish", "folly", "foolhardy"  ], "b" : "fool" }', 'ONE', 'foo%', null, '$.a', '$.b' );
json_search( '{ "a": [ "foolish", "folly", "foolhardy"  ], "b" : "fool" }', 'ONE', 'foo%', null, '$.a', '$.b' )
"$.a[0]"
select json_search
(
'[ { "a": { "b": { "c": "fool" } } }, { "b": { "c": "shoulder" } }, { "c": { "c": "food"} } ]',
'all',
'foo%',
null,
'$**.c'
);
json_search
(
'[ { "a": { "b": { "c": "fool" } } }, { "b": { "c": "shoulder" } }, { "c": { "c": "food"} } ]',
'all',
'foo%',
null,
'$**.c'
)
["$[0].a.b.c", "$[2].c.c"]
select json_search
(
'[ { "a": { "b": { "c": "showtime" } } }, { "b": { "c": "shoulder" } }, { "c": { "c": "shoe"} } ]',
'all',
'sho%',
null,
'$**.c'
);
json_search
(
'[ { "a": { "b": { "c": "showtime" } } }, { "b": { "c": "shoulder" } }, { "c": { "c": "shoe"} } ]',
'all',
'sho%',
null,
'$**.c'
)
["$[0].a.b.c", "$[1].b.c", "$[2].c.c"]
select json_search
(
'[ { "a": { "b": { "c": "showtime" } } }, { "b": { "c": "shoulder" } }, { "c": { "c": "shoe"} } ]',
'all',
'sho%e',
null,
'$**.c'
);
json_search
(
'[ { "a": { "b": { "c": "showtime" } } }, { "b": { "c": "shoulder" } }, { "c": { "c": "shoe"} } ]',
'all',
'sho%e',
null,
'$**.c'
)
["$[0].a.b.c", "$[2].c.c"]
select json_search
(
'[ { "a": { "b": { "c": "showtime" } } }, { "b": { "c": "shoulder" } }, { "c": { "c": "shoe"} } ]',
'all',
'sho%',
null,
'$[*].c'
);
json_search
(
'[ { "a": { "b": { "c": "showtime" } } }, { "b": { "c": "shoulder" } }, { "c": { "c": "shoe"} } ]',
'all',
'sho%',
null,
'$[*].c'
)
"$[2].c.c"
select json_search
(
'[ { "a": { "b": { "c": "showtime" } } }, [ { "b": { "c": "shout" } }, { "c": { "c": "shoe"} } ] ]',
'all',
'sho%',
null,
'$[1]**.c'
);
json_search
(
'[ { "a": { "b": { "c": "showtime" } } }, [ { "b": { "c": "shout" } }, { "c": { "c": "shoe"} } ] ]',
'all',
'sho%',
null,
'$[1]**.c'
)
["$[1][0].b.c", "$[1][1].c.c"]
select json_search( '[ "footbar", "foo%bar" ]', 'all', 'foo%bar' );
json_search( '[ "footbar", "foo%bar" ]', 'all', 'foo%bar' )
["$[0]", "$[1]"]
select json_search( '[ "footbar", "foo%bar" ]', 'all', 'foo\%bar' );
json_search( '[ "footbar", "foo%bar" ]', 'all', 'foo\%bar' )
"$[1]"
select json_search( '[ "footbar", "foo%bar" ]', 'all', 'foo|%bar', '|' );
json_search( '[ "footbar", "foo%bar" ]', 'all', 'foo|%bar', '|' )
"$[1]"
select json_search( '[ "footbar", "foo%bar" ]', 'all', 'foo|%bar', '|', '$[0]' );
json_search( '[ "footbar", "foo%bar" ]', 'all', 'foo|%bar', '|', '$[0]' )
NULL
select json_search( '[ "footbar", "foo%bar" ]', 'all', 'foo|%bar', '|', '$[0]', '$[1]' );
json_search( '[ "footbar", "foo%bar" ]', 'all', 'foo|%bar', '|', '$[0]', '$[1]' )
"$[1]"
select json_search( '[ "footbar", "foo%bar" ]', 'all', 'foo|%bar', '|', '$[0]', '$[1]', '$[2]' );
json_search( '[ "footbar", "foo%bar" ]', 'all', 'foo|%bar', '|', '$[0]', '$[1]', '$[2]' )
"$[1]"
select json_search( '[ "footbar", "foo%bar" ]', 'all', 'foo\%bar', null );
json_search( '[ "footbar", "foo%bar" ]', 'all', 'foo\%bar', null )
"$[1]"
select json_search( '[ "footbar", "foo%bar" ]', 'all', 'foo\%bar', null, '$[0]' );
json_search( '[ "footbar", "foo%bar" ]', 'all', 'foo\%bar', null, '$[0]' )
NULL
select json_search( '[ "footbar", "foo%bar" ]', 'all', 'foo\%bar', null, '$[1]' );
json_search( '[ "footbar", "foo%bar" ]', 'all', 'foo\%bar', null, '$[1]' )
"$[1]"
select json_search( '[ "footbar", "foo%bar" ]', 'all', 'foo|%bar', '|', '$[0]' );
json_search( '[ "footbar", "foo%bar" ]', 'all', 'foo|%bar', '|', '$[0]' )
NULL
select json_search( '[ "footbar", "foo%bar" ]', 'all', 'foo|%bar', '|', '$[1]' );
json_search( '[ "footbar", "foo%bar" ]', 'all', 'foo|%bar', '|', '$[1]' )
"$[1]"
select json_search( '[ "abc", "ABC" ]', 'all', 'aBc' );
json_search( '[ "abc", "ABC" ]', 'all', 'aBc' )
NULL
select json_search( '[ "abc", "ABC" ]', 'all', 'abc' );
json_search( '[ "abc", "ABC" ]', 'all', 'abc' )
"$[0]"
select json_search( '[ "abc", "ABC" ]', 'all', 'ABC' );
json_search( '[ "abc", "ABC" ]', 'all', 'ABC' )
"$[1]"
select json_search( '[ 10, "10", 1.0, "1.0" ]', 'all', '1%' );
json_search( '[ 10, "10", 1.0, "1.0" ]', 'all', '1%' )
["$[1]", "$[3]"]
SELECT JSON_SEARCH
(
'{ "a" : 123, "b" : [ 123, 456 ] }',
'one',
'123'
);
JSON_SEARCH
(
'{ "a" : 123, "b" : [ 123, 456 ] }',
'one',
'123'
)
NULL
SELECT JSON_SEARCH
(
'{ "a" : "123", "b" : [ 123, "789", "123", "456", "123" ] }',
'one',
'123',
null,
'$.b'
);
JSON_SEARCH
(
'{ "a" : "123", "b" : [ 123, "789", "123", "456", "123" ] }',
'one',
'123',
null,
'$.b'
)
"$.b[2]"
SELECT JSON_SEARCH
(
'{ "a" : "123", "b" : { "key" : "123" } }',
'one',
'123'
);
JSON_SEARCH
(
'{ "a" : "123", "b" : { "key" : "123" } }',
'one',
'123'
)
"$.a"
SELECT JSON_SEARCH
(
'{ "a" : "1243", "b" : { "key" : "1234" } }',
'one',
'123%'
);
JSON_SEARCH
(
'{ "a" : "1243", "b" : { "key" : "1234" } }',
'one',
'123%'
)
"$.b.key"
SELECT JSON_SEARCH
(
'{ "a" : "1243", "b" : { "key" : "1234", "c": "directorysub%directoryabc" } }',
'one',
'dir%torysub@%dir%',
'@'
);
JSON_SEARCH
(
'{ "a" : "1243", "b" : { "key" : "1234", "c": "directorysub%directoryabc" } }',
'one',
'dir%torysub@%dir%',
'@'
)
"$.b.c"
SELECT JSON_SEARCH
(
'{ "a" : "1243", "b" : { "key" : "1234" } }',
'one',
'123%',
null,
'$.c'
);
JSON_SEARCH
(
'{ "a" : "1243", "b" : { "key" : "1234" } }',
'one',
'123%',
null,
'$.c'
)
NULL
SELECT JSON_UNQUOTE
(
JSON_SEARCH
(
'{ "onepotato": "foot", "one potato": "food" , "one \\"potato": "fool" }',
'all',
'food'
  )
);
JSON_UNQUOTE
(
JSON_SEARCH
(
'{ "onepotato": "foot", "one potato": "food" , "one \\"potato": "fool" }',
'all',
'food'
  )
)
$."one potato"
select json_type(case (null is null) when 1 then
cast('null' as json) else
cast('[1,2,3]' as json) end);
json_type(case (null is null) when 1 then
cast('null' as json) else
cast('[1,2,3]' as json) end)
NULL
select json_type(case (null is not null) when 1 then
cast('null' as json) else
cast('[1,2,3]' as json) end);
json_type(case (null is not null) when 1 then
cast('null' as json) else
cast('[1,2,3]' as json) end)
ARRAY
select json_type( if(null is null,
cast('null' as json),
cast('[1,2,3]' as json)) );
json_type( if(null is null,
cast('null' as json),
cast('[1,2,3]' as json)) )
NULL
select json_type( if(null is not null,
cast('null' as json),
cast('[1,2,3]' as json)));
json_type( if(null is not null,
cast('null' as json),
cast('[1,2,3]' as json)))
ARRAY
select cast(json_extract(cast(concat('[', cast('["A",2]' as json), ']') as json),
'$[0][1]') as char) = 2;
cast(json_extract(cast(concat('[', cast('["A",2]' as json), ']') as json),
'$[0][1]') as char) = 2
1
# ----------------------------------------------------------------------
# Test of aggregate function MAX, MIN.
# ----------------------------------------------------------------------
select max(cast('[1,2,3]' as json));
max(cast('[1,2,3]' as json))
[1, 2, 3]
# ----------------------------------------------------------------------
# Test of JSON_QUOTE, JSON_UNQUOTE
# ----------------------------------------------------------------------
select json_quote();
ERROR 42000: Incorrect parameter count in the call to native function 'json_quote'
select json_quote('abc', 'def');
ERROR 42000: Incorrect parameter count in the call to native function 'json_quote'
select json_quote(NULL, 'def');
ERROR 42000: Incorrect parameter count in the call to native function 'json_quote'
select json_quote('abc', NULL);
ERROR 42000: Incorrect parameter count in the call to native function 'json_quote'
select json_unquote();
ERROR 42000: Incorrect parameter count in the call to native function 'json_unquote'
select json_unquote('"abc"', '"def"');
ERROR 42000: Incorrect parameter count in the call to native function 'json_unquote'
select json_unquote(NULL, 'def');
ERROR 42000: Incorrect parameter count in the call to native function 'json_unquote'
select json_unquote('"abc"', NULL);
ERROR 42000: Incorrect parameter count in the call to native function 'json_unquote'
select json_quote(NULL);
json_quote(NULL)
NULL
select json_unquote(NULL);
json_unquote(NULL)
NULL
select json_quote('abc');
json_quote('abc')
"abc"
select json_quote(convert('abc' using ascii));
json_quote(convert('abc' using ascii))
"abc"
select json_quote(convert('abc' using latin1));
json_quote(convert('abc' using latin1))
"abc"
select json_quote(convert('abc' using utf8));
json_quote(convert('abc' using utf8))
"abc"
Warnings:
Warning	3719	'utf8' is currently an alias for the character set UTF8MB3, but will be an alias for UTF8MB4 in a future release. Please consider using UTF8MB4 in order to be unambiguous.
select json_quote(convert('abc' using utf8mb4));
json_quote(convert('abc' using utf8mb4))
"abc"
select json_unquote('abc');
json_unquote('abc')
abc
select json_unquote('"abc"');
json_unquote('"abc"')
abc
select json_unquote(convert('"abc"' using ascii));
json_unquote(convert('"abc"' using ascii))
abc
select json_unquote(convert('"abc"' using latin1));
json_unquote(convert('"abc"' using latin1))
abc
select json_unquote(convert('"abc"' using utf8));
json_unquote(convert('"abc"' using utf8))
abc
Warnings:
Warning	3719	'utf8' is currently an alias for the character set UTF8MB3, but will be an alias for UTF8MB4 in a future release. Please consider using UTF8MB4 in order to be unambiguous.
select json_unquote(convert('"abc"' using utf8mb4));
json_unquote(convert('"abc"' using utf8mb4))
abc
select json_quote('"');
json_quote('"')
"\""
select json_unquote('"');
json_unquote('"')
"
select json_quote(123);
ERROR HY000: Incorrect type for argument 1 in function json_quote.
select json_unquote(123);
ERROR HY000: Incorrect type for argument 1 in function json_unquote.
select json_unquote('""');
json_unquote('""')

select char_length(json_unquote('""'));
char_length(json_unquote('""'))
0
select json_unquote('"" ');
json_unquote('"" ')
"" 
select json_unquote(cast(json_quote('abc') as json));
json_unquote(cast(json_quote('abc') as json))
abc
select cast('{"abc": "foo"}' as json);
cast('{"abc": "foo"}' as json)
{"abc": "foo"}
select json_unquote(cast('{"abc": "foo"}' as json));
json_unquote(cast('{"abc": "foo"}' as json))
{"abc": "foo"}
select json_extract(cast('{"abc": "foo"}' as json), '$.abc');
json_extract(cast('{"abc": "foo"}' as json), '$.abc')
"foo"
select json_unquote(json_extract(cast('{"abc": "foo"}' as json), '$.abc'));
json_unquote(json_extract(cast('{"abc": "foo"}' as json), '$.abc'))
foo
select json_unquote('["a", "b", "c"]');
json_unquote('["a", "b", "c"]')
["a", "b", "c"]
select json_unquote(cast('["a", "b", "c"]' as json));
json_unquote(cast('["a", "b", "c"]' as json))
["a", "b", "c"]
select charset(json_unquote('"abc"'));
charset(json_unquote('"abc"'))
utf8mb4
select json_quote(convert(X'e68891' using utf8));
json_quote(convert(X'e68891' using utf8))
"我"
Warnings:
Warning	3719	'utf8' is currently an alias for the character set UTF8MB3, but will be an alias for UTF8MB4 in a future release. Please consider using UTF8MB4 in order to be unambiguous.
select json_quote(convert(X'e68891' using utf8mb4));
json_quote(convert(X'e68891' using utf8mb4))
"我"
select cast(json_quote(convert(X'e68891' using utf8)) as json);
cast(json_quote(convert(X'e68891' using utf8)) as json)
"我"
Warnings:
Warning	3719	'utf8' is currently an alias for the character set UTF8MB3, but will be an alias for UTF8MB4 in a future release. Please consider using UTF8MB4 in order to be unambiguous.
select json_unquote(convert(X'e68891' using utf8));
json_unquote(convert(X'e68891' using utf8))
我
Warnings:
Warning	3719	'utf8' is currently an alias for the character set UTF8MB3, but will be an alias for UTF8MB4 in a future release. Please consider using UTF8MB4 in order to be unambiguous.
select  json_quote(json_quote(json_quote('abc')));
json_quote(json_quote(json_quote('abc')))
"\"\\\"abc\\\"\""
select  json_unquote(json_unquote(json_unquote(        # long round trip of it
json_quote(json_quote(json_quote('abc'))))));
json_unquote(json_unquote(json_unquote(        # long round trip of it
json_quote(json_quote(json_quote('abc'))))))
abc
select cast(cast('2015-01-15 23:24:25' as datetime) as json);
cast(cast('2015-01-15 23:24:25' as datetime) as json)
"2015-01-15 23:24:25.000000"
select json_unquote(cast(cast('2015-01-15 23:24:25' as datetime) as json));
json_unquote(cast(cast('2015-01-15 23:24:25' as datetime) as json))
2015-01-15 23:24:25.000000
select cast(st_geomfromtext('point(1 1)') as json);
cast(st_geomfromtext('point(1 1)') as json)
{"type": "Point", "coordinates": [1.0, 1.0]}
select json_unquote(cast(st_geomfromtext('point(1 1)') as json));
json_unquote(cast(st_geomfromtext('point(1 1)') as json))
{"type": "Point", "coordinates": [1.0, 1.0]}
SELECT JSON_UNQUOTE( '"abc"' );
JSON_UNQUOTE( '"abc"' )
abc
SELECT JSON_UNQUOTE( '"abc' );
JSON_UNQUOTE( '"abc' )
"abc
SELECT JSON_UNQUOTE( 123 );
ERROR HY000: Incorrect type for argument 1 in function json_unquote.
SELECT JSON_UNQUOTE
( CAST( CAST( '"abc"' AS JSON ) AS CHAR ) );
JSON_UNQUOTE
( CAST( CAST( '"abc"' AS JSON ) AS CHAR ) )
abc
SELECT JSON_UNQUOTE
(
CAST(
JSON_EXTRACT( '{ "userName" : "fred" }', '$.userName' )
AS CHAR
)
) = 'fred';
JSON_UNQUOTE
(
CAST(
JSON_EXTRACT( '{ "userName" : "fred" }', '$.userName' )
AS CHAR
)
) = 'fred'
1
SELECT
CAST(
JSON_EXTRACT( '{ "userName" : "fred" }', '$.userName' )
AS CHAR
) = 'fred';
CAST(
JSON_EXTRACT( '{ "userName" : "fred" }', '$.userName' )
AS CHAR
) = 'fred'
0
SELECT JSON_QUOTE( 'abc' );
JSON_QUOTE( 'abc' )
"abc"
SELECT JSON_QUOTE( 123 );
ERROR HY000: Incorrect type for argument 1 in function json_quote.
SELECT CAST( JSON_QUOTE( '123' ) AS JSON );
CAST( JSON_QUOTE( '123' ) AS JSON )
"123"
# ----------------------------------------------------------------------
# Test of JSON_CONTAINS
# ----------------------------------------------------------------------
# should give NULL
select json_contains(NULL, NULL);
json_contains(NULL, NULL)
NULL
select json_contains(cast('{"a": 1, "b": 2}' as json), NULL);
json_contains(cast('{"a": 1, "b": 2}' as json), NULL)
NULL
select json_contains(NULL, cast('null' as json));
json_contains(NULL, cast('null' as json))
NULL
select json_contains(cast('[1]' as json), cast('[1]' as json), NULL);
json_contains(cast('[1]' as json), cast('[1]' as json), NULL)
NULL
# should give 0:
select json_contains(cast(3.14 as json), cast(3 as json));
json_contains(cast(3.14 as json), cast(3 as json))
0
# should give 0: not at top level
select json_contains(cast('{"a": {"b": 7}}' as json), cast('{"b": 7}' as json));
json_contains(cast('{"a": {"b": 7}}' as json), cast('{"b": 7}' as json))
0
# but path argument will fix it:
select json_contains(cast('{"a": {"b": 7}}' as json), cast('{"b": 7}' as json), '$.a');
json_contains(cast('{"a": {"b": 7}}' as json), cast('{"b": 7}' as json), '$.a')
1
# but arrays "introspect"
select json_contains(cast('[1,[2.0, 3.0]]' as json), cast('[2.0]' as json));
json_contains(cast('[1,[2.0, 3.0]]' as json), cast('[2.0]' as json))
1
select json_contains(cast('[1, 2, [3, [4, 5]], 6, 7]' as json), cast('5' as json));
json_contains(cast('[1, 2, [3, [4, 5]], 6, 7]' as json), cast('5' as json))
1
# should give 0: just a key
select json_contains(cast('{"a": 1, "b": 2}' as json), cast('"a"' as json));
json_contains(cast('{"a": 1, "b": 2}' as json), cast('"a"' as json))
0
# should give 0: one candidate element doesn't match
select json_contains(cast('[1]' as json), cast('[1,2]' as json));
json_contains(cast('[1]' as json), cast('[1,2]' as json))
0
# should all give 1
select json_contains(cast('null' as json), cast('null' as json));
json_contains(cast('null' as json), cast('null' as json))
1
# simple object subset
select json_contains(cast('{"a": 1, "b": 2}' as json), cast( '{"a": 1}' as json));
json_contains(cast('{"a": 1, "b": 2}' as json), cast( '{"a": 1}' as json))
1
# simple vector subset
select json_contains(cast('[1, 2, 3]' as json), cast('[1, 3]' as json));
json_contains(cast('[1, 2, 3]' as json), cast('[1, 3]' as json))
1
# auto-wrap, should give 1
select json_contains(cast('[1, 2, 3]' as json), cast(3 as json));
json_contains(cast('[1, 2, 3]' as json), cast(3 as json))
1
# ok even with nested cast off elements
select json_contains(cast('{"person": {"id": 1, "country": "norway"}}' as json),
cast('{"person": {"country": "norway"}}' as json));
json_contains(cast('{"person": {"id": 1, "country": "norway"}}' as json),
cast('{"person": {"country": "norway"}}' as json))
1
# vector reordering and duplicates is ok
select json_contains(cast('[1,3,5]' as json), cast('[5,3,1,5]' as json));
json_contains(cast('[1,3,5]' as json), cast('[5,3,1,5]' as json))
1
# ok even with more elts in candidate than in doc
select json_contains(cast('[{"b": 4, "a":7}]' as json), cast('[{"a":7},{"b":4}]' as json));
json_contains(cast('[{"b": 4, "a":7}]' as json), cast('[{"a":7},{"b":4}]' as json))
1
select json_contains(cast('[{"b": 4, "a":7}, 5]' as json), cast('[5, {"a":7, "b":4}]' as json));
json_contains(cast('[{"b": 4, "a":7}, 5]' as json), cast('[5, {"a":7, "b":4}]' as json))
1
# ok even with mixed number types that compare equal
select json_contains(cast('[{"b": 4, "a":7}, 5.0]' as json), cast('[5, {"a":7.0E0, "b":4}]' as json));
json_contains(cast('[{"b": 4, "a":7}, 5.0]' as json), cast('[5, {"a":7.0E0, "b":4}]' as json))
1
select json_contains( '{"customer": "cust3"}', '{"customer": "cust1"}' );
json_contains( '{"customer": "cust3"}', '{"customer": "cust1"}' )
0
SELECT JSON_CONTAINS('[null,1,[2,3],true,false]', '[null,1,[3],false]');
JSON_CONTAINS('[null,1,[2,3],true,false]', '[null,1,[3],false]')
1
SELECT JSON_CONTAINS('[null,1,[2,3],true,false]', '[null,1,[4],false]');
JSON_CONTAINS('[null,1,[2,3],true,false]', '[null,1,[4],false]')
0
SELECT JSON_CONTAINS('[true,false]', '[[true]]');
JSON_CONTAINS('[true,false]', '[[true]]')
0
SELECT JSON_CONTAINS('[1,2]', '[[1]]');
JSON_CONTAINS('[1,2]', '[[1]]')
0
SELECT JSON_CONTAINS('[1,2]', '1', '$.abc');
JSON_CONTAINS('[1,2]', '1', '$.abc')
NULL
SELECT JSON_CONTAINS('{}', '{}');
JSON_CONTAINS('{}', '{}')
1
SELECT JSON_CONTAINS('{}', '{"a":1}');
JSON_CONTAINS('{}', '{"a":1}')
0
SELECT JSON_CONTAINS('{"a":1}', '{"a":1,"b":2}');
JSON_CONTAINS('{"a":1}', '{"a":1,"b":2}')
0
SELECT JSON_CONTAINS
(
CAST('[1, 4, 6]' AS JSON),
CAST('[1, 6]' AS JSON)
);
JSON_CONTAINS
(
CAST('[1, 4, 6]' AS JSON),
CAST('[1, 6]' AS JSON)
)
1
SELECT JSON_CONTAINS
(
CAST('{"person": {"id": 1, "country": "norway"}}' AS JSON),
CAST('{"person": {"country": "norway"}}' AS JSON)
);
JSON_CONTAINS
(
CAST('{"person": {"id": 1, "country": "norway"}}' AS JSON),
CAST('{"person": {"country": "norway"}}' AS JSON)
)
1
SELECT JSON_CONTAINS
(
CAST('[1,3,5]' AS JSON),
CAST('[5,3,1,5]' AS JSON)
);
JSON_CONTAINS
(
CAST('[1,3,5]' AS JSON),
CAST('[5,3,1,5]' AS JSON)
)
1
SELECT JSON_CONTAINS
(
CAST('[3.14]' AS JSON),
CAST('[3]' AS JSON)
);
JSON_CONTAINS
(
CAST('[3.14]' AS JSON),
CAST('[3]' AS JSON)
)
0
SELECT JSON_CONTAINS
(
CAST('[1, 2, 3]' AS JSON),
CAST(3 AS JSON)
);
JSON_CONTAINS
(
CAST('[1, 2, 3]' AS JSON),
CAST(3 AS JSON)
)
1
SELECT JSON_CONTAINS();
ERROR 42000: Incorrect parameter count in the call to native function 'JSON_CONTAINS'
SELECT JSON_CONTAINS('[1]');
ERROR 42000: Incorrect parameter count in the call to native function 'JSON_CONTAINS'
SELECT JSON_CONTAINS('[1]', '[1]', '$', '$[0]');
ERROR 42000: Incorrect parameter count in the call to native function 'JSON_CONTAINS'
# ----------------------------------------------------------------------
# Wrong collation from JSON_QUOTE caused problems: Set it in
# Item_func_json_quote::fix_length_and_dec.   Bug found by Knut.
# Similar issue for JSON_UNQUOTE and JSON_TYPE.
# ----------------------------------------------------------------------
select json_object("a", ifnull(json_quote('test'), cast('null' as json)));
json_object("a", ifnull(json_quote('test'), cast('null' as json)))
{"a": "\"test\""}
select cast(concat('[', json_quote('ab'), ']') as json);
cast(concat('[', json_quote('ab'), ']') as json)
["ab"]
select cast(concat('[', json_unquote('"12"'), ']') as json);
cast(concat('[', json_unquote('"12"'), ']') as json)
[12]
select cast(concat('["', json_type(cast(1 as json)), '"]') as json);
cast(concat('["', json_type(cast(1 as json)), '"]') as json)
["INTEGER"]
#
# Bug#20912438: ITEM_TYPE_HOLDER::DISPLAY_LENGTH(ITEM*): ASSERTION `0' FAILED
#
(SELECT JSON_KEYS('{ "key80": "2015-04-20 11:53:55"}')) UNION ALL
(SELECT JSON_KEYS('{ "key80": "2015-04-20 11:53:55" }') LIMIT 0);
JSON_KEYS('{ "key80": "2015-04-20 11:53:55"}')
["key80"]
SELECT CAST(1 AS JSON) UNION ALL SELECT CAST(1 AS JSON);
CAST(1 AS JSON)
1
1
SELECT COUNT(*), CAST(NULL AS JSON);
COUNT(*)	CAST(NULL AS JSON)
1	NULL
SELECT COUNT(*), JSON_EXTRACT('not valid json!', '$');
ERROR 22032: Invalid JSON text in argument 1 to function json_extract: "Invalid value." at position 1.
# ----------------------------------------------------------------------
# Bug  report from John E.
# Crash in Item_copy_json::~Item_copy_json
# ----------------------------------------------------------------------
EXPLAIN SELECT COUNT(*), JSON_KEYS('{}');
id	select_type	table	partitions	type	possible_keys	key	key_len	ref	rows	filtered	Extra
1	SIMPLE	NULL	NULL	NULL	NULL	NULL	NULL	NULL	NULL	NULL	No tables used
Warnings:
Note	1003	/* select#1 */ select count(0) AS `COUNT(*)`,json_keys('{}') AS `JSON_KEYS('{}')`
select json_search( '{ "a": "foo" }', 'one', 'foo', 'a' );
json_search( '{ "a": "foo" }', 'one', 'foo', 'a' )
"$.a"
select json_search( '{ "a": "foo" }', 'one', 'foo', null );
json_search( '{ "a": "foo" }', 'one', 'foo', null )
"$.a"
select json_search( '{ "a": "foo" }', 'one', 'foo', convert(x'f8' using latin1) );
json_search( '{ "a": "foo" }', 'one', 'foo', convert(x'f8' using latin1) )
"$.a"
select json_search( '{ "a": "foo" }', 'one', 'foo', 'ab' );
ERROR HY000: Incorrect arguments to ESCAPE
# ----------------------------------------------------------------------
# Wrong results when Json_path_cache primed is accessed
# during the prepare-phase.
#----------------------------------------------------------------------
select json_remove( '[ 1, { "a": true, "b": false, "c": null }, 5 ]', null ) is null;
json_remove( '[ 1, { "a": true, "b": false, "c": null }, 5 ]', null ) is null
1
prepare stmt1 from 'select json_remove( ''[ 1, { "a": true, "b": false, "c": null }, 5 ]'', null ) is null';
execute stmt1;
json_remove( '[ 1, { "a": true, "b": false, "c": null }, 5 ]', null ) is null
1
select json_remove( '[ 1, { "a": true, "b": false, "c": null }, 5 ]', '$.' ) is null;
ERROR 42000: Invalid JSON path expression. The error is around character position 2.
prepare stmt1 from 'select json_remove( ''[ 1, { "a": true, "b": false, "c": null }, 5 ]'', ''$.'' ) is null';
ERROR 42000: Invalid JSON path expression. The error is around character position 2.
# ----------------------------------------------------------------------
# Bug#20987329 VALUE OF PREPARED STATEMENT PLACEHOLDER FOR PARAMETER
#              IN JSON_EXTRACT IS STICKY
#----------------------------------------------------------------------
prepare json_stmt1 FROM 'select json_contains( ''{ "keyA": [1, 2, 3], "keyB": [4, 5, 6] }'', ''[2]'', ? )';
set @mypath = '$.keyA';
execute json_stmt1 USING @mypath;
json_contains( '{ "keyA": [1, 2, 3], "keyB": [4, 5, 6] }', '[2]', ? )
1
set @mypath = '$.keyB';
execute json_stmt1 USING @mypath;
json_contains( '{ "keyA": [1, 2, 3], "keyB": [4, 5, 6] }', '[2]', ? )
0
prepare json_stmt2 FROM 'select json_contains_path( ''{ "keyA": [1, 2, 3] }'', ''all'', ? )';
set @mypath = '$.keyA';
execute json_stmt2 USING @mypath;
json_contains_path( '{ "keyA": [1, 2, 3] }', 'all', ? )
1
set @mypath = '$.keyB';
execute json_stmt2 USING @mypath;
json_contains_path( '{ "keyA": [1, 2, 3] }', 'all', ? )
0
prepare json_stmt3 FROM 'select json_length( ''{ "keyA": [1, 2, 3], "keyB": [1, 2, 3, 4] }'', ? )';
set @mypath = '$.keyA';
execute json_stmt3 USING @mypath;
json_length( '{ "keyA": [1, 2, 3], "keyB": [1, 2, 3, 4] }', ? )
3
set @mypath = '$.keyB';
execute json_stmt3 USING @mypath;
json_length( '{ "keyA": [1, 2, 3], "keyB": [1, 2, 3, 4] }', ? )
4
prepare json_stmt4 FROM 'select json_keys( ''[ { "keyA": true }, { "keyB": false } ]'', ? )';
set @mypath = '$[0]';
execute json_stmt4 USING @mypath;
json_keys( '[ { "keyA": true }, { "keyB": false } ]', ? )
["keyA"]
set @mypath = '$[1]';
execute json_stmt4 USING @mypath;
json_keys( '[ { "keyA": true }, { "keyB": false } ]', ? )
["keyB"]
prepare json_stmt5 FROM 'select json_array_append( ''{ "keyA": [1, 2], "keyB": [3, 4] }'', ?, 5 )';
set @mypath = '$.keyA';
execute json_stmt5 USING @mypath;
json_array_append( '{ "keyA": [1, 2], "keyB": [3, 4] }', ?, 5 )
{"keyA": [1, 2, 5], "keyB": [3, 4]}
set @mypath = '$.keyB';
execute json_stmt5 USING @mypath;
json_array_append( '{ "keyA": [1, 2], "keyB": [3, 4] }', ?, 5 )
{"keyA": [1, 2], "keyB": [3, 4, 5]}
prepare json_stmt6 FROM 'select json_insert( ''{ "keyA": [1, 2], "keyB": [3, 4] }'', ?, 5 )';
set @mypath = '$.keyA[2]';
execute json_stmt6 USING @mypath;
json_insert( '{ "keyA": [1, 2], "keyB": [3, 4] }', ?, 5 )
{"keyA": [1, 2, 5], "keyB": [3, 4]}
set @mypath = '$.keyB[2]';
execute json_stmt6 USING @mypath;
json_insert( '{ "keyA": [1, 2], "keyB": [3, 4] }', ?, 5 )
{"keyA": [1, 2], "keyB": [3, 4, 5]}
prepare json_stmt7 FROM 'select json_set( ''{ "keyA": [1, 2], "keyB": [3, 4] }'', ?, 5 )';
set @mypath = '$.keyA[2]';
execute json_stmt7 USING @mypath;
json_set( '{ "keyA": [1, 2], "keyB": [3, 4] }', ?, 5 )
{"keyA": [1, 2, 5], "keyB": [3, 4]}
set @mypath = '$.keyB[2]';
execute json_stmt7 USING @mypath;
json_set( '{ "keyA": [1, 2], "keyB": [3, 4] }', ?, 5 )
{"keyA": [1, 2], "keyB": [3, 4, 5]}
prepare json_stmt8 FROM 'select json_replace( ''{ "keyA": [1, 2], "keyB": [3, 4] }'', ?, 5 )';
set @mypath = '$.keyA[1]';
execute json_stmt8 USING @mypath;
json_replace( '{ "keyA": [1, 2], "keyB": [3, 4] }', ?, 5 )
{"keyA": [1, 5], "keyB": [3, 4]}
set @mypath = '$.keyB[1]';
execute json_stmt8 USING @mypath;
json_replace( '{ "keyA": [1, 2], "keyB": [3, 4] }', ?, 5 )
{"keyA": [1, 2], "keyB": [3, 5]}
prepare json_stmt9 FROM 'select json_search( ''{ "keyA": [ "foot" ], "keyB": [ "food" ] }'', ''all'', ''foo%'', null, ? )';
set @mypath = '$.keyA';
execute json_stmt9 USING @mypath;
json_search( '{ "keyA": [ "foot" ], "keyB": [ "food" ] }', 'all', 'foo%', null, ? )
"$.keyA[0]"
set @mypath = '$.keyB';
execute json_stmt9 USING @mypath;
json_search( '{ "keyA": [ "foot" ], "keyB": [ "food" ] }', 'all', 'foo%', null, ? )
"$.keyB[0]"
prepare json_stmt10 FROM 'select json_remove( ''{ "keyA": [ "foot" ], "keyB": [ "food" ] }'', ? )';
set @mypath = '$.keyA';
execute json_stmt10 USING @mypath;
json_remove( '{ "keyA": [ "foot" ], "keyB": [ "food" ] }', ? )
{"keyB": ["food"]}
set @mypath = '$.keyB';
execute json_stmt10 USING @mypath;
json_remove( '{ "keyA": [ "foot" ], "keyB": [ "food" ] }', ? )
{"keyA": ["foot"]}
prepare json_stmt11 FROM 'select json_contains_path( ''{ "keyA": true }'', ?, ''$.keyA'', ''$.keyB'' )';
set @mypath = 'one';
execute json_stmt11 USING @mypath;
json_contains_path( '{ "keyA": true }', ?, '$.keyA', '$.keyB' )
1
set @mypath = 'all';
execute json_stmt11 USING @mypath;
json_contains_path( '{ "keyA": true }', ?, '$.keyA', '$.keyB' )
0
prepare json_stmt12 FROM 'select json_search( ''{ "keyA": [ "foot" ], "keyB": [ "food" ] }'', ?, ''foo%'' )';
set @mypath = 'one';
execute json_stmt12 USING @mypath;
json_search( '{ "keyA": [ "foot" ], "keyB": [ "food" ] }', ?, 'foo%' )
"$.keyA[0]"
set @mypath = 'all';
execute json_stmt12 USING @mypath;
json_search( '{ "keyA": [ "foot" ], "keyB": [ "food" ] }', ?, 'foo%' )
["$.keyA[0]", "$.keyB[0]"]
#
# Bug#21128632 JSON_QUOTE(JSON_TYPE(...)) GIVES ERROR 3139 ER_INVALID_JSON_CHARSET
#
select json_quote( json_type( json_object() ) );
json_quote( json_type( json_object() ) )
"OBJECT"
select json_quote( json_type( cast('{}' as json) ) );
json_quote( json_type( cast('{}' as json) ) )
"OBJECT"
#
# Bug#21148020 OUTPUT FROM JSON_TYPE() IS TRUNCATED
#              WHEN EXECUTED IN A VIEW OR JOIN
#
SELECT JSON_TYPE(JSON_OBJECT());
JSON_TYPE(JSON_OBJECT())
OBJECT
CREATE VIEW v1 AS SELECT JSON_TYPE(JSON_OBJECT());
SELECT * FROM v1;
JSON_TYPE(JSON_OBJECT())
OBJECT
SELECT JSON_TYPE(CAST(CAST('2015-05-25 11:23:55' AS DATETIME) AS JSON));
JSON_TYPE(CAST(CAST('2015-05-25 11:23:55' AS DATETIME) AS JSON))
DATETIME
CREATE VIEW v2 AS SELECT JSON_TYPE(CAST(CAST('2015-05-25 11:23:55' AS
DATETIME) AS JSON));
SELECT * FROM v2;
JSON_TYPE(CAST(CAST('2015-05-25 11:23:55' AS
DATETIME) AS JSON))
DATETIME
drop view v1;
drop view v2;
#
# Bug#21198333 SIG 6 IN ITEM_CACHE_JSON::CACHE_VALUE AT SQL/ITEM.CC:9470
#
SELECT MIN(JSON_EXTRACT('not json', '$'));
ERROR 22032: Invalid JSON text in argument 1 to function json_extract: "Invalid value." at position 1.
#
# Bug#21200657 DATA FROM DERIVED TABLE BASED
# ON JSN_QUOTE()/JSN_UNQUOTE() CALL IS TRUNCATED
#
SELECT JSON_QUOTE('This is a string that should not be truncated') AS field1;
field1
"This is a string that should not be truncated"
SELECT JSON_UNQUOTE(JSON_QUOTE('This is a string that should not be truncated')) AS field1;
field1
This is a string that should not be truncated
SELECT * FROM (SELECT JSON_QUOTE('This is a string that should not be truncated') AS field1) AS DERIVED_TABLE;
field1
"This is a string that should not be truncated"
SELECT * FROM (SELECT JSON_UNQUOTE("This is a string that should not be truncated") AS field1) AS DERIVED_TABLE;
field1
This is a string that should not be truncated
SELECT * FROM (SELECT JSON_UNQUOTE(JSON_QUOTE('This is a string that should not be truncated')) AS field1) AS DERIVED_TABLE;
field1
This is a string that should not be truncated
#
# Bug#21296173 JSON_OBJECT('KEY', BOOLEAN_LITERAL) USES VALUES 0, 1
#               FOR BOOL WHEN USED VIA VIEW
#
SELECT JSON_OBJECT('key1', false, 'key2', true);
JSON_OBJECT('key1', false, 'key2', true)
{"key1": false, "key2": true}
SELECT JSON_ARRAY('key1', false, 'key2', true);
JSON_ARRAY('key1', false, 'key2', true)
["key1", false, "key2", true]
CREATE VIEW v1 AS SELECT JSON_OBJECT('key1', false, 'key2', true);
SELECT * FROM v1;
JSON_OBJECT('key1', false, 'key2', true)
{"key1": false, "key2": true}
CREATE VIEW v2 AS SELECT JSON_ARRAY('key1', false, 'key2', true);
SELECT * FROM v2;
JSON_ARRAY('key1', false, 'key2', true)
["key1", false, "key2", true]
drop view v1;
drop view v2;
#
# Bug#21293089 JSON_CONTAINS() RETURNS WRONG RESULT WITH EMPTY JSON ARRAY
#
SELECT JSON_CONTAINS('[]', '{"a" : 1}');
JSON_CONTAINS('[]', '{"a" : 1}')
0
SELECT JSON_CONTAINS('[]', '[1, 2, 3, 4, 5]');
JSON_CONTAINS('[]', '[1, 2, 3, 4, 5]')
0
SELECT JSON_CONTAINS('[]', '[1, 2, 3, 4, {"a" : 1}]');
JSON_CONTAINS('[]', '[1, 2, 3, 4, {"a" : 1}]')
0
SELECT JSON_CONTAINS('[]', '{"a" : [1, 2, 3, 4, 5]}');
JSON_CONTAINS('[]', '{"a" : [1, 2, 3, 4, 5]}')
0
SELECT JSON_CONTAINS('[]', '[]');
JSON_CONTAINS('[]', '[]')
1
#
# Bug#21377136 STACK OVERFLOW IN RAPIDJSON::GENERICREADER
#
SELECT JSON_VALID(REPEAT('[', 100000));
ERROR 22032: The JSON document exceeds the maximum depth.
SELECT JSON_VALID(REPEAT('{"a":', 100000));
ERROR 22032: The JSON document exceeds the maximum depth.
SELECT JSON_VALID(REPEAT('{"a":[', 100000));
ERROR 22032: The JSON document exceeds the maximum depth.
SELECT JSON_VALID(REPEAT('[{"a":', 100000));
ERROR 22032: The JSON document exceeds the maximum depth.
#
# Bug#21381806 JSON: ASSERTION FAILED: ARG->NULL_VALUE
#
SELECT JSON_SET(CASE WHEN 1 THEN NULL ELSE NULL END, '{}', '{}');
JSON_SET(CASE WHEN 1 THEN NULL ELSE NULL END, '{}', '{}')
NULL
SELECT JSON_VALID(CASE WHEN 1 THEN NULL ELSE NULL END);
JSON_VALID(CASE WHEN 1 THEN NULL ELSE NULL END)
NULL
SELECT JSON_ARRAY(CASE WHEN 1 THEN NULL ELSE NULL END);
JSON_ARRAY(CASE WHEN 1 THEN NULL ELSE NULL END)
[null]
#
# Bug#21384048 ASSERTION FAILED: N >= 0 && N <= 308
#              IN RAPIDJSON::INTERNAL::FASTPATH
#
SELECT JSON_EXTRACT('-1E-36181012216111515851075235238', '$');
JSON_EXTRACT('-1E-36181012216111515851075235238', '$')
-0.0
SELECT JSON_EXTRACT('1E-36181012216111515851075235238', '$');
JSON_EXTRACT('1E-36181012216111515851075235238', '$')
0.0
SELECT JSON_EXTRACT('1E-325', '$');
JSON_EXTRACT('1E-325', '$')
0.0
SELECT JSON_EXTRACT('1E-324', '$');
JSON_EXTRACT('1E-324', '$')
0.0
SELECT JSON_EXTRACT('1E-323', '$');
JSON_EXTRACT('1E-323', '$')
1e-323
SELECT JSON_EXTRACT('1E+308', '$');
JSON_EXTRACT('1E+308', '$')
1e308
SELECT JSON_EXTRACT('1E+309', '$');
ERROR 22032: Invalid JSON text in argument 1 to function json_extract: "Number too big to be stored in double." at position 0.
SELECT JSON_EXTRACT('1E+36181012216111515851075235238', '$');
ERROR 22032: Invalid JSON text in argument 1 to function json_extract: "Number too big to be stored in double." at position 0.
SELECT JSON_EXTRACT('-1E+36181012216111515851075235238', '$');
ERROR 22032: Invalid JSON text in argument 1 to function json_extract: "Number too big to be stored in double." at position 0.
#
# Bug#21383284: ASSERTION IN SELECT_LEX::SETUP_CONDS
#
SELECT 1 FROM dual WHERE JSON_SEARCH('{}', 'one', 'foo', 'too-long-escape');
ERROR HY000: Incorrect arguments to ESCAPE
SELECT 1 FROM dual WHERE JSON_SEARCH('{}', 'one', 'foo', JSON_EXTRACT('', '$'));
ERROR 22032: Invalid JSON text in argument 1 to function json_extract: "The document is empty." at position 0.
#
# Bug#21442624 INCORRECT RESULT FROM JSON_SET WITH AUTO-WRAPPING
#
SELECT JSON_SET('1', '$', 100);
JSON_SET('1', '$', 100)
100
SELECT JSON_SET('1', '$[0]', 100);
JSON_SET('1', '$[0]', 100)
100
SELECT JSON_SET('1', '$[0][0]', 100);
JSON_SET('1', '$[0][0]', 100)
100
SELECT JSON_SET('1', '$[0][0][0]', 100);
JSON_SET('1', '$[0][0][0]', 100)
100
SELECT JSON_SET('[]', '$', 100);
JSON_SET('[]', '$', 100)
100
SELECT JSON_SET('[]', '$[0]', 100);
JSON_SET('[]', '$[0]', 100)
[100]
SELECT JSON_SET('[]', '$[0][0]', 100);
JSON_SET('[]', '$[0][0]', 100)
[]
SELECT JSON_SET('[]', '$[0][0][0]', 100);
JSON_SET('[]', '$[0][0][0]', 100)
[]
SELECT JSON_SET('[1]', '$', 100);
JSON_SET('[1]', '$', 100)
100
SELECT JSON_SET('[1]', '$[0]', 100);
JSON_SET('[1]', '$[0]', 100)
[100]
SELECT JSON_SET('[1]', '$[0][0]', 100);
JSON_SET('[1]', '$[0][0]', 100)
[100]
SELECT JSON_SET('[1]', '$[0][0][0]', 100);
JSON_SET('[1]', '$[0][0][0]', 100)
[100]
SELECT JSON_SET('[[1]]', '$', 100);
JSON_SET('[[1]]', '$', 100)
100
SELECT JSON_SET('[[1]]', '$[0]', 100);
JSON_SET('[[1]]', '$[0]', 100)
[100]
SELECT JSON_SET('[[1]]', '$[0][0]', 100);
JSON_SET('[[1]]', '$[0][0]', 100)
[[100]]
SELECT JSON_SET('[[1]]', '$[0][0][0]', 100);
JSON_SET('[[1]]', '$[0][0][0]', 100)
[[100]]
SELECT JSON_SET('[[[1]]]', '$', 100);
JSON_SET('[[[1]]]', '$', 100)
100
SELECT JSON_SET('[[[1]]]', '$[0]', 100);
JSON_SET('[[[1]]]', '$[0]', 100)
[100]
SELECT JSON_SET('[[[1]]]', '$[0][0]', 100);
JSON_SET('[[[1]]]', '$[0][0]', 100)
[[100]]
SELECT JSON_SET('[[[1]]]', '$[0][0][0]', 100);
JSON_SET('[[[1]]]', '$[0][0][0]', 100)
[[[100]]]
SELECT JSON_REPLACE('1', '$', 100);
JSON_REPLACE('1', '$', 100)
100
SELECT JSON_REPLACE('1', '$[0]', 100);
JSON_REPLACE('1', '$[0]', 100)
100
SELECT JSON_REPLACE('1', '$[0][0]', 100);
JSON_REPLACE('1', '$[0][0]', 100)
100
SELECT JSON_REPLACE('1', '$[0][0][0]', 100);
JSON_REPLACE('1', '$[0][0][0]', 100)
100
SELECT JSON_REPLACE('[]', '$', 100);
JSON_REPLACE('[]', '$', 100)
100
SELECT JSON_REPLACE('[]', '$[0]', 100);
JSON_REPLACE('[]', '$[0]', 100)
[]
SELECT JSON_REPLACE('[]', '$[0][0]', 100);
JSON_REPLACE('[]', '$[0][0]', 100)
[]
SELECT JSON_REPLACE('[]', '$[0][0][0]', 100);
JSON_REPLACE('[]', '$[0][0][0]', 100)
[]
SELECT JSON_REPLACE('[1]', '$', 100);
JSON_REPLACE('[1]', '$', 100)
100
SELECT JSON_REPLACE('[1]', '$[0]', 100);
JSON_REPLACE('[1]', '$[0]', 100)
[100]
SELECT JSON_REPLACE('[1]', '$[0][0]', 100);
JSON_REPLACE('[1]', '$[0][0]', 100)
[100]
SELECT JSON_REPLACE('[1]', '$[0][0][0]', 100);
JSON_REPLACE('[1]', '$[0][0][0]', 100)
[100]
SELECT JSON_REPLACE('[[1]]', '$', 100);
JSON_REPLACE('[[1]]', '$', 100)
100
SELECT JSON_REPLACE('[[1]]', '$[0]', 100);
JSON_REPLACE('[[1]]', '$[0]', 100)
[100]
SELECT JSON_REPLACE('[[1]]', '$[0][0]', 100);
JSON_REPLACE('[[1]]', '$[0][0]', 100)
[[100]]
SELECT JSON_REPLACE('[[1]]', '$[0][0][0]', 100);
JSON_REPLACE('[[1]]', '$[0][0][0]', 100)
[[100]]
SELECT JSON_REPLACE('[[[1]]]', '$', 100);
JSON_REPLACE('[[[1]]]', '$', 100)
100
SELECT JSON_REPLACE('[[[1]]]', '$[0]', 100);
JSON_REPLACE('[[[1]]]', '$[0]', 100)
[100]
SELECT JSON_REPLACE('[[[1]]]', '$[0][0]', 100);
JSON_REPLACE('[[[1]]]', '$[0][0]', 100)
[[100]]
SELECT JSON_REPLACE('[[[1]]]', '$[0][0][0]', 100);
JSON_REPLACE('[[[1]]]', '$[0][0][0]', 100)
[[[100]]]
#
# Bug#21828321: JSON FUNCS CALL DBUG_ABORT OR EXIT() ON WINDOWS!
#
SELECT JSON_ARRAY(LEAST(NULL, NULL), GREATEST(NULL, NULL), LEAST(j1, NULL),
GREATEST(NULL, j2), LEAST(j1, j2), GREATEST(j1, j2)) AS j
FROM (SELECT CAST('1' AS JSON) AS j1, CAST('2' AS JSON) AS j2) t;
j
[null, null, null, null, "1", "2"]
Warnings:
Warning	1235	This version of MySQL doesn't yet support 'comparison of JSON in the LEAST and GREATEST operators'
Warning	1235	This version of MySQL doesn't yet support 'comparison of JSON in the LEAST and GREATEST operators'
Warning	1235	This version of MySQL doesn't yet support 'comparison of JSON in the LEAST and GREATEST operators'
Warning	1235	This version of MySQL doesn't yet support 'comparison of JSON in the LEAST and GREATEST operators'
#
# Bug#22961128: WRONG RESULT WHEN MANIPULATING RESULT OF JSON_MERGE
#
SELECT JSON_SET(JSON_ARRAY(JSON_MERGE_PRESERVE('{"a":1}', '{"a":2}')),
'$[0].a', 123);
JSON_SET(JSON_ARRAY(JSON_MERGE_PRESERVE('{"a":1}', '{"a":2}')),
'$[0].a', 123)
[{"a": 123}]
#
# Bug#22887227: ASSERTION FAILED: THIS_TYPE != JSON_DOM::J_ERROR
#
SELECT NULLIF(CASE WHEN 1 THEN NULL ELSE JSON_ARRAY() END, 1);
NULLIF(CASE WHEN 1 THEN NULL ELSE JSON_ARRAY() END, 1)
NULL
SELECT JSON_TYPE(CASE WHEN 1 THEN NULL ELSE JSON_ARRAY() END);
JSON_TYPE(CASE WHEN 1 THEN NULL ELSE JSON_ARRAY() END)
NULL
SELECT MIN(CASE 0 WHEN 1 THEN JSON_ARRAY() ELSE NULL END);
MIN(CASE 0 WHEN 1 THEN JSON_ARRAY() ELSE NULL END)
NULL
#
# Bug #24930829 BITWISE OPERATORS: CRASH IN ITEM_FUNC_BIT_COUNT::VAL_INT
# Test case does not fail anymore after Bug#24930038 fix was pushed
# since a check for null return value was added.
#
DO BIT_COUNT(COMPRESS(1) << JSON_DEPTH(1));
ERROR 22032: Invalid data type for JSON data in argument 1 to function json_depth; a JSON string or JSON type is required.
#
# Bug#25516881: JSON_UNQUOTE RETURNS WRONG RESULT WHEN INPUT IS UTF-16
#
SELECT JSON_UNQUOTE(CAST('"abc"' AS CHAR CHARSET utf16));
JSON_UNQUOTE(CAST('"abc"' AS CHAR CHARSET utf16))
abc
SELECT JSON_UNQUOTE(CAST('ABCD' AS BINARY));
ERROR 22032: Cannot create a JSON value from a string with CHARACTER SET 'binary'.
SELECT HEX(JSON_UNQUOTE(CAST('"abc"' AS CHAR CHARSET utf16))),
HEX(JSON_UNQUOTE(CAST('abc' AS CHAR CHARSET utf16)));
HEX(JSON_UNQUOTE(CAST('"abc"' AS CHAR CHARSET utf16)))	HEX(JSON_UNQUOTE(CAST('abc' AS CHAR CHARSET utf16)))
616263	616263
#
# Bug#25516960: JSON_SEARCH AND JSON_CONTAINS_PATH REJECT ONE-OR-ALL
#               ARGUMENT IF IT IS UTF-16
#
SELECT JSON_SEARCH('["a", "a"]', CAST('one' AS CHAR CHARSET utf16), 'a') AS c1,
JSON_SEARCH('["a", "a"]', CAST('all' AS CHAR CHARSET utf16), 'a') AS c2,
JSON_CONTAINS_PATH('{"a":"x"}', CAST('one' AS CHAR CHARSET utf16),
'$.a', '$.b') AS c3,
JSON_CONTAINS_PATH('{"a":"x"}', CAST('all' AS CHAR CHARSET utf16),
'$.a', '$.b') AS c4;
c1	c2	c3	c4
"$[0]"	["$[0]", "$[1]"]	1	0
#
# Bug#25530204: THE RESULT OF SUM ON JSON_EXTRACT LOST THE DECIMAL PART
#
SELECT SUM(CAST('5.45' AS JSON));
SUM(CAST('5.45' AS JSON))
5.45
#
# Bug#25518504: SOME BIG NUMBERS IN JSON DOCUMENTS BECOME ZERO
#
SELECT CAST('2e308' AS JSON);
ERROR 22032: Invalid JSON text in argument 1 to function cast_as_json: "Number too big to be stored in double." at position 0.
SELECT CAST('-2e308' AS JSON);
ERROR 22032: Invalid JSON text in argument 1 to function cast_as_json: "Number too big to be stored in double." at position 0.
SELECT CAST('2e309' AS JSON);
ERROR 22032: Invalid JSON text in argument 1 to function cast_as_json: "Number too big to be stored in double." at position 0.
SELECT CAST('-2e309' AS JSON);
ERROR 22032: Invalid JSON text in argument 1 to function cast_as_json: "Number too big to be stored in double." at position 0.
#
# Bug#25818544: Assert failure when using result from NULLIF as JSON
#
SELECT JSON_EXTRACT(NULLIF(JSON_OBJECT('a', 123), JSON_ARRAY()), '$.a');
JSON_EXTRACT(NULLIF(JSON_OBJECT('a', 123), JSON_ARRAY()), '$.a')
123
SELECT JSON_EXTRACT(NULLIF('a', 'a'), '$');
JSON_EXTRACT(NULLIF('a', 'a'), '$')
NULL
SELECT JSON_EXTRACT(NULLIF('1', '2'), '$');
JSON_EXTRACT(NULLIF('1', '2'), '$')
1
#
# WL#9831: Ranges in JSON path expressions
#
SELECT JSON_EXTRACT('[1,2,3,4]', '$[0 to 0]');
JSON_EXTRACT('[1,2,3,4]', '$[0 to 0]')
[1]
SELECT JSON_EXTRACT('[1,2,3,4]', '$[1 to 1]');
JSON_EXTRACT('[1,2,3,4]', '$[1 to 1]')
[2]
SELECT JSON_EXTRACT('[1,2,3,4]', '$[1 to 2]');
JSON_EXTRACT('[1,2,3,4]', '$[1 to 2]')
[2, 3]
SELECT JSON_EXTRACT('[1,2,3,4]', '$[1 to 3]');
JSON_EXTRACT('[1,2,3,4]', '$[1 to 3]')
[2, 3, 4]
SELECT JSON_EXTRACT('[1,2,3,4]', '$[1 to 4]');
JSON_EXTRACT('[1,2,3,4]', '$[1 to 4]')
[2, 3, 4]
SELECT JSON_EXTRACT('[1,2,3,4]', '$[0 to 2]');
JSON_EXTRACT('[1,2,3,4]', '$[0 to 2]')
[1, 2, 3]
SELECT JSON_EXTRACT('[1,2,3,4]', '$[0 to 3]');
JSON_EXTRACT('[1,2,3,4]', '$[0 to 3]')
[1, 2, 3, 4]
SELECT JSON_EXTRACT('[1,2,3,4]', '$[0 to 4]');
JSON_EXTRACT('[1,2,3,4]', '$[0 to 4]')
[1, 2, 3, 4]
SELECT JSON_EXTRACT('[1,2,3,4]', '$[99 to 100]');
JSON_EXTRACT('[1,2,3,4]', '$[99 to 100]')
NULL
SELECT JSON_EXTRACT('[1,2,3,4]', '$[100 to 100]');
JSON_EXTRACT('[1,2,3,4]', '$[100 to 100]')
NULL
SELECT JSON_EXTRACT('[1,2,3,4]', '$[last to last]');
JSON_EXTRACT('[1,2,3,4]', '$[last to last]')
[4]
SELECT JSON_EXTRACT('[1,2,3,4]', '$[last-1 to last-1]');
JSON_EXTRACT('[1,2,3,4]', '$[last-1 to last-1]')
[3]
SELECT JSON_EXTRACT('[1,2,3,4]', '$[last-1 to last]');
JSON_EXTRACT('[1,2,3,4]', '$[last-1 to last]')
[3, 4]
SELECT JSON_EXTRACT('[1,2,3,4]', '$[last-3 to last-1]');
JSON_EXTRACT('[1,2,3,4]', '$[last-3 to last-1]')
[1, 2, 3]
SELECT JSON_EXTRACT('[1,2,3,4]', '$[last-4 to last]');
JSON_EXTRACT('[1,2,3,4]', '$[last-4 to last]')
[1, 2, 3, 4]
SELECT JSON_EXTRACT('[1,2,3,4]', '$[last-4 to 5]');
JSON_EXTRACT('[1,2,3,4]', '$[last-4 to 5]')
[1, 2, 3, 4]
SELECT JSON_EXTRACT('[1,2,3,4]', '$[last to 2]');
JSON_EXTRACT('[1,2,3,4]', '$[last to 2]')
NULL
SELECT JSON_EXTRACT('[1,2,3,4]', '$[last-1 to 2]');
JSON_EXTRACT('[1,2,3,4]', '$[last-1 to 2]')
[3]
SELECT JSON_EXTRACT('[1,2,3,4]', '$[last-1 to 3]');
JSON_EXTRACT('[1,2,3,4]', '$[last-1 to 3]')
[3, 4]
SELECT JSON_EXTRACT('[1,2,3,4]', '$[last-100 to last-99]');
JSON_EXTRACT('[1,2,3,4]', '$[last-100 to last-99]')
NULL
SELECT JSON_EXTRACT('[1,2,3,4]', '$[last-100 to last-100]');
JSON_EXTRACT('[1,2,3,4]', '$[last-100 to last-100]')
NULL
SELECT JSON_EXTRACT('[1,2,3,4]', '$[1 to last-1]');
JSON_EXTRACT('[1,2,3,4]', '$[1 to last-1]')
[2, 3]
SELECT JSON_EXTRACT('[1,2,3,4]', '$[2 to last-2]');
JSON_EXTRACT('[1,2,3,4]', '$[2 to last-2]')
NULL
SELECT JSON_EXTRACT('[1,2,3,4]', '$**[1 to 2]');
JSON_EXTRACT('[1,2,3,4]', '$**[1 to 2]')
[2, 3]
SELECT JSON_EXTRACT('[1,2,3,4]', '$**[1 to 3]');
JSON_EXTRACT('[1,2,3,4]', '$**[1 to 3]')
[2, 3, 4]
SELECT JSON_EXTRACT('[1,2,3,4]', '$**[1 to 4]');
JSON_EXTRACT('[1,2,3,4]', '$**[1 to 4]')
[2, 3, 4]
SELECT JSON_EXTRACT('[1,2,3,4]', '$**[0 to 2]');
JSON_EXTRACT('[1,2,3,4]', '$**[0 to 2]')
[1, 2, 3, 4]
SELECT JSON_EXTRACT('[1,2,3,4]', '$**[0 to 3]');
JSON_EXTRACT('[1,2,3,4]', '$**[0 to 3]')
[1, 2, 3, 4]
SELECT JSON_EXTRACT('[1,2,3,4]', '$**[0 to 4]');
JSON_EXTRACT('[1,2,3,4]', '$**[0 to 4]')
[1, 2, 3, 4]
SELECT JSON_EXTRACT('[1,2,3,4]', '$**[99 to 100]');
JSON_EXTRACT('[1,2,3,4]', '$**[99 to 100]')
NULL
SELECT JSON_EXTRACT('[1,2,3,4]', '$**[last-1 to last]');
JSON_EXTRACT('[1,2,3,4]', '$**[last-1 to last]')
[3, 4, 1, 2]
SELECT JSON_EXTRACT('[1,2,3,4]', '$**[last-3 to last-1]');
JSON_EXTRACT('[1,2,3,4]', '$**[last-3 to last-1]')
[1, 2, 3]
SELECT JSON_EXTRACT('[1,2,3,4]', '$**[last-4 to last]');
JSON_EXTRACT('[1,2,3,4]', '$**[last-4 to last]')
[1, 2, 3, 4]
SELECT JSON_EXTRACT('[1,2,3,4]', '$**[last-4 to 5]');
JSON_EXTRACT('[1,2,3,4]', '$**[last-4 to 5]')
[1, 2, 3, 4]
SELECT JSON_EXTRACT('[1,2,3,4]', '$**[last to 2]');
JSON_EXTRACT('[1,2,3,4]', '$**[last to 2]')
[1, 2, 3, 4]
SELECT JSON_EXTRACT('[1,2,3,4]', '$**[last-1 to 2]');
JSON_EXTRACT('[1,2,3,4]', '$**[last-1 to 2]')
[3, 1, 2, 4]
SELECT JSON_EXTRACT('[1,2,3,4]', '$**[last-1 to 3]');
JSON_EXTRACT('[1,2,3,4]', '$**[last-1 to 3]')
[3, 4, 1, 2]
SELECT JSON_EXTRACT('[1,2,3,4]', '$**[last-100 to last-99]');
JSON_EXTRACT('[1,2,3,4]', '$**[last-100 to last-99]')
NULL
SELECT JSON_EXTRACT('[1,2,3,4]', '$**[1 to last-1]');
JSON_EXTRACT('[1,2,3,4]', '$**[1 to last-1]')
[2, 3]
SELECT JSON_EXTRACT('[1,2,3,4]', '$**[2 to last-2]');
JSON_EXTRACT('[1,2,3,4]', '$**[2 to last-2]')
NULL
SELECT JSON_EXTRACT('[]', '$[0 to 1]');
JSON_EXTRACT('[]', '$[0 to 1]')
NULL
SELECT JSON_EXTRACT('[]', '$[last-1 to last]');
JSON_EXTRACT('[]', '$[last-1 to last]')
NULL
SELECT JSON_CONTAINS_PATH('[1,2]', 'one', '$[0 to 2]') AS o,
JSON_CONTAINS_PATH('[1,2]', 'all', '$[0 to 2]') AS a,
JSON_CONTAINS_PATH('[1,2]', 'one', '$**[0 to 2]') AS o_e,
JSON_CONTAINS_PATH('[1,2]', 'all', '$**[0 to 2]') AS a_e;
o	a	o_e	a_e
1	1	1	1
SELECT JSON_EXTRACT('[1,2,3,4]', '$[2][0 to 10]');
JSON_EXTRACT('[1,2,3,4]', '$[2][0 to 10]')
[3]
SELECT JSON_EXTRACT('[1,2,3,4]', '$[2][0 to last-2]');
JSON_EXTRACT('[1,2,3,4]', '$[2][0 to last-2]')
NULL
SELECT JSON_EXTRACT('[1,2,3,4]', '$[2][0 to last]');
JSON_EXTRACT('[1,2,3,4]', '$[2][0 to last]')
[3]
SELECT JSON_EXTRACT('[1,2,3,4]', '$[2][1 to last]');
JSON_EXTRACT('[1,2,3,4]', '$[2][1 to last]')
NULL
SELECT JSON_EXTRACT('[1,2,3,4]', '$[2][last-2 to last]');
JSON_EXTRACT('[1,2,3,4]', '$[2][last-2 to last]')
[3]
SELECT JSON_EXTRACT('[1,2,3,4]', '$[2][last-2 to 0]');
JSON_EXTRACT('[1,2,3,4]', '$[2][last-2 to 0]')
[3]
SELECT JSON_EXTRACT('[1,2,3,4]', '$[1 to 2][last]');
JSON_EXTRACT('[1,2,3,4]', '$[1 to 2][last]')
[2, 3]
SELECT JSON_EXTRACT('[1,2,3,4]', '$[1 to 2][0 to 10]');
JSON_EXTRACT('[1,2,3,4]', '$[1 to 2][0 to 10]')
[2, 3]
SELECT JSON_EXTRACT('[1,2,3,4]', '$[1 to 2][last-10 to last]');
JSON_EXTRACT('[1,2,3,4]', '$[1 to 2][last-10 to last]')
[2, 3]
SELECT JSON_REMOVE('[1,2,3]', '$[last]');
JSON_REMOVE('[1,2,3]', '$[last]')
[1, 2]
SELECT JSON_REMOVE('[1,2,3]', '$[last-1]');
JSON_REMOVE('[1,2,3]', '$[last-1]')
[1, 3]
SELECT JSON_REMOVE('[1,2,3]', '$[last-2]');
JSON_REMOVE('[1,2,3]', '$[last-2]')
[2, 3]
SELECT JSON_REMOVE('[1,2,3]', '$[last-3]');
JSON_REMOVE('[1,2,3]', '$[last-3]')
[1, 2, 3]
SELECT JSON_EXTRACT('true', '$[2 to 1]');
ERROR 42000: Invalid JSON path expression. The error is around character position 8.
SELECT JSON_EXTRACT('true', '$[last to last-1]');
ERROR 42000: Invalid JSON path expression. The error is around character position 16.
SELECT JSON_SET('[1,2,3]', '$[0 to 1]', 123);
ERROR 42000: In this situation, path expressions may not contain the * and ** tokens or an array range.
SELECT JSON_LENGTH('[1,2,3]', '$[0 to 1]');
ERROR 42000: In this situation, path expressions may not contain the * and ** tokens or an array range.
SELECT j->'$[last]', j->'$[last-1]', j->'$[last-2]',
j->'$**[last]', j->'$**[last-1]', j->'$**[last-2]'
FROM (SELECT JSON_ARRAY(1,2) j) t;
j->'$[last]'	j->'$[last-1]'	j->'$[last-2]'	j->'$**[last]'	j->'$**[last-1]'	j->'$**[last-2]'
2	1	NULL	[2, 1]	[1]	NULL
#
# WL#9692: Deprecate the JSON_MERGE function
#
# Expect a deprecation warning.
SELECT JSON_MERGE('{}', '{}');
JSON_MERGE('{}', '{}')
{}
Warnings:
Warning	1287	'JSON_MERGE' is deprecated and will be removed in a future release. Please use JSON_MERGE_PRESERVE/JSON_MERGE_PATCH instead
# Expect a deprecation warning when creating the view.
CREATE VIEW v AS SELECT JSON_MERGE('{}', '{}') AS col;
Warnings:
Warning	1287	'JSON_MERGE' is deprecated and will be removed in a future release. Please use JSON_MERGE_PRESERVE/JSON_MERGE_PATCH instead
# The view uses the non-deprecated variant of the function.
SHOW CREATE VIEW v;
View	Create View	character_set_client	collation_connection
v	CREATE ALGORITHM=UNDEFINED DEFINER=`root`@`localhost` SQL SECURITY DEFINER VIEW `v` AS select json_merge_preserve('{}','{}') AS `col`	utf8	utf8_general_ci
SELECT * FROM v;
col
{}
DROP VIEW v;
#
# Bug#26238736: ASSERTION `__NULL != DYNAMIC_CAST<TARGET>(ARG)' FAILURE
#
SELECT CAST('{"a": [1,2,3], "a": [4,5,6]}' AS JSON);
CAST('{"a": [1,2,3], "a": [4,5,6]}' AS JSON)
{"a": [4, 5, 6]}
#
# Bug#26022576: JSON_INSERT DOES NOT HANDLE AUTO-WRAPPING
#
SELECT JSON_INSERT('{"a":1}', '$.a[1]', 123) AS c1,
JSON_INSERT('{"a":1}', '$[0].a[1]', 123) AS c2,
JSON_INSERT('{"a":1}', '$.a[0][1]', 123) AS c3;
c1	c2	c3
{"a": [1, 123]}	{"a": [1, 123]}	{"a": [1, 123]}
#
# Bug#26649978: JSON_INSERT: ASSERTION FAILED: PARENT
#
# c1, c2 and c3 should have the same result due to auto-wrapping,
# but the expressions in c2, c3 and c4 used to hit an assert.
SELECT JSON_INSERT('{"a":1}', '$[1]', 2) AS c1,
JSON_INSERT('{"a":1}', '$[0][1]', 2) AS c2,
JSON_INSERT('{"a":1}', '$[0][0][1]', 2) AS c3,
JSON_INSERT('{"a":1}', '$[last][1]', 2) AS c4;
c1	c2	c3	c4
[{"a": 1}, 2]	[{"a": 1}, 2]	[{"a": 1}, 2]	[{"a": 1}, 2]
#
# Bug#27028889: MYSQL NORMALIZES DECIMAL NUMBERS WITH
#               ZERO FRACTIONAL PART TO INTEGERS
#
SET @floating_points = '[0.0, -0.0, 1.0, -1.0, 3.14,
                         999999999999999.0, -999999999999999.0,
                         1000000000000000.0, -1000000000000000.0,
                         1e200, -1e200]';
SELECT CAST(CAST(@floating_points AS JSON) AS CHAR) AS x;
x
[0.0, -0.0, 1.0, -1.0, 3.14, 999999999999999.0, -999999999999999.0, 1e15, -1e15, 1e200, -1e200]
SELECT JSON_PRETTY(@floating_points);
JSON_PRETTY(@floating_points)
[
  0.0,
  -0.0,
  1.0,
  -1.0,
  3.14,
  999999999999999.0,
  -999999999999999.0,
  1e15,
  -1e15,
  1e200,
  -1e200
]
SELECT j, JSON_TYPE(j) FROM
JSON_TABLE(CAST(CAST(CAST(@floating_points AS JSON) AS CHAR) AS JSON),
'$[*]' COLUMNS (o FOR ORDINALITY, j JSON PATH '$')) AS jt
ORDER BY o;
j	JSON_TYPE(j)
0.0	DOUBLE
-0.0	DOUBLE
1.0	DOUBLE
-1.0	DOUBLE
3.14	DOUBLE
999999999999999.0	DOUBLE
-999999999999999.0	DOUBLE
1e15	DOUBLE
-1e15	DOUBLE
1e200	DOUBLE
-1e200	DOUBLE
#
# Bug#27312444: ASAN: MEMCPY-PARAM-OVERLAP WITH JSON_QUOTE FUNCTION
#
SELECT JSON_QUOTE(RIGHT(REPEAT(_utf8mb4'b', 64), 50));
JSON_QUOTE(RIGHT(REPEAT(_utf8mb4'b', 64), 50))
"bbbbbbbbbbbbbbbbbbbbbbbbbbbbbbbbbbbbbbbbbbbbbbbbbb"
SELECT JSON_QUOTE(RIGHT(REPEAT(_utf8mb4'\n', 64), 50));
JSON_QUOTE(RIGHT(REPEAT(_utf8mb4'\n', 64), 50))
"\n\n\n\n\n\n\n\n\n\n\n\n\n\n\n\n\n\n\n\n\n\n\n\n\n\n\n\n\n\n\n\n\n\n\n\n\n\n\n\n\n\n\n\n\n\n\n\n\n\n"
SELECT JSON_QUOTE(RIGHT(REPEAT(_latin1'b', 64), 50));
JSON_QUOTE(RIGHT(REPEAT(_latin1'b', 64), 50))
"bbbbbbbbbbbbbbbbbbbbbbbbbbbbbbbbbbbbbbbbbbbbbbbbbb"
SELECT JSON_QUOTE(RIGHT(REPEAT(_latin1'\n', 64), 50));
JSON_QUOTE(RIGHT(REPEAT(_latin1'\n', 64), 50))
"\n\n\n\n\n\n\n\n\n\n\n\n\n\n\n\n\n\n\n\n\n\n\n\n\n\n\n\n\n\n\n\n\n\n\n\n\n\n\n\n\n\n\n\n\n\n\n\n\n\n"
#
# Bug#27891359: JSON_SET RETURNS MALFORMED JSON WHEN IT INCLUDES BINARY DATA
#
SELECT CAST(CAST(CAST(CAST(REPEAT('a', 100) AS BINARY) AS JSON) AS CHAR) AS JSON);
CAST(CAST(CAST(CAST(REPEAT('a', 100) AS BINARY) AS JSON) AS CHAR) AS JSON)
"base64:type15:YWFhYWFhYWFhYWFhYWFhYWFhYWFhYWFhYWFhYWFhYWFhYWFhYWFhYWFhYWFhYWFhYWFhYWFhYWFh\nYWFhYWFhYWFhYWFhYWFhYWFhYWFhYWFhYWFhYWFhYWFhYWFhYWFhYWFhYQ=="
# Bug#31358486: Assertion `!current_thd->is_error() && has_value' failed
DO ANY_VALUE(CAST(JSON_TYPE(1) AS JSON));
ERROR 22032: Invalid data type for JSON data in argument 1 to function json_type; a JSON string or JSON type is required.
DO ANY_VALUE(JSON_ARRAY(JSON_QUOTE(-1681986720))) ;
ERROR HY000: Incorrect type for argument 1 in function json_quote.
CREATE TABLE sink(i INTEGER);
INSERT INTO sink SELECT 'x'= JSON_ARRAY(CAST(12345 AS CHAR(4)));
ERROR 22007: Truncated incorrect CHAR(4) value: '12345'
INSERT INTO sink SELECT 'x'= JSON_ARRAY(CAST('bad' AS SIGNED));
ERROR 22007: Truncated incorrect INTEGER value: 'bad'
INSERT INTO sink SELECT 'x'= JSON_ARRAY(CAST('bad' AS DECIMAL(10,4)));
ERROR 22007: Truncated incorrect DECIMAL value: 'bad'
INSERT INTO sink SELECT 'x'= JSON_ARRAY(CAST('bad' AS DATE));
ERROR 22007: Incorrect datetime value: 'bad'
INSERT INTO sink SELECT 'x'= JSON_ARRAY(CAST('bad' AS DOUBLE));
ERROR 22007: Truncated incorrect DOUBLE value: 'bad'
INSERT INTO sink SELECT 'x'= JSON_ARRAY(ST_GEOMFROMTEXT('MULTIPOINT(1 2 3 4)'));
ERROR 22023: Invalid GIS data provided to function st_geomfromtext.
DROP TABLE sink;
#
# Bug#31393934 ASSERTION `OTHER_TYPE != ENUM_JSON_TYPE::J_ERROR' FAILED.
#
SELECT JSON_OBJECT("a",1) IN (1,(LEAD(1,70) OVER()));
JSON_OBJECT("a",1) IN (1,(LEAD(1,70) OVER()))
NULL
#
# Bug #31856260 STILL SEEING A FEW ASSERTION
#                `THIS_TYPE != ENUM_JSON_TYPE::J_ERROR' FAILED
#
DO NULLIF(FROM_BASE64(UUID_TO_BIN(0x339ed325) AND ST_ASGEOJSON(POINT(-10946,-1634))), 1);
ERROR HY000: Incorrect string value: '3\x9E\xD3%' for function uuid_to_bin
DO NULLIF(FROM_BASE64(UUID_TO_BIN(0x339ed325) OR ST_ASGEOJSON(POINT(-10946,-1634))), 1);
ERROR HY000: Incorrect string value: '3\x9E\xD3%' for function uuid_to_bin
DO NULLIF(FROM_BASE64(JSON_STORAGE_FREE('') XOR ST_ASGEOJSON(POINT(-10946,-1634))), 1);
ERROR 22032: Invalid JSON text in argument 1 to function json_storage_free: "The document is empty." at position 0.
<<<<<<< HEAD
#
# Bug#32047630: MISSING ERROR PROPAGATION IN JSON FUNCTIONS
#
SELECT JSON_ARRAY(CAST('' AS JSON) = 1, 1);
ERROR 22032: Invalid JSON text in argument 1 to function cast_as_json: "The document is empty." at position 0.
SELECT JSON_OBJECT(CAST('' AS JSON), '');
ERROR 22032: Invalid JSON text in argument 1 to function cast_as_json: "The document is empty." at position 0.
SHOW ERRORS;
Level	Code	Message
Error	3141	Invalid JSON text in argument 1 to function cast_as_json: "The document is empty." at position 0.
SELECT JSON_ARRAY(CAST(CAST('' AS JSON) AS DATE), 1);
ERROR 22032: Invalid JSON text in argument 1 to function cast_as_json: "The document is empty." at position 0.
SELECT JSON_ARRAY(JSON_SEARCH('{}', CAST('' AS JSON), 'abc'), 1);
ERROR 22032: Invalid JSON text in argument 1 to function cast_as_json: "The document is empty." at position 0.
SELECT JSON_ARRAY(JSON_EXTRACT('{}', CAST('' AS JSON)), 1);
ERROR 22032: Invalid JSON text in argument 1 to function cast_as_json: "The document is empty." at position 0.
=======
# Bug#32063203: Problem with prepared statements
CREATE TABLE t1(c1 JSON);
INSERT INTO t1 VALUES ('["a", "b"]'), ('["b", "c"]'), ('["c", "a"]');
SELECT * FROM t1 WHERE 'a' MEMBER OF (c1 -> '$');
c1
["a", "b"]
["c", "a"]
prepare s1 from "SELECT * FROM t1 WHERE ? MEMBER OF (c1 -> '$')";
set @x = 'a';
execute s1 using @x # OK - returns ["a", "b"] and ["c", "a"];
c1
["a", "b"]
["c", "a"]
DROP TABLE t1;
SET @j = '["a", ["b", "c"], "d"]';
SELECT JSON_ARRAY_APPEND(@j, '$[1]', 'z');
JSON_ARRAY_APPEND(@j, '$[1]', 'z')
["a", ["b", "c", "z"], "d"]
SELECT JSON_ARRAY_APPEND(@j, '$[1]', '"z"');
JSON_ARRAY_APPEND(@j, '$[1]', '"z"')
["a", ["b", "c", "\"z\""], "d"]
prepare s from "SELECT JSON_ARRAY_APPEND(@j, '$[1]', ?)";
set @x='z';
execute s using @x;
JSON_ARRAY_APPEND(@j, '$[1]', ?)
["a", ["b", "c", "z"], "d"]
set @x='"z"';
execute s using @x;
JSON_ARRAY_APPEND(@j, '$[1]', ?)
["a", ["b", "c", "\"z\""], "d"]
SET @j = '["a", ["b", "c"], "d"]';
SELECT JSON_ARRAY_INSERT(@j, '$[1]', 'z');
JSON_ARRAY_INSERT(@j, '$[1]', 'z')
["a", "z", ["b", "c"], "d"]
SELECT JSON_ARRAY_INSERT(@j, '$[1]', '"z"');
JSON_ARRAY_INSERT(@j, '$[1]', '"z"')
["a", "\"z\"", ["b", "c"], "d"]
prepare s from "SELECT JSON_ARRAY_INSERT(@j, '$[1]', ?)";
set @x='z';
execute s using @x;
JSON_ARRAY_INSERT(@j, '$[1]', ?)
["a", "z", ["b", "c"], "d"]
set @x='"z"';
execute s using @x;
JSON_ARRAY_INSERT(@j, '$[1]', ?)
["a", "\"z\"", ["b", "c"], "d"]
SELECT JSON_OVERLAPS("true","true");
JSON_OVERLAPS("true","true")
1
prepare s from "SELECT JSON_OVERLAPS('true',?)";
set @jv='true';
execute s using @jv;
JSON_OVERLAPS('true',?)
1
SELECT JSON_OVERLAPS('"abc"','"abc"');
JSON_OVERLAPS('"abc"','"abc"')
1
prepare s from "SELECT JSON_OVERLAPS('\"abc\"',?)";
set @jv='"abc"';
execute s using @jv;
JSON_OVERLAPS('"abc"',?)
1
set @jv="abc";
execute s using @jv;
ERROR 22032: Invalid JSON text in argument 2 to function json_overlaps: "Invalid value." at position 0.
set @p1 = 1;
set @p2 = 'abc';
set @p3 = '"abc"';
set @p4 = NULL;
set @p5 = 'true';
set @p6 = DATE'2000-01-01';
SELECT JSON_ARRAY(1, 'abc', '"abc"', NULL, 'true', DATE'2000-01-01');
JSON_ARRAY(1, 'abc', '"abc"', NULL, 'true', DATE'2000-01-01')
[1, "abc", "\"abc\"", null, "true", "2000-01-01"]
prepare s from "SELECT JSON_ARRAY(?, ?, ?, ?, ?, ?)";
execute s using @p1, @p2, @p3, @p4, @p5, @p6;
JSON_ARRAY(?, ?, ?, ?, ?, ?)
[1, "abc", "\"abc\"", null, "true", "2000-01-01"]
SELECT JSON_OBJECT('a', 1, 'b', 'abc', 'c', '"abc"', 'd', NULL,
'e', 'true', 'f', DATE'2000-01-01');
JSON_OBJECT('a', 1, 'b', 'abc', 'c', '"abc"', 'd', NULL,
'e', 'true', 'f', DATE'2000-01-01')
{"a": 1, "b": "abc", "c": "\"abc\"", "d": null, "e": "true", "f": "2000-01-01"}
prepare s from "SELECT JSON_OBJECT('a', ?, 'b', ?, 'c', ?, 'd', ?,
                                   'e', ?, 'f', ?)";
execute s using @p1, @p2, @p3, @p4, @p5, @p6;
JSON_OBJECT('a', ?, 'b', ?, 'c', ?, 'd', ?,
                                   'e', ?, 'f', ?)
{"a": 1, "b": "abc", "c": "\"abc\"", "d": null, "e": "true", "f": "2000-01-01"}
select JSON_CONTAINS('{"a": "x", "b": "y"}', 'x', '$.a');
ERROR 22032: Invalid JSON text in argument 2 to function json_contains: "Invalid value." at position 0.
select JSON_CONTAINS('{"a": "x", "b": "y"}', '"x"', '$.a');
JSON_CONTAINS('{"a": "x", "b": "y"}', '"x"', '$.a')
1
prepare s from "SELECT JSON_CONTAINS('{""a"": ""x"", ""b"": ""y""}', ?, '$.a')";
set @a='x';
execute s using @a;
ERROR 22032: Invalid JSON text in argument 2 to function json_contains: "Invalid value." at position 0.
set @a='"x"';
execute s using @a;
JSON_CONTAINS('{"a": "x", "b": "y"}', ?, '$.a')
1
SET @j = '["abc", [{"k": "10"}, "def"], {"x":"abc"}, {"y":"bcd"}]';
SELECT JSON_SEARCH(@j, 'one', 'abc');
JSON_SEARCH(@j, 'one', 'abc')
"$[0]"
SELECT JSON_SEARCH(@j, 'one', '"abc"');
JSON_SEARCH(@j, 'one', '"abc"')
NULL
prepare s from "SELECT JSON_SEARCH(@j, 'one', ?)";
set @x='abc';
execute s using @x;
JSON_SEARCH(@j, 'one', ?)
"$[0]"
set @x='"abc"';
execute s using @x;
JSON_SEARCH(@j, 'one', ?)
NULL
SELECT JSON_MERGE_PATCH('[1, 2]', 'xyz');
ERROR 22032: Invalid JSON text in argument 2 to function json_merge_patch: "Invalid value." at position 0.
SELECT JSON_MERGE_PATCH('[1, 2]', '"xyz"');
JSON_MERGE_PATCH('[1, 2]', '"xyz"')
"xyz"
prepare s from "SELECT JSON_MERGE_PATCH('[1, 2]', ?)";
set @x='xyz';
execute s using @x;
ERROR 22032: Invalid JSON text in argument 1 to function cast_as_json: "Invalid value." at position 0.
set @x='"xyz"';
execute s using @x;
JSON_MERGE_PATCH('[1, 2]', ?)
"xyz"
SELECT JSON_MERGE_PRESERVE('[1, 2]', 'xyz');
ERROR 22032: Invalid JSON text in argument 2 to function json_merge_preserve: "Invalid value." at position 0.
SELECT JSON_MERGE_PRESERVE('[1, 2]', '"xyz"');
JSON_MERGE_PRESERVE('[1, 2]', '"xyz"')
[1, 2, "xyz"]
prepare s from "SELECT JSON_MERGE_PRESERVE('[1, 2]', ?)";
set @x='xyz';
execute s using @x;
ERROR 22032: Invalid JSON text in argument 1 to function cast_as_json: "Invalid value." at position 0.
set @x='"xyz"';
execute s using @x;
JSON_MERGE_PRESERVE('[1, 2]', ?)
[1, 2, "xyz"]
SELECT JSON_INSERT('{"a" : 1}', '$.b', 'xyz');
JSON_INSERT('{"a" : 1}', '$.b', 'xyz')
{"a": 1, "b": "xyz"}
SELECT JSON_INSERT('{"a" : 1}', '$.b', '"xyz"');
JSON_INSERT('{"a" : 1}', '$.b', '"xyz"')
{"a": 1, "b": "\"xyz\""}
prepare s from "SELECT JSON_INSERT('{""a"" : 1}', '$.b', ?)";
set @x='xyz';
execute s using @x;
JSON_INSERT('{"a" : 1}', '$.b', ?)
{"a": 1, "b": "xyz"}
set @x='"xyz"';
execute s using @x;
JSON_INSERT('{"a" : 1}', '$.b', ?)
{"a": 1, "b": "\"xyz\""}
SELECT JSON_REPLACE('{"a" : 1}', '$.a', 'xyz');
JSON_REPLACE('{"a" : 1}', '$.a', 'xyz')
{"a": "xyz"}
SELECT JSON_REPLACE('{"a" : 1}', '$.a', '"xyz"');
JSON_REPLACE('{"a" : 1}', '$.a', '"xyz"')
{"a": "\"xyz\""}
prepare s from "SELECT JSON_REPLACE('{""a"" : 1}', '$.a', ?)";
set @x='xyz';
execute s using @x;
JSON_REPLACE('{"a" : 1}', '$.a', ?)
{"a": "xyz"}
set @x='"xyz"';
execute s using @x;
JSON_REPLACE('{"a" : 1}', '$.a', ?)
{"a": "\"xyz\""}
SELECT JSON_SET('{"a" : 1}', '$.a', 'xyz');
JSON_SET('{"a" : 1}', '$.a', 'xyz')
{"a": "xyz"}
SELECT JSON_SET('{"a" : 1}', '$.a', '"xyz"');
JSON_SET('{"a" : 1}', '$.a', '"xyz"')
{"a": "\"xyz\""}
prepare s from "SELECT JSON_SET('{""a"" : 1}', '$.a', ?)";
set @x='xyz';
execute s using @x;
JSON_SET('{"a" : 1}', '$.a', ?)
{"a": "xyz"}
set @x='"xyz"';
execute s using @x;
JSON_SET('{"a" : 1}', '$.a', ?)
{"a": "\"xyz\""}
>>>>>>> 854b8522
<|MERGE_RESOLUTION|>--- conflicted
+++ resolved
@@ -3936,7 +3936,6 @@
 ERROR HY000: Incorrect string value: '3\x9E\xD3%' for function uuid_to_bin
 DO NULLIF(FROM_BASE64(JSON_STORAGE_FREE('') XOR ST_ASGEOJSON(POINT(-10946,-1634))), 1);
 ERROR 22032: Invalid JSON text in argument 1 to function json_storage_free: "The document is empty." at position 0.
-<<<<<<< HEAD
 #
 # Bug#32047630: MISSING ERROR PROPAGATION IN JSON FUNCTIONS
 #
@@ -3953,7 +3952,6 @@
 ERROR 22032: Invalid JSON text in argument 1 to function cast_as_json: "The document is empty." at position 0.
 SELECT JSON_ARRAY(JSON_EXTRACT('{}', CAST('' AS JSON)), 1);
 ERROR 22032: Invalid JSON text in argument 1 to function cast_as_json: "The document is empty." at position 0.
-=======
 # Bug#32063203: Problem with prepared statements
 CREATE TABLE t1(c1 JSON);
 INSERT INTO t1 VALUES ('["a", "b"]'), ('["b", "c"]'), ('["c", "a"]');
@@ -4142,5 +4140,4 @@
 set @x='"xyz"';
 execute s using @x;
 JSON_SET('{"a" : 1}', '$.a', ?)
-{"a": "\"xyz\""}
->>>>>>> 854b8522
+{"a": "\"xyz\""}