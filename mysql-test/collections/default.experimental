--- conflicted
+++ resolved
@@ -16,13 +16,9 @@
 rpl.rpl_row_sp011  @solaris              # Bug#11753919 2011-07-25 sven Several test cases fail on Solaris with error Thread stack overrun
 rpl.rpl_spec_variables @solaris          # Bug #17337114 2013-08-20 Luis Soares failing on pb2 with timeout for 'CHECK WARNINGS'
 
-<<<<<<< HEAD
 sys_vars.max_sp_recursion_depth_func @solaris # Bug#11753919 2010-01-20 alik Several test cases fail on Solaris with error Thread stack overrun
 sys_vars.wait_timeout_func                    # Bug#11750645 2010-04-26 alik wait_timeout_func fails
-=======
-innodb_plugin.innodb-index               # jonas: 2011-04-09 - fails with random result file
 
 # Bug #20402364 	NDB : NDB_ADDNODE_WITHBINLOG FAILS DUE TO EVENT API STALL
 # FC : SUMA bug related to CREATE NODEGROUP/DROP NODEGROUP/CREATE NODEGROUP
 ndb.ndb_addnode_withbinlog
->>>>>>> f617da14
