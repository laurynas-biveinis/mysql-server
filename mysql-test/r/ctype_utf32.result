DROP TABLE IF EXISTS t1;
#
# Start of 5.5 tests
#
SET NAMES latin1;
SET character_set_connection=utf32;
select hex('a'), hex('a ');
hex('a')	hex('a ')
00000061	0000006100000020
select 'a' = 'a', 'a' = 'a ', 'a ' = 'a';
'a' = 'a'	'a' = 'a '	'a ' = 'a'
1	1	1
select 'a\0' = 'a', 'a\0' < 'a', 'a\0' > 'a';
'a\0' = 'a'	'a\0' < 'a'	'a\0' > 'a'
0	1	0
select 'a' = 'a\0', 'a' < 'a\0', 'a' > 'a\0';
'a' = 'a\0'	'a' < 'a\0'	'a' > 'a\0'
0	0	1
select 'a\0' = 'a ', 'a\0' < 'a ', 'a\0' > 'a ';
'a\0' = 'a '	'a\0' < 'a '	'a\0' > 'a '
0	1	0
select 'a ' = 'a\0', 'a ' < 'a\0', 'a ' > 'a\0';
'a ' = 'a\0'	'a ' < 'a\0'	'a ' > 'a\0'
0	0	1
select 'a  a' > 'a', 'a  \0' < 'a';
'a  a' > 'a'	'a  \0' < 'a'
1	1
select binary 'a  a' > 'a', binary 'a  \0' > 'a', binary 'a\0' > 'a';
binary 'a  a' > 'a'	binary 'a  \0' > 'a'	binary 'a\0' > 'a'
1	1	1
select hex(_utf32 0x44);
hex(_utf32 0x44)
00000044
select hex(_utf32 0x3344);
hex(_utf32 0x3344)
00003344
select hex(_utf32 0x103344);
hex(_utf32 0x103344)
00103344
select hex(_utf32 X'44');
hex(_utf32 X'44')
00000044
select hex(_utf32 X'3344');
hex(_utf32 X'3344')
00003344
select hex(_utf32 X'103344');
hex(_utf32 X'103344')
00103344
CREATE TABLE t1 (word VARCHAR(64), word2 CHAR(64)) CHARACTER SET utf32;
INSERT INTO t1 VALUES (_koi8r 0xF2, _koi8r 0xF2), (X'2004',X'2004');
SELECT hex(word) FROM t1 ORDER BY word;
hex(word)
00000420
00002004
SELECT hex(word2) FROM t1 ORDER BY word2;
hex(word2)
00000420
00002004
DELETE FROM t1;
INSERT INTO t1 VALUES
(X'000004200000002000000020',X'000004200000002000000020'),
(X'000020040000002000000020',X'000020040000002000000020');
SELECT hex(word) FROM t1 ORDER BY word;
hex(word)
000004200000002000000020
000020040000002000000020
SELECT hex(word2) FROM t1 ORDER BY word2;
hex(word2)
00000420
00002004
DROP TABLE t1;
SELECT hex(LPAD(_utf32 X'0420',10,_utf32 X'0421'));
hex(LPAD(_utf32 X'0420',10,_utf32 X'0421'))
00000421000004210000042100000421000004210000042100000421000004210000042100000420
SELECT hex(LPAD(_utf32 X'0420',10,_utf32 X'0000042100000422'));
hex(LPAD(_utf32 X'0420',10,_utf32 X'0000042100000422'))
00000421000004220000042100000422000004210000042200000421000004220000042100000420
SELECT hex(LPAD(_utf32 X'0420',10,_utf32 X'000004210000042200000423'));
hex(LPAD(_utf32 X'0420',10,_utf32 X'000004210000042200000423'))
00000421000004220000042300000421000004220000042300000421000004220000042300000420
SELECT hex(LPAD(_utf32 X'000004200000042100000422000004230000042400000425000004260000042700000428000004290000042A0000042B',10,_utf32 X'000004210000042200000423'));
hex(LPAD(_utf32 X'000004200000042100000422000004230000042400000425000004260000042700000428000004290000042A0000042B',10,_utf32 X'000004210000042200000423'))
00000420000004210000042200000423000004240000042500000426000004270000042800000429
SELECT hex(RPAD(_utf32 X'0420',10,_utf32 X'0421'));
hex(RPAD(_utf32 X'0420',10,_utf32 X'0421'))
00000420000004210000042100000421000004210000042100000421000004210000042100000421
SELECT hex(RPAD(_utf32 X'0420',10,_utf32 X'0000042100000422'));
hex(RPAD(_utf32 X'0420',10,_utf32 X'0000042100000422'))
00000420000004210000042200000421000004220000042100000422000004210000042200000421
SELECT hex(RPAD(_utf32 X'0420',10,_utf32 X'000004210000042200000423'));
hex(RPAD(_utf32 X'0420',10,_utf32 X'000004210000042200000423'))
00000420000004210000042200000423000004210000042200000423000004210000042200000423
SELECT hex(RPAD(_utf32 X'000004200000042100000422000004230000042400000425000004260000042700000428000004290000042A0000042B',10,_utf32 X'000004210000042200000423'));
hex(RPAD(_utf32 X'000004200000042100000422000004230000042400000425000004260000042700000428000004290000042A0000042B',10,_utf32 X'000004210000042200000423'))
00000420000004210000042200000423000004240000042500000426000004270000042800000429
CREATE TABLE t1 SELECT 
LPAD(_utf32 X'0420',10,_utf32 X'0421') l,
RPAD(_utf32 X'0420',10,_utf32 X'0421') r;
SHOW CREATE TABLE t1;
Table	Create Table
t1	CREATE TABLE `t1` (
  `l` varchar(10) CHARACTER SET utf32 NOT NULL DEFAULT '',
  `r` varchar(10) CHARACTER SET utf32 NOT NULL DEFAULT ''
) ENGINE=MyISAM DEFAULT CHARSET=latin1
select hex(l), hex(r) from t1;
hex(l)	hex(r)
00000421000004210000042100000421000004210000042100000421000004210000042100000420	00000420000004210000042100000421000004210000042100000421000004210000042100000421
DROP TABLE t1;
create table t1 (f1 char(30));
insert into t1 values ("103000"), ("22720000"), ("3401200"), ("78000");
select lpad(f1, 12, "-o-/") from t1;
lpad(f1, 12, "-o-/")
-o-/-o103000
-o-/22720000
-o-/-3401200
-o-/-o-78000
drop table t1;
SET NAMES latin1;
SET character_set_connection=utf32;
select @@collation_connection;
@@collation_connection
utf32_general_ci
create table t1 as select repeat(' ',10) as a union select null;
alter table t1 add key(a);
show create table t1;
Table	Create Table
t1	CREATE TABLE `t1` (
  `a` varchar(10) CHARACTER SET utf32 DEFAULT NULL,
  KEY `a` (`a`)
) ENGINE=MyISAM DEFAULT CHARSET=latin1
insert into t1 values ("a"),("abc"),("abcd"),("hello"),("test");
explain select * from t1 where a like 'abc%';
id	select_type	table	type	possible_keys	key	key_len	ref	rows	Extra
1	SIMPLE	t1	range	a	a	43	NULL	1	Using where; Using index
explain select * from t1 where a like concat('abc','%');
id	select_type	table	type	possible_keys	key	key_len	ref	rows	Extra
1	SIMPLE	t1	range	a	a	43	NULL	1	Using where; Using index
select * from t1 where a like "abc%";
a
abc
abcd
select * from t1 where a like concat("abc","%");
a
abc
abcd
select * from t1 where a like "ABC%";
a
abc
abcd
select * from t1 where a like "test%";
a
test
select * from t1 where a like "te_t";
a
test
select * from t1 where a like "%a%";
a
a
abc
abcd
select * from t1 where a like "%abcd%";
a
abcd
select * from t1 where a like "%abc\d%";
a
abcd
drop table t1;
select 'AA' like 'AA';
'AA' like 'AA'
1
select 'AA' like 'A%A';
'AA' like 'A%A'
1
select 'AA' like 'A%%A';
'AA' like 'A%%A'
1
select 'AA' like 'AA%';
'AA' like 'AA%'
1
select 'AA' like '%AA%';
'AA' like '%AA%'
1
select 'AA' like '%A';
'AA' like '%A'
1
select 'AA' like '%AA';
'AA' like '%AA'
1
select 'AA' like 'A%A%';
'AA' like 'A%A%'
1
select 'AA' like '_%_%';
'AA' like '_%_%'
1
select 'AA' like '%A%A';
'AA' like '%A%A'
1
select 'AAA'like 'A%A%A';
'AAA'like 'A%A%A'
1
select 'AZ' like 'AZ';
'AZ' like 'AZ'
1
select 'AZ' like 'A%Z';
'AZ' like 'A%Z'
1
select 'AZ' like 'A%%Z';
'AZ' like 'A%%Z'
1
select 'AZ' like 'AZ%';
'AZ' like 'AZ%'
1
select 'AZ' like '%AZ%';
'AZ' like '%AZ%'
1
select 'AZ' like '%Z';
'AZ' like '%Z'
1
select 'AZ' like '%AZ';
'AZ' like '%AZ'
1
select 'AZ' like 'A%Z%';
'AZ' like 'A%Z%'
1
select 'AZ' like '_%_%';
'AZ' like '_%_%'
1
select 'AZ' like '%A%Z';
'AZ' like '%A%Z'
1
select 'AZ' like 'A_';
'AZ' like 'A_'
1
select 'AZ' like '_Z';
'AZ' like '_Z'
1
select 'AMZ'like 'A%M%Z';
'AMZ'like 'A%M%Z'
1
SET NAMES utf8;
SET character_set_connection=utf32;
CREATE TABLE t1 (a VARCHAR(10) CHARACTER SET utf32);
INSERT INTO t1 VALUES ('фыва'),('Фыва'),('фЫва'),('фыВа'),('фывА'),('ФЫВА');
INSERT INTO t1 VALUES ('фывапролдж'),('Фывапролдж'),('фЫвапролдж'),('фыВапролдж');
INSERT INTO t1 VALUES ('фывАпролдж'),('фываПролдж'),('фывапРолдж'),('фывапрОлдж');
INSERT INTO t1 VALUES ('фывапроЛдж'),('фывапролДж'),('фывапролдЖ'),('ФЫВАПРОЛДЖ');
SELECT * FROM t1 WHERE a LIKE '%фЫва%' ORDER BY BINARY a;
a
ФЫВА
ФЫВАПРОЛДЖ
Фыва
Фывапролдж
фЫва
фЫвапролдж
фыВа
фыВапролдж
фывА
фывАпролдж
фыва
фываПролдж
фывапРолдж
фывапрОлдж
фывапроЛдж
фывапролДж
фывапролдЖ
фывапролдж
SELECT * FROM t1 WHERE a LIKE '%фЫв%' ORDER BY BINARY a;
a
ФЫВА
ФЫВАПРОЛДЖ
Фыва
Фывапролдж
фЫва
фЫвапролдж
фыВа
фыВапролдж
фывА
фывАпролдж
фыва
фываПролдж
фывапРолдж
фывапрОлдж
фывапроЛдж
фывапролДж
фывапролдЖ
фывапролдж
SELECT * FROM t1 WHERE a LIKE 'фЫва%' ORDER BY BINARY a;
a
ФЫВА
ФЫВАПРОЛДЖ
Фыва
Фывапролдж
фЫва
фЫвапролдж
фыВа
фыВапролдж
фывА
фывАпролдж
фыва
фываПролдж
фывапРолдж
фывапрОлдж
фывапроЛдж
фывапролДж
фывапролдЖ
фывапролдж
SELECT * FROM t1 WHERE a LIKE 'фЫва%' COLLATE utf32_bin ORDER BY BINARY a;
a
фЫва
фЫвапролдж
DROP TABLE t1;
CREATE TABLE t1 (word varchar(64) NOT NULL, PRIMARY KEY (word))
ENGINE=MyISAM CHARACTER SET utf32;
INSERT INTO t1 (word) VALUES ("cat");
SELECT * FROM t1 WHERE word LIKE "c%";
word
cat
SELECT * FROM t1 WHERE word LIKE "ca_";
word
cat
SELECT * FROM t1 WHERE word LIKE "cat";
word
cat
SELECT * FROM t1 WHERE word LIKE _utf32 x'0000006300000025';
word
cat
SELECT * FROM t1 WHERE word LIKE _utf32 x'00000063000000610000005F';
word
cat
DROP TABLE t1;
select insert(_utf32 0x000000610000006200000063,10,2,_utf32 0x000000640000006500000066);
insert(_utf32 0x000000610000006200000063,10,2,_utf32 0x000000640000006500000066)
abc
select insert(_utf32 0x000000610000006200000063,1,2,_utf32 0x000000640000006500000066);
insert(_utf32 0x000000610000006200000063,1,2,_utf32 0x000000640000006500000066)
defc
SET NAMES latin1;
CREATE TABLE t1 (
word VARCHAR(64),
bar INT(11) default 0,
PRIMARY KEY (word))
ENGINE=MyISAM
CHARSET utf32
COLLATE utf32_general_ci ;
INSERT INTO t1 (word) VALUES ("aar");
INSERT INTO t1 (word) VALUES ("a");
INSERT INTO t1 (word) VALUES ("aardvar");
INSERT INTO t1 (word) VALUES ("aardvark");
INSERT INTO t1 (word) VALUES ("aardvara");
INSERT INTO t1 (word) VALUES ("aardvarz");
EXPLAIN SELECT * FROM t1 ORDER BY word;
id	select_type	table	type	possible_keys	key	key_len	ref	rows	Extra
1	SIMPLE	t1	ALL	NULL	NULL	NULL	NULL	6	Using filesort
SELECT * FROM t1 ORDER BY word;
word	bar
a	0
aar	0
aardvar	0
aardvara	0
aardvark	0
aardvarz	0
EXPLAIN SELECT word FROM t1 ORDER BY word;
id	select_type	table	type	possible_keys	key	key_len	ref	rows	Extra
1	SIMPLE	t1	index	NULL	PRIMARY	258	NULL	6	Using index
SELECT word FROM t1 ORDER by word;
word
a
aar
aardvar
aardvara
aardvark
aardvarz
DROP TABLE t1;
CREATE TABLE t1 (
word VARCHAR(64) ,
PRIMARY KEY (word))
ENGINE=MyISAM
CHARSET utf32
COLLATE utf32_general_ci;
INSERT INTO t1 (word) VALUES ("aar");
INSERT INTO t1 (word) VALUES ("a");
INSERT INTO t1 (word) VALUES ("aardvar");
INSERT INTO t1 (word) VALUES ("aardvark");
INSERT INTO t1 (word) VALUES ("aardvara");
INSERT INTO t1 (word) VALUES ("aardvarz");
EXPLAIN SELECT * FROM t1 ORDER BY WORD;
id	select_type	table	type	possible_keys	key	key_len	ref	rows	Extra
1	SIMPLE	t1	index	NULL	PRIMARY	258	NULL	6	Using index
SELECT * FROM t1 ORDER BY word;
word
a
aar
aardvar
aardvara
aardvark
aardvarz
DROP TABLE t1;
CREATE TABLE t1 (
word TEXT,
bar INT(11) AUTO_INCREMENT,
PRIMARY KEY (bar))
ENGINE=MyISAM
CHARSET utf32
COLLATE utf32_general_ci ;
INSERT INTO t1 (word) VALUES ("aar");
INSERT INTO t1 (word) VALUES ("a" );
INSERT INTO t1 (word) VALUES ("aardvar");
INSERT INTO t1 (word) VALUES ("aardvark");
INSERT INTO t1 (word) VALUES ("aardvara");
INSERT INTO t1 (word) VALUES ("aardvarz");
EXPLAIN SELECT * FROM t1 ORDER BY word;
id	select_type	table	type	possible_keys	key	key_len	ref	rows	Extra
1	SIMPLE	t1	ALL	NULL	NULL	NULL	NULL	6	Using filesort
SELECT * FROM t1 ORDER BY word;
word	bar
a	2
aar	1
aardvar	3
aardvara	5
aardvark	4
aardvarz	6
EXPLAIN SELECT word FROM t1 ORDER BY word;
id	select_type	table	type	possible_keys	key	key_len	ref	rows	Extra
1	SIMPLE	t1	ALL	NULL	NULL	NULL	NULL	6	Using filesort
SELECT word FROM t1 ORDER BY word;
word
a
aar
aardvar
aardvara
aardvark
aardvarz
DROP TABLE t1;
SELECT hex(cast(0xAA as char character set utf32));
hex(cast(0xAA as char character set utf32))
000000AA
SELECT hex(convert(0xAA using utf32));
hex(convert(0xAA using utf32))
000000AA
CREATE TABLE t1 (a char(10) character set utf32);
INSERT INTO t1 VALUES (0x1),(0x11),(0x111),(0x1111),(0x11111);
SELECT HEX(a) FROM t1;
HEX(a)
00000001
00000011
00000111
00001111
00011111
DROP TABLE t1;
CREATE TABLE t1 (a varchar(10) character set utf32);
INSERT INTO t1 VALUES (0x1),(0x11),(0x111),(0x1111),(0x11111);
SELECT HEX(a) FROM t1;
HEX(a)
00000001
00000011
00000111
00001111
00011111
DROP TABLE t1;
CREATE TABLE t1 (a text character set utf32);
INSERT INTO t1 VALUES (0x1),(0x11),(0x111),(0x1111),(0x11111);
SELECT HEX(a) FROM t1;
HEX(a)
00000001
00000011
00000111
00001111
00011111
DROP TABLE t1;
CREATE TABLE t1 (a mediumtext character set utf32);
INSERT INTO t1 VALUES (0x1),(0x11),(0x111),(0x1111),(0x11111);
SELECT HEX(a) FROM t1;
HEX(a)
00000001
00000011
00000111
00001111
00011111
DROP TABLE t1;
CREATE TABLE t1 (a longtext character set utf32);
INSERT INTO t1 VALUES (0x1),(0x11),(0x111),(0x1111),(0x11111);
SELECT HEX(a) FROM t1;
HEX(a)
00000001
00000011
00000111
00001111
00011111
DROP TABLE t1;
create table t1(a char(1)) default charset utf32;
insert into t1 values ('a'),('b'),('c');
alter table t1 modify a char(5);
select a, hex(a) from t1;
a	hex(a)
a	00000061
b	00000062
c	00000063
drop table t1;
set @ivar= 1234;
set @str1 = 'select ?';
set @str2 = convert(@str1 using utf32);
prepare stmt1 from @str2;
execute stmt1 using @ivar;
?
1234
set names utf8;
create table t1 (a enum('x','y','z') character set utf32);
show create table t1;
Table	Create Table
t1	CREATE TABLE `t1` (
  `a` enum('x','y','z') CHARACTER SET utf32 DEFAULT NULL
) ENGINE=MyISAM DEFAULT CHARSET=latin1
insert into t1 values ('x');
insert into t1 values ('y');
insert into t1 values ('z');
select a, hex(a) from t1 order by a;
a	hex(a)
x	00000078
y	00000079
z	0000007A
alter table t1 change a a enum('x','y','z','d','e','ä','ö','ü') character set utf32;
show create table t1;
Table	Create Table
t1	CREATE TABLE `t1` (
  `a` enum('x','y','z','d','e','ä','ö','ü') CHARACTER SET utf32 DEFAULT NULL
) ENGINE=MyISAM DEFAULT CHARSET=latin1
insert into t1 values ('D');
insert into t1 values ('E ');
insert into t1 values ('ä');
insert into t1 values ('ö');
insert into t1 values ('ü');
select a, hex(a) from t1 order by a;
a	hex(a)
x	00000078
y	00000079
z	0000007A
d	00000064
e	00000065
ä	000000E4
ö	000000F6
ü	000000FC
drop table t1;
create table t1 (a set ('x','y','z','ä','ö','ü') character set utf32);
show create table t1;
Table	Create Table
t1	CREATE TABLE `t1` (
  `a` set('x','y','z','ä','ö','ü') CHARACTER SET utf32 DEFAULT NULL
) ENGINE=MyISAM DEFAULT CHARSET=latin1
insert into t1 values ('x');
insert into t1 values ('y');
insert into t1 values ('z');
insert into t1 values ('x,y');
insert into t1 values ('x,y,z,ä,ö,ü');
select a, hex(a) from t1 order by a;
a	hex(a)
x	00000078
y	00000079
x,y	000000780000002C00000079
z	0000007A
x,y,z,ä,ö,ü	000000780000002C000000790000002C0000007A0000002C000000E40000002C000000F60000002C000000FC
drop table t1;
create table t1(a enum('a','b','c')) default character set utf32;
insert into t1 values('a'),('b'),('c');
alter table t1 add b char(1);
show warnings;
Level	Code	Message
select * from t1 order by a;
a	b
a	NULL
b	NULL
c	NULL
drop table t1;
SET NAMES latin1;
SET collation_connection='utf32_general_ci';
create table t1 select repeat('a',4000) a;
delete from t1;
insert into t1 values ('a'), ('a '), ('a\t');
select collation(a),hex(a) from t1 order by a;
collation(a)	hex(a)
utf32_general_ci	0000006100000009
utf32_general_ci	00000061
utf32_general_ci	0000006100000020
drop table t1;
select @@collation_connection;
@@collation_connection
utf32_general_ci
create table t1 ROW_FORMAT=DYNAMIC select repeat('a',50) as c1 ;
insert into t1 values('abcdef');
insert into t1 values('_bcdef');
insert into t1 values('a_cdef');
insert into t1 values('ab_def');
insert into t1 values('abc_ef');
insert into t1 values('abcd_f');
insert into t1 values('abcde_');
select c1 as c1u from t1 where c1 like 'ab\_def';
c1u
ab_def
select c1 as c2h from t1 where c1 like 'ab#_def' escape '#';
c2h
ab_def
drop table t1;
SET NAMES latin1;
SET collation_connection='utf32_bin';
create table t1 select repeat('a',4000) a;
delete from t1;
insert into t1 values ('a'), ('a '), ('a\t');
select collation(a),hex(a) from t1 order by a;
collation(a)	hex(a)
utf32_bin	0000006100000009
utf32_bin	00000061
utf32_bin	0000006100000020
drop table t1;
select @@collation_connection;
@@collation_connection
utf32_bin
create table t1 ROW_FORMAT=DYNAMIC select repeat('a',50) as c1 ;
insert into t1 values('abcdef');
insert into t1 values('_bcdef');
insert into t1 values('a_cdef');
insert into t1 values('ab_def');
insert into t1 values('abc_ef');
insert into t1 values('abcd_f');
insert into t1 values('abcde_');
select c1 as c1u from t1 where c1 like 'ab\_def';
c1u
ab_def
select c1 as c2h from t1 where c1 like 'ab#_def' escape '#';
c2h
ab_def
drop table t1;
select hex(substr(_utf32 0x000000e4000000e500000068,1));
hex(substr(_utf32 0x000000e4000000e500000068,1))
000000E4000000E500000068
select hex(substr(_utf32 0x000000e4000000e500000068,2));
hex(substr(_utf32 0x000000e4000000e500000068,2))
000000E500000068
select hex(substr(_utf32 0x000000e4000000e500000068,3));
hex(substr(_utf32 0x000000e4000000e500000068,3))
00000068
select hex(substr(_utf32 0x000000e4000000e500000068,-1));
hex(substr(_utf32 0x000000e4000000e500000068,-1))
00000068
select hex(substr(_utf32 0x000000e4000000e500000068,-2));
hex(substr(_utf32 0x000000e4000000e500000068,-2))
000000E500000068
select hex(substr(_utf32 0x000000e4000000e500000068,-3));
hex(substr(_utf32 0x000000e4000000e500000068,-3))
000000E4000000E500000068
CREATE TABLE t1 (
a varchar(250) NOT NULL default '',
KEY a (a)
) ENGINE=MyISAM DEFAULT CHARSET=utf32 COLLATE utf32_general_ci;
insert into t1 values (0x803d);
insert into t1 values (0x005b);
select hex(a) from t1;
hex(a)
0000005B
0000803D
drop table t1;
create table t1 (utext varchar(20) character set utf32);
insert into t1 values ("lily");
insert into t1 values ("river");
prepare stmt from 'select utext from t1 where utext like ?';
set @param1='%%';
execute stmt using @param1;
utext
lily
river
execute stmt using @param1;
utext
lily
river
select utext from t1 where utext like '%%';
utext
lily
river
drop table t1;
deallocate prepare stmt;
create table t1 (
a char(10) character set utf32 not null, 
index a (a)
) engine=myisam;
insert into t1 values (repeat(0x0000201f, 10));
insert into t1 values (repeat(0x00002020, 10));
insert into t1 values (repeat(0x00002021, 10));
explain select hex(a) from t1 order by a;
id	select_type	table	type	possible_keys	key	key_len	ref	rows	Extra
1	SIMPLE	t1	index	NULL	a	40	NULL	3	Using index
select hex(a) from t1 order by a;
hex(a)
0000201F0000201F0000201F0000201F0000201F0000201F0000201F0000201F0000201F0000201F
00002020000020200000202000002020000020200000202000002020000020200000202000002020
00002021000020210000202100002021000020210000202100002021000020210000202100002021
alter table t1 drop index a;
select hex(a) from t1 order by a;
hex(a)
0000201F0000201F0000201F0000201F0000201F0000201F0000201F0000201F0000201F0000201F
00002020000020200000202000002020000020200000202000002020000020200000202000002020
00002021000020210000202100002021000020210000202100002021000020210000202100002021
drop table t1;
CREATE TABLE t1 (
status enum('active','passive') character set utf32 collate utf32_general_ci 
NOT NULL default 'passive'
);
SHOW CREATE TABLE t1;
Table	Create Table
t1	CREATE TABLE `t1` (
  `status` enum('active','passive') CHARACTER SET utf32 NOT NULL DEFAULT 'passive'
) ENGINE=MyISAM DEFAULT CHARSET=latin1
ALTER TABLE t1 ADD a int NOT NULL AFTER status;
SHOW CREATE TABLE t1;
Table	Create Table
t1	CREATE TABLE `t1` (
  `status` enum('active','passive') CHARACTER SET utf32 NOT NULL DEFAULT 'passive',
  `a` int(11) NOT NULL
) ENGINE=MyISAM DEFAULT CHARSET=latin1
DROP TABLE t1;
End of 4.1 tests
CREATE TABLE t1 (a varchar(64) character set utf32, b decimal(10,3));
INSERT INTO t1 VALUES ("1.1", 0), ("2.1", 0);
update t1 set b=a;
SELECT *, hex(a) FROM t1;
a	b	hex(a)
1.1	1.100	000000310000002E00000031
2.1	2.100	000000320000002E00000031
DROP TABLE t1;
create table t1 (utext varchar(20) character set utf32);
insert into t1 values ("lily");
insert into t1 values ("river");
prepare stmt from 'select utext from t1 where utext like ?';
set @param1='%%';
execute stmt using @param1;
utext
lily
river
execute stmt using @param1;
utext
lily
river
select utext from t1 where utext like '%%';
utext
lily
river
drop table t1;
deallocate prepare stmt;
set names latin1;
set character_set_connection=utf32;
select soundex(''),soundex('he'),soundex('hello all folks'),soundex('#3556 in bugdb');
soundex('')	soundex('he')	soundex('hello all folks')	soundex('#3556 in bugdb')
	H000	H4142	I51231
select hex(soundex('')),hex(soundex('he')),hex(soundex('hello all folks')),hex(soundex('#3556 in bugdb'));
hex(soundex(''))	hex(soundex('he'))	hex(soundex('hello all folks'))	hex(soundex('#3556 in bugdb'))
	00000048000000300000003000000030	0000004800000034000000310000003400000032	000000490000003500000031000000320000003300000031
select 'mood' sounds like 'mud';
'mood' sounds like 'mud'
1
select hex(soundex(_utf32 0x000004100000041100000412));
hex(soundex(_utf32 0x000004100000041100000412))
00000410000000300000003000000030
select hex(soundex(_utf32 0x000000BF000000C0));
hex(soundex(_utf32 0x000000BF000000C0))
000000C0000000300000003000000030
set names latin1;
create table t1(a blob, b text charset utf32);
select data_type, character_octet_length, character_maximum_length
from information_schema.columns where table_name='t1';
data_type	character_octet_length	character_maximum_length
blob	65535	65535
text	65535	16383
drop table t1;
set names latin1;
set collation_connection=utf32_general_ci;
select position('bb' in 'abba');
position('bb' in 'abba')
2
create table t1 (a varchar(10) character set utf32) engine=heap;
insert into t1 values ('a'),('A'),('b'),('B');
select * from t1 where a='a' order by binary a;
a
A
a
select hex(min(binary a)),count(*) from t1 group by a;
hex(min(binary a))	count(*)
00000041	2
00000042	2
drop table t1;
select char_length('abcd'), octet_length('abcd');
char_length('abcd')	octet_length('abcd')
4	16
select left('abcd',2);
left('abcd',2)
ab
create table t1 (a varchar(10) character set utf32);
insert into t1 values (_utf32 0x0010FFFF);
insert into t1 values (_utf32 0x00110000);
ERROR HY000: Invalid utf32 character string: '001100'
insert into t1 values (_utf32 0x00110101);
ERROR HY000: Invalid utf32 character string: '001101'
insert into t1 values (_utf32 0x01000101);
ERROR HY000: Invalid utf32 character string: '010001'
insert into t1 values (_utf32 0x11000101);
ERROR HY000: Invalid utf32 character string: '110001'
select hex(a) from t1;
hex(a)
0010FFFF
drop table t1;
create table t1 (utf32 varchar(2) character set utf32);
Wrong character with pad
insert into t1 values (0x110000);
Warnings:
Warning	1366	Incorrect string value: '\x11\x00\x00' for column 'utf32' at row 1
Wrong chsaracter without pad
insert into t1 values (0x00110000);
Warnings:
Warning	1366	Incorrect string value: '\x00\x11\x00\x00' for column 'utf32' at row 1
Wrong character with pad followed by another wrong character
insert into t1 values (0x11000000110000);
Warnings:
Warning	1366	Incorrect string value: '\x11\x00\x00\x00\x11\x00...' for column 'utf32' at row 1
Good character with pad followed by bad character
insert into t1 values (0x10000000110000);
Warnings:
Warning	1366	Incorrect string value: '\x00\x11\x00\x00' for column 'utf32' at row 1
Good character without pad followed by bad character
insert into t1 values (0x0010000000110000);
Warnings:
Warning	1366	Incorrect string value: '\x00\x11\x00\x00' for column 'utf32' at row 1
Wrong character with the second byte higher than 0x10
insert into t1 values (0x00800037);
Warnings:
Warning	1366	Incorrect string value: '\x00\x80\x007' for column 'utf32' at row 1
Wrong character with pad with the second byte higher than 0x10
insert into t1 values (0x00800037);
Warnings:
Warning	1366	Incorrect string value: '\x00\x80\x007' for column 'utf32' at row 1
drop table t1;
select _utf32'a' collate utf32_general_ci = 0xfffd;
_utf32'a' collate utf32_general_ci = 0xfffd
0
select hex(concat(_utf32 0x0410 collate utf32_general_ci, 0x61));
hex(concat(_utf32 0x0410 collate utf32_general_ci, 0x61))
0000041000000061
create table t1 (s1 varchar(5) character set utf32);
insert into t1 values (0xfffd);
select case when s1 = 0xfffd then 1 else 0 end from t1;
case when s1 = 0xfffd then 1 else 0 end
1
select hex(s1) from t1 where s1 = 0xfffd;
hex(s1)
0000FFFD
drop table t1;
create table t1 (a char(10)) character set utf32;
insert into t1 values ('a   ');
select hex(a) from t1;
hex(a)
00000061
drop table t1;
select upper('abcd'), lower('ABCD');
upper('abcd')	lower('ABCD')
ABCD	abcd
create table t1 (a varchar(10) character set utf32);
insert into t1 values (123456);
select a, hex(a) from t1;
a	hex(a)
123456	000000310000003200000033000000340000003500000036
drop table t1;
select hex(soundex('a'));
hex(soundex('a'))
00000041000000300000003000000030
create table t1 (a enum ('a','b','c')) character set utf32;
insert into t1 values ('1');
select * from t1;
a
a
drop table t1;
set names latin1;
select hex(conv(convert('123' using utf32), -10, 16));
hex(conv(convert('123' using utf32), -10, 16))
3742
select hex(conv(convert('123' using utf32), 10, 16));
hex(conv(convert('123' using utf32), 10, 16))
3742
set names latin1;
set character_set_connection=utf32;
select 1.1 + '1.2';
1.1 + '1.2'
2.3
select 1.1 + '1.2xxx';
1.1 + '1.2xxx'
2.3
Warnings:
Warning	1292	Truncated incorrect DOUBLE value: ''
select left('aaa','1');
left('aaa','1')
a
create table t1 (a int);
insert into t1 values ('-1234.1e2');
insert into t1 values ('-1234.1e2xxxx');
Warnings:
Warning	1265	Data truncated for column 'a' at row 1
insert into t1 values ('-1234.1e2    ');
select * from t1;
a
-123410
-123410
-123410
drop table t1;
create table t1 (a int);
insert into t1 values ('1 ');
insert into t1 values ('1 x');
Warnings:
Warning	1265	Data truncated for column 'a' at row 1
select * from t1;
a
1
1
drop table t1;
create table t1 (a varchar(17000) character set utf32);
Warnings:
Note	1246	Converting column 'a' from VARCHAR to TEXT
show create table t1;
Table	Create Table
t1	CREATE TABLE `t1` (
  `a` mediumtext CHARACTER SET utf32
) ENGINE=MyISAM DEFAULT CHARSET=latin1
drop table t1;
create table t1 (a varchar(250) character set utf32 primary key);
show create table t1;
Table	Create Table
t1	CREATE TABLE `t1` (
  `a` varchar(250) CHARACTER SET utf32 NOT NULL,
  PRIMARY KEY (`a`)
) ENGINE=MyISAM DEFAULT CHARSET=latin1
drop table t1;
create table t1 (a varchar(334) character set utf32 primary key);
ERROR 42000: Specified key was too long; max key length is 1000 bytes
create table t1 (a varchar(333) character set utf32, key(a));
Warnings:
Warning	1071	Specified key was too long; max key length is 1000 bytes
insert into t1 values (repeat('a',333)), (repeat('b',333));
flush tables;
check table t1;
Table	Op	Msg_type	Msg_text
test.t1	check	status	OK
drop table t1;
SET collation_connection=utf32_general_ci;
CREATE TABLE t1 AS SELECT repeat('a',20) AS s1 LIMIT 0;
SET timestamp=1216359724;
INSERT INTO t1 VALUES (current_date);
INSERT INTO t1 VALUES (current_time);
INSERT INTO t1 VALUES (current_timestamp);
SELECT s1, hex(s1) FROM t1;
s1	hex(s1)
2008-07-18	000000320000003000000030000000380000002D00000030000000370000002D0000003100000038
08:42:04	00000030000000380000003A00000034000000320000003A0000003000000034
2008-07-18 08:42:04	000000320000003000000030000000380000002D00000030000000370000002D00000031000000380000002000000030000000380000003A00000034000000320000003A0000003000000034
DROP TABLE t1;
SET timestamp=0;
SET NAMES latin1;
set collation_connection=utf32_general_ci;
drop table if exists t1;
create table t1 as
select repeat(' ', 64) as s1, repeat(' ',64) as s2
union
select null, null;
show create table t1;
Table	Create Table
t1	CREATE TABLE `t1` (
  `s1` varchar(64) CHARACTER SET utf32 DEFAULT NULL,
  `s2` varchar(64) CHARACTER SET utf32 DEFAULT NULL
) ENGINE=MyISAM DEFAULT CHARSET=latin1
delete from t1;
insert into t1 values('aaa','aaa');
insert into t1 values('aaa|qqq','qqq');
insert into t1 values('gheis','^[^a-dXYZ]+$');
insert into t1 values('aab','^aa?b');
insert into t1 values('Baaan','^Ba*n');
insert into t1 values('aaa','qqq|aaa');
insert into t1 values('qqq','qqq|aaa');
insert into t1 values('bbb','qqq|aaa');
insert into t1 values('bbb','qqq');
insert into t1 values('aaa','aba');
insert into t1 values(null,'abc');
insert into t1 values('def',null);
insert into t1 values(null,null);
insert into t1 values('ghi','ghi[');
select HIGH_PRIORITY s1 regexp s2 from t1;
s1 regexp s2
1
1
1
1
1
1
1
0
0
0
NULL
NULL
NULL
NULL
drop table t1;
set names latin1;
select hex(char(0x01 using utf32));
hex(char(0x01 using utf32))
00000001
select hex(char(0x0102 using utf32));
hex(char(0x0102 using utf32))
00000102
select hex(char(0x010203 using utf32));
hex(char(0x010203 using utf32))
00010203
select hex(char(0x01020304 using utf32));
hex(char(0x01020304 using utf32))

Warnings:
Warning	1300	Invalid utf32 character string: '010203'
create table t1 (s1 varchar(1) character set utf32, s2 text character set utf32);
create index i on t1 (s1);
insert into t1 values (char(256 using utf32), char(256 using utf32));
select hex(s1), hex(s2) from t1;
hex(s1)	hex(s2)
00000100	00000100
drop table t1;
SET collation_connection=utf32_general_ci;
CREATE TABLE t1 AS SELECT repeat('a',2) as s1 LIMIT 0;
SHOW CREATE TABLE t1;
Table	Create Table
t1	CREATE TABLE `t1` (
  `s1` varchar(2) CHARACTER SET utf32 NOT NULL DEFAULT ''
) ENGINE=MyISAM DEFAULT CHARSET=latin1
INSERT INTO t1 VALUES ('ab'),('AE'),('ab'),('AE');
SELECT * FROM t1 ORDER BY s1;
s1
ab
ab
AE
AE
SET max_sort_length=4;
SELECT * FROM t1 ORDER BY s1;
s1
ab
ab
AE
AE
DROP TABLE t1;
SET max_sort_length=DEFAULT;
SET NAMES latin1;
#
# Bug#52520 Difference in tinytext utf column metadata
#
CREATE TABLE t1 (
s1 TINYTEXT CHARACTER SET utf32,
s2 TEXT CHARACTER SET utf32,
s3 MEDIUMTEXT CHARACTER SET utf32,
s4 LONGTEXT CHARACTER SET utf32
);
SET NAMES utf8mb4, @@character_set_results=NULL;
SELECT *, HEX(s1) FROM t1;
Catalog	Database	Table	Table_alias	Column	Column_alias	Type	Length	Max length	Is_null	Flags	Decimals	Charsetnr
def	test	t1	t1	s1	s1	252	255	0	Y	16	0	60
def	test	t1	t1	s2	s2	252	65535	0	Y	16	0	60
def	test	t1	t1	s3	s3	252	16777215	0	Y	16	0	60
def	test	t1	t1	s4	s4	252	4294967295	0	Y	16	0	60
def					HEX(s1)	253	8160	0	Y	0	0	45
s1	s2	s3	s4	HEX(s1)
SET NAMES latin1;
SELECT *, HEX(s1) FROM t1;
Catalog	Database	Table	Table_alias	Column	Column_alias	Type	Length	Max length	Is_null	Flags	Decimals	Charsetnr
def	test	t1	t1	s1	s1	252	63	0	Y	16	0	8
def	test	t1	t1	s2	s2	252	16383	0	Y	16	0	8
def	test	t1	t1	s3	s3	252	4194303	0	Y	16	0	8
def	test	t1	t1	s4	s4	252	1073741823	0	Y	16	0	8
def					HEX(s1)	253	2040	0	Y	0	0	8
s1	s2	s3	s4	HEX(s1)
SET NAMES utf8mb4;
SELECT *, HEX(s1) FROM t1;
Catalog	Database	Table	Table_alias	Column	Column_alias	Type	Length	Max length	Is_null	Flags	Decimals	Charsetnr
def	test	t1	t1	s1	s1	252	252	0	Y	16	0	45
def	test	t1	t1	s2	s2	252	65532	0	Y	16	0	45
def	test	t1	t1	s3	s3	252	16777212	0	Y	16	0	45
def	test	t1	t1	s4	s4	252	4294967292	0	Y	16	0	45
def					HEX(s1)	253	8160	0	Y	0	0	45
s1	s2	s3	s4	HEX(s1)
CREATE TABLE t2 AS SELECT CONCAT(s1) FROM t1;
SHOW CREATE TABLE t2;
Table	Create Table
t2	CREATE TABLE `t2` (
  `CONCAT(s1)` varchar(255) CHARACTER SET utf32 DEFAULT NULL
) ENGINE=MyISAM DEFAULT CHARSET=latin1
DROP TABLE t1, t2;
#
<<<<<<< HEAD
# Bug#32859 Character sets: no warning with non-fitting chariot wheel
#
DROP TABLE IF EXISTS t1;
Warnings:
Note	1051	Unknown table 't1'
CREATE TABLE t1 (utf32 CHAR(5) CHARACTER SET utf32, latin1 CHAR(5) CHARACTER SET latin1);
INSERT INTO t1 (utf32) VALUES (0xc581);
UPDATE t1 SET latin1 = utf32;
Warnings:
Warning	1366	Incorrect string value: '\x00\x00\xC5\x81' for column 'latin1' at row 1
DELETE FROM t1;
INSERT INTO t1 (utf32) VALUES (0x100cc);
UPDATE t1 SET latin1 = utf32;
Warnings:
Warning	1366	Incorrect string value: '\x00\x01\x00\xCC' for column 'latin1' at row 1
=======
# Bug#45263 utf32_general_ci, bad effects around CREATE TABLE AS SELECT
#
SET collation_connection=utf32_general_ci;
CREATE TABLE t1 AS SELECT HEX(0x00) AS my_col;
SELECT * FROM t1;
my_col
00
>>>>>>> 97d767a2
DROP TABLE t1;
#
# End of 5.5 tests
#
#
# Start of 5.6 tests
#
#
# WL#3664 WEIGHT_STRING
#
set collation_connection=utf32_general_ci;
select @@collation_connection;
@@collation_connection
utf32_general_ci
select hex(weight_string('a'));
hex(weight_string('a'))
0041
select hex(weight_string('A'));
hex(weight_string('A'))
0041
select hex(weight_string('abc'));
hex(weight_string('abc'))
004100420043
select hex(weight_string('abc' as char(2)));
hex(weight_string('abc' as char(2)))
00410042
select hex(weight_string('abc' as char(3)));
hex(weight_string('abc' as char(3)))
004100420043
select hex(weight_string('abc' as char(5)));
hex(weight_string('abc' as char(5)))
00410042004300200020
select hex(weight_string('abc', 1, 2, 0xC0));
hex(weight_string('abc', 1, 2, 0xC0))
00
select hex(weight_string('abc', 2, 2, 0xC0));
hex(weight_string('abc', 2, 2, 0xC0))
0041
select hex(weight_string('abc', 3, 2, 0xC0));
hex(weight_string('abc', 3, 2, 0xC0))
004100
select hex(weight_string('abc', 4, 2, 0xC0));
hex(weight_string('abc', 4, 2, 0xC0))
00410042
select hex(weight_string('abc', 5, 2, 0xC0));
hex(weight_string('abc', 5, 2, 0xC0))
0041004200
select hex(weight_string('abc',25, 2, 0xC0));
hex(weight_string('abc',25, 2, 0xC0))
00410042002000200020002000200020002000200020002000
select hex(weight_string('abc', 1, 3, 0xC0));
hex(weight_string('abc', 1, 3, 0xC0))
00
select hex(weight_string('abc', 2, 3, 0xC0));
hex(weight_string('abc', 2, 3, 0xC0))
0041
select hex(weight_string('abc', 3, 3, 0xC0));
hex(weight_string('abc', 3, 3, 0xC0))
004100
select hex(weight_string('abc', 4, 3, 0xC0));
hex(weight_string('abc', 4, 3, 0xC0))
00410042
select hex(weight_string('abc', 5, 3, 0xC0));
hex(weight_string('abc', 5, 3, 0xC0))
0041004200
select hex(weight_string('abc',25, 3, 0xC0));
hex(weight_string('abc',25, 3, 0xC0))
00410042004300200020002000200020002000200020002000
select hex(weight_string('abc', 1, 4, 0xC0));
hex(weight_string('abc', 1, 4, 0xC0))
00
select hex(weight_string('abc', 2, 4, 0xC0));
hex(weight_string('abc', 2, 4, 0xC0))
0041
select hex(weight_string('abc', 3, 4, 0xC0));
hex(weight_string('abc', 3, 4, 0xC0))
004100
select hex(weight_string('abc', 4, 4, 0xC0));
hex(weight_string('abc', 4, 4, 0xC0))
00410042
select hex(weight_string('abc', 5, 4, 0xC0));
hex(weight_string('abc', 5, 4, 0xC0))
0041004200
select hex(weight_string('abc',25, 4, 0xC0));
hex(weight_string('abc',25, 4, 0xC0))
00410042004300200020002000200020002000200020002000
select @@collation_connection;
@@collation_connection
utf32_general_ci
select hex(weight_string(cast(_latin1 0x80 as char)));
hex(weight_string(cast(_latin1 0x80 as char)))
20AC
select hex(weight_string(cast(_latin1 0x808080 as char)));
hex(weight_string(cast(_latin1 0x808080 as char)))
20AC20AC20AC
select hex(weight_string(cast(_latin1 0x808080 as char) as char(2)));
hex(weight_string(cast(_latin1 0x808080 as char) as char(2)))
20AC20AC
select hex(weight_string(cast(_latin1 0x808080 as char) as char(3)));
hex(weight_string(cast(_latin1 0x808080 as char) as char(3)))
20AC20AC20AC
select hex(weight_string(cast(_latin1 0x808080 as char) as char(5)));
hex(weight_string(cast(_latin1 0x808080 as char) as char(5)))
20AC20AC20AC00200020
select hex(weight_string(cast(_latin1 0x808080 as char), 1, 2, 0xC0));
hex(weight_string(cast(_latin1 0x808080 as char), 1, 2, 0xC0))
20
select hex(weight_string(cast(_latin1 0x808080 as char), 2, 2, 0xC0));
hex(weight_string(cast(_latin1 0x808080 as char), 2, 2, 0xC0))
20AC
select hex(weight_string(cast(_latin1 0x808080 as char), 3, 2, 0xC0));
hex(weight_string(cast(_latin1 0x808080 as char), 3, 2, 0xC0))
20AC20
select hex(weight_string(cast(_latin1 0x808080 as char), 4, 2, 0xC0));
hex(weight_string(cast(_latin1 0x808080 as char), 4, 2, 0xC0))
20AC20AC
select hex(weight_string(cast(_latin1 0x808080 as char), 5, 2, 0xC0));
hex(weight_string(cast(_latin1 0x808080 as char), 5, 2, 0xC0))
20AC20AC00
select hex(weight_string(cast(_latin1 0x808080 as char),25, 2, 0xC0));
hex(weight_string(cast(_latin1 0x808080 as char),25, 2, 0xC0))
20AC20AC002000200020002000200020002000200020002000
select hex(weight_string(cast(_latin1 0x808080 as char), 1, 3, 0xC0));
hex(weight_string(cast(_latin1 0x808080 as char), 1, 3, 0xC0))
20
select hex(weight_string(cast(_latin1 0x808080 as char), 2, 3, 0xC0));
hex(weight_string(cast(_latin1 0x808080 as char), 2, 3, 0xC0))
20AC
select hex(weight_string(cast(_latin1 0x808080 as char), 3, 3, 0xC0));
hex(weight_string(cast(_latin1 0x808080 as char), 3, 3, 0xC0))
20AC20
select hex(weight_string(cast(_latin1 0x808080 as char), 4, 3, 0xC0));
hex(weight_string(cast(_latin1 0x808080 as char), 4, 3, 0xC0))
20AC20AC
select hex(weight_string(cast(_latin1 0x808080 as char), 5, 3, 0xC0));
hex(weight_string(cast(_latin1 0x808080 as char), 5, 3, 0xC0))
20AC20AC20
select hex(weight_string(cast(_latin1 0x808080 as char),25, 3, 0xC0));
hex(weight_string(cast(_latin1 0x808080 as char),25, 3, 0xC0))
20AC20AC20AC00200020002000200020002000200020002000
select hex(weight_string(cast(_latin1 0x808080 as char), 1, 4, 0xC0));
hex(weight_string(cast(_latin1 0x808080 as char), 1, 4, 0xC0))
20
select hex(weight_string(cast(_latin1 0x808080 as char), 2, 4, 0xC0));
hex(weight_string(cast(_latin1 0x808080 as char), 2, 4, 0xC0))
20AC
select hex(weight_string(cast(_latin1 0x808080 as char), 3, 4, 0xC0));
hex(weight_string(cast(_latin1 0x808080 as char), 3, 4, 0xC0))
20AC20
select hex(weight_string(cast(_latin1 0x808080 as char), 4, 4, 0xC0));
hex(weight_string(cast(_latin1 0x808080 as char), 4, 4, 0xC0))
20AC20AC
select hex(weight_string(cast(_latin1 0x808080 as char), 5, 4, 0xC0));
hex(weight_string(cast(_latin1 0x808080 as char), 5, 4, 0xC0))
20AC20AC20
select hex(weight_string(cast(_latin1 0x808080 as char),25, 4, 0xC0));
hex(weight_string(cast(_latin1 0x808080 as char),25, 4, 0xC0))
20AC20AC20AC00200020002000200020002000200020002000
select hex(weight_string(_utf32 0x10000));
hex(weight_string(_utf32 0x10000))
FFFD
select hex(weight_string(_utf32 0x10001));
hex(weight_string(_utf32 0x10001))
FFFD
select @@collation_connection;
@@collation_connection
utf32_general_ci
select hex(weight_string('a' LEVEL 1));
hex(weight_string('a' LEVEL 1))
0041
select hex(weight_string('A' LEVEL 1));
hex(weight_string('A' LEVEL 1))
0041
select hex(weight_string('abc' LEVEL 1));
hex(weight_string('abc' LEVEL 1))
004100420043
select hex(weight_string('abc' as char(2) LEVEL 1));
hex(weight_string('abc' as char(2) LEVEL 1))
00410042
select hex(weight_string('abc' as char(3) LEVEL 1));
hex(weight_string('abc' as char(3) LEVEL 1))
004100420043
select hex(weight_string('abc' as char(5) LEVEL 1));
hex(weight_string('abc' as char(5) LEVEL 1))
00410042004300200020
select hex(weight_string('abc' as char(5) LEVEL 1 REVERSE));
hex(weight_string('abc' as char(5) LEVEL 1 REVERSE))
20002000430042004100
select hex(weight_string('abc' as char(5) LEVEL 1 DESC));
hex(weight_string('abc' as char(5) LEVEL 1 DESC))
FFBEFFBDFFBCFFDFFFDF
select hex(weight_string('abc' as char(5) LEVEL 1 DESC REVERSE));
hex(weight_string('abc' as char(5) LEVEL 1 DESC REVERSE))
DFFFDFFFBCFFBDFFBEFF
set collation_connection=utf32_bin;
select @@collation_connection;
@@collation_connection
utf32_bin
select hex(weight_string('a'));
hex(weight_string('a'))
0061
select hex(weight_string('A'));
hex(weight_string('A'))
0041
select hex(weight_string('abc'));
hex(weight_string('abc'))
006100620063
select hex(weight_string('abc' as char(2)));
hex(weight_string('abc' as char(2)))
00610062
select hex(weight_string('abc' as char(3)));
hex(weight_string('abc' as char(3)))
006100620063
select hex(weight_string('abc' as char(5)));
hex(weight_string('abc' as char(5)))
00610062006300200020
select hex(weight_string('abc', 1, 2, 0xC0));
hex(weight_string('abc', 1, 2, 0xC0))
00
select hex(weight_string('abc', 2, 2, 0xC0));
hex(weight_string('abc', 2, 2, 0xC0))
0061
select hex(weight_string('abc', 3, 2, 0xC0));
hex(weight_string('abc', 3, 2, 0xC0))
006100
select hex(weight_string('abc', 4, 2, 0xC0));
hex(weight_string('abc', 4, 2, 0xC0))
00610062
select hex(weight_string('abc', 5, 2, 0xC0));
hex(weight_string('abc', 5, 2, 0xC0))
0061006200
select hex(weight_string('abc',25, 2, 0xC0));
hex(weight_string('abc',25, 2, 0xC0))
00610062002000200020002000200020002000200020002000
select hex(weight_string('abc', 1, 3, 0xC0));
hex(weight_string('abc', 1, 3, 0xC0))
00
select hex(weight_string('abc', 2, 3, 0xC0));
hex(weight_string('abc', 2, 3, 0xC0))
0061
select hex(weight_string('abc', 3, 3, 0xC0));
hex(weight_string('abc', 3, 3, 0xC0))
006100
select hex(weight_string('abc', 4, 3, 0xC0));
hex(weight_string('abc', 4, 3, 0xC0))
00610062
select hex(weight_string('abc', 5, 3, 0xC0));
hex(weight_string('abc', 5, 3, 0xC0))
0061006200
select hex(weight_string('abc',25, 3, 0xC0));
hex(weight_string('abc',25, 3, 0xC0))
00610062006300200020002000200020002000200020002000
select hex(weight_string('abc', 1, 4, 0xC0));
hex(weight_string('abc', 1, 4, 0xC0))
00
select hex(weight_string('abc', 2, 4, 0xC0));
hex(weight_string('abc', 2, 4, 0xC0))
0061
select hex(weight_string('abc', 3, 4, 0xC0));
hex(weight_string('abc', 3, 4, 0xC0))
006100
select hex(weight_string('abc', 4, 4, 0xC0));
hex(weight_string('abc', 4, 4, 0xC0))
00610062
select hex(weight_string('abc', 5, 4, 0xC0));
hex(weight_string('abc', 5, 4, 0xC0))
0061006200
select hex(weight_string('abc',25, 4, 0xC0));
hex(weight_string('abc',25, 4, 0xC0))
00610062006300200020002000200020002000200020002000
select @@collation_connection;
@@collation_connection
utf32_bin
select hex(weight_string(cast(_latin1 0x80 as char)));
hex(weight_string(cast(_latin1 0x80 as char)))
20AC
select hex(weight_string(cast(_latin1 0x808080 as char)));
hex(weight_string(cast(_latin1 0x808080 as char)))
20AC20AC20AC
select hex(weight_string(cast(_latin1 0x808080 as char) as char(2)));
hex(weight_string(cast(_latin1 0x808080 as char) as char(2)))
20AC20AC
select hex(weight_string(cast(_latin1 0x808080 as char) as char(3)));
hex(weight_string(cast(_latin1 0x808080 as char) as char(3)))
20AC20AC20AC
select hex(weight_string(cast(_latin1 0x808080 as char) as char(5)));
hex(weight_string(cast(_latin1 0x808080 as char) as char(5)))
20AC20AC20AC00200020
select hex(weight_string(cast(_latin1 0x808080 as char), 1, 2, 0xC0));
hex(weight_string(cast(_latin1 0x808080 as char), 1, 2, 0xC0))
20
select hex(weight_string(cast(_latin1 0x808080 as char), 2, 2, 0xC0));
hex(weight_string(cast(_latin1 0x808080 as char), 2, 2, 0xC0))
20AC
select hex(weight_string(cast(_latin1 0x808080 as char), 3, 2, 0xC0));
hex(weight_string(cast(_latin1 0x808080 as char), 3, 2, 0xC0))
20AC20
select hex(weight_string(cast(_latin1 0x808080 as char), 4, 2, 0xC0));
hex(weight_string(cast(_latin1 0x808080 as char), 4, 2, 0xC0))
20AC20AC
select hex(weight_string(cast(_latin1 0x808080 as char), 5, 2, 0xC0));
hex(weight_string(cast(_latin1 0x808080 as char), 5, 2, 0xC0))
20AC20AC00
select hex(weight_string(cast(_latin1 0x808080 as char),25, 2, 0xC0));
hex(weight_string(cast(_latin1 0x808080 as char),25, 2, 0xC0))
20AC20AC002000200020002000200020002000200020002000
select hex(weight_string(cast(_latin1 0x808080 as char), 1, 3, 0xC0));
hex(weight_string(cast(_latin1 0x808080 as char), 1, 3, 0xC0))
20
select hex(weight_string(cast(_latin1 0x808080 as char), 2, 3, 0xC0));
hex(weight_string(cast(_latin1 0x808080 as char), 2, 3, 0xC0))
20AC
select hex(weight_string(cast(_latin1 0x808080 as char), 3, 3, 0xC0));
hex(weight_string(cast(_latin1 0x808080 as char), 3, 3, 0xC0))
20AC20
select hex(weight_string(cast(_latin1 0x808080 as char), 4, 3, 0xC0));
hex(weight_string(cast(_latin1 0x808080 as char), 4, 3, 0xC0))
20AC20AC
select hex(weight_string(cast(_latin1 0x808080 as char), 5, 3, 0xC0));
hex(weight_string(cast(_latin1 0x808080 as char), 5, 3, 0xC0))
20AC20AC20
select hex(weight_string(cast(_latin1 0x808080 as char),25, 3, 0xC0));
hex(weight_string(cast(_latin1 0x808080 as char),25, 3, 0xC0))
20AC20AC20AC00200020002000200020002000200020002000
select hex(weight_string(cast(_latin1 0x808080 as char), 1, 4, 0xC0));
hex(weight_string(cast(_latin1 0x808080 as char), 1, 4, 0xC0))
20
select hex(weight_string(cast(_latin1 0x808080 as char), 2, 4, 0xC0));
hex(weight_string(cast(_latin1 0x808080 as char), 2, 4, 0xC0))
20AC
select hex(weight_string(cast(_latin1 0x808080 as char), 3, 4, 0xC0));
hex(weight_string(cast(_latin1 0x808080 as char), 3, 4, 0xC0))
20AC20
select hex(weight_string(cast(_latin1 0x808080 as char), 4, 4, 0xC0));
hex(weight_string(cast(_latin1 0x808080 as char), 4, 4, 0xC0))
20AC20AC
select hex(weight_string(cast(_latin1 0x808080 as char), 5, 4, 0xC0));
hex(weight_string(cast(_latin1 0x808080 as char), 5, 4, 0xC0))
20AC20AC20
select hex(weight_string(cast(_latin1 0x808080 as char),25, 4, 0xC0));
hex(weight_string(cast(_latin1 0x808080 as char),25, 4, 0xC0))
20AC20AC20AC00200020002000200020002000200020002000
select @@collation_connection;
@@collation_connection
utf32_bin
select hex(weight_string('a' LEVEL 1));
hex(weight_string('a' LEVEL 1))
0061
select hex(weight_string('A' LEVEL 1));
hex(weight_string('A' LEVEL 1))
0041
select hex(weight_string('abc' LEVEL 1));
hex(weight_string('abc' LEVEL 1))
006100620063
select hex(weight_string('abc' as char(2) LEVEL 1));
hex(weight_string('abc' as char(2) LEVEL 1))
00610062
select hex(weight_string('abc' as char(3) LEVEL 1));
hex(weight_string('abc' as char(3) LEVEL 1))
006100620063
select hex(weight_string('abc' as char(5) LEVEL 1));
hex(weight_string('abc' as char(5) LEVEL 1))
00610062006300200020
select hex(weight_string('abc' as char(5) LEVEL 1 REVERSE));
hex(weight_string('abc' as char(5) LEVEL 1 REVERSE))
20002000630062006100
select hex(weight_string('abc' as char(5) LEVEL 1 DESC));
hex(weight_string('abc' as char(5) LEVEL 1 DESC))
FF9EFF9DFF9CFFDFFFDF
select hex(weight_string('abc' as char(5) LEVEL 1 DESC REVERSE));
hex(weight_string('abc' as char(5) LEVEL 1 DESC REVERSE))
DFFFDFFF9CFF9DFF9EFF
#
# End of 5.6 tests
#<|MERGE_RESOLUTION|>--- conflicted
+++ resolved
@@ -1091,23 +1091,6 @@
 ) ENGINE=MyISAM DEFAULT CHARSET=latin1
 DROP TABLE t1, t2;
 #
-<<<<<<< HEAD
-# Bug#32859 Character sets: no warning with non-fitting chariot wheel
-#
-DROP TABLE IF EXISTS t1;
-Warnings:
-Note	1051	Unknown table 't1'
-CREATE TABLE t1 (utf32 CHAR(5) CHARACTER SET utf32, latin1 CHAR(5) CHARACTER SET latin1);
-INSERT INTO t1 (utf32) VALUES (0xc581);
-UPDATE t1 SET latin1 = utf32;
-Warnings:
-Warning	1366	Incorrect string value: '\x00\x00\xC5\x81' for column 'latin1' at row 1
-DELETE FROM t1;
-INSERT INTO t1 (utf32) VALUES (0x100cc);
-UPDATE t1 SET latin1 = utf32;
-Warnings:
-Warning	1366	Incorrect string value: '\x00\x01\x00\xCC' for column 'latin1' at row 1
-=======
 # Bug#45263 utf32_general_ci, bad effects around CREATE TABLE AS SELECT
 #
 SET collation_connection=utf32_general_ci;
@@ -1115,7 +1098,23 @@
 SELECT * FROM t1;
 my_col
 00
->>>>>>> 97d767a2
+DROP TABLE t1;
+#
+# Bug#32859 Character sets: no warning with non-fitting chariot wheel
+#
+DROP TABLE IF EXISTS t1;
+Warnings:
+Note	1051	Unknown table 't1'
+CREATE TABLE t1 (utf32 CHAR(5) CHARACTER SET utf32, latin1 CHAR(5) CHARACTER SET latin1);
+INSERT INTO t1 (utf32) VALUES (0xc581);
+UPDATE t1 SET latin1 = utf32;
+Warnings:
+Warning	1366	Incorrect string value: '\x00\x00\xC5\x81' for column 'latin1' at row 1
+DELETE FROM t1;
+INSERT INTO t1 (utf32) VALUES (0x100cc);
+UPDATE t1 SET latin1 = utf32;
+Warnings:
+Warning	1366	Incorrect string value: '\x00\x01\x00\xCC' for column 'latin1' at row 1
 DROP TABLE t1;
 #
 # End of 5.5 tests
