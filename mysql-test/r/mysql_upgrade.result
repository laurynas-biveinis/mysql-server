--- conflicted
+++ resolved
@@ -115,7 +115,7 @@
 Run mysql_upgrade with a non existing server socket
 Warning: Using a password on the command line interface can be insecure.
 mysqlcheck: Got error: 2005: Unknown MySQL server host 'not_existing_host' (errno) when trying to connect
-FATAL ERROR: Error during call to mysql_check for fixing the db/tables names.
+FATAL ERROR: Error during call to mysql_check for fixing the db/tables names on mysql db
 set GLOBAL sql_mode='STRICT_ALL_TABLES,ANSI_QUOTES,NO_ZERO_DATE';
 Warnings:
 Warning	1681	'NO_ZERO_DATE' is deprecated and will be removed in a future release.
@@ -356,7 +356,6 @@
 mysql.time_zone_transition                         OK
 mysql.time_zone_transition_type                    OK
 mysql.user                                         OK
-<<<<<<< HEAD
 mtr.global_suppressions                            OK
 mtr.test_suppressions                              OK
 #
@@ -503,13 +502,12 @@
 DROP USER B20023823_def@localhost;
 DROP USER B20023823_41hash@localhost;
 DROP USER B20023823_16hash@localhost;
-
-=======
 #
 # Bug #21489398: MYSQL_UPGRADE: FATAL ERROR: UPGRADE FAILED - IMPROVE ERROR
 #
 Run mysql_upgrade with unauthorized access
+Warning: Using a password on the command line interface can be insecure.
 Error: Failed while fetching Server version! Could be due to unauthorized access.
 FATAL ERROR: Upgrade failed
->>>>>>> 1942506b
+
 End of tests