DROP TABLE IF EXISTS t1, gis_point, gis_line, gis_polygon, gis_multi_point, gis_multi_line, gis_multi_polygon, gis_geometrycollection, gis_geometry;
CREATE TABLE gis_point  (fid INTEGER NOT NULL PRIMARY KEY, g POINT);
CREATE TABLE gis_line  (fid INTEGER NOT NULL PRIMARY KEY, g LINESTRING);
CREATE TABLE gis_polygon   (fid INTEGER NOT NULL PRIMARY KEY, g POLYGON);
CREATE TABLE gis_multi_point (fid INTEGER NOT NULL PRIMARY KEY, g MULTIPOINT);
CREATE TABLE gis_multi_line (fid INTEGER NOT NULL PRIMARY KEY, g MULTILINESTRING);
CREATE TABLE gis_multi_polygon  (fid INTEGER NOT NULL PRIMARY KEY, g MULTIPOLYGON);
CREATE TABLE gis_geometrycollection  (fid INTEGER NOT NULL PRIMARY KEY, g GEOMETRYCOLLECTION);
CREATE TABLE gis_geometry (fid INTEGER NOT NULL PRIMARY KEY, g GEOMETRY);
SHOW FIELDS FROM gis_point;
Field	Type	Null	Key	Default	Extra
fid	int(11)	NO	PRI	NULL	
g	point	YES		NULL	
SHOW FIELDS FROM gis_line;
Field	Type	Null	Key	Default	Extra
fid	int(11)	NO	PRI	NULL	
g	linestring	YES		NULL	
SHOW FIELDS FROM gis_polygon;
Field	Type	Null	Key	Default	Extra
fid	int(11)	NO	PRI	NULL	
g	polygon	YES		NULL	
SHOW FIELDS FROM gis_multi_point;
Field	Type	Null	Key	Default	Extra
fid	int(11)	NO	PRI	NULL	
g	multipoint	YES		NULL	
SHOW FIELDS FROM gis_multi_line;
Field	Type	Null	Key	Default	Extra
fid	int(11)	NO	PRI	NULL	
g	multilinestring	YES		NULL	
SHOW FIELDS FROM gis_multi_polygon;
Field	Type	Null	Key	Default	Extra
fid	int(11)	NO	PRI	NULL	
g	multipolygon	YES		NULL	
SHOW FIELDS FROM gis_geometrycollection;
Field	Type	Null	Key	Default	Extra
fid	int(11)	NO	PRI	NULL	
g	geometrycollection	YES		NULL	
SHOW FIELDS FROM gis_geometry;
Field	Type	Null	Key	Default	Extra
fid	int(11)	NO	PRI	NULL	
g	geometry	YES		NULL	
INSERT INTO gis_point VALUES 
(101, PointFromText('POINT(10 10)')),
(102, PointFromText('POINT(20 10)')),
(103, PointFromText('POINT(20 20)')),
(104, PointFromWKB(AsWKB(PointFromText('POINT(10 20)'))));
INSERT INTO gis_line VALUES
(105, LineFromText('LINESTRING(0 0,0 10,10 0)')),
(106, LineStringFromText('LINESTRING(10 10,20 10,20 20,10 20,10 10)')),
(107, LineStringFromWKB(AsWKB(LineString(Point(10, 10), Point(40, 10)))));
INSERT INTO gis_polygon VALUES
(108, PolygonFromText('POLYGON((10 10,20 10,20 20,10 20,10 10))')),
(109, PolyFromText('POLYGON((0 0,50 0,50 50,0 50,0 0), (10 10,20 10,20 20,10 20,10 10))')),
(110, PolyFromWKB(AsWKB(Polygon(LineString(Point(0, 0), Point(30, 0), Point(30, 30), Point(0, 0))))));
INSERT INTO gis_multi_point VALUES
(111, MultiPointFromText('MULTIPOINT(0 0,10 10,10 20,20 20)')),
(112, MPointFromText('MULTIPOINT(1 1,11 11,11 21,21 21)')),
(113, MPointFromWKB(AsWKB(MultiPoint(Point(3, 6), Point(4, 10)))));
INSERT INTO gis_multi_line VALUES
(114, MultiLineStringFromText('MULTILINESTRING((10 48,10 21,10 0),(16 0,16 23,16 48))')),
(115, MLineFromText('MULTILINESTRING((10 48,10 21,10 0))')),
(116, MLineFromWKB(AsWKB(MultiLineString(LineString(Point(1, 2), Point(3, 5)), LineString(Point(2, 5), Point(5, 8), Point(21, 7))))));
INSERT INTO gis_multi_polygon VALUES
(117, MultiPolygonFromText('MULTIPOLYGON(((28 26,28 0,84 0,84 42,28 26),(52 18,66 23,73 9,48 6,52 18)),((59 18,67 18,67 13,59 13,59 18)))')),
(118, MPolyFromText('MULTIPOLYGON(((28 26,28 0,84 0,84 42,28 26),(52 18,66 23,73 9,48 6,52 18)),((59 18,67 18,67 13,59 13,59 18)))')),
(119, MPolyFromWKB(AsWKB(MultiPolygon(Polygon(LineString(Point(0, 3), Point(3, 3), Point(3, 0), Point(0, 3)))))));
INSERT INTO gis_geometrycollection VALUES
(120, GeomCollFromText('GEOMETRYCOLLECTION(POINT(0 0), LINESTRING(0 0,10 10))')),
(121, GeometryFromWKB(AsWKB(GeometryCollection(Point(44, 6), LineString(Point(3, 6), Point(7, 9))))));
INSERT into gis_geometry SELECT * FROM gis_point;
INSERT into gis_geometry SELECT * FROM gis_line;
INSERT into gis_geometry SELECT * FROM gis_polygon;
INSERT into gis_geometry SELECT * FROM gis_multi_point;
INSERT into gis_geometry SELECT * FROM gis_multi_line;
INSERT into gis_geometry SELECT * FROM gis_multi_polygon;
INSERT into gis_geometry SELECT * FROM gis_geometrycollection;
SELECT fid, AsText(g) FROM gis_point;
fid	AsText(g)
101	POINT(10 10)
102	POINT(20 10)
103	POINT(20 20)
104	POINT(10 20)
SELECT fid, AsText(g) FROM gis_line;
fid	AsText(g)
105	LINESTRING(0 0,0 10,10 0)
106	LINESTRING(10 10,20 10,20 20,10 20,10 10)
107	LINESTRING(10 10,40 10)
SELECT fid, AsText(g) FROM gis_polygon;
fid	AsText(g)
108	POLYGON((10 10,20 10,20 20,10 20,10 10))
109	POLYGON((0 0,50 0,50 50,0 50,0 0),(10 10,20 10,20 20,10 20,10 10))
110	POLYGON((0 0,30 0,30 30,0 0))
SELECT fid, AsText(g) FROM gis_multi_point;
fid	AsText(g)
111	MULTIPOINT(0 0,10 10,10 20,20 20)
112	MULTIPOINT(1 1,11 11,11 21,21 21)
113	MULTIPOINT(3 6,4 10)
SELECT fid, AsText(g) FROM gis_multi_line;
fid	AsText(g)
114	MULTILINESTRING((10 48,10 21,10 0),(16 0,16 23,16 48))
115	MULTILINESTRING((10 48,10 21,10 0))
116	MULTILINESTRING((1 2,3 5),(2 5,5 8,21 7))
SELECT fid, AsText(g) FROM gis_multi_polygon;
fid	AsText(g)
117	MULTIPOLYGON(((28 26,28 0,84 0,84 42,28 26),(52 18,66 23,73 9,48 6,52 18)),((59 18,67 18,67 13,59 13,59 18)))
118	MULTIPOLYGON(((28 26,28 0,84 0,84 42,28 26),(52 18,66 23,73 9,48 6,52 18)),((59 18,67 18,67 13,59 13,59 18)))
119	MULTIPOLYGON(((0 3,3 3,3 0,0 3)))
SELECT fid, AsText(g) FROM gis_geometrycollection;
fid	AsText(g)
120	GEOMETRYCOLLECTION(POINT(0 0),LINESTRING(0 0,10 10))
121	GEOMETRYCOLLECTION(POINT(44 6),LINESTRING(3 6,7 9))
SELECT fid, AsText(g) FROM gis_geometry;
fid	AsText(g)
101	POINT(10 10)
102	POINT(20 10)
103	POINT(20 20)
104	POINT(10 20)
105	LINESTRING(0 0,0 10,10 0)
106	LINESTRING(10 10,20 10,20 20,10 20,10 10)
107	LINESTRING(10 10,40 10)
108	POLYGON((10 10,20 10,20 20,10 20,10 10))
109	POLYGON((0 0,50 0,50 50,0 50,0 0),(10 10,20 10,20 20,10 20,10 10))
110	POLYGON((0 0,30 0,30 30,0 0))
111	MULTIPOINT(0 0,10 10,10 20,20 20)
112	MULTIPOINT(1 1,11 11,11 21,21 21)
113	MULTIPOINT(3 6,4 10)
114	MULTILINESTRING((10 48,10 21,10 0),(16 0,16 23,16 48))
115	MULTILINESTRING((10 48,10 21,10 0))
116	MULTILINESTRING((1 2,3 5),(2 5,5 8,21 7))
117	MULTIPOLYGON(((28 26,28 0,84 0,84 42,28 26),(52 18,66 23,73 9,48 6,52 18)),((59 18,67 18,67 13,59 13,59 18)))
118	MULTIPOLYGON(((28 26,28 0,84 0,84 42,28 26),(52 18,66 23,73 9,48 6,52 18)),((59 18,67 18,67 13,59 13,59 18)))
119	MULTIPOLYGON(((0 3,3 3,3 0,0 3)))
120	GEOMETRYCOLLECTION(POINT(0 0),LINESTRING(0 0,10 10))
121	GEOMETRYCOLLECTION(POINT(44 6),LINESTRING(3 6,7 9))
SELECT fid, Dimension(g) FROM gis_geometry;
fid	Dimension(g)
101	0
102	0
103	0
104	0
105	1
106	1
107	1
108	2
109	2
110	2
111	0
112	0
113	0
114	1
115	1
116	1
117	2
118	2
119	2
120	1
121	1
SELECT fid, GeometryType(g) FROM gis_geometry;
fid	GeometryType(g)
101	POINT
102	POINT
103	POINT
104	POINT
105	LINESTRING
106	LINESTRING
107	LINESTRING
108	POLYGON
109	POLYGON
110	POLYGON
111	MULTIPOINT
112	MULTIPOINT
113	MULTIPOINT
114	MULTILINESTRING
115	MULTILINESTRING
116	MULTILINESTRING
117	MULTIPOLYGON
118	MULTIPOLYGON
119	MULTIPOLYGON
120	GEOMETRYCOLLECTION
121	GEOMETRYCOLLECTION
SELECT fid, IsEmpty(g) FROM gis_geometry;
fid	IsEmpty(g)
101	0
102	0
103	0
104	0
105	0
106	0
107	0
108	0
109	0
110	0
111	0
112	0
113	0
114	0
115	0
116	0
117	0
118	0
119	0
120	0
121	0
SELECT fid, AsText(Envelope(g)) FROM gis_geometry;
fid	AsText(Envelope(g))
101	POLYGON((10 10,10 10,10 10,10 10,10 10))
102	POLYGON((20 10,20 10,20 10,20 10,20 10))
103	POLYGON((20 20,20 20,20 20,20 20,20 20))
104	POLYGON((10 20,10 20,10 20,10 20,10 20))
105	POLYGON((0 0,10 0,10 10,0 10,0 0))
106	POLYGON((10 10,20 10,20 20,10 20,10 10))
107	POLYGON((10 10,40 10,40 10,10 10,10 10))
108	POLYGON((10 10,20 10,20 20,10 20,10 10))
109	POLYGON((0 0,50 0,50 50,0 50,0 0))
110	POLYGON((0 0,30 0,30 30,0 30,0 0))
111	POLYGON((0 0,20 0,20 20,0 20,0 0))
112	POLYGON((1 1,21 1,21 21,1 21,1 1))
113	POLYGON((3 6,4 6,4 10,3 10,3 6))
114	POLYGON((10 0,16 0,16 48,10 48,10 0))
115	POLYGON((10 0,10 0,10 48,10 48,10 0))
116	POLYGON((1 2,21 2,21 8,1 8,1 2))
117	POLYGON((28 0,84 0,84 42,28 42,28 0))
118	POLYGON((28 0,84 0,84 42,28 42,28 0))
119	POLYGON((0 0,3 0,3 3,0 3,0 0))
120	POLYGON((0 0,10 0,10 10,0 10,0 0))
121	POLYGON((3 6,44 6,44 9,3 9,3 6))
explain extended select Dimension(g), GeometryType(g), IsEmpty(g), AsText(Envelope(g)) from gis_geometry;
id	select_type	table	type	possible_keys	key	key_len	ref	rows	filtered	Extra
1	SIMPLE	gis_geometry	ALL	NULL	NULL	NULL	NULL	21	100.00	
Warnings:
Note	1003	select dimension(`test`.`gis_geometry`.`g`) AS `Dimension(g)`,geometrytype(`test`.`gis_geometry`.`g`) AS `GeometryType(g)`,isempty(`test`.`gis_geometry`.`g`) AS `IsEmpty(g)`,astext(envelope(`test`.`gis_geometry`.`g`)) AS `AsText(Envelope(g))` from `test`.`gis_geometry`
SELECT fid, X(g) FROM gis_point;
fid	X(g)
101	10
102	20
103	20
104	10
SELECT fid, Y(g) FROM gis_point;
fid	Y(g)
101	10
102	10
103	20
104	20
explain extended select X(g),Y(g) FROM gis_point;
id	select_type	table	type	possible_keys	key	key_len	ref	rows	filtered	Extra
1	SIMPLE	gis_point	ALL	NULL	NULL	NULL	NULL	4	100.00	
Warnings:
Note	1003	select x(`test`.`gis_point`.`g`) AS `X(g)`,y(`test`.`gis_point`.`g`) AS `Y(g)` from `test`.`gis_point`
SELECT fid, AsText(StartPoint(g)) FROM gis_line;
fid	AsText(StartPoint(g))
105	POINT(0 0)
106	POINT(10 10)
107	POINT(10 10)
SELECT fid, AsText(EndPoint(g)) FROM gis_line;
fid	AsText(EndPoint(g))
105	POINT(10 0)
106	POINT(10 10)
107	POINT(40 10)
SELECT fid, GLength(g) FROM gis_line;
fid	GLength(g)
105	24.14213562373095
106	40
107	30
SELECT fid, NumPoints(g) FROM gis_line;
fid	NumPoints(g)
105	3
106	5
107	2
SELECT fid, AsText(PointN(g, 2)) FROM gis_line;
fid	AsText(PointN(g, 2))
105	POINT(0 10)
106	POINT(20 10)
107	POINT(40 10)
SELECT fid, IsClosed(g) FROM gis_line;
fid	IsClosed(g)
105	0
106	1
107	0
explain extended select AsText(StartPoint(g)),AsText(EndPoint(g)),GLength(g),NumPoints(g),AsText(PointN(g, 2)),IsClosed(g) FROM gis_line;
id	select_type	table	type	possible_keys	key	key_len	ref	rows	filtered	Extra
1	SIMPLE	gis_line	ALL	NULL	NULL	NULL	NULL	3	100.00	
Warnings:
Note	1003	select astext(startpoint(`test`.`gis_line`.`g`)) AS `AsText(StartPoint(g))`,astext(endpoint(`test`.`gis_line`.`g`)) AS `AsText(EndPoint(g))`,glength(`test`.`gis_line`.`g`) AS `GLength(g)`,numpoints(`test`.`gis_line`.`g`) AS `NumPoints(g)`,astext(pointn(`test`.`gis_line`.`g`,2)) AS `AsText(PointN(g, 2))`,isclosed(`test`.`gis_line`.`g`) AS `IsClosed(g)` from `test`.`gis_line`
SELECT fid, AsText(Centroid(g)) FROM gis_polygon;
fid	AsText(Centroid(g))
108	POINT(15 15)
109	POINT(25.416666666666668 25.416666666666668)
110	POINT(20 10)
SELECT fid, Area(g) FROM gis_polygon;
fid	Area(g)
108	100
109	2400
110	450
SELECT fid, AsText(ExteriorRing(g)) FROM gis_polygon;
fid	AsText(ExteriorRing(g))
108	LINESTRING(10 10,20 10,20 20,10 20,10 10)
109	LINESTRING(0 0,50 0,50 50,0 50,0 0)
110	LINESTRING(0 0,30 0,30 30,0 0)
SELECT fid, NumInteriorRings(g) FROM gis_polygon;
fid	NumInteriorRings(g)
108	0
109	1
110	0
SELECT fid, AsText(InteriorRingN(g, 1)) FROM gis_polygon;
fid	AsText(InteriorRingN(g, 1))
108	NULL
109	LINESTRING(10 10,20 10,20 20,10 20,10 10)
110	NULL
explain extended select AsText(Centroid(g)),Area(g),AsText(ExteriorRing(g)),NumInteriorRings(g),AsText(InteriorRingN(g, 1)) FROM gis_polygon;
id	select_type	table	type	possible_keys	key	key_len	ref	rows	filtered	Extra
1	SIMPLE	gis_polygon	ALL	NULL	NULL	NULL	NULL	3	100.00	
Warnings:
Note	1003	select astext(centroid(`test`.`gis_polygon`.`g`)) AS `AsText(Centroid(g))`,area(`test`.`gis_polygon`.`g`) AS `Area(g)`,astext(exteriorring(`test`.`gis_polygon`.`g`)) AS `AsText(ExteriorRing(g))`,numinteriorrings(`test`.`gis_polygon`.`g`) AS `NumInteriorRings(g)`,astext(interiorringn(`test`.`gis_polygon`.`g`,1)) AS `AsText(InteriorRingN(g, 1))` from `test`.`gis_polygon`
SELECT fid, IsClosed(g) FROM gis_multi_line;
fid	IsClosed(g)
114	0
115	0
116	0
SELECT fid, AsText(Centroid(g)) FROM gis_multi_polygon;
fid	AsText(Centroid(g))
117	POINT(55.58852775304245 17.426536064113982)
118	POINT(55.58852775304245 17.426536064113982)
119	POINT(2 2)
SELECT fid, Area(g) FROM gis_multi_polygon;
fid	Area(g)
117	1684.5
118	1684.5
119	4.5
SELECT fid, NumGeometries(g) from gis_multi_point;
fid	NumGeometries(g)
111	4
112	4
113	2
SELECT fid, NumGeometries(g) from gis_multi_line;
fid	NumGeometries(g)
114	2
115	1
116	2
SELECT fid, NumGeometries(g) from gis_multi_polygon;
fid	NumGeometries(g)
117	2
118	2
119	1
SELECT fid, NumGeometries(g) from gis_geometrycollection;
fid	NumGeometries(g)
120	2
121	2
explain extended SELECT fid, NumGeometries(g) from gis_multi_point;
id	select_type	table	type	possible_keys	key	key_len	ref	rows	filtered	Extra
1	SIMPLE	gis_multi_point	ALL	NULL	NULL	NULL	NULL	3	100.00	
Warnings:
Note	1003	select `test`.`gis_multi_point`.`fid` AS `fid`,numgeometries(`test`.`gis_multi_point`.`g`) AS `NumGeometries(g)` from `test`.`gis_multi_point`
SELECT fid, AsText(GeometryN(g, 2)) from gis_multi_point;
fid	AsText(GeometryN(g, 2))
111	POINT(10 10)
112	POINT(11 11)
113	POINT(4 10)
SELECT fid, AsText(GeometryN(g, 2)) from gis_multi_line;
fid	AsText(GeometryN(g, 2))
114	LINESTRING(16 0,16 23,16 48)
115	NULL
116	LINESTRING(2 5,5 8,21 7)
SELECT fid, AsText(GeometryN(g, 2)) from gis_multi_polygon;
fid	AsText(GeometryN(g, 2))
117	POLYGON((59 18,67 18,67 13,59 13,59 18))
118	POLYGON((59 18,67 18,67 13,59 13,59 18))
119	NULL
SELECT fid, AsText(GeometryN(g, 2)) from gis_geometrycollection;
fid	AsText(GeometryN(g, 2))
120	LINESTRING(0 0,10 10)
121	LINESTRING(3 6,7 9)
SELECT fid, AsText(GeometryN(g, 1)) from gis_geometrycollection;
fid	AsText(GeometryN(g, 1))
120	POINT(0 0)
121	POINT(44 6)
explain extended SELECT fid, AsText(GeometryN(g, 2)) from gis_multi_point;
id	select_type	table	type	possible_keys	key	key_len	ref	rows	filtered	Extra
1	SIMPLE	gis_multi_point	ALL	NULL	NULL	NULL	NULL	3	100.00	
Warnings:
Note	1003	select `test`.`gis_multi_point`.`fid` AS `fid`,astext(geometryn(`test`.`gis_multi_point`.`g`,2)) AS `AsText(GeometryN(g, 2))` from `test`.`gis_multi_point`
SELECT g1.fid as first, g2.fid as second,
Within(g1.g, g2.g) as w, Contains(g1.g, g2.g) as c, Overlaps(g1.g, g2.g) as o,
Equals(g1.g, g2.g) as e, Disjoint(g1.g, g2.g) as d, Touches(g1.g, g2.g) as t,
Intersects(g1.g, g2.g) as i, Crosses(g1.g, g2.g) as r
FROM gis_geometrycollection g1, gis_geometrycollection g2 ORDER BY first, second;
first	second	w	c	o	e	d	t	i	r
120	120	1	1	0	1	0	0	1	0
120	121	0	0	1	0	0	0	1	0
121	120	0	0	1	0	0	0	1	0
121	121	1	1	0	1	0	0	1	0
explain extended SELECT g1.fid as first, g2.fid as second,
Within(g1.g, g2.g) as w, Contains(g1.g, g2.g) as c, Overlaps(g1.g, g2.g) as o,
Equals(g1.g, g2.g) as e, Disjoint(g1.g, g2.g) as d, Touches(g1.g, g2.g) as t,
Intersects(g1.g, g2.g) as i, Crosses(g1.g, g2.g) as r
FROM gis_geometrycollection g1, gis_geometrycollection g2 ORDER BY first, second;
id	select_type	table	type	possible_keys	key	key_len	ref	rows	filtered	Extra
1	SIMPLE	g1	ALL	NULL	NULL	NULL	NULL	2	100.00	Using temporary; Using filesort
1	SIMPLE	g2	ALL	NULL	NULL	NULL	NULL	2	100.00	Using join buffer
Warnings:
Note	1003	select `test`.`g1`.`fid` AS `first`,`test`.`g2`.`fid` AS `second`,within(`test`.`g1`.`g`,`test`.`g2`.`g`) AS `w`,contains(`test`.`g1`.`g`,`test`.`g2`.`g`) AS `c`,overlaps(`test`.`g1`.`g`,`test`.`g2`.`g`) AS `o`,equals(`test`.`g1`.`g`,`test`.`g2`.`g`) AS `e`,disjoint(`test`.`g1`.`g`,`test`.`g2`.`g`) AS `d`,touches(`test`.`g1`.`g`,`test`.`g2`.`g`) AS `t`,intersects(`test`.`g1`.`g`,`test`.`g2`.`g`) AS `i`,crosses(`test`.`g1`.`g`,`test`.`g2`.`g`) AS `r` from `test`.`gis_geometrycollection` `g1` join `test`.`gis_geometrycollection` `g2` order by `test`.`g1`.`fid`,`test`.`g2`.`fid`
DROP TABLE gis_point, gis_line, gis_polygon, gis_multi_point, gis_multi_line, gis_multi_polygon, gis_geometrycollection, gis_geometry;
CREATE TABLE t1 (
gp  point,
ln  linestring,
pg  polygon,
mp  multipoint,
mln multilinestring,
mpg multipolygon,
gc  geometrycollection,
gm  geometry
);
SHOW FIELDS FROM t1;
Field	Type	Null	Key	Default	Extra
gp	point	YES		NULL	
ln	linestring	YES		NULL	
pg	polygon	YES		NULL	
mp	multipoint	YES		NULL	
mln	multilinestring	YES		NULL	
mpg	multipolygon	YES		NULL	
gc	geometrycollection	YES		NULL	
gm	geometry	YES		NULL	
ALTER TABLE t1 ADD fid INT NOT NULL;
SHOW FIELDS FROM t1;
Field	Type	Null	Key	Default	Extra
gp	point	YES		NULL	
ln	linestring	YES		NULL	
pg	polygon	YES		NULL	
mp	multipoint	YES		NULL	
mln	multilinestring	YES		NULL	
mpg	multipolygon	YES		NULL	
gc	geometrycollection	YES		NULL	
gm	geometry	YES		NULL	
fid	int(11)	NO		NULL	
DROP TABLE t1;
SELECT AsText(GeometryFromWKB(AsWKB(GeometryFromText('POINT(1 4)'))));
AsText(GeometryFromWKB(AsWKB(GeometryFromText('POINT(1 4)'))))
POINT(1 4)
explain extended SELECT AsText(GeometryFromWKB(AsWKB(GeometryFromText('POINT(1 4)'))));
id	select_type	table	type	possible_keys	key	key_len	ref	rows	filtered	Extra
1	SIMPLE	NULL	NULL	NULL	NULL	NULL	NULL	NULL	NULL	No tables used
Warnings:
Note	1003	select astext(geometryfromwkb(aswkb(geometryfromtext('POINT(1 4)')))) AS `AsText(GeometryFromWKB(AsWKB(GeometryFromText('POINT(1 4)'))))`
explain extended SELECT AsText(GeometryFromWKB(AsWKB(PointFromText('POINT(1 4)'))));
id	select_type	table	type	possible_keys	key	key_len	ref	rows	filtered	Extra
1	SIMPLE	NULL	NULL	NULL	NULL	NULL	NULL	NULL	NULL	No tables used
Warnings:
Note	1003	select astext(geometryfromwkb(aswkb(geometryfromtext('POINT(1 4)')))) AS `AsText(GeometryFromWKB(AsWKB(PointFromText('POINT(1 4)'))))`
SELECT SRID(GeomFromText('LineString(1 1,2 2)',101));
SRID(GeomFromText('LineString(1 1,2 2)',101))
101
explain extended SELECT SRID(GeomFromText('LineString(1 1,2 2)',101));
id	select_type	table	type	possible_keys	key	key_len	ref	rows	filtered	Extra
1	SIMPLE	NULL	NULL	NULL	NULL	NULL	NULL	NULL	NULL	No tables used
Warnings:
Note	1003	select srid(geometryfromtext('LineString(1 1,2 2)',101)) AS `SRID(GeomFromText('LineString(1 1,2 2)',101))`
explain extended select issimple(MultiPoint(Point(3, 6), Point(4, 10))), issimple(Point(3, 6));
id	select_type	table	type	possible_keys	key	key_len	ref	rows	filtered	Extra
1	SIMPLE	NULL	NULL	NULL	NULL	NULL	NULL	NULL	NULL	No tables used
Warnings:
Note	1003	select issimple(multipoint(point(3,6),point(4,10))) AS `issimple(MultiPoint(Point(3, 6), Point(4, 10)))`,issimple(point(3,6)) AS `issimple(Point(3, 6))`
create table t1 (a geometry not null);
insert into t1 values (GeomFromText('Point(1 2)'));
insert into t1 values ('Garbage');
ERROR 22003: Cannot get geometry object from data you send to the GEOMETRY field
insert IGNORE into t1 values ('Garbage');
ERROR 22003: Cannot get geometry object from data you send to the GEOMETRY field
alter table t1 add spatial index(a);
drop table t1;
create table t1(a geometry not null, spatial index(a));
insert into t1 values
(GeomFromText('POINT(1 1)')), (GeomFromText('POINT(3 3)')), 
(GeomFromText('POINT(4 4)')), (GeomFromText('POINT(6 6)'));
select AsText(a) from t1 where
MBRContains(GeomFromText('Polygon((0 0, 0 2, 2 2, 2 0, 0 0))'), a)
or
MBRContains(GeomFromText('Polygon((2 2, 2 5, 5 5, 5 2, 2 2))'), a);
AsText(a)
POINT(1 1)
POINT(3 3)
POINT(4 4)
select AsText(a) from t1 where
MBRContains(GeomFromText('Polygon((0 0, 0 2, 2 2, 2 0, 0 0))'), a)
and
MBRContains(GeomFromText('Polygon((0 0, 0 7, 7 7, 7 0, 0 0))'), a);
AsText(a)
POINT(1 1)
drop table t1;
CREATE TABLE t1 (Coordinates POINT NOT NULL, SPATIAL INDEX(Coordinates));
INSERT INTO t1 VALUES(GeomFromText('POINT(383293632 1754448)'));
INSERT INTO t1 VALUES(GeomFromText('POINT(564952612 157516260)'));
INSERT INTO t1 VALUES(GeomFromText('POINT(903994614 180726515)'));
INSERT INTO t1 VALUES(GeomFromText('POINT(98128178 141127631)'));
INSERT INTO t1 VALUES(GeomFromText('POINT(862547902 799334546)'));
INSERT INTO t1 VALUES(GeomFromText('POINT(341989013 850270906)'));
INSERT INTO t1 VALUES(GeomFromText('POINT(803302376 93039099)'));
INSERT INTO t1 VALUES(GeomFromText('POINT(857439153 817431356)'));
INSERT INTO t1 VALUES(GeomFromText('POINT(319757546 343162742)'));
INSERT INTO t1 VALUES(GeomFromText('POINT(826341972 717484432)'));
INSERT INTO t1 VALUES(GeomFromText('POINT(305066789 201736238)'));
INSERT INTO t1 VALUES(GeomFromText('POINT(626068992 616241497)'));
INSERT INTO t1 VALUES(GeomFromText('POINT(55789424 755830108)'));
INSERT INTO t1 VALUES(GeomFromText('POINT(802874458 312435220)'));
INSERT INTO t1 VALUES(GeomFromText('POINT(153795660 551723671)'));
INSERT INTO t1 VALUES(GeomFromText('POINT(242207428 537089292)'));
INSERT INTO t1 VALUES(GeomFromText('POINT(553478119 807160039)'));
INSERT INTO t1 VALUES(GeomFromText('POINT(694605552 457472733)'));
INSERT INTO t1 VALUES(GeomFromText('POINT(987886554 792733729)'));
INSERT INTO t1 VALUES(GeomFromText('POINT(598600363 850434457)'));
INSERT INTO t1 VALUES(GeomFromText('POINT(592068275 940589376)'));
INSERT INTO t1 VALUES(GeomFromText('POINT(700705362 395370650)'));
INSERT INTO t1 VALUES(GeomFromText('POINT(33628474 558144514)'));
INSERT INTO t1 VALUES(GeomFromText('POINT(212802006 353386020)'));
INSERT INTO t1 VALUES(GeomFromText('POINT(901307256 39143977)'));
INSERT INTO t1 VALUES(GeomFromText('POINT(70870451 206374045)'));
INSERT INTO t1 VALUES(GeomFromText('POINT(240880214 696939443)'));
INSERT INTO t1 VALUES(GeomFromText('POINT(822615542 296669638)'));
INSERT INTO t1 VALUES(GeomFromText('POINT(452769551 625489999)'));
INSERT INTO t1 VALUES(GeomFromText('POINT(609104858 606565210)'));
INSERT INTO t1 VALUES(GeomFromText('POINT(177213669 851312285)'));
INSERT INTO t1 VALUES(GeomFromText('POINT(143654501 730691787)'));
INSERT INTO t1 VALUES(GeomFromText('POINT(658472325 838260052)'));
INSERT INTO t1 VALUES(GeomFromText('POINT(188164520 646358878)'));
INSERT INTO t1 VALUES(GeomFromText('POINT(630993781 786764883)'));
INSERT INTO t1 VALUES(GeomFromText('POINT(496793334 223062055)'));
INSERT INTO t1 VALUES(GeomFromText('POINT(727354258 197498696)'));
INSERT INTO t1 VALUES(GeomFromText('POINT(618432704 760982731)'));
INSERT INTO t1 VALUES(GeomFromText('POINT(755643210 831234710)'));
INSERT INTO t1 VALUES(GeomFromText('POINT(114368751 656950466)'));
INSERT INTO t1 VALUES(GeomFromText('POINT(870378686 185239202)'));
INSERT INTO t1 VALUES(GeomFromText('POINT(863324511 111258900)'));
INSERT INTO t1 VALUES(GeomFromText('POINT(882178645 685940052)'));
INSERT INTO t1 VALUES(GeomFromText('POINT(407928538 334948195)'));
INSERT INTO t1 VALUES(GeomFromText('POINT(311430051 17033395)'));
INSERT INTO t1 VALUES(GeomFromText('POINT(941513405 488643719)'));
INSERT INTO t1 VALUES(GeomFromText('POINT(868345680 85167906)'));
INSERT INTO t1 VALUES(GeomFromText('POINT(219335507 526818004)'));
INSERT INTO t1 VALUES(GeomFromText('POINT(923427958 407500026)'));
INSERT INTO t1 VALUES(GeomFromText('POINT(173176882 554421738)'));
INSERT INTO t1 VALUES(GeomFromText('POINT(194264908 669970217)'));
INSERT INTO t1 VALUES(GeomFromText('POINT(777483793 921619165)'));
INSERT INTO t1 VALUES(GeomFromText('POINT(867468912 395916497)'));
INSERT INTO t1 VALUES(GeomFromText('POINT(682601897 623112122)'));
INSERT INTO t1 VALUES(GeomFromText('POINT(227151206 796970647)'));
INSERT INTO t1 VALUES(GeomFromText('POINT(280062588 97529892)'));
INSERT INTO t1 VALUES(GeomFromText('POINT(982209849 143387099)'));
INSERT INTO t1 VALUES(GeomFromText('POINT(208788792 864388493)'));
INSERT INTO t1 VALUES(GeomFromText('POINT(829327151 616717329)'));
INSERT INTO t1 VALUES(GeomFromText('POINT(199336688 140757201)'));
INSERT INTO t1 VALUES(GeomFromText('POINT(633750724 140850093)'));
INSERT INTO t1 VALUES(GeomFromText('POINT(629400920 502096404)'));
INSERT INTO t1 VALUES(GeomFromText('POINT(226017998 848736426)'));
INSERT INTO t1 VALUES(GeomFromText('POINT(28914408 149445955)'));
INSERT INTO t1 VALUES(GeomFromText('POINT(256236452 202091290)'));
INSERT INTO t1 VALUES(GeomFromText('POINT(703867693 450501360)'));
INSERT INTO t1 VALUES(GeomFromText('POINT(872061506 481351486)'));
INSERT INTO t1 VALUES(GeomFromText('POINT(372120524 739530418)'));
INSERT INTO t1 VALUES(GeomFromText('POINT(877267982 54722420)'));
INSERT INTO t1 VALUES(GeomFromText('POINT(362642540 104419188)'));
INSERT INTO t1 VALUES(GeomFromText('POINT(851693067 642705127)'));
INSERT INTO t1 VALUES(GeomFromText('POINT(201949080 833902916)'));
INSERT INTO t1 VALUES(GeomFromText('POINT(786092225 410737872)'));
INSERT INTO t1 VALUES(GeomFromText('POINT(698291409 615419376)'));
INSERT INTO t1 VALUES(GeomFromText('POINT(27455201 897628096)'));
INSERT INTO t1 VALUES(GeomFromText('POINT(756176576 661205925)'));
INSERT INTO t1 VALUES(GeomFromText('POINT(38478189 385577496)'));
INSERT INTO t1 VALUES(GeomFromText('POINT(163302328 264496186)'));
INSERT INTO t1 VALUES(GeomFromText('POINT(234313922 192216735)'));
INSERT INTO t1 VALUES(GeomFromText('POINT(413942141 490550373)'));
INSERT INTO t1 VALUES(GeomFromText('POINT(394308025 117809834)'));
INSERT INTO t1 VALUES(GeomFromText('POINT(941051732 266369530)'));
INSERT INTO t1 VALUES(GeomFromText('POINT(599161319 313172256)'));
INSERT INTO t1 VALUES(GeomFromText('POINT(5899948 476429301)'));
INSERT INTO t1 VALUES(GeomFromText('POINT(367894677 368542487)'));
INSERT INTO t1 VALUES(GeomFromText('POINT(580848489 219587743)'));
INSERT INTO t1 VALUES(GeomFromText('POINT(11247614 782797569)'));
drop table t1;
create table t1 select GeomFromWKB(POINT(1,3));
show create table t1;
Table	Create Table
t1	CREATE TABLE `t1` (
  `GeomFromWKB(POINT(1,3))` geometry DEFAULT NULL
) ENGINE=MyISAM DEFAULT CHARSET=latin1
drop table t1;
CREATE TABLE `t1` (`object_id` bigint(20) unsigned NOT NULL default '0', `geo`
geometry NOT NULL default '') ENGINE=MyISAM ;
Warnings:
Warning	1101	BLOB/TEXT column 'geo' can't have a default value
insert into t1 values ('85984',GeomFromText('MULTIPOLYGON(((-115.006363
36.305435,-114.992394 36.305202,-114.991219 36.305975,-114.991163
36.306845,-114.989432 36.309452,-114.978275 36.312642,-114.977363
36.311978,-114.975327 36.312344,-114.96502 36.31597,-114.963364
36.313629,-114.961723 36.313721,-114.956398 36.316057,-114.951882
36.320979,-114.947073 36.323475,-114.945207 36.326451,-114.945207
36.326451,-114.944132 36.326061,-114.94003 36.326588,-114.924017
36.334484,-114.923281 36.334146,-114.92564 36.331504,-114.94072
36.319282,-114.945348 36.314812,-114.948091 36.314762,-114.951755
36.316211,-114.952446 36.313883,-114.952644 36.309488,-114.944725
36.313083,-114.93706 36.32043,-114.932478 36.323497,-114.924556
36.327708,-114.922608 36.329715,-114.92009 36.328695,-114.912105
36.323566,-114.901647 36.317952,-114.897436 36.313968,-114.895344
36.309573,-114.891699 36.304398,-114.890569 36.303551,-114.886356
36.302702,-114.885141 36.301351,-114.885709 36.297391,-114.892499
36.290893,-114.902142 36.288974,-114.904941 36.288838,-114.905308
36.289845,-114.906325 36.290395,-114.909916 36.289549,-114.914527
36.287535,-114.918797 36.284423,-114.922982 36.279731,-114.924113
36.277282,-114.924057 36.275817,-114.927733 36.27053,-114.929354
36.269029,-114.929354 36.269029,-114.950856 36.268715,-114.950768
36.264324,-114.960206 36.264293,-114.960301 36.268943,-115.006662
36.268929,-115.008583 36.265619,-115.00665 36.264247,-115.006659
36.246873,-115.006659 36.246873,-115.006838 36.247697,-115.010764
36.247774,-115.015609 36.25113,-115.015765 36.254505,-115.029517
36.254619,-115.038573 36.249317,-115.038573 36.249317,-115.023403
36.25841,-115.023873 36.258994,-115.031845 36.259829,-115.03183
36.261053,-115.025561 36.261095,-115.036417 36.274632,-115.033729
36.276041,-115.032217 36.274851,-115.029845 36.273959,-115.029934
36.274966,-115.025763 36.274896,-115.025406 36.281044,-115.028731
36.284471,-115.036497 36.290377,-115.042071 36.291039,-115.026759
36.298478,-115.008995 36.301966,-115.006363 36.305435),(-115.079835
36.244369,-115.079735 36.260186,-115.076435 36.262369,-115.069758
36.265,-115.070235 36.268757,-115.064542 36.268655,-115.061843
36.269857,-115.062676 36.270693,-115.06305 36.272344,-115.059051
36.281023,-115.05918 36.283008,-115.060591 36.285246,-115.061913
36.290022,-115.062499 36.306353,-115.062499 36.306353,-115.060918
36.30642,-115.06112 36.289779,-115.05713 36.2825,-115.057314
36.279446,-115.060779 36.274659,-115.061366 36.27209,-115.057858
36.26557,-115.055805 36.262883,-115.054688 36.262874,-115.047335
36.25037,-115.044234 36.24637,-115.052434 36.24047,-115.061734
36.23507,-115.061934 36.22677,-115.061934 36.22677,-115.061491
36.225267,-115.062024 36.218194,-115.060134 36.218278,-115.060133
36.210771,-115.057833 36.210771,-115.057433 36.196271,-115.062233
36.196271,-115.062233 36.190371,-115.062233 36.190371,-115.065533
36.190371,-115.071333 36.188571,-115.098331 36.188275,-115.098331
36.188275,-115.098435 36.237569,-115.097535 36.240369,-115.097535
36.240369,-115.093235 36.240369,-115.089135 36.240469,-115.083135
36.240569,-115.083135 36.240569,-115.079835
36.244369)))')),('85998',GeomFromText('MULTIPOLYGON(((-115.333107
36.264587,-115.333168 36.280638,-115.333168 36.280638,-115.32226
36.280643,-115.322538 36.274311,-115.327222 36.274258,-115.32733
36.263026,-115.330675 36.262984,-115.332132 36.264673,-115.333107
36.264587),(-115.247239 36.247066,-115.247438 36.218267,-115.247438
36.218267,-115.278525 36.219263,-115.278525 36.219263,-115.301545
36.219559,-115.332748 36.219197,-115.332757 36.220041,-115.332757
36.220041,-115.332895 36.233514,-115.349023 36.233479,-115.351489
36.234475,-115.353681 36.237021,-115.357106 36.239789,-115.36519
36.243331,-115.368156 36.243487,-115.367389 36.244902,-115.364553
36.246014,-115.359219 36.24616,-115.356186 36.248025,-115.353347
36.248004,-115.350813 36.249507,-115.339673 36.25387,-115.333069
36.255018,-115.333069 36.255018,-115.333042 36.247767,-115.279039
36.248666,-115.263639 36.247466,-115.263839 36.252766,-115.261439
36.252666,-115.261439 36.247366,-115.247239 36.247066)))'));
select object_id, geometrytype(geo), ISSIMPLE(GEO), ASTEXT(centroid(geo)) from
t1 where object_id=85998;
object_id	geometrytype(geo)	ISSIMPLE(GEO)	ASTEXT(centroid(geo))
85998	MULTIPOLYGON	0	POINT(115.31877315203187 -36.23747282102153)
select object_id, geometrytype(geo), ISSIMPLE(GEO), ASTEXT(centroid(geo)) from
t1 where object_id=85984;
object_id	geometrytype(geo)	ISSIMPLE(GEO)	ASTEXT(centroid(geo))
85984	MULTIPOLYGON	0	POINT(-114.87787186923313 36.33101763469059)
drop table t1;
create table t1 (fl geometry not null);
insert into t1 values (1);
ERROR 22003: Cannot get geometry object from data you send to the GEOMETRY field
insert into t1 values (1.11);
ERROR 22003: Cannot get geometry object from data you send to the GEOMETRY field
insert into t1 values ("qwerty");
ERROR 22003: Cannot get geometry object from data you send to the GEOMETRY field
insert into t1 values (pointfromtext('point(1,1)'));
ERROR 23000: Column 'fl' cannot be null
drop table t1;
select (asWKT(geomfromwkb((0x000000000140240000000000004024000000000000))));
(asWKT(geomfromwkb((0x000000000140240000000000004024000000000000))))
POINT(10 10)
select (asWKT(geomfromwkb((0x010100000000000000000024400000000000002440))));
(asWKT(geomfromwkb((0x010100000000000000000024400000000000002440))))
POINT(10 10)
create table t1 (g GEOMETRY);
select * from t1;
Catalog	Database	Table	Table_alias	Column	Column_alias	Type	Length	Max length	Is_null	Flags	Decimals	Charsetnr
def	test	t1	t1	g	g	255	4294967295	0	Y	144	0	63
g
select asbinary(g) from t1;
Catalog	Database	Table	Table_alias	Column	Column_alias	Type	Length	Max length	Is_null	Flags	Decimals	Charsetnr
def					asbinary(g)	252	4294967295	0	Y	128	0	63
asbinary(g)
drop table t1;
create table t1 (a TEXT, b GEOMETRY NOT NULL, SPATIAL KEY(b));
alter table t1 disable keys;
load data infile '../../std_data/bad_gis_data.dat' into table t1;
ERROR 22004: Column set to default value; NULL supplied to NOT NULL column 'b' at row 1
alter table t1 enable keys;
drop table t1;
create table t1 (a int, b blob);
insert into t1 values (1, ''), (2, NULL), (3, '1');
select * from t1;
a	b
1	
2	NULL
3	1
select
geometryfromtext(b) IS NULL, geometryfromwkb(b) IS NULL, astext(b) IS NULL, 
aswkb(b) IS NULL, geometrytype(b) IS NULL, centroid(b) IS NULL,
envelope(b) IS NULL, startpoint(b) IS NULL, endpoint(b) IS NULL,
exteriorring(b) IS NULL, pointn(b, 1) IS NULL, geometryn(b, 1) IS NULL,
interiorringn(b, 1) IS NULL, multipoint(b) IS NULL, isempty(b) IS NULL,
issimple(b) IS NULL, isclosed(b) IS NULL, dimension(b) IS NULL,
numgeometries(b) IS NULL, numinteriorrings(b) IS NULL, numpoints(b) IS NULL,
area(b) IS NULL, glength(b) IS NULL, srid(b) IS NULL, x(b) IS NULL, 
y(b) IS NULL
from t1;
ERROR 22007: Illegal non geometric '`test`.`t1`.`b`' value found during parsing
select 
within(b, b) IS NULL, contains(b, b) IS NULL, overlaps(b, b) IS NULL, 
equals(b, b) IS NULL, disjoint(b, b) IS NULL, touches(b, b) IS NULL, 
intersects(b, b) IS NULL, crosses(b, b) IS NULL
from t1;
within(b, b) IS NULL	contains(b, b) IS NULL	overlaps(b, b) IS NULL	equals(b, b) IS NULL	disjoint(b, b) IS NULL	touches(b, b) IS NULL	intersects(b, b) IS NULL	crosses(b, b) IS NULL
1	1	1	1	1	1	1	1
1	1	1	1	1	1	1	1
1	1	1	1	1	1	1	1
select 
point(b, b) IS NULL, linestring(b) IS NULL, polygon(b) IS NULL, multipoint(b) IS NULL, 
multilinestring(b) IS NULL, multipolygon(b) IS NULL, 
geometrycollection(b) IS NULL
from t1;
ERROR 22007: Illegal non geometric '`test`.`t1`.`b`' value found during parsing
drop table t1;
CREATE TABLE t1(a POINT) ENGINE=MyISAM;
INSERT INTO t1 VALUES (NULL);
SELECT * FROM t1;
a
NULL
DROP TABLE t1;
CREATE TABLE `t1` ( `col9` set('a'), `col89` date);
INSERT INTO `t1` VALUES ('','0000-00-00');
select geomfromtext(col9,col89) as a from t1;
a
NULL
DROP TABLE t1;
CREATE TABLE t1 (
geomdata polygon NOT NULL,
SPATIAL KEY index_geom (geomdata)
) ENGINE=MyISAM DEFAULT CHARSET=latin2 DELAY_KEY_WRITE=1 ROW_FORMAT=FIXED;
CREATE TABLE t2 (
geomdata polygon NOT NULL,
SPATIAL KEY index_geom (geomdata)
) ENGINE=MyISAM DEFAULT CHARSET=latin2 DELAY_KEY_WRITE=1 ROW_FORMAT=FIXED;
CREATE TABLE t3
select 
aswkb(ws.geomdata) AS geomdatawkb 
from 
t1 ws
union 
select 
aswkb(ws.geomdata) AS geomdatawkb 
from 
t2 ws;
describe t3;
Field	Type	Null	Key	Default	Extra
geomdatawkb	longblob	YES		NULL	
drop table t1;
drop table t2;
drop table t3;
create table t1(col1 geometry default null,col15 geometrycollection not
null,spatial index(col15),index(col1(15)))engine=myisam;
insert into t1 set col15 = GeomFromText('POINT(6 5)');
insert into t1 set col15 = GeomFromText('POINT(6 5)');
check table t1 extended;
Table	Op	Msg_type	Msg_text
test.t1	check	status	OK
drop table t1;
End of 4.1 tests
create table t1 (s1 geometry not null,s2 char(100));
create trigger t1_bu before update on t1 for each row set new.s1 = null;
insert into t1 values (null,null);
ERROR 23000: Column 's1' cannot be null
drop table t1;
drop procedure if exists fn3;
create function fn3 () returns point deterministic return GeomFromText("point(1 1)");
show create function fn3;
Function	sql_mode	Create Function	character_set_client	collation_connection	Database Collation
fn3		CREATE DEFINER=`root`@`localhost` FUNCTION `fn3`() RETURNS point
    DETERMINISTIC
return GeomFromText("point(1 1)")	latin1	latin1_swedish_ci	latin1_swedish_ci
select astext(fn3());
astext(fn3())
POINT(1 1)
drop function fn3;
create table t1(pt POINT);
alter table t1 add primary key pti(pt);
drop table t1;
create table t1(pt GEOMETRY);
alter table t1 add primary key pti(pt);
ERROR 42000: BLOB/TEXT column 'pt' used in key specification without a key length
alter table t1 add primary key pti(pt(20));
drop table t1;
create table t1 select GeomFromText('point(1 1)');
desc t1;
Field	Type	Null	Key	Default	Extra
GeomFromText('point(1 1)')	geometry	YES		NULL	
drop table t1;
create table t1 (g geometry not null);
insert into t1 values(default);
ERROR 22003: Cannot get geometry object from data you send to the GEOMETRY field
drop table t1;
CREATE TABLE t1 (a GEOMETRY);
CREATE VIEW v1 AS SELECT GeomFromwkb(ASBINARY(a)) FROM t1;
CREATE VIEW v2 AS SELECT a FROM t1;
DESCRIBE v1;
Field	Type	Null	Key	Default	Extra
GeomFromwkb(ASBINARY(a))	geometry	YES		NULL	
DESCRIBE v2;
Field	Type	Null	Key	Default	Extra
a	geometry	YES		NULL	
DROP VIEW v1,v2;
DROP TABLE t1;
create table t1 (name VARCHAR(100), square GEOMETRY);
INSERT INTO t1 VALUES("center", GeomFromText('POLYGON (( 0 0, 0 2, 2 2, 2 0, 0 0))'));
INSERT INTO t1 VALUES("small",  GeomFromText('POLYGON (( 0 0, 0 1, 1 1, 1 0, 0 0))'));
INSERT INTO t1 VALUES("big",    GeomFromText('POLYGON (( 0 0, 0 3, 3 3, 3 0, 0 0))'));
INSERT INTO t1 VALUES("up",     GeomFromText('POLYGON (( 0 1, 0 3, 2 3, 2 1, 0 1))'));
INSERT INTO t1 VALUES("up2",    GeomFromText('POLYGON (( 0 2, 0 4, 2 4, 2 2, 0 2))'));
INSERT INTO t1 VALUES("up3",    GeomFromText('POLYGON (( 0 3, 0 5, 2 5, 2 3, 0 3))'));
INSERT INTO t1 VALUES("down",   GeomFromText('POLYGON (( 0 -1, 0  1, 2  1, 2 -1, 0 -1))'));
INSERT INTO t1 VALUES("down2",  GeomFromText('POLYGON (( 0 -2, 0  0, 2  0, 2 -2, 0 -2))'));
INSERT INTO t1 VALUES("down3",  GeomFromText('POLYGON (( 0 -3, 0 -1, 2 -1, 2 -3, 0 -3))'));
INSERT INTO t1 VALUES("right",  GeomFromText('POLYGON (( 1 0, 1 2, 3 2, 3 0, 1 0))'));
INSERT INTO t1 VALUES("right2", GeomFromText('POLYGON (( 2 0, 2 2, 4 2, 4 0, 2 0))'));
INSERT INTO t1 VALUES("right3", GeomFromText('POLYGON (( 3 0, 3 2, 5 2, 5 0, 3 0))'));
INSERT INTO t1 VALUES("left",   GeomFromText('POLYGON (( -1 0, -1 2,  1 2,  1 0, -1 0))'));
INSERT INTO t1 VALUES("left2",  GeomFromText('POLYGON (( -2 0, -2 2,  0 2,  0 0, -2 0))'));
INSERT INTO t1 VALUES("left3",  GeomFromText('POLYGON (( -3 0, -3 2, -1 2, -1 0, -3 0))'));
SELECT GROUP_CONCAT(a2.name ORDER BY a2.name) AS mbrcontains  FROM t1 a1 JOIN t1 a2 ON MBRContains(   a1.square, a2.square) WHERE a1.name = "center" GROUP BY a1.name;
mbrcontains
center,small
SELECT GROUP_CONCAT(a2.name ORDER BY a2.name) AS mbrdisjoint  FROM t1 a1 JOIN t1 a2 ON MBRDisjoint(   a1.square, a2.square) WHERE a1.name = "center" GROUP BY a1.name;
mbrdisjoint
down3,left3,right3,up3
SELECT GROUP_CONCAT(a2.name ORDER BY a2.name) AS mbrequal     FROM t1 a1 JOIN t1 a2 ON MBREqual(      a1.square, a2.square) WHERE a1.name = "center" GROUP BY a1.name;
mbrequal
center
SELECT GROUP_CONCAT(a2.name ORDER BY a2.name) AS mbrintersect FROM t1 a1 JOIN t1 a2 ON MBRIntersects( a1.square, a2.square) WHERE a1.name = "center" GROUP BY a1.name;
mbrintersect
big,center,down,down2,left,left2,right,right2,small,up,up2
SELECT GROUP_CONCAT(a2.name ORDER BY a2.name) AS mbroverlaps  FROM t1 a1 JOIN t1 a2 ON MBROverlaps(   a1.square, a2.square) WHERE a1.name = "center" GROUP BY a1.name;
mbroverlaps
down,left,right,up
SELECT GROUP_CONCAT(a2.name ORDER BY a2.name) AS mbrtouches   FROM t1 a1 JOIN t1 a2 ON MBRTouches(    a1.square, a2.square) WHERE a1.name = "center" GROUP BY a1.name;
mbrtouches
down2,left2,right2,up2
SELECT GROUP_CONCAT(a2.name ORDER BY a2.name) AS mbrwithin    FROM t1 a1 JOIN t1 a2 ON MBRWithin(     a1.square, a2.square) WHERE a1.name = "center" GROUP BY a1.name;
mbrwithin
big,center
SELECT GROUP_CONCAT(a2.name ORDER BY a2.name) AS contains     FROM t1 a1 JOIN t1 a2 ON Contains(      a1.square, a2.square) WHERE a1.name = "center" GROUP BY a1.name;
contains
center,small
SELECT GROUP_CONCAT(a2.name ORDER BY a2.name) AS disjoint     FROM t1 a1 JOIN t1 a2 ON Disjoint(      a1.square, a2.square) WHERE a1.name = "center" GROUP BY a1.name;
disjoint
down3,left3,right3,up3
SELECT GROUP_CONCAT(a2.name ORDER BY a2.name) AS equals       FROM t1 a1 JOIN t1 a2 ON Equals(        a1.square, a2.square) WHERE a1.name = "center" GROUP BY a1.name;
equals
center
SELECT GROUP_CONCAT(a2.name ORDER BY a2.name) AS intersect    FROM t1 a1 JOIN t1 a2 ON Intersects(    a1.square, a2.square) WHERE a1.name = "center" GROUP BY a1.name;
intersect
big,center,down,down2,left,left2,right,right2,small,up,up2
SELECT GROUP_CONCAT(a2.name ORDER BY a2.name) AS overlaps     FROM t1 a1 JOIN t1 a2 ON Overlaps(      a1.square, a2.square) WHERE a1.name = "center" GROUP BY a1.name;
overlaps
down,left,right,up
SELECT GROUP_CONCAT(a2.name ORDER BY a2.name) AS touches      FROM t1 a1 JOIN t1 a2 ON Touches(       a1.square, a2.square) WHERE a1.name = "center" GROUP BY a1.name;
touches
down2,left2,right2,up2
SELECT GROUP_CONCAT(a2.name ORDER BY a2.name) AS within       FROM t1 a1 JOIN t1 a2 ON Within(        a1.square, a2.square) WHERE a1.name = "center" GROUP BY a1.name;
within
big,center
SET @vert1   = GeomFromText('POLYGON ((0 -2, 0 2, 0 -2))');
SET @horiz1  = GeomFromText('POLYGON ((-2 0, 2 0, -2 0))');
SET @horiz2 = GeomFromText('POLYGON ((-1 0, 3 0, -1 0))');
SET @horiz3 = GeomFromText('POLYGON ((2 0, 3 0, 2 0))');
SET @point1 = GeomFromText('POLYGON ((0 0))');
SET @point2 = GeomFromText('POLYGON ((-2 0))');
SELECT GROUP_CONCAT(a1.name ORDER BY a1.name) AS overlaps FROM t1 a1 WHERE Overlaps(a1.square, @vert1) GROUP BY a1.name;
overlaps
SELECT GROUP_CONCAT(a1.name ORDER BY a1.name) AS overlaps FROM t1 a1 WHERE Overlaps(a1.square, @horiz1) GROUP BY a1.name;
overlaps
SELECT Overlaps(@horiz1, @vert1) FROM DUAL;
Overlaps(@horiz1, @vert1)
0
SELECT Overlaps(@horiz1, @horiz2) FROM DUAL;
Overlaps(@horiz1, @horiz2)
1
SELECT Overlaps(@horiz1, @horiz3) FROM DUAL;
Overlaps(@horiz1, @horiz3)
0
SELECT Overlaps(@horiz1, @point1) FROM DUAL;
Overlaps(@horiz1, @point1)
0
SELECT Overlaps(@horiz1, @point2) FROM DUAL;
Overlaps(@horiz1, @point2)
0
DROP TABLE t1;
create table t1(f1 geometry, f2 point, f3 linestring);
select f1 from t1 union select f1 from t1;
f1
insert into t1 (f2,f3) values (GeomFromText('POINT(1 1)'),
GeomFromText('LINESTRING(0 0,1 1,2 2)'));
select AsText(f2),AsText(f3) from t1;
AsText(f2)	AsText(f3)
POINT(1 1)	LINESTRING(0 0,1 1,2 2)
select AsText(a) from (select f2 as a from t1 union select f3 from t1) t;
AsText(a)
POINT(1 1)
LINESTRING(0 0,1 1,2 2)
create table t2 as select f2 as a from t1 union select f3 from t1;
desc t2;
Field	Type	Null	Key	Default	Extra
a	point	YES		NULL	
select AsText(a) from t2;
AsText(a)
POINT(1 1)
LINESTRING(0 0,1 1,2 2)
drop table t1, t2;
SELECT 1;
1
1
CREATE TABLE t1 (p POINT);
CREATE TABLE t2 (p POINT, INDEX(p));
INSERT INTO t1 VALUES (POINTFROMTEXT('POINT(1 2)'));
INSERT INTO t2 VALUES (POINTFROMTEXT('POINT(1 2)'));
SELECT COUNT(*) FROM t1 WHERE p=POINTFROMTEXT('POINT(1 2)');
COUNT(*)
1
EXPLAIN 
SELECT COUNT(*) FROM t2 WHERE p=POINTFROMTEXT('POINT(1 2)');
id	select_type	table	type	possible_keys	key	key_len	ref	rows	Extra
1	SIMPLE	t2	system	p	NULL	NULL	NULL	1	
SELECT COUNT(*) FROM t2 WHERE p=POINTFROMTEXT('POINT(1 2)');
COUNT(*)
1
INSERT INTO t1 VALUES (POINTFROMTEXT('POINT(1 2)'));
INSERT INTO t2 VALUES (POINTFROMTEXT('POINT(1 2)'));
EXPLAIN 
SELECT COUNT(*) FROM t1 WHERE p=POINTFROMTEXT('POINT(1 2)');
id	select_type	table	type	possible_keys	key	key_len	ref	rows	Extra
1	SIMPLE	t1	ALL	NULL	NULL	NULL	NULL	2	Using where
SELECT COUNT(*) FROM t1 WHERE p=POINTFROMTEXT('POINT(1 2)');
COUNT(*)
2
EXPLAIN 
SELECT COUNT(*) FROM t2 WHERE p=POINTFROMTEXT('POINT(1 2)');
id	select_type	table	type	possible_keys	key	key_len	ref	rows	Extra
1	SIMPLE	t2	ref	p	p	28	const	1	Using where
SELECT COUNT(*) FROM t2 WHERE p=POINTFROMTEXT('POINT(1 2)');
COUNT(*)
2
EXPLAIN 
SELECT COUNT(*) FROM t2 IGNORE INDEX(p) WHERE p=POINTFROMTEXT('POINT(1 2)');
id	select_type	table	type	possible_keys	key	key_len	ref	rows	Extra
1	SIMPLE	t2	ALL	NULL	NULL	NULL	NULL	2	Using where
SELECT COUNT(*) FROM t2 IGNORE INDEX(p) WHERE p=POINTFROMTEXT('POINT(1 2)');
COUNT(*)
2
DROP TABLE t1, t2;
End of 5.0 tests
#
# Test for bug #58650 "Failing assertion: primary_key_no == -1 ||
#                      primary_key_no == 0".
#
drop table if exists t1;
# The minimal test case.
create table t1 (a int not null, b linestring not null, unique key b (b(12)), unique key a (a));
drop table t1;
# The original test case.
create table t1 (a int not null, b linestring not null, unique key b (b(12)));
create unique index a on t1(a);
drop table t1;
create table `t1` (`col002` point)engine=myisam;
insert into t1 values (),(),();
select min(`col002`) from t1 union select `col002` from t1;
min(`col002`)
NULL
drop table t1;
#
# Bug #47780: crash when comparing GIS items from subquery
#
CREATE TABLE t1(a INT, b MULTIPOLYGON);
INSERT INTO t1 VALUES 
(0,
GEOMFROMTEXT(
'multipolygon(((1 2,3 4,5 6,7 8,9 8),(7 6,5 4,3 2,1 2,3 4)))'));
# must not crash
SELECT 1 FROM t1 WHERE a <> (SELECT GEOMETRYCOLLECTIONFROMWKB(b) FROM t1);
1
DROP TABLE t1;
#
# Bug #49250 : spatial btree index corruption and crash
# Part one : spatial syntax check
#
CREATE TABLE t1(col1 MULTIPOLYGON NOT NULL,
SPATIAL INDEX USING BTREE (col1));
ERROR 42000: You have an error in your SQL syntax; check the manual that corresponds to your MySQL server version for the right syntax to use near 'USING BTREE (col1))' at line 2
CREATE TABLE t2(col1 MULTIPOLYGON NOT NULL);
CREATE SPATIAL INDEX USING BTREE ON t2(col);
ERROR 42000: You have an error in your SQL syntax; check the manual that corresponds to your MySQL server version for the right syntax to use near 'USING BTREE ON t2(col)' at line 1
ALTER TABLE t2 ADD SPATIAL INDEX USING BTREE (col1);
ERROR 42000: You have an error in your SQL syntax; check the manual that corresponds to your MySQL server version for the right syntax to use near 'USING BTREE (col1)' at line 1
DROP TABLE t2;
End of 5.0 tests
create table t1 (f1 tinyint(1), f2 char(1), f3 varchar(1), f4 geometry, f5 datetime);
create view v1 as select * from t1;
desc v1;
Field	Type	Null	Key	Default	Extra
f1	tinyint(1)	YES		NULL	
f2	char(1)	YES		NULL	
f3	varchar(1)	YES		NULL	
f4	geometry	YES		NULL	
f5	datetime	YES		NULL	
drop view v1;
drop table t1;
SELECT MultiPoint(12345,'');
ERROR 22007: Illegal non geometric '12345' value found during parsing
SELECT 1 FROM (SELECT GREATEST(1,GEOMETRYCOLLECTION('00000','00000')) b FROM DUAL) AS d WHERE (LINESTRING(d.b));
ERROR 22007: Illegal non geometric ''00000'' value found during parsing
#
# BUG#51875: crash when loading data into geometry function polyfromwkb
#
SET @a=0x00000000030000000100000000000000000000000000144000000000000014400000000000001840000000000000184000000000000014400000000000001440;
SET @a=POLYFROMWKB(@a);
SET @a=0x00000000030000000000000000000000000000000000144000000000000014400000000000001840000000000000184000000000000014400000000000001440;
SET @a=POLYFROMWKB(@a);
create table t1(a polygon NOT NULL)engine=myisam;
insert into t1 values (geomfromtext("point(0 1)"));
insert into t1 values (geomfromtext("point(1 0)"));
select * from (select polygon(t1.a) as p from t1 order by t1.a) d;
p
NULL
NULL
drop table t1;
<<<<<<< HEAD
End of 5.1 tests
=======
CREATE TABLE t0 (a BINARY(32) NOT NULL);
CREATE SPATIAL INDEX i on t0 (a);
ERROR HY000: Incorrect arguments to SPATIAL INDEX
INSERT INTO t0 VALUES (1);
>>>>>>> a6ea6dc2
CREATE TABLE t1(
col0 BINARY NOT NULL,
col2 TIMESTAMP,
SPATIAL INDEX i1 (col0)
) ENGINE=MyISAM;
<<<<<<< HEAD
ERROR 42000: A SPATIAL index may only contain a geometrical type column
=======
ERROR HY000: Incorrect arguments to SPATIAL INDEX
>>>>>>> a6ea6dc2
CREATE TABLE t1 (
col0 BINARY NOT NULL,
col2 TIMESTAMP
) ENGINE=MyISAM;
CREATE SPATIAL INDEX idx0 ON t1(col0);
<<<<<<< HEAD
ERROR 42000: A SPATIAL index may only contain a geometrical type column
ALTER TABLE t1 ADD SPATIAL INDEX i1 (col0);
ERROR 42000: A SPATIAL index may only contain a geometrical type column
=======
ERROR HY000: Incorrect arguments to SPATIAL INDEX
ALTER TABLE t1 ADD SPATIAL INDEX i1 (col0);
ERROR HY000: Incorrect arguments to SPATIAL INDEX
>>>>>>> a6ea6dc2
CREATE TABLE t2 (
col0 INTEGER NOT NULL,
col1 POINT,
col2 POINT
);
CREATE SPATIAL INDEX idx0 ON t2 (col1, col2);
ERROR HY000: Incorrect arguments to SPATIAL INDEX
CREATE TABLE t3 (
col0 INTEGER NOT NULL,
col1 POINT,
col2 LINESTRING,
SPATIAL INDEX i1 (col1, col2)
);
ERROR HY000: Incorrect arguments to SPATIAL INDEX
<<<<<<< HEAD
DROP TABLE t1;
DROP TABLE t2;
=======
DROP TABLE t0, t1, t2;
End of 5.1 tests
>>>>>>> a6ea6dc2
<|MERGE_RESOLUTION|>--- conflicted
+++ resolved
@@ -1034,38 +1034,25 @@
 NULL
 NULL
 drop table t1;
-<<<<<<< HEAD
 End of 5.1 tests
-=======
 CREATE TABLE t0 (a BINARY(32) NOT NULL);
 CREATE SPATIAL INDEX i on t0 (a);
-ERROR HY000: Incorrect arguments to SPATIAL INDEX
+ERROR 42000: A SPATIAL index may only contain a geometrical type column
 INSERT INTO t0 VALUES (1);
->>>>>>> a6ea6dc2
 CREATE TABLE t1(
 col0 BINARY NOT NULL,
 col2 TIMESTAMP,
 SPATIAL INDEX i1 (col0)
 ) ENGINE=MyISAM;
-<<<<<<< HEAD
 ERROR 42000: A SPATIAL index may only contain a geometrical type column
-=======
-ERROR HY000: Incorrect arguments to SPATIAL INDEX
->>>>>>> a6ea6dc2
 CREATE TABLE t1 (
 col0 BINARY NOT NULL,
 col2 TIMESTAMP
 ) ENGINE=MyISAM;
 CREATE SPATIAL INDEX idx0 ON t1(col0);
-<<<<<<< HEAD
 ERROR 42000: A SPATIAL index may only contain a geometrical type column
 ALTER TABLE t1 ADD SPATIAL INDEX i1 (col0);
 ERROR 42000: A SPATIAL index may only contain a geometrical type column
-=======
-ERROR HY000: Incorrect arguments to SPATIAL INDEX
-ALTER TABLE t1 ADD SPATIAL INDEX i1 (col0);
-ERROR HY000: Incorrect arguments to SPATIAL INDEX
->>>>>>> a6ea6dc2
 CREATE TABLE t2 (
 col0 INTEGER NOT NULL,
 col1 POINT,
@@ -1080,10 +1067,4 @@
 SPATIAL INDEX i1 (col1, col2)
 );
 ERROR HY000: Incorrect arguments to SPATIAL INDEX
-<<<<<<< HEAD
-DROP TABLE t1;
-DROP TABLE t2;
-=======
-DROP TABLE t0, t1, t2;
-End of 5.1 tests
->>>>>>> a6ea6dc2
+DROP TABLE t0, t1, t2;