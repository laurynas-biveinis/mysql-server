--- conflicted
+++ resolved
@@ -1,41 +1,3 @@
-<<<<<<< HEAD
-drop table if exists t1;
-create table t1 (a varchar(5), b int signed, c varchar(10), d datetime)
-partition by range columns(b,c)
-subpartition by hash(to_seconds(d))
-( partition p0 values less than (2, 'b'),
-partition p1 values less than (4, 'd'),
-partition p2 values less than (10, 'za'));
-insert into t1 values ('a', 3, 'w', '2001-10-27 04:34:00');
-insert into t1 values ('r', 7, 'w', '2001-10-27 05:34:00');
-insert into t1 values ('g', 10, 'w', '2001-10-27 06:34:00');
-update t1 set a = 'c' where a > 'f';
-drop table t1;
-create table t1 (a varchar(5))
-engine=memory
-partition by range columns(a)
-( partition p0 values less than ('m'),
-partition p1 values less than ('za'));
-insert into t1 values  ('j');
-update t1 set a = 'z' where (a >= 'j');
-drop table t1;
-create table t1 (a varchar(5))
-engine=myisam
-partition by range columns(a)
-( partition p0 values less than ('m'),
-partition p1 values less than ('za'));
-insert into t1 values  ('j');
-update t1 set a = 'z' where (a >= 'j');
-drop table t1;
-create table t1 (a varchar(5))
-engine=innodb
-partition by range columns(a)
-( partition p0 values less than ('m'),
-partition p1 values less than ('za'));
-insert into t1 values  ('j');
-update t1 set a = 'z' where (a >= 'j');
-drop table t1;
-=======
 drop table if exists t1, t2;
 #
 # Bug#51830: Incorrect partition pruning on range partition (regression)
@@ -106,7 +68,41 @@
 ALTER TABLE t1 ADD CONSTRAINT test_ibfk_1 FOREIGN KEY (parent_id) REFERENCES t2 (id);
 ERROR HY000: Foreign key clause is not yet supported in conjunction with partitioning
 DROP TABLE t1, t2;
->>>>>>> 84917914
+create table t1 (a varchar(5), b int signed, c varchar(10), d datetime)
+partition by range columns(b,c)
+subpartition by hash(to_seconds(d))
+( partition p0 values less than (2, 'b'),
+partition p1 values less than (4, 'd'),
+partition p2 values less than (10, 'za'));
+insert into t1 values ('a', 3, 'w', '2001-10-27 04:34:00');
+insert into t1 values ('r', 7, 'w', '2001-10-27 05:34:00');
+insert into t1 values ('g', 10, 'w', '2001-10-27 06:34:00');
+update t1 set a = 'c' where a > 'f';
+drop table t1;
+create table t1 (a varchar(5))
+engine=memory
+partition by range columns(a)
+( partition p0 values less than ('m'),
+partition p1 values less than ('za'));
+insert into t1 values  ('j');
+update t1 set a = 'z' where (a >= 'j');
+drop table t1;
+create table t1 (a varchar(5))
+engine=myisam
+partition by range columns(a)
+( partition p0 values less than ('m'),
+partition p1 values less than ('za'));
+insert into t1 values  ('j');
+update t1 set a = 'z' where (a >= 'j');
+drop table t1;
+create table t1 (a varchar(5))
+engine=innodb
+partition by range columns(a)
+( partition p0 values less than ('m'),
+partition p1 values less than ('za'));
+insert into t1 values  ('j');
+update t1 set a = 'z' where (a >= 'j');
+drop table t1;
 create table t1 (a int not null,
 b datetime not null,
 primary key (a,b))
