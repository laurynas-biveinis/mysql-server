drop table if exists t1, t2;
#
<<<<<<< HEAD
# Bug#59503: explain extended crash in get_mm_leaf
#
CREATE TABLE t1 (a VARCHAR(51) CHARACTER SET latin1)
ENGINE=MyISAM
PARTITION BY KEY (a) PARTITIONS 1;
INSERT INTO t1 VALUES ('a'),('b'),('c');
EXPLAIN EXTENDED SELECT 1 FROM t1 WHERE a > 1;
id	select_type	table	type	possible_keys	key	key_len	ref	rows	filtered	Extra
1	SIMPLE	t1	ALL	NULL	NULL	NULL	NULL	3	100.00	Using where
Warnings:
Note	1003	select 1 AS `1` from `test`.`t1` where (`test`.`t1`.`a` > 1)
=======
# Bug#59297: Can't find record in 'tablename' on update inner join
#
CREATE TABLE t1 (
a char(2) NOT NULL,
b char(2) NOT NULL,
c int(10) unsigned NOT NULL,
d varchar(255) DEFAULT NULL,
e varchar(1000) DEFAULT NULL,
PRIMARY KEY (a, b, c),
KEY (a),
KEY (a, b)
)
/*!50100 PARTITION BY KEY (a)
PARTITIONS 20 */;
INSERT INTO t1 (a, b, c, d, e) VALUES
('07', '03', 343, '1', '07_03_343'),
('01', '04', 343, '2', '01_04_343'),
('01', '06', 343, '3', '01_06_343'),
('01', '07', 343, '4', '01_07_343'),
('01', '08', 343, '5', '01_08_343'),
('01', '09', 343, '6', '01_09_343'),
('03', '03', 343, '7', '03_03_343'),
('03', '06', 343, '8', '03_06_343'),
('03', '07', 343, '9', '03_07_343'),
('04', '03', 343, '10', '04_03_343'),
('04', '06', 343, '11', '04_06_343'),
('05', '03', 343, '12', '05_03_343'),
('11', '03', 343, '13', '11_03_343'),
('11', '04', 343, '14', '11_04_343')
;
UPDATE t1 AS A,
(SELECT '03' AS a, '06' AS b, 343 AS c, 'last' AS d) AS B
SET A.e = B.d  
WHERE A.a = '03'  
AND A.b = '06' 
AND A.c = 343;
>>>>>>> 4b4b36af
DROP TABLE t1;
#
# Bug#57778: failed primary key add to partitioned innodb table
#            inconsistent and crashes
#
CREATE TABLE t1 (a INT NOT NULL, b INT NOT NULL)
PARTITION BY KEY (a) PARTITIONS 2;
INSERT INTO t1 VALUES (0,1), (0,2);
ALTER TABLE t1 ADD PRIMARY KEY (a);
ERROR 23000: Duplicate entry '0' for key 'PRIMARY'
SHOW CREATE TABLE t1;
Table	Create Table
t1	CREATE TABLE `t1` (
  `a` int(11) NOT NULL,
  `b` int(11) NOT NULL
) ENGINE=MyISAM DEFAULT CHARSET=latin1
/*!50100 PARTITION BY KEY (a)
PARTITIONS 2 */
SELECT * FROM t1;
a	b
0	1
0	2
UPDATE t1 SET a = 1, b = 1 WHERE a = 0 AND b = 2;
ALTER TABLE t1 ADD PRIMARY KEY (a);
SELECT * FROM t1;
a	b
1	1
0	1
ALTER TABLE t1 DROP PRIMARY KEY;
SELECT * FROM t1;
a	b
1	1
0	1
DROP TABLE t1;
#
# Bug#57113: ha_partition::extra(ha_extra_function):
#            Assertion `m_extra_cache' failed
CREATE TABLE t1
(id INT NOT NULL PRIMARY KEY,
name VARCHAR(16) NOT NULL,
year YEAR,
INDEX name (name(8))
)
PARTITION BY HASH(id) PARTITIONS 2;
INSERT INTO t1 VALUES ( 1, 'FooBar', '1924' );
CREATE TABLE t2 (id INT);
INSERT INTO t2 VALUES (1),(2);
UPDATE t1, t2 SET t1.year = '1955' WHERE t1.name = 'FooBar';
DROP TABLE t1, t2;
#
# Bug#55458: Partitioned MyISAM table gets crashed by multi-table update 
#
CREATE TABLE t1 (
`id` int NOT NULL,
`user_num` int DEFAULT NULL,
PRIMARY KEY (`id`)
) ENGINE=MyISAM CHARSET=latin1;
INSERT INTO t1 VALUES (1,8601);
INSERT INTO t1 VALUES (2,8601);
INSERT INTO t1 VALUES (3,8601);
INSERT INTO t1 VALUES (4,8601);
CREATE TABLE t2 (
`id` int(11) NOT NULL,
`user_num` int DEFAULT NULL,
`name` varchar(64) NOT NULL,
PRIMARY KEY (`id`)
) ENGINE=MyISAM CHARSET=latin1
PARTITION BY HASH (id)
PARTITIONS 2;
INSERT INTO t2 VALUES (1,8601,'John');
INSERT INTO t2 VALUES (2,8601,'JS');
INSERT INTO t2 VALUES (3,8601,'John S');
UPDATE t1, t2 SET t2.name = 'John Smith' WHERE t1.user_num = t2.user_num;
DROP TABLE t1, t2;
# Bug#39338: Fieldnames in
#   INFORMATIONSCHEMA.PARTITIONS.PARTITION_EXPRESSION become unescaped
# NOTE: the partition expression is saved as a string, so changing from
#       normal quotes to ansi quotes does not change the expression, only
#       for partition by KEY.
CREATE TABLE t1 (
ID int(11) NOT NULL,
`aaaa,aaaaa` tinyint(3) UNSIGNED NOT NULL DEFAULT '0',
ddddddddd int(11) NOT NULL DEFAULT '0',
new_field0 varchar(50),
PRIMARY KEY(ID, `aaaa,aaaaa`, ddddddddd))
PARTITION BY RANGE(ID)
PARTITIONS 3
SUBPARTITION BY LINEAR KEY(ID,`aaaa,aaaaa`)
SUBPARTITIONS 2 (
PARTITION p01 VALUES LESS THAN(100),
PARTITION p11 VALUES LESS THAN(200),
PARTITION p21 VALUES LESS THAN MAXVALUE);
SELECT PARTITION_EXPRESSION, SUBPARTITION_EXPRESSION FROM INFORMATION_SCHEMA.PARTITIONS WHERE TABLE_NAME='t1';
PARTITION_EXPRESSION	SUBPARTITION_EXPRESSION
ID	`ID`,`aaaa,aaaaa`
ID	`ID`,`aaaa,aaaaa`
ID	`ID`,`aaaa,aaaaa`
ID	`ID`,`aaaa,aaaaa`
ID	`ID`,`aaaa,aaaaa`
ID	`ID`,`aaaa,aaaaa`
show create table t1;
Table	Create Table
t1	CREATE TABLE `t1` (
  `ID` int(11) NOT NULL,
  `aaaa,aaaaa` tinyint(3) unsigned NOT NULL DEFAULT '0',
  `ddddddddd` int(11) NOT NULL DEFAULT '0',
  `new_field0` varchar(50) DEFAULT NULL,
  PRIMARY KEY (`ID`,`aaaa,aaaaa`,`ddddddddd`)
) ENGINE=MyISAM DEFAULT CHARSET=latin1
/*!50100 PARTITION BY RANGE (ID)
SUBPARTITION BY LINEAR KEY (ID,`aaaa,aaaaa`)
SUBPARTITIONS 2
(PARTITION p01 VALUES LESS THAN (100) ENGINE = MyISAM,
 PARTITION p11 VALUES LESS THAN (200) ENGINE = MyISAM,
 PARTITION p21 VALUES LESS THAN MAXVALUE ENGINE = MyISAM) */
drop table t1;
CREATE TABLE t1 (a INT, b INT)
PARTITION BY LIST (a)
SUBPARTITION BY HASH (b)
(PARTITION p1 VALUES IN (1));
ALTER TABLE t1 ADD COLUMN c INT;
DROP TABLE t1;
CREATE TABLE t1 (
a int NOT NULL,
b int NOT NULL);
CREATE TABLE t2 (
a int NOT NULL,
b int NOT NULL,
INDEX(b)
)
PARTITION BY HASH(a) PARTITIONS 2;
INSERT INTO t1 VALUES (399, 22);
INSERT INTO t2 VALUES (1, 22), (1, 42);
INSERT INTO t2 SELECT 1, 399 FROM t2, t1
WHERE t1.b = t2.b;
DROP TABLE t1, t2;
CREATE TABLE t1 (
a timestamp NOT NULL DEFAULT CURRENT_TIMESTAMP,
b varchar(10),
PRIMARY KEY (a)
)
PARTITION BY RANGE (UNIX_TIMESTAMP(a)) (
PARTITION p1 VALUES LESS THAN (1199134800),
PARTITION pmax VALUES LESS THAN MAXVALUE
);
INSERT INTO t1 VALUES ('2007-07-30 17:35:48', 'p1');
INSERT INTO t1 VALUES ('2009-07-14 17:35:55', 'pmax');
INSERT INTO t1 VALUES ('2009-09-21 17:31:42', 'pmax');
SELECT * FROM t1;
a	b
2007-07-30 17:35:48	p1
2009-07-14 17:35:55	pmax
2009-09-21 17:31:42	pmax
ALTER TABLE t1 REORGANIZE PARTITION pmax INTO (
PARTITION p3 VALUES LESS THAN (1247688000),
PARTITION pmax VALUES LESS THAN MAXVALUE);
SELECT * FROM t1;
a	b
2007-07-30 17:35:48	p1
2009-07-14 17:35:55	pmax
2009-09-21 17:31:42	pmax
SHOW CREATE TABLE t1;
Table	Create Table
t1	CREATE TABLE `t1` (
  `a` timestamp NOT NULL DEFAULT CURRENT_TIMESTAMP,
  `b` varchar(10) DEFAULT NULL,
  PRIMARY KEY (`a`)
) ENGINE=MyISAM DEFAULT CHARSET=latin1
/*!50100 PARTITION BY RANGE (UNIX_TIMESTAMP(a))
(PARTITION p1 VALUES LESS THAN (1199134800) ENGINE = MyISAM,
 PARTITION p3 VALUES LESS THAN (1247688000) ENGINE = MyISAM,
 PARTITION pmax VALUES LESS THAN MAXVALUE ENGINE = MyISAM) */
DROP TABLE t1;
create table t1 (a int NOT NULL, b varchar(5) NOT NULL)
default charset=utf8
partition by list (a)
subpartition by key (b)
(partition p0 values in (1),
partition p1 values in (2));
drop table t1;
create table t1 (a int, b int, key(a))
partition by list (a)
( partition p0 values in (1),
partition p1 values in (2));
insert into t1 values (1,1),(2,1),(2,2),(2,3);
show indexes from t1;
Table	Non_unique	Key_name	Seq_in_index	Column_name	Collation	Cardinality	Sub_part	Packed	Null	Index_type	Comment	Index_comment
t1	1	a	1	a	A	NULL	NULL	NULL	YES	BTREE		
analyze table t1;
Table	Op	Msg_type	Msg_text
test.t1	analyze	status	OK
show indexes from t1;
Table	Non_unique	Key_name	Seq_in_index	Column_name	Collation	Cardinality	Sub_part	Packed	Null	Index_type	Comment	Index_comment
t1	1	a	1	a	A	1	NULL	NULL	YES	BTREE		
drop table t1;
create table t1 (a int)
partition by hash (a);
create index i on t1 (a);
insert into t1 values (1);
insert into t1 select * from t1;
create index i on t1 (a);
ERROR 42000: Duplicate key name 'i'
create index i2 on t1 (a);
drop table t1;
CREATE TABLE t1 (a INT, FOREIGN KEY (a) REFERENCES t0 (a))
ENGINE=MyISAM
PARTITION BY HASH (a);
ERROR HY000: Foreign key clause is not yet supported in conjunction with partitioning
CREATE TABLE t1 (
pk INT NOT NULL AUTO_INCREMENT,
PRIMARY KEY (pk)
)
/*!50100 PARTITION BY HASH (pk)
PARTITIONS 2 */;
INSERT INTO t1 VALUES (NULL);
INSERT INTO t1 VALUES (NULL);
INSERT INTO t1 VALUES (NULL);
SELECT * FROM t1 WHERE pk < 0 ORDER BY pk;
pk
DROP TABLE t1;
CREATE TABLE t1 (a INT)
ENGINE=NonExistentEngine;
Warnings:
Warning	1286	Unknown storage engine 'NonExistentEngine'
Warning	1266	Using storage engine MyISAM for table 't1'
DROP TABLE t1;
CREATE TABLE t1 (a INT)
ENGINE=NonExistentEngine
PARTITION BY HASH (a);
Warnings:
Warning	1286	Unknown storage engine 'NonExistentEngine'
Warning	1266	Using storage engine MyISAM for table 't1'
DROP TABLE t1;
CREATE TABLE t1 (a INT)
ENGINE=Memory;
ALTER TABLE t1 ENGINE=NonExistentEngine;
Warnings:
Warning	1286	Unknown storage engine 'NonExistentEngine'
ALTER TABLE t1
PARTITION BY HASH (a)
(PARTITION p0 ENGINE=Memory,
PARTITION p1 ENGINE=NonExistentEngine);
Warnings:
Warning	1286	Unknown storage engine 'NonExistentEngine'
ALTER TABLE t1 ENGINE=NonExistentEngine;
Warnings:
Warning	1286	Unknown storage engine 'NonExistentEngine'
SHOW CREATE TABLE t1;
Table	Create Table
t1	CREATE TABLE `t1` (
  `a` int(11) DEFAULT NULL
) ENGINE=MEMORY DEFAULT CHARSET=latin1
/*!50100 PARTITION BY HASH (a)
(PARTITION p0 ENGINE = MEMORY,
 PARTITION p1 ENGINE = MEMORY) */
DROP TABLE t1;
CREATE TABLE t1 (a INT NOT NULL, KEY(a))
PARTITION BY RANGE(a)
(PARTITION p1 VALUES LESS THAN (200), PARTITION pmax VALUES LESS THAN MAXVALUE);
INSERT INTO t1 VALUES (2), (40), (40), (70), (60), (90), (199);
SELECT a FROM t1 WHERE a BETWEEN 60 AND 95 ORDER BY a ASC;
a
60
70
90
SELECT a FROM t1 WHERE a BETWEEN 60 AND 95;
a
60
70
90
INSERT INTO t1 VALUES (200), (250), (210);
SELECT a FROM t1 WHERE a BETWEEN 60 AND 220 ORDER BY a ASC;
a
60
70
90
199
200
210
SELECT a FROM t1 WHERE a BETWEEN 200 AND 220 ORDER BY a ASC;
a
200
210
SELECT a FROM t1 WHERE a BETWEEN 60 AND 95 ORDER BY a DESC;
a
90
70
60
SELECT a FROM t1 WHERE a BETWEEN 60 AND 220 ORDER BY a DESC;
a
210
200
199
90
70
60
SELECT a FROM t1 WHERE a BETWEEN 200 AND 220 ORDER BY a DESC;
a
210
200
SELECT a FROM t1 WHERE a BETWEEN 60 AND 220;
a
199
200
210
60
70
90
SELECT a FROM t1 WHERE a BETWEEN 200 AND 220;
a
200
210
SELECT a FROM t1 WHERE a BETWEEN 60 AND 95;
a
60
70
90
SELECT a FROM t1 WHERE a BETWEEN 60 AND 220;
a
199
200
210
60
70
90
SELECT a FROM t1 WHERE a BETWEEN 200 AND 220;
a
200
210
DROP TABLE t1;
CREATE TABLE t1 (
a INT NOT NULL,   
b MEDIUMINT NOT NULL,   
c INT NOT NULL,
KEY b (b)
) ENGINE=MyISAM
PARTITION BY LIST (a) (
PARTITION p0 VALUES IN (1) 
);
INSERT INTO t1 VALUES (1,1,0), (1,1,1), (1,1,2), (1,1,53), (1,1,4), (1,1,5),
(1,1,6), (1,1,7), (1,1,8), (1,1,9), (1,1,10), (1,1,11), (1,1,12), (1,1,13),
(1,1,14), (1,1,15), (1,1,16), (1,1,67), (1,1,18), (1,1,19), (1,1,20), (1,1,21),
(1,1,22), (1,1,23), (1,1,24), (1,1,75), (1,1,26), (1,1,27), (1,1,128),
(1,1,79), (1,1,30), (1,1,31), (1,1,32), (1,1,33), (1,1,34), (1,1,85), (1,1,36),
(1,1,37), (1,1,38), (1,1,39), (1,1,40), (1,1,241), (1,1,42), (1,1,43),
(1,1,44), (1,1,45), (1,1,46), (1,1,147), (1,1,48), (1,1,49), (1,2,0), (1,2,1),
(1,2,2), (1,2,3), (1,2,4), (1,2,5), (1,2,6), (1,2,7), (1,2,8), (1,2,9),
(1,2,10), (1,2,11), (1,2,12), (1,2,13), (1,2,14), (1,2,15), (1,2,16), (1,2,17),
(1,2,18), (1,2,19), (1,2,20), (1,2,21), (1,2,22), (1,2,23), (1,2,24), (1,2,25),
(1,2,26), (1,2,27), (1,2,28), (1,2,29), (1,2,30), (1,2,31), (1,2,32), (1,2,33),
(1,2,34), (1,2,35), (1,2,36), (1,2,37), (1,2,38), (1,2,39), (1,2,40), (1,2,41),
(1,2,42), (1,2,43), (1,2,44), (1,2,45), (1,2,46), (1,2,47), (1,2,48), (1,2,49),
(1,6,0), (1,6,1), (1,6,2), (1,6,3), (1,6,4), (1,6,5), (1,6,6), (1,6,7),
(1,6,8), (1,6,9), (1,6,10), (1,6,11), (1,6,12), (1,6,13), (1,6,14), (1,6,15),
(1,6,16), (1,6,17), (1,6,18), (1,6,19), (1,6,20), (1,6,21), (1,6,22), (1,6,23),
(1,6,24), (1,6,25), (1,6,26), (1,6,27), (1,6,28), (1,6,29), (1,6,30), (1,6,31),
(1,6,32), (1,6,33), (1,6,34), (1,6,35), (1,6,36), (1,6,37), (1,6,38), (1,6,39),
(1,6,40), (1,6,41), (1,6,42), (1,6,43), (1,6,44), (1,6,45), (1,6,46), (1,6,47),
(1,6,48), (1,6,49), (1,7,0), (1,7,1), (1,7,2), (1,7,3), (1,7,4), (1,7,5),
(1,7,6), (1,7,7), (1,7,8), (1,7,9), (1,7,10), (1,7,11), (1,7,12), (1,7,13),
(1,7,14), (1,7,15), (1,7,16), (1,7,17), (1,7,18), (1,7,19), (1,7,20), (1,7,21),
(1,7,22), (1,7,23), (1,7,24), (1,7,25), (1,7,26), (1,7,27), (1,7,28), (1,7,29),
(1,7,30), (1,7,31), (1,7,32), (1,7,33), (1,7,34), (1,7,35), (1,7,38), (1,7,39),
(1,7,90), (1,7,41), (1,7,43), (1,7,48), (1,7,49), (1,9,0), (1,9,1), (1,9,2),
(1,9,3), (1,9,4), (1,9,5), (1,9,6), (1,9,7), (1,9,8), (1,9,9), (1,9,10),
(1,9,11), (1,9,12), (1,9,13), (1,9,14), (1,9,15), (1,9,16), (1,9,17), (1,9,18),
(1,9,19), (1,9,20), (1,9,21), (1,9,22), (1,9,23), (1,9,24), (1,9,25), (1,9,26),
(1,9,29), (1,9,32), (1,9,35), (1,9,38), (1,10,0), (1,10,1), (1,10,2), (1,10,3),
(1,10,4), (1,10,5), (1,10,6), (1,10,7), (1,10,8), (1,10,9), (1,10,10),
(1,10,11), (1,10,13), (1,10,14), (1,10,15), (1,10,16), (1,10,17), (1,10,18),
(1,10,22), (1,10,24), (1,10,25), (1,10,26), (1,10,28), (1,10,131), (1,10,33),
(1,10,84), (1,10,35), (1,10,40), (1,10,42), (1,10,49), (1,11,0), (1,11,1),
(1,11,2), (1,11,3), (1,11,4), (1,11,5), (1,11,6), (1,11,7), (1,11,8), (1,11,9),
(1,11,10), (1,11,11), (1,11,12), (1,11,13), (1,11,14), (1,11,15), (1,11,16),
(1,11,17), (1,11,18), (1,11,19), (1,11,20), (1,11,21), (1,11,22), (1,11,23),
(1,11,24), (1,11,25), (1,11,26), (1,11,27), (1,11,28), (1,11,30), (1,11,31),
(1,11,32), (1,11,33), (1,11,34), (1,11,35), (1,11,37), (1,11,39), (1,11,40),
(1,11,42), (1,11,44), (1,11,45), (1,11,47), (1,11,48), (1,14,104), (1,14,58),
(1,14,12), (1,14,13), (1,14,15), (1,14,16), (1,14,17), (1,14,34), (1,15,0),
(1,15,1), (1,15,2), (1,15,3), (1,15,4), (1,15,5), (1,15,7), (1,15,9),
(1,15,15), (1,15,27), (1,15,49), (1,16,0), (1,16,1), (1,16,3), (1,17,4),
(1,19,1);
SELECT COUNT(*) FROM t1 WHERE b NOT IN ( 1,2,6,7,9,10,11 );
COUNT(*)
24
SELECT SUM(c) FROM t1 WHERE b NOT IN ( 1,2,6,7,9,10,11 );
SUM(c)
400
ALTER TABLE t1 DROP INDEX b;
SELECT COUNT(*) FROM t1 WHERE b NOT IN ( 1,2,6,7,9,10,11 );
COUNT(*)
24
SELECT SUM(c) FROM t1 WHERE b NOT IN ( 1,2,6,7,9,10,11 );
SUM(c)
400
ALTER TABLE t1 ENGINE = Memory;
SELECT COUNT(*) FROM t1 WHERE b NOT IN ( 1,2,6,7,9,10,11 );
COUNT(*)
24
SELECT SUM(c) FROM t1 WHERE b NOT IN ( 1,2,6,7,9,10,11 );
SUM(c)
400
ALTER TABLE t1 ADD INDEX b USING HASH (b);
SELECT COUNT(*) FROM t1 WHERE b NOT IN ( 1,2,6,7,9,10,11 );
COUNT(*)
24
SELECT SUM(c) FROM t1 WHERE b NOT IN ( 1,2,6,7,9,10,11 );
SUM(c)
400
DROP TABLE t1;
CREATE TABLE `t1` (
`c1` int(11) DEFAULT NULL,
KEY `c1` (`c1`)
) ENGINE=MyISAM DEFAULT CHARSET=latin1;
CREATE TABLE `t2` (
`c1` int(11) DEFAULT NULL,
KEY `c1` (`c1`)
) ENGINE=MyISAM DEFAULT CHARSET=latin1 /*!50100 PARTITION BY RANGE (c1) (PARTITION a VALUES LESS THAN (100) ENGINE = MyISAM, PARTITION b VALUES LESS THAN MAXVALUE ENGINE = MyISAM) */;
INSERT INTO `t1` VALUES (1),(2),(3),(4),(5),(6),(7),(8),(9),(10),(11),(12),(13),(14),(15),(16),(17),(18),(19),(20);
INSERT INTO `t2` VALUES (1),(2),(3),(4),(5),(6),(7),(8),(9),(10),(11),(12),(13),(14),(15),(16),(17),(18),(19),(20);
EXPLAIN PARTITIONS SELECT c1 FROM t1 WHERE (c1 > 10 AND c1 < 13) OR (c1 > 17 AND c1 < 20);
id	select_type	table	partitions	type	possible_keys	key	key_len	ref	rows	Extra
1	SIMPLE	t1	NULL	range	c1	c1	5	NULL	4	Using where; Using index
FLUSH STATUS;
SELECT c1 FROM t1 WHERE (c1 > 10 AND c1 < 13) OR (c1 > 17 AND c1 < 20);
c1
11
12
18
19
SHOW STATUS LIKE 'Handler_read_%';
Variable_name	Value
Handler_read_first	0
Handler_read_key	2
Handler_read_last	0
Handler_read_next	4
Handler_read_prev	0
Handler_read_rnd	0
Handler_read_rnd_next	0
EXPLAIN PARTITIONS SELECT c1 FROM t2 WHERE (c1 > 10 AND c1 < 13) OR (c1 > 17 AND c1 < 20);
id	select_type	table	partitions	type	possible_keys	key	key_len	ref	rows	Extra
1	SIMPLE	t2	a	range	c1	c1	5	NULL	4	Using where; Using index
FLUSH STATUS;
SELECT c1 FROM t2 WHERE (c1 > 10 AND c1 < 13) OR (c1 > 17 AND c1 < 20);
c1
11
12
18
19
SHOW STATUS LIKE 'Handler_read_%';
Variable_name	Value
Handler_read_first	0
Handler_read_key	2
Handler_read_last	0
Handler_read_next	4
Handler_read_prev	0
Handler_read_rnd	0
Handler_read_rnd_next	0
DROP TABLE t1,t2;
CREATE TABLE `t1` (
`c1` int(11) DEFAULT NULL,
KEY `c1` (`c1`)
) ENGINE=MyISAM DEFAULT CHARSET=latin1;
CREATE TABLE `t2` (
`c1` int(11) DEFAULT NULL,
KEY `c1` (`c1`)
) ENGINE=MyISAM DEFAULT CHARSET=latin1
/*!50100 PARTITION BY RANGE (c1)
(PARTITION a VALUES LESS THAN (100) ENGINE = MyISAM,
PARTITION b VALUES LESS THAN MAXVALUE ENGINE = MyISAM) */;
INSERT INTO `t1` VALUES (1),(2),(3),(4),(5),(6),(7),(8),(9),(10),(11),(12),(13),(14),(15),(16),(17),(18),(19),(20);
INSERT INTO `t2` VALUES (1),(2),(3),(4),(5),(6),(7),(8),(9),(10),(11),(12),(13),(14),(15),(16),(17),(18),(19),(20);
EXPLAIN PARTITIONS SELECT c1 FROM t1 WHERE (c1 > 2 AND c1 < 5);
id	select_type	table	partitions	type	possible_keys	key	key_len	ref	rows	Extra
1	SIMPLE	t1	NULL	range	c1	c1	5	NULL	2	Using where; Using index
FLUSH STATUS;
SELECT c1 FROM t1 WHERE (c1 > 2 AND c1 < 5);
c1
3
4
SHOW STATUS LIKE 'Handler_read_%';
Variable_name	Value
Handler_read_first	0
Handler_read_key	1
Handler_read_last	0
Handler_read_next	2
Handler_read_prev	0
Handler_read_rnd	0
Handler_read_rnd_next	0
EXPLAIN PARTITIONS SELECT c1 FROM t2 WHERE (c1 > 2 AND c1 < 5);
id	select_type	table	partitions	type	possible_keys	key	key_len	ref	rows	Extra
1	SIMPLE	t2	a	range	c1	c1	5	NULL	2	Using where; Using index
FLUSH STATUS;
SELECT c1 FROM t2 WHERE (c1 > 2 AND c1 < 5);
c1
3
4
SHOW STATUS LIKE 'Handler_read_%';
Variable_name	Value
Handler_read_first	0
Handler_read_key	1
Handler_read_last	0
Handler_read_next	2
Handler_read_prev	0
Handler_read_rnd	0
Handler_read_rnd_next	0
EXPLAIN PARTITIONS SELECT c1 FROM t1 WHERE (c1 > 12 AND c1 < 15);
id	select_type	table	partitions	type	possible_keys	key	key_len	ref	rows	Extra
1	SIMPLE	t1	NULL	range	c1	c1	5	NULL	2	Using where; Using index
FLUSH STATUS;
SELECT c1 FROM t1 WHERE (c1 > 12 AND c1 < 15);
c1
13
14
SHOW STATUS LIKE 'Handler_read_%';
Variable_name	Value
Handler_read_first	0
Handler_read_key	1
Handler_read_last	0
Handler_read_next	2
Handler_read_prev	0
Handler_read_rnd	0
Handler_read_rnd_next	0
EXPLAIN PARTITIONS SELECT c1 FROM t2 WHERE (c1 > 12 AND c1 < 15);
id	select_type	table	partitions	type	possible_keys	key	key_len	ref	rows	Extra
1	SIMPLE	t2	a	range	c1	c1	5	NULL	2	Using where; Using index
FLUSH STATUS;
SELECT c1 FROM t2 WHERE (c1 > 12 AND c1 < 15);
c1
13
14
SHOW STATUS LIKE 'Handler_read_%';
Variable_name	Value
Handler_read_first	0
Handler_read_key	1
Handler_read_last	0
Handler_read_next	2
Handler_read_prev	0
Handler_read_rnd	0
Handler_read_rnd_next	0
DROP TABLE t1,t2;
create table t1 (a int) partition by list ((a/3)*10 div 1)
(partition p0 values in (0), partition p1 values in (1));
ERROR HY000: This partition function is not allowed
CREATE TABLE t1 (
d DATE NOT NULL
)
PARTITION BY RANGE( YEAR(d) ) (
PARTITION p0 VALUES LESS THAN (1960),
PARTITION p1 VALUES LESS THAN (1970),
PARTITION p2 VALUES LESS THAN (1980),
PARTITION p3 VALUES LESS THAN (1990)
);
ALTER TABLE t1 ADD PARTITION (
PARTITION `p5` VALUES LESS THAN (2010)
COMMENT 'APSTART \' APEND'
);
SELECT * FROM t1 LIMIT 1;
d
DROP TABLE t1;
create table t1 (id int auto_increment, s1 int, primary key (id));
insert into t1 values (null,1);
insert into t1 values (null,6);
select * from t1;
id	s1
1	1
2	6
alter table t1 partition by range (id) (
partition p0 values less than (3),
partition p1 values less than maxvalue
);
drop table t1;
create table t1 (a int)
partition by key(a)
partitions 0.2+e1;
ERROR 42000: Only integers allowed as number here near '0.2+e1' at line 3
create table t1 (a int)
partition by key(a)
partitions -1;
ERROR 42000: You have an error in your SQL syntax; check the manual that corresponds to your MySQL server version for the right syntax to use near '-1' at line 3
create table t1 (a int)
partition by key(a)
partitions 1.5;
ERROR 42000: Only integers allowed as number here near '1.5' at line 3
create table t1 (a int)
partition by key(a)
partitions 1e+300;
ERROR 42000: Only integers allowed as number here near '1e+300' at line 3
create table t1 (a int)
partition by list (a)
(partition p0 values in (1));
create procedure pz()
alter table t1 engine = myisam;
call pz();
call pz();
drop procedure pz;
drop table t1;
create table t1 (a bigint)
partition by range (a)
(partition p0 values less than (0xFFFFFFFFFFFFFFFF),
partition p1 values less than (10));
ERROR HY000: VALUES value for partition 'p0' must have type INT
create table t1 (a bigint)
partition by list (a)
(partition p0 values in (0xFFFFFFFFFFFFFFFF),
partition p1 values in (10));
ERROR HY000: VALUES value for partition 'p0' must have type INT
create table t1 (a bigint unsigned)
partition by range (a)
(partition p0 values less than (100),
partition p1 values less than MAXVALUE);
insert into t1 values (1);
drop table t1;
create table t1 (a bigint unsigned)
partition by hash (a);
insert into t1 values (0xFFFFFFFFFFFFFFFD);
insert into t1 values (0xFFFFFFFFFFFFFFFE);
select * from t1 where (a + 1) < 10;
a
select * from t1 where (a + 1) > 10;
a
18446744073709551613
18446744073709551614
drop table t1;
create table t1 (a int)
partition by key(a)
(partition p0 engine = MEMORY);
drop table t1;
create table t1 (a int)
partition by range (a)
subpartition by key (a)
(partition p0 values less than (1));
alter table t1 add partition (partition p1 values less than (2));
show create table t1;
Table	Create Table
t1	CREATE TABLE `t1` (
  `a` int(11) DEFAULT NULL
) ENGINE=MyISAM DEFAULT CHARSET=latin1
/*!50100 PARTITION BY RANGE (a)
SUBPARTITION BY KEY (a)
(PARTITION p0 VALUES LESS THAN (1) ENGINE = MyISAM,
 PARTITION p1 VALUES LESS THAN (2) ENGINE = MyISAM) */
alter table t1 reorganize partition p1 into (partition p1 values less than (3));
show create table t1;
Table	Create Table
t1	CREATE TABLE `t1` (
  `a` int(11) DEFAULT NULL
) ENGINE=MyISAM DEFAULT CHARSET=latin1
/*!50100 PARTITION BY RANGE (a)
SUBPARTITION BY KEY (a)
(PARTITION p0 VALUES LESS THAN (1) ENGINE = MyISAM,
 PARTITION p1 VALUES LESS THAN (3) ENGINE = MyISAM) */
drop table t1;
CREATE TABLE t1 (
a int not null,
b int not null,
c int not null,
primary key(a,b))
partition by key (a);
select count(*) from t1;
count(*)
0
show create table t1;
Table	Create Table
t1	CREATE TABLE `t1` (
  `a` int(11) NOT NULL,
  `b` int(11) NOT NULL,
  `c` int(11) NOT NULL,
  PRIMARY KEY (`a`,`b`)
) ENGINE=MyISAM DEFAULT CHARSET=latin1
/*!50100 PARTITION BY KEY (a) */
drop table t1;
CREATE TABLE t1 (
a int not null,
b int not null,
c int not null,
primary key(a,b))
partition by key (a, b);
drop table t1;
CREATE TABLE t1 (
a int not null,
b int not null,
c int not null,
primary key(a,b))
partition by key (a)
partitions 3
(partition x1, partition x2, partition x3);
drop table t1;
CREATE TABLE t1 (
a int not null,
b int not null,
c int not null,
primary key(a,b))
partition by key (a)
partitions 3
(partition x1 nodegroup 0,
partition x2 nodegroup 1,
partition x3 nodegroup 2);
drop table t1;
CREATE TABLE t1 (
a int not null,
b int not null,
c int not null,
primary key(a,b))
partition by key (a)
partitions 3
(partition x1 engine myisam,
partition x2 engine myisam,
partition x3 engine myisam);
drop table t1;
CREATE TABLE t1 (
a int not null,
b int not null,
c int not null,
primary key(a,b))
partition by key (a)
partitions 3
(partition x1 tablespace ts1,
partition x2 tablespace ts2,
partition x3 tablespace ts3);
CREATE TABLE t2 LIKE t1;
drop table t2;
drop table t1;
CREATE TABLE t1 (
a int not null,
b int not null,
c int not null,
primary key(a,b))
partition by list (a)
partitions 3
(partition x1 values in (1,2,9,4) tablespace ts1,
partition x2 values in (3, 11, 5, 7) tablespace ts2,
partition x3 values in (16, 8, 5+19, 70-43) tablespace ts3);
drop table t1;
CREATE TABLE t1 (
a int not null,
b int not null,
c int not null,
primary key(a,b))
partition by list (b*a)
partitions 3
(partition x1 values in (1,2,9,4) tablespace ts1,
partition x2 values in (3, 11, 5, 7) tablespace ts2,
partition x3 values in (16, 8, 5+19, 70-43) tablespace ts3);
drop table t1;
CREATE TABLE t1 (
a int not null,
b int not null,
c int not null,
primary key(a,b))
partition by list (b*a)
(partition x1 values in (1) tablespace ts1,
partition x2 values in (3, 11, 5, 7) tablespace ts2,
partition x3 values in (16, 8, 5+19, 70-43) tablespace ts3);
drop table t1;
CREATE TABLE t1 (
a int not null)
partition by key(a);
LOCK TABLES t1 WRITE;
insert into t1 values (1);
insert into t1 values (2);
insert into t1 values (3);
insert into t1 values (4);
UNLOCK TABLES;
drop table t1;
CREATE TABLE t1 (a int, name VARCHAR(50), purchased DATE)
PARTITION BY RANGE (a)
(PARTITION p0 VALUES LESS THAN (3),
PARTITION p1 VALUES LESS THAN (7),
PARTITION p2 VALUES LESS THAN (9),
PARTITION p3 VALUES LESS THAN (11));
INSERT INTO t1 VALUES
(1, 'desk organiser', '2003-10-15'),
(2, 'CD player', '1993-11-05'),
(3, 'TV set', '1996-03-10'),
(4, 'bookcase', '1982-01-10'),
(5, 'exercise bike', '2004-05-09'),
(6, 'sofa', '1987-06-05'),
(7, 'popcorn maker', '2001-11-22'),
(8, 'acquarium', '1992-08-04'),
(9, 'study desk', '1984-09-16'),
(10, 'lava lamp', '1998-12-25');
SELECT * from t1 ORDER BY a;
a	name	purchased
1	desk organiser	2003-10-15
2	CD player	1993-11-05
3	TV set	1996-03-10
4	bookcase	1982-01-10
5	exercise bike	2004-05-09
6	sofa	1987-06-05
7	popcorn maker	2001-11-22
8	acquarium	1992-08-04
9	study desk	1984-09-16
10	lava lamp	1998-12-25
ALTER TABLE t1 DROP PARTITION p0;
SELECT * from t1 ORDER BY a;
a	name	purchased
3	TV set	1996-03-10
4	bookcase	1982-01-10
5	exercise bike	2004-05-09
6	sofa	1987-06-05
7	popcorn maker	2001-11-22
8	acquarium	1992-08-04
9	study desk	1984-09-16
10	lava lamp	1998-12-25
drop table t1;
CREATE TABLE t1 (a int)
PARTITION BY LIST (a)
(PARTITION p0 VALUES IN (1,2,3), PARTITION p1 VALUES IN (4,5,6));
insert into t1 values (1),(2),(3),(4),(5),(6);
select * from t1;
a
1
2
3
4
5
6
truncate t1;
select * from t1;
a
truncate t1;
select * from t1;
a
drop table t1;
CREATE TABLE t1 (a int, b int, primary key(a,b))
PARTITION BY KEY(b,a) PARTITIONS 4;
insert into t1 values (0,0),(1,1),(2,2),(3,3),(4,4),(5,5),(6,6);
select * from t1 where a = 4;
a	b
4	4
drop table t1;
CREATE TABLE t1 (c1 INT, c2 INT, PRIMARY KEY USING BTREE (c1,c2)) ENGINE=MEMORY
PARTITION BY KEY(c2,c1) PARTITIONS 4;
INSERT INTO t1 VALUES (0,0),(1,1),(2,2),(3,3),(4,4),(5,5),(6,6);
SELECT * FROM t1 WHERE c1 = 4;
c1	c2
4	4
DROP TABLE t1;
CREATE TABLE t1 (a int)
PARTITION BY LIST (a)
PARTITIONS 1
(PARTITION x1 VALUES IN (1) ENGINE=MEMORY);
show create table t1;
Table	Create Table
t1	CREATE TABLE `t1` (
  `a` int(11) DEFAULT NULL
) ENGINE=MEMORY DEFAULT CHARSET=latin1
/*!50100 PARTITION BY LIST (a)
(PARTITION x1 VALUES IN (1) ENGINE = MEMORY) */
drop table t1;
CREATE TABLE t1 (a int, unique(a))
PARTITION BY LIST (a)
(PARTITION x1 VALUES IN (10), PARTITION x2 VALUES IN (20));
REPLACE t1 SET a = 4;
ERROR HY000: Table has no partition for value 4
drop table t1;
CREATE TABLE t1 (a int)
PARTITION BY LIST (a)
(PARTITION x1 VALUES IN (2), PARTITION x2 VALUES IN (3));
insert into t1 values (2), (3);
insert into t1 values (4);
ERROR HY000: Table has no partition for value 4
insert into t1 values (1);
ERROR HY000: Table has no partition for value 1
drop table t1;
CREATE TABLE t1 (a int)
PARTITION BY HASH(a)
PARTITIONS 5;
SHOW CREATE TABLE t1;
Table	Create Table
t1	CREATE TABLE `t1` (
  `a` int(11) DEFAULT NULL
) ENGINE=MyISAM DEFAULT CHARSET=latin1
/*!50100 PARTITION BY HASH (a)
PARTITIONS 5 */
drop table t1;
CREATE TABLE t1 (a int)
PARTITION BY RANGE (a)
(PARTITION x1 VALUES LESS THAN (2));
insert into t1 values (1);
update t1 set a = 5;
ERROR HY000: Table has no partition for value 5
drop table t1;
CREATE TABLE t1 (a int)
PARTITION BY LIST (a)
(PARTITION x1 VALUES IN (10), PARTITION x2 VALUES IN (20));
analyze table t1;
Table	Op	Msg_type	Msg_text
test.t1	analyze	status	OK
drop table t1;
create table t1
(a int)
partition by range (a)
( partition p0 values less than(10),
partition p1 values less than (20),
partition p2 values less than (25));
alter table t1 reorganize partition p2 into (partition p2 values less than (30));
show create table t1;
Table	Create Table
t1	CREATE TABLE `t1` (
  `a` int(11) DEFAULT NULL
) ENGINE=MyISAM DEFAULT CHARSET=latin1
/*!50100 PARTITION BY RANGE (a)
(PARTITION p0 VALUES LESS THAN (10) ENGINE = MyISAM,
 PARTITION p1 VALUES LESS THAN (20) ENGINE = MyISAM,
 PARTITION p2 VALUES LESS THAN (30) ENGINE = MyISAM) */
drop table t1;
CREATE TABLE t1 (a int, b int)
PARTITION BY RANGE (a)
(PARTITION x0 VALUES LESS THAN (2),
PARTITION x1 VALUES LESS THAN (4),
PARTITION x2 VALUES LESS THAN (6),
PARTITION x3 VALUES LESS THAN (8),
PARTITION x4 VALUES LESS THAN (10),
PARTITION x5 VALUES LESS THAN (12),
PARTITION x6 VALUES LESS THAN (14),
PARTITION x7 VALUES LESS THAN (16),
PARTITION x8 VALUES LESS THAN (18),
PARTITION x9 VALUES LESS THAN (20));
ALTER TABLE t1 REORGANIZE PARTITION x0,x1,x2 INTO
(PARTITION x1 VALUES LESS THAN (6));
show create table t1;
Table	Create Table
t1	CREATE TABLE `t1` (
  `a` int(11) DEFAULT NULL,
  `b` int(11) DEFAULT NULL
) ENGINE=MyISAM DEFAULT CHARSET=latin1
/*!50100 PARTITION BY RANGE (a)
(PARTITION x1 VALUES LESS THAN (6) ENGINE = MyISAM,
 PARTITION x3 VALUES LESS THAN (8) ENGINE = MyISAM,
 PARTITION x4 VALUES LESS THAN (10) ENGINE = MyISAM,
 PARTITION x5 VALUES LESS THAN (12) ENGINE = MyISAM,
 PARTITION x6 VALUES LESS THAN (14) ENGINE = MyISAM,
 PARTITION x7 VALUES LESS THAN (16) ENGINE = MyISAM,
 PARTITION x8 VALUES LESS THAN (18) ENGINE = MyISAM,
 PARTITION x9 VALUES LESS THAN (20) ENGINE = MyISAM) */
drop table t1;
create table t1 (a int not null, b int not null) partition by LIST (a+b) (
partition p0 values in (12),
partition p1 values in (14)
);
insert into t1 values (10,1);
ERROR HY000: Table has no partition for value 11
drop table t1;
create table t1 (f1 integer,f2 integer, f3 varchar(10), primary key(f1,f2))
partition by range(f1) subpartition by hash(f2) subpartitions 2
(partition p1 values less than (0),
partition p2 values less than (2),
partition p3 values less than (2147483647));
insert into t1 values(10,10,'10');
insert into t1 values(2,2,'2');
select * from t1 where f1 = 2;
f1	f2	f3
2	2	2
drop table t1;
create table t1 (f1 integer,f2 integer, unique index(f1))
partition by range(f1 div 2)
subpartition by hash(f1) subpartitions 2
(partition partb values less than (2),
partition parte values less than (4),
partition partf values less than (10000));
insert into t1 values(10,1);
select * from t1 where f1 = 10;
f1	f2
10	1
drop table t1;
set session default_storage_engine= 'memory';
create table t1 (f_int1 int(11) default null) engine = memory
partition by range (f_int1) subpartition by hash (f_int1)
(partition part1 values less than (1000)
(subpartition subpart11 engine = memory));
drop table t1;
set session default_storage_engine='myisam';
create table t1 (f_int1 integer, f_int2 integer, primary key (f_int1))
partition by hash(f_int1) partitions 2;
insert into t1 values (1,1),(2,2);
replace into t1 values (1,1),(2,2);
drop table t1;
create table t1 (s1 int, unique (s1)) partition by list (s1) (partition x1 VALUES in (10), partition x2 values in (20));
alter table t1 add partition (partition x3 values in (30));
drop table t1;
create table t1 (a int)
partition by key(a)
partitions 2
(partition p0 engine=myisam, partition p1 engine=myisam);
show create table t1;
Table	Create Table
t1	CREATE TABLE `t1` (
  `a` int(11) DEFAULT NULL
) ENGINE=MyISAM DEFAULT CHARSET=latin1
/*!50100 PARTITION BY KEY (a)
(PARTITION p0 ENGINE = MyISAM,
 PARTITION p1 ENGINE = MyISAM) */
alter table t1;
show create table t1;
Table	Create Table
t1	CREATE TABLE `t1` (
  `a` int(11) DEFAULT NULL
) ENGINE=MyISAM DEFAULT CHARSET=latin1
/*!50100 PARTITION BY KEY (a)
(PARTITION p0 ENGINE = MyISAM,
 PARTITION p1 ENGINE = MyISAM) */
alter table t1 engine=myisam;
show create table t1;
Table	Create Table
t1	CREATE TABLE `t1` (
  `a` int(11) DEFAULT NULL
) ENGINE=MyISAM DEFAULT CHARSET=latin1
/*!50100 PARTITION BY KEY (a)
(PARTITION p0 ENGINE = MyISAM,
 PARTITION p1 ENGINE = MyISAM) */
alter table t1 engine=heap;
show create table t1;
Table	Create Table
t1	CREATE TABLE `t1` (
  `a` int(11) DEFAULT NULL
) ENGINE=MEMORY DEFAULT CHARSET=latin1
/*!50100 PARTITION BY KEY (a)
(PARTITION p0 ENGINE = MEMORY,
 PARTITION p1 ENGINE = MEMORY) */
alter table t1 remove partitioning;
show create table t1;
Table	Create Table
t1	CREATE TABLE `t1` (
  `a` int(11) DEFAULT NULL
) ENGINE=MEMORY DEFAULT CHARSET=latin1
drop table t1;
create table t1 (a int)
engine=myisam
partition by key(a)
partitions 2
(partition p0 engine=myisam, partition p1 engine=myisam);
show create table t1;
Table	Create Table
t1	CREATE TABLE `t1` (
  `a` int(11) DEFAULT NULL
) ENGINE=MyISAM DEFAULT CHARSET=latin1
/*!50100 PARTITION BY KEY (a)
(PARTITION p0 ENGINE = MyISAM,
 PARTITION p1 ENGINE = MyISAM) */
alter table t1 add column b int remove partitioning;
show create table t1;
Table	Create Table
t1	CREATE TABLE `t1` (
  `a` int(11) DEFAULT NULL,
  `b` int(11) DEFAULT NULL
) ENGINE=MyISAM DEFAULT CHARSET=latin1
alter table t1
engine=myisam
partition by key(a)
(partition p0 engine=myisam, partition p1);
show create table t1;
Table	Create Table
t1	CREATE TABLE `t1` (
  `a` int(11) DEFAULT NULL,
  `b` int(11) DEFAULT NULL
) ENGINE=MyISAM DEFAULT CHARSET=latin1
/*!50100 PARTITION BY KEY (a)
(PARTITION p0 ENGINE = MyISAM,
 PARTITION p1 ENGINE = MyISAM) */
alter table t1
engine=heap
partition by key(a)
(partition p0, partition p1 engine=heap);
show create table t1;
Table	Create Table
t1	CREATE TABLE `t1` (
  `a` int(11) DEFAULT NULL,
  `b` int(11) DEFAULT NULL
) ENGINE=MEMORY DEFAULT CHARSET=latin1
/*!50100 PARTITION BY KEY (a)
(PARTITION p0 ENGINE = MEMORY,
 PARTITION p1 ENGINE = MEMORY) */
alter table t1 engine=myisam, add column c int remove partitioning;
show create table t1;
Table	Create Table
t1	CREATE TABLE `t1` (
  `a` int(11) DEFAULT NULL,
  `b` int(11) DEFAULT NULL,
  `c` int(11) DEFAULT NULL
) ENGINE=MyISAM DEFAULT CHARSET=latin1
alter table t1
engine=heap
partition by key (a)
(partition p0, partition p1);
show create table t1;
Table	Create Table
t1	CREATE TABLE `t1` (
  `a` int(11) DEFAULT NULL,
  `b` int(11) DEFAULT NULL,
  `c` int(11) DEFAULT NULL
) ENGINE=MEMORY DEFAULT CHARSET=latin1
/*!50100 PARTITION BY KEY (a)
(PARTITION p0 ENGINE = MEMORY,
 PARTITION p1 ENGINE = MEMORY) */
alter table t1
partition by key (a)
(partition p0, partition p1);
show create table t1;
Table	Create Table
t1	CREATE TABLE `t1` (
  `a` int(11) DEFAULT NULL,
  `b` int(11) DEFAULT NULL,
  `c` int(11) DEFAULT NULL
) ENGINE=MEMORY DEFAULT CHARSET=latin1
/*!50100 PARTITION BY KEY (a)
(PARTITION p0 ENGINE = MEMORY,
 PARTITION p1 ENGINE = MEMORY) */
alter table t1
engine=heap
partition by key (a)
(partition p0, partition p1);
show create table t1;
Table	Create Table
t1	CREATE TABLE `t1` (
  `a` int(11) DEFAULT NULL,
  `b` int(11) DEFAULT NULL,
  `c` int(11) DEFAULT NULL
) ENGINE=MEMORY DEFAULT CHARSET=latin1
/*!50100 PARTITION BY KEY (a)
(PARTITION p0 ENGINE = MEMORY,
 PARTITION p1 ENGINE = MEMORY) */
alter table t1
partition by key(a)
(partition p0, partition p1 engine=heap);
alter table t1
partition by key(a)
(partition p0 engine=heap, partition p1);
alter table t1
engine=heap
partition by key (a)
(partition p0 engine=heap, partition p1 engine=myisam);
ERROR HY000: The mix of handlers in the partitions is not allowed in this version of MySQL
alter table t1
partition by key (a)
(partition p0 engine=heap, partition p1 engine=myisam);
ERROR HY000: The mix of handlers in the partitions is not allowed in this version of MySQL
drop table t1;
CREATE TABLE t1 (
f_int1 INTEGER, f_int2 INTEGER,
f_char1 CHAR(10), f_char2 CHAR(10), f_charbig VARCHAR(1000)
)
PARTITION BY RANGE(f_int1 DIV 2)
SUBPARTITION BY HASH(f_int1)
SUBPARTITIONS 2
(PARTITION parta VALUES LESS THAN (0),
PARTITION partb VALUES LESS THAN (5),
PARTITION parte VALUES LESS THAN (10),
PARTITION partf VALUES LESS THAN (2147483647));
INSERT INTO t1 SET f_int1 = NULL , f_int2 = -20, f_char1 = CAST(-20 AS CHAR),
f_char2 = CAST(-20 AS CHAR), f_charbig = '#NULL#';
SELECT * FROM t1 WHERE f_int1 IS NULL;
f_int1	f_int2	f_char1	f_char2	f_charbig
NULL	-20	-20	-20	#NULL#
SELECT * FROM t1;
f_int1	f_int2	f_char1	f_char2	f_charbig
NULL	-20	-20	-20	#NULL#
drop table t1;
CREATE TABLE t1 (
f_int1 INTEGER, f_int2 INTEGER,
f_char1 CHAR(10), f_char2 CHAR(10), f_charbig VARCHAR(1000)  )
PARTITION BY LIST(MOD(f_int1,2))
SUBPARTITION BY KEY(f_int1)
(PARTITION part1 VALUES IN (-1) (SUBPARTITION sp1, SUBPARTITION sp2),
PARTITION part2 VALUES IN (0) (SUBPARTITION sp3, SUBPARTITION sp5),
PARTITION part3 VALUES IN (1) (SUBPARTITION sp4, SUBPARTITION sp6));
INSERT INTO t1 SET f_int1 = 2, f_int2 = 2, f_char1 = '2', f_char2 = '2', f_charbig = '===2===';
INSERT INTO t1 SET f_int1 = 2, f_int2 = 2, f_char1 = '2', f_char2 = '2', f_charbig = '===2===';
SELECT * FROM t1 WHERE f_int1  IS NULL;
f_int1	f_int2	f_char1	f_char2	f_charbig
drop table t1;
create procedure p ()
begin
create table t1 (s1 mediumint,s2 mediumint)
partition by list (s2)
(partition p1 values in (0),
partition p2 values in (1));
end//
call p()//
drop procedure p//
drop table t1;
create procedure p ()
begin
create table t1 (a int not null,b int not null,c int not null,primary key (a,b))
partition by range (a)
subpartition by hash (a+b)
(partition x1 values less than (1)
(subpartition x11,
subpartition x12),
partition x2 values less than (5)
(subpartition x21,
subpartition x22));
end//
call p()//
drop procedure p//
drop table t1//
create table t1 (a int,b int,c int,key(a,b))
partition by range (a)
partitions 3
(partition x1 values less than (0) tablespace ts1,
partition x2 values less than (10) tablespace ts2,
partition x3 values less than maxvalue tablespace ts3);
insert into t1 values (NULL, 1, 1);
insert into t1 values (0, 1, 1);
insert into t1 values (12, 1, 1);
select partition_name, partition_description, table_rows
from information_schema.partitions where table_schema ='test';
partition_name	partition_description	table_rows
x1	0	1
x2	10	1
x3	MAXVALUE	1
drop table t1;
create table t1 (a int,b int, c int)
partition by list(a)
partitions 2
(partition x123 values in (11,12),
partition x234 values in (1 ,NULL, NULL));
ERROR HY000: Multiple definition of same constant in list partitioning
create table t1 (a int,b int, c int)
partition by list(a)
partitions 2
(partition x123 values in (11, NULL),
partition x234 values in (1 ,NULL));
ERROR HY000: Multiple definition of same constant in list partitioning
create table t1 (a int,b int, c int)
partition by list(a)
partitions 2
(partition x123 values in (11, 12),
partition x234 values in (5, 1));
insert into t1 values (NULL,1,1);
ERROR HY000: Table has no partition for value NULL
drop table t1;
create table t1 (a int,b int, c int)
partition by list(a)
partitions 2
(partition x123 values in (11, 12),
partition x234 values in (NULL, 1));
insert into t1 values (11,1,6);
insert into t1 values (NULL,1,1);
select partition_name, partition_description, table_rows
from information_schema.partitions where table_schema ='test';
partition_name	partition_description	table_rows
x123	11,12	1
x234	NULL,1	1
drop table t1;
create table t1 (a int)
partition by list (a)
(partition p0 values in (1));
alter table t1 rebuild partition;
ERROR 42000: You have an error in your SQL syntax; check the manual that corresponds to your MySQL server version for the right syntax to use near '' at line 1
drop table t1;
create table t1 (a int)
partition by list (a)
(partition p0 values in (5));
insert into t1 values (0);
ERROR HY000: Table has no partition for value 0
drop table t1;
create table t1 (a int)
partition by range (a) subpartition by hash (a)
(partition p0 values less than (100));
show create table t1;
Table	Create Table
t1	CREATE TABLE `t1` (
  `a` int(11) DEFAULT NULL
) ENGINE=MyISAM DEFAULT CHARSET=latin1
/*!50100 PARTITION BY RANGE (a)
SUBPARTITION BY HASH (a)
(PARTITION p0 VALUES LESS THAN (100) ENGINE = MyISAM) */
alter table t1 add partition (partition p1 values less than (200)
(subpartition subpart21));
show create table t1;
Table	Create Table
t1	CREATE TABLE `t1` (
  `a` int(11) DEFAULT NULL
) ENGINE=MyISAM DEFAULT CHARSET=latin1
/*!50100 PARTITION BY RANGE (a)
SUBPARTITION BY HASH (a)
(PARTITION p0 VALUES LESS THAN (100)
 (SUBPARTITION p0sp0 ENGINE = MyISAM),
 PARTITION p1 VALUES LESS THAN (200)
 (SUBPARTITION subpart21 ENGINE = MyISAM)) */
drop table t1;
create table t1 (a int)
partition by key (a);
show create table t1;
Table	Create Table
t1	CREATE TABLE `t1` (
  `a` int(11) DEFAULT NULL
) ENGINE=MyISAM DEFAULT CHARSET=latin1
/*!50100 PARTITION BY KEY (a) */
alter table t1 add partition (partition p1);
show create table t1;
Table	Create Table
t1	CREATE TABLE `t1` (
  `a` int(11) DEFAULT NULL
) ENGINE=MyISAM DEFAULT CHARSET=latin1
/*!50100 PARTITION BY KEY (a)
(PARTITION p0 ENGINE = MyISAM,
 PARTITION p1 ENGINE = MyISAM) */
drop table t1;
create table t1 (a int, b int)
partition by range (a)
subpartition by hash(a)
(partition p0 values less than (0) (subpartition sp0),
partition p1 values less than (1));
ERROR 42000: Wrong number of subpartitions defined, mismatch with previous setting near ')' at line 5
create table t1 (a int, b int)
partition by range (a)
subpartition by hash(a)
(partition p0 values less than (0),
partition p1 values less than (1) (subpartition sp0));
ERROR 42000: Wrong number of subpartitions defined, mismatch with previous setting near 'subpartition sp0))' at line 5
create table t1 (a int, b int)
partition by list (a)
subpartition by hash(a)
(partition p0 values in (0),
partition p1 values in (1) (subpartition sp0));
ERROR 42000: Wrong number of subpartitions defined, mismatch with previous setting near 'subpartition sp0))' at line 5
create table t1 (a int)
partition by hash (a)
(partition p0 (subpartition sp0));
ERROR HY000: It is only possible to mix RANGE/LIST partitioning with HASH/KEY partitioning for subpartitioning
create table t1 (a int)
partition by range (a)
(partition p0 values less than (1));
alter table t1 add partition (partition p1 values in (2));
ERROR HY000: Only LIST PARTITIONING can use VALUES IN in partition definition
alter table t1 add partition (partition p1);
ERROR HY000: Syntax error: RANGE PARTITIONING requires definition of VALUES LESS THAN for each partition
drop table t1;
create table t1 (a int)
partition by list (a)
(partition p0 values in (1));
alter table t1 add partition (partition p1 values less than (2));
ERROR HY000: Only RANGE PARTITIONING can use VALUES LESS THAN in partition definition
alter table t1 add partition (partition p1);
ERROR HY000: Syntax error: LIST PARTITIONING requires definition of VALUES IN for each partition
drop table t1;
create table t1 (a int)
partition by hash (a)
(partition p0);
alter table t1 add partition (partition p1 values less than (2));
ERROR HY000: Only RANGE PARTITIONING can use VALUES LESS THAN in partition definition
alter table t1 add partition (partition p1 values in (2));
ERROR HY000: Only LIST PARTITIONING can use VALUES IN in partition definition
drop table t1;
create table t1 (a int)
partition by list (a)
(partition p0 values in (1));
alter table t1 rebuild partition;
ERROR 42000: You have an error in your SQL syntax; check the manual that corresponds to your MySQL server version for the right syntax to use near '' at line 1
drop table t1;
create table t2 (s1 int not null auto_increment, primary key (s1)) partition by list (s1) (partition p1 values in (1),partition p2 values in (2),partition p3 values in (3),partition p4 values in (4));
insert into t2 values (null),(null),(null);
select * from t2;
s1
1
2
3
select * from t2 where s1 < 2;
s1
1
update t2 set s1 = s1 + 1 order by s1 desc;
select * from t2 where s1 < 3;
s1
2
select * from t2 where s1 = 2;
s1
2
drop table t2;
create temporary table t1 (a int) partition by hash(a);
ERROR HY000: Cannot create temporary table with partitions
create table t1 (a int, b int) partition by list (a)
(partition p1 values in (1), partition p2 values in (2));
alter table t1 add primary key (b);
ERROR HY000: A PRIMARY KEY must include all columns in the table's partitioning function
show create table t1;
Table	Create Table
t1	CREATE TABLE `t1` (
  `a` int(11) DEFAULT NULL,
  `b` int(11) DEFAULT NULL
) ENGINE=MyISAM DEFAULT CHARSET=latin1
/*!50100 PARTITION BY LIST (a)
(PARTITION p1 VALUES IN (1) ENGINE = MyISAM,
 PARTITION p2 VALUES IN (2) ENGINE = MyISAM) */
drop table t1;
create table t1 (a int unsigned not null auto_increment primary key)
partition by key(a);
alter table t1 rename t2, add c char(10), comment "no comment";
show create table t2;
Table	Create Table
t2	CREATE TABLE `t2` (
  `a` int(10) unsigned NOT NULL AUTO_INCREMENT,
  `c` char(10) DEFAULT NULL,
  PRIMARY KEY (`a`)
) ENGINE=MyISAM DEFAULT CHARSET=latin1 COMMENT='no comment'
/*!50100 PARTITION BY KEY (a) */
drop table t2;
create table t1 (f1 int) partition by hash (f1) as select 1;
drop table t1;
prepare stmt1 from 'create table t1 (s1 int) partition by hash (s1)';
execute stmt1;
execute stmt1;
ERROR 42S01: Table 't1' already exists
drop table t1;
CREATE PROCEDURE test.p1(IN i INT)
BEGIN
DECLARE CONTINUE HANDLER FOR sqlexception BEGIN END;
DROP TABLE IF EXISTS t1;
CREATE TABLE t1 (num INT,PRIMARY KEY(num));
START TRANSACTION;
INSERT INTO t1 VALUES(i);
savepoint t1_save;
INSERT INTO t1 VALUES (14);
ROLLBACK to savepoint t1_save;
COMMIT;
END|
CALL test.p1(12);
Warnings:
Warning	1196	Some non-transactional changed tables couldn't be rolled back
CALL test.p1(13);
Warnings:
Warning	1196	Some non-transactional changed tables couldn't be rolled back
drop table t1;
drop procedure test.p1;
CREATE TABLE t1 (a int not null)
partition by key(a)
(partition p0 COMMENT='first partition');
drop table t1;
CREATE TABLE t1 (`a b` int not null)
partition by key(`a b`);
drop table t1;
CREATE TABLE t1 (`a b` int not null)
partition by hash(`a b`);
drop table t1;
create table t1 (f1 integer) partition by range(f1)
(partition p1 values less than (0), partition p2 values less than (10));
insert into t1 set f1 = null;
select * from t1 where f1 is null;
f1
NULL
explain partitions select * from t1 where f1 is null;
id	select_type	table	partitions	type	possible_keys	key	key_len	ref	rows	Extra
1	SIMPLE	t1	p1	system	NULL	NULL	NULL	NULL	1	
drop table t1;
create table t1 (f1 integer) partition by list(f1)
(partition p1 values in (1), partition p2 values in (null));
insert into t1 set f1 = null;
insert into t1 set f1 = 1;
select * from t1 where f1 is null or f1 = 1;
f1
1
NULL
drop table t1;
create table t1 (f1 smallint)
partition by list (f1) (partition p0 values in (null));
insert into t1 values (null);
select * from t1 where f1 is null;
f1
NULL
select * from t1 where f1 < 1;
f1
select * from t1 where f1 <= NULL;
f1
select * from t1 where f1 < NULL;
f1
select * from t1 where f1 >= NULL;
f1
select * from t1 where f1 > NULL;
f1
select * from t1 where f1 > 1;
f1
drop table t1;
create table t1 (f1 smallint)
partition by range (f1) (partition p0 values less than (0));
insert into t1 values (null);
select * from t1 where f1 is null;
f1
NULL
drop table t1;
create table t1 (f1 integer) partition by list(f1)
(
partition p1 values in (1),
partition p2 values in (NULL),
partition p3 values in (2),
partition p4 values in (3),
partition p5 values in (4)
);
insert into t1 values (1),(2),(3),(4),(null);
select * from t1 where f1 < 3;
f1
1
2
explain partitions select * from t1 where f1 < 3;
id	select_type	table	partitions	type	possible_keys	key	key_len	ref	rows	Extra
1	SIMPLE	t1	p1,p3	ALL	NULL	NULL	NULL	NULL	2	Using where
select * from t1 where f1 is null;
f1
NULL
explain partitions select * from t1 where f1 is null;
id	select_type	table	partitions	type	possible_keys	key	key_len	ref	rows	Extra
1	SIMPLE	t1	p2	system	NULL	NULL	NULL	NULL	1	
drop table t1;
create table t1 (f1 int) partition by list(f1 div 2)
(
partition p1 values in (1),
partition p2 values in (NULL),
partition p3 values in (2),
partition p4 values in (3),
partition p5 values in (4)
);
insert into t1 values (2),(4),(6),(8),(null);
select * from t1 where f1 < 3;
f1
2
explain partitions select * from t1 where f1 < 3;
id	select_type	table	partitions	type	possible_keys	key	key_len	ref	rows	Extra
1	SIMPLE	t1	p1,p2,p3,p4,p5	ALL	NULL	NULL	NULL	NULL	5	Using where
select * from t1 where f1 is null;
f1
NULL
explain partitions select * from t1 where f1 is null;
id	select_type	table	partitions	type	possible_keys	key	key_len	ref	rows	Extra
1	SIMPLE	t1	p2	system	NULL	NULL	NULL	NULL	1	
drop table t1;
create table t1 (a int) partition by LIST(a) (
partition pn values in (NULL),
partition p0 values in (0),
partition p1 values in (1),
partition p2 values in (2)
);
insert into t1 values (NULL),(0),(1),(2);
select * from t1 where a is null or a < 2;
a
NULL
0
1
explain partitions select * from t1 where a is null or a < 2;
id	select_type	table	partitions	type	possible_keys	key	key_len	ref	rows	Extra
1	SIMPLE	t1	pn,p0,p1	ALL	NULL	NULL	NULL	NULL	3	Using where
select * from t1 where a is null or a < 0 or a > 1;
a
NULL
2
explain partitions select * from t1 where a is null or a < 0 or a > 1;
id	select_type	table	partitions	type	possible_keys	key	key_len	ref	rows	Extra
1	SIMPLE	t1	pn,p2	ALL	NULL	NULL	NULL	NULL	2	Using where
drop table t1;
CREATE TABLE t1 (id INT NOT NULL PRIMARY KEY, name VARCHAR(20)) 
ENGINE=MyISAM DEFAULT CHARSET=latin1
PARTITION BY RANGE(id)
(PARTITION p0  VALUES LESS THAN (10) ENGINE = MyISAM,
PARTITION p1 VALUES LESS THAN (20) ENGINE = MyISAM,
PARTITION p2 VALUES LESS THAN (30) ENGINE = MyISAM);
SHOW TABLE STATUS;
Name	Engine	Version	Row_format	Rows	Avg_row_length	Data_length	Max_data_length	Index_length	Data_free	Auto_increment	Create_time	Update_time	Check_time	Collation	Checksum	Create_options	Comment
t1	MyISAM	10	Dynamic	0	0	0	0	0	0	NULL	NULL	NULL	NULL	latin1_swedish_ci	NULL	partitioned	
DROP TABLE t1;
create table t1 (a bigint unsigned)
partition by list (a)
(partition p0 values in (0-1));
ERROR HY000: Partition constant is out of partition function domain
create table t1 (a bigint unsigned)
partition by range (a)
(partition p0 values less than (10));
insert into t1 values (0xFFFFFFFFFFFFFFFF);
ERROR HY000: Table has no partition for value 18446744073709551615
drop table t1;
create table t1 (a int)
partition by list (a)
(partition `s1 s2` values in (0));
drop table t1;
create table t1 (a int)
partition by list (a)
(partition `7` values in (0));
drop table t1;
create table t1 (a int)
partition by list (a)
(partition `s1 s2 ` values in (0));
ERROR HY000: Incorrect partition name
create table t1 (a int)
partition by list (a)
subpartition by hash (a)
(partition p1 values in (0) (subpartition `p1 p2 `));
ERROR HY000: Incorrect partition name
CREATE TABLE t1 (a int)
PARTITION BY LIST (a)
(PARTITION p0 VALUES IN (NULL));
SHOW CREATE TABLE t1;
Table	Create Table
t1	CREATE TABLE `t1` (
  `a` int(11) DEFAULT NULL
) ENGINE=MyISAM DEFAULT CHARSET=latin1
/*!50100 PARTITION BY LIST (a)
(PARTITION p0 VALUES IN (NULL) ENGINE = MyISAM) */
DROP TABLE t1;
CREATE TABLE t1 (a int)
PARTITION BY RANGE(a)
(PARTITION p0 VALUES LESS THAN (NULL));
ERROR HY000: Not allowed to use NULL value in VALUES LESS THAN
create table t1 (s1 int auto_increment primary key)
partition by list (s1)
(partition p1 values in (1),
partition p2 values in (2),
partition p3 values in (3));
insert into t1 values (null);
insert into t1 values (null);
insert into t1 values (null);
select auto_increment from information_schema.tables where table_name='t1';
auto_increment
4
select * from t1;
s1
1
2
3
drop table t1;
create table t1 (a int) engine=memory
partition by key(a);
insert into t1 values (1);
create index inx1 on t1(a);
drop table t1;
create table t1 (a int)
PARTITION BY KEY (a)
(PARTITION p0);
set session sql_mode='no_table_options';
show create table t1;
Table	Create Table
t1	CREATE TABLE `t1` (
  `a` int(11) DEFAULT NULL
)
/*!50100 PARTITION BY KEY (a)
(PARTITION p0) */
set session sql_mode='';
drop table t1;
create table t1 (a int)
partition by key (a)
(partition p0 engine = MERGE);
ERROR HY000: Engine cannot be used in partitioned tables
create table t1 (a varchar(1))
partition by key (a)
as select 'a';
show create table t1;
Table	Create Table
t1	CREATE TABLE `t1` (
  `a` varchar(1) DEFAULT NULL
) ENGINE=MyISAM DEFAULT CHARSET=latin1
/*!50100 PARTITION BY KEY (a) */
drop table t1;
CREATE TABLE t1 (a int) ENGINE = MYISAM PARTITION BY KEY(a);
INSERT into t1 values (1), (2);
SHOW TABLE STATUS;
Name	Engine	Version	Row_format	Rows	Avg_row_length	Data_length	Max_data_length	Index_length	Data_free	Auto_increment	Create_time	Update_time	Check_time	Collation	Checksum	Create_options	Comment
t1	MyISAM	10	Fixed	2	7	14	0	0	0	NULL	NULL	NULL	NULL	latin1_swedish_ci	NULL	partitioned	
DELETE from t1 where a = 1;
SHOW TABLE STATUS;
Name	Engine	Version	Row_format	Rows	Avg_row_length	Data_length	Max_data_length	Index_length	Data_free	Auto_increment	Create_time	Update_time	Check_time	Collation	Checksum	Create_options	Comment
t1	MyISAM	10	Fixed	1	14	14	0	0	7	NULL	NULL	NULL	NULL	latin1_swedish_ci	NULL	partitioned	
ALTER TABLE t1 OPTIMIZE PARTITION p0;
Table	Op	Msg_type	Msg_text
test.t1	optimize	status	OK
SHOW TABLE STATUS;
Name	Engine	Version	Row_format	Rows	Avg_row_length	Data_length	Max_data_length	Index_length	Data_free	Auto_increment	Create_time	Update_time	Check_time	Collation	Checksum	Create_options	Comment
t1	MyISAM	10	Fixed	1	7	7	0	1024	0	NULL	NULL	NULL	NULL	latin1_swedish_ci	NULL	partitioned	
DROP TABLE t1;
CREATE TABLE t1 (a int, index(a)) PARTITION BY KEY(a);
ALTER TABLE t1 DISABLE KEYS;
ALTER TABLE t1 ENABLE KEYS;
DROP TABLE t1;
create table t1 (a int)
engine=MEMORY
partition by key (a);
REPAIR TABLE t1;
Table	Op	Msg_type	Msg_text
test.t1	repair	note	The storage engine for the table doesn't support repair
OPTIMIZE TABLE t1;
Table	Op	Msg_type	Msg_text
test.t1	optimize	note	The storage engine for the table doesn't support optimize
CHECK TABLE t1;
Table	Op	Msg_type	Msg_text
test.t1	check	note	The storage engine for the table doesn't support check
ANALYZE TABLE t1;
Table	Op	Msg_type	Msg_text
test.t1	analyze	note	The storage engine for the table doesn't support analyze
drop table t1;
drop procedure if exists mysqltest_1;
create table t1 (a int)
partition by list (a)
(partition p0 values in (0));
insert into t1 values (0);
create procedure mysqltest_1 ()
begin
begin
declare continue handler for sqlexception begin end;
update ignore t1 set a = 1 where a = 0;
end;
prepare stmt1 from 'alter table t1';
execute stmt1;
end//
call mysqltest_1()//
drop table t1;
drop procedure mysqltest_1;
create table t1 (a int, index(a))
partition by hash(a);
insert into t1 values (1),(2);
select * from t1 ORDER BY a DESC;
a
2
1
drop table t1;
create table t1 (a bigint unsigned not null, primary key(a))
engine = myisam
partition by key (a)
partitions 10;
show create table t1;
Table	Create Table
t1	CREATE TABLE `t1` (
  `a` bigint(20) unsigned NOT NULL,
  PRIMARY KEY (`a`)
) ENGINE=MyISAM DEFAULT CHARSET=latin1
/*!50100 PARTITION BY KEY (a)
PARTITIONS 10 */
insert into t1 values (18446744073709551615), (0xFFFFFFFFFFFFFFFE),
(18446744073709551613), (18446744073709551612);
select * from t1;
a
18446744073709551612
18446744073709551613
18446744073709551614
18446744073709551615
select * from t1 where a = 18446744073709551615;
a
18446744073709551615
delete from t1 where a = 18446744073709551615;
select * from t1;
a
18446744073709551612
18446744073709551613
18446744073709551614
drop table t1;
CREATE TABLE t1 (
num int(11) NOT NULL, cs int(11) NOT NULL)
PARTITION BY RANGE (num) SUBPARTITION BY HASH (
cs) SUBPARTITIONS 2 (PARTITION p_X VALUES LESS THAN MAXVALUE);
ALTER TABLE t1 
REORGANIZE PARTITION p_X INTO ( 
PARTITION p_100 VALUES LESS THAN (100), 
PARTITION p_X VALUES LESS THAN MAXVALUE 
);
drop table t1;
CREATE TABLE t2 (
taken datetime NOT NULL DEFAULT '0000-00-00 00:00:00',
id int(11) NOT NULL DEFAULT '0',
PRIMARY KEY (id,taken),
KEY taken (taken)
) ENGINE=MyISAM DEFAULT CHARSET=latin1;
INSERT INTO t2 VALUES 
('2006-09-27 21:50:01',16421),
('2006-10-02 21:50:01',16421),
('2006-09-27 21:50:01',19092),
('2006-09-28 21:50:01',19092),
('2006-09-29 21:50:01',19092),
('2006-09-30 21:50:01',19092),
('2006-10-01 21:50:01',19092),
('2006-10-02 21:50:01',19092),
('2006-09-27 21:50:01',22589),
('2006-09-29 21:50:01',22589);
CREATE TABLE t1 (
id int(8) NOT NULL,
PRIMARY KEY (id)
) ENGINE=MyISAM DEFAULT CHARSET=latin1;
INSERT INTO t1 VALUES 
(16421),
(19092),
(22589);
CREATE TABLE t4 (
taken datetime NOT NULL DEFAULT '0000-00-00 00:00:00',
id int(11) NOT NULL DEFAULT '0',
PRIMARY KEY (id,taken),
KEY taken (taken)
) ENGINE=MyISAM DEFAULT CHARSET=latin1 
PARTITION BY RANGE (to_days(taken)) 
(
PARTITION p01 VALUES LESS THAN (732920) , 
PARTITION p02 VALUES LESS THAN (732950) , 
PARTITION p03 VALUES LESS THAN MAXVALUE ) ;
INSERT INTO t4 select * from t2;
set @f_date='2006-09-28';
set @t_date='2006-10-02';
SELECT t1.id AS MyISAM_part
FROM t1
WHERE t1.id IN (
SELECT distinct id
FROM t4
WHERE taken BETWEEN @f_date AND date_add(@t_date, INTERVAL 1 DAY))
ORDER BY t1.id;
MyISAM_part
16421
19092
22589
drop table t1, t2, t4;
CREATE TABLE t1 (
taken datetime NOT NULL DEFAULT '0000-00-00 00:00:00',
id int(11) NOT NULL DEFAULT '0',
status varchar(20) NOT NULL DEFAULT '',
PRIMARY KEY (id,taken)
) ENGINE=MyISAM DEFAULT CHARSET=latin1
PARTITION BY RANGE (to_days(taken))
(
PARTITION p15 VALUES LESS THAN (732950) ,
PARTITION p16 VALUES LESS THAN MAXVALUE ) ;
INSERT INTO t1 VALUES
('2006-09-27 21:50:01',22589,'Open'),
('2006-09-29 21:50:01',22589,'Verified');
DROP TABLE IF EXISTS t2;
Warnings:
Note	1051	Unknown table 'test.t2'
CREATE TABLE t2 (
id int(8) NOT NULL,
severity tinyint(4) NOT NULL DEFAULT '0',
priority tinyint(4) NOT NULL DEFAULT '0',
status varchar(20) DEFAULT NULL,
alien tinyint(4) NOT NULL
) ENGINE=MyISAM DEFAULT CHARSET=latin1;
INSERT INTO t2 VALUES
(22589,1,1,'Need Feedback',0);
SELECT t2.id FROM t2 WHERE t2.id IN (SELECT id FROM t1 WHERE status = 'Verified');
id
22589
drop table t1, t2;
create table t1 (c1 varchar(255),c2 tinyint,primary key(c1))
partition by key (c1) partitions 10 ;
insert into t1 values ('aaa','1') on duplicate key update c2 = c2 + 1;
insert into t1 values ('aaa','1') on duplicate key update c2 = c2 + 1;
select * from t1;
c1	c2
aaa	2
drop table t1;
create table t1 (s1 bigint) partition by list (s1) (partition p1 values in (-9223372036854775808));
drop table t1;
create table t1(a int auto_increment, b int, primary key (b, a)) 
partition by hash(b) partitions 2;
insert into t1 values (null, 1);
show table status;
Name	Engine	Version	Row_format	Rows	Avg_row_length	Data_length	Max_data_length	Index_length	Data_free	Auto_increment	Create_time	Update_time	Check_time	Collation	Checksum	Create_options	Comment
t1	MyISAM	10	Fixed	1	9	9	0	0	0	1	NULL	NULL	NULL	latin1_swedish_ci	NULL	partitioned	
drop table t1;
create table t1(a int auto_increment primary key)
partition by key(a) partitions 2;
insert into t1 values (null), (null), (null);
show table status;
Name	Engine	Version	Row_format	Rows	Avg_row_length	Data_length	Max_data_length	Index_length	Data_free	Auto_increment	Create_time	Update_time	Check_time	Collation	Checksum	Create_options	Comment
t1	MyISAM	10	Fixed	3	7	21	0	0	0	4	NULL	NULL	NULL	latin1_swedish_ci	NULL	partitioned	
drop table t1;
CREATE TABLE t1(a INT NOT NULL, b TINYBLOB, KEY(a))
PARTITION BY RANGE(a) ( PARTITION p0 VALUES LESS THAN (32));
INSERT INTO t1 VALUES (1, REPEAT('a', 10));
INSERT INTO t1 SELECT a + 1, b FROM t1;
INSERT INTO t1 SELECT a + 2, b FROM t1;
INSERT INTO t1 SELECT a + 4, b FROM t1;
INSERT INTO t1 SELECT a + 8, b FROM t1;
ALTER TABLE t1 ADD PARTITION (PARTITION p1 VALUES LESS THAN (64));
ALTER TABLE t1 DROP PARTITION p1;
DROP TABLE t1;
create table t (s1 int) engine=myisam partition by key (s1);
create trigger t_ad after delete on t for each row insert into t values (old.s1);
insert into t values (1);
drop table t;
create table t2 (b int);
create table t1 (b int)
PARTITION BY RANGE (t2.b) (
PARTITION p1 VALUES LESS THAN (10),
PARTITION p2 VALUES LESS THAN (20)
) select * from t2;
ERROR 42S22: Unknown column 't2.b' in 'partition function'
create table t1 (a int)
PARTITION BY RANGE (b) (
PARTITION p1 VALUES LESS THAN (10),
PARTITION p2 VALUES LESS THAN (20)
) select * from t2;
show create table t1;
Table	Create Table
t1	CREATE TABLE `t1` (
  `a` int(11) DEFAULT NULL,
  `b` int(11) DEFAULT NULL
) ENGINE=MyISAM DEFAULT CHARSET=latin1
/*!50100 PARTITION BY RANGE (b)
(PARTITION p1 VALUES LESS THAN (10) ENGINE = MyISAM,
 PARTITION p2 VALUES LESS THAN (20) ENGINE = MyISAM) */
drop table t1, t2;
create table t1
(s1 timestamp on update current_timestamp, s2 int)
partition by key(s1) partitions 3;
insert into t1 values (null,null);
drop table t1;
create table t1 (
c0 int,
c1 bigint,
c2 set('sweet'),
key (c2,c1,c0), 
key(c0)
) engine=myisam partition by hash (c0) partitions 5;
insert ignore into t1 set c0 = -6502262, c1 = 3992917, c2 = 35019;
insert ignore into t1 set c0 = 241221, c1 = -6862346, c2 = 56644;
select c1 from t1 group by (select c0 from t1 limit 1);
c1
-6862346
drop table t1;
CREATE TABLE t1(a int)
PARTITION BY RANGE (a) (
PARTITION p1 VALUES LESS THAN (10),
PARTITION p2 VALUES LESS THAN (20)
);
ALTER TABLE t1 OPTIMIZE PARTITION p1 EXTENDED;
ERROR 42000: You have an error in your SQL syntax; check the manual that corresponds to your MySQL server version for the right syntax to use near 'EXTENDED' at line 1
ALTER TABLE t1 ANALYZE PARTITION p1 EXTENDED;
ERROR 42000: You have an error in your SQL syntax; check the manual that corresponds to your MySQL server version for the right syntax to use near 'EXTENDED' at line 1
ALTER TABLE t1 ANALYZE PARTITION p1;
Table	Op	Msg_type	Msg_text
test.t1	analyze	status	OK
ALTER TABLE t1 CHECK PARTITION p1;
Table	Op	Msg_type	Msg_text
test.t1	check	status	OK
ALTER TABLE t1 REPAIR PARTITION p1;
Table	Op	Msg_type	Msg_text
test.t1	repair	status	OK
ALTER TABLE t1 OPTIMIZE PARTITION p1;
Table	Op	Msg_type	Msg_text
test.t1	optimize	status	OK
DROP TABLE t1;
CREATE TABLE t1 (s1 BIGINT UNSIGNED)
PARTITION BY RANGE (s1) (
PARTITION p0 VALUES LESS THAN (0), 
PARTITION p1 VALUES LESS THAN (1), 
PARTITION p2 VALUES LESS THAN (18446744073709551615)
);
INSERT INTO t1 VALUES (0), (18446744073709551614);
INSERT INTO t1 VALUES (18446744073709551615);
ERROR HY000: Table has no partition for value 18446744073709551615
DROP TABLE t1;
CREATE TABLE t1 (s1 BIGINT UNSIGNED)
PARTITION BY RANGE (s1) (
PARTITION p0 VALUES LESS THAN (0),
PARTITION p1 VALUES LESS THAN (1),
PARTITION p2 VALUES LESS THAN (18446744073709551614),
PARTITION p3 VALUES LESS THAN MAXVALUE
);
INSERT INTO t1 VALUES (-1), (0), (18446744073709551613), 
(18446744073709551614), (18446744073709551615);
Warnings:
Warning	1264	Out of range value for column 's1' at row 1
SELECT * FROM t1;
s1
0
0
18446744073709551613
18446744073709551614
18446744073709551615
SELECT * FROM t1 WHERE s1 = 0;
s1
0
0
SELECT * FROM t1 WHERE s1 = 18446744073709551614;
s1
18446744073709551614
SELECT * FROM t1 WHERE s1 = 18446744073709551615;
s1
18446744073709551615
DROP TABLE t1;
CREATE TABLE t1 (s1 BIGINT UNSIGNED)  
PARTITION BY RANGE (s1) (
PARTITION p0 VALUES LESS THAN (0),
PARTITION p1 VALUES LESS THAN (1),
PARTITION p2 VALUES LESS THAN (18446744073709551615),
PARTITION p3 VALUES LESS THAN MAXVALUE
);
DROP TABLE t1;
CREATE TABLE t1
(int_column INT, char_column CHAR(5),
PRIMARY KEY(char_column,int_column))
PARTITION BY KEY(char_column,int_column)
PARTITIONS 101;
INSERT INTO t1 (int_column, char_column) VALUES
(      39868 ,'zZZRW'),       
(     545592 ,'zZzSD'),       
(       4936 ,'zzzsT'),       
(       9274 ,'ZzZSX'),       
(     970185 ,'ZZzTN'),       
(     786036 ,'zZzTO'),       
(      37240 ,'zZzTv'),       
(     313801 ,'zzzUM'),       
(     782427 ,'ZZZva'),       
(     907955 ,'zZZvP'),       
(     453491 ,'zzZWV'),       
(     756594 ,'ZZZXU'),       
(     718061 ,'ZZzZH');
SELECT * FROM t1 ORDER BY char_column DESC;
int_column	char_column
718061	ZZzZH
756594	ZZZXU
453491	zzZWV
907955	zZZvP
782427	ZZZva
313801	zzzUM
37240	zZzTv
786036	zZzTO
970185	ZZzTN
9274	ZzZSX
4936	zzzsT
545592	zZzSD
39868	zZZRW
DROP TABLE t1;
CREATE TABLE t1(id MEDIUMINT NOT NULL AUTO_INCREMENT,
user CHAR(25), PRIMARY KEY(id))
PARTITION BY RANGE(id)
SUBPARTITION BY hash(id) subpartitions 2
(PARTITION pa1 values less than (10),
PARTITION pa2 values less than (20),
PARTITION pa11 values less than MAXVALUE);
show create table t1;
Table	Create Table
t1	CREATE TABLE `t1` (
  `id` mediumint(9) NOT NULL AUTO_INCREMENT,
  `user` char(25) DEFAULT NULL,
  PRIMARY KEY (`id`)
) ENGINE=MyISAM AUTO_INCREMENT=16 DEFAULT CHARSET=latin1
/*!50100 PARTITION BY RANGE (id)
SUBPARTITION BY HASH (id)
SUBPARTITIONS 2
(PARTITION pa1 VALUES LESS THAN (10) ENGINE = MyISAM,
 PARTITION pa2 VALUES LESS THAN (20) ENGINE = MyISAM,
 PARTITION pa11 VALUES LESS THAN MAXVALUE ENGINE = MyISAM) */
drop table t1;
CREATE TABLE  t1 (
`ID` bigint(20) NOT NULL AUTO_INCREMENT,
`createdDate` TIMESTAMP NOT NULL DEFAULT CURRENT_TIMESTAMP,
`number` int,
PRIMARY KEY (`ID`, number)
)
PARTITION BY RANGE (number) (
PARTITION p0 VALUES LESS THAN (6),
PARTITION p1 VALUES LESS THAN (11)
);
create table t2 (
`ID` bigint(20),
`createdDate` TIMESTAMP,
`number` int
);
INSERT INTO t1 SET number=1;
insert into t2 select * from t1;
SELECT SLEEP(1);
SLEEP(1)
0
UPDATE t1 SET number=6;
select count(*) from t1, t2 where t1.createdDate = t2.createdDate;
count(*)
1
drop table t1, t2;
SET @orig_sql_mode = @@SQL_MODE;
SET SQL_MODE='STRICT_ALL_TABLES,ERROR_FOR_DIVISION_BY_ZERO';
CREATE TABLE t1 (c1 INT)
PARTITION BY LIST(1 DIV c1) (
PARTITION p0 VALUES IN (NULL),
PARTITION p1 VALUES IN (1)
);
INSERT INTO t1 VALUES (0);
ERROR 22012: Division by 0
SELECT * FROM t1;
c1
TRUNCATE t1;
INSERT INTO t1 VALUES (NULL), (0), (1), (2);
ERROR 22012: Division by 0
SELECT * FROM t1;
c1
NULL
DROP TABLE t1;
SET SQL_MODE= @orig_sql_mode;
create table t1 (s1 int) partition by hash(s1) partitions 2;
create index i on t1 (s1);
insert into t1 values (1);
insert into t1 select s1 from t1;
insert into t1 select s1 from t1;
insert into t1 select s1 from t1 order by s1 desc;
select * from t1;
s1
1
1
1
1
1
1
1
1
drop table t1;
create table t1 (s1 int) partition by range(s1) 
(partition pa1 values less than (10),
partition pa2 values less than MAXVALUE);
create index i on t1 (s1);
insert into t1 values (1);
insert into t1 select s1 from t1;
insert into t1 select s1 from t1;
insert into t1 select s1 from t1 order by s1 desc;
select * from t1;
s1
1
1
1
1
1
1
1
1
drop table t1;
create table t1 (s1 int) partition by range(s1) 
(partition pa1 values less than (10),
partition pa2 values less than MAXVALUE);
create index i on t1 (s1);
insert into t1 values (20);
insert into t1 select s1 from t1;
insert into t1 select s1 from t1;
insert into t1 select s1 from t1 order by s1 desc;
select * from t1;
s1
20
20
20
20
20
20
20
20
drop table t1;
create table t1 (s1 int) partition by range(s1) 
(partition pa1 values less than (10),
partition pa2 values less than MAXVALUE);
create index i on t1 (s1);
insert into t1 values (1), (2), (3), (4), (5), (6), (7), (8);
insert into t1 select s1 from t1;
insert into t1 select s1 from t1;
insert into t1 select s1 from t1;
insert into t1 select s1 from t1;
insert into t1 select s1 from t1 order by s1 desc;
insert into t1 select s1 from t1 where s1=3;
select count(*) from t1;
count(*)
288
drop table t1;
#
# Bug#42944: partition not pruned correctly
#
CREATE TABLE t1 (a int) PARTITION BY RANGE (a)
(PARTITION p0 VALUES LESS THAN (100),
PARTITION p1 VALUES LESS THAN (200),
PARTITION p2 VALUES LESS THAN (300),
PARTITION p3 VALUES LESS THAN MAXVALUE);
INSERT INTO t1 VALUES (10), (100), (200), (300), (400);
EXPLAIN PARTITIONS SELECT * FROM t1 WHERE a>=200;
id	select_type	table	partitions	type	possible_keys	key	key_len	ref	rows	Extra
1	SIMPLE	t1	p2,p3	ALL	NULL	NULL	NULL	NULL	3	Using where
DROP TABLE t1;
CREATE TABLE t1 ( a INT, b INT, c INT, KEY bc(b, c) )
PARTITION BY KEY (a, b) PARTITIONS 3
;
INSERT INTO t1 VALUES
(17, 1, -8),
(3,  1, -7),
(23, 1, -6),
(22, 1, -5),
(11, 1, -4),
(21, 1, -3),
(19, 1, -2),
(30, 1, -1),
(20, 1, 1),
(16, 1, 2),
(18, 1, 3),
(9,  1, 4),
(15, 1, 5),
(28, 1, 6),
(29, 1, 7),
(25, 1, 8),
(10, 1, 9),
(13, 1, 10),
(27, 1, 11),
(24, 1, 12),
(12, 1, 13),
(26, 1, 14),
(14, 1, 15)
;
SELECT b, c FROM t1 WHERE b = 1 GROUP BY b, c;
b	c
1	-8
1	-7
1	-6
1	-5
1	-4
1	-3
1	-2
1	-1
1	1
1	2
1	3
1	4
1	5
1	6
1	7
1	8
1	9
1	10
1	11
1	12
1	13
1	14
1	15
EXPLAIN
SELECT b, c FROM t1 WHERE b = 1 GROUP BY b, c;
id	select_type	table	type	possible_keys	key	key_len	ref	rows	Extra
1	SIMPLE	t1	range	bc	bc	10	NULL	7	Using where; Using index for group-by
DROP TABLE t1;
#
# Bug #45807: crash accessing partitioned table and sql_mode 
#   contains ONLY_FULL_GROUP_BY
# Bug#46923: select count(*) from partitioned table fails with
# ONLY_FULL_GROUP_BY
#
SET SESSION SQL_MODE='ONLY_FULL_GROUP_BY';
CREATE TABLE t1(id INT,KEY(id)) ENGINE=MYISAM 
PARTITION BY HASH(id) PARTITIONS 2;
SELECT COUNT(*) FROM t1;
COUNT(*)
0
DROP TABLE t1;
SET SESSION SQL_MODE=DEFAULT;
#
# Bug#46198: Hang after failed ALTER TABLE on partitioned table.
#
DROP TABLE IF EXISTS t1;
CREATE TABLE t1 (s1 INT PRIMARY KEY) PARTITION BY HASH(s1);
LOCK TABLES t1 WRITE, t1 b READ;
UNLOCK TABLES;
ALTER TABLE t1 DROP PARTITION p1;
ERROR HY000: DROP PARTITION can only be used on RANGE/LIST partitions
SELECT * FROM t1;
s1
DROP TABLE t1;
CREATE TABLE t1 (s1 VARCHAR(5) PRIMARY KEY) PARTITION BY KEY(s1);
LOCK TABLES t1 WRITE, t1 b READ;
UNLOCK TABLES;
ALTER TABLE t1 ADD COLUMN (s3 VARCHAR(5) UNIQUE);
ERROR HY000: A UNIQUE INDEX must include all columns in the table's partitioning function
SELECT * FROM t1;
s1
DROP TABLE t1;
#
# BUG#51868 - crash with myisam_use_mmap and partitioned myisam tables
#
SET GLOBAL myisam_use_mmap=1;
CREATE TABLE t1(a INT) PARTITION BY HASH(a) PARTITIONS 1;
INSERT INTO t1 VALUES(0);
FLUSH TABLE t1;
TRUNCATE TABLE t1;
INSERT INTO t1 VALUES(0);
DROP TABLE t1;
SET GLOBAL myisam_use_mmap=default;
End of 5.1 tests
# Start of 5.5 tests
#
# BUG#55385: UPDATE statement throws an error, but still updates
#            the table entries
CREATE TABLE t1_part (
partkey int,
nokey int
) PARTITION BY LINEAR HASH(partkey) PARTITIONS 3;
INSERT INTO t1_part VALUES (1, 1) , (10, 10);
CREATE VIEW v1 AS SELECT * FROM t1_part;

# Should be (1,1),(10,10)
SELECT * FROM t1_part;
partkey	nokey
1	1
10	10

# Case 1
# Update is refused because partitioning key is updated
UPDATE t1_part AS A NATURAL JOIN t1_part B SET A.partkey = 2, B.nokey = 3;
ERROR HY000: Primary key/partition key update is not allowed since the table is updated both as 'A' and 'B'.
UPDATE t1_part AS A NATURAL JOIN t1_part B SET A.nokey = 2, B.partkey = 3;
ERROR HY000: Primary key/partition key update is not allowed since the table is updated both as 'A' and 'B'.

# Case 2
# Like 1, but partition accessed through a view
UPDATE t1_part AS A NATURAL JOIN v1 as B SET A.nokey = 2 , B.partkey = 3;
ERROR HY000: Primary key/partition key update is not allowed since the table is updated both as 'A' and 'B'.
UPDATE v1 AS A NATURAL JOIN t1_part as B SET A.nokey = 2 , B.partkey = 3;
ERROR HY000: Primary key/partition key update is not allowed since the table is updated both as 'A' and 'B'.

# Should be (1,1),(10,10)
SELECT * FROM t1_part;
partkey	nokey
1	1
10	10

# Case 3
# Update is accepted because partitioning key is not updated
UPDATE t1_part AS A NATURAL JOIN t1_part B SET A.nokey = 2 , B.nokey = 3;

# Should be (1,3),(10,3)
SELECT * FROM t1_part;
partkey	nokey
1	3
10	3

DROP VIEW v1;
DROP TABLE t1_part;
# Moved from lock.test
# Separate case for partitioned tables is important
# because each partition has an own thr_lock object.
create table t1 (i int) partition by list (i)
(partition p0 values in (1),
partition p1 values in (2,3),
partition p2 values in (4,5));
lock tables t1 write, t1 as a read, t1 as b read;
alter table t1 add column j int;
unlock tables;
drop table t1;
# End of 5.5 tests<|MERGE_RESOLUTION|>--- conflicted
+++ resolved
@@ -1,18 +1,5 @@
 drop table if exists t1, t2;
 #
-<<<<<<< HEAD
-# Bug#59503: explain extended crash in get_mm_leaf
-#
-CREATE TABLE t1 (a VARCHAR(51) CHARACTER SET latin1)
-ENGINE=MyISAM
-PARTITION BY KEY (a) PARTITIONS 1;
-INSERT INTO t1 VALUES ('a'),('b'),('c');
-EXPLAIN EXTENDED SELECT 1 FROM t1 WHERE a > 1;
-id	select_type	table	type	possible_keys	key	key_len	ref	rows	filtered	Extra
-1	SIMPLE	t1	ALL	NULL	NULL	NULL	NULL	3	100.00	Using where
-Warnings:
-Note	1003	select 1 AS `1` from `test`.`t1` where (`test`.`t1`.`a` > 1)
-=======
 # Bug#59297: Can't find record in 'tablename' on update inner join
 #
 CREATE TABLE t1 (
@@ -49,7 +36,19 @@
 WHERE A.a = '03'  
 AND A.b = '06' 
 AND A.c = 343;
->>>>>>> 4b4b36af
+DROP TABLE t1;
+#
+# Bug#59503: explain extended crash in get_mm_leaf
+#
+CREATE TABLE t1 (a VARCHAR(51) CHARACTER SET latin1)
+ENGINE=MyISAM
+PARTITION BY KEY (a) PARTITIONS 1;
+INSERT INTO t1 VALUES ('a'),('b'),('c');
+EXPLAIN EXTENDED SELECT 1 FROM t1 WHERE a > 1;
+id	select_type	table	type	possible_keys	key	key_len	ref	rows	filtered	Extra
+1	SIMPLE	t1	ALL	NULL	NULL	NULL	NULL	3	100.00	Using where
+Warnings:
+Note	1003	select 1 AS `1` from `test`.`t1` where (`test`.`t1`.`a` > 1)
 DROP TABLE t1;
 #
 # Bug#57778: failed primary key add to partitioned innodb table
