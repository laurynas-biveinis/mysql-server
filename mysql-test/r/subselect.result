--- conflicted
+++ resolved
@@ -4282,7 +4282,15 @@
 ERROR 42000: You have an error in your SQL syntax; check the manual that corresponds to your MySQL server version for the right syntax to use near 'UNION 
 (SELECT 1 FROM t2 WHERE t1.a = t2.a))' at line 2
 DROP TABLE t1,t2;
-<<<<<<< HEAD
+create table t1(f11 int, f12 int);
+create table t2(f21 int unsigned not null, f22 int, f23 varchar(10));
+insert into t1 values(1,1),(2,2), (3, 3);
+set session sort_buffer_size= 33*1024;
+select count(*) from t1 where f12 = 
+(select f22 from t2 where f22 = f12 order by f21 desc, f22, f23 limit 1);
+count(*)
+3
+drop table t1,t2;
 End of 5.0 tests.
 CREATE TABLE t1 (a int, b int);
 INSERT INTO t1 VALUES (2,22),(1,11),(2,22);
@@ -4312,16 +4320,4 @@
 SELECT * FROM t1 WHERE _utf8'a' = ANY (SELECT s1 FROM t1);
 s1
 a
-DROP TABLE t1;
-=======
-create table t1(f11 int, f12 int);
-create table t2(f21 int unsigned not null, f22 int, f23 varchar(10));
-insert into t1 values(1,1),(2,2), (3, 3);
-set session sort_buffer_size= 33*1024;
-select count(*) from t1 where f12 = 
-(select f22 from t2 where f22 = f12 order by f21 desc, f22, f23 limit 1);
-count(*)
-3
-drop table t1,t2;
-End of 5.0 tests.
->>>>>>> 6e60a185
+DROP TABLE t1;