--- conflicted
+++ resolved
@@ -692,13 +692,20 @@
 #
 
 select str_to_date('10:00 PM', '%h:%i %p') + INTERVAL 10 MINUTE;
+
+
+#
+# Bug #20293: group by cuts off value from time_format
+#
+# Check if using GROUP BY with TIME_FORMAT() produces correct results
+
+SELECT TIME_FORMAT(SEC_TO_TIME(a),"%H:%i:%s") FROM (SELECT 3020399 AS a UNION SELECT 3020398 ) x GROUP BY 1;
 --echo End of 5.0 tests
 
 #
 # Bug #18997
 #
 
-<<<<<<< HEAD
 select date_sub("0050-01-01 00:00:01",INTERVAL 2 SECOND);
 select date_sub("0199-01-01 00:00:01",INTERVAL 2 SECOND);
 select date_add("0199-12-31 23:59:59",INTERVAL 2 SECOND);
@@ -712,15 +719,4 @@
 select date_sub("0169-01-01 00:00:01",INTERVAL 2 SECOND);
 
 
---echo End of 5.1 tests
-=======
-select str_to_date('10:00 PM', '%h:%i %p') + INTERVAL 10 MINUTE;
-
-
-#
-# Bug #20293: group by cuts off value from time_format
-#
-# Check if using GROUP BY with TIME_FORMAT() produces correct results
-
-SELECT TIME_FORMAT(SEC_TO_TIME(a),"%H:%i:%s") FROM (SELECT 3020399 AS a UNION SELECT 3020398 ) x GROUP BY 1;
->>>>>>> 6a3c0007
+--echo End of 5.1 tests