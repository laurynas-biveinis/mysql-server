#--disable_abort_on_error
#
# Simple test for the partition storage engine
# taken from the select test.
#
# Last update:
# 2007-10-22 mleich  - Move ARCHIVE, BLACKHOLE and CSV related sub tests to
#                      new tests. Reason: All these might be not available.
#                    - Minor cleanup
#
--source include/no_valgrind_without_big.inc

--disable_warnings
drop table if exists t1, t2;
--enable_warnings

--echo #
--echo # Bug#11765667: bug#58655: ASSERTION FAILED,
--echo #                          SERVER CRASHES WITH MYSQLD GOT SIGNAL 6
--echo #
CREATE TABLE t1 (
       id MEDIUMINT NOT NULL AUTO_INCREMENT,
       dt DATE, st VARCHAR(255), uid INT,
       id2nd LONGBLOB, filler VARCHAR(255), PRIMARY KEY(id, dt)
);
INSERT INTO t1 (dt, st, uid, id2nd, filler) VALUES
   ('1991-03-14', 'Initial Insert', 200, 1234567, 'No Data'),
   ('1991-02-26', 'Initial Insert', 201, 1234567, 'No Data'),
   ('1992-03-16', 'Initial Insert', 234, 1234567, 'No Data'),
   ('1992-07-02', 'Initial Insert', 287, 1234567, 'No Data'),
   ('1991-05-26', 'Initial Insert', 256, 1234567, 'No Data'),
   ('1991-04-25', 'Initial Insert', 222, 1234567, 'No Data'),
   ('1993-03-12', 'Initial Insert', 267, 1234567, 'No Data'),
   ('1993-03-14', 'Initial Insert', 291, 1234567, 'No Data'),
   ('1991-12-20', 'Initial Insert', 298, 1234567, 'No Data'),
   ('1994-10-31', 'Initial Insert', 220, 1234567, 'No Data');
ALTER TABLE t1 PARTITION BY LIST (YEAR(dt)) (
    PARTITION d1 VALUES IN (1991, 1994),
    PARTITION d2 VALUES IN (1993),
    PARTITION d3 VALUES IN (1992, 1995, 1996)
);
INSERT INTO t1 (dt, st, uid, id2nd, filler) VALUES
   ('1991-07-14', 'After Partitioning Insert', 299, 1234567, 'Insert row');
UPDATE t1 SET filler='Updating the row' WHERE uid=298;

DROP TABLE t1;

--echo #
--echo # Bug#59297: Can't find record in 'tablename' on update inner join
--echo #
CREATE TABLE t1 (
a char(2) NOT NULL,
b char(2) NOT NULL,
c int(10) unsigned NOT NULL,
d varchar(255) DEFAULT NULL,
e varchar(1000) DEFAULT NULL,
PRIMARY KEY (a, b, c),
KEY (a),
KEY (a, b)
)
/*!50100 PARTITION BY KEY (a)
PARTITIONS 20 */;

INSERT INTO t1 (a, b, c, d, e) VALUES
('07', '03', 343, '1', '07_03_343'),
('01', '04', 343, '2', '01_04_343'),
('01', '06', 343, '3', '01_06_343'),
('01', '07', 343, '4', '01_07_343'),
('01', '08', 343, '5', '01_08_343'),
('01', '09', 343, '6', '01_09_343'),
('03', '03', 343, '7', '03_03_343'),
('03', '06', 343, '8', '03_06_343'),
('03', '07', 343, '9', '03_07_343'),
('04', '03', 343, '10', '04_03_343'),
('04', '06', 343, '11', '04_06_343'),
('05', '03', 343, '12', '05_03_343'),
('11', '03', 343, '13', '11_03_343'),
('11', '04', 343, '14', '11_04_343')
;

UPDATE t1 AS A,
(SELECT '03' AS a, '06' AS b, 343 AS c, 'last' AS d) AS B
SET A.e = B.d  
WHERE A.a = '03'  
AND A.b = '06' 
AND A.c = 343;

DROP TABLE t1;

--echo #
--echo # Bug#59503: explain crash in get_mm_leaf
--echo #
CREATE TABLE t1 (a VARCHAR(51) CHARACTER SET latin1)
PARTITION BY KEY (a) PARTITIONS 1;
INSERT INTO t1 VALUES ('a'),('b'),('c');
analyze table t1;
EXPLAIN SELECT 1 FROM t1 WHERE a > 1;
DROP TABLE t1;

--echo #
--echo # Bug#57778: failed primary key add to partitioned innodb table
--echo #            inconsistent and crashes
--echo #
CREATE TABLE t1 (a INT NOT NULL, b INT NOT NULL)
PARTITION BY KEY (a) PARTITIONS 2;
INSERT INTO t1 VALUES (0,1), (0,2);
--error ER_DUP_ENTRY
ALTER TABLE t1 ADD PRIMARY KEY (a);
SHOW CREATE TABLE t1;
SELECT * FROM t1;
UPDATE t1 SET a = 1, b = 1 WHERE a = 0 AND b = 2;
ALTER TABLE t1 ADD PRIMARY KEY (a);
SELECT * FROM t1;
ALTER TABLE t1 DROP PRIMARY KEY;
SELECT * FROM t1;
DROP TABLE t1;

--echo #
--echo # Bug#57113: ha_partition::extra(ha_extra_function):
--echo #            Assertion `m_extra_cache' failed
CREATE TABLE t1
(id INT NOT NULL PRIMARY KEY,
 name VARCHAR(16) NOT NULL,
 year YEAR,
 INDEX name (name(8))
)
PARTITION BY HASH(id) PARTITIONS 2;

INSERT INTO t1 VALUES ( 1, 'FooBar', '1924' );

CREATE TABLE t2 (id INT);

INSERT INTO t2 VALUES (1),(2);

UPDATE t1, t2 SET t1.year = '1955' WHERE t1.name = 'FooBar';

DROP TABLE t1, t2;
 
--echo #
--echo # Bug#55458: Partitioned MyISAM table gets crashed by multi-table update 
--echo # After WL#8971, this test case is rewritten to use InnoDB in order to
--echo # keep some test coverage for multi update and partitioning.
CREATE TABLE t1 (
  `id` int NOT NULL,
  `user_num` int DEFAULT NULL,
  PRIMARY KEY (`id`)
) ENGINE=InnoDB CHARSET=latin1;
INSERT INTO t1 VALUES (1,8601);
INSERT INTO t1 VALUES (2,8601);
INSERT INTO t1 VALUES (3,8601);
INSERT INTO t1 VALUES (4,8601);
CREATE TABLE t2 (
  `id` int(11) NOT NULL,
  `user_num` int DEFAULT NULL,
  `name` varchar(64) NOT NULL,
  PRIMARY KEY (`id`)
) ENGINE=InnoDB CHARSET=latin1
PARTITION BY HASH (id)
PARTITIONS 2;
INSERT INTO t2 VALUES (1,8601,'John');
INSERT INTO t2 VALUES (2,8601,'JS');
INSERT INTO t2 VALUES (3,8601,'John S');

UPDATE t1, t2 SET t2.name = 'John Smith' WHERE t1.user_num = t2.user_num;

DROP TABLE t1, t2;

--echo # Bug#39338: Fieldnames in
--echo #   INFORMATIONSCHEMA.PARTITIONS.PARTITION_EXPRESSION become unescaped
--echo # NOTE: the partition expression is saved as a string, so changing from
--echo #       normal quotes to ansi quotes does not change the expression, only
--echo #       for partition by KEY.
CREATE TABLE t1 (
    ID int(11) NOT NULL,
    `aaaa,aaaaa` tinyint(3) UNSIGNED NOT NULL DEFAULT '0',
    ddddddddd int(11) NOT NULL DEFAULT '0',
    new_field0 varchar(50),
    PRIMARY KEY(ID, `aaaa,aaaaa`, ddddddddd))
PARTITION BY RANGE(ID)
PARTITIONS 3
SUBPARTITION BY LINEAR KEY(ID,`aaaa,aaaaa`)
SUBPARTITIONS 2 (
    PARTITION p01 VALUES LESS THAN(100),
    PARTITION p11 VALUES LESS THAN(200),
    PARTITION p21 VALUES LESS THAN MAXVALUE);
SELECT PARTITION_EXPRESSION, SUBPARTITION_EXPRESSION FROM INFORMATION_SCHEMA.PARTITIONS WHERE TABLE_NAME='t1';
show create table t1;
drop table t1;

#
# Bug#48276: can't add column if subpartition exists
CREATE TABLE t1 (a INT, b INT)
PARTITION BY LIST (a)
SUBPARTITION BY HASH (b)
(PARTITION p1 VALUES IN (1));
ALTER TABLE t1 ADD COLUMN c INT;
DROP TABLE t1;

#
# Bug#46639: 1030 (HY000): Got error 124 from storage engine on
# INSERT ... SELECT ...
CREATE TABLE t1 (
  a int NOT NULL,
  b int NOT NULL);

CREATE TABLE t2 (
  a int NOT NULL,
  b int NOT NULL,
  INDEX(b)
)
PARTITION BY HASH(a) PARTITIONS 2;

INSERT INTO t1 VALUES (399, 22);
INSERT INTO t2 VALUES (1, 22), (1, 42);

INSERT INTO t2 SELECT 1, 399 FROM t2, t1
WHERE t1.b = t2.b;

DROP TABLE t1, t2;

#
# Bug#46478: timestamp field incorrectly defaulted when partition is reorganized
#
CREATE TABLE t1 (
  a timestamp NOT NULL DEFAULT CURRENT_TIMESTAMP,
  b varchar(10),
  PRIMARY KEY (a)
)
PARTITION BY RANGE (UNIX_TIMESTAMP(a)) (
 PARTITION p1 VALUES LESS THAN (1199134800),
 PARTITION pmax VALUES LESS THAN MAXVALUE
);

INSERT INTO t1 VALUES ('2007-07-30 17:35:48', 'p1');
INSERT INTO t1 VALUES ('2009-07-14 17:35:55', 'pmax');
INSERT INTO t1 VALUES ('2009-09-21 17:31:42', 'pmax');

SELECT * FROM t1;
SELECT * FROM t1 where a between '2007-01-01' and '2007-08-01';
analyze table t1;
EXPLAIN SELECT * FROM t1 where a between '2007-01-01' and '2007-08-01';
EXPLAIN SELECT * FROM t1 where a = '2007-07-30 17:35:48';
ALTER TABLE t1 REORGANIZE PARTITION pmax INTO (
 PARTITION p3 VALUES LESS THAN (1247688000),
 PARTITION pmax VALUES LESS THAN MAXVALUE);
SELECT * FROM t1;
SELECT * FROM t1 where a between '2007-01-01' and '2007-08-01';
analyze table t1;
EXPLAIN SELECT * FROM t1 where a between '2007-01-01' and '2007-08-01';
EXPLAIN SELECT * FROM t1 where a = '2007-07-30 17:35:48';
SHOW CREATE TABLE t1;
DROP TABLE t1;

#
# Bug#45904: Error when CHARSET=utf8 and subpartitioning
#
create table t1 (a int NOT NULL, b varchar(5) NOT NULL)
default charset=utf8
partition by list (a)
subpartition by key (b)
(partition p0 values in (1),
 partition p1 values in (2));
drop table t1;

#
# Bug#44059: rec_per_key on empty partition gives weird optimiser results
#
create table t1 (a int, b int, key(a))
partition by list (a)
( partition p0 values in (1),
  partition p1 values in (2));
insert into t1 values (1,1),(2,1),(2,2),(2,3);
analyze table t1;
show indexes from t1;
analyze table t1;
show indexes from t1;
drop table t1;

#
# Bug#40181: hang if create index
#
create table t1 (a int)
partition by hash (a);
create index i on t1 (a);
insert into t1 values (1);
insert into t1 select * from t1;
--error ER_DUP_KEYNAME
create index i on t1 (a);
create index i2 on t1 (a);
drop table t1;

#
# Bug#36001: Partitions: spelling and using some error messages
#
CREATE TABLE t0 (a INT PRIMARY KEY);
--error ER_FOREIGN_KEY_ON_PARTITIONED
CREATE TABLE t1 (a INT, FOREIGN KEY (a) REFERENCES t0 (a))
PARTITION BY HASH (a);
DROP TABLE t0;

#
# Bug#40954: Crash if range search and order by.
#
CREATE TABLE t1 (
  pk INT NOT NULL AUTO_INCREMENT,
  PRIMARY KEY (pk)
)
/*!50100 PARTITION BY HASH (pk)
PARTITIONS 2 */;
INSERT INTO t1 VALUES (NULL);
INSERT INTO t1 VALUES (NULL);
INSERT INTO t1 VALUES (NULL);
SELECT * FROM t1 WHERE pk < 0 ORDER BY pk;
DROP TABLE t1;

#
# Bug#35765: ALTER TABLE produces wrong error when non-existent storage engine
# used
--error ER_UNKNOWN_STORAGE_ENGINE
CREATE TABLE t1 (a INT)
ENGINE=NonExistentEngine;
--error ER_UNKNOWN_STORAGE_ENGINE
CREATE TABLE t1 (a INT)
ENGINE=NonExistentEngine
PARTITION BY HASH (a);

CREATE TABLE t1 (a INT);
--error ER_UNKNOWN_STORAGE_ENGINE
ALTER TABLE t1 ENGINE=NonExistentEngine;
# OK to only specify one partitions engine, since it is already assigned at
# table level (after create, it is specified on all levels and all parts).
--error ER_UNKNOWN_STORAGE_ENGINE
ALTER TABLE t1
PARTITION BY HASH (a)
(PARTITION p0 ENGINE=InnoDB,
 PARTITION p1 ENGINE=NonExistentEngine);
--error ER_UNKNOWN_STORAGE_ENGINE
ALTER TABLE t1 ENGINE=NonExistentEngine;
SHOW CREATE TABLE t1;
DROP TABLE t1;

SET sql_mode='';
CREATE TABLE t1 (a INT)
ENGINE=NonExistentEngine;
DROP TABLE t1;
CREATE TABLE t1 (a INT)
ENGINE=NonExistentEngine
PARTITION BY HASH (a);
DROP TABLE t1;
CREATE TABLE t1 (a INT);
ALTER TABLE t1 ENGINE=NonExistentEngine;
# OK to only specify one partitions engine, since it is already assigned at
# table level (after create, it is specified on all levels and all parts).
ALTER TABLE t1
PARTITION BY HASH (a)
(PARTITION p0 ENGINE=InnoDB,
 PARTITION p1 ENGINE=NonExistentEngine);
ALTER TABLE t1 ENGINE=NonExistentEngine;
SHOW CREATE TABLE t1;
DROP TABLE t1;
SET sql_mode=DEFAULT;

#
# Bug#40494: Crash MYSQL server crashes on range access with partitioning
#            and order by
#
CREATE TABLE t1 (a INT NOT NULL, KEY(a))
PARTITION BY RANGE(a)
(PARTITION p1 VALUES LESS THAN (200), PARTITION pmax VALUES LESS THAN MAXVALUE);
INSERT INTO t1 VALUES (2), (40), (40), (70), (60), (90), (199);
SELECT a FROM t1 WHERE a BETWEEN 60 AND 95 ORDER BY a ASC;
--sorted_result
SELECT a FROM t1 WHERE a BETWEEN 60 AND 95;
INSERT INTO t1 VALUES (200), (250), (210);
SELECT a FROM t1 WHERE a BETWEEN 60 AND 220 ORDER BY a ASC;
SELECT a FROM t1 WHERE a BETWEEN 200 AND 220 ORDER BY a ASC;
SELECT a FROM t1 WHERE a BETWEEN 60 AND 95 ORDER BY a DESC;
SELECT a FROM t1 WHERE a BETWEEN 60 AND 220 ORDER BY a DESC;
SELECT a FROM t1 WHERE a BETWEEN 200 AND 220 ORDER BY a DESC;
--sorted_result
SELECT a FROM t1 WHERE a BETWEEN 60 AND 220;
--sorted_result
SELECT a FROM t1 WHERE a BETWEEN 200 AND 220;
--sorted_result
SELECT a FROM t1 WHERE a BETWEEN 60 AND 95;
--sorted_result
SELECT a FROM t1 WHERE a BETWEEN 60 AND 220;
--sorted_result
SELECT a FROM t1 WHERE a BETWEEN 200 AND 220;
DROP TABLE t1;

#
# Bug35931: Index search may return duplicates
#
CREATE TABLE t1 (
  a INT NOT NULL,   
  b MEDIUMINT NOT NULL,   
  c INT NOT NULL,
  KEY b (b)
)
PARTITION BY LIST (a) (
  PARTITION p0 VALUES IN (1) 
);
INSERT INTO t1 VALUES (1,1,0), (1,1,1), (1,1,2), (1,1,53), (1,1,4), (1,1,5),
(1,1,6), (1,1,7), (1,1,8), (1,1,9), (1,1,10), (1,1,11), (1,1,12), (1,1,13),
(1,1,14), (1,1,15), (1,1,16), (1,1,67), (1,1,18), (1,1,19), (1,1,20), (1,1,21),
(1,1,22), (1,1,23), (1,1,24), (1,1,75), (1,1,26), (1,1,27), (1,1,128),
(1,1,79), (1,1,30), (1,1,31), (1,1,32), (1,1,33), (1,1,34), (1,1,85), (1,1,36),
(1,1,37), (1,1,38), (1,1,39), (1,1,40), (1,1,241), (1,1,42), (1,1,43),
(1,1,44), (1,1,45), (1,1,46), (1,1,147), (1,1,48), (1,1,49), (1,2,0), (1,2,1),
(1,2,2), (1,2,3), (1,2,4), (1,2,5), (1,2,6), (1,2,7), (1,2,8), (1,2,9),
(1,2,10), (1,2,11), (1,2,12), (1,2,13), (1,2,14), (1,2,15), (1,2,16), (1,2,17),
(1,2,18), (1,2,19), (1,2,20), (1,2,21), (1,2,22), (1,2,23), (1,2,24), (1,2,25),
(1,2,26), (1,2,27), (1,2,28), (1,2,29), (1,2,30), (1,2,31), (1,2,32), (1,2,33),
(1,2,34), (1,2,35), (1,2,36), (1,2,37), (1,2,38), (1,2,39), (1,2,40), (1,2,41),
(1,2,42), (1,2,43), (1,2,44), (1,2,45), (1,2,46), (1,2,47), (1,2,48), (1,2,49),
(1,6,0), (1,6,1), (1,6,2), (1,6,3), (1,6,4), (1,6,5), (1,6,6), (1,6,7),
(1,6,8), (1,6,9), (1,6,10), (1,6,11), (1,6,12), (1,6,13), (1,6,14), (1,6,15),
(1,6,16), (1,6,17), (1,6,18), (1,6,19), (1,6,20), (1,6,21), (1,6,22), (1,6,23),
(1,6,24), (1,6,25), (1,6,26), (1,6,27), (1,6,28), (1,6,29), (1,6,30), (1,6,31),
(1,6,32), (1,6,33), (1,6,34), (1,6,35), (1,6,36), (1,6,37), (1,6,38), (1,6,39),
(1,6,40), (1,6,41), (1,6,42), (1,6,43), (1,6,44), (1,6,45), (1,6,46), (1,6,47),
(1,6,48), (1,6,49), (1,7,0), (1,7,1), (1,7,2), (1,7,3), (1,7,4), (1,7,5),
(1,7,6), (1,7,7), (1,7,8), (1,7,9), (1,7,10), (1,7,11), (1,7,12), (1,7,13),
(1,7,14), (1,7,15), (1,7,16), (1,7,17), (1,7,18), (1,7,19), (1,7,20), (1,7,21),
(1,7,22), (1,7,23), (1,7,24), (1,7,25), (1,7,26), (1,7,27), (1,7,28), (1,7,29),
  (1,7,30), (1,7,31), (1,7,32), (1,7,33), (1,7,34), (1,7,35), (1,7,38), (1,7,39),
(1,7,90), (1,7,41), (1,7,43), (1,7,48), (1,7,49), (1,9,0), (1,9,1), (1,9,2),
(1,9,3), (1,9,4), (1,9,5), (1,9,6), (1,9,7), (1,9,8), (1,9,9), (1,9,10),
(1,9,11), (1,9,12), (1,9,13), (1,9,14), (1,9,15), (1,9,16), (1,9,17), (1,9,18),
(1,9,19), (1,9,20), (1,9,21), (1,9,22), (1,9,23), (1,9,24), (1,9,25), (1,9,26),
(1,9,29), (1,9,32), (1,9,35), (1,9,38), (1,10,0), (1,10,1), (1,10,2), (1,10,3),
(1,10,4), (1,10,5), (1,10,6), (1,10,7), (1,10,8), (1,10,9), (1,10,10),
(1,10,11), (1,10,13), (1,10,14), (1,10,15), (1,10,16), (1,10,17), (1,10,18),
(1,10,22), (1,10,24), (1,10,25), (1,10,26), (1,10,28), (1,10,131), (1,10,33),
(1,10,84), (1,10,35), (1,10,40), (1,10,42), (1,10,49), (1,11,0), (1,11,1),
(1,11,2), (1,11,3), (1,11,4), (1,11,5), (1,11,6), (1,11,7), (1,11,8), (1,11,9),
(1,11,10), (1,11,11), (1,11,12), (1,11,13), (1,11,14), (1,11,15), (1,11,16),
(1,11,17), (1,11,18), (1,11,19), (1,11,20), (1,11,21), (1,11,22), (1,11,23),
(1,11,24), (1,11,25), (1,11,26), (1,11,27), (1,11,28), (1,11,30), (1,11,31),
(1,11,32), (1,11,33), (1,11,34), (1,11,35), (1,11,37), (1,11,39), (1,11,40),
(1,11,42), (1,11,44), (1,11,45), (1,11,47), (1,11,48), (1,14,104), (1,14,58),
(1,14,12), (1,14,13), (1,14,15), (1,14,16), (1,14,17), (1,14,34), (1,15,0),
(1,15,1), (1,15,2), (1,15,3), (1,15,4), (1,15,5), (1,15,7), (1,15,9),
(1,15,15), (1,15,27), (1,15,49), (1,16,0), (1,16,1), (1,16,3), (1,17,4),
(1,19,1);
SELECT COUNT(*) FROM t1 WHERE b NOT IN ( 1,2,6,7,9,10,11 );
SELECT SUM(c) FROM t1 WHERE b NOT IN ( 1,2,6,7,9,10,11 );
ALTER TABLE t1 DROP INDEX b;
SELECT COUNT(*) FROM t1 WHERE b NOT IN ( 1,2,6,7,9,10,11 );
SELECT SUM(c) FROM t1 WHERE b NOT IN ( 1,2,6,7,9,10,11 );
ALTER TABLE t1 ADD INDEX b USING HASH (b);
SELECT COUNT(*) FROM t1 WHERE b NOT IN ( 1,2,6,7,9,10,11 );
SELECT SUM(c) FROM t1 WHERE b NOT IN ( 1,2,6,7,9,10,11 );
DROP TABLE t1;

# Bug#37327 Range scan on partitioned table returns duplicate rows
# (Duplicate of Bug#35931)
CREATE TABLE `t1` (
  `c1` int(11) DEFAULT NULL,
  KEY `c1` (`c1`)
) DEFAULT CHARSET=latin1;

CREATE TABLE `t2` (
  `c1` int(11) DEFAULT NULL,
  KEY `c1` (`c1`)
) DEFAULT CHARSET=latin1 /*!50100 PARTITION BY RANGE (c1) (PARTITION a VALUES LESS THAN (100) , PARTITION b VALUES LESS THAN MAXVALUE ) */;

INSERT INTO `t1` VALUES (1),(2),(3),(4),(5),(6),(7),(8),(9),(10),(11),(12),(13),(14),(15),(16),(17),(18),(19),(20);
INSERT INTO `t2` VALUES (1),(2),(3),(4),(5),(6),(7),(8),(9),(10),(11),(12),(13),(14),(15),(16),(17),(18),(19),(20);

analyze table t1;
EXPLAIN SELECT c1 FROM t1 WHERE (c1 > 10 AND c1 < 13) OR (c1 > 17 AND c1 < 20);

FLUSH STATUS;
SELECT c1 FROM t1 WHERE (c1 > 10 AND c1 < 13) OR (c1 > 17 AND c1 < 20);
SHOW STATUS LIKE 'Handler_read_%';

EXPLAIN SELECT c1 FROM t2 WHERE (c1 > 10 AND c1 < 13) OR (c1 > 17 AND c1 < 20);

FLUSH STATUS;
SELECT c1 FROM t2 WHERE (c1 > 10 AND c1 < 13) OR (c1 > 17 AND c1 < 20);
SHOW STATUS LIKE 'Handler_read_%';
DROP TABLE t1,t2;

# Bug#37329 Range scan on partitioned tables shows higher Handler_read_next
# (marked as duplicate of Bug#35931)
CREATE TABLE `t1` (
  `c1` int(11) DEFAULT NULL,
  KEY `c1` (`c1`)
) DEFAULT CHARSET=latin1;

CREATE TABLE `t2` (
  `c1` int(11) DEFAULT NULL,
  KEY `c1` (`c1`)
) DEFAULT CHARSET=latin1
/*!50100 PARTITION BY RANGE (c1)
(PARTITION a VALUES LESS THAN (100) ,
 PARTITION b VALUES LESS THAN MAXVALUE ) */;

INSERT INTO `t1` VALUES (1),(2),(3),(4),(5),(6),(7),(8),(9),(10),(11),(12),(13),(14),(15),(16),(17),(18),(19),(20);
INSERT INTO `t2` VALUES (1),(2),(3),(4),(5),(6),(7),(8),(9),(10),(11),(12),(13),(14),(15),(16),(17),(18),(19),(20);

analyze table t1;
EXPLAIN SELECT c1 FROM t1 WHERE (c1 > 2 AND c1 < 5);

FLUSH STATUS;
SELECT c1 FROM t1 WHERE (c1 > 2 AND c1 < 5);
SHOW STATUS LIKE 'Handler_read_%';

EXPLAIN SELECT c1 FROM t2 WHERE (c1 > 2 AND c1 < 5);

FLUSH STATUS;
SELECT c1 FROM t2 WHERE (c1 > 2 AND c1 < 5);
SHOW STATUS LIKE 'Handler_read_%';

EXPLAIN SELECT c1 FROM t1 WHERE (c1 > 12 AND c1 < 15);

FLUSH STATUS;
SELECT c1 FROM t1 WHERE (c1 > 12 AND c1 < 15);
SHOW STATUS LIKE 'Handler_read_%';

EXPLAIN SELECT c1 FROM t2 WHERE (c1 > 12 AND c1 < 15);

FLUSH STATUS;
SELECT c1 FROM t2 WHERE (c1 > 12 AND c1 < 15);
SHOW STATUS LIKE 'Handler_read_%';
DROP TABLE t1,t2;

--error ER_PARTITION_FUNCTION_IS_NOT_ALLOWED
create table t1 (a int) partition by list ((a/3)*10 div 1)
(partition p0 values in (0), partition p1 values in (1));

#
# Bug #30695: An apostrophe ' in the comment of the ADD PARTITION causes the Server to crash.
#
# To verify the fix for crashing (on unix-type OS)
# uncomment the exec and error rows!

CREATE TABLE t1 (
    d DATE NOT NULL
)
PARTITION BY RANGE( YEAR(d) ) (
    PARTITION p0 VALUES LESS THAN (1960),
    PARTITION p1 VALUES LESS THAN (1970),
    PARTITION p2 VALUES LESS THAN (1980),
    PARTITION p3 VALUES LESS THAN (1990)
);

ALTER TABLE t1 ADD PARTITION (
PARTITION `p5` VALUES LESS THAN (2010)
COMMENT 'APSTART \' APEND'
);
#--exec sed 's/APSTART \\/APSTART  /' var/master-data/test/t1.frm > tmpt1.frm && mv tmpt1.frm var/master-data/test/t1.frm
#--error ER_PARSE_ERROR
SELECT * FROM t1 LIMIT 1;

DROP TABLE t1;

#
# Bug 30878: crashing when alter an auto_increment non partitioned
#            table to partitioned

create table t1 (id int auto_increment, s1 int, primary key (id));

insert into t1 values (null,1);
insert into t1 values (null,6);

-- sorted_result
select * from t1;

alter table t1 partition by range (id) (
  partition p0 values less than (3),
  partition p1 values less than maxvalue
);

drop table t1;

#
# Bug 15890: Strange number of partitions accepted
#
-- error ER_PARSE_ERROR
create table t1 (a int)
partition by key(a)
partitions 0.2+e1;
-- error ER_PARSE_ERROR
create table t1 (a int)
partition by key(a)
partitions -1;
-- error ER_PARSE_ERROR
create table t1 (a int)
partition by key(a)
partitions 1.5;
-- error ER_PARSE_ERROR
create table t1 (a int)
partition by key(a)
partitions 1e+300;

#
# Bug 19309 Partitions: Crash if double procedural alter
#
create table t1 (a int)
partition by list (a)
(partition p0 values in (1));

create procedure pz()
alter table t1;

call pz();
call pz();
drop procedure pz;
drop table t1;

#
# BUG 16002: Handle unsigned integer functions properly
#
--error ER_VALUES_IS_NOT_INT_TYPE_ERROR
create table t1 (a bigint)
partition by range (a)
(partition p0 values less than (0xFFFFFFFFFFFFFFFF),
 partition p1 values less than (10));
--error ER_VALUES_IS_NOT_INT_TYPE_ERROR
create table t1 (a bigint)
partition by list (a)
(partition p0 values in (0xFFFFFFFFFFFFFFFF),
 partition p1 values in (10));

create table t1 (a bigint unsigned)
partition by range (a)
(partition p0 values less than (100),
 partition p1 values less than MAXVALUE);
insert into t1 values (1);
drop table t1;

create table t1 (a bigint unsigned)
partition by hash (a);
insert into t1 values (0xFFFFFFFFFFFFFFFD);
insert into t1 values (0xFFFFFFFFFFFFFFFE);
select * from t1 where (a + 1) < 10;
select * from t1 where (a + 1) > 10;
drop table t1;

#
# BUG 19067 ALTER TABLE .. ADD PARTITION for subpartitioned table crashes
#
create table t1 (a int)
partition by range (a)
subpartition by key (a)
(partition p0 values less than (1));
alter table t1 add partition (partition p1 values less than (2));
show create table t1;
alter table t1 reorganize partition p1 into (partition p1 values less than (3));
show create table t1;
drop table t1;

#
# Partition by key no partition defined => OK
#
CREATE TABLE t1 (
a int not null,
b int not null,
c int not null,
primary key(a,b))
partition by key (a);

#
# Bug 13323: Select count(*) on empty table returns 2
#
select count(*) from t1;

#
# Test SHOW CREATE TABLE
#
show create table t1;

drop table t1;
#
# Partition by key no partition, list of fields
#
CREATE TABLE t1 (
a int not null,
b int not null,
c int not null,
primary key(a,b))
partition by key (a, b);

drop table t1;
#
# Partition by key specified 3 partitions and defined 3 => ok
#
CREATE TABLE t1 (
a int not null,
b int not null,
c int not null,
primary key(a,b))
partition by key (a)
partitions 3
(partition x1, partition x2, partition x3);

drop table t1;
#
# Partition by key specifying nodegroup
#
CREATE TABLE t1 (
a int not null,
b int not null,
c int not null,
primary key(a,b))
partition by key (a)
partitions 3
(partition x1 nodegroup 0,
 partition x2 nodegroup 1,
 partition x3 nodegroup 2);

drop table t1;
#
# Partition by key specifying engine
#
CREATE TABLE t1 (
a int not null,
b int not null,
c int not null,
primary key(a,b))
partition by key (a)
partitions 3
(partition x1 engine innodb,
 partition x2 engine innodb,
 partition x3 engine innodb);

drop table t1;
#
# Partition by key specifying tablespace
#
CREATE TABLE t1 (
a int not null,
b int not null,
c int not null,
primary key(a,b))
partition by key (a)
partitions 3
(partition x1 tablespace innodb_file_per_table,
 partition x2 tablespace innodb_file_per_table,
 partition x3 tablespace innodb_file_per_table);

CREATE TABLE t2 LIKE t1;

SHOW CREATE TABLE t1;
SHOW CREATE TABLE t2;
drop table t2;
drop table t1;

#
# Partition by key list, basic
#
CREATE TABLE t1 (
a int not null,
b int not null,
c int not null,
primary key(a,b))
partition by list (a)
partitions 3
(partition x1 values in (1,2,9,4),
 partition x2 values in (3, 11, 5, 7),
 partition x3 values in (16, 8, 5+19, 70-43));

SHOW CREATE TABLE t1;
drop table t1;
#
# Partition by key list, list function
#
CREATE TABLE t1 (
a int not null,
b int not null,
c int not null,
primary key(a,b))
partition by list (b*a)
partitions 3
(partition x1 values in (1,2,9,4),
 partition x2 values in (3, 11, 5, 7),
 partition x3 values in (16, 8, 5+19, 70-43));

SHOW CREATE TABLE t1;
drop table t1;

#
# Partition by key list, list function, no spec of #partitions
#
CREATE TABLE t1 (
a int not null,
b int not null,
c int not null,
primary key(a,b))
partition by list (b*a)
(partition x1 values in (1),
 partition x2 values in (3, 11, 5, 7),
 partition x3 values in (16, 8, 5+19, 70-43));

SHOW CREATE TABLE t1;
drop table t1;

#
# Bug 13154: Insert crashes due to bad calculation of partition id
#            for PARTITION BY KEY and SUBPARTITION BY KEY
#
CREATE TABLE t1 (
a int not null)
partition by key(a);

LOCK TABLES t1 WRITE;
insert into t1 values (1);
insert into t1 values (2);
insert into t1 values (3);
insert into t1 values (4);
UNLOCK TABLES;

drop table t1;

#
# Bug #13644 DROP PARTITION NULL's DATE column
#
CREATE TABLE t1 (a int, name VARCHAR(50), purchased DATE)
PARTITION BY RANGE (a)
(PARTITION p0 VALUES LESS THAN (3),
 PARTITION p1 VALUES LESS THAN (7),
 PARTITION p2 VALUES LESS THAN (9),
 PARTITION p3 VALUES LESS THAN (11));
INSERT INTO t1 VALUES
(1, 'desk organiser', '2003-10-15'),
(2, 'CD player', '1993-11-05'),
(3, 'TV set', '1996-03-10'),
(4, 'bookcase', '1982-01-10'),
(5, 'exercise bike', '2004-05-09'),
(6, 'sofa', '1987-06-05'),
(7, 'popcorn maker', '2001-11-22'),
(8, 'acquarium', '1992-08-04'),
(9, 'study desk', '1984-09-16'),
(10, 'lava lamp', '1998-12-25');

SELECT * from t1 ORDER BY a;
ALTER TABLE t1 DROP PARTITION p0;
SELECT * from t1 ORDER BY a;

drop table t1;

#
# Bug #13442; Truncate Partitioned table doesn't work
#

CREATE TABLE t1 (a int)
PARTITION BY LIST (a)
(PARTITION p0 VALUES IN (1,2,3), PARTITION p1 VALUES IN (4,5,6));

insert into t1 values (1),(2),(3),(4),(5),(6);
select * from t1;
truncate t1;
select * from t1;
truncate t1;
select * from t1;
drop table t1;

#
# Bug #13445 Partition by KEY method crashes server
#
CREATE TABLE t1 (a int, b int, primary key(a,b))
PARTITION BY KEY(b,a) PARTITIONS 4;

insert into t1 values (0,0),(1,1),(2,2),(3,3),(4,4),(5,5),(6,6);
select * from t1 where a = 4;

drop table t1;

#
# Bug#22351 - handler::index_next_same() call to key_cmp_if_same()
#             uses the wrong buffer
#
CREATE TABLE t1 (c1 INT, c2 INT, PRIMARY KEY USING BTREE (c1,c2))
  PARTITION BY KEY(c2,c1) PARTITIONS 4;
INSERT INTO t1 VALUES (0,0),(1,1),(2,2),(3,3),(4,4),(5,5),(6,6);
SELECT * FROM t1 WHERE c1 = 4;
DROP TABLE t1;

#
# Bug #13438: Engine clause in PARTITION clause causes crash
#
CREATE TABLE t1 (a int)
PARTITION BY LIST (a)
PARTITIONS 1
(PARTITION x1 VALUES IN (1) ENGINE=InnoDB);

show create table t1;
drop table t1;

#
# Bug #13440: REPLACE causes crash in partitioned table
#
CREATE TABLE t1 (a int, unique(a))
PARTITION BY LIST (a)
(PARTITION x1 VALUES IN (10), PARTITION x2 VALUES IN (20));

--error ER_NO_PARTITION_FOR_GIVEN_VALUE 
REPLACE t1 SET a = 4;
drop table t1;

#
# Bug #14365: Crash if value too small in list partitioned table
#
CREATE TABLE t1 (a int)
PARTITION BY LIST (a)
(PARTITION x1 VALUES IN (2), PARTITION x2 VALUES IN (3));

insert into t1 values (2), (3);
--error ER_NO_PARTITION_FOR_GIVEN_VALUE
insert into t1 values (4);
--error ER_NO_PARTITION_FOR_GIVEN_VALUE
insert into t1 values (1);
drop table t1;

#
# Bug 14327: PARTITIONS clause gets lost in SHOW CREATE TABLE
#
CREATE TABLE t1 (a int)
PARTITION BY HASH(a)
PARTITIONS 5;

SHOW CREATE TABLE t1;

drop table t1;

#
# Bug #13446: Update to value outside of list values doesn't give error
#
CREATE TABLE t1 (a int)
PARTITION BY RANGE (a)
(PARTITION x1 VALUES LESS THAN (2));

insert into t1 values (1);
--error ER_NO_PARTITION_FOR_GIVEN_VALUE
update t1 set a = 5;

drop table t1;

#
# Bug #13441: Analyze on partitioned table didn't work
#
CREATE TABLE t1 (a int)
PARTITION BY LIST (a)
(PARTITION x1 VALUES IN (10), PARTITION x2 VALUES IN (20));

analyze table t1;

drop table t1;

#
# BUG 15221 (Cannot reorganize with the same name)
#
create table t1
(a int)
partition by range (a)
  ( partition p0 values less than(10),
    partition p1 values less than (20),
    partition p2 values less than (25));

alter table t1 reorganize partition p2 into (partition p2 values less than (30));
show create table t1;
drop table t1;

CREATE TABLE t1 (a int, b int)
PARTITION BY RANGE (a)
(PARTITION x0 VALUES LESS THAN (2),
 PARTITION x1 VALUES LESS THAN (4),
 PARTITION x2 VALUES LESS THAN (6),
 PARTITION x3 VALUES LESS THAN (8),
 PARTITION x4 VALUES LESS THAN (10),
 PARTITION x5 VALUES LESS THAN (12),
 PARTITION x6 VALUES LESS THAN (14),
 PARTITION x7 VALUES LESS THAN (16),
 PARTITION x8 VALUES LESS THAN (18),
 PARTITION x9 VALUES LESS THAN (20));

ALTER TABLE t1 REORGANIZE PARTITION x0,x1,x2 INTO
(PARTITION x1 VALUES LESS THAN (6));
show create table t1;
drop table t1;

# Testcase for BUG#15819
create table t1 (a int not null, b int not null) partition by LIST (a+b) (
  partition p0 values in (12),
  partition p1 values in (14)
);
--error ER_NO_PARTITION_FOR_GIVEN_VALUE
insert into t1 values (10,1);

drop table t1;

#
# Bug#16901 Partitions: crash, SELECT, column of part.
#           function=first column of primary key
#
create table t1 (f1 integer,f2 integer, f3 varchar(10), primary key(f1,f2))
partition by range(f1) subpartition by hash(f2) subpartitions 2
(partition p1 values less than (0),
 partition p2 values less than (2),
 partition p3 values less than (2147483647));

insert into t1 values(10,10,'10');
insert into t1 values(2,2,'2');
select * from t1 where f1 = 2;
drop table t1;

#
# Bug #16907 Partitions: crash, SELECT goes into last partition, UNIQUE INDEX
#
create table t1 (f1 integer,f2 integer, unique index(f1))
partition by range(f1 div 2)
subpartition by hash(f1) subpartitions 2
(partition partb values less than (2),
partition parte values less than (4),
partition partf values less than (10000));
insert into t1 values(10,1);
select * from t1 where f1 = 10;
drop table t1;

#
# Bug #16775: Wrong engine type stored for subpartition
# After WL#8971, this test case is rewritten to use InnoDB
# instead of InnoDB.
#
set @old_default_engine= @@session.default_storage_engine;
set session default_storage_engine= 'innodb';
create table t1 (f_int1 int(11) default null) engine = innodb
  partition by range (f_int1) subpartition by hash (f_int1)
  (partition part1 values less than (1000)
   (subpartition subpart11 engine = innodb));
drop table t1;
set session default_storage_engine= @old_default_engine;

#
# Bug #16782: Crash using REPLACE on table with primary key
#
create table t1 (f_int1 integer, f_int2 integer, primary key (f_int1))
  partition by hash(f_int1) partitions 2;
insert into t1 values (1,1),(2,2);
replace into t1 values (1,1),(2,2);
drop table t1;

#
# Bug #17169: Partitions: out of memory if add partition and unique
#
create table t1 (s1 int, unique (s1)) partition by list (s1) (partition x1 VALUES in (10), partition x2 values in (20));
alter table t1 add partition (partition x3 values in (30));
drop table t1;

#
# Bug #17754 Change to explicit removal of partitioning scheme
# Also added a number of tests to ensure that proper engine is
# choosen in all kinds of scenarios.
#

create table t1 (a int)
partition by key(a)
partitions 2
(partition p0 engine=innodb, partition p1 engine=innodb);
show create table t1;	

alter table t1;
show create table t1;

alter table t1 engine=innodb;
show create table t1;

alter table t1 remove partitioning;
show create table t1;

drop table t1;

create table t1 (a int)
engine=innodb
partition by key(a)
partitions 2
(partition p0 engine=innodb, partition p1 engine=innodb);
show create table t1;

alter table t1 add column b int remove partitioning;
show create table t1;

alter table t1
engine=innodb
partition by key(a)
(partition p0 engine=innodb, partition p1);
show create table t1;

alter table t1 engine=myisam, add column c int remove partitioning;
show create table t1;

alter table t1
engine=innodb
partition by key (a)
(partition p0, partition p1);
show create table t1;

alter table t1
partition by key (a)
(partition p0, partition p1);
show create table t1;

# Since alter, it already have ENGINE=INNODB from before on table level
# -> OK
alter table t1
partition by key(a)
(partition p0, partition p1 engine=innodb);

# Since alter, it already have ENGINE=INNODB from before on table level
# -> OK
alter table t1
partition by key(a)
(partition p0 engine=innodb, partition p1);

drop table t1;

# Bug #17432: Partition functions containing NULL values should return
#             LONGLONG_MIN
#
CREATE TABLE t1 (
 f_int1 INTEGER, f_int2 INTEGER,
 f_char1 CHAR(10), f_char2 CHAR(10), f_charbig VARCHAR(1000)
 )
 PARTITION BY RANGE(f_int1 DIV 2)
 SUBPARTITION BY HASH(f_int1)
 SUBPARTITIONS 2
 (PARTITION parta VALUES LESS THAN (0),
  PARTITION partb VALUES LESS THAN (5),
  PARTITION parte VALUES LESS THAN (10),
  PARTITION partf VALUES LESS THAN (2147483647));
INSERT INTO t1 SET f_int1 = NULL , f_int2 = -20, f_char1 = CAST(-20 AS CHAR),
                   f_char2 = CAST(-20 AS CHAR), f_charbig = '#NULL#';
SELECT * FROM t1 WHERE f_int1 IS NULL;
SELECT * FROM t1;
drop table t1;

#
# Bug 17430: Crash when SELECT * from t1 where field IS NULL
#

CREATE TABLE t1 (
 f_int1 INTEGER, f_int2 INTEGER,
 f_char1 CHAR(10), f_char2 CHAR(10), f_charbig VARCHAR(1000)  )
 PARTITION BY LIST(MOD(f_int1,2))
 SUBPARTITION BY KEY(f_int1)
 (PARTITION part1 VALUES IN (-1) (SUBPARTITION sp1, SUBPARTITION sp2),
  PARTITION part2 VALUES IN (0) (SUBPARTITION sp3, SUBPARTITION sp5),
  PARTITION part3 VALUES IN (1) (SUBPARTITION sp4, SUBPARTITION sp6));

INSERT INTO t1 SET f_int1 = 2, f_int2 = 2, f_char1 = '2', f_char2 = '2', f_charbig = '===2===';
INSERT INTO t1 SET f_int1 = 2, f_int2 = 2, f_char1 = '2', f_char2 = '2', f_charbig = '===2===';

SELECT * FROM t1 WHERE f_int1  IS NULL;
drop table t1;

#
# Bug#14363 Partitions: failure if create in stored procedure
#
delimiter //;

create procedure p ()
begin
create table t1 (s1 mediumint,s2 mediumint)
partition by list (s2)
(partition p1 values in (0),
 partition p2 values in (1));
end//

call p()//
drop procedure p//
drop table t1;

create procedure p ()
begin
create table t1 (a int not null,b int not null,c int not null,primary key (a,b))
partition by range (a)
subpartition by hash (a+b)
(partition x1 values less than (1)
 (subpartition x11,
  subpartition x12),
 partition x2 values less than (5)
 (subpartition x21,
  subpartition x22));
end//

call p()//
drop procedure p//
drop table t1//
delimiter ;//

#
# Bug #15447  Partitions: NULL is treated as zero
#

# NULL for RANGE partition
create table t1 (a int,b int,c int,key(a,b))
partition by range (a)
partitions 3
(partition x1 values less than (0),
 partition x2 values less than (10),
 partition x3 values less than maxvalue);

insert into t1 values (NULL, 1, 1);
insert into t1 values (0, 1, 1);
insert into t1 values (12, 1, 1);

select partition_name, partition_description, table_rows
from information_schema.partitions where table_schema ='test';
SHOW CREATE TABLE t1;
drop table t1;

# NULL for LIST partition
--error ER_MULTIPLE_DEF_CONST_IN_LIST_PART_ERROR
create table t1 (a int,b int, c int)
partition by list(a)
partitions 2
(partition x123 values in (11,12),
 partition x234 values in (1 ,NULL, NULL));

--error ER_MULTIPLE_DEF_CONST_IN_LIST_PART_ERROR
create table t1 (a int,b int, c int)
partition by list(a)
partitions 2
(partition x123 values in (11, NULL),
 partition x234 values in (1 ,NULL));

create table t1 (a int,b int, c int)
partition by list(a)
partitions 2
(partition x123 values in (11, 12),
 partition x234 values in (5, 1));
--error ER_NO_PARTITION_FOR_GIVEN_VALUE
insert into t1 values (NULL,1,1);
drop table t1;

create table t1 (a int,b int, c int)
partition by list(a)
partitions 2
(partition x123 values in (11, 12),
 partition x234 values in (NULL, 1));

insert into t1 values (11,1,6);
insert into t1 values (NULL,1,1);

select partition_name, partition_description, table_rows
from information_schema.partitions where table_schema ='test';
drop table t1;

#
# BUG 17947 Crash with REBUILD PARTITION
#
create table t1 (a int)
partition by list (a)
(partition p0 values in (1));

--error ER_PARSE_ERROR
alter table t1 rebuild partition;

drop table t1;

#
# BUG 15253 Insert that should fail doesn't
#
create table t1 (a int)
partition by list (a)
(partition p0 values in (5));

--error ER_NO_PARTITION_FOR_GIVEN_VALUE
insert into t1 values (0);

drop table t1;

#
# BUG #16370 Subpartitions names not shown in SHOW CREATE TABLE output
#
create table t1 (a int)
partition by range (a) subpartition by hash (a)
(partition p0 values less than (100));

show create table t1;
alter table t1 add partition (partition p1 values less than (200)
(subpartition subpart21));

show create table t1;

drop table t1;

create table t1 (a int)
partition by key (a);

show create table t1;
alter table t1 add partition (partition p1);
show create table t1;

drop table t1;

#
# BUG 15407 Crash with subpartition
#
--error ER_PARSE_ERROR
create table t1 (a int, b int)
partition by range (a)
subpartition by hash(a)
(partition p0 values less than (0) (subpartition sp0),
 partition p1 values less than (1));

--error ER_PARSE_ERROR
create table t1 (a int, b int)
partition by range (a)
subpartition by hash(a)
(partition p0 values less than (0),
 partition p1 values less than (1) (subpartition sp0));

#
# Bug 46354 Crash with subpartition
#
--error ER_PARSE_ERROR
create table t1 (a int, b int)
partition by list (a)
subpartition by hash(a)
(partition p0 values in (0),
 partition p1 values in (1) (subpartition sp0));


#
# BUG 15961 No error when subpartition defined without subpartition by clause
#
--error ER_SUBPARTITION_ERROR
create table t1 (a int)
partition by hash (a)
(partition p0 (subpartition sp0));

#
# Bug 17127 
#
create table t1 (a int)
partition by range (a)
(partition p0 values less than (1));

--error ER_PARTITION_WRONG_VALUES_ERROR
alter table t1 add partition (partition p1 values in (2));
--error ER_PARTITION_REQUIRES_VALUES_ERROR
alter table t1 add partition (partition p1);

drop table t1;

create table t1 (a int)
partition by list (a)
(partition p0 values in (1));

--error ER_PARTITION_WRONG_VALUES_ERROR
alter table t1 add partition (partition p1 values less than (2));
--error ER_PARTITION_REQUIRES_VALUES_ERROR
alter table t1 add partition (partition p1);

drop table t1;

create table t1 (a int)
partition by hash (a)
(partition p0);

--error ER_PARTITION_WRONG_VALUES_ERROR
alter table t1 add partition (partition p1 values less than (2));
--error ER_PARTITION_WRONG_VALUES_ERROR
alter table t1 add partition (partition p1 values in (2));

drop table t1;

#
# BUG 17947 Crash with REBUILD PARTITION
#
create table t1 (a int)
partition by list (a)
(partition p0 values in (1));

--error ER_PARSE_ERROR
alter table t1 rebuild partition;

drop table t1;

#
# Bug #14526: Partitions: indexed searches fail
#
create table t2 (s1 int not null auto_increment, primary key (s1)) partition by list (s1) (partition p1 values in (1),partition p2 values in (2),partition p3 values in (3),partition p4 values in (4));
insert into t2 values (null),(null),(null);
select * from t2;
select * from t2 where s1 < 2;
update t2 set s1 = s1 + 1 order by s1 desc;
select * from t2 where s1 < 3;
select * from t2 where s1 = 2;
drop table t2;

#
# Bug #17497: Partitions: crash if add partition on temporary table
#
--error ER_PARTITION_NO_TEMPORARY
create temporary table t1 (a int) partition by hash(a);

#
# Bug #17097: Partitions: failing ADD PRIMARY KEY leads to temporary rotten
# metadata,crash
#
create table t1 (a int, b int) partition by list (a)
  (partition p1 values in (1), partition p2 values in (2));
--error ER_UNIQUE_KEY_NEED_ALL_FIELDS_IN_PF
alter table t1 add primary key (b);
show create table t1;
drop table t1;

############################################
#
# Author: Mikael Ronstrom
# Date:   2006-03-01
# Purpose
# Bug 17772: Crash at ALTER TABLE with rename
#            and add column + comment on
#            partitioned table
#
############################################
create table t1 (a int unsigned not null auto_increment primary key)
partition by key(a);
alter table t1 rename t2, add c char(10), comment "no comment";
show create table t2;

drop table t2;

#
# Bug#15336 Partitions: crash if create table as select
#
create table t1 (f1 int) partition by hash (f1) as select 1;
drop table t1;

#
# bug #14350 Partitions: crash if prepared statement
#
prepare stmt1 from 'create table t1 (s1 int) partition by hash (s1)';
execute stmt1;
--error ER_TABLE_EXISTS_ERROR
execute stmt1;
drop table t1;

#
# bug 17290 SP with delete, create and rollback to save point causes MySQLD core
#
delimiter |;
eval CREATE PROCEDURE test.p1(IN i INT)
BEGIN
  DECLARE CONTINUE HANDLER FOR sqlexception BEGIN END;
  DROP TABLE IF EXISTS t1;
  CREATE TABLE t1 (num INT,PRIMARY KEY(num));
  START TRANSACTION;
    INSERT INTO t1 VALUES(i);
    savepoint t1_save;
    INSERT INTO t1 VALUES (14);
    ROLLBACK to savepoint t1_save;
    COMMIT;
END|
delimiter ;|
CALL test.p1(12);
CALL test.p1(13);
drop table t1;
drop procedure test.p1;

#
# Bug 13520: Problem with delimiters in COMMENT DATA DIRECTORY ..
#
CREATE TABLE t1 (a int not null)
partition by key(a)
(partition p0 COMMENT='first partition');
drop table t1;

#
# Bug 13433: Problem with delimited identifiers
#
CREATE TABLE t1 (`a b` int not null)
partition by key(`a b`);
drop table t1;

CREATE TABLE t1 (`a b` int not null)
partition by hash(`a b`);
drop table t1;

#
# Bug#18053 Partitions: crash if null
# Bug#18070 Partitions: wrong result on WHERE ... IS NULL
#
create table t1 (f1 integer) partition by range(f1)
(partition p1 values less than (0), partition p2 values less than (10));
insert into t1 set f1 = null;
select * from t1 where f1 is null;
analyze table t1;
explain select * from t1 where f1 is null;
drop table t1;

create table t1 (f1 integer) partition by list(f1)
(partition p1 values in (1), partition p2 values in (null));
insert into t1 set f1 = null;
insert into t1 set f1 = 1;
select * from t1 where f1 is null or f1 = 1;
drop table t1;

create table t1 (f1 smallint)
partition by list (f1) (partition p0 values in (null));
insert into t1 values (null);
select * from t1 where f1 is null;
select * from t1 where f1 < 1;
select * from t1 where f1 <= NULL;
select * from t1 where f1 < NULL;
select * from t1 where f1 >= NULL;
select * from t1 where f1 > NULL;
select * from t1 where f1 > 1;
drop table t1;

create table t1 (f1 smallint)
partition by range (f1) (partition p0 values less than (0));
insert into t1 values (null);
select * from t1 where f1 is null;
drop table t1;

create table t1 (f1 integer) partition by list(f1)
(
 partition p1 values in (1),
 partition p2 values in (NULL),
 partition p3 values in (2),
 partition p4 values in (3),
 partition p5 values in (4)
);

insert into t1 values (1),(2),(3),(4),(null);
select * from t1 where f1 < 3;
analyze table t1;
explain select * from t1 where f1 < 3;
select * from t1 where f1 is null;
explain select * from t1 where f1 is null;
drop table t1;

create table t1 (f1 int) partition by list(f1 div 2)
(
 partition p1 values in (1),
 partition p2 values in (NULL),
 partition p3 values in (2),
 partition p4 values in (3),
 partition p5 values in (4)
);

insert into t1 values (2),(4),(6),(8),(null);
select * from t1 where f1 < 3;
analyze table t1;
explain select * from t1 where f1 < 3;
select * from t1 where f1 is null;
explain select * from t1 where f1 is null;
drop table t1;

create table t1 (a int) partition by LIST(a) (
  partition pn values in (NULL),
  partition p0 values in (0),
  partition p1 values in (1),
  partition p2 values in (2)
);
insert into t1 values (NULL),(0),(1),(2);
select * from t1 where a is null or a < 2;
analyze table t1;
explain select * from t1 where a is null or a < 2;
select * from t1 where a is null or a < 0 or a > 1;
explain select * from t1 where a is null or a < 0 or a > 1;
drop table t1;

#
#Bug# 17631 SHOW TABLE STATUS reports wrong engine
#
CREATE TABLE t1 (id INT NOT NULL PRIMARY KEY, name VARCHAR(20)) 
DEFAULT CHARSET=latin1
PARTITION BY RANGE(id)
(PARTITION p0  VALUES LESS THAN (10),
PARTITION p1 VALUES LESS THAN (20),
PARTITION p2 VALUES LESS THAN (30));
analyze table t1;
--replace_column 6 0 7 0 8 0 9 0 12 NULL 13 NULL 14 NULL
SHOW TABLE STATUS;
DROP TABLE t1;

#
#BUG 16002 Erroneus handling of unsigned partition functions
#
--error ER_PARTITION_CONST_DOMAIN_ERROR
create table t1 (a bigint unsigned)
partition by list (a)
(partition p0 values in (0-1));

create table t1 (a bigint unsigned)
partition by range (a)
(partition p0 values less than (10));

--error ER_NO_PARTITION_FOR_GIVEN_VALUE
insert into t1 values (0xFFFFFFFFFFFFFFFF);

drop table t1;

#
#BUG 18750 Problems with partition names
#
create table t1 (a int)
partition by list (a)
(partition `s1 s2` values in (0));
drop table t1;

create table t1 (a int)
partition by list (a)
(partition `7` values in (0));
drop table t1;

--error ER_WRONG_PARTITION_NAME
create table t1 (a int)
partition by list (a)
(partition `s1 s2 ` values in (0));

--error ER_WRONG_PARTITION_NAME
create table t1 (a int)
partition by list (a)
subpartition by hash (a)
(partition p1 values in (0) (subpartition `p1 p2 `));

#
# BUG 18752 SHOW CREATE TABLE doesn't show NULL value in SHOW CREATE TABLE
#
CREATE TABLE t1 (a int)
PARTITION BY LIST (a)
(PARTITION p0 VALUES IN (NULL));
SHOW CREATE TABLE t1;
DROP TABLE t1;

--error ER_NULL_IN_VALUES_LESS_THAN
CREATE TABLE t1 (a int)
PARTITION BY RANGE(a)
(PARTITION p0 VALUES LESS THAN (NULL));

#
# Bug#18753 Partitions: auto_increment fails
#
create table t1 (s1 int auto_increment primary key)
partition by list (s1)
(partition p1 values in (1),
 partition p2 values in (2),
 partition p3 values in (3));
insert into t1 values (null);
insert into t1 values (null);
insert into t1 values (null);
analyze table t1;
select auto_increment from information_schema.tables where table_name='t1';
select * from t1;
drop table t1;

#
# BUG 19140 Partitions: Create index for partitioned table crashes
#
create table t1 (a int)
partition by key(a);
insert into t1 values (1);
create index inx1 on t1(a);
drop table t1;

#
# BUG 19304 Partitions: MERGE handler not allowed in partitioned tables
#
--error ER_PARTITION_MERGE_ERROR
create table t1 (a int)
partition by key (a)
(partition p0 engine = MERGE);

#
# BUG 19062 Partition clause ignored if CREATE TABLE ... AS SELECT ...;
#
create table t1 (a varchar(1))
partition by key (a)
as select 'a';

show create table t1;
drop table t1;

#
# BUG 19501 Partitions: SHOW TABLE STATUS shows wrong Data_free
#
CREATE TABLE t1 (a int) PARTITION BY KEY(a);
INSERT into t1 values (1), (2);
analyze table t1;
--replace_column 9 0 12 NULL 13 NULL 14 NULL
SHOW TABLE STATUS;
DELETE from t1 where a = 1;
analyze table t1;
--replace_column 9 0 12 NULL 13 NULL 14 NULL
SHOW TABLE STATUS;
ALTER TABLE t1 OPTIMIZE PARTITION p0;
analyze table t1;
--replace_column 12 NULL 13 NULL 14 NULL
SHOW TABLE STATUS;
DROP TABLE t1;

#
# BUG 19502: ENABLE/DISABLE Keys don't work for partitioned tables
#
CREATE TABLE t1 (a int, index(a)) PARTITION BY KEY(a);
ALTER TABLE t1 DISABLE KEYS;
ALTER TABLE t1 ENABLE KEYS;
DROP TABLE t1;

#
# Bug 17455 Partitions: Wrong message and error when using Repair/Optimize
#                       table on partitioned table
# (added check/analyze for gcov of Bug#20129)
create table t1 (a int)
partition by key (a);

REPAIR TABLE t1;
OPTIMIZE TABLE t1;
CHECK TABLE t1;
ANALYZE TABLE t1;

drop table t1;

#
#BUG 17138 Problem with stored procedure and analyze partition
#
--disable_warnings
drop procedure if exists mysqltest_1;
--enable_warnings

create table t1 (a int)
partition by list (a)
(partition p0 values in (0));

insert into t1 values (0);
delimiter //;

create procedure mysqltest_1 ()
begin
  begin
    declare continue handler for sqlexception begin end;
    update ignore t1 set a = 1 where a = 0;
  end;
  prepare stmt1 from 'alter table t1';
  execute stmt1;
end//

call mysqltest_1()//
delimiter ;//
drop table t1;
drop procedure mysqltest_1;

#
# Bug 20583 Partitions: Crash using index_last
#
create table t1 (a int, index(a))
partition by hash(a);
insert into t1 values (1),(2);
select * from t1 ORDER BY a DESC;
drop table t1;

#
# Bug 21388: Bigint fails to find record
#
create table t1 (a bigint unsigned not null, primary key(a))
partition by key (a)
partitions 10;

show create table t1;
insert into t1 values (18446744073709551615), (0xFFFFFFFFFFFFFFFE),
(18446744073709551613), (18446744073709551612);
select * from t1;
select * from t1 where a = 18446744073709551615;
delete from t1 where a = 18446744073709551615;
select * from t1;
drop table t1;

#
# Bug 24502 reorganize partition closes connection
#
CREATE TABLE t1 (
  num int(11) NOT NULL, cs int(11) NOT NULL)
PARTITION BY RANGE (num) SUBPARTITION BY HASH (
cs) SUBPARTITIONS 2 (PARTITION p_X VALUES LESS THAN MAXVALUE);

ALTER TABLE t1 
REORGANIZE PARTITION p_X INTO ( 
    PARTITION p_100 VALUES LESS THAN (100), 
    PARTITION p_X VALUES LESS THAN MAXVALUE 
    );

drop table t1;

#
# Bug #24186 (nested query across partitions returns fewer records)
#

set session sql_mode='';

CREATE TABLE t2 (
  taken datetime NOT NULL DEFAULT '0000-00-00 00:00:00',
  id int(11) NOT NULL DEFAULT '0',
  PRIMARY KEY (id,taken),
  KEY taken (taken)
) DEFAULT CHARSET=latin1;

INSERT INTO t2 VALUES 
('2006-09-27 21:50:01',16421),
('2006-10-02 21:50:01',16421),
('2006-09-27 21:50:01',19092),
('2006-09-28 21:50:01',19092),
('2006-09-29 21:50:01',19092),
('2006-09-30 21:50:01',19092),
('2006-10-01 21:50:01',19092),
('2006-10-02 21:50:01',19092),
('2006-09-27 21:50:01',22589),
('2006-09-29 21:50:01',22589);

CREATE TABLE t1 (
  id int(8) NOT NULL,
  PRIMARY KEY (id)
) DEFAULT CHARSET=latin1;

INSERT INTO t1 VALUES 
(16421),
(19092),
(22589);

CREATE TABLE t4 (
  taken datetime NOT NULL DEFAULT '0000-00-00 00:00:00',
  id int(11) NOT NULL DEFAULT '0',
  PRIMARY KEY (id,taken),
  KEY taken (taken)
) DEFAULT CHARSET=latin1 
PARTITION BY RANGE (to_days(taken)) 
(
PARTITION p01 VALUES LESS THAN (732920) , 
PARTITION p02 VALUES LESS THAN (732950) , 
PARTITION p03 VALUES LESS THAN MAXVALUE ) ;

INSERT INTO t4 select * from t2;

set @f_date='2006-09-28';
set @t_date='2006-10-02';

SELECT t1.id AS MyISAM_part
FROM t1
WHERE t1.id IN (
    SELECT distinct id
    FROM t4
    WHERE taken BETWEEN @f_date AND date_add(@t_date, INTERVAL 1 DAY))
ORDER BY t1.id;

drop table t1, t2, t4;

CREATE TABLE t1 (
  taken datetime NOT NULL DEFAULT '0000-00-00 00:00:00',
  id int(11) NOT NULL DEFAULT '0',
  status varchar(20) NOT NULL DEFAULT '',
  PRIMARY KEY (id,taken)
) DEFAULT CHARSET=latin1
PARTITION BY RANGE (to_days(taken))
(
PARTITION p15 VALUES LESS THAN (732950) ,
PARTITION p16 VALUES LESS THAN MAXVALUE ) ;


INSERT INTO t1 VALUES
('2006-09-27 21:50:01',22589,'Open'),
('2006-09-29 21:50:01',22589,'Verified');

DROP TABLE IF EXISTS t2;
CREATE TABLE t2 (
  id int(8) NOT NULL,
  severity tinyint(4) NOT NULL DEFAULT '0',
  priority tinyint(4) NOT NULL DEFAULT '0',
  status varchar(20) DEFAULT NULL,
  alien tinyint(4) NOT NULL
) DEFAULT CHARSET=latin1;

INSERT INTO t2 VALUES
(22589,1,1,'Need Feedback',0);

SELECT t2.id FROM t2 WHERE t2.id IN (SELECT id FROM t1 WHERE status = 'Verified');

drop table t1, t2;

#
# Bug #27123 partition + on duplicate key update + varchar = Can't find record in <table> 
#
create table t1 (c1 varchar(255),c2 tinyint,primary key(c1))
   partition by key (c1) partitions 10 ;
insert into t1 values ('aaa','1') on duplicate key update c2 = c2 + 1;
insert into t1 values ('aaa','1') on duplicate key update c2 = c2 + 1;
select * from t1;
drop table t1;

#
# Bug #28005 Partitions: can't use -9223372036854775808 
#

create table t1 (s1 bigint) partition by list (s1) (partition p1 values in (-9223372036854775808));
drop table t1;

#
# Bug #28806: Running SHOW TABLE STATUS during high INSERT load crashes server
#
create table t1(a int auto_increment, b int, primary key (a, b)) 
  partition by hash(b) partitions 2;
insert into t1 values (null, 1);
analyze table t1;
--replace_column 9 0 12 NULL 13 NULL 14 NULL
show table status;
drop table t1;

create table t1(a int auto_increment primary key)
  partition by key(a) partitions 2;
insert into t1 values (null), (null), (null);
analyze table t1;
--replace_column 9 0 12 NULL 13 NULL 14 NULL
show table status;
drop table t1;
# Bug #28488: Incorrect information in file: './test/t1_test#.frm'
#

CREATE TABLE t1(a INT NOT NULL, b TINYBLOB, KEY(a))
  PARTITION BY RANGE(a) ( PARTITION p0 VALUES LESS THAN (32));
INSERT INTO t1 VALUES (1, REPEAT('a', 10));
INSERT INTO t1 SELECT a + 1, b FROM t1;
INSERT INTO t1 SELECT a + 2, b FROM t1;
INSERT INTO t1 SELECT a + 4, b FROM t1;
INSERT INTO t1 SELECT a + 8, b FROM t1;

ALTER TABLE t1 ADD PARTITION (PARTITION p1 VALUES LESS THAN (64));
ALTER TABLE t1 DROP PARTITION p1;

DROP TABLE t1;

#
# Bug #30484: Partitions: crash with self-referencing trigger
#

create table t (s1 int) partition by key (s1);
create trigger t_ad after delete on t for each row insert into t values (old.s1);
insert into t values (1);
drop table t;

#
# Bug #27084 partitioning by list seems failing when using case 
# BUG #18198: Case no longer supported, test case removed
#

create table t2 (b int);
--error ER_BAD_FIELD_ERROR
create table t1 (b int)
PARTITION BY RANGE (t2.b) (
  PARTITION p1 VALUES LESS THAN (10),
  PARTITION p2 VALUES LESS THAN (20)
) select * from t2;
create table t1 (a int)
PARTITION BY RANGE (b) (
  PARTITION p1 VALUES LESS THAN (10),
  PARTITION p2 VALUES LESS THAN (20)
) select * from t2;
show create table t1;
drop table t1, t2;

#
# Bug #32067 Partitions: crash with timestamp column
#  this bug occurs randomly on some UPDATE statement
#  with the '1032: Can't find record in 't1'' error

create table t1
 (s1 timestamp on update current_timestamp, s2 int)
 partition by key(s1) partitions 3;

insert into t1 values (null,null);
--disable_query_log
let $cnt= 1000;
while ($cnt)
{
  update t1 set s2 = 1;
  update t1 set s2 = 2;
  dec $cnt;
}
--enable_query_log

drop table t1;

#
# BUG#32772: partition crash 1: enum column
#
# Note that month(int_col) is disallowed after bug#54483.
create table t1 (
  c0 int,
  c1 bigint,
  c2 set('sweet'),
  key (c2,c1,c0), 
  key(c0)
) partition by hash (c0) partitions 5;

--disable_warnings
insert ignore into t1 set c0 = -6502262, c1 = 3992917, c2 = 35019;
insert ignore into t1 set c0 = 241221, c1 = -6862346, c2 = 56644;
--enable_warnings
# This must not fail assert:
select c1 from t1 group by (select c0 from t1 limit 1);
drop table t1;

# Bug #30495: optimize table t1,t2,t3 extended errors
# (added more maintenace commands for Bug#20129
CREATE TABLE t1(a int)
PARTITION BY RANGE (a) (
  PARTITION p1 VALUES LESS THAN (10),
  PARTITION p2 VALUES LESS THAN (20)
);
--error ER_PARSE_ERROR
ALTER TABLE t1 OPTIMIZE PARTITION p1 EXTENDED;
--error ER_PARSE_ERROR
ALTER TABLE t1 ANALYZE PARTITION p1 EXTENDED;
ALTER TABLE t1 ANALYZE PARTITION p1;
ALTER TABLE t1 CHECK PARTITION p1;
ALTER TABLE t1 REPAIR PARTITION p1;
ALTER TABLE t1 OPTIMIZE PARTITION p1;
DROP TABLE t1;

#
# Bug #29258: Partitions: search fails for maximum unsigned bigint
#
CREATE TABLE t1 (s1 BIGINT UNSIGNED)
  PARTITION BY RANGE (s1) (
  PARTITION p0 VALUES LESS THAN (0), 
  PARTITION p1 VALUES LESS THAN (1), 
  PARTITION p2 VALUES LESS THAN (18446744073709551615)
);
INSERT INTO t1 VALUES (0), (18446744073709551614);
--error ER_NO_PARTITION_FOR_GIVEN_VALUE
INSERT INTO t1 VALUES (18446744073709551615);
DROP TABLE t1;

CREATE TABLE t1 (s1 BIGINT UNSIGNED)
 PARTITION BY RANGE (s1) (
  PARTITION p0 VALUES LESS THAN (0),
  PARTITION p1 VALUES LESS THAN (1),
  PARTITION p2 VALUES LESS THAN (18446744073709551614),
  PARTITION p3 VALUES LESS THAN MAXVALUE
);
INSERT INTO t1 VALUES (-1), (0), (18446744073709551613), 
  (18446744073709551614), (18446744073709551615);
SELECT * FROM t1;
SELECT * FROM t1 WHERE s1 = 0;
SELECT * FROM t1 WHERE s1 = 18446744073709551614;
SELECT * FROM t1 WHERE s1 = 18446744073709551615;
DROP TABLE t1;

CREATE TABLE t1 (s1 BIGINT UNSIGNED)  
 PARTITION BY RANGE (s1) (
  PARTITION p0 VALUES LESS THAN (0),
  PARTITION p1 VALUES LESS THAN (1),
  PARTITION p2 VALUES LESS THAN (18446744073709551615),
  PARTITION p3 VALUES LESS THAN MAXVALUE
);
DROP TABLE t1;

#
# Bug #31890 Partitions: ORDER BY DESC in InnoDB not working
#

CREATE TABLE t1
(int_column INT, char_column CHAR(5),
PRIMARY KEY(char_column,int_column))
PARTITION BY KEY(char_column,int_column)
PARTITIONS 101;
INSERT INTO t1 (int_column, char_column) VALUES
(      39868 ,'zZZRW'),       
(     545592 ,'zZzSD'),       
(       4936 ,'zzzsT'),       
(       9274 ,'ZzZSX'),       
(     970185 ,'ZZzTN'),       
(     786036 ,'zZzTO'),       
(      37240 ,'zZzTv'),       
(     313801 ,'zzzUM'),       
(     782427 ,'ZZZva'),       
(     907955 ,'zZZvP'),       
(     453491 ,'zzZWV'),       
(     756594 ,'ZZZXU'),       
(     718061 ,'ZZzZH');       
SELECT * FROM t1 ORDER BY char_column DESC;
DROP TABLE t1;

#
# Bug #32247 Test reports wrong value of "AUTO_INCREMENT" (on a partitioned InnoDB table)
#

CREATE TABLE t1(id MEDIUMINT NOT NULL AUTO_INCREMENT,
                user CHAR(25), PRIMARY KEY(id))
                   PARTITION BY RANGE(id)
                   SUBPARTITION BY hash(id) subpartitions 2
                   (PARTITION pa1 values less than (10),
                    PARTITION pa2 values less than (20),
                    PARTITION pa11 values less than MAXVALUE);
--disable_query_log
let $n= 15;
while ($n)
{
  insert into t1 (user) values ('mysql');
  dec $n;
}
--enable_query_log
show create table t1;
drop table t1;

#
# Bug #38272 timestamps fields incorrectly defaulted on update accross partitions.
#

CREATE TABLE  t1 (
  `ID` bigint(20) NOT NULL AUTO_INCREMENT,
  `createdDate` TIMESTAMP NOT NULL DEFAULT CURRENT_TIMESTAMP,
  `number` int,
  PRIMARY KEY (`ID`, number)
)
PARTITION BY RANGE (number) (
    PARTITION p0 VALUES LESS THAN (6),
    PARTITION p1 VALUES LESS THAN (11)
);

create table t2 (
  `ID` bigint(20),
  `createdDate` TIMESTAMP,
  `number` int
);

INSERT INTO t1 SET number=1;
insert into t2 select * from t1;
SELECT SLEEP(1);
UPDATE t1 SET number=6;
select count(*) from t1, t2 where t1.createdDate = t2.createdDate;

drop table t1, t2;

#
# Bug #38083 Error-causing row inserted into partitioned table despite error
#
SET @orig_sql_mode = @@SQL_MODE;
SET SQL_MODE='STRICT_ALL_TABLES,ERROR_FOR_DIVISION_BY_ZERO';
CREATE TABLE t1 (c1 INT)
       PARTITION BY LIST(1 DIV c1) (
       PARTITION p0 VALUES IN (NULL),
       PARTITION p1 VALUES IN (1)
     );
 
-- error ER_DIVISION_BY_ZERO
INSERT INTO t1 VALUES (0);
SELECT * FROM t1;
TRUNCATE t1;
-- error ER_DIVISION_BY_ZERO
INSERT INTO t1 VALUES (NULL), (0), (1), (2);
SELECT * FROM t1;
DROP TABLE t1;
SET SQL_MODE= @orig_sql_mode;



#
# Bug #38005 Partitions: error with insert select
#

create table t1 (s1 int) partition by hash(s1) partitions 2;
create index i on t1 (s1);
insert into t1 values (1);
insert into t1 select s1 from t1;
insert into t1 select s1 from t1;
insert into t1 select s1 from t1 order by s1 desc;
select * from t1;
drop table t1;

create table t1 (s1 int) partition by range(s1) 
        (partition pa1 values less than (10),
         partition pa2 values less than MAXVALUE);
create index i on t1 (s1);
insert into t1 values (1);
insert into t1 select s1 from t1;
insert into t1 select s1 from t1;
insert into t1 select s1 from t1 order by s1 desc;
select * from t1;
drop table t1;

create table t1 (s1 int) partition by range(s1) 
        (partition pa1 values less than (10),
         partition pa2 values less than MAXVALUE);
create index i on t1 (s1);
insert into t1 values (20);
insert into t1 select s1 from t1;
insert into t1 select s1 from t1;
insert into t1 select s1 from t1 order by s1 desc;
select * from t1;
drop table t1;

create table t1 (s1 int) partition by range(s1) 
        (partition pa1 values less than (10),
         partition pa2 values less than MAXVALUE);
create index i on t1 (s1);
insert into t1 values (1), (2), (3), (4), (5), (6), (7), (8);
insert into t1 select s1 from t1;
insert into t1 select s1 from t1;
insert into t1 select s1 from t1;
insert into t1 select s1 from t1;
insert into t1 select s1 from t1 order by s1 desc;
insert into t1 select s1 from t1 where s1=3;
select count(*) from t1;
drop table t1;


--echo #
--echo # Bug#42944: partition not pruned correctly
--echo #
CREATE TABLE t1 (a int) PARTITION BY RANGE (a)
  (PARTITION p0 VALUES LESS THAN (100),
   PARTITION p1 VALUES LESS THAN (200),
   PARTITION p2 VALUES LESS THAN (300),
   PARTITION p3 VALUES LESS THAN MAXVALUE);
INSERT INTO t1 VALUES (10), (100), (200), (300), (400);
analyze table t1;
EXPLAIN SELECT * FROM t1 WHERE a>=200;
DROP TABLE t1;

#
# Bug#44821: select distinct on partitioned table returns wrong results
#
CREATE TABLE t1 ( a INT, b INT, c INT, KEY bc(b, c) )
PARTITION BY KEY (a, b) PARTITIONS 3
;

INSERT INTO t1 VALUES
(17, 1, -8),
(3,  1, -7),
(23, 1, -6),
(22, 1, -5),
(11, 1, -4),
(21, 1, -3),
(19, 1, -2),
(30, 1, -1),

(20, 1, 1),
(16, 1, 2),
(18, 1, 3),
(9,  1, 4),
(15, 1, 5),
(28, 1, 6),
(29, 1, 7),
(25, 1, 8),
(10, 1, 9),
(13, 1, 10),
(27, 1, 11),
(24, 1, 12),
(12, 1, 13),
(26, 1, 14),
(14, 1, 15)
;

SELECT b, c FROM t1 WHERE b = 1 GROUP BY b, c;
analyze table t1;
EXPLAIN
SELECT b, c FROM t1 WHERE b = 1 GROUP BY b, c;

DROP TABLE t1;

--echo #
--echo # Bug #45807: crash accessing partitioned table and sql_mode 
--echo #   contains ONLY_FULL_GROUP_BY
--echo # Bug#46923: select count(*) from partitioned table fails with
--echo # ONLY_FULL_GROUP_BY
--echo #

SET SESSION SQL_MODE='ONLY_FULL_GROUP_BY';
CREATE TABLE t1(id INT,KEY(id))
  PARTITION BY HASH(id) PARTITIONS 2;
SELECT COUNT(*) FROM t1;
DROP TABLE t1;
SET SESSION SQL_MODE=DEFAULT;

# This testcase is commented due to the Bug #46853
# Should be uncommented after fixing Bug #46853
#--echo #
#--echo # BUG#45816 - assertion failure with index containing double 
#--echo #             column on partitioned table
#--echo #
#
#CREATE TABLE t1 (
#  a INT DEFAULT NULL,
#  b DOUBLE DEFAULT NULL,
#  c INT DEFAULT NULL,
#  KEY idx2(b,a)
#) PARTITION BY HASH(c) PARTITIONS 3;
#
#INSERT INTO t1 VALUES (6,8,9);
#INSERT INTO t1 VALUES (6,8,10);
#
#SELECT  1 FROM t1 JOIN t1 AS t2 USING (a) FOR UPDATE;
#
#DROP TABLE t1;

--echo #
--echo # Bug#46198: Hang after failed ALTER TABLE on partitioned table.
--echo #

--disable_warnings
DROP TABLE IF EXISTS t1;
--enable_warnings

#
# Case 1.
#

CREATE TABLE t1 (s1 INT PRIMARY KEY) PARTITION BY HASH(s1);

LOCK TABLES t1 WRITE, t1 b READ;

UNLOCK TABLES;

--error ER_ONLY_ON_RANGE_LIST_PARTITION
ALTER TABLE t1 DROP PARTITION p1;

# The SELECT below used to hang in tdc_wait_for_old_versions().
SELECT * FROM t1;

DROP TABLE t1;

#
# Case 2.
#

CREATE TABLE t1 (s1 VARCHAR(5) PRIMARY KEY) PARTITION BY KEY(s1);

LOCK TABLES t1 WRITE, t1 b READ;

UNLOCK TABLES;

--error ER_UNIQUE_KEY_NEED_ALL_FIELDS_IN_PF
ALTER TABLE t1 ADD COLUMN (s3 VARCHAR(5) UNIQUE);

# The SELECT below used to hang in tdc_wait_for_old_versions().
SELECT * FROM t1;

DROP TABLE t1;

--echo #
--echo # BUG#51868 - crash with myisam_use_mmap and partitioned myisam tables
--echo #
SET GLOBAL myisam_use_mmap=1;
CREATE TABLE t1(a INT) PARTITION BY HASH(a) PARTITIONS 1;
INSERT INTO t1 VALUES(0);
FLUSH TABLE t1;
TRUNCATE TABLE t1;
INSERT INTO t1 VALUES(0);
DROP TABLE t1;
SET GLOBAL myisam_use_mmap=default;

--echo End of 5.1 tests
--echo # Start of 5.5 tests

--echo #
--echo # BUG#55385: UPDATE statement throws an error, but still updates
--echo #            the table entries

CREATE TABLE t1_part (
  partkey int,
  nokey int
) PARTITION BY LINEAR HASH(partkey) PARTITIONS 3;

INSERT INTO t1_part VALUES (1, 1) , (10, 10);
CREATE VIEW v1 AS SELECT * FROM t1_part;

--echo
--echo # Should be (1,1),(10,10)
SELECT * FROM t1_part;

--echo
--echo # Case 1
--echo # Update is refused because partitioning key is updated
--error ER_MULTI_UPDATE_KEY_CONFLICT
UPDATE t1_part AS A NATURAL JOIN t1_part B SET A.partkey = 2, B.nokey = 3;
--error ER_MULTI_UPDATE_KEY_CONFLICT
UPDATE t1_part AS A NATURAL JOIN t1_part B SET A.nokey = 2, B.partkey = 3;

--echo
--echo # Case 2
--echo # Like 1, but partition accessed through a view
--error ER_MULTI_UPDATE_KEY_CONFLICT
UPDATE t1_part AS A NATURAL JOIN v1 as B SET A.nokey = 2 , B.partkey = 3;
--error ER_MULTI_UPDATE_KEY_CONFLICT
UPDATE v1 AS A NATURAL JOIN t1_part as B SET A.nokey = 2 , B.partkey = 3;

--echo
--echo # Should be (1,1),(10,10)
SELECT * FROM t1_part;

--echo
--echo # Case 3
--echo # Update is accepted because partitioning key is not updated
UPDATE t1_part AS A NATURAL JOIN t1_part B SET A.nokey = 2 , B.nokey = 3;

--echo
--echo # Should be (1,3),(10,3)
SELECT * FROM t1_part;

--echo
# Cleanup
DROP VIEW v1;
DROP TABLE t1_part;

--echo # Moved from lock.test
--echo # Separate case for partitioned tables is important
--echo # because each partition has an own thr_lock object.

create table t1 (i int) partition by list (i)
  (partition p0 values in (1),
   partition p1 values in (2,3),
   partition p2 values in (4,5));
lock tables t1 write, t1 as a read, t1 as b read;
alter table t1 add column j int;
unlock tables;
drop table t1;

--echo # End of 5.5 tests

#
# Bug #12330344 Crash and/or valgrind errors in free_io_cache with join, view,
# partitioned table
#

CREATE TABLE t1(a INT PRIMARY KEY) PARTITION BY LINEAR KEY (a);
CREATE ALGORITHM=TEMPTABLE VIEW vtmp AS
SELECT 1 FROM t1 AS t1_0 JOIN t1 ON t1_0.a LIKE (SELECT 1 FROM t1);
SELECT * FROM vtmp;
DROP VIEW vtmp;
DROP TABLE t1;

--echo #
--echo # Bug#13580775 ASSERTION FAILED: RECORD_LENGTH == M_RECORD_LENGTH,
--echo # FILE FILESORT_UTILS.CC
--echo #

CREATE TABLE t1 (
  a INT PRIMARY KEY,
  b INT,
  c CHAR(1),
  d INT,
  KEY (c,d)
) PARTITION BY KEY () PARTITIONS 1;

INSERT INTO t1 VALUES (1,1,'a',1), (2,2,'a',1);

--error ER_WRONG_ARGUMENTS
SELECT 1 FROM t1 WHERE 1 IN
(SELECT  group_concat(b)
 FROM t1
 WHERE c > ST_geomfromtext('point(1 1)')
 GROUP BY b
);

DROP TABLE t1;

--echo #
--echo # WL#5855 (EXPLAIN FORMAT=JSON) partition test
--echo #

CREATE TABLE t1 (c1 int(11) DEFAULT NULL, KEY c1 (c1))
  PARTITION BY RANGE (c1)
    (PARTITION a VALUES LESS THAN (10),
     PARTITION b VALUES LESS THAN (100),
     PARTITION c VALUES LESS THAN MAXVALUE);

INSERT INTO t1 VALUES (1),(2),(3),(4),(5),(6),(7),(8),(9),(10),(11),(12),(13),(14),(15),(16),(17),(18),(19),(20);

let $query=SELECT c1 FROM t1 WHERE (c1 > 2 AND c1 < 15);
--eval EXPLAIN $query
--eval EXPLAIN $query
--eval EXPLAIN FORMAT=JSON $query

DROP TABLE t1;

--echo #
--echo # Bug#19584181: CRASH AFTER DDL RETURNS WARNINGS - CORRUPT ERROR_HANDLER
--echo #

SET sql_mode= 'STRICT_TRANS_TABLES';
--error ER_WRONG_TYPE_COLUMN_VALUE_ERROR
CREATE TABLE t1 (d TIME)
  PARTITION BY RANGE COLUMNS (d)
    (PARTITION p0 VALUES LESS THAN ('2000-01-01'),
     PARTITION p1 VALUES LESS THAN ('2040-01-01'));

# Before this fix, sql_mode would have been reset to 0.
SELECT @@sql_mode;
SET sql_mode= DEFAULT;

--echo #
--echo # ASSERTION FAILED: !THD->IS_ERROR() PARTITIONS + OUT OF RANGE VALUES
--echo #
CREATE TABLE t1 (a int PRIMARY KEY)
PARTITION BY LINEAR KEY(a) PARTITIONS 2;
--error ER_DATA_OUT_OF_RANGE
SELECT 1 FROM t1 WHERE EXP(10000);
DROP TABLE t1;

--disable_query_log
CALL mtr.add_suppression(".ERROR.  Operating system error number");
CALL mtr.add_suppression(".ERROR.  The error means mysqld does not have the access");
--enable_query_log

# The test for Bug 20770 is disabled on Windows due to BUG#19107; it
# should be moved into partition.test once the bug has been resolved.

#
# Bug 20770 Partitions: DATA DIRECTORY clause change in reorganize
#                       does not remove old directory

let $MYSQLD_DATADIR= `select @@datadir`;

--replace_result $MYSQL_TMP_DIR MYSQL_TMP_DIR
eval create table t1 (a int)
partition by range (a)
subpartition by hash (a)
(partition p0 VALUES LESS THAN (1) DATA DIRECTORY = '$MYSQL_TMP_DIR'
 (SUBPARTITION subpart00, SUBPARTITION subpart01));

--echo # Checking if file exists before alter
--file_exists $MYSQL_TMP_DIR/test/t1#p#p0#sp#subpart00.ibd
--file_exists $MYSQL_TMP_DIR/test/t1#p#p0#sp#subpart01.ibd

--replace_result $MYSQL_TMP_DIR MYSQL_TMP_DIR
eval ALTER TABLE t1 REORGANIZE PARTITION p0 INTO
(partition p1 VALUES LESS THAN (1) DATA DIRECTORY = '$MYSQL_TMP_DIR'
 (SUBPARTITION subpart10, SUBPARTITION subpart11),
 partition p2 VALUES LESS THAN (2) DATA DIRECTORY = '$MYSQL_TMP_DIR'
 (SUBPARTITION subpart20, SUBPARTITION subpart21));

--echo # Checking if file exists after alter
--file_exists $MYSQL_TMP_DIR/test/t1#p#p1#sp#subpart10.ibd
--file_exists $MYSQL_TMP_DIR/test/t1#p#p1#sp#subpart11.ibd
--file_exists $MYSQL_TMP_DIR/test/t1#p#p2#sp#subpart20.ibd
--file_exists $MYSQL_TMP_DIR/test/t1#p#p2#sp#subpart21.ibd

drop table t1;

#
# Bug #24633 SQL MODE "NO_DIR_IN_CREATE" does not work with partitioned tables
#
set innodb_strict_mode=off;
disable_query_log;
eval create table t2 (i int )
partition by range (i)
(
 partition p01 values less than (1000)
 data directory='$MYSQL_TMP_DIR'
 index directory='$MYSQL_TMP_DIR'
);
enable_query_log;

set @org_mode=@@sql_mode;
set @@sql_mode='NO_DIR_IN_CREATE';
select @@sql_mode;
create table t1 (i int )
partition by range (i)
(
  partition p01 values less than (1000)
  data directory='/not/existing'
  index directory='/not/existing'
);
show create table t2;
DROP TABLE t1, t2;
set @@sql_mode=@org_mode;

#
# Bug#32167: another privilege bypass with DATA/INDEX DIRECTORY
#

let $MYSQLD_DATADIR= `select @@datadir`;

--replace_result $MYSQLD_DATADIR MYSQLD_DATADIR
--replace_regex /(Incorrect path value: ).*/\1'MYSQLD_DATADIR\/test'/
--error ER_WRONG_VALUE
eval CREATE TABLE t1(a INT)
PARTITION BY KEY (a)
(PARTITION p0 DATA DIRECTORY '$MYSQLD_DATADIR/test');

--replace_result $MYSQLD_DATADIR MYSQLD_DATADIR
--replace_regex /(Incorrect path value: ).*/\1'MYSQLD_DATADIR\/test'/
--error ER_WRONG_VALUE
eval CREATE TABLE t1(a INT)
PARTITION BY KEY (a)
(PARTITION p0 INDEX DIRECTORY '$MYSQLD_DATADIR/test');

--replace_result $MYSQLD_DATADIR MYSQLD_DATADIR
--replace_regex  /(Incorrect path value: ).*/\1'MYSQLD_DATADIR\/test'/
--error ER_WRONG_VALUE
eval CREATE TABLE ts (id INT, purchased DATE)
PARTITION BY RANGE(YEAR(purchased))
SUBPARTITION BY HASH(TO_DAYS(purchased)) (
PARTITION p0 VALUES LESS THAN (1990) (
SUBPARTITION s0a
  DATA DIRECTORY = '$MYSQLD_DATADIR/test',
SUBPARTITION s0b
  DATA DIRECTORY = '$MYSQLD_DATADIR/test'
));

--replace_result $MYSQLD_DATADIR MYSQLD_DATADIR
--replace_regex  /(Incorrect path value: ).*/\1'MYSQLD_DATADIR\/test'/
--error ER_WRONG_VALUE
eval CREATE TABLE ts (id INT, purchased DATE)
PARTITION BY RANGE(YEAR(purchased))
SUBPARTITION BY HASH(TO_DAYS(purchased)) (
PARTITION p0 VALUES LESS THAN (1990) (
SUBPARTITION s0a
  INDEX DIRECTORY = '$MYSQLD_DATADIR/test',
SUBPARTITION s0b
  INDEX DIRECTORY = '$MYSQLD_DATADIR/test'
));

# End Windows specific test failures.

# These tests contain non-Windows specific directory/file format.

#
# Bug 25141: Crash Server on Partitioning command
#

--disable_warnings
DROP TABLE IF EXISTS `example`;
--enable_warnings

--mkdir $MYSQL_TMP_DIR/p0Data
--mkdir $MYSQL_TMP_DIR/p1Data
--mkdir $MYSQL_TMP_DIR/p2Data
--mkdir $MYSQL_TMP_DIR/p3Data
--replace_result $MYSQL_TMP_DIR MYSQL_TMP_DIR
eval CREATE TABLE `example` (
  `ID_EXAMPLE` int(10) unsigned NOT NULL AUTO_INCREMENT,
  `DESCRIPTION` varchar(30) NOT NULL,
  `LEVEL` smallint(5) unsigned DEFAULT NULL,
  PRIMARY KEY (`ID_EXAMPLE`)
)
PARTITION BY HASH(ID_EXAMPLE)(
PARTITION p0 DATA DIRECTORY = '$MYSQL_TMP_DIR/p0Data',
PARTITION p1 DATA DIRECTORY = '$MYSQL_TMP_DIR/p1Data',
PARTITION p2 DATA DIRECTORY = '$MYSQL_TMP_DIR/p2Data',
PARTITION p3 DATA DIRECTORY = '$MYSQL_TMP_DIR/p3Data'
);

let $MYSQLD_DATADIR= `select @@datadir`;

--echo # Checking that InnoDB data files are in test db and data dir
--file_exists $MYSQL_TMP_DIR/p0Data/test/example#p#p0.ibd
--file_exists $MYSQL_TMP_DIR/p1Data/test/example#p#p1.ibd
--file_exists $MYSQL_TMP_DIR/p2Data/test/example#p#p2.ibd
--file_exists $MYSQL_TMP_DIR/p3Data/test/example#p#p3.ibd
DROP TABLE example;
--rmdir $MYSQL_TMP_DIR/p0Data/test
--rmdir $MYSQL_TMP_DIR/p0Data
--rmdir $MYSQL_TMP_DIR/p1Data/test
--rmdir $MYSQL_TMP_DIR/p1Data
--rmdir $MYSQL_TMP_DIR/p2Data/test
--rmdir $MYSQL_TMP_DIR/p2Data
--rmdir $MYSQL_TMP_DIR/p3Data/test
--rmdir $MYSQL_TMP_DIR/p3Data


--echo #
--echo # Bug#18513130 STRANGE INTERACTION OF SQL_MODE=ANSI AND PARTITION
--echo #

SET @@SQL_MODE= 'ANSI_QUOTES';

CREATE TABLE t1(col1 INT, col2 DATE)
ENGINE=INNODB
PARTITION BY RANGE(YEAR("col2"))
SUBPARTITION BY HASH(TO_DAYS("col2"))(
      PARTITION p0 VALUES LESS THAN (1990)(
          SUBPARTITION s0,
          SUBPARTITION s1 tablespace=`innodb_file_per_table`
      ),
      PARTITION p1 VALUES LESS THAN MAXVALUE(
            SUBPARTITION s2,
            SUBPARTITION s3 tablespace="innodb_file_per_table"
        )
    );

SHOW CREATE TABLE t1;
SELECT partition_expression FROM information_schema.partitions
WHERE table_schema = 'test' AND table_name = 't1';

SET @@SQL_MODE= DEFAULT;
FLUSH TABLES;

SHOW CREATE TABLE t1;
SELECT partition_expression FROM information_schema.partitions
WHERE table_schema = 'test' AND table_name = 't1';

SET @@SQL_QUOTE_SHOW_CREATE= 0;
SHOW CREATE TABLE t1;
SELECT partition_expression FROM information_schema.partitions
WHERE table_schema = 'test' AND table_name = 't1';

SET @@SQL_QUOTE_SHOW_CREATE= 1;
DROP TABLE t1;


--echo #
--echo # Test max partitioning and subpartition expression length
--echo #

--let $ALMOST_TOO_LONG_EXPR= `SELECT CONCAT(REPEAT("a+", 255),"a")`
--replace_result $ALMOST_TOO_LONG_EXPR ALMOST_TOO_LONG_EXPR
--eval CREATE TABLE t1 (a INT) PARTITION BY HASH($ALMOST_TOO_LONG_EXPR)
DROP TABLE t1;
--let $TOO_LONG_EXPR= `SELECT CONCAT(REPEAT("a+", 256),"a")`
--replace_result $TOO_LONG_EXPR TOO_LONG_EXPR
--error ER_PART_EXPR_TOO_LONG
--eval CREATE TABLE t1 (a INT) PARTITION BY HASH($TOO_LONG_EXPR)

--echo # Check that the limit is on number of characters and not on bytes
--let $ALMOST_TOO_LONG_EXPR= `SELECT CONCAT(REPEAT("\`å\`+", 255),"\`å\`")`
--replace_result $ALMOST_TOO_LONG_EXPR ALMOST_TOO_LONG_EXPR
--eval CREATE TABLE t1 (`å` INT) PARTITION BY HASH($ALMOST_TOO_LONG_EXPR)
DROP TABLE t1;
--let $TOO_LONG_EXPR= `SELECT CONCAT(REPEAT("\`å\`+", 256),"\`å\`")`
--replace_result $TOO_LONG_EXPR TOO_LONG_EXPR
--error ER_PART_EXPR_TOO_LONG
--eval CREATE TABLE t1 (`å` INT) PARTITION BY HASH($TOO_LONG_EXPR)

--echo # Repeat the same tests for subpartitioning expressions.
--let $ALMOST_TOO_LONG_EXPR= `SELECT CONCAT(REPEAT("a+", 255),"a")`
--replace_result $ALMOST_TOO_LONG_EXPR ALMOST_TOO_LONG_EXPR
--eval CREATE TABLE t1 (b INT, a INT) PARTITION BY LIST (b) SUBPARTITION BY HASH($ALMOST_TOO_LONG_EXPR) (PARTITION p1 VALUES IN (1))
DROP TABLE t1;
--let $TOO_LONG_EXPR= `SELECT CONCAT(REPEAT("a+", 256),"a")`
--replace_result $TOO_LONG_EXPR TOO_LONG_EXPR
--error ER_PART_EXPR_TOO_LONG
--eval CREATE TABLE t1 (b INT, a INT) PARTITION BY LIST (b) SUBPARTITION BY HASH($TOO_LONG_EXPR) (PARTITION p1 VALUES IN (1))

--echo # Again the limit is on number of characters and not on bytes
--let $ALMOST_TOO_LONG_EXPR= `SELECT CONCAT(REPEAT("\`å\`+", 255),"\`å\`")`
--replace_result $ALMOST_TOO_LONG_EXPR ALMOST_TOO_LONG_EXPR
--eval CREATE TABLE t1 (b INT, `å` INT) PARTITION BY LIST (b) SUBPARTITION BY HASH($ALMOST_TOO_LONG_EXPR) (PARTITION p1 VALUES IN (1))
DROP TABLE t1;
--let $TOO_LONG_EXPR= `SELECT CONCAT(REPEAT("\`å\`+", 256),"\`å\`")`
--replace_result $TOO_LONG_EXPR TOO_LONG_EXPR
--error ER_PART_EXPR_TOO_LONG
--eval CREATE TABLE t1 (b INT, `å` INT) PARTITION BY LIST (b) SUBPARTITION BY HASH($TOO_LONG_EXPR) (PARTITION p1 VALUES IN (1))

--echo #
--echo # Bug #27005020: UBSAN: GET_PART_ITER_FOR_INTERVAL_VIA_WALKING - SIGNED INTEGER OVERFLOW
--echo #
CREATE TABLE t (a BIGINT NOT NULL)
  PARTITION BY KEY(a) PARTITIONS 2;
INSERT INTO t VALUES(0);
SELECT 1 FROM t WHERE a = 0x8000000000000000;
DROP TABLE t;

--echo #
--echo # Bug#28573894 ALTER PARTITIONED TABLE ADD AUTO_INCREMENT DIFF RESULT
--echo #
CREATE TABLE t (a VARCHAR(10) NOT NULL,b INT,PRIMARY KEY (b)) ENGINE=INNODB
PARTITION BY RANGE (b)
(PARTITION pa VALUES LESS THAN (2),
 PARTITION pb VALUES LESS THAN (20),
 PARTITION pc VALUES LESS THAN (30),
 PARTITION pd VALUES LESS THAN (40));

INSERT INTO t
VALUES('A',0),('B',1),('C',2),('D',3),('E',4),('F',5),('G',25),('H',35);

ALTER TABLE t ADD COLUMN r INT UNSIGNED NOT NULL AUTO_INCREMENT, ADD UNIQUE
KEY (r,b), ALGORITHM=INPLACE, LOCK=SHARED;
SELECT * FROM t;
DROP TABLE t;
<<<<<<< HEAD
# Cleanup
--force-rmdir $MYSQL_TMP_DIR/test/

--echo #
--echo # Bug#29317007: INIT_LEX_WITH_SINGLE_TABLE() CONFUSES TABLE
--echo #               AND SCHEMA NAME
--echo #

CREATE SCHEMA tables;
CREATE TABLE tables.mysql(a INT);
ALTER TABLE tables.mysql PARTITION BY HASH (a);
DROP SCHEMA tables;


--echo #
--echo # Bug#29058369: MEMORY ACCESS ERROR WITH ALTER TABLE CHARACTER CHANGE.
--echo #

--echo # Test case 1
CREATE TABLE t1(c1 INT, c2 CHAR) PARTITION BY HASH(c1) PARTITIONS 50;
SELECT MBRTOUCHES(a.c2, b.c2) FROM t1 AS a JOIN t1 AS b;
ALTER TABLE t1 CONVERT TO CHARACTER SET latin1;
DROP TABLE t1;

--echo # Test case 2
CREATE TABLE t1 (s1 INT PRIMARY KEY) PARTITION BY HASH(s1);
LOCK TABLES t1 WRITE, t1 b READ;
UNLOCK TABLES;

--error ER_ONLY_ON_RANGE_LIST_PARTITION
ALTER TABLE t1 DROP PARTITION p1;

ALTER TABLE t1 CONVERT TO CHARACTER SET latin1;
DROP TABLE t1;

--echo # Test case with subpartitions
CREATE TABLE t1 (c1 INT NOT NULL, c2 INT)
    PARTITION BY RANGE (c1) PARTITIONS 3 SUBPARTITION BY KEY (c2) (
        PARTITION p1 VALUES LESS THAN (200) (
            SUBPARTITION p11,
            SUBPARTITION p12,
            SUBPARTITION p13),
        PARTITION p2 VALUES LESS THAN (600) (
            SUBPARTITION p21,
            SUBPARTITION p22,
            SUBPARTITION p23),
        PARTITION p3 VALUES LESS THAN (1800) (
            SUBPARTITION p31,
            SUBPARTITION p32,
            SUBPARTITION p33));

SELECT MBRTOUCHES(a.c1, b.c2) FROM t1 AS a JOIN t1 AS b;
ALTER TABLE t1 CONVERT TO CHARACTER SET latin1;
DROP TABLE t1;


--echo #
--echo # Bug#29541665 "SWAPPING COLUMNS USED IN PARTITIONED EXPRESSION BY RENAMING BREAKS PARTITIONING".
--echo #

# Disabled execution under --ps-protocol until bug #13569548 "DBUG_ASSERT HIT
# IN COLUMNS PART EXPR IN THE VALUE LIST UNDER --PS-PROTOCOL" is fixed.
--disable_ps_protocol
--echo #
--echo # Test case mimicking the original one.
CREATE TABLE t1 (i INT, j INT) PARTITION BY RANGE(i) (PARTITION p0 VALUES LESS THAN (0), PARTITION p1 VALUES LESS THAN MAXVALUE);
INSERT INTO t1 (i, j) VALUES (-1, 1);
--error ER_DEPENDENT_BY_PARTITION_FUNC
ALTER TABLE t1 CHANGE COLUMN i j INT, CHANGE COLUMN j i INT;
--echo # If the above ALTER succeeds the partitioning expression should
--echo # stay unchanged. Failed ALTER should not change it either.
SHOW CREATE TABLE t1;
--echo # There should be only single row belonging either
--echo # to p0 (iff i=-1) or p1 (iff i=1).
SELECT i, j FROM t1 PARTITION (p0);
SELECT i, j FROM t1 PARTITION (p1);
DROP TABLE t1;
--echo # Similar test case involving column replacement.
CREATE TABLE t1 (i INT, j INT) PARTITION BY RANGE(i) (PARTITION p0 VALUES LESS THAN (0), PARTITION p1 VALUES LESS THAN MAXVALUE);
INSERT INTO t1 (i, j) VALUES (-1, 1);
--error ER_DEPENDENT_BY_PARTITION_FUNC
ALTER TABLE t1 DROP COLUMN i, ADD COLUMN i INT DEFAULT 1;
--echo # If the above ALTER succeeds the partitioning expression should
--echo # stay unchanged. Failed ALTER should not change it either.
SHOW CREATE TABLE t1;
--echo # There should be only single row belonging either
--echo # to p0 (iff i=-1) or p1 (iff i=1).
SELECT i, j FROM t1 PARTITION (p0);
SELECT i, j FROM t1 PARTITION (p1);
DROP TABLE t1;

--echo #
--echo # More systematic test coverage.
--echo #

--echo #
--echo # 1) Renaming column on which partitioning expression depends.
--echo #
--echo # 1.1) Renaming column on which partitioning expression depends
--echo #      is prohibited (for both RENAME COLUMN and CHANGE syntaxes).
CREATE TABLE t1 (i INT, j INT) PARTITION BY RANGE(i+1) (PARTITION p0 VALUES LESS THAN (0), PARTITION p1 VALUES LESS THAN MAXVALUE);
--error ER_DEPENDENT_BY_PARTITION_FUNC
ALTER TABLE t1 RENAME COLUMN i TO k;
--error ER_DEPENDENT_BY_PARTITION_FUNC
ALTER TABLE t1 CHANGE COLUMN i k INT;
--echo # Even if substitute for renamed column is provided.
--error ER_DEPENDENT_BY_PARTITION_FUNC
ALTER TABLE t1 RENAME COLUMN i TO j, RENAME COLUMN j TO i;
--echo # Also works for case of degenerate expression like COLUMN partitioning.
DROP TABLE t1;
CREATE TABLE t1 (i INT) PARTITION BY LIST COLUMNS (i) (PARTITION p0 VALUES IN (-2,-1), PARTITION p1 VALUES IN (0, 1, 2));
--error ER_DEPENDENT_BY_PARTITION_FUNC
ALTER TABLE t1 RENAME COLUMN i TO k;
--echo #
--echo # 1.2) It is OK to rename such columns if partitioning is removed by
--echo #      the same ALTER TABLE.
ALTER TABLE t1 RENAME COLUMN i TO k REMOVE PARTITIONING;
DROP TABLE t1;
--echo #
--echo # 1.3) Renaming such columns is also OK if partitioned expression
--echo #      is updated by the same ALTER TABLE.
CREATE TABLE t1 (i INT, j INT) PARTITION BY RANGE(i) (PARTITION p0 VALUES LESS THAN (0), PARTITION p1 VALUES LESS THAN MAXVALUE);
INSERT INTO t1 (i, j) VALUES (-1, 1);
ALTER TABLE t1 RENAME COLUMN i TO k PARTITION BY RANGE(k) (PARTITION p0 VALUES LESS THAN (0), PARTITION p1 VALUES LESS THAN MAXVALUE);
--echo # If new expression uses wrong column name an appropriate error
--echo # is reported.
--error ER_BAD_FIELD_ERROR
ALTER TABLE t1 RENAME COLUMN k TO l PARTITION BY RANGE(m) (PARTITION p0 VALUES LESS THAN (0), PARTITION p1 VALUES LESS THAN MAXVALUE);
--echo #
--echo # 1.4) Such renames combined with partitioning function update should
--echo #      move rows between partitions as appropriate.
SHOW CREATE TABLE t1;
SELECT k, j FROM t1 PARTITION (p0);
SELECT k, j FROM t1 PARTITION (p1);
--echo # Partitioning expression is kept the same, but value in its column is changed by rename.
ALTER TABLE t1 RENAME COLUMN k TO j, RENAME COLUMN j TO k PARTITION BY RANGE(k) (PARTITION p0 VALUES LESS THAN (0), PARTITION p1 VALUES LESS THAN MAXVALUE);
SHOW CREATE TABLE t1;
SELECT k, j FROM t1 PARTITION (p0);
SELECT k, j FROM t1 PARTITION (p1);
--echo # Because of this such renames can't be done in-place.
--error ER_ALTER_OPERATION_NOT_SUPPORTED
ALTER TABLE t1 RENAME COLUMN k TO j, RENAME COLUMN j TO k, ALGORITHM=INPLACE PARTITION BY RANGE(k) (PARTITION p0 VALUES LESS THAN (0), PARTITION p1 VALUES LESS THAN MAXVALUE);
DROP TABLE t1;
--echo #
--echo # 1.5) We also allow renaming columns which are used by partitioning function
--echo #      implicitly, because it is specified by "PARTITION BY KEY ()" (note empty
--echo #      column list) clause. In this case partitioning function is defined by
--echo #      the primary key, and the latter is automagically updated when column
--echo #      is renamed.
--echo #
--echo #      We test scenario similar to one from the bug report.
CREATE TABLE t1 (i INT, j INT, PRIMARY KEY (i)) PARTITION BY KEY () PARTITIONS 2 (PARTITION p0, PARTITION p1);
INSERT INTO t1 (i, j) VALUES (-1, 1);
SELECT i, j FROM t1 PARTITION (p0);
SELECT i, j FROM t1 PARTITION (p1);
ALTER TABLE t1 RENAME COLUMN i TO j, RENAME COLUMN j TO i;
--echo # PRIMARY KEY should contain use new column name.
SHOW CREATE TABLE t1;
--echo # Hence the row should not be moved between partitions.
SELECT i, j FROM t1 PARTITION (p0);
SELECT i, j FROM t1 PARTITION (p1);
DROP TABLE t1;
--echo #
--echo # However, renaming of columns is not allowed if their are mentioned
--echo # explicitly in the KEY list, as partitioning function is not updated
--echo # automagically in this case.
CREATE TABLE t1 (i INT, j INT, PRIMARY KEY (i, j)) PARTITION BY KEY (i) PARTITIONS 2 (PARTITION p0, PARTITION p1);
INSERT INTO t1 (i, j) VALUES (-1, 1);
SELECT i, j FROM t1 PARTITION (p0);
SELECT i, j FROM t1 PARTITION (p1);
--error ER_DEPENDENT_BY_PARTITION_FUNC
ALTER TABLE t1 RENAME COLUMN i TO j, RENAME COLUMN j TO i;
--echo # It is still possible to rename columns if partitioning is updated.
ALTER TABLE t1 RENAME COLUMN i TO j, RENAME COLUMN j TO i PARTITION BY KEY (i) PARTITIONS 2 (PARTITION p0, PARTITION p1);
--echo # Notice that we now use second column from PK for partitioning.
SHOW CREATE TABLE t1;
--echo # Hence the row should have been moved between partitions.
SELECT i, j FROM t1 PARTITION (p0);
SELECT i, j FROM t1 PARTITION (p1);
DROP TABLE t1;

--echo #
--echo # 2) Replacing (deleting and then adding) column on which partitioning
--echo #    expression depends.
--echo #
--echo # 2.1) Replacing column on which partitioning expression depends
--echo #      is prohibited.
CREATE TABLE t1 (i INT, j INT) PARTITION BY RANGE(i+1) (PARTITION p0 VALUES LESS THAN (0), PARTITION p1 VALUES LESS THAN MAXVALUE);
--error ER_DEPENDENT_BY_PARTITION_FUNC
ALTER TABLE t1 DROP COLUMN i, ADD COLUMN i INT;
--echo # Also works for case of degenerate expression like COLUMN partitioning.
DROP TABLE t1;
CREATE TABLE t1 (i INT) PARTITION BY LIST COLUMNS (i) (PARTITION p0 VALUES IN (-2,-1), PARTITION p1 VALUES IN (0, 1, 2));
--error ER_DEPENDENT_BY_PARTITION_FUNC
ALTER TABLE t1 DROP COLUMN i, ADD COLUMN i INT;
--echo #
--echo # 2.2) It is OK to replace such columns if partitioning is removed by
--echo #      the same ALTER TABLE.
ALTER TABLE t1 DROP COLUMN i, ADD COLUMN i INT REMOVE PARTITIONING;
DROP TABLE t1;
--echo #
--echo # 2.3) Replacing such columns is also OK if partitioned expression
--echo #      is updated by the same ALTER TABLE.
CREATE TABLE t1 (i INT, j INT) PARTITION BY RANGE(i) (PARTITION p0 VALUES LESS THAN (0), PARTITION p1 VALUES LESS THAN MAXVALUE);
ALTER TABLE t1 DROP COLUMN i, ADD COLUMN i INT PARTITION BY RANGE(i) (PARTITION p0 VALUES LESS THAN (0), PARTITION p1 VALUES LESS THAN MAXVALUE);
--echo # If new expression uses wrong column name an appropriate error
--echo # is reported.
--error ER_BAD_FIELD_ERROR
ALTER TABLE t1 DROP COLUMN i, ADD COLUMN i INT PARTITION BY RANGE(k) (PARTITION p0 VALUES LESS THAN (0), PARTITION p1 VALUES LESS THAN MAXVALUE);
--echo #
--echo # 2.4) Such replacements combined with partitioning function update should
--echo #      move rows between partitions as appropriate.
INSERT INTO t1 (i, j) VALUES (-1, 1);
SHOW CREATE TABLE t1;
SELECT i, j FROM t1 PARTITION (p0);
SELECT i, j FROM t1 PARTITION (p1);
--echo # Partitioning expression is kept the same, but value in its column is changed by replacement.
ALTER TABLE t1 DROP COLUMN i, ADD COLUMN i INT DEFAULT 1 PARTITION BY RANGE(i) (PARTITION p0 VALUES LESS THAN (0), PARTITION p1 VALUES LESS THAN MAXVALUE);
SHOW CREATE TABLE t1;
SELECT i, j FROM t1 PARTITION (p0);
SELECT i, j FROM t1 PARTITION (p1);
--echo # Because of this such replacements can't be done in-place.
--error ER_ALTER_OPERATION_NOT_SUPPORTED
ALTER TABLE t1 DROP COLUMN i, ADD COLUMN i INT DEFAULT 2, ALGORITHM=INPLACE PARTITION BY RANGE(i) (PARTITION p0 VALUES LESS THAN (0), PARTITION p1 VALUES LESS THAN MAXVALUE);
DROP TABLE t1;
--echo #
--echo # 2.5) We also allow removal of columns which are used by partitioning function
--echo #      implicitly, because it is specified by "PARTITION BY KEY ()" (note empty
--echo #      column list) clause. In this case partitioning function is defined by
--echo #      the primary key, and the latter is adjusted when one of its columns is
--echo #      dropped. Such adjustment is considered as change of primary key (and thus
--echo #      partitioning function) which is supposed to be correctly handled by SE by
--echo #      moving rows between partitions.
CREATE TABLE t1 (i INT, j INT, PRIMARY KEY (i, j)) PARTITION BY KEY () PARTITIONS 2 (PARTITION p0, PARTITION p1);
INSERT INTO t1 (i, j) VALUES (1, 2);
SELECT i, j FROM t1 PARTITION (p0);
SELECT i, j FROM t1 PARTITION (p1);
ALTER TABLE t1 DROP COLUMN i;
--echo # PRIMARY KEY is adjusted.
SHOW CREATE TABLE t1;
--echo # The row should be moved between partitions as appropriate.
SELECT j FROM t1 PARTITION (p0);
SELECT j FROM t1 PARTITION (p1);
--echo # Dropping all/last column in PRIMARY KEY is prohibited.
--error ER_FIELD_NOT_FOUND_PART_ERROR
ALTER TABLE t1 ADD COLUMN k INT, DROP COLUMN j;
DROP TABLE t1;
--echo # Let us also check how replacement of column in PRIMARY KEY works.
CREATE TABLE t1 (i INT, j INT, PRIMARY KEY (i, j)) PARTITION BY KEY () PARTITIONS 2 (PARTITION p0, PARTITION p1);
INSERT INTO t1 (i, j) VALUES (1, 2);
SELECT i, j FROM t1 PARTITION (p0);
SELECT i, j FROM t1 PARTITION (p1);
ALTER TABLE t1 DROP COLUMN i, ADD COLUMN i INT DEFAULT 0;
--echo # New column becomes part of PRIMARY KEY [sic!].
SHOW CREATE TABLE t1;
--echo # Again the row should be moved between partitions as appropriate.
SELECT i, j FROM t1 PARTITION (p0);
SELECT i, j FROM t1 PARTITION (p1);
DROP TABLE t1;
--enable_ps_protocol
=======

--echo #
--echo # Bug #25207522: INCORRECT ORDER-BY BEHAVIOR ON A PARTITIONED TABLE
--echo # WITH A COMPOSITE PREFIX INDEX
--echo #
CREATE TABLE t(  id int unsigned NOT NULL,
        data varchar(2) DEFAULT NULL,
        KEY data_idx (data(1),id)
        ) DEFAULT CHARSET=utf8
        /*!50100 PARTITION BY RANGE (id)
        (PARTITION p10 VALUES LESS THAN (10) ,
         PARTITION p20 VALUES LESS THAN (20) ) */;

INSERT INTO t VALUES (6, 'ab'), (4, 'ab'), (5, 'ab'), (16, 'ab'), (14, 'ab'), (15, 'ab'), (5, 'ac'), (15, 'aa') ;
SELECT id FROM t WHERE data = 'ab' ORDER BY id ASC;
DROP TABLE t;
>>>>>>> fa933fe1
<|MERGE_RESOLUTION|>--- conflicted
+++ resolved
@@ -2775,7 +2775,6 @@
 KEY (r,b), ALGORITHM=INPLACE, LOCK=SHARED;
 SELECT * FROM t;
 DROP TABLE t;
-<<<<<<< HEAD
 # Cleanup
 --force-rmdir $MYSQL_TMP_DIR/test/
 
@@ -3036,7 +3035,6 @@
 SELECT i, j FROM t1 PARTITION (p1);
 DROP TABLE t1;
 --enable_ps_protocol
-=======
 
 --echo #
 --echo # Bug #25207522: INCORRECT ORDER-BY BEHAVIOR ON A PARTITIONED TABLE
@@ -3052,5 +3050,4 @@
 
 INSERT INTO t VALUES (6, 'ab'), (4, 'ab'), (5, 'ab'), (16, 'ab'), (14, 'ab'), (15, 'ab'), (5, 'ac'), (15, 'aa') ;
 SELECT id FROM t WHERE data = 'ab' ORDER BY id ASC;
-DROP TABLE t;
->>>>>>> fa933fe1
+DROP TABLE t;