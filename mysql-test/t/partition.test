#--disable_abort_on_error
#
# Simple test for the partition storage engine
# taken from the select test.
#
# Last update:
# 2007-10-22 mleich  - Move ARCHIVE, BLACKHOLE and CSV related sub tests to
#                      new tests. Reason: All these might be not available.
#                    - Minor cleanup
#
--source include/have_partition.inc

--disable_warnings
drop table if exists t1, t2;
--enable_warnings

--echo #
--echo # Bug#57778: failed primary key add to partitioned innodb table
--echo #            inconsistent and crashes
--echo #
CREATE TABLE t1 (a INT NOT NULL, b INT NOT NULL)
PARTITION BY KEY (a) PARTITIONS 2;
INSERT INTO t1 VALUES (0,1), (0,2);
--error ER_DUP_ENTRY
ALTER TABLE t1 ADD PRIMARY KEY (a);
SHOW CREATE TABLE t1;
SELECT * FROM t1;
UPDATE t1 SET a = 1, b = 1 WHERE a = 0 AND b = 2;
ALTER TABLE t1 ADD PRIMARY KEY (a);
SELECT * FROM t1;
ALTER TABLE t1 DROP PRIMARY KEY;
SELECT * FROM t1;
DROP TABLE t1;

--echo #
--echo # Bug#57113: ha_partition::extra(ha_extra_function):
--echo #            Assertion `m_extra_cache' failed
CREATE TABLE t1
(id INT NOT NULL PRIMARY KEY,
 name VARCHAR(16) NOT NULL,
 year YEAR,
 INDEX name (name(8))
)
PARTITION BY HASH(id) PARTITIONS 2;

INSERT INTO t1 VALUES ( 1, 'FooBar', '1924' );

CREATE TABLE t2 (id INT);

INSERT INTO t2 VALUES (1),(2);

UPDATE t1, t2 SET t1.year = '1955' WHERE t1.name = 'FooBar';

DROP TABLE t1, t2;


--echo #
--echo # Bug#55458: Partitioned MyISAM table gets crashed by multi-table update 
--echo #
CREATE TABLE t1 (
  `id` int NOT NULL,
  `user_num` int DEFAULT NULL,
  PRIMARY KEY (`id`)
) ENGINE=MyISAM CHARSET=latin1;
INSERT INTO t1 VALUES (1,8601);
INSERT INTO t1 VALUES (2,8601);
INSERT INTO t1 VALUES (3,8601);
INSERT INTO t1 VALUES (4,8601);
CREATE TABLE t2 (
  `id` int(11) NOT NULL,
  `user_num` int DEFAULT NULL,
  `name` varchar(64) NOT NULL,
  PRIMARY KEY (`id`)
) ENGINE=MyISAM CHARSET=latin1
PARTITION BY HASH (id)
PARTITIONS 2;
INSERT INTO t2 VALUES (1,8601,'John');
INSERT INTO t2 VALUES (2,8601,'JS');
INSERT INTO t2 VALUES (3,8601,'John S');

UPDATE t1, t2 SET t2.name = 'John Smith' WHERE t1.user_num = t2.user_num;

DROP TABLE t1, t2;

--echo # Bug#39338: Fieldnames in
--echo #   INFORMATIONSCHEMA.PARTITIONS.PARTITION_EXPRESSION become unescaped
--echo # NOTE: the partition expression is saved as a string, so changing from
--echo #       normal quotes to ansi quotes does not change the expression, only
--echo #       for partition by KEY.
CREATE TABLE t1 (
    ID int(11) NOT NULL,
    `aaaa,aaaaa` tinyint(3) UNSIGNED NOT NULL DEFAULT '0',
    ddddddddd int(11) NOT NULL DEFAULT '0',
    new_field0 varchar(50),
    PRIMARY KEY(ID, `aaaa,aaaaa`, ddddddddd))
PARTITION BY RANGE(ID)
PARTITIONS 3
SUBPARTITION BY LINEAR KEY(ID,`aaaa,aaaaa`)
SUBPARTITIONS 2 (
    PARTITION p01 VALUES LESS THAN(100),
    PARTITION p11 VALUES LESS THAN(200),
    PARTITION p21 VALUES LESS THAN MAXVALUE);
SELECT PARTITION_EXPRESSION, SUBPARTITION_EXPRESSION FROM INFORMATION_SCHEMA.PARTITIONS WHERE TABLE_NAME='t1';
show create table t1;
drop table t1;

#
# Bug#48276: can't add column if subpartition exists
CREATE TABLE t1 (a INT, b INT)
PARTITION BY LIST (a)
SUBPARTITION BY HASH (b)
(PARTITION p1 VALUES IN (1));
ALTER TABLE t1 ADD COLUMN c INT;
DROP TABLE t1;

#
# Bug#46639: 1030 (HY000): Got error 124 from storage engine on
# INSERT ... SELECT ...
CREATE TABLE t1 (
  a int NOT NULL,
  b int NOT NULL);

CREATE TABLE t2 (
  a int NOT NULL,
  b int NOT NULL,
  INDEX(b)
)
PARTITION BY HASH(a) PARTITIONS 2;

INSERT INTO t1 VALUES (399, 22);
INSERT INTO t2 VALUES (1, 22), (1, 42);

INSERT INTO t2 SELECT 1, 399 FROM t2, t1
WHERE t1.b = t2.b;

DROP TABLE t1, t2;

#
# Bug#46478: timestamp field incorrectly defaulted when partition is reorganized
#
CREATE TABLE t1 (
  a timestamp NOT NULL DEFAULT CURRENT_TIMESTAMP,
  b varchar(10),
  PRIMARY KEY (a)
)
PARTITION BY RANGE (UNIX_TIMESTAMP(a)) (
 PARTITION p1 VALUES LESS THAN (1199134800),
 PARTITION pmax VALUES LESS THAN MAXVALUE
);

INSERT INTO t1 VALUES ('2007-07-30 17:35:48', 'p1');
INSERT INTO t1 VALUES ('2009-07-14 17:35:55', 'pmax');
INSERT INTO t1 VALUES ('2009-09-21 17:31:42', 'pmax');

SELECT * FROM t1;
ALTER TABLE t1 REORGANIZE PARTITION pmax INTO (
 PARTITION p3 VALUES LESS THAN (1247688000),
 PARTITION pmax VALUES LESS THAN MAXVALUE);
SELECT * FROM t1;
SHOW CREATE TABLE t1;
DROP TABLE t1;

#
# Bug#45904: Error when CHARSET=utf8 and subpartitioning
#
create table t1 (a int NOT NULL, b varchar(5) NOT NULL)
default charset=utf8
partition by list (a)
subpartition by key (b)
(partition p0 values in (1),
 partition p1 values in (2));
drop table t1;

#
# Bug#44059: rec_per_key on empty partition gives weird optimiser results
#
create table t1 (a int, b int, key(a))
partition by list (a)
( partition p0 values in (1),
  partition p1 values in (2));
insert into t1 values (1,1),(2,1),(2,2),(2,3);
show indexes from t1;
analyze table t1;
show indexes from t1;
drop table t1;

#
# Bug#40181: hang if create index
#
create table t1 (a int)
partition by hash (a);
create index i on t1 (a);
insert into t1 values (1);
insert into t1 select * from t1;
--error ER_DUP_KEYNAME
create index i on t1 (a);
create index i2 on t1 (a);
drop table t1;

#
# Bug#36001: Partitions: spelling and using some error messages
#
--error ER_FOREIGN_KEY_ON_PARTITIONED
CREATE TABLE t1 (a INT, FOREIGN KEY (a) REFERENCES t0 (a))
ENGINE=MyISAM
PARTITION BY HASH (a);

#
# Bug#40954: Crash if range search and order by.
#
CREATE TABLE t1 (
  pk INT NOT NULL AUTO_INCREMENT,
  PRIMARY KEY (pk)
)
/*!50100 PARTITION BY HASH (pk)
PARTITIONS 2 */;
INSERT INTO t1 VALUES (NULL);
INSERT INTO t1 VALUES (NULL);
INSERT INTO t1 VALUES (NULL);
SELECT * FROM t1 WHERE pk < 0 ORDER BY pk;
DROP TABLE t1;

#
# Bug#35765: ALTER TABLE produces wrong error when non-existent storage engine
# used
CREATE TABLE t1 (a INT)
ENGINE=NonExistentEngine;
DROP TABLE t1;
CREATE TABLE t1 (a INT)
ENGINE=NonExistentEngine
PARTITION BY HASH (a);
DROP TABLE t1;
CREATE TABLE t1 (a INT)
ENGINE=Memory;
ALTER TABLE t1 ENGINE=NonExistentEngine;
# OK to only specify one partitions engine, since it is already assigned at
# table level (after create, it is specified on all levels and all parts).
ALTER TABLE t1
PARTITION BY HASH (a)
(PARTITION p0 ENGINE=Memory,
 PARTITION p1 ENGINE=NonExistentEngine);
ALTER TABLE t1 ENGINE=NonExistentEngine;
SHOW CREATE TABLE t1;
DROP TABLE t1;

#
# Bug#40494: Crash MYSQL server crashes on range access with partitioning
#            and order by
#
CREATE TABLE t1 (a INT NOT NULL, KEY(a))
PARTITION BY RANGE(a)
(PARTITION p1 VALUES LESS THAN (200), PARTITION pmax VALUES LESS THAN MAXVALUE);
INSERT INTO t1 VALUES (2), (40), (40), (70), (60), (90), (199);
SELECT a FROM t1 WHERE a BETWEEN 60 AND 95 ORDER BY a ASC;
--sorted_result
SELECT a FROM t1 WHERE a BETWEEN 60 AND 95;
INSERT INTO t1 VALUES (200), (250), (210);
SELECT a FROM t1 WHERE a BETWEEN 60 AND 220 ORDER BY a ASC;
SELECT a FROM t1 WHERE a BETWEEN 200 AND 220 ORDER BY a ASC;
SELECT a FROM t1 WHERE a BETWEEN 60 AND 95 ORDER BY a DESC;
SELECT a FROM t1 WHERE a BETWEEN 60 AND 220 ORDER BY a DESC;
SELECT a FROM t1 WHERE a BETWEEN 200 AND 220 ORDER BY a DESC;
--sorted_result
SELECT a FROM t1 WHERE a BETWEEN 60 AND 220;
--sorted_result
SELECT a FROM t1 WHERE a BETWEEN 200 AND 220;
--sorted_result
SELECT a FROM t1 WHERE a BETWEEN 60 AND 95;
--sorted_result
SELECT a FROM t1 WHERE a BETWEEN 60 AND 220;
--sorted_result
SELECT a FROM t1 WHERE a BETWEEN 200 AND 220;
DROP TABLE t1;

#
# Bug35931: Index search may return duplicates
#
CREATE TABLE t1 (
  a INT NOT NULL,   
  b MEDIUMINT NOT NULL,   
  c INT NOT NULL,
  KEY b (b)
) ENGINE=MyISAM
PARTITION BY LIST (a) (
  PARTITION p0 VALUES IN (1) 
);
INSERT INTO t1 VALUES (1,1,0), (1,1,1), (1,1,2), (1,1,53), (1,1,4), (1,1,5),
(1,1,6), (1,1,7), (1,1,8), (1,1,9), (1,1,10), (1,1,11), (1,1,12), (1,1,13),
(1,1,14), (1,1,15), (1,1,16), (1,1,67), (1,1,18), (1,1,19), (1,1,20), (1,1,21),
(1,1,22), (1,1,23), (1,1,24), (1,1,75), (1,1,26), (1,1,27), (1,1,128),
(1,1,79), (1,1,30), (1,1,31), (1,1,32), (1,1,33), (1,1,34), (1,1,85), (1,1,36),
(1,1,37), (1,1,38), (1,1,39), (1,1,40), (1,1,241), (1,1,42), (1,1,43),
(1,1,44), (1,1,45), (1,1,46), (1,1,147), (1,1,48), (1,1,49), (1,2,0), (1,2,1),
(1,2,2), (1,2,3), (1,2,4), (1,2,5), (1,2,6), (1,2,7), (1,2,8), (1,2,9),
(1,2,10), (1,2,11), (1,2,12), (1,2,13), (1,2,14), (1,2,15), (1,2,16), (1,2,17),
(1,2,18), (1,2,19), (1,2,20), (1,2,21), (1,2,22), (1,2,23), (1,2,24), (1,2,25),
(1,2,26), (1,2,27), (1,2,28), (1,2,29), (1,2,30), (1,2,31), (1,2,32), (1,2,33),
(1,2,34), (1,2,35), (1,2,36), (1,2,37), (1,2,38), (1,2,39), (1,2,40), (1,2,41),
(1,2,42), (1,2,43), (1,2,44), (1,2,45), (1,2,46), (1,2,47), (1,2,48), (1,2,49),
(1,6,0), (1,6,1), (1,6,2), (1,6,3), (1,6,4), (1,6,5), (1,6,6), (1,6,7),
(1,6,8), (1,6,9), (1,6,10), (1,6,11), (1,6,12), (1,6,13), (1,6,14), (1,6,15),
(1,6,16), (1,6,17), (1,6,18), (1,6,19), (1,6,20), (1,6,21), (1,6,22), (1,6,23),
(1,6,24), (1,6,25), (1,6,26), (1,6,27), (1,6,28), (1,6,29), (1,6,30), (1,6,31),
(1,6,32), (1,6,33), (1,6,34), (1,6,35), (1,6,36), (1,6,37), (1,6,38), (1,6,39),
(1,6,40), (1,6,41), (1,6,42), (1,6,43), (1,6,44), (1,6,45), (1,6,46), (1,6,47),
(1,6,48), (1,6,49), (1,7,0), (1,7,1), (1,7,2), (1,7,3), (1,7,4), (1,7,5),
(1,7,6), (1,7,7), (1,7,8), (1,7,9), (1,7,10), (1,7,11), (1,7,12), (1,7,13),
(1,7,14), (1,7,15), (1,7,16), (1,7,17), (1,7,18), (1,7,19), (1,7,20), (1,7,21),
(1,7,22), (1,7,23), (1,7,24), (1,7,25), (1,7,26), (1,7,27), (1,7,28), (1,7,29),
  (1,7,30), (1,7,31), (1,7,32), (1,7,33), (1,7,34), (1,7,35), (1,7,38), (1,7,39),
(1,7,90), (1,7,41), (1,7,43), (1,7,48), (1,7,49), (1,9,0), (1,9,1), (1,9,2),
(1,9,3), (1,9,4), (1,9,5), (1,9,6), (1,9,7), (1,9,8), (1,9,9), (1,9,10),
(1,9,11), (1,9,12), (1,9,13), (1,9,14), (1,9,15), (1,9,16), (1,9,17), (1,9,18),
(1,9,19), (1,9,20), (1,9,21), (1,9,22), (1,9,23), (1,9,24), (1,9,25), (1,9,26),
(1,9,29), (1,9,32), (1,9,35), (1,9,38), (1,10,0), (1,10,1), (1,10,2), (1,10,3),
(1,10,4), (1,10,5), (1,10,6), (1,10,7), (1,10,8), (1,10,9), (1,10,10),
(1,10,11), (1,10,13), (1,10,14), (1,10,15), (1,10,16), (1,10,17), (1,10,18),
(1,10,22), (1,10,24), (1,10,25), (1,10,26), (1,10,28), (1,10,131), (1,10,33),
(1,10,84), (1,10,35), (1,10,40), (1,10,42), (1,10,49), (1,11,0), (1,11,1),
(1,11,2), (1,11,3), (1,11,4), (1,11,5), (1,11,6), (1,11,7), (1,11,8), (1,11,9),
(1,11,10), (1,11,11), (1,11,12), (1,11,13), (1,11,14), (1,11,15), (1,11,16),
(1,11,17), (1,11,18), (1,11,19), (1,11,20), (1,11,21), (1,11,22), (1,11,23),
(1,11,24), (1,11,25), (1,11,26), (1,11,27), (1,11,28), (1,11,30), (1,11,31),
(1,11,32), (1,11,33), (1,11,34), (1,11,35), (1,11,37), (1,11,39), (1,11,40),
(1,11,42), (1,11,44), (1,11,45), (1,11,47), (1,11,48), (1,14,104), (1,14,58),
(1,14,12), (1,14,13), (1,14,15), (1,14,16), (1,14,17), (1,14,34), (1,15,0),
(1,15,1), (1,15,2), (1,15,3), (1,15,4), (1,15,5), (1,15,7), (1,15,9),
(1,15,15), (1,15,27), (1,15,49), (1,16,0), (1,16,1), (1,16,3), (1,17,4),
(1,19,1);
SELECT COUNT(*) FROM t1 WHERE b NOT IN ( 1,2,6,7,9,10,11 );
SELECT SUM(c) FROM t1 WHERE b NOT IN ( 1,2,6,7,9,10,11 );
ALTER TABLE t1 DROP INDEX b;
SELECT COUNT(*) FROM t1 WHERE b NOT IN ( 1,2,6,7,9,10,11 );
SELECT SUM(c) FROM t1 WHERE b NOT IN ( 1,2,6,7,9,10,11 );
ALTER TABLE t1 ENGINE = Memory;
SELECT COUNT(*) FROM t1 WHERE b NOT IN ( 1,2,6,7,9,10,11 );
SELECT SUM(c) FROM t1 WHERE b NOT IN ( 1,2,6,7,9,10,11 );
ALTER TABLE t1 ADD INDEX b USING HASH (b);
SELECT COUNT(*) FROM t1 WHERE b NOT IN ( 1,2,6,7,9,10,11 );
SELECT SUM(c) FROM t1 WHERE b NOT IN ( 1,2,6,7,9,10,11 );
DROP TABLE t1;

# Bug#37327 Range scan on partitioned table returns duplicate rows
# (Duplicate of Bug#35931)
CREATE TABLE `t1` (
  `c1` int(11) DEFAULT NULL,
  KEY `c1` (`c1`)
) ENGINE=MyISAM DEFAULT CHARSET=latin1;

CREATE TABLE `t2` (
  `c1` int(11) DEFAULT NULL,
  KEY `c1` (`c1`)
) ENGINE=MyISAM DEFAULT CHARSET=latin1 /*!50100 PARTITION BY RANGE (c1) (PARTITION a VALUES LESS THAN (100) ENGINE = MyISAM, PARTITION b VALUES LESS THAN MAXVALUE ENGINE = MyISAM) */;

INSERT INTO `t1` VALUES (1),(2),(3),(4),(5),(6),(7),(8),(9),(10),(11),(12),(13),(14),(15),(16),(17),(18),(19),(20);
INSERT INTO `t2` VALUES (1),(2),(3),(4),(5),(6),(7),(8),(9),(10),(11),(12),(13),(14),(15),(16),(17),(18),(19),(20);

EXPLAIN PARTITIONS SELECT c1 FROM t1 WHERE (c1 > 10 AND c1 < 13) OR (c1 > 17 AND c1 < 20);

FLUSH STATUS;
SELECT c1 FROM t1 WHERE (c1 > 10 AND c1 < 13) OR (c1 > 17 AND c1 < 20);
SHOW STATUS LIKE 'Handler_read_%';

EXPLAIN PARTITIONS SELECT c1 FROM t2 WHERE (c1 > 10 AND c1 < 13) OR (c1 > 17 AND c1 < 20);

FLUSH STATUS;
SELECT c1 FROM t2 WHERE (c1 > 10 AND c1 < 13) OR (c1 > 17 AND c1 < 20);
SHOW STATUS LIKE 'Handler_read_%';
DROP TABLE t1,t2;

# Bug#37329 Range scan on partitioned tables shows higher Handler_read_next
# (marked as duplicate of Bug#35931)
CREATE TABLE `t1` (
  `c1` int(11) DEFAULT NULL,
  KEY `c1` (`c1`)
) ENGINE=MyISAM DEFAULT CHARSET=latin1;

CREATE TABLE `t2` (
  `c1` int(11) DEFAULT NULL,
  KEY `c1` (`c1`)
) ENGINE=MyISAM DEFAULT CHARSET=latin1
/*!50100 PARTITION BY RANGE (c1)
(PARTITION a VALUES LESS THAN (100) ENGINE = MyISAM,
 PARTITION b VALUES LESS THAN MAXVALUE ENGINE = MyISAM) */;

INSERT INTO `t1` VALUES (1),(2),(3),(4),(5),(6),(7),(8),(9),(10),(11),(12),(13),(14),(15),(16),(17),(18),(19),(20);
INSERT INTO `t2` VALUES (1),(2),(3),(4),(5),(6),(7),(8),(9),(10),(11),(12),(13),(14),(15),(16),(17),(18),(19),(20);

EXPLAIN PARTITIONS SELECT c1 FROM t1 WHERE (c1 > 2 AND c1 < 5);

FLUSH STATUS;
SELECT c1 FROM t1 WHERE (c1 > 2 AND c1 < 5);
SHOW STATUS LIKE 'Handler_read_%';

EXPLAIN PARTITIONS SELECT c1 FROM t2 WHERE (c1 > 2 AND c1 < 5);

FLUSH STATUS;
SELECT c1 FROM t2 WHERE (c1 > 2 AND c1 < 5);
SHOW STATUS LIKE 'Handler_read_%';

EXPLAIN PARTITIONS SELECT c1 FROM t1 WHERE (c1 > 12 AND c1 < 15);

FLUSH STATUS;
SELECT c1 FROM t1 WHERE (c1 > 12 AND c1 < 15);
SHOW STATUS LIKE 'Handler_read_%';

EXPLAIN PARTITIONS SELECT c1 FROM t2 WHERE (c1 > 12 AND c1 < 15);

FLUSH STATUS;
SELECT c1 FROM t2 WHERE (c1 > 12 AND c1 < 15);
SHOW STATUS LIKE 'Handler_read_%';
DROP TABLE t1,t2;

--error ER_PARTITION_FUNCTION_IS_NOT_ALLOWED
create table t1 (a int) partition by list ((a/3)*10 div 1)
(partition p0 values in (0), partition p1 values in (1));

#
# Bug #30695: An apostrophe ' in the comment of the ADD PARTITION causes the Server to crash.
#
# To verify the fix for crashing (on unix-type OS)
# uncomment the exec and error rows!

CREATE TABLE t1 (
    d DATE NOT NULL
)
PARTITION BY RANGE( YEAR(d) ) (
    PARTITION p0 VALUES LESS THAN (1960),
    PARTITION p1 VALUES LESS THAN (1970),
    PARTITION p2 VALUES LESS THAN (1980),
    PARTITION p3 VALUES LESS THAN (1990)
);

ALTER TABLE t1 ADD PARTITION (
PARTITION `p5` VALUES LESS THAN (2010)
COMMENT 'APSTART \' APEND'
);
#--exec sed 's/APSTART \\/APSTART  /' var/master-data/test/t1.frm > tmpt1.frm && mv tmpt1.frm var/master-data/test/t1.frm
#--error ER_PARSE_ERROR
SELECT * FROM t1 LIMIT 1;

DROP TABLE t1;

#
# Bug 30878: crashing when alter an auto_increment non partitioned
#            table to partitioned

create table t1 (id int auto_increment, s1 int, primary key (id));

insert into t1 values (null,1);
insert into t1 values (null,6);

-- sorted_result
select * from t1;

alter table t1 partition by range (id) (
  partition p0 values less than (3),
  partition p1 values less than maxvalue
);

drop table t1;

#
# Bug 15890: Strange number of partitions accepted
#
-- error ER_PARSE_ERROR
create table t1 (a int)
partition by key(a)
partitions 0.2+e1;
-- error ER_PARSE_ERROR
create table t1 (a int)
partition by key(a)
partitions -1;
-- error ER_PARSE_ERROR
create table t1 (a int)
partition by key(a)
partitions 1.5;
-- error ER_PARSE_ERROR
create table t1 (a int)
partition by key(a)
partitions 1e+300;

#
# Bug 19309 Partitions: Crash if double procedural alter
#
create table t1 (a int)
partition by list (a)
(partition p0 values in (1));

create procedure pz()
alter table t1 engine = myisam;

call pz();
call pz();
drop procedure pz;
drop table t1;

#
# BUG 16002: Handle unsigned integer functions properly
#
--error ER_VALUES_IS_NOT_INT_TYPE_ERROR
create table t1 (a bigint)
partition by range (a)
(partition p0 values less than (0xFFFFFFFFFFFFFFFF),
 partition p1 values less than (10));
--error ER_VALUES_IS_NOT_INT_TYPE_ERROR
create table t1 (a bigint)
partition by list (a)
(partition p0 values in (0xFFFFFFFFFFFFFFFF),
 partition p1 values in (10));

create table t1 (a bigint unsigned)
partition by range (a)
(partition p0 values less than (100),
 partition p1 values less than MAXVALUE);
insert into t1 values (1);
drop table t1;

create table t1 (a bigint unsigned)
partition by hash (a);
insert into t1 values (0xFFFFFFFFFFFFFFFD);
insert into t1 values (0xFFFFFFFFFFFFFFFE);
select * from t1 where (a + 1) < 10;
select * from t1 where (a + 1) > 10;
drop table t1;

#
# Added test case
#
create table t1 (a int)
partition by key(a)
(partition p0 engine = MEMORY);
drop table t1;

#
# BUG 19067 ALTER TABLE .. ADD PARTITION for subpartitioned table crashes
#
create table t1 (a int)
partition by range (a)
subpartition by key (a)
(partition p0 values less than (1));
alter table t1 add partition (partition p1 values less than (2));
show create table t1;
alter table t1 reorganize partition p1 into (partition p1 values less than (3));
show create table t1;
drop table t1;

#
# Partition by key no partition defined => OK
#
CREATE TABLE t1 (
a int not null,
b int not null,
c int not null,
primary key(a,b))
partition by key (a);

#
# Bug 13323: Select count(*) on empty table returns 2
#
select count(*) from t1;

#
# Test SHOW CREATE TABLE
#
show create table t1;

drop table t1;
#
# Partition by key no partition, list of fields
#
CREATE TABLE t1 (
a int not null,
b int not null,
c int not null,
primary key(a,b))
partition by key (a, b);

drop table t1;
#
# Partition by key specified 3 partitions and defined 3 => ok
#
CREATE TABLE t1 (
a int not null,
b int not null,
c int not null,
primary key(a,b))
partition by key (a)
partitions 3
(partition x1, partition x2, partition x3);

drop table t1;
#
# Partition by key specifying nodegroup
#
CREATE TABLE t1 (
a int not null,
b int not null,
c int not null,
primary key(a,b))
partition by key (a)
partitions 3
(partition x1 nodegroup 0,
 partition x2 nodegroup 1,
 partition x3 nodegroup 2);

drop table t1;
#
# Partition by key specifying engine
#
CREATE TABLE t1 (
a int not null,
b int not null,
c int not null,
primary key(a,b))
partition by key (a)
partitions 3
(partition x1 engine myisam,
 partition x2 engine myisam,
 partition x3 engine myisam);

drop table t1;
#
# Partition by key specifying tablespace
#
CREATE TABLE t1 (
a int not null,
b int not null,
c int not null,
primary key(a,b))
partition by key (a)
partitions 3
(partition x1 tablespace ts1,
 partition x2 tablespace ts2,
 partition x3 tablespace ts3);

CREATE TABLE t2 LIKE t1;

drop table t2;
drop table t1;

#
# Partition by key list, basic
#
CREATE TABLE t1 (
a int not null,
b int not null,
c int not null,
primary key(a,b))
partition by list (a)
partitions 3
(partition x1 values in (1,2,9,4) tablespace ts1,
 partition x2 values in (3, 11, 5, 7) tablespace ts2,
 partition x3 values in (16, 8, 5+19, 70-43) tablespace ts3);

drop table t1;
#
# Partition by key list, list function
#
CREATE TABLE t1 (
a int not null,
b int not null,
c int not null,
primary key(a,b))
partition by list (b*a)
partitions 3
(partition x1 values in (1,2,9,4) tablespace ts1,
 partition x2 values in (3, 11, 5, 7) tablespace ts2,
 partition x3 values in (16, 8, 5+19, 70-43) tablespace ts3);

drop table t1;

#
# Partition by key list, list function, no spec of #partitions
#
CREATE TABLE t1 (
a int not null,
b int not null,
c int not null,
primary key(a,b))
partition by list (b*a)
(partition x1 values in (1) tablespace ts1,
 partition x2 values in (3, 11, 5, 7) tablespace ts2,
 partition x3 values in (16, 8, 5+19, 70-43) tablespace ts3);

drop table t1;

#
# Bug 13154: Insert crashes due to bad calculation of partition id
#            for PARTITION BY KEY and SUBPARTITION BY KEY
#
CREATE TABLE t1 (
a int not null)
partition by key(a);

LOCK TABLES t1 WRITE;
insert into t1 values (1);
insert into t1 values (2);
insert into t1 values (3);
insert into t1 values (4);
UNLOCK TABLES;

drop table t1;

#
# Bug #13644 DROP PARTITION NULL's DATE column
#
CREATE TABLE t1 (a int, name VARCHAR(50), purchased DATE)
PARTITION BY RANGE (a)
(PARTITION p0 VALUES LESS THAN (3),
 PARTITION p1 VALUES LESS THAN (7),
 PARTITION p2 VALUES LESS THAN (9),
 PARTITION p3 VALUES LESS THAN (11));
INSERT INTO t1 VALUES
(1, 'desk organiser', '2003-10-15'),
(2, 'CD player', '1993-11-05'),
(3, 'TV set', '1996-03-10'),
(4, 'bookcase', '1982-01-10'),
(5, 'exercise bike', '2004-05-09'),
(6, 'sofa', '1987-06-05'),
(7, 'popcorn maker', '2001-11-22'),
(8, 'acquarium', '1992-08-04'),
(9, 'study desk', '1984-09-16'),
(10, 'lava lamp', '1998-12-25');

SELECT * from t1 ORDER BY a;
ALTER TABLE t1 DROP PARTITION p0;
SELECT * from t1 ORDER BY a;

drop table t1;

#
# Bug #13442; Truncate Partitioned table doesn't work
#

CREATE TABLE t1 (a int)
PARTITION BY LIST (a)
(PARTITION p0 VALUES IN (1,2,3), PARTITION p1 VALUES IN (4,5,6));

insert into t1 values (1),(2),(3),(4),(5),(6);
select * from t1;
truncate t1;
select * from t1;
truncate t1;
select * from t1;
drop table t1;

#
# Bug #13445 Partition by KEY method crashes server
#
CREATE TABLE t1 (a int, b int, primary key(a,b))
PARTITION BY KEY(b,a) PARTITIONS 4;

insert into t1 values (0,0),(1,1),(2,2),(3,3),(4,4),(5,5),(6,6);
select * from t1 where a = 4;

drop table t1;

#
# Bug#22351 - handler::index_next_same() call to key_cmp_if_same()
#             uses the wrong buffer
#
CREATE TABLE t1 (c1 INT, c2 INT, PRIMARY KEY USING BTREE (c1,c2)) ENGINE=MEMORY
  PARTITION BY KEY(c2,c1) PARTITIONS 4;
INSERT INTO t1 VALUES (0,0),(1,1),(2,2),(3,3),(4,4),(5,5),(6,6);
SELECT * FROM t1 WHERE c1 = 4;
DROP TABLE t1;

#
# Bug #13438: Engine clause in PARTITION clause causes crash
#
CREATE TABLE t1 (a int)
PARTITION BY LIST (a)
PARTITIONS 1
(PARTITION x1 VALUES IN (1) ENGINE=MEMORY);

show create table t1;
drop table t1;

#
# Bug #13440: REPLACE causes crash in partitioned table
#
CREATE TABLE t1 (a int, unique(a))
PARTITION BY LIST (a)
(PARTITION x1 VALUES IN (10), PARTITION x2 VALUES IN (20));

--error ER_NO_PARTITION_FOR_GIVEN_VALUE 
REPLACE t1 SET a = 4;
drop table t1;

#
# Bug #14365: Crash if value too small in list partitioned table
#
CREATE TABLE t1 (a int)
PARTITION BY LIST (a)
(PARTITION x1 VALUES IN (2), PARTITION x2 VALUES IN (3));

insert into t1 values (2), (3);
--error ER_NO_PARTITION_FOR_GIVEN_VALUE
insert into t1 values (4);
--error ER_NO_PARTITION_FOR_GIVEN_VALUE
insert into t1 values (1);
drop table t1;

#
# Bug 14327: PARTITIONS clause gets lost in SHOW CREATE TABLE
#
CREATE TABLE t1 (a int)
PARTITION BY HASH(a)
PARTITIONS 5;

SHOW CREATE TABLE t1;

drop table t1;

#
# Bug #13446: Update to value outside of list values doesn't give error
#
CREATE TABLE t1 (a int)
PARTITION BY RANGE (a)
(PARTITION x1 VALUES LESS THAN (2));

insert into t1 values (1);
--error ER_NO_PARTITION_FOR_GIVEN_VALUE
update t1 set a = 5;

drop table t1;

#
# Bug #13441: Analyze on partitioned table didn't work
#
CREATE TABLE t1 (a int)
PARTITION BY LIST (a)
(PARTITION x1 VALUES IN (10), PARTITION x2 VALUES IN (20));

analyze table t1;

drop table t1;

#
# BUG 15221 (Cannot reorganize with the same name)
#
create table t1
(a int)
partition by range (a)
  ( partition p0 values less than(10),
    partition p1 values less than (20),
    partition p2 values less than (25));

alter table t1 reorganize partition p2 into (partition p2 values less than (30));
show create table t1;
drop table t1;

CREATE TABLE t1 (a int, b int)
PARTITION BY RANGE (a)
(PARTITION x0 VALUES LESS THAN (2),
 PARTITION x1 VALUES LESS THAN (4),
 PARTITION x2 VALUES LESS THAN (6),
 PARTITION x3 VALUES LESS THAN (8),
 PARTITION x4 VALUES LESS THAN (10),
 PARTITION x5 VALUES LESS THAN (12),
 PARTITION x6 VALUES LESS THAN (14),
 PARTITION x7 VALUES LESS THAN (16),
 PARTITION x8 VALUES LESS THAN (18),
 PARTITION x9 VALUES LESS THAN (20));

ALTER TABLE t1 REORGANIZE PARTITION x0,x1,x2 INTO
(PARTITION x1 VALUES LESS THAN (6));
show create table t1;
drop table t1;

# Testcase for BUG#15819
create table t1 (a int not null, b int not null) partition by LIST (a+b) (
  partition p0 values in (12),
  partition p1 values in (14)
);
--error ER_NO_PARTITION_FOR_GIVEN_VALUE
insert into t1 values (10,1);

drop table t1;

#
# Bug#16901 Partitions: crash, SELECT, column of part.
#           function=first column of primary key
#
create table t1 (f1 integer,f2 integer, f3 varchar(10), primary key(f1,f2))
partition by range(f1) subpartition by hash(f2) subpartitions 2
(partition p1 values less than (0),
 partition p2 values less than (2),
 partition p3 values less than (2147483647));

insert into t1 values(10,10,'10');
insert into t1 values(2,2,'2');
select * from t1 where f1 = 2;
drop table t1;

#
# Bug #16907 Partitions: crash, SELECT goes into last partition, UNIQUE INDEX
#
create table t1 (f1 integer,f2 integer, unique index(f1))
partition by range(f1 div 2)
subpartition by hash(f1) subpartitions 2
(partition partb values less than (2),
partition parte values less than (4),
partition partf values less than (10000));
insert into t1 values(10,1);
select * from t1 where f1 = 10;
drop table t1;

#
# Bug #16775: Wrong engine type stored for subpartition
#
set session default_storage_engine= 'memory';
create table t1 (f_int1 int(11) default null) engine = memory
  partition by range (f_int1) subpartition by hash (f_int1)
  (partition part1 values less than (1000)
   (subpartition subpart11 engine = memory));
drop table t1;
set session default_storage_engine='myisam';

#
# Bug #16782: Crash using REPLACE on table with primary key
#
create table t1 (f_int1 integer, f_int2 integer, primary key (f_int1))
  partition by hash(f_int1) partitions 2;
insert into t1 values (1,1),(2,2);
replace into t1 values (1,1),(2,2);
drop table t1;

#
# Bug #17169: Partitions: out of memory if add partition and unique
#
create table t1 (s1 int, unique (s1)) partition by list (s1) (partition x1 VALUES in (10), partition x2 values in (20));
alter table t1 add partition (partition x3 values in (30));
drop table t1;

#
# Bug #17754 Change to explicit removal of partitioning scheme
# Also added a number of tests to ensure that proper engine is
# choosen in all kinds of scenarios.
#

create table t1 (a int)
partition by key(a)
partitions 2
(partition p0 engine=myisam, partition p1 engine=myisam);
show create table t1;

alter table t1;
show create table t1;

alter table t1 engine=myisam;
show create table t1;

alter table t1 engine=heap;
show create table t1;

alter table t1 remove partitioning;
show create table t1;

drop table t1;

create table t1 (a int)
engine=myisam
partition by key(a)
partitions 2
(partition p0 engine=myisam, partition p1 engine=myisam);
show create table t1;

alter table t1 add column b int remove partitioning;
show create table t1;

alter table t1
engine=myisam
partition by key(a)
(partition p0 engine=myisam, partition p1);
show create table t1;

alter table t1
engine=heap
partition by key(a)
(partition p0, partition p1 engine=heap);
show create table t1;

alter table t1 engine=myisam, add column c int remove partitioning;
show create table t1;

alter table t1
engine=heap
partition by key (a)
(partition p0, partition p1);
show create table t1;

alter table t1
partition by key (a)
(partition p0, partition p1);
show create table t1;

alter table t1
engine=heap
partition by key (a)
(partition p0, partition p1);
show create table t1;

# Since alter, it already have ENGINE=HEAP from before on table level
# -> OK
alter table t1
partition by key(a)
(partition p0, partition p1 engine=heap);

# Since alter, it already have ENGINE=HEAP from before on table level
# -> OK
alter table t1
partition by key(a)
(partition p0 engine=heap, partition p1);

--error ER_MIX_HANDLER_ERROR
alter table t1
engine=heap
partition by key (a)
(partition p0 engine=heap, partition p1 engine=myisam);

--error ER_MIX_HANDLER_ERROR
alter table t1
partition by key (a)
(partition p0 engine=heap, partition p1 engine=myisam);

drop table t1;

# Bug #17432: Partition functions containing NULL values should return
#             LONGLONG_MIN
#
CREATE TABLE t1 (
 f_int1 INTEGER, f_int2 INTEGER,
 f_char1 CHAR(10), f_char2 CHAR(10), f_charbig VARCHAR(1000)
 )
 PARTITION BY RANGE(f_int1 DIV 2)
 SUBPARTITION BY HASH(f_int1)
 SUBPARTITIONS 2
 (PARTITION parta VALUES LESS THAN (0),
  PARTITION partb VALUES LESS THAN (5),
  PARTITION parte VALUES LESS THAN (10),
  PARTITION partf VALUES LESS THAN (2147483647));
INSERT INTO t1 SET f_int1 = NULL , f_int2 = -20, f_char1 = CAST(-20 AS CHAR),
                   f_char2 = CAST(-20 AS CHAR), f_charbig = '#NULL#';
SELECT * FROM t1 WHERE f_int1 IS NULL;
SELECT * FROM t1;
drop table t1;

#
# Bug 17430: Crash when SELECT * from t1 where field IS NULL
#

CREATE TABLE t1 (
 f_int1 INTEGER, f_int2 INTEGER,
 f_char1 CHAR(10), f_char2 CHAR(10), f_charbig VARCHAR(1000)  )
 PARTITION BY LIST(MOD(f_int1,2))
 SUBPARTITION BY KEY(f_int1)
 (PARTITION part1 VALUES IN (-1) (SUBPARTITION sp1, SUBPARTITION sp2),
  PARTITION part2 VALUES IN (0) (SUBPARTITION sp3, SUBPARTITION sp5),
  PARTITION part3 VALUES IN (1) (SUBPARTITION sp4, SUBPARTITION sp6));

INSERT INTO t1 SET f_int1 = 2, f_int2 = 2, f_char1 = '2', f_char2 = '2', f_charbig = '===2===';
INSERT INTO t1 SET f_int1 = 2, f_int2 = 2, f_char1 = '2', f_char2 = '2', f_charbig = '===2===';

SELECT * FROM t1 WHERE f_int1  IS NULL;
drop table t1;

#
# Bug#14363 Partitions: failure if create in stored procedure
#
delimiter //;

create procedure p ()
begin
create table t1 (s1 mediumint,s2 mediumint)
partition by list (s2)
(partition p1 values in (0),
 partition p2 values in (1));
end//

call p()//
drop procedure p//
drop table t1;

create procedure p ()
begin
create table t1 (a int not null,b int not null,c int not null,primary key (a,b))
partition by range (a)
subpartition by hash (a+b)
(partition x1 values less than (1)
 (subpartition x11,
  subpartition x12),
 partition x2 values less than (5)
 (subpartition x21,
  subpartition x22));
end//

call p()//
drop procedure p//
drop table t1//
delimiter ;//

#
# Bug #15447  Partitions: NULL is treated as zero
#

# NULL for RANGE partition
create table t1 (a int,b int,c int,key(a,b))
partition by range (a)
partitions 3
(partition x1 values less than (0) tablespace ts1,
 partition x2 values less than (10) tablespace ts2,
 partition x3 values less than maxvalue tablespace ts3);

insert into t1 values (NULL, 1, 1);
insert into t1 values (0, 1, 1);
insert into t1 values (12, 1, 1);

select partition_name, partition_description, table_rows
from information_schema.partitions where table_schema ='test';
drop table t1;

# NULL for LIST partition
--error ER_MULTIPLE_DEF_CONST_IN_LIST_PART_ERROR
create table t1 (a int,b int, c int)
partition by list(a)
partitions 2
(partition x123 values in (11,12),
 partition x234 values in (1 ,NULL, NULL));

--error ER_MULTIPLE_DEF_CONST_IN_LIST_PART_ERROR
create table t1 (a int,b int, c int)
partition by list(a)
partitions 2
(partition x123 values in (11, NULL),
 partition x234 values in (1 ,NULL));

create table t1 (a int,b int, c int)
partition by list(a)
partitions 2
(partition x123 values in (11, 12),
 partition x234 values in (5, 1));
--error ER_NO_PARTITION_FOR_GIVEN_VALUE
insert into t1 values (NULL,1,1);
drop table t1;

create table t1 (a int,b int, c int)
partition by list(a)
partitions 2
(partition x123 values in (11, 12),
 partition x234 values in (NULL, 1));

insert into t1 values (11,1,6);
insert into t1 values (NULL,1,1);

select partition_name, partition_description, table_rows
from information_schema.partitions where table_schema ='test';
drop table t1;

#
# BUG 17947 Crash with REBUILD PARTITION
#
create table t1 (a int)
partition by list (a)
(partition p0 values in (1));

--error ER_PARSE_ERROR
alter table t1 rebuild partition;

drop table t1;

#
# BUG 15253 Insert that should fail doesn't
#
create table t1 (a int)
partition by list (a)
(partition p0 values in (5));

--error ER_NO_PARTITION_FOR_GIVEN_VALUE
insert into t1 values (0);

drop table t1;

#
# BUG #16370 Subpartitions names not shown in SHOW CREATE TABLE output
#
create table t1 (a int)
partition by range (a) subpartition by hash (a)
(partition p0 values less than (100));

show create table t1;
alter table t1 add partition (partition p1 values less than (200)
(subpartition subpart21));

show create table t1;

drop table t1;

create table t1 (a int)
partition by key (a);

show create table t1;
alter table t1 add partition (partition p1);
show create table t1;

drop table t1;

#
# BUG 15407 Crash with subpartition
#
--error ER_PARSE_ERROR
create table t1 (a int, b int)
partition by range (a)
subpartition by hash(a)
(partition p0 values less than (0) (subpartition sp0),
 partition p1 values less than (1));

--error ER_PARSE_ERROR
create table t1 (a int, b int)
partition by range (a)
subpartition by hash(a)
(partition p0 values less than (0),
 partition p1 values less than (1) (subpartition sp0));

#
# Bug 46354 Crash with subpartition
#
--error ER_PARSE_ERROR
create table t1 (a int, b int)
partition by list (a)
subpartition by hash(a)
(partition p0 values in (0),
 partition p1 values in (1) (subpartition sp0));


#
# BUG 15961 No error when subpartition defined without subpartition by clause
#
--error ER_SUBPARTITION_ERROR
create table t1 (a int)
partition by hash (a)
(partition p0 (subpartition sp0));

#
# Bug 17127 
#
create table t1 (a int)
partition by range (a)
(partition p0 values less than (1));

--error ER_PARTITION_WRONG_VALUES_ERROR
alter table t1 add partition (partition p1 values in (2));
--error ER_PARTITION_REQUIRES_VALUES_ERROR
alter table t1 add partition (partition p1);

drop table t1;

create table t1 (a int)
partition by list (a)
(partition p0 values in (1));

--error ER_PARTITION_WRONG_VALUES_ERROR
alter table t1 add partition (partition p1 values less than (2));
--error ER_PARTITION_REQUIRES_VALUES_ERROR
alter table t1 add partition (partition p1);

drop table t1;

create table t1 (a int)
partition by hash (a)
(partition p0);

--error ER_PARTITION_WRONG_VALUES_ERROR
alter table t1 add partition (partition p1 values less than (2));
--error ER_PARTITION_WRONG_VALUES_ERROR
alter table t1 add partition (partition p1 values in (2));

drop table t1;

#
# BUG 17947 Crash with REBUILD PARTITION
#
create table t1 (a int)
partition by list (a)
(partition p0 values in (1));

--error ER_PARSE_ERROR
alter table t1 rebuild partition;

drop table t1;

#
# Bug #14526: Partitions: indexed searches fail
#
create table t2 (s1 int not null auto_increment, primary key (s1)) partition by list (s1) (partition p1 values in (1),partition p2 values in (2),partition p3 values in (3),partition p4 values in (4));
insert into t2 values (null),(null),(null);
select * from t2;
select * from t2 where s1 < 2;
update t2 set s1 = s1 + 1 order by s1 desc;
select * from t2 where s1 < 3;
select * from t2 where s1 = 2;
drop table t2;

#
# Bug #17497: Partitions: crash if add partition on temporary table
#
--error ER_PARTITION_NO_TEMPORARY
create temporary table t1 (a int) partition by hash(a);

#
# Bug #17097: Partitions: failing ADD PRIMARY KEY leads to temporary rotten
# metadata,crash
#
create table t1 (a int, b int) partition by list (a)
  (partition p1 values in (1), partition p2 values in (2));
--error ER_UNIQUE_KEY_NEED_ALL_FIELDS_IN_PF
alter table t1 add primary key (b);
show create table t1;
drop table t1;

############################################
#
# Author: Mikael Ronstrom
# Date:   2006-03-01
# Purpose
# Bug 17772: Crash at ALTER TABLE with rename
#            and add column + comment on
#            partitioned table
#
############################################
create table t1 (a int unsigned not null auto_increment primary key)
partition by key(a);
alter table t1 rename t2, add c char(10), comment "no comment";
show create table t2;

drop table t2;

#
# Bug#15336 Partitions: crash if create table as select
#
create table t1 (f1 int) partition by hash (f1) as select 1;
drop table t1;

#
# bug #14350 Partitions: crash if prepared statement
#
prepare stmt1 from 'create table t1 (s1 int) partition by hash (s1)';
execute stmt1;
--error ER_TABLE_EXISTS_ERROR
execute stmt1;
drop table t1;

#
# bug 17290 SP with delete, create and rollback to save point causes MySQLD core
#
delimiter |;
eval CREATE PROCEDURE test.p1(IN i INT)
BEGIN
  DECLARE CONTINUE HANDLER FOR sqlexception BEGIN END;
  DROP TABLE IF EXISTS t1;
  CREATE TABLE t1 (num INT,PRIMARY KEY(num));
  START TRANSACTION;
    INSERT INTO t1 VALUES(i);
    savepoint t1_save;
    INSERT INTO t1 VALUES (14);
    ROLLBACK to savepoint t1_save;
    COMMIT;
END|
delimiter ;|
CALL test.p1(12);
CALL test.p1(13);
drop table t1;
drop procedure test.p1;

#
# Bug 13520: Problem with delimiters in COMMENT DATA DIRECTORY ..
#
CREATE TABLE t1 (a int not null)
partition by key(a)
(partition p0 COMMENT='first partition');
drop table t1;

#
# Bug 13433: Problem with delimited identifiers
#
CREATE TABLE t1 (`a b` int not null)
partition by key(`a b`);
drop table t1;

CREATE TABLE t1 (`a b` int not null)
partition by hash(`a b`);
drop table t1;

#
# Bug#18053 Partitions: crash if null
# Bug#18070 Partitions: wrong result on WHERE ... IS NULL
#
create table t1 (f1 integer) partition by range(f1)
(partition p1 values less than (0), partition p2 values less than (10));
insert into t1 set f1 = null;
select * from t1 where f1 is null;
explain partitions select * from t1 where f1 is null;
drop table t1;

create table t1 (f1 integer) partition by list(f1)
(partition p1 values in (1), partition p2 values in (null));
insert into t1 set f1 = null;
insert into t1 set f1 = 1;
select * from t1 where f1 is null or f1 = 1;
drop table t1;

create table t1 (f1 smallint)
partition by list (f1) (partition p0 values in (null));
insert into t1 values (null);
select * from t1 where f1 is null;
select * from t1 where f1 < 1;
select * from t1 where f1 <= NULL;
select * from t1 where f1 < NULL;
select * from t1 where f1 >= NULL;
select * from t1 where f1 > NULL;
select * from t1 where f1 > 1;
drop table t1;

create table t1 (f1 smallint)
partition by range (f1) (partition p0 values less than (0));
insert into t1 values (null);
select * from t1 where f1 is null;
drop table t1;

create table t1 (f1 integer) partition by list(f1)
(
 partition p1 values in (1),
 partition p2 values in (NULL),
 partition p3 values in (2),
 partition p4 values in (3),
 partition p5 values in (4)
);

insert into t1 values (1),(2),(3),(4),(null);
select * from t1 where f1 < 3;
explain partitions select * from t1 where f1 < 3;
select * from t1 where f1 is null;
explain partitions select * from t1 where f1 is null;
drop table t1;

create table t1 (f1 int) partition by list(f1 div 2)
(
 partition p1 values in (1),
 partition p2 values in (NULL),
 partition p3 values in (2),
 partition p4 values in (3),
 partition p5 values in (4)
);

insert into t1 values (2),(4),(6),(8),(null);
select * from t1 where f1 < 3;
explain partitions select * from t1 where f1 < 3;
select * from t1 where f1 is null;
explain partitions select * from t1 where f1 is null;
drop table t1;

create table t1 (a int) partition by LIST(a) (
  partition pn values in (NULL),
  partition p0 values in (0),
  partition p1 values in (1),
  partition p2 values in (2)
);
insert into t1 values (NULL),(0),(1),(2);
select * from t1 where a is null or a < 2;
explain partitions select * from t1 where a is null or a < 2;
select * from t1 where a is null or a < 0 or a > 1;
explain partitions select * from t1 where a is null or a < 0 or a > 1;
drop table t1;

#
#Bug# 17631 SHOW TABLE STATUS reports wrong engine
#
CREATE TABLE t1 (id INT NOT NULL PRIMARY KEY, name VARCHAR(20)) 
ENGINE=MyISAM DEFAULT CHARSET=latin1
PARTITION BY RANGE(id)
(PARTITION p0  VALUES LESS THAN (10) ENGINE = MyISAM,
PARTITION p1 VALUES LESS THAN (20) ENGINE = MyISAM,
PARTITION p2 VALUES LESS THAN (30) ENGINE = MyISAM);
--replace_column 6 0 7 0 8 0 9 0 12 NULL 13 NULL 14 NULL
SHOW TABLE STATUS;
DROP TABLE t1;

#
#BUG 16002 Erroneus handling of unsigned partition functions
#
--error ER_PARTITION_CONST_DOMAIN_ERROR
create table t1 (a bigint unsigned)
partition by list (a)
(partition p0 values in (0-1));

create table t1 (a bigint unsigned)
partition by range (a)
(partition p0 values less than (10));

--error ER_NO_PARTITION_FOR_GIVEN_VALUE
insert into t1 values (0xFFFFFFFFFFFFFFFF);

drop table t1;

#
#BUG 18750 Problems with partition names
#
create table t1 (a int)
partition by list (a)
(partition `s1 s2` values in (0));
drop table t1;

create table t1 (a int)
partition by list (a)
(partition `7` values in (0));
drop table t1;

--error ER_WRONG_PARTITION_NAME
create table t1 (a int)
partition by list (a)
(partition `s1 s2 ` values in (0));

--error ER_WRONG_PARTITION_NAME
create table t1 (a int)
partition by list (a)
subpartition by hash (a)
(partition p1 values in (0) (subpartition `p1 p2 `));

#
# BUG 18752 SHOW CREATE TABLE doesn't show NULL value in SHOW CREATE TABLE
#
CREATE TABLE t1 (a int)
PARTITION BY LIST (a)
(PARTITION p0 VALUES IN (NULL));
SHOW CREATE TABLE t1;
DROP TABLE t1;

--error ER_NULL_IN_VALUES_LESS_THAN
CREATE TABLE t1 (a int)
PARTITION BY RANGE(a)
(PARTITION p0 VALUES LESS THAN (NULL));

#
# Bug#18753 Partitions: auto_increment fails
#
create table t1 (s1 int auto_increment primary key)
partition by list (s1)
(partition p1 values in (1),
 partition p2 values in (2),
 partition p3 values in (3));
insert into t1 values (null);
insert into t1 values (null);
insert into t1 values (null);
select auto_increment from information_schema.tables where table_name='t1';
select * from t1;
drop table t1;

#
# BUG 19140 Partitions: Create index for partitioned table crashes
#
create table t1 (a int) engine=memory
partition by key(a);
insert into t1 values (1);
create index inx1 on t1(a);
drop table t1;

#
# Bug 19695 Partitions: SHOW CREATE TABLE shows table options even when it
#                       shouldn't
#
create table t1 (a int)
PARTITION BY KEY (a)
(PARTITION p0);
set session sql_mode='no_table_options';
show create table t1;
set session sql_mode='';
drop table t1;

#
# BUG 19304 Partitions: MERGE handler not allowed in partitioned tables
#
--error ER_PARTITION_MERGE_ERROR
create table t1 (a int)
partition by key (a)
(partition p0 engine = MERGE);

#
# BUG 19062 Partition clause ignored if CREATE TABLE ... AS SELECT ...;
#
create table t1 (a varchar(1))
partition by key (a)
as select 'a';

show create table t1;
drop table t1;

#
# BUG 19501 Partitions: SHOW TABLE STATUS shows wrong Data_free
#
CREATE TABLE t1 (a int) ENGINE = MYISAM PARTITION BY KEY(a);
INSERT into t1 values (1), (2);
--replace_column 9 0 12 NULL 13 NULL 14 NULL
SHOW TABLE STATUS;
DELETE from t1 where a = 1;
--replace_column 9 0 12 NULL 13 NULL 14 NULL
SHOW TABLE STATUS;
ALTER TABLE t1 OPTIMIZE PARTITION p0;
--replace_column 12 NULL 13 NULL 14 NULL
SHOW TABLE STATUS;
DROP TABLE t1;

#
# BUG 19502: ENABLE/DISABLE Keys don't work for partitioned tables
#
CREATE TABLE t1 (a int, index(a)) PARTITION BY KEY(a);
ALTER TABLE t1 DISABLE KEYS;
ALTER TABLE t1 ENABLE KEYS;
DROP TABLE t1;

#
# Bug 17455 Partitions: Wrong message and error when using Repair/Optimize
#                       table on partitioned table
# (added check/analyze for gcov of Bug#20129)
create table t1 (a int)
engine=MEMORY
partition by key (a);

REPAIR TABLE t1;
OPTIMIZE TABLE t1;
CHECK TABLE t1;
ANALYZE TABLE t1;

drop table t1;

#
#BUG 17138 Problem with stored procedure and analyze partition
#
--disable_warnings
drop procedure if exists mysqltest_1;
--enable_warnings

create table t1 (a int)
partition by list (a)
(partition p0 values in (0));

insert into t1 values (0);
delimiter //;

create procedure mysqltest_1 ()
begin
  begin
    declare continue handler for sqlexception begin end;
    update ignore t1 set a = 1 where a = 0;
  end;
  prepare stmt1 from 'alter table t1';
  execute stmt1;
end//

call mysqltest_1()//
delimiter ;//
drop table t1;
drop procedure mysqltest_1;

#
# Bug 20583 Partitions: Crash using index_last
#
create table t1 (a int, index(a))
partition by hash(a);
insert into t1 values (1),(2);
select * from t1 ORDER BY a DESC;
drop table t1;

#
# Bug 21388: Bigint fails to find record
#
create table t1 (a bigint unsigned not null, primary key(a))
engine = myisam
partition by key (a)
partitions 10;

show create table t1;
insert into t1 values (18446744073709551615), (0xFFFFFFFFFFFFFFFE),
(18446744073709551613), (18446744073709551612);
select * from t1;
select * from t1 where a = 18446744073709551615;
delete from t1 where a = 18446744073709551615;
select * from t1;
drop table t1;

#
# Bug 24502 reorganize partition closes connection
#
CREATE TABLE t1 (
  num int(11) NOT NULL, cs int(11) NOT NULL)
PARTITION BY RANGE (num) SUBPARTITION BY HASH (
cs) SUBPARTITIONS 2 (PARTITION p_X VALUES LESS THAN MAXVALUE);

ALTER TABLE t1 
REORGANIZE PARTITION p_X INTO ( 
    PARTITION p_100 VALUES LESS THAN (100), 
    PARTITION p_X VALUES LESS THAN MAXVALUE 
    );

drop table t1;

#
# Bug #24186 (nested query across partitions returns fewer records)
#

CREATE TABLE t2 (
  taken datetime NOT NULL DEFAULT '0000-00-00 00:00:00',
  id int(11) NOT NULL DEFAULT '0',
  PRIMARY KEY (id,taken),
  KEY taken (taken)
) ENGINE=MyISAM DEFAULT CHARSET=latin1;

INSERT INTO t2 VALUES 
('2006-09-27 21:50:01',16421),
('2006-10-02 21:50:01',16421),
('2006-09-27 21:50:01',19092),
('2006-09-28 21:50:01',19092),
('2006-09-29 21:50:01',19092),
('2006-09-30 21:50:01',19092),
('2006-10-01 21:50:01',19092),
('2006-10-02 21:50:01',19092),
('2006-09-27 21:50:01',22589),
('2006-09-29 21:50:01',22589);

CREATE TABLE t1 (
  id int(8) NOT NULL,
  PRIMARY KEY (id)
) ENGINE=MyISAM DEFAULT CHARSET=latin1;

INSERT INTO t1 VALUES 
(16421),
(19092),
(22589);

CREATE TABLE t4 (
  taken datetime NOT NULL DEFAULT '0000-00-00 00:00:00',
  id int(11) NOT NULL DEFAULT '0',
  PRIMARY KEY (id,taken),
  KEY taken (taken)
) ENGINE=MyISAM DEFAULT CHARSET=latin1 
PARTITION BY RANGE (to_days(taken)) 
(
PARTITION p01 VALUES LESS THAN (732920) , 
PARTITION p02 VALUES LESS THAN (732950) , 
PARTITION p03 VALUES LESS THAN MAXVALUE ) ;

INSERT INTO t4 select * from t2;

set @f_date='2006-09-28';
set @t_date='2006-10-02';

SELECT t1.id AS MyISAM_part
FROM t1
WHERE t1.id IN (
    SELECT distinct id
    FROM t4
    WHERE taken BETWEEN @f_date AND date_add(@t_date, INTERVAL 1 DAY))
ORDER BY t1.id;

drop table t1, t2, t4;

CREATE TABLE t1 (
  taken datetime NOT NULL DEFAULT '0000-00-00 00:00:00',
  id int(11) NOT NULL DEFAULT '0',
  status varchar(20) NOT NULL DEFAULT '',
  PRIMARY KEY (id,taken)
) ENGINE=MyISAM DEFAULT CHARSET=latin1
PARTITION BY RANGE (to_days(taken))
(
PARTITION p15 VALUES LESS THAN (732950) ,
PARTITION p16 VALUES LESS THAN MAXVALUE ) ;


INSERT INTO t1 VALUES
('2006-09-27 21:50:01',22589,'Open'),
('2006-09-29 21:50:01',22589,'Verified');

DROP TABLE IF EXISTS t2;
CREATE TABLE t2 (
  id int(8) NOT NULL,
  severity tinyint(4) NOT NULL DEFAULT '0',
  priority tinyint(4) NOT NULL DEFAULT '0',
  status varchar(20) DEFAULT NULL,
  alien tinyint(4) NOT NULL
) ENGINE=MyISAM DEFAULT CHARSET=latin1;

INSERT INTO t2 VALUES
(22589,1,1,'Need Feedback',0);

SELECT t2.id FROM t2 WHERE t2.id IN (SELECT id FROM t1 WHERE status = 'Verified');

drop table t1, t2;

#
# Bug #27123 partition + on duplicate key update + varchar = Can't find record in <table> 
#
create table t1 (c1 varchar(255),c2 tinyint,primary key(c1))
   partition by key (c1) partitions 10 ;
insert into t1 values ('aaa','1') on duplicate key update c2 = c2 + 1;
insert into t1 values ('aaa','1') on duplicate key update c2 = c2 + 1;
select * from t1;
drop table t1;

#
# Bug #28005 Partitions: can't use -9223372036854775808 
#

create table t1 (s1 bigint) partition by list (s1) (partition p1 values in (-9223372036854775808));
drop table t1;

#
# Bug #28806: Running SHOW TABLE STATUS during high INSERT load crashes server
#
create table t1(a int auto_increment, b int, primary key (b, a)) 
  partition by hash(b) partitions 2;
insert into t1 values (null, 1);
--replace_column 9 0 12 NULL 13 NULL 14 NULL
show table status;
drop table t1;

create table t1(a int auto_increment primary key)
  partition by key(a) partitions 2;
insert into t1 values (null), (null), (null);
--replace_column 9 0 12 NULL 13 NULL 14 NULL
show table status;
drop table t1;
# Bug #28488: Incorrect information in file: './test/t1_test#.frm'
#

CREATE TABLE t1(a INT NOT NULL, b TINYBLOB, KEY(a))
  PARTITION BY RANGE(a) ( PARTITION p0 VALUES LESS THAN (32));
INSERT INTO t1 VALUES (1, REPEAT('a', 10));
INSERT INTO t1 SELECT a + 1, b FROM t1;
INSERT INTO t1 SELECT a + 2, b FROM t1;
INSERT INTO t1 SELECT a + 4, b FROM t1;
INSERT INTO t1 SELECT a + 8, b FROM t1;

ALTER TABLE t1 ADD PARTITION (PARTITION p1 VALUES LESS THAN (64));
ALTER TABLE t1 DROP PARTITION p1;

DROP TABLE t1;

#
# Bug #30484: Partitions: crash with self-referencing trigger
#

create table t (s1 int) engine=myisam partition by key (s1);
create trigger t_ad after delete on t for each row insert into t values (old.s1);
insert into t values (1);
drop table t;

#
# Bug #27084 partitioning by list seems failing when using case 
# BUG #18198: Case no longer supported, test case removed
#

create table t2 (b int);
--error ER_BAD_FIELD_ERROR
create table t1 (b int)
PARTITION BY RANGE (t2.b) (
  PARTITION p1 VALUES LESS THAN (10),
  PARTITION p2 VALUES LESS THAN (20)
) select * from t2;
create table t1 (a int)
PARTITION BY RANGE (b) (
  PARTITION p1 VALUES LESS THAN (10),
  PARTITION p2 VALUES LESS THAN (20)
) select * from t2;
show create table t1;
drop table t1, t2;

#
# Bug #32067 Partitions: crash with timestamp column
#  this bug occurs randomly on some UPDATE statement
#  with the '1032: Can't find record in 't1'' error

create table t1
 (s1 timestamp on update current_timestamp, s2 int)
 partition by key(s1) partitions 3;

insert into t1 values (null,null);
--disable_query_log
let $cnt= 1000;
while ($cnt)
{
  update t1 set s2 = 1;
  update t1 set s2 = 2;
  dec $cnt;
}
--enable_query_log

drop table t1;

#
# BUG#32772: partition crash 1: enum column
#
# Note that month(int_col) is disallowed after bug#54483.
create table t1 (
  c0 int,
  c1 bigint,
  c2 set('sweet'),
  key (c2,c1,c0), 
  key(c0)
) engine=myisam partition by hash (c0) partitions 5;

--disable_warnings
insert ignore into t1 set c0 = -6502262, c1 = 3992917, c2 = 35019;
insert ignore into t1 set c0 = 241221, c1 = -6862346, c2 = 56644;
--enable_warnings
# This must not fail assert:
select c1 from t1 group by (select c0 from t1 limit 1);
drop table t1;

# Bug #30495: optimize table t1,t2,t3 extended errors
# (added more maintenace commands for Bug#20129
CREATE TABLE t1(a int)
PARTITION BY RANGE (a) (
  PARTITION p1 VALUES LESS THAN (10),
  PARTITION p2 VALUES LESS THAN (20)
);
--error ER_PARSE_ERROR
ALTER TABLE t1 OPTIMIZE PARTITION p1 EXTENDED;
--error ER_PARSE_ERROR
ALTER TABLE t1 ANALYZE PARTITION p1 EXTENDED;
ALTER TABLE t1 ANALYZE PARTITION p1;
ALTER TABLE t1 CHECK PARTITION p1;
ALTER TABLE t1 REPAIR PARTITION p1;
ALTER TABLE t1 OPTIMIZE PARTITION p1;
DROP TABLE t1;

#
# Bug #29258: Partitions: search fails for maximum unsigned bigint
#
CREATE TABLE t1 (s1 BIGINT UNSIGNED)
  PARTITION BY RANGE (s1) (
  PARTITION p0 VALUES LESS THAN (0), 
  PARTITION p1 VALUES LESS THAN (1), 
  PARTITION p2 VALUES LESS THAN (18446744073709551615)
);
INSERT INTO t1 VALUES (0), (18446744073709551614);
--error ER_NO_PARTITION_FOR_GIVEN_VALUE
INSERT INTO t1 VALUES (18446744073709551615);
DROP TABLE t1;

CREATE TABLE t1 (s1 BIGINT UNSIGNED)
 PARTITION BY RANGE (s1) (
  PARTITION p0 VALUES LESS THAN (0),
  PARTITION p1 VALUES LESS THAN (1),
  PARTITION p2 VALUES LESS THAN (18446744073709551614),
  PARTITION p3 VALUES LESS THAN MAXVALUE
);
INSERT INTO t1 VALUES (-1), (0), (18446744073709551613), 
  (18446744073709551614), (18446744073709551615);
SELECT * FROM t1;
SELECT * FROM t1 WHERE s1 = 0;
SELECT * FROM t1 WHERE s1 = 18446744073709551614;
SELECT * FROM t1 WHERE s1 = 18446744073709551615;
DROP TABLE t1;

CREATE TABLE t1 (s1 BIGINT UNSIGNED)  
 PARTITION BY RANGE (s1) (
  PARTITION p0 VALUES LESS THAN (0),
  PARTITION p1 VALUES LESS THAN (1),
  PARTITION p2 VALUES LESS THAN (18446744073709551615),
  PARTITION p3 VALUES LESS THAN MAXVALUE
);
DROP TABLE t1;

#
# Bug #31890 Partitions: ORDER BY DESC in InnoDB not working
#

CREATE TABLE t1
(int_column INT, char_column CHAR(5),
PRIMARY KEY(char_column,int_column))
PARTITION BY KEY(char_column,int_column)
PARTITIONS 101;
INSERT INTO t1 (int_column, char_column) VALUES
(      39868 ,'zZZRW'),       
(     545592 ,'zZzSD'),       
(       4936 ,'zzzsT'),       
(       9274 ,'ZzZSX'),       
(     970185 ,'ZZzTN'),       
(     786036 ,'zZzTO'),       
(      37240 ,'zZzTv'),       
(     313801 ,'zzzUM'),       
(     782427 ,'ZZZva'),       
(     907955 ,'zZZvP'),       
(     453491 ,'zzZWV'),       
(     756594 ,'ZZZXU'),       
(     718061 ,'ZZzZH');       
SELECT * FROM t1 ORDER BY char_column DESC;
DROP TABLE t1;

#
# Bug #32247 Test reports wrong value of "AUTO_INCREMENT" (on a partitioned InnoDB table)
#

CREATE TABLE t1(id MEDIUMINT NOT NULL AUTO_INCREMENT,
                user CHAR(25), PRIMARY KEY(id))
                   PARTITION BY RANGE(id)
                   SUBPARTITION BY hash(id) subpartitions 2
                   (PARTITION pa1 values less than (10),
                    PARTITION pa2 values less than (20),
                    PARTITION pa11 values less than MAXVALUE);
--disable_query_log
let $n= 15;
while ($n)
{
  insert into t1 (user) values ('mysql');
  dec $n;
}
--enable_query_log
show create table t1;
drop table t1;

#
# Bug #38272 timestamps fields incorrectly defaulted on update accross partitions.
#

CREATE TABLE  t1 (
  `ID` bigint(20) NOT NULL AUTO_INCREMENT,
  `createdDate` TIMESTAMP NOT NULL DEFAULT CURRENT_TIMESTAMP,
  `number` int,
  PRIMARY KEY (`ID`, number)
)
PARTITION BY RANGE (number) (
    PARTITION p0 VALUES LESS THAN (6),
    PARTITION p1 VALUES LESS THAN (11)
);

create table t2 (
  `ID` bigint(20),
  `createdDate` TIMESTAMP,
  `number` int
);

INSERT INTO t1 SET number=1;
insert into t2 select * from t1;
SELECT SLEEP(1);
UPDATE t1 SET number=6;
select count(*) from t1, t2 where t1.createdDate = t2.createdDate;

drop table t1, t2;

#
# Bug #38083 Error-causing row inserted into partitioned table despite error
#
SET @orig_sql_mode = @@SQL_MODE;
SET SQL_MODE='STRICT_ALL_TABLES,ERROR_FOR_DIVISION_BY_ZERO';
CREATE TABLE t1 (c1 INT)
       PARTITION BY LIST(1 DIV c1) (
       PARTITION p0 VALUES IN (NULL),
       PARTITION p1 VALUES IN (1)
     );
 
-- error ER_DIVISION_BY_ZERO
INSERT INTO t1 VALUES (0);
SELECT * FROM t1;
TRUNCATE t1;
-- error ER_DIVISION_BY_ZERO
INSERT INTO t1 VALUES (NULL), (0), (1), (2);
SELECT * FROM t1;
DROP TABLE t1;
SET SQL_MODE= @orig_sql_mode;



#
# Bug #38005 Partitions: error with insert select
#

create table t1 (s1 int) partition by hash(s1) partitions 2;
create index i on t1 (s1);
insert into t1 values (1);
insert into t1 select s1 from t1;
insert into t1 select s1 from t1;
insert into t1 select s1 from t1 order by s1 desc;
select * from t1;
drop table t1;

create table t1 (s1 int) partition by range(s1) 
        (partition pa1 values less than (10),
         partition pa2 values less than MAXVALUE);
create index i on t1 (s1);
insert into t1 values (1);
insert into t1 select s1 from t1;
insert into t1 select s1 from t1;
insert into t1 select s1 from t1 order by s1 desc;
select * from t1;
drop table t1;

create table t1 (s1 int) partition by range(s1) 
        (partition pa1 values less than (10),
         partition pa2 values less than MAXVALUE);
create index i on t1 (s1);
insert into t1 values (20);
insert into t1 select s1 from t1;
insert into t1 select s1 from t1;
insert into t1 select s1 from t1 order by s1 desc;
select * from t1;
drop table t1;

create table t1 (s1 int) partition by range(s1) 
        (partition pa1 values less than (10),
         partition pa2 values less than MAXVALUE);
create index i on t1 (s1);
insert into t1 values (1), (2), (3), (4), (5), (6), (7), (8);
insert into t1 select s1 from t1;
insert into t1 select s1 from t1;
insert into t1 select s1 from t1;
insert into t1 select s1 from t1;
insert into t1 select s1 from t1 order by s1 desc;
insert into t1 select s1 from t1 where s1=3;
select count(*) from t1;
drop table t1;


--echo #
--echo # Bug#42944: partition not pruned correctly
--echo #
CREATE TABLE t1 (a int) PARTITION BY RANGE (a)
  (PARTITION p0 VALUES LESS THAN (100),
   PARTITION p1 VALUES LESS THAN (200),
   PARTITION p2 VALUES LESS THAN (300),
   PARTITION p3 VALUES LESS THAN MAXVALUE);
INSERT INTO t1 VALUES (10), (100), (200), (300), (400);
EXPLAIN PARTITIONS SELECT * FROM t1 WHERE a>=200;
DROP TABLE t1;

#
# Bug#44821: select distinct on partitioned table returns wrong results
#
CREATE TABLE t1 ( a INT, b INT, c INT, KEY bc(b, c) )
PARTITION BY KEY (a, b) PARTITIONS 3
;

INSERT INTO t1 VALUES
(17, 1, -8),
(3,  1, -7),
(23, 1, -6),
(22, 1, -5),
(11, 1, -4),
(21, 1, -3),
(19, 1, -2),
(30, 1, -1),

(20, 1, 1),
(16, 1, 2),
(18, 1, 3),
(9,  1, 4),
(15, 1, 5),
(28, 1, 6),
(29, 1, 7),
(25, 1, 8),
(10, 1, 9),
(13, 1, 10),
(27, 1, 11),
(24, 1, 12),
(12, 1, 13),
(26, 1, 14),
(14, 1, 15)
;

SELECT b, c FROM t1 WHERE b = 1 GROUP BY b, c;

EXPLAIN
SELECT b, c FROM t1 WHERE b = 1 GROUP BY b, c;

DROP TABLE t1;

--echo #
--echo # Bug #45807: crash accessing partitioned table and sql_mode 
--echo #   contains ONLY_FULL_GROUP_BY
--echo # Bug#46923: select count(*) from partitioned table fails with
--echo # ONLY_FULL_GROUP_BY
--echo #

SET SESSION SQL_MODE='ONLY_FULL_GROUP_BY';
CREATE TABLE t1(id INT,KEY(id)) ENGINE=MYISAM 
  PARTITION BY HASH(id) PARTITIONS 2;
SELECT COUNT(*) FROM t1;
DROP TABLE t1;
SET SESSION SQL_MODE=DEFAULT;

# This testcase is commented due to the Bug #46853
# Should be uncommented after fixing Bug #46853
#--echo #
#--echo # BUG#45816 - assertion failure with index containing double 
#--echo #             column on partitioned table
#--echo #
#
#CREATE TABLE t1 (
#  a INT DEFAULT NULL,
#  b DOUBLE DEFAULT NULL,
#  c INT DEFAULT NULL,
#  KEY idx2(b,a)
#) PARTITION BY HASH(c) PARTITIONS 3;
#
#INSERT INTO t1 VALUES (6,8,9);
#INSERT INTO t1 VALUES (6,8,10);
#
#SELECT  1 FROM t1 JOIN t1 AS t2 USING (a) FOR UPDATE;
#
#DROP TABLE t1;

--echo #
--echo # Bug#46198: Hang after failed ALTER TABLE on partitioned table.
--echo #

--disable_warnings
DROP TABLE IF EXISTS t1;
--enable_warnings

#
# Case 1.
#

CREATE TABLE t1 (s1 INT PRIMARY KEY) PARTITION BY HASH(s1);

LOCK TABLES t1 WRITE, t1 b READ;

UNLOCK TABLES;

--error ER_ONLY_ON_RANGE_LIST_PARTITION
ALTER TABLE t1 DROP PARTITION p1;

# The SELECT below used to hang in tdc_wait_for_old_versions().
SELECT * FROM t1;

DROP TABLE t1;

#
# Case 2.
#

CREATE TABLE t1 (s1 VARCHAR(5) PRIMARY KEY) PARTITION BY KEY(s1);

LOCK TABLES t1 WRITE, t1 b READ;

UNLOCK TABLES;

--error ER_UNIQUE_KEY_NEED_ALL_FIELDS_IN_PF
ALTER TABLE t1 ADD COLUMN (s3 VARCHAR(5) UNIQUE);

# The SELECT below used to hang in tdc_wait_for_old_versions().
SELECT * FROM t1;

DROP TABLE t1;

--echo #
--echo # BUG#51868 - crash with myisam_use_mmap and partitioned myisam tables
--echo #
SET GLOBAL myisam_use_mmap=1;
CREATE TABLE t1(a INT) PARTITION BY HASH(a) PARTITIONS 1;
INSERT INTO t1 VALUES(0);
FLUSH TABLE t1;
TRUNCATE TABLE t1;
INSERT INTO t1 VALUES(0);
DROP TABLE t1;
SET GLOBAL myisam_use_mmap=default;

--echo End of 5.1 tests
<<<<<<< HEAD

--echo #
--echo # BUG#55385: UPDATE statement throws an error, but still updates
--echo #            the table entries

CREATE TABLE t1_part (
  partkey int,
  nokey int
) PARTITION BY LINEAR HASH(partkey) PARTITIONS 3;

INSERT INTO t1_part VALUES (1, 1) , (10, 10);
CREATE VIEW v1 AS SELECT * FROM t1_part;

--echo
--echo # Should be (1,1),(10,10)
SELECT * FROM t1_part;

--echo
--echo # Case 1
--echo # Update is refused because partitioning key is updated
--error ER_MULTI_UPDATE_KEY_CONFLICT
UPDATE t1_part AS A NATURAL JOIN t1_part B SET A.partkey = 2, B.nokey = 3;
--error ER_MULTI_UPDATE_KEY_CONFLICT
UPDATE t1_part AS A NATURAL JOIN t1_part B SET A.nokey = 2, B.partkey = 3;

--echo
--echo # Case 2
--echo # Like 1, but partition accessed through a view
--error ER_MULTI_UPDATE_KEY_CONFLICT
UPDATE t1_part AS A NATURAL JOIN v1 as B SET A.nokey = 2 , B.partkey = 3;
--error ER_MULTI_UPDATE_KEY_CONFLICT
UPDATE v1 AS A NATURAL JOIN t1_part as B SET A.nokey = 2 , B.partkey = 3;

--echo
--echo # Should be (1,1),(10,10)
SELECT * FROM t1_part;

--echo
--echo # Case 3
--echo # Update is accepted because partitioning key is not updated
UPDATE t1_part AS A NATURAL JOIN t1_part B SET A.nokey = 2 , B.nokey = 3;

--echo
--echo # Should be (1,3),(10,3)
SELECT * FROM t1_part;

--echo
# Cleanup
DROP VIEW v1;
DROP TABLE t1_part;
=======
--echo # Start of 5.5 tests

--echo # Moved from lock.test
--echo # Separate case for partitioned tables is important
--echo # because each partition has an own thr_lock object.
--echo #
create table t1 (i int) partition by list (i)
  (partition p0 values in (1),
   partition p1 values in (2,3),
   partition p2 values in (4,5));
lock tables t1 write, t1 as a read, t1 as b read;
alter table t1 add column j int;
unlock tables;
drop table t1;

--echo # End of 5.5 tests
>>>>>>> d89f7ab0
<|MERGE_RESOLUTION|>--- conflicted
+++ resolved
@@ -2266,7 +2266,7 @@
 SET GLOBAL myisam_use_mmap=default;
 
 --echo End of 5.1 tests
-<<<<<<< HEAD
+--echo # Start of 5.5 tests
 
 --echo #
 --echo # BUG#55385: UPDATE statement throws an error, but still updates
@@ -2317,13 +2317,11 @@
 # Cleanup
 DROP VIEW v1;
 DROP TABLE t1_part;
-=======
---echo # Start of 5.5 tests
 
 --echo # Moved from lock.test
 --echo # Separate case for partitioned tables is important
 --echo # because each partition has an own thr_lock object.
---echo #
+
 create table t1 (i int) partition by list (i)
   (partition p0 values in (1),
    partition p1 values in (2,3),
@@ -2333,5 +2331,4 @@
 unlock tables;
 drop table t1;
 
---echo # End of 5.5 tests
->>>>>>> d89f7ab0
+--echo # End of 5.5 tests