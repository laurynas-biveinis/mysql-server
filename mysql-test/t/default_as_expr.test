--echo #
--echo # CREATE TABLE - column with func as DEFAULT then test DROP column.
--echo #
CREATE TABLE t1 (i int, b JSON DEFAULT (JSON_OBJECT("key", i)));
INSERT INTO t1(i) VALUES (1);
INSERT INTO t1 SET i = 10;
INSERT INTO t1(i, b) VALUES (2, DEFAULT);
INSERT INTO t1 SET i = 20, b = DEFAULT;
INSERT INTO t1(i, b) VALUES (3, JSON_OBJECT("key", 3));
INSERT INTO t1 SET i = 30, b = JSON_OBJECT("key", 30);
SELECT * FROM t1;
ALTER TABLE t1 DROP COLUMN b;
DROP TABLE t1;

--echo #
--echo # CREATE TABLE - column with INDEX and func as DEFAULT
--echo #
CREATE TABLE t1 (i int, b char(255) DEFAULT (md5(i)), INDEX (b(10)));
INSERT INTO t1(i) VALUES (1);
INSERT INTO t1(i, b) VALUES (2, DEFAULT);
INSERT INTO t1(i, b) VALUES (3, "some string");
SELECT * FROM t1;
DROP TABLE t1;

--echo #
--echo # Test ALTER table ADD column with DEFAULT
--echo #
CREATE TABLE t1 (i int);
INSERT INTO t1(i) VALUES (1),(2);
ALTER TABLE t1 ADD COLUMN b JSON DEFAULT (JSON_OBJECT("key",i));
INSERT INTO t1(i) VALUES (3);
INSERT INTO t1(i, b) VALUES (4, DEFAULT);
INSERT INTO t1(i, b) VALUES (5, JSON_OBJECT("key", 5));
SELECT * FROM t1;
DROP TABLE t1;

--echo #
--echo # Test ALTER table ADD column with DEFAULT then ALTER TABLE SET DEFAULT func
--echo #
CREATE TABLE t1 (i int);
INSERT INTO t1(i) VALUES (1),(2);
ALTER TABLE t1 ADD COLUMN b JSON;
ALTER TABLE t1 ALTER COLUMN b SET DEFAULT (JSON_OBJECT("key",i));
INSERT INTO t1(i) VALUES (3);
INSERT INTO t1(i, b) VALUES (4, DEFAULT);
INSERT INTO t1(i, b) VALUES (5, JSON_OBJECT("key", 5));
SELECT * FROM t1;
DROP TABLE t1;


--echo #
--echo # Test ALTER table CHANGE column
--echo #
CREATE TABLE t1 (i int);
INSERT INTO t1(i) VALUES (1),(2);
ALTER TABLE t1 ADD COLUMN b JSON DEFAULT (JSON_ARRAY());
INSERT INTO t1(i) VALUES (4);
ALTER TABLE t1 CHANGE COLUMN b new_b JSON DEFAULT (JSON_OBJECT("key",i));
INSERT INTO t1(i) VALUES (5);
INSERT INTO t1(i, new_b) VALUES (6, DEFAULT);
INSERT INTO t1(i, new_b) VALUES (7, JSON_OBJECT("key", 7));
SELECT * FROM t1;
DROP TABLE t1;

CREATE TABLE t1 (i int, b int DEFAULT (123 * 1));
--error ER_DEFAULT_VAL_GENERATED_NON_PRIOR
ALTER TABLE t1 CHANGE COLUMN i new_i JSON DEFAULT (JSON_ARRAY(b));
DROP TABLE t1;

--echo #
--echo # Test ALTER table MODIFY column
--echo #
CREATE TABLE t1 (i int);
INSERT INTO t1(i) VALUES (1),(2);
ALTER TABLE t1 ADD COLUMN b JSON DEFAULT (JSON_ARRAY());
INSERT INTO t1(i) VALUES (4);
ALTER TABLE t1 MODIFY COLUMN b JSON DEFAULT (JSON_OBJECT("key",i)) FIRST;
INSERT INTO t1(i) VALUES (5);
INSERT INTO t1(i, b) VALUES (6, DEFAULT);
INSERT INTO t1(i, b) VALUES (7, JSON_OBJECT("key", 7));
SELECT * FROM t1;
DROP TABLE t1;

CREATE TABLE t1 (i int, b int DEFAULT (123 * 1));
--error ER_DEFAULT_VAL_GENERATED_NON_PRIOR
ALTER TABLE t1 MODIFY COLUMN i JSON DEFAULT (JSON_ARRAY(b)) FIRST;
DROP TABLE t1;

--echo #
--echo # Column order with expression or literal as default value
--echo #
CREATE TABLE t1 (i JSON DEFAULT (JSON_ARRAY(b)), b int DEFAULT 123);
DROP TABLE t1;
CREATE TABLE t1 (b int DEFAULT 123, i JSON DEFAULT (JSON_ARRAY(b)));
DROP TABLE t1;
--error ER_DEFAULT_VAL_GENERATED_NON_PRIOR
CREATE TABLE t1 (i JSON DEFAULT (JSON_ARRAY(b)), b int DEFAULT (123 * 1));
CREATE TABLE t1 (b int DEFAULT (123 * 1), i JSON DEFAULT (JSON_ARRAY(b)));
DROP TABLE t1;

--echo #
--echo # Test CREATE TABLE with column without default then SET a DEFAULT.
--echo # ALSO TEST DROP DEFAULT
--echo #
CREATE TABLE t1 (i int, b JSON);
INSERT INTO t1(i) VALUES (1),(2);
ALTER TABLE t1 ALTER COLUMN b SET DEFAULT (JSON_OBJECT("key",i));
INSERT INTO t1(i) VALUES (3);
INSERT INTO t1(i, b) VALUES (4, DEFAULT);
INSERT INTO t1(i, b) VALUES (5, JSON_OBJECT("key", 5));
ALTER TABLE t1 ALTER COLUMN b DROP DEFAULT;
INSERT INTO t1(i, b) VALUES (6, NULL);
SELECT * FROM t1;
DROP TABLE t1;

--echo #
--echo # Test func as DEFAULT with auto_increment
--echo #
--error ER_DEFAULT_VAL_GENERATED_REF_AUTO_INC
CREATE TABLE t1 (id int(11) PRIMARY KEY auto_increment,
                 f1 JSON DEFAULT (JSON_OBJECT("key", id)));

--echo #
--echo # Test with not-allowed function
--echo #
--error ER_DEFAULT_VAL_GENERATED_NAMED_FUNCTION_IS_NOT_ALLOWED
CREATE TABLE t1 (a varchar(64), b varchar(1024) DEFAULT (load_file(a)));

--echo #
--echo # Test func as DEFAULT with different order
--echo #
CREATE TABLE t1 (f1 JSON DEFAULT (JSON_OBJECT("key", id)), id int(11));
INSERT INTO t1(id) VALUES(1), (2), (3);
SELECT * FROM t1;
DROP TABLE t1;

--echo #
--echo # Test function set as DEFAULT value which exceeds size
--echo #
CREATE TABLE t1 (id char(2) DEFAULT (uuid()));
--error ER_DATA_TOO_LONG
INSERT INTO t1 VALUES (),(),();
DROP TABLE t1;


--echo #
--echo # Test generated funcs with default value.
--echo #
-- error ER_WRONG_USAGE
CREATE TABLE t3 (a INT PRIMARY KEY,
                 b INT GENERATED ALWAYS AS (-a) VIRTUAL UNIQUE DEFAULT (-1 * 128));
-- error ER_WRONG_USAGE
CREATE TABLE t3 (a INT PRIMARY KEY,
                 c INT GENERATED ALWAYS AS (-a) STORED DEFAULT (-1 * 128));

--echo #
--echo # Test SHOW CREATE TABLE, DESCRIBE TABLE and CREATE as SELECT
--echo #
CREATE TABLE t1 (id char(36) DEFAULT (uuid()));
INSERT INTO t1 VALUES (),(),();
CREATE TABLE t2 as SELECT * from t1;
SHOW CREATE TABLE t2;
CREATE TABLE t3 LIKE t1;
SHOW CREATE TABLE t3;
# select just length as results are different for each run
SELECT LENGTH(id) FROM t1;
SHOW CREATE TABLE t1;
SHOW COLUMNS FROM t1;
DESCRIBE t1;
DROP TABLE t1;
DROP TABLE t2;
DROP TABLE t3;


--echo #
--echo # Create table with DEFAULT()
--echo #
--error ER_DEFAULT_AS_VAL_GENERATED
CREATE TABLE t3 (a INT PRIMARY KEY,
d INT DEFAULT (-a + 1),
c INT DEFAULT (DEFAULT(d))
);

--echo #
--echo # DROP column that it depends on
--echo #
CREATE TABLE t3 (a INT PRIMARY KEY,
d INT DEFAULT (-a + 1),
c INT DEFAULT (-d)
);

--error ER_DEFAULT_AS_VAL_GENERATED
SELECT DEFAULT(d) from t3;
--error ER_DEFAULT_AS_VAL_GENERATED
SELECT DEFAULT(c) from t3;
--error ER_DEPENDENT_BY_DEFAULT_GENERATED_VALUE
ALTER TABLE t3 DROP COLUMN d;
DROP TABLE t3;

--echo #
--echo # Test UTF8
--echo #
CREATE TABLE `t1` (i varchar(200) DEFAULT (_utf8mb4"\U+1F9DB♀"));
SELECT COLUMN_NAME, COLUMN_DEFAULT, DATA_TYPE, EXTRA, GENERATION_EXPRESSION
FROM information_schema.columns WHERE table_name= "t1";
INSERT INTO t1 values (),();
SELECT * from t1;
DESCRIBE t1;
DROP TABLE t1;

--echo #
--echo # Test with REPLACE INTO ..
--echo #

CREATE TABLE test (
  id INT UNSIGNED NOT NULL AUTO_INCREMENT,
  data VARCHAR(64) DEFAULT NULL,
  something VARCHAR(64) NOT NULL DEFAULT (CONCAT ('[', data, ']')),
  PRIMARY KEY (id)
);

REPLACE INTO test VALUES (1, 'Old', DEFAULT);
SELECT * FROM test;
REPLACE INTO test VALUES (1, 'New', DEFAULT);
SELECT * FROM test;
DROP TABLE test;

--echo #
--echo # TINYBLOB  tests
--echo #

CREATE TABLE t(i INT, b TINYBLOB  DEFAULT (repeat('b', i)));
SHOW CREATE TABLE t;
INSERT INTO t values(254, DEFAULT);
INSERT INTO t values(255, DEFAULT);
-- error ER_DATA_TOO_LONG
INSERT INTO t values(256, DEFAULT);
SELECT i, length(b) FROM t;
DROP TABLE t;

CREATE TABLE t(i INT);
INSERT INTO t values(254), (255), (256);
-- error ER_DATA_TOO_LONG
ALTER TABLE t ADD COLUMN b TINYBLOB DEFAULT (repeat('b', i));
SELECT * FROM t;
DELETE FROM t where i = 256;
ALTER TABLE t ADD COLUMN b TINYBLOB;
SELECT i, length(b) FROM t;
ALTER TABLE t ALTER COLUMN b SET DEFAULT (repeat('b', i));
SELECT i, length(b) FROM t;
INSERT INTO t values(254, DEFAULT);
INSERT INTO t values(255, DEFAULT);
-- error ER_DATA_TOO_LONG
INSERT INTO t values(256, DEFAULT);
ALTER TABLE t ALTER COLUMN b DROP DEFAULT;
-- error ER_NO_DEFAULT_FOR_FIELD
INSERT INTO t(i) values(128);
SELECT i, length(b) FROM t;
DROP TABLE t;

--echo #
--echo # MEDIUMBLOB  tests
--echo #

SET GLOBAL max_allowed_packet = 1073741824;

CREATE TABLE t(i BIGINT, b MEDIUMBLOB  DEFAULT (repeat('b', i)));
SHOW CREATE TABLE t;
INSERT INTO t values(16777214, DEFAULT);
INSERT INTO t values(16777215, DEFAULT);
-- error ER_DATA_TOO_LONG
INSERT INTO t values(16777216, DEFAULT);
SELECT i, length(b) FROM t;
DROP TABLE t;

CREATE TABLE t(i BIGINT);
INSERT INTO t values(16777214), (16777215), (16777216);
-- error ER_DATA_TOO_LONG
ALTER TABLE t ADD COLUMN b MEDIUMBLOB DEFAULT (repeat('b', i));
SELECT * FROM t;
DELETE FROM t where i = 16777216;
ALTER TABLE t ADD COLUMN b MEDIUMBLOB;
SELECT i, length(b) FROM t;
ALTER TABLE t ALTER COLUMN b SET DEFAULT (repeat('b', i));
SELECT i, length(b) FROM t;
INSERT INTO t values(16777214, DEFAULT);
INSERT INTO t values(16777215, DEFAULT);
-- error ER_DATA_TOO_LONG
INSERT INTO t values(16777216, DEFAULT);
ALTER TABLE t ALTER COLUMN b DROP DEFAULT;
-- error ER_NO_DEFAULT_FOR_FIELD
INSERT INTO t(i) values(128);
SELECT i, length(b) FROM t;
DROP TABLE t;

SET GLOBAL max_allowed_packet=default;

--echo #
--echo # tests with BLOB
--echo #

CREATE TABLE t(i INT, b BLOB DEFAULT (repeat('b', i)));
SHOW CREATE TABLE t;
INSERT INTO t values(65534, DEFAULT);
INSERT INTO t values(65535, DEFAULT);
-- error ER_DATA_TOO_LONG
INSERT INTO t values(65536, DEFAULT);
SELECT i, length(b) FROM t;
DROP TABLE t;

CREATE TABLE t(i INT);
INSERT INTO t values(65534), (65535), (65536);
-- error ER_DATA_TOO_LONG
ALTER TABLE t ADD COLUMN b BLOB DEFAULT (repeat('b', i));
SELECT * FROM t;
DELETE FROM t where i = 65536;
ALTER TABLE t ADD COLUMN b BLOB;
SELECT i, length(b) FROM t;
ALTER TABLE t ALTER COLUMN b SET DEFAULT (repeat('b', i));
SELECT i, length(b) FROM t;
INSERT INTO t values(65534, DEFAULT);
INSERT INTO t values(65535, DEFAULT);
-- error ER_DATA_TOO_LONG
INSERT INTO t values(65536, DEFAULT);
ALTER TABLE t ALTER COLUMN b DROP DEFAULT;
-- error ER_NO_DEFAULT_FOR_FIELD
INSERT INTO t(i) values(128);
SELECT i, length(b) FROM t;
DROP TABLE t;

--echo #
--echo # MEDIUMBLOB  tests
--echo # max value for max_allowed_packet is 1073741824 which is < 4294967295
--echo #

CREATE TABLE t(i BIGINT, b LONGBLOB  DEFAULT (repeat('b', i)));
SHOW CREATE TABLE t;
-- error ER_WARN_ALLOWED_PACKET_OVERFLOWED
INSERT INTO t values(4294967295, DEFAULT);
DROP TABLE t;

CREATE TABLE t(i INT, b BLOB DEFAULT (repeat('b', i)));
INSERT INTO t values(65534, DEFAULT);
INSERT INTO t values(65535, DEFAULT);
-- error ER_DATA_TOO_LONG
INSERT INTO t values(65536, DEFAULT);
SELECT i, length(b) FROM t;
DROP TABLE t;

CREATE TABLE t(i INT);
INSERT INTO t values(65534), (65535), (65536);
-- error ER_DATA_TOO_LONG
ALTER TABLE t ADD COLUMN b BLOB DEFAULT (repeat('b', i));
SELECT * FROM t;
DELETE FROM t where i = 65536;
ALTER TABLE t ADD COLUMN b BLOB;
SELECT i, length(b) FROM t;
ALTER TABLE t ALTER COLUMN b SET DEFAULT (repeat('b', i));
SELECT i, length(b) FROM t;
INSERT INTO t values(65534, DEFAULT);
INSERT INTO t values(65535, DEFAULT);
-- error ER_DATA_TOO_LONG
INSERT INTO t values(65536, DEFAULT);
ALTER TABLE t ALTER COLUMN b DROP DEFAULT;
-- error ER_NO_DEFAULT_FOR_FIELD
INSERT INTO t(i) values(128);
SELECT i, length(b) FROM t;
DROP TABLE t;


--echo #
--echo # Test other functions
--echo #
CREATE TABLE t(i INT, b VARCHAR(20) DEFAULT (repeat('b', i)));
INSERT INTO t values(14, DEFAULT);
INSERT INTO t values(16, DEFAULT);
SELECT * FROM t;
DROP TABLE t;

CREATE TABLE t1(a INT PRIMARY KEY, b GEOMETRY NOT NULL DEFAULT
                (ST_GEOMFROMTEXT('LINESTRING(0 0,9.299720368548e18 0,0 0,0 0)')));
INSERT INTO t1 VALUES(1, DEFAULT);
INSERT INTO t1 VALUES(2, DEFAULT);
INSERT INTO t1 VALUES(3, (ST_GEOMFROMTEXT('LINESTRING(0 0,9.2234818 0,0 0,0 0)')));
SELECT a, ST_AsText(b) FROM t1;
DROP TABLE t1;


--echo #
--echo # Test with TIMESTAMP with and without ON UPDATE
--echo #
CREATE TABLE t1 (a INT, b TIMESTAMP DEFAULT (TIMESTAMPADD(MINUTE, 1,'2003-01-02'))
                 ON UPDATE NOW());
SHOW CREATE TABLE t1;
INSERT INTO t1(a) VALUES (5);
SELECT * FROM t1;
SET timestamp= 1038401397;
UPDATE t1 SET a = 10 WHERE a = 5;
SELECT * FROM t1;
DROP TABLE t1;


CREATE TABLE t1 (a INT, b TIMESTAMP NOT NULL DEFAULT (TIMESTAMPADD(MINUTE, 1,'2003-01-02')));
SHOW CREATE TABLE t1;
insert into t1(a) values (1);
DROP TABLE t1;

CREATE TABLE t1 (a INT, c TIMESTAMP DEFAULT (TIMESTAMPADD(MINUTE, 5,'2003-01-02')));
SHOW CREATE TABLE t1;
INSERT INTO t1(a) VALUES (5),(6);
ALTER TABLE t1 ADD COLUMN d TIMESTAMP DEFAULT (TIMESTAMPADD(MINUTE, 10,'2003-01-03')) ON UPDATE CURRENT_TIMESTAMP;
SHOW CREATE TABLE t1;
SELECT * from t1;
UPDATE t1 SET a = 10 WHERE a = 5;
SELECT * from t1;
ALTER TABLE t1 DROP COLUMN d;
ALTER TABLE t1 ADD COLUMN d TIMESTAMP DEFAULT (TIMESTAMPADD(MINUTE, 15,'2003-01-04'));
SELECT * from t1;
DROP TABLE t1;

--echo #
--echo # Check default expressions together with Generated Columns
--echo #
CREATE TABLE t1 (i INT, b char(255) DEFAULT (md5(i)));
SHOW COLUMNS FROM t1;
INSERT INTO t1(i) VALUES (1);
INSERT INTO t1(i, b) VALUES (2, DEFAULT);
INSERT INTO t1(i, b) VALUES (3, "some string");
INSERT INTO t1(i, b) VALUES (NULL, DEFAULT);
SELECT * FROM t1;
DROP TABLE t1;

CREATE TABLE t1 (i INT, b char(255) DEFAULT (md5(i)), j INT GENERATED ALWAYS AS (i*2));
SHOW COLUMNS FROM t1;
INSERT INTO t1(i) VALUES (1);
INSERT INTO t1(i, b) VALUES (2, DEFAULT);
INSERT INTO t1(i, b) VALUES (3, "some string");
INSERT INTO t1(i, b) VALUES (NULL, DEFAULT);
SELECT * FROM t1;
DROP TABLE t1;

--echo #
--echo # Make sure there's no memory leaking after failed ALTER TABLE.
--echo # (coverage for err tag in open_table_from_share)
--echo #
CREATE TABLE t(a int);
ALTER TABLE t ADD COLUMN b int DEFAULT(
date_sub(a, INTERVAL A MONTH));
--error ER_INVALID_GROUP_FUNC_USE
ALTER TABLE t ADD COLUMN c int DEFAULT (SUM(a));
DROP TABLE t;

--echo # Function that are now allowed.
--echo # result is not shown as the data is non-deterministic

CREATE TABLE t1 (b double DEFAULT (rand()));
INSERT INTO t1 VALUES ();
--disable_result_log
SELECT * FROM t1;
--enable_result_log
DROP TABLE t1;

CREATE TABLE t1 (a varchar(30), b VARCHAR(100) DEFAULT (statement_digest(a)));
INSERT INTO t1 (a) VALUES ("SELECT 1;");
--disable_result_log
SELECT * FROM t1;
--enable_result_log
DROP TABLE t1;

CREATE TABLE t1 (a varchar(30), b varchar(100) DEFAULT (statement_digest_text(a)));
INSERT INTO t1 (a) VALUES ("SELECT 2;");
--disable_result_log
SELECT * FROM t1;
--enable_result_log
DROP TABLE t1;

CREATE TABLE t1 (a datetime DEFAULT (curdate()));
INSERT INTO t1 VALUES ();
--disable_result_log
SELECT * FROM t1;
--enable_result_log
DROP TABLE t1;

CREATE TABLE t1 (a datetime DEFAULT (current_date()));
INSERT INTO t1 VALUES ();
--disable_result_log
SELECT * FROM t1;
--enable_result_log
DROP TABLE t1;

CREATE TABLE t1 (a datetime DEFAULT (current_date));
INSERT INTO t1 VALUES ();
--disable_result_log
SELECT * FROM t1;
--enable_result_log
DROP TABLE t1;

CREATE TABLE t1 (a datetime DEFAULT (current_time()));
INSERT INTO t1 VALUES ();
--disable_result_log
SELECT * FROM t1;
--enable_result_log
DROP TABLE t1;

CREATE TABLE t1 (a datetime DEFAULT (current_time));
INSERT INTO t1 VALUES ();
--disable_result_log
SELECT * FROM t1;
--enable_result_log
DROP TABLE t1;

CREATE TABLE t1 (a datetime DEFAULT (current_timestamp()));
INSERT INTO t1 VALUES ();
--disable_result_log
SELECT * FROM t1;
--enable_result_log
DROP TABLE t1;

CREATE TABLE t1 (a datetime DEFAULT (current_timestamp));
INSERT INTO t1 VALUES ();
--disable_result_log
SELECT * FROM t1;
--enable_result_log
DROP TABLE t1;

CREATE TABLE t1 (a datetime DEFAULT (localtime()));
INSERT INTO t1 VALUES ();
--disable_result_log
SELECT * FROM t1;
--enable_result_log
DROP TABLE t1;

CREATE TABLE t1 (a datetime DEFAULT (localtime));
INSERT INTO t1 VALUES ();
--disable_result_log
SELECT * FROM t1;
--enable_result_log
DROP TABLE t1;

CREATE TABLE t1 (a datetime DEFAULT (curtime()));
INSERT INTO t1 VALUES ();
--disable_result_log
SELECT * FROM t1;
--enable_result_log
DROP TABLE t1;

CREATE TABLE t1 (a datetime, b varchar(20) DEFAULT (localtimestamp()));
INSERT INTO t1(a) VALUES (now());
--disable_result_log
SELECT * FROM t1;
--enable_result_log
DROP TABLE t1;

CREATE TABLE t1 (a datetime, b varchar(20) DEFAULT (localtimestamp));
INSERT INTO t1(a) VALUES (now());
--disable_result_log
SELECT * FROM t1;
--enable_result_log
DROP TABLE t1;

CREATE TABLE t1 (a datetime, b varchar(20) DEFAULT (now()));
INSERT INTO t1(a) VALUES (now());
--disable_result_log
SELECT * FROM t1;
--enable_result_log
DROP TABLE t1;

CREATE TABLE t1 (b varchar(100) DEFAULT (sysdate()));
INSERT INTO t1() VALUES ();
--disable_result_log
SELECT * FROM t1;
--enable_result_log
DROP TABLE t1;

CREATE TABLE t1 (a datetime, b INT DEFAULT (unix_timestamp()));
INSERT INTO t1() VALUES ();
--disable_result_log
SELECT * FROM t1;
--enable_result_log
DROP TABLE t1;

CREATE TABLE t1 (a datetime, b datetime DEFAULT (utc_date()));
INSERT INTO t1(a) VALUES (now());
--disable_result_log
SELECT * FROM t1;
--enable_result_log
DROP TABLE t1;

CREATE TABLE t1 (a datetime, b datetime DEFAULT (utc_time()));
INSERT INTO t1(a) VALUES (now());
--disable_result_log
SELECT * FROM t1;
--enable_result_log
DROP TABLE t1;

CREATE TABLE t1 (a datetime, b datetime DEFAULT (utc_timestamp()));
INSERT INTO t1(a) VALUES (now());
--disable_result_log
SELECT * FROM t1;
--enable_result_log
DROP TABLE t1;

CREATE TABLE t1 (a int DEFAULT (connection_id()));
INSERT INTO t1 VALUES ();
--disable_result_log
SELECT * FROM t1;
--enable_result_log
DROP TABLE t1;

CREATE TABLE t1 (a varchar(1024), b varchar(1024) DEFAULT (database()));
INSERT INTO t1 VALUES ();
--disable_result_log
SELECT * FROM t1;
--enable_result_log
DROP TABLE t1;

--echo # Function that are still not allowed
-- error ER_DEFAULT_VAL_GENERATED_NAMED_FUNCTION_IS_NOT_ALLOWED
CREATE TABLE t1 (a varchar(64), b varchar(1024) DEFAULT (load_file(a)));
-- error ER_DEFAULT_VAL_GENERATED_NAMED_FUNCTION_IS_NOT_ALLOWED
CREATE TABLE t1 (a varchar(1024), b varchar(1024) DEFAULT (found_rows()));
-- error ER_DEFAULT_VAL_GENERATED_NAMED_FUNCTION_IS_NOT_ALLOWED
CREATE TABLE t1 (a varchar(1024), b varchar(1024) DEFAULT (get_lock(a,10)));
-- error ER_DEFAULT_VAL_GENERATED_NAMED_FUNCTION_IS_NOT_ALLOWED
CREATE TABLE t1 (a varchar(1024), b varchar(1024) DEFAULT (is_free_lock(a)));
-- error ER_DEFAULT_VAL_GENERATED_NAMED_FUNCTION_IS_NOT_ALLOWED
CREATE TABLE t1 (a varchar(1024), b varchar(1024) DEFAULT (is_used_lock(a)));
-- error ER_DEFAULT_VAL_GENERATED_NAMED_FUNCTION_IS_NOT_ALLOWED
CREATE TABLE t1 (a int DEFAULT (last_insert_id()));
-- error ER_DEFAULT_VAL_GENERATED_NAMED_FUNCTION_IS_NOT_ALLOWED
CREATE TABLE t1 (a int DEFAULT (row_count()));
-- error ER_DEFAULT_VAL_GENERATED_NAMED_FUNCTION_IS_NOT_ALLOWED
CREATE TABLE t1 (a int, b int DEFAULT (sleep(a)));
-- error ER_DEFAULT_VAL_GENERATED_NAMED_FUNCTION_IS_NOT_ALLOWED
CREATE TABLE t1 (a varchar(32) DEFAULT (current_user()));
-- error ER_DEFAULT_VAL_GENERATED_NAMED_FUNCTION_IS_NOT_ALLOWED
CREATE TABLE t1 (a varchar(32) DEFAULT (session_user()));
-- error ER_DEFAULT_VAL_GENERATED_NAMED_FUNCTION_IS_NOT_ALLOWED
CREATE TABLE t1 (a varchar(1024), b varchar(1024) DEFAULT (version()));

-- error ER_INVALID_DEFAULT
CREATE TABLE t1 (id char(40) DEFAULT (uuid()) DEFAULT 4);
-- error ER_INVALID_DEFAULT
CREATE TABLE t1 (id char(40) DEFAULT 4 DEFAULT (uuid()));
-- error ER_INVALID_DEFAULT
CREATE TABLE t1 (id char(40) DEFAULT 4 DEFAULT (uuid()) DEFAULT 10);
CREATE TABLE t1 (id char(40) DEFAULT 4 DEFAULT 5);
DROP TABLE t1;

DELIMITER |;
CREATE FUNCTION CURRENT_TIMESTAMPfoo() RETURNS INT BEGIN RETURN 1; END|
DELIMITER ;|
-- error ER_DEFAULT_VAL_GENERATED_NAMED_FUNCTION_IS_NOT_ALLOWED
CREATE TABLE t1 (a INT DEFAULT (CURRENT_TIMESTAMPfoo()));
DROP FUNCTION CURRENT_TIMESTAMPfoo;

-- error ER_DEFAULT_VAL_GENERATED_FUNCTION_IS_NOT_ALLOWED
CREATE TABLE t1 (a VARCHAR(32) DEFAULT (NAME_CONST('test',1)));

-- error ER_DEFAULT_VAL_GENERATED_ROW_VALUE
CREATE TABLE t1 (a VARCHAR(32) DEFAULT ((1,1)));

-- error ER_DEFAULT_VAL_GENERATED_NAMED_FUNCTION_IS_NOT_ALLOWED
CREATE TABLE t1 (a VARCHAR(1024), b VARCHAR(1024) DEFAULT (VALUES(a)));

--echo #
--echo # Stored procedures/functions
--echo #
DELIMITER //;
CREATE PROCEDURE p1()
BEGIN
  SELECT 42;
END //

CREATE FUNCTION f1()
RETURNS INT
BEGIN
 RETURN 42;
END //

DELIMITER ;//

-- error ER_DEFAULT_VAL_GENERATED_NAMED_FUNCTION_IS_NOT_ALLOWED
CREATE TABLE t1 (a INT DEFAULT (p1()));
-- error ER_DEFAULT_VAL_GENERATED_NAMED_FUNCTION_IS_NOT_ALLOWED
CREATE TABLE t1 (a INT DEFAULT (f1()));

-- error ER_DEFAULT_VAL_GENERATED_NAMED_FUNCTION_IS_NOT_ALLOWED
CREATE TABLE t1 (a INT DEFAULT (1 + f1()));

CREATE TABLE t1 (a INT);
-- error ER_DEFAULT_VAL_GENERATED_NAMED_FUNCTION_IS_NOT_ALLOWED
ALTER TABLE t1 ADD COLUMN b INT DEFAULT (1 + f1());
-- error ER_DEFAULT_VAL_GENERATED_NAMED_FUNCTION_IS_NOT_ALLOWED
ALTER TABLE t1 ALTER COLUMN a SET DEFAULT (1 + f1());
DROP TABLE t1;

DROP PROCEDURE p1;
DROP FUNCTION f1;


-- echo #
-- echo # UDFs
-- echo #

--source include/have_udf.inc
#
# To run this test, "sql/udf_example.cc" need to be compiled into
# udf_example.so and LD_LIBRARY_PATH should be setup to point out where
# the library are. The regular CMake build system takes care of this
# automatically.
#

DROP FUNCTION IF EXISTS metaphon;
--replace_result $UDF_EXAMPLE_LIB UDF_EXAMPLE_LIB
eval CREATE FUNCTION metaphon RETURNS STRING SONAME "$UDF_EXAMPLE_LIB";
-- error ER_DEFAULT_VAL_GENERATED_NAMED_FUNCTION_IS_NOT_ALLOWED
CREATE TABLE t1 (a VARCHAR(128) DEFAULT (metaphon("testval")));
-- error ER_DEFAULT_VAL_GENERATED_NAMED_FUNCTION_IS_NOT_ALLOWED
CREATE TABLE t1 (a VARCHAR(128) DEFAULT (concat("1", metaphon("testval"))));
CREATE TABLE t1 (a VARCHAR(100));
-- error ER_DEFAULT_VAL_GENERATED_NAMED_FUNCTION_IS_NOT_ALLOWED
ALTER TABLE t1 ADD COLUMN b VARCHAR(256) DEFAULT (concat("1", metaphon("testval")));
-- error ER_DEFAULT_VAL_GENERATED_NAMED_FUNCTION_IS_NOT_ALLOWED
ALTER TABLE t1 ALTER COLUMN a SET DEFAULT (concat("1", metaphon("testval")));
DROP TABLE t1;

DROP FUNCTION metaphon;

CREATE TABLE t1 (a INT);
-- error 1064
CREATE TABLE t2 (a INT, b INT DEFAULT (select count(*) from t1));
-- error 1064
CREATE TABLE t2 (a INT, b INT DEFAULT (select * from t1));
-- error 1064
CREATE TABLE t2 (a INT, b INT DEFAULT (select 1));
DROP TABLE t1;

SET @my_var= "something";

-- error ER_DEFAULT_VAL_GENERATED_VARIABLES
CREATE TABLE t1 (i INT, b VARCHAR(256) DEFAULT (@my_var));
-- error ER_DEFAULT_VAL_GENERATED_VARIABLES
CREATE TABLE t1 (i INT, b VARCHAR(256) DEFAULT (@my_var + 1));
-- error ER_DEFAULT_VAL_GENERATED_VARIABLES
CREATE TABLE t1 (i INT, b VARCHAR(256) DEFAULT (@@global.sort_buffer_size));
-- error ER_DEFAULT_VAL_GENERATED_VARIABLES
CREATE TABLE t1 (i INT, b VARCHAR(256) DEFAULT (@@session.sort_buffer_size));

CREATE TABLE t1(i INT);

-- error ER_DEFAULT_VAL_GENERATED_VARIABLES
ALTER TABLE t1 ADD COLUMN b VARCHAR(256) DEFAULT (@@session.sort_buffer_size);
-- error ER_DEFAULT_VAL_GENERATED_VARIABLES
ALTER TABLE t1 ADD COLUMN b VARCHAR(256) DEFAULT (@@global.sort_buffer_size);
-- error ER_DEFAULT_VAL_GENERATED_VARIABLES
ALTER TABLE t1 ADD COLUMN b VARCHAR(256) DEFAULT (@my_var);
-- error ER_DEFAULT_VAL_GENERATED_VARIABLES
ALTER TABLE t1 ADD COLUMN b VARCHAR(256) DEFAULT (@my_var + 1);

-- error ER_DEFAULT_VAL_GENERATED_VARIABLES
ALTER TABLE t1 ALTER COLUMN i SET DEFAULT (@@session.sort_buffer_size);
-- error ER_DEFAULT_VAL_GENERATED_VARIABLES
ALTER TABLE t1 ALTER COLUMN i SET DEFAULT (@@global.sort_buffer_size);
-- error ER_DEFAULT_VAL_GENERATED_VARIABLES
ALTER TABLE t1 ALTER COLUMN i SET DEFAULT (@my_var);
-- error ER_DEFAULT_VAL_GENERATED_VARIABLES
ALTER TABLE t1 ALTER COLUMN i SET DEFAULT (@my_var + 1);

DROP TABLE t1;

CREATE TABLE t2 (i INT, j DOUBLE DEFAULT (i)) PARTITION BY KEY(j) PARTITIONS 4;
INSERT INTO t2(i) VALUES (1),(2);
DROP TABLE t2;

--echo #
--echo # Bug#28075950 	WL#9418: INCORRECT ERROR THROWN WHEN DEFAULT() IS USED WITHIN DEFAULT CLAUSE
--echo #
--error ER_DEFAULT_AS_VAL_GENERATED
CREATE TABLE t2 (i INT, j DOUBLE DEFAULT (SQRT(i)),
                 k DOUBLE DEFAULT (DEFAULT(j)));


--echo #
--echo # Bug#28075770 	WL#9418: INCORRECT ERROR THROWN WHEN DEFAULT COLUMN IS MADE PRIMARY KEY
--echo #
create table t1 ( i int, j int default ( i * i ), primary key(j));
insert into t1 (i) values (4), (5);
--error ER_DUP_ENTRY
insert into t1 values (4, DEFAULT), (5, DEFAULT);
insert into t1 values (6, DEFAULT), (7, DEFAULT);
select * from t1;
DROP TABLE t1;

--echo #
--echo # Bug#28016783 	WL#9418: SIG6 IN MY_EVAL_GCOLUMN_EXPR_HELPER() AT SQL/HANDLER.CC
--echo #
CREATE TABLE IF NOT EXISTS D1 (i2 INT DEFAULT 568447044, d1 DOUBLE,
                               d2 DOUBLE DEFAULT 0.0, c2 CHAR(255),
                               def2 DOUBLE DEFAULT( i2 DIV d2 ),
                               v1 INT AS ( d2 = c2 % ASIN( d1 ) > i2 ) VIRTUAL);
INSERT ignore INTO D1 (  i2, d1, d2, c2, def2)
VALUES ( 1548385958 , d1 ,128158532 , 0.0 , DEFAULT);
--error ER_DIVISION_BY_ZERO
ALTER TABLE D1 ADD UNIQUE KEY uidx ( def2 , v1 , d2 );
DROP TABLE D1;

CREATE TABLE IF NOT EXISTS D1 (def2 DOUBLE DEFAULT( 100 DIV 0 ),
                               v1 INT AS (1) VIRTUAL);
INSERT IGNORE INTO D1 (def2) VALUES (1);
--error ER_DIVISION_BY_ZERO
ALTER TABLE D1 ADD UNIQUE KEY uidx ( def2 , v1 );
DROP TABLE D1;

--echo #
--echo # Bug#28046624 	WL#9418: INCORRECT BEHAVIOR OF DEFAULT WITH MODIFY COLUMN
--echo #
CREATE TABLE t1 ( i int, j int DEFAULT (i) ) ;
INSERT INTO t1(i) VALUES (4),(5),(6) ;
SELECT * FROM t1 ;
ALTER TABLE t1 MODIFY COLUMN j DOUBLE DEFAULT(i*i);
SELECT * FROM t1 ;
INSERT INTO t1(i) VALUES (7);
SELECT * FROM t1 ;
DROP TABLE t1;

CREATE TABLE t2 ( i int, j int DEFAULT (i) ) ;
INSERT INTO t2(i) VALUES (4),(5),(6) ;
SELECT * FROM t2 ;
ALTER TABLE t2 MODIFY COLUMN j INT DEFAULT(i*i);
SELECT * FROM t2 ;
INSERT INTO t2(i) VALUES (7);
ALTER TABLE t2 MODIFY COLUMN j DOUBLE DEFAULT(i*100);
INSERT INTO t2(i) VALUES (8);
SELECT * FROM t2 ;
DROP TABLE t2;

--echo #
--echo # BUG#28040739 - WL#9418: INCORRECT ERROR THROWN WITH RENAME COLUMN
--echo #
CREATE TABLE t1 ( i INT, j INT DEFAULT( i * i) ) ;
--error ER_DEPENDENT_BY_DEFAULT_GENERATED_VALUE
ALTER TABLE t1 RENAME COLUMN i to i1 ;
DROP TABLE t1;

CREATE TABLE t1 ( i INT, j INT DEFAULT (i * i) ) ;
--error ER_DEPENDENT_BY_DEFAULT_GENERATED_VALUE
ALTER TABLE t1 CHANGE COLUMN i i1 DOUBLE DEFAULT ( 4 * 4 ) ;
DROP TABLE t1;

create table t1 (i int, j double DEFAULT (i * i) ) ;
--echo # "Unknown column 'z' in 'default value expression'"
--error 1054
alter table t1 add column k double DEFAULT (SQRT(z)) ; #column z does not exist
DROP TABLE t1;


CREATE TABLE t1 (
  i1 INTEGER,
  i2 INTEGER DEFAULT (i1 + i1)
);
INSERT INTO t1 (i1, i2) SELECT 5, 6;
INSERT INTO t1 (i1) SELECT 5;
INSERT INTO t1 (i1) SELECT 5 ON DUPLICATE KEY UPDATE i2= 4;
INSERT INTO t1 (i1) SELECT 5 ON DUPLICATE KEY UPDATE i2= DEFAULT;
SELECT * FROM t1;

DROP TABLE t1;

CREATE TABLE t1 (
  i1 INTEGER,
  i2 INTEGER DEFAULT (i1 + RAND())
);
INSERT INTO t1 (i1, i2) SELECT 5, 6;
INSERT INTO t1 (i1) SELECT 5;
INSERT INTO t1 (i1) SELECT 5 ON DUPLICATE KEY UPDATE i2= 4;
INSERT INTO t1 (i1) SELECT 5 ON DUPLICATE KEY UPDATE i2= DEFAULT;
SELECT count(*) FROM t1;

DROP TABLE t1;

CREATE TABLE t1 (a INT UNIQUE DEFAULT (PI() + 3), b INT DEFAULT (-a));
INSERT INTO t1 (a) VALUES (1), (2);
--sorted_result
SELECT * FROM t1;
INSERT INTO t1(a) VALUES (1) ON DUPLICATE KEY UPDATE a=DEFAULT;
--sorted_result
SELECT * FROM t1;
DELETE FROM t1 WHERE a = 6;
UPDATE t1 SET a=DEFAULT WHERE a=2;
--sorted_result
SELECT * FROM t1;
DROP TABLE t1;

CREATE TABLE t1 (a datetime, b varchar(10) DEFAULT (localtimestamp()));
--error ER_DATA_TOO_LONG
INSERT INTO t1(a) VALUES (now());
SELECT * FROM t1;
DROP TABLE t1;

--echo #
--echo # Bug#29480711   DEBUG ASSERTION IN CREATE TABLE WITH ENUM OR SET
--echo # COLUMNS HAVING EXPLICIT DEFAULT
--echo #

CREATE TABLE t1 (truth ENUM('y','n') DEFAULT('y'));
CREATE TABLE t2 (truths SET('y','n') DEFAULT('y'));
INSERT INTO t1 values (DEFAULT);
INSERT INTO t1 values ();
INSERT INTO t2 values (DEFAULT);
INSERT INTO t2 values ();
SELECT * from t1;
SELECT * from t2;
DROP TABLE t1;
DROP TABLE t2;

CREATE TABLE t1 (truth ENUM('y','n') DEFAULT('s'));
CREATE TABLE t2 (truths SET('y','n') DEFAULT('p'));

--error 1265
INSERT INTO t1 values (DEFAULT);
--error 1265
INSERT INTO t1 values ();
--error 1265
INSERT INTO t2 values (DEFAULT);
--error 1265
INSERT INTO t2 values ();
SELECT * from t1;
SELECT * from t2;
DROP TABLE t1;
DROP TABLE t2;

--echo #
<<<<<<< HEAD
--echo # Bug#29596969: DEFAULT EXPRESSION IS IGNORED IN CREATE TABLE QUERY,
--echo # IF THE FIELD IS MARKED AS PK
--echo #
CREATE TABLE bug(`id` binary(16) NOT NULL DEFAULT (uuid_to_bin(uuid())),
                 PRIMARY KEY (`id`));
SHOW CREATE TABLE bug;
DROP TABLE bug;

--echo # more tests with PRIMARY KEY
CREATE TABLE pk_t1(i INT NOT NULL);
INSERT INTO pk_t1 VALUES (1),(2),(3),(4);
--error ER_BINLOG_UNSAFE_SYSTEM_FUNCTION
ALTER TABLE pk_t1 ADD COLUMN
    (`id` BINARY(16) DEFAULT (uuid_to_bin(uuid())) PRIMARY KEY NOT NULL);
ALTER TABLE pk_t1 ADD COLUMN
    (`id` INT DEFAULT (10 + i) PRIMARY KEY NOT NULL);
SHOW CREATE TABLE pk_t1;
INSERT INTO pk_t1(i) VALUES (5);
INSERT INTO pk_t1(i, id) VALUES (6, DEFAULT);
SELECT * FROM pk_t1;
ALTER TABLE  pk_t1 DROP COLUMN  id;
DROP TABLE pk_t1;
=======
--echo # Bug#30271792 "SERVER CRASH DURING ALTER TABLER ADD COLUMN IN
--echo #               DIAGNOSTICS_AREA::SET_OK_STATUS".
--echo #
CREATE TEMPORARY TABLE t1 (pk INT PRIMARY KEY);
--echo # The below ALTER TABLE should not fail on assert.
--echo # Since the table is empty no erroneous default value is
--echo # evaluated so there is no error either.
ALTER TABLE t1 ADD COLUMN i INT DEFAULT ( "foobar" ), ALGORITHM=COPY;
DROP TEMPORARY TABLE t1;
>>>>>>> 18b218dc
<|MERGE_RESOLUTION|>--- conflicted
+++ resolved
@@ -931,7 +931,17 @@
 DROP TABLE t2;
 
 --echo #
-<<<<<<< HEAD
+--echo # Bug#30271792 "SERVER CRASH DURING ALTER TABLER ADD COLUMN IN
+--echo #               DIAGNOSTICS_AREA::SET_OK_STATUS".
+--echo #
+CREATE TEMPORARY TABLE t1 (pk INT PRIMARY KEY);
+--echo # The below ALTER TABLE should not fail on assert.
+--echo # Since the table is empty no erroneous default value is
+--echo # evaluated so there is no error either.
+ALTER TABLE t1 ADD COLUMN i INT DEFAULT ( "foobar" ), ALGORITHM=COPY;
+DROP TEMPORARY TABLE t1;
+
+--echo #
 --echo # Bug#29596969: DEFAULT EXPRESSION IS IGNORED IN CREATE TABLE QUERY,
 --echo # IF THE FIELD IS MARKED AS PK
 --echo #
@@ -953,15 +963,4 @@
 INSERT INTO pk_t1(i, id) VALUES (6, DEFAULT);
 SELECT * FROM pk_t1;
 ALTER TABLE  pk_t1 DROP COLUMN  id;
-DROP TABLE pk_t1;
-=======
---echo # Bug#30271792 "SERVER CRASH DURING ALTER TABLER ADD COLUMN IN
---echo #               DIAGNOSTICS_AREA::SET_OK_STATUS".
---echo #
-CREATE TEMPORARY TABLE t1 (pk INT PRIMARY KEY);
---echo # The below ALTER TABLE should not fail on assert.
---echo # Since the table is empty no erroneous default value is
---echo # evaluated so there is no error either.
-ALTER TABLE t1 ADD COLUMN i INT DEFAULT ( "foobar" ), ALGORITHM=COPY;
-DROP TEMPORARY TABLE t1;
->>>>>>> 18b218dc
+DROP TABLE pk_t1;