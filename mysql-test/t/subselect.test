--- conflicted
+++ resolved
@@ -3146,7 +3146,6 @@
 DROP TABLE t1, t2, t3;
 
 #
-<<<<<<< HEAD
 # Bug #30788: Inconsistent retrieval of char/varchar
 #
 
@@ -3170,7 +3169,8 @@
 SELECT a,b FROM t1 WHERE b IN (SELECT a FROM t1 WHERE LENGTH(a)<500);
 
 DROP TABLE t1,t2;
-=======
+
+#
 # Bug #32400: Complex SELECT query returns correct result only on some
 # occasions
 #
@@ -3200,6 +3200,5 @@
 
 DROP TABLE t1;
 
->>>>>>> 846cbf3c
 
 --echo End of 5.0 tests.