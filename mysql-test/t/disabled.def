--- conflicted
+++ resolved
@@ -41,11 +41,6 @@
 rpl_sp                  : Bug#16456
 rpl_until               : Unstable test case, bug#15886
 sp-goto                 : GOTO is currently is disabled - will be fixed in the future
-<<<<<<< HEAD
-rpl_ndb_blob            : Bug #17505
-=======
-subselect               : Bug#15706 (ps mode) [PATCH PENDING]
 #rpl_ndb_blob            : Bug #17505
->>>>>>> 7827a898
 rpl_ndb_blob2           : Bug #17505
 rpl_ndb_log             : results are not deterministic