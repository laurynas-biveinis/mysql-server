--- conflicted
+++ resolved
@@ -2641,7 +2641,6 @@
 DROP TABLE t1, t2, t3;
 
 --echo #
-<<<<<<< HEAD
 --echo # Bug#14493938 - CREATE TEMPORARY TABLE INSIDE TRIGGER -- CRASH (DEBUG ONLY)
 --echo #
 
@@ -2834,8 +2833,7 @@
 
 # End of tests for Bug#17864349
 
---echo End of 5.7 tests.
-=======
+--echo #
 --echo # Bug#18596756 - FAILED PREPARING OF TRIGGER ON TRUNCATED TABLES CAUSE
 --echo #                ERROR 1054.
 --echo #
@@ -2865,5 +2863,4 @@
 
 DROP TABLE t1;
 
---echo End of 6.0 tests.
->>>>>>> a2cbd314
+--echo End of 5.7 tests.