--- conflicted
+++ resolved
@@ -270,15 +270,7 @@
 query_vertical SELECT COUNT(*) FROM t1 ORDER BY c1,c2;
 sync_slave_with_master;
 set @@global.slave_exec_mode= default;
-<<<<<<< HEAD
-let $last_error = query_get_value("SHOW SLAVE STATUS", Last_SQL_Error, 1);
-let $last_error= `SELECT SUBSTRING("$last_error" FROM 17)`;
-disable_query_log;
-eval SELECT "$last_error" AS Last_SQL_Error;
-enable_query_log;
-=======
 source include/check_slave_is_running.inc;
->>>>>>> e6b52f9c
 query_vertical SELECT COUNT(*) FROM t1 ORDER BY c1,c2;
 
 # BUG#37076: TIMESTAMP/DATETIME values are not replicated correctly
@@ -417,19 +409,10 @@
 INSERT INTO t5 VALUES (2, repeat(_utf8'a', 255), 2);
 
 connection slave;
-<<<<<<< HEAD
-source include/wait_for_slave_sql_to_stop.inc;
-let $last_error = query_get_value("SHOW SLAVE STATUS", Last_SQL_Error, 1);
-let $last_error= `SELECT SUBSTRING("$last_error" FROM 17)`;
-disable_query_log;
-eval SELECT "$last_error" AS Last_SQL_Error;
-enable_query_log;
-=======
 # 1658 = ER_SLAVE_CONVERSION_FAILED 
 --let $slave_sql_errno= 1658 
 --let $show_slave_sql_error= 1
 --source include/wait_for_slave_sql_error.inc
->>>>>>> e6b52f9c
 connection master;
 RESET MASTER;
 connection slave;
@@ -444,19 +427,10 @@
 INSERT INTO t6 VALUES (2, repeat(_utf8'a', 255), 2);
 
 connection slave;
-<<<<<<< HEAD
-source include/wait_for_slave_sql_to_stop.inc;
-let $last_error = query_get_value("SHOW SLAVE STATUS", Last_SQL_Error, 1);
-let $last_error= `SELECT SUBSTRING("$last_error" FROM 17)`;
-disable_query_log;
-eval SELECT "$last_error" AS Last_SQL_Error;
-enable_query_log;
-=======
 # 1658 = ER_SLAVE_CONVERSION_FAILED 
 --let $slave_sql_errno= 1658 
 --let $show_slave_sql_error= 1
 --source include/wait_for_slave_sql_error.inc
->>>>>>> e6b52f9c
 connection master;
 RESET MASTER;
 connection slave;
