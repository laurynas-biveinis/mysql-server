--- conflicted
+++ resolved
@@ -52,11 +52,7 @@
   let $_slave_timeout= 300;
 }
 
-<<<<<<< HEAD
-if (`SELECT '$slave_error_param' = ''`)
-=======
 if ($slave_error_param == '')
->>>>>>> 9d665248
 {
   --let $slave_error_param= 1
 }
@@ -74,11 +70,7 @@
 
 --let $_slave_check_configured= query_get_value("SHOW SLAVE STATUS", Slave_IO_Running, 1)
 
-<<<<<<< HEAD
-if (`SELECT '$_slave_check_configured' = 'No such row'`)
-=======
 if ($_slave_check_configured == 'No such row')
->>>>>>> 9d665248
 {
   --echo **** ERROR: SHOW SLAVE STATUS returned empty result set. Slave not configured. ****
   --source include/show_rpl_debug_info.inc
