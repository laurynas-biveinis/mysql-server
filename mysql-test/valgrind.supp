#
# Suppress some common (not fatal) errors in system libraries found by valgrind
#

#
# Pthread doesn't free all thread specific memory before program exists
#
{
   pthread allocate_tls memory loss
   Memcheck:Leak
   fun:calloc
   fun:_dl_allocate_tls
   fun:allocate_stack
   fun:pthread_create*
}

{
   pthread allocate_tls memory loss 2
   Memcheck:Leak
   fun:calloc
   fun:_dl_allocate_tls
   fun:pthread_create@@GLIBC_2.1
}

{
   pthead_exit memory loss 1
   Memcheck:Leak
   fun:malloc
   fun:_dl_new_object
   fun:_dl_map_object_from_fd
}

{
   pthread_exit memory loss 2
   Memcheck:Leak
   fun:malloc
   fun:_dl_map_object
   fun:dl_open_worker
}

{
   pthread_exit memory loss 3
   Memcheck:Leak
   fun:malloc
   fun:_dl_map_object_deps
   fun:dl_open_worker
}

{
   pthread_exit memory loss 4
   Memcheck:Leak
   fun:calloc
   fun:_dl_check_map_versions
   fun:dl_open_worker
}

{
   pthread_exit memory loss 5
   Memcheck:Leak
   fun:calloc
   fun:_dl_new_object
   fun:_dl_map_object_from_fd
}

{
   pthread allocate_dtv memory loss
   Memcheck:Leak
   fun:calloc
   fun:allocate_dtv
   fun:_dl_allocate_tls_storage
   fun:__GI__dl_allocate_tls
   fun:pthread_create
}

{
   pthread allocate_dtv memory loss second
   Memcheck:Leak
   fun:calloc
   fun:allocate_dtv
   fun:_dl_allocate_tls
   fun:pthread_create*
}

{
   pthread memalign memory loss
   Memcheck:Leak
   fun:memalign
   fun:_dl_allocate_tls_storage
   fun:__GI__dl_allocate_tls
   fun:pthread_create
}

{
   pthread pthread_key_create
   Memcheck:Leak
   fun:malloc
   fun:*
   fun:*
   fun:pthread_key_create
   fun:my_thread_global_init
}

{
   pthread strstr uninit
   Memcheck:Cond
   fun:strstr
   obj:/lib/tls/libpthread.so.*
   obj:/lib/tls/libpthread.so.*
   fun:call_init
   fun:_dl_init
   obj:/lib/ld-*.so
}

{
   pthread strstr uninit
   Memcheck:Cond
   fun:strstr
   obj:/lib/tls/libpthread.so.*
   obj:/lib/tls/libpthread.so.*
   fun:call_init
   fun:_dl_init
   obj:/lib/ld-*.so
}

{  
   strlen/_dl_init_paths/dl_main/_dl_sysdep_start(Cond)
   Memcheck:Cond
   fun:strlen
   fun:_dl_init_paths
   fun:dl_main
   fun:_dl_sysdep_start
}

{
   pthread errno
   Memcheck:Leak
   fun:calloc
   fun:_dlerror_run
   fun:dlsym
   fun:__errno_location
}


#
# Warnings in libz becasue it works with aligned memory(?)
#

{
   libz tr_flush_block
   Memcheck:Cond
   fun:_tr_flush_block
   fun:deflate_slow
   fun:deflate
   fun:do_flush
   fun:gzclose
}

{
   libz tr_flush_block2
   Memcheck:Cond
   fun:_tr_flush_block
   fun:deflate_slow
   fun:deflate
   fun:compress2
}

{
   libz longest_match
   Memcheck:Cond
   fun:longest_match
   fun:deflate_slow
   fun:deflate
   fun:do_flush
}

{
   libz longest_match2
   Memcheck:Cond
   fun:longest_match
   fun:deflate_slow
   fun:deflate
   fun:compress2
}

{
   libz longest_match3
   Memcheck:Cond
   fun:longest_match
   fun:deflate_slow
   fun:deflate
   fun:azflush
}

{
   libz longest_match3
   Memcheck:Cond
   fun:longest_match
   fun:deflate_slow
   fun:deflate
   fun:azclose
}

{
   libz deflate
   Memcheck:Cond
   obj:*/libz.so.*
   obj:*/libz.so.*
   fun:deflate
   fun:compress2
}

{
   libz deflate2
   Memcheck:Cond
   obj:*/libz.so.*
   obj:*/libz.so.*
   fun:deflate
   obj:*/libz.so.*
   fun:gzflush
}

{
   libz deflate3
   Memcheck:Cond
   obj:*/libz.so.*
   obj:*/libz.so.*
   fun:deflate
   fun:do_flush
}

#
# Warning from my_thread_init becasue mysqld dies before kill thread exists
#

{
   my_thread_init kill thread memory loss second
   Memcheck:Leak
   fun:calloc
   fun:my_thread_init
   fun:kill_server_thread
}


# Red Hat AS 4 32 bit
{
   dl_relocate_object
   Memcheck:Cond
   fun:_dl_relocate_object
}

#
# Warning from my_thread_init becasue mysqld dies before kill thread exists
#

{
   my_thread_init kill thread memory loss second
   Memcheck:Leak
   fun:calloc
   fun:my_thread_init
   fun:kill_server_thread
}

#
# Leaks reported in _dl_* internal functions on Linux amd64 / glibc2.3.2.
#

{
   _dl_start invalid write8
   Memcheck:Addr8
   fun:_dl_start
}

{
   _dl_start invalid write4
   Memcheck:Addr4
   fun:_dl_start
}

{
   _dl_start/_dl_setup_hash invalid read8
   Memcheck:Addr8
   fun:_dl_setup_hash
   fun:_dl_start
}

{
   _dl_sysdep_start invalid write8
   Memcheck:Addr8
   fun:_dl_sysdep_start
}

{
   _dl_init invalid write8
   Memcheck:Addr8
   fun:_dl_init
}

{
   _dl_init invalid write4
   Memcheck:Addr4
   fun:_dl_init
}

{
   _dl_init/_dl_init invalid read8
   Memcheck:Addr8
   fun:_dl_debug_initialize
   fun:_dl_init
}

{
   _dl_init/_dl_debug_state invalid read8
   Memcheck:Addr8
   fun:_dl_debug_state
   fun:_dl_init
}

{
   init invalid write8
   Memcheck:Addr8
   fun:init
}

{
   fixup invalid write8
   Memcheck:Addr8
   fun:fixup
}

{
   fixup/_dl_lookup_versioned_symbol invalid read8
   Memcheck:Addr8
   fun:_dl_lookup_versioned_symbol
   fun:fixup
}

{
   _dl_runtime_resolve invalid read8
   Memcheck:Addr8
   fun:_dl_runtime_resolve
}

{
   __libc_start_main invalid write8
   Memcheck:Addr8
   fun:__libc_start_main
}

{
   __libc_start_main/__sigjmp_save invalid write4
   Memcheck:Addr4
   fun:__sigjmp_save
   fun:__libc_start_main
}

#
# These seem to be libc threading stuff, not related to MySQL code (allocations
# during pthread_exit()). Googling shows other projects also using these
# suppressions.
#
# Note that these all stem from pthread_exit() deeper in the call stack, but
# Valgrind only allows the top four calls in the suppressions.
#

{
   libc pthread_exit 1
   Memcheck:Leak
   fun:malloc
   fun:_dl_new_object
   fun:_dl_map_object_from_fd
   fun:_dl_map_object
}

{
   libc pthread_exit 2
   Memcheck:Leak
   fun:malloc
   fun:_dl_map_object
   fun:dl_open_worker
   fun:_dl_catch_error
}

{
   libc pthread_exit 3
   Memcheck:Leak
   fun:malloc
   fun:_dl_map_object_deps
   fun:dl_open_worker
   fun:_dl_catch_error
}

{
   libc pthread_exit 4
   Memcheck:Leak
   fun:calloc
   fun:_dl_check_map_versions
   fun:dl_open_worker
   fun:_dl_catch_error
}

{
   libc pthread_exit 5
   Memcheck:Leak
   fun:calloc
   fun:_dl_new_object
   fun:_dl_map_object_from_fd
   fun:_dl_map_object
}


#
# This is seen internally in the system libraries on 64-bit RHAS3.
#

{
   __lll_mutex_unlock_wake uninitialized
   Memcheck:Param
   futex(utime)
   fun:__lll_mutex_unlock_wake
}

#
# BUG#19940: NDB sends uninitialized parts of field buffers across the wire.
# This is "works as designed"; the uninitialized part is not used at the
# other end (but Valgrind cannot see this).
#
{
   bug19940
   Memcheck:Param
   socketcall.sendto(msg)
   fun:send
   fun:_ZN15TCP_Transporter6doSendEv
   fun:_ZN19TransporterRegistry11performSendEv
   fun:_ZN19TransporterRegistry14forceSendCheckEi
<<<<<<< HEAD
}
# Warning when printing stack trace (to suppress some not needed warnings)
#

{
   vprintf on stacktrace
   Memcheck:Cond
   fun:vfprintf
   fun:uffered_vfprintf
   fun:vfprintf
   fun:fprintf
   fun:print_stacktrace
}

#
# Safe warnings, that may happen because of thread scheduling
#

{
   dbug initialization
   Memcheck:Leak
   fun:malloc
   fun:DbugMalloc
   fun:ListAdd
   fun:_db_set_
}

{
   dbug initialization by kill_server
   Memcheck:Leak
   fun:malloc
   fun:DbugMalloc
   fun:code_state
   fun:_db_enter_
   fun:kill_server
=======
>>>>>>> fa98891e
}<|MERGE_RESOLUTION|>--- conflicted
+++ resolved
@@ -432,7 +432,6 @@
    fun:_ZN15TCP_Transporter6doSendEv
    fun:_ZN19TransporterRegistry11performSendEv
    fun:_ZN19TransporterRegistry14forceSendCheckEi
-<<<<<<< HEAD
 }
 # Warning when printing stack trace (to suppress some not needed warnings)
 #
@@ -468,6 +467,4 @@
    fun:code_state
    fun:_db_enter_
    fun:kill_server
-=======
->>>>>>> fa98891e
 }