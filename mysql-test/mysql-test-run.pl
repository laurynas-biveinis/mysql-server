#!/usr/bin/perl
# -*- cperl -*-

#
##############################################################################
#
#  mysql-test-run.pl
#
#  Tool used for executing a suite of .test file
#
#  See the "MySQL Test framework manual" for more information
#  http://dev.mysql.com/doc/mysqltest/en/index.html
#
#  Please keep the test framework tools identical in all versions!
#
##############################################################################
#
# Coding style directions for this perl script
#
#   - To make this Perl script easy to alter even for those that not
#     code Perl that often, keeep the coding style as close as possible to
#     the C/C++ MySQL coding standard.
#
#   - All lists of arguments to send to commands are Perl lists/arrays,
#     not strings we append args to. Within reason, most string
#     concatenation for arguments should be avoided.
#
#   - Functions defined in the main program are not to be prefixed,
#     functions in "library files" are to be prefixed with "mtr_" (for
#     Mysql-Test-Run). There are some exceptions, code that fits best in
#     the main program, but are put into separate files to avoid
#     clutter, may be without prefix.
#
#   - All stat/opendir/-f/ is to be kept in collect_test_cases(). It
#     will create a struct that the rest of the program can use to get
#     the information. This separates the "find information" from the
#     "do the work" and makes the program more easy to maintain.
#
#   - The rule when it comes to the logic of this program is
#
#       command_line_setup() - is to handle the logic between flags
#       collect_test_cases() - is to do its best to select what tests
#                              to run, dig out options, if needs restart etc.
#       run_testcase()       - is to run a single testcase, and follow the
#                              logic set in both above. No, or rare file
#                              system operations. If a test seems complex,
#                              it should probably not be here.
#
# A nice way to trace the execution of this script while debugging
# is to use the Devel::Trace package found at
# "http://www.plover.com/~mjd/perl/Trace/" and run this script like
# "perl -d:Trace mysql-test-run.pl"
#

$Devel::Trace::TRACE= 0;       # Don't trace boring init stuff

#require 5.6.1;
use File::Path;
use File::Basename;
use File::Copy;
use File::Temp qw /tempdir/;
use Cwd;
use Getopt::Long;
use IO::Socket;
use IO::Socket::INET;
use strict;
use warnings;

select(STDOUT);
$| = 1; # Automatically flush STDOUT

our $glob_win32_perl=  ($^O eq "MSWin32"); # ActiveState Win32 Perl
our $glob_cygwin_perl= ($^O eq "cygwin");  # Cygwin Perl
our $glob_win32=       ($glob_win32_perl or $glob_cygwin_perl);
our $glob_netware=     ($^O eq "NetWare"); # NetWare

require "lib/mtr_cases.pl";
require "lib/mtr_im.pl";
require "lib/mtr_process.pl";
require "lib/mtr_timer.pl";
require "lib/mtr_io.pl";
require "lib/mtr_gcov.pl";
require "lib/mtr_gprof.pl";
require "lib/mtr_report.pl";
require "lib/mtr_match.pl";
require "lib/mtr_misc.pl";
require "lib/mtr_stress.pl";
require "lib/mtr_unique.pl";

$Devel::Trace::TRACE= 1;

##############################################################################
#
#  Default settings
#
##############################################################################

# Misc global variables
our $mysql_version_id;
our $glob_mysql_test_dir=         undef;
our $glob_mysql_bench_dir=        undef;
our $glob_scriptname=             undef;
our $glob_timers=                 undef;
our $glob_use_embedded_server=    0;
our @glob_test_mode;

our $glob_basedir;

our $path_charsetsdir;
our $path_client_bindir;
our $path_share;
our $path_language;
our $path_timefile;
our $path_snapshot;
our $path_mysqltest_log;
our $path_current_test_log;
our $path_my_basedir;

our $opt_vardir;                 # A path but set directly on cmd line
our $path_vardir_trace;          # unix formatted opt_vardir for trace files
our $opt_tmpdir;                 # A path but set directly on cmd line

# Visual Studio produces executables in different sub-directories based on the
# configuration used to build them.  To make life easier, an environment
# variable or command-line option may be specified to control which set of
# executables will be used by the test suite.
our $opt_vs_config = $ENV{'MTR_VS_CONFIG'};

our $default_vardir;

our $opt_usage;
our $opt_suites= "main,binlog,rpl,rpl_ndb,ndb"; # Default suites to run

our $opt_script_debug= 0;  # Script debugging, enable with --script-debug
our $opt_verbose= 0;  # Verbose output, enable with --verbose

our $exe_master_mysqld;
our $exe_mysql;
our $exe_mysqladmin;
our $exe_mysql_upgrade;
our $exe_mysqlbinlog;
our $exe_mysql_client_test;
our $exe_bug25714;
our $exe_mysqld;
our $exe_mysqlcheck;
our $exe_mysqldump;
our $exe_mysqlslap;
our $exe_mysqlimport;
our $exe_mysqlshow;
our $exe_mysql_fix_system_tables;
our $file_mysql_fix_privilege_tables;
our $exe_mysqltest;
our $exe_ndbd;
our $exe_ndb_mgmd;
our $exe_slave_mysqld;
our $exe_im;
our $exe_my_print_defaults;
our $exe_perror;
our $lib_udf_example;
our $lib_example_plugin;
our $exe_libtool;

our $opt_bench= 0;
our $opt_small_bench= 0;
our $opt_big_test= 0;

our @opt_extra_mysqld_opt;

our $opt_compress;
our $opt_ssl;
our $opt_skip_ssl;
our $opt_ssl_supported;
our $opt_ps_protocol;
our $opt_sp_protocol;
our $opt_cursor_protocol;
our $opt_view_protocol;

our $opt_debug;
our $opt_do_test;
our @opt_cases;                  # The test cases names in argv
our $opt_embedded_server;

our $opt_extern= 0;
our $opt_socket;

our $opt_fast;
our $opt_force;
our $opt_reorder= 0;
our $opt_enable_disabled;
our $opt_mem= $ENV{'MTR_MEM'};

our $opt_gcov;
our $opt_gcov_err;
our $opt_gcov_msg;

our $glob_debugger= 0;
our $opt_gdb;
our $opt_client_gdb;
our $opt_ddd;
our $opt_client_ddd;
our $opt_manual_gdb;
our $opt_manual_ddd;
our $opt_manual_debug;
our $opt_mtr_build_thread=0;
our $opt_debugger;
our $opt_client_debugger;

our $opt_gprof;
our $opt_gprof_dir;
our $opt_gprof_master;
our $opt_gprof_slave;

our $master;
our $slave;
our $clusters;

our $instance_manager;

our $opt_master_myport;
our $opt_slave_myport;
our $im_port;
our $im_mysqld1_port;
our $im_mysqld2_port;
our $opt_ndbcluster_port;
our $opt_ndbconnectstring;
our $opt_ndbcluster_port_slave;
our $opt_ndbconnectstring_slave;

our $opt_record;
my $opt_report_features;
our $opt_check_testcases;
our $opt_mark_progress;

our $opt_skip_rpl;
our $max_slave_num= 0;
our $max_master_num= 1;
our $use_innodb;
our $opt_skip_test;
our $opt_skip_im;

our $opt_sleep;

our $opt_testcase_timeout;
our $opt_suite_timeout;
my  $default_testcase_timeout=     15; # 15 min max
my  $default_suite_timeout=       180; # 3 hours max

our $opt_start_and_exit;
our $opt_start_dirty;
our $opt_start_from;

our $opt_strace_client;

our $opt_timer= 1;

our $opt_user;

our $opt_valgrind= 0;
our $opt_valgrind_mysqld= 0;
our $opt_valgrind_mysqltest= 0;
our $default_valgrind_options= "--show-reachable=yes";
our $opt_valgrind_options;
our $opt_valgrind_path;
our $opt_callgrind;

our $opt_stress=               "";
our $opt_stress_suite=     "main";
our $opt_stress_mode=    "random";
our $opt_stress_threads=        5;
our $opt_stress_test_count=     0;
our $opt_stress_loop_count=     0;
our $opt_stress_test_duration=  0;
our $opt_stress_init_file=     "";
our $opt_stress_test_file=     "";

our $opt_warnings;

our $opt_skip_ndbcluster= 0;
our $opt_skip_ndbcluster_slave= 0;
our $opt_with_ndbcluster= 0;
our $opt_with_ndbcluster_only= 0;
our $glob_ndbcluster_supported= 0;
our $opt_ndb_extra_test= 0;
our $opt_skip_master_binlog= 0;
our $opt_skip_slave_binlog= 0;

our $exe_ndb_mgm;
our $exe_ndb_waiter;
our $path_ndb_tools_dir;
our $path_ndb_examples_dir;
our $exe_ndb_example;
our $path_ndb_testrun_log;

our $path_sql_dir;

our @data_dir_lst;

our $used_binlog_format;
our $used_default_engine;
our $debug_compiled_binaries;

our %mysqld_variables;

my $source_dist= 0;

our $opt_max_save_core= 5;
my $num_saved_cores= 0;  # Number of core files saved in vardir/log/ so far.

######################################################################
#
#  Function declarations
#
######################################################################

sub main ();
sub initial_setup ();
sub command_line_setup ();
sub set_mtr_build_thread_ports($);
sub datadir_list_setup ();
sub executable_setup ();
sub environment_setup ();
sub kill_running_servers ();
sub remove_stale_vardir ();
sub setup_vardir ();
sub check_ssl_support ($);
sub check_running_as_root();
sub check_ndbcluster_support ($);
sub rm_ndbcluster_tables ($);
sub ndbcluster_start_install ($);
sub ndbcluster_start ($$);
sub ndbcluster_wait_started ($$);
sub mysqld_wait_started($);
sub run_benchmarks ($);
sub initialize_servers ();
sub mysql_install_db ();
sub install_db ($$);
sub copy_install_db ($$);
sub run_testcase ($);
sub run_testcase_stop_servers ($$$);
sub run_testcase_start_servers ($);
sub run_testcase_check_skip_test($);
sub report_failure_and_restart ($);
sub do_before_start_master ($);
sub do_before_start_slave ($);
sub ndbd_start ($$$);
sub ndb_mgmd_start ($);
sub mysqld_start ($$$);
sub mysqld_arguments ($$$$);
sub stop_all_servers ();
sub run_mysqltest ($);
sub usage ($);


######################################################################
#
#  Main program
#
######################################################################

main();

sub main () {

  command_line_setup();

  check_ndbcluster_support(\%mysqld_variables);
  check_ssl_support(\%mysqld_variables);
  check_debug_support(\%mysqld_variables);

  executable_setup();

  environment_setup();
  signal_setup();

  if ( $opt_gcov )
  {
    gcov_prepare();
  }

  if ( $opt_gprof )
  {
    gprof_prepare();
  }

  if ( $opt_bench )
  {
    initialize_servers();
    run_benchmarks(shift);      # Shift what? Extra arguments?!
  }
  elsif ( $opt_stress )
  {
    initialize_servers();
    run_stress_test()
  }
  else
  {
    # Figure out which tests we are going to run
    my $tests= collect_test_cases($opt_suites);

    # Turn off NDB and other similar options if no tests use it
    my ($need_ndbcluster,$need_im);
    foreach my $test (@$tests)
    {
      next if $test->{skip};

      if (!$opt_extern)
      {
	$need_ndbcluster||= $test->{ndb_test};
	$need_im||= $test->{component_id} eq 'im';

	# Count max number of slaves used by a test case
	if ( $test->{slave_num} > $max_slave_num) {
	  $max_slave_num= $test->{slave_num};
	  mtr_error("Too many slaves") if $max_slave_num > 3;
	}

	# Count max number of masters used by a test case
	if ( $test->{master_num} > $max_master_num) {
	  $max_master_num= $test->{master_num};
	  mtr_error("Too many masters") if $max_master_num > 2;
	  mtr_error("Too few masters") if $max_master_num < 1;
	}
      }
      $use_innodb||= $test->{'innodb_test'};
    }

    # Check if cluster can be skipped
    if ( !$need_ndbcluster )
    {
      $opt_skip_ndbcluster= 1;
      $opt_skip_ndbcluster_slave= 1;
    }

    # Check if slave cluster can be skipped
    if ($max_slave_num == 0)
    {
      $opt_skip_ndbcluster_slave= 1;
    }

    # Check if im can be skipped
    if ( ! $need_im )
    {
     $opt_skip_im= 1;
    }

    initialize_servers();

    if ( $opt_report_features ) {
      run_report_features();
    }

    run_tests($tests);
  }

  mtr_exit(0);
}

##############################################################################
#
#  Default settings
#
##############################################################################

sub command_line_setup () {

  # These are defaults for things that are set on the command line

  my $opt_comment;

  $opt_master_myport=          9306;
  $opt_slave_myport=           9308;
  $opt_ndbcluster_port=        9310;
  $opt_ndbcluster_port_slave=  9311;
  $im_port=                    9312;
  $im_mysqld1_port=            9313;
  $im_mysqld2_port=            9314;
  
  # If so requested, we try to avail ourselves of a unique build thread number.
  if ( $ENV{'MTR_BUILD_THREAD'} ) {
    if ( lc($ENV{'MTR_BUILD_THREAD'}) eq 'auto' ) {
      print "Requesting build thread... ";
      $ENV{'MTR_BUILD_THREAD'} = mtr_require_unique_id_and_wait("/tmp/mysql-test-ports", 200, 299);
      print "got ".$ENV{'MTR_BUILD_THREAD'}."\n";
    }
  }

  if ( $ENV{'MTR_BUILD_THREAD'} )
  {
    set_mtr_build_thread_ports($ENV{'MTR_BUILD_THREAD'});
  }

  # This is needed for test log evaluation in "gen-build-status-page"
  # in all cases where the calling tool does not log the commands
  # directly before it executes them, like "make test-force-pl" in RPM builds.
  print "Logging: $0 ", join(" ", @ARGV), "\n";

  # Read the command line
  # Note: Keep list, and the order, in sync with usage at end of this file

  Getopt::Long::Configure("pass_through");
  GetOptions(
             # Control what engine/variation to run
             'embedded-server'          => \$opt_embedded_server,
             'ps-protocol'              => \$opt_ps_protocol,
             'sp-protocol'              => \$opt_sp_protocol,
             'view-protocol'            => \$opt_view_protocol,
             'cursor-protocol'          => \$opt_cursor_protocol,
             'ssl|with-openssl'         => \$opt_ssl,
             'skip-ssl'                 => \$opt_skip_ssl,
             'compress'                 => \$opt_compress,
             'bench'                    => \$opt_bench,
             'small-bench'              => \$opt_small_bench,
             'with-ndbcluster|ndb'      => \$opt_with_ndbcluster,
             'vs-config'            => \$opt_vs_config,

             # Control what test suites or cases to run
             'force'                    => \$opt_force,
             'with-ndbcluster-only'     => \$opt_with_ndbcluster_only,
             'skip-ndbcluster|skip-ndb' => \$opt_skip_ndbcluster,
             'skip-ndbcluster-slave|skip-ndb-slave'
                                        => \$opt_skip_ndbcluster_slave,
             'ndb-extra-test'           => \$opt_ndb_extra_test,
             'skip-master-binlog'       => \$opt_skip_master_binlog,
             'skip-slave-binlog'        => \$opt_skip_slave_binlog,
             'do-test=s'                => \$opt_do_test,
             'start-from=s'             => \$opt_start_from,
             'suite|suites=s'           => \$opt_suites,
             'skip-rpl'                 => \$opt_skip_rpl,
             'skip-im'                  => \$opt_skip_im,
             'skip-test=s'              => \$opt_skip_test,
             'big-test'                 => \$opt_big_test,

             # Specify ports
             'master_port=i'            => \$opt_master_myport,
             'slave_port=i'             => \$opt_slave_myport,
             'ndbcluster-port|ndbcluster_port=i' => \$opt_ndbcluster_port,
             'ndbcluster-port-slave=i'  => \$opt_ndbcluster_port_slave,
             'im-port=i'                => \$im_port, # Instance Manager port.
             'im-mysqld1-port=i'        => \$im_mysqld1_port, # Port of mysqld, controlled by IM
             'im-mysqld2-port=i'        => \$im_mysqld2_port, # Port of mysqld, controlled by IM
	     'mtr-build-thread=i'       => \$opt_mtr_build_thread,

             # Test case authoring
             'record'                   => \$opt_record,
             'check-testcases'          => \$opt_check_testcases,
             'mark-progress'            => \$opt_mark_progress,

             # Extra options used when starting mysqld
             'mysqld=s'                 => \@opt_extra_mysqld_opt,

             # Run test on running server
             'extern'                   => \$opt_extern,
             'ndb-connectstring=s'       => \$opt_ndbconnectstring,
             'ndb-connectstring-slave=s' => \$opt_ndbconnectstring_slave,

             # Debugging
             'gdb'                      => \$opt_gdb,
             'client-gdb'               => \$opt_client_gdb,
             'manual-gdb'               => \$opt_manual_gdb,
             'manual-debug'             => \$opt_manual_debug,
             'ddd'                      => \$opt_ddd,
             'client-ddd'               => \$opt_client_ddd,
             'manual-ddd'               => \$opt_manual_ddd,
	     'debugger=s'               => \$opt_debugger,
	     'client-debugger=s'        => \$opt_client_debugger,
             'strace-client'            => \$opt_strace_client,
             'master-binary=s'          => \$exe_master_mysqld,
             'slave-binary=s'           => \$exe_slave_mysqld,
             'max-save-core=i'          => \$opt_max_save_core,

             # Coverage, profiling etc
             'gcov'                     => \$opt_gcov,
             'gprof'                    => \$opt_gprof,
             'valgrind|valgrind-all'    => \$opt_valgrind,
             'valgrind-mysqltest'       => \$opt_valgrind_mysqltest,
             'valgrind-mysqld'          => \$opt_valgrind_mysqld,
             'valgrind-options=s'       => \$opt_valgrind_options,
             'valgrind-path=s'          => \$opt_valgrind_path,
	     'callgrind'                => \$opt_callgrind,

             # Stress testing 
             'stress'                   => \$opt_stress,
             'stress-suite=s'           => \$opt_stress_suite,
             'stress-threads=i'         => \$opt_stress_threads,
             'stress-test-file=s'       => \$opt_stress_test_file,
             'stress-init-file=s'       => \$opt_stress_init_file,
             'stress-mode=s'            => \$opt_stress_mode,
             'stress-loop-count=i'      => \$opt_stress_loop_count,
             'stress-test-count=i'      => \$opt_stress_test_count,
             'stress-test-duration=i'   => \$opt_stress_test_duration,

	     # Directories
             'tmpdir=s'                 => \$opt_tmpdir,
             'vardir=s'                 => \$opt_vardir,
             'benchdir=s'               => \$glob_mysql_bench_dir,
             'mem'                      => \$opt_mem,

             # Misc
             'report-features'          => \$opt_report_features,
             'comment=s'                => \$opt_comment,
             'debug'                    => \$opt_debug,
             'fast'                     => \$opt_fast,
             'reorder'                  => \$opt_reorder,
             'enable-disabled'          => \$opt_enable_disabled,
             'script-debug'             => \$opt_script_debug,
             'verbose'                  => \$opt_verbose,
             'sleep=i'                  => \$opt_sleep,
             'socket=s'                 => \$opt_socket,
             'start-dirty'              => \$opt_start_dirty,
             'start-and-exit'           => \$opt_start_and_exit,
             'timer!'                   => \$opt_timer,
             'user=s'                   => \$opt_user,
             'testcase-timeout=i'       => \$opt_testcase_timeout,
             'suite-timeout=i'          => \$opt_suite_timeout,
             'warnings|log-warnings'    => \$opt_warnings,

             'help|h'                   => \$opt_usage,
            ) or usage("Can't read options");

  usage("") if $opt_usage;

  $glob_scriptname=  basename($0);

  if ($opt_mtr_build_thread != 0)
  {
    set_mtr_build_thread_ports($opt_mtr_build_thread)
  }
  elsif ($ENV{'MTR_BUILD_THREAD'})
  {
    $opt_mtr_build_thread= $ENV{'MTR_BUILD_THREAD'};
  }

  # We require that we are in the "mysql-test" directory
  # to run mysql-test-run
  if (! -f $glob_scriptname)
  {
    mtr_error("Can't find the location for the mysql-test-run script\n" .
              "Go to to the mysql-test directory and execute the script " .
              "as follows:\n./$glob_scriptname");
  }

  if ( -d "../sql" )
  {
    $source_dist=  1;
  }

  # Find the absolute path to the test directory
  $glob_mysql_test_dir=  cwd();
  if ( $glob_cygwin_perl )
  {
    # Windows programs like 'mysqld' needs Windows paths
    $glob_mysql_test_dir= `cygpath -m "$glob_mysql_test_dir"`;
    chomp($glob_mysql_test_dir);
  }
  $default_vardir= "$glob_mysql_test_dir/var";

  # In most cases, the base directory we find everything relative to,
  # is the parent directory of the "mysql-test" directory. For source
  # distributions, TAR binary distributions and some other packages.
  $glob_basedir= dirname($glob_mysql_test_dir);

  # In the RPM case, binaries and libraries are installed in the
  # default system locations, instead of having our own private base
  # directory. And we install "/usr/share/mysql-test". Moving up one
  # more directory relative to "mysql-test" gives us a usable base
  # directory for RPM installs.
  if ( ! $source_dist and ! -d "$glob_basedir/bin" )
  {
    $glob_basedir= dirname($glob_basedir);
  }

  # Expect mysql-bench to be located adjacent to the source tree, by default
  $glob_mysql_bench_dir= "$glob_basedir/../mysql-bench"
    unless defined $glob_mysql_bench_dir;
  $glob_mysql_bench_dir= undef
    unless -d $glob_mysql_bench_dir;

  $path_my_basedir=
    $source_dist ? $glob_mysql_test_dir : $glob_basedir;

  $glob_timers= mtr_init_timers();

  # --------------------------------------------------------------------------
  # Embedded server flag
  # --------------------------------------------------------------------------
  if ( $opt_embedded_server )
  {
    $glob_use_embedded_server= 1;
    # Add the location for libmysqld.dll to the path.
    if ( $glob_win32 )
    {
      my $lib_mysqld=
        mtr_path_exists(vs_config_dirs('libmysqld',''));
	  $lib_mysqld= $glob_cygwin_perl ? ":".`cygpath "$lib_mysqld"` 
                                     : ";".$lib_mysqld;
      chomp($lib_mysqld);
      $ENV{'PATH'}="$ENV{'PATH'}".$lib_mysqld;
    }

    push(@glob_test_mode, "embedded");
    $opt_skip_rpl= 1;              # We never run replication with embedded
    $opt_skip_ndbcluster= 1;       # Turn off use of NDB cluster
    $opt_skip_ssl= 1;              # Turn off use of SSL

    # Turn off use of bin log
    push(@opt_extra_mysqld_opt, "--skip-log-bin");

    if ( $opt_extern )
    {
      mtr_error("Can't use --extern with --embedded-server");
    }
  }

  #
  # Find the mysqld executable to be able to find the mysqld version
  # number as early as possible
  #

  # Look for the client binaries directory
  $path_client_bindir= mtr_path_exists("$glob_basedir/client_release",
				       "$glob_basedir/client_debug",
				       vs_config_dirs('client', ''),
				       "$glob_basedir/client",
				       "$glob_basedir/bin");

  # Look for language files and charsetsdir, use same share
  $path_share=      mtr_path_exists("$glob_basedir/share/mysql",
                                    "$glob_basedir/sql/share",
                                    "$glob_basedir/share");

  $path_language=      mtr_path_exists("$path_share/english");
  $path_charsetsdir=   mtr_path_exists("$path_share/charsets");


  if (!$opt_extern)
  {
    $exe_mysqld=       mtr_exe_exists (vs_config_dirs('sql', 'mysqld'),
                                       vs_config_dirs('sql', 'mysqld-debug'),
				       "$glob_basedir/sql/mysqld",
				       "$path_client_bindir/mysqld-max-nt",
				       "$path_client_bindir/mysqld-max",
				       "$path_client_bindir/mysqld-nt",
				       "$path_client_bindir/mysqld",
				       "$path_client_bindir/mysqld-debug",
				       "$path_client_bindir/mysqld-max",
				       "$glob_basedir/libexec/mysqld",
				       "$glob_basedir/bin/mysqld",
				       "$glob_basedir/sbin/mysqld");

    # Use the mysqld found above to find out what features are available
    collect_mysqld_features();
  }
  else
  {
    $mysqld_variables{'port'}= 3306;
    $mysqld_variables{'master-port'}= 3306;
  }

  if ( $opt_comment )
  {
    print "\n";
    print '#' x 78, "\n";
    print "# $opt_comment\n";
    print '#' x 78, "\n\n";
  }

  foreach my $arg ( @ARGV )
  {
    if ( $arg =~ /^--skip-/ )
    {
      push(@opt_extra_mysqld_opt, $arg);
    }
    elsif ( $arg =~ /^--$/ )
    {
      # It is an effect of setting 'pass_through' in option processing
      # that the lone '--' separating options from arguments survives,
      # simply ignore it.
    }
    elsif ( $arg =~ /^-/ )
    {
      usage("Invalid option \"$arg\"");
    }
    else
    {
      push(@opt_cases, $arg);
    }
  }

  # --------------------------------------------------------------------------
  # Find out type of logging that are being used
  # --------------------------------------------------------------------------
  # NOTE if the default binlog format is changed, this has to be changed
  $used_binlog_format= "statement";
  if (!$opt_extern && $mysql_version_id >= 50100 )
  {
    $used_binlog_format= "mixed"; # Default value for binlog format

    foreach my $arg ( @opt_extra_mysqld_opt )
    {
      if ( $arg =~ /binlog[-_]format=(\S+)/ )
      {
	$used_binlog_format= $1;
      }
    }
    mtr_report("Using binlog format '$used_binlog_format'");
  }


  # --------------------------------------------------------------------------
  # Find out default storage engine being used(if any)
  # --------------------------------------------------------------------------
  if ( $opt_with_ndbcluster )
  {
    # --ndb or --with-ndbcluster turns on --default-storage-engine=ndbcluster
    push(@opt_extra_mysqld_opt, "--default-storage-engine=ndbcluster");
  }

  foreach my $arg ( @opt_extra_mysqld_opt )
  {
    if ( $arg =~ /default-storage-engine=(\S+)/ )
    {
      $used_default_engine= $1;
    }
  }
  mtr_report("Using default engine '$used_default_engine'")
    if defined $used_default_engine;

  # --------------------------------------------------------------------------
  # Check if we should speed up tests by trying to run on tmpfs
  # --------------------------------------------------------------------------
  if ( defined $opt_mem )
  {
    mtr_error("Can't use --mem and --vardir at the same time ")
      if $opt_vardir;
    mtr_error("Can't use --mem and --tmpdir at the same time ")
      if $opt_tmpdir;

    # Search through list of locations that are known
    # to be "fast disks" to list to find a suitable location
    # Use --mem=<dir> as first location to look.
    my @tmpfs_locations= ($opt_mem, "/dev/shm", "/tmp");

    foreach my $fs (@tmpfs_locations)
    {
      if ( -d $fs )
      {
	mtr_report("Using tmpfs in $fs");
	$opt_mem= "$fs/var";
	$opt_mem .= $opt_mtr_build_thread if $opt_mtr_build_thread;
	last;
      }
    }
  }

  # --------------------------------------------------------------------------
  # Set the "var/" directory, as it is the base for everything else
  # --------------------------------------------------------------------------
  if ( ! $opt_vardir )
  {
    $opt_vardir= $default_vardir;
  }
  elsif ( $mysql_version_id < 50000 and
	  $opt_vardir ne $default_vardir)
  {
    # Version 4.1 and --vardir was specified
    # Only supported as a symlink from var/
    # by setting up $opt_mem that symlink will be created
    if ( ! $glob_win32 )
    {
      # Only platforms that have native symlinks can use the vardir trick
      $opt_mem= $opt_vardir;
      mtr_report("Using 4.1 vardir trick");
    }

    $opt_vardir= $default_vardir;
  }

  $path_vardir_trace= $opt_vardir;
  # Chop off any "c:", DBUG likes a unix path ex: c:/src/... => /src/...
  $path_vardir_trace=~ s/^\w://;

  # We make the path absolute, as the server will do a chdir() before usage
  unless ( $opt_vardir =~ m,^/, or
           ($glob_win32 and $opt_vardir =~ m,^[a-z]:/,i) )
  {
    # Make absolute path, relative test dir
    $opt_vardir= "$glob_mysql_test_dir/$opt_vardir";
  }

  # --------------------------------------------------------------------------
  # Set tmpdir
  # --------------------------------------------------------------------------
  $opt_tmpdir=       "$opt_vardir/tmp" unless $opt_tmpdir;
  $opt_tmpdir =~ s,/+$,,;       # Remove ending slash if any

  # --------------------------------------------------------------------------
  # Check im suport
  # --------------------------------------------------------------------------
  if ($opt_extern)
  {
    mtr_report("Disable instance manager when running with extern mysqld");
    $opt_skip_im= 1;
  }
  elsif ( $mysql_version_id < 50000 )
  {
    # Instance manager is not supported until 5.0
    $opt_skip_im= 1;
  }
  elsif ( $glob_win32 )
  {
    mtr_report("Disable Instance manager - testing not supported on Windows");
    $opt_skip_im= 1;
  }

  # --------------------------------------------------------------------------
  # Record flag
  # --------------------------------------------------------------------------
  if ( $opt_record and ! @opt_cases )
  {
    mtr_error("Will not run in record mode without a specific test case");
  }


  # --------------------------------------------------------------------------
  # ps protcol flag
  # --------------------------------------------------------------------------
  if ( $opt_ps_protocol )
  {
    push(@glob_test_mode, "ps-protocol");
  }

  # --------------------------------------------------------------------------
  # Bench flags
  # --------------------------------------------------------------------------
  if ( $opt_small_bench )
  {
    $opt_bench=  1;
  }

  # --------------------------------------------------------------------------
  # Big test flags
  # --------------------------------------------------------------------------
   if ( $opt_big_test )
   {
     $ENV{'BIG_TEST'}= 1;
   }

  # --------------------------------------------------------------------------
  # Gcov flag
  # --------------------------------------------------------------------------
  if ( $opt_gcov and ! $source_dist )
  {
    mtr_error("Coverage test needs the source - please use source dist");
  }

  # --------------------------------------------------------------------------
  # Check debug related options
  # --------------------------------------------------------------------------
  if ( $opt_gdb || $opt_client_gdb || $opt_ddd || $opt_client_ddd ||
       $opt_manual_gdb || $opt_manual_ddd || $opt_manual_debug ||
       $opt_debugger || $opt_client_debugger )
  {
    # Indicate that we are using debugger
    $glob_debugger= 1;
    if ( $opt_extern )
    {
      mtr_error("Can't use --extern when using debugger");
    }
  }

  # --------------------------------------------------------------------------
  # Check if special exe was selected for master or slave
  # --------------------------------------------------------------------------
  $exe_master_mysqld= $exe_master_mysqld || $exe_mysqld;
  $exe_slave_mysqld=  $exe_slave_mysqld  || $exe_mysqld;

  # --------------------------------------------------------------------------
  # Check valgrind arguments
  # --------------------------------------------------------------------------
  if ( $opt_valgrind or $opt_valgrind_path or defined $opt_valgrind_options)
  {
    mtr_report("Turning on valgrind for all executables");
    $opt_valgrind= 1;
    $opt_valgrind_mysqld= 1;
    $opt_valgrind_mysqltest= 1;
  }
  elsif ( $opt_valgrind_mysqld )
  {
    mtr_report("Turning on valgrind for mysqld(s) only");
    $opt_valgrind= 1;
  }
  elsif ( $opt_valgrind_mysqltest )
  {
    mtr_report("Turning on valgrind for mysqltest and mysql_client_test only");
    $opt_valgrind= 1;
  }

  if ( $opt_callgrind )
  {
    mtr_report("Turning on valgrind with callgrind for mysqld(s)");
    $opt_valgrind= 1;
    $opt_valgrind_mysqld= 1;

    # Set special valgrind options unless options passed on command line
    $opt_valgrind_options="--trace-children=yes"
      unless defined $opt_valgrind_options;
  }

  if ( $opt_valgrind )
  {
    # Set valgrind_options to default unless already defined
    $opt_valgrind_options=$default_valgrind_options
      unless defined $opt_valgrind_options;

    mtr_report("Running valgrind with options \"$opt_valgrind_options\"");
  }

  if ( ! $opt_testcase_timeout )
  {
    $opt_testcase_timeout= $default_testcase_timeout;
    $opt_testcase_timeout*= 10 if $opt_valgrind;
    $opt_testcase_timeout*= 10 if ($opt_debug and $glob_win32);
  }

  if ( ! $opt_suite_timeout )
  {
    $opt_suite_timeout= $default_suite_timeout;
    $opt_suite_timeout*= 6 if $opt_valgrind;
    $opt_suite_timeout*= 6 if ($opt_debug and $glob_win32);
  }

  if ( ! $opt_user )
  {
    if ( $opt_extern )
    {
      $opt_user= "test";
    }
    else
    {
      $opt_user= "root"; # We want to do FLUSH xxx commands
    }
  }

  # On QNX, /tmp/dir/master.sock and /tmp/dir//master.sock seem to be
  # considered different, so avoid the extra slash (/) in the socket
  # paths.
  my $sockdir = $opt_tmpdir;
  $sockdir =~ s|/+$||;

  # On some operating systems, there is a limit to the length of a
  # UNIX domain socket's path far below PATH_MAX, so try to avoid long
  # socket path names.
  $sockdir = tempdir(CLEANUP => 0) if ( length($sockdir) >= 70 );

  $master->[0]=
  {
   pid           => 0,
   type          => "master",
   idx           => 0,
   path_myddir   => "$opt_vardir/master-data",
   path_myerr    => "$opt_vardir/log/master.err",
   path_pid    => "$opt_vardir/run/master.pid",
   path_sock   => "$sockdir/master.sock",
   port   =>  $opt_master_myport,
   start_timeout =>  400, # enough time create innodb tables
   cluster       =>  0, # index in clusters list
   start_opts    => [],
  };

  $master->[1]=
  {
   pid           => 0,
   type          => "master",
   idx           => 1,
   path_myddir   => "$opt_vardir/master1-data",
   path_myerr    => "$opt_vardir/log/master1.err",
   path_pid    => "$opt_vardir/run/master1.pid",
   path_sock   => "$sockdir/master1.sock",
   port   => $opt_master_myport + 1,
   start_timeout => 400, # enough time create innodb tables
   cluster       =>  0, # index in clusters list
   start_opts    => [],
  };

  $slave->[0]=
  {
   pid           => 0,
   type          => "slave",
   idx           => 0,
   path_myddir   => "$opt_vardir/slave-data",
   path_myerr    => "$opt_vardir/log/slave.err",
   path_pid    => "$opt_vardir/run/slave.pid",
   path_sock   => "$sockdir/slave.sock",
   port   => $opt_slave_myport,
   start_timeout => 400,

   cluster       =>  1, # index in clusters list
   start_opts    => [],
  };

  $slave->[1]=
  {
   pid           => 0,
   type          => "slave",
   idx           => 1,
   path_myddir   => "$opt_vardir/slave1-data",
   path_myerr    => "$opt_vardir/log/slave1.err",
   path_pid    => "$opt_vardir/run/slave1.pid",
   path_sock   => "$sockdir/slave1.sock",
   port   => $opt_slave_myport + 1,
   start_timeout => 300,
   cluster       =>  -1, # index in clusters list
   start_opts    => [],
  };

  $slave->[2]=
  {
   pid           => 0,
   type          => "slave",
   idx           => 2,
   path_myddir   => "$opt_vardir/slave2-data",
   path_myerr    => "$opt_vardir/log/slave2.err",
   path_pid    => "$opt_vardir/run/slave2.pid",
   path_sock   => "$sockdir/slave2.sock",
   port   => $opt_slave_myport + 2,
   start_timeout => 300,
   cluster       =>  -1, # index in clusters list
   start_opts    => [],
  };

  $instance_manager=
  {
   path_err =>        "$opt_vardir/log/im.err",
   path_log =>        "$opt_vardir/log/im.log",
   path_pid =>        "$opt_vardir/run/im.pid",
   path_angel_pid =>  "$opt_vardir/run/im.angel.pid",
   path_sock =>       "$sockdir/im.sock",
   port =>            $im_port,
   start_timeout =>   $master->[0]->{'start_timeout'},
   admin_login =>     'im_admin',
   admin_password =>  'im_admin_secret',
   admin_sha1 =>      '*598D51AD2DFF7792045D6DF3DDF9AA1AF737B295',
   password_file =>   "$opt_vardir/im.passwd",
   defaults_file =>   "$opt_vardir/im.cnf",
  };

  $instance_manager->{'instances'}->[0]=
  {
   server_id    => 1,
   port         => $im_mysqld1_port,
   path_datadir => "$opt_vardir/im_mysqld_1.data",
   path_sock    => "$sockdir/mysqld_1.sock",
   path_pid     => "$opt_vardir/run/mysqld_1.pid",
   start_timeout  => 400, # enough time create innodb tables
   old_log_format => 1
  };

  $instance_manager->{'instances'}->[1]=
  {
   server_id    => 2,
   port         => $im_mysqld2_port,
   path_datadir => "$opt_vardir/im_mysqld_2.data",
   path_sock    => "$sockdir/mysqld_2.sock",
   path_pid     => "$opt_vardir/run/mysqld_2.pid",
   nonguarded   => 1,
   start_timeout  => 400, # enough time create innodb tables
   old_log_format => 1
  };

  my $data_dir= "$opt_vardir/ndbcluster-$opt_ndbcluster_port";
  $clusters->[0]=
  {
   name            => "Master",
   nodes           => 2,
   port            => "$opt_ndbcluster_port",
   data_dir        => "$data_dir",
   connect_string  => "host=localhost:$opt_ndbcluster_port",
   path_pid        => "$data_dir/ndb_3.pid", # Nodes + 1
   pid             => 0, # pid of ndb_mgmd
   installed_ok    => 0,
  };

  $data_dir= "$opt_vardir/ndbcluster-$opt_ndbcluster_port_slave";
  $clusters->[1]=
  {
   name            => "Slave",
   nodes           => 1,
   port            => "$opt_ndbcluster_port_slave",
   data_dir        => "$data_dir",
   connect_string  => "host=localhost:$opt_ndbcluster_port_slave",
   path_pid        => "$data_dir/ndb_2.pid", # Nodes + 1
   pid             => 0, # pid of ndb_mgmd
   installed_ok    => 0,
  };

  # Init pids of ndbd's
  foreach my $cluster ( @{$clusters} )
  {
    for ( my $idx= 0; $idx < $cluster->{'nodes'}; $idx++ )
    {
      my $nodeid= $idx+1;
      $cluster->{'ndbds'}->[$idx]=
	{
	 pid      => 0,
	 nodeid => $nodeid,
	 path_pid => "$cluster->{'data_dir'}/ndb_${nodeid}.pid",
	 path_fs => "$cluster->{'data_dir'}/ndb_${nodeid}_fs",
	};
    }
  }

  # --------------------------------------------------------------------------
  # extern
  # --------------------------------------------------------------------------
  if ( $opt_extern )
  {
    # Turn off features not supported when running with extern server
    $opt_skip_rpl= 1;
    $opt_skip_ndbcluster= 1;

    # Setup master->[0] with the settings for the extern server
    $master->[0]->{'path_sock'}=  $opt_socket ? $opt_socket : "/tmp/mysql.sock";
    mtr_report("Using extern server at '$master->[0]->{path_sock}'");
  }
  else
  {
    mtr_error("--socket can only be used in combination with --extern")
      if $opt_socket;
  }


  # --------------------------------------------------------------------------
  # ndbconnectstring and ndbconnectstring_slave
  # --------------------------------------------------------------------------
  if ( $opt_ndbconnectstring )
  {
    # ndbconnectstring was supplied by user, the tests shoudl be run
    # against an already started cluster, change settings
    my $cluster= $clusters->[0]; # Master cluster
    $cluster->{'connect_string'}= $opt_ndbconnectstring;
    $cluster->{'use_running'}= 1;

    mtr_error("Can't specify --ndb-connectstring and --skip-ndbcluster")
      if $opt_skip_ndbcluster;
  }
  $ENV{'NDB_CONNECTSTRING'}= $clusters->[0]->{'connect_string'};


  if ( $opt_ndbconnectstring_slave )
  {
    # ndbconnectstring-slave was supplied by user, the tests should be run
    # agains an already started slave cluster, change settings
    my $cluster= $clusters->[1]; # Slave cluster
    $cluster->{'connect_string'}= $opt_ndbconnectstring_slave;
    $cluster->{'use_running'}= 1;

    mtr_error("Can't specify ndb-connectstring_slave and " .
	      "--skip-ndbcluster-slave")
      if $opt_skip_ndbcluster_slave;
  }


  $path_timefile=  "$opt_vardir/log/mysqltest-time";
  $path_mysqltest_log=  "$opt_vardir/log/mysqltest.log";
  $path_current_test_log= "$opt_vardir/log/current_test";
  $path_ndb_testrun_log= "$opt_vardir/log/ndb_testrun.log";

  $path_snapshot= "$opt_tmpdir/snapshot_$opt_master_myport/";

  if ( $opt_valgrind and $opt_debug )
  {
    # When both --valgrind and --debug is selected, send
    # all output to the trace file, making it possible to
    # see the exact location where valgrind complains
    foreach my $mysqld (@{$master}, @{$slave})
    {
      my $sidx= $mysqld->{idx} ? "$mysqld->{idx}" : "";
      $mysqld->{path_myerr}=
	"$opt_vardir/log/" . $mysqld->{type} . "$sidx.trace";
    }
  }
}

#
# To make it easier for different devs to work on the same host,
# an environment variable can be used to control all ports. A small
# number is to be used, 0 - 16 or similar.
#
# Note the MASTER_MYPORT has to be set the same in all 4.x and 5.x
# versions of this script, else a 4.0 test run might conflict with a
# 5.1 test run, even if different MTR_BUILD_THREAD is used. This means
# all port numbers might not be used in this version of the script.
#
# Also note the limitation of ports we are allowed to hand out. This
# differs between operating systems and configuration, see
# http://www.ncftp.com/ncftpd/doc/misc/ephemeral_ports.html
# But a fairly safe range seems to be 5001 - 32767
#

sub set_mtr_build_thread_ports($) {
  my $mtr_build_thread= shift;

  if ( lc($mtr_build_thread) eq 'auto' ) {
    print "Requesting build thread... ";
    $ENV{'MTR_BUILD_THREAD'} = $mtr_build_thread = mtr_require_unique_id_and_wait("/tmp/mysql-test-ports", 200, 299);
    print "got ".$mtr_build_thread."\n";
  }

  # Up to two masters, up to three slaves
  $opt_master_myport=         $mtr_build_thread * 10 + 10000; # and 1
  $opt_slave_myport=          $opt_master_myport + 2;  # and 3 4
  $opt_ndbcluster_port=       $opt_master_myport + 5;
  $opt_ndbcluster_port_slave= $opt_master_myport + 6;
  $im_port=                   $opt_master_myport + 7;
  $im_mysqld1_port=           $opt_master_myport + 8;
  $im_mysqld2_port=           $opt_master_myport + 9;

  if ( $opt_master_myport < 5001 or $opt_master_myport + 10 >= 32767 )
  {
    mtr_error("MTR_BUILD_THREAD number results in a port",
              "outside 5001 - 32767",
              "($opt_master_myport - $opt_master_myport + 10)");
  }
}


sub datadir_list_setup () {

  # Make a list of all data_dirs
  for (my $idx= 0; $idx < $max_master_num; $idx++)
  {
    push(@data_dir_lst, $master->[$idx]->{'path_myddir'});
  }

  for (my $idx= 0; $idx < $max_slave_num; $idx++)
  {
    push(@data_dir_lst, $slave->[$idx]->{'path_myddir'});
  }

  unless ($opt_skip_im)
  {
    foreach my $instance (@{$instance_manager->{'instances'}})
    {
      push(@data_dir_lst, $instance->{'path_datadir'});
    }
  }
}


##############################################################################
#
#  Set paths to various executable programs
#
##############################################################################


sub collect_mysqld_features () {
  my $found_variable_list_start= 0;
  my $tmpdir= tempdir(CLEANUP => 0); # Directory removed by this function

  #
  # Execute "mysqld --help --verbose" to get a list
  # list of all features and settings
  #
  # --no-defaults and --skip-grant-tables are to avoid loading
  # system-wide configs and plugins
  #
  # --datadir must exist, mysqld will chdir into it
  #
  my $list= `$exe_mysqld --no-defaults --datadir=$tmpdir --language=$path_language --skip-grant-tables --verbose --help`;

  foreach my $line (split('\n', $list))
  {
    # First look for version
    if ( !$mysql_version_id )
    {
      # Look for version
      my $exe_name= basename($exe_mysqld);
      mtr_verbose("exe_name: $exe_name");
      if ( $line =~ /^\S*$exe_name\s\sVer\s([0-9]*)\.([0-9]*)\.([0-9]*)/ )
      {
	#print "Major: $1 Minor: $2 Build: $3\n";
	$mysql_version_id= $1*10000 + $2*100 + $3;
	#print "mysql_version_id: $mysql_version_id\n";
	mtr_report("MySQL Version $1.$2.$3");
      }
    }
    else
    {
      if (!$found_variable_list_start)
      {
	# Look for start of variables list
	if ( $line =~ /[\-]+\s[\-]+/ )
	{
	  $found_variable_list_start= 1;
	}
      }
      else
      {
	# Put variables into hash
	if ( $line =~ /^([\S]+)[ \t]+(.*?)\r?$/ )
	{
	  # print "$1=\"$2\"\n";
	  $mysqld_variables{$1}= $2;
	}
	else
	{
	  # The variable list is ended with a blank line
	  if ( $line =~ /^[\s]*$/ )
	  {
	    last;
	  }
	  else
	  {
	    # Send out a warning, we should fix the variables that has no
	    # space between variable name and it's value
	    # or should it be fixed width column parsing? It does not
	    # look like that in function my_print_variables in my_getopt.c
	    mtr_warning("Could not parse variable list line : $line");
	  }
	}
      }
    }
  }
  rmtree($tmpdir);
  mtr_error("Could not find version of MySQL") unless $mysql_version_id;
  mtr_error("Could not find variabes list") unless $found_variable_list_start;

}


sub run_query($$) {
  my ($mysqld, $query)= @_;

  my $args;
  mtr_init_args(\$args);

  mtr_add_arg($args, "--no-defaults");
  mtr_add_arg($args, "--user=%s", $opt_user);
  mtr_add_arg($args, "--port=%d", $mysqld->{'port'});
  mtr_add_arg($args, "--socket=%s", $mysqld->{'path_sock'});
  mtr_add_arg($args, "--silent"); # Tab separated output
  mtr_add_arg($args, "-e '%s'", $query);

  my $cmd= "$exe_mysql " . join(' ', @$args);
  mtr_verbose("cmd: $cmd");
  return `$cmd`;
}


sub collect_mysqld_features_from_running_server ()
{
  my $list= run_query($master->[0], "use mysql; SHOW VARIABLES");

  foreach my $line (split('\n', $list))
  {
    # Put variables into hash
    if ( $line =~ /^([\S]+)[ \t]+(.*?)\r?$/ )
    {
      print "$1=\"$2\"\n";
      $mysqld_variables{$1}= $2;
    }
  }
}

sub executable_setup_im () {

  # Look for instance manager binary - mysqlmanager
  $exe_im=
    mtr_exe_maybe_exists(
      "$glob_basedir/server-tools/instance-manager/mysqlmanager",
      "$glob_basedir/libexec/mysqlmanager",
      "$glob_basedir/bin/mysqlmanager",
      "$glob_basedir/sbin/mysqlmanager");

  return ($exe_im eq "");
}

sub executable_setup_ndb () {

  # Look for ndb tols and binaries
  my $ndb_path= mtr_file_exists("$glob_basedir/ndb",
				"$glob_basedir/storage/ndb",
				"$glob_basedir/bin");

  $exe_ndbd=
    mtr_exe_maybe_exists("$ndb_path/src/kernel/ndbd",
			 "$ndb_path/ndbd");
  $exe_ndb_mgm=
    mtr_exe_maybe_exists("$ndb_path/src/mgmclient/ndb_mgm",
			 "$ndb_path/ndb_mgm");
  $exe_ndb_mgmd=
    mtr_exe_maybe_exists("$ndb_path/src/mgmsrv/ndb_mgmd",
			 "$ndb_path/ndb_mgmd");
  $exe_ndb_waiter=
    mtr_exe_maybe_exists("$ndb_path/tools/ndb_waiter",
			 "$ndb_path/ndb_waiter");

  # May not exist
  $path_ndb_tools_dir= mtr_file_exists("$ndb_path/tools",
				       "$ndb_path");
  # May not exist
  $path_ndb_examples_dir=
    mtr_file_exists("$ndb_path/ndbapi-examples",
		    "$ndb_path/examples");
  # May not exist
  $exe_ndb_example=
    mtr_file_exists("$path_ndb_examples_dir/ndbapi_simple/ndbapi_simple");

  return ( $exe_ndbd eq "" or
	   $exe_ndb_mgm eq "" or
	   $exe_ndb_mgmd eq "" or
	   $exe_ndb_waiter eq "");
}

sub executable_setup () {

  #
  # Check if libtool is available in this distribution/clone
  # we need it when valgrinding or debugging non installed binary
  # Otherwise valgrind will valgrind the libtool wrapper or bash
  # and gdb will not find the real executable to debug
  #
  if ( -x "../libtool")
  {
    $exe_libtool= "../libtool";
    if ($opt_valgrind or $glob_debugger)
    {
      mtr_report("Using \"$exe_libtool\" when running valgrind or debugger");
    }
  }

  # Look for my_print_defaults
  $exe_my_print_defaults=
    mtr_exe_exists(vs_config_dirs('extra', 'my_print_defaults'),
		           "$path_client_bindir/my_print_defaults",
		           "$glob_basedir/extra/my_print_defaults");

  # Look for perror
  $exe_perror= mtr_exe_exists(vs_config_dirs('extra', 'perror'),
			                  "$glob_basedir/extra/perror",
			                  "$path_client_bindir/perror");

  # Look for the client binaries
  $exe_mysqlcheck=     mtr_exe_exists("$path_client_bindir/mysqlcheck");
  $exe_mysqldump=      mtr_exe_exists("$path_client_bindir/mysqldump");
  $exe_mysqlimport=    mtr_exe_exists("$path_client_bindir/mysqlimport");
  $exe_mysqlshow=      mtr_exe_exists("$path_client_bindir/mysqlshow");
  $exe_mysqlbinlog=    mtr_exe_exists("$path_client_bindir/mysqlbinlog");
  $exe_mysqladmin=     mtr_exe_exists("$path_client_bindir/mysqladmin");
  $exe_mysql=          mtr_exe_exists("$path_client_bindir/mysql");

  if (!$opt_extern)
  {
    # Look for SQL scripts directory
    if ( mtr_file_exists("$path_share/mysql_system_tables.sql") ne "")
    {
      # The SQL scripts are in path_share
      $path_sql_dir= $path_share;
    }
    else
    {
      $path_sql_dir= mtr_path_exists("$glob_basedir/share",
				     "$glob_basedir/scripts");
    }

    if ( $mysql_version_id >= 50100 )
    {
      $exe_mysqlslap=    mtr_exe_exists("$path_client_bindir/mysqlslap");
    }
    if ( $mysql_version_id >= 50000 and !$glob_use_embedded_server )
    {
      $exe_mysql_upgrade= mtr_exe_exists("$path_client_bindir/mysql_upgrade")
    }
    else
    {
      $exe_mysql_upgrade= "";
    }

    if ( ! $glob_win32 )
    {
      # Look for mysql_fix_system_table script
      $exe_mysql_fix_system_tables=
        mtr_script_exists("$glob_basedir/scripts/mysql_fix_privilege_tables",
  			"$path_client_bindir/mysql_fix_privilege_tables");
    }

    # Look for mysql_fix_privilege_tables.sql script
    $file_mysql_fix_privilege_tables=
      mtr_file_exists("$glob_basedir/scripts/mysql_fix_privilege_tables.sql",
  		    "$glob_basedir/share/mysql_fix_privilege_tables.sql");

    if ( ! $opt_skip_ndbcluster and executable_setup_ndb())
    {
      mtr_warning("Could not find all required ndb binaries, " .
  		"all ndb tests will fail, use --skip-ndbcluster to " .
  		"skip testing it.");

      foreach my $cluster (@{$clusters})
      {
        $cluster->{"executable_setup_failed"}= 1;
      }
    }

    if ( ! $opt_skip_im and executable_setup_im())
    {
      mtr_warning("Could not find all required instance manager binaries, " .
  		"all im tests will fail, use --skip-im to " .
  		"continue without instance manager");
      $instance_manager->{"executable_setup_failed"}= 1;
    }

    # Look for the udf_example library
    $lib_udf_example=
      mtr_file_exists(vs_config_dirs('sql', 'udf_example.dll'),
                      "$glob_basedir/sql/.libs/udf_example.so",);

    # Look for the ha_example library
    $lib_example_plugin=
      mtr_file_exists(vs_config_dirs('storage/example', 'ha_example.dll'),
                      "$glob_basedir/storage/example/.libs/ha_example.so",);

  }

  # Look for mysqltest executable
  if ( $glob_use_embedded_server )
  {
    $exe_mysqltest=
      mtr_exe_exists(vs_config_dirs('libmysqld/examples','mysqltest_embedded'),
                     "$glob_basedir/libmysqld/examples/mysqltest_embedded",
                     "$path_client_bindir/mysqltest_embedded");
  }
  else
  {
    $exe_mysqltest= mtr_exe_exists("$path_client_bindir/mysqltest");
  }

  # Look for mysql_client_test executable which may _not_ exist in
  # some versions, test using it should be skipped
  if ( $glob_use_embedded_server )
  {
    $exe_mysql_client_test=
      mtr_exe_maybe_exists(
        vs_config_dirs('libmysqld/examples', 'mysql_client_test_embedded'),
        "$glob_basedir/libmysqld/examples/mysql_client_test_embedded");
  }
  else
  {
    $exe_mysql_client_test=
      mtr_exe_maybe_exists(vs_config_dirs('tests', 'mysql_client_test'),
                           "$glob_basedir/tests/mysql_client_test",
                           "$glob_basedir/bin/mysql_client_test");
  }

  # Look for bug25714 executable which may _not_ exist in
  # some versions, test using it should be skipped
  $exe_bug25714=
      mtr_exe_maybe_exists(vs_config_dirs('tests', 'bug25714'),
                           "$glob_basedir/tests/bug25714");
}


sub generate_cmdline_mysqldump ($) {
  my($mysqld) = @_;
  return
    mtr_native_path($exe_mysqldump) .
      " --no-defaults -uroot --debug-check " .
      "--port=$mysqld->{'port'} " .
      "--socket=$mysqld->{'path_sock'} --password=";
}


##############################################################################
#
#  Set environment to be used by childs of this process for
#  things that are constant duting the whole lifetime of mysql-test-run.pl
#
##############################################################################

sub mysql_client_test_arguments()
{
  my $exe= $exe_mysql_client_test;

  my $args;
  mtr_init_args(\$args);
  if ( $opt_valgrind_mysqltest )
  {
    valgrind_arguments($args, \$exe);
  }

  mtr_add_arg($args, "--no-defaults");
  mtr_add_arg($args, "--testcase");
  mtr_add_arg($args, "--user=root");
  mtr_add_arg($args, "--port=$master->[0]->{'port'}");
  mtr_add_arg($args, "--socket=$master->[0]->{'path_sock'}");

  if ( $opt_extern || $mysql_version_id >= 50000 )
  {
    mtr_add_arg($args, "--vardir=$opt_vardir")
  }

  if ( $opt_debug )
  {
    mtr_add_arg($args,
      "--debug=d:t:A,$path_vardir_trace/log/mysql_client_test.trace");
  }

  if ( $glob_use_embedded_server )
  {
    mtr_add_arg($args,
      " -A --language=$path_language");
    mtr_add_arg($args,
      " -A --datadir=$slave->[0]->{'path_myddir'}");
    mtr_add_arg($args,
      " -A --character-sets-dir=$path_charsetsdir");
  }

  return join(" ", $exe, @$args);
}

sub mysql_upgrade_arguments()
{
  my $exe= $exe_mysql_upgrade;

  my $args;
  mtr_init_args(\$args);
#  if ( $opt_valgrind_mysql_ugrade )
#  {
#    valgrind_arguments($args, \$exe);
#  }

  mtr_add_arg($args, "--no-defaults");
  mtr_add_arg($args, "--user=root");
  mtr_add_arg($args, "--port=$master->[0]->{'port'}");
  mtr_add_arg($args, "--socket=$master->[0]->{'path_sock'}");
  mtr_add_arg($args, "--datadir=$master->[0]->{'path_myddir'}");
  mtr_add_arg($args, "--basedir=$glob_basedir");

  if ( $opt_debug )
  {
    mtr_add_arg($args,
      "--debug=d:t:A,$path_vardir_trace/log/mysql_upgrade.trace");
  }

  return join(" ", $exe, @$args);
}

# Note that some env is setup in spawn/run, in "mtr_process.pl"

sub environment_setup () {

  umask(022);

  my @ld_library_paths;

  # --------------------------------------------------------------------------
  # Setup LD_LIBRARY_PATH so the libraries from this distro/clone
  # are used in favor of the system installed ones
  # --------------------------------------------------------------------------
  if ( $source_dist )
  {
    push(@ld_library_paths, "$glob_basedir/libmysql/.libs/",
                            "$glob_basedir/libmysql_r/.libs/",
                            "$glob_basedir/zlib.libs/");
  }
  else
  {
    push(@ld_library_paths, "$glob_basedir/lib");
  }

 # --------------------------------------------------------------------------
  # Add the path where libndbclient can be found
  # --------------------------------------------------------------------------
  if ( $glob_ndbcluster_supported )
  {
    push(@ld_library_paths,  "$glob_basedir/storage/ndb/src/.libs");
  }

  # --------------------------------------------------------------------------
  # Valgrind need to be run with debug libraries otherwise it's almost
  # impossible to add correct supressions, that means if "/usr/lib/debug"
  # is available, it should be added to
  # LD_LIBRARY_PATH
  #
  # But pthread is broken in libc6-dbg on Debian <= 3.1 (see Debian
  # bug 399035, http://bugs.debian.org/cgi-bin/bugreport.cgi?bug=399035),
  # so don't change LD_LIBRARY_PATH on that platform.
  # --------------------------------------------------------------------------
  my $debug_libraries_path= "/usr/lib/debug";
  my $deb_version;
  if (  $opt_valgrind and -d $debug_libraries_path and
        (! -e '/etc/debian_version' or
	 ($deb_version= mtr_grab_file('/etc/debian_version')) !~ /^[0-9]+\.[0-9]$/ or
         $deb_version > 3.1 ) )
  {
    push(@ld_library_paths, $debug_libraries_path);
  }

  $ENV{'LD_LIBRARY_PATH'}= join(":", @ld_library_paths,
				$ENV{'LD_LIBRARY_PATH'} ?
				split(':', $ENV{'LD_LIBRARY_PATH'}) : ());
  mtr_debug("LD_LIBRARY_PATH: $ENV{'LD_LIBRARY_PATH'}");

  $ENV{'DYLD_LIBRARY_PATH'}= join(":", @ld_library_paths,
				  $ENV{'DYLD_LIBRARY_PATH'} ?
				  split(':', $ENV{'DYLD_LIBRARY_PATH'}) : ());
  mtr_debug("DYLD_LIBRARY_PATH: $ENV{'DYLD_LIBRARY_PATH'}");

  # The environment variable used for shared libs on AIX
  $ENV{'SHLIB_PATH'}= join(":", @ld_library_paths,
                           $ENV{'SHLIB_PATH'} ?
                           split(':', $ENV{'SHLIB_PATH'}) : ());
  mtr_debug("SHLIB_PATH: $ENV{'SHLIB_PATH'}");

  # The environment variable used for shared libs on hp-ux
  $ENV{'LIBPATH'}= join(":", @ld_library_paths,
                        $ENV{'LIBPATH'} ?
                        split(':', $ENV{'LIBPATH'}) : ());
  mtr_debug("LIBPATH: $ENV{'LIBPATH'}");

  # --------------------------------------------------------------------------
  # Also command lines in .opt files may contain env vars
  # --------------------------------------------------------------------------

  $ENV{'CHARSETSDIR'}=              $path_charsetsdir;
  $ENV{'UMASK'}=              "0660"; # The octal *string*
  $ENV{'UMASK_DIR'}=          "0770"; # The octal *string*
  
  #
  # MySQL tests can produce output in various character sets
  # (especially, ctype_xxx.test). To avoid confusing Perl
  # with output which is incompatible with the current locale
  # settings, we reset the current values of LC_ALL and LC_CTYPE to "C".
  # For details, please see
  # Bug#27636 tests fails if LC_* variables set to *_*.UTF-8
  #
  $ENV{'LC_ALL'}=             "C";
  $ENV{'LC_CTYPE'}=           "C";
  
  $ENV{'LC_COLLATE'}=         "C";
  $ENV{'USE_RUNNING_SERVER'}= $opt_extern;
  $ENV{'MYSQL_TEST_DIR'}=     $glob_mysql_test_dir;
  $ENV{'MYSQLTEST_VARDIR'}=   $opt_vardir;
  $ENV{'MYSQL_TMP_DIR'}=      $opt_tmpdir;
  $ENV{'MASTER_MYSOCK'}=      $master->[0]->{'path_sock'};
  $ENV{'MASTER_MYSOCK1'}=     $master->[1]->{'path_sock'};
  $ENV{'MASTER_MYPORT'}=      $master->[0]->{'port'};
  $ENV{'MASTER_MYPORT1'}=     $master->[1]->{'port'};
  $ENV{'SLAVE_MYSOCK'}=       $slave->[0]->{'path_sock'};
  $ENV{'SLAVE_MYPORT'}=       $slave->[0]->{'port'};
  $ENV{'SLAVE_MYPORT1'}=      $slave->[1]->{'port'};
  $ENV{'SLAVE_MYPORT2'}=      $slave->[2]->{'port'};
  $ENV{'MYSQL_TCP_PORT'}=     $mysqld_variables{'port'};
  $ENV{'DEFAULT_MASTER_PORT'}= $mysqld_variables{'master-port'};

  $ENV{'IM_PATH_SOCK'}=       $instance_manager->{path_sock};
  $ENV{'IM_USERNAME'}=        $instance_manager->{admin_login};
  $ENV{'IM_PASSWORD'}=        $instance_manager->{admin_password};
  $ENV{MTR_BUILD_THREAD}=      $opt_mtr_build_thread;

  $ENV{'EXE_MYSQL'}=          $exe_mysql;


  # ----------------------------------------------------
  # Setup env for NDB
  # ----------------------------------------------------
  if ( ! $opt_skip_ndbcluster )
  {
    $ENV{'NDB_MGM'}=                  $exe_ndb_mgm;

    $ENV{'NDBCLUSTER_PORT'}=          $opt_ndbcluster_port;
    $ENV{'NDBCLUSTER_PORT_SLAVE'}=    $opt_ndbcluster_port_slave;

    $ENV{'NDB_EXTRA_TEST'}=           $opt_ndb_extra_test;

    $ENV{'NDB_BACKUP_DIR'}=           $clusters->[0]->{'data_dir'};
    $ENV{'NDB_DATA_DIR'}=             $clusters->[0]->{'data_dir'};
    $ENV{'NDB_TOOLS_DIR'}=            $path_ndb_tools_dir;
    $ENV{'NDB_TOOLS_OUTPUT'}=         $path_ndb_testrun_log;

    if ( $mysql_version_id >= 50000 )
    {
      $ENV{'NDB_EXAMPLES_DIR'}=         $path_ndb_examples_dir;
      $ENV{'MY_NDB_EXAMPLES_BINARY'}=   $exe_ndb_example;
    }
    $ENV{'NDB_EXAMPLES_OUTPUT'}=      $path_ndb_testrun_log;
  }

  # ----------------------------------------------------
  # Setup env for IM
  # ----------------------------------------------------
  if ( ! $opt_skip_im )
  {
    $ENV{'IM_EXE'}=             $exe_im;
    $ENV{'IM_PATH_PID'}=        $instance_manager->{path_pid};
    $ENV{'IM_PATH_ANGEL_PID'}=  $instance_manager->{path_angel_pid};
    $ENV{'IM_PORT'}=            $instance_manager->{port};
    $ENV{'IM_DEFAULTS_PATH'}=   $instance_manager->{defaults_file};
    $ENV{'IM_PASSWORD_PATH'}=   $instance_manager->{password_file};

    $ENV{'IM_MYSQLD1_SOCK'}=
      $instance_manager->{instances}->[0]->{path_sock};
    $ENV{'IM_MYSQLD1_PORT'}=
      $instance_manager->{instances}->[0]->{port};
    $ENV{'IM_MYSQLD1_PATH_PID'}=
      $instance_manager->{instances}->[0]->{path_pid};
    $ENV{'IM_MYSQLD2_SOCK'}=
      $instance_manager->{instances}->[1]->{path_sock};
    $ENV{'IM_MYSQLD2_PORT'}=
      $instance_manager->{instances}->[1]->{port};
    $ENV{'IM_MYSQLD2_PATH_PID'}=
      $instance_manager->{instances}->[1]->{path_pid};
  }

  # ----------------------------------------------------
  # Setup env so childs can execute mysqlcheck
  # ----------------------------------------------------
  my $cmdline_mysqlcheck=
    mtr_native_path($exe_mysqlcheck) .
    " --no-defaults --debug-check -uroot " .
    "--port=$master->[0]->{'port'} " .
    "--socket=$master->[0]->{'path_sock'} --password=";

  if ( $opt_debug )
  {
    $cmdline_mysqlcheck .=
      " --debug=d:t:A,$path_vardir_trace/log/mysqlcheck.trace";
  }
  $ENV{'MYSQL_CHECK'}=              $cmdline_mysqlcheck;

  # ----------------------------------------------------
  # Setup env to childs can execute myqldump
  # ----------------------------------------------------
  my $cmdline_mysqldump= generate_cmdline_mysqldump($master->[0]);
  my $cmdline_mysqldumpslave= generate_cmdline_mysqldump($slave->[0]);

  if ( $opt_debug )
  {
    $cmdline_mysqldump .=
      " --debug=d:t:A,$path_vardir_trace/log/mysqldump-master.trace";
    $cmdline_mysqldumpslave .=
      " --debug=d:t:A,$path_vardir_trace/log/mysqldump-slave.trace";
  }
  $ENV{'MYSQL_DUMP'}= $cmdline_mysqldump;
  $ENV{'MYSQL_DUMP_SLAVE'}= $cmdline_mysqldumpslave;


  # ----------------------------------------------------
  # Setup env so childs can execute mysqlslap
  # ----------------------------------------------------
  if ( $exe_mysqlslap )
  {
    my $cmdline_mysqlslap=
      mtr_native_path($exe_mysqlslap) .
      " -uroot " .
      "--port=$master->[0]->{'port'} " .
      "--socket=$master->[0]->{'path_sock'} --password= ";

    if ( $opt_debug )
   {
      $cmdline_mysqlslap .=
	" --debug=d:t:A,$path_vardir_trace/log/mysqlslap.trace";
    }
    $ENV{'MYSQL_SLAP'}= $cmdline_mysqlslap;
  }

  # ----------------------------------------------------
  # Setup env so childs can execute mysqlimport
  # ----------------------------------------------------
  my $cmdline_mysqlimport=
    mtr_native_path($exe_mysqlimport) .
    " -uroot --debug-check " .
    "--port=$master->[0]->{'port'} " .
    "--socket=$master->[0]->{'path_sock'} --password=";

  if ( $opt_debug )
  {
    $cmdline_mysqlimport .=
      " --debug=d:t:A,$path_vardir_trace/log/mysqlimport.trace";
  }
  $ENV{'MYSQL_IMPORT'}= $cmdline_mysqlimport;


  # ----------------------------------------------------
  # Setup env so childs can execute mysqlshow
  # ----------------------------------------------------
  my $cmdline_mysqlshow=
    mtr_native_path($exe_mysqlshow) .
    " -uroot --debug-check " .
    "--port=$master->[0]->{'port'} " .
    "--socket=$master->[0]->{'path_sock'} --password=";

  if ( $opt_debug )
  {
    $cmdline_mysqlshow .=
      " --debug=d:t:A,$path_vardir_trace/log/mysqlshow.trace";
  }
  $ENV{'MYSQL_SHOW'}= $cmdline_mysqlshow;

  # ----------------------------------------------------
  # Setup env so childs can execute mysqlbinlog
  # ----------------------------------------------------
  my $cmdline_mysqlbinlog=
    mtr_native_path($exe_mysqlbinlog) .
      " --no-defaults --disable-force-if-open --debug-check";
  if ( !$opt_extern && $mysql_version_id >= 50000 )
  {
    $cmdline_mysqlbinlog .=" --character-sets-dir=$path_charsetsdir";
  }

  if ( $opt_debug )
  {
    $cmdline_mysqlbinlog .=
      " --debug=d:t:A,$path_vardir_trace/log/mysqlbinlog.trace";
  }
  $ENV{'MYSQL_BINLOG'}= $cmdline_mysqlbinlog;

  # ----------------------------------------------------
  # Setup env so childs can execute mysql
  # ----------------------------------------------------
  my $cmdline_mysql=
    mtr_native_path($exe_mysql) .
    " --no-defaults --debug-check --host=localhost  --user=root --password= " .
    "--port=$master->[0]->{'port'} " .
    "--socket=$master->[0]->{'path_sock'} ".
    "--character-sets-dir=$path_charsetsdir";

  $ENV{'MYSQL'}= $cmdline_mysql;

  # ----------------------------------------------------
  # Setup env so childs can execute bug25714
  # ----------------------------------------------------
  $ENV{'MYSQL_BUG25714'}=  $exe_bug25714;

  # ----------------------------------------------------
  # Setup env so childs can execute mysql_client_test
  # ----------------------------------------------------
  $ENV{'MYSQL_CLIENT_TEST'}=  mysql_client_test_arguments();

  # ----------------------------------------------------
  # Setup env so childs can execute mysql_upgrade
  # ----------------------------------------------------
  if ( !$opt_extern && $mysql_version_id >= 50000 )
  {
    $ENV{'MYSQL_UPGRADE'}= mysql_upgrade_arguments();
  }

  # ----------------------------------------------------
  # Setup env so childs can execute mysql_fix_system_tables
  # ----------------------------------------------------
  if ( !$opt_extern && ! $glob_win32 )
  {
    my $cmdline_mysql_fix_system_tables=
      "$exe_mysql_fix_system_tables --no-defaults --host=localhost " .
      "--user=root --password= " .
      "--basedir=$glob_basedir --bindir=$path_client_bindir --verbose " .
      "--port=$master->[0]->{'port'} " .
      "--socket=$master->[0]->{'path_sock'}";
    $ENV{'MYSQL_FIX_SYSTEM_TABLES'}=  $cmdline_mysql_fix_system_tables;

  }
  $ENV{'MYSQL_FIX_PRIVILEGE_TABLES'}=  $file_mysql_fix_privilege_tables;

  # ----------------------------------------------------
  # Setup env so childs can execute my_print_defaults
  # ----------------------------------------------------
  $ENV{'MYSQL_MY_PRINT_DEFAULTS'}= mtr_native_path($exe_my_print_defaults);

  # ----------------------------------------------------
  # Setup env so childs can execute mysqladmin
  # ----------------------------------------------------
  $ENV{'MYSQLADMIN'}= mtr_native_path($exe_mysqladmin);

  # ----------------------------------------------------
  # Setup env so childs can execute perror  
  # ----------------------------------------------------
  $ENV{'MY_PERROR'}= mtr_native_path($exe_perror);

  # ----------------------------------------------------
  # Add the path where mysqld will find udf_example.so
  # ----------------------------------------------------
  $ENV{'UDF_EXAMPLE_LIB'}=
    ($lib_udf_example ? basename($lib_udf_example) : "");
  $ENV{'UDF_EXAMPLE_LIB_OPT'}=
    ($lib_udf_example ? "--plugin_dir=" . dirname($lib_udf_example) : "");

<<<<<<< HEAD
  # ----------------------------------------------------
  # Add the path where mysqld will find ha_example.so
  # ----------------------------------------------------
  $ENV{'EXAMPLE_PLUGIN'}=
    ($lib_example_plugin ? basename($lib_example_plugin) : "");
  $ENV{'EXAMPLE_PLUGIN_OPT'}=
    ($lib_example_plugin ? "--plugin_dir=" . dirname($lib_example_plugin) : "");
=======
  $ENV{'LD_LIBRARY_PATH'}=
    ($lib_udf_example ?  dirname($lib_udf_example) : "") .
      ($ENV{'LD_LIBRARY_PATH'} ? ":$ENV{'LD_LIBRARY_PATH'}" : "");

  # ----------------------------------------------------
  # Setup env so childs can execute myisampack and myisamchk
  # ----------------------------------------------------
  $ENV{'MYISAMCHK'}= mtr_native_path(mtr_exe_exists(
                       vs_config_dirs('storage/myisam', 'myisamchk'),
                       vs_config_dirs('myisam', 'myisamchk'),
                       "$path_client_bindir/myisamchk",
                       "$glob_basedir/storage/myisam/myisamchk",
                       "$glob_basedir/myisam/myisamchk"));
  $ENV{'MYISAMPACK'}= mtr_native_path(mtr_exe_exists(
                        vs_config_dirs('storage/myisam', 'myisampack'),
                        vs_config_dirs('myisam', 'myisampack'),
                        "$path_client_bindir/myisampack",
                        "$glob_basedir/storage/myisam/myisampack",
                        "$glob_basedir/myisam/myisampack"));
>>>>>>> 88552ced

  # ----------------------------------------------------
  # We are nice and report a bit about our settings
  # ----------------------------------------------------
  if (!$opt_extern)
  {
    print "Using MTR_BUILD_THREAD      = $ENV{MTR_BUILD_THREAD}\n";
    print "Using MASTER_MYPORT         = $ENV{MASTER_MYPORT}\n";
    print "Using MASTER_MYPORT1        = $ENV{MASTER_MYPORT1}\n";
    print "Using SLAVE_MYPORT          = $ENV{SLAVE_MYPORT}\n";
    print "Using SLAVE_MYPORT1         = $ENV{SLAVE_MYPORT1}\n";
    print "Using SLAVE_MYPORT2         = $ENV{SLAVE_MYPORT2}\n";
    if ( ! $opt_skip_ndbcluster )
    {
      print "Using NDBCLUSTER_PORT       = $ENV{NDBCLUSTER_PORT}\n";
      if ( ! $opt_skip_ndbcluster_slave )
      {
	print "Using NDBCLUSTER_PORT_SLAVE = $ENV{NDBCLUSTER_PORT_SLAVE}\n";
      }
    }
    if ( ! $opt_skip_im )
    {
      print "Using IM_PORT               = $ENV{IM_PORT}\n";
      print "Using IM_MYSQLD1_PORT       = $ENV{IM_MYSQLD1_PORT}\n";
      print "Using IM_MYSQLD2_PORT       = $ENV{IM_MYSQLD2_PORT}\n";
    }
  }

  # Create an environment variable to make it possible
  # to detect that valgrind is being used from test cases
  $ENV{'VALGRIND_TEST'}= $opt_valgrind;

}


##############################################################################
#
#  If we get a ^C, we try to clean up before termination
#
##############################################################################
# FIXME check restrictions what to do in a signal handler

sub signal_setup () {
  $SIG{INT}= \&handle_int_signal;
}


sub handle_int_signal () {
  $SIG{INT}= 'DEFAULT';         # If we get a ^C again, we die...
  mtr_warning("got INT signal, cleaning up.....");
  stop_all_servers();
  mtr_error("We die from ^C signal from user");
}


##############################################################################
#
#  Handle left overs from previous runs
#
##############################################################################

sub kill_running_servers () {

  if ( $opt_fast or $glob_use_embedded_server )
  {
    # FIXME is embedded server really using PID files?!
    unlink($master->[0]->{'path_pid'});
    unlink($master->[1]->{'path_pid'});
    unlink($slave->[0]->{'path_pid'});
    unlink($slave->[1]->{'path_pid'});
    unlink($slave->[2]->{'path_pid'});
  }
  else
  {
    # Ensure that no old mysqld test servers are running
    # This is different from terminating processes we have
    # started from this run of the script, this is terminating
    # leftovers from previous runs.
    mtr_kill_leftovers();
   }
}

#
# Remove var and any directories in var/ created by previous
# tests
#
sub remove_stale_vardir () {

  mtr_report("Removing Stale Files");

  # Safety!
  mtr_error("No, don't remove the vardir when running with --extern")
    if $opt_extern;

  mtr_verbose("opt_vardir: $opt_vardir");
  if ( $opt_vardir eq $default_vardir )
  {
    #
    # Running with "var" in mysql-test dir
    #
    if ( -l $opt_vardir)
    {
      # var is a symlink

      if ( $opt_mem and readlink($opt_vardir) eq $opt_mem )
      {
	# Remove the directory which the link points at
	mtr_verbose("Removing " . readlink($opt_vardir));
	mtr_rmtree(readlink($opt_vardir));

	# Remove the "var" symlink
	mtr_verbose("unlink($opt_vardir)");
	unlink($opt_vardir);
      }
      elsif ( $opt_mem )
      {
	# Just remove the "var" symlink
	mtr_report("WARNING: Removing '$opt_vardir' symlink it's wrong");

	mtr_verbose("unlink($opt_vardir)");
	unlink($opt_vardir);
      }
      else
      {
	# Some users creates a soft link in mysql-test/var to another area
	# - allow it, but remove all files in it

	mtr_report("WARNING: Using the 'mysql-test/var' symlink");

	# Make sure the directory where it points exist
	mtr_error("The destination for symlink $opt_vardir does not exist")
	  if ! -d readlink($opt_vardir);

	foreach my $bin ( glob("$opt_vardir/*") )
	{
	  mtr_verbose("Removing bin $bin");
	  mtr_rmtree($bin);
	}
      }
    }
    else
    {
      # Remove the entire "var" dir
      mtr_verbose("Removing $opt_vardir/");
      mtr_rmtree("$opt_vardir/");
    }

    if ( $opt_mem )
    {
      # A symlink from var/ to $opt_mem will be set up
      # remove the $opt_mem dir to assure the symlink
      # won't point at an old directory
      mtr_verbose("Removing $opt_mem");
      mtr_rmtree($opt_mem);
    }

  }
  else
  {
    #
    # Running with "var" in some other place
    #

    # Remove the var/ dir in mysql-test dir if any
    # this could be an old symlink that shouldn't be there
    mtr_verbose("Removing $default_vardir");
    mtr_rmtree($default_vardir);

    # Remove the "var" dir
    mtr_verbose("Removing $opt_vardir/");
    mtr_rmtree("$opt_vardir/");
  }
}

#
# Create var and the directories needed in var
#
sub setup_vardir() {
  mtr_report("Creating Directories");

  if ( $opt_vardir eq $default_vardir )
  {
    #
    # Running with "var" in mysql-test dir
    #
    if ( -l $opt_vardir )
    {
      #  it's a symlink

      # Make sure the directory where it points exist
      mtr_error("The destination for symlink $opt_vardir does not exist")
	if ! -d readlink($opt_vardir);
    }
    elsif ( $opt_mem )
    {
      # Runinng with "var" as a link to some "memory" location, normally tmpfs
      mtr_verbose("Creating $opt_mem");
      mkpath($opt_mem);

      mtr_report("Symlinking 'var' to '$opt_mem'");
      symlink($opt_mem, $opt_vardir);
    }
  }

  if ( ! -d $opt_vardir )
  {
    mtr_verbose("Creating $opt_vardir");
    mkpath($opt_vardir);
  }

  # Ensure a proper error message if vardir couldn't be created
  unless ( -d $opt_vardir and -w $opt_vardir )
  {
    mtr_error("Writable 'var' directory is needed, use the " .
	      "'--vardir=<path>' option");
  }

  mkpath("$opt_vardir/log");
  mkpath("$opt_vardir/run");
  mkpath("$opt_vardir/tmp");
  mkpath($opt_tmpdir) if $opt_tmpdir ne "$opt_vardir/tmp";

  # Create new data dirs
  foreach my $data_dir (@data_dir_lst)
  {
    mkpath("$data_dir/mysql");
    mkpath("$data_dir/test");
  }

  # Make a link std_data_ln in var/ that points to std_data
  if ( ! $glob_win32 )
  {
    symlink("$glob_mysql_test_dir/std_data", "$opt_vardir/std_data_ln");
  }
  else
  {
    # on windows, copy all files from std_data into var/std_data_ln
    mkpath("$opt_vardir/std_data_ln");
    opendir(DIR, "$glob_mysql_test_dir/std_data")
      or mtr_error("Can't find the std_data directory: $!");
    for(readdir(DIR)) {
      next if -d "$glob_mysql_test_dir/std_data/$_";
      copy("$glob_mysql_test_dir/std_data/$_", "$opt_vardir/std_data_ln/$_");
    }
    closedir(DIR);
  }

  # Remove old log files
  foreach my $name (glob("r/*.progress r/*.log r/*.warnings"))
  {
    unlink($name);
  }
}


sub  check_running_as_root () {
  # Check if running as root
  # i.e a file can be read regardless what mode we set it to
  my $test_file= "$opt_vardir/test_running_as_root.txt";
  mtr_tofile($test_file, "MySQL");
  chmod(oct("0000"), $test_file);

  my $result="";
  if (open(FILE,"<",$test_file))
  {
    $result= join('', <FILE>);
    close FILE;
  }

  # Some filesystems( for example CIFS) allows reading a file
  # although mode was set to 0000, but in that case a stat on
  # the file will not return 0000
  my $file_mode= (stat($test_file))[2] & 07777;

  $ENV{'MYSQL_TEST_ROOT'}= "NO";
  mtr_verbose("result: $result, file_mode: $file_mode");
  if ($result eq "MySQL" && $file_mode == 0)
  {
    mtr_warning("running this script as _root_ will cause some " .
                "tests to be skipped");
    $ENV{'MYSQL_TEST_ROOT'}= "YES";
  }

  chmod(oct("0755"), $test_file);
  unlink($test_file);

}


sub check_ssl_support ($) {
  my $mysqld_variables= shift;

  if ($opt_skip_ssl || $opt_extern)
  {
    if (!$opt_extern)
    {
      mtr_report("Skipping SSL");
    }
    $opt_ssl_supported= 0;
    $opt_ssl= 0;
    return;
  }

  if ( ! $mysqld_variables->{'ssl'} )
  {
    if ( $opt_ssl)
    {
      mtr_error("Couldn't find support for SSL");
      return;
    }
    mtr_report("Skipping SSL, mysqld not compiled with SSL");
    $opt_ssl_supported= 0;
    $opt_ssl= 0;
    return;
  }
  mtr_report("Setting mysqld to support SSL connections");
  $opt_ssl_supported= 1;
}


sub check_debug_support ($) {
  my $mysqld_variables= shift;

  if ( ! $mysqld_variables->{'debug'} )
  {
    #mtr_report("Binaries are not debug compiled");
    $debug_compiled_binaries= 0;

    if ( $opt_debug )
    {
      mtr_error("Can't use --debug, binaries does not support it");
    }
    return;
  }
  mtr_report("Binaries are debug compiled");
  $debug_compiled_binaries= 1;
}

##############################################################################
#
# Helper function to handle configuration-based subdirectories which Visual
# Studio uses for storing binaries.  If opt_vs_config is set, this returns
# a path based on that setting; if not, it returns paths for the default
# /release/ and /debug/ subdirectories.
#
# $exe can be undefined, if the directory itself will be used
#
###############################################################################

sub vs_config_dirs ($$) {
  my ($path_part, $exe) = @_;

  $exe = "" if not defined $exe;

  if ($opt_vs_config)
  {
    return ("$glob_basedir/$path_part/$opt_vs_config/$exe");
  }

  return ("$glob_basedir/$path_part/release/$exe",
          "$glob_basedir/$path_part/relwithdebinfo/$exe",
          "$glob_basedir/$path_part/debug/$exe");
}

##############################################################################
#
#  Start the ndb cluster
#
##############################################################################

sub check_ndbcluster_support ($) {
  my $mysqld_variables= shift;

  if ($opt_skip_ndbcluster || $opt_extern)
  {
    if (!$opt_extern)
    {
      mtr_report("Skipping ndbcluster");
    }
    $opt_skip_ndbcluster_slave= 1;
    return;
  }

  if ( ! $mysqld_variables->{'ndb-connectstring'} )
  {
    mtr_report("Skipping ndbcluster, mysqld not compiled with ndbcluster");
    $opt_skip_ndbcluster= 1;
    $opt_skip_ndbcluster_slave= 1;
    return;
  }
  $glob_ndbcluster_supported= 1;
  mtr_report("Using ndbcluster when necessary, mysqld supports it");

  if ( $mysql_version_id < 50100 )
  {
    # Slave cluster is not supported until 5.1
    $opt_skip_ndbcluster_slave= 1;

  }

  return;
}


sub ndbcluster_start_install ($) {
  my $cluster= shift;

  mtr_report("Installing $cluster->{'name'} Cluster");

  mkdir($cluster->{'data_dir'});

  # Create a config file from template
  my $ndb_no_ord=512;
  my $ndb_no_attr=2048;
  my $ndb_con_op=105000;
  my $ndb_dmem="80M";
  my $ndb_imem="24M";
  my $ndb_pbmem="32M";
  my $nodes= $cluster->{'nodes'};
  my $ndb_host= "localhost";
  my $ndb_diskless= 0;

  if (!$opt_bench)
  {
    # Use a smaller configuration
    if (  $mysql_version_id < 50100 )
    {
      # 4.1 and 5.0 is using a "larger" --small configuration
      $ndb_no_ord=128;
      $ndb_con_op=10000;
      $ndb_dmem="40M";
      $ndb_imem="12M";
    }
    else
    {
      $ndb_no_ord=32;
      $ndb_con_op=10000;
      $ndb_dmem="20M";
      $ndb_imem="1M";
      $ndb_pbmem="4M";
    }
  }

  my $config_file_template=     "ndb/ndb_config_${nodes}_node.ini";
  my $config_file= "$cluster->{'data_dir'}/config.ini";

  open(IN, $config_file_template)
    or mtr_error("Can't open $config_file_template: $!");
  open(OUT, ">", $config_file)
    or mtr_error("Can't write to $config_file: $!");
  while (<IN>)
  {
    chomp;

    s/CHOOSE_MaxNoOfAttributes/$ndb_no_attr/;
    s/CHOOSE_MaxNoOfOrderedIndexes/$ndb_no_ord/;
    s/CHOOSE_MaxNoOfConcurrentOperations/$ndb_con_op/;
    s/CHOOSE_DataMemory/$ndb_dmem/;
    s/CHOOSE_IndexMemory/$ndb_imem/;
    s/CHOOSE_Diskless/$ndb_diskless/;
    s/CHOOSE_HOSTNAME_.*/$ndb_host/;
    s/CHOOSE_FILESYSTEM/$cluster->{'data_dir'}/;
    s/CHOOSE_PORT_MGM/$cluster->{'port'}/;
    if ( $mysql_version_id < 50000 )
    {
      my $base_port= $cluster->{'port'} + 1;
      s/CHOOSE_PORT_TRANSPORTER/$base_port/;
    }
    s/CHOOSE_DiskPageBufferMemory/$ndb_pbmem/;

    print OUT "$_ \n";
  }
  close OUT;
  close IN;


  # Start cluster with "--initial"

  ndbcluster_start($cluster, "--initial");

  return 0;
}


sub ndbcluster_wait_started($$){
  my $cluster= shift;
  my $ndb_waiter_extra_opt= shift;
  my $path_waiter_log= "$cluster->{'data_dir'}/ndb_waiter.log";
  my $args;

  mtr_init_args(\$args);

  mtr_add_arg($args, "--no-defaults");
  mtr_add_arg($args, "--core");
  mtr_add_arg($args, "--ndb-connectstring=%s", $cluster->{'connect_string'});
  mtr_add_arg($args, "--timeout=60");

  if ($ndb_waiter_extra_opt)
  {
    mtr_add_arg($args, "$ndb_waiter_extra_opt");
  }

  # Start the ndb_waiter which will connect to the ndb_mgmd
  # and poll it for state of the ndbd's, will return when
  # all nodes in the cluster is started
  my $res= mtr_run($exe_ndb_waiter, $args,
		   "", $path_waiter_log, $path_waiter_log, "");
  mtr_verbose("ndbcluster_wait_started, returns: $res") if $res;
  return $res;
}



sub mysqld_wait_started($){
  my $mysqld= shift;

  if (sleep_until_file_created($mysqld->{'path_pid'},
			       $mysqld->{'start_timeout'},
			       $mysqld->{'pid'}) == 0)
  {
    # Failed to wait for pid file
    return 1;
  }

  # Get the "real pid" of the process, it will be used for killing
  # the process in ActiveState's perl on windows
  $mysqld->{'real_pid'}= mtr_get_pid_from_file($mysqld->{'path_pid'});

  return 0;
}


sub ndb_mgmd_wait_started($) {
  my ($cluster)= @_;

  my $retries= 100;
  while (ndbcluster_wait_started($cluster, "--no-contact") and
	 $retries)
  {
    # Millisceond sleep emulated with select
    select(undef, undef, undef, (0.1));

    $retries--;
  }

  return $retries == 0;

}

sub ndb_mgmd_start ($) {
  my $cluster= shift;

  my $args;                             # Arg vector
  my $pid= -1;

  mtr_init_args(\$args);
  mtr_add_arg($args, "--no-defaults");
  mtr_add_arg($args, "--core");
  mtr_add_arg($args, "--nodaemon");
  mtr_add_arg($args, "--config-file=%s", "$cluster->{'data_dir'}/config.ini");


  my $path_ndb_mgmd_log= "$cluster->{'data_dir'}/\l$cluster->{'name'}_ndb_mgmd.log";
  $pid= mtr_spawn($exe_ndb_mgmd, $args, "",
		  $path_ndb_mgmd_log,
		  $path_ndb_mgmd_log,
		  "",
		  { append_log_file => 1 });

  # FIXME Should not be needed
  # Unfortunately the cluster nodes will fail to start
  # if ndb_mgmd has not started properly
  if (ndb_mgmd_wait_started($cluster))
  {
    mtr_error("Failed to wait for start of ndb_mgmd");
  }

  # Remember pid of ndb_mgmd
  $cluster->{'pid'}= $pid;

  mtr_verbose("ndb_mgmd_start, pid: $pid");

  return $pid;
}


sub ndbd_start ($$$) {
  my $cluster= shift;
  my $idx= shift;
  my $extra_args= shift;

  my $args;                             # Arg vector
  my $pid= -1;

  mtr_init_args(\$args);
  mtr_add_arg($args, "--no-defaults");
  mtr_add_arg($args, "--core");
  mtr_add_arg($args, "--ndb-connectstring=%s", "$cluster->{'connect_string'}");
  if ( $mysql_version_id >= 50000)
  {
    mtr_add_arg($args, "--character-sets-dir=%s", "$path_charsetsdir");
  }
  mtr_add_arg($args, "--nodaemon");
  mtr_add_arg($args, "$extra_args");

  my $nodeid= $cluster->{'ndbds'}->[$idx]->{'nodeid'};
  my $path_ndbd_log= "$cluster->{'data_dir'}/ndb_${nodeid}.log";
  $pid= mtr_spawn($exe_ndbd, $args, "",
		  $path_ndbd_log,
		  $path_ndbd_log,
		  "",
		  { append_log_file => 1 });

  # Add pid to list of pids for this cluster
  $cluster->{'ndbds'}->[$idx]->{'pid'}= $pid;

  # Rememeber options used when starting
  $cluster->{'ndbds'}->[$idx]->{'start_extra_args'}= $extra_args;
  $cluster->{'ndbds'}->[$idx]->{'idx'}= $idx;

  mtr_verbose("ndbd_start, pid: $pid");

  return $pid;
}


sub ndbcluster_start ($$) {
  my $cluster= shift;
  my $extra_args= shift;

  mtr_verbose("ndbcluster_start '$cluster->{'name'}'");

  if ( $cluster->{'use_running'} )
  {
    return 0;
  }

  if ( $cluster->{'pid'} )
  {
    mtr_error("Cluster '$cluster->{'name'}' already started");
  }

  ndb_mgmd_start($cluster);

  for ( my $idx= 0; $idx < $cluster->{'nodes'}; $idx++ )
  {
    ndbd_start($cluster, $idx, $extra_args);
  }

  return 0;
}


sub rm_ndbcluster_tables ($) {
  my $dir=       shift;
  foreach my $bin ( glob("$dir/mysql/ndb_apply_status*"),
                    glob("$dir/mysql/ndb_schema*"))
  {
    unlink($bin);
  }
}


##############################################################################
#
#  Run the benchmark suite
#
##############################################################################

sub run_benchmarks ($) {
  my $benchmark=  shift;

  my $args;

  if ( ! $glob_use_embedded_server )
  {
    mysqld_start($master->[0],[],[]);
    if ( ! $master->[0]->{'pid'} )
    {
      mtr_error("Can't start the mysqld server");
    }
  }

  mtr_init_args(\$args);

  mtr_add_arg($args, "--socket=%s", $master->[0]->{'path_sock'});
  mtr_add_arg($args, "--user=%s", $opt_user);

  if ( $opt_small_bench )
  {
    mtr_add_arg($args, "--small-test");
    mtr_add_arg($args, "--small-tables");
  }

  if ( $opt_with_ndbcluster )
  {
    mtr_add_arg($args, "--create-options=TYPE=ndb");
  }

  chdir($glob_mysql_bench_dir)
    or mtr_error("Couldn't chdir to '$glob_mysql_bench_dir': $!");

  if ( ! $benchmark )
  {
    mtr_add_arg($args, "--log");
    mtr_run("$glob_mysql_bench_dir/run-all-tests", $args, "", "", "", "");
    # FIXME check result code?!
  }
  elsif ( -x $benchmark )
  {
    mtr_run("$glob_mysql_bench_dir/$benchmark", $args, "", "", "", "");
    # FIXME check result code?!
  }
  else
  {
    mtr_error("Benchmark $benchmark not found");
  }

  chdir($glob_mysql_test_dir);          # Go back

  if ( ! $glob_use_embedded_server )
  {
    stop_masters();
  }
}


##############################################################################
#
#  Run the tests
#
##############################################################################

sub run_tests () {
  my ($tests)= @_;

  mtr_print_thick_line();

  mtr_timer_start($glob_timers,"suite", 60 * $opt_suite_timeout);

  mtr_report_tests_not_skipped_though_disabled($tests);

  mtr_print_header();

  foreach my $tinfo ( @$tests )
  {
    if (run_testcase_check_skip_test($tinfo))
    {
      next;
    }

    mtr_timer_start($glob_timers,"testcase", 60 * $opt_testcase_timeout);
    run_testcase($tinfo);
    mtr_timer_stop($glob_timers,"testcase");
  }

  mtr_print_line();

  if ( ! $glob_debugger and
       ! $opt_extern and
       ! $glob_use_embedded_server )
  {
    stop_all_servers();
  }

  if ( $opt_gcov )
  {
    gcov_collect(); # collect coverage information
  }
  if ( $opt_gprof )
  {
    gprof_collect(); # collect coverage information
  }

  mtr_report_stats($tests);

  mtr_timer_stop($glob_timers,"suite");
}


##############################################################################
#
#  Initiate the test databases
#
##############################################################################

sub initialize_servers () {

  datadir_list_setup();

  if ( $opt_extern )
  {
    # Running against an already started server, if the specified
    # vardir does not already exist it should be created
    if ( ! -d $opt_vardir )
    {
      mtr_report("Creating '$opt_vardir'");
      setup_vardir();
    }
    else
    {
      mtr_verbose("No need to create '$opt_vardir' it already exists");
    }
  }
  else
  {
    kill_running_servers();

    if ( ! $opt_start_dirty )
    {
      remove_stale_vardir();
      setup_vardir();

      mysql_install_db();
      if ( $opt_force )
      {
	# Save a snapshot of the freshly installed db
	# to make it possible to restore to a known point in time
	save_installed_db();
      }
    }
  }
  check_running_as_root();

  mtr_log_init("$opt_vardir/log/mysql-test-run.log");

}

sub mysql_install_db () {

  install_db('master', $master->[0]->{'path_myddir'});

  if ($max_master_num > 1)
  {
    copy_install_db('master', $master->[1]->{'path_myddir'});
  }

  # Install the number of slave databses needed
  for (my $idx= 0; $idx < $max_slave_num; $idx++)
  {
    copy_install_db("slave".($idx+1), $slave->[$idx]->{'path_myddir'});
  }

  if ( ! $opt_skip_im )
  {
    im_prepare_env($instance_manager);
  }

  my $cluster_started_ok= 1; # Assume it can be started

  my $cluster= $clusters->[0]; # Master cluster
  if ($opt_skip_ndbcluster ||
      $cluster->{'use_running'} ||
      $cluster->{executable_setup_failed})
  {
    # Don't install master cluster
  }
  elsif (ndbcluster_start_install($cluster))
  {
    mtr_warning("Failed to start install of $cluster->{name}");
    $cluster_started_ok= 0;
  }

  $cluster= $clusters->[1]; # Slave cluster
  if ($max_slave_num == 0 ||
      $opt_skip_ndbcluster_slave ||
      $cluster->{'use_running'} ||
      $cluster->{executable_setup_failed})
  {
    # Don't install slave cluster
  }
  elsif (ndbcluster_start_install($cluster))
  {
    mtr_warning("Failed to start install of $cluster->{name}");
    $cluster_started_ok= 0;
  }

  foreach $cluster (@{$clusters})
  {

    next if !$cluster->{'pid'};

    $cluster->{'installed_ok'}= 1; # Assume install suceeds

    if (ndbcluster_wait_started($cluster, ""))
    {
      # failed to install, disable usage and flag that its no ok
      mtr_report("ndbcluster_install of $cluster->{'name'} failed");
      $cluster->{"installed_ok"}= 0;

      $cluster_started_ok= 0;
    }
  }

  if ( ! $cluster_started_ok )
  {
    if ( $opt_force)
    {
      # Continue without cluster
    }
    else
    {
      mtr_error("To continue, re-run with '--force'.");
    }
  }

  return 0;
}


sub copy_install_db ($$) {
  my $type=      shift;
  my $data_dir=  shift;

  mtr_report("Installing \u$type Database");

  # Just copy the installed db from first master
  mtr_copy_dir($master->[0]->{'path_myddir'}, $data_dir);

}


sub install_db ($$) {
  my $type=      shift;
  my $data_dir=  shift;

  mtr_report("Installing \u$type Database");


  my $args;
  mtr_init_args(\$args);
  mtr_add_arg($args, "--no-defaults");
  mtr_add_arg($args, "--bootstrap");
  mtr_add_arg($args, "--basedir=%s", $path_my_basedir);
  mtr_add_arg($args, "--datadir=%s", $data_dir);
  mtr_add_arg($args, "--loose-skip-innodb");
  mtr_add_arg($args, "--loose-skip-ndbcluster");
  mtr_add_arg($args, "--tmpdir=.");
  mtr_add_arg($args, "--core-file");

  if ( $opt_debug )
  {
    mtr_add_arg($args, "--debug=d:t:i:A,%s/log/bootstrap_%s.trace",
		$path_vardir_trace, $type);
  }

  if ( ! $glob_netware )
  {
    mtr_add_arg($args, "--language=%s", $path_language);
    mtr_add_arg($args, "--character-sets-dir=%s", $path_charsetsdir);
  }

  # If DISABLE_GRANT_OPTIONS is defined when the server is compiled (e.g.,
  # configure --disable-grant-options), mysqld will not recognize the
  # --bootstrap or --skip-grant-tables options.  The user can set
  # MYSQLD_BOOTSTRAP to the full path to a mysqld which does accept
  # --bootstrap, to accommodate this.
  my $exe_mysqld_bootstrap = $ENV{'MYSQLD_BOOTSTRAP'} || $exe_mysqld;

  # ----------------------------------------------------------------------
  # export MYSQLD_BOOTSTRAP_CMD variable containing <path>/mysqld <args>
  # ----------------------------------------------------------------------
  $ENV{'MYSQLD_BOOTSTRAP_CMD'}= "$exe_mysqld_bootstrap " . join(" ", @$args);

  # ----------------------------------------------------------------------
  # Create the bootstrap.sql file
  # ----------------------------------------------------------------------
  my $bootstrap_sql_file= "$opt_vardir/tmp/bootstrap.sql";

  # Use the mysql database for system tables
  mtr_tofile($bootstrap_sql_file, "use mysql");

  # Add the offical mysql system tables
  # for a production system
  mtr_appendfile_to_file("$path_sql_dir/mysql_system_tables.sql",
			 $bootstrap_sql_file);

  # Add the mysql system tables initial data
  # for a production system
  mtr_appendfile_to_file("$path_sql_dir/mysql_system_tables_data.sql",
			 $bootstrap_sql_file);

  # Add test data for timezone - this is just a subset, on a real
  # system these tables will be populated either by mysql_tzinfo_to_sql
  # or by downloading the timezone table package from our website
  mtr_appendfile_to_file("$path_sql_dir/mysql_test_data_timezone.sql",
			 $bootstrap_sql_file);

  # Fill help tables, just an empty file when running from bk repo
  # but will be replaced by a real fill_help_tables.sql when
  # building the source dist
  mtr_appendfile_to_file("$path_sql_dir/fill_help_tables.sql",
			 $bootstrap_sql_file);

  # Remove anonymous users
  mtr_tofile($bootstrap_sql_file,
	     "DELETE FROM mysql.user where user= '';");

  # Log bootstrap command
  my $path_bootstrap_log= "$opt_vardir/log/bootstrap.log";
  mtr_tofile($path_bootstrap_log,
	     "$exe_mysqld_bootstrap " . join(" ", @$args) . "\n");


  if ( mtr_run($exe_mysqld_bootstrap, $args, $bootstrap_sql_file,
               $path_bootstrap_log, $path_bootstrap_log,
	       "", { append_log_file => 1 }) != 0 )

  {
    mtr_error("Error executing mysqld --bootstrap\n" .
              "Could not install system database from $bootstrap_sql_file\n" .
	      "see $path_bootstrap_log for errors");
  }
}


sub im_prepare_env($) {
  my $instance_manager = shift;

  im_create_passwd_file($instance_manager);
  im_prepare_data_dir($instance_manager);
}


sub im_create_passwd_file($) {
  my $instance_manager = shift;

  my $pwd_file_path = $instance_manager->{'password_file'};

  mtr_report("Creating IM password file ($pwd_file_path)");

  open(OUT, ">", $pwd_file_path)
    or mtr_error("Can't write to $pwd_file_path: $!");

  print OUT $instance_manager->{'admin_login'}, ":",
        $instance_manager->{'admin_sha1'}, "\n";

  close(OUT);
}


sub im_create_defaults_file($) {
  my $instance_manager = shift;

  my $defaults_file = $instance_manager->{'defaults_file'};

  open(OUT, ">", $defaults_file)
    or mtr_error("Can't write to $defaults_file: $!");

  print OUT <<EOF
[mysql]

[manager]
pid-file            = $instance_manager->{path_pid}
angel-pid-file      = $instance_manager->{path_angel_pid}
socket              = $instance_manager->{path_sock}
port                = $instance_manager->{port}
password-file       = $instance_manager->{password_file}
default-mysqld-path = $exe_mysqld

EOF
;

  foreach my $instance (@{$instance_manager->{'instances'}})
  {
    my $server_id = $instance->{'server_id'};

    print OUT <<EOF
[mysqld$server_id]
socket              = $instance->{path_sock}
pid-file            = $instance->{path_pid}
port                = $instance->{port}
datadir             = $instance->{path_datadir}
log                 = $instance->{path_datadir}/mysqld$server_id.log
log-error           = $instance->{path_datadir}/mysqld$server_id.err.log
log-slow-queries    = $instance->{path_datadir}/mysqld$server_id.slow.log
language            = $path_language
character-sets-dir  = $path_charsetsdir
basedir             = $path_my_basedir
server_id           = $server_id
shutdown-delay      = 10
skip-stack-trace
loose-skip-innodb
loose-skip-ndbcluster
EOF
;
    if ( $mysql_version_id < 50100 )
    {
      print OUT "skip-bdb\n";
    }
    print OUT "nonguarded\n" if $instance->{'nonguarded'};
    if ( $mysql_version_id >= 50100 )
    {
      print OUT "log-output=FILE\n" if $instance->{'old_log_format'};
    }
    print OUT "\n";
  }

  close(OUT);
}


sub im_prepare_data_dir($) {
  my $instance_manager = shift;

  foreach my $instance (@{$instance_manager->{'instances'}})
  {
    copy_install_db(
      'im_mysqld_' . $instance->{'server_id'},
      $instance->{'path_datadir'});
  }
}



#
# Restore snapshot of the installed slave databases
# if the snapshot exists
#
sub restore_slave_databases ($) {
  my ($num_slaves)= @_;

  if ( -d $path_snapshot)
  {
    for (my $idx= 0; $idx < $num_slaves; $idx++)
    {
      my $data_dir= $slave->[$idx]->{'path_myddir'};
      my $name= basename($data_dir);
      mtr_rmtree($data_dir);
      mtr_copy_dir("$path_snapshot/$name", $data_dir);
    }
  }
}


sub run_testcase_check_skip_test($)
{
  my ($tinfo)= @_;

  # ----------------------------------------------------------------------
  # If marked to skip, just print out and return.
  # Note that a test case not marked as 'skip' can still be
  # skipped later, because of the test case itself in cooperation
  # with the mysqltest program tells us so.
  # ----------------------------------------------------------------------

  if ( $tinfo->{'skip'} )
  {
    mtr_report_test_name($tinfo);
    mtr_report_test_skipped($tinfo);
    return 1;
  }

  if ($tinfo->{'ndb_test'})
  {
    foreach my $cluster (@{$clusters})
    {
      # Slave cluster is skipped and thus not
      # installed, no need to perform checks
      last if ($opt_skip_ndbcluster_slave and
	       $cluster->{'name'} eq 'Slave');

      # Using running cluster - no need
      # to check if test should be skipped
      # will be done by test itself
      last if ($cluster->{'use_running'});

      # If test needs this cluster, check binaries was found ok
      if ( $cluster->{'executable_setup_failed'} )
      {
	mtr_report_test_name($tinfo);
	$tinfo->{comment}=
	  "Failed to find cluster binaries";
	mtr_report_test_failed($tinfo);
	return 1;
      }

      # If test needs this cluster, check it was installed ok
      if ( !$cluster->{'installed_ok'} )
      {
	mtr_report_test_name($tinfo);
	$tinfo->{comment}=
	  "Cluster $cluster->{'name'} was not installed ok";
	mtr_report_test_failed($tinfo);
	return 1;
      }

    }
  }

  if ( $tinfo->{'component_id'} eq 'im' )
  {
      # If test needs im, check binaries was found ok
    if ( $instance_manager->{'executable_setup_failed'} )
    {
      mtr_report_test_name($tinfo);
      $tinfo->{comment}=
	"Failed to find MySQL manager binaries";
      mtr_report_test_failed($tinfo);
      return 1;
    }
  }

  return 0;
}


sub do_before_run_mysqltest($)
{
  my $tinfo= shift;

  # Remove old files produced by mysqltest
  my $base_file= mtr_match_extension($tinfo->{'result_file'},
				    "result"); # Trim extension
  unlink("$base_file.reject");
  unlink("$base_file.progress");
  unlink("$base_file.log");
  unlink("$base_file.warnings");

  if (!$opt_extern)
  {
    if ( $mysql_version_id < 50000 ) {
      # Set environment variable NDB_STATUS_OK to 1
      # if script decided to run mysqltest cluster _is_ installed ok
      $ENV{'NDB_STATUS_OK'} = "1";
    } elsif ( $mysql_version_id < 50100 ) {
      # Set environment variable NDB_STATUS_OK to YES
      # if script decided to run mysqltest cluster _is_ installed ok
      $ENV{'NDB_STATUS_OK'} = "YES";
    }
  }
}

sub do_after_run_mysqltest($)
{
  my $tinfo= shift;

  # Save info from this testcase run to mysqltest.log
  mtr_appendfile_to_file($path_current_test_log, $path_mysqltest_log)
    if -f $path_current_test_log;
  mtr_appendfile_to_file($path_timefile, $path_mysqltest_log)
    if -f $path_timefile;
}


sub run_testcase_mark_logs($$)
{
  my ($tinfo, $log_msg)= @_;

  # Write a marker to all log files

  # The file indicating current test name
  mtr_tonewfile($path_current_test_log, $log_msg);

  # each mysqld's .err file
  foreach my $mysqld (@{$master}, @{$slave})
  {
    mtr_tofile($mysqld->{path_myerr}, $log_msg);
  }

  if ( $tinfo->{'component_id'} eq 'im')
  {
    mtr_tofile($instance_manager->{path_err}, $log_msg);
    mtr_tofile($instance_manager->{path_log}, $log_msg);
  }

  # ndbcluster log file
  mtr_tofile($path_ndb_testrun_log, $log_msg);

}

sub find_testcase_skipped_reason($)
{
  my ($tinfo)= @_;

  # Set default message
  $tinfo->{'comment'}= "Detected by testcase(no log file)";

  # Open mysqltest-time(the mysqltest log file)
  my $F= IO::File->new($path_timefile)
    or return;
  my $reason;

  while ( my $line= <$F> )
  {
    # Look for "reason: <reason for skipping test>"
    if ( $line =~ /reason: (.*)/ )
    {
      $reason= $1;
    }
  }

  if ( ! $reason )
  {
    mtr_warning("Could not find reason for skipping test in $path_timefile");
    $reason= "Detected by testcase(reason unknown) ";
  }
  $tinfo->{'comment'}= $reason;
}


##############################################################################
#
#  Run a single test case
#
##############################################################################

# When we get here, we have already filtered out test cases that doesn't
# apply to the current setup, for example if we use a running server, test
# cases that restart the server are dropped. So this function should mostly
# be about doing things, not a lot of logic.

# We don't start and kill the servers for each testcase. But some
# testcases needs a restart, because they specify options to start
# mysqld with. After that testcase, we need to restart again, to set
# back the normal options.

sub run_testcase ($) {
  my $tinfo=  shift;

  # -------------------------------------------------------
  # Init variables that can change between each test case
  # -------------------------------------------------------

  $ENV{'TZ'}= $tinfo->{'timezone'};
  mtr_verbose("Setting timezone: $tinfo->{'timezone'}");

  my $master_restart= run_testcase_need_master_restart($tinfo);
  my $slave_restart= run_testcase_need_slave_restart($tinfo);

  if ($master_restart or $slave_restart)
  {
    # Can't restart a running server that may be in use
    if ( $opt_extern )
    {
      mtr_report_test_name($tinfo);
      $tinfo->{comment}= "Can't restart a running server";
      mtr_report_test_skipped($tinfo);
      return;
    }

    run_testcase_stop_servers($tinfo, $master_restart, $slave_restart);
  }

  # Write to all log files to indicate start of testcase
  run_testcase_mark_logs($tinfo, "CURRENT_TEST: $tinfo->{name}\n");

  my $died= mtr_record_dead_children();
  if ($died or $master_restart or $slave_restart)
  {
    if (run_testcase_start_servers($tinfo))
    {
      mtr_report_test_name($tinfo);
      report_failure_and_restart($tinfo);
      return 1;
    }
  }
  elsif ($glob_use_embedded_server)
  {
    run_master_init_script($tinfo);
  }

  # ----------------------------------------------------------------------
  # If --start-and-exit or --start-dirty given, stop here to let user manually
  # run tests
  # ----------------------------------------------------------------------
  if ( $opt_start_and_exit or $opt_start_dirty )
  {
    mtr_timer_stop_all($glob_timers);
    mtr_report("\nServers started, exiting");
    exit(0);
  }

  {
    do_before_run_mysqltest($tinfo);

    my $res= run_mysqltest($tinfo);
    mtr_report_test_name($tinfo);

    do_after_run_mysqltest($tinfo);

    if ( $res == 0 )
    {
      mtr_report_test_passed($tinfo);
    }
    elsif ( $res == 62 )
    {
      # Testcase itself tell us to skip this one

      # Try to get reason from mysqltest.log
      find_testcase_skipped_reason($tinfo);
      mtr_report_test_skipped($tinfo);
    }
    elsif ( $res == 63 )
    {
      $tinfo->{'timeout'}= 1;           # Mark as timeout
      report_failure_and_restart($tinfo);
    }
    elsif ( $res == 1 )
    {
      # Test case failure reported by mysqltest
      report_failure_and_restart($tinfo);
    }
    else
    {
      # mysqltest failed, probably crashed
      $tinfo->{comment}=
	"mysqltest returned unexpected code $res, it has probably crashed";
      report_failure_and_restart($tinfo);
    }
  }

  # Remove the file that mysqltest writes info to
  unlink($path_timefile);

  # ----------------------------------------------------------------------
  # Stop Instance Manager if we are processing an IM-test case.
  # ----------------------------------------------------------------------
  if ( $tinfo->{'component_id'} eq 'im' and
       !mtr_im_stop($instance_manager, $tinfo->{'name'}))
  {
    mtr_error("Failed to stop Instance Manager.")
  }
}


#
# Save a snapshot of the installed test db(s)
# I.e take a snapshot of the var/ dir
#
sub save_installed_db () {

  mtr_report("Saving snapshot of installed databases");
  mtr_rmtree($path_snapshot);

  foreach my $data_dir (@data_dir_lst)
  {
    my $name= basename($data_dir);
    mtr_copy_dir("$data_dir", "$path_snapshot/$name");
  }
}


#
# Save any interesting files in the data_dir
# before the data dir is removed.
#
sub save_files_before_restore($$) {
  my $test_name= shift;
  my $data_dir= shift;
  my $save_name= "$opt_vardir/log/$test_name";

  # Look for core files
  foreach my $core_file ( glob("$data_dir/core*") )
  {
    last if $opt_max_save_core > 0 && $num_saved_cores >= $opt_max_save_core;
    my $core_name= basename($core_file);
    mtr_report("Saving $core_name");
    mkdir($save_name) if ! -d $save_name;
    rename("$core_file", "$save_name/$core_name");
    ++$num_saved_cores;
  }
}


#
# Restore snapshot of the installed test db(s)
# if the snapshot exists
#
sub restore_installed_db ($) {
  my $test_name= shift;

  if ( -d $path_snapshot)
  {
    mtr_report("Restoring snapshot of databases");

    foreach my $data_dir (@data_dir_lst)
    {
      my $name= basename($data_dir);
      save_files_before_restore($test_name, $data_dir);
      mtr_rmtree("$data_dir");
      mtr_copy_dir("$path_snapshot/$name", "$data_dir");
    }

    # Remove the ndb_*_fs dirs for all ndbd nodes
    # forcing a clean start of ndb
    foreach my $cluster (@{$clusters})
    {
      foreach my $ndbd (@{$cluster->{'ndbds'}})
      {
	mtr_rmtree("$ndbd->{'path_fs'}" );
      }
    }
  }
  else
  {
    # No snapshot existed
    mtr_error("No snapshot existed");
  }
}

sub report_failure_and_restart ($) {
  my $tinfo= shift;

  mtr_report_test_failed($tinfo);
  print "\n";
  if ( $opt_force )
  {
    # Stop all servers that are known to be running
    stop_all_servers();

    # Restore the snapshot of the installed test db
    restore_installed_db($tinfo->{'name'});
    mtr_report("Resuming Tests\n");
    return;
  }

  my $test_mode= join(" ", @::glob_test_mode) || "default";
  mtr_report("Aborting: $tinfo->{'name'} failed in $test_mode mode. ");
  mtr_report("To continue, re-run with '--force'.");
  if ( ! $glob_debugger and
       ! $opt_extern and
       ! $glob_use_embedded_server )
  {
    stop_all_servers();
  }
  mtr_exit(1);

}


sub run_master_init_script ($) {
  my ($tinfo)= @_;
  my $init_script= $tinfo->{'master_sh'};

  # Run master initialization shell script if one exists
  if ( $init_script )
  {
    my $ret= mtr_run("/bin/sh", [$init_script], "", "", "", "");
    if ( $ret != 0 )
    {
      # FIXME rewrite those scripts to return 0 if successful
      # mtr_warning("$init_script exited with code $ret");
    }
  }
}


##############################################################################
#
#  Start and stop servers
#
##############################################################################


sub do_before_start_master ($) {
  my ($tinfo)= @_;

  my $tname= $tinfo->{'name'};

  # FIXME what about second master.....

  # Don't delete anything if starting dirty
  return if ($opt_start_dirty);

  foreach my $bin ( glob("$opt_vardir/log/master*-bin*") )
  {
    unlink($bin);
  }

  # FIXME only remove the ones that are tied to this master
  # Remove old master.info and relay-log.info files
  unlink("$master->[0]->{'path_myddir'}/master.info");
  unlink("$master->[0]->{'path_myddir'}/relay-log.info");
  unlink("$master->[1]->{'path_myddir'}/master.info");
  unlink("$master->[1]->{'path_myddir'}/relay-log.info");

  run_master_init_script($tinfo);
}


sub do_before_start_slave ($) {
  my ($tinfo)= @_;

  my $tname= $tinfo->{'name'};
  my $init_script= $tinfo->{'master_sh'};

  # Don't delete anything if starting dirty
  return if ($opt_start_dirty);

  foreach my $bin ( glob("$opt_vardir/log/slave*-bin*") )
  {
    unlink($bin);
  }

  unlink("$slave->[0]->{'path_myddir'}/master.info");
  unlink("$slave->[0]->{'path_myddir'}/relay-log.info");

  # Run slave initialization shell script if one exists
  if ( $init_script )
  {
    my $ret= mtr_run("/bin/sh", [$init_script], "", "", "", "");
    if ( $ret != 0 )
    {
      # FIXME rewrite those scripts to return 0 if successful
      # mtr_warning("$init_script exited with code $ret");
    }
  }

  foreach my $bin ( glob("$slave->[0]->{'path_myddir'}/log.*") )
  {
    unlink($bin);
  }
}


sub mysqld_arguments ($$$$) {
  my $args=              shift;
  my $mysqld=            shift;
  my $extra_opt=         shift;
  my $slave_master_info= shift;

  my $idx= $mysqld->{'idx'};
  my $sidx= "";                 # Index as string, 0 is empty string
  if ( $idx> 0 )
  {
    $sidx= $idx;
  }

  my $prefix= "";               # If mysqltest server arg
  if ( $glob_use_embedded_server )
  {
    $prefix= "--server-arg=";
  }

  mtr_add_arg($args, "%s--no-defaults", $prefix);

  mtr_add_arg($args, "%s--basedir=%s", $prefix, $path_my_basedir);
  mtr_add_arg($args, "%s--character-sets-dir=%s", $prefix, $path_charsetsdir);

  if ( $mysql_version_id >= 50036)
  {
    # By default, prevent the started mysqld to access files outside of vardir
    mtr_add_arg($args, "%s--secure-file-priv=%s", $prefix, $opt_vardir);
  }

  if ( $mysql_version_id >= 50000 )
  {
    mtr_add_arg($args, "%s--log-bin-trust-function-creators", $prefix);
  }

  mtr_add_arg($args, "%s--default-character-set=latin1", $prefix);
  mtr_add_arg($args, "%s--language=%s", $prefix, $path_language);
  mtr_add_arg($args, "%s--tmpdir=$opt_tmpdir", $prefix);

  # Increase default connect_timeout to avoid intermittent
  # disconnects when test servers are put under load
  # see BUG#28359
  mtr_add_arg($args, "%s--connect-timeout=60", $prefix);

  # When mysqld is run by a root user(euid is 0), it will fail
  # to start unless we specify what user to run as. If not running
  # as root it will be ignored, see BUG#30630
  my $euid= $>;
  if (!$glob_win32 and $euid == 0 and
      grep(/^--user/, @$extra_opt, @opt_extra_mysqld_opt) == 0) {
    mtr_add_arg($args, "%s--user=root");
  }

  if ( $opt_valgrind_mysqld )
  {
    mtr_add_arg($args, "%s--skip-safemalloc", $prefix);

    if ( $mysql_version_id < 50100 )
    {
      mtr_add_arg($args, "%s--skip-bdb", $prefix);
    }
  }

  mtr_add_arg($args, "%s--pid-file=%s", $prefix,
	      $mysqld->{'path_pid'});

  mtr_add_arg($args, "%s--port=%d", $prefix,
                $mysqld->{'port'});

  mtr_add_arg($args, "%s--socket=%s", $prefix,
	      $mysqld->{'path_sock'});

  mtr_add_arg($args, "%s--datadir=%s", $prefix,
	      $mysqld->{'path_myddir'});


  if ( $mysql_version_id >= 50106 )
  {
    # Turn on logging to bothe tables and file
    mtr_add_arg($args, "%s--log-output=table,file", $prefix);
  }

  my $log_base_path= "$opt_vardir/log/$mysqld->{'type'}$sidx";
  mtr_add_arg($args, "%s--log=%s.log", $prefix, $log_base_path);
  mtr_add_arg($args,
	      "%s--log-slow-queries=%s-slow.log", $prefix, $log_base_path);

  # Check if "extra_opt" contains --skip-log-bin
  my $skip_binlog= grep(/^--skip-log-bin/, @$extra_opt, @opt_extra_mysqld_opt);
  if ( $mysqld->{'type'} eq 'master' )
  {
    if (! ($opt_skip_master_binlog || $skip_binlog) )
    {
      mtr_add_arg($args, "%s--log-bin=%s/log/master-bin%s", $prefix,
                  $opt_vardir, $sidx);
    }

    mtr_add_arg($args, "%s--server-id=%d", $prefix,
	       $idx > 0 ? $idx + 101 : 1);

    mtr_add_arg($args, "%s--loose-innodb_data_file_path=ibdata1:10M:autoextend",
		$prefix);

    mtr_add_arg($args, "%s--local-infile", $prefix);

    if ( $idx > 0 or !$use_innodb)
    {
      mtr_add_arg($args, "%s--loose-skip-innodb", $prefix);
    }

    my $cluster= $clusters->[$mysqld->{'cluster'}];
    if ( $cluster->{'pid'} ||           # Cluster is started
	 $cluster->{'use_running'} )    # Using running cluster
    {
      mtr_add_arg($args, "%s--ndbcluster", $prefix);
      mtr_add_arg($args, "%s--ndb-connectstring=%s", $prefix,
		  $cluster->{'connect_string'});
      if ( $mysql_version_id >= 50100 )
      {
	mtr_add_arg($args, "%s--ndb-extra-logging", $prefix);
      }
    }
    else
    {
      mtr_add_arg($args, "%s--loose-skip-ndbcluster", $prefix);
    }
  }
  else
  {
    mtr_error("unknown mysqld type")
      unless $mysqld->{'type'} eq 'slave';

    mtr_add_arg($args, "%s--init-rpl-role=slave", $prefix);
    if (! ( $opt_skip_slave_binlog || $skip_binlog ))
    {
      mtr_add_arg($args, "%s--log-bin=%s/log/slave%s-bin", $prefix,
                  $opt_vardir, $sidx); # FIXME use own dir for binlogs
      mtr_add_arg($args, "%s--log-slave-updates", $prefix);
    }

    mtr_add_arg($args, "%s--master-retry-count=10", $prefix);

    mtr_add_arg($args, "%s--relay-log=%s/log/slave%s-relay-bin", $prefix,
                $opt_vardir, $sidx);
    mtr_add_arg($args, "%s--report-host=127.0.0.1", $prefix);
    mtr_add_arg($args, "%s--report-port=%d", $prefix,
                $mysqld->{'port'});
    mtr_add_arg($args, "%s--report-user=root", $prefix);
    mtr_add_arg($args, "%s--loose-skip-innodb", $prefix);
    mtr_add_arg($args, "%s--skip-slave-start", $prefix);

    # Directory where slaves find the dumps generated by "load data"
    # on the server. The path need to have constant length otherwise
    # test results will vary, thus a relative path is used.
    my $slave_load_path= "../tmp";
    mtr_add_arg($args, "%s--slave-load-tmpdir=%s", $prefix,
                $slave_load_path);
    mtr_add_arg($args, "%s--set-variable=slave_net_timeout=10", $prefix);

    if ( @$slave_master_info )
    {
      foreach my $arg ( @$slave_master_info )
      {
        mtr_add_arg($args, "%s%s", $prefix, $arg);
      }
    }
    else
    {
      if ($mysql_version_id < 50200)
      {
        mtr_add_arg($args, "%s--master-user=root", $prefix);
        mtr_add_arg($args, "%s--master-connect-retry=1", $prefix);
        mtr_add_arg($args, "%s--master-host=127.0.0.1", $prefix);
        mtr_add_arg($args, "%s--master-password=", $prefix);
        mtr_add_arg($args, "%s--master-port=%d", $prefix,
    	            $master->[0]->{'port'}); # First master
      }
      my $slave_server_id=  2 + $idx;
      my $slave_rpl_rank= $slave_server_id;
      mtr_add_arg($args, "%s--server-id=%d", $prefix, $slave_server_id);
      mtr_add_arg($args, "%s--rpl-recovery-rank=%d", $prefix, $slave_rpl_rank);
    }

    my $cluster= $clusters->[$mysqld->{'cluster'}];
    if ( $cluster->{'pid'} ||         # Slave cluster is started
	 $cluster->{'use_running'} )  # Using running slave cluster
    {
      mtr_add_arg($args, "%s--ndbcluster", $prefix);
      mtr_add_arg($args, "%s--ndb-connectstring=%s", $prefix,
		  $cluster->{'connect_string'});

      if ( $mysql_version_id >= 50100 )
      {
	mtr_add_arg($args, "%s--ndb-extra-logging", $prefix);
      }
    }
    else
    {
      mtr_add_arg($args, "%s--loose-skip-ndbcluster", $prefix);
    }

  } # end slave

  if ( $opt_debug )
  {
    mtr_add_arg($args, "%s--debug=d:t:i:A,%s/log/%s%s.trace",
		$prefix, $path_vardir_trace, $mysqld->{'type'}, $sidx);
  }

  mtr_add_arg($args, "%s--key_buffer_size=1M", $prefix);
  mtr_add_arg($args, "%s--sort_buffer=256K", $prefix);
  mtr_add_arg($args, "%s--max_heap_table_size=1M", $prefix);

  if ( $opt_ssl_supported )
  {
    mtr_add_arg($args, "%s--ssl-ca=%s/std_data/cacert.pem", $prefix,
                $glob_mysql_test_dir);
    mtr_add_arg($args, "%s--ssl-cert=%s/std_data/server-cert.pem", $prefix,
                $glob_mysql_test_dir);
    mtr_add_arg($args, "%s--ssl-key=%s/std_data/server-key.pem", $prefix,
                $glob_mysql_test_dir);
  }

  if ( $opt_warnings )
  {
    mtr_add_arg($args, "%s--log-warnings", $prefix);
  }

  # Indicate to "mysqld" it will be debugged in debugger
  if ( $glob_debugger )
  {
    mtr_add_arg($args, "%s--gdb", $prefix);
  }

  my $found_skip_core= 0;
  foreach my $arg ( @opt_extra_mysqld_opt, @$extra_opt )
  {
    # Allow --skip-core-file to be set in <testname>-[master|slave].opt file
    if ($arg eq "--skip-core-file")
    {
      $found_skip_core= 1;
    }
    elsif ($skip_binlog and mtr_match_prefix($arg, "--binlog-format"))
    {
      ; # Dont add --binlog-format when running without binlog
    }
    else
    {
      mtr_add_arg($args, "%s%s", $prefix, $arg);
    }
  }
  if ( !$found_skip_core )
  {
    mtr_add_arg($args, "%s%s", $prefix, "--core-file");
  }

  if ( $opt_bench )
  {
    mtr_add_arg($args, "%s--rpl-recovery-rank=1", $prefix);
    mtr_add_arg($args, "%s--init-rpl-role=master", $prefix);
  }
  elsif ( $mysqld->{'type'} eq 'master' )
  {
    mtr_add_arg($args, "%s--open-files-limit=1024", $prefix);
  }

  return $args;
}


##############################################################################
#
#  Start mysqld and return the PID
#
##############################################################################

sub mysqld_start ($$$) {
  my $mysqld=            shift;
  my $extra_opt=         shift;
  my $slave_master_info= shift;

  my $args;                             # Arg vector
  my $exe;
  my $pid= -1;
  my $wait_for_pid_file= 1;

  my $type= $mysqld->{'type'};
  my $idx= $mysqld->{'idx'};

  mtr_error("Internal error: mysqld should never be started for embedded")
    if $glob_use_embedded_server;

  if ( $type eq 'master' )
  {
    $exe= $exe_master_mysqld;
  }
  elsif ( $type eq 'slave' )
  {
    $exe= $exe_slave_mysqld;
  }
  else
  {
    mtr_error("Unknown 'type' \"$type\" passed to mysqld_start");
  }

  mtr_init_args(\$args);

  if ( $opt_valgrind_mysqld )
  {
    valgrind_arguments($args, \$exe);
  }

  mysqld_arguments($args,$mysqld,$extra_opt,$slave_master_info);

  if ( $opt_gdb || $opt_manual_gdb)
  {
    gdb_arguments(\$args, \$exe, "$type"."_$idx");
  }
  elsif ( $opt_ddd || $opt_manual_ddd )
  {
    ddd_arguments(\$args, \$exe, "$type"."_$idx");
  }
  elsif ( $opt_debugger )
  {
    debugger_arguments(\$args, \$exe, "$type"."_$idx");
  }
  elsif ( $opt_manual_debug )
  {
     print "\nStart $type in your debugger\n" .
           "dir: $glob_mysql_test_dir\n" .
           "exe: $exe\n" .
	   "args:  " . join(" ", @$args)  . "\n\n" .
	   "Waiting ....\n";

     # Indicate the exe should not be started
    $exe= undef;
  }
  else
  {
    # Default to not wait until pid file has been created
    $wait_for_pid_file= 0;
  }

  # Remove the pidfile
  unlink($mysqld->{'path_pid'});

  if ( defined $exe )
  {
    $pid= mtr_spawn($exe, $args, "",
		    $mysqld->{'path_myerr'},
		    $mysqld->{'path_myerr'},
		    "",
		    { append_log_file => 1 });
  }


  if ( $wait_for_pid_file && !sleep_until_file_created($mysqld->{'path_pid'},
						       $mysqld->{'start_timeout'},
						       $pid))
  {

    mtr_error("Failed to start mysqld $mysqld->{'type'}");
  }


  # Remember pid of the started process
  $mysqld->{'pid'}= $pid;

  # Remember options used when starting
  $mysqld->{'start_opts'}= $extra_opt;
  $mysqld->{'start_slave_master_info'}= $slave_master_info;

  mtr_verbose("mysqld pid: $pid");
  return $pid;
}


sub stop_all_servers () {

  mtr_report("Stopping All Servers");

  if ( ! $opt_skip_im )
  {
    mtr_report("Shutting-down Instance Manager");
    unless (mtr_im_stop($instance_manager, "stop_all_servers"))
    {
      mtr_error("Failed to stop Instance Manager.")
    }
  }

  my %admin_pids; # hash of admin processes that requests shutdown
  my @kill_pids;  # list of processes to shutdown/kill
  my $pid;

  # Start shutdown of all started masters
  foreach my $mysqld (@{$slave}, @{$master})
  {
    if ( $mysqld->{'pid'} )
    {
      $pid= mtr_mysqladmin_start($mysqld, "shutdown", 70);
      $admin_pids{$pid}= 1;

      push(@kill_pids,{
		       pid      => $mysqld->{'pid'},
                       real_pid => $mysqld->{'real_pid'},
		       pidfile  => $mysqld->{'path_pid'},
		       sockfile => $mysqld->{'path_sock'},
		       port     => $mysqld->{'port'},
                       errfile  => $mysqld->{'path_myerr'},
		      });

      $mysqld->{'pid'}= 0; # Assume we are done with it
    }
  }

  # Start shutdown of clusters
  foreach my $cluster (@{$clusters})
  {
    if ( $cluster->{'pid'} )
    {
      $pid= mtr_ndbmgm_start($cluster, "shutdown");
      $admin_pids{$pid}= 1;

      push(@kill_pids,{
		       pid      => $cluster->{'pid'},
		       pidfile  => $cluster->{'path_pid'}
		      });

      $cluster->{'pid'}= 0; # Assume we are done with it

      foreach my $ndbd (@{$cluster->{'ndbds'}})
      {
        if ( $ndbd->{'pid'} )
	{
	  push(@kill_pids,{
			   pid      => $ndbd->{'pid'},
			   pidfile  => $ndbd->{'path_pid'},
			  });
	  $ndbd->{'pid'}= 0;
	}
      }
    }
  }

  # Wait blocking until all shutdown processes has completed
  mtr_wait_blocking(\%admin_pids);

  # Make sure that process has shutdown else try to kill them
  mtr_check_stop_servers(\@kill_pids);

  foreach my $mysqld (@{$master}, @{$slave})
  {
    rm_ndbcluster_tables($mysqld->{'path_myddir'});
  }
}


sub run_testcase_need_master_restart($)
{
  my ($tinfo)= @_;

  # We try to find out if we are to restart the master(s)
  my $do_restart= 0;          # Assumes we don't have to

  if ( $glob_use_embedded_server )
  {
    mtr_verbose("Never start or restart for embedded server");
    return $do_restart;
  }
  elsif ( $tinfo->{'master_sh'} )
  {
    $do_restart= 1;           # Always restart if script to run
    mtr_verbose("Restart master: Always restart if script to run");
  }
  if ( $tinfo->{'force_restart'} )
  {
    $do_restart= 1; # Always restart if --force-restart in -opt file
    mtr_verbose("Restart master: Restart forced with --force-restart");
  }
  elsif ( ! $opt_skip_ndbcluster and
	  !$tinfo->{'ndb_test'} and
	  $clusters->[0]->{'pid'} != 0 )
  {
    $do_restart= 1;           # Restart without cluster
    mtr_verbose("Restart master: Test does not need cluster");
  }
  elsif ( ! $opt_skip_ndbcluster and
	  $tinfo->{'ndb_test'} and
	  $clusters->[0]->{'pid'} == 0 )
  {
    $do_restart= 1;           # Restart with cluster
    mtr_verbose("Restart master: Test need cluster");
  }
  elsif( $tinfo->{'component_id'} eq 'im' )
  {
    $do_restart= 1;
    mtr_verbose("Restart master: Always restart for im tests");
  }
  elsif ( $master->[0]->{'running_master_options'} and
	  $master->[0]->{'running_master_options'}->{'timezone'} ne
	  $tinfo->{'timezone'})
  {
    $do_restart= 1;
    mtr_verbose("Restart master: Different timezone");
  }
  # Check that running master was started with same options
  # as the current test requires
  elsif (! mtr_same_opts($master->[0]->{'start_opts'},
                         $tinfo->{'master_opt'}) )
  {
    $do_restart= 1;
    mtr_verbose("Restart master: running with different options '" .
	       join(" ", @{$tinfo->{'master_opt'}}) . "' != '" .
		join(" ", @{$master->[0]->{'start_opts'}}) . "'" );
  }
  elsif( ! $master->[0]->{'pid'} )
  {
    if ( $opt_extern )
    {
      $do_restart= 0;
      mtr_verbose("No restart: using extern master");
    }
    else
    {
      $do_restart= 1;
      mtr_verbose("Restart master: master is not started");
    }
  }
  return $do_restart;
}

sub run_testcase_need_slave_restart($)
{
  my ($tinfo)= @_;

  # We try to find out if we are to restart the slaves
  my $do_slave_restart= 0;     # Assumes we don't have to

  if ( $glob_use_embedded_server )
  {
    mtr_verbose("Never start or restart for embedded server");
    return $do_slave_restart;
  }
  elsif ( $max_slave_num == 0)
  {
    mtr_verbose("Skip slave restart: No testcase use slaves");
  }
  else
  {

    # Check if any slave is currently started
    my $any_slave_started= 0;
    foreach my $mysqld (@{$slave})
    {
      if ( $mysqld->{'pid'} )
      {
	$any_slave_started= 1;
	last;
      }
    }

    if ($any_slave_started)
    {
      mtr_verbose("Restart slave: Slave is started, always restart");
      $do_slave_restart= 1;
    }
    elsif ( $tinfo->{'slave_num'} )
    {
      mtr_verbose("Restart slave: Test need slave");
      $do_slave_restart= 1;
    }
  }

  return $do_slave_restart;

}

# ----------------------------------------------------------------------
# If not using a running servers we may need to stop and restart.
# We restart in the case we have initiation scripts, server options
# etc to run. But we also restart again after the test first restart
# and test is run, to get back to normal server settings.
#
# To make the code a bit more clean, we actually only stop servers
# here, and mark this to be done. Then a generic "start" part will
# start up the needed servers again.
# ----------------------------------------------------------------------

sub run_testcase_stop_servers($$$) {
  my ($tinfo, $do_restart, $do_slave_restart)= @_;
  my $pid;
  my %admin_pids; # hash of admin processes that requests shutdown
  my @kill_pids;  # list of processes to shutdown/kill

  # Remember if we restarted for this test case (count restarts)
  $tinfo->{'restarted'}= $do_restart;

  if ( $do_restart )
  {
    delete $master->[0]->{'running_master_options'}; # Forget history

    # Start shutdown of all started masters
    foreach my $mysqld (@{$master})
    {
      if ( $mysqld->{'pid'} )
      {
	$pid= mtr_mysqladmin_start($mysqld, "shutdown", 20);

	$admin_pids{$pid}= 1;

	push(@kill_pids,{
			 pid      => $mysqld->{'pid'},
			 real_pid => $mysqld->{'real_pid'},
			 pidfile  => $mysqld->{'path_pid'},
			 sockfile => $mysqld->{'path_sock'},
			 port     => $mysqld->{'port'},
			 errfile   => $mysqld->{'path_myerr'},
			});

	$mysqld->{'pid'}= 0; # Assume we are done with it
      }
    }

    # Start shutdown of master cluster
    my $cluster= $clusters->[0];
    if ( $cluster->{'pid'} )
    {
      $pid= mtr_ndbmgm_start($cluster, "shutdown");
      $admin_pids{$pid}= 1;

      push(@kill_pids,{
		       pid      => $cluster->{'pid'},
		       pidfile  => $cluster->{'path_pid'}
		      });

      $cluster->{'pid'}= 0; # Assume we are done with it

      foreach my $ndbd (@{$cluster->{'ndbds'}})
      {
	push(@kill_pids,{
			 pid      => $ndbd->{'pid'},
			 pidfile  => $ndbd->{'path_pid'},
			});
	$ndbd->{'pid'}= 0; # Assume we are done with it
      }
    }
  }

  if ( $do_restart || $do_slave_restart )
  {

    delete $slave->[0]->{'running_slave_options'}; # Forget history

    # Start shutdown of all started slaves
    foreach my $mysqld (@{$slave})
    {
      if ( $mysqld->{'pid'} )
      {
	$pid= mtr_mysqladmin_start($mysqld, "shutdown", 20);

	$admin_pids{$pid}= 1;

	push(@kill_pids,{
			 pid      => $mysqld->{'pid'},
			 real_pid => $mysqld->{'real_pid'},
			 pidfile  => $mysqld->{'path_pid'},
			 sockfile => $mysqld->{'path_sock'},
			 port     => $mysqld->{'port'},
			 errfile   => $mysqld->{'path_myerr'},
			});


	$mysqld->{'pid'}= 0; # Assume we are done with it
      }
    }

    # Start shutdown of slave cluster
    my $cluster= $clusters->[1];
    if ( $cluster->{'pid'} )
    {
      $pid= mtr_ndbmgm_start($cluster, "shutdown");

      $admin_pids{$pid}= 1;

      push(@kill_pids,{
		       pid      => $cluster->{'pid'},
		       pidfile  => $cluster->{'path_pid'}
		      });

      $cluster->{'pid'}= 0; # Assume we are done with it

      foreach my $ndbd (@{$cluster->{'ndbds'}} )
      {
	push(@kill_pids,{
			 pid      => $ndbd->{'pid'},
			 pidfile  => $ndbd->{'path_pid'},
			});
	$ndbd->{'pid'}= 0; # Assume we are done with it
      }
    }
  }

  # ----------------------------------------------------------------------
  # Shutdown has now been started and lists for the shutdown processes
  # and the processes to be killed has been created
  # ----------------------------------------------------------------------

  # Wait blocking until all shutdown processes has completed
  mtr_wait_blocking(\%admin_pids);


  # Make sure that process has shutdown else try to kill them
  mtr_check_stop_servers(\@kill_pids);

  foreach my $mysqld (@{$master}, @{$slave})
  {
    if ( ! $mysqld->{'pid'} )
    {
      # Remove ndbcluster tables if server is stopped
      rm_ndbcluster_tables($mysqld->{'path_myddir'});
    }
  }
}


#
# run_testcase_start_servers
#
# Start the servers needed by this test case
#
# RETURN
#  0 OK
#  1 Start failed
#

sub run_testcase_start_servers($) {
  my $tinfo= shift;
  my $tname= $tinfo->{'name'};

  if ( $tinfo->{'component_id'} eq 'mysqld' )
  {
    if ( ! $opt_skip_ndbcluster and
	 !$clusters->[0]->{'pid'} and
	 $tinfo->{'ndb_test'} )
    {
      # Test need cluster, cluster is not started, start it
      ndbcluster_start($clusters->[0], "");
    }

    if ( !$master->[0]->{'pid'} )
    {
      # Master mysqld is not started
      do_before_start_master($tinfo);

      mysqld_start($master->[0],$tinfo->{'master_opt'},[]);

    }

    if ( $clusters->[0]->{'pid'} || $clusters->[0]->{'use_running'}
	 and ! $master->[1]->{'pid'} and
	 $tinfo->{'master_num'} > 1 )
    {
      # Test needs cluster, start an extra mysqld connected to cluster

      if ( $mysql_version_id >= 50100 )
      {
	# First wait for first mysql server to have created ndb system
	# tables ok FIXME This is a workaround so that only one mysqld
	# create the tables
	if ( ! sleep_until_file_created(
		  "$master->[0]->{'path_myddir'}/mysql/ndb_apply_status.ndb",
					$master->[0]->{'start_timeout'},
					$master->[0]->{'pid'}))
	{

	  $tinfo->{'comment'}= "Failed to create 'mysql/ndb_apply_status' table";
	  return 1;
	}
      }
      mysqld_start($master->[1],$tinfo->{'master_opt'},[]);
    }

    # Save this test case information, so next can examine it
    $master->[0]->{'running_master_options'}= $tinfo;
  }
  elsif ( ! $opt_skip_im and $tinfo->{'component_id'} eq 'im' )
  {
    # We have to create defaults file every time, in order to ensure that it
    # will be the same for each test. The problem is that test can change the
    # file (by SET/UNSET commands), so w/o recreating the file, execution of
    # one test can affect the other.

    im_create_defaults_file($instance_manager);

    if  ( ! mtr_im_start($instance_manager, $tinfo->{im_opts}) )
    {
      $tinfo->{'comment'}= "Failed to start Instance Manager. ";
      return 1;
    }
  }

  # ----------------------------------------------------------------------
  # Start slaves - if needed
  # ----------------------------------------------------------------------
  if ( $tinfo->{'slave_num'} )
  {
    restore_slave_databases($tinfo->{'slave_num'});

    do_before_start_slave($tinfo);

    if ( ! $opt_skip_ndbcluster_slave and
	 !$clusters->[1]->{'pid'} and
	 $tinfo->{'ndb_test'} )
    {
      # Test need slave cluster, cluster is not started, start it
      ndbcluster_start($clusters->[1], "");
    }

    for ( my $idx= 0; $idx <  $tinfo->{'slave_num'}; $idx++ )
    {
      if ( ! $slave->[$idx]->{'pid'} )
      {
	mysqld_start($slave->[$idx],$tinfo->{'slave_opt'},
		     $tinfo->{'slave_mi'});

      }
    }

    # Save this test case information, so next can examine it
    $slave->[0]->{'running_slave_options'}= $tinfo;
  }

  # Wait for clusters to start
  foreach my $cluster (@{$clusters})
  {

    next if !$cluster->{'pid'};

    if (ndbcluster_wait_started($cluster, ""))
    {
      # failed to start
      $tinfo->{'comment'}= "Start of $cluster->{'name'} cluster failed";
      return 1;
    }
  }

  # Wait for mysqld's to start
  foreach my $mysqld (@{$master},@{$slave})
  {

    next if !$mysqld->{'pid'};

    if (mysqld_wait_started($mysqld))
    {
      # failed to start
      $tinfo->{'comment'}=
	"Failed to start $mysqld->{'type'} mysqld $mysqld->{'idx'}";
      return 1;
    }
  }
  return 0;
}

#
# Run include/check-testcase.test
# Before a testcase, run in record mode, save result file to var
# After testcase, run and compare with the recorded file, they should be equal!
#
# RETURN VALUE
#  0 OK
#  1 Check failed
#
sub run_check_testcase ($$) {

  my $mode=     shift;
  my $mysqld=   shift;

  my $name= "check-" . $mysqld->{'type'} . $mysqld->{'idx'};

  my $args;
  mtr_init_args(\$args);

  mtr_add_arg($args, "--no-defaults");
  mtr_add_arg($args, "--silent");
  mtr_add_arg($args, "--skip-safemalloc");
  mtr_add_arg($args, "--tmpdir=%s", $opt_tmpdir);
  mtr_add_arg($args, "--character-sets-dir=%s", $path_charsetsdir);

  mtr_add_arg($args, "--socket=%s", $mysqld->{'path_sock'});
  mtr_add_arg($args, "--port=%d", $mysqld->{'port'});
  mtr_add_arg($args, "--database=test");
  mtr_add_arg($args, "--user=%s", $opt_user);
  mtr_add_arg($args, "--password=");

  mtr_add_arg($args, "-R");
  mtr_add_arg($args, "$opt_vardir/tmp/$name.result");

  if ( $mode eq "before" )
  {
    mtr_add_arg($args, "--record");
  }

  my $res = mtr_run_test($exe_mysqltest,$args,
	        "include/check-testcase.test", "", "", "");

  if ( $res == 1  and $mode eq "after")
  {
    mtr_run("diff",["-u",
		    "$opt_vardir/tmp/$name.result",
		    "$opt_vardir/tmp/$name.reject"],
	    "", "", "", "");
  }
  elsif ( $res )
  {
    mtr_error("Could not execute 'check-testcase' $mode testcase");
  }
  return $res;
}

##############################################################################
#
#  Report the features that were compiled in
#
##############################################################################

sub run_report_features () {
  my $args;

  if ( ! $glob_use_embedded_server )
  {
    mysqld_start($master->[0],[],[]);
    if ( ! $master->[0]->{'pid'} )
    {
      mtr_error("Can't start the mysqld server");
    }
    mysqld_wait_started($master->[0]);
  }

  my $tinfo = {};
  $tinfo->{'name'} = 'report features';
  $tinfo->{'result_file'} = undef;
  $tinfo->{'component_id'} = 'mysqld';
  $tinfo->{'path'} = 'include/report-features.test';
  $tinfo->{'timezone'}=  "GMT-3";
  $tinfo->{'slave_num'} = 0;
  $tinfo->{'master_opt'} = [];
  $tinfo->{'slave_opt'} = [];
  $tinfo->{'slave_mi'} = [];
  $tinfo->{'comment'} = 'report server features';
  run_mysqltest($tinfo);

  if ( ! $glob_use_embedded_server )
  {
    stop_all_servers();
  }
}


sub run_mysqltest ($) {
  my ($tinfo)= @_;
  my $exe= $exe_mysqltest;
  my $args;

  mtr_init_args(\$args);

  mtr_add_arg($args, "--no-defaults");
  mtr_add_arg($args, "--silent");
  mtr_add_arg($args, "--skip-safemalloc");
  mtr_add_arg($args, "--tmpdir=%s", $opt_tmpdir);
  mtr_add_arg($args, "--character-sets-dir=%s", $path_charsetsdir);
  mtr_add_arg($args, "--logdir=%s/log", $opt_vardir);

  # Log line number and time  for each line in .test file
  mtr_add_arg($args, "--mark-progress")
    if $opt_mark_progress;

  if ($tinfo->{'component_id'} eq 'im')
  {
    mtr_add_arg($args, "--socket=%s", $instance_manager->{'path_sock'});
    mtr_add_arg($args, "--port=%d", $instance_manager->{'port'});
    mtr_add_arg($args, "--user=%s", $instance_manager->{'admin_login'});
    mtr_add_arg($args, "--password=%s", $instance_manager->{'admin_password'});
  }
  else # component_id == mysqld
  {
    mtr_add_arg($args, "--socket=%s", $master->[0]->{'path_sock'});
    mtr_add_arg($args, "--port=%d", $master->[0]->{'port'});
    mtr_add_arg($args, "--database=test");
    mtr_add_arg($args, "--user=%s", $opt_user);
    mtr_add_arg($args, "--password=");
  }

  if ( $opt_ps_protocol )
  {
    mtr_add_arg($args, "--ps-protocol");
  }

  if ( $opt_sp_protocol )
  {
    mtr_add_arg($args, "--sp-protocol");
  }

  if ( $opt_view_protocol )
  {
    mtr_add_arg($args, "--view-protocol");
  }

  if ( $opt_cursor_protocol )
  {
    mtr_add_arg($args, "--cursor-protocol");
  }

  if ( $opt_strace_client )
  {
    $exe=  "strace";            # FIXME there are ktrace, ....
    mtr_add_arg($args, "-o");
    mtr_add_arg($args, "%s/log/mysqltest.strace", $opt_vardir);
    mtr_add_arg($args, "$exe_mysqltest");
  }

  if ( $opt_timer )
  {
    mtr_add_arg($args, "--timer-file=%s/log/timer", $opt_vardir);
  }

  if ( $opt_compress )
  {
    mtr_add_arg($args, "--compress");
  }

  if ( $opt_sleep )
  {
    mtr_add_arg($args, "--sleep=%d", $opt_sleep);
  }

  if ( $opt_debug )
  {
    mtr_add_arg($args, "--debug=d:t:A,%s/log/mysqltest.trace",
		$path_vardir_trace);
  }

  if ( $opt_ssl_supported )
  {
    mtr_add_arg($args, "--ssl-ca=%s/std_data/cacert.pem",
	        $glob_mysql_test_dir);
    mtr_add_arg($args, "--ssl-cert=%s/std_data/client-cert.pem",
	        $glob_mysql_test_dir);
    mtr_add_arg($args, "--ssl-key=%s/std_data/client-key.pem",
	        $glob_mysql_test_dir);
  }

  if ( $opt_ssl )
  {
    # Turn on SSL for _all_ test cases if option --ssl was used
    mtr_add_arg($args, "--ssl");
  }
  elsif ( $opt_ssl_supported )
  {
    mtr_add_arg($args, "--skip-ssl");
  }

  # ----------------------------------------------------------------------
  # If embedded server, we create server args to give mysqltest to pass on
  # ----------------------------------------------------------------------

  if ( $glob_use_embedded_server )
  {
    mysqld_arguments($args,$master->[0],$tinfo->{'master_opt'},[]);
  }

  # ----------------------------------------------------------------------
  # export MYSQL_TEST variable containing <path>/mysqltest <args>
  # ----------------------------------------------------------------------
  $ENV{'MYSQL_TEST'}=
    mtr_native_path($exe_mysqltest) . " " . join(" ", @$args);

  # ----------------------------------------------------------------------
  # Add arguments that should not go into the MYSQL_TEST env var
  # ----------------------------------------------------------------------

  if ( $opt_valgrind_mysqltest )
  {
    # Prefix the Valgrind options to the argument list.
    # We do this here, since we do not want to Valgrind the nested invocations
    # of mysqltest; that would mess up the stderr output causing test failure.
    my @args_saved = @$args;
    mtr_init_args(\$args);
    valgrind_arguments($args, \$exe);
    mtr_add_arg($args, "%s", $_) for @args_saved;
  }

  mtr_add_arg($args, "--test-file=%s", $tinfo->{'path'});

  # Number of lines of resut to include in failure report
  mtr_add_arg($args, "--tail-lines=20");

  if ( defined $tinfo->{'result_file'} ) {
    mtr_add_arg($args, "--result-file=%s", $tinfo->{'result_file'});
  }

  if ( $opt_record )
  {
    mtr_add_arg($args, "--record");
  }

  if ( $opt_client_gdb )
  {
    gdb_arguments(\$args, \$exe, "client");
  }
  elsif ( $opt_client_ddd )
  {
    ddd_arguments(\$args, \$exe, "client");
  }
  elsif ( $opt_client_debugger )
  {
    debugger_arguments(\$args, \$exe, "client");
  }

  if ( $opt_check_testcases )
  {
    foreach my $mysqld (@{$master}, @{$slave})
    {
      if ($mysqld->{'pid'})
      {
	run_check_testcase("before", $mysqld);
      }
    }
  }

  my $res = mtr_run_test($exe,$args,"","",$path_timefile,"");

  if ( $opt_check_testcases )
  {
    foreach my $mysqld (@{$master}, @{$slave})
    {
      if ($mysqld->{'pid'})
      {
	if (run_check_testcase("after", $mysqld))
	{
	  # Check failed, mark the test case with that info
	  $tinfo->{'check_testcase_failed'}= 1;
	}
      }
    }
  }

  return $res;

}


#
# Modify the exe and args so that program is run in gdb in xterm
#
sub gdb_arguments {
  my $args= shift;
  my $exe=  shift;
  my $type= shift;

  # Write $args to gdb init file
  my $str= join(" ", @$$args);
  my $gdb_init_file= "$opt_tmpdir/gdbinit.$type";

  # Remove the old gdbinit file
  unlink($gdb_init_file);

  if ( $type eq "client" )
  {
    # write init file for client
    mtr_tofile($gdb_init_file,
	       "set args $str\n" .
	       "break main\n");
  }
  else
  {
    # write init file for mysqld
    mtr_tofile($gdb_init_file,
	       "set args $str\n" .
	       "break mysql_parse\n" .
	       "commands 1\n" .
	       "disable 1\n" .
	       "end\n" .
	       "run");
  }

  if ( $opt_manual_gdb )
  {
     print "\nTo start gdb for $type, type in another window:\n";
     print "gdb -cd $glob_mysql_test_dir -x $gdb_init_file $$exe\n";

     # Indicate the exe should not be started
     $$exe= undef;
     return;
  }

  $$args= [];
  mtr_add_arg($$args, "-title");
  mtr_add_arg($$args, "$type");
  mtr_add_arg($$args, "-e");

  if ( $exe_libtool )
  {
    mtr_add_arg($$args, $exe_libtool);
    mtr_add_arg($$args, "--mode=execute");
  }

  mtr_add_arg($$args, "gdb");
  mtr_add_arg($$args, "-x");
  mtr_add_arg($$args, "$gdb_init_file");
  mtr_add_arg($$args, "$$exe");

  $$exe= "xterm";
}


#
# Modify the exe and args so that program is run in ddd
#
sub ddd_arguments {
  my $args= shift;
  my $exe=  shift;
  my $type= shift;

  # Write $args to ddd init file
  my $str= join(" ", @$$args);
  my $gdb_init_file= "$opt_tmpdir/gdbinit.$type";

  # Remove the old gdbinit file
  unlink($gdb_init_file);

  if ( $type eq "client" )
  {
    # write init file for client
    mtr_tofile($gdb_init_file,
	       "set args $str\n" .
	       "break main\n");
  }
  else
  {
    # write init file for mysqld
    mtr_tofile($gdb_init_file,
	       "file $$exe\n" .
	       "set args $str\n" .
	       "break mysql_parse\n" .
	       "commands 1\n" .
	       "disable 1\n" .
	       "end");
  }

  if ( $opt_manual_ddd )
  {
     print "\nTo start ddd for $type, type in another window:\n";
     print "ddd -cd $glob_mysql_test_dir -x $gdb_init_file $$exe\n";

     # Indicate the exe should not be started
     $$exe= undef;
     return;
  }

  my $save_exe= $$exe;
  $$args= [];
  if ( $exe_libtool )
  {
    $$exe= $exe_libtool;
    mtr_add_arg($$args, "--mode=execute");
    mtr_add_arg($$args, "ddd");
  }
  else
  {
    $$exe= "ddd";
  }
  mtr_add_arg($$args, "--command=$gdb_init_file");
  mtr_add_arg($$args, "$save_exe");
}


#
# Modify the exe and args so that program is run in the selected debugger
#
sub debugger_arguments {
  my $args= shift;
  my $exe=  shift;
  my $debugger= $opt_debugger || $opt_client_debugger;

  if ( $debugger =~ /vcexpress|vc|devenv/ )
  {
    # vc[express] /debugexe exe arg1 .. argn

    # Add /debugexe and name of the exe before args
    unshift(@$$args, "/debugexe");
    unshift(@$$args, "$$exe");

    # Set exe to debuggername
    $$exe= $debugger;

  }
  elsif ( $debugger =~ /windbg/ )
  {
    # windbg exe arg1 .. argn

    # Add name of the exe before args
    unshift(@$$args, "$$exe");

    # Set exe to debuggername
    $$exe= $debugger;

  }
  elsif ( $debugger eq "dbx" )
  {
    # xterm -e dbx -r exe arg1 .. argn

    unshift(@$$args, $$exe);
    unshift(@$$args, "-r");
    unshift(@$$args, $debugger);
    unshift(@$$args, "-e");

    $$exe= "xterm";

  }
  else
  {
    mtr_error("Unknown argument \"$debugger\" passed to --debugger");
  }
}


#
# Modify the exe and args so that program is run in valgrind
#
sub valgrind_arguments {
  my $args= shift;
  my $exe=  shift;

  if ( $opt_callgrind)
  {
    mtr_add_arg($args, "--tool=callgrind");
    mtr_add_arg($args, "--base=$opt_vardir/log");
  }
  else
  {
    mtr_add_arg($args, "--tool=memcheck"); # From >= 2.1.2 needs this option
    mtr_add_arg($args, "--alignment=8");
    mtr_add_arg($args, "--leak-check=yes");
    mtr_add_arg($args, "--num-callers=16");
    mtr_add_arg($args, "--suppressions=%s/valgrind.supp", $glob_mysql_test_dir)
      if -f "$glob_mysql_test_dir/valgrind.supp";
  }

  # Add valgrind options, can be overriden by user
  mtr_add_arg($args, '%s', $opt_valgrind_options);

  mtr_add_arg($args, $$exe);

  $$exe= $opt_valgrind_path || "valgrind";

  if ($exe_libtool)
  {
    # Add "libtool --mode-execute" before the test to execute
    # if running in valgrind(to avoid valgrinding bash)
    unshift(@$args, "--mode=execute", $$exe);
    $$exe= $exe_libtool;
  }
}


##############################################################################
#
#  Usage
#
##############################################################################

sub usage ($) {
  my $message= shift;

  if ( $message )
  {
    print STDERR "$message\n";
  }

  print <<HERE;

$0 [ OPTIONS ] [ TESTCASE ]

Options to control what engine/variation to run

  embedded-server       Use the embedded server, i.e. no mysqld daemons
  ps-protocol           Use the binary protocol between client and server
  cursor-protocol       Use the cursor protocol between client and server
                        (implies --ps-protocol)
  view-protocol         Create a view to execute all non updating queries
  sp-protocol           Create a stored procedure to execute all queries
  compress              Use the compressed protocol between client and server
  ssl                   Use ssl protocol between client and server
  skip-ssl              Dont start server with support for ssl connections
  bench                 Run the benchmark suite
  small-bench           Run the benchmarks with --small-tests --small-tables
  ndb|with-ndbcluster   Use cluster as default table type
  vs-config             Visual Studio configuration used to create executables
                        (default: MTR_VS_CONFIG environment variable)

Options to control directories to use
  benchdir=DIR          The directory where the benchmark suite is stored
                        (default: ../../mysql-bench)
  tmpdir=DIR            The directory where temporary files are stored
                        (default: ./var/tmp).
  vardir=DIR            The directory where files generated from the test run
                        is stored (default: ./var). Specifying a ramdisk or
                        tmpfs will speed up tests.
  mem                   Run testsuite in "memory" using tmpfs or ramdisk
                        Attempts to find a suitable location
                        using a builtin list of standard locations
                        for tmpfs (/dev/shm)
                        The option can also be set using environment
                        variable MTR_MEM=[DIR]

Options to control what test suites or cases to run

  force                 Continue to run the suite after failure
  with-ndbcluster-only  Run only tests that include "ndb" in the filename
  skip-ndb[cluster]     Skip all tests that need cluster
  skip-ndb[cluster]-slave Skip all tests that need a slave cluster
  ndb-extra             Run extra tests from ndb directory
  do-test=PREFIX or REGEX
                        Run test cases which name are prefixed with PREFIX
                        or fulfills REGEX
  skip-test=PREFIX or REGEX
                        Skip test cases which name are prefixed with PREFIX
                        or fulfills REGEX
  start-from=PREFIX     Run test cases starting from test prefixed with PREFIX
  suite[s]=NAME1,..,NAMEN Collect tests in suites from the comma separated
                        list of suite names.
                        The default is: "$opt_suites"
  skip-rpl              Skip the replication test cases.
  skip-im               Don't start IM, and skip the IM test cases
  big-test              Set the environment variable BIG_TEST, which can be
                        checked from test cases.

Options that specify ports

  master_port=PORT      Specify the port number used by the first master
  slave_port=PORT       Specify the port number used by the first slave
  ndbcluster-port=PORT  Specify the port number used by cluster
  ndbcluster-port-slave=PORT  Specify the port number used by slave cluster
  mtr-build-thread=#    Specify unique collection of ports. Can also be set by
                        setting the environment variable MTR_BUILD_THREAD.

Options for test case authoring

  record TESTNAME       (Re)genereate the result file for TESTNAME
  check-testcases       Check testcases for sideeffects
  mark-progress         Log line number and elapsed time to <testname>.progress

Options that pass on options

  mysqld=ARGS           Specify additional arguments to "mysqld"

Options to run test on running server

  extern                Use running server for tests
  ndb-connectstring=STR Use running cluster, and connect using STR
  ndb-connectstring-slave=STR Use running slave cluster, and connect using STR
  user=USER             User for connection to extern server
  socket=PATH           Socket for connection to extern server

Options for debugging the product

  client-ddd            Start mysqltest client in ddd
  client-debugger=NAME  Start mysqltest in the selected debugger
  client-gdb            Start mysqltest client in gdb
  ddd                   Start mysqld in ddd
  debug                 Dump trace output for all servers and client programs
  debugger=NAME         Start mysqld in the selected debugger
  gdb                   Start the mysqld(s) in gdb
  manual-debug          Let user manually start mysqld in debugger, before
                        running test(s)
  manual-gdb            Let user manually start mysqld in gdb, before running
                        test(s)
  manual-ddd            Let user manually start mysqld in ddd, before running
                        test(s)
  master-binary=PATH    Specify the master "mysqld" to use
  slave-binary=PATH     Specify the slave "mysqld" to use
  strace-client         Create strace output for mysqltest client
  max-save-core         Limit the number of core files saved (to avoid filling
                        up disks for heavily crashing server). Defaults to
                        $opt_max_save_core, set to 0 for no limit.

Options for coverage, profiling etc

  gcov                  FIXME
  gprof                 FIXME
  valgrind              Run the "mysqltest" and "mysqld" executables using
                        valgrind with options($default_valgrind_options)
  valgrind-all          Synonym for --valgrind
  valgrind-mysqltest    Run the "mysqltest" and "mysql_client_test" executable
                        with valgrind
  valgrind-mysqld       Run the "mysqld" executable with valgrind
  valgrind-options=ARGS Options to give valgrind, replaces default options
  valgrind-path=[EXE]   Path to the valgrind executable
  callgrind             Instruct valgrind to use callgrind

Misc options

  comment=STR           Write STR to the output
  notimer               Don't show test case execution time
  script-debug          Debug this script itself
  verbose               More verbose output
  start-and-exit        Only initialize and start the servers, using the
                        startup settings for the specified test case (if any)
  start-dirty           Only start the servers (without initialization) for
                        the specified test case (if any)
  fast                  Don't try to clean up from earlier runs
  reorder               Reorder tests to get fewer server restarts
  help                  Get this help text

  testcase-timeout=MINUTES Max test case run time (default $default_testcase_timeout)
  suite-timeout=MINUTES Max test suite run time (default $default_suite_timeout)
  warnings | log-warnings Pass --log-warnings to mysqld

  sleep=SECONDS         Passed to mysqltest, will be used as fixed sleep time

Deprecated options
  with-openssl          Deprecated option for ssl


HERE
  mtr_exit(1);

}<|MERGE_RESOLUTION|>--- conflicted
+++ resolved
@@ -2084,7 +2084,6 @@
   $ENV{'UDF_EXAMPLE_LIB_OPT'}=
     ($lib_udf_example ? "--plugin_dir=" . dirname($lib_udf_example) : "");
 
-<<<<<<< HEAD
   # ----------------------------------------------------
   # Add the path where mysqld will find ha_example.so
   # ----------------------------------------------------
@@ -2092,10 +2091,6 @@
     ($lib_example_plugin ? basename($lib_example_plugin) : "");
   $ENV{'EXAMPLE_PLUGIN_OPT'}=
     ($lib_example_plugin ? "--plugin_dir=" . dirname($lib_example_plugin) : "");
-=======
-  $ENV{'LD_LIBRARY_PATH'}=
-    ($lib_udf_example ?  dirname($lib_udf_example) : "") .
-      ($ENV{'LD_LIBRARY_PATH'} ? ":$ENV{'LD_LIBRARY_PATH'}" : "");
 
   # ----------------------------------------------------
   # Setup env so childs can execute myisampack and myisamchk
@@ -2112,7 +2107,6 @@
                         "$path_client_bindir/myisampack",
                         "$glob_basedir/storage/myisam/myisampack",
                         "$glob_basedir/myisam/myisampack"));
->>>>>>> 88552ced
 
   # ----------------------------------------------------
   # We are nice and report a bit about our settings
