/* Copyright (C) 2000-2004 MySQL AB

   This program is free software; you can redistribute it and/or modify
   it under the terms of the GNU General Public License as published by
   the Free Software Foundation.

   There are special exceptions to the terms and conditions of the GPL as it
   is applied to this software. View the full text of the exception in file
   EXCEPTIONS-CLIENT in the directory of this software distribution.

   This program is distributed in the hope that it will be useful,
   but WITHOUT ANY WARRANTY; without even the implied warranty of
   MERCHANTABILITY or FITNESS FOR A PARTICULAR PURPOSE.  See the
   GNU General Public License for more details.

   You should have received a copy of the GNU General Public License
   along with this program; if not, write to the Free Software
   Foundation, Inc., 59 Temple Place, Suite 330, Boston, MA  02111-1307  USA */

#include <my_global.h>
#include <my_sys.h>
#include <my_time.h>
#include <mysys_err.h>
#include <m_string.h>
#include <m_ctype.h>
#include "mysql.h"
#include "mysql_version.h"
#include "mysqld_error.h"
#include "errmsg.h"
#include <violite.h>
#include <sys/stat.h>
#include <signal.h>
#include <time.h>
#ifdef	 HAVE_PWD_H
#include <pwd.h>
#endif
#if !defined(MSDOS) && !defined(__WIN__)
#include <sys/socket.h>
#include <netinet/in.h>
#include <arpa/inet.h>
#include <netdb.h>
#ifdef HAVE_SELECT_H
#include <select.h>
#endif
#ifdef HAVE_SYS_SELECT_H
#include <sys/select.h>
#endif
#endif /* !defined(MSDOS) && !defined(__WIN__) */
#ifdef HAVE_POLL
#include <sys/poll.h>
#endif
#ifdef HAVE_SYS_UN_H
#include <sys/un.h>
#endif
#if defined(THREAD) && !defined(__WIN__)
#include <my_pthread.h>				/* because of signal()	*/
#endif
#ifndef INADDR_NONE
#define INADDR_NONE	-1
#endif

#include <sql_common.h>
#include "client_settings.h"

#undef net_buffer_length
#undef max_allowed_packet

ulong 		net_buffer_length=8192;
ulong		max_allowed_packet= 1024L*1024L*1024L;
ulong		net_read_timeout=  CLIENT_NET_READ_TIMEOUT;
ulong		net_write_timeout= CLIENT_NET_WRITE_TIMEOUT;


#ifdef EMBEDDED_LIBRARY
#undef net_flush
my_bool	net_flush(NET *net);
#endif

#if defined(MSDOS) || defined(__WIN__)
/* socket_errno is defined in my_global.h for all platforms */
#define perror(A)
#else
#include <errno.h>
#define SOCKET_ERROR -1
#endif /* __WIN__ */

/*
  If allowed through some configuration, then this needs to
  be changed
*/
#define MAX_LONG_DATA_LENGTH 8192
#define unsigned_field(A) ((A)->flags & UNSIGNED_FLAG)

static void append_wild(char *to,char *end,const char *wild);
sig_handler my_pipe_sig_handler(int sig);

static my_bool mysql_client_init= 0;
static my_bool org_my_init_done= 0;


/*
  Initialize the MySQL client library

  SYNOPSIS
    mysql_server_init()

  NOTES
    Should be called before doing any other calls to the MySQL
    client library to initialize thread specific variables etc.
    It's called by mysql_init() to ensure that things will work for
    old not threaded applications that doesn't call mysql_server_init()
    directly.

  RETURN
    0  ok
    1  could not initialize environment (out of memory or thread keys)
*/

int STDCALL mysql_server_init(int argc __attribute__((unused)),
			      char **argv __attribute__((unused)),
			      char **groups __attribute__((unused)))
{
  int result= 0;
  if (!mysql_client_init)
  {
    mysql_client_init=1;
    org_my_init_done=my_init_done;
    if (my_init())				/* Will init threads */
      return 1;
    init_client_errs();
    if (!mysql_port)
    {
      mysql_port = MYSQL_PORT;
#ifndef MSDOS
      {
	struct servent *serv_ptr;
	char	*env;
	if ((serv_ptr = getservbyname("mysql", "tcp")))
	  mysql_port = (uint) ntohs((ushort) serv_ptr->s_port);
	if ((env = getenv("MYSQL_TCP_PORT")))
	  mysql_port =(uint) atoi(env);
      }
#endif
    }
    if (!mysql_unix_port)
    {
      char *env;
#ifdef __WIN__
      mysql_unix_port = (char*) MYSQL_NAMEDPIPE;
#else
      mysql_unix_port = (char*) MYSQL_UNIX_ADDR;
#endif
      if ((env = getenv("MYSQL_UNIX_PORT")))
	mysql_unix_port = env;
    }
    mysql_debug(NullS);
#if defined(SIGPIPE) && !defined(__WIN__) && !defined(__NETWARE__)
    (void) signal(SIGPIPE, SIG_IGN);
#endif
#ifdef EMBEDDED_LIBRARY
    if (argc > -1)
       result= init_embedded_server(argc, argv, groups);
#endif
  }
#ifdef THREAD
  else
    result= (int)my_thread_init();         /* Init if new thread */
#endif
  return result;
}


void STDCALL mysql_server_end()
{
#ifdef EMBEDDED_LIBRARY
  end_embedded_server();
#endif
  /* If library called my_init(), free memory allocated by it */
  if (!org_my_init_done)
  {
    my_end(0);
#ifndef THREAD
  /* Remove TRACING, if enabled by mysql_debug() */
    DBUG_POP();
#endif
  }
  else
    mysql_thread_end();
<<<<<<< HEAD
  finish_client_errs();
=======
  free_charsets();
>>>>>>> 53b496a3
  mysql_client_init= org_my_init_done= 0;
}

static MYSQL_PARAMETERS mysql_internal_parameters=
{&max_allowed_packet, &net_buffer_length};

MYSQL_PARAMETERS *STDCALL mysql_get_parameters(void)
{
  return &mysql_internal_parameters;
}

my_bool STDCALL mysql_thread_init()
{
#ifdef THREAD
  return my_thread_init();
#else
  return 0;
#endif
}

void STDCALL mysql_thread_end()
{
#ifdef THREAD
  my_thread_end();
#endif
}

/*
  Let the user specify that we don't want SIGPIPE;  This doesn't however work
  with threaded applications as we can have multiple read in progress.
*/
static MYSQL* spawn_init(MYSQL* parent, const char* host,
			 unsigned int port,
			 const char* user,
			 const char* passwd);



/*
  Expand wildcard to a sql string
*/

static void
append_wild(char *to, char *end, const char *wild)
{
  end-=5;					/* Some extra */
  if (wild && wild[0])
  {
    to=strmov(to," like '");
    while (*wild && to < end)
    {
      if (*wild == '\\' || *wild == '\'')
	*to++='\\';
      *to++= *wild++;
    }
    if (*wild)					/* Too small buffer */
      *to++='%';				/* Nicer this way */
    to[0]='\'';
    to[1]=0;
  }
}


/**************************************************************************
  Init debugging if MYSQL_DEBUG environment variable is found
**************************************************************************/

void STDCALL
mysql_debug(const char *debug __attribute__((unused)))
{
#ifndef DBUG_OFF
  char	*env;
  if (_db_on_)
    return;					/* Already using debugging */
  if (debug)
  {
    DEBUGGER_ON;
    DBUG_PUSH(debug);
  }
  else if ((env = getenv("MYSQL_DEBUG")))
  {
    DEBUGGER_ON;
    DBUG_PUSH(env);
#if !defined(_WINVER) && !defined(WINVER)
    puts("\n-------------------------------------------------------");
    puts("MYSQL_DEBUG found. libmysql started with the following:");
    puts(env);
    puts("-------------------------------------------------------\n");
#else
    {
      char buff[80];
      buff[sizeof(buff)-1]= 0;
      strxnmov(buff,sizeof(buff)-1,"libmysql: ", env, NullS);
      MessageBox((HWND) 0,"Debugging variable MYSQL_DEBUG used",buff,MB_OK);
    }
#endif
  }
#endif
}


/**************************************************************************
  Close the server connection if we get a SIGPIPE
   ARGSUSED
**************************************************************************/

sig_handler
my_pipe_sig_handler(int sig __attribute__((unused)))
{
  DBUG_PRINT("info",("Hit by signal %d",sig));
#ifdef DONT_REMEMBER_SIGNAL
  (void) signal(SIGPIPE, my_pipe_sig_handler);
#endif
}

/* perform query on master */
my_bool STDCALL mysql_master_query(MYSQL *mysql, const char *q,
				   unsigned long length)
{
  DBUG_ENTER("mysql_master_query");
  if (mysql_master_send_query(mysql, q, length))
    DBUG_RETURN(1);
  DBUG_RETURN((*mysql->methods->read_query_result)(mysql));
}

my_bool STDCALL mysql_master_send_query(MYSQL *mysql, const char *q,
					unsigned long length)
{
  MYSQL *master = mysql->master;
  DBUG_ENTER("mysql_master_send_query");
  if (!master->net.vio && !mysql_real_connect(master,0,0,0,0,0,0,0))
    DBUG_RETURN(1);
  master->reconnect= 1;
  mysql->last_used_con = master;
  DBUG_RETURN(simple_command(master, COM_QUERY, q, length, 1));
}


/* perform query on slave */
my_bool STDCALL mysql_slave_query(MYSQL *mysql, const char *q,
				  unsigned long length)
{
  DBUG_ENTER("mysql_slave_query");
  if (mysql_slave_send_query(mysql, q, length))
    DBUG_RETURN(1);
  DBUG_RETURN((*mysql->methods->read_query_result)(mysql));
}


my_bool STDCALL mysql_slave_send_query(MYSQL *mysql, const char *q,
				   unsigned long length)
{
  MYSQL* last_used_slave, *slave_to_use = 0;
  DBUG_ENTER("mysql_slave_send_query");

  if ((last_used_slave = mysql->last_used_slave))
    slave_to_use = last_used_slave->next_slave;
  else
    slave_to_use = mysql->next_slave;
  /*
    Next_slave is always safe to use - we have a circular list of slaves
    if there are no slaves, mysql->next_slave == mysql
  */
  mysql->last_used_con = mysql->last_used_slave = slave_to_use;
  if (!slave_to_use->net.vio && !mysql_real_connect(slave_to_use, 0,0,0,
						    0,0,0,0))
    DBUG_RETURN(1);
  slave_to_use->reconnect= 1;
  DBUG_RETURN(simple_command(slave_to_use, COM_QUERY, q, length, 1));
}


/* enable/disable parsing of all queries to decide
   if they go on master or slave */
void STDCALL mysql_enable_rpl_parse(MYSQL* mysql)
{
  mysql->options.rpl_parse = 1;
}

void STDCALL mysql_disable_rpl_parse(MYSQL* mysql)
{
  mysql->options.rpl_parse = 0;
}

/* get the value of the parse flag */
int STDCALL mysql_rpl_parse_enabled(MYSQL* mysql)
{
  return mysql->options.rpl_parse;
}

/*  enable/disable reads from master */
void STDCALL mysql_enable_reads_from_master(MYSQL* mysql)
{
  mysql->options.no_master_reads = 0;
}

void STDCALL mysql_disable_reads_from_master(MYSQL* mysql)
{
  mysql->options.no_master_reads = 1;
}

/* get the value of the master read flag */
my_bool STDCALL mysql_reads_from_master_enabled(MYSQL* mysql)
{
  return !(mysql->options.no_master_reads);
}


/*
  We may get an error while doing replication internals.
  In this case, we add a special explanation to the original
  error
*/

static void expand_error(MYSQL* mysql, int error)
{
  char tmp[MYSQL_ERRMSG_SIZE];
  char *p;
  uint err_length;
  strmake(tmp, mysql->net.last_error, MYSQL_ERRMSG_SIZE-1);
  p = strmake(mysql->net.last_error, ER(error), MYSQL_ERRMSG_SIZE-1);
  err_length= (uint) (p - mysql->net.last_error);
  strmake(p, tmp, MYSQL_ERRMSG_SIZE-1 - err_length);
  mysql->net.last_errno = error;
}

/*
  This function assumes we have just called SHOW SLAVE STATUS and have
  read the given result and row
*/

static my_bool get_master(MYSQL* mysql, MYSQL_RES* res, MYSQL_ROW row)
{
  MYSQL* master;
  DBUG_ENTER("get_master");
  if (mysql_num_fields(res) < 3)
    DBUG_RETURN(1); /* safety */

  /* use the same username and password as the original connection */
  if (!(master = spawn_init(mysql, row[0], atoi(row[2]), 0, 0)))
    DBUG_RETURN(1);
  mysql->master = master;
  DBUG_RETURN(0);
}


/*
  Assuming we already know that mysql points to a master connection,
  retrieve all the slaves
*/

static my_bool get_slaves_from_master(MYSQL* mysql)
{
  MYSQL_RES* res = 0;
  MYSQL_ROW row;
  my_bool error = 1;
  int has_auth_info;
  int port_ind;
  DBUG_ENTER("get_slaves_from_master");

  if (!mysql->net.vio && !mysql_real_connect(mysql,0,0,0,0,0,0,0))
  {
    expand_error(mysql, CR_PROBE_MASTER_CONNECT);
    DBUG_RETURN(1);
  }
  mysql->reconnect= 1;

  if (mysql_query(mysql, "SHOW SLAVE HOSTS") ||
      !(res = mysql_store_result(mysql)))
  {
    expand_error(mysql, CR_PROBE_SLAVE_HOSTS);
    DBUG_RETURN(1);
  }

  switch (mysql_num_fields(res)) {
  case 5:
    has_auth_info = 0;
    port_ind=2;
    break;
  case 7:
    has_auth_info = 1;
    port_ind=4;
    break;
  default:
    goto err;
  }

  while ((row = mysql_fetch_row(res)))
  {
    MYSQL* slave;
    const char* tmp_user, *tmp_pass;

    if (has_auth_info)
    {
      tmp_user = row[2];
      tmp_pass = row[3];
    }
    else
    {
      tmp_user = mysql->user;
      tmp_pass = mysql->passwd;
    }

    if (!(slave = spawn_init(mysql, row[1], atoi(row[port_ind]),
			     tmp_user, tmp_pass)))
      goto err;

    /* Now add slave into the circular linked list */
    slave->next_slave = mysql->next_slave;
    mysql->next_slave = slave;
  }
  error = 0;
err:
  if (res)
    mysql_free_result(res);
  DBUG_RETURN(error);
}


my_bool STDCALL mysql_rpl_probe(MYSQL* mysql)
{
  MYSQL_RES *res= 0;
  MYSQL_ROW row;
  my_bool error= 1;
  DBUG_ENTER("mysql_rpl_probe");

  /*
    First determine the replication role of the server we connected to
    the most reliable way to do this is to run SHOW SLAVE STATUS and see
    if we have a non-empty master host. This is still not fool-proof -
    it is not a sin to have a master that has a dormant slave thread with
    a non-empty master host. However, it is more reliable to check
    for empty master than whether the slave thread is actually running
  */
  if (mysql_query(mysql, "SHOW SLAVE STATUS") ||
      !(res = mysql_store_result(mysql)))
  {
    expand_error(mysql, CR_PROBE_SLAVE_STATUS);
    DBUG_RETURN(1);
  }

  row= mysql_fetch_row(res);
  /*
    Check master host for emptiness/NULL
    For MySQL 4.0 it's enough to check for row[0]
  */
  if (row && row[0] && *(row[0]))
  {
    /* this is a slave, ask it for the master */
    if (get_master(mysql, res, row) || get_slaves_from_master(mysql))
      goto err;
  }
  else
  {
    mysql->master = mysql;
    if (get_slaves_from_master(mysql))
      goto err;
  }

  error = 0;
err:
  if (res)
    mysql_free_result(res);
  DBUG_RETURN(error);
}


/*
  Make a not so fool-proof decision on where the query should go, to
  the master or the slave. Ideally the user should always make this
  decision himself with mysql_master_query() or mysql_slave_query().
  However, to be able to more easily port the old code, we support the
  option of an educated guess - this should work for most applications,
  however, it may make the wrong decision in some particular cases. If
  that happens, the user would have to change the code to call
  mysql_master_query() or mysql_slave_query() explicitly in the place
  where we have made the wrong decision
*/

enum mysql_rpl_type
STDCALL mysql_rpl_query_type(const char* q, int len)
{
  const char *q_end= q + len;
  for (; q < q_end; ++q)
  {
    char c;
    if (my_isalpha(&my_charset_latin1, (c= *q)))
    {
      switch (my_tolower(&my_charset_latin1,c)) {
      case 'i':  /* insert */
      case 'u':  /* update or unlock tables */
      case 'l':  /* lock tables or load data infile */
      case 'd':  /* drop or delete */
      case 'a':  /* alter */
	return MYSQL_RPL_MASTER;
      case 'c':  /* create or check */
	return my_tolower(&my_charset_latin1,q[1]) == 'h' ? MYSQL_RPL_ADMIN :
	  MYSQL_RPL_MASTER;
      case 's': /* select or show */
	return my_tolower(&my_charset_latin1,q[1]) == 'h' ? MYSQL_RPL_ADMIN :
	  MYSQL_RPL_SLAVE;
      case 'f': /* flush */
      case 'r': /* repair */
      case 'g': /* grant */
	return MYSQL_RPL_ADMIN;
      default:
	return MYSQL_RPL_SLAVE;
      }
    }
  }
  return MYSQL_RPL_MASTER;		/* By default, send to master */
}


/**************************************************************************
  Connect to sql server
  If host == 0 then use localhost
**************************************************************************/

#ifdef USE_OLD_FUNCTIONS
MYSQL * STDCALL
mysql_connect(MYSQL *mysql,const char *host,
	      const char *user, const char *passwd)
{
  MYSQL *res;
  mysql=mysql_init(mysql);			/* Make it thread safe */
  {
    DBUG_ENTER("mysql_connect");
    if (!(res=mysql_real_connect(mysql,host,user,passwd,NullS,0,NullS,0)))
    {
      if (mysql->free_me)
	my_free((gptr) mysql,MYF(0));
    }
    mysql->reconnect= 1;
    DBUG_RETURN(res);
  }
}
#endif


/**************************************************************************
  Change user and database
**************************************************************************/

int cli_read_change_user_result(MYSQL *mysql, char *buff, const char *passwd)
{
  NET *net= &mysql->net;
  ulong pkt_length;

  pkt_length= net_safe_read(mysql);
  
  if (pkt_length == packet_error)
    return 1;

  if (pkt_length == 1 && net->read_pos[0] == 254 &&
      mysql->server_capabilities & CLIENT_SECURE_CONNECTION)
  {
    /*
      By sending this very specific reply server asks us to send scrambled
      password in old format. The reply contains scramble_323.
    */
    scramble_323(buff, mysql->scramble, passwd);
    if (my_net_write(net, buff, SCRAMBLE_LENGTH_323 + 1) || net_flush(net))
    {
      net->last_errno= CR_SERVER_LOST;
      strmov(net->sqlstate, unknown_sqlstate);
      strmov(net->last_error,ER(net->last_errno));
      return 1;
    }
    /* Read what server thinks about out new auth message report */
    if (net_safe_read(mysql) == packet_error)
      return 1;
  }
  return 0;
}


my_bool	STDCALL mysql_change_user(MYSQL *mysql, const char *user,
				  const char *passwd, const char *db)
{
  char buff[512],*end=buff;
  int rc;
  DBUG_ENTER("mysql_change_user");

  if (!user)
    user="";
  if (!passwd)
    passwd="";

  /* Store user into the buffer */
  end=strmov(end,user)+1;

  /* write scrambled password according to server capabilities */
  if (passwd[0])
  {
    if (mysql->server_capabilities & CLIENT_SECURE_CONNECTION)
    {
      *end++= SCRAMBLE_LENGTH;
      scramble(end, mysql->scramble, passwd);
      end+= SCRAMBLE_LENGTH;
    }
    else
    {
      scramble_323(end, mysql->scramble, passwd);
      end+= SCRAMBLE_LENGTH_323 + 1;
    }
  }
  else
    *end++= '\0';                               /* empty password */
  /* Add database if needed */
  end= strmov(end, db ? db : "") + 1;

  /* Write authentication package */
  simple_command(mysql,COM_CHANGE_USER, buff,(ulong) (end-buff),1);

  rc= (*mysql->methods->read_change_user_result)(mysql, buff, passwd);

  /*
    The server will close all statements no matter was the attempt
    to change user successful or not.
  */
  mysql_detach_stmt_list(&mysql->stmts);
  if (rc == 0)
  {
    /* Free old connect information */
    my_free(mysql->user,MYF(MY_ALLOW_ZERO_PTR));
    my_free(mysql->passwd,MYF(MY_ALLOW_ZERO_PTR));
    my_free(mysql->db,MYF(MY_ALLOW_ZERO_PTR));

    /* alloc new connect information */
    mysql->user=  my_strdup(user,MYF(MY_WME));
    mysql->passwd=my_strdup(passwd,MYF(MY_WME));
    mysql->db=    db ? my_strdup(db,MYF(MY_WME)) : 0;
  }
  DBUG_RETURN(rc);
}

#if defined(HAVE_GETPWUID) && defined(NO_GETPWUID_DECL)
struct passwd *getpwuid(uid_t);
char* getlogin(void);
#endif

#if defined(__NETWARE__)
/* Default to value of USER on NetWare, if unset use "UNKNOWN_USER" */
void read_user_name(char *name)
{
  char *str=getenv("USER");
  strmake(name, str ? str : "UNKNOWN_USER", USERNAME_LENGTH);
}

#elif !defined(MSDOS) && ! defined(VMS) && !defined(__WIN__) && !defined(OS2)

void read_user_name(char *name)
{
  DBUG_ENTER("read_user_name");
  if (geteuid() == 0)
    (void) strmov(name,"root");		/* allow use of surun */
  else
  {
#ifdef HAVE_GETPWUID
    struct passwd *skr;
    const char *str;
    if ((str=getlogin()) == NULL)
    {
      if ((skr=getpwuid(geteuid())) != NULL)
	str=skr->pw_name;
      else if (!(str=getenv("USER")) && !(str=getenv("LOGNAME")) &&
	       !(str=getenv("LOGIN")))
	str="UNKNOWN_USER";
    }
    (void) strmake(name,str,USERNAME_LENGTH);
#elif HAVE_CUSERID
    (void) cuserid(name);
#else
    strmov(name,"UNKNOWN_USER");
#endif
  }
  DBUG_VOID_RETURN;
}

#else /* If MSDOS || VMS */

void read_user_name(char *name)
{
  char *str=getenv("USER");		/* ODBC will send user variable */
  strmake(name,str ? str : "ODBC", USERNAME_LENGTH);
}

#endif

my_bool handle_local_infile(MYSQL *mysql, const char *net_filename)
{
  my_bool result= 1;
  uint packet_length=MY_ALIGN(mysql->net.max_packet-16,IO_SIZE);
  NET *net= &mysql->net;
  int readcount;
  void *li_ptr;          /* pass state to local_infile functions */
  char *buf;		/* buffer to be filled by local_infile_read */
  struct st_mysql_options *options= &mysql->options;
  DBUG_ENTER("handle_local_infile");

  /* check that we've got valid callback functions */
  if (!(options->local_infile_init &&
	options->local_infile_read &&
	options->local_infile_end &&
	options->local_infile_error))
  {
    /* if any of the functions is invalid, set the default */
    mysql_set_local_infile_default(mysql);
  }

  /* copy filename into local memory and allocate read buffer */
  if (!(buf=my_malloc(packet_length, MYF(0))))
  {
    strmov(net->sqlstate, unknown_sqlstate);
    strmov(net->last_error, ER(net->last_errno=CR_OUT_OF_MEMORY));
    DBUG_RETURN(1);
  }

  /* initialize local infile (open file, usually) */
  if ((*options->local_infile_init)(&li_ptr, net_filename,
    options->local_infile_userdata))
  {
    my_net_write(net,"",0);		/* Server needs one packet */
    net_flush(net);
    strmov(net->sqlstate, unknown_sqlstate);
    net->last_errno= (*options->local_infile_error)(li_ptr,
						    net->last_error,
						    sizeof(net->last_error)-1);
    goto err;
  }

  /* read blocks of data from local infile callback */
  while ((readcount =
	  (*options->local_infile_read)(li_ptr, buf,
					packet_length)) > 0)
  {
    if (my_net_write(net,buf,readcount))
    {
      DBUG_PRINT("error",
		 ("Lost connection to MySQL server during LOAD DATA of local file"));
      strmov(net->sqlstate, unknown_sqlstate);
      net->last_errno=CR_SERVER_LOST;
      strmov(net->last_error,ER(net->last_errno));
      goto err;
    }
  }

  /* Send empty packet to mark end of file */
  if (my_net_write(net,"",0) || net_flush(net))
  {
    strmov(net->sqlstate, unknown_sqlstate);
    net->last_errno=CR_SERVER_LOST;
    sprintf(net->last_error,ER(net->last_errno),errno);
    goto err;
  }

  if (readcount < 0)
  {
    net->last_errno= (*options->local_infile_error)(li_ptr,
						    net->last_error,
						    sizeof(net->last_error)-1);
    goto err;
  }

  result=0;					/* Ok */

err:
  /* free up memory allocated with _init, usually */
  (*options->local_infile_end)(li_ptr);
  my_free(buf, MYF(0));
  DBUG_RETURN(result);
}


/****************************************************************************
  Default handlers for LOAD LOCAL INFILE
****************************************************************************/

typedef struct st_default_local_infile
{
  int fd;
  int error_num;
  const char *filename;
  char error_msg[LOCAL_INFILE_ERROR_LEN];
} default_local_infile_data;


/*
  Open file for LOAD LOCAL INFILE

  SYNOPSIS
    default_local_infile_init()
    ptr			Store pointer to internal data here
    filename		File name to open. This may be in unix format !


  NOTES
    Even if this function returns an error, the load data interface
    guarantees that default_local_infile_end() is called.

  RETURN
    0	ok
    1	error
*/

static int default_local_infile_init(void **ptr, const char *filename,
             void *userdata __attribute__ ((unused)))
{
  default_local_infile_data *data;
  char tmp_name[FN_REFLEN];

  if (!(*ptr= data= ((default_local_infile_data *)
		     my_malloc(sizeof(default_local_infile_data),  MYF(0)))))
    return 1; /* out of memory */

  data->error_msg[0]= 0;
  data->error_num=    0;
  data->filename= filename;

  fn_format(tmp_name, filename, "", "", MY_UNPACK_FILENAME);
  if ((data->fd = my_open(tmp_name, O_RDONLY, MYF(0))) < 0)
  {
    data->error_num= my_errno;
    my_snprintf(data->error_msg, sizeof(data->error_msg)-1,
                EE(EE_FILENOTFOUND), tmp_name, data->error_num);
    return 1;
  }
  return 0; /* ok */
}


/*
  Read data for LOAD LOCAL INFILE

  SYNOPSIS
    default_local_infile_read()
    ptr			Points to handle allocated by _init
    buf			Read data here
    buf_len		Ammount of data to read

  RETURN
    > 0		number of bytes read
    == 0	End of data
    < 0		Error
*/

static int default_local_infile_read(void *ptr, char *buf, uint buf_len)
{
  int count;
  default_local_infile_data*data = (default_local_infile_data *) ptr;

  if ((count= (int) my_read(data->fd, (byte *) buf, buf_len, MYF(0))) < 0)
  {
    data->error_num= EE_READ; /* the errmsg for not entire file read */
    my_snprintf(data->error_msg, sizeof(data->error_msg)-1,
		EE(EE_READ),
		data->filename, my_errno);
  }
  return count;
}


/*
  Read data for LOAD LOCAL INFILE

  SYNOPSIS
    default_local_infile_end()
    ptr			Points to handle allocated by _init
			May be NULL if _init failed!

  RETURN
*/

static void default_local_infile_end(void *ptr)
{
  default_local_infile_data *data= (default_local_infile_data *) ptr;
  if (data)					/* If not error on open */
  {
    if (data->fd >= 0)
      my_close(data->fd, MYF(MY_WME));
    my_free(ptr, MYF(MY_WME));
  }
}


/*
  Return error from LOAD LOCAL INFILE

  SYNOPSIS
    default_local_infile_end()
    ptr			Points to handle allocated by _init
			May be NULL if _init failed!
    error_msg		Store error text here
    error_msg_len	Max lenght of error_msg

  RETURN
    error message number
*/

static int
default_local_infile_error(void *ptr, char *error_msg, uint error_msg_len)
{
  default_local_infile_data *data = (default_local_infile_data *) ptr;
  if (data)					/* If not error on open */
  {
    strmake(error_msg, data->error_msg, error_msg_len);
    return data->error_num;
  }
  /* This can only happen if we got error on malloc of handle */
  strmov(error_msg, ER(CR_OUT_OF_MEMORY));
  return CR_OUT_OF_MEMORY;
}


void
mysql_set_local_infile_handler(MYSQL *mysql,
                               int (*local_infile_init)(void **, const char *,
                               void *),
                               int (*local_infile_read)(void *, char *, uint),
                               void (*local_infile_end)(void *),
                               int (*local_infile_error)(void *, char *, uint),
                               void *userdata)
{
  mysql->options.local_infile_init=  local_infile_init;
  mysql->options.local_infile_read=  local_infile_read;
  mysql->options.local_infile_end=   local_infile_end;
  mysql->options.local_infile_error= local_infile_error;
  mysql->options.local_infile_userdata = userdata;
}


void mysql_set_local_infile_default(MYSQL *mysql)
{
  mysql->options.local_infile_init=  default_local_infile_init;
  mysql->options.local_infile_read=  default_local_infile_read;
  mysql->options.local_infile_end=   default_local_infile_end;
  mysql->options.local_infile_error= default_local_infile_error;
}


/**************************************************************************
  Do a query. If query returned rows, free old rows.
  Read data by mysql_store_result or by repeat call of mysql_fetch_row
**************************************************************************/

int STDCALL
mysql_query(MYSQL *mysql, const char *query)
{
  return mysql_real_query(mysql,query, (uint) strlen(query));
}


static MYSQL* spawn_init(MYSQL* parent, const char* host,
			 unsigned int port, const char* user,
			 const char* passwd)
{
  MYSQL* child;
  DBUG_ENTER("spawn_init");
  if (!(child= mysql_init(0)))
    DBUG_RETURN(0);

  child->options.user= my_strdup((user) ? user :
				 (parent->user ? parent->user :
				  parent->options.user), MYF(0));
  child->options.password= my_strdup((passwd) ? passwd :
				     (parent->passwd ?
				      parent->passwd :
				      parent->options.password), MYF(0));
  child->options.port= port;
  child->options.host= my_strdup((host) ? host :
				 (parent->host ?
				  parent->host :
				  parent->options.host), MYF(0));
  if (parent->db)
    child->options.db= my_strdup(parent->db, MYF(0));
  else if (parent->options.db)
    child->options.db= my_strdup(parent->options.db, MYF(0));

  /*
    rpl_pivot is set to 1 in mysql_init();  Reset it as we are not doing
    replication here
  */
  child->rpl_pivot= 0;
  DBUG_RETURN(child);
}


int
STDCALL mysql_set_master(MYSQL* mysql, const char* host,
			 unsigned int port, const char* user,
			 const char* passwd)
{
  if (mysql->master != mysql && !mysql->master->rpl_pivot)
    mysql_close(mysql->master);
  if (!(mysql->master = spawn_init(mysql, host, port, user, passwd)))
    return 1;
  return 0;
}


int
STDCALL mysql_add_slave(MYSQL* mysql, const char* host,
			unsigned int port,
			const char* user,
			const char* passwd)
{
  MYSQL* slave;
  if (!(slave = spawn_init(mysql, host, port, user, passwd)))
    return 1;
  slave->next_slave = mysql->next_slave;
  mysql->next_slave = slave;
  return 0;
}

/**************************************************************************
  Return next field of the query results
**************************************************************************/

MYSQL_FIELD * STDCALL
mysql_fetch_field(MYSQL_RES *result)
{
  if (result->current_field >= result->field_count)
    return(NULL);
  return &result->fields[result->current_field++];
}


/**************************************************************************
  Move to a specific row and column
**************************************************************************/

void STDCALL
mysql_data_seek(MYSQL_RES *result, my_ulonglong row)
{
  MYSQL_ROWS	*tmp=0;
  DBUG_PRINT("info",("mysql_data_seek(%ld)",(long) row));
  if (result->data)
    for (tmp=result->data->data; row-- && tmp ; tmp = tmp->next) ;
  result->current_row=0;
  result->data_cursor = tmp;
}


/*************************************************************************
  put the row or field cursor one a position one got from mysql_row_tell()
  This doesn't restore any data. The next mysql_fetch_row or
  mysql_fetch_field will return the next row or field after the last used
*************************************************************************/

MYSQL_ROW_OFFSET STDCALL
mysql_row_seek(MYSQL_RES *result, MYSQL_ROW_OFFSET row)
{
  MYSQL_ROW_OFFSET return_value=result->data_cursor;
  result->current_row= 0;
  result->data_cursor= row;
  return return_value;
}


MYSQL_FIELD_OFFSET STDCALL
mysql_field_seek(MYSQL_RES *result, MYSQL_FIELD_OFFSET field_offset)
{
  MYSQL_FIELD_OFFSET return_value=result->current_field;
  result->current_field=field_offset;
  return return_value;
}


/*****************************************************************************
  List all databases
*****************************************************************************/

MYSQL_RES * STDCALL
mysql_list_dbs(MYSQL *mysql, const char *wild)
{
  char buff[255];
  DBUG_ENTER("mysql_list_dbs");

  append_wild(strmov(buff,"show databases"),buff+sizeof(buff),wild);
  if (mysql_query(mysql,buff))
    DBUG_RETURN(0);
  DBUG_RETURN (mysql_store_result(mysql));
}


/*****************************************************************************
  List all tables in a database
  If wild is given then only the tables matching wild is returned
*****************************************************************************/

MYSQL_RES * STDCALL
mysql_list_tables(MYSQL *mysql, const char *wild)
{
  char buff[255];
  DBUG_ENTER("mysql_list_tables");

  append_wild(strmov(buff,"show tables"),buff+sizeof(buff),wild);
  if (mysql_query(mysql,buff))
    DBUG_RETURN(0);
  DBUG_RETURN (mysql_store_result(mysql));
}


MYSQL_FIELD *cli_list_fields(MYSQL *mysql)
{
  MYSQL_DATA *query;
  if (!(query= cli_read_rows(mysql,(MYSQL_FIELD*) 0, 
			     protocol_41(mysql) ? 8 : 6)))
    return NULL;

  mysql->field_count= (uint) query->rows;
  return unpack_fields(query,&mysql->field_alloc,
		       mysql->field_count, 1, mysql->server_capabilities);
}


/**************************************************************************
  List all fields in a table
  If wild is given then only the fields matching wild is returned
  Instead of this use query:
  show fields in 'table' like "wild"
**************************************************************************/

MYSQL_RES * STDCALL
mysql_list_fields(MYSQL *mysql, const char *table, const char *wild)
{
  MYSQL_RES   *result;
  MYSQL_FIELD *fields;
  char	     buff[257],*end;
  DBUG_ENTER("mysql_list_fields");
  DBUG_PRINT("enter",("table: '%s'  wild: '%s'",table,wild ? wild : ""));

  end=strmake(strmake(buff, table,128)+1,wild ? wild : "",128);
  free_old_query(mysql);
  if (simple_command(mysql,COM_FIELD_LIST,buff,(ulong) (end-buff),1) ||
      !(fields= (*mysql->methods->list_fields)(mysql)))
    DBUG_RETURN(NULL);

  if (!(result = (MYSQL_RES *) my_malloc(sizeof(MYSQL_RES),
					 MYF(MY_WME | MY_ZEROFILL))))
    DBUG_RETURN(NULL);

  result->methods= mysql->methods;
  result->field_alloc=mysql->field_alloc;
  mysql->fields=0;
  result->field_count = mysql->field_count;
  result->fields= fields;
  result->eof=1;
  DBUG_RETURN(result);
}

/* List all running processes (threads) in server */

MYSQL_RES * STDCALL
mysql_list_processes(MYSQL *mysql)
{
  MYSQL_DATA *fields;
  uint field_count;
  uchar *pos;
  DBUG_ENTER("mysql_list_processes");

  LINT_INIT(fields);
  if (simple_command(mysql,COM_PROCESS_INFO,0,0,0))
    DBUG_RETURN(0);
  free_old_query(mysql);
  pos=(uchar*) mysql->net.read_pos;
  field_count=(uint) net_field_length(&pos);
  if (!(fields = (*mysql->methods->read_rows)(mysql,(MYSQL_FIELD*) 0,
					      protocol_41(mysql) ? 7 : 5)))
    DBUG_RETURN(NULL);
  if (!(mysql->fields=unpack_fields(fields,&mysql->field_alloc,field_count,0,
				    mysql->server_capabilities)))
    DBUG_RETURN(0);
  mysql->status=MYSQL_STATUS_GET_RESULT;
  mysql->field_count=field_count;
  DBUG_RETURN(mysql_store_result(mysql));
}


#ifdef USE_OLD_FUNCTIONS
int  STDCALL
mysql_create_db(MYSQL *mysql, const char *db)
{
  DBUG_ENTER("mysql_createdb");
  DBUG_PRINT("enter",("db: %s",db));
  DBUG_RETURN(simple_command(mysql,COM_CREATE_DB,db, (ulong) strlen(db),0));
}


int  STDCALL
mysql_drop_db(MYSQL *mysql, const char *db)
{
  DBUG_ENTER("mysql_drop_db");
  DBUG_PRINT("enter",("db: %s",db));
  DBUG_RETURN(simple_command(mysql,COM_DROP_DB,db,(ulong) strlen(db),0));
}
#endif


int STDCALL
mysql_shutdown(MYSQL *mysql, enum mysql_enum_shutdown_level shutdown_level)
{
  uchar level[1];
  DBUG_ENTER("mysql_shutdown");
  level[0]= (uchar) shutdown_level;
  DBUG_RETURN(simple_command(mysql, COM_SHUTDOWN, (char *)level, 1, 0));
}


int STDCALL
mysql_refresh(MYSQL *mysql,uint options)
{
  uchar bits[1];
  DBUG_ENTER("mysql_refresh");
  bits[0]= (uchar) options;
  DBUG_RETURN(simple_command(mysql,COM_REFRESH,(char*) bits,1,0));
}


int STDCALL
mysql_kill(MYSQL *mysql,ulong pid)
{
  char buff[4];
  DBUG_ENTER("mysql_kill");
  int4store(buff,pid);
  DBUG_RETURN(simple_command(mysql,COM_PROCESS_KILL,buff,sizeof(buff),0));
}


int STDCALL
mysql_set_server_option(MYSQL *mysql, enum enum_mysql_set_option option)
{
  char buff[2];
  DBUG_ENTER("mysql_set_server_option");
  int2store(buff, (uint) option);
  DBUG_RETURN(simple_command(mysql, COM_SET_OPTION, buff, sizeof(buff), 0));
}


int STDCALL
mysql_dump_debug_info(MYSQL *mysql)
{
  DBUG_ENTER("mysql_dump_debug_info");
  DBUG_RETURN(simple_command(mysql,COM_DEBUG,0,0,0));
}


const char *cli_read_statistics(MYSQL *mysql)
{
  mysql->net.read_pos[mysql->packet_length]=0;	/* End of stat string */
  if (!mysql->net.read_pos[0])
  {
    strmov(mysql->net.sqlstate, unknown_sqlstate);
    mysql->net.last_errno=CR_WRONG_HOST_INFO;
    strmov(mysql->net.last_error, ER(mysql->net.last_errno));
    return mysql->net.last_error;
  }
  return (char*) mysql->net.read_pos;
}


const char * STDCALL
mysql_stat(MYSQL *mysql)
{
  DBUG_ENTER("mysql_stat");
  if (simple_command(mysql,COM_STATISTICS,0,0,0))
    return mysql->net.last_error;
  DBUG_RETURN((*mysql->methods->read_statistics)(mysql));
}


int STDCALL
mysql_ping(MYSQL *mysql)
{
  DBUG_ENTER("mysql_ping");
  DBUG_RETURN(simple_command(mysql,COM_PING,0,0,0));
}


const char * STDCALL
mysql_get_server_info(MYSQL *mysql)
{
  return((char*) mysql->server_version);
}


/*
  Get version number for server in a form easy to test on

  SYNOPSIS
    mysql_get_server_version()
    mysql		Connection

  EXAMPLE
    4.1.0-alfa ->  40100
  
  NOTES
    We will ensure that a newer server always has a bigger number.

  RETURN
   Signed number > 323000
*/

ulong STDCALL
mysql_get_server_version(MYSQL *mysql)
{
  uint major, minor, version;
  char *pos= mysql->server_version, *end_pos;
  major=   (uint) strtoul(pos, &end_pos, 10);	pos=end_pos+1;
  minor=   (uint) strtoul(pos, &end_pos, 10);	pos=end_pos+1;
  version= (uint) strtoul(pos, &end_pos, 10);
  return (ulong) major*10000L+(ulong) (minor*100+version);
}


const char * STDCALL
mysql_get_host_info(MYSQL *mysql)
{
  return(mysql->host_info);
}


uint STDCALL
mysql_get_proto_info(MYSQL *mysql)
{
  return (mysql->protocol_version);
}

const char * STDCALL
mysql_get_client_info(void)
{
  return (char*) MYSQL_SERVER_VERSION;
}

ulong STDCALL mysql_get_client_version(void)
{
  return MYSQL_VERSION_ID;
}

my_bool STDCALL mysql_eof(MYSQL_RES *res)
{
  return res->eof;
}

MYSQL_FIELD * STDCALL mysql_fetch_field_direct(MYSQL_RES *res,uint fieldnr)
{
  return &(res)->fields[fieldnr];
}

MYSQL_FIELD * STDCALL mysql_fetch_fields(MYSQL_RES *res)
{
  return (res)->fields;
}

MYSQL_ROW_OFFSET STDCALL mysql_row_tell(MYSQL_RES *res)
{
  return res->data_cursor;
}

MYSQL_FIELD_OFFSET STDCALL mysql_field_tell(MYSQL_RES *res)
{
  return (res)->current_field;
}

/* MYSQL */

unsigned int STDCALL mysql_field_count(MYSQL *mysql)
{
  return mysql->last_used_con->field_count;
}

my_ulonglong STDCALL mysql_affected_rows(MYSQL *mysql)
{
  return mysql->last_used_con->affected_rows;
}

my_ulonglong STDCALL mysql_insert_id(MYSQL *mysql)
{
  return mysql->last_used_con->insert_id;
}

const char *STDCALL mysql_sqlstate(MYSQL *mysql)
{
  return mysql->net.sqlstate;
}

uint STDCALL mysql_warning_count(MYSQL *mysql)
{
  return mysql->warning_count;
}

const char *STDCALL mysql_info(MYSQL *mysql)
{
  return mysql->info;
}

ulong STDCALL mysql_thread_id(MYSQL *mysql)
{
  return (mysql)->thread_id;
}

const char * STDCALL mysql_character_set_name(MYSQL *mysql)
{
  return mysql->charset->csname;
}


uint STDCALL mysql_thread_safe(void)
{
#ifdef THREAD
  return 1;
#else
  return 0;
#endif
}


my_bool STDCALL mysql_embedded(void)
{
#ifdef EMBEDDED_LIBRARY
  return 1;
#else
  return 0;
#endif
}

/****************************************************************************
  Some support functions
****************************************************************************/

/*
  Functions called my my_net_init() to set some application specific variables
*/

void my_net_local_init(NET *net)
{
  net->max_packet=   (uint) net_buffer_length;
  net->read_timeout= (uint) net_read_timeout;
  net->write_timeout=(uint) net_write_timeout;
  net->retry_count=  1;
  net->max_packet_size= max(net_buffer_length, max_allowed_packet);
}

/*
  This function is used to create HEX string that you
  can use in a SQL statement in of the either ways:
    INSERT INTO blob_column VALUES (0xAABBCC);  (any MySQL version)
    INSERT INTO blob_column VALUES (X'AABBCC'); (4.1 and higher)
  
  The string in "from" is encoded to a HEX string.
  The result is placed in "to" and a terminating null byte is appended.
  
  The string pointed to by "from" must be "length" bytes long.
  You must allocate the "to" buffer to be at least length*2+1 bytes long.
  Each character needs two bytes, and you need room for the terminating
  null byte. When mysql_hex_string() returns, the contents of "to" will
  be a null-terminated string. The return value is the length of the
  encoded string, not including the terminating null character.

  The return value does not contain any leading 0x or a leading X' and
  trailing '. The caller must supply whichever of those is desired.
*/

ulong STDCALL
mysql_hex_string(char *to, const char *from, ulong length)
{
  char *to0= to;
  const char *end;
            
  for (end= from + length; from < end; from++)
  {
    *to++= _dig_vec_upper[((unsigned char) *from) >> 4];
    *to++= _dig_vec_upper[((unsigned char) *from) & 0x0F];
  }
  *to= '\0';
  return (ulong) (to-to0);
}

/*
  Add escape characters to a string (blob?) to make it suitable for a insert
  to should at least have place for length*2+1 chars
  Returns the length of the to string
*/

ulong STDCALL
mysql_escape_string(char *to,const char *from,ulong length)
{
  return escape_string_for_mysql(default_charset_info, to, 0, from, length);
}

ulong STDCALL
mysql_real_escape_string(MYSQL *mysql, char *to,const char *from,
			 ulong length)
{
  return escape_string_for_mysql(mysql->charset, to, 0, from, length);
}


char * STDCALL
mysql_odbc_escape_string(MYSQL *mysql,
			 char *to, ulong to_length,
			 const char *from, ulong from_length,
			 void *param,
			 char * (*extend_buffer)
			 (void *, char *, ulong *))
{
  char *to_end=to+to_length-5;
  const char *end;
#ifdef USE_MB
  my_bool use_mb_flag=use_mb(mysql->charset);
#endif

  for (end=from+from_length; from != end ; from++)
  {
    if (to >= to_end)
    {
      to_length = (ulong) (end-from)+512;	/* We want this much more */
      if (!(to=(*extend_buffer)(param, to, &to_length)))
	return to;
      to_end=to+to_length-5;
    }
#ifdef USE_MB
    {
      int l;
      if (use_mb_flag && (l = my_ismbchar(mysql->charset, from, end)))
      {
	while (l--)
	  *to++ = *from++;
	from--;
	continue;
      }
    }
#endif
    switch (*from) {
    case 0:				/* Must be escaped for 'mysql' */
      *to++= '\\';
      *to++= '0';
      break;
    case '\n':				/* Must be escaped for logs */
      *to++= '\\';
      *to++= 'n';
      break;
    case '\r':
      *to++= '\\';
      *to++= 'r';
      break;
    case '\\':
      *to++= '\\';
      *to++= '\\';
      break;
    case '\'':
      *to++= '\\';
      *to++= '\'';
      break;
    case '"':				/* Better safe than sorry */
      *to++= '\\';
      *to++= '"';
      break;
    case '\032':			/* This gives problems on Win32 */
      *to++= '\\';
      *to++= 'Z';
      break;
    default:
      *to++= *from;
    }
  }
  return to;
}

void STDCALL
myodbc_remove_escape(MYSQL *mysql,char *name)
{
  char *to;
#ifdef USE_MB
  my_bool use_mb_flag=use_mb(mysql->charset);
  char *end;
  LINT_INIT(end);
  if (use_mb_flag)
    for (end=name; *end ; end++) ;
#endif

  for (to=name ; *name ; name++)
  {
#ifdef USE_MB
    int l;
    if (use_mb_flag && (l = my_ismbchar( mysql->charset, name , end ) ) )
    {
      while (l--)
	*to++ = *name++;
      name--;
      continue;
    }
#endif
    if (*name == '\\' && name[1])
      name++;
    *to++= *name;
  }
  *to=0;
}

/********************************************************************
 Implementation of new client API for 4.1 version.

 mysql_stmt_* are real prototypes used by applications.

 To make API work in embedded library all functions performing
 real I/O are prefixed with 'cli_' (abbreviated from 'Call Level
 Interface'). This functions are invoked via pointers set in
 MYSQL::methods structure. Embedded counterparts, prefixed with
 'emb_' reside in libmysqld/lib_sql.cc.
*********************************************************************/

/******************* Declarations ***********************************/


/*
  These functions are called by function pointer MYSQL_STMT::read_row_func.
  Each function corresponds to one of the read methods:
  - mysql_stmt_fetch without prior mysql_stmt_store_result,
  - mysql_stmt_fetch when result is stored,
  - mysql_stmt_fetch when there are no rows (always returns MYSQL_NO_DATA)
*/

static int stmt_read_row_unbuffered(MYSQL_STMT *stmt, unsigned char **row);
static int stmt_read_row_buffered(MYSQL_STMT *stmt, unsigned char **row);
static int stmt_read_row_from_cursor(MYSQL_STMT *stmt, unsigned char **row);
static int stmt_read_row_no_data(MYSQL_STMT *stmt, unsigned char **row);

/*
  This function is used in mysql_stmt_store_result if
  STMT_ATTR_UPDATE_MAX_LENGTH attribute is set.
*/
static void stmt_update_metadata(MYSQL_STMT *stmt, MYSQL_ROWS *data);
static my_bool setup_one_fetch_function(MYSQL_BIND *bind, MYSQL_FIELD *field);

/*
  Maximum sizes of MYSQL_TYPE_DATE, MYSQL_TYPE_TIME, MYSQL_TYPE_DATETIME
  values stored in network buffer.
*/

/* 1 (length) + 2 (year) + 1 (month) + 1 (day) */
#define MAX_DATE_REP_LENGTH 5

/*
  1 (length) + 1 (is negative) + 4 (day count) + 1 (hour)
  + 1 (minute) + 1 (seconds) + 4 (microseconds)
*/
#define MAX_TIME_REP_LENGTH 13

/*
  1 (length) + 2 (year) + 1 (month) + 1 (day) +
  1 (hour) + 1 (minute) + 1 (second) + 4 (microseconds)
*/
#define MAX_DATETIME_REP_LENGTH 12

#define MAX_DOUBLE_STRING_REP_LENGTH 331

/* A macro to check truncation errors */

#define IS_TRUNCATED(value, is_unsigned, min, max, umax) \
        ((is_unsigned) ? (((value) > (umax) || (value) < 0) ? 1 : 0) : \
                         (((value) > (max)  || (value) < (min)) ? 1 : 0))

#define BIND_RESULT_DONE 1
/*
  We report truncations only if at least one of MYSQL_BIND::error
  pointers is set. In this case stmt->bind_result_done |-ed with
  this flag.
*/
#define REPORT_DATA_TRUNCATION 2

/**************** Misc utility functions ****************************/

/*
  Reallocate the NET package to have at least length bytes available.

  SYNPOSIS
    my_realloc_str()
    net                 The NET structure to modify.
    length              Ensure that net->buff has space for at least
                        this number of bytes.

  RETURN VALUES
    0   Success.
    1   Error, i.e. out of memory or requested packet size is bigger
        than max_allowed_packet. The error code is stored in net->last_errno.
*/

static my_bool my_realloc_str(NET *net, ulong length)
{
  ulong buf_length= (ulong) (net->write_pos - net->buff);
  my_bool res=0;
  DBUG_ENTER("my_realloc_str");
  if (buf_length + length > net->max_packet)
  {
    res= net_realloc(net, buf_length + length);
    net->write_pos= net->buff+ buf_length;
  }
  DBUG_RETURN(res);
}


/* Clear possible error statee of struct NET */

static void net_clear_error(NET *net)
{
  if (net->last_errno)
  {
    net->last_errno= 0;
    net->last_error[0]= '\0';
    strmov(net->sqlstate, not_error_sqlstate);
  }
}

/*
  Set statement error code, sqlstate, and error message
  from given errcode and sqlstate.
*/

static void set_stmt_error(MYSQL_STMT * stmt, int errcode,
                           const char *sqlstate)
{
  DBUG_ENTER("set_stmt_error");
  DBUG_PRINT("enter", ("error: %d '%s'", errcode, ER(errcode)));
  DBUG_ASSERT(stmt != 0);

  stmt->last_errno= errcode;
  strmov(stmt->last_error, ER(errcode));
  strmov(stmt->sqlstate, sqlstate);

  DBUG_VOID_RETURN;
}


/*
  Set statement error code, sqlstate, and error message.
*/

void set_stmt_errmsg(MYSQL_STMT * stmt, const char *err, int errcode,
                     const char *sqlstate)
{
  DBUG_ENTER("set_stmt_errmsg");
  DBUG_PRINT("enter", ("error: %d/%s '%s'", errcode, sqlstate, err));
  DBUG_ASSERT(stmt != 0);

  stmt->last_errno= errcode;
  if (err && err[0])
    strmov(stmt->last_error, err);
  strmov(stmt->sqlstate, sqlstate);

  DBUG_VOID_RETURN;
}

/*
  Read and unpack server reply to COM_PREPARE command (sent from
  mysql_stmt_prepare).

  SYNOPSIS
    cli_read_prepare_result()
    mysql   connection handle
    stmt    statement handle

  RETURN VALUES
    0	ok
    1	error
*/

my_bool cli_read_prepare_result(MYSQL *mysql, MYSQL_STMT *stmt)
{
  uchar *pos;
  uint field_count, param_count;
  ulong packet_length;
  MYSQL_DATA *fields_data;
  DBUG_ENTER("cli_read_prepare_result");

  mysql= mysql->last_used_con;
  if ((packet_length= net_safe_read(mysql)) == packet_error)
    DBUG_RETURN(1);
  mysql->warning_count= 0;

  pos= (uchar*) mysql->net.read_pos;
  stmt->stmt_id= uint4korr(pos+1); pos+= 5;
  /* Number of columns in result set */
  field_count=   uint2korr(pos);   pos+= 2;
  /* Number of placeholders in the statement */
  param_count=   uint2korr(pos);   pos+= 2;
  if (packet_length >= 12)
    mysql->warning_count= uint2korr(pos+1);

  if (param_count != 0)
  {
    MYSQL_DATA *param_data;

    /* skip parameters data: we don't support it yet */
    if (!(param_data= (*mysql->methods->read_rows)(mysql, (MYSQL_FIELD*)0, 7)))
      DBUG_RETURN(1);
    free_rows(param_data);
  }

  if (field_count != 0)
  {
    if (!(mysql->server_status & SERVER_STATUS_AUTOCOMMIT))
      mysql->server_status|= SERVER_STATUS_IN_TRANS;

    if (!(fields_data= (*mysql->methods->read_rows)(mysql,(MYSQL_FIELD*)0,7)))
      DBUG_RETURN(1);
    if (!(stmt->fields= unpack_fields(fields_data,&stmt->mem_root,
				      field_count,0,
				      mysql->server_capabilities)))
      DBUG_RETURN(1);
  }
  stmt->field_count=  field_count;
  stmt->param_count=  (ulong) param_count;
  DBUG_PRINT("exit",("field_count: %u  param_count: %u  warning_count: %u",
                     field_count, param_count, (uint) mysql->warning_count));

  DBUG_RETURN(0);
}


/*
  Allocate memory and init prepared statement structure.

  SYNOPSIS
    mysql_stmt_init()
    mysql   connection handle

  DESCRIPTION
    This is an entry point of the new API. Returned handle stands for
    a server-side prepared statement. Memory for this structure (~700
    bytes) is allocated using 'malloc'. Once created, the handle can be
    reused many times. Created statement handle is bound to connection
    handle provided to this call: its lifetime is limited by lifetime
    of connection.
    'mysql_stmt_init()' is a pure local call, server side structure is
    created only in mysql_stmt_prepare.
    Next steps you may want to make:
    - set a statement attribute (mysql_stmt_attr_set()),
    - prepare statement handle with a query (mysql_stmt_prepare()),
    - close statement handle and free its memory (mysql_stmt_close()),
    - reset statement with mysql_stmt_reset() (a no-op which will
      just return).
    Behaviour of the rest of API calls on this statement is not defined yet
    (though we're working on making each wrong call sequence return
    error).

  RETURN VALUE
    statement structure upon success and NULL if out of
    memory
*/

MYSQL_STMT * STDCALL
mysql_stmt_init(MYSQL *mysql)
{
  MYSQL_STMT *stmt;
  DBUG_ENTER("mysql_stmt_init");

  if (!(stmt= (MYSQL_STMT *) my_malloc(sizeof(MYSQL_STMT),
                                       MYF(MY_WME | MY_ZEROFILL))))
  {
    set_mysql_error(mysql, CR_OUT_OF_MEMORY, unknown_sqlstate);
    DBUG_RETURN(0);
  }

  init_alloc_root(&stmt->mem_root, 2048, 2048);
  init_alloc_root(&stmt->result.alloc, 4096, 4096);
  stmt->result.alloc.min_malloc= sizeof(MYSQL_ROWS);
  mysql->stmts= list_add(mysql->stmts, &stmt->list);
  stmt->list.data= stmt;
  stmt->state= MYSQL_STMT_INIT_DONE;
  stmt->mysql= mysql;
  stmt->read_row_func= stmt_read_row_no_data;
  /* The rest of statement members was bzeroed inside malloc */

  DBUG_RETURN(stmt);
}


/*
  Prepare server side statement with query.

  SYNOPSIS
    mysql_stmt_prepare()
    stmt    statement handle
    query   statement to prepare
    length  statement length

  DESCRIPTION
    Associate statement with statement handle. This is done both on
    client and server sides. At this point the server parses given query
    and creates an internal structure to represent it.
    Next steps you may want to make:
    - find out if this statement returns a result set by
      calling mysql_stmt_field_count(), and get result set metadata
      with mysql_stmt_result_metadata(),
    - if query contains placeholders, bind input parameters to placeholders
      using mysql_stmt_bind_param(),
    - otherwise proceed directly to mysql_stmt_execute().

  IMPLEMENTATION NOTES
  - if this is a re-prepare of the statement, first close previous data
    structure on the server and free old statement data
  - then send the query to server and get back number of placeholders,
    number of columns in result set (if any), and result set metadata.
    At the same time allocate memory for input and output parameters
    to have less checks in mysql_stmt_bind_{param, result}.

  RETURN VALUES
    0  success
   !0  error
*/

int STDCALL
mysql_stmt_prepare(MYSQL_STMT *stmt, const char *query, ulong length)
{
  MYSQL *mysql= stmt->mysql;
  DBUG_ENTER("mysql_stmt_prepare");

  if (!mysql)
  {
    /* mysql can be reset in mysql_close called from mysql_reconnect */
    set_stmt_error(stmt, CR_SERVER_LOST, unknown_sqlstate);
    DBUG_RETURN(1);
  }

  if ((int) stmt->state > (int) MYSQL_STMT_INIT_DONE)
  {
    /* This is second prepare with another statement */
    char buff[MYSQL_STMT_HEADER];               /* 4 bytes - stmt id */

    mysql_stmt_free_result(stmt);
    /*
      These members must be reset for API to
      function in case of error or misuse.
    */
    stmt->bind_param_done= stmt->bind_result_done= FALSE;
    stmt->param_count= stmt->field_count= 0;
    stmt->last_errno= 0;
    stmt->last_error[0]= '\0';
    free_root(&stmt->mem_root, MYF(MY_KEEP_PREALLOC));

    int4store(buff, stmt->stmt_id);
    /*
      If there was a 'use' result from another statement, or from
      mysql_use_result it won't be freed in mysql_stmt_free_result and
      we should get 'Commands out of sync' here.
    */
    if (simple_command(mysql, COM_CLOSE_STMT, buff, 4, 1))
    {
      set_stmt_errmsg(stmt, mysql->net.last_error, mysql->net.last_errno,
                      mysql->net.sqlstate);
      DBUG_RETURN(1);
    }
    stmt->state= MYSQL_STMT_INIT_DONE;
  }

  if (simple_command(mysql, COM_PREPARE, query, length, 1))
  {
    set_stmt_errmsg(stmt, mysql->net.last_error, mysql->net.last_errno,
                    mysql->net.sqlstate);
    DBUG_RETURN(1);
  }

  if ((*mysql->methods->read_prepare_result)(mysql, stmt))
  {
    set_stmt_errmsg(stmt, mysql->net.last_error, mysql->net.last_errno,
                    mysql->net.sqlstate);
    DBUG_RETURN(1);
  }

  /*
    alloc_root will return valid address even in case when param_count
    and field_count are zero. Thus we should never rely on stmt->bind
    or stmt->params when checking for existence of placeholders or
    result set.
  */
  if (!(stmt->params= (MYSQL_BIND *) alloc_root(&stmt->mem_root,
						sizeof(MYSQL_BIND)*
                                                (stmt->param_count +
                                                 stmt->field_count))))
  {
    set_stmt_error(stmt, CR_OUT_OF_MEMORY, unknown_sqlstate);
    DBUG_RETURN(1);
  }
  stmt->bind= stmt->params + stmt->param_count;
  stmt->state= MYSQL_STMT_PREPARE_DONE;
  DBUG_PRINT("info", ("Parameter count: %ld", stmt->param_count));
  DBUG_RETURN(0);
}

/*
  Get result set metadata from reply to mysql_stmt_execute.
  This is used mainly for SHOW commands, as metadata for these
  commands is sent only with result set.
  To be removed when all commands will fully support prepared mode.
*/

static unsigned int alloc_stmt_fields(MYSQL_STMT *stmt)
{
  MYSQL_FIELD *fields, *field, *end;
  MEM_ROOT *alloc= &stmt->mem_root;
  MYSQL *mysql= stmt->mysql->last_used_con;

  stmt->field_count= mysql->field_count;

  /*
    Get the field information for non-select statements
    like SHOW and DESCRIBE commands
  */
  if (!(stmt->fields= (MYSQL_FIELD *) alloc_root(alloc,
						 sizeof(MYSQL_FIELD) *
						 stmt->field_count)) ||
      !(stmt->bind= (MYSQL_BIND *) alloc_root(alloc,
					      sizeof(MYSQL_BIND) *
					      stmt->field_count)))
    return 0;

  for (fields= mysql->fields, end= fields+stmt->field_count,
	 field= stmt->fields;
       field && fields < end; fields++, field++)
  {
    field->db       = strdup_root(alloc,fields->db);
    field->table    = strdup_root(alloc,fields->table);
    field->org_table= strdup_root(alloc,fields->org_table);
    field->name     = strdup_root(alloc,fields->name);
    field->org_name = strdup_root(alloc,fields->org_name);
    field->charsetnr= fields->charsetnr;
    field->length   = fields->length;
    field->type     = fields->type;
    field->flags    = fields->flags;
    field->decimals = fields->decimals;
    field->def      = fields->def ? strdup_root(alloc,fields->def): 0;
    field->max_length= 0;
  }
  return stmt->field_count;
}


/*
  Update result set columns metadata if it was sent again in
  reply to COM_EXECUTE.
*/

static void update_stmt_fields(MYSQL_STMT *stmt)
{
  MYSQL_FIELD *field= stmt->mysql->fields;
  MYSQL_FIELD *field_end= field + stmt->field_count;
  MYSQL_FIELD *stmt_field= stmt->fields;
  MYSQL_BIND *bind= stmt->bind_result_done ? stmt->bind : 0;

  DBUG_ASSERT(stmt->field_count == stmt->mysql->field_count);

  for (; field < field_end; ++field, ++stmt_field)
  {
    stmt_field->charsetnr= field->charsetnr;
    stmt_field->length   = field->length;
    stmt_field->type     = field->type;
    stmt_field->flags    = field->flags;
    stmt_field->decimals = field->decimals;
    if (bind)
    {
      /* Ignore return value: it should be 0 if bind_result succeeded. */
      (void) setup_one_fetch_function(bind++, stmt_field);
    }
  }
}

/*
  Returns prepared statement metadata in the form of a result set.

  SYNOPSIS
    mysql_stmt_result_metadata()
    stmt  statement handle

  DESCRIPTION
    This function should be used after mysql_stmt_execute().
    You can safely check that prepared statement has a result set by calling
    mysql_stmt_field_count(): if number of fields is not zero, you can call
    this function to get fields metadata.
    Next steps you may want to make:
    - find out number of columns in result set by calling
      mysql_num_fields(res) (the same value is returned by
      mysql_stmt_field_count())
    - fetch metadata for any column with mysql_fetch_field,
      mysql_fetch_field_direct, mysql_fetch_fields, mysql_field_seek.
    - free returned MYSQL_RES structure with mysql_free_result.
    - proceed to binding of output parameters.

  RETURN
    NULL  statement contains no result set or out of memory.
          In the latter case you can retreive error message
          with mysql_stmt_error.
    MYSQL_RES  a result set with no rows
*/

MYSQL_RES * STDCALL
mysql_stmt_result_metadata(MYSQL_STMT *stmt)
{
  MYSQL_RES *result;
  DBUG_ENTER("mysql_stmt_result_metadata");

  /*
    stmt->fields is only defined if stmt->field_count is not null;
    stmt->field_count is initialized in prepare.
  */
  if (!stmt->field_count)
     DBUG_RETURN(0);

  if (!(result=(MYSQL_RES*) my_malloc(sizeof(*result),
                                      MYF(MY_WME | MY_ZEROFILL))))
  {
    set_stmt_error(stmt, CR_OUT_OF_MEMORY, unknown_sqlstate);
    DBUG_RETURN(0);
  }

  result->methods=	stmt->mysql->methods;
  result->eof=		1;                      /* Marker for buffered */
  result->fields=	stmt->fields;
  result->field_count=	stmt->field_count;
  /* The rest of members of 'result' was bzeroed inside malloc */
  DBUG_RETURN(result);
}


/*
  Returns parameter columns meta information in the form of
  result set.

  SYNOPSYS
    mysql_stmt_param_metadata()
    stmt    statement handle

  DESCRIPTION
    This function can be called after you prepared the statement handle
    with mysql_stmt_prepare().
    XXX: not implemented yet.

  RETURN
    MYSQL_RES on success, 0 if there is no metadata.
    Currently this function always returns 0.
*/

MYSQL_RES * STDCALL
mysql_stmt_param_metadata(MYSQL_STMT *stmt)
{
  DBUG_ENTER("mysql_stmt_param_metadata");

  if (!stmt->param_count)
    DBUG_RETURN(0);

  /*
    TODO: Fix this when server sends the information.
    Till then keep a dummy prototype.
  */
  DBUG_RETURN(0); 
}


/* Store type of parameter in network buffer. */

static void store_param_type(char **pos, MYSQL_BIND *param)
{
  uint typecode= param->buffer_type | (param->is_unsigned ? 32768 : 0);
  int2store(*pos, typecode);
  *pos+= 2;
}


/*
  Functions to store parameter data in network packet.

  SYNOPSIS
    store_param_xxx()
    net			MySQL NET connection
    param		MySQL bind param

  DESCRIPTION
    These funtions are invoked from mysql_stmt_execute() by
    MYSQL_BIND::store_param_func pointer. This pointer is set once per
    many executions in mysql_stmt_bind_param(). The caller must ensure
    that network buffer have enough capacity to store parameter
    (MYSQL_BIND::buffer_length contains needed number of bytes).
*/

static void store_param_tinyint(NET *net, MYSQL_BIND *param)
{
  *(net->write_pos++)= *(uchar *) param->buffer;
}

static void store_param_short(NET *net, MYSQL_BIND *param)
{
  short value= *(short*) param->buffer;
  int2store(net->write_pos,value);
  net->write_pos+=2;
}

static void store_param_int32(NET *net, MYSQL_BIND *param)
{
  int32 value= *(int32*) param->buffer;
  int4store(net->write_pos,value);
  net->write_pos+=4;
}

static void store_param_int64(NET *net, MYSQL_BIND *param)
{
  longlong value= *(longlong*) param->buffer;
  int8store(net->write_pos,value);
  net->write_pos+= 8;
}

static void store_param_float(NET *net, MYSQL_BIND *param)
{
  float value= *(float*) param->buffer;
  float4store(net->write_pos, value);
  net->write_pos+= 4;
}

static void store_param_double(NET *net, MYSQL_BIND *param)
{
  double value= *(double*) param->buffer;
  float8store(net->write_pos, value);
  net->write_pos+= 8;
}

static void store_param_time(NET *net, MYSQL_BIND *param)
{
  MYSQL_TIME *tm= (MYSQL_TIME *) param->buffer;
  char buff[MAX_TIME_REP_LENGTH], *pos;
  uint length;

  pos= buff+1;
  pos[0]= tm->neg ? 1: 0;
  int4store(pos+1, tm->day);
  pos[5]= (uchar) tm->hour;
  pos[6]= (uchar) tm->minute;
  pos[7]= (uchar) tm->second;
  int4store(pos+8, tm->second_part);
  if (tm->second_part)
    length= 12;
  else if (tm->hour || tm->minute || tm->second || tm->day)
    length= 8;
  else
    length= 0;
  buff[0]= (char) length++;
  memcpy((char *)net->write_pos, buff, length);
  net->write_pos+= length;
}

static void net_store_datetime(NET *net, MYSQL_TIME *tm)
{
  char buff[MAX_DATETIME_REP_LENGTH], *pos;
  uint length;

  pos= buff+1;

  int2store(pos, tm->year);
  pos[2]= (uchar) tm->month;
  pos[3]= (uchar) tm->day;
  pos[4]= (uchar) tm->hour;
  pos[5]= (uchar) tm->minute;
  pos[6]= (uchar) tm->second;
  int4store(pos+7, tm->second_part);
  if (tm->second_part)
    length= 11;
  else if (tm->hour || tm->minute || tm->second)
    length= 7;
  else if (tm->year || tm->month || tm->day)
    length= 4;
  else
    length= 0;
  buff[0]= (char) length++;
  memcpy((char *)net->write_pos, buff, length);
  net->write_pos+= length;
}

static void store_param_date(NET *net, MYSQL_BIND *param)
{
  MYSQL_TIME *tm= (MYSQL_TIME *) param->buffer;
  tm->hour= tm->minute= tm->second= 0;
  tm->second_part= 0;
  net_store_datetime(net, tm);
}

static void store_param_datetime(NET *net, MYSQL_BIND *param)
{
  MYSQL_TIME *tm= (MYSQL_TIME *) param->buffer;
  net_store_datetime(net, tm);
}

static void store_param_str(NET *net, MYSQL_BIND *param)
{
  /* param->length is always set in mysql_stmt_bind_param */
  ulong length= *param->length;
  char *to= (char *) net_store_length((char *) net->write_pos, length);
  memcpy(to, param->buffer, length);
  net->write_pos= (uchar*) to+length;
}


/*
  Mark if the parameter is NULL.

  SYNOPSIS
    store_param_null()
    net			MySQL NET connection
    param		MySQL bind param

  DESCRIPTION
    A data package starts with a string of bits where we set a bit
    if a parameter is NULL. Unlike bit string in result set row, here
    we don't have reserved bits for OK/error packet.
*/

static void store_param_null(NET *net, MYSQL_BIND *param)
{
  uint pos= param->param_number;
  net->buff[pos/8]|=  (uchar) (1 << (pos & 7));
}


/*
  Store one parameter in network packet: data is read from
  client buffer and saved in network packet by means of one
  of store_param_xxxx functions.
*/

static my_bool store_param(MYSQL_STMT *stmt, MYSQL_BIND *param)
{
  NET *net= &stmt->mysql->net;
  DBUG_ENTER("store_param");
  DBUG_PRINT("enter",("type: %d, buffer:%lx, length: %lu  is_null: %d",
		      param->buffer_type,
		      param->buffer ? param->buffer : "0", *param->length,
		      *param->is_null));

  if (*param->is_null)
    store_param_null(net, param);
  else
  {
    /*
      Param->length should ALWAYS point to the correct length for the type
      Either to the length pointer given by the user or param->buffer_length
    */
    if ((my_realloc_str(net, *param->length)))
    {
      set_stmt_error(stmt, net->last_errno, unknown_sqlstate);
      DBUG_RETURN(1);
    }
    (*param->store_param_func)(net, param);
  }
  DBUG_RETURN(0);
}


/*
  Auxilary function to send COM_EXECUTE packet to server and read reply.
  Used from cli_stmt_execute, which is in turn used by mysql_stmt_execute.
*/

static my_bool execute(MYSQL_STMT *stmt, char *packet, ulong length)
{
  MYSQL *mysql= stmt->mysql;
  NET	*net= &mysql->net;
  char buff[4 /* size of stmt id */ +
            5 /* execution flags */];
  DBUG_ENTER("execute");
  DBUG_DUMP("packet", packet, length);

  mysql->last_used_con= mysql;
  int4store(buff, stmt->stmt_id);		/* Send stmt id to server */
  buff[4]= (char) stmt->flags;
  int4store(buff+5, 1);                         /* iteration count */
  if (cli_advanced_command(mysql, COM_EXECUTE, buff, sizeof(buff),
                           packet, length, 1) ||
      (*mysql->methods->read_query_result)(mysql))
  {
    set_stmt_errmsg(stmt, net->last_error, net->last_errno, net->sqlstate);
    DBUG_RETURN(1);
  }
  stmt->affected_rows= mysql->affected_rows;
  stmt->server_status= mysql->server_status;
  stmt->insert_id= mysql->insert_id;
  DBUG_RETURN(0);
}


int cli_stmt_execute(MYSQL_STMT *stmt)
{
  DBUG_ENTER("cli_stmt_execute");

  if (stmt->param_count)
  {
    NET        *net= &stmt->mysql->net;
    MYSQL_BIND *param, *param_end;
    char       *param_data;
    ulong length;
    uint null_count;
    my_bool    result;

    if (!stmt->bind_param_done)
    {
      set_stmt_error(stmt, CR_PARAMS_NOT_BOUND, unknown_sqlstate);
      DBUG_RETURN(1);
    }
    if (stmt->mysql->status != MYSQL_STATUS_READY)
    {
      set_stmt_error(stmt, CR_COMMANDS_OUT_OF_SYNC, unknown_sqlstate);
      DBUG_RETURN(1);
    }

    net_clear(net);				/* Sets net->write_pos */
    /* Reserve place for null-marker bytes */
    null_count= (stmt->param_count+7) /8;
    if (my_realloc_str(net, null_count + 1))
    {
      set_stmt_error(stmt, net->last_errno, unknown_sqlstate);
      DBUG_RETURN(1);
    }
    bzero((char*) net->write_pos, null_count);
    net->write_pos+= null_count;
    param_end= stmt->params + stmt->param_count;

    /* In case if buffers (type) altered, indicate to server */
    *(net->write_pos)++= (uchar) stmt->send_types_to_server;
    if (stmt->send_types_to_server)
    {
      if (my_realloc_str(net, 2 * stmt->param_count))
      {
        set_stmt_error(stmt, net->last_errno, unknown_sqlstate);
        DBUG_RETURN(1);
      }
      /*
	Store types of parameters in first in first package
	that is sent to the server.
      */
      for (param= stmt->params;	param < param_end ; param++)
        store_param_type((char**) &net->write_pos, param);
    }

    for (param= stmt->params; param < param_end; param++)
    {
      /* check if mysql_stmt_send_long_data() was used */
      if (param->long_data_used)
	param->long_data_used= 0;	/* Clear for next execute call */
      else if (store_param(stmt, param))
	DBUG_RETURN(1);
    }
    length= (ulong) (net->write_pos - net->buff);
    /* TODO: Look into avoding the following memdup */
    if (!(param_data= my_memdup((const char*) net->buff, length, MYF(0))))
    {
      set_stmt_error(stmt, CR_OUT_OF_MEMORY, unknown_sqlstate);
      DBUG_RETURN(1);
    }
    result= execute(stmt, param_data, length);
    stmt->send_types_to_server=0;
    my_free(param_data, MYF(MY_WME));
    DBUG_RETURN(result);
  }
  DBUG_RETURN((int) execute(stmt,0,0));
}

/*
  Read one row from buffered result set.  Result set is created by prior
  call to mysql_stmt_store_result().
  SYNOPSIS
    stmt_read_row_buffered()

  RETURN VALUE
    0             - success; *row is set to valid row pointer (row data
                    is stored in result set buffer)
    MYSQL_NO_DATA - end of result set. *row is set to NULL
*/

static int stmt_read_row_buffered(MYSQL_STMT *stmt, unsigned char **row)
{
  if (stmt->data_cursor)
  {
    *row= (uchar *) stmt->data_cursor->data;
    stmt->data_cursor= stmt->data_cursor->next;
    return 0;
  }
  *row= 0;
  return MYSQL_NO_DATA;
}

/*
  Read one row from network: unbuffered non-cursor fetch.
  If last row was read, or error occured, erase this statement
  from record pointing to object unbuffered fetch is performed from.

  SYNOPSIS
    stmt_read_row_unbuffered()
    stmt  statement handle
    row   pointer to write pointer to row data;

  RETURN VALUE
    0           - success; *row contains valid address of a row;
                  row data is stored in network buffer
    1           - error; error code is written to
                  stmt->last_{errno,error}; *row is not changed
  MYSQL_NO_DATA - end of file was read from network;
                  *row is set to NULL
*/

static int stmt_read_row_unbuffered(MYSQL_STMT *stmt, unsigned char **row)
{
  int rc= 1;
  MYSQL *mysql= stmt->mysql;
  /*
    This function won't be called if stmt->field_count is zero
    or execution wasn't done: this is ensured by mysql_stmt_execute.
  */
  if (!mysql)
  {
    set_stmt_error(stmt, CR_SERVER_LOST, unknown_sqlstate);
    return 1;
  }
  if (mysql->status != MYSQL_STATUS_GET_RESULT)
  {
    set_stmt_error(stmt, stmt->unbuffered_fetch_cancelled ?
                   CR_FETCH_CANCELED : CR_COMMANDS_OUT_OF_SYNC,
                   unknown_sqlstate);
    goto error;
  }
  if ((*mysql->methods->unbuffered_fetch)(mysql, (char**) row))
  {
    set_stmt_errmsg(stmt, mysql->net.last_error, mysql->net.last_errno,
                    mysql->net.sqlstate);
    /*
      If there was an error, there are no more pending rows:
      reset statement status to not hang up in following
      mysql_stmt_close (it will try to flush result set before
      closing the statement).
    */
    mysql->status= MYSQL_STATUS_READY;
    goto error;
  }
  if (!*row)
  {
    mysql->status= MYSQL_STATUS_READY;
    rc= MYSQL_NO_DATA;
    goto error;
  }
  return 0;
error:
  if (mysql->unbuffered_fetch_owner == &stmt->unbuffered_fetch_cancelled)
    mysql->unbuffered_fetch_owner= 0;
  return rc;
}


/*
  Fetch statement row using server side cursor.

  SYNOPSIS
    stmt_read_row_from_cursor()

  RETURN VALUE
    0            success
    1            error
  MYSQL_NO_DATA  end of data
*/

static int
stmt_read_row_from_cursor(MYSQL_STMT *stmt, unsigned char **row)
{
  if (stmt->data_cursor)
    return stmt_read_row_buffered(stmt, row);
  if (stmt->server_status & SERVER_STATUS_LAST_ROW_SENT)
    stmt->server_status &= ~SERVER_STATUS_LAST_ROW_SENT;
  else
  {
    MYSQL *mysql= stmt->mysql;
    NET *net= &mysql->net;
    MYSQL_DATA *result= &stmt->result;
    char buff[4 /* statement id */ +
              4 /* number of rows to fetch */];

    free_root(&result->alloc, MYF(MY_KEEP_PREALLOC));
    result->data= NULL;
    result->rows= 0;
    /* Send row request to the server */
    int4store(buff, stmt->stmt_id);
    int4store(buff + 4, 1); /* number of rows to fetch */
    if (cli_advanced_command(mysql, COM_FETCH, buff, sizeof(buff),
                             NullS, 0, 1))
    {
      set_stmt_errmsg(stmt, net->last_error, net->last_errno, net->sqlstate);
      return 1;
    }
    stmt->server_status= mysql->server_status;
    if (cli_read_binary_rows(stmt))
      return 1;
    stmt->server_status= mysql->server_status;

    stmt->data_cursor= result->data;
    return stmt_read_row_buffered(stmt, row);
  }
  *row= 0;
  return MYSQL_NO_DATA;
}


/*
  Default read row function to not SIGSEGV in client in
  case of wrong sequence of API calls.
*/

static int
stmt_read_row_no_data(MYSQL_STMT *stmt  __attribute__((unused)),
                      unsigned char **row  __attribute__((unused)))
{
  if ((int) stmt->state < (int) MYSQL_STMT_PREPARE_DONE)
  {
    set_stmt_error(stmt, CR_NO_PREPARE_STMT, unknown_sqlstate);
    return 1;
  }
  return MYSQL_NO_DATA;
}


/*
  Get/set statement attributes

  SYNOPSIS
    mysql_stmt_attr_get()
    mysql_stmt_attr_set()

    attr_type  statement attribute
    value      casted to const void * pointer to value.

  RETURN VALUE
    0 success
   !0 wrong attribute type
*/

my_bool STDCALL mysql_stmt_attr_set(MYSQL_STMT *stmt,
                                    enum enum_stmt_attr_type attr_type,
                                    const void *value)
{
  switch (attr_type) {
  case STMT_ATTR_UPDATE_MAX_LENGTH:
    stmt->update_max_length= value ? *(const my_bool*) value : 0;
    break;
  case STMT_ATTR_CURSOR_TYPE:
    stmt->flags= value ? *(const unsigned long *) value : 0;
    break;
  default:
    return TRUE;
  }
  return FALSE;
}


my_bool STDCALL mysql_stmt_attr_get(MYSQL_STMT *stmt,
                                    enum enum_stmt_attr_type attr_type,
                                    void *value)
{
  switch (attr_type) {
  case STMT_ATTR_UPDATE_MAX_LENGTH:
    *(unsigned long *) value= stmt->update_max_length;
    break;
  case STMT_ATTR_CURSOR_TYPE:
    *(unsigned long *) value= stmt->flags;
      break;
  default:
    return TRUE;
  }
  return FALSE;
}


/*
  Send placeholders data to server (if there are placeholders)
  and execute prepared statement.

  SYNOPSIS
    mysql_stmt_execute()
    stmt  statement handle. The handle must be created
          with mysql_stmt_init() and prepared with
          mysql_stmt_prepare(). If there are placeholders
          in the statement they must be bound to local
          variables with mysql_stmt_bind_param().

  DESCRIPTION
    This function will automatically flush pending result
    set (if there is one), send parameters data to the server
    and read result of statement execution.
    If previous result set was cached with mysql_stmt_store_result()
    it will also be freed in the beginning of this call.
    The server can return 3 types of responses to this command:
    - error, can be retrieved with mysql_stmt_error()
    - ok, no result set pending. In this case we just update
      stmt->insert_id and stmt->affected_rows.
    - the query returns a result set: there could be 0 .. N
    rows in it. In this case the server can also send updated
    result set metadata.

    Next steps you may want to make:
    - find out if there is result set with mysql_stmt_field_count().
    If there is one:
    - optionally, cache entire result set on client to unblock
    connection with mysql_stmt_store_result()
    - bind client variables to result set columns and start read rows
    with mysql_stmt_fetch().
    - reset statement with mysql_stmt_reset() or close it with
    mysql_stmt_close()
    Otherwise:
    - find out last insert id and number of affected rows with
    mysql_stmt_insert_id(), mysql_stmt_affected_rows()

  RETURN
    0   success
    1   error, message can be retrieved with mysql_stmt_error().
*/

int STDCALL mysql_stmt_execute(MYSQL_STMT *stmt)
{
  MYSQL *mysql= stmt->mysql;
  DBUG_ENTER("mysql_stmt_execute");

  if (!mysql)
  {
    set_stmt_error(stmt, CR_SERVER_LOST, unknown_sqlstate);
    DBUG_RETURN(1);
  }

  mysql_stmt_free_result(stmt);
  /*
    No need to check for stmt->state: if the statement wasn't
    prepared we'll get 'unknown statement handler' error from server.
  */
  if (mysql->methods->stmt_execute(stmt))
    DBUG_RETURN(1);
  if (mysql->field_count)
  {
    /* Server has sent result set metadata */
    if (stmt->field_count == 0)
    {
      /*
        This is 'SHOW'/'EXPLAIN'-like query. Current implementation of
        prepared statements can't send result set metadata for these queries
        on prepare stage. Read it now.
      */
      alloc_stmt_fields(stmt);
    }
    else
    {
      /*
        Update result set metadata if it for some reason changed between
        prepare and execute, i.e.:
        - in case of 'SELECT ?' we don't know column type unless data was
          supplied to mysql_stmt_execute, so updated column type is sent
          now.
        - if data dictionary changed between prepare and execute, for
          example a table used in the query was altered.
        Note, that now (4.1.3) we always send metadata in reply to
        COM_EXECUTE (even if it is not necessary), so either this or
        previous branch always works.
        TODO: send metadata only when it's really necessary and add a warning
        'Metadata changed' when it's sent twice.
      */
      update_stmt_fields(stmt);
    }
  }
  stmt->state= MYSQL_STMT_EXECUTE_DONE;
  if (stmt->field_count)
  {
    if (stmt->server_status & SERVER_STATUS_CURSOR_EXISTS)
    {
      mysql->status= MYSQL_STATUS_READY;
      stmt->read_row_func= stmt_read_row_from_cursor;
    }
    else if (stmt->flags & CURSOR_TYPE_READ_ONLY)
    {
      /*
        This is a single-row result set, a result set with no rows, EXPLAIN,
        SHOW VARIABLES, or some other command which either a) bypasses the
        cursors framework in the server and writes rows directly to the
        network or b) is more efficient if all (few) result set rows are
        precached on client and server's resources are freed.
      */
      DBUG_RETURN(mysql_stmt_store_result(stmt));
    }
    else
    {
      stmt->mysql->unbuffered_fetch_owner= &stmt->unbuffered_fetch_cancelled;
      stmt->unbuffered_fetch_cancelled= FALSE;
      stmt->read_row_func= stmt_read_row_unbuffered;
    }
  }
  DBUG_RETURN(0);
}


/*
  Return total parameters count in the statement
*/

ulong STDCALL mysql_stmt_param_count(MYSQL_STMT * stmt)
{
  DBUG_ENTER("mysql_stmt_param_count");
  DBUG_RETURN(stmt->param_count);
}

/*
  Return total affected rows from the last statement
*/

my_ulonglong STDCALL mysql_stmt_affected_rows(MYSQL_STMT *stmt)
{
  return stmt->affected_rows;
}


/*
  Returns the number of result columns for the most recent query
  run on this statement.
*/

unsigned int STDCALL mysql_stmt_field_count(MYSQL_STMT *stmt)
{
  return stmt->field_count;
}

/*
  Return last inserted id for auto_increment columns.

  SYNOPSIS
    mysql_stmt_insert_id()
    stmt    statement handle

  DESCRIPTION
    Current implementation of this call has a caveat: stmt->insert_id is
    unconditionally updated from mysql->insert_id in the end of each
    mysql_stmt_execute(). This works OK if mysql->insert_id contains new
    value (sent in reply to mysql_stmt_execute()), otherwise stmt->insert_id
    value gets undefined, as it's updated from some arbitrary value saved in
    connection structure during some other call.
*/

my_ulonglong STDCALL mysql_stmt_insert_id(MYSQL_STMT *stmt)
{
  return stmt->insert_id;
}


static my_bool int_is_null_true= 1;		/* Used for MYSQL_TYPE_NULL */
static my_bool int_is_null_false= 0;


/*
  Set up input data buffers for a statement.

  SYNOPSIS
    mysql_stmt_bind_param()
    stmt    statement handle
            The statement must be prepared with mysql_stmt_prepare().
    bind    Array of mysql_stmt_param_count() bind parameters.
            This function doesn't check that size of this argument
            is >= mysql_stmt_field_count(): it's user's responsibility.

  DESCRIPTION
    Use this call after mysql_stmt_prepare() to bind user variables to
    placeholders.
    Each element of bind array stands for a placeholder. Placeholders
    are counted from 0.  For example statement
    'INSERT INTO t (a, b) VALUES (?, ?)'
    contains two placeholders, and for such statement you should supply
    bind array of two elements (MYSQL_BIND bind[2]).

    By properly initializing bind array you can bind virtually any
    C language type to statement's placeholders:
    First, it's strongly recommended to always zero-initialize entire
    bind structure before setting its members. This will both shorten
    your application code and make it robust to future extensions of
    MYSQL_BIND structure.
    Then you need to assign typecode of your application buffer to
    MYSQL_BIND::buffer_type. The following typecodes with their
    correspondence to C language types are supported:
    MYSQL_TYPE_TINY       for 8-bit integer variables. Normally it's
                          'signed char' and 'unsigned char';
    MYSQL_TYPE_SHORT      for 16-bit signed and unsigned variables. This
                          is usually 'short' and 'unsigned short';
    MYSQL_TYPE_LONG       for 32-bit signed and unsigned variables. It
                          corresponds to 'int' and 'unsigned int' on
                          vast majority of platforms. On IA-32 and some
                          other 32-bit systems you can also use 'long'
                          here;
    MYSQL_TYPE_LONGLONG   64-bit signed or unsigned integer.  Stands for
                          '[unsigned] long long' on most platforms;
    MYSQL_TYPE_FLOAT      32-bit floating point type, 'float' on most
                          systems;
    MYSQL_TYPE_DOUBLE     64-bit floating point type, 'double' on most
                          systems;
    MYSQL_TYPE_TIME       broken-down time stored in MYSQL_TIME
                          structure
    MYSQL_TYPE_DATE       date stored in MYSQL_TIME structure
    MYSQL_TYPE_DATETIME   datetime stored in MYSQL_TIME structure See
                          more on how to use these types for sending
                          dates and times below;
    MYSQL_TYPE_STRING     character string, assumed to be in
                          character-set-client. If character set of
                          client is not equal to character set of
                          column, value for this placeholder will be
                          converted to destination character set before
                          insert.
    MYSQL_TYPE_BLOB       sequence of bytes. This sequence is assumed to
                          be in binary character set (which is the same
                          as no particular character set), and is never
                          converted to any other character set. See also
                          notes about supplying string/blob length
                          below.
    MYSQL_TYPE_NULL       special typecode for binding nulls.
    These C/C++ types are not supported yet by the API: long double,
    bool.

    As you can see from the list above, it's responsibility of
    application programmer to ensure that chosen typecode properly
    corresponds to host language type. For example on all platforms
    where we build MySQL packages (as of MySQL 4.1.4) int is a 32-bit
    type. So for int you can always assume that proper typecode is
    MYSQL_TYPE_LONG (however queer it sounds, the name is legacy of the
    old MySQL API). In contrary sizeof(long) can be 4 or 8 8-bit bytes,
    depending on platform.

    TODO: provide client typedefs for each integer and floating point
    typecode, i. e. int8, uint8, float32, etc.

    Once typecode was set, it's necessary to assign MYSQL_BIND::buffer
    to point to the buffer of given type. Finally, additional actions
    may be taken for some types or use cases:

      Binding integer types.
    For integer types you might also need to set MYSQL_BIND::is_unsigned
    member. Set it to TRUE when binding unsigned char, unsigned short,
    unsigned int, unsigned long, unsigned long long.

      Binding floating point types.
    For floating point types you just need to set
    MYSQL_BIND::buffer_type and MYSQL_BIND::buffer. The rest of the
    members should be zero-initialized.

      Binding NULLs.
    You might have a column always NULL, never NULL, or sometimes NULL.
    For an always NULL column set MYSQL_BIND::buffer_type to
    MYSQL_TYPE_NULL.  The rest of the members just need to be
    zero-initialized.  For never NULL columns set MYSQL_BIND::is_null to
    0, or this has already been done if you zero-initialized the entire
    structure.  If you set MYSQL_TYPE::is_null to point to an
    application buffer of type 'my_bool', then this buffer will be
    checked on each execution: this way you can set the buffer to TRUE,
    or any non-0 value for NULLs, and to FALSE or 0 for not NULL data.

      Binding text strings and sequences of bytes.
    For strings, in addition to MYSQL_BIND::buffer_type and
    MYSQL_BIND::buffer you need to set MYSQL_BIND::length or
    MYSQL_BIND::buffer_length.
    If 'length' is set, 'buffer_length' is ignored. 'buffer_length'
    member should be used when size of string doesn't change between
    executions. If you want to vary buffer length for each value, set
    'length' to point to an application buffer of type 'unsigned long'
    and set this long to length of the string before each
    mysql_stmt_execute().

      Binding dates and times.
    For binding dates and times prepared statements API provides clients
    with MYSQL_TIME structure. A pointer to instance of this structure
    should be assigned to MYSQL_BIND::buffer whenever MYSQL_TYPE_TIME,
    MYSQL_TYPE_DATE, MYSQL_TYPE_DATETIME typecodes are used.  When
    typecode is MYSQL_TYPE_TIME, only members 'hour', 'minute', 'second'
    and 'neg' (is time offset negative) are used. These members only
    will be sent to the server.
    MYSQL_TYPE_DATE implies use of 'year', 'month', 'day', 'neg'.
    MYSQL_TYPE_DATETIME utilizes both parts of MYSQL_TIME structure.
    You don't have to set MYSQL_TIME::time_type member: it's not used
    when sending data to the server, typecode information is enough.
    'second_part' member can hold microsecond precision of time value,
    but now it's only supported on protocol level: you can't store
    microsecond in a column, or use in temporal calculations. However,
    if you send a time value with microsecond part for 'SELECT ?',
    statement, you'll get it back unchanged from the server.

      Data conversion.
    If conversion from host language type to data representation,
    corresponding to SQL type, is required it's done on the server.
    Data truncation is possible when conversion is lossy. For example,
    if you supply MYSQL_TYPE_DATETIME value out of valid SQL type
    TIMESTAMP range, the same conversion will be applied as if this
    value would have been sent as string in the old protocol.
    TODO: document how the server will behave in case of truncation/data
    loss.

    After variables were bound, you can repeatedly set/change their
    values and mysql_stmt_execute() the statement.

    See also: mysql_stmt_send_long_data() for sending long text/blob
    data in pieces, examples in tests/mysql_client_test.c.
    Next steps you might want to make:
    - execute statement with mysql_stmt_execute(),
    - reset statement using mysql_stmt_reset() or reprepare it with
      another query using mysql_stmt_prepare()
    - close statement with mysql_stmt_close().

  IMPLEMENTATION
    The function copies given bind array to internal storage of the
    statement, and sets up typecode-specific handlers to perform
    serialization of bound data. This means that although you don't need
    to call this routine after each assignment to bind buffers, you
    need to call it each time you change parameter typecodes, or other
    members of MYSQL_BIND array.
    This is a pure local call. Data types of client buffers are sent
    along with buffers' data at first execution of the statement.

  RETURN
    0  success
    1  error, can be retrieved with mysql_stmt_error.
*/

my_bool STDCALL mysql_stmt_bind_param(MYSQL_STMT *stmt, MYSQL_BIND *bind)
{
  uint count=0;
  MYSQL_BIND *param, *end;
  DBUG_ENTER("mysql_stmt_bind_param");

  if (!stmt->param_count)
  {
    if ((int) stmt->state < (int) MYSQL_STMT_PREPARE_DONE)
    {
      set_stmt_error(stmt, CR_NO_PREPARE_STMT, unknown_sqlstate);
      DBUG_RETURN(1);
    }
    DBUG_RETURN(0);
  }

  /* Allocated on prepare */
  memcpy((char*) stmt->params, (char*) bind,
	 sizeof(MYSQL_BIND) * stmt->param_count);

  for (param= stmt->params, end= param+stmt->param_count;
       param < end ;
       param++)
  {
    param->param_number= count++;
    param->long_data_used= 0;

    /* If param->is_null is not set, then the value can never be NULL */
    if (!param->is_null)
      param->is_null= &int_is_null_false;

    /* Setup data copy functions for the different supported types */
    switch (param->buffer_type) {
    case MYSQL_TYPE_NULL:
      param->is_null= &int_is_null_true;
      break;
    case MYSQL_TYPE_TINY:
      /* Force param->length as this is fixed for this type */
      param->length= &param->buffer_length;
      param->buffer_length= 1;
      param->store_param_func= store_param_tinyint;
      break;
    case MYSQL_TYPE_SHORT:
      param->length= &param->buffer_length;
      param->buffer_length= 2;
      param->store_param_func= store_param_short;
      break;
    case MYSQL_TYPE_LONG:
      param->length= &param->buffer_length;
      param->buffer_length= 4;
      param->store_param_func= store_param_int32;
      break;
    case MYSQL_TYPE_LONGLONG:
      param->length= &param->buffer_length;
      param->buffer_length= 8;
      param->store_param_func= store_param_int64;
      break;
    case MYSQL_TYPE_FLOAT:
      param->length= &param->buffer_length;
      param->buffer_length= 4;
      param->store_param_func= store_param_float;
      break;
    case MYSQL_TYPE_DOUBLE:
      param->length= &param->buffer_length;
      param->buffer_length= 8;
      param->store_param_func= store_param_double;
      break;
    case MYSQL_TYPE_TIME:
      param->store_param_func= store_param_time;
      param->buffer_length= MAX_TIME_REP_LENGTH;
      break;
    case MYSQL_TYPE_DATE:
      param->store_param_func= store_param_date;
      param->buffer_length= MAX_DATE_REP_LENGTH;
      break;
    case MYSQL_TYPE_DATETIME:
    case MYSQL_TYPE_TIMESTAMP:
      param->store_param_func= store_param_datetime;
      param->buffer_length= MAX_DATETIME_REP_LENGTH;
      break;
    case MYSQL_TYPE_TINY_BLOB:
    case MYSQL_TYPE_MEDIUM_BLOB:
    case MYSQL_TYPE_LONG_BLOB:
    case MYSQL_TYPE_BLOB:
    case MYSQL_TYPE_VARCHAR:
    case MYSQL_TYPE_VAR_STRING:
    case MYSQL_TYPE_STRING:
    case MYSQL_TYPE_DECIMAL:
    case MYSQL_TYPE_NEWDECIMAL:
      param->store_param_func= store_param_str;
      /*
        For variable length types user must set either length or
        buffer_length.
      */
      break;
    default:
      strmov(stmt->sqlstate, unknown_sqlstate);
      sprintf(stmt->last_error,
	      ER(stmt->last_errno= CR_UNSUPPORTED_PARAM_TYPE),
	      param->buffer_type, count);
      DBUG_RETURN(1);
    }
    /*
      If param->length is not given, change it to point to buffer_length.
      This way we can always use *param->length to get the length of data
    */
    if (!param->length)
      param->length= &param->buffer_length;
  }
  /* We have to send/resend type information to MySQL */
  stmt->send_types_to_server= TRUE;
  stmt->bind_param_done= TRUE;
  DBUG_RETURN(0);
}


/********************************************************************
 Long data implementation
*********************************************************************/

/*
  Send long data in pieces to the server

  SYNOPSIS
    mysql_stmt_send_long_data()
    stmt			Statement handler
    param_number		Parameter number (0 - N-1)
    data			Data to send to server
    length			Length of data to send (may be 0)

  DESCRIPTION
    This call can be used repeatedly to send long data in pieces
    for any string/binary placeholder. Data supplied for
    a placeholder is saved at server side till execute, and then
    used instead of value from MYSQL_BIND object. More precisely,
    if long data for a parameter was supplied, MYSQL_BIND object
    corresponding to this parameter is not sent to server. In the
    end of execution long data states of placeholders are reset,
    so next time values of such placeholders will be taken again
    from MYSQL_BIND array.
    The server does not reply to this call: if there was an error
    in data handling (which now only can happen if server run out
    of memory) it would be returned in reply to
    mysql_stmt_execute().
    You should choose type of long data carefully if you care
    about character set conversions performed by server when the
    statement is executed.  No conversion is performed at all for
    MYSQL_TYPE_BLOB and other binary typecodes. For
    MYSQL_TYPE_STRING and the rest of text placeholders data is
    converted from client character set to character set of
    connection. If these character sets are different, this
    conversion may require additional memory at server, equal to
    total size of supplied pieces.

  RETURN VALUES
    0	ok
    1	error
*/

my_bool STDCALL
mysql_stmt_send_long_data(MYSQL_STMT *stmt, uint param_number,
		     const char *data, ulong length)
{
  MYSQL_BIND *param;
  DBUG_ENTER("mysql_stmt_send_long_data");
  DBUG_ASSERT(stmt != 0);
  DBUG_PRINT("enter",("param no : %d, data : %lx, length : %ld",
		      param_number, data, length));

  /*
    We only need to check for stmt->param_count, if it's not null
    prepare was done.
  */
  if (param_number >= stmt->param_count)
  {
    set_stmt_error(stmt, CR_INVALID_PARAMETER_NO, unknown_sqlstate);
    DBUG_RETURN(1);
  }

  param= stmt->params+param_number;
  if (param->buffer_type < MYSQL_TYPE_TINY_BLOB ||
      param->buffer_type > MYSQL_TYPE_STRING)
  {
    /* Long data handling should be used only for string/binary types */
    strmov(stmt->sqlstate, unknown_sqlstate);
    sprintf(stmt->last_error, ER(stmt->last_errno= CR_INVALID_BUFFER_USE),
	    param->param_number);
    DBUG_RETURN(1);
  }

  /*
    Send long data packet if there is data or we're sending long data
    for the first time.
  */
  if (length || param->long_data_used == 0)
  {
    MYSQL *mysql= stmt->mysql;
    /* Packet header: stmt id (4 bytes), param no (2 bytes) */
    char buff[MYSQL_LONG_DATA_HEADER];

    int4store(buff, stmt->stmt_id);
    int2store(buff + 4, param_number);
    param->long_data_used= 1;

    /*
      Note that we don't get any ok packet from the server in this case
      This is intentional to save bandwidth.
    */
    if ((*mysql->methods->advanced_command)(mysql, COM_LONG_DATA, buff,
					    sizeof(buff), data, length, 1))
    {
      set_stmt_errmsg(stmt, mysql->net.last_error,
		      mysql->net.last_errno, mysql->net.sqlstate);
      DBUG_RETURN(1);
    }
  }
  DBUG_RETURN(0);
}


/********************************************************************
 Fetch and conversion of result set rows (binary protocol).
*********************************************************************/

/*
  Read date, (time, datetime) value from network buffer and store it
  in MYSQL_TIME structure.

  SYNOPSIS
    read_binary_{date,time,datetime}()
    tm    MYSQL_TIME structure to fill
    pos   pointer to current position in network buffer.
          These functions increase pos to point to the beginning of the
          next column.

  Auxiliary functions to read time (date, datetime) values from network
  buffer and store in MYSQL_TIME structure. Jointly used by conversion
  and no-conversion fetching.
*/

static void read_binary_time(MYSQL_TIME *tm, uchar **pos)
{
  /* net_field_length will set pos to the first byte of data */
  uint length= net_field_length(pos);

  if (length)
  {
    uchar *to= *pos;
    tm->neg= (bool) to[0];

    tm->day=    (ulong) sint4korr(to+1);
    tm->hour=   (uint) to[5];
    tm->minute= (uint) to[6];
    tm->second= (uint) to[7];
    tm->second_part= (length > 8) ? (ulong) sint4korr(to+8) : 0;
    tm->year= tm->month= 0;
    if (tm->day)
    {
      /* Convert days to hours at once */
      tm->hour+= tm->day*24;
      tm->day= 0;
    }
    tm->time_type= MYSQL_TIMESTAMP_TIME;

    *pos+= length;
  }
  else
    set_zero_time(tm, MYSQL_TIMESTAMP_TIME);
}

static void read_binary_datetime(MYSQL_TIME *tm, uchar **pos)
{
  uint length= net_field_length(pos);

  if (length)
  {
    uchar *to= *pos;

    tm->neg=    0;
    tm->year=   (uint) sint2korr(to);
    tm->month=  (uint) to[2];
    tm->day=    (uint) to[3];

    if (length > 4)
    {
      tm->hour=   (uint) to[4];
      tm->minute= (uint) to[5];
      tm->second= (uint) to[6];
    }
    else
      tm->hour= tm->minute= tm->second= 0;
    tm->second_part= (length > 7) ? (ulong) sint4korr(to+7) : 0;
    tm->time_type= MYSQL_TIMESTAMP_DATETIME;

    *pos+= length;
  }
  else
    set_zero_time(tm, MYSQL_TIMESTAMP_DATETIME);
}

static void read_binary_date(MYSQL_TIME *tm, uchar **pos)
{
  uint length= net_field_length(pos);

  if (length)
  {
    uchar *to= *pos;
    tm->year =  (uint) sint2korr(to);
    tm->month=  (uint) to[2];
    tm->day= (uint) to[3];

    tm->hour= tm->minute= tm->second= 0;
    tm->second_part= 0;
    tm->neg= 0;
    tm->time_type= MYSQL_TIMESTAMP_DATE;

    *pos+= length;
  }
  else
    set_zero_time(tm, MYSQL_TIMESTAMP_DATE);
}


/*
  Convert string to supplied buffer of any type.

  SYNOPSIS
    fetch_string_with_conversion()
    param   output buffer descriptor
    value   column data
    length  data length
*/

static void fetch_string_with_conversion(MYSQL_BIND *param, char *value,
                                         uint length)
{
  char *buffer= (char *)param->buffer;
  int err= 0;
  char *endptr= value + length;

  /*
    This function should support all target buffer types: the rest
    of conversion functions can delegate conversion to it.
  */
  switch(param->buffer_type) {
  case MYSQL_TYPE_NULL: /* do nothing */
    break;
  case MYSQL_TYPE_TINY:
  {
    longlong data= my_strtoll10(value, &endptr, &err);
    *param->error= (IS_TRUNCATED(data, param->is_unsigned,
                                 INT_MIN8, INT_MAX8, UINT_MAX8) || err > 0);
    *buffer= (uchar) data;
    break;
  }
  case MYSQL_TYPE_SHORT:
  {
    longlong data= my_strtoll10(value, &endptr, &err);
    *param->error= (IS_TRUNCATED(data, param->is_unsigned,
                                 INT_MIN16, INT_MAX16, UINT_MAX16) || err > 0);
    shortstore(buffer, (short) data);
    break;
  }
  case MYSQL_TYPE_LONG:
  {
    longlong data= my_strtoll10(value, &endptr, &err);
    *param->error= (IS_TRUNCATED(data, param->is_unsigned,
                                 INT_MIN32, INT_MAX32, UINT_MAX32) || err > 0);
    longstore(buffer, (int32) data);
    break;
  }
  case MYSQL_TYPE_LONGLONG:
  {
    longlong data= my_strtoll10(value, &endptr, &err);
    *param->error= param->is_unsigned ? err != 0 :
                                       (err > 0 || (err == 0 && data < 0));
    longlongstore(buffer, data);
    break;
  }
  case MYSQL_TYPE_FLOAT:
  {
    double data= my_strntod(&my_charset_latin1, value, length, &endptr, &err);
    float fdata= (float) data;
    *param->error= (fdata != data) | test(err);
    floatstore(buffer, fdata);
    break;
  }
  case MYSQL_TYPE_DOUBLE:
  {
    double data= my_strntod(&my_charset_latin1, value, length, &endptr, &err);
    *param->error= test(err);
    doublestore(buffer, data);
    break;
  }
  case MYSQL_TYPE_TIME:
  {
    MYSQL_TIME *tm= (MYSQL_TIME *)buffer;
    str_to_time(value, length, tm, &err);
    *param->error= test(err);
    break;
  }
  case MYSQL_TYPE_DATE:
  case MYSQL_TYPE_DATETIME:
  case MYSQL_TYPE_TIMESTAMP:
  {
    MYSQL_TIME *tm= (MYSQL_TIME *)buffer;
    (void) str_to_datetime(value, length, tm, 0, &err);
    *param->error= test(err) && (param->buffer_type == MYSQL_TYPE_DATE &&
                                 tm->time_type != MYSQL_TIMESTAMP_DATE);
    break;
  }
  case MYSQL_TYPE_TINY_BLOB:
  case MYSQL_TYPE_MEDIUM_BLOB:
  case MYSQL_TYPE_LONG_BLOB:
  case MYSQL_TYPE_BLOB:
  case MYSQL_TYPE_DECIMAL:
  case MYSQL_TYPE_NEWDECIMAL:
  default:
  {
    /*
      Copy column data to the buffer taking into account offset,
      data length and buffer length.
    */
    char *start= value + param->offset;
    char *end= value + length;
    ulong copy_length;
    if (start < end)
    {
      copy_length= end - start;
      /* We've got some data beyond offset: copy up to buffer_length bytes */
      if (param->buffer_length)
        memcpy(buffer, start, min(copy_length, param->buffer_length));
    }
    else
      copy_length= 0;
    if (copy_length < param->buffer_length)
      buffer[copy_length]= '\0';
    *param->error= copy_length > param->buffer_length;
    /*
      param->length will always contain length of entire column;
      number of copied bytes may be way different:
    */
    *param->length= length;
    break;
  }
  }
}


/*
  Convert integer value to client buffer of any type.

  SYNOPSIS
    fetch_long_with_conversion()
    param   output buffer descriptor
    field   column metadata
    value   column data
*/

static void fetch_long_with_conversion(MYSQL_BIND *param, MYSQL_FIELD *field,
                                       longlong value, my_bool is_unsigned)
{
  char *buffer= (char *)param->buffer;

  switch (param->buffer_type) {
  case MYSQL_TYPE_NULL: /* do nothing */
    break;
  case MYSQL_TYPE_TINY:
    *param->error= IS_TRUNCATED(value, param->is_unsigned,
                                INT_MIN8, INT_MAX8, UINT_MAX8);
    *(uchar *)param->buffer= (uchar) value;
    break;
  case MYSQL_TYPE_SHORT:
    *param->error= IS_TRUNCATED(value, param->is_unsigned,
                                INT_MIN16, INT_MAX16, UINT_MAX16);
    shortstore(buffer, (short) value);
    break;
  case MYSQL_TYPE_LONG:
    *param->error= IS_TRUNCATED(value, param->is_unsigned,
                                INT_MIN32, INT_MAX32, UINT_MAX32);
    longstore(buffer, (int32) value);
    break;
  case MYSQL_TYPE_LONGLONG:
    longlongstore(buffer, value);
    *param->error= param->is_unsigned != is_unsigned && value < 0;
    break;
  case MYSQL_TYPE_FLOAT:
  {
    /*
      We need to store data in the buffer before the truncation check to
      workaround Intel FPU executive precision feature.
      (See http://gcc.gnu.org/bugzilla/show_bug.cgi?id=323 for details)
      AFAIU it does not guarantee to work.
    */
    float data;
    if (is_unsigned)
      data= (float) ulonglong2double(value);
    else
      data= (float) value;
    floatstore(buffer, data);
    *param->error= is_unsigned ?
                   ((ulonglong) value) != ((ulonglong) (*(float*) buffer)) :
                   ((longlong) value) != ((longlong) (*(float*) buffer));
    break;
  }
  case MYSQL_TYPE_DOUBLE:
  {
    double data;
    if (is_unsigned)
      data= ulonglong2double(value);
    else
      data= (double)value;
    doublestore(buffer, data);
    *param->error= is_unsigned ?
                   ((ulonglong) value) != ((ulonglong) (*(double*) buffer)) :
                   ((longlong) value) != ((longlong) (*(double*) buffer));
    break;
  }
  case MYSQL_TYPE_TIME:
  case MYSQL_TYPE_DATE:
  case MYSQL_TYPE_TIMESTAMP:
  case MYSQL_TYPE_DATETIME:
  {
    int error;
    value= number_to_datetime(value, (MYSQL_TIME *) buffer, 1, &error);
    *param->error= test(error);
    break;
  }
  default:
  {
    char buff[22];                              /* Enough for longlong */
    char *end= longlong10_to_str(value, buff, is_unsigned ? 10: -10);
    /* Resort to string conversion which supports all typecodes */
    uint length= (uint) (end-buff);

    if (field->flags & ZEROFILL_FLAG && length < field->length &&
        field->length < 21)
    {
      bmove_upp((char*) buff+field->length,buff+length, length);
      bfill((char*) buff, field->length - length,'0');
      length= field->length;
    }
    fetch_string_with_conversion(param, buff, length);
    break;
  }
  }
}

/*
  Convert double/float column to supplied buffer of any type.

  SYNOPSIS
    fetch_float_with_conversion()
    param   output buffer descriptor
    field   column metadata
    value   column data
    width   default number of significant digits used when converting
            float/double to string
*/

static void fetch_float_with_conversion(MYSQL_BIND *param, MYSQL_FIELD *field,
                                        double value, int width)
{
  char *buffer= (char *)param->buffer;
  double val64 = (value < 0 ? -floor(-value) : floor(value));

  switch (param->buffer_type) {
  case MYSQL_TYPE_NULL: /* do nothing */
    break;
  case MYSQL_TYPE_TINY:
    /*
      We need to _store_ data in the buffer before the truncation check to
      workaround Intel FPU executive precision feature.
      (See http://gcc.gnu.org/bugzilla/show_bug.cgi?id=323 for details)
      Sic: AFAIU it does not guarantee to work.
    */
    if (param->is_unsigned)
      *buffer= (uint8) value;
    else
      *buffer= (int8) value;
    *param->error= val64 != (param->is_unsigned ? (double)((uint8) *buffer) :
                                                  (double)((int8) *buffer));
    break;
  case MYSQL_TYPE_SHORT:
    if (param->is_unsigned)
    {
      ushort data= (ushort) value;
      shortstore(buffer, data);
    }
    else
    {
      short data= (short) value;
      shortstore(buffer, data);
    }
    *param->error= val64 != (param->is_unsigned ? (double) (*(ushort*) buffer):
                                                  (double) (*(short*) buffer));
    break;
  case MYSQL_TYPE_LONG:
    if (param->is_unsigned)
    {
      uint32 data= (uint32) value;
      longstore(buffer, data);
    }
    else
    {
      int32 data= (int32) value;
      longstore(buffer, data);
    }
    *param->error= val64 != (param->is_unsigned ? (double) (*(uint32*) buffer):
                                                  (double) (*(int32*) buffer));
      break;
  case MYSQL_TYPE_LONGLONG:
    if (param->is_unsigned)
    {
      ulonglong data= (ulonglong) value;
      longlongstore(buffer, data);
    }
    else
    {
      longlong data= (longlong) value;
      longlongstore(buffer, data);
    }
    *param->error= val64 != (param->is_unsigned ?
                             ulonglong2double(*(ulonglong*) buffer) :
                             (double) (*(longlong*) buffer));
    break;
  case MYSQL_TYPE_FLOAT:
  {
    float data= (float) value;
    floatstore(buffer, data);
    *param->error= (*(float*) buffer) != value;
    break;
  }
  case MYSQL_TYPE_DOUBLE:
  {
    doublestore(buffer, value);
    break;
  }
  default:
  {
    /*
      Resort to fetch_string_with_conversion: this should handle
      floating point -> string conversion nicely, honor all typecodes
      and param->offset possibly set in mysql_stmt_fetch_column
    */
    char buff[MAX_DOUBLE_STRING_REP_LENGTH];
    char *end;
    /* TODO: move this to a header shared between client and server. */
#define NOT_FIXED_DEC  31
    if (field->decimals >= NOT_FIXED_DEC)
#undef NOT_FIXED_DEC
    {
      /*
        The 14 below is to ensure that the server and client has the same
        precisions. This will ensure that on the same machine you get the
        same value as a string independent of the protocol you use.
      */
      sprintf(buff, "%-*.*g", (int) min(sizeof(buff)-1,
                                        param->buffer_length),
	      min(14,width), value);
      end= strcend(buff, ' ');
      *end= 0;
    }
    else
    {
      sprintf(buff, "%.*f", (int) field->decimals, value);
      end= strend(buff);
    }
    fetch_string_with_conversion(param, buff, (uint) (end - buff));
    break;
  }
  }
}


/*
  Fetch time/date/datetime to supplied buffer of any type

  SYNOPSIS
    param   output buffer descriptor
    time    column data
*/

static void fetch_datetime_with_conversion(MYSQL_BIND *param,
                                           MYSQL_FIELD *field,
                                           MYSQL_TIME *time)
{
  switch (param->buffer_type) {
  case MYSQL_TYPE_NULL: /* do nothing */
    break;
  case MYSQL_TYPE_DATE:
    *(MYSQL_TIME *)(param->buffer)= *time;
    *param->error= time->time_type != MYSQL_TIMESTAMP_DATE;
    break;
  case MYSQL_TYPE_TIME:
    *(MYSQL_TIME *)(param->buffer)= *time;
    *param->error= time->time_type != MYSQL_TIMESTAMP_TIME;
    break;
  case MYSQL_TYPE_DATETIME:
  case MYSQL_TYPE_TIMESTAMP:
    *(MYSQL_TIME *)(param->buffer)= *time;
    /* No error: time and date are compatible with datetime */
    break;
  case MYSQL_TYPE_YEAR:
    shortstore(param->buffer, time->year);
    *param->error= 1;
    break;
  case MYSQL_TYPE_FLOAT:
  case MYSQL_TYPE_DOUBLE:
  {
    ulonglong value= TIME_to_ulonglong(time);
    fetch_float_with_conversion(param, field,
                                ulonglong2double(value), DBL_DIG);
    break;
  }
  case MYSQL_TYPE_TINY:
  case MYSQL_TYPE_SHORT:
  case MYSQL_TYPE_INT24:
  case MYSQL_TYPE_LONG:
  case MYSQL_TYPE_LONGLONG:
  {
    longlong value= (longlong) TIME_to_ulonglong(time);
    fetch_long_with_conversion(param, field, value, TRUE);
    break;
  }
  default:
  {
    /*
      Convert time value  to string and delegate the rest to
      fetch_string_with_conversion:
    */
    char buff[MAX_DATE_STRING_REP_LENGTH];
    uint length= my_TIME_to_str(time, buff);
    /* Resort to string conversion */
    fetch_string_with_conversion(param, (char *)buff, length);
    break;
  }
  }
}


/*
  Fetch and convert result set column to output buffer.

  SYNOPSIS
    fetch_result_with_conversion()
    param   output buffer descriptor
    field   column metadata
    row     points to a column of result set tuple in binary format

  DESCRIPTION
    This is a fallback implementation of column fetch used
    if column and output buffer types do not match.
    Increases tuple pointer to point at the next column within the
    tuple.
*/

static void fetch_result_with_conversion(MYSQL_BIND *param, MYSQL_FIELD *field,
                                         uchar **row)
{
  enum enum_field_types field_type= field->type;
  uint field_is_unsigned= field->flags & UNSIGNED_FLAG;

  switch (field_type) {
  case MYSQL_TYPE_TINY:
  {
    uchar value= **row;
    /* sic: we need to cast to 'signed char' as 'char' may be unsigned */
    longlong data= field_is_unsigned ? (longlong) value :
                                       (longlong) (signed char) value;
    fetch_long_with_conversion(param, field, data, 0);
    *row+= 1;
    break;
  }
  case MYSQL_TYPE_SHORT:
  case MYSQL_TYPE_YEAR:
  {
    short value= sint2korr(*row);
    longlong data= field_is_unsigned ? (longlong) (unsigned short) value :
                                       (longlong) value;
    fetch_long_with_conversion(param, field, data, 0);
    *row+= 2;
    break;
  }
  case MYSQL_TYPE_INT24: /* mediumint is sent as 4 bytes int */
  case MYSQL_TYPE_LONG:
  {
    int32 value= sint4korr(*row);
    longlong data= field_is_unsigned ? (longlong) (uint32) value :
                                       (longlong) value;
    fetch_long_with_conversion(param, field, data, 0);
    *row+= 4;
    break;
  }
  case MYSQL_TYPE_LONGLONG:
  {
    longlong value= (longlong)sint8korr(*row);
    fetch_long_with_conversion(param, field, value,
                               field->flags & UNSIGNED_FLAG);
    *row+= 8;
    break;
  }
  case MYSQL_TYPE_FLOAT:
  {
    float value;
    float4get(value,*row);
    fetch_float_with_conversion(param, field, value, FLT_DIG);
    *row+= 4;
    break;
  }
  case MYSQL_TYPE_DOUBLE:
  {
    double value;
    float8get(value,*row);
    fetch_float_with_conversion(param, field, value, DBL_DIG);
    *row+= 8;
    break;
  }
  case MYSQL_TYPE_DATE:
  {
    MYSQL_TIME tm;

    read_binary_date(&tm, row);
    fetch_datetime_with_conversion(param, field, &tm);
    break;
  }
  case MYSQL_TYPE_TIME:
  {
    MYSQL_TIME tm;

    read_binary_time(&tm, row);
    fetch_datetime_with_conversion(param, field, &tm);
    break;
  }
  case MYSQL_TYPE_DATETIME:
  case MYSQL_TYPE_TIMESTAMP:
  {
    MYSQL_TIME tm;

    read_binary_datetime(&tm, row);
    fetch_datetime_with_conversion(param, field, &tm);
    break;
  }
  default:
  {
    ulong length= net_field_length(row);
    fetch_string_with_conversion(param, (char*) *row, length);
    *row+= length;
    break;
  }
  }
}


/*
  Functions to fetch data to application buffers without conversion.

  All functions have the following characteristics:

  SYNOPSIS
    fetch_result_xxx()
    param   MySQL bind param
    pos     Row value

  DESCRIPTION
    These are no-conversion functions, used in binary protocol to store
    rows in application buffers. A function used only if type of binary data
    is compatible with type of application buffer.

  RETURN
    none
*/

static void fetch_result_tinyint(MYSQL_BIND *param, MYSQL_FIELD *field,
                                 uchar **row)
{
  my_bool field_is_unsigned= test(field->flags & UNSIGNED_FLAG);
  uchar data= **row;
  *(uchar *)param->buffer= data;
  *param->error= param->is_unsigned != field_is_unsigned && data > INT_MAX8;
  (*row)++;
}

static void fetch_result_short(MYSQL_BIND *param, MYSQL_FIELD *field,
                               uchar **row)
{
  my_bool field_is_unsigned= test(field->flags & UNSIGNED_FLAG);
  ushort data= (ushort) sint2korr(*row);
  shortstore(param->buffer, data);
  *param->error= param->is_unsigned != field_is_unsigned && data > INT_MAX16;
  *row+= 2;
}

static void fetch_result_int32(MYSQL_BIND *param,
                               MYSQL_FIELD *field __attribute__((unused)),
                               uchar **row)
{
  my_bool field_is_unsigned= test(field->flags & UNSIGNED_FLAG);
  uint32 data= (uint32) sint4korr(*row);
  longstore(param->buffer, data);
  *param->error= param->is_unsigned != field_is_unsigned && data > INT_MAX32;
  *row+= 4;
}

static void fetch_result_int64(MYSQL_BIND *param,
                               MYSQL_FIELD *field __attribute__((unused)),
                               uchar **row)
{
  my_bool field_is_unsigned= test(field->flags & UNSIGNED_FLAG);
  ulonglong data= (ulonglong) sint8korr(*row);
  *param->error= param->is_unsigned != field_is_unsigned && data > LONGLONG_MAX;
  longlongstore(param->buffer, data);
  *row+= 8;
}

static void fetch_result_float(MYSQL_BIND *param,
                               MYSQL_FIELD *field __attribute__((unused)),
                               uchar **row)
{
  float value;
  float4get(value,*row);
  floatstore(param->buffer, value);
  *row+= 4;
}

static void fetch_result_double(MYSQL_BIND *param,
                                MYSQL_FIELD *field __attribute__((unused)),
                                uchar **row)
{
  double value;
  float8get(value,*row);
  doublestore(param->buffer, value);
  *row+= 8;
}

static void fetch_result_time(MYSQL_BIND *param,
                              MYSQL_FIELD *field __attribute__((unused)),
                              uchar **row)
{
  MYSQL_TIME *tm= (MYSQL_TIME *)param->buffer;
  read_binary_time(tm, row);
}

static void fetch_result_date(MYSQL_BIND *param,
                              MYSQL_FIELD *field __attribute__((unused)),
                              uchar **row)
{
  MYSQL_TIME *tm= (MYSQL_TIME *)param->buffer;
  read_binary_date(tm, row);
}

static void fetch_result_datetime(MYSQL_BIND *param,
                                  MYSQL_FIELD *field __attribute__((unused)),
                                  uchar **row)
{
  MYSQL_TIME *tm= (MYSQL_TIME *)param->buffer;
  read_binary_datetime(tm, row);
}

static void fetch_result_bin(MYSQL_BIND *param,
                             MYSQL_FIELD *field __attribute__((unused)),
                             uchar **row)
{
  ulong length= net_field_length(row);
  ulong copy_length= min(length, param->buffer_length);
  memcpy(param->buffer, (char *)*row, copy_length);
  *param->length= length;
  *param->error= copy_length < length;
  *row+= length;
}

static void fetch_result_str(MYSQL_BIND *param,
                             MYSQL_FIELD *field __attribute__((unused)),
                             uchar **row)
{
  ulong length= net_field_length(row);
  ulong copy_length= min(length, param->buffer_length);
  memcpy(param->buffer, (char *)*row, copy_length);
  /* Add an end null if there is room in the buffer */
  if (copy_length != param->buffer_length)
    ((uchar *)param->buffer)[copy_length]= '\0';
  *param->length= length;			/* return total length */
  *param->error= copy_length < length;
  *row+= length;
}


/*
  functions to calculate max lengths for strings during
  mysql_stmt_store_result()
*/

static void skip_result_fixed(MYSQL_BIND *param,
			      MYSQL_FIELD *field __attribute__((unused)),
			      uchar **row)

{
  (*row)+= param->pack_length;
}


static void skip_result_with_length(MYSQL_BIND *param __attribute__((unused)),
				    MYSQL_FIELD *field __attribute__((unused)),
				    uchar **row)

{
  ulong length= net_field_length(row);
  (*row)+= length;
}


static void skip_result_string(MYSQL_BIND *param __attribute__((unused)),
			       MYSQL_FIELD *field,
			       uchar **row)

{
  ulong length= net_field_length(row);
  (*row)+= length;
  if (field->max_length < length)
    field->max_length= length;
}


/*
  Check that two field types are binary compatible i. e.
  have equal representation in the binary protocol and
  require client-side buffers of the same type.

  SYNOPSIS
    is_binary_compatible()
    type1   parameter type supplied by user
    type2   field type, obtained from result set metadata

  RETURN
    TRUE or FALSE
*/

static my_bool is_binary_compatible(enum enum_field_types type1,
                                    enum enum_field_types type2)
{
  static const enum enum_field_types
    range1[]= { MYSQL_TYPE_SHORT, MYSQL_TYPE_YEAR, MYSQL_TYPE_NULL },
    range2[]= { MYSQL_TYPE_INT24, MYSQL_TYPE_LONG, MYSQL_TYPE_NULL },
    range3[]= { MYSQL_TYPE_DATETIME, MYSQL_TYPE_TIMESTAMP, MYSQL_TYPE_NULL },
    range4[]= { MYSQL_TYPE_ENUM, MYSQL_TYPE_SET, MYSQL_TYPE_TINY_BLOB,
                MYSQL_TYPE_MEDIUM_BLOB, MYSQL_TYPE_LONG_BLOB, MYSQL_TYPE_BLOB,
                MYSQL_TYPE_VAR_STRING, MYSQL_TYPE_STRING, MYSQL_TYPE_GEOMETRY,
                MYSQL_TYPE_DECIMAL, MYSQL_TYPE_NULL };
  static const enum enum_field_types
   *range_list[]= { range1, range2, range3, range4 },
   **range_list_end= range_list + sizeof(range_list)/sizeof(*range_list);
   const enum enum_field_types **range, *type;

  if (type1 == type2)
    return TRUE;
  for (range= range_list; range != range_list_end; ++range)
  {
    /* check that both type1 and type2 are in the same range */
    bool type1_found= FALSE, type2_found= FALSE;
    for (type= *range; *type != MYSQL_TYPE_NULL; type++)
    {
      type1_found|= type1 == *type;
      type2_found|= type2 == *type;
    }
    if (type1_found || type2_found)
      return type1_found && type2_found;
  }
  return FALSE;
}


/*
  Setup a fetch function for one column of a result set.

  SYNOPSIS
    setup_one_fetch_function()
    param    output buffer descriptor
    field    column descriptor

  DESCRIPTION
    When user binds result set buffers or when result set
    metadata is changed, we need to setup fetch (and possibly
    conversion) functions for all columns of the result set.
    In addition to that here we set up skip_result function, used
    to update result set metadata in case when
    STMT_ATTR_UPDATE_MAX_LENGTH attribute is set.
    Notice that while fetch_result is chosen depending on both
    field->type and param->type, skip_result depends on field->type
    only.

  RETURN
    TRUE   fetch function for this typecode was not found (typecode
          is not supported by the client library)
    FALSE  success
*/

static my_bool setup_one_fetch_function(MYSQL_BIND *param, MYSQL_FIELD *field)
{
  /* Setup data copy functions for the different supported types */
  switch (param->buffer_type) {
  case MYSQL_TYPE_NULL: /* for dummy binds */
    /*
      It's not binary compatible with anything the server can return:
      no need to setup fetch_result, as it'll be reset anyway
    */
    *param->length= 0;
    break;
  case MYSQL_TYPE_TINY:
    param->fetch_result= fetch_result_tinyint;
    *param->length= 1;
    break;
  case MYSQL_TYPE_SHORT:
  case MYSQL_TYPE_YEAR:
    param->fetch_result= fetch_result_short;
    *param->length= 2;
    break;
  case MYSQL_TYPE_INT24:
  case MYSQL_TYPE_LONG:
    param->fetch_result= fetch_result_int32;
    *param->length= 4;
    break;
  case MYSQL_TYPE_LONGLONG:
    param->fetch_result= fetch_result_int64;
    *param->length= 8;
    break;
  case MYSQL_TYPE_FLOAT:
    param->fetch_result= fetch_result_float;
    *param->length= 4;
    break;
  case MYSQL_TYPE_DOUBLE:
    param->fetch_result= fetch_result_double;
    *param->length= 8;
    break;
  case MYSQL_TYPE_TIME:
    param->fetch_result= fetch_result_time;
    *param->length= sizeof(MYSQL_TIME);
    break;
  case MYSQL_TYPE_DATE:
    param->fetch_result= fetch_result_date;
    *param->length= sizeof(MYSQL_TIME);
    break;
  case MYSQL_TYPE_DATETIME:
  case MYSQL_TYPE_TIMESTAMP:
    param->fetch_result= fetch_result_datetime;
    *param->length= sizeof(MYSQL_TIME);
    break;
  case MYSQL_TYPE_TINY_BLOB:
  case MYSQL_TYPE_MEDIUM_BLOB:
  case MYSQL_TYPE_LONG_BLOB:
  case MYSQL_TYPE_BLOB:
  case MYSQL_TYPE_BIT:
    DBUG_ASSERT(param->buffer_length != 0);
    param->fetch_result= fetch_result_bin;
    break;
  case MYSQL_TYPE_VAR_STRING:
  case MYSQL_TYPE_STRING:
  case MYSQL_TYPE_DECIMAL:
  case MYSQL_TYPE_NEWDECIMAL:
    DBUG_ASSERT(param->buffer_length != 0);
    param->fetch_result= fetch_result_str;
    break;
  default:
    return TRUE;
  }
  if (! is_binary_compatible(param->buffer_type, field->type))
    param->fetch_result= fetch_result_with_conversion;

  /* Setup skip_result functions (to calculate max_length) */
  param->skip_result= skip_result_fixed;
  switch (field->type) {
  case MYSQL_TYPE_NULL: /* for dummy binds */
    param->pack_length= 0;
    field->max_length= 0;
    break;
  case MYSQL_TYPE_TINY:
    param->pack_length= 1;
    field->max_length= 4;                     /* as in '-127' */
    break;
  case MYSQL_TYPE_YEAR:
  case MYSQL_TYPE_SHORT:
    param->pack_length= 2;
    field->max_length= 6;                     /* as in '-32767' */
    break;
  case MYSQL_TYPE_INT24:
    field->max_length= 9;  /* as in '16777216' or in '-8388607' */
    param->pack_length= 4;
    break;
  case MYSQL_TYPE_LONG:
    field->max_length= 11;                    /* '-2147483647' */
    param->pack_length= 4;
    break;
  case MYSQL_TYPE_LONGLONG:
    field->max_length= 21;                    /* '18446744073709551616' */
    param->pack_length= 8;
    break;
  case MYSQL_TYPE_FLOAT:
    param->pack_length= 4;
    field->max_length= MAX_DOUBLE_STRING_REP_LENGTH;
    break;
  case MYSQL_TYPE_DOUBLE:
    param->pack_length= 8;
    field->max_length= MAX_DOUBLE_STRING_REP_LENGTH;
    break;
  case MYSQL_TYPE_TIME:
    field->max_length= 15;                    /* 19:23:48.123456 */
    param->skip_result= skip_result_with_length;
  case MYSQL_TYPE_DATE:
    field->max_length= 10;                    /* 2003-11-11 */
    param->skip_result= skip_result_with_length;
    break;
    break;
  case MYSQL_TYPE_DATETIME:
  case MYSQL_TYPE_TIMESTAMP:
    param->skip_result= skip_result_with_length;
    field->max_length= MAX_DATE_STRING_REP_LENGTH;
    break;
  case MYSQL_TYPE_DECIMAL:
  case MYSQL_TYPE_NEWDECIMAL:
  case MYSQL_TYPE_ENUM:
  case MYSQL_TYPE_SET:
  case MYSQL_TYPE_GEOMETRY:
  case MYSQL_TYPE_TINY_BLOB:
  case MYSQL_TYPE_MEDIUM_BLOB:
  case MYSQL_TYPE_LONG_BLOB:
  case MYSQL_TYPE_BLOB:
  case MYSQL_TYPE_VAR_STRING:
  case MYSQL_TYPE_STRING:
  case MYSQL_TYPE_BIT:
    param->skip_result= skip_result_string;
    break;
  default:
    return TRUE;
  }
  return FALSE;
}


/*
  Setup the bind buffers for resultset processing
*/

my_bool STDCALL mysql_stmt_bind_result(MYSQL_STMT *stmt, MYSQL_BIND *bind)
{
  MYSQL_BIND *param, *end;
  MYSQL_FIELD *field;
  ulong       bind_count= stmt->field_count;
  uint        param_count= 0;
  DBUG_ENTER("mysql_stmt_bind_result");
  DBUG_PRINT("enter",("field_count: %d", bind_count));

  if (!bind_count)
  {
    int errorcode= (int) stmt->state < (int) MYSQL_STMT_PREPARE_DONE ?
                   CR_NO_PREPARE_STMT : CR_NO_STMT_METADATA;
    set_stmt_error(stmt, errorcode, unknown_sqlstate);
    DBUG_RETURN(1);
  }

  /*
    We only need to check that stmt->field_count - if it is not null
    stmt->bind was initialized in mysql_stmt_prepare
   */

  memcpy((char*) stmt->bind, (char*) bind, sizeof(MYSQL_BIND) * bind_count);

  for (param= stmt->bind, end= param + bind_count, field= stmt->fields ;
       param < end ;
       param++, field++)
  {
    DBUG_PRINT("info",("buffer_type: %u  field_type: %u",
                       (uint) param->buffer_type, (uint) field->type));
    /*
      Set param->is_null to point to a dummy variable if it's not set.
      This is to make the execute code easier
    */
    if (!param->is_null)
      param->is_null= &param->is_null_value;

    if (!param->length)
      param->length= &param->length_value;

    if (!param->error)
      param->error= &param->error_value;

    param->param_number= param_count++;
    param->offset= 0;

    if (setup_one_fetch_function(param, field))
    {
      strmov(stmt->sqlstate, unknown_sqlstate);
      sprintf(stmt->last_error,
              ER(stmt->last_errno= CR_UNSUPPORTED_PARAM_TYPE),
              field->type, param_count);
      DBUG_RETURN(1);
    }
  }
  stmt->bind_result_done= BIND_RESULT_DONE;
  if (stmt->mysql->options.report_data_truncation)
    stmt->bind_result_done|= REPORT_DATA_TRUNCATION;

  DBUG_RETURN(0);
}


/*
  Fetch row data to bind buffers
*/

static int stmt_fetch_row(MYSQL_STMT *stmt, uchar *row)
{
  MYSQL_BIND  *bind, *end;
  MYSQL_FIELD *field;
  uchar *null_ptr, bit;
  int truncation_count= 0;
  /*
    Precondition: if stmt->field_count is zero or row is NULL, read_row_*
    function must return no data.
  */
  DBUG_ASSERT(stmt->field_count);
  DBUG_ASSERT(row);

  if (!stmt->bind_result_done)
  {
    /* If output parameters were not bound we should just return success */
    return 0;
  }

  null_ptr= row;
  row+= (stmt->field_count+9)/8;		/* skip null bits */
  bit= 4;					/* first 2 bits are reserved */

  /* Copy complete row to application buffers */
  for (bind= stmt->bind, end= bind + stmt->field_count, field= stmt->fields ;
       bind < end ;
       bind++, field++)
  {
    *bind->error= 0;
    if (*null_ptr & bit)
    {
      /*
        We should set both row_ptr and is_null to be able to see
        nulls in mysql_stmt_fetch_column. This is because is_null may point
        to user data which can be overwritten between mysql_stmt_fetch and
        mysql_stmt_fetch_column, and in this case nullness of column will be
        lost. See mysql_stmt_fetch_column for details.
      */
      bind->row_ptr= NULL;
      *bind->is_null= 1;
    }
    else
    {
      *bind->is_null= 0;
      bind->row_ptr= row;
      (*bind->fetch_result)(bind, field, &row);
      truncation_count+= *bind->error;
    }
    if (!((bit<<=1) & 255))
    {
      bit= 1;					/* To next byte */
      null_ptr++;
    }
  }
  if (truncation_count && (stmt->bind_result_done & REPORT_DATA_TRUNCATION))
    return MYSQL_DATA_TRUNCATED;
  return 0;
}


int cli_unbuffered_fetch(MYSQL *mysql, char **row)
{
  if (packet_error == net_safe_read(mysql))
    return 1;

  *row= ((mysql->net.read_pos[0] == 254) ? NULL :
	 (char*) (mysql->net.read_pos+1));
  return 0;
}


/*
  Fetch and return row data to bound buffers, if any
*/

int STDCALL mysql_stmt_fetch(MYSQL_STMT *stmt)
{
  int rc;
  uchar *row;
  DBUG_ENTER("mysql_stmt_fetch");

  if ((rc= (*stmt->read_row_func)(stmt, &row)) ||
      ((rc= stmt_fetch_row(stmt, row)) && rc != MYSQL_DATA_TRUNCATED))
  {
    stmt->state= MYSQL_STMT_PREPARE_DONE;       /* XXX: this is buggy */
    stmt->read_row_func= stmt_read_row_no_data;
  }
  else
  {
    /* This is to know in mysql_stmt_fetch_column that data was fetched */
    stmt->state= MYSQL_STMT_FETCH_DONE;
  }
  DBUG_RETURN(rc);
}


/*
  Fetch data for one specified column data

  SYNOPSIS
    mysql_stmt_fetch_column()
    stmt		Prepared statement handler
    bind		Where data should be placed. Should be filled in as
			when calling mysql_stmt_bind_result()
    column		Column to fetch (first column is 0)
    ulong offset	Offset in result data (to fetch blob in pieces)
			This is normally 0
  RETURN
    0	ok
    1	error
*/

int STDCALL mysql_stmt_fetch_column(MYSQL_STMT *stmt, MYSQL_BIND *bind,
                                    uint column, ulong offset)
{
  MYSQL_BIND *param= stmt->bind+column;
  DBUG_ENTER("mysql_stmt_fetch_column");

  if ((int) stmt->state < (int) MYSQL_STMT_FETCH_DONE)
  {
    set_stmt_error(stmt, CR_NO_DATA, unknown_sqlstate);
    return 1;
  }
  if (column >= stmt->field_count)
  {
    set_stmt_error(stmt, CR_INVALID_PARAMETER_NO, unknown_sqlstate);
    DBUG_RETURN(1);
  }

  if (!bind->error)
    bind->error= &bind->error_value;
  *bind->error= 0;
  if (param->row_ptr)
  {
    MYSQL_FIELD *field= stmt->fields+column;
    uchar *row= param->row_ptr;
    bind->offset= offset;
    if (bind->is_null)
      *bind->is_null= 0;
    if (bind->length) /* Set the length if non char/binary types */
      *bind->length= *param->length;
    else
      bind->length= &param->length_value;       /* Needed for fetch_result() */
    fetch_result_with_conversion(bind, field, &row);
  }
  else
  {
    if (bind->is_null)
      *bind->is_null= 1;
  }
  DBUG_RETURN(0);
}


/*
  Read all rows of data from server  (binary format)
*/

int cli_read_binary_rows(MYSQL_STMT *stmt)
{
  ulong      pkt_len;
  uchar      *cp;
  MYSQL      *mysql= stmt->mysql;
  MYSQL_DATA *result= &stmt->result;
  MYSQL_ROWS *cur, **prev_ptr= &result->data;
  NET        *net = &mysql->net;
  DBUG_ENTER("cli_read_binary_rows");

  mysql= mysql->last_used_con;

  while ((pkt_len= net_safe_read(mysql)) != packet_error)
  {
    cp= net->read_pos;
    if (cp[0] != 254 || pkt_len >= 8)
    {
      if (!(cur= (MYSQL_ROWS*) alloc_root(&result->alloc,
                                          sizeof(MYSQL_ROWS) + pkt_len - 1)))
      {
        set_stmt_error(stmt, CR_OUT_OF_MEMORY, unknown_sqlstate);
        goto err;
      }
      cur->data= (MYSQL_ROW) (cur+1);
      *prev_ptr= cur;
      prev_ptr= &cur->next;
      memcpy((char *) cur->data, (char *) cp+1, pkt_len-1);
      cur->length= pkt_len;		/* To allow us to do sanity checks */
      result->rows++;
    }
    else
    {
      /* end of data */
      *prev_ptr= 0;
      mysql->warning_count= uint2korr(cp+1);
      mysql->server_status= uint2korr(cp+3);
      DBUG_PRINT("info",("status: %u  warning_count: %u",
                         mysql->server_status, mysql->warning_count));
      DBUG_RETURN(0);
    }
  }
  set_stmt_errmsg(stmt, net->last_error, net->last_errno, net->sqlstate);

err:
  DBUG_RETURN(1);
}


/*
  Update meta data for statement

  SYNOPSIS
    stmt_update_metadata()
    stmt			Statement handler
    row				Binary data

  NOTES
    Only updates MYSQL_FIELD->max_length for strings
*/

static void stmt_update_metadata(MYSQL_STMT *stmt, MYSQL_ROWS *data)
{
  MYSQL_BIND  *bind, *end;
  MYSQL_FIELD *field;
  uchar *null_ptr, bit;
  uchar *row= (uchar*) data->data;
#ifndef DBUG_OFF
  uchar *row_end= row + data->length;
#endif

  null_ptr= row;
  row+= (stmt->field_count+9)/8;		/* skip null bits */
  bit= 4;					/* first 2 bits are reserved */

  /* Go through all fields and calculate metadata */
  for (bind= stmt->bind, end= bind + stmt->field_count, field= stmt->fields ;
       bind < end ;
       bind++, field++)
  {
    if (!(*null_ptr & bit))
      (*bind->skip_result)(bind, field, &row);
    DBUG_ASSERT(row <= row_end);
    if (!((bit<<=1) & 255))
    {
      bit= 1;					/* To next byte */
      null_ptr++;
    }
  }
}


/*
  Store or buffer the binary results to stmt
*/

int STDCALL mysql_stmt_store_result(MYSQL_STMT *stmt)
{
  MYSQL *mysql= stmt->mysql;
  MYSQL_DATA *result= &stmt->result;
  DBUG_ENTER("mysql_stmt_store_result");

  mysql= mysql->last_used_con;

  if (!stmt->field_count)
    DBUG_RETURN(0);
  if ((int) stmt->state < (int) MYSQL_STMT_EXECUTE_DONE ||
      mysql->status != MYSQL_STATUS_GET_RESULT)
  {
    set_stmt_error(stmt, CR_COMMANDS_OUT_OF_SYNC, unknown_sqlstate);
    DBUG_RETURN(1);
  }
  if (result->data)
  {
    free_root(&result->alloc, MYF(MY_KEEP_PREALLOC));
    result->data= NULL;
    result->rows= 0;
    stmt->data_cursor= NULL;
  }

  if (stmt->update_max_length && !stmt->bind_result_done)
  {
    /*
      We must initalize the bind structure to be able to calculate
      max_length
    */
    MYSQL_BIND  *bind, *end;
    MYSQL_FIELD *field;
    bzero((char*) stmt->bind, sizeof(*stmt->bind)* stmt->field_count);

    for (bind= stmt->bind, end= bind + stmt->field_count, field= stmt->fields;
	 bind < end ;
	 bind++, field++)
    {
      bind->buffer_type= MYSQL_TYPE_NULL;
      bind->buffer_length=1;
    }

    if (mysql_stmt_bind_result(stmt, stmt->bind))
      DBUG_RETURN(1);
    stmt->bind_result_done= 0;			/* No normal bind done */
  }

  if ((*mysql->methods->read_binary_rows)(stmt))
  {
    free_root(&result->alloc, MYF(MY_KEEP_PREALLOC));
    result->data= NULL;
    result->rows= 0;
    mysql->status= MYSQL_STATUS_READY;
    DBUG_RETURN(1);
  }

  if (stmt->update_max_length)
  {
    MYSQL_ROWS *cur= result->data;
    for(; cur; cur=cur->next)
      stmt_update_metadata(stmt, cur);
  }

  stmt->data_cursor= result->data;
  mysql->affected_rows= stmt->affected_rows= result->rows;
  stmt->read_row_func= stmt_read_row_buffered;
  mysql->unbuffered_fetch_owner= 0;             /* set in stmt_execute */
  mysql->status= MYSQL_STATUS_READY;		/* server is ready */
  DBUG_RETURN(0); /* Data buffered, must be fetched with mysql_stmt_fetch() */
}


/*
  Seek to desired row in the statement result set
*/

MYSQL_ROW_OFFSET STDCALL
mysql_stmt_row_seek(MYSQL_STMT *stmt, MYSQL_ROW_OFFSET row)
{
  MYSQL_ROW_OFFSET offset= stmt->data_cursor;
  DBUG_ENTER("mysql_stmt_row_seek");

  stmt->data_cursor= row;
  DBUG_RETURN(offset);
}


/*
  Return the current statement row cursor position
*/

MYSQL_ROW_OFFSET STDCALL
mysql_stmt_row_tell(MYSQL_STMT *stmt)
{
  DBUG_ENTER("mysql_stmt_row_tell");

  DBUG_RETURN(stmt->data_cursor);
}


/*
  Move the stmt result set data cursor to specified row
*/

void STDCALL
mysql_stmt_data_seek(MYSQL_STMT *stmt, my_ulonglong row)
{
  MYSQL_ROWS *tmp= stmt->result.data;
  DBUG_ENTER("mysql_stmt_data_seek");
  DBUG_PRINT("enter",("row id to seek: %ld",(long) row));

  for (; tmp && row; --row, tmp= tmp->next)
    ;
  stmt->data_cursor= tmp;
  if (!row && tmp)
  {
       /*  Rewind the counter */
    stmt->read_row_func= stmt_read_row_buffered;
    stmt->state= MYSQL_STMT_EXECUTE_DONE;
  }
  DBUG_VOID_RETURN;
}


/*
  Return total rows the current statement result set
*/

my_ulonglong STDCALL mysql_stmt_num_rows(MYSQL_STMT *stmt)
{
  DBUG_ENTER("mysql_stmt_num_rows");

  DBUG_RETURN(stmt->result.rows);
}

my_bool STDCALL mysql_stmt_free_result(MYSQL_STMT *stmt)
{
  MYSQL_DATA *result= &stmt->result;
  DBUG_ENTER("mysql_stmt_free_result");

  DBUG_ASSERT(stmt != 0);

  if ((int) stmt->state > (int) MYSQL_STMT_INIT_DONE)
  {
    MYSQL *mysql= stmt->mysql;

    if (result->data)
    {
      /* Result buffered */
      free_root(&result->alloc, MYF(MY_KEEP_PREALLOC));
      result->data= NULL;
      result->rows= 0;
      stmt->data_cursor= NULL;
    }

    if (mysql && stmt->field_count &&
        (int) stmt->state > (int) MYSQL_STMT_PREPARE_DONE)
    {
      if (mysql->unbuffered_fetch_owner == &stmt->unbuffered_fetch_cancelled)
        mysql->unbuffered_fetch_owner= 0;
      if (mysql->status != MYSQL_STATUS_READY)
      {
        /* There is a result set and it belongs to this statement */
        (*mysql->methods->flush_use_result)(mysql);
        mysql->status= MYSQL_STATUS_READY;
      }
    }
    stmt->state= MYSQL_STMT_PREPARE_DONE;
    stmt->read_row_func= stmt_read_row_no_data;
  }
  DBUG_RETURN(0);
}

/********************************************************************
 statement error handling and close
*********************************************************************/

/*
  Close the statement handle by freeing all alloced resources

  SYNOPSIS
    mysql_stmt_close()
    stmt	       Statement handle

  RETURN VALUES
    0	ok
    1	error
*/

my_bool STDCALL mysql_stmt_close(MYSQL_STMT *stmt)
{
  MYSQL *mysql= stmt->mysql;
  int rc= 0;
  DBUG_ENTER("mysql_stmt_close");

  free_root(&stmt->result.alloc, MYF(0));
  free_root(&stmt->mem_root, MYF(0));

  if (mysql)
  {
    mysql->stmts= list_delete(mysql->stmts, &stmt->list);
    /*
      Clear NET error state: if the following commands come through
      successfully, connection will still be usable for other commands.
    */
    net_clear_error(&mysql->net);
    if ((int) stmt->state > (int) MYSQL_STMT_INIT_DONE)
    {
      char buff[MYSQL_STMT_HEADER];             /* 4 bytes - stmt id */

      if (mysql->unbuffered_fetch_owner == &stmt->unbuffered_fetch_cancelled)
        mysql->unbuffered_fetch_owner= 0;
      if (mysql->status != MYSQL_STATUS_READY)
      {
        /*
          Flush result set of the connection. If it does not belong
          to this statement, set a warning.
        */
        (*mysql->methods->flush_use_result)(mysql);
        if (mysql->unbuffered_fetch_owner)
          *mysql->unbuffered_fetch_owner= TRUE;
        mysql->status= MYSQL_STATUS_READY;
      }
      int4store(buff, stmt->stmt_id);
      if ((rc= simple_command(mysql, COM_CLOSE_STMT, buff, 4, 1)))
      {
        set_stmt_errmsg(stmt, mysql->net.last_error, mysql->net.last_errno,
                        mysql->net.sqlstate);
      }
    }
  }

  my_free((gptr) stmt, MYF(MY_WME));

  DBUG_RETURN(test(rc));
}

/*
  Reset the statement buffers in server
*/

my_bool STDCALL mysql_stmt_reset(MYSQL_STMT *stmt)
{
  char buff[MYSQL_STMT_HEADER]; /* packet header: 4 bytes for stmt id */
  MYSQL *mysql;
  MYSQL_BIND *param, *param_end;
  DBUG_ENTER("mysql_stmt_reset");
  DBUG_ASSERT(stmt != 0);

  /* If statement hasnt been prepared there is nothing to reset */
  if ((int) stmt->state < (int) MYSQL_STMT_PREPARE_DONE)
    DBUG_RETURN(0);

  mysql= stmt->mysql->last_used_con;
  int4store(buff, stmt->stmt_id);		/* Send stmt id to server */
  if ((*mysql->methods->advanced_command)(mysql, COM_RESET_STMT, buff,
                                          sizeof(buff), 0, 0, 0))
  {
    set_stmt_errmsg(stmt, mysql->net.last_error, mysql->net.last_errno,
                    mysql->net.sqlstate);
    DBUG_RETURN(1);
  }

  /* Clear long_data_used for next call (as we do in mysql_stmt_execute() */
  for (param= stmt->params, param_end= param + stmt->param_count;
       param < param_end;
       param++)
    param->long_data_used= 0;

  DBUG_RETURN(0);
}

/*
  Return statement error code
*/

uint STDCALL mysql_stmt_errno(MYSQL_STMT * stmt)
{
  DBUG_ENTER("mysql_stmt_errno");
  DBUG_RETURN(stmt->last_errno);
}

const char *STDCALL mysql_stmt_sqlstate(MYSQL_STMT * stmt)
{
  DBUG_ENTER("mysql_stmt_sqlstate");
  DBUG_RETURN(stmt->sqlstate);
}

/*
  Return statement error message
*/

const char *STDCALL mysql_stmt_error(MYSQL_STMT * stmt)
{
  DBUG_ENTER("mysql_stmt_error");
  DBUG_RETURN(stmt->last_error);
}


/********************************************************************
 Transactional APIs
*********************************************************************/

/*
  Commit the current transaction
*/

my_bool STDCALL mysql_commit(MYSQL * mysql)
{
  DBUG_ENTER("mysql_commit");
  DBUG_RETURN((my_bool) mysql_real_query(mysql, "commit", 6));
}

/*
  Rollback the current transaction
*/

my_bool STDCALL mysql_rollback(MYSQL * mysql)
{
  DBUG_ENTER("mysql_rollback");
  DBUG_RETURN((my_bool) mysql_real_query(mysql, "rollback", 8));
}


/*
  Set autocommit to either true or false
*/

my_bool STDCALL mysql_autocommit(MYSQL * mysql, my_bool auto_mode)
{
  DBUG_ENTER("mysql_autocommit");
  DBUG_PRINT("enter", ("mode : %d", auto_mode));

  if (auto_mode) /* set to true */
    DBUG_RETURN((my_bool) mysql_real_query(mysql, "set autocommit=1", 16));
  DBUG_RETURN((my_bool) mysql_real_query(mysql, "set autocommit=0", 16));
}


/********************************************************************
 Multi query execution + SPs APIs
*********************************************************************/

/*
  Returns true/false to indicate whether any more query results exist
  to be read using mysql_next_result()
*/

my_bool STDCALL mysql_more_results(MYSQL *mysql)
{
  my_bool res;
  DBUG_ENTER("mysql_more_results");

  res= ((mysql->last_used_con->server_status & SERVER_MORE_RESULTS_EXISTS) ?
	1: 0);
  DBUG_PRINT("exit",("More results exists ? %d", res));
  DBUG_RETURN(res);
}


/*
  Reads and returns the next query results
*/
int STDCALL mysql_next_result(MYSQL *mysql)
{
  DBUG_ENTER("mysql_next_result");

  if (mysql->status != MYSQL_STATUS_READY)
  {
    strmov(mysql->net.sqlstate, unknown_sqlstate);
    strmov(mysql->net.last_error,
	   ER(mysql->net.last_errno=CR_COMMANDS_OUT_OF_SYNC));
    DBUG_RETURN(1);
  }

  mysql->net.last_error[0]= 0;
  mysql->net.last_errno= 0;
  strmov(mysql->net.sqlstate, not_error_sqlstate);
  mysql->affected_rows= ~(my_ulonglong) 0;

  if (mysql->last_used_con->server_status & SERVER_MORE_RESULTS_EXISTS)
    DBUG_RETURN((*mysql->methods->next_result)(mysql));

  DBUG_RETURN(-1);				/* No more results */
}


MYSQL_RES * STDCALL mysql_use_result(MYSQL *mysql)
{
  return (*mysql->methods->use_result)(mysql);
}

my_bool STDCALL mysql_read_query_result(MYSQL *mysql)
{
  return (*mysql->methods->read_query_result)(mysql);
}
<|MERGE_RESOLUTION|>--- conflicted
+++ resolved
@@ -186,11 +186,8 @@
   }
   else
     mysql_thread_end();
-<<<<<<< HEAD
   finish_client_errs();
-=======
   free_charsets();
->>>>>>> 53b496a3
   mysql_client_init= org_my_init_done= 0;
 }
 
