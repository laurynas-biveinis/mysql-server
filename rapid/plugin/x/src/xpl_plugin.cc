--- conflicted
+++ resolved
@@ -191,9 +191,6 @@
       "How long X Plugin is going to retry binding of server socket (in case of failure)",
       NULL, &xpl::Plugin_system_variables::update_func<unsigned int>, 0, 0, 120, 0);
 
-<<<<<<< HEAD
-static SYS_VAR* xpl_plugin_system_variables[]= {
-=======
 static MYSQL_THDVAR_UINT(wait_timeout, PLUGIN_VAR_OPCMDARG,
       "Number or seconds that X Plugin must wait for activity on noninteractive connection",
       NULL,
@@ -221,8 +218,7 @@
       (&xpl::Server::thd_variable<uint32_t, &ngs::Client_interface::set_write_timeout>),
       Global_timeouts::Default::k_write_timeout, 1, 2147483, 0);
 
-static struct st_mysql_sys_var* xpl_plugin_system_variables[]= {
->>>>>>> 0aba1fdc
+static struct SYS_VAR* xpl_plugin_system_variables[]= {
   MYSQL_SYSVAR(port),
   MYSQL_SYSVAR(max_connections),
   MYSQL_SYSVAR(min_worker_threads),
