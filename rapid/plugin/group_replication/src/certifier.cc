/* Copyright (c) 2014, 2017, Oracle and/or its affiliates. All rights reserved.

   This program is free software; you can redistribute it and/or modify
   it under the terms of the GNU General Public License as published by
   the Free Software Foundation; version 2 of the License.

   This program is distributed in the hope that it will be useful,
   but WITHOUT ANY WARRANTY; without even the implied warranty of
   MERCHANTABILITY or FITNESS FOR A PARTICULAR PURPOSE.  See the
   GNU General Public License for more details.

   You should have received a copy of the GNU General Public License
   along with this program; if not, write to the Free Software Foundation,
   51 Franklin Street, Suite 500, Boston, MA 02110-1335 USA */

#include <signal.h>
#include <map>

#include "certifier.h"
#include "my_dbug.h"
#include "my_systime.h"
#include "observer_trans.h"
#include "plugin.h"
#include "plugin_log.h"
#include "sql_service_command.h"
#include "sql_service_gr_user.h"

const std::string Certifier::GTID_EXTRACTED_NAME= "gtid_extracted";

static void *launch_broadcast_thread(void* arg)
{
  Certifier_broadcast_thread *handler= (Certifier_broadcast_thread*) arg;
  handler->dispatcher();
  return 0;
}

Certifier_broadcast_thread::Certifier_broadcast_thread()
  :aborted(false), broadcast_thd_running(false), broadcast_counter(0),
   broadcast_gtid_executed_period(BROADCAST_GTID_EXECUTED_PERIOD)
{
  DBUG_EXECUTE_IF("group_replication_certifier_broadcast_thread_big_period",
                  { broadcast_gtid_executed_period= 600; });

  mysql_mutex_init(key_GR_LOCK_cert_broadcast_run,
                   &broadcast_run_lock,
                   MY_MUTEX_INIT_FAST);
  mysql_cond_init(key_GR_COND_cert_broadcast_run,
                  &broadcast_run_cond);
  mysql_mutex_init(key_GR_LOCK_cert_broadcast_dispatcher_run,
                   &broadcast_dispatcher_lock,
                   MY_MUTEX_INIT_FAST);
  mysql_cond_init(key_GR_COND_cert_broadcast_dispatcher_run,
                  &broadcast_dispatcher_cond);
 }

Certifier_broadcast_thread::~Certifier_broadcast_thread()
{
  mysql_mutex_destroy(&broadcast_run_lock);
  mysql_cond_destroy(&broadcast_run_cond);
  mysql_mutex_destroy(&broadcast_dispatcher_lock);
  mysql_cond_destroy(&broadcast_dispatcher_cond);
}

int Certifier_broadcast_thread::initialize()
{
  DBUG_ENTER("Certifier_broadcast_thread::initialize");

  mysql_mutex_lock(&broadcast_run_lock);
  if (broadcast_thd_running)
  {
    mysql_mutex_unlock(&broadcast_run_lock); /* purecov: inspected */
    DBUG_RETURN(0); /* purecov: inspected */
  }

  aborted= false;

  if ((mysql_thread_create(key_GR_THD_cert_broadcast,
                           &broadcast_pthd,
                           get_connection_attrib(),
                           launch_broadcast_thread,
                           (void*)this)))
  {
    mysql_mutex_unlock(&broadcast_run_lock); /* purecov: inspected */
    DBUG_RETURN(1); /* purecov: inspected */
  }

  while (!broadcast_thd_running)
  {
    DBUG_PRINT("sleep",("Waiting for certifier broadcast thread to start"));
    mysql_cond_wait(&broadcast_run_cond, &broadcast_run_lock);
  }
  mysql_mutex_unlock(&broadcast_run_lock);

  DBUG_RETURN(0);
}


int Certifier_broadcast_thread::terminate()
{
  DBUG_ENTER("Certifier_broadcast_thread::terminate");

  mysql_mutex_lock(&broadcast_run_lock);
  if (!broadcast_thd_running)
  {
    mysql_mutex_unlock(&broadcast_run_lock);
    DBUG_RETURN(0);
  }

  aborted= true;
  while (broadcast_thd_running)
  {
    DBUG_PRINT("loop", ("killing certifier broadcast thread"));
    mysql_mutex_lock(&broadcast_thd->LOCK_thd_data);

    //awake the cycle
    mysql_mutex_lock(&broadcast_dispatcher_lock);
    mysql_cond_broadcast(&broadcast_dispatcher_cond);
    mysql_mutex_unlock(&broadcast_dispatcher_lock);

    broadcast_thd->awake(THD::NOT_KILLED);
    mysql_mutex_unlock(&broadcast_thd->LOCK_thd_data);
    mysql_cond_wait(&broadcast_run_cond, &broadcast_run_lock);
  }
  mysql_mutex_unlock(&broadcast_run_lock);

  DBUG_RETURN(0);
}


void Certifier_broadcast_thread::dispatcher()
{
  DBUG_ENTER("Certifier_broadcast_thread::dispatcher");

  //Thread context operations
  THD *thd= new THD;
  my_thread_init();
  thd->set_new_thread_id();
  thd->thread_stack= (char*) &thd;
  thd->store_globals();
  global_thd_manager_add_thd(thd);
  broadcast_thd= thd;

  mysql_mutex_lock(&broadcast_run_lock);
  broadcast_thd_running= true;
  mysql_cond_broadcast(&broadcast_run_cond);
  mysql_mutex_unlock(&broadcast_run_lock);

  struct timespec abstime;
  while (!aborted)
  {
    broadcast_counter++;

    applier_module->get_pipeline_stats_member_collector()
        ->send_stats_member_message();

    applier_module->get_flow_control_module()->flow_control_step();

    if (broadcast_counter % broadcast_gtid_executed_period == 0)
      broadcast_gtid_executed();

    mysql_mutex_lock(&broadcast_dispatcher_lock);
    if (aborted)
    {
      mysql_mutex_unlock(&broadcast_dispatcher_lock); /* purecov: inspected */
      break; /* purecov: inspected */
    }
    set_timespec(&abstime, 1);
    mysql_cond_timedwait(&broadcast_dispatcher_cond,
                         &broadcast_dispatcher_lock, &abstime);
    mysql_mutex_unlock(&broadcast_dispatcher_lock);

    /*
      Clear server sessions open caches on transactions observer.
      TODO: move this to a global scheduler.
    */
    if (broadcast_counter % 300 == 0)
      observer_trans_clear_io_cache_unused_list(); /* purecov: inspected */
  }

  Gcs_interface_factory::cleanup(Gcs_operations::get_gcs_engine());

  thd->release_resources();
  global_thd_manager_remove_thd(thd);
  delete thd;

  mysql_mutex_lock(&broadcast_run_lock);
  broadcast_thd_running= false;
  mysql_cond_broadcast(&broadcast_run_cond);
  mysql_mutex_unlock(&broadcast_run_lock);

  my_thread_end();
  my_thread_exit(0);

  DBUG_VOID_RETURN;
}

int Certifier_broadcast_thread::broadcast_gtid_executed()
{
  DBUG_ENTER("Certifier_broadcast_thread::broadcast_gtid_executed");

  /*
    Member may be still joining group so we need to check if:
      1) communication interfaces are ready to be used;
      2) member is ONLINE, that is, distributed recovery is complete.
  */
  if (local_member_info == NULL)
    DBUG_RETURN(0); /* purecov: inspected */
  Group_member_info::Group_member_status member_status=
      local_member_info->get_recovery_status();
  if (member_status != Group_member_info::MEMBER_ONLINE &&
      member_status != Group_member_info::MEMBER_IN_RECOVERY)
    DBUG_RETURN(0);

  int error= 0;
  uchar *encoded_gtid_executed= NULL;
  size_t length;
  get_server_encoded_gtid_executed(&encoded_gtid_executed, &length);

  Gtid_Executed_Message gtid_executed_message;
  std::vector<uchar> encoded_gtid_executed_message;
  gtid_executed_message.append_gtid_executed(encoded_gtid_executed, length);

  enum enum_gcs_error send_err=
      gcs_module->send_message(gtid_executed_message, true);
  if (send_err == GCS_MESSAGE_TOO_BIG)
  {
    log_message(MY_ERROR_LEVEL, "Broadcast of committed transactions message "
                                "failed. Message is too big."); /* purecov: inspected */
    error= 1; /* purecov: inspected */
  }
  else if (send_err == GCS_NOK)
  {
    log_message(MY_INFORMATION_LEVEL,
                "Broadcast of committed transactions message failed."); /* purecov: inspected */
    error= 1; /* purecov: inspected */
  }


#if !defined(DBUG_OFF)
  char *encoded_gtid_executed_string=
      encoded_gtid_set_to_string(encoded_gtid_executed, length);
  DBUG_PRINT("info", ("Certifier broadcast executed_set: %s", encoded_gtid_executed_string));
  my_free(encoded_gtid_executed_string);
#endif

  my_free(encoded_gtid_executed);
  DBUG_RETURN(error);
}


Certifier::Certifier()
  :initialized(false),
   positive_cert(0), negative_cert(0),
   parallel_applier_last_committed_global(1),
   parallel_applier_sequence_number(2),
   certifying_already_applied_transactions(false),
   gtid_assignment_block_size(1),
   gtids_assigned_in_blocks_counter(1),
   conflict_detection_enable(!local_member_info->in_primary_mode())
{
   last_conflict_free_transaction.clear();

#if !defined(DBUG_OFF)
  certifier_garbage_collection_block= false;
  /*
    Debug flag to block the garbage collection and discard incoming stable
    set messages while garbage collection is on going.
  */
  DBUG_EXECUTE_IF("certifier_garbage_collection_block",
                  certifier_garbage_collection_block= true;);

  same_member_message_discarded= false;
  /*
    Debug flag to check for similar member sending multiple messages.
  */
  DBUG_EXECUTE_IF("certifier_inject_duplicate_certifier_data_message",
                  same_member_message_discarded= true;);
#endif

  certification_info_sid_map= new Sid_map(NULL);
  incoming= new Synchronized_queue<Data_packet*>();

  stable_gtid_set_lock= new Checkable_rwlock(
#ifdef HAVE_PSI_INTERFACE
                                             key_GR_RWLOCK_cert_stable_gtid_set
#endif
                                            );
  stable_sid_map= new Sid_map(stable_gtid_set_lock);
  stable_gtid_set= new Gtid_set(stable_sid_map, stable_gtid_set_lock);
  broadcast_thread= new Certifier_broadcast_thread();

  group_gtid_sid_map= new Sid_map(NULL);
  group_gtid_executed= new Gtid_set(group_gtid_sid_map, NULL);
  group_gtid_extracted= new Gtid_set(group_gtid_sid_map, NULL);

  last_local_gtid.clear();

  mysql_mutex_init(key_GR_LOCK_certification_info, &LOCK_certification_info,
                   MY_MUTEX_INIT_FAST);
  mysql_mutex_init(key_GR_LOCK_cert_members, &LOCK_members,
                   MY_MUTEX_INIT_FAST);
}


Certifier::~Certifier()
{
  clear_certification_info();
  delete certification_info_sid_map;

  delete stable_gtid_set;
  delete stable_sid_map;
  delete stable_gtid_set_lock;
  delete broadcast_thread;
  delete group_gtid_executed;
  delete group_gtid_extracted;
  delete group_gtid_sid_map;

  clear_incoming();
  delete incoming;

  clear_members();
  mysql_mutex_destroy(&LOCK_certification_info);
  mysql_mutex_destroy(&LOCK_members);
}

int Certifier::initialize_server_gtid_set(bool get_server_gtid_retrieved)
{
  DBUG_ENTER("initialize_server_gtid_set");
  mysql_mutex_assert_owner(&LOCK_certification_info);
  int error= 0;
  Sql_service_command *sql_command_interface= NULL;
  std::string gtid_executed;
  std::string applier_retrieved_gtids;

  rpl_sid group_sid;
  if (group_sid.parse(group_name_var, strlen(group_name_var)) != RETURN_STATUS_OK)
  {
    log_message(MY_ERROR_LEVEL,
                "Unable to parse the group name during"
                " the Certification module initialization"); /* purecov: inspected */
    error= 1; /* purecov: inspected */
    goto end; /* purecov: inspected */
  }

  group_gtid_sid_map_group_sidno= group_gtid_sid_map->add_sid(group_sid);
  if (group_gtid_sid_map_group_sidno < 0)
  {
    log_message(MY_ERROR_LEVEL,
                "Unable to add the group_sid in the group_gtid_sid_map during"
                " the Certification module initialization"); /* purecov: inspected */
    error= 1; /* purecov: inspected */
    goto end; /* purecov: inspected */
  }

  if (group_gtid_executed->ensure_sidno(group_gtid_sid_map_group_sidno) != RETURN_STATUS_OK)
  {
    log_message(MY_ERROR_LEVEL,
                "Error updating group_gtid_executed GITD set during"
                " the Certification module initialization"); /* purecov: inspected */
    error= 1; /* purecov: inspected */
    goto end; /* purecov: inspected */
  }

  if (group_gtid_extracted->ensure_sidno(group_gtid_sid_map_group_sidno) != RETURN_STATUS_OK)
  {
    log_message(MY_ERROR_LEVEL,
                "Unable to handle the donor's transaction information"
                " when initializing the conflict detection component."
                " Possible out of memory error."); /* purecov: inspected */
    error= 1; /* purecov: inspected */
    goto end; /* purecov: inspected */
  }

  sql_command_interface= new Sql_service_command();
  if (sql_command_interface->establish_session_connection(false) ||
      sql_command_interface->set_interface_user(GROUPREPL_USER))
  {
    log_message(MY_ERROR_LEVEL,
                "Error when establishing a server connection during"
                " the Certification module initialization"); /* purecov: inspected */
    error= 1; /* purecov: inspected */
    goto end; /* purecov: inspected */
  }

  error= sql_command_interface->get_server_gtid_executed(gtid_executed);
  DBUG_EXECUTE_IF("gr_server_gtid_executed_extraction_error", error=1;);
  if (error)
  {
    log_message(MY_WARNING_LEVEL,
                "Error when extracting this member GTID executed set."
                " Certification module can't be properly initialized");
    goto end;
  }

  if (group_gtid_executed->add_gtid_text(gtid_executed.c_str()) != RETURN_STATUS_OK)
  {
    log_message(MY_ERROR_LEVEL,
                "Error while adding the server GTID EXECUTED set to the"
                " group_gtid_execute during the Certification module"
                " initialization"); /* purecov: inspected */
    error= 1; /* purecov: inspected */
    goto end; /* purecov: inspected */
  }

  if (get_server_gtid_retrieved)
  {
    Replication_thread_api applier_channel("group_replication_applier");
    if (applier_channel.get_retrieved_gtid_set(applier_retrieved_gtids))
    {
      log_message(MY_WARNING_LEVEL,
                  "Error when extracting this member retrieved set for its applier."
                  " Certification module can't be properly initialized"); /* purecov: inspected */
      error= 1; /* purecov: inspected */
      goto end; /* purecov: inspected */
    }

    if (group_gtid_executed->add_gtid_text(applier_retrieved_gtids.c_str()) != RETURN_STATUS_OK)
    {
      log_message(MY_ERROR_LEVEL,
                  "Error while adding the member retrieved set to the"
                  " group_gtid_executed during the Certification module"
                  " initialization"); /* purecov: inspected */
      error= 1; /* purecov: inspected */
      goto end; /* purecov: inspected */
    }
  }

  compute_group_available_gtid_intervals();

end:
  delete sql_command_interface;

  DBUG_RETURN(error);
}

void Certifier::compute_group_available_gtid_intervals()
{
  DBUG_ENTER("Certifier::compute_group_available_gtid_intervals");
  mysql_mutex_assert_owner(&LOCK_certification_info);

  gtids_assigned_in_blocks_counter= 1;
  member_gtids.clear();
  group_available_gtid_intervals.clear();

  /*
    Compute the GTID intervals that are available by inverting the
    group_gtid_executed or group_gtid_extracted intervals.
  */
  Gtid_set::Const_interval_iterator ivit(certifying_already_applied_transactions
                                             ? group_gtid_extracted
                                             : group_gtid_executed,
                                         group_gtid_sid_map_group_sidno);
#ifndef DBUG_OFF
  if (certifying_already_applied_transactions)
    DBUG_PRINT("Certifier::compute_group_available_gtid_intervals()",
               ("Generating group transaction intervals from group_gtid_extracted"));
#endif

  const Gtid_set::Interval *iv= NULL, *iv_next= NULL;

  // The fist interval: UUID:100 -> we have the interval 1-99
  if ((iv= ivit.get()) != NULL)
  {
    if (iv->start > 1)
    {
      Gtid_set::Interval interval= {1, iv->start - 1, NULL};
      group_available_gtid_intervals.push_back(interval);
    }
  }

  // For each used interval find the upper bound and from there
  // add the free GTIDs up to the next interval or MAX_GNO.
  while ((iv= ivit.get()) != NULL)
  {
    ivit.next();
    iv_next= ivit.get();

    rpl_gno start= iv->end;
    rpl_gno end= MAX_GNO;
    if (iv_next != NULL)
      end= iv_next->start - 1;

    DBUG_ASSERT(start <= end);
    Gtid_set::Interval interval= {start, end, NULL};
    group_available_gtid_intervals.push_back(interval);
  }

  // No GTIDs used, so the available interval is the complete set.
  if (group_available_gtid_intervals.size() == 0)
  {
    Gtid_set::Interval interval= {1, MAX_GNO, NULL};
    group_available_gtid_intervals.push_back(interval);
  }

  DBUG_VOID_RETURN;
}

Gtid_set::Interval Certifier::reserve_gtid_block(longlong block_size)
{
  DBUG_ENTER("Certifier::reserve_gtid_block");
  DBUG_ASSERT(block_size > 1);
  mysql_mutex_assert_owner(&LOCK_certification_info);

  Gtid_set::Interval result;

  // We are out of intervals, we need to force intervals computation.
  if (group_available_gtid_intervals.size() == 0)
    compute_group_available_gtid_intervals();

  std::list<Gtid_set::Interval>::iterator it= group_available_gtid_intervals.begin();
  DBUG_ASSERT(it != group_available_gtid_intervals.end());

  /*
    We always have one or more intervals, the only thing to check
    is if the first interval is exhausted, if so we need to purge
    it to avoid future use.
  */
  if (block_size > it->end - it->start)
  {
    result= *it;
    group_available_gtid_intervals.erase(it);
  }
  else
  {
    result.start= it->start;
    result.end= it->start + block_size - 1;
    it->start= result.end + 1;
    DBUG_ASSERT(result.start <= result.end);
    DBUG_ASSERT(result.start < it->start);
  }

  DBUG_RETURN(result);
}

void Certifier::add_to_group_gtid_executed_internal(rpl_sidno sidno,
                                                    rpl_gno gno,
                                                    bool local)
{
  DBUG_ENTER("Certifier::add_to_group_gtid_executed_internal");
  mysql_mutex_assert_owner(&LOCK_certification_info);
  group_gtid_executed->_add_gtid(sidno, gno);
  if (local)
  {
    DBUG_ASSERT(sidno >0 && gno >0);
    last_local_gtid.set(sidno, gno);
  }
  /*
    We only need to track certified transactions on
    group_gtid_extracted while:
     1) certifier is handling already applied transactions
        on distributed recovery procedure;
     2) the transaction does have a group GTID.
  */
  if (certifying_already_applied_transactions &&
      sidno == group_gtid_sid_map_group_sidno)
    group_gtid_extracted->_add_gtid(sidno, gno);

  DBUG_VOID_RETURN;
}

void Certifier::clear_certification_info()
{
  for (Certification_info::iterator it= certification_info.begin();
       it != certification_info.end();
       ++it)
  {
    // We can only delete the last reference.
    if (it->second->unlink() == 0)
      delete it->second;
  }

  certification_info.clear();
}


void Certifier::clear_incoming()
{
  DBUG_ENTER("Certifier::clear_incoming");
  while (!this->incoming->empty())
  {
    Data_packet *packet= NULL;
    this->incoming->pop(&packet);
    delete packet;
  }
  DBUG_VOID_RETURN;
}

void Certifier::clear_members()
{
  DBUG_ENTER("Certifier::clear_members");
  mysql_mutex_lock(&LOCK_members);
  members.clear();
  mysql_mutex_unlock(&LOCK_members);
  DBUG_VOID_RETURN;
}

int Certifier::initialize(ulonglong gtid_assignment_block_size)
{
  DBUG_ENTER("Certifier::initialize");
  int error= 0;
  mysql_mutex_lock(&LOCK_certification_info);

  if (is_initialized())
  {
    error= 1; /* purecov: inspected */
    goto end; /* purecov: inspected */
  }

  DBUG_ASSERT(gtid_assignment_block_size >= 1);
  this->gtid_assignment_block_size= gtid_assignment_block_size;

  /*
    We need to initialize group_gtid_executed from both GTID_EXECUTED
    and applier retrieved GTID set to consider the already certified
    but not yet applied GTIDs, that may exist on applier relay log when
    this member is the one bootstrapping the group.
  */
  if (initialize_server_gtid_set(true))
  {
    log_message(MY_ERROR_LEVEL,
                "Error during Certification module initialization.");
    error= 1;
    goto end;
  }

  error= broadcast_thread->initialize();
  initialized= !error;

end:
  mysql_mutex_unlock(&LOCK_certification_info);
  DBUG_RETURN(error);
}


int Certifier::terminate()
{
  DBUG_ENTER("Certifier::terminate");
  int error= 0;

  if (is_initialized())
    error= broadcast_thread->terminate();

  DBUG_RETURN(error);
}


void Certifier::increment_parallel_applier_sequence_number(
    bool update_parallel_applier_last_committed_global)
{
  DBUG_ENTER("Certifier::increment_parallel_applier_sequence_number");
  mysql_mutex_assert_owner(&LOCK_certification_info);

  DBUG_ASSERT(parallel_applier_last_committed_global <
              parallel_applier_sequence_number);
  if (update_parallel_applier_last_committed_global)
    parallel_applier_last_committed_global= parallel_applier_sequence_number;

  parallel_applier_sequence_number++;

  DBUG_VOID_RETURN;
}


rpl_gno Certifier::certify(Gtid_set *snapshot_version,
                           std::list<const char*> *write_set,
                           bool generate_group_id,
                           const char *member_uuid,
                           Gtid_log_event *gle,
                           bool local_transaction)
{
  DBUG_ENTER("Certifier::certify");
  rpl_gno result= 0;
  const bool has_write_set= !write_set->empty();

  if (!is_initialized())
    DBUG_RETURN(-1); /* purecov: inspected */

  mysql_mutex_lock(&LOCK_certification_info);
  int64 transaction_last_committed= parallel_applier_last_committed_global;

  DBUG_EXECUTE_IF("certifier_force_1_negative_certification", {
                  DBUG_SET("-d,certifier_force_1_negative_certification");
                  goto end;});

  if (conflict_detection_enable)
  {
    for (std::list<const char*>::iterator it= write_set->begin();
         it != write_set->end();
         ++it)
    {
      Gtid_set *certified_write_set_snapshot_version=
          get_certified_write_set_snapshot_version(*it);

      /*
        If the previous certified transaction snapshot version is not
        a subset of the incoming transaction snapshot version, the current
        transaction was executed on top of outdated data, so it will be
        negatively certified. Otherwise, this transaction is marked
        certified and goes into applier.
      */
      if (certified_write_set_snapshot_version != NULL &&
          !certified_write_set_snapshot_version->is_subset(snapshot_version))
        goto end;
    }
  }

  if (certifying_already_applied_transactions &&
      !group_gtid_extracted->is_subset_not_equals(group_gtid_executed))
  {
    certifying_already_applied_transactions= false;

#ifndef DBUG_OFF
    char *group_gtid_executed_string= NULL;
    char *group_gtid_extracted_string= NULL;
    group_gtid_executed->to_string(&group_gtid_executed_string, true);
    group_gtid_extracted->to_string(&group_gtid_extracted_string, true);
    DBUG_PRINT("Certifier::certify()",
               ("Set certifying_already_applied_transactions to false. "
                "group_gtid_executed: \"%s\"; group_gtid_extracted_string: \"%s\"",
                group_gtid_executed_string, group_gtid_extracted_string));
    my_free(group_gtid_executed_string);
    my_free(group_gtid_extracted_string);
#endif
  }

  /*
    If the current transaction doesn't have a specified GTID, one
    for group UUID will be generated.
    This situation happens when transactions are executed with
    GTID_NEXT equal to AUTOMATIC_GROUP (the default case).
  */
  if (generate_group_id)
  {
    /*
      We need to ensure that group sidno does exist on snapshot
      version due to the following scenario:
        1) Member joins the group.
        2) Goes through recovery procedure, view change is queued to
           apply, member is marked ONLINE. This requires
             --group_replication_recovery_complete_at=TRANSACTIONS_CERTIFIED
           to happen.
        3) Despite the view change log event is still being applied,
           since the member is already ONLINE it can execute
           transactions. The first transaction from this member will
           not include any group GTID, since no group transaction is
           yet applied.
        4) As a result of this sequence snapshot_version will not
           contain any group GTID and the below instruction
             snapshot_version->_add_gtid(group_sidno, result);
           would fail because of that.
    */
    if (snapshot_version->ensure_sidno(group_sidno) != RETURN_STATUS_OK)
    {
      log_message(MY_ERROR_LEVEL,
                  "Error updating transaction snapshot version after"
                  " transaction being positively certified"); /* purecov: inspected */
      goto end; /* purecov: inspected */
    }

    result= get_group_next_available_gtid(member_uuid);
    if (result < 0)
      goto end;

    /*
      Add generated transaction GTID to transaction snapshot version.
    */
    snapshot_version->_add_gtid(group_sidno, result);

    /*
      Store last conflict free transaction identification.
      sidno must be relative to group_gtid_sid_map.
    */
    last_conflict_free_transaction.set(group_gtid_sid_map_group_sidno,
                                       result);

    DBUG_PRINT("info",
               ("Group replication Certifier: generated transaction "
                "identifier: %llu", result));
  }
  else
  {
    /*
      Add received transaction GTID to transaction snapshot version.
    */
    rpl_sidno sidno= gle->get_sidno(snapshot_version->get_sid_map());
    if (sidno < 1)
    {
      log_message(MY_ERROR_LEVEL,
                  "Error fetching transaction sidno after transaction"
                  " being positively certified"); /* purecov: inspected */
      goto end; /* purecov: inspected */
    }
    if (snapshot_version->ensure_sidno(sidno) != RETURN_STATUS_OK)
    {
      log_message(MY_ERROR_LEVEL,
                  "Error updating transaction snapshot version after"
                  " transaction being positively certified"); /* purecov: inspected */
      goto end; /* purecov: inspected */
    }
    snapshot_version->_add_gtid(sidno, gle->get_gno());

    /*
      Store last conflict free transaction identification.
      sidno must be relative to group_gtid_sid_map.
    */
    rpl_sidno last_conflict_free_transaction_sidno= gle->get_sidno(group_gtid_sid_map);
    if (last_conflict_free_transaction_sidno < 1)
    {
      log_message(MY_WARNING_LEVEL,
                  "Unable to update last conflict free transaction, "
                  "this transaction will not be tracked on "
                  "performance_schema.replication_group_member_stats.last_conflict_free_transaction"); /* purecov: inspected */
    }
    else
    {
      last_conflict_free_transaction.set(last_conflict_free_transaction_sidno,
                                         gle->get_gno());
    }

    result= 1;
    DBUG_PRINT("info",
               ("Group replication Certifier: there was no transaction identifier "
                "generated since transaction already had a GTID specified"));
  }

  /*
    Add the transaction's write set to certification info.
  */
  if (has_write_set)
  {
    // Only consider remote transactions for parallel applier indexes.
    int64 transaction_sequence_number=
        local_transaction ? -1 : parallel_applier_sequence_number;
    Gtid_set_ref *snapshot_version_value=
        new Gtid_set_ref(certification_info_sid_map, transaction_sequence_number);
    if (snapshot_version_value->add_gtid_set(snapshot_version) != RETURN_STATUS_OK)
    {
      result= 0; /* purecov: inspected */
      delete snapshot_version_value; /* purecov: inspected */
      log_message(MY_ERROR_LEVEL,
                  "Error updating transaction snapshot version reference "
                  "for internal storage"); /* purecov: inspected */
      goto end; /* purecov: inspected */
    }

    for(std::list<const char*>::iterator it= write_set->begin();
        it != write_set->end();
        ++it)
    {
      int64 item_previous_sequence_number= -1;

      add_item(*it, snapshot_version_value,
               &item_previous_sequence_number);

      /*
        Exclude previous sequence number that are smaller than global
        last committed and that are the current sequence number.
        transaction_last_committed is initialized with
        parallel_applier_last_committed_global on the beginning of
        this method.
      */
      if (item_previous_sequence_number > transaction_last_committed &&
          item_previous_sequence_number != parallel_applier_sequence_number)
        transaction_last_committed= item_previous_sequence_number;
    }
  }

  /*
    Update parallel applier indexes.
  */
  if (!local_transaction)
  {
    if (!has_write_set)
    {
      /*
        DDL does not have write-set, so we need to ensure that it
        is applied without any other transaction in parallel.
      */
      transaction_last_committed= parallel_applier_sequence_number - 1;
    }

    gle->last_committed= transaction_last_committed;
    gle->sequence_number= parallel_applier_sequence_number;
    DBUG_ASSERT(gle->last_committed >= 0);
    DBUG_ASSERT(gle->sequence_number > 0);
    DBUG_ASSERT(gle->last_committed < gle->sequence_number);

    increment_parallel_applier_sequence_number(!has_write_set);
  }

end:
  update_certified_transaction_count(result>0);

  mysql_mutex_unlock(&LOCK_certification_info);
  DBUG_PRINT("info", ("Group replication Certifier: certification result: %llu",
                      result));
  DBUG_RETURN(result);
}


int Certifier::add_specified_gtid_to_group_gtid_executed(Gtid_log_event *gle,
                                                         bool local)
{
  DBUG_ENTER("Certifier::add_specified_gtid_to_group_gtid_executed");

  mysql_mutex_lock(&LOCK_certification_info);
  rpl_sidno sidno= gle->get_sidno(group_gtid_sid_map);

  if (sidno < 1)
  {
    log_message(MY_ERROR_LEVEL,
                "Error fetching transaction sidno while adding to the "
                "group_gtid_executed set."); /* purecov: inspected */
    mysql_mutex_unlock(&LOCK_certification_info); /* purecov: inspected */
    DBUG_RETURN(1); /* purecov: inspected */
  }

  if (group_gtid_executed->ensure_sidno(sidno) != RETURN_STATUS_OK)
  {
    log_message(MY_ERROR_LEVEL,
                "Error while ensuring the sidno be present in the "
                "group_gtid_executed"); /* purecov: inspected */
    mysql_mutex_unlock(&LOCK_certification_info); /* purecov: inspected */
    DBUG_RETURN(1); /* purecov: inspected */
  }

  add_to_group_gtid_executed_internal(sidno, gle->get_gno(), local);

  mysql_mutex_unlock(&LOCK_certification_info);
  DBUG_RETURN(0);
}

int Certifier::add_group_gtid_to_group_gtid_executed(rpl_gno gno, bool local)
{
  DBUG_ENTER("Certifier::add_group_gtid_to_group_gtid_executed");
  mysql_mutex_lock(&LOCK_certification_info);
  add_to_group_gtid_executed_internal(group_gtid_sid_map_group_sidno, gno, local);
  mysql_mutex_unlock(&LOCK_certification_info);
  DBUG_RETURN(0);
}

/*
  This method will return the next GNO for the current transaction, it
  will work with two behaviours:

  1) member_uuid == NULL || gtid_assignment_block_size <= 1
     View_change_log_events creation does call this method with
     member_uuid set to NULL to force it to be created with the
     first available GNO of the group. This will ensure that all
     members do use the same GNO for it.
     After a View_change_log_event is created we recompute available
     GNOs to ensure that all members do have the same available GNOs
     set.
     This branch is also used when gtid_assignment_block_size is
     set to 1, meaning that GNO will be assigned sequentially
     according with certification order.

  2) On the second branch we assign GNOs according to intervals
     assigned to each member.
     To avoid having eternal gaps when a member do use all of its
     assigned GNOs, periodically we recompute the intervals, this
     will make that GNOs available to other members.
     The GNO is generated within the interval of available GNOs for
     a given member.
     When a member exhaust its assigned GNOs we reserve more for it
     from the available GNOs set.
*/
rpl_gno Certifier::get_group_next_available_gtid(const char *member_uuid)
{
  DBUG_ENTER("Certifier::get_group_next_available_gtid");
  mysql_mutex_assert_owner(&LOCK_certification_info);
  rpl_gno result= 0;

  if (member_uuid == NULL || gtid_assignment_block_size <= 1)
  {
    result= get_group_next_available_gtid_candidate(1, MAX_GNO);
    if (result < 0)
    {
      DBUG_ASSERT(result == -1);
      DBUG_RETURN(result);
    }

    /*
      If we did log a view change event we need to recompute
      intervals, so that all members start from the same
      intervals.
    */
    if (member_uuid == NULL && gtid_assignment_block_size > 1)
      compute_group_available_gtid_intervals();
  }
  else
  {
    /*
      After a number of rounds equal to block size the blocks are
      collected back so that the GTID holes can be filled up by
      following transactions from other members.
    */
    if (gtids_assigned_in_blocks_counter % (gtid_assignment_block_size + 1) == 0)
      compute_group_available_gtid_intervals();

    /*
      GTID is assigned in blocks to each member and are consumed
      from that block unless a new block is needed.
    */
    std::string member(member_uuid);
    std::map<std::string, Gtid_set::Interval>::iterator it=
        member_gtids.find(member);

    if (it == member_gtids.end())
    {
      // There is no block assigned to this member so get one.
      std::pair<std::map<std::string, Gtid_set::Interval>::iterator, bool> insert_ret;
      std::pair<std::string, Gtid_set::Interval> member_pair(member,
          reserve_gtid_block(gtid_assignment_block_size));
      insert_ret= member_gtids.insert(member_pair);
      DBUG_ASSERT(insert_ret.second == true);
      it= insert_ret.first;
    }

    result= get_group_next_available_gtid_candidate(it->second.start,
                                                    it->second.end);
    while (result == -2)
    {
      // Block has no available GTIDs, reserve more.
      it->second= reserve_gtid_block(gtid_assignment_block_size);
      result= get_group_next_available_gtid_candidate(it->second.start,
                                                      it->second.end);
    }
    if (result < 0)
      DBUG_RETURN(result);

    it->second.start= result;
    gtids_assigned_in_blocks_counter++;
  }

  DBUG_ASSERT(result > 0);
  DBUG_RETURN(result);
}

rpl_gno
Certifier::get_group_next_available_gtid_candidate(rpl_gno start,
                                                   rpl_gno end) const
{
  DBUG_ENTER("Certifier::get_group_next_available_gtid_candidate");
  DBUG_ASSERT(start > 0);
  DBUG_ASSERT(start <= end);
  mysql_mutex_assert_owner(&LOCK_certification_info);

  rpl_gno candidate= start;
  Gtid_set::Const_interval_iterator ivit(certifying_already_applied_transactions
                                             ? group_gtid_extracted
                                             : group_gtid_executed,
                                         group_gtid_sid_map_group_sidno);
#ifndef DBUG_OFF
  if (certifying_already_applied_transactions)
    DBUG_PRINT("Certifier::get_group_next_available_gtid_candidate()",
               ("Generating group transaction id from group_gtid_extracted"));
#endif

  /*
    Walk through available intervals until we find the correct one
    or return GNO exhausted error.
  */
  while (true)
  {
    DBUG_ASSERT(candidate >= start);
    const Gtid_set::Interval *iv= ivit.get();
    rpl_gno next_interval_start= iv != NULL ? iv->start : MAX_GNO;

    // Correct interval.
    if (candidate < next_interval_start)
    {
      if (candidate <= end)
        DBUG_RETURN(candidate);
      else
        DBUG_RETURN(-2);
    }

    if (iv == NULL)
    {
      log_message(MY_ERROR_LEVEL,
                  "Impossible to generate Global Transaction Identifier: "
                  "the integer component reached the maximal value. Restart "
                  "the group with a new group_replication_group_name.");
      DBUG_RETURN(-1);
    }

    candidate= std::max(candidate, iv->end);
    ivit.next();
  }
}

bool Certifier::add_item(const char* item, Gtid_set_ref *snapshot_version,
                         int64 *item_previous_sequence_number)
{
  DBUG_ENTER("Certifier::add_item");
  mysql_mutex_assert_owner(&LOCK_certification_info);
  bool error= true;
  std::string key(item);
  Certification_info::iterator it= certification_info.find(key);
  snapshot_version->link();

  if (it == certification_info.end())
  {
    std::pair<Certification_info::iterator, bool> ret=
        certification_info.insert(std::pair<std::string, Gtid_set_ref*>
                                  (key, snapshot_version));
    error= !ret.second;
  }
  else
  {
    *item_previous_sequence_number=
        it->second->get_parallel_applier_sequence_number();

    if (it->second->unlink() == 0)
      delete it->second;

    it->second= snapshot_version;
    error= false;
  }

  DBUG_RETURN(error);
}


Gtid_set *Certifier::get_certified_write_set_snapshot_version(const char* item)
{
  DBUG_ENTER("Certifier::get_certified_write_set_snapshot_version");
  mysql_mutex_assert_owner(&LOCK_certification_info);

  if (!is_initialized())
    DBUG_RETURN(NULL); /* purecov: inspected */

  Certification_info::iterator it;
  std::string item_str(item);

  it= certification_info.find(item_str);

  if (it == certification_info.end())
    DBUG_RETURN(NULL);
  else
    DBUG_RETURN(it->second);
}


int
Certifier::get_group_stable_transactions_set_string(char **buffer,
                                                    size_t *length)
{
  DBUG_ENTER("Certifier::get_group_stable_transactions_set_string");
  int error= 1;

  char *m_buffer= NULL;
  int m_length= stable_gtid_set->to_string(&m_buffer, true);
  if (m_length >= 0)
  {
    *buffer= m_buffer;
    *length= static_cast<size_t>(m_length);
    error= 0;
  }
  else
    my_free(m_buffer); /* purecov: inspected */

  DBUG_RETURN(error);
}


bool Certifier::set_group_stable_transactions_set(Gtid_set* executed_gtid_set)
{
  DBUG_ENTER("Certifier::set_group_stable_transactions_set");

  if (!is_initialized())
    DBUG_RETURN(true); /* purecov: inspected */

  if (executed_gtid_set == NULL)
  {
    log_message(MY_ERROR_LEVEL, "Invalid stable transactions set"); /* purecov: inspected */
    DBUG_RETURN(true); /* purecov: inspected */
  }

  stable_gtid_set_lock->wrlock();
  if (stable_gtid_set->add_gtid_set(executed_gtid_set) != RETURN_STATUS_OK)
  {
    stable_gtid_set_lock->unlock(); /* purecov: inspected */
    log_message(MY_ERROR_LEVEL, "Error updating stable transactions set"); /* purecov: inspected */
    DBUG_RETURN(true); /* purecov: inspected */
  }
  stable_gtid_set_lock->unlock();

  garbage_collect();

  DBUG_RETURN(false);
}

void Certifier::garbage_collect()
{
  DBUG_ENTER("Certifier::garbage_collect");
  mysql_mutex_lock(&LOCK_certification_info);

  /*
    When a transaction "t" is applied to all group members and for all
    ongoing, i.e., not yet committed or aborted transactions,
    "t" was already committed when they executed (thus "t"
    precedes them), then "t" is stable and can be removed from
    the certification info.
  */
  Certification_info::iterator it= certification_info.begin();
  stable_gtid_set_lock->wrlock();
  while (it != certification_info.end())
  {
    if (it->second->is_subset(stable_gtid_set))
    {
      if (it->second->unlink() == 0)
        delete it->second;
      certification_info.erase(it++);
    }
    else
      ++it;
  }
  stable_gtid_set_lock->unlock();

  /*
    We need to update parallel applier indexes since we do not know
    what write sets were purged, which may cause transactions
    last committed to be incorrectly computed.
  */
  increment_parallel_applier_sequence_number(true);

#if !defined(DBUG_OFF)
  /*
    This part blocks the garbage collection process for 300 sec in order to
    simulate the case that while garbage collection is going on, we should
    skip the stable set messages round in order to prevent simultaneous
    access to stable_gtid_set.
  */
  if (certifier_garbage_collection_block)
  {
    certifier_garbage_collection_block= false;
    // my_sleep expects a given number of microseconds.
    my_sleep(broadcast_thread->BROADCAST_GTID_EXECUTED_PERIOD * 1500000);
  }
#endif

  mysql_mutex_unlock(&LOCK_certification_info);

  /*
    Applier channel received set does only contain the GTIDs of the
    remote (committed by other members) transactions. On the long
    term, the gaps may create performance issues on the received
    set update. To avoid that, periodically, we update the received
    set with the full set of transactions committed on the group,
    closing the gaps.
  */
  if (channel_add_executed_gtids_to_received_gtids(applier_module_channel_name))
  {
    log_message(MY_WARNING_LEVEL,
                "There was an error when filling the missing GTIDs on "
                "the applier channel received set. Despite not critical, "
                "on the long run this may cause performance issues"); /* purecov: inspected */
  }

  DBUG_VOID_RETURN;
}


int Certifier::handle_certifier_data(const uchar *data, ulong len,
                                     const Gcs_member_identifier& gcs_member_id)
{
  DBUG_ENTER("Certifier::handle_certifier_data");
  bool member_message_received= false;

  if (!is_initialized())
    DBUG_RETURN(1); /* purecov: inspected */

  mysql_mutex_lock(&LOCK_members);
  std::string member_id= gcs_member_id.get_member_id();
#if !defined(DBUG_OFF)
  if (same_member_message_discarded)
  {
    /*
      Injecting the member_id in the member's vector to simulate the case of
      same member sending multiple messages.
    */
    this->members.push_back(member_id);
  }
#endif

  if (this->get_members_size() != plugin_get_group_members_number())
  {
    /*
      We check for the member_id of the current message if it is present in
      the member vector or not. If it is present, we will need to discard the
      message. If not we will add the message in the incoming message
      synchronized queue for stable set handling.
    */
    std::vector<std::string>::iterator it;
    it= std::find(members.begin(), members.end(), member_id);
    if (it != members.end())
      member_message_received= true;
    else
      this->members.push_back(member_id);

    /*
      Since member is not present we can queue this message.
    */
    if (!member_message_received)
    {
      this->incoming->push(new Data_packet(data, len));
    }
    else
    {
      /*
        As member is already received we can throw the necessary warning of the
        member message already received.
      */
      Group_member_info *member_info=
          group_member_mgr->get_group_member_info_by_member_id(gcs_member_id);
      if (member_info != NULL)
      {
        log_message(MY_WARNING_LEVEL, "The member with address %s:%u has "
                    "already sent the stable set. Therefore discarding the second "
                    "message.", member_info->get_hostname().c_str(),
                    member_info->get_port());
      }
    }

    mysql_mutex_unlock(&LOCK_members);

    /*
      If the incoming message queue size is equal to the number of the
      members in the group, we are sure that each member has sent their
      gtid_executed. So we can go ahead with the stable set handling.
    */
    if (plugin_get_group_members_number() == this->incoming->size())
    {
      int error= stable_set_handle();
      /*
        Clearing the members to proceed with the next round of garbage
        collection.
      */
      clear_members();
      DBUG_RETURN(error);
    }
  }
  else
  {
    log_message(MY_WARNING_LEVEL, "Skipping this round of stable set "
                "computation as certification garbage collection process is "
                "still running."); /* purecov: inspected */
    mysql_mutex_unlock(&LOCK_members); /* purecov: inspected */
  }

#if !defined(DBUG_OFF)
  if (same_member_message_discarded)
  {
    /*
      Clearing the flag here as the members vector is not cleaned above.
    */
    same_member_message_discarded= false;
    clear_members();
  }
#endif

  DBUG_RETURN(0);
}

int Certifier::stable_set_handle()
{
  DBUG_ENTER("Certifier:stable_set_handle");

  Data_packet *packet= NULL;
  int error= 0;

  Sid_map sid_map(NULL);
  Gtid_set executed_set(&sid_map, NULL);

  /*
    Compute intersection between all received sets.
  */
  while(!error && !this->incoming->empty())
  {
    this->incoming->pop(&packet);

    if (packet == NULL)
    {
      log_message(MY_ERROR_LEVEL, "Null packet on certifier's queue"); /* purecov: inspected */
      error= 1; /* purecov: inspected */
      break;    /* purecov: inspected */
    }

    uchar* payload= packet->payload;
    Gtid_set member_set(&sid_map, NULL);
    Gtid_set intersection_result(&sid_map, NULL);

    if (member_set.add_gtid_encoding(payload, packet->len) != RETURN_STATUS_OK)
    {
      log_message(MY_ERROR_LEVEL, "Error reading GTIDs from the message"); /* purecov: inspected */
      error= 1; /* purecov: inspected */
    }
    else
    {
      /*
        First member set? If so we only need to add it to executed set.
      */
      if (executed_set.is_empty())
      {
        if (executed_set.add_gtid_set(&member_set))
        {
          log_message(MY_ERROR_LEVEL, "Error processing stable transactions set"); /* purecov: inspected */
          error= 1; /* purecov: inspected */
        }
      }
      else
      {
        /*
          We have three sets:
            member_set:          the one sent from a given member;
            executed_set:        the one that contains the intersection of
                                 the computed sets until now;
            intersection_result: the intersection between set and
                                 intersection_result.
          So we compute the intersection between set and executed_set, and
          set that value to executed_set to be used on the next intersection.
        */
        if (member_set.intersection(&executed_set, &intersection_result) != RETURN_STATUS_OK)
        {
          log_message(MY_ERROR_LEVEL, "Error processing intersection of stable transactions set"); /* purecov: inspected */
          error= 1; /* purecov: inspected */
        }
        else
        {
          executed_set.clear();
          if (executed_set.add_gtid_set(&intersection_result) != RETURN_STATUS_OK)
          {
            log_message(MY_ERROR_LEVEL, "Error processing stable transactions set"); /* purecov: inspected */
            error= 1; /* purecov: inspected */
          }
        }
      }
    }

    delete packet;
  }

  if (!error && set_group_stable_transactions_set(&executed_set))
  {
    log_message(MY_ERROR_LEVEL, "Error setting stable transactions set"); /* purecov: inspected */
    error= 1; /* purecov: inspected */
  }

#if !defined(DBUG_OFF)
  char *executed_set_string;
  executed_set.to_string(&executed_set_string);
  DBUG_PRINT("info", ("Certifier stable_set_handle: executed_set: %s", executed_set_string));
  my_free(executed_set_string);
#endif

  DBUG_RETURN(error);
}

void Certifier::handle_view_change()
{
  DBUG_ENTER("Certifier::handle_view_change");
  clear_incoming();
  clear_members();
  DBUG_VOID_RETURN;
}


void Certifier::get_certification_info(std::map<std::string, std::string> *cert_info)
{
  DBUG_ENTER("Certifier::get_certification_info");
  mysql_mutex_lock(&LOCK_certification_info);

  for(Certification_info::iterator it = certification_info.begin();
      it != certification_info.end(); ++it)
  {
    std::string key= it->first;
    DBUG_ASSERT(key.compare(GTID_EXTRACTED_NAME) != 0);

    size_t len= it->second->get_encoded_length();
    uchar* buf= (uchar *)my_malloc(
                                   PSI_NOT_INSTRUMENTED,
                                   len, MYF(0));
    it->second->encode(buf);
    std::string value(reinterpret_cast<const char*>(buf), len);
    my_free(buf);

    (*cert_info).insert(std::pair<std::string, std::string>(key, value));
  }

  // Add the group_gtid_executed to certification info sent to joiners.
  size_t len= group_gtid_executed->get_encoded_length();
  uchar* buf= (uchar*) my_malloc(PSI_NOT_INSTRUMENTED, len, MYF(0));
  group_gtid_executed->encode(buf);
  std::string value(reinterpret_cast<const char*>(buf), len);
  my_free(buf);
  (*cert_info).insert(std::pair<std::string, std::string>(
      GTID_EXTRACTED_NAME, value));

  mysql_mutex_unlock(&LOCK_certification_info);
  DBUG_VOID_RETURN;
}

rpl_gno Certifier::generate_view_change_group_gno()
{
  DBUG_ENTER("Certifier::generate_view_change_group_gno");

  mysql_mutex_lock(&LOCK_certification_info);
  rpl_gno result= get_group_next_available_gtid(NULL);

  DBUG_EXECUTE_IF("certifier_assert_next_seqno_equal_5",
                  DBUG_ASSERT(result == 5););
  DBUG_EXECUTE_IF("certifier_assert_next_seqno_equal_7",
                  DBUG_ASSERT(result == 7););

  if (result > 0)
    add_to_group_gtid_executed_internal(group_gtid_sid_map_group_sidno, result, false);
  mysql_mutex_unlock(&LOCK_certification_info);

  DBUG_RETURN(result);
}


int Certifier::set_certification_info(std::map<std::string, std::string> *cert_info)
{
  DBUG_ENTER("Certifier::set_certification_info");
  DBUG_ASSERT(cert_info != NULL);
  mysql_mutex_lock(&LOCK_certification_info);

  clear_certification_info();
  for(std::map<std::string, std::string>::iterator it = cert_info->begin();
      it != cert_info->end(); ++it)
  {
    std::string key= it->first;

    /*
      Extract the donor group_gtid_executed so that it can be used to
      while member is applying transactions that were already applied
      by distrubuted recovery procedure.
    */
    if (it->first.compare(GTID_EXTRACTED_NAME) == 0)
    {
      if (group_gtid_extracted->add_gtid_encoding(
              reinterpret_cast<const uchar*>(it->second.c_str()), it->second.length())
            != RETURN_STATUS_OK)
      {
        log_message(MY_ERROR_LEVEL,
                    "Error reading group_gtid_extracted from the View_change_log_event"); /* purecov: inspected */
        mysql_mutex_unlock(&LOCK_certification_info); /* purecov: inspected */
        DBUG_RETURN(1); /* purecov: inspected */
      }
      continue;
    }

    Gtid_set_ref *value = new Gtid_set_ref(certification_info_sid_map, -1);
    if (value->add_gtid_encoding(
            reinterpret_cast<const uchar*>(it->second.c_str()), it->second.length())
          != RETURN_STATUS_OK)
    {
      log_message(MY_ERROR_LEVEL,
                  "Error reading the write set item '%s' from the View_change_log_event",
                  key.c_str()); /* purecov: inspected */
      mysql_mutex_unlock(&LOCK_certification_info); /* purecov: inspected */
      DBUG_RETURN(1); /* purecov: inspected */
    }
    value->link();
    certification_info.insert(std::pair<std::string, Gtid_set_ref*>(key, value));
  }

  if (initialize_server_gtid_set())
  {
    log_message(MY_ERROR_LEVEL, "Error during certfication_info"
                " initialization."); /* purecov: inspected */
    mysql_mutex_unlock(&LOCK_certification_info); /* purecov: inspected */
    DBUG_RETURN(1); /* purecov: inspected */
  }

  if (group_gtid_extracted->is_subset_not_equals(group_gtid_executed))
  {
    certifying_already_applied_transactions= true;
    compute_group_available_gtid_intervals();

#ifndef DBUG_OFF
    char *group_gtid_executed_string= NULL;
    char *group_gtid_extracted_string= NULL;
    group_gtid_executed->to_string(&group_gtid_executed_string, true);
    group_gtid_extracted->to_string(&group_gtid_extracted_string, true);
    DBUG_PRINT("Certifier::set_certification_info()",
               ("Set certifying_already_applied_transactions to true. "
                "group_gtid_executed: \"%s\"; group_gtid_extracted_string: \"%s\"",
                group_gtid_executed_string, group_gtid_extracted_string));
    my_free(group_gtid_executed_string);
    my_free(group_gtid_extracted_string);
#endif
  }

  mysql_mutex_unlock(&LOCK_certification_info);
  DBUG_RETURN(0);
}

void Certifier::update_certified_transaction_count(bool result)
{
  if(result)
    positive_cert++;
  else
    negative_cert++;

  if (local_member_info->get_recovery_status() == Group_member_info::MEMBER_ONLINE)
  {
    applier_module->get_pipeline_stats_member_collector()
        ->increment_transactions_certified();
  }
}

ulonglong Certifier::get_positive_certified()
{
  return positive_cert;
}

ulonglong Certifier::get_negative_certified()
{
  return negative_cert;
}

ulonglong Certifier::get_certification_info_size()
{
  return certification_info.size();
}

void Certifier::get_last_conflict_free_transaction(std::string* value)
{
  int length= 0;
  char buffer[Gtid::MAX_TEXT_LENGTH + 1];

  mysql_mutex_lock(&LOCK_certification_info);
  if (last_conflict_free_transaction.is_empty())
    goto end;

  length= last_conflict_free_transaction.to_string(group_gtid_sid_map, buffer);
  if (length > 0)
    value->assign(buffer);

end:
  mysql_mutex_unlock(&LOCK_certification_info);
}

size_t Certifier::get_members_size()
{
  return members.size();
}

size_t Certifier::get_local_certified_gtid(std::string& local_gtid_certified_string)
{
  if (last_local_gtid.is_empty())
      return 0;

  char buf[Gtid::MAX_TEXT_LENGTH + 1];
  last_local_gtid.to_string(group_gtid_sid_map, buf);
  local_gtid_certified_string.assign(buf);
  return local_gtid_certified_string.size();
}

void Certifier::enable_conflict_detection()
{
  DBUG_ENTER("Certifier::enable_conflict_detection");
  DBUG_ASSERT(local_member_info->in_primary_mode());

  mysql_mutex_lock(&LOCK_certification_info);
  conflict_detection_enable= true;
  local_member_info->enable_conflict_detection();
  mysql_mutex_unlock(&LOCK_certification_info);

  log_message(MY_INFORMATION_LEVEL,
              "A new primary was elected, enabled conflict detection "
              "until the new primary applies all relay logs");

  DBUG_VOID_RETURN;
}

void Certifier::disable_conflict_detection()
{
  DBUG_ENTER("Certifier::disable_conflict_detection");
  DBUG_ASSERT(local_member_info->in_primary_mode());

  mysql_mutex_lock(&LOCK_certification_info);
  conflict_detection_enable= false;
  local_member_info->disable_conflict_detection();
  mysql_mutex_unlock(&LOCK_certification_info);

  log_message(MY_INFORMATION_LEVEL,
              "Primary had applied all relay logs, disabled conflict "
              "detection");

  DBUG_VOID_RETURN;
}

bool Certifier::is_conflict_detection_enable()
{
  DBUG_ENTER("Certifier::is_conflict_detection_enable");

  mysql_mutex_lock(&LOCK_certification_info);
  bool result= conflict_detection_enable;
  mysql_mutex_unlock(&LOCK_certification_info);

  DBUG_RETURN(result);
}

/*
  Gtid_Executed_Message implementation
 */

Gtid_Executed_Message::Gtid_Executed_Message()
  :Plugin_gcs_message(CT_CERTIFICATION_MESSAGE)
{
}

Gtid_Executed_Message::~Gtid_Executed_Message()
{
}

void
Gtid_Executed_Message::append_gtid_executed(uchar* gtid_data, size_t len)
{
  data.insert(data.end(), gtid_data, gtid_data+len);
}

void
Gtid_Executed_Message::encode_payload(std::vector<unsigned char>* buffer) const
{
  DBUG_ENTER("Gtid_Executed_Message::encode_payload");

  encode_payload_item_type_and_length(buffer, PIT_GTID_EXECUTED, data.size());
  buffer->insert(buffer->end(), data.begin(), data.end());

  DBUG_VOID_RETURN;
}

void
<<<<<<< HEAD
Gtid_Executed_Message::decode_payload(const unsigned char* buffer, size_t length)
=======
Gtid_Executed_Message::decode_payload(const unsigned char* buffer,
                                      const unsigned char* length)
>>>>>>> 341acdcc
{
  DBUG_ENTER("Gtid_Executed_Message::decode_payload");
  const unsigned char *slider= buffer;
  uint16 payload_item_type= 0;
  unsigned long long payload_item_length= 0;

  decode_payload_item_type_and_length(&slider,
                                      &payload_item_type,
                                      &payload_item_length);
  data.clear();
  data.insert(data.end(), slider, slider + payload_item_length);

  DBUG_VOID_RETURN;
}<|MERGE_RESOLUTION|>--- conflicted
+++ resolved
@@ -1737,12 +1737,8 @@
 }
 
 void
-<<<<<<< HEAD
-Gtid_Executed_Message::decode_payload(const unsigned char* buffer, size_t length)
-=======
 Gtid_Executed_Message::decode_payload(const unsigned char* buffer,
                                       const unsigned char* length)
->>>>>>> 341acdcc
 {
   DBUG_ENTER("Gtid_Executed_Message::decode_payload");
   const unsigned char *slider= buffer;
