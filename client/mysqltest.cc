/* Copyright (c) 2000, 2012, Oracle and/or its affiliates. All rights reserved.

   This program is free software; you can redistribute it and/or modify
   it under the terms of the GNU General Public License as published by
   the Free Software Foundation; version 2 of the License.

   This program is distributed in the hope that it will be useful,
   but WITHOUT ANY WARRANTY; without even the implied warranty of
   MERCHANTABILITY or FITNESS FOR A PARTICULAR PURPOSE.  See the
   GNU General Public License for more details.

   You should have received a copy of the GNU General Public License
   along with this program; if not, write to the Free Software
   Foundation, Inc., 51 Franklin St, Fifth Floor, Boston, MA  02110-1301  USA */

/*
  mysqltest

  Tool used for executing a .test file

  See the "MySQL Test framework manual" for more information
  http://dev.mysql.com/doc/mysqltest/en/index.html

  Please keep the test framework tools identical in all versions!
*/

#define MTEST_VERSION "3.3"

#include "client_priv.h"
#include "my_default.h"
#include <mysql_version.h>
#include <mysqld_error.h>
#include <sql_common.h>
#include <m_ctype.h>
#include <my_dir.h>
#include <hash.h>
#include <stdarg.h>
#include <violite.h>
#include "my_regex.h" /* Our own version of regex */
#ifdef HAVE_SYS_WAIT_H
#include <sys/wait.h>
#endif
#ifdef __WIN__
#include <direct.h>
#endif
#include <signal.h>
#include <my_stacktrace.h>

#include <welcome_copyright_notice.h> // ORACLE_WELCOME_COPYRIGHT_NOTICE

#include <algorithm>

using std::min;
using std::max;

#ifdef __WIN__
#include <crtdbg.h>
#define SIGNAL_FMT "exception 0x%x"
#else
#define SIGNAL_FMT "signal %d"
#endif

/* Use cygwin for --exec and --system before 5.0 */
#if MYSQL_VERSION_ID < 50000
#define USE_CYGWIN
#endif

#define MAX_VAR_NAME_LENGTH    256
#define MAX_COLUMNS            256
#define MAX_EMBEDDED_SERVER_ARGS 64
#define MAX_DELIMITER_LENGTH 16
#define DEFAULT_MAX_CONN       128

/* Flags controlling send and reap */
#define QUERY_SEND_FLAG  1
#define QUERY_REAP_FLAG  2

#ifndef HAVE_SETENV
static int setenv(const char *name, const char *value, int overwrite);
#endif

C_MODE_START
static sig_handler signal_handler(int sig);
static my_bool get_one_option(int optid, const struct my_option *,
                              char *argument);
C_MODE_END

enum {
  OPT_PS_PROTOCOL=OPT_MAX_CLIENT_OPTION, OPT_SP_PROTOCOL,
  OPT_CURSOR_PROTOCOL, OPT_VIEW_PROTOCOL, OPT_MAX_CONNECT_RETRIES,
  OPT_MAX_CONNECTIONS, OPT_MARK_PROGRESS, OPT_LOG_DIR,
  OPT_TAIL_LINES, OPT_RESULT_FORMAT_VERSION, OPT_TRACE_PROTOCOL,
  OPT_EXPLAIN_PROTOCOL, OPT_JSON_EXPLAIN_PROTOCOL
};

static int record= 0, opt_sleep= -1;
static char *opt_db= 0, *opt_pass= 0;
const char *opt_user= 0, *opt_host= 0, *unix_sock= 0, *opt_basedir= "./";
static char *shared_memory_base_name=0;
const char *opt_logdir= "";
const char *opt_include= 0, *opt_charsets_dir;
static int opt_port= 0;
static int opt_max_connect_retries;
static int opt_result_format_version;
static int opt_max_connections= DEFAULT_MAX_CONN;
static my_bool opt_compress= 0, silent= 0, verbose= 0;
static my_bool debug_info_flag= 0, debug_check_flag= 0;
static my_bool tty_password= 0;
static my_bool opt_mark_progress= 0;
static my_bool ps_protocol= 0, ps_protocol_enabled= 0;
static my_bool sp_protocol= 0, sp_protocol_enabled= 0;
static my_bool view_protocol= 0, view_protocol_enabled= 0;
static my_bool opt_trace_protocol= 0, opt_trace_protocol_enabled= 0;
static my_bool explain_protocol= 0, explain_protocol_enabled= 0;
static my_bool json_explain_protocol= 0, json_explain_protocol_enabled= 0;
static my_bool cursor_protocol= 0, cursor_protocol_enabled= 0;
static my_bool parsing_disabled= 0;
static my_bool display_result_vertically= FALSE, display_result_lower= FALSE,
  display_metadata= FALSE, display_result_sorted= FALSE;
static my_bool disable_query_log= 0, disable_result_log= 0;
static my_bool disable_connect_log= 1;
static my_bool disable_warnings= 0;
static my_bool disable_info= 1;
static my_bool abort_on_error= 1;
static my_bool server_initialized= 0;
static my_bool is_windows= 0;
static char **default_argv;
static const char *load_default_groups[]= { "mysqltest", "client", 0 };
static char line_buffer[MAX_DELIMITER_LENGTH], *line_buffer_pos= line_buffer;
static const char *opt_server_public_key= 0;

/* Info on properties that can be set with --enable_X and --disable_X */

struct property {
  my_bool *var;			/* Actual variable */
  my_bool set;			/* Has been set for ONE command */
  my_bool old;			/* If set, thus is the old value */
  my_bool reverse;		/* Varible is true if disabled */
  const char *env_name;		/* Env. variable name */
};

static struct property prop_list[] = {
  { &abort_on_error, 0, 1, 0, "$ENABLED_ABORT_ON_ERROR" },
  { &disable_connect_log, 0, 1, 1, "$ENABLED_CONNECT_LOG" },
  { &disable_info, 0, 1, 1, "$ENABLED_INFO" },
  { &display_metadata, 0, 0, 0, "$ENABLED_METADATA" },
  { &ps_protocol_enabled, 0, 0, 0, "$ENABLED_PS_PROTOCOL" },
  { &disable_query_log, 0, 0, 1, "$ENABLED_QUERY_LOG" },
  { &disable_result_log, 0, 0, 1, "$ENABLED_RESULT_LOG" },
  { &disable_warnings, 0, 0, 1, "$ENABLED_WARNINGS" }
};

static my_bool once_property= FALSE;

enum enum_prop {
  P_ABORT= 0,
  P_CONNECT,
  P_INFO,
  P_META,
  P_PS,
  P_QUERY,
  P_RESULT,
  P_WARN,
  P_MAX
};

static uint start_lineno= 0; /* Start line of current command */
static uint my_end_arg= 0;

/* Number of lines of the result to include in failure report */
static uint opt_tail_lines= 0;

static uint opt_connect_timeout= 0;

static char delimiter[MAX_DELIMITER_LENGTH]= ";";
static uint delimiter_length= 1;

static char TMPDIR[FN_REFLEN];

/* Block stack */
enum block_cmd {
  cmd_none,
  cmd_if,
  cmd_while
};

struct st_block
{
  int             line; /* Start line of block */
  my_bool         ok;   /* Should block be executed */
  enum block_cmd  cmd;  /* Command owning the block */
  char            delim[MAX_DELIMITER_LENGTH];  /* Delimiter before block */
};

static struct st_block block_stack[32];
static struct st_block *cur_block, *block_stack_end;

/* Open file stack */
struct st_test_file
{
  FILE* file;
  char *file_name;
  uint lineno; /* Current line in file */
};

static struct st_test_file file_stack[16];
static struct st_test_file* cur_file;
static struct st_test_file* file_stack_end;


static CHARSET_INFO *charset_info= &my_charset_latin1; /* Default charset */

static const char *embedded_server_groups[]=
{
  "server",
  "embedded",
  "mysqltest_SERVER",
  NullS
};

static int embedded_server_arg_count=0;
static char *embedded_server_args[MAX_EMBEDDED_SERVER_ARGS];

/*
  Timer related variables
  See the timer_output() definition for details
*/
static char *timer_file = NULL;
static ulonglong timer_start;
static void timer_output(void);
static ulonglong timer_now(void);


static ulong connection_retry_sleep= 100000; /* Microseconds */

static char *opt_plugin_dir= 0;

/* Precompiled re's */
static my_regex_t ps_re;     /* the query can be run using PS protocol */
static my_regex_t sp_re;     /* the query can be run as a SP */
static my_regex_t view_re;   /* the query can be run as a view*/
/* the query can be traced with optimizer trace*/
static my_regex_t opt_trace_re;
static my_regex_t explain_re;/* the query can be converted to EXPLAIN */

static void init_re(void);
static int match_re(my_regex_t *, char *);
static void free_re(void);

#ifndef EMBEDDED_LIBRARY
static uint opt_protocol= 0;
#endif

DYNAMIC_ARRAY q_lines;

#include "sslopt-vars.h"

struct Parser
{
  int read_lines,current_line;
} parser;

struct MasterPos
{
  char file[FN_REFLEN];
  ulong pos;
} master_pos;

/* if set, all results are concated and compared against this file */
const char *result_file_name= 0;

typedef struct
{
  char *name;
  int name_len;
  char *str_val;
  int str_val_len;
  int int_val;
  int alloced_len;
  bool int_dirty; /* do not update string if int is updated until first read */
  bool is_int;
  bool alloced;
} VAR;

/*Perl/shell-like variable registers */
VAR var_reg[10];

HASH var_hash;

struct st_connection
{
  MYSQL mysql;
  /* Used when creating views and sp, to avoid implicit commit */
  MYSQL* util_mysql;
  char *name;
  size_t name_len;
  MYSQL_STMT* stmt;
  /* Set after send to disallow other queries before reap */
  my_bool pending;

#ifdef EMBEDDED_LIBRARY
  pthread_t tid;
  const char *cur_query;
  int cur_query_len;
  int command, result;
  pthread_mutex_t query_mutex;
  pthread_cond_t query_cond;
  pthread_mutex_t result_mutex;
  pthread_cond_t result_cond;
  int query_done;
  my_bool has_thread;
#endif /*EMBEDDED_LIBRARY*/
};

struct st_connection *connections= NULL;
struct st_connection* cur_con= NULL, *next_con, *connections_end;

/*
  List of commands in mysqltest
  Must match the "command_names" array
  Add new commands before Q_UNKNOWN!
*/
enum enum_commands {
  Q_CONNECTION=1,     Q_QUERY,
  Q_CONNECT,	    Q_SLEEP, Q_REAL_SLEEP,
  Q_INC,		    Q_DEC,
  Q_SOURCE,	    Q_DISCONNECT,
  Q_LET,		    Q_ECHO,
  Q_WHILE,	    Q_END_BLOCK,
  Q_SYSTEM,	    Q_RESULT,
  Q_REQUIRE,	    Q_SAVE_MASTER_POS,
  Q_SYNC_WITH_MASTER,
  Q_SYNC_SLAVE_WITH_MASTER,
  Q_ERROR,
  Q_SEND,		    Q_REAP,
  Q_DIRTY_CLOSE,	    Q_REPLACE, Q_REPLACE_COLUMN,
  Q_PING,		    Q_EVAL,
  Q_EVAL_RESULT,
  Q_ENABLE_QUERY_LOG, Q_DISABLE_QUERY_LOG,
  Q_ENABLE_RESULT_LOG, Q_DISABLE_RESULT_LOG,
  Q_ENABLE_CONNECT_LOG, Q_DISABLE_CONNECT_LOG,
  Q_WAIT_FOR_SLAVE_TO_STOP,
  Q_ENABLE_WARNINGS, Q_DISABLE_WARNINGS,
  Q_ENABLE_INFO, Q_DISABLE_INFO,
  Q_ENABLE_METADATA, Q_DISABLE_METADATA,
  Q_EXEC, Q_EXECW, Q_DELIMITER,
  Q_DISABLE_ABORT_ON_ERROR, Q_ENABLE_ABORT_ON_ERROR,
  Q_DISPLAY_VERTICAL_RESULTS, Q_DISPLAY_HORIZONTAL_RESULTS,
  Q_QUERY_VERTICAL, Q_QUERY_HORIZONTAL, Q_SORTED_RESULT,
  Q_LOWERCASE,
  Q_START_TIMER, Q_END_TIMER,
  Q_CHARACTER_SET, Q_DISABLE_PS_PROTOCOL, Q_ENABLE_PS_PROTOCOL,
  Q_DISABLE_RECONNECT, Q_ENABLE_RECONNECT,
  Q_IF,
  Q_DISABLE_PARSING, Q_ENABLE_PARSING,
  Q_REPLACE_REGEX, Q_REMOVE_FILE, Q_FILE_EXIST,
  Q_WRITE_FILE, Q_COPY_FILE, Q_PERL, Q_DIE, Q_EXIT, Q_SKIP,
  Q_CHMOD_FILE, Q_APPEND_FILE, Q_CAT_FILE, Q_DIFF_FILES,
  Q_SEND_QUIT, Q_CHANGE_USER, Q_MKDIR, Q_RMDIR,
  Q_LIST_FILES, Q_LIST_FILES_WRITE_FILE, Q_LIST_FILES_APPEND_FILE,
  Q_SEND_SHUTDOWN, Q_SHUTDOWN_SERVER,
  Q_RESULT_FORMAT_VERSION,
  Q_MOVE_FILE, Q_REMOVE_FILES_WILDCARD, Q_SEND_EVAL,
  Q_UNKNOWN,			       /* Unknown command.   */
  Q_COMMENT,			       /* Comments, ignored. */
  Q_COMMENT_WITH_COMMAND,
  Q_EMPTY_LINE
};


const char *command_names[]=
{
  "connection",
  "query",
  "connect",
  "sleep",
  "real_sleep",
  "inc",
  "dec",
  "source",
  "disconnect",
  "let",
  "echo",
  "while",
  "end",
  "system",
  "result",
  "require",
  "save_master_pos",
  "sync_with_master",
  "sync_slave_with_master",
  "error",
  "send",
  "reap",
  "dirty_close",
  "replace_result",
  "replace_column",
  "ping",
  "eval",
  "eval_result",
  /* Enable/disable that the _query_ is logged to result file */
  "enable_query_log",
  "disable_query_log",
  /* Enable/disable that the _result_ from a query is logged to result file */
  "enable_result_log",
  "disable_result_log",
  "enable_connect_log",
  "disable_connect_log",
  "wait_for_slave_to_stop",
  "enable_warnings",
  "disable_warnings",
  "enable_info",
  "disable_info",
  "enable_metadata",
  "disable_metadata",
  "exec",
  "execw",
  "delimiter",
  "disable_abort_on_error",
  "enable_abort_on_error",
  "vertical_results",
  "horizontal_results",
  "query_vertical",
  "query_horizontal",
  "sorted_result",
  "lowercase_result",
  "start_timer",
  "end_timer",
  "character_set",
  "disable_ps_protocol",
  "enable_ps_protocol",
  "disable_reconnect",
  "enable_reconnect",
  "if",
  "disable_parsing",
  "enable_parsing",
  "replace_regex",
  "remove_file",
  "file_exists",
  "write_file",
  "copy_file",
  "perl",
  "die",
               
  /* Don't execute any more commands, compare result */
  "exit",
  "skip",
  "chmod",
  "append_file",
  "cat_file",
  "diff_files",
  "send_quit",
  "change_user",
  "mkdir",
  "rmdir",
  "list_files",
  "list_files_write_file",
  "list_files_append_file",
  "send_shutdown",
  "shutdown_server",
  "result_format",
  "move_file",
  "remove_files_wildcard",
  "send_eval",

  0
};


/*
  The list of error codes to --error are stored in an internal array of
  structs. This struct can hold numeric SQL error codes, error names or
  SQLSTATE codes as strings. The element next to the last active element
  in the list is set to type ERR_EMPTY. When an SQL statement returns an
  error, we use this list to check if this is an expected error.
*/
enum match_err_type
{
  ERR_EMPTY= 0,
  ERR_ERRNO,
  ERR_SQLSTATE
};

struct st_match_err
{
  enum match_err_type type;
  union
  {
    uint errnum;
    char sqlstate[SQLSTATE_LENGTH+1];  /* \0 terminated string */
  } code;
};

struct st_expected_errors
{
  struct st_match_err err[10];
  uint count;
};
static struct st_expected_errors saved_expected_errors;

struct st_command
{
  char *query, *query_buf,*first_argument,*last_argument,*end;
  DYNAMIC_STRING content;
  int first_word_len, query_len;
  my_bool abort_on_error, used_replace;
  struct st_expected_errors expected_errors;
  char require_file[FN_REFLEN];
  enum enum_commands type;
};

TYPELIB command_typelib= {array_elements(command_names),"",
			  command_names, 0};

DYNAMIC_STRING ds_res;
/* Points to ds_warning in run_query, so it can be freed */
DYNAMIC_STRING *ds_warn= 0;
struct st_command *curr_command= 0;

char builtin_echo[FN_REFLEN];

struct st_replace_regex
{
DYNAMIC_ARRAY regex_arr; /* stores a list of st_regex subsitutions */

/*
Temporary storage areas for substitutions. To reduce unnessary copying
and memory freeing/allocation, we pre-allocate two buffers, and alternate
their use, one for input/one for output, the roles changing on the next
st_regex substition. At the end of substitutions  buf points to the
one containing the final result.
*/
char* buf;
char* even_buf;
char* odd_buf;
int even_buf_len;
int odd_buf_len;
};

struct st_replace_regex *glob_replace_regex= 0;

struct st_replace;
struct st_replace *glob_replace= 0;
void replace_strings_append(struct st_replace *rep, DYNAMIC_STRING* ds,
const char *from, int len);

static void cleanup_and_exit(int exit_code) __attribute__((noreturn));

void die(const char *fmt, ...)
  ATTRIBUTE_FORMAT(printf, 1, 2) __attribute__((noreturn));
void abort_not_supported_test(const char *fmt, ...)
  ATTRIBUTE_FORMAT(printf, 1, 2) __attribute__((noreturn));
void verbose_msg(const char *fmt, ...)
  ATTRIBUTE_FORMAT(printf, 1, 2);
void log_msg(const char *fmt, ...)
  ATTRIBUTE_FORMAT(printf, 1, 2);

VAR* var_from_env(const char *, const char *);
VAR* var_init(VAR* v, const char *name, int name_len, const char *val,
              int val_len);
VAR* var_get(const char *var_name, const char** var_name_end,
             my_bool raw, my_bool ignore_not_existing);
void eval_expr(VAR* v, const char *p, const char** p_end,
               bool open_end=false, bool do_eval=true);
my_bool match_delimiter(int c, const char *delim, uint length);
void dump_result_to_reject_file(char *buf, int size);
void dump_warning_messages();

void do_eval(DYNAMIC_STRING *query_eval, const char *query,
             const char *query_end, my_bool pass_through_escape_chars);
void str_to_file(const char *fname, char *str, int size);
void str_to_file2(const char *fname, char *str, int size, my_bool append);

void fix_win_paths(const char *val, int len);
const char *get_errname_from_code (uint error_code);
int multi_reg_replace(struct st_replace_regex* r,char* val);

#ifdef __WIN__
void free_tmp_sh_file();
void free_win_path_patterns();
#endif


/* For replace_column */
static char *replace_column[MAX_COLUMNS];
static uint max_replace_column= 0;
void do_get_replace_column(struct st_command*);
void free_replace_column();

/* For replace */
void do_get_replace(struct st_command *command);
void free_replace();

/* For replace_regex */
void do_get_replace_regex(struct st_command *command);
void free_replace_regex();

/* Used by sleep */
void check_eol_junk_line(const char *eol);

void free_all_replace(){
  free_replace();
  free_replace_regex();
  free_replace_column();
}


class LogFile {
  FILE* m_file;
  char m_file_name[FN_REFLEN];
  size_t m_bytes_written;
public:
  LogFile() : m_file(NULL), m_bytes_written(0) {
    memset(m_file_name, 0, sizeof(m_file_name));
  }

  ~LogFile() {
    close();
  }

  const char* file_name() const { return m_file_name; }
  size_t bytes_written() const { return m_bytes_written; }

  void open(const char* dir, const char* name, const char* ext)
  {
    DBUG_ENTER("LogFile::open");
    DBUG_PRINT("enter", ("dir: '%s', name: '%s'",
                         dir, name));
    if (!name)
    {
      m_file= stdout;
      DBUG_VOID_RETURN;
    }

    fn_format(m_file_name, name, dir, ext,
              *dir ? MY_REPLACE_DIR | MY_REPLACE_EXT :
              MY_REPLACE_EXT);

    DBUG_PRINT("info", ("file_name: %s", m_file_name));

    if ((m_file= fopen(m_file_name, "wb+")) == NULL)
      die("Failed to open log file %s, errno: %d", m_file_name, errno);

    DBUG_VOID_RETURN;
  }

  void close()
  {
    if (m_file) {
      if (m_file != stdout)
        fclose(m_file);
      else
        fflush(m_file);
    }
    m_file= NULL;
  }

  void flush()
  {
    if (m_file && m_file != stdout)
    {
      if (fflush(m_file))
        die("Failed to flush '%s', errno: %d", m_file_name, errno);
    }
  }

  void write(DYNAMIC_STRING* ds)
  {
    DBUG_ENTER("LogFile::write");
    DBUG_ASSERT(m_file);

    if (ds->length == 0)
      DBUG_VOID_RETURN;
    DBUG_ASSERT(ds->str);

    if (fwrite(ds->str, 1, ds->length, m_file) != ds->length)
      die("Failed to write %lu bytes to '%s', errno: %d",
          (unsigned long)ds->length, m_file_name, errno);
    m_bytes_written+= ds->length;
    DBUG_VOID_RETURN;
  }

  void show_tail(uint lines) {
    DBUG_ENTER("LogFile::show_tail");

    if (!m_file || m_file == stdout)
      DBUG_VOID_RETURN;

    if (lines == 0)
      DBUG_VOID_RETURN;
    lines++;

    int show_offset= 0;
    char buf[256];
    size_t bytes;
    bool found_bof= false;

    /* Search backward in file until "lines" newline has been found */
    while (lines && !found_bof)
    {
      show_offset-= sizeof(buf);
      while(fseek(m_file, show_offset, SEEK_END) != 0 && show_offset < 0)
      {
        found_bof= true;
        // Seeking before start of file
        show_offset++;
      }

      if ((bytes= fread(buf, 1, sizeof(buf), m_file)) <= 0)
      {
	// ferror=0 will happen here if no queries executed yet
	if (ferror(m_file))
	  fprintf(stderr,
	          "Failed to read from '%s', errno: %d, feof:%d, ferror:%d\n",
	          m_file_name, errno, feof(m_file), ferror(m_file));
        DBUG_VOID_RETURN;
      }

      DBUG_PRINT("info", ("Read %lu bytes from file, buf: %s",
                          (unsigned long)bytes, buf));

      char* show_from= buf + bytes;
      while(show_from > buf && lines > 0 )
      {
        show_from--;
        if (*show_from == '\n')
          lines--;
      }
      if (show_from != buf)
      {
        // The last new line was found in this buf, adjust offset
        show_offset+= (show_from - buf) + 1;
        DBUG_PRINT("info", ("adjusted offset to %d", show_offset));
      }
      DBUG_PRINT("info", ("show_offset: %d", show_offset));
    }

    fprintf(stderr, "\nThe result from queries just before the failure was:\n");

    DBUG_PRINT("info", ("show_offset: %d", show_offset));
    if (!lines)
    {
      fprintf(stderr, "< snip >\n");

      if (fseek(m_file, show_offset, SEEK_END) != 0)
      {
        fprintf(stderr, "Failed to seek to position %d in '%s', errno: %d",
                show_offset, m_file_name, errno);
        DBUG_VOID_RETURN;
      }

    }
    else {
      DBUG_PRINT("info", ("Showing the whole file"));
      if (fseek(m_file, 0L, SEEK_SET) != 0)
      {
        fprintf(stderr, "Failed to seek to pos 0 in '%s', errno: %d",
                m_file_name, errno);
        DBUG_VOID_RETURN;
      }
    }

    while ((bytes= fread(buf, 1, sizeof(buf), m_file)) > 0)
      fwrite(buf, 1, bytes, stderr);

    if (!lines)
    {
      fprintf(stderr,
              "\nMore results from queries before failure can be found in %s\n",
              m_file_name);
    }
    fflush(stderr);

    DBUG_VOID_RETURN;
  }
};

LogFile log_file;
LogFile progress_file;

void replace_dynstr_append_mem(DYNAMIC_STRING *ds, const char *val,
                               int len);
void replace_dynstr_append(DYNAMIC_STRING *ds, const char *val);
void replace_dynstr_append_uint(DYNAMIC_STRING *ds, uint val);
void dynstr_append_sorted(DYNAMIC_STRING* ds, DYNAMIC_STRING* ds_input);

static int match_expected_error(struct st_command *command,
                                unsigned int err_errno,
                                const char *err_sqlstate);
void handle_error(struct st_command*,
                  unsigned int err_errno, const char *err_error,
                  const char *err_sqlstate, DYNAMIC_STRING *ds);
void handle_no_error(struct st_command*);
void revert_properties();

#ifdef EMBEDDED_LIBRARY

#define EMB_SEND_QUERY 1
#define EMB_READ_QUERY_RESULT 2
#define EMB_END_CONNECTION 3

/* attributes of the query thread */
pthread_attr_t cn_thd_attrib;


/*
  This procedure represents the connection and actually
  runs queries when in the EMBEDDED-SERVER mode.
  The run_query_normal() just sends request for running
  mysql_send_query and mysql_read_query_result() here.
*/

pthread_handler_t connection_thread(void *arg)
{
  struct st_connection *cn= (struct st_connection*)arg;

  mysql_thread_init();
  while (cn->command != EMB_END_CONNECTION)
  {
    if (!cn->command)
    {
      pthread_mutex_lock(&cn->query_mutex);
      while (!cn->command)
        pthread_cond_wait(&cn->query_cond, &cn->query_mutex);
      pthread_mutex_unlock(&cn->query_mutex);
    }
    switch (cn->command)
    {
      case EMB_END_CONNECTION:
        goto end_thread;
      case EMB_SEND_QUERY:
        cn->result= mysql_send_query(&cn->mysql, cn->cur_query, cn->cur_query_len);
        break;
      case EMB_READ_QUERY_RESULT:
        cn->result= mysql_read_query_result(&cn->mysql);
        break;
      default:
        DBUG_ASSERT(0);
    }
    cn->command= 0;
    pthread_mutex_lock(&cn->result_mutex);
    cn->query_done= 1;
    pthread_cond_signal(&cn->result_cond);
    pthread_mutex_unlock(&cn->result_mutex);
  }

end_thread:
  cn->query_done= 1;
  mysql_thread_end();
  pthread_exit(0);
  return 0;
}

static void wait_query_thread_done(struct st_connection *con)
{
  DBUG_ASSERT(con->has_thread);
  if (!con->query_done)
  {
    pthread_mutex_lock(&con->result_mutex);
    while (!con->query_done)
      pthread_cond_wait(&con->result_cond, &con->result_mutex);
    pthread_mutex_unlock(&con->result_mutex);
  }
}


static void signal_connection_thd(struct st_connection *cn, int command)
{
  DBUG_ASSERT(cn->has_thread);
  cn->query_done= 0;
  cn->command= command;
  pthread_mutex_lock(&cn->query_mutex);
  pthread_cond_signal(&cn->query_cond);
  pthread_mutex_unlock(&cn->query_mutex);
}


/*
  Sometimes we try to execute queries when the connection is closed.
  It's done to make sure it was closed completely.
  So that if our connection is closed (cn->has_thread == 0), we just return
  the mysql_send_query() result which is an error in this case.
*/

static int do_send_query(struct st_connection *cn, const char *q, int q_len)
{
  if (!cn->has_thread)
    return mysql_send_query(&cn->mysql, q, q_len);
  cn->cur_query= q;
  cn->cur_query_len= q_len;
  signal_connection_thd(cn, EMB_SEND_QUERY);
  return 0;
}

static int do_read_query_result(struct st_connection *cn)
{
  DBUG_ASSERT(cn->has_thread);
  wait_query_thread_done(cn);
  signal_connection_thd(cn, EMB_READ_QUERY_RESULT);
  wait_query_thread_done(cn);

  return cn->result;
}


static void emb_close_connection(struct st_connection *cn)
{
  if (!cn->has_thread)
    return;
  wait_query_thread_done(cn);
  signal_connection_thd(cn, EMB_END_CONNECTION);
  pthread_join(cn->tid, NULL);
  cn->has_thread= FALSE;
  pthread_mutex_destroy(&cn->query_mutex);
  pthread_cond_destroy(&cn->query_cond);
  pthread_mutex_destroy(&cn->result_mutex);
  pthread_cond_destroy(&cn->result_cond);
}


static void init_connection_thd(struct st_connection *cn)
{
  cn->query_done= 1;
  cn->command= 0;
  if (pthread_mutex_init(&cn->query_mutex, NULL) ||
      pthread_cond_init(&cn->query_cond, NULL) ||
      pthread_mutex_init(&cn->result_mutex, NULL) ||
      pthread_cond_init(&cn->result_cond, NULL) ||
      pthread_create(&cn->tid, &cn_thd_attrib, connection_thread, (void*)cn))
    die("Error in the thread library");
  cn->has_thread=TRUE;
}

#else /*EMBEDDED_LIBRARY*/

#define do_send_query(cn,q,q_len) mysql_send_query(&cn->mysql, q, q_len)
#define do_read_query_result(cn) mysql_read_query_result(&cn->mysql)

#endif /*EMBEDDED_LIBRARY*/

void do_eval(DYNAMIC_STRING *query_eval, const char *query,
             const char *query_end, my_bool pass_through_escape_chars)
{
  const char *p;
  register char c, next_c;
  register int escaped = 0;
  VAR *v;
  DBUG_ENTER("do_eval");

  for (p= query; (c= *p) && p < query_end; ++p)
  {
    switch(c) {
    case '$':
      if (escaped)
      {
	escaped= 0;
	dynstr_append_mem(query_eval, p, 1);
      }
      else
      {
	if (!(v= var_get(p, &p, 0, 0)))
	  die("Bad variable in eval");
	dynstr_append_mem(query_eval, v->str_val, v->str_val_len);
      }
      break;
    case '\\':
      next_c= *(p+1);
      if (escaped)
      {
	escaped= 0;
	dynstr_append_mem(query_eval, p, 1);
      }
      else if (next_c == '\\' || next_c == '$' || next_c == '"')
      {
        /* Set escaped only if next char is \, " or $ */
	escaped= 1;

        if (pass_through_escape_chars)
        {
          /* The escape char should be added to the output string. */
          dynstr_append_mem(query_eval, p, 1);
        }
      }
      else
	dynstr_append_mem(query_eval, p, 1);
      break;
    default:
      escaped= 0;
      dynstr_append_mem(query_eval, p, 1);
      break;
    }
  }
#ifdef __WIN__
    fix_win_paths(query_eval->str, query_eval->length);
#endif
  DBUG_VOID_RETURN;
}


/*
  Run query and dump the result to stderr in vertical format

  NOTE! This function should be safe to call when an error
  has occured and thus any further errors will be ignored(although logged)

  SYNOPSIS
  show_query
  mysql - connection to use
  query - query to run

*/

static void show_query(MYSQL* mysql, const char* query)
{
  MYSQL_RES* res;
  DBUG_ENTER("show_query");

  if (!mysql)
    DBUG_VOID_RETURN;

  if (mysql_query(mysql, query))
  {
    log_msg("Error running query '%s': %d %s",
            query, mysql_errno(mysql), mysql_error(mysql));
    DBUG_VOID_RETURN;
  }

  if ((res= mysql_store_result(mysql)) == NULL)
  {
    /* No result set returned */
    DBUG_VOID_RETURN;
  }

  {
    MYSQL_ROW row;
    unsigned int i;
    unsigned int row_num= 0;
    unsigned int num_fields= mysql_num_fields(res);
    MYSQL_FIELD *fields= mysql_fetch_fields(res);

    fprintf(stderr, "=== %s ===\n", query);
    while ((row= mysql_fetch_row(res)))
    {
      unsigned long *lengths= mysql_fetch_lengths(res);
      row_num++;

      fprintf(stderr, "---- %d. ----\n", row_num);
      for(i= 0; i < num_fields; i++)
      {
        fprintf(stderr, "%s\t%.*s\n",
                fields[i].name,
                (int)lengths[i], row[i] ? row[i] : "NULL");
      }
    }
    for (i= 0; i < strlen(query)+8; i++)
      fprintf(stderr, "=");
    fprintf(stderr, "\n\n");
  }
  mysql_free_result(res);

  DBUG_VOID_RETURN;
}


/*
  Show any warnings just before the error. Since the last error
  is added to the warning stack, only print @@warning_count-1 warnings.

  NOTE! This function should be safe to call when an error
  has occured and this any further errors will be ignored(although logged)

  SYNOPSIS
  show_warnings_before_error
  mysql - connection to use

*/

static void show_warnings_before_error(MYSQL* mysql)
{
  MYSQL_RES* res;
  const char* query= "SHOW WARNINGS";
  DBUG_ENTER("show_warnings_before_error");

  if (!mysql)
    DBUG_VOID_RETURN;

  if (mysql_query(mysql, query))
  {
    log_msg("Error running query '%s': %d %s",
            query, mysql_errno(mysql), mysql_error(mysql));
    DBUG_VOID_RETURN;
  }

  if ((res= mysql_store_result(mysql)) == NULL)
  {
    /* No result set returned */
    DBUG_VOID_RETURN;
  }

  if (mysql_num_rows(res) <= 1)
  {
    /* Don't display the last row, it's "last error" */
  }
  else
  {
    MYSQL_ROW row;
    unsigned int row_num= 0;
    unsigned int num_fields= mysql_num_fields(res);

    fprintf(stderr, "\nWarnings from just before the error:\n");
    while ((row= mysql_fetch_row(res)))
    {
      unsigned int i;
      unsigned long *lengths= mysql_fetch_lengths(res);

      if (++row_num >= mysql_num_rows(res))
      {
        /* Don't display the last row, it's "last error" */
        break;
      }

      for(i= 0; i < num_fields; i++)
      {
        fprintf(stderr, "%.*s ", (int)lengths[i],
                row[i] ? row[i] : "NULL");
      }
      fprintf(stderr, "\n");
    }
  }
  mysql_free_result(res);

  DBUG_VOID_RETURN;
}


enum arg_type
{
  ARG_STRING,
  ARG_REST
};

struct command_arg {
  const char *argname;       /* Name of argument   */
  enum arg_type type;        /* Type of argument   */
  my_bool required;          /* Argument required  */
  DYNAMIC_STRING *ds;        /* Storage for argument */
  const char *description;   /* Description of the argument */
};


void check_command_args(struct st_command *command,
                        const char *arguments,
                        const struct command_arg *args,
                        int num_args, const char delimiter_arg)
{
  int i;
  const char *ptr= arguments;
  const char *start;
  DBUG_ENTER("check_command_args");
  DBUG_PRINT("enter", ("num_args: %d", num_args));

  for (i= 0; i < num_args; i++)
  {
    const struct command_arg *arg= &args[i];
    char delimiter;

    switch (arg->type) {
      /* A string */
    case ARG_STRING:
      /* Skip leading spaces */
      while (*ptr && *ptr == ' ')
        ptr++;
      start= ptr;
      delimiter = delimiter_arg;
      /* If start of arg is ' ` or " search to matching quote end instead */
      if (*ptr && strchr ("'`\"", *ptr))
      {
	delimiter= *ptr;
	start= ++ptr;
      }
      /* Find end of arg, terminated by "delimiter" */
      while (*ptr && *ptr != delimiter)
        ptr++;
      if (ptr > start)
      {
        init_dynamic_string(arg->ds, 0, ptr-start, 32);
        do_eval(arg->ds, start, ptr, FALSE);
      }
      else
      {
        /* Empty string */
        init_dynamic_string(arg->ds, "", 0, 0);
      }
      /* Find real end of arg, terminated by "delimiter_arg" */
      /* This will do nothing if arg was not closed by quotes */
      while (*ptr && *ptr != delimiter_arg)
        ptr++;      

      command->last_argument= (char*)ptr;

      /* Step past the delimiter */
      if (*ptr && *ptr == delimiter_arg)
        ptr++;
      DBUG_PRINT("info", ("val: %s", arg->ds->str));
      break;

      /* Rest of line */
    case ARG_REST:
      start= ptr;
      init_dynamic_string(arg->ds, 0, command->query_len, 256);
      do_eval(arg->ds, start, command->end, FALSE);
      command->last_argument= command->end;
      DBUG_PRINT("info", ("val: %s", arg->ds->str));
      break;

    default:
      DBUG_ASSERT("Unknown argument type");
      break;
    }

    /* Check required arg */
    if (arg->ds->length == 0 && arg->required)
      die("Missing required argument '%s' to command '%.*s'", arg->argname,
          command->first_word_len, command->query);

  }
  /* Check for too many arguments passed */
  ptr= command->last_argument;
  while(ptr <= command->end && *ptr != '#')
  {
    if (*ptr && *ptr != ' ')
      die("Extra argument '%s' passed to '%.*s'",
          ptr, command->first_word_len, command->query);
    ptr++;
  }
  DBUG_VOID_RETURN;
}

void handle_command_error(struct st_command *command, uint error)
{
  DBUG_ENTER("handle_command_error");
  DBUG_PRINT("enter", ("error: %d", error));
  if (error != 0)
  {
    int i;

    if (command->abort_on_error)
      die("command \"%.*s\" failed with error %d. my_errno=%d",
      command->first_word_len, command->query, error, my_errno);

    i= match_expected_error(command, error, NULL);

    if (i >= 0)
    {
      DBUG_PRINT("info", ("command \"%.*s\" failed with expected error: %d",
                          command->first_word_len, command->query, error));
      revert_properties();
      DBUG_VOID_RETURN;
    }
    if (command->expected_errors.count > 0)
      die("command \"%.*s\" failed with wrong error: %d. my_errno=%d",
      command->first_word_len, command->query, error, my_errno);
  }
  else if (command->expected_errors.err[0].type == ERR_ERRNO &&
           command->expected_errors.err[0].code.errnum != 0)
  {
    /* Error code we wanted was != 0, i.e. not an expected success */
    die("command \"%.*s\" succeeded - should have failed with errno %d...",
        command->first_word_len, command->query,
        command->expected_errors.err[0].code.errnum);
  }
  revert_properties();
  DBUG_VOID_RETURN;
}


void close_connections()
{
  DBUG_ENTER("close_connections");
  for (--next_con; next_con >= connections; --next_con)
  {
#ifdef EMBEDDED_LIBRARY
    emb_close_connection(next_con);
#endif
    if (next_con->stmt)
      mysql_stmt_close(next_con->stmt);
    next_con->stmt= 0;
    mysql_close(&next_con->mysql);
    if (next_con->util_mysql)
      mysql_close(next_con->util_mysql);
    my_free(next_con->name);
  }
  my_free(connections);
  DBUG_VOID_RETURN;
}


void close_statements()
{
  struct st_connection *con;
  DBUG_ENTER("close_statements");
  for (con= connections; con < next_con; con++)
  {
    if (con->stmt)
      mysql_stmt_close(con->stmt);
    con->stmt= 0;
  }
  DBUG_VOID_RETURN;
}


void close_files()
{
  DBUG_ENTER("close_files");
  for (; cur_file >= file_stack; cur_file--)
  {
    if (cur_file->file && cur_file->file != stdin)
    {
      DBUG_PRINT("info", ("closing file: %s", cur_file->file_name));
      fclose(cur_file->file);
    }
    my_free(cur_file->file_name);
    cur_file->file_name= 0;
  }
  DBUG_VOID_RETURN;
}


void free_used_memory()
{
  uint i;
  DBUG_ENTER("free_used_memory");

  if (connections)
    close_connections();
  close_files();
  my_hash_free(&var_hash);

  for (i= 0 ; i < q_lines.elements ; i++)
  {
    struct st_command **q= dynamic_element(&q_lines, i, struct st_command**);
    my_free((*q)->query_buf);
    if ((*q)->content.str)
      dynstr_free(&(*q)->content);
    my_free((*q));
  }
  for (i= 0; i < 10; i++)
  {
    if (var_reg[i].alloced_len)
      my_free(var_reg[i].str_val);
  }
  while (embedded_server_arg_count > 1)
    my_free(embedded_server_args[--embedded_server_arg_count]);
  delete_dynamic(&q_lines);
  dynstr_free(&ds_res);
  if (ds_warn)
    dynstr_free(ds_warn);
  free_all_replace();
  my_free(opt_pass);
  free_defaults(default_argv);
  free_re();
#ifdef __WIN__
  free_tmp_sh_file();
  free_win_path_patterns();
#endif

  /* Only call mysql_server_end if mysql_server_init has been called */
  if (server_initialized)
    mysql_server_end();

  /* Don't use DBUG after mysql_server_end() */
  return;
}


static void cleanup_and_exit(int exit_code)
{
  free_used_memory();
  my_end(my_end_arg);

  if (!silent) {
    switch (exit_code) {
    case 1:
      printf("not ok\n");
      break;
    case 0:
      printf("ok\n");
      break;
    case 62:
      printf("skipped\n");
    break;
    default:
      printf("unknown exit code: %d\n", exit_code);
      DBUG_ASSERT(0);
    }
  }

  /* exit() appears to be not 100% reliable on Windows under some conditions */
#ifdef __WIN__
  fflush(stdout);
  fflush(stderr);
  _exit(exit_code);
#else
  exit(exit_code);
#endif
}

void print_file_stack()
{
  for (struct st_test_file* err_file= cur_file;
       err_file != file_stack;
       err_file--)
  {
    fprintf(stderr, "included from %s at line %d:\n",
            err_file->file_name, err_file->lineno);
  }
}

void die(const char *fmt, ...)
{
  static int dying= 0;
  va_list args;
  DBUG_ENTER("die");
  DBUG_PRINT("enter", ("start_lineno: %d", start_lineno));

  /*
    Protect against dying twice
    first time 'die' is called, try to write log files
    second time, just exit
  */
  if (dying)
    cleanup_and_exit(1);
  dying= 1;

  /* Print the error message */
  fprintf(stderr, "mysqltest: ");
  if (cur_file && cur_file != file_stack)
  {
    fprintf(stderr, "In included file \"%s\": \n",
            cur_file->file_name);
    print_file_stack();
  }
  
  if (start_lineno > 0)
    fprintf(stderr, "At line %u: ", start_lineno);
  if (fmt)
  {
    va_start(args, fmt);
    vfprintf(stderr, fmt, args);
    va_end(args);
  }
  else
    fprintf(stderr, "unknown error");
  fprintf(stderr, "\n");
  fflush(stderr);

  log_file.show_tail(opt_tail_lines);

  /*
    Help debugging by displaying any warnings that might have
    been produced prior to the error
  */
  if (cur_con && !cur_con->pending)
    show_warnings_before_error(&cur_con->mysql);

  cleanup_and_exit(1);
}


void abort_not_supported_test(const char *fmt, ...)
{
  va_list args;
  DBUG_ENTER("abort_not_supported_test");

  /* Print include filestack */
  fprintf(stderr, "The test '%s' is not supported by this installation\n",
          file_stack->file_name);
  fprintf(stderr, "Detected in file %s at line %d\n",
          cur_file->file_name, cur_file->lineno);
  print_file_stack();

  /* Print error message */
  va_start(args, fmt);
  if (fmt)
  {
    fprintf(stderr, "reason: ");
    vfprintf(stderr, fmt, args);
    fprintf(stderr, "\n");
    fflush(stderr);
  }
  va_end(args);

  cleanup_and_exit(62);
}


void abort_not_in_this_version()
{
  die("Not available in this version of mysqltest");
}


void verbose_msg(const char *fmt, ...)
{
  va_list args;
  DBUG_ENTER("verbose_msg");
  if (!verbose)
    DBUG_VOID_RETURN;

  va_start(args, fmt);
  fprintf(stderr, "mysqltest: ");
  if (cur_file && cur_file != file_stack)
    fprintf(stderr, "In included file \"%s\": ",
            cur_file->file_name);
  if (start_lineno != 0)
    fprintf(stderr, "At line %u: ", start_lineno);
  vfprintf(stderr, fmt, args);
  fprintf(stderr, "\n");
  va_end(args);

  DBUG_VOID_RETURN;
}


void log_msg(const char *fmt, ...)
{
  va_list args;
  char buff[1024];
  size_t len;
  DBUG_ENTER("log_msg");

  va_start(args, fmt);
  len= my_vsnprintf(buff, sizeof(buff)-1, fmt, args);
  va_end(args);

  dynstr_append_mem(&ds_res, buff, len);
  dynstr_append(&ds_res, "\n");

  DBUG_VOID_RETURN;
}


/*
  Read a file and append it to ds

  SYNOPSIS
  cat_file
  ds - pointer to dynamic string where to add the files content
  filename - name of the file to read

*/

int cat_file(DYNAMIC_STRING* ds, const char* filename)
{
  int fd;
  size_t len;
  char buff[512];

  if ((fd= my_open(filename, O_RDONLY, MYF(0))) < 0)
    return 1;
  while((len= my_read(fd, (uchar*)&buff,
                      sizeof(buff), MYF(0))) > 0)
  {
    char *p= buff, *start= buff;
    while (p < buff+len)
    {
      /* Convert cr/lf to lf */
      if (*p == '\r' && *(p+1) && *(p+1)== '\n')
      {
        /* Add fake newline instead of cr and output the line */
        *p= '\n';
        p++; /* Step past the "fake" newline */
        dynstr_append_mem(ds, start, p-start);
        p++; /* Step past the "fake" newline */
        start= p;
      }
      else
        p++;
    }
    /* Output any chars that migh be left */
    dynstr_append_mem(ds, start, p-start);
  }
  my_close(fd, MYF(0));
  return 0;
}


/*
  Run the specified command with popen

  SYNOPSIS
  run_command
  cmd - command to execute(should be properly quoted
  ds_res- pointer to dynamic string where to store the result

*/

static int run_command(char* cmd,
                       DYNAMIC_STRING *ds_res)
{
  char buf[512]= {0};
  FILE *res_file;
  int error;

  if (!(res_file= popen(cmd, "r")))
    die("popen(\"%s\", \"r\") failed", cmd);

  while (fgets(buf, sizeof(buf), res_file))
  {
    DBUG_PRINT("info", ("buf: %s", buf));
    if(ds_res)
    {
      /* Save the output of this command in the supplied string */
      dynstr_append(ds_res, buf);
    }
    else
    {
      /* Print it directly on screen */
      fprintf(stdout, "%s", buf);
    }
  }

  error= pclose(res_file);
  return WEXITSTATUS(error);
}


/*
  Run the specified tool with variable number of arguments

  SYNOPSIS
  run_tool
  tool_path - the name of the tool to run
  ds_res - pointer to dynamic string where to store the result
  ... - variable number of arguments that will be properly
        quoted and appended after the tool's name

*/

static int run_tool(const char *tool_path, DYNAMIC_STRING *ds_res, ...)
{
  int ret;
  const char* arg;
  va_list args;
  DYNAMIC_STRING ds_cmdline;

  DBUG_ENTER("run_tool");
  DBUG_PRINT("enter", ("tool_path: %s", tool_path));

  if (init_dynamic_string(&ds_cmdline, IF_WIN("\"", ""), FN_REFLEN, FN_REFLEN))
    die("Out of memory");

  dynstr_append_os_quoted(&ds_cmdline, tool_path, NullS);
  dynstr_append(&ds_cmdline, " ");

  va_start(args, ds_res);

  while ((arg= va_arg(args, char *)))
  {
    /* Options should be os quoted */
    if (strncmp(arg, "--", 2) == 0)
      dynstr_append_os_quoted(&ds_cmdline, arg, NullS);
    else
      dynstr_append(&ds_cmdline, arg);
    dynstr_append(&ds_cmdline, " ");
  }

  va_end(args);

#ifdef __WIN__
  dynstr_append(&ds_cmdline, "\"");
#endif

  DBUG_PRINT("info", ("Running: %s", ds_cmdline.str));
  ret= run_command(ds_cmdline.str, ds_res);
  DBUG_PRINT("exit", ("ret: %d", ret));
  dynstr_free(&ds_cmdline);
  DBUG_RETURN(ret);
}


/*
  Test if diff is present.  This is needed on Windows systems
  as the OS returns 1 whether diff is successful or if it is
  not present.

  We run diff -v and look for output in stdout.
  We don't redirect stderr to stdout to make for a simplified check
  Windows will output '"diff"' is not recognized... to stderr if it is
  not present.
*/

#ifdef __WIN__

static int diff_check(const char *diff_name)
{
  FILE *res_file;
  char buf[128];
  int have_diff= 0;

  my_snprintf(buf, sizeof(buf), "%s -v", diff_name);

  if (!(res_file= popen(buf, "r")))
    die("popen(\"%s\", \"r\") failed", buf);

  /* if diff is not present, nothing will be in stdout to increment have_diff */
  if (fgets(buf, sizeof(buf), res_file))
    have_diff= 1;

  pclose(res_file);

  return have_diff;
}

#endif


/*
  Show the diff of two files using the systems builtin diff
  command. If no such diff command exist, just dump the content
  of the two files and inform about how to get "diff"

  SYNOPSIS
  show_diff
  ds - pointer to dynamic string where to add the diff(may be NULL)
  filename1 - name of first file
  filename2 - name of second file

*/

void show_diff(DYNAMIC_STRING* ds,
               const char* filename1, const char* filename2)
{
  DYNAMIC_STRING ds_tmp;
  const char *diff_name = 0;

  if (init_dynamic_string(&ds_tmp, "", 256, 256))
    die("Out of memory");

  /* determine if we have diff on Windows
     needs special processing due to return values
     on that OS
     This test is only done on Windows since it's only needed there
     in order to correctly detect non-availibility of 'diff', and
     the way it's implemented does not work with default 'diff' on Solaris.
  */
#ifdef __WIN__
  if (diff_check("diff"))
    diff_name = "diff";
  else if (diff_check("mtrdiff"))
    diff_name = "mtrdiff";
  else
    diff_name = 0;
#else
  diff_name = "diff";           /* Otherwise always assume it's called diff */
#endif

  if (diff_name)
  {
    /* First try with unified diff */
    if (run_tool(diff_name,
                 &ds_tmp, /* Get output from diff in ds_tmp */
                 "-u",
                 filename1,
                 filename2,
                 "2>&1",
                 NULL) > 1) /* Most "diff" tools return >1 if error */
    {
      dynstr_set(&ds_tmp, "");

      /* Fallback to context diff with "diff -c" */
      if (run_tool(diff_name,
                   &ds_tmp, /* Get output from diff in ds_tmp */
                   "-c",
                   filename1,
                   filename2,
                   "2>&1",
                   NULL) > 1) /* Most "diff" tools return >1 if error */
      {
	dynstr_set(&ds_tmp, "");

	/* Fallback to simple diff with "diff" */
	if (run_tool(diff_name,
		     &ds_tmp, /* Get output from diff in ds_tmp */
		     filename1,
		     filename2,
		     "2>&1",
		     NULL) > 1) /* Most "diff" tools return >1 if error */
	    {
		diff_name= 0;
	    }
      }
    }
  }  

  if (! diff_name)
  {
    /*
      Fallback to dump both files to result file and inform
      about installing "diff"
    */
	dynstr_append(&ds_tmp, "\n");
    dynstr_append(&ds_tmp,
"\n"
"The two files differ but it was not possible to execute 'diff' in\n"
"order to show only the difference. Instead the whole content of the\n"
"two files was shown for you to diff manually.\n\n"
"To get a better report you should install 'diff' on your system, which you\n"
"for example can get from http://www.gnu.org/software/diffutils/diffutils.html\n"
#ifdef __WIN__
"or http://gnuwin32.sourceforge.net/packages/diffutils.htm\n"
#endif
"\n");

    dynstr_append(&ds_tmp, " --- ");
    dynstr_append(&ds_tmp, filename1);
    dynstr_append(&ds_tmp, " >>>\n");
    cat_file(&ds_tmp, filename1);
    dynstr_append(&ds_tmp, "<<<\n --- ");
    dynstr_append(&ds_tmp, filename1);
    dynstr_append(&ds_tmp, " >>>\n");
    cat_file(&ds_tmp, filename2);
    dynstr_append(&ds_tmp, "<<<<\n");
  }

  if (ds)
  {
    /* Add the diff to output */
    dynstr_append_mem(ds, ds_tmp.str, ds_tmp.length);
  }
  else
  {
    /* Print diff directly to stdout */
    fprintf(stderr, "%s\n", ds_tmp.str);
  }
 
  dynstr_free(&ds_tmp);

}


enum compare_files_result_enum {
   RESULT_OK= 0,
   RESULT_CONTENT_MISMATCH= 1,
   RESULT_LENGTH_MISMATCH= 2
};

/*
  Compare two files, given a fd to the first file and
  name of the second file

  SYNOPSIS
  compare_files2
  fd - Open file descriptor of the first file
  filename2 - Name of second file

  RETURN VALUES
  According to the values in "compare_files_result_enum"

*/

int compare_files2(File fd, const char* filename2)
{
  int error= RESULT_OK;
  File fd2;
  size_t len, len2;
  char buff[512], buff2[512];

  if ((fd2= my_open(filename2, O_RDONLY, MYF(0))) < 0)
  {
    my_close(fd, MYF(0));
    die("Failed to open second file: '%s'", filename2);
  }
  while((len= my_read(fd, (uchar*)&buff,
                      sizeof(buff), MYF(0))) > 0)
  {
    if ((len2= my_read(fd2, (uchar*)&buff2,
                       sizeof(buff2), MYF(0))) < len)
    {
      /* File 2 was smaller */
      error= RESULT_LENGTH_MISMATCH;
      break;
    }
    if (len2 > len)
    {
      /* File 1 was smaller */
      error= RESULT_LENGTH_MISMATCH;
      break;
    }
    if ((memcmp(buff, buff2, len)))
    {
      /* Content of this part differed */
      error= RESULT_CONTENT_MISMATCH;
      break;
    }
  }
  if (!error && my_read(fd2, (uchar*)&buff2,
                        sizeof(buff2), MYF(0)) > 0)
  {
    /* File 1 was smaller */
    error= RESULT_LENGTH_MISMATCH;
  }

  my_close(fd2, MYF(0));

  return error;
}


/*
  Compare two files, given their filenames

  SYNOPSIS
  compare_files
  filename1 - Name of first file
  filename2 - Name of second file

  RETURN VALUES
  See 'compare_files2'

*/

int compare_files(const char* filename1, const char* filename2)
{
  File fd;
  int error;

  if ((fd= my_open(filename1, O_RDONLY, MYF(0))) < 0)
    die("Failed to open first file: '%s'", filename1);

  error= compare_files2(fd, filename2);

  my_close(fd, MYF(0));

  return error;
}


/*
  Compare content of the string in ds to content of file fname

  SYNOPSIS
  dyn_string_cmp
  ds - Dynamic string containing the string o be compared
  fname - Name of file to compare with

  RETURN VALUES
  See 'compare_files2'
*/

int dyn_string_cmp(DYNAMIC_STRING* ds, const char *fname)
{
  int error;
  File fd;
  char temp_file_path[FN_REFLEN];

  DBUG_ENTER("dyn_string_cmp");
  DBUG_PRINT("enter", ("fname: %s", fname));

  if ((fd= create_temp_file(temp_file_path, TMPDIR,
                            "tmp", O_CREAT | O_SHARE | O_RDWR,
                            MYF(MY_WME))) < 0)
    die("Failed to create temporary file for ds");

  /* Write ds to temporary file and set file pos to beginning*/
  if (my_write(fd, (uchar *) ds->str, ds->length,
               MYF(MY_FNABP | MY_WME)) ||
      my_seek(fd, 0, SEEK_SET, MYF(0)) == MY_FILEPOS_ERROR)
  {
    my_close(fd, MYF(0));
    /* Remove the temporary file */
    my_delete(temp_file_path, MYF(0));
    die("Failed to write file '%s'", temp_file_path);
  }

  error= compare_files2(fd, fname);

  my_close(fd, MYF(0));
  /* Remove the temporary file */
  my_delete(temp_file_path, MYF(0));

  DBUG_RETURN(error);
}


/*
  Check the content of log against result file

  SYNOPSIS
  check_result

  RETURN VALUES
  error - the function will not return

*/

void check_result()
{
  const char* mess= "Result content mismatch\n";

  DBUG_ENTER("check_result");
  DBUG_ASSERT(result_file_name);
  DBUG_PRINT("enter", ("result_file_name: %s", result_file_name));

  switch (compare_files(log_file.file_name(), result_file_name)) {
  case RESULT_OK:
    break; /* ok */
  case RESULT_LENGTH_MISMATCH:
    mess= "Result length mismatch\n";
    /* Fallthrough */
  case RESULT_CONTENT_MISMATCH:
  {
    /*
      Result mismatched, dump results to .reject file
      and then show the diff
    */
    char reject_file[FN_REFLEN];
    size_t reject_length;
    dirname_part(reject_file, result_file_name, &reject_length);

    if (access(reject_file, W_OK) == 0)
    {
      /* Result file directory is writable, save reject file there */
      fn_format(reject_file, result_file_name, NULL,
                ".reject", MY_REPLACE_EXT);
    }
    else
    {
      /* Put reject file in opt_logdir */
      fn_format(reject_file, result_file_name, opt_logdir,
                ".reject", MY_REPLACE_DIR | MY_REPLACE_EXT);
    }

    if (my_copy(log_file.file_name(), reject_file, MYF(0)) != 0)
      die("Failed to copy '%s' to '%s', errno: %d",
          log_file.file_name(), reject_file, errno);

    show_diff(NULL, result_file_name, reject_file);
    die("%s", mess);
    break;
  }
  default: /* impossible */
    die("Unknown error code from dyn_string_cmp()");
  }

  DBUG_VOID_RETURN;
}


/*
  Check the content of ds against a require file
  If match fails, abort the test with special error code
  indicating that test is not supported

  SYNOPSIS
  check_require
  ds - content to be checked
  fname - name of file to check against

  RETURN VALUES
  error - the function will not return

*/

void check_require(DYNAMIC_STRING* ds, const char *fname)
{
  DBUG_ENTER("check_require");

  if (dyn_string_cmp(ds, fname))
  {
    char reason[FN_REFLEN];
    fn_format(reason, fname, "", "", MY_REPLACE_EXT | MY_REPLACE_DIR);
    abort_not_supported_test("Test requires: '%s'", reason);
  }
  DBUG_VOID_RETURN;
}


/*
   Remove surrounding chars from string

   Return 1 if first character is found but not last
*/
static int strip_surrounding(char* str, char c1, char c2)
{
  char* ptr= str;

  /* Check if the first non space character is c1 */
  while(*ptr && my_isspace(charset_info, *ptr))
    ptr++;
  if (*ptr == c1)
  {
    /* Replace it with a space */
    *ptr= ' ';

    /* Last non space charecter should be c2 */
    ptr= strend(str)-1;
    while(*ptr && my_isspace(charset_info, *ptr))
      ptr--;
    if (*ptr == c2)
    {
      /* Replace it with \0 */
      *ptr= 0;
    }
    else
    {
      /* Mismatch detected */
      return 1;
    }
  }
  return 0;
}


static void strip_parentheses(struct st_command *command)
{
  if (strip_surrounding(command->first_argument, '(', ')'))
      die("%.*s - argument list started with '%c' must be ended with '%c'",
          command->first_word_len, command->query, '(', ')');
}


C_MODE_START

static uchar *get_var_key(const uchar* var, size_t *len,
                          my_bool __attribute__((unused)) t)
{
  register char* key;
  key = ((VAR*)var)->name;
  *len = ((VAR*)var)->name_len;
  return (uchar*)key;
}


static void var_free(void *v)
{
  VAR *var= (VAR*) v;
  my_free(var->str_val);
  if (var->alloced)
    my_free(var);
}

C_MODE_END

void var_check_int(VAR *v)
{
  char *endptr;
  char *str= v->str_val;
  
  /* Initially assume not a number */
  v->int_val= 0;
  v->is_int= false;
  v->int_dirty= false;
  if (!str) return;
  
  v->int_val = (int) strtol(str, &endptr, 10);
  /* It is an int if strtol consumed something up to end/space/tab */
  if (endptr > str && (!*endptr || *endptr == ' ' || *endptr == '\t'))
    v->is_int= true;
}


VAR *var_init(VAR *v, const char *name, int name_len, const char *val,
              int val_len)
{
  int val_alloc_len;
  VAR *tmp_var;
  if (!name_len && name)
    name_len = strlen(name);
  if (!val_len && val)
    val_len = strlen(val) ;
  if (!val)
    val_len= 0;
  val_alloc_len = val_len + 16; /* room to grow */
  if (!(tmp_var=v) && !(tmp_var = (VAR*)my_malloc(sizeof(*tmp_var)
                                                  + name_len+2, MYF(MY_WME))))
    die("Out of memory");

  if (name != NULL)
  {
    tmp_var->name= reinterpret_cast<char*>(tmp_var) + sizeof(*tmp_var);
    memcpy(tmp_var->name, name, name_len);
    tmp_var->name[name_len]= 0;
  }
  else
    tmp_var->name= NULL;

  tmp_var->alloced = (v == 0);

  if (!(tmp_var->str_val = (char*)my_malloc(val_alloc_len+1, MYF(MY_WME))))
    die("Out of memory");

  if (val)
    memcpy(tmp_var->str_val, val, val_len);
  tmp_var->str_val[val_len]= 0;

  var_check_int(tmp_var);
  tmp_var->name_len = name_len;
  tmp_var->str_val_len = val_len;
  tmp_var->alloced_len = val_alloc_len;
  return tmp_var;
}


VAR* var_from_env(const char *name, const char *def_val)
{
  const char *tmp;
  VAR *v;
  if (!(tmp = getenv(name)))
    tmp = def_val;

  v = var_init(0, name, strlen(name), tmp, strlen(tmp));
  my_hash_insert(&var_hash, (uchar*)v);
  return v;
}


VAR* var_get(const char *var_name, const char **var_name_end, my_bool raw,
	     my_bool ignore_not_existing)
{
  int digit;
  VAR *v;
  DBUG_ENTER("var_get");
  DBUG_PRINT("enter", ("var_name: %s",var_name));

  if (*var_name != '$')
    goto err;
  digit = *++var_name - '0';
  if (digit < 0 || digit >= 10)
  {
    const char *save_var_name = var_name, *end;
    uint length;
    end = (var_name_end) ? *var_name_end : 0;
    while (my_isvar(charset_info,*var_name) && var_name != end)
      var_name++;
    if (var_name == save_var_name)
    {
      if (ignore_not_existing)
	DBUG_RETURN(0);
      die("Empty variable");
    }
    length= (uint) (var_name - save_var_name);
    if (length >= MAX_VAR_NAME_LENGTH)
      die("Too long variable name: %s", save_var_name);

    if (!(v = (VAR*) my_hash_search(&var_hash, (const uchar*) save_var_name,
                                    length)))
    {
      char buff[MAX_VAR_NAME_LENGTH+1];
      strmake(buff, save_var_name, length);
      v= var_from_env(buff, "");
    }
    var_name--;	/* Point at last character */
  }
  else
    v = var_reg + digit;

  if (!raw && v->int_dirty)
  {
    sprintf(v->str_val, "%d", v->int_val);
    v->int_dirty= false;
    v->str_val_len = strlen(v->str_val);
  }
  if (var_name_end)
    *var_name_end = var_name  ;
  DBUG_RETURN(v);
err:
  if (var_name_end)
    *var_name_end = 0;
  die("Unsupported variable name: %s", var_name);
  DBUG_RETURN(0);
}


VAR *var_obtain(const char *name, int len)
{
  VAR* v;
  if ((v = (VAR*)my_hash_search(&var_hash, (const uchar *) name, len)))
    return v;
  v = var_init(0, name, len, "", 0);
  my_hash_insert(&var_hash, (uchar*)v);
  return v;
}


/*
  - if variable starts with a $ it is regarded as a local test varable
  - if not it is treated as a environment variable, and the corresponding
  environment variable will be updated
*/

void var_set(const char *var_name, const char *var_name_end,
             const char *var_val, const char *var_val_end)
{
  int digit, env_var= 0;
  VAR *v;
  DBUG_ENTER("var_set");
  DBUG_PRINT("enter", ("var_name: '%.*s' = '%.*s' (length: %d)",
                       (int) (var_name_end - var_name), var_name,
                       (int) (var_val_end - var_val), var_val,
                       (int) (var_val_end - var_val)));

  if (*var_name != '$')
    env_var= 1;
  else
    var_name++;

  digit= *var_name - '0';
  if (!(digit < 10 && digit >= 0))
  {
    v= var_obtain(var_name, (uint) (var_name_end - var_name));
  }
  else
    v= var_reg + digit;

  eval_expr(v, var_val, (const char**) &var_val_end);

  if (env_var)
  {
    if (v->int_dirty)
    {
      sprintf(v->str_val, "%d", v->int_val);
      v->int_dirty=false;
      v->str_val_len= strlen(v->str_val);
    }
    /* setenv() expects \0-terminated strings */
    DBUG_ASSERT(v->name[v->name_len] == 0);
    setenv(v->name, v->str_val, 1);
  }
  DBUG_VOID_RETURN;
}


void var_set_string(const char* name, const char* value)
{
  var_set(name, name + strlen(name), value, value + strlen(value));
}


void var_set_int(const char* name, int value)
{
  char buf[21];
  my_snprintf(buf, sizeof(buf), "%d", value);
  var_set_string(name, buf);
}


/*
  Store an integer (typically the returncode of the last SQL)
  statement in the mysqltest builtin variable $mysql_errno
*/

void var_set_errno(int sql_errno)
{
  var_set_int("$mysql_errno", sql_errno);
  var_set_string("$mysql_errname", get_errname_from_code(sql_errno));
}

/* Functions to handle --disable and --enable properties */

void set_once_property(enum_prop prop, my_bool val)
{
  property &pr= prop_list[prop];
  pr.set= 1;
  pr.old= *pr.var;
  *pr.var= val;
  var_set_int(pr.env_name, (val != pr.reverse));
  once_property= TRUE;
}

void set_property(st_command *command, enum_prop prop, my_bool val)
{
  char* p= command->first_argument;
  if (p && !strcmp (p, "ONCE")) 
  {
    command->last_argument= p + 4;
    set_once_property(prop, val);
    return;
  }
  property &pr= prop_list[prop];
  *pr.var= val;
  pr.set= 0;
  var_set_int(pr.env_name, (val != pr.reverse));
}

void revert_properties()
{
  if (! once_property)
    return;
  for (int i= 0; i < (int) P_MAX; i++) 
  {
    property &pr= prop_list[i];
    if (pr.set) 
    {
      *pr.var= pr.old;
      pr.set= 0;
      var_set_int(pr.env_name, (pr.old != pr.reverse));
    }
  }
  once_property=FALSE;
}


/*
  Set variable from the result of a query

  SYNOPSIS
  var_query_set()
  var	        variable to set from query
  query       start of query string to execute
  query_end   end of the query string to execute


  DESCRIPTION
  let @<var_name> = `<query>`

  Execute the query and assign the first row of result to var as
  a tab separated strings

  Also assign each column of the result set to
  variable "$<var_name>_<column_name>"
  Thus the tab separated output can be read from $<var_name> and
  and each individual column can be read as $<var_name>_<col_name>

*/

void var_query_set(VAR *var, const char *query, const char** query_end)
{
  char *end = (char*)((query_end && *query_end) ?
		      *query_end : query + strlen(query));
  MYSQL_RES *res;
  MYSQL_ROW row;
  MYSQL* mysql = &cur_con->mysql;
  DYNAMIC_STRING ds_query;
  DBUG_ENTER("var_query_set");
  LINT_INIT(res);

  /* Only white space or ) allowed past ending ` */
  while (end > query && *end != '`')
  {
    if (*end && (*end != ' ' && *end != '\t' && *end != '\n' && *end != ')'))
      die("Spurious text after `query` expression");
    --end;
  }

  if (query == end)
    die("Syntax error in query, missing '`'");
  ++query;

  /* Eval the query, thus replacing all environment variables */
  init_dynamic_string(&ds_query, 0, (end - query) + 32, 256);
  do_eval(&ds_query, query, end, FALSE);

  if (mysql_real_query(mysql, ds_query.str, ds_query.length)) 
  {
    handle_error (curr_command, mysql_errno(mysql), mysql_error(mysql),
                  mysql_sqlstate(mysql), &ds_res);
    /* If error was acceptable, return empty string */
    dynstr_free(&ds_query);
    eval_expr(var, "", 0);
    DBUG_VOID_RETURN;
  }
  
  if (!(res= mysql_store_result(mysql)))
    die("Query '%s' didn't return a result set", ds_query.str);
  dynstr_free(&ds_query);

  if ((row= mysql_fetch_row(res)) && row[0])
  {
    /*
      Concatenate all fields in the first row with tab in between
      and assign that string to the $variable
    */
    DYNAMIC_STRING result;
    uint i;
    ulong *lengths;

    init_dynamic_string(&result, "", 512, 512);
    lengths= mysql_fetch_lengths(res);
    for (i= 0; i < mysql_num_fields(res); i++)
    {
      if (row[i])
      {
        /* Add column to tab separated string */
	char *val= row[i];
	int len= lengths[i];
	
	if (glob_replace_regex)
	{
	  /* Regex replace */
	  if (!multi_reg_replace(glob_replace_regex, (char*)val))
	  {
	    val= glob_replace_regex->buf;
	    len= strlen(val);
	  }
	}
	
	if (glob_replace)
	  replace_strings_append(glob_replace, &result, val, len);
	else
	  dynstr_append_mem(&result, val, len);
      }
      dynstr_append_mem(&result, "\t", 1);
    }
    end= result.str + result.length-1;
    /* Evaluation should not recurse via backtick */
    eval_expr(var, result.str, (const char**) &end, false, false);
    dynstr_free(&result);
  }
  else
    eval_expr(var, "", 0);

  mysql_free_result(res);
  DBUG_VOID_RETURN;
}


static void
set_result_format_version(ulong new_version)
{
  switch (new_version){
  case 1:
    /* The first format */
    break;
  case 2:
    /* New format that also writes comments and empty lines
       from test file to result */
    break;
  default:
    die("Version format %lu has not yet been implemented", new_version);
    break;
  }
  opt_result_format_version= new_version;
}


/*
  Set the result format version to use when generating
  the .result file
*/

static void
do_result_format_version(struct st_command *command)
{
  long version;
  static DYNAMIC_STRING ds_version;
  const struct command_arg result_format_args[] = {
    {"version", ARG_STRING, TRUE, &ds_version, "Version to use"}
  };

  DBUG_ENTER("do_result_format_version");

  check_command_args(command, command->first_argument,
                     result_format_args,
                     sizeof(result_format_args)/sizeof(struct command_arg),
                     ',');

  /* Convert version  number to int */
  if (!str2int(ds_version.str, 10, (long) 0, (long) INT_MAX, &version))
    die("Invalid version number: '%s'", ds_version.str);

  set_result_format_version(version);

  dynstr_append(&ds_res, "result_format: ");
  dynstr_append_mem(&ds_res, ds_version.str, ds_version.length);
  dynstr_append(&ds_res, "\n");
  dynstr_free(&ds_version);
}

/* List of error names to error codes */
typedef struct
{
  const char *name;
  uint        code;
  const char *text;
} st_error;

static st_error global_error_names[] =
{
  { "<No error>", -1U, "" },
#include <mysqld_ername.h>
  { 0, 0, 0 }
};

uint get_errcode_from_name(char *, char *);

/*

  This function is useful when one needs to convert between error numbers and  error strings

  SYNOPSIS
  var_set_convert_error(struct st_command *command,VAR *var)

  DESCRIPTION
  let $var=convert_error(ER_UNKNOWN_ERROR); 
  let $var=convert_error(1234); 
  
  The variable var will be populated with error number if the argument is string.
  The variable var will be populated with error string if the argument is number.

*/
void var_set_convert_error(struct st_command *command,VAR *var)
{
  char *last;
  char *first=command->query;
  const char *err_name;
    
  DBUG_ENTER("var_set_query_get_value");

  DBUG_PRINT("info", ("query: %s", command->query));

  /* the command->query contains the statement convert_error(1234) */ 
  first=strchr(command->query,'(') + 1;
  last=strchr(command->query,')');


  if( last == first )  /* denoting an empty string */
  {
    eval_expr(var,"0",0);
    DBUG_VOID_RETURN;
  }
  

  /* if the string is an error string , it starts with 'E' as is the norm*/
  if ( *first == 'E')    
  {
    char str[100];
    uint num;
    num=get_errcode_from_name(first, last);
    sprintf(str,"%i",num);
    eval_expr(var,str,0);
  }
  else  if (my_isdigit(charset_info, *first ))/* if the error is a number */
  {
    long int err;

    err=strtol(first,&last,0);
    err_name = get_errname_from_code(err);
    eval_expr(var,err_name,0);
  }
  else
  {
    die("Invalid error in input");
  }

  DBUG_VOID_RETURN;
}

/*
  Set variable from the result of a field in a query

  This function is useful when checking for a certain value
  in the output from a query that can't be restricted to only
  return some values. A very good example of that is most SHOW
  commands.

  SYNOPSIS
  var_set_query_get_value()

  DESCRIPTION
  let $variable= query_get_value(<query to run>,<column name>,<row no>);

  <query to run> -    The query that should be sent to the server
  <column name> -     Name of the column that holds the field be compared
                      against the expected value
  <row no> -          Number of the row that holds the field to be
                      compared against the expected value

*/

void var_set_query_get_value(struct st_command *command, VAR *var)
{
  long row_no;
  int col_no= -1;
  MYSQL_RES* res;
  MYSQL* mysql= &cur_con->mysql;

  static DYNAMIC_STRING ds_query;
  static DYNAMIC_STRING ds_col;
  static DYNAMIC_STRING ds_row;
  const struct command_arg query_get_value_args[] = {
    {"query", ARG_STRING, TRUE, &ds_query, "Query to run"},
    {"column name", ARG_STRING, TRUE, &ds_col, "Name of column"},
    {"row number", ARG_STRING, TRUE, &ds_row, "Number for row"}
  };

  DBUG_ENTER("var_set_query_get_value");
  LINT_INIT(res);

  strip_parentheses(command);
  DBUG_PRINT("info", ("query: %s", command->query));
  check_command_args(command, command->first_argument, query_get_value_args,
                     sizeof(query_get_value_args)/sizeof(struct command_arg),
                     ',');

  DBUG_PRINT("info", ("query: %s", ds_query.str));
  DBUG_PRINT("info", ("col: %s", ds_col.str));

  /* Convert row number to int */
  if (!str2int(ds_row.str, 10, (long) 0, (long) INT_MAX, &row_no))
    die("Invalid row number: '%s'", ds_row.str);
  DBUG_PRINT("info", ("row: %s, row_no: %ld", ds_row.str, row_no));
  dynstr_free(&ds_row);

  /* Remove any surrounding "'s from the query - if there is any */
  if (strip_surrounding(ds_query.str, '"', '"'))
    die("Mismatched \"'s around query '%s'", ds_query.str);

  /* Run the query */
  if (mysql_real_query(mysql, ds_query.str, ds_query.length))
  {
    handle_error (curr_command, mysql_errno(mysql), mysql_error(mysql),
                  mysql_sqlstate(mysql), &ds_res);
    /* If error was acceptable, return empty string */
    dynstr_free(&ds_query);
    eval_expr(var, "", 0);
    DBUG_VOID_RETURN;
  }

  if (!(res= mysql_store_result(mysql)))
    die("Query '%s' didn't return a result set", ds_query.str);

  {
    /* Find column number from the given column name */
    uint i;
    uint num_fields= mysql_num_fields(res);
    MYSQL_FIELD *fields= mysql_fetch_fields(res);

    for (i= 0; i < num_fields; i++)
    {
      if (strcmp(fields[i].name, ds_col.str) == 0 &&
          strlen(fields[i].name) == ds_col.length)
      {
        col_no= i;
        break;
      }
    }
    if (col_no == -1)
    {
      mysql_free_result(res);
      die("Could not find column '%s' in the result of '%s'",
          ds_col.str, ds_query.str);
    }
    DBUG_PRINT("info", ("Found column %d with name '%s'",
                        i, fields[i].name));
  }
  dynstr_free(&ds_col);

  {
    /* Get the value */
    MYSQL_ROW row;
    long rows= 0;
    const char* value= "No such row";

    while ((row= mysql_fetch_row(res)))
    {
      if (++rows == row_no)
      {

        DBUG_PRINT("info", ("At row %ld, column %d is '%s'",
                            row_no, col_no, row[col_no]));
        /* Found the row to get */
        if (row[col_no])
          value= row[col_no];
        else
          value= "NULL";

        break;
      }
    }
    eval_expr(var, value, 0, false, false);
  }
  dynstr_free(&ds_query);
  mysql_free_result(res);

  DBUG_VOID_RETURN;
}


void var_copy(VAR *dest, VAR *src)
{
  dest->int_val= src->int_val;
  dest->is_int= src->is_int;
  dest->int_dirty= src->int_dirty;

  /* Alloc/realloc data for str_val in dest */
  if (dest->alloced_len < src->alloced_len &&
      !(dest->str_val= dest->str_val
        ? (char*)my_realloc(dest->str_val, src->alloced_len, MYF(MY_WME))
        : (char*)my_malloc(src->alloced_len, MYF(MY_WME))))
    die("Out of memory");
  else
    dest->alloced_len= src->alloced_len;

  /* Copy str_val data to dest */
  dest->str_val_len= src->str_val_len;
  if (src->str_val_len)
    memcpy(dest->str_val, src->str_val, src->str_val_len);
}


void eval_expr(VAR *v, const char *p, const char **p_end,
               bool open_end, bool do_eval)
{

  DBUG_ENTER("eval_expr");
  DBUG_PRINT("enter", ("p: '%s'", p));

  /* Skip to treat as pure string if no evaluation */
  if (! do_eval)
    goto NO_EVAL;
  
  if (*p == '$')
  {
    VAR *vp;
    const char* expected_end= *p_end; // Remember var end
    if ((vp= var_get(p, p_end, 0, 0)))
      var_copy(v, vp);

    /* Apparently it is not safe to assume null-terminated string */
    v->str_val[v->str_val_len]= 0;

    /* Make sure there was just a $variable and nothing else */
    const char* end= *p_end + 1;
    if (end < expected_end && !open_end)
      die("Found junk '%.*s' after $variable in expression",
          (int)(expected_end - end - 1), end);

    DBUG_VOID_RETURN;
  }

  if (*p == '`')
  {
    var_query_set(v, p, p_end);
    DBUG_VOID_RETURN;
  }

  {
    /* Check if this is a "let $var= query_get_value()" */
    const char* get_value_str= "query_get_value";
    const size_t len= strlen(get_value_str);
    if (strncmp(p, get_value_str, len)==0)
    {
      struct st_command command;
      memset(&command, 0, sizeof(command));
      command.query= (char*)p;
      command.first_word_len= len;
      command.first_argument= command.query + len;
      command.end= (char*)*p_end;
      var_set_query_get_value(&command, v);
      DBUG_VOID_RETURN;
    }
    /* Check if this is a "let $var= convert_error()" */
    const char* get_value_str1= "convert_error";
    const size_t len1= strlen(get_value_str1);
    if (strncmp(p, get_value_str1, len1)==0)
    {
      struct st_command command;
      memset(&command, 0, sizeof(command));
      command.query= (char*)p;
      command.first_word_len= len;
      command.first_argument= command.query + len;
      command.end= (char*)*p_end;
      var_set_convert_error(&command, v);
      DBUG_VOID_RETURN;
    }
  }

 NO_EVAL:
  {
    int new_val_len = (p_end && *p_end) ?
      (int) (*p_end - p) : (int) strlen(p);
    if (new_val_len + 1 >= v->alloced_len)
    {
      static int MIN_VAR_ALLOC= 32;
      v->alloced_len = (new_val_len < MIN_VAR_ALLOC - 1) ?
        MIN_VAR_ALLOC : new_val_len + 1;
      if (!(v->str_val =
            v->str_val ?
            (char*)my_realloc(v->str_val, v->alloced_len+1, MYF(MY_WME)) :
            (char*)my_malloc(v->alloced_len+1, MYF(MY_WME))))
        die("Out of memory");
    }
    v->str_val_len = new_val_len;
    memcpy(v->str_val, p, new_val_len);
    v->str_val[new_val_len] = 0;
    var_check_int(v);
  }
  DBUG_VOID_RETURN;
}


int open_file(const char *name)
{
  char buff[FN_REFLEN];
  size_t length;
  DBUG_ENTER("open_file");
  DBUG_PRINT("enter", ("name: %s", name));

  /* Extract path from current file and try it as base first */
  if (dirname_part(buff, cur_file->file_name, &length))
  {
    strxmov(buff, buff, name, NullS);
    if (access(buff, F_OK) == 0){
      DBUG_PRINT("info", ("The file exists"));
      name= buff;
    }
  }
  if (!test_if_hard_path(name))
  {
    strxmov(buff, opt_basedir, name, NullS);
    name=buff;
  }
  fn_format(buff, name, "", "", MY_UNPACK_FILENAME);

  if (cur_file == file_stack_end)
    die("Source directives are nesting too deep");
  cur_file++;
  if (!(cur_file->file = fopen(buff, "rb")))
  {
    cur_file--;
    die("Could not open '%s' for reading, errno: %d", buff, errno);
  }
  cur_file->file_name= my_strdup(buff, MYF(MY_FAE));
  cur_file->lineno=1;
  DBUG_RETURN(0);
}


/*
  Source and execute the given file

  SYNOPSIS
  do_source()
  query	called command

  DESCRIPTION
  source <file_name>

  Open the file <file_name> and execute it

*/

void do_source(struct st_command *command)
{
  static DYNAMIC_STRING ds_filename;
  const struct command_arg source_args[] = {
    { "filename", ARG_STRING, TRUE, &ds_filename, "File to source" }
  };
  DBUG_ENTER("do_source");

  check_command_args(command, command->first_argument, source_args,
                     sizeof(source_args)/sizeof(struct command_arg),
                     ' ');

  /*
    If this file has already been sourced, don't source it again.
    It's already available in the q_lines cache.
  */
  if (parser.current_line < (parser.read_lines - 1))
    ; /* Do nothing */
  else
  {
    DBUG_PRINT("info", ("sourcing file: %s", ds_filename.str));
    open_file(ds_filename.str);
  }

  dynstr_free(&ds_filename);
  DBUG_VOID_RETURN;
}


#if defined __WIN__

#ifdef USE_CYGWIN
/* Variables used for temporary sh files used for emulating Unix on Windows */
char tmp_sh_name[64], tmp_sh_cmd[70];
#endif

void init_tmp_sh_file()
{
#ifdef USE_CYGWIN
  /* Format a name for the tmp sh file that is unique for this process */
  my_snprintf(tmp_sh_name, sizeof(tmp_sh_name), "tmp_%d.sh", getpid());
  /* Format the command to execute in order to run the script */
  my_snprintf(tmp_sh_cmd, sizeof(tmp_sh_cmd), "sh %s", tmp_sh_name);
#endif
}


void free_tmp_sh_file()
{
#ifdef USE_CYGWIN
  my_delete(tmp_sh_name, MYF(0));
#endif
}
#endif


FILE* my_popen(DYNAMIC_STRING *ds_cmd, const char *mode,
               struct st_command *command)
{
#if __WIN__
  /*
    --execw is for tests executing commands containing non-ASCII characters.

    To correctly start such a program on Windows, we need to use the "wide"
    version of popen, with prior translation of the command line from
    the file character set to wide string. We use the current value
    of --character_set as a file character set, so before using --execw
    make sure to set --character_set properly.

    If we use the non-wide version of popen, Windows internally
    converts command line from the current ANSI code page to wide string.
    In case when character set of the command line does not match the
    current ANSI code page, non-ASCII characters get garbled in most cases.

    On Linux, the command line passed to popen() is considered
    as a binary string, no any internal to-wide and from-wide
    character set conversion happens, so we don't need to do anything.
    On Linux --execw is just a synonym to --exec.

    For simplicity, assume that  command line is limited to 4KB
    (like in cmd.exe) and that mode at most 10 characters.
  */
  if (command->type == Q_EXECW)
  {
    wchar_t wcmd[4096];
    wchar_t wmode[10];
    const char *cmd= ds_cmd->str;
    uint dummy_errors;
    size_t len;
    len= my_convert((char *) wcmd, sizeof(wcmd) - sizeof(wcmd[0]),
                    &my_charset_utf16le_bin,
                    ds_cmd->str, strlen(ds_cmd->str), charset_info,
                    &dummy_errors);
    wcmd[len / sizeof(wchar_t)]= 0;
    len= my_convert((char *) wmode, sizeof(wmode) - sizeof(wmode[0]),
                    &my_charset_utf16le_bin,
                    mode, strlen(mode), charset_info, &dummy_errors);
    wmode[len / sizeof(wchar_t)]= 0;
    return _wpopen(wcmd, wmode);
  }
#endif /* __WIN__ */

#if defined __WIN__ && defined USE_CYGWIN
  /* Dump the command into a sh script file and execute with popen */
  str_to_file(tmp_sh_name, ds_cmd->str, ds_cmd->length);
  return popen(tmp_sh_cmd, mode);
#else
  return popen(ds_cmd->str, mode);
#endif
}


static void init_builtin_echo(void)
{
#ifdef __WIN__
  size_t echo_length;

  /* Look for "echo.exe" in same dir as mysqltest was started from */
  dirname_part(builtin_echo, my_progname, &echo_length);
  fn_format(builtin_echo, ".\\echo.exe",
            builtin_echo, "", MYF(MY_REPLACE_DIR));

  /* Make sure echo.exe exists */
  if (access(builtin_echo, F_OK) != 0)
    builtin_echo[0]= 0;
  return;

#else

  builtin_echo[0]= 0;
  return;

#endif
}


/*
  Replace a substring

  SYNOPSIS
    replace
    ds_str      The string to search and perform the replace in
    search_str  The string to search for
    search_len  Length of the string to search for
    replace_str The string to replace with
    replace_len Length of the string to replace with

  RETURN
    0 String replaced
    1 Could not find search_str in str
*/

static int replace(DYNAMIC_STRING *ds_str,
                   const char *search_str, ulong search_len,
                   const char *replace_str, ulong replace_len)
{
  DYNAMIC_STRING ds_tmp;
  const char *start= strstr(ds_str->str, search_str);
  if (!start)
    return 1;
  init_dynamic_string(&ds_tmp, "",
                      ds_str->length + replace_len, 256);
  dynstr_append_mem(&ds_tmp, ds_str->str, start - ds_str->str);
  dynstr_append_mem(&ds_tmp, replace_str, replace_len);
  dynstr_append(&ds_tmp, start + search_len);
  dynstr_set(ds_str, ds_tmp.str);
  dynstr_free(&ds_tmp);
  return 0;
}


/*
  Execute given command.

  SYNOPSIS
  do_exec()
  query	called command

  DESCRIPTION
  exec <command>

  Execute the text between exec and end of line in a subprocess.
  The error code returned from the subprocess is checked against the
  expected error array, previously set with the --error command.
  It can thus be used to execute a command that shall fail.

  NOTE
  Although mysqltest is executed from cygwin shell, the command will be
  executed in "cmd.exe". Thus commands like "rm" etc can NOT be used, use
  mysqltest commmand(s) like "remove_file" for that
*/

void do_exec(struct st_command *command)
{
  int error;
  char buf[512];
  FILE *res_file;
  char *cmd= command->first_argument;
  DYNAMIC_STRING ds_cmd;
  DBUG_ENTER("do_exec");
  DBUG_PRINT("enter", ("cmd: '%s'", cmd));

  /* Skip leading space */
  while (*cmd && my_isspace(charset_info, *cmd))
    cmd++;
  if (!*cmd)
    die("Missing argument in exec");
  command->last_argument= command->end;

  init_dynamic_string(&ds_cmd, 0, command->query_len+256, 256);
  /* Eval the command, thus replacing all environment variables */
  do_eval(&ds_cmd, cmd, command->end, !is_windows);

  /* Check if echo should be replaced with "builtin" echo */
  if (builtin_echo[0] && strncmp(cmd, "echo", 4) == 0)
  {
    /* Replace echo with our "builtin" echo */
    replace(&ds_cmd, "echo", 4, builtin_echo, strlen(builtin_echo));
  }

#ifdef __WIN__
#ifndef USE_CYGWIN
  /* Replace /dev/null with NUL */
  while(replace(&ds_cmd, "/dev/null", 9, "NUL", 3) == 0)
    ;
  /* Replace "closed stdout" with non existing output fd */
  while(replace(&ds_cmd, ">&-", 3, ">&4", 3) == 0)
    ;
#endif
#endif

  /* exec command is interpreted externally and will not take newlines */
  while(replace(&ds_cmd, "\n", 1, " ", 1) == 0)
    ;
  
  DBUG_PRINT("info", ("Executing '%s' as '%s'",
                      command->first_argument, ds_cmd.str));

  if (!(res_file= my_popen(&ds_cmd, "r", command)) && command->abort_on_error)
  {
    dynstr_free(&ds_cmd);
    die("popen(\"%s\", \"r\") failed", command->first_argument);
  }

  while (fgets(buf, sizeof(buf), res_file))
  {
    if (disable_result_log)
    {
      buf[strlen(buf)-1]=0;
      DBUG_PRINT("exec_result",("%s", buf));
    }
    else
    {
      replace_dynstr_append(&ds_res, buf);
    }
  }
  error= pclose(res_file);
  if (error > 0)
  {
    uint status= WEXITSTATUS(error);
    int i;

    if (command->abort_on_error)
    {
      log_msg("exec of '%s' failed, error: %d, status: %d, errno: %d",
              ds_cmd.str, error, status, errno);
      dynstr_free(&ds_cmd);
      die("command \"%s\" failed\n\nOutput from before failure:\n%s\n",
          command->first_argument, ds_res.str);
    }

    DBUG_PRINT("info",
               ("error: %d, status: %d", error, status));

    i= match_expected_error(command, status, NULL);

    if (i >= 0)
      DBUG_PRINT("info", ("command \"%s\" failed with expected error: %d",
                          command->first_argument, status));
    else
    {
      dynstr_free(&ds_cmd);
      if (command->expected_errors.count > 0)
        die("command \"%s\" failed with wrong error: %d",
            command->first_argument, status);
    }
  }
  else if (command->expected_errors.err[0].type == ERR_ERRNO &&
           command->expected_errors.err[0].code.errnum != 0)
  {
    /* Error code we wanted was != 0, i.e. not an expected success */
    log_msg("exec of '%s failed, error: %d, errno: %d",
            ds_cmd.str, error, errno);
    dynstr_free(&ds_cmd);
    die("command \"%s\" succeeded - should have failed with errno %d...",
        command->first_argument, command->expected_errors.err[0].code.errnum);
  }

  dynstr_free(&ds_cmd);
  DBUG_VOID_RETURN;
}

enum enum_operator
{
  DO_DEC,
  DO_INC
};


/*
  Decrease or increase the value of a variable

  SYNOPSIS
  do_modify_var()
  query	called command
  op    operation to perform on the var

  DESCRIPTION
  dec $var_name
  inc $var_name

*/

int do_modify_var(struct st_command *command,
                  enum enum_operator op)
{
  const char *p= command->first_argument;
  VAR* v;
  if (!*p)
    die("Missing argument to %.*s", command->first_word_len, command->query);
  if (*p != '$')
    die("The argument to %.*s must be a variable (start with $)",
        command->first_word_len, command->query);
  v= var_get(p, &p, 1, 0);
  if (! v->is_int)
    die("Cannot perform inc/dec on a non-numeric value");
  switch (op) {
  case DO_DEC:
    v->int_val--;
    break;
  case DO_INC:
    v->int_val++;
    break;
  default:
    die("Invalid operator to do_modify_var");
    break;
  }
  v->int_dirty= true;
  command->last_argument= (char*)++p;
  return 0;
}


/*
  SYNOPSIS
  set_wild_chars
  set  true to set * etc. as wild char, false to reset

  DESCRIPTION
  Auxiliary function to set "our" wild chars before calling wild_compare
  This is needed because the default values are changed to SQL syntax
  in mysqltest_embedded.
*/

void set_wild_chars (my_bool set)
{
  static char old_many= 0, old_one, old_prefix;

  if (set) 
  {
    if (wild_many == '*') return; // No need
    old_many= wild_many;
    old_one= wild_one;
    old_prefix= wild_prefix;
    wild_many= '*';
    wild_one= '?';
    wild_prefix= 0;
  }
  else 
  {
    if (! old_many) return;	// Was not set
    wild_many= old_many;
    wild_one= old_one;
    wild_prefix= old_prefix;
  }
}


/*
  SYNOPSIS
  do_remove_file
  command	called command

  DESCRIPTION
  remove_file <file_name>
  Remove the file <file_name>
*/

void do_remove_file(struct st_command *command)
{
  int error;
  static DYNAMIC_STRING ds_filename;
  const struct command_arg rm_args[] = {
    { "filename", ARG_STRING, TRUE, &ds_filename, "File to delete" }
  };
  DBUG_ENTER("do_remove_file");

  check_command_args(command, command->first_argument,
                     rm_args, sizeof(rm_args)/sizeof(struct command_arg),
                     ' ');

  DBUG_PRINT("info", ("removing file: %s", ds_filename.str));
  error= my_delete(ds_filename.str, MYF(0)) != 0;
  handle_command_error(command, error);
  dynstr_free(&ds_filename);
  DBUG_VOID_RETURN;
}


/*
  SYNOPSIS
  do_remove_files_wildcard
  command	called command

  DESCRIPTION
  remove_files_wildcard <directory> [<file_name_pattern>]
  Remove the files in <directory> optionally matching <file_name_pattern>
*/

void do_remove_files_wildcard(struct st_command *command)
{
  int error= 0;
  uint i;
  MY_DIR *dir_info;
  FILEINFO *file;
  char dir_separator[2];
  static DYNAMIC_STRING ds_directory;
  static DYNAMIC_STRING ds_wild;
  static DYNAMIC_STRING ds_file_to_remove;
  char dirname[FN_REFLEN];
  
  const struct command_arg rm_args[] = {
    { "directory", ARG_STRING, TRUE, &ds_directory,
      "Directory containing files to delete" },
    { "filename", ARG_STRING, FALSE, &ds_wild, "File pattern to delete" }
  };
  DBUG_ENTER("do_remove_files_wildcard");

  check_command_args(command, command->first_argument,
                     rm_args, sizeof(rm_args)/sizeof(struct command_arg),
                     ' ');
  fn_format(dirname, ds_directory.str, "", "", MY_UNPACK_FILENAME);

  DBUG_PRINT("info", ("listing directory: %s", dirname));
  /* Note that my_dir sorts the list if not given any flags */
  if (!(dir_info= my_dir(dirname, MYF(MY_DONT_SORT | MY_WANT_STAT))))
  {
    error= 1;
    goto end;
  }
  init_dynamic_string(&ds_file_to_remove, dirname, 1024, 1024);
  dir_separator[0]= FN_LIBCHAR;
  dir_separator[1]= 0;
  dynstr_append(&ds_file_to_remove, dir_separator);
  
  /* Set default wild chars for wild_compare, is changed in embedded mode */
  set_wild_chars(1);
  
  for (i= 0; i < (uint) dir_info->number_off_files; i++)
  {
    file= dir_info->dir_entry + i;
    /* Remove only regular files, i.e. no directories etc. */
    /* if (!MY_S_ISREG(file->mystat->st_mode)) */
    /* MY_S_ISREG does not work here on Windows, just skip directories */
    if (MY_S_ISDIR(file->mystat->st_mode))
      continue;
    if (ds_wild.length &&
        wild_compare(file->name, ds_wild.str, 0))
      continue;
    ds_file_to_remove.length= ds_directory.length + 1;
    ds_file_to_remove.str[ds_directory.length + 1]= 0;
    dynstr_append(&ds_file_to_remove, file->name);
    DBUG_PRINT("info", ("removing file: %s", ds_file_to_remove.str));
    error= my_delete(ds_file_to_remove.str, MYF(0)) != 0;
    if (error)
      break;
  }
  set_wild_chars(0);
  my_dirend(dir_info);

end:
  handle_command_error(command, error);
  dynstr_free(&ds_directory);
  dynstr_free(&ds_wild);
  dynstr_free(&ds_file_to_remove);
  DBUG_VOID_RETURN;
}


/*
  SYNOPSIS
  do_copy_file
  command	command handle

  DESCRIPTION
  copy_file <from_file> <to_file>
  Copy <from_file> to <to_file>

  NOTE! Will fail if <to_file> exists
*/

void do_copy_file(struct st_command *command)
{
  int error;
  static DYNAMIC_STRING ds_from_file;
  static DYNAMIC_STRING ds_to_file;
  const struct command_arg copy_file_args[] = {
    { "from_file", ARG_STRING, TRUE, &ds_from_file, "Filename to copy from" },
    { "to_file", ARG_STRING, TRUE, &ds_to_file, "Filename to copy to" }
  };
  DBUG_ENTER("do_copy_file");

  check_command_args(command, command->first_argument,
                     copy_file_args,
                     sizeof(copy_file_args)/sizeof(struct command_arg),
                     ' ');

  DBUG_PRINT("info", ("Copy %s to %s", ds_from_file.str, ds_to_file.str));
  /* MY_HOLD_ORIGINAL_MODES prevents attempts to chown the file */
  error= (my_copy(ds_from_file.str, ds_to_file.str,
                  MYF(MY_DONT_OVERWRITE_FILE | MY_HOLD_ORIGINAL_MODES)) != 0);
  handle_command_error(command, error);
  dynstr_free(&ds_from_file);
  dynstr_free(&ds_to_file);
  DBUG_VOID_RETURN;
}


/*
  SYNOPSIS
  do_move_file
  command	command handle

  DESCRIPTION
  move_file <from_file> <to_file>
  Move <from_file> to <to_file>
*/

void do_move_file(struct st_command *command)
{
  int error;
  static DYNAMIC_STRING ds_from_file;
  static DYNAMIC_STRING ds_to_file;
  const struct command_arg move_file_args[] = {
    { "from_file", ARG_STRING, TRUE, &ds_from_file, "Filename to move from" },
    { "to_file", ARG_STRING, TRUE, &ds_to_file, "Filename to move to" }
  };
  DBUG_ENTER("do_move_file");

  check_command_args(command, command->first_argument,
                     move_file_args,
                     sizeof(move_file_args)/sizeof(struct command_arg),
                     ' ');

  DBUG_PRINT("info", ("Move %s to %s", ds_from_file.str, ds_to_file.str));
  error= (my_rename(ds_from_file.str, ds_to_file.str,
                    MYF(0)) != 0);
  handle_command_error(command, error);
  dynstr_free(&ds_from_file);
  dynstr_free(&ds_to_file);
  DBUG_VOID_RETURN;
}


/*
  SYNOPSIS
  do_chmod_file
  command	command handle

  DESCRIPTION
  chmod <octal> <file_name>
  Change file permission of <file_name>

*/

void do_chmod_file(struct st_command *command)
{
  long mode= 0;
  int err_code;
  static DYNAMIC_STRING ds_mode;
  static DYNAMIC_STRING ds_file;
  const struct command_arg chmod_file_args[] = {
    { "mode", ARG_STRING, TRUE, &ds_mode, "Mode of file(octal) ex. 0660"}, 
    { "filename", ARG_STRING, TRUE, &ds_file, "Filename of file to modify" }
  };
  DBUG_ENTER("do_chmod_file");

  check_command_args(command, command->first_argument,
                     chmod_file_args,
                     sizeof(chmod_file_args)/sizeof(struct command_arg),
                     ' ');

  /* Parse what mode to set */
  if (ds_mode.length != 4 ||
      str2int(ds_mode.str, 8, 0, INT_MAX, &mode) == NullS)
    die("You must write a 4 digit octal number for mode");

  DBUG_PRINT("info", ("chmod %o %s", (uint)mode, ds_file.str));
  err_code= chmod(ds_file.str, mode);
  if (err_code < 0)
    err_code= 1;
  handle_command_error(command, err_code);
  dynstr_free(&ds_mode);
  dynstr_free(&ds_file);
  DBUG_VOID_RETURN;
}


/*
  SYNOPSIS
  do_file_exists
  command	called command

  DESCRIPTION
  fiile_exist <file_name>
  Check if file <file_name> exists
*/

void do_file_exist(struct st_command *command)
{
  int error;
  static DYNAMIC_STRING ds_filename;
  const struct command_arg file_exist_args[] = {
    { "filename", ARG_STRING, TRUE, &ds_filename, "File to check if it exist" }
  };
  DBUG_ENTER("do_file_exist");

  check_command_args(command, command->first_argument,
                     file_exist_args,
                     sizeof(file_exist_args)/sizeof(struct command_arg),
                     ' ');

  DBUG_PRINT("info", ("Checking for existence of file: %s", ds_filename.str));
  error= (access(ds_filename.str, F_OK) != 0);
  handle_command_error(command, error);
  dynstr_free(&ds_filename);
  DBUG_VOID_RETURN;
}


/*
  SYNOPSIS
  do_mkdir
  command	called command

  DESCRIPTION
  mkdir <dir_name>
  Create the directory <dir_name>
*/

void do_mkdir(struct st_command *command)
{
  int error;
  static DYNAMIC_STRING ds_dirname;
  const struct command_arg mkdir_args[] = {
    {"dirname", ARG_STRING, TRUE, &ds_dirname, "Directory to create"}
  };
  DBUG_ENTER("do_mkdir");

  check_command_args(command, command->first_argument,
                     mkdir_args, sizeof(mkdir_args)/sizeof(struct command_arg),
                     ' ');

  DBUG_PRINT("info", ("creating directory: %s", ds_dirname.str));
  error= my_mkdir(ds_dirname.str, 0777, MYF(0)) != 0;
  handle_command_error(command, error);
  dynstr_free(&ds_dirname);
  DBUG_VOID_RETURN;
}

/*
  SYNOPSIS
  do_rmdir
  command	called command

  DESCRIPTION
  rmdir <dir_name>
  Remove the empty directory <dir_name>
*/

void do_rmdir(struct st_command *command)
{
  int error;
  static DYNAMIC_STRING ds_dirname;
  const struct command_arg rmdir_args[] = {
    {"dirname", ARG_STRING, TRUE, &ds_dirname, "Directory to remove"}
  };
  DBUG_ENTER("do_rmdir");

  check_command_args(command, command->first_argument,
                     rmdir_args, sizeof(rmdir_args)/sizeof(struct command_arg),
                     ' ');

  DBUG_PRINT("info", ("removing directory: %s", ds_dirname.str));
  error= rmdir(ds_dirname.str) != 0;
  handle_command_error(command, error);
  dynstr_free(&ds_dirname);
  DBUG_VOID_RETURN;
}


/*
  SYNOPSIS
  get_list_files
  ds          output
  ds_dirname  dir to list
  ds_wild     wild-card file pattern (can be empty)

  DESCRIPTION
  list all entries in directory (matching ds_wild if given)
*/

static int get_list_files(DYNAMIC_STRING *ds, const DYNAMIC_STRING *ds_dirname,
                          const DYNAMIC_STRING *ds_wild)
{
  uint i;
  MY_DIR *dir_info;
  FILEINFO *file;
  DBUG_ENTER("get_list_files");

  DBUG_PRINT("info", ("listing directory: %s", ds_dirname->str));
  /* Note that my_dir sorts the list if not given any flags */
  if (!(dir_info= my_dir(ds_dirname->str, MYF(0))))
    DBUG_RETURN(1);
  set_wild_chars(1);
  for (i= 0; i < (uint) dir_info->number_off_files; i++)
  {
    file= dir_info->dir_entry + i;
    if (file->name[0] == '.' &&
        (file->name[1] == '\0' ||
         (file->name[1] == '.' && file->name[2] == '\0')))
      continue;                               /* . or .. */
    if (ds_wild && ds_wild->length &&
        wild_compare(file->name, ds_wild->str, 0))
      continue;
    replace_dynstr_append(ds, file->name);
    dynstr_append(ds, "\n");
  }
  set_wild_chars(0);
  my_dirend(dir_info);
  DBUG_RETURN(0);
}


/*
  SYNOPSIS
  do_list_files
  command	called command

  DESCRIPTION
  list_files <dir_name> [<file_name>]
  List files and directories in directory <dir_name> (like `ls`)
  [Matching <file_name>, where wild-cards are allowed]
*/

static void do_list_files(struct st_command *command)
{
  int error;
  static DYNAMIC_STRING ds_dirname;
  static DYNAMIC_STRING ds_wild;
  const struct command_arg list_files_args[] = {
    {"dirname", ARG_STRING, TRUE, &ds_dirname, "Directory to list"},
    {"file", ARG_STRING, FALSE, &ds_wild, "Filename (incl. wildcard)"}
  };
  DBUG_ENTER("do_list_files");
  command->used_replace= 1;
  
  check_command_args(command, command->first_argument,
                     list_files_args,
                     sizeof(list_files_args)/sizeof(struct command_arg), ' ');

  error= get_list_files(&ds_res, &ds_dirname, &ds_wild);
  handle_command_error(command, error);
  dynstr_free(&ds_dirname);
  dynstr_free(&ds_wild);
  DBUG_VOID_RETURN;
}


/*
  SYNOPSIS
  do_list_files_write_file_command
  command       called command
  append        append file, or create new

  DESCRIPTION
  list_files_{write|append}_file <filename> <dir_name> [<match_file>]
  List files and directories in directory <dir_name> (like `ls`)
  [Matching <match_file>, where wild-cards are allowed]

  Note: File will be truncated if exists and append is not true.
*/

static void do_list_files_write_file_command(struct st_command *command,
                                             my_bool append)
{
  int error;
  static DYNAMIC_STRING ds_content;
  static DYNAMIC_STRING ds_filename;
  static DYNAMIC_STRING ds_dirname;
  static DYNAMIC_STRING ds_wild;
  const struct command_arg list_files_args[] = {
    {"filename", ARG_STRING, TRUE, &ds_filename, "Filename for write"},
    {"dirname", ARG_STRING, TRUE, &ds_dirname, "Directory to list"},
    {"file", ARG_STRING, FALSE, &ds_wild, "Filename (incl. wildcard)"}
  };
  DBUG_ENTER("do_list_files_write_file");
  command->used_replace= 1;

  check_command_args(command, command->first_argument,
                     list_files_args,
                     sizeof(list_files_args)/sizeof(struct command_arg), ' ');

  init_dynamic_string(&ds_content, "", 1024, 1024);
  error= get_list_files(&ds_content, &ds_dirname, &ds_wild);
  handle_command_error(command, error);
  str_to_file2(ds_filename.str, ds_content.str, ds_content.length, append);
  dynstr_free(&ds_content);
  dynstr_free(&ds_filename);
  dynstr_free(&ds_dirname);
  dynstr_free(&ds_wild);
  DBUG_VOID_RETURN;
}


/*
  Read characters from line buffer or file. This is needed to allow
  my_ungetc() to buffer MAX_DELIMITER_LENGTH characters for a file

  NOTE:
  This works as long as one doesn't change files (with 'source file_name')
  when there is things pushed into the buffer.  This should however not
  happen for any tests in the test suite.
*/

int my_getc(FILE *file)
{
  if (line_buffer_pos == line_buffer)
    return fgetc(file);
  return *--line_buffer_pos;
}


void my_ungetc(int c)
{
  *line_buffer_pos++= (char) c;
}


void read_until_delimiter(DYNAMIC_STRING *ds,
                          DYNAMIC_STRING *ds_delimiter)
{
  char c;
  DBUG_ENTER("read_until_delimiter");
  DBUG_PRINT("enter", ("delimiter: %s, length: %u",
                       ds_delimiter->str, (uint) ds_delimiter->length));

  if (ds_delimiter->length > MAX_DELIMITER_LENGTH)
    die("Max delimiter length(%d) exceeded", MAX_DELIMITER_LENGTH);

  /* Read from file until delimiter is found */
  while (1)
  {
    c= my_getc(cur_file->file);

    if (c == '\n')
    {
      cur_file->lineno++;

      /* Skip newline from the same line as the command */
      if (start_lineno == (cur_file->lineno - 1))
        continue;
    }
    else if (start_lineno == cur_file->lineno)
    {
      /*
        No characters except \n are allowed on
        the same line as the command
      */
      die("Trailing characters found after command");
    }

    if (feof(cur_file->file))
      die("End of file encountered before '%s' delimiter was found",
          ds_delimiter->str);

    if (match_delimiter(c, ds_delimiter->str, ds_delimiter->length))
    {
      DBUG_PRINT("exit", ("Found delimiter '%s'", ds_delimiter->str));
      break;
    }
    dynstr_append_mem(ds, (const char*)&c, 1);
  }
  DBUG_PRINT("exit", ("ds: %s", ds->str));
  DBUG_VOID_RETURN;
}


void do_write_file_command(struct st_command *command, my_bool append)
{
  static DYNAMIC_STRING ds_content;
  static DYNAMIC_STRING ds_filename;
  static DYNAMIC_STRING ds_delimiter;
  const struct command_arg write_file_args[] = {
    { "filename", ARG_STRING, TRUE, &ds_filename, "File to write to" },
    { "delimiter", ARG_STRING, FALSE, &ds_delimiter, "Delimiter to read until" }
  };
  DBUG_ENTER("do_write_file");

  check_command_args(command,
                     command->first_argument,
                     write_file_args,
                     sizeof(write_file_args)/sizeof(struct command_arg),
                     ' ');

  if (!append && access(ds_filename.str, F_OK) == 0)
  {
    /* The file should not be overwritten */
    die("File already exist: '%s'", ds_filename.str);
  }

  ds_content= command->content;
  /* If it hasn't been done already by a loop iteration, fill it in */
  if (! ds_content.str)
  {
    /* If no delimiter was provided, use EOF */
    if (ds_delimiter.length == 0)
      dynstr_set(&ds_delimiter, "EOF");

    init_dynamic_string(&ds_content, "", 1024, 1024);
    read_until_delimiter(&ds_content, &ds_delimiter);
    command->content= ds_content;
  }
  /* This function could be called even if "false", so check before printing */
  if (cur_block->ok)
  {
    DBUG_PRINT("info", ("Writing to file: %s", ds_filename.str));
    str_to_file2(ds_filename.str, ds_content.str, ds_content.length, append);
  }
  dynstr_free(&ds_filename);
  dynstr_free(&ds_delimiter);
  DBUG_VOID_RETURN;
}


/*
  SYNOPSIS
  do_write_file
  command	called command

  DESCRIPTION
  write_file <file_name> [<delimiter>];
  <what to write line 1>
  <...>
  < what to write line n>
  EOF

  --write_file <file_name>;
  <what to write line 1>
  <...>
  < what to write line n>
  EOF

  Write everything between the "write_file" command and 'delimiter'
  to "file_name"

  NOTE! Will fail if <file_name> exists

  Default <delimiter> is EOF

*/

void do_write_file(struct st_command *command)
{
  do_write_file_command(command, FALSE);
}


/*
  SYNOPSIS
  do_append_file
  command	called command

  DESCRIPTION
  append_file <file_name> [<delimiter>];
  <what to write line 1>
  <...>
  < what to write line n>
  EOF

  --append_file <file_name>;
  <what to write line 1>
  <...>
  < what to write line n>
  EOF

  Append everything between the "append_file" command
  and 'delimiter' to "file_name"

  Default <delimiter> is EOF

*/

void do_append_file(struct st_command *command)
{
  do_write_file_command(command, TRUE);
}


/*
  SYNOPSIS
  do_cat_file
  command	called command

  DESCRIPTION
  cat_file <file_name>;

  Print the given file to result log

*/

void do_cat_file(struct st_command *command)
{
  int error;
  static DYNAMIC_STRING ds_filename;
  const struct command_arg cat_file_args[] = {
    { "filename", ARG_STRING, TRUE, &ds_filename, "File to read from" }
  };
  DBUG_ENTER("do_cat_file");

  check_command_args(command,
                     command->first_argument,
                     cat_file_args,
                     sizeof(cat_file_args)/sizeof(struct command_arg),
                     ' ');

  DBUG_PRINT("info", ("Reading from, file: %s", ds_filename.str));

  error= cat_file(&ds_res, ds_filename.str);
  handle_command_error(command, error);
  dynstr_free(&ds_filename);
  DBUG_VOID_RETURN;
}


/*
  SYNOPSIS
  do_diff_files
  command	called command

  DESCRIPTION
  diff_files <file1> <file2>;

  Fails if the two files differ.

*/

void do_diff_files(struct st_command *command)
{
  int error= 0;
  static DYNAMIC_STRING ds_filename;
  static DYNAMIC_STRING ds_filename2;
  const struct command_arg diff_file_args[] = {
    { "file1", ARG_STRING, TRUE, &ds_filename, "First file to diff" },
    { "file2", ARG_STRING, TRUE, &ds_filename2, "Second file to diff" }
  };
  DBUG_ENTER("do_diff_files");

  check_command_args(command,
                     command->first_argument,
                     diff_file_args,
                     sizeof(diff_file_args)/sizeof(struct command_arg),
                     ' ');

  if (access(ds_filename.str, F_OK) != 0)
    die("command \"diff_files\" failed, file '%s' does not exist",
        ds_filename.str);

  if (access(ds_filename2.str, F_OK) != 0)
    die("command \"diff_files\" failed, file '%s' does not exist",
        ds_filename2.str);

  if ((error= compare_files(ds_filename.str, ds_filename2.str)) &&
      match_expected_error(command, error, NULL) < 0)
  {
    /* Compare of the two files failed, append them to output
       so the failure can be analyzed, but only if it was not
       expected to fail.
    */
    show_diff(&ds_res, ds_filename.str, ds_filename2.str);
    log_file.write(&ds_res);
    log_file.flush();
    dynstr_set(&ds_res, 0);
  }

  dynstr_free(&ds_filename);
  dynstr_free(&ds_filename2);
  handle_command_error(command, error);
  DBUG_VOID_RETURN;
}


struct st_connection * find_connection_by_name(const char *name)
{
  struct st_connection *con;
  for (con= connections; con < next_con; con++)
  {
    if (!strcmp(con->name, name))
    {
      return con;
    }
  }
  return 0; /* Connection not found */
}


/*
  SYNOPSIS
  do_send_quit
  command	called command

  DESCRIPTION
  Sends a simple quit command to the server for the named connection.

*/

void do_send_quit(struct st_command *command)
{
  char *p= command->first_argument, *name;
  struct st_connection *con;

  DBUG_ENTER("do_send_quit");
  DBUG_PRINT("enter",("name: '%s'",p));

  if (!*p)
    die("Missing connection name in send_quit");
  name= p;
  while (*p && !my_isspace(charset_info,*p))
    p++;

  if (*p)
    *p++= 0;
  command->last_argument= p;

  if (!(con= find_connection_by_name(name)))
    die("connection '%s' not found in connection pool", name);

  simple_command(&con->mysql,COM_QUIT,0,0,1);

  DBUG_VOID_RETURN;
}


/*
  SYNOPSIS
  do_change_user
  command       called command

  DESCRIPTION
  change_user [<user>], [<passwd>], [<db>]
  <user> - user to change to
  <passwd> - user password
  <db> - default database

  Changes the user and causes the database specified by db to become
  the default (current) database for the the current connection.

*/

void do_change_user(struct st_command *command)
{
  MYSQL *mysql = &cur_con->mysql;
  static DYNAMIC_STRING ds_user, ds_passwd, ds_db;
  const struct command_arg change_user_args[] = {
    { "user", ARG_STRING, FALSE, &ds_user, "User to connect as" },
    { "password", ARG_STRING, FALSE, &ds_passwd, "Password used when connecting" },
    { "database", ARG_STRING, FALSE, &ds_db, "Database to select after connect" },
  };

  DBUG_ENTER("do_change_user");

  check_command_args(command, command->first_argument,
                     change_user_args,
                     sizeof(change_user_args)/sizeof(struct command_arg),
                     ',');

  if (cur_con->stmt)
  {
    mysql_stmt_close(cur_con->stmt);
    cur_con->stmt= NULL;
  }

  if (!ds_user.length)
  {
    dynstr_set(&ds_user, mysql->user);

    if (!ds_passwd.length)
      dynstr_set(&ds_passwd, mysql->passwd);

    if (!ds_db.length)
      dynstr_set(&ds_db, mysql->db);
  }

  DBUG_PRINT("info",("connection: '%s' user: '%s' password: '%s' database: '%s'",
                      cur_con->name, ds_user.str, ds_passwd.str, ds_db.str));

  if (mysql_change_user(mysql, ds_user.str, ds_passwd.str, ds_db.str))
    die("change user failed: %s", mysql_error(mysql));

  dynstr_free(&ds_user);
  dynstr_free(&ds_passwd);
  dynstr_free(&ds_db);

  DBUG_VOID_RETURN;
}


/*
  SYNOPSIS
  do_perl
  command	command handle

  DESCRIPTION
  perl [<delimiter>];
  <perlscript line 1>
  <...>
  <perlscript line n>
  EOF

  Execute everything after "perl" until <delimiter> as perl.
  Useful for doing more advanced things
  but still being able to execute it on all platforms.

  Default <delimiter> is EOF
*/

void do_perl(struct st_command *command)
{
  int error;
  File fd;
  FILE *res_file;
  char buf[FN_REFLEN];
  char temp_file_path[FN_REFLEN];
  static DYNAMIC_STRING ds_script;
  static DYNAMIC_STRING ds_delimiter;
  const struct command_arg perl_args[] = {
    { "delimiter", ARG_STRING, FALSE, &ds_delimiter, "Delimiter to read until" }
  };
  DBUG_ENTER("do_perl");

  check_command_args(command,
                     command->first_argument,
                     perl_args,
                     sizeof(perl_args)/sizeof(struct command_arg),
                     ' ');

  ds_script= command->content;
  /* If it hasn't been done already by a loop iteration, fill it in */
  if (! ds_script.str)
  {
    /* If no delimiter was provided, use EOF */
    if (ds_delimiter.length == 0)
      dynstr_set(&ds_delimiter, "EOF");

    init_dynamic_string(&ds_script, "", 1024, 1024);
    read_until_delimiter(&ds_script, &ds_delimiter);
    command->content= ds_script;
  }

  /* This function could be called even if "false", so check before doing */
  if (cur_block->ok)
  {
    DBUG_PRINT("info", ("Executing perl: %s", ds_script.str));

    /* Create temporary file name */
    if ((fd= create_temp_file(temp_file_path, getenv("MYSQLTEST_VARDIR"),
                              "tmp", O_CREAT | O_SHARE | O_RDWR,
                              MYF(MY_WME))) < 0)
      die("Failed to create temporary file for perl command");
    my_close(fd, MYF(0));

    str_to_file(temp_file_path, ds_script.str, ds_script.length);

    /* Format the "perl <filename>" command */
    my_snprintf(buf, sizeof(buf), "perl %s", temp_file_path);

    if (!(res_file= popen(buf, "r")) && command->abort_on_error)
     die("popen(\"%s\", \"r\") failed", buf);

    while (fgets(buf, sizeof(buf), res_file))
    {
      if (disable_result_log)
      {
	buf[strlen(buf)-1]=0;
	DBUG_PRINT("exec_result",("%s", buf));
      }
      else
      {
	replace_dynstr_append(&ds_res, buf);
      }
    }
    error= pclose(res_file);

    /* Remove the temporary file, but keep it if perl failed */
    if (!error)
      my_delete(temp_file_path, MYF(0));

    /* Check for error code that indicates perl could not be started */
    int exstat= WEXITSTATUS(error);
#ifdef __WIN__
    if (exstat == 1)
      /* Text must begin 'perl not found' as mtr looks for it */
      abort_not_supported_test("perl not found in path or did not start");
#else
    if (exstat == 127)
      abort_not_supported_test("perl not found in path");
#endif
    else
      handle_command_error(command, exstat);
  }
  dynstr_free(&ds_delimiter);
  DBUG_VOID_RETURN;
}


/*
  Print the content between echo and <delimiter> to result file.
  Evaluate all variables in the string before printing, allow
  for variable names to be escaped using \

  SYNOPSIS
  do_echo()
  command  called command

  DESCRIPTION
  echo text
  Print the text after echo until end of command to result file

  echo $<var_name>
  Print the content of the variable <var_name> to result file

  echo Some text $<var_name>
  Print "Some text" plus the content of the variable <var_name> to
  result file

  echo Some text \$<var_name>
  Print "Some text" plus $<var_name> to result file
*/

int do_echo(struct st_command *command)
{
  DYNAMIC_STRING ds_echo;
  DBUG_ENTER("do_echo");

  init_dynamic_string(&ds_echo, "", command->query_len, 256);
  do_eval(&ds_echo, command->first_argument, command->end, FALSE);
  dynstr_append_mem(&ds_res, ds_echo.str, ds_echo.length);
  dynstr_append_mem(&ds_res, "\n", 1);
  dynstr_free(&ds_echo);
  command->last_argument= command->end;
  DBUG_RETURN(0);
}


void do_wait_for_slave_to_stop(struct st_command *c __attribute__((unused)))
{
  static int SLAVE_POLL_INTERVAL= 300000;
  MYSQL* mysql = &cur_con->mysql;
  for (;;)
  {
    MYSQL_RES *UNINIT_VAR(res);
    MYSQL_ROW row;
    int done;

    if (mysql_query(mysql,"show status like 'Slave_running'") ||
	!(res=mysql_store_result(mysql)))
      die("Query failed while probing slave for stop: %s",
	  mysql_error(mysql));
    if (!(row=mysql_fetch_row(res)) || !row[1])
    {
      mysql_free_result(res);
      die("Strange result from query while probing slave for stop");
    }
    done = !strcmp(row[1],"OFF");
    mysql_free_result(res);
    if (done)
      break;
    my_sleep(SLAVE_POLL_INTERVAL);
  }
  return;
}


void do_sync_with_master2(struct st_command *command, long offset)
{
  MYSQL_RES *res;
  MYSQL_ROW row;
  MYSQL *mysql= &cur_con->mysql;
  char query_buf[FN_REFLEN+128];
  int timeout= 300; /* seconds */

  if (!master_pos.file[0])
    die("Calling 'sync_with_master' without calling 'save_master_pos'");

  sprintf(query_buf, "select master_pos_wait('%s', %ld, %d)",
          master_pos.file, master_pos.pos + offset, timeout);

  if (mysql_query(mysql, query_buf))
    die("failed in '%s': %d: %s", query_buf, mysql_errno(mysql),
        mysql_error(mysql));

  if (!(res= mysql_store_result(mysql)))
    die("mysql_store_result() returned NULL for '%s'", query_buf);
  if (!(row= mysql_fetch_row(res)))
  {
    mysql_free_result(res);
    die("empty result in %s", query_buf);
  }

  int result= -99;
  const char* result_str= row[0];
  if (result_str)
    result= atoi(result_str);

  mysql_free_result(res);

  if (!result_str || result < 0)
  {
    /* master_pos_wait returned NULL or < 0 */
    show_query(mysql, "SHOW MASTER STATUS");
    show_query(mysql, "SHOW SLAVE STATUS");
    show_query(mysql, "SHOW PROCESSLIST");
    fprintf(stderr, "analyze: sync_with_master\n");

    if (!result_str)
    {
      /*
        master_pos_wait returned NULL. This indicates that
        slave SQL thread is not started, the slave's master
        information is not initialized, the arguments are
        incorrect, or an error has occured
      */
      die("%.*s failed: '%s' returned NULL "\
          "indicating slave SQL thread failure",
          command->first_word_len, command->query, query_buf);

    }

    if (result == -1)
      die("%.*s failed: '%s' returned -1 "\
          "indicating timeout after %d seconds",
          command->first_word_len, command->query, query_buf, timeout);
    else
      die("%.*s failed: '%s' returned unknown result :%d",
          command->first_word_len, command->query, query_buf, result);
  }

  return;
}

void do_sync_with_master(struct st_command *command)
{
  long offset= 0;
  char *p= command->first_argument;
  const char *offset_start= p;
  if (*offset_start)
  {
    for (; my_isdigit(charset_info, *p); p++)
      offset = offset * 10 + *p - '0';

    if(*p && !my_isspace(charset_info, *p))
      die("Invalid integer argument \"%s\"", offset_start);
    command->last_argument= p;
  }
  do_sync_with_master2(command, offset);
  return;
}


/*
  when ndb binlog is on, this call will wait until last updated epoch
  (locally in the mysqld) has been received into the binlog
*/
int do_save_master_pos()
{
  MYSQL_RES *res;
  MYSQL_ROW row;
  MYSQL *mysql = &cur_con->mysql;
  const char *query;
  DBUG_ENTER("do_save_master_pos");

#ifdef HAVE_NDB_BINLOG
  /*
    Wait for ndb binlog to be up-to-date with all changes
    done on the local mysql server
  */
  {
    bool have_ndbcluster;
    if (mysql_query(mysql, query=
                    "select count(*) from information_schema.engines"
                    "  where engine = 'ndbcluster' and"
                    "        support in ('YES', 'DEFAULT')"))
      die("'%s' failed: %d %s", query,
          mysql_errno(mysql), mysql_error(mysql));
    if (!(res= mysql_store_result(mysql)))
      die("mysql_store_result() returned NULL for '%s'", query);
    if (!(row= mysql_fetch_row(res)))
      die("Query '%s' returned empty result", query);

    have_ndbcluster= strcmp(row[0], "1") == 0;
    mysql_free_result(res);

    if (have_ndbcluster)
    {
      ulonglong start_epoch= 0, handled_epoch= 0,
	latest_trans_epoch=0,
	latest_handled_binlog_epoch= 0;
      int count= 0;
      int do_continue= 1;
      while (do_continue)
      {
        const char binlog[]= "binlog";
        const char latest_trans_epoch_str[]=
          "latest_trans_epoch=";
        const char latest_handled_binlog_epoch_str[]=
          "latest_handled_binlog_epoch=";
        if (count)
          my_sleep(100*1000); /* 100ms */
        if (mysql_query(mysql, query= "show engine ndb status"))
          die("failed in '%s': %d %s", query,
              mysql_errno(mysql), mysql_error(mysql));
        if (!(res= mysql_store_result(mysql)))
          die("mysql_store_result() returned NULL for '%s'", query);
        while ((row= mysql_fetch_row(res)))
        {
          if (strcmp(row[1], binlog) == 0)
          {
            const char *status= row[2];

	    /* latest_trans_epoch */
	    while (*status && strncmp(status, latest_trans_epoch_str,
				      sizeof(latest_trans_epoch_str)-1))
	      status++;
	    if (*status)
	    {
	      status+= sizeof(latest_trans_epoch_str)-1;
	      latest_trans_epoch= strtoull(status, (char**) 0, 10);
	    }
	    else
	      die("result does not contain '%s' in '%s'",
		  latest_trans_epoch_str, query);

	    /* latest_handled_binlog */
	    while (*status &&
		   strncmp(status, latest_handled_binlog_epoch_str,
			   sizeof(latest_handled_binlog_epoch_str)-1))
	      status++;
	    if (*status)
	    {
	      status+= sizeof(latest_handled_binlog_epoch_str)-1;
	      latest_handled_binlog_epoch= strtoull(status, (char**) 0, 10);
	    }
	    else
	      die("result does not contain '%s' in '%s'",
		  latest_handled_binlog_epoch_str, query);

	    if (count == 0)
	      start_epoch= latest_trans_epoch;
	    break;
	  }
	}
	if (!row)
	  die("result does not contain '%s' in '%s'",
	      binlog, query);
	if (latest_handled_binlog_epoch > handled_epoch)
	  count= 0;
	handled_epoch= latest_handled_binlog_epoch;
	count++;
	if (latest_handled_binlog_epoch >= start_epoch)
          do_continue= 0;
        else if (count > 300) /* 30s */
	{
	  break;
        }
        mysql_free_result(res);
      }
    }
  }
#endif
  if (mysql_query(mysql, query= "show master status"))
    die("failed in 'show master status': %d %s",
	mysql_errno(mysql), mysql_error(mysql));

  if (!(res = mysql_store_result(mysql)))
    die("mysql_store_result() retuned NULL for '%s'", query);
  if (!(row = mysql_fetch_row(res)))
    die("empty result in show master status");
  strnmov(master_pos.file, row[0], sizeof(master_pos.file)-1);
  master_pos.pos = strtoul(row[1], (char**) 0, 10);
  mysql_free_result(res);
  DBUG_RETURN(0);
}


/*
  Assign the variable <var_name> with <var_val>

  SYNOPSIS
  do_let()
  query	called command

  DESCRIPTION
  let $<var_name>=<var_val><delimiter>

  <var_name>  - is the string string found between the $ and =
  <var_val>   - is the content between the = and <delimiter>, it may span
  multiple line and contain any characters except <delimiter>
  <delimiter> - is a string containing of one or more chars, default is ;

  RETURN VALUES
  Program will die if error detected
*/

void do_let(struct st_command *command)
{
  char *p= command->first_argument;
  char *var_name, *var_name_end;
  DYNAMIC_STRING let_rhs_expr;
  DBUG_ENTER("do_let");

  init_dynamic_string(&let_rhs_expr, "", 512, 2048);

  /* Find <var_name> */
  if (!*p)
    die("Missing arguments to let");
  var_name= p;
  while (*p && (*p != '=') && !my_isspace(charset_info,*p))
    p++;
  var_name_end= p;
  if (var_name == var_name_end ||
      (var_name+1 == var_name_end && *var_name == '$'))
    die("Missing variable name in let");
  while (my_isspace(charset_info,*p))
    p++;
  if (*p++ != '=')
    die("Missing assignment operator in let");

  /* Find start of <var_val> */
  while (*p && my_isspace(charset_info,*p))
    p++;

  do_eval(&let_rhs_expr, p, command->end, FALSE);

  command->last_argument= command->end;
  /* Assign var_val to var_name */
  var_set(var_name, var_name_end, let_rhs_expr.str,
          (let_rhs_expr.str + let_rhs_expr.length));
  dynstr_free(&let_rhs_expr);
  revert_properties();
  DBUG_VOID_RETURN;
}


/*
  Sleep the number of specified seconds

  SYNOPSIS
  do_sleep()
  q	       called command
  real_sleep   use the value from opt_sleep as number of seconds to sleep
               if real_sleep is false

  DESCRIPTION
  sleep <seconds>
  real_sleep <seconds>

  The difference between the sleep and real_sleep commands is that sleep
  uses the delay from the --sleep command-line option if there is one.
  (If the --sleep option is not given, the sleep command uses the delay
  specified by its argument.) The real_sleep command always uses the
  delay specified by its argument.  The logic is that sometimes delays are
  cpu-dependent, and --sleep can be used to set this delay.  real_sleep is
  used for cpu-independent delays.
*/

int do_sleep(struct st_command *command, my_bool real_sleep)
{
  int error= 0;
  char *sleep_start, *sleep_end;
  double sleep_val;
  char *p;
  static DYNAMIC_STRING ds_sleep;
  const struct command_arg sleep_args[] = {
    { "sleep_delay", ARG_STRING, TRUE, &ds_sleep, "Number of seconds to sleep." }
  };
  check_command_args(command, command->first_argument, sleep_args,
                     sizeof(sleep_args)/sizeof(struct command_arg),
                     ' ');

  p= ds_sleep.str;
  sleep_end= ds_sleep.str + ds_sleep.length;
  while (my_isspace(charset_info, *p))
    p++;
  if (!*p)
    die("Missing argument to %.*s", command->first_word_len, command->query);
  sleep_start= p;
  /* Check that arg starts with a digit, not handled by my_strtod */
  if (!my_isdigit(charset_info, *sleep_start))
    die("Invalid argument to %.*s \"%s\"", command->first_word_len,
        command->query, sleep_start);
  sleep_val= my_strtod(sleep_start, &sleep_end, &error);
  check_eol_junk_line(sleep_end);
  if (error)
    die("Invalid argument to %.*s \"%s\"", command->first_word_len,
        command->query, command->first_argument);
  dynstr_free(&ds_sleep);

  /* Fixed sleep time selected by --sleep option */
  if (opt_sleep >= 0 && !real_sleep)
    sleep_val= opt_sleep;

  DBUG_PRINT("info", ("sleep_val: %f", sleep_val));
  if (sleep_val)
    my_sleep((ulong) (sleep_val * 1000000L));
  return 0;
}


void do_get_file_name(struct st_command *command,
                      char* dest, uint dest_max_len)
{
  char *p= command->first_argument, *name;
  if (!*p)
    die("Missing file name argument");
  name= p;
  while (*p && !my_isspace(charset_info,*p))
    p++;
  if (*p)
    *p++= 0;
  command->last_argument= p;
  strmake(dest, name, dest_max_len - 1);
}


void do_set_charset(struct st_command *command)
{
  char *charset_name= command->first_argument;
  char *p;

  if (!charset_name || !*charset_name)
    die("Missing charset name in 'character_set'");
  /* Remove end space */
  p= charset_name;
  while (*p && !my_isspace(charset_info,*p))
    p++;
  if(*p)
    *p++= 0;
  command->last_argument= p;
  charset_info= get_charset_by_csname(charset_name,MY_CS_PRIMARY,MYF(MY_WME));
  if (!charset_info)
    abort_not_supported_test("Test requires charset '%s'", charset_name);
}


/*
  Run query and return one field in the result set from the
  first row and <column>
*/

int query_get_string(MYSQL* mysql, const char* query,
                     int column, DYNAMIC_STRING* ds)
{
  MYSQL_RES *res= NULL;
  MYSQL_ROW row;

  if (mysql_query(mysql, query))
    die("'%s' failed: %d %s", query,
        mysql_errno(mysql), mysql_error(mysql));
  if ((res= mysql_store_result(mysql)) == NULL)
    die("Failed to store result: %d %s",
        mysql_errno(mysql), mysql_error(mysql));

  if ((row= mysql_fetch_row(res)) == NULL)
  {
    mysql_free_result(res);
    ds= 0;
    return 1;
  }
  init_dynamic_string(ds, (row[column] ? row[column] : "NULL"), ~0, 32);
  mysql_free_result(res);
  return 0;
}


static int my_kill(int pid, int sig)
{
#ifdef __WIN__
  HANDLE proc;
  if ((proc= OpenProcess(PROCESS_TERMINATE, FALSE, pid)) == NULL)
    return -1;
  if (sig == 0)
  {
    CloseHandle(proc);
    return 0;
  }
  (void)TerminateProcess(proc, 201);
  CloseHandle(proc);
  return 1;
#else
  return kill(pid, sig);
#endif
}



/*
  Shutdown the server of current connection and
  make sure it goes away within <timeout> seconds

  NOTE! Currently only works with local server

  SYNOPSIS
  do_shutdown_server()
  command  called command

  DESCRIPTION
  shutdown_server [<timeout>]

*/

void do_shutdown_server(struct st_command *command)
{
  long timeout=60;
  int pid;
  DYNAMIC_STRING ds_pidfile_name;
  MYSQL* mysql = &cur_con->mysql;
  static DYNAMIC_STRING ds_timeout;
  const struct command_arg shutdown_args[] = {
    {"timeout", ARG_STRING, FALSE, &ds_timeout, "Timeout before killing server"}
  };
  DBUG_ENTER("do_shutdown_server");

  check_command_args(command, command->first_argument, shutdown_args,
                     sizeof(shutdown_args)/sizeof(struct command_arg),
                     ' ');

  if (ds_timeout.length)
  {
    char* endptr;
    timeout= strtol(ds_timeout.str, &endptr, 10);
    if (*endptr != '\0')
      die("Illegal argument for timeout: '%s'", ds_timeout.str);
  }
  dynstr_free(&ds_timeout);

  /* Get the servers pid_file name and use it to read pid */
  if (query_get_string(mysql, "SHOW VARIABLES LIKE 'pid_file'", 1,
                       &ds_pidfile_name))
    die("Failed to get pid_file from server");

  /* Read the pid from the file */
  {
    int fd;
    char buff[32];

    if ((fd= my_open(ds_pidfile_name.str, O_RDONLY, MYF(0))) < 0)
      die("Failed to open file '%s'", ds_pidfile_name.str);
    dynstr_free(&ds_pidfile_name);

    if (my_read(fd, (uchar*)&buff,
                sizeof(buff), MYF(0)) <= 0){
      my_close(fd, MYF(0));
      die("pid file was empty");
    }
    my_close(fd, MYF(0));

    pid= atoi(buff);
    if (pid == 0)
      die("Pidfile didn't contain a valid number");
  }
  DBUG_PRINT("info", ("Got pid %d", pid));

  /* Tell server to shutdown if timeout > 0*/
  if (timeout && mysql_shutdown(mysql, SHUTDOWN_DEFAULT))
    die("mysql_shutdown failed");

  /* Check that server dies */
  while(timeout--){
    if (my_kill(pid, 0) < 0){
      DBUG_PRINT("info", ("Process %d does not exist anymore", pid));
      DBUG_VOID_RETURN;
    }
    DBUG_PRINT("info", ("Sleeping, timeout: %ld", timeout));
    my_sleep(1000000L);
  }

  /* Kill the server */
  DBUG_PRINT("info", ("Killing server, pid: %d", pid));
  (void)my_kill(pid, 9);

  DBUG_VOID_RETURN;

}



uint get_errcode_from_name(char *error_name, char *error_end)
{
  /* SQL error as string */
  st_error *e= global_error_names;

  DBUG_ENTER("get_errcode_from_name");
  DBUG_PRINT("enter", ("error_name: %s", error_name));

  /* Loop through the array of known error names */
  for (; e->name; e++)
  {
    /*
      If we get a match, we need to check the length of the name we
      matched against in case it was longer than what we are checking
      (as in ER_WRONG_VALUE vs. ER_WRONG_VALUE_COUNT).
    */
    if (!strncmp(error_name, e->name, (int) (error_end - error_name)) &&
        (uint) strlen(e->name) == (uint) (error_end - error_name))
    {
      DBUG_RETURN(e->code);
    }
  }
  if (!e->name)
    die("Unknown SQL error name '%s'", error_name);
  DBUG_RETURN(0);
}

const char *get_errname_from_code (uint error_code)
{
   st_error *e= global_error_names;

   DBUG_ENTER("get_errname_from_code");
   DBUG_PRINT("enter", ("error_code: %d", error_code));

   if (! error_code)
   {
     DBUG_RETURN("");
   }
   for (; e->name; e++)
   {
     if (e->code == error_code)
     {
       DBUG_RETURN(e->name);
     }
   }
   /* Apparently, errors without known names may occur */
   DBUG_RETURN("<Unknown>");
} 

void do_get_errcodes(struct st_command *command)
{
  struct st_match_err *to= saved_expected_errors.err;
  char *p= command->first_argument;
  uint count= 0;
  char *next;

  DBUG_ENTER("do_get_errcodes");

  if (!*p)
    die("Missing argument(s) to 'error'");

  do
  {
    char *end;

    /* Skip leading spaces */
    while (*p && *p == ' ')
      p++;

    /* Find end */
    end= p;
    while (*end && *end != ',' && *end != ' ')
      end++;

    next=end;

    /* code to handle variables passed to mysqltest */
     if( *p == '$')
     {
        const char* fin;
        VAR *var = var_get(p,&fin,0,0);
        p=var->str_val;
        end=p+var->str_val_len;
     }

    if (*p == 'S')
    {
      char *to_ptr= to->code.sqlstate;

      /*
        SQLSTATE string
        - Must be SQLSTATE_LENGTH long
        - May contain only digits[0-9] and _uppercase_ letters
      */
      p++; /* Step past the S */
      if ((end - p) != SQLSTATE_LENGTH)
        die("The sqlstate must be exactly %d chars long", SQLSTATE_LENGTH);

      /* Check sqlstate string validity */
      while (*p && p < end)
      {
        if (my_isdigit(charset_info, *p) || my_isupper(charset_info, *p))
          *to_ptr++= *p++;
        else
          die("The sqlstate may only consist of digits[0-9] " \
              "and _uppercase_ letters");
      }

      *to_ptr= 0;
      to->type= ERR_SQLSTATE;
      DBUG_PRINT("info", ("ERR_SQLSTATE: %s", to->code.sqlstate));
    }
    else if (*p == 's')
    {
      die("The sqlstate definition must start with an uppercase S");
    }
    else if (*p == 'E')
    {
      /* Error name string */

      DBUG_PRINT("info", ("Error name: %s", p));
      to->code.errnum= get_errcode_from_name(p, end);
      to->type= ERR_ERRNO;
      DBUG_PRINT("info", ("ERR_ERRNO: %d", to->code.errnum));
    }
    else if (*p == 'e')
    {
      die("The error name definition must start with an uppercase E");
    }
    else
    {
      long val;
      char *start= p;
      /* Check that the string passed to str2int only contain digits */
      while (*p && p != end)
      {
        if (!my_isdigit(charset_info, *p))
          die("Invalid argument to error: '%s' - "\
              "the errno may only consist of digits[0-9]",
              command->first_argument);
        p++;
      }

      /* Convert the sting to int */
      if (!str2int(start, 10, (long) INT_MIN, (long) INT_MAX, &val))
	die("Invalid argument to error: '%s'", command->first_argument);

      to->code.errnum= (uint) val;
      to->type= ERR_ERRNO;
      DBUG_PRINT("info", ("ERR_ERRNO: %d", to->code.errnum));
    }
    to++;
    count++;

    if (count >= (sizeof(saved_expected_errors.err) /
                  sizeof(struct st_match_err)))
      die("Too many errorcodes specified");

    /* Set pointer to the end of the last error code */
    p= next;

    /* Find next ',' */
    while (*p && *p != ',')
      p++;

    if (*p)
      p++; /* Step past ',' */

  } while (*p);

  command->last_argument= p;
  to->type= ERR_EMPTY;                        /* End of data */

  DBUG_PRINT("info", ("Expected errors: %d", count));
  saved_expected_errors.count= count;
  DBUG_VOID_RETURN;
}


/*
  Get a string;  Return ptr to end of string
  Strings may be surrounded by " or '

  If string is a '$variable', return the value of the variable.
*/

char *get_string(char **to_ptr, char **from_ptr,
                 struct st_command *command)
{
  char c, sep;
  char *to= *to_ptr, *from= *from_ptr, *start=to;
  DBUG_ENTER("get_string");

  /* Find separator */
  if (*from == '"' || *from == '\'')
    sep= *from++;
  else
    sep=' ';				/* Separated with space */

  for ( ; (c=*from) ; from++)
  {
    if (c == '\\' && from[1])
    {					/* Escaped character */
      /* We can't translate \0 -> ASCII 0 as replace can't handle ASCII 0 */
      switch (*++from) {
      case 'n':
	*to++= '\n';
	break;
      case 't':
	*to++= '\t';
	break;
      case 'r':
	*to++ = '\r';
	break;
      case 'b':
	*to++ = '\b';
	break;
      case 'Z':				/* ^Z must be escaped on Win32 */
	*to++='\032';
	break;
      default:
	*to++ = *from;
	break;
      }
    }
    else if (c == sep)
    {
      if (c == ' ' || c != *++from)
	break;				/* Found end of string */
      *to++=c;				/* Copy duplicated separator */
    }
    else
      *to++=c;
  }
  if (*from != ' ' && *from)
    die("Wrong string argument in %s", command->query);

  while (my_isspace(charset_info,*from))	/* Point to next string */
    from++;

  *to =0;				/* End of string marker */
  *to_ptr= to+1;			/* Store pointer to end */
  *from_ptr= from;

  /* Check if this was a variable */
  if (*start == '$')
  {
    const char *end= to;
    VAR *var=var_get(start, &end, 0, 1);
    if (var && to == (char*) end+1)
    {
      DBUG_PRINT("info",("var: '%s' -> '%s'", start, var->str_val));
      DBUG_RETURN(var->str_val);	/* return found variable value */
    }
  }
  DBUG_RETURN(start);
}


void set_reconnect(MYSQL* mysql, int val)
{
  my_bool reconnect= val;
  DBUG_ENTER("set_reconnect");
  DBUG_PRINT("info", ("val: %d", val));
#if MYSQL_VERSION_ID < 50000
  mysql->reconnect= reconnect;
#else
  mysql_options(mysql, MYSQL_OPT_RECONNECT, (char *)&reconnect);
#endif
  DBUG_VOID_RETURN;
}


/**
  Change the current connection to the given st_connection, and update
  $mysql_get_server_version and $CURRENT_CONNECTION accordingly.
*/
void set_current_connection(struct st_connection *con)
{
  cur_con= con;
  /* Update $mysql_get_server_version to that of current connection */
  var_set_int("$mysql_get_server_version",
              mysql_get_server_version(&con->mysql));
  /* Update $CURRENT_CONNECTION to the name of the current connection */
  var_set_string("$CURRENT_CONNECTION", con->name);
}


void select_connection_name(const char *name)
{
  DBUG_ENTER("select_connection_name");
  DBUG_PRINT("enter",("name: '%s'", name));
  st_connection *con= find_connection_by_name(name);

  if (!con)
    die("connection '%s' not found in connection pool", name);

  set_current_connection(con);

  /* Connection logging if enabled */
  if (!disable_connect_log && !disable_query_log)
  {
    DYNAMIC_STRING *ds= &ds_res;

    dynstr_append_mem(ds, "connection ", 11);
    replace_dynstr_append(ds, name);
    dynstr_append_mem(ds, ";\n", 2);
  }

  DBUG_VOID_RETURN;
}


void select_connection(struct st_command *command)
{
  DBUG_ENTER("select_connection");
  static DYNAMIC_STRING ds_connection;
  const struct command_arg connection_args[] = {
    { "connection_name", ARG_STRING, TRUE, &ds_connection, "Name of the connection that we switch to." }
  };
  check_command_args(command, command->first_argument, connection_args,
                     sizeof(connection_args)/sizeof(struct command_arg),
                     ' ');

  DBUG_PRINT("info", ("changing connection: %s", ds_connection.str));
  select_connection_name(ds_connection.str);
  dynstr_free(&ds_connection);
  DBUG_VOID_RETURN;
}


void do_close_connection(struct st_command *command)
{
  DBUG_ENTER("close_connection");

  struct st_connection *con;
  static DYNAMIC_STRING ds_connection;
  const struct command_arg close_connection_args[] = {
    { "connection_name", ARG_STRING, TRUE, &ds_connection,
      "Name of the connection to close." }
  };
  check_command_args(command, command->first_argument,
                     close_connection_args,
                     sizeof(close_connection_args)/sizeof(struct command_arg),
                     ' ');

  DBUG_PRINT("enter",("connection name: '%s'", ds_connection.str));

  if (!(con= find_connection_by_name(ds_connection.str)))
    die("connection '%s' not found in connection pool", ds_connection.str);

  DBUG_PRINT("info", ("Closing connection %s", con->name));
#ifndef EMBEDDED_LIBRARY
  if (command->type == Q_DIRTY_CLOSE)
  {
    if (con->mysql.net.vio)
    {
      vio_delete(con->mysql.net.vio);
      con->mysql.net.vio = 0;
    }
  }
#else
  /*
    As query could be still executed in a separate theread
    we need to check if the query's thread was finished and probably wait
    (embedded-server specific)
  */
  emb_close_connection(con);
#endif /*EMBEDDED_LIBRARY*/
  if (con->stmt)
    mysql_stmt_close(con->stmt);
  con->stmt= 0;

  mysql_close(&con->mysql);

  if (con->util_mysql)
    mysql_close(con->util_mysql);
  con->util_mysql= 0;
  con->pending= FALSE;
  
  my_free(con->name);

  /*
    When the connection is closed set name to "-closed_connection-"
    to make it possible to reuse the connection name.
  */
  if (!(con->name = my_strdup("-closed_connection-", MYF(MY_WME))))
    die("Out of memory");

  if (con == cur_con)
  {
    /* Current connection was closed */
    var_set_int("$mysql_get_server_version", 0xFFFFFFFF);
    var_set_string("$CURRENT_CONNECTION", con->name);
  }

  /* Connection logging if enabled */
  if (!disable_connect_log && !disable_query_log)
  {
    DYNAMIC_STRING *ds= &ds_res;

    dynstr_append_mem(ds, "disconnect ", 11);
    replace_dynstr_append(ds, ds_connection.str);
    dynstr_append_mem(ds, ";\n", 2);
  }

  dynstr_free(&ds_connection);
  DBUG_VOID_RETURN;
}


/*
  Connect to a server doing several retries if needed.

  SYNOPSIS
  safe_connect()
  con               - connection structure to be used
  host, user, pass, - connection parameters
  db, port, sock

  NOTE

  Sometimes in a test the client starts before
  the server - to solve the problem, we try again
  after some sleep if connection fails the first
  time

  This function will try to connect to the given server
  "opt_max_connect_retries" times and sleep "connection_retry_sleep"
  seconds between attempts before finally giving up.
  This helps in situation when the client starts
  before the server (which happens sometimes).
  It will only ignore connection errors during these retries.

*/

void safe_connect(MYSQL* mysql, const char *name, const char *host,
                  const char *user, const char *pass, const char *db,
                  int port, const char *sock)
{
  int failed_attempts= 0;

  DBUG_ENTER("safe_connect");

  verbose_msg("Connecting to server %s:%d (socket %s) as '%s'"
              ", connection '%s', attempt %d ...", 
              host, port, sock, user, name, failed_attempts);

  mysql_options(mysql, MYSQL_OPT_CONNECT_ATTR_RESET, 0);
  mysql_options4(mysql, MYSQL_OPT_CONNECT_ATTR_ADD,
                 "program_name", "mysqltest");
  while(!mysql_real_connect(mysql, host,user, pass, db, port, sock,
                            CLIENT_MULTI_STATEMENTS | CLIENT_REMEMBER_OPTIONS))
  {
    /*
      Connect failed

      Only allow retry if this was an error indicating the server
      could not be contacted. Error code differs depending
      on protocol/connection type
    */

    if ((mysql_errno(mysql) == CR_CONN_HOST_ERROR ||
         mysql_errno(mysql) == CR_CONNECTION_ERROR) &&
        failed_attempts < opt_max_connect_retries)
    {
      verbose_msg("Connect attempt %d/%d failed: %d: %s", failed_attempts,
                  opt_max_connect_retries, mysql_errno(mysql),
                  mysql_error(mysql));
      my_sleep(connection_retry_sleep);
    }
    else
    {
      if (failed_attempts > 0)
        die("Could not open connection '%s' after %d attempts: %d %s", name,
            failed_attempts, mysql_errno(mysql), mysql_error(mysql));
      else
        die("Could not open connection '%s': %d %s", name,
            mysql_errno(mysql), mysql_error(mysql));
    }
    failed_attempts++;
  }
  verbose_msg("... Connected.");
  DBUG_VOID_RETURN;
}


/*
  Connect to a server and handle connection errors in case they occur.

  SYNOPSIS
  connect_n_handle_errors()
  q                 - context of connect "query" (command)
  con               - connection structure to be used
  host, user, pass, - connection parameters
  db, port, sock

  DESCRIPTION
  This function will try to establish a connection to server and handle
  possible errors in the same manner as if "connect" was usual SQL-statement
  (If error is expected it will ignore it once it occurs and log the
  "statement" to the query log).
  Unlike safe_connect() it won't do several attempts.

  RETURN VALUES
  1 - Connected
  0 - Not connected

*/

int connect_n_handle_errors(struct st_command *command,
                            MYSQL* con, const char* host,
                            const char* user, const char* pass,
                            const char* db, int port, const char* sock)
{
  DYNAMIC_STRING *ds;
  int failed_attempts= 0;

  ds= &ds_res;

  /* Only log if an error is expected */
  if (command->expected_errors.count > 0 &&
      !disable_query_log)
  {
    /*
      Log the connect to result log
    */
    dynstr_append_mem(ds, "connect(", 8);
    replace_dynstr_append(ds, host);
    dynstr_append_mem(ds, ",", 1);
    replace_dynstr_append(ds, user);
    dynstr_append_mem(ds, ",", 1);
    replace_dynstr_append(ds, pass);
    dynstr_append_mem(ds, ",", 1);
    if (db)
      replace_dynstr_append(ds, db);
    dynstr_append_mem(ds, ",", 1);
    replace_dynstr_append_uint(ds, port);
    dynstr_append_mem(ds, ",", 1);
    if (sock)
      replace_dynstr_append(ds, sock);
    dynstr_append_mem(ds, ")", 1);
    dynstr_append_mem(ds, delimiter, delimiter_length);
    dynstr_append_mem(ds, "\n", 1);
  }
  /* Simlified logging if enabled */
  if (!disable_connect_log && !disable_query_log)
  {
    replace_dynstr_append(ds, command->query);
    dynstr_append_mem(ds, ";\n", 2);
  }
  
  mysql_options(con, MYSQL_OPT_CONNECT_ATTR_RESET, 0);
  mysql_options4(con, MYSQL_OPT_CONNECT_ATTR_ADD, "program_name", "mysqltest");
  while (!mysql_real_connect(con, host, user, pass, db, port, sock ? sock: 0,
                          CLIENT_MULTI_STATEMENTS))
  {
    /*
      If we have used up all our connections check whether this
      is expected (by --error). If so, handle the error right away.
      Otherwise, give it some extra time to rule out race-conditions.
      If extra-time doesn't help, we have an unexpected error and
      must abort -- just proceeding to handle_error() when second
      and third chances are used up will handle that for us.

      There are various user-limits of which only max_user_connections
      and max_connections_per_hour apply at connect time. For the
      the second to create a race in our logic, we'd need a limits
      test that runs without a FLUSH for longer than an hour, so we'll
      stay clear of trying to work out which exact user-limit was
      exceeded.
    */

    if (((mysql_errno(con) == ER_TOO_MANY_USER_CONNECTIONS) ||
         (mysql_errno(con) == ER_USER_LIMIT_REACHED)) &&
        (failed_attempts++ < opt_max_connect_retries))
    {
      int i;

      i= match_expected_error(command, mysql_errno(con), mysql_sqlstate(con));

      if (i >= 0)
        goto do_handle_error;                 /* expected error, handle */

      my_sleep(connection_retry_sleep);       /* unexpected error, wait */
      continue;                               /* and give it 1 more chance */
    }

do_handle_error:
    var_set_errno(mysql_errno(con));
    handle_error(command, mysql_errno(con), mysql_error(con),
		 mysql_sqlstate(con), ds);
    return 0; /* Not connected */
  }

  var_set_errno(0);
  handle_no_error(command);
  revert_properties();
  return 1; /* Connected */
}


/*
  Open a new connection to MySQL Server with the parameters
  specified. Make the new connection the current connection.

  SYNOPSIS
  do_connect()
  q	       called command

  DESCRIPTION
  connect(<name>,<host>,<user>,[<pass>,[<db>,[<port>,<sock>[<opts>]]]]);
  connect <name>,<host>,<user>,[<pass>,[<db>,[<port>,<sock>[<opts>]]]];

  <name> - name of the new connection
  <host> - hostname of server
  <user> - user to connect as
  <pass> - password used when connecting
  <db>   - initial db when connected
  <port> - server port
  <sock> - server socket
  <opts> - options to use for the connection
   * SSL - use SSL if available
   * COMPRESS - use compression if available
   * SHM - use shared memory if available
   * PIPE - use named pipe if available

*/

void do_connect(struct st_command *command)
{
  int con_port= opt_port;
  char *con_options;
  my_bool con_ssl= 0, con_compress= 0;
  my_bool con_pipe= 0, con_shm= 0, con_cleartext_enable= 0;
  struct st_connection* con_slot;

  static DYNAMIC_STRING ds_connection_name;
  static DYNAMIC_STRING ds_host;
  static DYNAMIC_STRING ds_user;
  static DYNAMIC_STRING ds_password;
  static DYNAMIC_STRING ds_database;
  static DYNAMIC_STRING ds_port;
  static DYNAMIC_STRING ds_sock;
  static DYNAMIC_STRING ds_options;
  static DYNAMIC_STRING ds_default_auth;
#ifdef HAVE_SMEM
  static DYNAMIC_STRING ds_shm;
#endif
  const struct command_arg connect_args[] = {
    { "connection name", ARG_STRING, TRUE, &ds_connection_name, "Name of the connection" },
    { "host", ARG_STRING, TRUE, &ds_host, "Host to connect to" },
    { "user", ARG_STRING, FALSE, &ds_user, "User to connect as" },
    { "passsword", ARG_STRING, FALSE, &ds_password, "Password used when connecting" },
    { "database", ARG_STRING, FALSE, &ds_database, "Database to select after connect" },
    { "port", ARG_STRING, FALSE, &ds_port, "Port to connect to" },
    { "socket", ARG_STRING, FALSE, &ds_sock, "Socket to connect with" },
    { "options", ARG_STRING, FALSE, &ds_options, "Options to use while connecting" },
    { "default_auth", ARG_STRING, FALSE, &ds_default_auth, "Default authentication to use" }
  };

  DBUG_ENTER("do_connect");
  DBUG_PRINT("enter",("connect: %s", command->first_argument));

  strip_parentheses(command);
  check_command_args(command, command->first_argument, connect_args,
                     sizeof(connect_args)/sizeof(struct command_arg),
                     ',');

  /* Port */
  if (ds_port.length)
  {
    con_port= atoi(ds_port.str);
    if (con_port == 0)
      die("Illegal argument for port: '%s'", ds_port.str);
  }

#ifdef HAVE_SMEM
  /* Shared memory */
  init_dynamic_string(&ds_shm, ds_sock.str, 0, 0);
#endif

  /* Sock */
  if (ds_sock.length)
  {
    /*
      If the socket is specified just as a name without path
      append tmpdir in front
    */
    if (*ds_sock.str != FN_LIBCHAR)
    {
      char buff[FN_REFLEN];
      fn_format(buff, ds_sock.str, TMPDIR, "", 0);
      dynstr_set(&ds_sock, buff);
    }
  }
  else
  {
    /* No socket specified, use default */
    dynstr_set(&ds_sock, unix_sock);
  }
  DBUG_PRINT("info", ("socket: %s", ds_sock.str));


  /* Options */
  con_options= ds_options.str;
  while (*con_options)
  {
    char* end;
    /* Step past any spaces in beginning of option*/
    while (*con_options && my_isspace(charset_info, *con_options))
     con_options++;
    /* Find end of this option */
    end= con_options;
    while (*end && !my_isspace(charset_info, *end))
      end++;
    if (!strncmp(con_options, "SSL", 3))
      con_ssl= 1;
    else if (!strncmp(con_options, "COMPRESS", 8))
      con_compress= 1;
    else if (!strncmp(con_options, "PIPE", 4))
      con_pipe= 1;
    else if (!strncmp(con_options, "SHM", 3))
      con_shm= 1;
    else if (!strncmp(con_options, "CLEARTEXT", 9))
      con_cleartext_enable= 1;
    else
      die("Illegal option to connect: %.*s", 
          (int) (end - con_options), con_options);
    /* Process next option */
    con_options= end;
  }

  if (find_connection_by_name(ds_connection_name.str))
    die("Connection %s already exists", ds_connection_name.str);
    
  if (next_con != connections_end)
    con_slot= next_con;
  else
  {
    if (!(con_slot= find_connection_by_name("-closed_connection-")))
      die("Connection limit exhausted, you can have max %d connections",
          opt_max_connections);
  }

#ifdef EMBEDDED_LIBRARY
  init_connection_thd(con_slot);
#endif /*EMBEDDED_LIBRARY*/

  if (!mysql_init(&con_slot->mysql))
    die("Failed on mysql_init()");

  if (opt_connect_timeout)
    mysql_options(&con_slot->mysql, MYSQL_OPT_CONNECT_TIMEOUT,
                  (void *) &opt_connect_timeout);

  if (opt_compress || con_compress)
    mysql_options(&con_slot->mysql, MYSQL_OPT_COMPRESS, NullS);
  mysql_options(&con_slot->mysql, MYSQL_OPT_LOCAL_INFILE, 0);
  mysql_options(&con_slot->mysql, MYSQL_SET_CHARSET_NAME,
                charset_info->csname);
  if (opt_charsets_dir)
    mysql_options(&con_slot->mysql, MYSQL_SET_CHARSET_DIR,
                  opt_charsets_dir);

#if defined(HAVE_OPENSSL) && !defined(EMBEDDED_LIBRARY)
  if (opt_use_ssl)
    con_ssl= 1;
#endif

  if (con_ssl)
  {
#if defined(HAVE_OPENSSL) && !defined(EMBEDDED_LIBRARY)
    mysql_ssl_set(&con_slot->mysql, opt_ssl_key, opt_ssl_cert, opt_ssl_ca,
		  opt_ssl_capath, opt_ssl_cipher);
    mysql_options(&con_slot->mysql, MYSQL_OPT_SSL_CRL, opt_ssl_crl);
    mysql_options(&con_slot->mysql, MYSQL_OPT_SSL_CRLPATH, opt_ssl_crlpath);
#if MYSQL_VERSION_ID >= 50000
    /* Turn on ssl_verify_server_cert only if host is "localhost" */
    opt_ssl_verify_server_cert= !strcmp(ds_host.str, "localhost");
    mysql_options(&con_slot->mysql, MYSQL_OPT_SSL_VERIFY_SERVER_CERT,
                  &opt_ssl_verify_server_cert);
#endif
#endif
  }

  if (con_pipe)
  {
#if defined(__WIN__) && !defined(EMBEDDED_LIBRARY)
    opt_protocol= MYSQL_PROTOCOL_PIPE;
#endif
  }

#ifndef EMBEDDED_LIBRARY
  if (opt_protocol)
    mysql_options(&con_slot->mysql, MYSQL_OPT_PROTOCOL, (char*) &opt_protocol);
#endif

  if (con_shm)
  {
#ifdef HAVE_SMEM
    uint protocol= MYSQL_PROTOCOL_MEMORY;
    if (!ds_shm.length)
      die("Missing shared memory base name");
    mysql_options(&con_slot->mysql, MYSQL_SHARED_MEMORY_BASE_NAME, ds_shm.str);
    mysql_options(&con_slot->mysql, MYSQL_OPT_PROTOCOL, &protocol);
#endif
  }
#ifdef HAVE_SMEM
  else if (shared_memory_base_name)
  {
    mysql_options(&con_slot->mysql, MYSQL_SHARED_MEMORY_BASE_NAME,
                  shared_memory_base_name);
  }
#endif

  /* Use default db name */
  if (ds_database.length == 0)
    dynstr_set(&ds_database, opt_db);

  if (opt_plugin_dir && *opt_plugin_dir)
    mysql_options(&con_slot->mysql, MYSQL_PLUGIN_DIR, opt_plugin_dir);

  if (ds_default_auth.length)
    mysql_options(&con_slot->mysql, MYSQL_DEFAULT_AUTH, ds_default_auth.str);

<<<<<<< HEAD
  /* Set server public_key */
  if (opt_server_public_key && *opt_server_public_key)
    mysql_options(&con_slot->mysql, MYSQL_SERVER_PUBLIC_KEY,
                  opt_server_public_key);
  
=======

  if (con_cleartext_enable)
    mysql_options(&con_slot->mysql, MYSQL_ENABLE_CLEARTEXT_PLUGIN,
                  (char*) &con_cleartext_enable);
>>>>>>> c285f1bf
  /* Special database to allow one to connect without a database name */
  if (ds_database.length && !strcmp(ds_database.str,"*NO-ONE*"))
    dynstr_set(&ds_database, "");

  if (connect_n_handle_errors(command, &con_slot->mysql,
                              ds_host.str,ds_user.str,
                              ds_password.str, ds_database.str,
                              con_port, ds_sock.str))
  {
    DBUG_PRINT("info", ("Inserting connection %s in connection pool",
                        ds_connection_name.str));
    if (!(con_slot->name= my_strdup(ds_connection_name.str, MYF(MY_WME))))
      die("Out of memory");
    con_slot->name_len= strlen(con_slot->name);
    set_current_connection(con_slot);

    if (con_slot == next_con)
      next_con++; /* if we used the next_con slot, advance the pointer */
  }

  dynstr_free(&ds_connection_name);
  dynstr_free(&ds_host);
  dynstr_free(&ds_user);
  dynstr_free(&ds_password);
  dynstr_free(&ds_database);
  dynstr_free(&ds_port);
  dynstr_free(&ds_sock);
  dynstr_free(&ds_options);
  dynstr_free(&ds_default_auth);
#ifdef HAVE_SMEM
  dynstr_free(&ds_shm);
#endif
  DBUG_VOID_RETURN;
}


int do_done(struct st_command *command)
{
  /* Check if empty block stack */
  if (cur_block == block_stack)
  {
    if (*command->query != '}')
      die("Stray 'end' command - end of block before beginning");
    die("Stray '}' - end of block before beginning");
  }

  /* Test if inner block has been executed */
  if (cur_block->ok && cur_block->cmd == cmd_while)
  {
    /* Pop block from stack, re-execute outer block */
    cur_block--;
    parser.current_line = cur_block->line;
  }
  else
  {
    if (*cur_block->delim) 
    {
      /* Restore "old" delimiter after false if block */
      strcpy (delimiter, cur_block->delim);
      delimiter_length= strlen(delimiter);
    }
    /* Pop block from stack, goto next line */
    cur_block--;
    parser.current_line++;
  }
  return 0;
}

/* Operands available in if or while conditions */

enum block_op {
  EQ_OP,
  NE_OP,
  GT_OP,
  GE_OP,
  LT_OP,
  LE_OP,
  ILLEG_OP
};


enum block_op find_operand(const char *start)
{
 char first= *start;
 char next= *(start+1);
 
 if (first == '=' && next == '=')
   return EQ_OP;
 if (first == '!' && next == '=')
   return NE_OP;
 if (first == '>' && next == '=')
   return GE_OP;
 if (first == '>')
   return GT_OP;
 if (first == '<' && next == '=')
   return LE_OP;
 if (first == '<')
   return LT_OP;
 
 return ILLEG_OP;
}


/*
  Process start of a "if" or "while" statement

  SYNOPSIS
  do_block()
  cmd        Type of block
  q	       called command

  DESCRIPTION
  if ([!]<expr>)
  {
  <block statements>
  }

  while ([!]<expr>)
  {
  <block statements>
  }

  Evaluates the <expr> and if it evaluates to
  greater than zero executes the following code block.
  A '!' can be used before the <expr> to indicate it should
  be executed if it evaluates to zero.

  <expr> can also be a simple comparison condition:

  <variable> <op> <expr>

  The left hand side must be a variable, the right hand side can be a
  variable, number, string or `query`. Operands are ==, !=, <, <=, >, >=.
  == and != can be used for strings, all can be used for numerical values.
*/

void do_block(enum block_cmd cmd, struct st_command* command)
{
  char *p= command->first_argument;
  const char *expr_start, *expr_end;
  VAR v;
  const char *cmd_name= (cmd == cmd_while ? "while" : "if");
  my_bool not_expr= FALSE;
  DBUG_ENTER("do_block");
  DBUG_PRINT("enter", ("%s", cmd_name));

  /* Check stack overflow */
  if (cur_block == block_stack_end)
    die("Nesting too deeply");

  /* Set way to find outer block again, increase line counter */
  cur_block->line= parser.current_line++;

  /* If this block is ignored */
  if (!cur_block->ok)
  {
    /* Inner block should be ignored too */
    cur_block++;
    cur_block->cmd= cmd;
    cur_block->ok= FALSE;
    cur_block->delim[0]= '\0';
    DBUG_VOID_RETURN;
  }

  /* Parse and evaluate test expression */
  expr_start= strchr(p, '(');
  if (!expr_start++)
    die("missing '(' in %s", cmd_name);

  while (my_isspace(charset_info, *expr_start))
    expr_start++;
  
  /* Check for !<expr> */
  if (*expr_start == '!')
  {
    not_expr= TRUE;
    expr_start++; /* Step past the '!', then any whitespace */
    while (*expr_start && my_isspace(charset_info, *expr_start))
      expr_start++;
  }
  /* Find ending ')' */
  expr_end= strrchr(expr_start, ')');
  if (!expr_end)
    die("missing ')' in %s", cmd_name);
  p= (char*)expr_end+1;

  while (*p && my_isspace(charset_info, *p))
    p++;
  if (*p && *p != '{')
    die("Missing '{' after %s. Found \"%s\"", cmd_name, p);

  var_init(&v,0,0,0,0);

  /* If expression starts with a variable, it may be a compare condition */

  if (*expr_start == '$')
  {
    const char *curr_ptr= expr_end;
    eval_expr(&v, expr_start, &curr_ptr, true);
    while (my_isspace(charset_info, *++curr_ptr))
    {}
    /* If there was nothing past the variable, skip condition part */
    if (curr_ptr == expr_end)
      goto NO_COMPARE;

    enum block_op operand= find_operand(curr_ptr);
    if (operand == ILLEG_OP)
      die("Found junk '%.*s' after $variable in condition",
          (int)(expr_end - curr_ptr), curr_ptr);

    /* We could silently allow this, but may be confusing */
    if (not_expr)
      die("Negation and comparison should not be combined, please rewrite");
    
    /* Skip the 1 or 2 chars of the operand, then white space */
    if (operand == LT_OP || operand == GT_OP)
    {
      curr_ptr++;
    }
    else
    {
      curr_ptr+= 2;
    }
    while (my_isspace(charset_info, *curr_ptr))
      curr_ptr++;
    if (curr_ptr == expr_end)
      die("Missing right operand in comparison");

    /* Strip off trailing white space */
    while (my_isspace(charset_info, expr_end[-1]))
      expr_end--;
    /* strip off ' or " around the string */
    if (*curr_ptr == '\'' || *curr_ptr == '"')
    {
      if (expr_end[-1] != *curr_ptr)
        die("Unterminated string value");
      curr_ptr++;
      expr_end--;
    }
    VAR v2;
    var_init(&v2,0,0,0,0);
    eval_expr(&v2, curr_ptr, &expr_end);

    if ((operand!=EQ_OP && operand!=NE_OP) && ! (v.is_int && v2.is_int))
      die ("Only == and != are supported for string values");

    /* Now we overwrite the first variable with 0 or 1 (for false or true) */

    switch (operand)
    {
    case EQ_OP:
      if (v.is_int)
        v.int_val= (v2.is_int && v2.int_val == v.int_val);
      else
        v.int_val= !strcmp (v.str_val, v2.str_val);
      break;
      
    case NE_OP:
      if (v.is_int)
        v.int_val= ! (v2.is_int && v2.int_val == v.int_val);
      else
        v.int_val= (strcmp (v.str_val, v2.str_val) != 0);
      break;

    case LT_OP:
      v.int_val= (v.int_val < v2.int_val);
      break;
    case LE_OP:
      v.int_val= (v.int_val <= v2.int_val);
      break;
    case GT_OP:
      v.int_val= (v.int_val > v2.int_val);
      break;
    case GE_OP:
      v.int_val= (v.int_val >= v2.int_val);
      break;
    case ILLEG_OP:
      die("Impossible operator, this cannot happen");
    }

    v.is_int= TRUE;
    var_free(&v2);
  } else
  {
    if (*expr_start != '`' && ! my_isdigit(charset_info, *expr_start))
      die("Expression in if/while must beging with $, ` or a number");
    eval_expr(&v, expr_start, &expr_end);
  }

 NO_COMPARE:
  /* Define inner block */
  cur_block++;
  cur_block->cmd= cmd;
  if (v.is_int)
  {
    cur_block->ok= (v.int_val != 0);
  } else
  /* Any non-empty string which does not begin with 0 is also TRUE */
  {
    p= v.str_val;
    /* First skip any leading white space or unary -+ */
    while (*p && ((my_isspace(charset_info, *p) || *p == '-' || *p == '+')))
      p++;

    cur_block->ok= (*p && *p != '0') ? TRUE : FALSE;
  }
  
  if (not_expr)
    cur_block->ok = !cur_block->ok;

  if (cur_block->ok) 
  {
    cur_block->delim[0]= '\0';
  } else
  {
    /* Remember "old" delimiter if entering a false if block */
    strcpy (cur_block->delim, delimiter);
  }
  
  DBUG_PRINT("info", ("OK: %d", cur_block->ok));

  var_free(&v);
  DBUG_VOID_RETURN;
}


void do_delimiter(struct st_command* command)
{
  char* p= command->first_argument;
  DBUG_ENTER("do_delimiter");
  DBUG_PRINT("enter", ("first_argument: %s", command->first_argument));

  while (*p && my_isspace(charset_info, *p))
    p++;

  if (!(*p))
    die("Can't set empty delimiter");

  strmake(delimiter, p, sizeof(delimiter) - 1);
  delimiter_length= strlen(delimiter);

  DBUG_PRINT("exit", ("delimiter: %s", delimiter));
  command->last_argument= p + delimiter_length;
  DBUG_VOID_RETURN;
}


my_bool match_delimiter(int c, const char *delim, uint length)
{
  uint i;
  char tmp[MAX_DELIMITER_LENGTH];

  if (c != *delim)
    return 0;

  for (i= 1; i < length &&
	 (c= my_getc(cur_file->file)) == *(delim + i);
       i++)
    tmp[i]= c;

  if (i == length)
    return 1;					/* Found delimiter */

  /* didn't find delimiter, push back things that we read */
  my_ungetc(c);
  while (i > 1)
    my_ungetc(tmp[--i]);
  return 0;
}


my_bool end_of_query(int c)
{
  return match_delimiter(c, delimiter, delimiter_length);
}


/*
  Read one "line" from the file

  SYNOPSIS
  read_line
  buf     buffer for the read line
  size    size of the buffer i.e max size to read

  DESCRIPTION
  This function actually reads several lines and adds them to the
  buffer buf. It continues to read until it finds what it believes
  is a complete query.

  Normally that means it will read lines until it reaches the
  "delimiter" that marks end of query. Default delimiter is ';'
  The function should be smart enough not to detect delimiter's
  found inside strings surrounded with '"' and '\'' escaped strings.

  If the first line in a query starts with '#' or '-' this line is treated
  as a comment. A comment is always terminated when end of line '\n' is
  reached.

*/

int read_line(char *buf, int size)
{
  char c, UNINIT_VAR(last_quote), last_char= 0;
  char *p= buf, *buf_end= buf + size - 1;
  int skip_char= 0;
  my_bool have_slash= FALSE;
  
  enum {R_NORMAL, R_Q, R_SLASH_IN_Q,
        R_COMMENT, R_LINE_START} state= R_LINE_START;
  DBUG_ENTER("read_line");

  start_lineno= cur_file->lineno;
  DBUG_PRINT("info", ("Starting to read at lineno: %d", start_lineno));
  for (; p < buf_end ;)
  {
    skip_char= 0;
    c= my_getc(cur_file->file);
    if (feof(cur_file->file))
    {
  found_eof:
      if (cur_file->file != stdin)
      {
	fclose(cur_file->file);
        cur_file->file= 0;
      }
      my_free(cur_file->file_name);
      cur_file->file_name= 0;
      if (cur_file == file_stack)
      {
        /* We're back at the first file, check if
           all { have matching }
        */
        if (cur_block != block_stack)
          die("Missing end of block");

        *p= 0;
        DBUG_PRINT("info", ("end of file at line %d", cur_file->lineno));
        DBUG_RETURN(1);
      }
      cur_file--;
      start_lineno= cur_file->lineno;
      continue;
    }

    if (c == '\n')
    {
      /* Line counting is independent of state */
      cur_file->lineno++;

      /* Convert cr/lf to lf */
      if (p != buf && *(p-1) == '\r')
        p--;
    }

    switch(state) {
    case R_NORMAL:
      if (end_of_query(c))
      {
	*p= 0;
        DBUG_PRINT("exit", ("Found delimiter '%s' at line %d",
                            delimiter, cur_file->lineno));
	DBUG_RETURN(0);
      }
      else if ((c == '{' &&
                (!my_strnncoll_simple(charset_info, (const uchar*) "while", 5,
                                      (uchar*) buf, min<my_ptrdiff_t>(5, p - buf), 0) ||
                 !my_strnncoll_simple(charset_info, (const uchar*) "if", 2,
                                      (uchar*) buf, min<my_ptrdiff_t>(2, p - buf), 0))))
      {
        /* Only if and while commands can be terminated by { */
        *p++= c;
	*p= 0;
        DBUG_PRINT("exit", ("Found '{' indicating start of block at line %d",
                            cur_file->lineno));
	DBUG_RETURN(0);
      }
      else if (c == '\'' || c == '"' || c == '`')
      {
        if (! have_slash) 
        {
	  last_quote= c;
	  state= R_Q;
	}
      }
      have_slash= (c == '\\');
      break;

    case R_COMMENT:
      if (c == '\n')
      {
        /* Comments are terminated by newline */
	*p= 0;
        DBUG_PRINT("exit", ("Found newline in comment at line: %d",
                            cur_file->lineno));
	DBUG_RETURN(0);
      }
      break;

    case R_LINE_START:
      if (c == '#' || c == '-')
      {
        /* A # or - in the first position of the line - this is a comment */
	state = R_COMMENT;
      }
      else if (my_isspace(charset_info, c))
      {
	if (c == '\n')
        {
          if (last_char == '\n')
          {
            /* Two new lines in a row, return empty line */
            DBUG_PRINT("info", ("Found two new lines in a row"));
            *p++= c;
            *p= 0;
            DBUG_RETURN(0);
          }

          /* Query hasn't started yet */
	  start_lineno= cur_file->lineno;
          DBUG_PRINT("info", ("Query hasn't started yet, start_lineno: %d",
                              start_lineno));
        }

        /* Skip all space at begining of line */
	skip_char= 1;
      }
      else if (end_of_query(c))
      {
	*p= 0;
        DBUG_PRINT("exit", ("Found delimiter '%s' at line: %d",
                            delimiter, cur_file->lineno));
	DBUG_RETURN(0);
      }
      else if (c == '}')
      {
        /* A "}" need to be by itself in the begining of a line to terminate */
        *p++= c;
	*p= 0;
        DBUG_PRINT("exit", ("Found '}' in begining of a line at line: %d",
                            cur_file->lineno));
	DBUG_RETURN(0);
      }
      else if (c == '\'' || c == '"' || c == '`')
      {
        last_quote= c;
	state= R_Q;
      }
      else
	state= R_NORMAL;
      break;

    case R_Q:
      if (c == last_quote)
	state= R_NORMAL;
      else if (c == '\\')
	state= R_SLASH_IN_Q;
      break;

    case R_SLASH_IN_Q:
      state= R_Q;
      break;

    }

    last_char= c;

    if (!skip_char)
    {
      /* Could be a multibyte character */
      /* This code is based on the code in "sql_load.cc" */
#ifdef USE_MB
      int charlen = my_mbcharlen(charset_info, (unsigned char) c);
      /* We give up if multibyte character is started but not */
      /* completed before we pass buf_end */
      if ((charlen > 1) && (p + charlen) <= buf_end)
      {
	int i;
	char* mb_start = p;

	*p++ = c;

	for (i= 1; i < charlen; i++)
	{
	  c= my_getc(cur_file->file);
	  if (feof(cur_file->file))
	    goto found_eof;
	  *p++ = c;
	}
	if (! my_ismbchar(charset_info, mb_start, p))
	{
	  /* It was not a multiline char, push back the characters */
	  /* We leave first 'c', i.e. pretend it was a normal char */
	  while (p-1 > mb_start)
	    my_ungetc(*--p);
	}
      }
      else
#endif
	*p++= c;
    }
  }
  die("The input buffer is too small for this query.x\n" \
      "check your query or increase MAX_QUERY and recompile");
  DBUG_RETURN(0);
}


/*
  Convert the read query to result format version 1

  That is: After newline, all spaces need to be skipped
  unless the previous char was a quote

  This is due to an old bug that has now been fixed, but the
  version 1 output format is preserved by using this function

*/

void convert_to_format_v1(char* query)
{
  int last_c_was_quote= 0;
  char *p= query, *to= query;
  char *end= strend(query);
  char last_c;

  while (p <= end)
  {
    if (*p == '\n' && !last_c_was_quote)
    {
      *to++ = *p++; /* Save the newline */

      /* Skip any spaces on next line */
      while (*p && my_isspace(charset_info, *p))
        p++;

      last_c_was_quote= 0;
    }
    else if (*p == '\'' || *p == '"' || *p == '`')
    {
      last_c= *p;
      *to++ = *p++;

      /* Copy anything until the next quote of same type */
      while (*p && *p != last_c)
        *to++ = *p++;

      *to++ = *p++;

      last_c_was_quote= 1;
    }
    else
    {
      *to++ = *p++;
      last_c_was_quote= 0;
    }
  }
}


/*
  Check for unexpected "junk" after the end of query
  This is normally caused by missing delimiters or when
  switching between different delimiters
*/

void check_eol_junk_line(const char *line)
{
  const char *p= line;
  DBUG_ENTER("check_eol_junk_line");
  DBUG_PRINT("enter", ("line: %s", line));

  /* Check for extra delimiter */
  if (*p && !strncmp(p, delimiter, delimiter_length))
    die("Extra delimiter \"%s\" found", delimiter);

  /* Allow trailing # comment */
  if (*p && *p != '#')
  {
    if (*p == '\n')
      die("Missing delimiter");
    die("End of line junk detected: \"%s\"", p);
  }
  DBUG_VOID_RETURN;
}

void check_eol_junk(const char *eol)
{
  const char *p= eol;
  DBUG_ENTER("check_eol_junk");
  DBUG_PRINT("enter", ("eol: %s", eol));

  /* Skip past all spacing chars and comments */
  while (*p && (my_isspace(charset_info, *p) || *p == '#' || *p == '\n'))
  {
    /* Skip past comments started with # and ended with newline */
    if (*p && *p == '#')
    {
      p++;
      while (*p && *p != '\n')
        p++;
    }

    /* Check this line */
    if (*p && *p == '\n')
      check_eol_junk_line(p);

    if (*p)
      p++;
  }

  check_eol_junk_line(p);

  DBUG_VOID_RETURN;
}


bool is_delimiter(const char* p)
{
  uint match= 0;
  char* delim= delimiter;
  while (*p && *p == *delim++)
  {
    match++;
    p++;
  }

  return (match == delimiter_length);
}


/*
  Create a command from a set of lines

  SYNOPSIS
    read_command()
    command_ptr pointer where to return the new query

  DESCRIPTION
    Converts lines returned by read_line into a command, this involves
    parsing the first word in the read line to find the command type.

  A -- comment may contain a valid query as the first word after the
  comment start. Thus it's always checked to see if that is the case.
  The advantage with this approach is to be able to execute commands
  terminated by new line '\n' regardless how many "delimiter" it contain.
*/

#define MAX_QUERY (256*1024*2) /* 256K -- a test in sp-big is >128K */
static char read_command_buf[MAX_QUERY];

int read_command(struct st_command** command_ptr)
{
  char *p= read_command_buf;
  struct st_command* command;
  DBUG_ENTER("read_command");

  if (parser.current_line < parser.read_lines)
  {
    get_dynamic(&q_lines, (uchar*) command_ptr, parser.current_line) ;
    DBUG_RETURN(0);
  }
  if (!(*command_ptr= command=
        (struct st_command*) my_malloc(sizeof(*command),
                                       MYF(MY_WME|MY_ZEROFILL))) ||
      insert_dynamic(&q_lines, &command))
    die("Out of memory");
  command->type= Q_UNKNOWN;

  read_command_buf[0]= 0;
  if (read_line(read_command_buf, sizeof(read_command_buf)))
  {
    check_eol_junk(read_command_buf);
    DBUG_RETURN(1);
  }

  if (opt_result_format_version == 1)
    convert_to_format_v1(read_command_buf);

  DBUG_PRINT("info", ("query: '%s'", read_command_buf));
  if (*p == '#')
  {
    command->type= Q_COMMENT;
  }
  else if (p[0] == '-' && p[1] == '-')
  {
    command->type= Q_COMMENT_WITH_COMMAND;
    p+= 2; /* Skip past -- */
  }
  else if (*p == '\n')
  {
    command->type= Q_EMPTY_LINE;
  }

  /* Skip leading spaces */
  while (*p && my_isspace(charset_info, *p))
    p++;

  if (!(command->query_buf= command->query= my_strdup(p, MYF(MY_WME))))
    die("Out of memory");

  /*
    Calculate first word length(the command), terminated
    by 'space' , '(' or 'delimiter' */
  p= command->query;
  while (*p && !my_isspace(charset_info, *p) && *p != '(' && !is_delimiter(p))
    p++;
  command->first_word_len= (uint) (p - command->query);
  DBUG_PRINT("info", ("first_word: %.*s",
                      command->first_word_len, command->query));

  /* Skip spaces between command and first argument */
  while (*p && my_isspace(charset_info, *p))
    p++;
  command->first_argument= p;

  command->end= strend(command->query);
  command->query_len= (command->end - command->query);
  parser.read_lines++;
  DBUG_RETURN(0);
}


static struct my_option my_long_options[] =
{
  {"help", '?', "Display this help and exit.", 0, 0, 0, GET_NO_ARG, NO_ARG,
   0, 0, 0, 0, 0, 0},
  {"basedir", 'b', "Basedir for tests.", &opt_basedir,
   &opt_basedir, 0, GET_STR, REQUIRED_ARG, 0, 0, 0, 0, 0, 0},
  {"character-sets-dir", OPT_CHARSETS_DIR,
   "Directory for character set files.", &opt_charsets_dir,
   &opt_charsets_dir, 0, GET_STR, REQUIRED_ARG, 0, 0, 0, 0, 0, 0},
  {"compress", 'C', "Use the compressed server/client protocol.",
   &opt_compress, &opt_compress, 0, GET_BOOL, NO_ARG, 0, 0, 0,
   0, 0, 0},
  {"cursor-protocol", OPT_CURSOR_PROTOCOL, "Use cursors for prepared statements.",
   &cursor_protocol, &cursor_protocol, 0,
   GET_BOOL, NO_ARG, 0, 0, 0, 0, 0, 0},
  {"database", 'D', "Database to use.", &opt_db, &opt_db, 0,
   GET_STR, REQUIRED_ARG, 0, 0, 0, 0, 0, 0},
#ifdef DBUG_OFF
  {"debug", '#', "This is a non-debug version. Catch this and exit",
   0,0, 0, GET_DISABLED, OPT_ARG, 0, 0, 0, 0, 0, 0},
#else
  {"debug", '#', "Output debug log. Often this is 'd:t:o,filename'.",
   0, 0, 0, GET_STR, OPT_ARG, 0, 0, 0, 0, 0, 0},
#endif
  {"debug-check", OPT_DEBUG_CHECK, "Check memory and open file usage at exit.",
   &debug_check_flag, &debug_check_flag, 0,
   GET_BOOL, NO_ARG, 0, 0, 0, 0, 0, 0},
  {"debug-info", OPT_DEBUG_INFO, "Print some debug info at exit.",
   &debug_info_flag, &debug_info_flag,
   0, GET_BOOL, NO_ARG, 0, 0, 0, 0, 0, 0},
  {"host", 'h', "Connect to host.", &opt_host, &opt_host, 0,
   GET_STR, REQUIRED_ARG, 0, 0, 0, 0, 0, 0},
  {"include", 'i', "Include SQL before each test case.", &opt_include,
   &opt_include, 0, GET_STR, REQUIRED_ARG, 0, 0, 0, 0, 0, 0},
  {"logdir", OPT_LOG_DIR, "Directory for log files", &opt_logdir,
   &opt_logdir, 0, GET_STR, REQUIRED_ARG, 0, 0, 0, 0, 0, 0},
  {"mark-progress", OPT_MARK_PROGRESS,
   "Write line number and elapsed time to <testname>.progress.",
   &opt_mark_progress, &opt_mark_progress, 0,
   GET_BOOL, NO_ARG, 0, 0, 0, 0, 0, 0},
  {"max-connect-retries", OPT_MAX_CONNECT_RETRIES,
   "Maximum number of attempts to connect to server.",
   &opt_max_connect_retries, &opt_max_connect_retries, 0,
   GET_INT, REQUIRED_ARG, 500, 1, 10000, 0, 0, 0},
  {"max-connections", OPT_MAX_CONNECTIONS,
   "Max number of open connections to server",
   &opt_max_connections, &opt_max_connections, 0,
   GET_INT, REQUIRED_ARG, 128, 8, 5120, 0, 0, 0},
  {"password", 'p', "Password to use when connecting to server.",
   0, 0, 0, GET_STR, OPT_ARG, 0, 0, 0, 0, 0, 0},
  {"protocol", OPT_MYSQL_PROTOCOL, "The protocol of connection (tcp,socket,pipe,memory).",
   0, 0, 0, GET_STR,  REQUIRED_ARG, 0, 0, 0, 0, 0, 0},
  {"port", 'P', "Port number to use for connection or 0 for default to, in "
   "order of preference, my.cnf, $MYSQL_TCP_PORT, "
#if MYSQL_PORT_DEFAULT == 0
   "/etc/services, "
#endif
   "built-in default (" STRINGIFY_ARG(MYSQL_PORT) ").",
   &opt_port, &opt_port, 0, GET_INT, REQUIRED_ARG, 0, 0, 0, 0, 0, 0},
  {"ps-protocol", OPT_PS_PROTOCOL, 
   "Use prepared-statement protocol for communication.",
   &ps_protocol, &ps_protocol, 0,
   GET_BOOL, NO_ARG, 0, 0, 0, 0, 0, 0},
  {"quiet", 's', "Suppress all normal output.", &silent,
   &silent, 0, GET_BOOL, NO_ARG, 0, 0, 0, 0, 0, 0},
  {"record", 'r', "Record output of test_file into result file.",
   0, 0, 0, GET_NO_ARG, NO_ARG, 0, 0, 0, 0, 0, 0},
  {"result-file", 'R', "Read/store result from/in this file.",
   &result_file_name, &result_file_name, 0,
   GET_STR, REQUIRED_ARG, 0, 0, 0, 0, 0, 0},
  {"result-format-version", OPT_RESULT_FORMAT_VERSION,
   "Version of the result file format to use",
   &opt_result_format_version,
   &opt_result_format_version, 0,
   GET_INT, REQUIRED_ARG, 1, 1, 2, 0, 0, 0},
  {"server-arg", 'A', "Send option value to embedded server as a parameter.",
   0, 0, 0, GET_STR, REQUIRED_ARG, 0, 0, 0, 0, 0, 0},
  {"server-file", 'F', "Read embedded server arguments from file.",
   0, 0, 0, GET_STR, REQUIRED_ARG, 0, 0, 0, 0, 0, 0},
  {"shared-memory-base-name", OPT_SHARED_MEMORY_BASE_NAME,
   "Base name of shared memory.", &shared_memory_base_name, 
   &shared_memory_base_name, 0, GET_STR, REQUIRED_ARG, 0, 0, 0, 
   0, 0, 0},
  {"silent", 's', "Suppress all normal output. Synonym for --quiet.",
   &silent, &silent, 0, GET_BOOL, NO_ARG, 0, 0, 0, 0, 0, 0},
  {"sleep", 'T', "Always sleep this many seconds on sleep commands.",
   &opt_sleep, &opt_sleep, 0, GET_INT, REQUIRED_ARG, -1, -1, 0,
   0, 0, 0},
  {"socket", 'S', "The socket file to use for connection.",
   &unix_sock, &unix_sock, 0, GET_STR, REQUIRED_ARG, 0, 0, 0,
   0, 0, 0},
  {"sp-protocol", OPT_SP_PROTOCOL, "Use stored procedures for select.",
   &sp_protocol, &sp_protocol, 0,
   GET_BOOL, NO_ARG, 0, 0, 0, 0, 0, 0},
#include "sslopt-longopts.h"
  {"tail-lines", OPT_TAIL_LINES,
   "Number of lines of the result to include in a failure report.",
   &opt_tail_lines, &opt_tail_lines, 0,
   GET_INT, REQUIRED_ARG, 0, 0, 10000, 0, 0, 0},
  {"test-file", 'x', "Read test from/in this file (default stdin).",
   0, 0, 0, GET_STR, REQUIRED_ARG, 0, 0, 0, 0, 0, 0},
  {"timer-file", 'm', "File where the timing in microseconds is stored.",
   0, 0, 0, GET_STR, REQUIRED_ARG, 0, 0, 0, 0, 0, 0},
  {"tmpdir", 't', "Temporary directory where sockets are put.",
   0, 0, 0, GET_STR, REQUIRED_ARG, 0, 0, 0, 0, 0, 0},
  {"user", 'u', "User for login.", &opt_user, &opt_user, 0,
   GET_STR, REQUIRED_ARG, 0, 0, 0, 0, 0, 0},
  {"verbose", 'v', "Write more.", &verbose, &verbose, 0,
   GET_BOOL, NO_ARG, 0, 0, 0, 0, 0, 0},
  {"version", 'V', "Output version information and exit.",
   0, 0, 0, GET_NO_ARG, NO_ARG, 0, 0, 0, 0, 0, 0},
  {"view-protocol", OPT_VIEW_PROTOCOL, "Use views for select.",
   &view_protocol, &view_protocol, 0,
   GET_BOOL, NO_ARG, 0, 0, 0, 0, 0, 0},
  {"opt-trace-protocol", OPT_TRACE_PROTOCOL,
   "Trace DML statements with optimizer trace",
   &opt_trace_protocol, &opt_trace_protocol, 0,
   GET_BOOL, NO_ARG, 0, 0, 0, 0, 0, 0},
  {"explain-protocol", OPT_EXPLAIN_PROTOCOL,
   "Explain all SELECT/INSERT/REPLACE/UPDATE/DELETE statements",
   &explain_protocol, &explain_protocol, 0,
   GET_BOOL, NO_ARG, 0, 0, 0, 0, 0, 0},
  {"json-explain-protocol", OPT_JSON_EXPLAIN_PROTOCOL,
   "Explain all SELECT/INSERT/REPLACE/UPDATE/DELETE statements with FORMAT=JSON",
   &json_explain_protocol, &json_explain_protocol, 0,
   GET_BOOL, NO_ARG, 0, 0, 0, 0, 0, 0},
  {"connect_timeout", OPT_CONNECT_TIMEOUT,
   "Number of seconds before connection timeout.",
   &opt_connect_timeout, &opt_connect_timeout, 0, GET_UINT, REQUIRED_ARG,
   120, 0, 3600 * 12, 0, 0, 0},
  {"plugin_dir", OPT_PLUGIN_DIR, "Directory for client-side plugins.",
    &opt_plugin_dir, &opt_plugin_dir, 0,
   GET_STR, REQUIRED_ARG, 0, 0, 0, 0, 0, 0},
  {"server_public_key", OPT_SERVER_PUBLIC_KEY,
   "File path to the server public RSA key in PEM format.",
   &opt_server_public_key, &opt_server_public_key, 0,
   GET_STR, REQUIRED_ARG, 0, 0, 0, 0, 0, 0},
  { 0, 0, 0, 0, 0, 0, GET_NO_ARG, NO_ARG, 0, 0, 0, 0, 0, 0}
};


void print_version(void)
{
  printf("%s  Ver %s Distrib %s, for %s (%s)\n",my_progname,MTEST_VERSION,
	 MYSQL_SERVER_VERSION,SYSTEM_TYPE,MACHINE_TYPE);
}

void usage()
{
  print_version();
  puts(ORACLE_WELCOME_COPYRIGHT_NOTICE("2000, 2012"));
  printf("Runs a test against the mysql server and compares output with a results file.\n\n");
  printf("Usage: %s [OPTIONS] [database] < test_file\n", my_progname);
  my_print_help(my_long_options);
  printf("  --no-defaults       Don't read default options from any options file.\n");
  my_print_variables(my_long_options);
}


/*
  Read arguments for embedded server and put them into
  embedded_server_args[]
*/

void read_embedded_server_arguments(const char *name)
{
  char argument[1024],buff[FN_REFLEN], *str=0;
  FILE *file;

  if (!test_if_hard_path(name))
  {
    strxmov(buff, opt_basedir, name, NullS);
    name=buff;
  }
  fn_format(buff, name, "", "", MY_UNPACK_FILENAME);

  if (!embedded_server_arg_count)
  {
    embedded_server_arg_count=1;
    embedded_server_args[0]= (char*) "";		/* Progname */
  }
  if (!(file=my_fopen(buff, O_RDONLY | FILE_BINARY, MYF(MY_WME))))
    die("Failed to open file '%s'", buff);

  while (embedded_server_arg_count < MAX_EMBEDDED_SERVER_ARGS &&
	 (str=fgets(argument,sizeof(argument), file)))
  {
    *(strend(str)-1)=0;				/* Remove end newline */
    if (!(embedded_server_args[embedded_server_arg_count]=
	  (char*) my_strdup(str,MYF(MY_WME))))
    {
      my_fclose(file,MYF(0));
      die("Out of memory");

    }
    embedded_server_arg_count++;
  }
  my_fclose(file,MYF(0));
  if (str)
    die("Too many arguments in option file: %s",name);

  return;
}


static my_bool
get_one_option(int optid, const struct my_option *opt, char *argument)
{
  switch(optid) {
  case '#':
#ifndef DBUG_OFF
    DBUG_PUSH(argument ? argument : "d:t:S:i:O,/tmp/mysqltest.trace");
    debug_check_flag= 1;
#endif
    break;
  case 'r':
    record = 1;
    break;
  case 'x':
  {
    char buff[FN_REFLEN];
    if (!test_if_hard_path(argument))
    {
      strxmov(buff, opt_basedir, argument, NullS);
      argument= buff;
    }
    fn_format(buff, argument, "", "", MY_UNPACK_FILENAME);
    DBUG_ASSERT(cur_file == file_stack && cur_file->file == 0);
    if (!(cur_file->file=
          fopen(buff, "rb")))
      die("Could not open '%s' for reading, errno: %d", buff, errno);
    cur_file->file_name= my_strdup(buff, MYF(MY_FAE));
    cur_file->lineno= 1;
    break;
  }
  case 'm':
  {
    static char buff[FN_REFLEN];
    if (!test_if_hard_path(argument))
    {
      strxmov(buff, opt_basedir, argument, NullS);
      argument= buff;
    }
    fn_format(buff, argument, "", "", MY_UNPACK_FILENAME);
    timer_file= buff;
    unlink(timer_file);	     /* Ignore error, may not exist */
    break;
  }
  case 'p':
    if (argument == disabled_my_option)
      argument= (char*) "";			// Don't require password
    if (argument)
    {
      my_free(opt_pass);
      opt_pass= my_strdup(argument, MYF(MY_FAE));
      while (*argument) *argument++= 'x';		/* Destroy argument */
      tty_password= 0;
    }
    else
      tty_password= 1;
    break;
#include <sslopt-case.h>
  case 't':
    strnmov(TMPDIR, argument, sizeof(TMPDIR));
    break;
  case 'A':
    if (!embedded_server_arg_count)
    {
      embedded_server_arg_count=1;
      embedded_server_args[0]= (char*) "";
    }
    if (embedded_server_arg_count == MAX_EMBEDDED_SERVER_ARGS-1 ||
        !(embedded_server_args[embedded_server_arg_count++]=
          my_strdup(argument, MYF(MY_FAE))))
    {
      die("Can't use server argument");
    }
    break;
  case OPT_LOG_DIR:
    /* Check that the file exists */
    if (access(opt_logdir, F_OK) != 0)
      die("The specified log directory does not exist: '%s'", opt_logdir);
    break;
  case 'F':
    read_embedded_server_arguments(argument);
    break;
  case OPT_RESULT_FORMAT_VERSION:
    set_result_format_version(opt_result_format_version);
    break;
  case 'V':
    print_version();
    exit(0);
  case OPT_MYSQL_PROTOCOL:
#ifndef EMBEDDED_LIBRARY
    opt_protocol= find_type_or_exit(argument, &sql_protocol_typelib,
                                    opt->name);
#endif
    break;
  case '?':
    usage();
    exit(0);
  }
  return 0;
}


int parse_args(int argc, char **argv)
{
  if (load_defaults("my",load_default_groups,&argc,&argv))
    exit(1);

  default_argv= argv;

  if ((handle_options(&argc, &argv, my_long_options, get_one_option)))
    exit(1);

  if (argc > 1)
  {
    usage();
    exit(1);
  }
  if (argc == 1)
    opt_db= *argv;
  if (tty_password)
    opt_pass= get_tty_password(NullS);          /* purify tested */
  if (debug_info_flag)
    my_end_arg= MY_CHECK_ERROR | MY_GIVE_INFO;
  if (debug_check_flag)
    my_end_arg= MY_CHECK_ERROR;


  if (!record)
  {
    /* Check that the result file exists */
    if (result_file_name && access(result_file_name, F_OK) != 0)
      die("The specified result file '%s' does not exist", result_file_name);
  }

  return 0;
}

/*
  Write the content of str into file

  SYNOPSIS
  str_to_file2
  fname - name of file to truncate/create and write to
  str - content to write to file
  size - size of content witten to file
  append - append to file instead of overwriting old file
*/

void str_to_file2(const char *fname, char *str, int size, my_bool append)
{
  int fd;
  char buff[FN_REFLEN];
  int flags= O_WRONLY | O_CREAT;
  if (!test_if_hard_path(fname))
  {
    strxmov(buff, opt_basedir, fname, NullS);
    fname= buff;
  }
  fn_format(buff, fname, "", "", MY_UNPACK_FILENAME);

  if (!append)
    flags|= O_TRUNC;
  if ((fd= my_open(buff, flags,
                   MYF(MY_WME | MY_FFNF))) < 0)
    die("Could not open '%s' for writing, errno: %d", buff, errno);
  if (append && my_seek(fd, 0, SEEK_END, MYF(0)) == MY_FILEPOS_ERROR)
    die("Could not find end of file '%s', errno: %d", buff, errno);
  if (my_write(fd, (uchar*)str, size, MYF(MY_WME|MY_FNABP)))
    die("write failed, errno: %d", errno);
  my_close(fd, MYF(0));
}

/*
  Write the content of str into file

  SYNOPSIS
  str_to_file
  fname - name of file to truncate/create and write to
  str - content to write to file
  size - size of content witten to file
*/

void str_to_file(const char *fname, char *str, int size)
{
  str_to_file2(fname, str, size, FALSE);
}


void check_regerr(my_regex_t* r, int err)
{
  char err_buf[1024];

  if (err)
  {
    my_regerror(err,r,err_buf,sizeof(err_buf));
    die("Regex error: %s\n", err_buf);
  }
}


#ifdef __WIN__

DYNAMIC_ARRAY patterns;

/*
  init_win_path_patterns

  DESCRIPTION
  Setup string patterns that will be used to detect filenames that
  needs to be converted from Win to Unix format

*/

void init_win_path_patterns()
{
  /* List of string patterns to match in order to find paths */
  const char* paths[] = { "$MYSQL_TEST_DIR",
                          "$MYSQL_TMP_DIR",
                          "$MYSQLTEST_VARDIR",
                          "$MASTER_MYSOCK",
                          "$MYSQL_SHAREDIR",
                          "$MYSQL_LIBDIR",
                          "./test/" };
  int num_paths= sizeof(paths)/sizeof(char*);
  int i;
  char* p;

  DBUG_ENTER("init_win_path_patterns");

  my_init_dynamic_array(&patterns, sizeof(const char*), 16, 16);

  /* Loop through all paths in the array */
  for (i= 0; i < num_paths; i++)
  {
    VAR* v;
    if (*(paths[i]) == '$')
    {
      v= var_get(paths[i], 0, 0, 0);
      p= my_strdup(v->str_val, MYF(MY_FAE));
    }
    else
      p= my_strdup(paths[i], MYF(MY_FAE));

    /* Don't insert zero length strings in patterns array */
    if (strlen(p) == 0)
    {
      my_free(p);
      continue;
    }

    if (insert_dynamic(&patterns, &p))
      die("Out of memory");

    DBUG_PRINT("info", ("p: %s", p));
    while (*p)
    {
      if (*p == '/')
        *p='\\';
      p++;
    }
  }
  DBUG_VOID_RETURN;
}

void free_win_path_patterns()
{
  uint i= 0;
  for (i=0 ; i < patterns.elements ; i++)
  {
    const char** pattern= dynamic_element(&patterns, i, const char**);
    my_free((void *) *pattern);
  }
  delete_dynamic(&patterns);
}

/*
  fix_win_paths

  DESCRIPTION
  Search the string 'val' for the patterns that are known to be
  strings that contain filenames. Convert all \ to / in the
  filenames that are found.

  Ex:
  val = 'Error "c:\mysql\mysql-test\var\test\t1.frm" didn't exist'
  => $MYSQL_TEST_DIR is found by strstr
  => all \ from c:\mysql\m... until next space is converted into /
*/

void fix_win_paths(const char *val, int len)
{
  uint i;
  char *p;

  DBUG_ENTER("fix_win_paths");
  for (i= 0; i < patterns.elements; i++)
  {
    const char** pattern= dynamic_element(&patterns, i, const char**);
    DBUG_PRINT("info", ("pattern: %s", *pattern));

    /* Search for the path in string */
    while ((p= strstr((char*)val, *pattern)))
    {
      DBUG_PRINT("info", ("Found %s in val p: %s", *pattern, p));

      while (*p && !my_isspace(charset_info, *p))
      {
        if (*p == '\\')
          *p= '/';
        p++;
      }
      DBUG_PRINT("info", ("Converted \\ to /, p: %s", p));
    }
  }
  DBUG_PRINT("exit", (" val: %s, len: %d", val, len));
  DBUG_VOID_RETURN;
}
#endif



/*
  Append the result for one field to the dynamic string ds
*/

void append_field(DYNAMIC_STRING *ds, uint col_idx, MYSQL_FIELD* field,
                  char* val, ulonglong len, my_bool is_null)
{
  char null[]= "NULL";

  if (col_idx < max_replace_column && replace_column[col_idx])
  {
    val= replace_column[col_idx];
    len= strlen(val);
  }
  else if (is_null)
  {
    val= null;
    len= 4;
  }
#ifdef __WIN__
  else if ((field->type == MYSQL_TYPE_DOUBLE ||
            field->type == MYSQL_TYPE_FLOAT ) &&
           field->decimals >= 31)
  {
    /* Convert 1.2e+018 to 1.2e+18 and 1.2e-018 to 1.2e-18 */
    char *start= strchr(val, 'e');
    if (start && strlen(start) >= 5 &&
        (start[1] == '-' || start[1] == '+') && start[2] == '0')
    {
      start+=2; /* Now points at first '0' */
      if (field->flags & ZEROFILL_FLAG)
      {
        /* Move all chars before the first '0' one step right */
        memmove(val + 1, val, start - val);
        *val= '0';
      }
      else
      {
        /* Move all chars after the first '0' one step left */
        memmove(start, start + 1, strlen(start));
        len--;
      }
    }
  }
#endif

  if (!display_result_vertically)
  {
    if (col_idx)
      dynstr_append_mem(ds, "\t", 1);
    replace_dynstr_append_mem(ds, val, (int)len);
  }
  else
  {
    dynstr_append(ds, field->name);
    dynstr_append_mem(ds, "\t", 1);
    replace_dynstr_append_mem(ds, val, (int)len);
    dynstr_append_mem(ds, "\n", 1);
  }
}


/*
  Append all results to the dynamic string separated with '\t'
  Values may be converted with 'replace_column'
*/

void append_result(DYNAMIC_STRING *ds, MYSQL_RES *res)
{
  MYSQL_ROW row;
  uint num_fields= mysql_num_fields(res);
  MYSQL_FIELD *fields= mysql_fetch_fields(res);
  ulong *lengths;

  while ((row = mysql_fetch_row(res)))
  {
    uint i;
    lengths = mysql_fetch_lengths(res);
    for (i = 0; i < num_fields; i++)
      append_field(ds, i, &fields[i],
                   row[i], lengths[i], !row[i]);
    if (!display_result_vertically)
      dynstr_append_mem(ds, "\n", 1);
  }
}


/*
  Append all results from ps execution to the dynamic string separated
  with '\t'. Values may be converted with 'replace_column'
*/

void append_stmt_result(DYNAMIC_STRING *ds, MYSQL_STMT *stmt,
                        MYSQL_FIELD *fields, uint num_fields)
{
  MYSQL_BIND *my_bind;
  my_bool *is_null;
  ulong *length;
  uint i;

  /* Allocate array with bind structs, lengths and NULL flags */
  my_bind= (MYSQL_BIND*) my_malloc(num_fields * sizeof(MYSQL_BIND),
				MYF(MY_WME | MY_FAE | MY_ZEROFILL));
  length= (ulong*) my_malloc(num_fields * sizeof(ulong),
			     MYF(MY_WME | MY_FAE));
  is_null= (my_bool*) my_malloc(num_fields * sizeof(my_bool),
				MYF(MY_WME | MY_FAE));

  /* Allocate data for the result of each field */
  for (i= 0; i < num_fields; i++)
  {
    uint max_length= fields[i].max_length + 1;
    my_bind[i].buffer_type= MYSQL_TYPE_STRING;
    my_bind[i].buffer= my_malloc(max_length, MYF(MY_WME | MY_FAE));
    my_bind[i].buffer_length= max_length;
    my_bind[i].is_null= &is_null[i];
    my_bind[i].length= &length[i];

    DBUG_PRINT("bind", ("col[%d]: buffer_type: %d, buffer_length: %lu",
			i, my_bind[i].buffer_type, my_bind[i].buffer_length));
  }

  if (mysql_stmt_bind_result(stmt, my_bind))
    die("mysql_stmt_bind_result failed: %d: %s",
	mysql_stmt_errno(stmt), mysql_stmt_error(stmt));

  while (mysql_stmt_fetch(stmt) == 0)
  {
    for (i= 0; i < num_fields; i++)
      append_field(ds, i, &fields[i], (char*)my_bind[i].buffer,
                   *my_bind[i].length, *my_bind[i].is_null);
    if (!display_result_vertically)
      dynstr_append_mem(ds, "\n", 1);
  }

  int rc;
  if ((rc= mysql_stmt_fetch(stmt)) != MYSQL_NO_DATA)
    die("fetch didn't end with MYSQL_NO_DATA from statement: %d: %s; rc=%d",
        mysql_stmt_errno(stmt), mysql_stmt_error(stmt), rc);

  for (i= 0; i < num_fields; i++)
  {
    /* Free data for output */
    my_free(my_bind[i].buffer);
  }
  /* Free array with bind structs, lengths and NULL flags */
  my_free(my_bind);
  my_free(length);
  my_free(is_null);
}


/*
  Append metadata for fields to output
*/

void append_metadata(DYNAMIC_STRING *ds,
                     MYSQL_FIELD *field,
                     uint num_fields)
{
  MYSQL_FIELD *field_end;
  dynstr_append(ds,"Catalog\tDatabase\tTable\tTable_alias\tColumn\t"
                "Column_alias\tType\tLength\tMax length\tIs_null\t"
                "Flags\tDecimals\tCharsetnr\n");

  for (field_end= field+num_fields ;
       field < field_end ;
       field++)
  {
    dynstr_append_mem(ds, field->catalog,
                      field->catalog_length);
    dynstr_append_mem(ds, "\t", 1);
    dynstr_append_mem(ds, field->db, field->db_length);
    dynstr_append_mem(ds, "\t", 1);
    dynstr_append_mem(ds, field->org_table,
                      field->org_table_length);
    dynstr_append_mem(ds, "\t", 1);
    dynstr_append_mem(ds, field->table,
                      field->table_length);
    dynstr_append_mem(ds, "\t", 1);
    dynstr_append_mem(ds, field->org_name,
                      field->org_name_length);
    dynstr_append_mem(ds, "\t", 1);
    dynstr_append_mem(ds, field->name, field->name_length);
    dynstr_append_mem(ds, "\t", 1);
    replace_dynstr_append_uint(ds, field->type);
    dynstr_append_mem(ds, "\t", 1);
    replace_dynstr_append_uint(ds, field->length);
    dynstr_append_mem(ds, "\t", 1);
    replace_dynstr_append_uint(ds, field->max_length);
    dynstr_append_mem(ds, "\t", 1);
    dynstr_append_mem(ds, (char*) (IS_NOT_NULL(field->flags) ?
                                   "N" : "Y"), 1);
    dynstr_append_mem(ds, "\t", 1);
    replace_dynstr_append_uint(ds, field->flags);
    dynstr_append_mem(ds, "\t", 1);
    replace_dynstr_append_uint(ds, field->decimals);
    dynstr_append_mem(ds, "\t", 1);
    replace_dynstr_append_uint(ds, field->charsetnr);
    dynstr_append_mem(ds, "\n", 1);
  }
}


/*
  Append affected row count and other info to output
*/

void append_info(DYNAMIC_STRING *ds, ulonglong affected_rows,
                 const char *info)
{
  char buf[40], buff2[21];
  sprintf(buf,"affected rows: %s\n", llstr(affected_rows, buff2));
  dynstr_append(ds, buf);
  if (info)
  {
    dynstr_append(ds, "info: ");
    dynstr_append(ds, info);
    dynstr_append_mem(ds, "\n", 1);
  }
}


/*
  Display the table headings with the names tab separated
*/

void append_table_headings(DYNAMIC_STRING *ds,
                           MYSQL_FIELD *field,
                           uint num_fields)
{
  uint col_idx;
  for (col_idx= 0; col_idx < num_fields; col_idx++)
  {
    if (col_idx)
      dynstr_append_mem(ds, "\t", 1);
    replace_dynstr_append(ds, field[col_idx].name);
  }
  dynstr_append_mem(ds, "\n", 1);
}

/*
  Fetch warnings from server and append to ds

  RETURN VALUE
  Number of warnings appended to ds
*/

int append_warnings(DYNAMIC_STRING *ds, MYSQL* mysql)
{
  uint count;
  MYSQL_RES *warn_res;
  DBUG_ENTER("append_warnings");

  if (!(count= mysql_warning_count(mysql)))
    DBUG_RETURN(0);

  /*
    If one day we will support execution of multi-statements
    through PS API we should not issue SHOW WARNINGS until
    we have not read all results...
  */
  DBUG_ASSERT(!mysql_more_results(mysql));

  if (mysql_real_query(mysql, "SHOW WARNINGS", 13))
    die("Error running query \"SHOW WARNINGS\": %s", mysql_error(mysql));

  if (!(warn_res= mysql_store_result(mysql)))
    die("Warning count is %u but didn't get any warnings",
	count);

  append_result(ds, warn_res);
  mysql_free_result(warn_res);

  DBUG_PRINT("warnings", ("%s", ds->str));

  DBUG_RETURN(count);
}


/*
  Run query using MySQL C API

  SYNOPSIS
    run_query_normal()
    mysql	mysql handle
    command	current command pointer
    flags	flags indicating if we should SEND and/or REAP
    query	query string to execute
    query_len	length query string to execute
    ds		output buffer where to store result form query
*/

void run_query_normal(struct st_connection *cn, struct st_command *command,
                      int flags, char *query, int query_len,
                      DYNAMIC_STRING *ds, DYNAMIC_STRING *ds_warnings)
{
  MYSQL_RES *res= 0;
  MYSQL *mysql= &cn->mysql;
  int err= 0, counter= 0;
  DBUG_ENTER("run_query_normal");
  DBUG_PRINT("enter",("flags: %d", flags));
  DBUG_PRINT("enter", ("query: '%-.60s'", query));

  if (flags & QUERY_SEND_FLAG)
  {
    /*
      Send the query
    */
    if (do_send_query(cn, query, query_len))
    {
      handle_error(command, mysql_errno(mysql), mysql_error(mysql),
		   mysql_sqlstate(mysql), ds);
      goto end;
    }
  }
  if (!(flags & QUERY_REAP_FLAG))
  {
    cn->pending= TRUE;
    DBUG_VOID_RETURN;
  }
  
  do
  {
    /*
      When  on first result set, call mysql_read_query_result to retrieve
      answer to the query sent earlier
    */
    if ((counter==0) && do_read_query_result(cn))
    {
      /* we've failed to collect the result set */
      cn->pending= TRUE;
      handle_error(command, mysql_errno(mysql), mysql_error(mysql),
		   mysql_sqlstate(mysql), ds);
      goto end;

    }

    /*
      Store the result of the query if it will return any fields
    */
    if (mysql_field_count(mysql) && ((res= mysql_store_result(mysql)) == 0))
    {
      handle_error(command, mysql_errno(mysql), mysql_error(mysql),
		   mysql_sqlstate(mysql), ds);
      goto end;
    }

    if (!disable_result_log)
    {
      if (res)
      {
	MYSQL_FIELD *fields= mysql_fetch_fields(res);
	uint num_fields= mysql_num_fields(res);

	if (display_metadata)
          append_metadata(ds, fields, num_fields);

	if (!display_result_vertically)
	  append_table_headings(ds, fields, num_fields);

	append_result(ds, res);
      }

      /*
        Need to call mysql_affected_rows() before the "new"
        query to find the warnings.
      */
      if (!disable_info)
	append_info(ds, mysql_affected_rows(mysql), mysql_info(mysql));

      /*
        Add all warnings to the result. We can't do this if we are in
        the middle of processing results from multi-statement, because
        this will break protocol.
      */
      if (!disable_warnings && !mysql_more_results(mysql))
      {
	if (append_warnings(ds_warnings, mysql) || ds_warnings->length)
	{
	  dynstr_append_mem(ds, "Warnings:\n", 10);
	  dynstr_append_mem(ds, ds_warnings->str, ds_warnings->length);
	}
      }
    }

    if (res)
    {
      mysql_free_result(res);
      res= 0;
    }
    counter++;
  } while (!(err= mysql_next_result(mysql)));
  if (err > 0)
  {
    /* We got an error from mysql_next_result, maybe expected */
    handle_error(command, mysql_errno(mysql), mysql_error(mysql),
		 mysql_sqlstate(mysql), ds);
    goto end;
  }
  DBUG_ASSERT(err == -1); /* Successful and there are no more results */

  /* If we come here the query is both executed and read successfully */
  handle_no_error(command);
  revert_properties();

end:

  cn->pending= FALSE;
  /*
    We save the return code (mysql_errno(mysql)) from the last call sent
    to the server into the mysqltest builtin variable $mysql_errno. This
    variable then can be used from the test case itself.
  */
  var_set_errno(mysql_errno(mysql));
  DBUG_VOID_RETURN;
}


/*
  Check whether given error is in list of expected errors

  SYNOPSIS
    match_expected_error()

  PARAMETERS
    command        the current command (and its expect-list)
    err_errno      error number of the error that actually occurred
    err_sqlstate   SQL-state that was thrown, or NULL for impossible
                   (file-ops, diff, etc.)

  RETURNS
    -1 for not in list, index in list of expected errors otherwise

  NOTE
    If caller needs to know whether the list was empty, they should
    check command->expected_errors.count.
*/

static int match_expected_error(struct st_command *command,
                                unsigned int err_errno,
                                const char *err_sqlstate)
{
  uint i;

  for (i= 0 ; (uint) i < command->expected_errors.count ; i++)
  {
    if ((command->expected_errors.err[i].type == ERR_ERRNO) &&
        (command->expected_errors.err[i].code.errnum == err_errno))
      return i;

    if (command->expected_errors.err[i].type == ERR_SQLSTATE)
    {
      /*
        NULL is quite likely, but not in conjunction with a SQL-state expect!
      */
      if (unlikely(err_sqlstate == NULL))
        die("expecting a SQL-state (%s) from query '%s' which cannot produce one...",
            command->expected_errors.err[i].code.sqlstate, command->query);

      if (strncmp(command->expected_errors.err[i].code.sqlstate,
                  err_sqlstate, SQLSTATE_LENGTH) == 0)
        return i;
    }
  }
  return -1;
}


/*
  Handle errors which occurred during execution

  SYNOPSIS
  handle_error()
  q     - query context
  err_errno - error number
  err_error - error message
  err_sqlstate - sql state
  ds    - dynamic string which is used for output buffer

  NOTE
    If there is an unexpected error this function will abort mysqltest
    immediately.
*/

void handle_error(struct st_command *command,
                  unsigned int err_errno, const char *err_error,
                  const char *err_sqlstate, DYNAMIC_STRING *ds)
{
  int i;

  DBUG_ENTER("handle_error");

  if (command->require_file[0])
  {
    /*
      The query after a "--require" failed. This is fine as long the server
      returned a valid reponse. Don't allow 2013 or 2006 to trigger an
      abort_not_supported_test
    */
    if (err_errno == CR_SERVER_LOST ||
        err_errno == CR_SERVER_GONE_ERROR)
      die("require query '%s' failed: %d: %s", command->query,
          err_errno, err_error);

    /* Abort the run of this test, pass the failed query as reason */
    abort_not_supported_test("Query '%s' failed, required functionality " \
                             "not supported", command->query);
  }

  if (command->abort_on_error)
    die("query '%s' failed: %d: %s", command->query, err_errno, err_error);

  DBUG_PRINT("info", ("expected_errors.count: %d",
                      command->expected_errors.count));

  i= match_expected_error(command, err_errno, err_sqlstate);

  if (i >= 0)
  {
    if (!disable_result_log)
    {
      if (command->expected_errors.count == 1)
      {
        /* Only log error if there is one possible error */
        dynstr_append_mem(ds, "ERROR ", 6);
        replace_dynstr_append(ds, err_sqlstate);
        dynstr_append_mem(ds, ": ", 2);
        replace_dynstr_append(ds, err_error);
        dynstr_append_mem(ds,"\n",1);
      }
      /* Don't log error if we may not get an error */
      else if (command->expected_errors.err[0].type == ERR_SQLSTATE ||
               (command->expected_errors.err[0].type == ERR_ERRNO &&
                command->expected_errors.err[0].code.errnum != 0))
        dynstr_append(ds,"Got one of the listed errors\n");
    }
    /* OK */
    revert_properties();
    DBUG_VOID_RETURN;
  }

  DBUG_PRINT("info",("i: %d  expected_errors: %d", i,
                     command->expected_errors.count));

  if (!disable_result_log)
  {
    dynstr_append_mem(ds, "ERROR ",6);
    replace_dynstr_append(ds, err_sqlstate);
    dynstr_append_mem(ds, ": ", 2);
    replace_dynstr_append(ds, err_error);
    dynstr_append_mem(ds, "\n", 1);
  }

  if (command->expected_errors.count > 0)
  {
    if (command->expected_errors.err[0].type == ERR_ERRNO)
      die("query '%s' failed with wrong errno %d: '%s', instead of %d...",
          command->query, err_errno, err_error,
          command->expected_errors.err[0].code.errnum);
    else
      die("query '%s' failed with wrong sqlstate %s: '%s', instead of %s...",
          command->query, err_sqlstate, err_error,
	  command->expected_errors.err[0].code.sqlstate);
  }

  revert_properties();
  DBUG_VOID_RETURN;
}


/*
  Handle absence of errors after execution

  SYNOPSIS
  handle_no_error()
  q - context of query

  RETURN VALUE
  error - function will not return
*/

void handle_no_error(struct st_command *command)
{
  DBUG_ENTER("handle_no_error");

  if (command->expected_errors.err[0].type == ERR_ERRNO &&
      command->expected_errors.err[0].code.errnum != 0)
  {
    /* Error code we wanted was != 0, i.e. not an expected success */
    die("query '%s' succeeded - should have failed with errno %d...",
        command->query, command->expected_errors.err[0].code.errnum);
  }
  else if (command->expected_errors.err[0].type == ERR_SQLSTATE &&
           strcmp(command->expected_errors.err[0].code.sqlstate,"00000") != 0)
  {
    /* SQLSTATE we wanted was != "00000", i.e. not an expected success */
    die("query '%s' succeeded - should have failed with sqlstate %s...",
        command->query, command->expected_errors.err[0].code.sqlstate);
  }
  DBUG_VOID_RETURN;
}


/*
  Run query using prepared statement C API

  SYNPOSIS
  run_query_stmt
  mysql - mysql handle
  command - currrent command pointer
  query - query string to execute
  query_len - length query string to execute
  ds - output buffer where to store result form query

  RETURN VALUE
  error - function will not return
*/

void run_query_stmt(MYSQL *mysql, struct st_command *command,
                    char *query, int query_len, DYNAMIC_STRING *ds,
                    DYNAMIC_STRING *ds_warnings)
{
  MYSQL_RES *res= NULL;     /* Note that here 'res' is meta data result set */
  MYSQL_STMT *stmt;
  DYNAMIC_STRING ds_prepare_warnings;
  DYNAMIC_STRING ds_execute_warnings;
  DBUG_ENTER("run_query_stmt");
  DBUG_PRINT("query", ("'%-.60s'", query));

  /*
    Init a new stmt if it's not already one created for this connection
  */
  if(!(stmt= cur_con->stmt))
  {
    if (!(stmt= mysql_stmt_init(mysql)))
      die("unable to init stmt structure");
    cur_con->stmt= stmt;
  }

  /* Init dynamic strings for warnings */
  if (!disable_warnings)
  {
    init_dynamic_string(&ds_prepare_warnings, NULL, 0, 256);
    init_dynamic_string(&ds_execute_warnings, NULL, 0, 256);
  }

  /*
    Prepare the query
  */
  if (mysql_stmt_prepare(stmt, query, query_len))
  {
    handle_error(command,  mysql_stmt_errno(stmt),
                 mysql_stmt_error(stmt), mysql_stmt_sqlstate(stmt), ds);
    goto end;
  }

  /*
    Get the warnings from mysql_stmt_prepare and keep them in a
    separate string
  */
  if (!disable_warnings)
    append_warnings(&ds_prepare_warnings, mysql);

  /*
    No need to call mysql_stmt_bind_param() because we have no
    parameter markers.
  */

#if MYSQL_VERSION_ID >= 50000
  if (cursor_protocol_enabled)
  {
    /*
      Use cursor when retrieving result
    */
    ulong type= CURSOR_TYPE_READ_ONLY;
    if (mysql_stmt_attr_set(stmt, STMT_ATTR_CURSOR_TYPE, (void*) &type))
      die("mysql_stmt_attr_set(STMT_ATTR_CURSOR_TYPE) failed': %d %s",
          mysql_stmt_errno(stmt), mysql_stmt_error(stmt));
  }
#endif

  /*
    Execute the query
  */
  if (mysql_stmt_execute(stmt))
  {
    handle_error(command, mysql_stmt_errno(stmt),
                 mysql_stmt_error(stmt), mysql_stmt_sqlstate(stmt), ds);
    goto end;
  }

  /*
    When running in cursor_protocol get the warnings from execute here
    and keep them in a separate string for later.
  */
  if (cursor_protocol_enabled && !disable_warnings)
    append_warnings(&ds_execute_warnings, mysql);

  /*
    We instruct that we want to update the "max_length" field in
    mysql_stmt_store_result(), this is our only way to know how much
    buffer to allocate for result data
  */
  {
    my_bool one= 1;
    if (mysql_stmt_attr_set(stmt, STMT_ATTR_UPDATE_MAX_LENGTH, (void*) &one))
      die("mysql_stmt_attr_set(STMT_ATTR_UPDATE_MAX_LENGTH) failed': %d %s",
          mysql_stmt_errno(stmt), mysql_stmt_error(stmt));
  }

  /*
    If we got here the statement succeeded and was expected to do so,
    get data. Note that this can still give errors found during execution!
    Store the result of the query if if will return any fields
  */
  if (mysql_stmt_field_count(stmt) && mysql_stmt_store_result(stmt))
  {
    handle_error(command, mysql_stmt_errno(stmt),
                 mysql_stmt_error(stmt), mysql_stmt_sqlstate(stmt), ds);
    goto end;
  }

  /* If we got here the statement was both executed and read successfully */
  handle_no_error(command);
  if (!disable_result_log)
  {
    /*
      Not all statements creates a result set. If there is one we can
      now create another normal result set that contains the meta
      data. This set can be handled almost like any other non prepared
      statement result set.
    */
    if ((res= mysql_stmt_result_metadata(stmt)) != NULL)
    {
      /* Take the column count from meta info */
      MYSQL_FIELD *fields= mysql_fetch_fields(res);
      uint num_fields= mysql_num_fields(res);

      if (display_metadata)
        append_metadata(ds, fields, num_fields);

      if (!display_result_vertically)
        append_table_headings(ds, fields, num_fields);

      append_stmt_result(ds, stmt, fields, num_fields);

      mysql_free_result(res);     /* Free normal result set with meta data */

      /*
        Clear prepare warnings if there are execute warnings,
        since they are probably duplicated.
      */
      if (ds_execute_warnings.length || mysql->warning_count)
        dynstr_set(&ds_prepare_warnings, NULL);
    }
    else
    {
      /*
	This is a query without resultset
      */
    }

    /*
      Fetch info before fetching warnings, since it will be reset
      otherwise.
    */

    if (!disable_info)
      append_info(ds, mysql_stmt_affected_rows(stmt), mysql_info(mysql));

    if (!disable_warnings)
    {
      /* Get the warnings from execute */

      /* Append warnings to ds - if there are any */
      if (append_warnings(&ds_execute_warnings, mysql) ||
          ds_execute_warnings.length ||
          ds_prepare_warnings.length ||
          ds_warnings->length)
      {
        dynstr_append_mem(ds, "Warnings:\n", 10);
        if (ds_warnings->length)
          dynstr_append_mem(ds, ds_warnings->str,
                            ds_warnings->length);
        if (ds_prepare_warnings.length)
          dynstr_append_mem(ds, ds_prepare_warnings.str,
                            ds_prepare_warnings.length);
        if (ds_execute_warnings.length)
          dynstr_append_mem(ds, ds_execute_warnings.str,
                            ds_execute_warnings.length);
      }
    }
  }

end:
  if (!disable_warnings)
  {
    dynstr_free(&ds_prepare_warnings);
    dynstr_free(&ds_execute_warnings);
  }
  revert_properties();

  /* Close the statement if - no reconnect, need new prepare */
  if (mysql->reconnect)
  {
    mysql_stmt_close(stmt);
    cur_con->stmt= NULL;
  }

  /*
    We save the return code (mysql_stmt_errno(stmt)) from the last call sent
    to the server into the mysqltest builtin variable $mysql_errno. This
    variable then can be used from the test case itself.
  */

  var_set_errno(mysql_stmt_errno(stmt));

  DBUG_VOID_RETURN;
}



/*
  Create a util connection if one does not already exists
  and use that to run the query
  This is done to avoid implict commit when creating/dropping objects such
  as view, sp etc.
*/

int util_query(MYSQL* org_mysql, const char* query){

  MYSQL* mysql;
  DBUG_ENTER("util_query");

  if(!(mysql= cur_con->util_mysql))
  {
    DBUG_PRINT("info", ("Creating util_mysql"));
    if (!(mysql= mysql_init(mysql)))
      die("Failed in mysql_init()");

    if (opt_connect_timeout)
      mysql_options(mysql, MYSQL_OPT_CONNECT_TIMEOUT,
                    (void *) &opt_connect_timeout);

    /* enable local infile, in non-binary builds often disabled by default */
    mysql_options(mysql, MYSQL_OPT_LOCAL_INFILE, 0);
    safe_connect(mysql, "util", org_mysql->host, org_mysql->user,
                 org_mysql->passwd, org_mysql->db, org_mysql->port,
                 org_mysql->unix_socket);

    cur_con->util_mysql= mysql;
  }

 DBUG_RETURN(mysql_query(mysql, query));
}



/*
  Run query

  SYNPOSIS
    run_query()
     mysql	mysql handle
     command	currrent command pointer

  flags control the phased/stages of query execution to be performed
  if QUERY_SEND_FLAG bit is on, the query will be sent. If QUERY_REAP_FLAG
  is on the result will be read - for regular query, both bits must be on
*/

void run_query(struct st_connection *cn, struct st_command *command, int flags)
{
  MYSQL *mysql= &cn->mysql;
  DYNAMIC_STRING *ds;
  DYNAMIC_STRING *save_ds= NULL;
  DYNAMIC_STRING ds_result;
  DYNAMIC_STRING ds_sorted;
  DYNAMIC_STRING ds_warnings;
  DYNAMIC_STRING eval_query;
  char *query;
  int query_len;
  my_bool view_created= 0, sp_created= 0;
  my_bool complete_query= ((flags & QUERY_SEND_FLAG) &&
                           (flags & QUERY_REAP_FLAG));
  DBUG_ENTER("run_query");

  if (cn->pending && (flags & QUERY_SEND_FLAG))
    die ("Cannot run query on connection between send and reap");

  if (!(flags & QUERY_SEND_FLAG) && !cn->pending)
    die ("Cannot reap on a connection without pending send");
  
  init_dynamic_string(&ds_warnings, NULL, 0, 256);
  ds_warn= &ds_warnings;
  
  /*
    Evaluate query if this is an eval command
  */
  if (command->type == Q_EVAL || command->type == Q_SEND_EVAL)
  {
    init_dynamic_string(&eval_query, "", command->query_len+256, 1024);
    do_eval(&eval_query, command->query, command->end, FALSE);
    query = eval_query.str;
    query_len = eval_query.length;
  }
  else
  {
    query = command->query;
    query_len = strlen(query);
  }

  /*
    When command->require_file is set the output of _this_ query
    should be compared with an already existing file
    Create a temporary dynamic string to contain the output from
    this query.
  */
  if (command->require_file[0])
  {
    init_dynamic_string(&ds_result, "", 1024, 1024);
    ds= &ds_result;
  }
  else
    ds= &ds_res;

  /*
    Log the query into the output buffer
  */
  if (!disable_query_log && (flags & QUERY_SEND_FLAG))
  {
    replace_dynstr_append_mem(ds, query, query_len);
    dynstr_append_mem(ds, delimiter, delimiter_length);
    dynstr_append_mem(ds, "\n", 1);
  }

  if (view_protocol_enabled &&
      complete_query &&
      match_re(&view_re, query))
  {
    /*
      Create the query as a view.
      Use replace since view can exist from a failed mysqltest run
    */
    DYNAMIC_STRING query_str;
    init_dynamic_string(&query_str,
			"CREATE OR REPLACE VIEW mysqltest_tmp_v AS ",
			query_len+64, 256);
    dynstr_append_mem(&query_str, query, query_len);
    if (util_query(mysql, query_str.str))
    {
      /*
	Failed to create the view, this is not fatal
	just run the query the normal way
      */
      DBUG_PRINT("view_create_error",
		 ("Failed to create view '%s': %d: %s", query_str.str,
		  mysql_errno(mysql), mysql_error(mysql)));

      /* Log error to create view */
      verbose_msg("Failed to create view '%s' %d: %s", query_str.str,
		  mysql_errno(mysql), mysql_error(mysql));
    }
    else
    {
      /*
	Yes, it was possible to create this query as a view
      */
      view_created= 1;
      query= (char*)"SELECT * FROM mysqltest_tmp_v";
      query_len = strlen(query);

      /*
        Collect warnings from create of the view that should otherwise
        have been produced when the SELECT was executed
      */
      append_warnings(&ds_warnings, cur_con->util_mysql);
    }

    dynstr_free(&query_str);

  }

  if (sp_protocol_enabled &&
      complete_query &&
      match_re(&sp_re, query))
  {
    /*
      Create the query as a stored procedure
      Drop first since sp can exist from a failed mysqltest run
    */
    DYNAMIC_STRING query_str;
    init_dynamic_string(&query_str,
			"DROP PROCEDURE IF EXISTS mysqltest_tmp_sp;",
			query_len+64, 256);
    util_query(mysql, query_str.str);
    dynstr_set(&query_str, "CREATE PROCEDURE mysqltest_tmp_sp()\n");
    dynstr_append_mem(&query_str, query, query_len);
    if (util_query(mysql, query_str.str))
    {
      /*
	Failed to create the stored procedure for this query,
	this is not fatal just run the query the normal way
      */
      DBUG_PRINT("sp_create_error",
		 ("Failed to create sp '%s': %d: %s", query_str.str,
		  mysql_errno(mysql), mysql_error(mysql)));

      /* Log error to create sp */
      verbose_msg("Failed to create sp '%s' %d: %s", query_str.str,
		  mysql_errno(mysql), mysql_error(mysql));

    }
    else
    {
      sp_created= 1;

      query= (char*)"CALL mysqltest_tmp_sp()";
      query_len = strlen(query);
    }
    dynstr_free(&query_str);
  }

  if (display_result_sorted)
  {
    /*
       Collect the query output in a separate string
       that can be sorted before it's added to the
       global result string
    */
    init_dynamic_string(&ds_sorted, "", 1024, 1024);
    save_ds= ds; /* Remember original ds */
    ds= &ds_sorted;
  }

  /*
    Find out how to run this query

    Always run with normal C API if it's not a complete
    SEND + REAP

    If it is a '?' in the query it may be a SQL level prepared
    statement already and we can't do it twice
  */
  if (ps_protocol_enabled &&
      complete_query &&
      match_re(&ps_re, query))
    run_query_stmt(mysql, command, query, query_len, ds, &ds_warnings);
  else
    run_query_normal(cn, command, flags, query, query_len,
		     ds, &ds_warnings);

  dynstr_free(&ds_warnings);
  ds_warn= 0;
  if (command->type == Q_EVAL || command->type == Q_SEND_EVAL)
    dynstr_free(&eval_query);

  if (display_result_sorted)
  {
    /* Sort the result set and append it to result */
    dynstr_append_sorted(save_ds, &ds_sorted);
    ds= save_ds;
    dynstr_free(&ds_sorted);
  }

  if (sp_created)
  {
    if (util_query(mysql, "DROP PROCEDURE mysqltest_tmp_sp "))
      die("Failed to drop sp: %d: %s", mysql_errno(mysql), mysql_error(mysql));
  }

  if (view_created)
  {
    if (util_query(mysql, "DROP VIEW mysqltest_tmp_v "))
      die("Failed to drop view: %d: %s",
	  mysql_errno(mysql), mysql_error(mysql));
  }

  if (command->require_file[0])
  {
    /* A result file was specified for _this_ query
       and the output should be checked against an already
       existing file which has been specified using --require or --result
    */
    check_require(ds, command->require_file);
  }

  if (ds == &ds_result)
    dynstr_free(&ds_result);
  DBUG_VOID_RETURN;
}

/**
   Display the optimizer trace produced by the last executed statement.
 */
void display_opt_trace(struct st_connection *cn,
                       struct st_command *command,
                       int flags)
{
  if (!disable_query_log &&
      opt_trace_protocol_enabled &&
      !cn->pending &&
      !command->expected_errors.count &&
      match_re(&opt_trace_re, command->query))
  {
    st_command save_command= *command;
    DYNAMIC_STRING query_str;
    init_dynamic_string(&query_str,
                        "SELECT trace FROM information_schema.optimizer_trace"
                        " /* injected by --opt-trace-protocol */",
                        128, 128);

    command->query= query_str.str;
    command->query_len= query_str.length;
    command->end= strend(command->query);

    /* Sorted trace is not readable at all, don't bother to lower case */
    /* No need to keep old values, will be reset anyway */
    display_result_sorted= FALSE;
    display_result_lower= FALSE;
    run_query(cn, command, flags);

    dynstr_free(&query_str);
    *command= save_command;
  }
}


void run_explain(struct st_connection *cn, struct st_command *command,
                 int flags, bool json)
{
  if ((flags & QUERY_REAP_FLAG) &&
      !command->expected_errors.count &&
      match_re(&explain_re, command->query))
  {
    st_command save_command= *command;
    DYNAMIC_STRING query_str;
    DYNAMIC_STRING ds_warning_messages;

    init_dynamic_string(&ds_warning_messages, "", 0, 2048);
    init_dynamic_string(&query_str, json ? "EXPLAIN FORMAT=JSON "
                                         : "EXPLAIN EXTENDED ", 256, 256);
    dynstr_append_mem(&query_str, command->query,
                      command->end - command->query);
    
    command->query= query_str.str;
    command->query_len= query_str.length;
    command->end= strend(command->query);

    run_query(cn, command, flags);

    dynstr_free(&query_str);
    dynstr_free(&ds_warning_messages);

    *command= save_command;
  }
}


/****************************************************************************/
/*
  Functions to detect different SQL statements
*/

char *re_eprint(int err)
{
  static char epbuf[100];
  size_t len= my_regerror(MY_REG_ITOA | err, NULL, epbuf, sizeof(epbuf));
  assert(len <= sizeof(epbuf));
  return(epbuf);
}

void init_re_comp(my_regex_t *re, const char* str)
{
  int err= my_regcomp(re, str, (MY_REG_EXTENDED | MY_REG_ICASE | MY_REG_NOSUB),
                      &my_charset_latin1);
  if (err)
  {
    char erbuf[100];
    int len= my_regerror(err, re, erbuf, sizeof(erbuf));
    die("error %s, %d/%d `%s'\n",
	re_eprint(err), (int)len, (int)sizeof(erbuf), erbuf);
  }
}

void init_re(void)
{
  /*
    Filter for queries that can be run using the
    MySQL Prepared Statements C API
  */
  const char *ps_re_str =
    "^("
    "[[:space:]]*REPLACE[[:space:]]|"
    "[[:space:]]*INSERT[[:space:]]|"
    "[[:space:]]*UPDATE[[:space:]]|"
    "[[:space:]]*DELETE[[:space:]]|"
    "[[:space:]]*SELECT[[:space:]]|"
    "[[:space:]]*CREATE[[:space:]]+TABLE[[:space:]]|"
    "[[:space:]]*DO[[:space:]]|"
    "[[:space:]]*SET[[:space:]]+OPTION[[:space:]]|"
    "[[:space:]]*DELETE[[:space:]]+MULTI[[:space:]]|"
    "[[:space:]]*UPDATE[[:space:]]+MULTI[[:space:]]|"
    "[[:space:]]*INSERT[[:space:]]+SELECT[[:space:]])";

  /*
    Filter for queries that can be run using the
    Stored procedures
  */
  const char *sp_re_str =ps_re_str;

  /*
    Filter for queries that can be run as views
  */
  const char *view_re_str =
    "^("
    "[[:space:]]*SELECT[[:space:]])";

  const char *opt_trace_re_str =
    "^("
    "[[:space:]]*INSERT[[:space:]]|"
    "[[:space:]]*UPDATE[[:space:]]|"
    "[[:space:]]*DELETE[[:space:]]|"
    "[[:space:]]*EXPLAIN[[:space:]]|"
    "[[:space:]]*SELECT[[:space:]])";

  /* Filter for queries that can be converted to EXPLAIN */
  const char *explain_re_str =
    "^("
    "[[:space:]]*(SELECT|DELETE|UPDATE|INSERT|REPLACE)[[:space:]])";

  init_re_comp(&ps_re, ps_re_str);
  init_re_comp(&sp_re, sp_re_str);
  init_re_comp(&view_re, view_re_str);
  init_re_comp(&opt_trace_re, opt_trace_re_str);
  init_re_comp(&explain_re, explain_re_str);
}


int match_re(my_regex_t *re, char *str)
{
  while (my_isspace(charset_info, *str))
    str++;
  if (str[0] == '/' && str[1] == '*')
  {
    char *comm_end= strstr (str, "*/");
    if (! comm_end)
      die("Statement is unterminated comment");
    str= comm_end + 2;
  }
  
  int err= my_regexec(re, str, (size_t)0, NULL, 0);

  if (err == 0)
    return 1;
  else if (err == MY_REG_NOMATCH)
    return 0;

  {
    char erbuf[100];
    int len= my_regerror(err, re, erbuf, sizeof(erbuf));
    die("error %s, %d/%d `%s'\n",
	re_eprint(err), (int)len, (int)sizeof(erbuf), erbuf);
  }
  return 0;
}

void free_re(void)
{
  my_regfree(&ps_re);
  my_regfree(&sp_re);
  my_regfree(&view_re);
  my_regfree(&opt_trace_re);
  my_regfree(&explain_re);
  my_regex_end();
}

/****************************************************************************/

void get_command_type(struct st_command* command)
{
  char save;
  uint type;
  DBUG_ENTER("get_command_type");

  if (*command->query == '}')
  {
    command->type = Q_END_BLOCK;
    DBUG_VOID_RETURN;
  }

  save= command->query[command->first_word_len];
  command->query[command->first_word_len]= 0;
  type= find_type(command->query, &command_typelib, FIND_TYPE_NO_PREFIX);
  command->query[command->first_word_len]= save;
  if (type > 0)
  {
    command->type=(enum enum_commands) type;		/* Found command */

    /*
      Look for case where "query" was explicitly specified to
      force command being sent to server
    */
    if (type == Q_QUERY)
    {
      /* Skip the "query" part */
      command->query= command->first_argument;
    }
  }
  else
  {
    /* No mysqltest command matched */

    if (command->type != Q_COMMENT_WITH_COMMAND)
    {
      /* A query that will sent to mysqld */
      command->type= Q_QUERY;
    }
    else
    {
      /* -- "comment" that didn't contain a mysqltest command */
      die("Found line beginning with --  that didn't contain "\
          "a valid mysqltest command, check your syntax or "\
          "use # if you intended to write a comment");
    }
  }

  /* Set expected error on command */
  memcpy(&command->expected_errors, &saved_expected_errors,
         sizeof(saved_expected_errors));
  DBUG_PRINT("info", ("There are %d expected errors",
                      command->expected_errors.count));
  DBUG_VOID_RETURN;
}



/*
  Record how many milliseconds it took to execute the test file
  up until the current line and write it to .progress file

*/

void mark_progress(struct st_command* command __attribute__((unused)),
                   int line)
{
  static ulonglong progress_start= 0; // < Beware
  DYNAMIC_STRING ds_progress;

  char buf[32], *end;
  ulonglong timer= timer_now();
  if (!progress_start)
    progress_start= timer;
  timer-= progress_start;

  if (init_dynamic_string(&ds_progress, "", 256, 256))
    die("Out of memory");

  /* Milliseconds since start */
  end= longlong2str(timer, buf, 10);
  dynstr_append_mem(&ds_progress, buf, (int)(end-buf));
  dynstr_append_mem(&ds_progress, "\t", 1);

  /* Parser line number */
  end= int10_to_str(line, buf, 10);
  dynstr_append_mem(&ds_progress, buf, (int)(end-buf));
  dynstr_append_mem(&ds_progress, "\t", 1);

  /* Filename */
  dynstr_append(&ds_progress, cur_file->file_name);
  dynstr_append_mem(&ds_progress, ":", 1);

  /* Line in file */
  end= int10_to_str(cur_file->lineno, buf, 10);
  dynstr_append_mem(&ds_progress, buf, (int)(end-buf));


  dynstr_append_mem(&ds_progress, "\n", 1);

  progress_file.write(&ds_progress);

  dynstr_free(&ds_progress);

}

#ifdef HAVE_STACKTRACE

static void dump_backtrace(void)
{
  struct st_connection *conn= cur_con;

  fprintf(stderr, "read_command_buf (%p): ", read_command_buf);
  my_safe_print_str(read_command_buf, sizeof(read_command_buf));

  if (conn)
  {
    fprintf(stderr, "conn->name (%p): ", conn->name);
    my_safe_print_str(conn->name, conn->name_len);
#ifdef EMBEDDED_LIBRARY
    fprintf(stderr, "conn->cur_query (%p): ", conn->cur_query);
    my_safe_print_str(conn->cur_query, conn->cur_query_len);
#endif
  }
  fputs("Attempting backtrace...\n", stderr);
  my_print_stacktrace(NULL, my_thread_stack_size);
}

#else

static void dump_backtrace(void)
{
  fputs("Backtrace not available.\n", stderr);
}

#endif

static sig_handler signal_handler(int sig)
{
  fprintf(stderr, "mysqltest got " SIGNAL_FMT "\n", sig);
  dump_backtrace();

  fprintf(stderr, "Writing a core file...\n");
  fflush(stderr);
  my_write_core(sig);
#ifndef __WIN__
  exit(1);			// Shouldn't get here but just in case
#endif
}

#ifdef __WIN__

LONG WINAPI exception_filter(EXCEPTION_POINTERS *exp)
{
  __try
  {
    my_set_exception_pointers(exp);
    signal_handler(exp->ExceptionRecord->ExceptionCode);
  }
  __except(EXCEPTION_EXECUTE_HANDLER)
  {
    fputs("Got exception in exception handler!\n", stderr);
  }

  return EXCEPTION_CONTINUE_SEARCH;
}


static void init_signal_handling(void)
{
  UINT mode;

  /* Set output destination of messages to the standard error stream. */
  _CrtSetReportMode(_CRT_WARN, _CRTDBG_MODE_FILE);
  _CrtSetReportFile(_CRT_WARN, _CRTDBG_FILE_STDERR);
  _CrtSetReportMode(_CRT_ERROR, _CRTDBG_MODE_FILE);
  _CrtSetReportFile(_CRT_ERROR, _CRTDBG_FILE_STDERR);
  _CrtSetReportMode(_CRT_ASSERT, _CRTDBG_MODE_FILE);
  _CrtSetReportFile(_CRT_ASSERT, _CRTDBG_FILE_STDERR);

  /* Do not not display the a error message box. */
  mode= SetErrorMode(0) | SEM_FAILCRITICALERRORS | SEM_NOOPENFILEERRORBOX;
  SetErrorMode(mode);

  SetUnhandledExceptionFilter(exception_filter);
}

#else /* __WIN__ */

static void init_signal_handling(void)
{
  struct sigaction sa;
  DBUG_ENTER("init_signal_handling");

#ifdef HAVE_STACKTRACE
  my_init_stacktrace();
#endif

  sa.sa_flags = SA_RESETHAND | SA_NODEFER;
  sigemptyset(&sa.sa_mask);
  sigprocmask(SIG_SETMASK, &sa.sa_mask, NULL);

  sa.sa_handler= signal_handler;

  sigaction(SIGSEGV, &sa, NULL);
  sigaction(SIGABRT, &sa, NULL);
#ifdef SIGBUS
  sigaction(SIGBUS, &sa, NULL);
#endif
  sigaction(SIGILL, &sa, NULL);
  sigaction(SIGFPE, &sa, NULL);

  DBUG_VOID_RETURN;
}

#endif /* !__WIN__ */

int main(int argc, char **argv)
{
  struct st_command *command;
  my_bool q_send_flag= 0, abort_flag= 0;
  uint command_executed= 0, last_command_executed= 0;
  char save_file[FN_REFLEN];
  MY_INIT(argv[0]);

  save_file[0]= 0;
  TMPDIR[0]= 0;

  init_signal_handling();

  /* Init expected errors */
  memset(&saved_expected_errors, 0, sizeof(saved_expected_errors));

#ifdef EMBEDDED_LIBRARY
  /* set appropriate stack for the 'query' threads */
  (void) pthread_attr_init(&cn_thd_attrib);
  pthread_attr_setstacksize(&cn_thd_attrib, DEFAULT_THREAD_STACK);
#endif /*EMBEDDED_LIBRARY*/

  /* Init file stack */
  memset(file_stack, 0, sizeof(file_stack));
  file_stack_end=
    file_stack + (sizeof(file_stack)/sizeof(struct st_test_file)) - 1;
  cur_file= file_stack;

  /* Init block stack */
  memset(block_stack, 0, sizeof(block_stack));
  block_stack_end=
    block_stack + (sizeof(block_stack)/sizeof(struct st_block)) - 1;
  cur_block= block_stack;
  cur_block->ok= TRUE; /* Outer block should always be executed */
  cur_block->cmd= cmd_none;

  my_init_dynamic_array(&q_lines, sizeof(struct st_command*), 1024, 1024);

  if (my_hash_init(&var_hash, charset_info,
                   1024, 0, 0, get_var_key, var_free, MYF(0)))
    die("Variable hash initialization failed");

  {
    char path_separator[]= { FN_LIBCHAR, 0 };
    var_set_string("SYSTEM_PATH_SEPARATOR", path_separator);
  }
  var_set_string("MYSQL_SERVER_VERSION", MYSQL_SERVER_VERSION);
  var_set_string("MYSQL_SYSTEM_TYPE", SYSTEM_TYPE);
  var_set_string("MYSQL_MACHINE_TYPE", MACHINE_TYPE);
  if (sizeof(void *) == 8) {
    var_set_string("MYSQL_SYSTEM_ARCHITECTURE", "64");
  } else {
    var_set_string("MYSQL_SYSTEM_ARCHITECTURE", "32");
  }

  memset(&master_pos, 0, sizeof(master_pos));

  parser.current_line= parser.read_lines= 0;
  memset(&var_reg, 0, sizeof(var_reg));

  init_builtin_echo();
#ifdef __WIN__
#ifndef USE_CYGWIN
  is_windows= 1;
#endif
  init_tmp_sh_file();
  init_win_path_patterns();
#endif

  init_dynamic_string(&ds_res, "", 2048, 2048);

  parse_args(argc, argv);

  log_file.open(opt_logdir, result_file_name, ".log");
  verbose_msg("Logging to '%s'.", log_file.file_name());
  if (opt_mark_progress)
  {
    progress_file.open(opt_logdir, result_file_name, ".progress");
    verbose_msg("Tracing progress in '%s'.", progress_file.file_name());
  }

  /* Init connections, allocate 1 extra as buffer + 1 for default */
  connections= (struct st_connection*)
    my_malloc((opt_max_connections+2) * sizeof(struct st_connection),
              MYF(MY_WME | MY_ZEROFILL));
  connections_end= connections + opt_max_connections +1;
  next_con= connections + 1;
  
  var_set_int("$PS_PROTOCOL", ps_protocol);
  var_set_int("$SP_PROTOCOL", sp_protocol);
  var_set_int("$VIEW_PROTOCOL", view_protocol);
  var_set_int("$OPT_TRACE_PROTOCOL", opt_trace_protocol);
  var_set_int("$EXPLAIN_PROTOCOL", explain_protocol);
  var_set_int("$JSON_EXPLAIN_PROTOCOL", json_explain_protocol);
  var_set_int("$CURSOR_PROTOCOL", cursor_protocol);

  var_set_int("$ENABLED_QUERY_LOG", 1);
  var_set_int("$ENABLED_ABORT_ON_ERROR", 1);
  var_set_int("$ENABLED_RESULT_LOG", 1);
  var_set_int("$ENABLED_CONNECT_LOG", 0);
  var_set_int("$ENABLED_WARNINGS", 1);
  var_set_int("$ENABLED_INFO", 0);
  var_set_int("$ENABLED_METADATA", 0);

  DBUG_PRINT("info",("result_file: '%s'",
                     result_file_name ? result_file_name : ""));
  verbose_msg("Results saved in '%s'.", 
              result_file_name ? result_file_name : "");
  if (mysql_server_init(embedded_server_arg_count,
			embedded_server_args,
			(char**) embedded_server_groups))
    die("Can't initialize MySQL server");
  server_initialized= 1;
  if (cur_file == file_stack && cur_file->file == 0)
  {
    cur_file->file= stdin;
    cur_file->file_name= my_strdup("<stdin>", MYF(MY_WME));
    cur_file->lineno= 1;
  }
  var_set_string("MYSQLTEST_FILE", cur_file->file_name);
  init_re();

  /* Cursor protcol implies ps protocol */
  if (cursor_protocol)
    ps_protocol= 1;

  ps_protocol_enabled= ps_protocol;
  sp_protocol_enabled= sp_protocol;
  view_protocol_enabled= view_protocol;
  opt_trace_protocol_enabled= opt_trace_protocol;
  explain_protocol_enabled= explain_protocol;
  json_explain_protocol_enabled= json_explain_protocol;
  cursor_protocol_enabled= cursor_protocol;

  st_connection *con= connections;
#ifdef EMBEDDED_LIBRARY
  init_connection_thd(con);
#endif /*EMBEDDED_LIBRARY*/
  if (!( mysql_init(&con->mysql)))
    die("Failed in mysql_init()");
  if (opt_connect_timeout)
    mysql_options(&con->mysql, MYSQL_OPT_CONNECT_TIMEOUT,
                  (void *) &opt_connect_timeout);
  if (opt_compress)
    mysql_options(&con->mysql,MYSQL_OPT_COMPRESS,NullS);
  mysql_options(&con->mysql, MYSQL_OPT_LOCAL_INFILE, 0);
  mysql_options(&con->mysql, MYSQL_SET_CHARSET_NAME,
                charset_info->csname);
  if (opt_charsets_dir)
    mysql_options(&con->mysql, MYSQL_SET_CHARSET_DIR,
                  opt_charsets_dir);

#ifndef EMBEDDED_LIBRARY
  if (opt_protocol)
    mysql_options(&con->mysql,MYSQL_OPT_PROTOCOL,(char*)&opt_protocol);
#endif

#if defined(HAVE_OPENSSL) && !defined(EMBEDDED_LIBRARY)

  if (opt_use_ssl)
  {
    mysql_ssl_set(&con->mysql, opt_ssl_key, opt_ssl_cert, opt_ssl_ca,
		  opt_ssl_capath, opt_ssl_cipher);
    mysql_options(&con->mysql, MYSQL_OPT_SSL_CRL, opt_ssl_crl);
    mysql_options(&con->mysql, MYSQL_OPT_SSL_CRLPATH, opt_ssl_crlpath);
#if MYSQL_VERSION_ID >= 50000
    /* Turn on ssl_verify_server_cert only if host is "localhost" */
    opt_ssl_verify_server_cert= opt_host && !strcmp(opt_host, "localhost");
    mysql_options(&con->mysql, MYSQL_OPT_SSL_VERIFY_SERVER_CERT,
                  &opt_ssl_verify_server_cert);
#endif
  }
#endif

#ifdef HAVE_SMEM
  if (shared_memory_base_name)
    mysql_options(&con->mysql,MYSQL_SHARED_MEMORY_BASE_NAME,shared_memory_base_name);
#endif

  if (!(con->name = my_strdup("default", MYF(MY_WME))))
    die("Out of memory");

  safe_connect(&con->mysql, con->name, opt_host, opt_user, opt_pass,
               opt_db, opt_port, unix_sock);

  /* Use all time until exit if no explicit 'start_timer' */
  timer_start= timer_now();

  /*
    Initialize $mysql_errno with -1, so we can
    - distinguish it from valid values ( >= 0 ) and
    - detect if there was never a command sent to the server
  */
  var_set_errno(-1);

  set_current_connection(con);

  if (opt_include)
  {
    open_file(opt_include);
  }

  verbose_msg("Start processing test commands from '%s' ...", cur_file->file_name);
  while (!read_command(&command) && !abort_flag)
  {
    int current_line_inc = 1, processed = 0;
    if (command->type == Q_UNKNOWN || command->type == Q_COMMENT_WITH_COMMAND)
      get_command_type(command);

    if (parsing_disabled &&
        command->type != Q_ENABLE_PARSING &&
        command->type != Q_DISABLE_PARSING)
    {
      /* Parsing is disabled, silently convert this line to a comment */
      command->type= Q_COMMENT;
    }

    /* (Re-)set abort_on_error for this command */
    command->abort_on_error= (command->expected_errors.count == 0 &&
                              abort_on_error);
    
    /* delimiter needs to be executed so we can continue to parse */
    my_bool ok_to_do= cur_block->ok || command->type == Q_DELIMITER;
    /*
      Some commands need to be "done" the first time if they may get
      re-iterated over in a true context. This can only happen if there's 
      a while loop at some level above the current block.
    */
    if (!ok_to_do)
    {
      if (command->type == Q_SOURCE ||
          command->type == Q_ERROR ||
          command->type == Q_WRITE_FILE ||
          command->type == Q_APPEND_FILE ||
	  command->type == Q_PERL)
      {
	for (struct st_block *stb= cur_block-1; stb >= block_stack; stb--)
	{
	  if (stb->cmd == cmd_while)
	  {
	    ok_to_do= 1;
	    break;
	  }
	}
      }
    }

    if (ok_to_do)
    {
      command->last_argument= command->first_argument;
      processed = 1;
      /* Need to remember this for handle_error() */
      curr_command= command;
      switch (command->type) {
      case Q_CONNECT:
        do_connect(command);
        break;
      case Q_CONNECTION: select_connection(command); break;
      case Q_DISCONNECT:
      case Q_DIRTY_CLOSE:
	do_close_connection(command); break;
      case Q_ENABLE_QUERY_LOG:
        set_property(command, P_QUERY, 0);
        break;
      case Q_DISABLE_QUERY_LOG:
        set_property(command, P_QUERY, 1);
        break;
      case Q_ENABLE_ABORT_ON_ERROR:
        set_property(command, P_ABORT, 1);
        break;
      case Q_DISABLE_ABORT_ON_ERROR:
        set_property(command, P_ABORT, 0);
        break;
      case Q_ENABLE_RESULT_LOG:
        set_property(command, P_RESULT, 0);
        break;
      case Q_DISABLE_RESULT_LOG:
        set_property(command, P_RESULT, 1);
        break;
      case Q_ENABLE_CONNECT_LOG:
        set_property(command, P_CONNECT, 0);
        break;
      case Q_DISABLE_CONNECT_LOG:
        set_property(command, P_CONNECT, 1);
        break;
      case Q_ENABLE_WARNINGS:
        set_property(command, P_WARN, 0);
        break;
      case Q_DISABLE_WARNINGS:
        set_property(command, P_WARN, 1);
        break;
      case Q_ENABLE_INFO:
        set_property(command, P_INFO, 0);
        break;
      case Q_DISABLE_INFO:
        set_property(command, P_INFO, 1);
        break;
      case Q_ENABLE_METADATA:
        set_property(command, P_META, 1);
        break;
      case Q_DISABLE_METADATA:
        set_property(command, P_META, 0);
        break;
      case Q_SOURCE: do_source(command); break;
      case Q_SLEEP: do_sleep(command, 0); break;
      case Q_REAL_SLEEP: do_sleep(command, 1); break;
      case Q_WAIT_FOR_SLAVE_TO_STOP: do_wait_for_slave_to_stop(command); break;
      case Q_INC: do_modify_var(command, DO_INC); break;
      case Q_DEC: do_modify_var(command, DO_DEC); break;
      case Q_ECHO: do_echo(command); command_executed++; break;
      case Q_SYSTEM:
        die("'system' command  is deprecated, use exec or\n"\
            "  see the manual for portable commands to use");
	break;
      case Q_REMOVE_FILE: do_remove_file(command); break;
      case Q_REMOVE_FILES_WILDCARD: do_remove_files_wildcard(command); break;
      case Q_MKDIR: do_mkdir(command); break;
      case Q_RMDIR: do_rmdir(command); break;
      case Q_LIST_FILES: do_list_files(command); break;
      case Q_LIST_FILES_WRITE_FILE:
        do_list_files_write_file_command(command, FALSE);
        break;
      case Q_LIST_FILES_APPEND_FILE:
        do_list_files_write_file_command(command, TRUE);
        break;
      case Q_FILE_EXIST: do_file_exist(command); break;
      case Q_WRITE_FILE: do_write_file(command); break;
      case Q_APPEND_FILE: do_append_file(command); break;
      case Q_DIFF_FILES: do_diff_files(command); break;
      case Q_SEND_QUIT: do_send_quit(command); break;
      case Q_CHANGE_USER: do_change_user(command); break;
      case Q_CAT_FILE: do_cat_file(command); break;
      case Q_COPY_FILE: do_copy_file(command); break;
      case Q_MOVE_FILE: do_move_file(command); break;
      case Q_CHMOD_FILE: do_chmod_file(command); break;
      case Q_PERL: do_perl(command); break;
      case Q_RESULT_FORMAT_VERSION: do_result_format_version(command); break;
      case Q_DELIMITER:
        do_delimiter(command);
	break;
      case Q_DISPLAY_VERTICAL_RESULTS:
        display_result_vertically= TRUE;
        break;
      case Q_DISPLAY_HORIZONTAL_RESULTS:
	display_result_vertically= FALSE;
        break;
      case Q_SORTED_RESULT:
        /*
          Turn on sorting of result set, will be reset after next
          command
        */
	display_result_sorted= TRUE;
        break;
      case Q_LOWERCASE:
        /*
          Turn on lowercasing of result, will be reset after next
          command
        */
        display_result_lower= TRUE;
        break;
      case Q_LET: do_let(command); break;
      case Q_EVAL_RESULT:
        die("'eval_result' command  is deprecated");
      case Q_EVAL:
      case Q_QUERY_VERTICAL:
      case Q_QUERY_HORIZONTAL:
	if (command->query == command->query_buf)
        {
          /* Skip the first part of command, i.e query_xxx */
	  command->query= command->first_argument;
          command->first_word_len= 0;
        }
	/* fall through */
      case Q_QUERY:
      case Q_REAP:
      {
	my_bool old_display_result_vertically= display_result_vertically;
        /* Default is full query, both reap and send  */
        int flags= QUERY_REAP_FLAG | QUERY_SEND_FLAG;

        if (q_send_flag)
        {
          /* Last command was an empty 'send' */
          flags= QUERY_SEND_FLAG;
          q_send_flag= 0;
        }
        else if (command->type == Q_REAP)
        {
          flags= QUERY_REAP_FLAG;
        }

        /* Check for special property for this query */
        display_result_vertically|= (command->type == Q_QUERY_VERTICAL);

        /*
          We run EXPLAIN _before_ the query. If query is UPDATE/DELETE is
          matters: a DELETE may delete rows, and then EXPLAIN DELETE will
          usually terminate quickly with "no matching rows". To make it more
          interesting, EXPLAIN is now first.
        */
        if (explain_protocol_enabled)
          run_explain(cur_con, command, flags, 0);
        if (json_explain_protocol_enabled)
          run_explain(cur_con, command, flags, 1);
	/* Check for 'require' */
	if (*save_file)
	{
	  strmake(command->require_file, save_file, sizeof(save_file) - 1);
	  *save_file= 0;
	}
	run_query(cur_con, command, flags);
	display_opt_trace(cur_con, command, flags);
	command_executed++;
        command->last_argument= command->end;

        /* Restore settings */
	display_result_vertically= old_display_result_vertically;

	break;
      }
      case Q_SEND:
      case Q_SEND_EVAL:
        if (!*command->first_argument)
        {
          /*
            This is a send without arguments, it indicates that _next_ query
            should be send only
          */
          q_send_flag= 1;
          break;
        }

        /* Remove "send" if this is first iteration */
	if (command->query == command->query_buf)
	  command->query= command->first_argument;

	/*
	  run_query() can execute a query partially, depending on the flags.
	  QUERY_SEND_FLAG flag without QUERY_REAP_FLAG tells it to just send
          the query and read the result some time later when reap instruction
	  is given on this connection.
        */
	run_query(cur_con, command, QUERY_SEND_FLAG);
	command_executed++;
        command->last_argument= command->end;
	break;
      case Q_REQUIRE:
	do_get_file_name(command, save_file, sizeof(save_file));
	break;
      case Q_ERROR:
        do_get_errcodes(command);
	break;
      case Q_REPLACE:
	do_get_replace(command);
	break;
      case Q_REPLACE_REGEX:
        do_get_replace_regex(command);
        break;
      case Q_REPLACE_COLUMN:
	do_get_replace_column(command);
	break;
      case Q_SAVE_MASTER_POS: do_save_master_pos(); break;
      case Q_SYNC_WITH_MASTER: do_sync_with_master(command); break;
      case Q_SYNC_SLAVE_WITH_MASTER:
      {
	do_save_master_pos();
	if (*command->first_argument)
	  select_connection(command);
	else
	  select_connection_name("slave");
	do_sync_with_master2(command, 0);
	break;
      }
      case Q_COMMENT:
      {
        command->last_argument= command->end;

        /* Don't output comments in v1 */
        if (opt_result_format_version == 1)
          break;

        /* Don't output comments if query logging is off */
        if (disable_query_log)
          break;

        /* Write comment's with two starting #'s to result file */
        const char* p= command->query;
        if (p && *p == '#' && *(p+1) == '#')
        {
          dynstr_append_mem(&ds_res, command->query, command->query_len);
          dynstr_append(&ds_res, "\n");
        }
	break;
      }
      case Q_EMPTY_LINE:
        /* Don't output newline in v1 */
        if (opt_result_format_version == 1)
          break;

        /* Don't output newline if query logging is off */
        if (disable_query_log)
          break;

        dynstr_append(&ds_res, "\n");
        break;
      case Q_PING:
        handle_command_error(command, mysql_ping(&cur_con->mysql));
        break;
      case Q_SEND_SHUTDOWN:
        handle_command_error(command,
                             mysql_shutdown(&cur_con->mysql,
                                            SHUTDOWN_DEFAULT));
        break;
      case Q_SHUTDOWN_SERVER:
        do_shutdown_server(command);
        break;
      case Q_EXEC:
      case Q_EXECW:
	do_exec(command);
	command_executed++;
	break;
      case Q_START_TIMER:
	/* Overwrite possible earlier start of timer */
	timer_start= timer_now();
	break;
      case Q_END_TIMER:
	/* End timer before ending mysqltest */
	timer_output();
	break;
      case Q_CHARACTER_SET:
	do_set_charset(command);
	break;
      case Q_DISABLE_PS_PROTOCOL:
        set_property(command, P_PS, 0);
        /* Close any open statements */
        close_statements();
        break;
      case Q_ENABLE_PS_PROTOCOL:
        set_property(command, P_PS, ps_protocol);
        break;
      case Q_DISABLE_RECONNECT:
        set_reconnect(&cur_con->mysql, 0);
        break;
      case Q_ENABLE_RECONNECT:
        set_reconnect(&cur_con->mysql, 1);
        /* Close any open statements - no reconnect, need new prepare */
        close_statements();
        break;
      case Q_DISABLE_PARSING:
        if (parsing_disabled == 0)
          parsing_disabled= 1;
        else
          die("Parsing is already disabled");
        break;
      case Q_ENABLE_PARSING:
        /*
          Ensure we don't get parsing_disabled < 0 as this would accidentally
          disable code we don't want to have disabled
        */
        if (parsing_disabled == 1)
          parsing_disabled= 0;
        else
          die("Parsing is already enabled");
        break;
      case Q_DIE:
        /* Abort test with error code and error message */
        die("%s", command->first_argument);
        break;
      case Q_EXIT:
        /* Stop processing any more commands */
        abort_flag= 1;
        break;
      case Q_SKIP:
        abort_not_supported_test("%s", command->first_argument);
        break;

      case Q_RESULT:
        die("result, deprecated command");
        break;

      default:
        processed= 0;
        break;
      }
    }

    if (!processed)
    {
      current_line_inc= 0;
      switch (command->type) {
      case Q_WHILE: do_block(cmd_while, command); break;
      case Q_IF: do_block(cmd_if, command); break;
      case Q_END_BLOCK: do_done(command); break;
      default: current_line_inc = 1; break;
      }
    }
    else
      check_eol_junk(command->last_argument);

    if (command->type != Q_ERROR &&
        command->type != Q_COMMENT)
    {
      /*
        As soon as any non "error" command or comment has been executed,
        the array with expected errors should be cleared
      */
      memset(&saved_expected_errors, 0, sizeof(saved_expected_errors));
    }

    if (command_executed != last_command_executed || command->used_replace)
    {
      /*
        As soon as any command has been executed,
        the replace structures should be cleared
      */
      free_all_replace();

      /* Also reset "sorted_result" and "lowercase"*/
      display_result_sorted= FALSE;
      display_result_lower= FALSE;
    }
    last_command_executed= command_executed;

    parser.current_line += current_line_inc;
    if ( opt_mark_progress )
      mark_progress(command, parser.current_line);

    /* Write result from command to log file immediately */
    log_file.write(&ds_res);
    log_file.flush();
    dynstr_set(&ds_res, 0);
  }

  log_file.close();

  start_lineno= 0;
  verbose_msg("... Done processing test commands.");

  if (parsing_disabled)
    die("Test ended with parsing disabled");

  my_bool empty_result= FALSE;
  
  /*
    The whole test has been executed _sucessfully_.
    Time to compare result or save it to record file.
    The entire output from test is in the log file
  */
  if (log_file.bytes_written())
  {
    if (result_file_name)
    {
      /* A result file has been specified */

      if (record)
      {
	/* Recording */

        /* save a copy of the log to result file */
        if (my_copy(log_file.file_name(), result_file_name, MYF(0)) != 0)
          die("Failed to copy '%s' to '%s', errno: %d",
              log_file.file_name(), result_file_name, errno);

      }
      else
      {
	/* Check that the output from test is equal to result file */
	check_result();
      }
    }
  }
  else
  {
    /* Empty output is an error *unless* we also have an empty result file */
    if (! result_file_name || record ||
        compare_files (log_file.file_name(), result_file_name))
    {
      die("The test didn't produce any output");
    }
    else 
    {
      empty_result= TRUE;  /* Meaning empty was expected */
    }
  }

  if (!command_executed && result_file_name && !empty_result)
    die("No queries executed but non-empty result file found!");

  verbose_msg("Test has succeeded!");
  timer_output();
  /* Yes, if we got this far the test has suceeded! Sakila smiles */
  cleanup_and_exit(0);
  return 0; /* Keep compiler happy too */
}


/*
  A primitive timer that give results in milliseconds if the
  --timer-file=<filename> is given. The timer result is written
  to that file when the result is available. To not confuse
  mysql-test-run with an old obsolete result, we remove the file
  before executing any commands. The time we measure is

  - If no explicit 'start_timer' or 'end_timer' is given in the
  test case, the timer measure how long we execute in mysqltest.

  - If only 'start_timer' is given we measure how long we execute
  from that point until we terminate mysqltest.

  - If only 'end_timer' is given we measure how long we execute
  from that we enter mysqltest to the 'end_timer' is command is
  executed.

  - If both 'start_timer' and 'end_timer' are given we measure
  the time between executing the two commands.
*/

void timer_output(void)
{
  if (timer_file)
  {
    char buf[32], *end;
    ulonglong timer= timer_now() - timer_start;
    end= longlong2str(timer, buf, 10);
    str_to_file(timer_file,buf, (int) (end-buf));
    /* Timer has been written to the file, don't use it anymore */
    timer_file= 0;
  }
}


ulonglong timer_now(void)
{
  return my_micro_time() / 1000;
}


/*
  Get arguments for replace_columns. The syntax is:
  replace-column column_number to_string [column_number to_string ...]
  Where each argument may be quoted with ' or "
  A argument may also be a variable, in which case the value of the
  variable is replaced.
*/

void do_get_replace_column(struct st_command *command)
{
  char *from= command->first_argument;
  char *buff, *start;
  DBUG_ENTER("get_replace_columns");

  free_replace_column();
  if (!*from)
    die("Missing argument in %s", command->query);

  /* Allocate a buffer for results */
  start= buff= (char*)my_malloc(strlen(from)+1,MYF(MY_WME | MY_FAE));
  while (*from)
  {
    char *to;
    uint column_number;
    to= get_string(&buff, &from, command);
    if (!(column_number= atoi(to)) || column_number > MAX_COLUMNS)
      die("Wrong column number to replace_column in '%s'", command->query);
    if (!*from)
      die("Wrong number of arguments to replace_column in '%s'", command->query);
    to= get_string(&buff, &from, command);
    my_free(replace_column[column_number-1]);
    replace_column[column_number-1]= my_strdup(to, MYF(MY_WME | MY_FAE));
    set_if_bigger(max_replace_column, column_number);
  }
  my_free(start);
  command->last_argument= command->end;

  DBUG_VOID_RETURN;
}


void free_replace_column()
{
  uint i;
  for (i=0 ; i < max_replace_column ; i++)
  {
    if (replace_column[i])
    {
      my_free(replace_column[i]);
      replace_column[i]= 0;
    }
  }
  max_replace_column= 0;
}


/****************************************************************************/
/*
  Replace functions
*/

/* Definitions for replace result */

typedef struct st_pointer_array {		/* when using array-strings */
  TYPELIB typelib;				/* Pointer to strings */
  uchar	*str;					/* Strings is here */
  uint8 *flag;					/* Flag about each var. */
  uint	array_allocs,max_count,length,max_length;
} POINTER_ARRAY;

struct st_replace *init_replace(char * *from, char * *to, uint count,
				char * word_end_chars);
int insert_pointer_name(reg1 POINTER_ARRAY *pa,char * name);
void free_pointer_array(POINTER_ARRAY *pa);

/*
  Get arguments for replace. The syntax is:
  replace from to [from to ...]
  Where each argument may be quoted with ' or "
  A argument may also be a variable, in which case the value of the
  variable is replaced.
*/

void do_get_replace(struct st_command *command)
{
  uint i;
  char *from= command->first_argument;
  char *buff, *start;
  char word_end_chars[256], *pos;
  POINTER_ARRAY to_array, from_array;
  DBUG_ENTER("get_replace");

  free_replace();

  memset(&to_array, 0, sizeof(to_array));
  memset(&from_array, 0, sizeof(from_array));
  if (!*from)
    die("Missing argument in %s", command->query);
  start= buff= (char*)my_malloc(strlen(from)+1,MYF(MY_WME | MY_FAE));
  while (*from)
  {
    char *to= buff;
    to= get_string(&buff, &from, command);
    if (!*from)
      die("Wrong number of arguments to replace_result in '%s'",
          command->query);
#ifdef __WIN__
    fix_win_paths(to, from - to);
#endif
    insert_pointer_name(&from_array,to);
    to= get_string(&buff, &from, command);
    insert_pointer_name(&to_array,to);
  }
  for (i= 1,pos= word_end_chars ; i < 256 ; i++)
    if (my_isspace(charset_info,i))
      *pos++= i;
  *pos=0;					/* End pointer */
  if (!(glob_replace= init_replace((char**) from_array.typelib.type_names,
				  (char**) to_array.typelib.type_names,
				  (uint) from_array.typelib.count,
				  word_end_chars)))
    die("Can't initialize replace from '%s'", command->query);
  free_pointer_array(&from_array);
  free_pointer_array(&to_array);
  my_free(start);
  command->last_argument= command->end;
  DBUG_VOID_RETURN;
}


void free_replace()
{
  DBUG_ENTER("free_replace");
  my_free(glob_replace);
  glob_replace= NULL;
  DBUG_VOID_RETURN;
}


typedef struct st_replace {
  my_bool found;
  struct st_replace *next[256];
} REPLACE;

typedef struct st_replace_found {
  my_bool found;
  char *replace_string;
  uint to_offset;
  int from_offset;
} REPLACE_STRING;


void replace_strings_append(REPLACE *rep, DYNAMIC_STRING* ds,
                            const char *str,
                            int len __attribute__((unused)))
{
  reg1 REPLACE *rep_pos;
  reg2 REPLACE_STRING *rep_str;
  const char *start, *from;
  DBUG_ENTER("replace_strings_append");

  start= from= str;
  rep_pos=rep+1;
  for (;;)
  {
    /* Loop through states */
    DBUG_PRINT("info", ("Looping through states"));
    while (!rep_pos->found)
      rep_pos= rep_pos->next[(uchar) *from++];

    /* Does this state contain a string to be replaced */
    if (!(rep_str = ((REPLACE_STRING*) rep_pos))->replace_string)
    {
      /* No match found */
      dynstr_append_mem(ds, start, from - start - 1);
      DBUG_PRINT("exit", ("Found no more string to replace, appended: %s", start));
      DBUG_VOID_RETURN;
    }

    /* Found a string that needs to be replaced */
    DBUG_PRINT("info", ("found: %d, to_offset: %d, from_offset: %d, string: %s",
                        rep_str->found, rep_str->to_offset,
                        rep_str->from_offset, rep_str->replace_string));

    /* Append part of original string before replace string */
    dynstr_append_mem(ds, start, (from - rep_str->to_offset) - start);

    /* Append replace string */
    dynstr_append_mem(ds, rep_str->replace_string,
                      strlen(rep_str->replace_string));

    if (!*(from-=rep_str->from_offset) && rep_pos->found != 2)
    {
      /* End of from string */
      DBUG_PRINT("exit", ("Found end of from string"));
      DBUG_VOID_RETURN;
    }
    DBUG_ASSERT(from <= str+len);
    start= from;
    rep_pos=rep;
  }
}


/*
  Regex replace  functions
*/


/* Stores regex substitutions */

struct st_regex
{
  char* pattern; /* Pattern to be replaced */
  char* replace; /* String or expression to replace the pattern with */
  int icase; /* true if the match is case insensitive */
};

int reg_replace(char** buf_p, int* buf_len_p, char *pattern, char *replace,
                char *string, int icase);



/*
  Finds the next (non-escaped) '/' in the expression.
  (If the character '/' is needed, it can be escaped using '\'.)
*/

#define PARSE_REGEX_ARG                         \
  while (p < expr_end)                          \
  {                                             \
    char c= *p;                                 \
    if (c == '/')                               \
    {                                           \
      if (last_c == '\\')                       \
      {                                         \
        buf_p[-1]= '/';                         \
      }                                         \
      else                                      \
      {                                         \
        *buf_p++ = 0;                           \
        break;                                  \
      }                                         \
    }                                           \
    else                                        \
      *buf_p++ = c;                             \
                                                \
    last_c= c;                                  \
    p++;                                        \
  }                                             \
                                                \
/*
  Initializes the regular substitution expression to be used in the
  result output of test.

  Returns: st_replace_regex struct with pairs of substitutions
*/

struct st_replace_regex* init_replace_regex(char* expr)
{
  struct st_replace_regex* res;
  char* buf,*expr_end;
  char* p;
  char* buf_p;
  uint expr_len= strlen(expr);
  char last_c = 0;
  struct st_regex reg;

  /* my_malloc() will die on fail with MY_FAE */
  res=(struct st_replace_regex*)my_malloc(
                                          sizeof(*res)+expr_len ,MYF(MY_FAE+MY_WME));
  my_init_dynamic_array(&res->regex_arr,sizeof(struct st_regex),128,128);

  buf= (char*)res + sizeof(*res);
  expr_end= expr + expr_len;
  p= expr;
  buf_p= buf;

  /* for each regexp substitution statement */
  while (p < expr_end)
  {
    memset(&reg, 0, sizeof(reg));
    /* find the start of the statement */
    while (p < expr_end)
    {
      if (*p == '/')
        break;
      p++;
    }

    if (p == expr_end || ++p == expr_end)
    {
      if (res->regex_arr.elements)
        break;
      else
        goto err;
    }
    /* we found the start */
    reg.pattern= buf_p;

    /* Find first argument -- pattern string to be removed */
    PARSE_REGEX_ARG

      if (p == expr_end || ++p == expr_end)
        goto err;

    /* buf_p now points to the replacement pattern terminated with \0 */
    reg.replace= buf_p;

    /* Find second argument -- replace string to replace pattern */
    PARSE_REGEX_ARG

      if (p == expr_end)
        goto err;

    /* skip the ending '/' in the statement */
    p++;

    /* Check if we should do matching case insensitive */
    if (p < expr_end && *p == 'i')
      reg.icase= 1;

    /* done parsing the statement, now place it in regex_arr */
    if (insert_dynamic(&res->regex_arr, &reg))
      die("Out of memory");
  }
  res->odd_buf_len= res->even_buf_len= 8192;
  res->even_buf= (char*)my_malloc(res->even_buf_len,MYF(MY_WME+MY_FAE));
  res->odd_buf= (char*)my_malloc(res->odd_buf_len,MYF(MY_WME+MY_FAE));
  res->buf= res->even_buf;

  return res;

err:
  my_free(res);
  die("Error parsing replace_regex \"%s\"", expr);
  return 0;
}

/*
  Execute all substitutions on val.

  Returns: true if substituition was made, false otherwise
  Side-effect: Sets r->buf to be the buffer with all substitutions done.

  IN:
  struct st_replace_regex* r
  char* val
  Out:
  struct st_replace_regex* r
  r->buf points at the resulting buffer
  r->even_buf and r->odd_buf might have been reallocated
  r->even_buf_len and r->odd_buf_len might have been changed

  TODO:  at some point figure out if there is a way to do everything
  in one pass
*/

int multi_reg_replace(struct st_replace_regex* r,char* val)
{
  uint i;
  char* in_buf, *out_buf;
  int* buf_len_p;

  in_buf= val;
  out_buf= r->even_buf;
  buf_len_p= &r->even_buf_len;
  r->buf= 0;

  /* For each substitution, do the replace */
  for (i= 0; i < r->regex_arr.elements; i++)
  {
    struct st_regex re;
    char* save_out_buf= out_buf;

    get_dynamic(&r->regex_arr,(uchar*)&re,i);

    if (!reg_replace(&out_buf, buf_len_p, re.pattern, re.replace,
                     in_buf, re.icase))
    {
      /* if the buffer has been reallocated, make adjustements */
      if (save_out_buf != out_buf)
      {
        if (save_out_buf == r->even_buf)
          r->even_buf= out_buf;
        else
          r->odd_buf= out_buf;
      }

      r->buf= out_buf;
      if (in_buf == val)
        in_buf= r->odd_buf;

      swap_variables(char*,in_buf,out_buf);

      buf_len_p= (out_buf == r->even_buf) ? &r->even_buf_len :
        &r->odd_buf_len;
    }
  }

  return (r->buf == 0);
}

/*
  Parse the regular expression to be used in all result files
  from now on.

  The syntax is --replace_regex /from/to/i /from/to/i ...
  i means case-insensitive match. If omitted, the match is
  case-sensitive

*/
void do_get_replace_regex(struct st_command *command)
{
  char *expr= command->first_argument;
  free_replace_regex();
  /* Allow variable for the *entire* list of replacements */
  if (*expr == '$') 
  {
    VAR *val= var_get(expr, NULL, 0, 1);
    expr= val ? val->str_val : NULL;
  }
  if (expr && *expr && !(glob_replace_regex=init_replace_regex(expr)))
    die("Could not init replace_regex");
  command->last_argument= command->end;
}

void free_replace_regex()
{
  if (glob_replace_regex)
  {
    delete_dynamic(&glob_replace_regex->regex_arr);
    my_free(glob_replace_regex->even_buf);
    my_free(glob_replace_regex->odd_buf);
    my_free(glob_replace_regex);
    glob_replace_regex=0;
  }
}



/*
  auxiluary macro used by reg_replace
  makes sure the result buffer has sufficient length
*/
#define SECURE_REG_BUF   if (buf_len < need_buf_len)                    \
  {                                                                     \
    int off= res_p - buf;                                               \
    buf= (char*)my_realloc(buf,need_buf_len,MYF(MY_WME+MY_FAE));        \
    res_p= buf + off;                                                   \
    buf_len= need_buf_len;                                              \
  }                                                                     \
                                                                        \
/*
  Performs a regex substitution

  IN:

  buf_p - result buffer pointer. Will change if reallocated
  buf_len_p - result buffer length. Will change if the buffer is reallocated
  pattern - regexp pattern to match
  replace - replacement expression
  string - the string to perform substituions in
  icase - flag, if set to 1 the match is case insensitive
*/
int reg_replace(char** buf_p, int* buf_len_p, char *pattern,
                char *replace, char *string, int icase)
{
  my_regex_t r;
  my_regmatch_t *subs;
  char *replace_end;
  char *buf= *buf_p;
  int len;
  int buf_len, need_buf_len;
  int cflags= MY_REG_EXTENDED;
  int err_code;
  char *res_p,*str_p,*str_end;

  buf_len= *buf_len_p;
  len= strlen(string);
  str_end= string + len;

  /* start with a buffer of a reasonable size that hopefully will not
     need to be reallocated
  */
  need_buf_len= len * 2 + 1;
  res_p= buf;

  SECURE_REG_BUF

  if (icase)
    cflags|= MY_REG_ICASE;

  if ((err_code= my_regcomp(&r,pattern,cflags,&my_charset_latin1)))
  {
    check_regerr(&r,err_code);
    return 1;
  }

  subs= (my_regmatch_t*)my_malloc(sizeof(my_regmatch_t) * (r.re_nsub+1),
                                  MYF(MY_WME+MY_FAE));

  *res_p= 0;
  str_p= string;
  replace_end= replace + strlen(replace);

  /* for each pattern match instance perform a replacement */
  while (!err_code)
  {
    /* find the match */
    err_code= my_regexec(&r,str_p, r.re_nsub+1, subs,
                         (str_p == string) ? MY_REG_NOTBOL : 0);

    /* if regular expression error (eg. bad syntax, or out of memory) */
    if (err_code && err_code != MY_REG_NOMATCH)
    {
      check_regerr(&r,err_code);
      my_regfree(&r);
      return 1;
    }

    /* if match found */
    if (!err_code)
    {
      char* expr_p= replace;
      int c;

      /*
        we need at least what we have so far in the buffer + the part
        before this match
      */
      need_buf_len= (res_p - buf) + (int) subs[0].rm_so;

      /* on this pass, calculate the memory for the result buffer */
      while (expr_p < replace_end)
      {
        int back_ref_num= -1;
        c= *expr_p;

        if (c == '\\' && expr_p + 1 < replace_end)
        {
          back_ref_num= (int) (expr_p[1] - '0');
        }

        /* found a valid back_ref (eg. \1)*/
        if (back_ref_num >= 0 && back_ref_num <= (int)r.re_nsub)
        {
          my_regoff_t start_off, end_off;
          if ((start_off=subs[back_ref_num].rm_so) > -1 &&
              (end_off=subs[back_ref_num].rm_eo) > -1)
          {
            need_buf_len += (int) (end_off - start_off);
          }
          expr_p += 2;
        }
        else
        {
          expr_p++;
          need_buf_len++;
        }
      }
      need_buf_len++;
      /*
        now that we know the size of the buffer,
        make sure it is big enough
      */
      SECURE_REG_BUF

        /* copy the pre-match part */
        if (subs[0].rm_so)
        {
          memcpy(res_p, str_p, (size_t) subs[0].rm_so);
          res_p+= subs[0].rm_so;
        }

      expr_p= replace;

      /* copy the match and expand back_refs */
      while (expr_p < replace_end)
      {
        int back_ref_num= -1;
        c= *expr_p;

        if (c == '\\' && expr_p + 1 < replace_end)
        {
          back_ref_num= expr_p[1] - '0';
        }

        if (back_ref_num >= 0 && back_ref_num <= (int)r.re_nsub)
        {
          my_regoff_t start_off, end_off;
          if ((start_off=subs[back_ref_num].rm_so) > -1 &&
              (end_off=subs[back_ref_num].rm_eo) > -1)
          {
            int block_len= (int) (end_off - start_off);
            memcpy(res_p,str_p + start_off, block_len);
            res_p += block_len;
          }
          expr_p += 2;
        }
        else
        {
          *res_p++ = *expr_p++;
        }
      }

      /* handle the post-match part */
      if (subs[0].rm_so == subs[0].rm_eo)
      {
        if (str_p + subs[0].rm_so >= str_end)
          break;
        str_p += subs[0].rm_eo ;
        *res_p++ = *str_p++;
      }
      else
      {
        str_p += subs[0].rm_eo;
      }
    }
    else /* no match this time, just copy the string as is */
    {
      int left_in_str= str_end-str_p;
      need_buf_len= (res_p-buf) + left_in_str;
      SECURE_REG_BUF
        memcpy(res_p,str_p,left_in_str);
      res_p += left_in_str;
      str_p= str_end;
    }
  }
  my_free(subs);
  my_regfree(&r);
  *res_p= 0;
  *buf_p= buf;
  *buf_len_p= buf_len;
  return 0;
}


#ifndef WORD_BIT
#define WORD_BIT (8*sizeof(uint))
#endif

#define SET_MALLOC_HUNC 64
#define LAST_CHAR_CODE 259

typedef struct st_rep_set {
  uint	*bits;				/* Pointer to used sets */
  short next[LAST_CHAR_CODE];		/* Pointer to next sets */
  uint	found_len;			/* Best match to date */
  int	found_offset;
  uint	table_offset;
  uint	size_of_bits;			/* For convinience */
} REP_SET;

typedef struct st_rep_sets {
  uint		count;			/* Number of sets */
  uint		extra;			/* Extra sets in buffer */
  uint		invisible;		/* Sets not chown */
  uint		size_of_bits;
  REP_SET	*set,*set_buffer;
  uint		*bit_buffer;
} REP_SETS;

typedef struct st_found_set {
  uint table_offset;
  int found_offset;
} FOUND_SET;

typedef struct st_follow {
  int chr;
  uint table_offset;
  uint len;
} FOLLOWS;


int init_sets(REP_SETS *sets,uint states);
REP_SET *make_new_set(REP_SETS *sets);
void make_sets_invisible(REP_SETS *sets);
void free_last_set(REP_SETS *sets);
void free_sets(REP_SETS *sets);
void internal_set_bit(REP_SET *set, uint bit);
void internal_clear_bit(REP_SET *set, uint bit);
void or_bits(REP_SET *to,REP_SET *from);
void copy_bits(REP_SET *to,REP_SET *from);
int cmp_bits(REP_SET *set1,REP_SET *set2);
int get_next_bit(REP_SET *set,uint lastpos);
int find_set(REP_SETS *sets,REP_SET *find);
int find_found(FOUND_SET *found_set,uint table_offset,
               int found_offset);
uint start_at_word(char * pos);
uint end_of_word(char * pos);

static uint found_sets=0;


uint replace_len(char * str)
{
  uint len=0;
  while (*str)
  {
    str++;
    len++;
  }
  return len;
}

/* Init a replace structure for further calls */

REPLACE *init_replace(char * *from, char * *to,uint count,
		      char * word_end_chars)
{
  static const int SPACE_CHAR= 256;
  static const int END_OF_LINE= 258;

  uint i,j,states,set_nr,len,result_len,max_length,found_end,bits_set,bit_nr;
  int used_sets,chr,default_state;
  char used_chars[LAST_CHAR_CODE],is_word_end[256];
  char * pos, *to_pos, **to_array;
  REP_SETS sets;
  REP_SET *set,*start_states,*word_states,*new_set;
  FOLLOWS *follow,*follow_ptr;
  REPLACE *replace;
  FOUND_SET *found_set;
  REPLACE_STRING *rep_str;
  DBUG_ENTER("init_replace");

  /* Count number of states */
  for (i=result_len=max_length=0 , states=2 ; i < count ; i++)
  {
    len=replace_len(from[i]);
    if (!len)
    {
      errno=EINVAL;
      DBUG_RETURN(0);
    }
    states+=len+1;
    result_len+=(uint) strlen(to[i])+1;
    if (len > max_length)
      max_length=len;
  }
  memset(is_word_end, 0, sizeof(is_word_end));
  for (i=0 ; word_end_chars[i] ; i++)
    is_word_end[(uchar) word_end_chars[i]]=1;

  if (init_sets(&sets,states))
    DBUG_RETURN(0);
  found_sets=0;
  if (!(found_set= (FOUND_SET*) my_malloc(sizeof(FOUND_SET)*max_length*count,
					  MYF(MY_WME))))
  {
    free_sets(&sets);
    DBUG_RETURN(0);
  }
  (void) make_new_set(&sets);			/* Set starting set */
  make_sets_invisible(&sets);			/* Hide previus sets */
  used_sets=-1;
  word_states=make_new_set(&sets);		/* Start of new word */
  start_states=make_new_set(&sets);		/* This is first state */
  if (!(follow=(FOLLOWS*) my_malloc((states+2)*sizeof(FOLLOWS),MYF(MY_WME))))
  {
    free_sets(&sets);
    my_free(found_set);
    DBUG_RETURN(0);
  }

  /* Init follow_ptr[] */
  for (i=0, states=1, follow_ptr=follow+1 ; i < count ; i++)
  {
    if (from[i][0] == '\\' && from[i][1] == '^')
    {
      internal_set_bit(start_states,states+1);
      if (!from[i][2])
      {
	start_states->table_offset=i;
	start_states->found_offset=1;
      }
    }
    else if (from[i][0] == '\\' && from[i][1] == '$')
    {
      internal_set_bit(start_states,states);
      internal_set_bit(word_states,states);
      if (!from[i][2] && start_states->table_offset == (uint) ~0)
      {
	start_states->table_offset=i;
	start_states->found_offset=0;
      }
    }
    else
    {
      internal_set_bit(word_states,states);
      if (from[i][0] == '\\' && (from[i][1] == 'b' && from[i][2]))
	internal_set_bit(start_states,states+1);
      else
	internal_set_bit(start_states,states);
    }
    for (pos=from[i], len=0; *pos ; pos++)
    {
      follow_ptr->chr= (uchar) *pos;
      follow_ptr->table_offset=i;
      follow_ptr->len= ++len;
      follow_ptr++;
    }
    follow_ptr->chr=0;
    follow_ptr->table_offset=i;
    follow_ptr->len=len;
    follow_ptr++;
    states+=(uint) len+1;
  }


  for (set_nr=0,pos=0 ; set_nr < sets.count ; set_nr++)
  {
    set=sets.set+set_nr;
    default_state= 0;				/* Start from beginning */

    /* If end of found-string not found or start-set with current set */

    for (i= (uint) ~0; (i=get_next_bit(set,i)) ;)
    {
      if (!follow[i].chr)
      {
	if (! default_state)
	  default_state= find_found(found_set,set->table_offset,
				    set->found_offset+1);
      }
    }
    copy_bits(sets.set+used_sets,set);		/* Save set for changes */
    if (!default_state)
      or_bits(sets.set+used_sets,sets.set);	/* Can restart from start */

    /* Find all chars that follows current sets */
    memset(used_chars, 0, sizeof(used_chars));
    for (i= (uint) ~0; (i=get_next_bit(sets.set+used_sets,i)) ;)
    {
      used_chars[follow[i].chr]=1;
      if ((follow[i].chr == SPACE_CHAR && !follow[i+1].chr &&
	   follow[i].len > 1) || follow[i].chr == END_OF_LINE)
	used_chars[0]=1;
    }

    /* Mark word_chars used if \b is in state */
    if (used_chars[SPACE_CHAR])
      for (pos= word_end_chars ; *pos ; pos++)
	used_chars[(int) (uchar) *pos] = 1;

    /* Handle other used characters */
    for (chr= 0 ; chr < 256 ; chr++)
    {
      if (! used_chars[chr])
	set->next[chr]= chr ? default_state : -1;
      else
      {
	new_set=make_new_set(&sets);
	set=sets.set+set_nr;			/* if realloc */
	new_set->table_offset=set->table_offset;
	new_set->found_len=set->found_len;
	new_set->found_offset=set->found_offset+1;
	found_end=0;

	for (i= (uint) ~0 ; (i=get_next_bit(sets.set+used_sets,i)) ; )
	{
	  if (!follow[i].chr || follow[i].chr == chr ||
	      (follow[i].chr == SPACE_CHAR &&
	       (is_word_end[chr] ||
		(!chr && follow[i].len > 1 && ! follow[i+1].chr))) ||
	      (follow[i].chr == END_OF_LINE && ! chr))
	  {
	    if ((! chr || (follow[i].chr && !follow[i+1].chr)) &&
		follow[i].len > found_end)
	      found_end=follow[i].len;
	    if (chr && follow[i].chr)
	      internal_set_bit(new_set,i+1);		/* To next set */
	    else
	      internal_set_bit(new_set,i);
	  }
	}
	if (found_end)
	{
	  new_set->found_len=0;			/* Set for testing if first */
	  bits_set=0;
	  for (i= (uint) ~0; (i=get_next_bit(new_set,i)) ;)
	  {
	    if ((follow[i].chr == SPACE_CHAR ||
		 follow[i].chr == END_OF_LINE) && ! chr)
	      bit_nr=i+1;
	    else
	      bit_nr=i;
	    if (follow[bit_nr-1].len < found_end ||
		(new_set->found_len &&
		 (chr == 0 || !follow[bit_nr].chr)))
	      internal_clear_bit(new_set,i);
	    else
	    {
	      if (chr == 0 || !follow[bit_nr].chr)
	      {					/* best match  */
		new_set->table_offset=follow[bit_nr].table_offset;
		if (chr || (follow[i].chr == SPACE_CHAR ||
			    follow[i].chr == END_OF_LINE))
		  new_set->found_offset=found_end;	/* New match */
		new_set->found_len=found_end;
	      }
	      bits_set++;
	    }
	  }
	  if (bits_set == 1)
	  {
	    set->next[chr] = find_found(found_set,
					new_set->table_offset,
					new_set->found_offset);
	    free_last_set(&sets);
	  }
	  else
	    set->next[chr] = find_set(&sets,new_set);
	}
	else
	  set->next[chr] = find_set(&sets,new_set);
      }
    }
  }

  /* Alloc replace structure for the replace-state-machine */

  if ((replace=(REPLACE*) my_malloc(sizeof(REPLACE)*(sets.count)+
				    sizeof(REPLACE_STRING)*(found_sets+1)+
				    sizeof(char *)*count+result_len,
				    MYF(MY_WME | MY_ZEROFILL))))
  {
    rep_str=(REPLACE_STRING*) (replace+sets.count);
    to_array= (char **) (rep_str+found_sets+1);
    to_pos=(char *) (to_array+count);
    for (i=0 ; i < count ; i++)
    {
      to_array[i]=to_pos;
      to_pos=strmov(to_pos,to[i])+1;
    }
    rep_str[0].found=1;
    rep_str[0].replace_string=0;
    for (i=1 ; i <= found_sets ; i++)
    {
      pos=from[found_set[i-1].table_offset];
      rep_str[i].found= !memcmp(pos, "\\^", 3) ? 2 : 1;
      rep_str[i].replace_string=to_array[found_set[i-1].table_offset];
      rep_str[i].to_offset=found_set[i-1].found_offset-start_at_word(pos);
      rep_str[i].from_offset=found_set[i-1].found_offset-replace_len(pos)+
	end_of_word(pos);
    }
    for (i=0 ; i < sets.count ; i++)
    {
      for (j=0 ; j < 256 ; j++)
	if (sets.set[i].next[j] >= 0)
	  replace[i].next[j]=replace+sets.set[i].next[j];
	else
	  replace[i].next[j]=(REPLACE*) (rep_str+(-sets.set[i].next[j]-1));
    }
  }
  my_free(follow);
  free_sets(&sets);
  my_free(found_set);
  DBUG_PRINT("exit",("Replace table has %d states",sets.count));
  DBUG_RETURN(replace);
}


int init_sets(REP_SETS *sets,uint states)
{
  memset(sets, 0, sizeof(*sets));
  sets->size_of_bits=((states+7)/8);
  if (!(sets->set_buffer=(REP_SET*) my_malloc(sizeof(REP_SET)*SET_MALLOC_HUNC,
					      MYF(MY_WME))))
    return 1;
  if (!(sets->bit_buffer=(uint*) my_malloc(sizeof(uint)*sets->size_of_bits*
					   SET_MALLOC_HUNC,MYF(MY_WME))))
  {
    my_free(sets->set);
    return 1;
  }
  return 0;
}

/* Make help sets invisible for nicer codeing */

void make_sets_invisible(REP_SETS *sets)
{
  sets->invisible=sets->count;
  sets->set+=sets->count;
  sets->count=0;
}

REP_SET *make_new_set(REP_SETS *sets)
{
  uint i,count,*bit_buffer;
  REP_SET *set;
  if (sets->extra)
  {
    sets->extra--;
    set=sets->set+ sets->count++;
    memset(set->bits, 0, sizeof(uint)*sets->size_of_bits);
    memset(&set->next[0], 0, sizeof(set->next[0])*LAST_CHAR_CODE);
    set->found_offset=0;
    set->found_len=0;
    set->table_offset= (uint) ~0;
    set->size_of_bits=sets->size_of_bits;
    return set;
  }
  count=sets->count+sets->invisible+SET_MALLOC_HUNC;
  if (!(set=(REP_SET*) my_realloc((uchar*) sets->set_buffer,
                                  sizeof(REP_SET)*count,
				  MYF(MY_WME))))
    return 0;
  sets->set_buffer=set;
  sets->set=set+sets->invisible;
  if (!(bit_buffer=(uint*) my_realloc((uchar*) sets->bit_buffer,
				      (sizeof(uint)*sets->size_of_bits)*count,
				      MYF(MY_WME))))
    return 0;
  sets->bit_buffer=bit_buffer;
  for (i=0 ; i < count ; i++)
  {
    sets->set_buffer[i].bits=bit_buffer;
    bit_buffer+=sets->size_of_bits;
  }
  sets->extra=SET_MALLOC_HUNC;
  return make_new_set(sets);
}

void free_last_set(REP_SETS *sets)
{
  sets->count--;
  sets->extra++;
  return;
}

void free_sets(REP_SETS *sets)
{
  my_free(sets->set_buffer);
  my_free(sets->bit_buffer);
  return;
}

void internal_set_bit(REP_SET *set, uint bit)
{
  set->bits[bit / WORD_BIT] |= 1 << (bit % WORD_BIT);
  return;
}

void internal_clear_bit(REP_SET *set, uint bit)
{
  set->bits[bit / WORD_BIT] &= ~ (1 << (bit % WORD_BIT));
  return;
}


void or_bits(REP_SET *to,REP_SET *from)
{
  reg1 uint i;
  for (i=0 ; i < to->size_of_bits ; i++)
    to->bits[i]|=from->bits[i];
  return;
}

void copy_bits(REP_SET *to,REP_SET *from)
{
  memcpy((uchar*) to->bits,(uchar*) from->bits,
	 (size_t) (sizeof(uint) * to->size_of_bits));
}

int cmp_bits(REP_SET *set1,REP_SET *set2)
{
  return memcmp(set1->bits, set2->bits,
                sizeof(uint) * set1->size_of_bits);
}


/* Get next set bit from set. */

int get_next_bit(REP_SET *set,uint lastpos)
{
  uint pos,*start,*end,bits;

  start=set->bits+ ((lastpos+1) / WORD_BIT);
  end=set->bits + set->size_of_bits;
  bits=start[0] & ~((1 << ((lastpos+1) % WORD_BIT)) -1);

  while (! bits && ++start < end)
    bits=start[0];
  if (!bits)
    return 0;
  pos=(uint) (start-set->bits)*WORD_BIT;
  while (! (bits & 1))
  {
    bits>>=1;
    pos++;
  }
  return pos;
}

/* find if there is a same set in sets. If there is, use it and
   free given set, else put in given set in sets and return its
   position */

int find_set(REP_SETS *sets,REP_SET *find)
{
  uint i;
  for (i=0 ; i < sets->count-1 ; i++)
  {
    if (!cmp_bits(sets->set+i,find))
    {
      free_last_set(sets);
      return i;
    }
  }
  return i;				/* return new position */
}

/* find if there is a found_set with same table_offset & found_offset
   If there is return offset to it, else add new offset and return pos.
   Pos returned is -offset-2 in found_set_structure because it is
   saved in set->next and set->next[] >= 0 points to next set and
   set->next[] == -1 is reserved for end without replaces.
*/

int find_found(FOUND_SET *found_set,uint table_offset, int found_offset)
{
  int i;
  for (i=0 ; (uint) i < found_sets ; i++)
    if (found_set[i].table_offset == table_offset &&
	found_set[i].found_offset == found_offset)
      return -i-2;
  found_set[i].table_offset=table_offset;
  found_set[i].found_offset=found_offset;
  found_sets++;
  return -i-2;				/* return new position */
}

/* Return 1 if regexp starts with \b or ends with \b*/

uint start_at_word(char * pos)
{
  return (((!memcmp(pos, "\\b",2) && pos[2]) ||
           !memcmp(pos, "\\^", 2)) ? 1 : 0);
}

uint end_of_word(char * pos)
{
  char * end=strend(pos);
  return ((end > pos+2 && !memcmp(end-2, "\\b", 2)) ||
	  (end >= pos+2 && !memcmp(end-2, "\\$",2))) ? 1 : 0;
}

/****************************************************************************
 * Handle replacement of strings
 ****************************************************************************/

#define PC_MALLOC		256	/* Bytes for pointers */
#define PS_MALLOC		512	/* Bytes for data */

int insert_pointer_name(reg1 POINTER_ARRAY *pa,char * name)
{
  uint i,length,old_count;
  uchar *new_pos;
  const char **new_array;
  DBUG_ENTER("insert_pointer_name");

  if (! pa->typelib.count)
  {
    if (!(pa->typelib.type_names=(const char **)
	  my_malloc(((PC_MALLOC-MALLOC_OVERHEAD)/
		     (sizeof(char *)+sizeof(*pa->flag))*
		     (sizeof(char *)+sizeof(*pa->flag))),MYF(MY_WME))))
      DBUG_RETURN(-1);
    if (!(pa->str= (uchar*) my_malloc((uint) (PS_MALLOC-MALLOC_OVERHEAD),
				     MYF(MY_WME))))
    {
      my_free(pa->typelib.type_names);
      DBUG_RETURN (-1);
    }
    pa->max_count=(PC_MALLOC-MALLOC_OVERHEAD)/(sizeof(uchar*)+
					       sizeof(*pa->flag));
    pa->flag= (uint8*) (pa->typelib.type_names+pa->max_count);
    pa->length=0;
    pa->max_length=PS_MALLOC-MALLOC_OVERHEAD;
    pa->array_allocs=1;
  }
  length=(uint) strlen(name)+1;
  if (pa->length+length >= pa->max_length)
  {
    if (!(new_pos= (uchar*) my_realloc((uchar*) pa->str,
                                      (uint) (pa->length+length+PS_MALLOC),
				      MYF(MY_WME))))
      DBUG_RETURN(1);
    if (new_pos != pa->str)
    {
      my_ptrdiff_t diff=PTR_BYTE_DIFF(new_pos,pa->str);
      for (i=0 ; i < pa->typelib.count ; i++)
	pa->typelib.type_names[i]= ADD_TO_PTR(pa->typelib.type_names[i],diff,
					      char*);
      pa->str=new_pos;
    }
    pa->max_length= pa->length+length+PS_MALLOC;
  }
  if (pa->typelib.count >= pa->max_count-1)
  {
    int len;
    pa->array_allocs++;
    len=(PC_MALLOC*pa->array_allocs - MALLOC_OVERHEAD);
    if (!(new_array=(const char **) my_realloc((uchar*) pa->typelib.type_names,
					       (uint) len/
                                               (sizeof(uchar*)+sizeof(*pa->flag))*
                                               (sizeof(uchar*)+sizeof(*pa->flag)),
                                               MYF(MY_WME))))
      DBUG_RETURN(1);
    pa->typelib.type_names=new_array;
    old_count=pa->max_count;
    pa->max_count=len/(sizeof(uchar*) + sizeof(*pa->flag));
    pa->flag= (uint8*) (pa->typelib.type_names+pa->max_count);
    memcpy((uchar*) pa->flag,(char *) (pa->typelib.type_names+old_count),
	   old_count*sizeof(*pa->flag));
  }
  pa->flag[pa->typelib.count]=0;			/* Reset flag */
  pa->typelib.type_names[pa->typelib.count++]= (char*) pa->str+pa->length;
  pa->typelib.type_names[pa->typelib.count]= NullS;	/* Put end-mark */
  (void) strmov((char*) pa->str+pa->length,name);
  pa->length+=length;
  DBUG_RETURN(0);
} /* insert_pointer_name */


/* free pointer array */

void free_pointer_array(POINTER_ARRAY *pa)
{
  if (pa->typelib.count)
  {
    pa->typelib.count=0;
    my_free(pa->typelib.type_names);
    pa->typelib.type_names=0;
    my_free(pa->str);
  }
} /* free_pointer_array */


/* Functions that uses replace and replace_regex */

/* Append the string to ds, with optional replace */
void replace_dynstr_append_mem(DYNAMIC_STRING *ds,
                               const char *val, int len)
{
  char lower[512];
#ifdef __WIN__
  fix_win_paths(val, len);
#endif

  if (display_result_lower) 
  {
    /* Convert to lower case, and do this first */
    char *c= lower;
    for (const char *v= val;  *v;  v++)
      *c++= my_tolower(charset_info, *v);
    *c= '\0';
    /* Copy from this buffer instead */
    val= lower;
  }
  
  if (glob_replace_regex)
  {
    /* Regex replace */
    if (!multi_reg_replace(glob_replace_regex, (char*)val))
    {
      val= glob_replace_regex->buf;
      len= strlen(val);
    }
  }

  if (glob_replace)
  {
    /* Normal replace */
    replace_strings_append(glob_replace, ds, val, len);
  }
  else
    dynstr_append_mem(ds, val, len);
}


/* Append zero-terminated string to ds, with optional replace */
void replace_dynstr_append(DYNAMIC_STRING *ds, const char *val)
{
  replace_dynstr_append_mem(ds, val, strlen(val));
}

/* Append uint to ds, with optional replace */
void replace_dynstr_append_uint(DYNAMIC_STRING *ds, uint val)
{
  char buff[22]; /* This should be enough for any int */
  char *end= longlong10_to_str(val, buff, 10);
  replace_dynstr_append_mem(ds, buff, end - buff);
}



/*
  Build a list of pointer to each line in ds_input, sort
  the list and use the sorted list to append the strings
  sorted to the output ds

  SYNOPSIS
  dynstr_append_sorted
  ds - string where the sorted output will be appended
  ds_input - string to be sorted

*/

static int comp_lines(const char **a, const char **b)
{
  return (strcmp(*a,*b));
}

void dynstr_append_sorted(DYNAMIC_STRING* ds, DYNAMIC_STRING *ds_input)
{
  unsigned i;
  char *start= ds_input->str;
  DYNAMIC_ARRAY lines;
  DBUG_ENTER("dynstr_append_sorted");

  if (!*start)
    DBUG_VOID_RETURN;  /* No input */

  my_init_dynamic_array(&lines, sizeof(const char*), 32, 32);

  /* First line is result header, skip past it */
  while (*start && *start != '\n')
    start++;
  start++; /* Skip past \n */
  dynstr_append_mem(ds, ds_input->str, start - ds_input->str);

  /* Insert line(s) in array */
  while (*start)
  {
    char* line_end= (char*)start;

    /* Find end of line */
    while (*line_end && *line_end != '\n')
      line_end++;
    *line_end= 0;

    /* Insert pointer to the line in array */
    if (insert_dynamic(&lines, &start))
      die("Out of memory inserting lines to sort");

    start= line_end+1;
  }

  /* Sort array */
  qsort(lines.buffer, lines.elements,
        sizeof(char**), (qsort_cmp)comp_lines);

  /* Create new result */
  for (i= 0; i < lines.elements ; i++)
  {
    const char **line= dynamic_element(&lines, i, const char**);
    dynstr_append(ds, *line);
    dynstr_append(ds, "\n");
  }

  delete_dynamic(&lines);
  DBUG_VOID_RETURN;
}

#ifndef HAVE_SETENV
static int setenv(const char *name, const char *value, int overwrite)
{
  size_t buflen= strlen(name) + strlen(value) + 2;
  char *envvar= (char *)malloc(buflen);
  if(!envvar)
    return ENOMEM;
  strcpy(envvar, name);
  strcat(envvar, "=");
  strcat(envvar, value);
  putenv(envvar);
  return 0;
}
#endif<|MERGE_RESOLUTION|>--- conflicted
+++ resolved
@@ -5683,18 +5683,15 @@
   if (ds_default_auth.length)
     mysql_options(&con_slot->mysql, MYSQL_DEFAULT_AUTH, ds_default_auth.str);
 
-<<<<<<< HEAD
   /* Set server public_key */
   if (opt_server_public_key && *opt_server_public_key)
     mysql_options(&con_slot->mysql, MYSQL_SERVER_PUBLIC_KEY,
                   opt_server_public_key);
   
-=======
-
   if (con_cleartext_enable)
     mysql_options(&con_slot->mysql, MYSQL_ENABLE_CLEARTEXT_PLUGIN,
                   (char*) &con_cleartext_enable);
->>>>>>> c285f1bf
+
   /* Special database to allow one to connect without a database name */
   if (ds_database.length && !strcmp(ds_database.str,"*NO-ONE*"))
     dynstr_set(&ds_database, "");
