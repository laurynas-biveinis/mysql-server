/*
   Copyright (c) 2000, 2012, Oracle and/or its affiliates. All rights reserved.

   This program is free software; you can redistribute it and/or modify
   it under the terms of the GNU General Public License as published by
   the Free Software Foundation; version 2 of the License.

   This program is distributed in the hope that it will be useful,
   but WITHOUT ANY WARRANTY; without even the implied warranty of
   MERCHANTABILITY or FITNESS FOR A PARTICULAR PURPOSE.  See the
   GNU General Public License for more details.

   You should have received a copy of the GNU General Public License
   along with this program; if not, write to the Free Software
   Foundation, Inc., 51 Franklin St, Fifth Floor, Boston, MA 02110-1301  USA
*/

/* 

   TODO: print the catalog (some USE catalog.db ????).

   Standalone program to read a MySQL binary log (or relay log).

   Should be able to read any file of these categories, even with
   --start-position.
   An important fact: the Format_desc event of the log is at most the 3rd event
   of the log; if it is the 3rd then there is this combination:
   Format_desc_of_slave, Rotate_of_master, Format_desc_of_master.
*/

#define MYSQL_CLIENT
#undef MYSQL_SERVER
#include "client_priv.h"
#include "my_default.h"
#include <my_time.h>
/* That one is necessary for defines of OPTION_NO_FOREIGN_KEY_CHECKS etc */
#include "sql_priv.h"
#include <signal.h>
#include <my_dir.h>

/*
  error() is used in macro BINLOG_ERROR which is invoked in
  rpl_gtid.h, hence the early forward declaration.
*/
static void error(const char *format, ...) ATTRIBUTE_FORMAT(printf, 1, 2);
static void warning(const char *format, ...) ATTRIBUTE_FORMAT(printf, 1, 2);

#include "rpl_gtid.h"
#include "log_event.h"
#include "log_event_old.h"
#include "sql_common.h"
#include "my_dir.h"
#include <welcome_copyright_notice.h> // ORACLE_WELCOME_COPYRIGHT_NOTICE
#include "sql_string.h"
#include "my_decimal.h"
#include "rpl_constants.h"

#include <algorithm>
<<<<<<< HEAD

using std::min;
using std::max;

=======

using std::min;
using std::max;

>>>>>>> b7fc4388
#define BIN_LOG_HEADER_SIZE	4U
#define PROBE_HEADER_LEN	(EVENT_LEN_OFFSET+4)
#define INTVAR_DYNAMIC_INIT	16
#define INTVAR_DYNAMIC_INCR	1


#define CLIENT_CAPABILITIES	(CLIENT_LONG_PASSWORD | CLIENT_LONG_FLAG | CLIENT_LOCAL_FILES)

char server_version[SERVER_VERSION_LENGTH];
ulong server_id = 0;
/* 
  One statement can result in a sequence of several events: Intvar_log_events,
  User_var_log_events, and Rand_log_events, followed by one
  Query_log_event. If statements are filtered out, the filter has to be
  checked for the Query_log_event. So we have to buffer the Intvar,
  User_var, and Rand events and their corresponding log postions until we see 
  the Query_log_event. This dynamic array buff_ev is used to buffer a structure 
  which stores such an event and the corresponding log position.
*/

DYNAMIC_ARRAY buff_ev;

// needed by net_serv.c
ulong bytes_sent = 0L, bytes_received = 0L;
ulong mysqld_net_retry_count = 10L;
ulong open_files_limit;
ulong opt_binlog_rows_event_max_size;
uint test_flags = 0; 
static uint opt_protocol= 0;
static FILE *result_file;

#ifndef DBUG_OFF
static const char* default_dbug_option = "d:t:o,/tmp/mysqlbinlog.trace";
#endif
static const char *load_default_groups[]= { "mysqlbinlog","client",0 };

static my_bool one_database=0, disable_log_bin= 0;
static my_bool opt_hexdump= 0;
const char *base64_output_mode_names[]=
{"NEVER", "AUTO", "UNSPEC", "DECODE-ROWS", NullS};
TYPELIB base64_output_mode_typelib=
  { array_elements(base64_output_mode_names) - 1, "",
    base64_output_mode_names, NULL };
static enum_base64_output_mode opt_base64_output_mode= BASE64_OUTPUT_UNSPEC;
static char *opt_base64_output_mode_str= 0;
static my_bool opt_remote_alias= 0;
const char *remote_proto_names[]=
{"BINLOG-DUMP-NON-GTIDS", "BINLOG-DUMP-GTIDS", NullS};
TYPELIB remote_proto_typelib=
  { array_elements(remote_proto_names) - 1, "",
    remote_proto_names, NULL };
static enum enum_remote_proto {
  BINLOG_DUMP_NON_GTID= 0,
  BINLOG_DUMP_GTID= 1,
  BINLOG_LOCAL= 2
} opt_remote_proto= BINLOG_LOCAL;
static char *opt_remote_proto_str= 0;
static char *database= 0;
static char *output_file= 0;
static my_bool force_opt= 0, short_form= 0;
static my_bool debug_info_flag, debug_check_flag;
static my_bool force_if_open_opt= 1, raw_mode= 0;
static my_bool to_last_remote_log= 0, stop_never= 0;
static my_bool opt_verify_binlog_checksum= 1;
static ulonglong offset = 0;
static uint stop_never_server_id= 1;
static char* host = 0;
static int port= 0;
static uint my_end_arg;
static const char* sock= 0;
static char *opt_plugin_dir= 0, *opt_default_auth= 0;

#ifdef HAVE_SMEM
static char *shared_memory_base_name= 0;
#endif
static char* user = 0;
static char* pass = 0;
static char *opt_bind_addr = NULL;
static char *charset= 0;

static uint verbose= 0;

static ulonglong start_position, stop_position;
#define start_position_mot ((my_off_t)start_position)
#define stop_position_mot  ((my_off_t)stop_position)

static char *start_datetime_str, *stop_datetime_str;
static my_time_t start_datetime= 0, stop_datetime= MY_TIME_T_MAX;
static ulonglong rec_count= 0;
static ushort binlog_flags = 0; 
static MYSQL* mysql = NULL;
static char* dirname_for_local_load= 0;
static uint opt_server_id_bits = 0;
static ulong opt_server_id_mask = 0;
<<<<<<< HEAD
=======
Sid_map *global_sid_map= NULL;
Checkable_rwlock *global_sid_lock= NULL;
Gtid_set *gtid_set_included= NULL;
Gtid_set *gtid_set_excluded= NULL;

>>>>>>> b7fc4388

/**
  Pointer to the Format_description_log_event of the currently active binlog.

  This will be changed each time a new Format_description_log_event is
  found in the binlog. It is finally destroyed at program termination.
*/
static Format_description_log_event* glob_description_event= NULL;

/**
  Exit status for functions in this file.
*/
enum Exit_status {
  /** No error occurred and execution should continue. */
  OK_CONTINUE= 0,
  /** An error occurred and execution should stop. */
  ERROR_STOP,
  /** No error occurred but execution should stop. */
  OK_STOP
};

/*
  Options that will be used to filter out events.
*/
static char *opt_include_gtids_str= NULL,
            *opt_exclude_gtids_str= NULL;
static my_bool opt_skip_gtids= 0;
static bool filter_based_on_gtids= false;
<<<<<<< HEAD
static Gtid_set gtid_set_included(&global_sid_map);
static Gtid_set gtid_set_excluded(&global_sid_map);

=======
>>>>>>> b7fc4388
static Exit_status dump_local_log_entries(PRINT_EVENT_INFO *print_event_info,
                                          const char* logname);
static Exit_status dump_remote_log_entries(PRINT_EVENT_INFO *print_event_info,
                                           const char* logname);
static Exit_status dump_log_entries(const char* logname);
static Exit_status safe_connect();

/*
  This strucure is used to store the event and the log postion of the events 
  which is later used to print the event details from correct log postions.
  The Log_event *event is used to store the pointer to the current event and 
  the event_pos is used to store the current event log postion.
*/

struct buff_event_info
  {
    Log_event *event;
    my_off_t event_pos;
  };

struct buff_event_info buff_event;

class Load_log_processor
{
  char target_dir_name[FN_REFLEN];
  size_t target_dir_name_len;

  /*
    When we see first event corresponding to some LOAD DATA statement in
    binlog, we create temporary file to store data to be loaded.
    We add name of this file to file_names array using its file_id as index.
    If we have Create_file event (i.e. we have binary log in pre-5.0.3
    format) we also store save event object to be able which is needed to
    emit LOAD DATA statement when we will meet Exec_load_data event.
    If we have Begin_load_query event we simply store 0 in
    File_name_record::event field.
  */
  struct File_name_record
  {
    char *fname;
    Create_file_log_event *event;
  };
  /*
    @todo Should be a map (e.g., a hash map), not an array.  With the
    present implementation, the number of elements in this array is
    about the number of files loaded since the server started, which
    may be big after a few years.  We should be able to use existing
    library data structures for this. /Sven
  */
  DYNAMIC_ARRAY file_names;

  /**
    Looks for a non-existing filename by adding a numerical suffix to
    the given base name, creates the generated file, and returns the
    filename by modifying the filename argument.

    @param[in,out] filename Base filename

    @param[in,out] file_name_end Pointer to last character of
    filename.  The numerical suffix will be written to this position.
    Note that there must be a least five bytes of allocated memory
    after file_name_end.

    @retval -1 Error (can't find new filename).
    @retval >=0 Found file.
  */
  File create_unique_file(char *filename, char *file_name_end)
    {
      File res;
      /* If we have to try more than 1000 times, something is seriously wrong */
      for (uint version= 0; version<1000; version++)
      {
	sprintf(file_name_end,"-%x",version);
	if ((res= my_create(filename,0,
			    O_CREAT|O_EXCL|O_BINARY|O_WRONLY,MYF(0)))!=-1)
	  return res;
      }
      return -1;
    }

public:
  Load_log_processor() {}
  ~Load_log_processor() {}

  int init()
  {
    return init_dynamic_array(&file_names, sizeof(File_name_record),
			      100, 100);
  }

  void init_by_dir_name(const char *dir)
    {
      target_dir_name_len= (convert_dirname(target_dir_name, dir, NullS) -
			    target_dir_name);
    }
  void init_by_cur_dir()
    {
      if (my_getwd(target_dir_name,sizeof(target_dir_name),MYF(MY_WME)))
	exit(1);
      target_dir_name_len= strlen(target_dir_name);
    }
  void destroy()
  {
    File_name_record *ptr= (File_name_record *)file_names.buffer;
    File_name_record *end= ptr + file_names.elements;
    for (; ptr < end; ptr++)
    {
      if (ptr->fname)
      {
        my_free(ptr->fname);
        delete ptr->event;
        memset(ptr, 0, sizeof(File_name_record));
      }
    }

    delete_dynamic(&file_names);
  }

  /**
    Obtain Create_file event for LOAD DATA statement by its file_id
    and remove it from this Load_log_processor's list of events.

    Checks whether we have already seen a Create_file_log_event with
    the given file_id.  If yes, returns a pointer to the event and
    removes the event from array describing active temporary files.
    From this moment, the caller is responsible for freeing the memory
    occupied by the event.

    @param[in] file_id File id identifying LOAD DATA statement.

    @return Pointer to Create_file_log_event, or NULL if we have not
    seen any Create_file_log_event with this file_id.
  */
  Create_file_log_event *grab_event(uint file_id)
    {
      File_name_record *ptr;
      Create_file_log_event *res;

      if (file_id >= file_names.elements)
        return 0;
      ptr= dynamic_element(&file_names, file_id, File_name_record*);
      if ((res= ptr->event))
        memset(ptr, 0, sizeof(File_name_record));
      return res;
    }

  /**
    Obtain file name of temporary file for LOAD DATA statement by its
    file_id and remove it from this Load_log_processor's list of events.

    @param[in] file_id Identifier for the LOAD DATA statement.

    Checks whether we have already seen Begin_load_query event for
    this file_id. If yes, returns the file name of the corresponding
    temporary file and removes the filename from the array of active
    temporary files.  From this moment, the caller is responsible for
    freeing the memory occupied by this name.

    @return String with the name of the temporary file, or NULL if we
    have not seen any Begin_load_query_event with this file_id.
  */
  char *grab_fname(uint file_id)
    {
      File_name_record *ptr;
      char *res= 0;

      if (file_id >= file_names.elements)
        return 0;
      ptr= dynamic_element(&file_names, file_id, File_name_record*);
      if (!ptr->event)
      {
        res= ptr->fname;
        memset(ptr, 0, sizeof(File_name_record));
      }
      return res;
    }
  Exit_status process(Create_file_log_event *ce);
  Exit_status process(Begin_load_query_log_event *ce);
  Exit_status process(Append_block_log_event *ae);
  File prepare_new_file_for_old_format(Load_log_event *le, char *filename);
  Exit_status load_old_format_file(NET* net, const char *server_fname,
                                   uint server_fname_len, File file);
  Exit_status process_first_event(const char *bname, size_t blen,
                                  const uchar *block,
                                  size_t block_len, uint file_id,
                                  Create_file_log_event *ce);
};


/**
  Creates and opens a new temporary file in the directory specified by previous call to init_by_dir_name() or init_by_cur_dir().

  @param[in] le The basename of the created file will start with the
  basename of the file pointed to by this Load_log_event.

  @param[out] filename Buffer to save the filename in.

  @return File handle >= 0 on success, -1 on error.
*/
File Load_log_processor::prepare_new_file_for_old_format(Load_log_event *le,
							 char *filename)
{
  size_t len;
  char *tail;
  File file;
  
  fn_format(filename, le->fname, target_dir_name, "", MY_REPLACE_DIR);
  len= strlen(filename);
  tail= filename + len;
  
  if ((file= create_unique_file(filename,tail)) < 0)
  {
    error("Could not construct local filename %s.",filename);
    return -1;
  }
  
  le->set_fname_outside_temp_buf(filename,len+(uint) strlen(tail));
  
  return file;
}


/**
  Reads a file from a server and saves it locally.

  @param[in,out] net The server to read from.

  @param[in] server_fname The name of the file that the server should
  read.

  @param[in] server_fname_len The length of server_fname.

  @param[in,out] file The file to write to.

  @retval ERROR_STOP An error occurred - the program should terminate.
  @retval OK_CONTINUE No error, the program should continue.
*/
Exit_status Load_log_processor::load_old_format_file(NET* net,
                                                     const char*server_fname,
                                                     uint server_fname_len,
                                                     File file)
{
  uchar buf[FN_REFLEN+1];
  buf[0] = 0;
  memcpy(buf + 1, server_fname, server_fname_len + 1);
  if (my_net_write(net, buf, server_fname_len +2) || net_flush(net))
  {
    error("Failed requesting the remote dump of %s.", server_fname);
    return ERROR_STOP;
  }
  
  for (;;)
  {
    ulong packet_len = my_net_read(net);
    if (packet_len == 0)
    {
      if (my_net_write(net, (uchar*) "", 0) || net_flush(net))
      {
        error("Failed sending the ack packet.");
        return ERROR_STOP;
      }
      /*
	we just need to send something, as the server will read but
	not examine the packet - this is because mysql_load() sends 
	an OK when it is done
      */
      break;
    }
    else if (packet_len == packet_error)
    {
      error("Failed reading a packet during the dump of %s.", server_fname);
      return ERROR_STOP;
    }
    
    if (packet_len > UINT_MAX)
    {
      error("Illegal length of packet read from net.");
      return ERROR_STOP;
    }
    if (my_write(file, (uchar*) net->read_pos, 
		 (uint) packet_len, MYF(MY_WME|MY_NABP)))
      return ERROR_STOP;
  }
  
  return OK_CONTINUE;
}


/**
  Process the first event in the sequence of events representing a
  LOAD DATA statement.

  Creates a temporary file to be used in LOAD DATA and writes first
  block of data to it. Registers its file name (and optional
  Create_file event) in the array of active temporary files.

  @param bname Base name for temporary file to be created.
  @param blen Base name length.
  @param block First block of data to be loaded.
  @param block_len First block length.
  @param file_id Identifies the LOAD DATA statement.
  @param ce Pointer to Create_file event object if we are processing
  this type of event.

  @retval ERROR_STOP An error occurred - the program should terminate.
  @retval OK_CONTINUE No error, the program should continue.
*/
Exit_status Load_log_processor::process_first_event(const char *bname,
                                                    size_t blen,
                                                    const uchar *block,
                                                    size_t block_len,
                                                    uint file_id,
                                                    Create_file_log_event *ce)
{
  uint full_len= target_dir_name_len + blen + 9 + 9 + 1;
  Exit_status retval= OK_CONTINUE;
  char *fname, *ptr;
  File file;
  File_name_record rec;
  DBUG_ENTER("Load_log_processor::process_first_event");

  if (!(fname= (char*) my_malloc(full_len,MYF(MY_WME))))
  {
    error("Out of memory.");
    delete ce;
    DBUG_RETURN(ERROR_STOP);
  }

  memcpy(fname, target_dir_name, target_dir_name_len);
  ptr= fname + target_dir_name_len;
  memcpy(ptr,bname,blen);
  ptr+= blen;
  ptr+= sprintf(ptr, "-%x", file_id);

  if ((file= create_unique_file(fname,ptr)) < 0)
  {
    error("Could not construct local filename %s%s.",
          target_dir_name,bname);
    my_free(fname);
    delete ce;
    DBUG_RETURN(ERROR_STOP);
  }

  rec.fname= fname;
  rec.event= ce;

  /*
     fname is freed in process_event()
     after Execute_load_query_log_event or Execute_load_log_event
     will have been processed, otherwise in Load_log_processor::destroy()
  */
  if (set_dynamic(&file_names, &rec, file_id))
  {
    error("Out of memory.");
    my_free(fname);
    delete ce;
    DBUG_RETURN(ERROR_STOP);
  }

  if (ce)
    ce->set_fname_outside_temp_buf(fname, (uint) strlen(fname));

  if (my_write(file, (uchar*)block, block_len, MYF(MY_WME|MY_NABP)))
  {
    error("Failed writing to file.");
    retval= ERROR_STOP;
  }
  if (my_close(file, MYF(MY_WME)))
  {
    error("Failed closing file.");
    retval= ERROR_STOP;
  }
  DBUG_RETURN(retval);
}


/**
  Process the given Create_file_log_event.

  @see Load_log_processor::process_first_event(const char*,uint,const char*,uint,uint,Create_file_log_event*)

  @param ce Create_file_log_event to process.

  @retval ERROR_STOP An error occurred - the program should terminate.
  @retval OK_CONTINUE No error, the program should continue.
*/
Exit_status  Load_log_processor::process(Create_file_log_event *ce)
{
  const char *bname= ce->fname + dirname_length(ce->fname);
  uint blen= ce->fname_len - (bname-ce->fname);

  return process_first_event(bname, blen, ce->block, ce->block_len,
                             ce->file_id, ce);
}


/**
  Process the given Begin_load_query_log_event.

  @see Load_log_processor::process_first_event(const char*,uint,const char*,uint,uint,Create_file_log_event*)

  @param ce Begin_load_query_log_event to process.

  @retval ERROR_STOP An error occurred - the program should terminate.
  @retval OK_CONTINUE No error, the program should continue.
*/
Exit_status Load_log_processor::process(Begin_load_query_log_event *blqe)
{
  return process_first_event("SQL_LOAD_MB", 11, blqe->block, blqe->block_len,
                             blqe->file_id, 0);
}


/**
  Process the given Append_block_log_event.

  Appends the chunk of the file contents specified by the event to the
  file created by a previous Begin_load_query_log_event or
  Create_file_log_event.

  If the file_id for the event does not correspond to any file
  previously registered through a Begin_load_query_log_event or
  Create_file_log_event, this member function will print a warning and
  return OK_CONTINUE.  It is safe to return OK_CONTINUE, because no
  query will be written for this event.  We should not print an error
  and fail, since the missing file_id could be because a (valid)
  --start-position has been specified after the Begin/Create event but
  before this Append event.

  @param ae Append_block_log_event to process.

  @retval ERROR_STOP An error occurred - the program should terminate.

  @retval OK_CONTINUE No error, the program should continue.
*/
Exit_status Load_log_processor::process(Append_block_log_event *ae)
{
  DBUG_ENTER("Load_log_processor::process");
  const char* fname= ((ae->file_id < file_names.elements) ?
                       dynamic_element(&file_names, ae->file_id,
                                       File_name_record*)->fname : 0);

  if (fname)
  {
    File file;
    Exit_status retval= OK_CONTINUE;
    if (((file= my_open(fname,
			O_APPEND|O_BINARY|O_WRONLY,MYF(MY_WME))) < 0))
    {
      error("Failed opening file %s", fname);
      DBUG_RETURN(ERROR_STOP);
    }
    if (my_write(file,(uchar*)ae->block,ae->block_len,MYF(MY_WME|MY_NABP)))
    {
      error("Failed writing to file %s", fname);
      retval= ERROR_STOP;
    }
    if (my_close(file,MYF(MY_WME)))
    {
      error("Failed closing file %s", fname);
      retval= ERROR_STOP;
    }
    DBUG_RETURN(retval);
  }

  /*
    There is no Create_file event (a bad binlog or a big
    --start-position). Assuming it's a big --start-position, we just do
    nothing and print a warning.
  */
  warning("Ignoring Append_block as there is no "
          "Create_file event for file_id: %u", ae->file_id);
  DBUG_RETURN(OK_CONTINUE);
}


static Load_log_processor load_processor;


/**
  Replace windows-style backslashes by forward slashes so it can be
  consumed by the mysql client, which requires Unix path.

  @todo This is only useful under windows, so may be ifdef'ed out on
  other systems.  /Sven

  @todo If a Create_file_log_event contains a filename with a
  backslash (valid under unix), then we have problems under windows.
  /Sven

  @param[in,out] fname Filename to modify. The filename is modified
  in-place.
*/
static void convert_path_to_forward_slashes(char *fname)
{
  while (*fname)
  {
    if (*fname == '\\')
      *fname= '/';
    fname++;
  }
}


/**
  Indicates whether the given database should be filtered out,
  according to the --database=X option.

  @param log_dbname Name of database.

  @return nonzero if the database with the given name should be
  filtered out, 0 otherwise.
*/
static bool shall_skip_database(const char *log_dbname)
{
  return one_database &&
         (log_dbname != NULL) &&
         strcmp(log_dbname, database);
}


/**
  Checks whether the given event should be filtered out,
  according to the include-gtids, exclude-gtids and
  skip-gtids options.

  @param ev Pointer to the event to be checked.

  @return true if the event should be filtered out,
          false, otherwise.
*/
static bool shall_skip_gtids(Log_event* ev)
{
  bool filtered= false;

  switch (ev->get_type_code())
  {
    case GTID_LOG_EVENT:
    case ANONYMOUS_GTID_LOG_EVENT:
    {
       Gtid_log_event *gtid= (Gtid_log_event *) ev;
       if (opt_include_gtids_str != NULL)
       {
         filtered= filtered ||
<<<<<<< HEAD
           !gtid_set_included.contains_gtid(gtid->get_sidno(true),
=======
           !gtid_set_included->contains_gtid(gtid->get_sidno(true),
>>>>>>> b7fc4388
                                            gtid->get_gno());
       }

       if (opt_exclude_gtids_str != NULL)
       {
         filtered= filtered ||
<<<<<<< HEAD
           gtid_set_excluded.contains_gtid(gtid->get_sidno(true),
=======
           gtid_set_excluded->contains_gtid(gtid->get_sidno(true),
>>>>>>> b7fc4388
                                           gtid->get_gno());
       }
       filter_based_on_gtids= filtered;
       filtered= filtered || opt_skip_gtids;
    }
    break;
    default:
      filtered= filter_based_on_gtids;
    break;
  }
  
  return filtered;
}

/**
  Print the given event, and either delete it or delegate the deletion
  to someone else.

  The deletion may be delegated in two cases: (1) the event is a
  Format_description_log_event, and is saved in
  glob_description_event; (2) the event is a Create_file_log_event,
  and is saved in load_processor.

  @param[in,out] print_event_info Parameters and context state
  determining how to print.
  @param[in] ev Log_event to process.
  @param[in] pos Offset from beginning of binlog file.
  @param[in] logname Name of input binlog.

  @retval ERROR_STOP An error occurred - the program should terminate.
  @retval OK_CONTINUE No error, the program should continue.
  @retval OK_STOP No error, but the end of the specified range of
  events to process has been reached and the program should terminate.
*/
Exit_status process_event(PRINT_EVENT_INFO *print_event_info, Log_event *ev,
                          my_off_t pos, const char *logname)
{
  char ll_buff[21];
  Log_event_type ev_type= ev->get_type_code();
  my_bool destroy_evt= TRUE;
  DBUG_ENTER("process_event");
  print_event_info->short_form= short_form;
  Exit_status retval= OK_CONTINUE;
  IO_CACHE *const head= &print_event_info->head_cache;

  /*
    Format events are not concerned by --offset and such, we always need to
    read them to be able to process the wanted events.
  */
  if (((rec_count >= offset) &&
       ((my_time_t) (ev->when.tv_sec) >= start_datetime)) ||
      (ev_type == FORMAT_DESCRIPTION_EVENT))
  {
    if (ev_type != FORMAT_DESCRIPTION_EVENT)
    {
      /*
        We have found an event after start_datetime, from now on print
        everything (in case the binlog has timestamps increasing and
        decreasing, we do this to avoid cutting the middle).
      */
      start_datetime= 0;
      offset= 0; // print everything and protect against cycling rec_count
      /*
        Skip events according to the --server-id flag.  However, don't
        skip format_description or rotate events, because they they
        are really "global" events that are relevant for the entire
        binlog, even if they have a server_id.  Also, we have to read
        the format_description event so that we can parse subsequent
        events.
      */
      if (ev_type != ROTATE_EVENT &&
          server_id && (server_id != ev->server_id))
        goto end;
    }
    if (((my_time_t) (ev->when.tv_sec) >= stop_datetime)
        || (pos >= stop_position_mot))
    {
      /* end the program */
      retval= OK_STOP;
      goto end;
    }
    if (!short_form)
      my_b_printf(&print_event_info->head_cache,
                  "# at %s\n",llstr(pos,ll_buff));

    if (!opt_hexdump)
      print_event_info->hexdump_from= 0; /* Disabled */
    else
      print_event_info->hexdump_from= pos;

    print_event_info->base64_output_mode= opt_base64_output_mode;

    DBUG_PRINT("debug", ("event_type: %s", ev->get_type_str()));

    if (shall_skip_gtids(ev))
      goto end;

    switch (ev_type) {
    case QUERY_EVENT:
    {
      bool parent_query_skips=
          !((Query_log_event*) ev)->is_trans_keyword() &&
           shall_skip_database(((Query_log_event*) ev)->db);
           
      for (uint i= 0; i < buff_ev.elements; i++) 
      {
        buff_event_info pop_event_array= *dynamic_element(&buff_ev, i, buff_event_info *);
        Log_event *temp_event= pop_event_array.event;
        my_off_t temp_log_pos= pop_event_array.event_pos;
        print_event_info->hexdump_from= (opt_hexdump ? temp_log_pos : 0); 
        if (!parent_query_skips)
          temp_event->print(result_file, print_event_info);
        delete temp_event;
      }
      
      print_event_info->hexdump_from= (opt_hexdump ? pos : 0);
      reset_dynamic(&buff_ev);

      if (parent_query_skips)
        goto end;
      ev->print(result_file, print_event_info);
<<<<<<< HEAD
=======
      if (head->error == -1)
        goto err;
>>>>>>> b7fc4388
      break;
      
      destroy_evt= TRUE;
    }
          
    case INTVAR_EVENT:
    {
      destroy_evt= FALSE;
      buff_event.event= ev;
      buff_event.event_pos= pos;
      insert_dynamic(&buff_ev, (uchar*) &buff_event);
      break;
    }
    	
    case RAND_EVENT:
    {
      destroy_evt= FALSE;
      buff_event.event= ev;
      buff_event.event_pos= pos;      
      insert_dynamic(&buff_ev, (uchar*) &buff_event);
      break;
    }
    
    case USER_VAR_EVENT:
    {
      destroy_evt= FALSE;
      buff_event.event= ev;
      buff_event.event_pos= pos;      
      insert_dynamic(&buff_ev, (uchar*) &buff_event);
      break; 
    }


    case CREATE_FILE_EVENT:
    {
      Create_file_log_event* ce= (Create_file_log_event*)ev;
      /*
        We test if this event has to be ignored. If yes, we don't save
        this event; this will have the good side-effect of ignoring all
        related Append_block and Exec_load.
        Note that Load event from 3.23 is not tested.
      */
      if (shall_skip_database(ce->db))
        goto end;                // Next event
      /*
	We print the event, but with a leading '#': this is just to inform 
	the user of the original command; the command we want to execute 
	will be a derivation of this original command (we will change the 
	filename and use LOCAL), prepared in the 'case EXEC_LOAD_EVENT' 
	below.
      */
<<<<<<< HEAD
      ce->print(result_file, print_event_info, TRUE);

=======
      {
      ce->print(result_file, print_event_info, TRUE);
        if (head->error == -1)
          goto err;
      }
>>>>>>> b7fc4388
      // If this binlog is not 3.23 ; why this test??
      if (glob_description_event->binlog_version >= 3)
      {
        /*
          transfer the responsibility for destroying the event to
          load_processor
        */
        ev= NULL;
        if ((retval= load_processor.process(ce)) != OK_CONTINUE)
          goto end;
      }
      break;
    }

    case APPEND_BLOCK_EVENT:
      /*
        Append_block_log_events can safely print themselves even if
        the subsequent call load_processor.process fails, because the
        output of Append_block_log_event::print is only a comment.
      */
      ev->print(result_file, print_event_info);
      if (head->error == -1)
        goto err;
      if ((retval= load_processor.process((Append_block_log_event*) ev)) !=
          OK_CONTINUE)
        goto end;
      break;

    case EXEC_LOAD_EVENT:
    {
      ev->print(result_file, print_event_info);
      if (head->error == -1)
        goto err;
      Execute_load_log_event *exv= (Execute_load_log_event*)ev;
      Create_file_log_event *ce= load_processor.grab_event(exv->file_id);
      /*
	if ce is 0, it probably means that we have not seen the Create_file
	event (a bad binlog, or most probably --start-position is after the
	Create_file event). Print a warning comment.
      */
      if (ce)
      {
        /*
          We must not convert earlier, since the file is used by
          my_open() in Load_log_processor::append().
        */
        convert_path_to_forward_slashes((char*) ce->fname);
	ce->print(result_file, print_event_info, TRUE);
	my_free((void*)ce->fname);
	delete ce;
        if (head->error == -1)
          goto err;
      }
      else
        warning("Ignoring Execute_load_log_event as there is no "
                "Create_file event for file_id: %u", exv->file_id);
      break;
    }
    case FORMAT_DESCRIPTION_EVENT:
      delete glob_description_event;
      glob_description_event= (Format_description_log_event*) ev;
      print_event_info->common_header_len=
        glob_description_event->common_header_len;
      ev->print(result_file, print_event_info);
<<<<<<< HEAD
=======
      if (head->error == -1)
        goto err;
>>>>>>> b7fc4388
      if (opt_remote_proto == BINLOG_LOCAL)
      {
        ev->free_temp_buf(); // free memory allocated in dump_local_log_entries
      }
      else
      {
        /*
          disassociate but not free dump_remote_log_entries time memory
        */
        ev->temp_buf= 0;
      }
      /*
        We don't want this event to be deleted now, so let's hide it (I
        (Guilhem) should later see if this triggers a non-serious Valgrind
        error). Not serious error, because we will free description_event
        later.
      */
      ev= 0;
      if (!force_if_open_opt &&
          (glob_description_event->flags & LOG_EVENT_BINLOG_IN_USE_F))
      {
        error("Attempting to dump binlog '%s', which was not closed properly. "
              "Most probably, mysqld is still writing it, or it crashed. "
              "Rerun with --force-if-open to ignore this problem.", logname);
        DBUG_RETURN(ERROR_STOP);
      }
      break;
    case BEGIN_LOAD_QUERY_EVENT:
      ev->print(result_file, print_event_info);
      if (head->error == -1)
        goto err;
      if ((retval= load_processor.process((Begin_load_query_log_event*) ev)) !=
          OK_CONTINUE)
        goto end;
      break;
    case EXECUTE_LOAD_QUERY_EVENT:
    {
      Execute_load_query_log_event *exlq= (Execute_load_query_log_event*)ev;
      char *fname= load_processor.grab_fname(exlq->file_id);

      if (!shall_skip_database(exlq->db))
      {
        if (fname)
        {
          convert_path_to_forward_slashes(fname);
          exlq->print(result_file, print_event_info, fname);
          if (head->error == -1)
          {
            if (fname)
              my_free(fname);
            goto err;
          }
        }
        else
          warning("Ignoring Execute_load_query since there is no "
                  "Begin_load_query event for file_id: %u", exlq->file_id);
      }

      if (fname)
	my_free(fname);
      break;
    }
    case TABLE_MAP_EVENT:
    {
      Table_map_log_event *map= ((Table_map_log_event *)ev);
      if (shall_skip_database(map->get_db_name()))
      {
        print_event_info->m_table_map_ignored.set_table(map->get_table_id(), map);
        destroy_evt= FALSE;
        goto end;
      }
    }
    case ROWS_QUERY_LOG_EVENT:
    case WRITE_ROWS_EVENT:
    case DELETE_ROWS_EVENT:
    case UPDATE_ROWS_EVENT:
    case WRITE_ROWS_EVENT_V1:
    case UPDATE_ROWS_EVENT_V1:
    case DELETE_ROWS_EVENT_V1:
    case PRE_GA_WRITE_ROWS_EVENT:
    case PRE_GA_DELETE_ROWS_EVENT:
    case PRE_GA_UPDATE_ROWS_EVENT:
    {
      bool stmt_end= FALSE;
      Table_map_log_event *ignored_map= NULL;
      if (ev_type == WRITE_ROWS_EVENT ||
          ev_type == DELETE_ROWS_EVENT ||
          ev_type == UPDATE_ROWS_EVENT ||
          ev_type == WRITE_ROWS_EVENT_V1 ||
          ev_type == DELETE_ROWS_EVENT_V1 ||
          ev_type == UPDATE_ROWS_EVENT_V1)
      {
        Rows_log_event *new_ev= (Rows_log_event*) ev;
        if (new_ev->get_flags(Rows_log_event::STMT_END_F))
          stmt_end= TRUE;
        ignored_map= print_event_info->m_table_map_ignored.get_table(new_ev->get_table_id());
      }
      else if (ev_type == PRE_GA_WRITE_ROWS_EVENT ||
               ev_type == PRE_GA_DELETE_ROWS_EVENT ||
               ev_type == PRE_GA_UPDATE_ROWS_EVENT)
      {
        Old_rows_log_event *old_ev= (Old_rows_log_event*) ev;
        if (old_ev->get_flags(Rows_log_event::STMT_END_F))
          stmt_end= TRUE;
        ignored_map= print_event_info->m_table_map_ignored.get_table(old_ev->get_table_id());
      }
<<<<<<< HEAD

      bool skip_event= (ignored_map != NULL);
      /*
        end of statement check:
           i) destroy/free ignored maps
          ii) if skip event, flush cache now
      */
      if (stmt_end)
      {
        /*
          Now is safe to clear ignored map (clear_tables will also
          delete original table map events stored in the map).
        */
        if (print_event_info->m_table_map_ignored.count() > 0)
          print_event_info->m_table_map_ignored.clear_tables();

=======

      bool skip_event= (ignored_map != NULL);
      /*
        end of statement check:
           i) destroy/free ignored maps
          ii) if skip event, flush cache now
      */
      if (stmt_end)
      {
        /*
          Now is safe to clear ignored map (clear_tables will also
          delete original table map events stored in the map).
        */
        if (print_event_info->m_table_map_ignored.count() > 0)
          print_event_info->m_table_map_ignored.clear_tables();

>>>>>>> b7fc4388
        /*
           One needs to take into account an event that gets
           filtered but was last event in the statement. If this is
           the case, previous rows events that were written into
           IO_CACHEs still need to be copied from cache to
           result_file (as it would happen in ev->print(...) if
           event was not skipped).
        */
        if (skip_event)
<<<<<<< HEAD
          if ((copy_event_cache_to_file_and_reinit(&print_event_info->head_cache, result_file) ||
              copy_event_cache_to_file_and_reinit(&print_event_info->body_cache, result_file)))
=======
          /* Flush head,body and footer cache to result_file */
          if ((copy_event_cache_to_file_and_reinit(&print_event_info->head_cache, result_file) ||
              copy_event_cache_to_file_and_reinit(&print_event_info->body_cache, result_file)  ||
              copy_event_cache_to_file_and_reinit(&print_event_info->footer_cache, result_file)))
>>>>>>> b7fc4388
            goto err;
      }

      /* skip the event check */
      if (skip_event)
        goto end;

      /*
        These events must be printed in base64 format, if printed.
        base64 format requires a FD event to be safe, so if no FD
        event has been printed, we give an error.  Except if user
        passed --short-form, because --short-form disables printing
        row events.
      */
      if (!print_event_info->printed_fd_event && !short_form &&
          ev_type != TABLE_MAP_EVENT && ev_type != ROWS_QUERY_LOG_EVENT &&
          opt_base64_output_mode != BASE64_OUTPUT_DECODE_ROWS)
      {
        const char* type_str= ev->get_type_str();
        if (opt_base64_output_mode == BASE64_OUTPUT_NEVER)
          error("--base64-output=never specified, but binlog contains a "
                "%s event which must be printed in base64.",
                type_str);
        else
          error("malformed binlog: it does not contain any "
                "Format_description_log_event. I now found a %s event, which "
                "is not safe to process without a "
                "Format_description_log_event.",
                type_str);
        goto err;
      }

      ev->print(result_file, print_event_info);
      print_event_info->have_unflushed_events= TRUE;
<<<<<<< HEAD
      /* Flush head and body cache to result_file */
=======
      /* Flush head,body and footer cache to result_file */
>>>>>>> b7fc4388
      if (stmt_end)
      {
        print_event_info->have_unflushed_events= FALSE;
        if (copy_event_cache_to_file_and_reinit(&print_event_info->head_cache, result_file) ||
<<<<<<< HEAD
            copy_event_cache_to_file_and_reinit(&print_event_info->body_cache, result_file))
=======
            copy_event_cache_to_file_and_reinit(&print_event_info->body_cache, result_file) ||
            copy_event_cache_to_file_and_reinit(&print_event_info->footer_cache, result_file))
>>>>>>> b7fc4388
          goto err;
        goto end;
      }
      break;
    }
    default:
      ev->print(result_file, print_event_info);
      if (head->error == -1)
        goto err;
    }
    /* Flush head cache to result_file for every event */
    if (copy_event_cache_to_file_and_reinit(&print_event_info->head_cache,
                                            result_file))
      goto err;
  }

  goto end;

err:
  retval= ERROR_STOP;
end:
  rec_count++;
  /*
    Destroy the log_event object. If reading from a remote host,
    set the temp_buf to NULL so that memory isn't freed twice.
  */
  if (ev)
  {
    if (opt_remote_proto != BINLOG_LOCAL)
      ev->temp_buf= 0;
    if (destroy_evt) /* destroy it later if not set (ignored table map) */
      delete ev;
  }
  DBUG_RETURN(retval);
}


static struct my_option my_long_options[] =
{
  {"help", '?', "Display this help and exit.",
   0, 0, 0, GET_NO_ARG, NO_ARG, 0, 0, 0, 0, 0, 0},
  {"base64-output", OPT_BASE64_OUTPUT_MODE,
    /* 'unspec' is not mentioned because it is just a placeholder. */
   "Determine when the output statements should be base64-encoded BINLOG "
   "statements: 'never' disables it and works only for binlogs without "
   "row-based events; 'decode-rows' decodes row events into commented pseudo-SQL "
   "statements if the --verbose option is also given; 'auto' prints base64 "
   "only when necessary (i.e., for row-based events and format description "
   "events).  If no --base64-output[=name] option is given at all, the "
   "default is 'auto'.",
   &opt_base64_output_mode_str, &opt_base64_output_mode_str,
   0, GET_STR, REQUIRED_ARG, 0, 0, 0, 0, 0, 0},
  {"bind-address", 0, "IP address to bind to.",
   (uchar**) &opt_bind_addr, (uchar**) &opt_bind_addr, 0, GET_STR,
   REQUIRED_ARG, 0, 0, 0, 0, 0, 0},
  /*
    mysqlbinlog needs charsets knowledge, to be able to convert a charset
    number found in binlog to a charset name (to be able to print things
    like this:
    SET @`a`:=_cp850 0x4DFC6C6C6572 COLLATE `cp850_general_ci`;
  */
  {"character-sets-dir", OPT_CHARSETS_DIR,
   "Directory for character set files.", &charsets_dir,
   &charsets_dir, 0, GET_STR, REQUIRED_ARG, 0, 0, 0, 0, 0, 0},
  {"database", 'd', "List entries for just this database (local log only).",
   &database, &database, 0, GET_STR_ALLOC, REQUIRED_ARG,
   0, 0, 0, 0, 0, 0},
#ifndef DBUG_OFF
  {"debug", '#', "Output debug log.", &default_dbug_option,
   &default_dbug_option, 0, GET_STR, OPT_ARG, 0, 0, 0, 0, 0, 0},
#endif
  {"debug-check", OPT_DEBUG_CHECK, "Check memory and open file usage at exit .",
   &debug_check_flag, &debug_check_flag, 0,
   GET_BOOL, NO_ARG, 0, 0, 0, 0, 0, 0},
  {"debug-info", OPT_DEBUG_INFO, "Print some debug info at exit.",
   &debug_info_flag, &debug_info_flag,
   0, GET_BOOL, NO_ARG, 0, 0, 0, 0, 0, 0},
  {"default_auth", OPT_DEFAULT_AUTH,
   "Default authentication client-side plugin to use.",
   &opt_default_auth, &opt_default_auth, 0,
   GET_STR, REQUIRED_ARG, 0, 0, 0, 0, 0, 0},
  {"disable-log-bin", 'D', "Disable binary log. This is useful, if you "
    "enabled --to-last-log and are sending the output to the same MySQL server. "
    "This way you could avoid an endless loop. You would also like to use it "
    "when restoring after a crash to avoid duplication of the statements you "
    "already have. NOTE: you will need a SUPER privilege to use this option.",
   &disable_log_bin, &disable_log_bin, 0, GET_BOOL,
   NO_ARG, 0, 0, 0, 0, 0, 0},
  {"force-if-open", 'F', "Force if binlog was not closed properly.",
   &force_if_open_opt, &force_if_open_opt, 0, GET_BOOL, NO_ARG,
   1, 0, 0, 0, 0, 0},
  {"force-read", 'f', "Force reading unknown binlog events.",
   &force_opt, &force_opt, 0, GET_BOOL, NO_ARG, 0, 0, 0, 0,
   0, 0},
  {"hexdump", 'H', "Augment output with hexadecimal and ASCII event dump.",
   &opt_hexdump, &opt_hexdump, 0, GET_BOOL, NO_ARG,
   0, 0, 0, 0, 0, 0},
  {"host", 'h', "Get the binlog from server.", &host, &host,
   0, GET_STR_ALLOC, REQUIRED_ARG, 0, 0, 0, 0, 0, 0},
  {"local-load", 'l', "Prepare local temporary files for LOAD DATA INFILE in the specified directory.",
   &dirname_for_local_load, &dirname_for_local_load, 0,
   GET_STR_ALLOC, REQUIRED_ARG, 0, 0, 0, 0, 0, 0},
  {"offset", 'o', "Skip the first N entries.", &offset, &offset,
   0, GET_ULL, REQUIRED_ARG, 0, 0, 0, 0, 0, 0},
  {"password", 'p', "Password to connect to remote server.",
   0, 0, 0, GET_PASSWORD, OPT_ARG, 0, 0, 0, 0, 0, 0},
  {"plugin_dir", OPT_PLUGIN_DIR, "Directory for client-side plugins.",
    &opt_plugin_dir, &opt_plugin_dir, 0,
   GET_STR, REQUIRED_ARG, 0, 0, 0, 0, 0, 0},
  {"port", 'P', "Port number to use for connection or 0 for default to, in "
   "order of preference, my.cnf, $MYSQL_TCP_PORT, "
#if MYSQL_PORT_DEFAULT == 0
   "/etc/services, "
#endif
   "built-in default (" STRINGIFY_ARG(MYSQL_PORT) ").",
   &port, &port, 0, GET_INT, REQUIRED_ARG,
   0, 0, 0, 0, 0, 0},
  {"protocol", OPT_MYSQL_PROTOCOL,
   "The protocol to use for connection (tcp, socket, pipe, memory).",
   0, 0, 0, GET_STR,  REQUIRED_ARG, 0, 0, 0, 0, 0, 0},
  {"read-from-remote-server", 'R', "Read binary logs from a MySQL server. "
   "This is an alias for read-from-remote-master=BINLOG-DUMP-NON-GTIDS.",
   &opt_remote_alias, &opt_remote_alias, 0, GET_BOOL, NO_ARG,
   0, 0, 0, 0, 0, 0},
  {"read-from-remote-master", OPT_REMOTE_PROTO,
   "Read binary logs from a MySQL server through the COM_BINLOG_DUMP or "
   "COM_BINLOG_DUMP_GTID commands by setting the option to either "
   "BINLOG-DUMP-NON-GTIDS or BINLOG-DUMP-GTIDS, respectively. If "
   "--read-from-remote-master=BINLOG-DUMP-GTIDS is combined with "
   "--exclude-gtids, transactions can be filtered out on the master "
   "avoiding unnecessary network traffic.",
   &opt_remote_proto_str, &opt_remote_proto_str, 0, GET_STR, REQUIRED_ARG,
   0, 0, 0, 0, 0, 0},
  {"raw", OPT_RAW_OUTPUT, "Requires -R. Output raw binlog data instead of SQL "
   "statements, output is to log files.",
   &raw_mode, &raw_mode, 0, GET_BOOL, NO_ARG, 0, 0, 0, 0,
   0, 0},
  {"result-file", 'r', "Direct output to a given file. With --raw this is a "
   "prefix for the file names.",
   &output_file, &output_file, 0, GET_STR, REQUIRED_ARG,
   0, 0, 0, 0, 0, 0},
  {"server-id", OPT_SERVER_ID,
   "Extract only binlog entries created by the server having the given id.",
   &server_id, &server_id, 0, GET_ULONG,
   REQUIRED_ARG, 0, 0, 0, 0, 0, 0},
  {"server-id-bits", 0,
   "Set number of significant bits in server-id",
   &opt_server_id_bits, &opt_server_id_bits,
   /* Default + Max 32 bits, minimum 7 bits */
   0, GET_UINT, REQUIRED_ARG, 32, 7, 32, 0, 0, 0},
  {"set-charset", OPT_SET_CHARSET,
   "Add 'SET NAMES character_set' to the output.", &charset,
   &charset, 0, GET_STR, REQUIRED_ARG, 0, 0, 0, 0, 0, 0},
#ifdef HAVE_SMEM
  {"shared-memory-base-name", OPT_SHARED_MEMORY_BASE_NAME,
   "Base name of shared memory.", &shared_memory_base_name,
   &shared_memory_base_name,
   0, GET_STR, REQUIRED_ARG, 0, 0, 0, 0, 0, 0},
#endif
  {"short-form", 's', "Just show regular queries: no extra info and no "
   "row-based events. This is for testing only, and should not be used in "
   "production systems. If you want to suppress base64-output, consider "
   "using --base64-output=never instead.",
   &short_form, &short_form, 0, GET_BOOL, NO_ARG, 0, 0, 0, 0,
   0, 0},
  {"socket", 'S', "The socket file to use for connection.",
   &sock, &sock, 0, GET_STR, REQUIRED_ARG, 0, 0, 0, 0,
   0, 0},
  {"start-datetime", OPT_START_DATETIME,
   "Start reading the binlog at first event having a datetime equal or "
   "posterior to the argument; the argument must be a date and time "
   "in the local time zone, in any format accepted by the MySQL server "
   "for DATETIME and TIMESTAMP types, for example: 2004-12-25 11:25:56 "
   "(you should probably use quotes for your shell to set it properly).",
   &start_datetime_str, &start_datetime_str,
   0, GET_STR_ALLOC, REQUIRED_ARG, 0, 0, 0, 0, 0, 0},
  {"start-position", 'j',
   "Start reading the binlog at position N. Applies to the first binlog "
   "passed on the command line.",
   &start_position, &start_position, 0, GET_ULL,
   REQUIRED_ARG, BIN_LOG_HEADER_SIZE, BIN_LOG_HEADER_SIZE,
   /* COM_BINLOG_DUMP accepts only 4 bytes for the position */
   (ulonglong)(~(uint32)0), 0, 0, 0},
  {"stop-datetime", OPT_STOP_DATETIME,
   "Stop reading the binlog at first event having a datetime equal or "
   "posterior to the argument; the argument must be a date and time "
   "in the local time zone, in any format accepted by the MySQL server "
   "for DATETIME and TIMESTAMP types, for example: 2004-12-25 11:25:56 "
   "(you should probably use quotes for your shell to set it properly).",
   &stop_datetime_str, &stop_datetime_str,
   0, GET_STR_ALLOC, REQUIRED_ARG, 0, 0, 0, 0, 0, 0},
  {"stop-never", OPT_STOP_NEVER, "Wait for more data from the server "
   "instead of stopping at the end of the last log. Implicitly sets "
   "--to-last-log but instead of stopping at the end of the last log "
   "it continues to wait till the server disconnects.",
   &stop_never, &stop_never, 0,
   GET_BOOL, NO_ARG, 0, 0, 0, 0, 0, 0},
  {"stop-never-slave-server-id", OPT_WAIT_SERVER_ID,
   "The slave server ID used for stop-never",
   &stop_never_server_id, &stop_never_server_id, 0,
   GET_UINT, REQUIRED_ARG, 65535, 1, 65535, 0, 0, 0},
  {"stop-position", OPT_STOP_POSITION,
   "Stop reading the binlog at position N. Applies to the last binlog "
   "passed on the command line.",
   &stop_position, &stop_position, 0, GET_ULL,
   REQUIRED_ARG, (longlong)(~(my_off_t)0), BIN_LOG_HEADER_SIZE,
   (ulonglong)(~(my_off_t)0), 0, 0, 0},
  {"to-last-log", 't', "Requires -R. Will not stop at the end of the "
   "requested binlog but rather continue printing until the end of the last "
   "binlog of the MySQL server. If you send the output to the same MySQL "
   "server, that may lead to an endless loop.",
   &to_last_remote_log, &to_last_remote_log, 0, GET_BOOL,
   NO_ARG, 0, 0, 0, 0, 0, 0},
  {"user", 'u', "Connect to the remote server as username.",
   &user, &user, 0, GET_STR_ALLOC, REQUIRED_ARG, 0, 0, 0, 0,
   0, 0},
  {"verbose", 'v', "Reconstruct pseudo-SQL statements out of row events. "
                   "-v -v adds comments on column data types.",
   0, 0, 0, GET_NO_ARG, NO_ARG, 0, 0, 0, 0, 0, 0},
  {"version", 'V', "Print version and exit.", 0, 0, 0, GET_NO_ARG, NO_ARG, 0,
   0, 0, 0, 0, 0},
  {"open_files_limit", OPT_OPEN_FILES_LIMIT,
   "Used to reserve file descriptors for use by this program.",
   &open_files_limit, &open_files_limit, 0, GET_ULONG,
   REQUIRED_ARG, MY_NFILE, 8, OS_FILE_LIMIT, 0, 1, 0},
  {"verify-binlog-checksum", 'c', "Verify checksum binlog events.",
   (uchar**) &opt_verify_binlog_checksum, (uchar**) &opt_verify_binlog_checksum,
   0, GET_BOOL, NO_ARG, 0, 0, 0, 0, 0, 0},
  {"binlog-row-event-max-size", OPT_BINLOG_ROWS_EVENT_MAX_SIZE,
   "The maximum size of a row-based binary log event in bytes. Rows will be "
   "grouped into events smaller than this size if possible. "
   "This value must be a multiple of 256.",
   &opt_binlog_rows_event_max_size,
   &opt_binlog_rows_event_max_size, 0,
   GET_ULONG, REQUIRED_ARG,
   /* def_value 4GB */ UINT_MAX, /* min_value */ 256,
   /* max_value */ ULONG_MAX, /* sub_size */ 0,
   /* block_size */ 256, /* app_type */ 0},
  {"skip-gtids", OPT_MYSQLBINLOG_SKIP_GTIDS,
   "Do not print Global Transaction Identifier information "
   "(SET GTID_NEXT=... etc).",
   &opt_skip_gtids, &opt_skip_gtids, 0,
   GET_BOOL, NO_ARG, 0, 0, 0, 0, 0, 0},
  {"include-gtids", OPT_MYSQLBINLOG_INCLUDE_GTIDS,
   "Print events whose Global Transaction Identifiers "
   "were provided.",
   &opt_include_gtids_str, &opt_include_gtids_str, 0,
   GET_STR_ALLOC, REQUIRED_ARG, 0, 0, 0, 0, 0, 0},
  {"exclude-gtids", OPT_MYSQLBINLOG_EXCLUDE_GTIDS,
   "Print all events but those whose Global Transaction "
   "Identifiers were provided.",
   &opt_exclude_gtids_str, &opt_exclude_gtids_str, 0,
   GET_STR_ALLOC, REQUIRED_ARG, 0, 0, 0, 0, 0, 0},
  {0, 0, 0, 0, 0, 0, GET_NO_ARG, NO_ARG, 0, 0, 0, 0, 0, 0}
};


/**
  Auxiliary function used by error() and warning().

  Prints the given text (normally "WARNING: " or "ERROR: "), followed
  by the given vprintf-style string, followed by a newline.

  @param format Printf-style format string.
  @param args List of arguments for the format string.
  @param msg Text to print before the string.
*/
static void error_or_warning(const char *format, va_list args, const char *msg)
{
  fprintf(stderr, "%s: ", msg);
  vfprintf(stderr, format, args);
  fprintf(stderr, "\n");
}

/**
  Prints a message to stderr, prefixed with the text "ERROR: " and
  suffixed with a newline.

  @param format Printf-style format string, followed by printf
  varargs.
*/
static void error(const char *format,...)
{
  va_list args;
  va_start(args, format);
  error_or_warning(format, args, "ERROR");
  va_end(args);
}


/**
  This function is used in log_event.cc to report errors.

  @param format Printf-style format string, followed by printf
  varargs.
*/
static void sql_print_error(const char *format,...)
{
  va_list args;
  va_start(args, format);
  error_or_warning(format, args, "ERROR");
  va_end(args);
}

/**
  Prints a message to stderr, prefixed with the text "WARNING: " and
  suffixed with a newline.

  @param format Printf-style format string, followed by printf
  varargs.
*/
static void warning(const char *format,...)
{
  va_list args;
  va_start(args, format);
  error_or_warning(format, args, "WARNING");
  va_end(args);
}

/**
  Frees memory for global variables in this file.
*/
static void cleanup()
{
  my_free(pass);
  my_free(database);
  my_free(host);
  my_free(user);
  my_free(dirname_for_local_load);
  
  for (uint i= 0; i < buff_ev.elements; i++)
  {
    buff_event_info pop_event_array= *dynamic_element(&buff_ev, i, buff_event_info *);
    delete (pop_event_array.event);
  }
  delete_dynamic(&buff_ev);
  
  delete glob_description_event;
  if (mysql)
    mysql_close(mysql);
}


static void print_version()
{
  printf("%s Ver 3.3 for %s at %s\n", my_progname, SYSTEM_TYPE, MACHINE_TYPE);
}


static void usage()
{
  print_version();
<<<<<<< HEAD
  puts(ORACLE_WELCOME_COPYRIGHT_NOTICE("2000, 2012"));
=======
  puts(ORACLE_WELCOME_COPYRIGHT_NOTICE("2000"));
>>>>>>> b7fc4388
  printf("\
Dumps a MySQL binary log in a format usable for viewing or for piping to\n\
the mysql command line client.\n\n");
  printf("Usage: %s [options] log-files\n", my_progname);
  my_print_help(my_long_options);
  my_print_variables(my_long_options);
}


static my_time_t convert_str_to_timestamp(const char* str)
{
  MYSQL_TIME_STATUS status;
  MYSQL_TIME l_time;
  long dummy_my_timezone;
  my_bool dummy_in_dst_time_gap;
  /* We require a total specification (date AND time) */
  if (str_to_datetime(str, (uint) strlen(str), &l_time, 0, &status) ||
      l_time.time_type != MYSQL_TIMESTAMP_DATETIME || status.warnings)
  {
    error("Incorrect date and time argument: %s", str);
    exit(1);
  }
  /*
    Note that Feb 30th, Apr 31st cause no error messages and are mapped to
    the next existing day, like in mysqld. Maybe this could be changed when
    mysqld is changed too (with its "strict" mode?).
  */
  return
    my_system_gmt_sec(&l_time, &dummy_my_timezone, &dummy_in_dst_time_gap);
}


extern "C" my_bool
get_one_option(int optid, const struct my_option *opt __attribute__((unused)),
	       char *argument)
{
  bool tty_password=0;
  switch (optid) {
#ifndef DBUG_OFF
  case '#':
    DBUG_PUSH(argument ? argument : default_dbug_option);
    break;
#endif
  case 'd':
    one_database = 1;
    break;
  case 'p':
    if (argument == disabled_my_option)
      argument= (char*) "";                     // Don't require password
    if (argument)
    {
      my_free(pass);
      char *start=argument;
      pass= my_strdup(argument,MYF(MY_FAE));
      while (*argument) *argument++= 'x';		/* Destroy argument */
      if (*start)
        start[1]=0;				/* Cut length of argument */
    }
    else
      tty_password=1;
    break;
  case 'R':
    opt_remote_alias= 1;
    opt_remote_proto= BINLOG_DUMP_NON_GTID;
    break;
  case OPT_REMOTE_PROTO:
    opt_remote_proto= (enum_remote_proto)
      (find_type_or_exit(argument, &remote_proto_typelib, opt->name) - 1);
    break;
  case OPT_MYSQL_PROTOCOL:
    opt_protocol= find_type_or_exit(argument, &sql_protocol_typelib,
                                    opt->name);
    break;
  case OPT_START_DATETIME:
    start_datetime= convert_str_to_timestamp(start_datetime_str);
    break;
  case OPT_STOP_DATETIME:
    stop_datetime= convert_str_to_timestamp(stop_datetime_str);
    break;
  case OPT_BASE64_OUTPUT_MODE:
    opt_base64_output_mode= (enum_base64_output_mode)
      (find_type_or_exit(argument, &base64_output_mode_typelib, opt->name)-1);
    break;
  case 'v':
    if (argument == disabled_my_option)
      verbose= 0;
    else
      verbose++;
    break;
  case 'V':
    print_version();
    exit(0);
  case OPT_STOP_NEVER:
    /* wait-for-data implicitly sets to-last-log */
    to_last_remote_log= 1;
    break;
  case '?':
    usage();
    exit(0);
  }
  if (tty_password)
    pass= get_tty_password(NullS);

  return 0;
}


static int parse_args(int *argc, char*** argv)
{
  int ho_error;

  result_file = stdout;
  if ((ho_error=handle_options(argc, argv, my_long_options, get_one_option)))
    exit(ho_error);
  if (debug_info_flag)
    my_end_arg= MY_CHECK_ERROR | MY_GIVE_INFO;
  if (debug_check_flag)
    my_end_arg= MY_CHECK_ERROR;
  return 0;
}


/**
  Create and initialize the global mysql object, and connect to the
  server.

  @retval ERROR_STOP An error occurred - the program should terminate.
  @retval OK_CONTINUE No error, the program should continue.
*/
static Exit_status safe_connect()
{
  mysql= mysql_init(NULL);

  if (!mysql)
  {
    error("Failed on mysql_init.");
    return ERROR_STOP;
  }

  if (opt_plugin_dir && *opt_plugin_dir)
    mysql_options(mysql, MYSQL_PLUGIN_DIR, opt_plugin_dir);

  if (opt_default_auth && *opt_default_auth)
    mysql_options(mysql, MYSQL_DEFAULT_AUTH, opt_default_auth);

  if (opt_protocol)
    mysql_options(mysql, MYSQL_OPT_PROTOCOL, (char*) &opt_protocol);
  if (opt_bind_addr)
    mysql_options(mysql, MYSQL_OPT_BIND, opt_bind_addr);
#ifdef HAVE_SMEM
  if (shared_memory_base_name)
    mysql_options(mysql, MYSQL_SHARED_MEMORY_BASE_NAME,
                  shared_memory_base_name);
#endif
  mysql_options(mysql, MYSQL_OPT_CONNECT_ATTR_RESET, 0);
  mysql_options4(mysql, MYSQL_OPT_CONNECT_ATTR_ADD,
                 "program_name", "mysqlbinlog");
  if (!mysql_real_connect(mysql, host, user, pass, 0, port, sock, 0))
  {
    error("Failed on connect: %s", mysql_error(mysql));
    return ERROR_STOP;
  }
  mysql->reconnect= 1;
  return OK_CONTINUE;
}


/**
  High-level function for dumping a named binlog.

  This function calls dump_remote_log_entries() or
  dump_local_log_entries() to do the job.

  @param[in] logname Name of input binlog.

  @retval ERROR_STOP An error occurred - the program should terminate.
  @retval OK_CONTINUE No error, the program should continue.
  @retval OK_STOP No error, but the end of the specified range of
  events to process has been reached and the program should terminate.
*/
static Exit_status dump_log_entries(const char* logname)
{
  DBUG_ENTER("dump_log_entries");

  Exit_status rc= OK_CONTINUE;
  PRINT_EVENT_INFO print_event_info;
  if (!print_event_info.init_ok())
    DBUG_RETURN(ERROR_STOP);
  /*
     Set safe delimiter, to dump things
     like CREATE PROCEDURE safely
  */
  if (!raw_mode)
  {
    fprintf(result_file, "DELIMITER /*!*/;\n");
  }
  strmov(print_event_info.delimiter, "/*!*/;");
  
  print_event_info.verbose= short_form ? 0 : verbose;

  switch (opt_remote_proto)
  {
    case BINLOG_LOCAL:
      rc= dump_local_log_entries(&print_event_info, logname);
    break;
    case BINLOG_DUMP_NON_GTID:
    case BINLOG_DUMP_GTID:
      rc= dump_remote_log_entries(&print_event_info, logname);
    break;
    default:
      DBUG_ASSERT(0);
    break;
  }

  if (buff_ev.elements > 0)
    warning("The range of printed events ends with an Intvar_event, "
            "Rand_event or User_var_event with no matching Query_log_event. "
            "This might be because the last statement was not fully written "
            "to the log, or because you are using a --stop-position or "
            "--stop-datetime that refers to an event in the middle of a "
            "statement. The event(s) from the partial statement have not been "
            "written to output. ");

  else if (print_event_info.have_unflushed_events)
    warning("The range of printed events ends with a row event or "
            "a table map event that does not have the STMT_END_F "
            "flag set. This might be because the last statement "
            "was not fully written to the log, or because you are "
            "using a --stop-position or --stop-datetime that refers "
            "to an event in the middle of a statement. The event(s) "
            "from the partial statement have not been written to output.");

  /* Set delimiter back to semicolon */
  if (!raw_mode)
  {
    fprintf(result_file, "DELIMITER ;\n");
    strmov(print_event_info.delimiter, ";");
  }
  DBUG_RETURN(rc);
}


/**
  When reading a remote binlog, this function is used to grab the
  Format_description_log_event in the beginning of the stream.
  
  This is not as smart as check_header() (used for local log); it will
  not work for a binlog which mixes format. TODO: fix this.

  @retval ERROR_STOP An error occurred - the program should terminate.
  @retval OK_CONTINUE No error, the program should continue.
*/
static Exit_status check_master_version()
{
  DBUG_ENTER("check_master_version");
  MYSQL_RES* res = 0;
  MYSQL_ROW row;
  const char* version;

  if (mysql_query(mysql, "SELECT VERSION()") ||
      !(res = mysql_store_result(mysql)))
  {
    error("Could not find server version: "
          "Query failed when checking master version: %s", mysql_error(mysql));
    DBUG_RETURN(ERROR_STOP);
  }
  if (!(row = mysql_fetch_row(res)))
  {
    error("Could not find server version: "
          "Master returned no rows for SELECT VERSION().");
    goto err;
  }

  if (!(version = row[0]))
  {
    error("Could not find server version: "
          "Master reported NULL for the version.");
    goto err;
  }
  /* 
     Make a notice to the server that this client
     is checksum-aware. It does not need the first fake Rotate
     necessary checksummed. 
     That preference is specified below.
  */
  if (mysql_query(mysql, "SET @master_binlog_checksum='NONE'"))
  {
    error("Could not notify master about checksum awareness."
          "Master returned '%s'", mysql_error(mysql));
    goto err;
  }
  delete glob_description_event;
  switch (*version) {
  case '3':
    glob_description_event= new Format_description_log_event(1);
    break;
  case '4':
    glob_description_event= new Format_description_log_event(3);
    break;
  case '5':
    /*
      The server is soon going to send us its Format_description log
      event, unless it is a 5.0 server with 3.23 or 4.0 binlogs.
      So we first assume that this is 4.0 (which is enough to read the
      Format_desc event if one comes).
    */
    glob_description_event= new Format_description_log_event(3);
    break;
  default:
    glob_description_event= NULL;
    error("Could not find server version: "
          "Master reported unrecognized MySQL version '%s'.", version);
    goto err;
  }
  if (!glob_description_event || !glob_description_event->is_valid())
  {
    error("Failed creating Format_description_log_event; out of memory?");
    goto err;
  }

  mysql_free_result(res);
  DBUG_RETURN(OK_CONTINUE);

err:
  mysql_free_result(res);
  DBUG_RETURN(ERROR_STOP);
}


/**
  Requests binlog dump from a remote server and prints the events it
  receives.

  @param[in,out] print_event_info Parameters and context state
  determining how to print.
  @param[in] logname Name of input binlog.

  @retval ERROR_STOP An error occurred - the program should terminate.
  @retval OK_CONTINUE No error, the program should continue.
  @retval OK_STOP No error, but the end of the specified range of
  events to process has been reached and the program should terminate.
*/
static Exit_status dump_remote_log_entries(PRINT_EVENT_INFO *print_event_info,
                                           const char* logname)
{
  uchar *command_buffer= NULL;
  size_t command_size= 0;
  ulong len= 0;
  uint logname_len= 0;
  uint server_id= 0;
  NET* net= NULL;
  my_off_t old_off= start_position_mot;
  char fname[FN_REFLEN + 1];
  char log_file_name[FN_REFLEN + 1];
  Exit_status retval= OK_CONTINUE;
  enum enum_server_command command= COM_END;

  DBUG_ENTER("dump_remote_log_entries");

  fname[0]= log_file_name[0]= 0;

  /*
    Even if we already read one binlog (case of >=2 binlogs on command line),
    we cannot re-use the same connection as before, because it is now dead
    (COM_BINLOG_DUMP kills the thread when it finishes).
  */
  if ((retval= safe_connect()) != OK_CONTINUE)
    DBUG_RETURN(retval);
  net= &mysql->net;

  if ((retval= check_master_version()) != OK_CONTINUE)
    DBUG_RETURN(retval);

  /*
    Fake a server ID to log continously. This will show as a
    slave on the mysql server.
  */
  server_id= ((to_last_remote_log && stop_never) ? stop_never_server_id : 0);
  size_t tlen = strlen(logname);
  if (tlen > UINT_MAX) 
  {
    error("Log name too long.");
    DBUG_RETURN(ERROR_STOP);
  }
  const uint BINLOG_NAME_INFO_SIZE= logname_len= tlen;
  
  if (opt_remote_proto == BINLOG_DUMP_NON_GTID)
  {
    command= COM_BINLOG_DUMP;
    size_t allocation_size= ::BINLOG_POS_OLD_INFO_SIZE +
      BINLOG_NAME_INFO_SIZE + ::BINLOG_FLAGS_INFO_SIZE +
      ::BINLOG_SERVER_ID_INFO_SIZE + 1;
    if (!(command_buffer= (uchar *) my_malloc(allocation_size, MYF(MY_WME))))
    {
      error("Got fatal error allocating memory.");
      DBUG_RETURN(ERROR_STOP);
    }
    uchar* ptr_buffer= command_buffer;

    /*
      COM_BINLOG_DUMP accepts only 4 bytes for the position, so
      we are forced to cast to uint32.
    */
    int4store(ptr_buffer, (uint32) start_position);
    ptr_buffer+= ::BINLOG_POS_OLD_INFO_SIZE;
    int2store(ptr_buffer, binlog_flags);
    ptr_buffer+= ::BINLOG_FLAGS_INFO_SIZE;
    int4store(ptr_buffer, server_id);
    ptr_buffer+= ::BINLOG_SERVER_ID_INFO_SIZE;
    memcpy(ptr_buffer, logname, BINLOG_NAME_INFO_SIZE);
    ptr_buffer+= BINLOG_NAME_INFO_SIZE;

    command_size= ptr_buffer - command_buffer;
    DBUG_ASSERT(command_size == (allocation_size - 1));
  }
  else
  {
    command= COM_BINLOG_DUMP_GTID;

<<<<<<< HEAD
    Gtid_set gtid_set(&global_sid_map);
    global_sid_lock.rdlock();

    gtid_set.add_gtid_set(&gtid_set_excluded);
=======
    Gtid_set gtid_set(global_sid_map);
    global_sid_lock->rdlock();

    gtid_set.add_gtid_set(gtid_set_excluded);
>>>>>>> b7fc4388

    // allocate buffer
    size_t unused_size= 0;
    size_t encoded_data_size= gtid_set.get_encoded_length();
    size_t allocation_size=
      ::BINLOG_FLAGS_INFO_SIZE + ::BINLOG_SERVER_ID_INFO_SIZE +
      ::BINLOG_NAME_SIZE_INFO_SIZE + BINLOG_NAME_INFO_SIZE +
      ::BINLOG_POS_INFO_SIZE + ::BINLOG_DATA_SIZE_INFO_SIZE +
      encoded_data_size + 1;
    if (!(command_buffer= (uchar *) my_malloc(allocation_size, MYF(MY_WME))))
    {
      error("Got fatal error allocating memory.");
<<<<<<< HEAD
      global_sid_lock.unlock();
=======
      global_sid_lock->unlock();
>>>>>>> b7fc4388
      DBUG_RETURN(ERROR_STOP);
    }
    uchar* ptr_buffer= command_buffer;

    /*
      The current implementation decides whether the Gtid must be
      used based on option --exclude-gtids.
    */
    add_master_slave_proto(&binlog_flags,
                           opt_exclude_gtids_str != NULL ?
                           BINLOG_THROUGH_GTID : BINLOG_THROUGH_POSITION);
    int2store(ptr_buffer, binlog_flags);
    ptr_buffer+= ::BINLOG_FLAGS_INFO_SIZE;
    int4store(ptr_buffer, server_id);
    ptr_buffer+= ::BINLOG_SERVER_ID_INFO_SIZE;
    int4store(ptr_buffer, BINLOG_NAME_INFO_SIZE);
    ptr_buffer+= ::BINLOG_NAME_SIZE_INFO_SIZE;
    memcpy(ptr_buffer, logname, BINLOG_NAME_INFO_SIZE);
    ptr_buffer+= BINLOG_NAME_INFO_SIZE;
    int8store(ptr_buffer, start_position);
    ptr_buffer+= ::BINLOG_POS_INFO_SIZE;

    if (is_master_slave_proto(binlog_flags, BINLOG_THROUGH_GTID))
    {
      int4store(ptr_buffer, encoded_data_size);
      ptr_buffer+= ::BINLOG_DATA_SIZE_INFO_SIZE;
      gtid_set.encode(ptr_buffer);
      ptr_buffer+= encoded_data_size;
    }
    else
    {
      unused_size= ::BINLOG_DATA_SIZE_INFO_SIZE + encoded_data_size;
    }

<<<<<<< HEAD
    global_sid_lock.unlock();
=======
    global_sid_lock->unlock();
>>>>>>> b7fc4388

    command_size= ptr_buffer - command_buffer;
    DBUG_ASSERT(command_size == (allocation_size - unused_size - 1));
  }

  if (simple_command(mysql, command, command_buffer, command_size, 1))
  {
    error("Got fatal error sending the log dump command.");
    my_free(command_buffer);
    DBUG_RETURN(ERROR_STOP);
  }
  my_free(command_buffer);

  for (;;)
  {
    const char *error_msg= NULL;
    Log_event *ev= NULL;
    Log_event_type type= UNKNOWN_EVENT;

    len= cli_safe_read(mysql);
    if (len == packet_error)
    {
      error("Got error reading packet from server: %s", mysql_error(mysql));
      DBUG_RETURN(ERROR_STOP);
    }
    if (len < 8 && net->read_pos[0] == 254)
      break; // end of data
    DBUG_PRINT("info",( "len: %lu  net->read_pos[5]: %d\n",
			len, net->read_pos[5]));
    /*
      In raw mode We only need the full event details if it is a 
      ROTATE_EVENT or FORMAT_DESCRIPTION_EVENT
    */

    type= (Log_event_type) net->read_pos[1 + EVENT_TYPE_OFFSET];
    if (!raw_mode || (type == ROTATE_EVENT) || (type == FORMAT_DESCRIPTION_EVENT))
    {
      if (!(ev= Log_event::read_log_event((const char*) net->read_pos + 1 ,
                                          len - 1, &error_msg,
                                          glob_description_event,
                                          opt_verify_binlog_checksum)))
      {
        error("Could not construct log event object: %s", error_msg);
        DBUG_RETURN(ERROR_STOP);
      }
      /*
        If reading from a remote host, ensure the temp_buf for the
        Log_event class is pointing to the incoming stream.
      */
      ev->register_temp_buf((char *) net->read_pos + 1);
    }
    if (raw_mode || (type != LOAD_EVENT))
    {
      /*
        If this is a Rotate event, maybe it's the end of the requested binlog;
        in this case we are done (stop transfer).
        This is suitable for binlogs, not relay logs (but for now we don't read
        relay logs remotely because the server is not able to do that). If one
        day we read relay logs remotely, then we will have a problem with the
        detection below: relay logs contain Rotate events which are about the
        binlogs, so which would trigger the end-detection below.
      */
      if (type == ROTATE_EVENT)
      {
        Rotate_log_event *rev= (Rotate_log_event *)ev;
        /*
          If this is a fake Rotate event, and not about our log, we can stop
          transfer. If this a real Rotate event (so it's not about our log,
          it's in our log describing the next log), we print it (because it's
          part of our log) and then we will stop when we receive the fake one
          soon.
        */
        if (raw_mode)
        {
          if (output_file != 0)
          {
            my_snprintf(log_file_name, sizeof(log_file_name), "%s%s",
                        output_file, rev->new_log_ident);
          }
          else
          {
            strmov(log_file_name, rev->new_log_ident);
          }
        }

        if (rev->when.tv_sec == 0)
        {
          if (!to_last_remote_log)
          {
            if ((rev->ident_len != logname_len) ||
                memcmp(rev->new_log_ident, logname, logname_len))
            {
              DBUG_RETURN(OK_CONTINUE);
            }
            /*
              Otherwise, this is a fake Rotate for our log, at the very
              beginning for sure. Skip it, because it was not in the original
              log. If we are running with to_last_remote_log, we print it,
              because it serves as a useful marker between binlogs then.
            */
            continue;
          }
          len= 1; // fake Rotate, so don't increment old_off
        }
      }
      else if (type == FORMAT_DESCRIPTION_EVENT)
      {
        /*
          This could be an fake Format_description_log_event that server
          (5.0+) automatically sends to a slave on connect, before sending
          a first event at the requested position.  If this is the case,
          don't increment old_off. Real Format_description_log_event always
          starts from BIN_LOG_HEADER_SIZE position.
        */
        // fake event when not in raw mode, don't increment old_off
        if ((old_off != BIN_LOG_HEADER_SIZE) && (!raw_mode))
          len= 1;
        if (raw_mode)
        {
          if (result_file && (result_file != stdout))
            my_fclose(result_file, MYF(0));
          if (!(result_file = my_fopen(log_file_name, O_WRONLY | O_BINARY,
                                       MYF(MY_WME))))
          {
            error("Could not create log file '%s'", log_file_name);
            DBUG_RETURN(ERROR_STOP);
          }
          my_fwrite(result_file, (const uchar*) BINLOG_MAGIC,
                    BIN_LOG_HEADER_SIZE, MYF(0));
          /*
            Need to handle these events correctly in raw mode too 
            or this could get messy
          */
          delete glob_description_event;
          glob_description_event= (Format_description_log_event*) ev;
          print_event_info->common_header_len= glob_description_event->common_header_len;
          ev->temp_buf= 0;
          ev= 0;
        }
<<<<<<< HEAD
      }
      
      if (type == LOAD_EVENT)
      {
        DBUG_ASSERT(raw_mode);
        warning("Attempting to load a remote pre-4.0 binary log that contains "
                "LOAD DATA INFILE statements. The file will not be copied from "
                "the remote server. ");
      }

      if (raw_mode)
      {
        my_fwrite(result_file, net->read_pos + 1 , len - 1, MYF(0));
        if (ev)
        {
          ev->temp_buf=0;
          delete ev;
        }
      }
      else
      {
        retval= process_event(print_event_info, ev, old_off, logname);
      }
=======
      }
      
      if (type == LOAD_EVENT)
      {
        DBUG_ASSERT(raw_mode);
        warning("Attempting to load a remote pre-4.0 binary log that contains "
                "LOAD DATA INFILE statements. The file will not be copied from "
                "the remote server. ");
      }

      if (raw_mode)
      {
        my_fwrite(result_file, net->read_pos + 1 , len - 1, MYF(0));
        if (ev)
        {
          ev->temp_buf=0;
          delete ev;
        }
      }
      else
      {
        retval= process_event(print_event_info, ev, old_off, logname);
      }
>>>>>>> b7fc4388

      if (retval != OK_CONTINUE)
        DBUG_RETURN(retval);
    }
    else
    {
      Load_log_event *le= (Load_log_event*)ev;
      const char *old_fname= le->fname;
      uint old_len= le->fname_len;
      File file;

      if ((file= load_processor.prepare_new_file_for_old_format(le,fname)) < 0)
        DBUG_RETURN(ERROR_STOP);

      retval= process_event(print_event_info, ev, old_off, logname);
      if (retval != OK_CONTINUE)
      {
        my_close(file,MYF(MY_WME));
        DBUG_RETURN(retval);
      }
      retval= load_processor.load_old_format_file(net,old_fname,old_len,file);
      my_close(file,MYF(MY_WME));
      if (retval != OK_CONTINUE)
        DBUG_RETURN(retval);
    }
    /*
      Let's adjust offset for remote log as for local log to produce
      similar text and to have --stop-position to work identically.
    */
    old_off+= len-1;
  }

  DBUG_RETURN(OK_CONTINUE);
}


/**
  Reads the @c Format_description_log_event from the beginning of a
  local input file.

  The @c Format_description_log_event is only read if it is outside
  the range specified with @c --start-position; otherwise, it will be
  seen later.  If this is an old binlog, a fake @c
  Format_description_event is created.  This also prints a @c
  Format_description_log_event to the output, unless we reach the
  --start-position range.  In this case, it is assumed that a @c
  Format_description_log_event will be found when reading events the
  usual way.

  @param file The file to which a @c Format_description_log_event will
  be printed.

  @param[in,out] print_event_info Parameters and context state
  determining how to print.

  @param[in] logname Name of input binlog.

  @retval ERROR_STOP An error occurred - the program should terminate.
  @retval OK_CONTINUE No error, the program should continue.
  @retval OK_STOP No error, but the end of the specified range of
  events to process has been reached and the program should terminate.
*/
static Exit_status check_header(IO_CACHE* file,
                                PRINT_EVENT_INFO *print_event_info,
                                const char* logname)
{
  DBUG_ENTER("check_header");
  uchar header[BIN_LOG_HEADER_SIZE];
  uchar buf[PROBE_HEADER_LEN];
  my_off_t tmp_pos, pos;
  MY_STAT my_file_stat;

  delete glob_description_event;
  if (!(glob_description_event= new Format_description_log_event(3)))
  {
    error("Failed creating Format_description_log_event; out of memory?");
    DBUG_RETURN(ERROR_STOP);
  }

  pos= my_b_tell(file);

  /* fstat the file to check if the file is a regular file. */
  if (my_fstat(file->file, &my_file_stat, MYF(0)) == -1)
  {
    error("Unable to stat the file.");
    DBUG_RETURN(ERROR_STOP);
  }
  if ((my_file_stat.st_mode & S_IFMT) == S_IFREG)
    my_b_seek(file, (my_off_t)0);

  if (my_b_read(file, header, sizeof(header)))
  {
    error("Failed reading header; probably an empty file.");
    DBUG_RETURN(ERROR_STOP);
  }
  if (memcmp(header, BINLOG_MAGIC, sizeof(header)))
  {
    error("File is not a binary log file.");
    DBUG_RETURN(ERROR_STOP);
  }

  /*
    Imagine we are running with --start-position=1000. We still need
    to know the binlog format's. So we still need to find, if there is
    one, the Format_desc event, or to know if this is a 3.23
    binlog. So we need to first read the first events of the log,
    those around offset 4.  Even if we are reading a 3.23 binlog from
    the start (no --start-position): we need to know the header length
    (which is 13 in 3.23, 19 in 4.x) to be able to successfully print
    the first event (Start_log_event_v3). So even in this case, we
    need to "probe" the first bytes of the log *before* we do a real
    read_log_event(). Because read_log_event() needs to know the
    header's length to work fine.
  */
  for(;;)
  {
    tmp_pos= my_b_tell(file); /* should be 4 the first time */
    if (my_b_read(file, buf, sizeof(buf)))
    {
      if (file->error)
      {
        error("Could not read entry at offset %llu: "
              "Error in log format or read error.", (ulonglong)tmp_pos);
        DBUG_RETURN(ERROR_STOP);
      }
      /*
        Otherwise this is just EOF : this log currently contains 0-2
        events.  Maybe it's going to be filled in the next
        milliseconds; then we are going to have a problem if this a
        3.23 log (imagine we are locally reading a 3.23 binlog which
        is being written presently): we won't know it in
        read_log_event() and will fail().  Similar problems could
        happen with hot relay logs if --start-position is used (but a
        --start-position which is posterior to the current size of the log).
        These are rare problems anyway (reading a hot log + when we
        read the first events there are not all there yet + when we
        read a bit later there are more events + using a strange
        --start-position).
      */
      break;
    }
    else
    {
      DBUG_PRINT("info",("buf[EVENT_TYPE_OFFSET=%d]=%d",
                         EVENT_TYPE_OFFSET, buf[EVENT_TYPE_OFFSET]));
      /* always test for a Start_v3, even if no --start-position */
      if (buf[EVENT_TYPE_OFFSET] == START_EVENT_V3)
      {
        /* This is 3.23 or 4.x */
        if (uint4korr(buf + EVENT_LEN_OFFSET) < 
            (LOG_EVENT_MINIMAL_HEADER_LEN + START_V3_HEADER_LEN))
        {
          /* This is 3.23 (format 1) */
          delete glob_description_event;
          if (!(glob_description_event= new Format_description_log_event(1)))
          {
            error("Failed creating Format_description_log_event; "
                  "out of memory?");
            DBUG_RETURN(ERROR_STOP);
          }
        }
        break;
      }
      else if (tmp_pos >= start_position)
        break;
      else if (buf[EVENT_TYPE_OFFSET] == FORMAT_DESCRIPTION_EVENT)
      {
        /* This is 5.0 */
        Format_description_log_event *new_description_event;
        my_b_seek(file, tmp_pos); /* seek back to event's start */
        if (!(new_description_event= (Format_description_log_event*) 
              Log_event::read_log_event(file, glob_description_event,
                                        opt_verify_binlog_checksum)))
          /* EOF can't be hit here normally, so it's a real error */
        {
          error("Could not read a Format_description_log_event event at "
                "offset %llu; this could be a log format error or read error.",
                (ulonglong)tmp_pos);
          DBUG_RETURN(ERROR_STOP);
        }
        if (opt_base64_output_mode == BASE64_OUTPUT_AUTO)
        {
          /*
            process_event will delete *description_event and set it to
            the new one, so we should not do it ourselves in this
            case.
          */
          Exit_status retval= process_event(print_event_info,
                                            new_description_event, tmp_pos,
                                            logname);
          if (retval != OK_CONTINUE)
            DBUG_RETURN(retval);
        }
        else
        {
          delete glob_description_event;
          glob_description_event= new_description_event;
        }
        DBUG_PRINT("info",("Setting description_event"));
      }
      else if (buf[EVENT_TYPE_OFFSET] == ROTATE_EVENT)
      {
        Log_event *ev;
        my_b_seek(file, tmp_pos); /* seek back to event's start */
        if (!(ev= Log_event::read_log_event(file, glob_description_event,
                                            opt_verify_binlog_checksum)))
        {
          /* EOF can't be hit here normally, so it's a real error */
          error("Could not read a Rotate_log_event event at offset %llu;"
                " this could be a log format error or read error.",
                (ulonglong)tmp_pos);
          DBUG_RETURN(ERROR_STOP);
        }
        delete ev;
      }
      else
        break;
    }
  }
  my_b_seek(file, pos);
  DBUG_RETURN(OK_CONTINUE);
}


/**
  Reads a local binlog and prints the events it sees.

  @param[in] logname Name of input binlog.

  @param[in,out] print_event_info Parameters and context state
  determining how to print.

  @retval ERROR_STOP An error occurred - the program should terminate.
  @retval OK_CONTINUE No error, the program should continue.
  @retval OK_STOP No error, but the end of the specified range of
  events to process has been reached and the program should terminate.
*/
static Exit_status dump_local_log_entries(PRINT_EVENT_INFO *print_event_info,
                                          const char* logname)
{
  File fd = -1;
  IO_CACHE cache,*file= &cache;
  uchar tmp_buff[BIN_LOG_HEADER_SIZE];
  Exit_status retval= OK_CONTINUE;

  if (logname && strcmp(logname, "-") != 0)
  {
    /* read from normal file */
    if ((fd = my_open(logname, O_RDONLY | O_BINARY, MYF(MY_WME))) < 0)
      return ERROR_STOP;
    if (init_io_cache(file, fd, 0, READ_CACHE, start_position_mot, 0,
		      MYF(MY_WME | MY_NABP)))
    {
      my_close(fd, MYF(MY_WME));
      return ERROR_STOP;
    }
    if ((retval= check_header(file, print_event_info, logname)) != OK_CONTINUE)
      goto end;
  }
  else
  {
    /* read from stdin */
    /*
      Windows opens stdin in text mode by default. Certain characters
      such as CTRL-Z are interpeted as events and the read() method
      will stop. CTRL-Z is the EOF marker in Windows. to get past this
      you have to open stdin in binary mode. Setmode() is used to set
      stdin in binary mode. Errors on setting this mode result in 
      halting the function and printing an error message to stderr.
    */
#if defined (__WIN__) || (_WIN64)
    if (_setmode(fileno(stdin), O_BINARY) == -1)
    {
      error("Could not set binary mode on stdin.");
      return ERROR_STOP;
    }
#endif 
    if (init_io_cache(file, my_fileno(stdin), 0, READ_CACHE, (my_off_t) 0,
		      0, MYF(MY_WME | MY_NABP | MY_DONT_CHECK_FILESIZE)))
    {
      error("Failed to init IO cache.");
      return ERROR_STOP;
    }
    if ((retval= check_header(file, print_event_info, logname)) != OK_CONTINUE)
      goto end;
    if (start_position)
    {
      /* skip 'start_position' characters from stdin */
      uchar buff[IO_SIZE];
      my_off_t length,tmp;
      for (length= start_position_mot ; length > 0 ; length-=tmp)
      {
	tmp= min<size_t>(length, sizeof(buff));
	if (my_b_read(file, buff, (uint) tmp))
        {
          error("Failed reading from file.");
          goto err;
        }
      }
    }
  }

  if (!glob_description_event || !glob_description_event->is_valid())
  {
    error("Invalid Format_description log event; could be out of memory.");
    goto err;
  }

  if (!start_position && my_b_read(file, tmp_buff, BIN_LOG_HEADER_SIZE))
  {
    error("Failed reading from file.");
    goto err;
  }
  for (;;)
  {
    char llbuff[21];
    my_off_t old_off = my_b_tell(file);

    Log_event* ev = Log_event::read_log_event(file, glob_description_event,
                                              opt_verify_binlog_checksum);
    if (!ev)
    {
      /*
        if binlog wasn't closed properly ("in use" flag is set) don't complain
        about a corruption, but treat it as EOF and move to the next binlog.
      */
      if (glob_description_event->flags & LOG_EVENT_BINLOG_IN_USE_F)
        file->error= 0;
      else if (file->error)
      {
        error("Could not read entry at offset %s: "
              "Error in log format or read error.",
              llstr(old_off,llbuff));
        goto err;
      }
      // file->error == 0 means EOF, that's OK, we break in this case
      goto end;
    }
    if ((retval= process_event(print_event_info, ev, old_off, logname)) !=
        OK_CONTINUE)
      goto end;
  }

  /* NOTREACHED */

err:
  retval= ERROR_STOP;

end:
  if (fd >= 0)
    my_close(fd, MYF(MY_WME));
  /*
    Since the end_io_cache() writes to the
    file errors may happen.
   */
  if (end_io_cache(file))
    retval= ERROR_STOP;

  return retval;
}

/* Post processing of arguments to check for conflicts and other setups */
static int args_post_process(void)
{
  DBUG_ENTER("args_post_process");

  if (opt_remote_alias && opt_remote_proto != BINLOG_DUMP_NON_GTID)
  {
    error("The option read-from-remote-server cannot be used when "
          "read-from-remote-master is defined and is not equal to "
          "BINLOG-DUMP-NON-GTIDS");
    DBUG_RETURN(ERROR_STOP);
  }

  if (raw_mode)
  {
    if (one_database)
      warning("The --database option is ignored with --raw mode");

    if (opt_remote_proto == BINLOG_LOCAL)
    {
      error("You need to set --read-from-remote-master={BINLOG_DUMP_NON_GTID, "
            "BINLOG_DUMP_GTID} for --raw mode");
      DBUG_RETURN(ERROR_STOP);
    }

    if (opt_remote_proto == BINLOG_DUMP_NON_GTID &&
        (opt_exclude_gtids_str != NULL || opt_include_gtids_str != NULL))
    {
      error("You cannot set --exclude-gtids or --include-gtids for --raw-mode "
            "when --read-from-remote-master=BINLOG_DUMP_NON_GTID");
      DBUG_RETURN(ERROR_STOP);
    }

    if (opt_remote_proto == BINLOG_DUMP_GTID && opt_include_gtids_str != NULL)
    {
      error("You cannot set --include-gtids for --raw-mode "
            "when --read-from-remote-master=BINLOG_DUMP_GTID for");
      DBUG_RETURN(ERROR_STOP);
    }

    if (stop_position != (ulonglong)(~(my_off_t)0))
      warning("The --stop-position option is ignored in raw mode");

    if (stop_datetime != MY_TIME_T_MAX)
      warning("The --stop-datetime option is ignored in raw mode");
  }
  else if (output_file)
  {
    if (!(result_file = my_fopen(output_file, O_WRONLY | O_BINARY, MYF(MY_WME))))
    {
      error("Could not create log file '%s'", output_file);
      DBUG_RETURN(ERROR_STOP);
    }
  }

<<<<<<< HEAD
  global_sid_lock.rdlock();

  if (opt_include_gtids_str != NULL)
  {
    if (gtid_set_included.add_gtid_text(opt_include_gtids_str) !=
        RETURN_STATUS_OK)
    {
      error("Could not configure --include-gtids '%s'", opt_include_gtids_str);
      global_sid_lock.unlock();
=======
  global_sid_lock->rdlock();

  if (opt_include_gtids_str != NULL)
  {
    if (gtid_set_included->add_gtid_text(opt_include_gtids_str) !=
        RETURN_STATUS_OK)
    {
      error("Could not configure --include-gtids '%s'", opt_include_gtids_str);
      global_sid_lock->unlock();
>>>>>>> b7fc4388
      DBUG_RETURN(ERROR_STOP);
    }
  }

  if (opt_exclude_gtids_str != NULL)
  {
<<<<<<< HEAD
    if (gtid_set_excluded.add_gtid_text(opt_exclude_gtids_str) !=
        RETURN_STATUS_OK)
    {
      error("Could not configure --exclude-gtids '%s'", opt_exclude_gtids_str);
      global_sid_lock.unlock();
=======
    if (gtid_set_excluded->add_gtid_text(opt_exclude_gtids_str) !=
        RETURN_STATUS_OK)
    {
      error("Could not configure --exclude-gtids '%s'", opt_exclude_gtids_str);
      global_sid_lock->unlock();
>>>>>>> b7fc4388
      DBUG_RETURN(ERROR_STOP);
    }
  }

<<<<<<< HEAD
  global_sid_lock.unlock();
=======
  global_sid_lock->unlock();
>>>>>>> b7fc4388

  DBUG_RETURN(OK_CONTINUE);
}

<<<<<<< HEAD
=======
/**
   GTID cleanup destroys objects and reset their pointer.
   Function is reentrant.
*/
inline void gtid_client_cleanup()
{
  delete global_sid_lock;
  delete global_sid_map;
  delete gtid_set_excluded;
  delete gtid_set_included;
  global_sid_lock= NULL;
  global_sid_map= NULL;
  gtid_set_excluded= NULL;
  gtid_set_included= NULL;
}

/**
   GTID initialization.

   @return true if allocation does not succeed
           false if OK
*/
inline bool gtid_client_init()
{
  bool res=
    (!(global_sid_lock= new Checkable_rwlock) ||
     !(global_sid_map= new Sid_map(global_sid_lock)) ||
     !(gtid_set_excluded= new Gtid_set(global_sid_map)) ||
     !(gtid_set_included= new Gtid_set(global_sid_map)));
  if (res)
  {
    gtid_client_cleanup();
  }
  return res;
}
>>>>>>> b7fc4388

int main(int argc, char** argv)
{
  char **defaults_argv;
  Exit_status retval= OK_CONTINUE;
  ulonglong save_stop_position;
  MY_INIT(argv[0]);
  DBUG_ENTER("main");
  DBUG_PROCESS(argv[0]);

  my_init_time(); // for time functions
   /*
    A pointer of type Log_event can point to
     INTVAR
     USER_VAR
     RANDOM
    events,  when we allocate a element of sizeof(Log_event*) 
    for the DYNAMIC_ARRAY.
  */
<<<<<<< HEAD

  if((my_init_dynamic_array(&buff_ev, sizeof(buff_event_info), 
                            INTVAR_DYNAMIC_INIT, INTVAR_DYNAMIC_INCR)))
    exit(1);

=======

  if((my_init_dynamic_array(&buff_ev, sizeof(buff_event_info), 
                            INTVAR_DYNAMIC_INIT, INTVAR_DYNAMIC_INCR)))
    exit(1);

>>>>>>> b7fc4388
  my_getopt_use_args_separator= TRUE;
  if (load_defaults("my", load_default_groups, &argc, &argv))
    exit(1);
  my_getopt_use_args_separator= FALSE;
  defaults_argv= argv;

  parse_args(&argc, &argv);

  if (!argc)
  {
    usage();
    free_defaults(defaults_argv);
    my_end(my_end_arg);
    exit(1);
  }

<<<<<<< HEAD
=======
  if (gtid_client_init())
  {
    error("Could not initialize GTID structuress.");
    exit(1);
  }

>>>>>>> b7fc4388
  /* Check for argument conflicts and do any post-processing */
  if (args_post_process() == ERROR_STOP)
    exit(1);

  if (opt_base64_output_mode == BASE64_OUTPUT_UNSPEC)
    opt_base64_output_mode= BASE64_OUTPUT_AUTO;

  opt_server_id_mask = (opt_server_id_bits == 32)?
    ~ ulong(0) : (1 << opt_server_id_bits) -1;

  my_set_max_open_files(open_files_limit);

  MY_TMPDIR tmpdir;
  tmpdir.list= 0;
  if (!dirname_for_local_load)
  {
    if (init_tmpdir(&tmpdir, 0))
      exit(1);
    dirname_for_local_load= my_strdup(my_tmpdir(&tmpdir), MY_WME);
  }

  if (load_processor.init())
    exit(1);
  if (dirname_for_local_load)
    load_processor.init_by_dir_name(dirname_for_local_load);
  else
    load_processor.init_by_cur_dir();

  if (!raw_mode)
  {
    fprintf(result_file,
            "/*!40019 SET @@session.max_insert_delayed_threads=0*/;\n");

    if (disable_log_bin)
      fprintf(result_file,
              "/*!32316 SET @OLD_SQL_LOG_BIN=@@SQL_LOG_BIN, SQL_LOG_BIN=0*/;\n");

    /*
      In mysqlbinlog|mysql, don't want mysql to be disconnected after each
      transaction (which would be the case with GLOBAL.COMPLETION_TYPE==2).
    */
    fprintf(result_file,
            "/*!50003 SET @OLD_COMPLETION_TYPE=@@COMPLETION_TYPE,"
            "COMPLETION_TYPE=0*/;\n");

    if (charset)
      fprintf(result_file,
              "\n/*!40101 SET @OLD_CHARACTER_SET_CLIENT=@@CHARACTER_SET_CLIENT */;"
              "\n/*!40101 SET @OLD_CHARACTER_SET_RESULTS=@@CHARACTER_SET_RESULTS */;"
              "\n/*!40101 SET @OLD_COLLATION_CONNECTION=@@COLLATION_CONNECTION */;"
              "\n/*!40101 SET NAMES %s */;\n", charset);
  }

  for (save_stop_position= stop_position, stop_position= ~(my_off_t)0 ;
       (--argc >= 0) ; )
  {
    if (argc == 0) // last log, --stop-position applies
      stop_position= save_stop_position;
    if ((retval= dump_log_entries(*argv++)) != OK_CONTINUE)
      break;

    // For next log, --start-position does not apply
    start_position= BIN_LOG_HEADER_SIZE;
  }

  if (!raw_mode)
  {
    /*
      Issue a ROLLBACK in case the last printed binlog was crashed and had half
      of transaction.
    */
    fprintf(result_file,
          "# End of log file\nROLLBACK /* added by mysqlbinlog */;\n"
          "/*!50003 SET COMPLETION_TYPE=@OLD_COMPLETION_TYPE*/;\n");
    if (disable_log_bin)
      fprintf(result_file, "/*!32316 SET SQL_LOG_BIN=@OLD_SQL_LOG_BIN*/;\n");

    if (charset)
      fprintf(result_file,
              "/*!40101 SET CHARACTER_SET_CLIENT=@OLD_CHARACTER_SET_CLIENT */;\n"
              "/*!40101 SET CHARACTER_SET_RESULTS=@OLD_CHARACTER_SET_RESULTS */;\n"
              "/*!40101 SET COLLATION_CONNECTION=@OLD_COLLATION_CONNECTION */;\n");
  }

  if (tmpdir.list)
    free_tmpdir(&tmpdir);
  if (result_file && (result_file != stdout))
    my_fclose(result_file, MYF(0));
  cleanup();

  if (defaults_argv)
    free_defaults(defaults_argv);
  my_free_open_file_info();
  load_processor.destroy();
  /* We cannot free DBUG, it is used in global destructors after exit(). */
  my_end(my_end_arg | MY_DONT_FREE_DBUG);
  gtid_client_cleanup();

  exit(retval == ERROR_STOP ? 1 : 0);
  /* Keep compilers happy. */
  DBUG_RETURN(retval == ERROR_STOP ? 1 : 0);
}

/*
  We must include this here as it's compiled with different options for
  the server
*/

#include "decimal.c"
#include "my_decimal.cc"
#include "log_event.cc"
#include "log_event_old.cc"
#include "rpl_utility.cc"
#include "rpl_gtid_sid_map.cc"
#include "rpl_gtid_misc.cc"
#include "uuid.cc"
#include "rpl_gtid_set.cc"
#include "rpl_gtid_specification.cc"
#include "rpl_constants.cc"<|MERGE_RESOLUTION|>--- conflicted
+++ resolved
@@ -56,17 +56,10 @@
 #include "rpl_constants.h"
 
 #include <algorithm>
-<<<<<<< HEAD
 
 using std::min;
 using std::max;
 
-=======
-
-using std::min;
-using std::max;
-
->>>>>>> b7fc4388
 #define BIN_LOG_HEADER_SIZE	4U
 #define PROBE_HEADER_LEN	(EVENT_LEN_OFFSET+4)
 #define INTVAR_DYNAMIC_INIT	16
@@ -161,14 +154,11 @@
 static char* dirname_for_local_load= 0;
 static uint opt_server_id_bits = 0;
 static ulong opt_server_id_mask = 0;
-<<<<<<< HEAD
-=======
 Sid_map *global_sid_map= NULL;
 Checkable_rwlock *global_sid_lock= NULL;
 Gtid_set *gtid_set_included= NULL;
 Gtid_set *gtid_set_excluded= NULL;
 
->>>>>>> b7fc4388
 
 /**
   Pointer to the Format_description_log_event of the currently active binlog.
@@ -197,12 +187,6 @@
             *opt_exclude_gtids_str= NULL;
 static my_bool opt_skip_gtids= 0;
 static bool filter_based_on_gtids= false;
-<<<<<<< HEAD
-static Gtid_set gtid_set_included(&global_sid_map);
-static Gtid_set gtid_set_excluded(&global_sid_map);
-
-=======
->>>>>>> b7fc4388
 static Exit_status dump_local_log_entries(PRINT_EVENT_INFO *print_event_info,
                                           const char* logname);
 static Exit_status dump_remote_log_entries(PRINT_EVENT_INFO *print_event_info,
@@ -747,22 +731,14 @@
        if (opt_include_gtids_str != NULL)
        {
          filtered= filtered ||
-<<<<<<< HEAD
-           !gtid_set_included.contains_gtid(gtid->get_sidno(true),
-=======
            !gtid_set_included->contains_gtid(gtid->get_sidno(true),
->>>>>>> b7fc4388
                                             gtid->get_gno());
        }
 
        if (opt_exclude_gtids_str != NULL)
        {
          filtered= filtered ||
-<<<<<<< HEAD
-           gtid_set_excluded.contains_gtid(gtid->get_sidno(true),
-=======
            gtid_set_excluded->contains_gtid(gtid->get_sidno(true),
->>>>>>> b7fc4388
                                            gtid->get_gno());
        }
        filter_based_on_gtids= filtered;
@@ -884,11 +860,8 @@
       if (parent_query_skips)
         goto end;
       ev->print(result_file, print_event_info);
-<<<<<<< HEAD
-=======
       if (head->error == -1)
         goto err;
->>>>>>> b7fc4388
       break;
       
       destroy_evt= TRUE;
@@ -940,16 +913,11 @@
 	filename and use LOCAL), prepared in the 'case EXEC_LOAD_EVENT' 
 	below.
       */
-<<<<<<< HEAD
-      ce->print(result_file, print_event_info, TRUE);
-
-=======
       {
       ce->print(result_file, print_event_info, TRUE);
         if (head->error == -1)
           goto err;
       }
->>>>>>> b7fc4388
       // If this binlog is not 3.23 ; why this test??
       if (glob_description_event->binlog_version >= 3)
       {
@@ -1014,11 +982,8 @@
       print_event_info->common_header_len=
         glob_description_event->common_header_len;
       ev->print(result_file, print_event_info);
-<<<<<<< HEAD
-=======
       if (head->error == -1)
         goto err;
->>>>>>> b7fc4388
       if (opt_remote_proto == BINLOG_LOCAL)
       {
         ev->free_temp_buf(); // free memory allocated in dump_local_log_entries
@@ -1125,7 +1090,6 @@
           stmt_end= TRUE;
         ignored_map= print_event_info->m_table_map_ignored.get_table(old_ev->get_table_id());
       }
-<<<<<<< HEAD
 
       bool skip_event= (ignored_map != NULL);
       /*
@@ -1142,24 +1106,6 @@
         if (print_event_info->m_table_map_ignored.count() > 0)
           print_event_info->m_table_map_ignored.clear_tables();
 
-=======
-
-      bool skip_event= (ignored_map != NULL);
-      /*
-        end of statement check:
-           i) destroy/free ignored maps
-          ii) if skip event, flush cache now
-      */
-      if (stmt_end)
-      {
-        /*
-          Now is safe to clear ignored map (clear_tables will also
-          delete original table map events stored in the map).
-        */
-        if (print_event_info->m_table_map_ignored.count() > 0)
-          print_event_info->m_table_map_ignored.clear_tables();
-
->>>>>>> b7fc4388
         /*
            One needs to take into account an event that gets
            filtered but was last event in the statement. If this is
@@ -1169,15 +1115,10 @@
            event was not skipped).
         */
         if (skip_event)
-<<<<<<< HEAD
-          if ((copy_event_cache_to_file_and_reinit(&print_event_info->head_cache, result_file) ||
-              copy_event_cache_to_file_and_reinit(&print_event_info->body_cache, result_file)))
-=======
           /* Flush head,body and footer cache to result_file */
           if ((copy_event_cache_to_file_and_reinit(&print_event_info->head_cache, result_file) ||
               copy_event_cache_to_file_and_reinit(&print_event_info->body_cache, result_file)  ||
               copy_event_cache_to_file_and_reinit(&print_event_info->footer_cache, result_file)))
->>>>>>> b7fc4388
             goto err;
       }
 
@@ -1212,21 +1153,13 @@
 
       ev->print(result_file, print_event_info);
       print_event_info->have_unflushed_events= TRUE;
-<<<<<<< HEAD
-      /* Flush head and body cache to result_file */
-=======
       /* Flush head,body and footer cache to result_file */
->>>>>>> b7fc4388
       if (stmt_end)
       {
         print_event_info->have_unflushed_events= FALSE;
         if (copy_event_cache_to_file_and_reinit(&print_event_info->head_cache, result_file) ||
-<<<<<<< HEAD
-            copy_event_cache_to_file_and_reinit(&print_event_info->body_cache, result_file))
-=======
             copy_event_cache_to_file_and_reinit(&print_event_info->body_cache, result_file) ||
             copy_event_cache_to_file_and_reinit(&print_event_info->footer_cache, result_file))
->>>>>>> b7fc4388
           goto err;
         goto end;
       }
@@ -1579,11 +1512,7 @@
 static void usage()
 {
   print_version();
-<<<<<<< HEAD
-  puts(ORACLE_WELCOME_COPYRIGHT_NOTICE("2000, 2012"));
-=======
   puts(ORACLE_WELCOME_COPYRIGHT_NOTICE("2000"));
->>>>>>> b7fc4388
   printf("\
 Dumps a MySQL binary log in a format usable for viewing or for piping to\n\
 the mysql command line client.\n\n");
@@ -2003,17 +1932,10 @@
   {
     command= COM_BINLOG_DUMP_GTID;
 
-<<<<<<< HEAD
-    Gtid_set gtid_set(&global_sid_map);
-    global_sid_lock.rdlock();
-
-    gtid_set.add_gtid_set(&gtid_set_excluded);
-=======
     Gtid_set gtid_set(global_sid_map);
     global_sid_lock->rdlock();
 
     gtid_set.add_gtid_set(gtid_set_excluded);
->>>>>>> b7fc4388
 
     // allocate buffer
     size_t unused_size= 0;
@@ -2026,11 +1948,7 @@
     if (!(command_buffer= (uchar *) my_malloc(allocation_size, MYF(MY_WME))))
     {
       error("Got fatal error allocating memory.");
-<<<<<<< HEAD
-      global_sid_lock.unlock();
-=======
       global_sid_lock->unlock();
->>>>>>> b7fc4388
       DBUG_RETURN(ERROR_STOP);
     }
     uchar* ptr_buffer= command_buffer;
@@ -2065,11 +1983,7 @@
       unused_size= ::BINLOG_DATA_SIZE_INFO_SIZE + encoded_data_size;
     }
 
-<<<<<<< HEAD
-    global_sid_lock.unlock();
-=======
     global_sid_lock->unlock();
->>>>>>> b7fc4388
 
     command_size= ptr_buffer - command_buffer;
     DBUG_ASSERT(command_size == (allocation_size - unused_size - 1));
@@ -2209,7 +2123,6 @@
           ev->temp_buf= 0;
           ev= 0;
         }
-<<<<<<< HEAD
       }
       
       if (type == LOAD_EVENT)
@@ -2233,31 +2146,6 @@
       {
         retval= process_event(print_event_info, ev, old_off, logname);
       }
-=======
-      }
-      
-      if (type == LOAD_EVENT)
-      {
-        DBUG_ASSERT(raw_mode);
-        warning("Attempting to load a remote pre-4.0 binary log that contains "
-                "LOAD DATA INFILE statements. The file will not be copied from "
-                "the remote server. ");
-      }
-
-      if (raw_mode)
-      {
-        my_fwrite(result_file, net->read_pos + 1 , len - 1, MYF(0));
-        if (ev)
-        {
-          ev->temp_buf=0;
-          delete ev;
-        }
-      }
-      else
-      {
-        retval= process_event(print_event_info, ev, old_off, logname);
-      }
->>>>>>> b7fc4388
 
       if (retval != OK_CONTINUE)
         DBUG_RETURN(retval);
@@ -2674,17 +2562,6 @@
     }
   }
 
-<<<<<<< HEAD
-  global_sid_lock.rdlock();
-
-  if (opt_include_gtids_str != NULL)
-  {
-    if (gtid_set_included.add_gtid_text(opt_include_gtids_str) !=
-        RETURN_STATUS_OK)
-    {
-      error("Could not configure --include-gtids '%s'", opt_include_gtids_str);
-      global_sid_lock.unlock();
-=======
   global_sid_lock->rdlock();
 
   if (opt_include_gtids_str != NULL)
@@ -2694,41 +2571,26 @@
     {
       error("Could not configure --include-gtids '%s'", opt_include_gtids_str);
       global_sid_lock->unlock();
->>>>>>> b7fc4388
       DBUG_RETURN(ERROR_STOP);
     }
   }
 
   if (opt_exclude_gtids_str != NULL)
   {
-<<<<<<< HEAD
-    if (gtid_set_excluded.add_gtid_text(opt_exclude_gtids_str) !=
-        RETURN_STATUS_OK)
-    {
-      error("Could not configure --exclude-gtids '%s'", opt_exclude_gtids_str);
-      global_sid_lock.unlock();
-=======
     if (gtid_set_excluded->add_gtid_text(opt_exclude_gtids_str) !=
         RETURN_STATUS_OK)
     {
       error("Could not configure --exclude-gtids '%s'", opt_exclude_gtids_str);
       global_sid_lock->unlock();
->>>>>>> b7fc4388
       DBUG_RETURN(ERROR_STOP);
     }
   }
 
-<<<<<<< HEAD
-  global_sid_lock.unlock();
-=======
   global_sid_lock->unlock();
->>>>>>> b7fc4388
 
   DBUG_RETURN(OK_CONTINUE);
 }
 
-<<<<<<< HEAD
-=======
 /**
    GTID cleanup destroys objects and reset their pointer.
    Function is reentrant.
@@ -2764,7 +2626,6 @@
   }
   return res;
 }
->>>>>>> b7fc4388
 
 int main(int argc, char** argv)
 {
@@ -2784,19 +2645,11 @@
     events,  when we allocate a element of sizeof(Log_event*) 
     for the DYNAMIC_ARRAY.
   */
-<<<<<<< HEAD
 
   if((my_init_dynamic_array(&buff_ev, sizeof(buff_event_info), 
                             INTVAR_DYNAMIC_INIT, INTVAR_DYNAMIC_INCR)))
     exit(1);
 
-=======
-
-  if((my_init_dynamic_array(&buff_ev, sizeof(buff_event_info), 
-                            INTVAR_DYNAMIC_INIT, INTVAR_DYNAMIC_INCR)))
-    exit(1);
-
->>>>>>> b7fc4388
   my_getopt_use_args_separator= TRUE;
   if (load_defaults("my", load_default_groups, &argc, &argv))
     exit(1);
@@ -2813,15 +2666,12 @@
     exit(1);
   }
 
-<<<<<<< HEAD
-=======
   if (gtid_client_init())
   {
     error("Could not initialize GTID structuress.");
     exit(1);
   }
 
->>>>>>> b7fc4388
   /* Check for argument conflicts and do any post-processing */
   if (args_post_process() == ERROR_STOP)
     exit(1);
