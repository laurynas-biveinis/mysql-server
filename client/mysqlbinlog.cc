--- conflicted
+++ resolved
@@ -862,7 +862,6 @@
       ev->print(result_file, print_event_info);
       if (head->error == -1)
         goto err;
-<<<<<<< HEAD
       break;
       
       destroy_evt= TRUE;
@@ -884,29 +883,6 @@
       buff_event.event_pos= pos;      
       insert_dynamic(&buff_ev, (uchar*) &buff_event);
       break;
-=======
-      break;
-      
-      destroy_evt= TRUE;
-    }
-          
-    case INTVAR_EVENT:
-    {
-      destroy_evt= FALSE;
-      buff_event.event= ev;
-      buff_event.event_pos= pos;
-      insert_dynamic(&buff_ev, (uchar*) &buff_event);
-      break;
-    }
-    	
-    case RAND_EVENT:
-    {
-      destroy_evt= FALSE;
-      buff_event.event= ev;
-      buff_event.event_pos= pos;      
-      insert_dynamic(&buff_ev, (uchar*) &buff_event);
-      break;
->>>>>>> 069ed1a4
     }
     
     case USER_VAR_EVENT:
@@ -937,16 +913,11 @@
 	filename and use LOCAL), prepared in the 'case EXEC_LOAD_EVENT' 
 	below.
       */
-<<<<<<< HEAD
-      ce->print(result_file, print_event_info, TRUE);
-
-=======
       {
       ce->print(result_file, print_event_info, TRUE);
         if (head->error == -1)
           goto err;
       }
->>>>>>> 069ed1a4
       // If this binlog is not 3.23 ; why this test??
       if (glob_description_event->binlog_version >= 3)
       {
@@ -1119,7 +1090,6 @@
           stmt_end= TRUE;
         ignored_map= print_event_info->m_table_map_ignored.get_table(old_ev->get_table_id());
       }
-<<<<<<< HEAD
 
       bool skip_event= (ignored_map != NULL);
       /*
@@ -1136,24 +1106,6 @@
         if (print_event_info->m_table_map_ignored.count() > 0)
           print_event_info->m_table_map_ignored.clear_tables();
 
-=======
-
-      bool skip_event= (ignored_map != NULL);
-      /*
-        end of statement check:
-           i) destroy/free ignored maps
-          ii) if skip event, flush cache now
-      */
-      if (stmt_end)
-      {
-        /*
-          Now is safe to clear ignored map (clear_tables will also
-          delete original table map events stored in the map).
-        */
-        if (print_event_info->m_table_map_ignored.count() > 0)
-          print_event_info->m_table_map_ignored.clear_tables();
-
->>>>>>> 069ed1a4
         /*
            One needs to take into account an event that gets
            filtered but was last event in the statement. If this is
@@ -1557,11 +1509,7 @@
 static void usage()
 {
   print_version();
-<<<<<<< HEAD
-  puts(ORACLE_WELCOME_COPYRIGHT_NOTICE("2000, 2012"));
-=======
   puts(ORACLE_WELCOME_COPYRIGHT_NOTICE("2000"));
->>>>>>> 069ed1a4
   printf("\
 Dumps a MySQL binary log in a format usable for viewing or for piping to\n\
 the mysql command line client.\n\n");
@@ -2180,7 +2128,6 @@
         warning("Attempting to load a remote pre-4.0 binary log that contains "
                 "LOAD DATA INFILE statements. The file will not be copied from "
                 "the remote server. ");
-<<<<<<< HEAD
       }
 
       if (raw_mode)
@@ -2197,24 +2144,6 @@
         retval= process_event(print_event_info, ev, old_off, logname);
       }
 
-=======
-      }
-
-      if (raw_mode)
-      {
-        my_fwrite(result_file, net->read_pos + 1 , len - 1, MYF(0));
-        if (ev)
-        {
-          ev->temp_buf=0;
-          delete ev;
-        }
-      }
-      else
-      {
-        retval= process_event(print_event_info, ev, old_off, logname);
-      }
-
->>>>>>> 069ed1a4
       if (retval != OK_CONTINUE)
         DBUG_RETURN(retval);
     }
