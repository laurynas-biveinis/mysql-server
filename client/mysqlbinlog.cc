/*
   Copyright (c) 2000, 2012, Oracle and/or its affiliates. All rights reserved.

   This program is free software; you can redistribute it and/or modify
   it under the terms of the GNU General Public License as published by
   the Free Software Foundation; version 2 of the License.

   This program is distributed in the hope that it will be useful,
   but WITHOUT ANY WARRANTY; without even the implied warranty of
   MERCHANTABILITY or FITNESS FOR A PARTICULAR PURPOSE.  See the
   GNU General Public License for more details.

   You should have received a copy of the GNU General Public License
   along with this program; if not, write to the Free Software
   Foundation, Inc., 51 Franklin St, Fifth Floor, Boston, MA 02110-1301  USA
*/

/* 

   TODO: print the catalog (some USE catalog.db ????).

   Standalone program to read a MySQL binary log (or relay log).

   Should be able to read any file of these categories, even with
   --start-position.
   An important fact: the Format_desc event of the log is at most the 3rd event
   of the log; if it is the 3rd then there is this combination:
   Format_desc_of_slave, Rotate_of_master, Format_desc_of_master.
*/

#define MYSQL_CLIENT
#undef MYSQL_SERVER
#include "client_priv.h"
#include "my_default.h"
#include <my_time.h>
/* That one is necessary for defines of OPTION_NO_FOREIGN_KEY_CHECKS etc */
#include "sql_priv.h"
#include <signal.h>
#include <my_dir.h>

/*
  error() is used in macro BINLOG_ERROR which is invoked in
  rpl_gtid.h, hence the early forward declaration.
*/
static void error(const char *format, ...) ATTRIBUTE_FORMAT(printf, 1, 2);
static void warning(const char *format, ...) ATTRIBUTE_FORMAT(printf, 1, 2);

#include "rpl_gtid.h"
#include "log_event.h"
#include "log_event_old.h"
#include "sql_common.h"
#include <welcome_copyright_notice.h> // ORACLE_WELCOME_COPYRIGHT_NOTICE
#include "sql_string.h"
#include "my_decimal.h"
#include "rpl_constants.h"

#include <algorithm>

using std::min;
using std::max;

#define BIN_LOG_HEADER_SIZE	4U
#define PROBE_HEADER_LEN	(EVENT_LEN_OFFSET+4)
#define INTVAR_DYNAMIC_INIT	16
#define INTVAR_DYNAMIC_INCR	1


#define CLIENT_CAPABILITIES	(CLIENT_LONG_PASSWORD | CLIENT_LONG_FLAG | CLIENT_LOCAL_FILES)

char server_version[SERVER_VERSION_LENGTH];
ulong server_id = 0;
/* 
  One statement can result in a sequence of several events: Intvar_log_events,
  User_var_log_events, and Rand_log_events, followed by one
  Query_log_event. If statements are filtered out, the filter has to be
  checked for the Query_log_event. So we have to buffer the Intvar,
  User_var, and Rand events and their corresponding log postions until we see 
  the Query_log_event. This dynamic array buff_ev is used to buffer a structure 
  which stores such an event and the corresponding log position.
*/

DYNAMIC_ARRAY buff_ev;

// needed by net_serv.c
ulong bytes_sent = 0L, bytes_received = 0L;
ulong mysqld_net_retry_count = 10L;
ulong open_files_limit;
ulong opt_binlog_rows_event_max_size;
uint test_flags = 0; 
static uint opt_protocol= 0;
static FILE *result_file;

#ifndef DBUG_OFF
static const char* default_dbug_option = "d:t:o,/tmp/mysqlbinlog.trace";
#endif
static const char *load_default_groups[]= { "mysqlbinlog","client",0 };

static my_bool one_database=0, disable_log_bin= 0;
static my_bool opt_hexdump= 0;
const char *base64_output_mode_names[]=
{"NEVER", "AUTO", "UNSPEC", "DECODE-ROWS", NullS};
TYPELIB base64_output_mode_typelib=
  { array_elements(base64_output_mode_names) - 1, "",
    base64_output_mode_names, NULL };
static enum_base64_output_mode opt_base64_output_mode= BASE64_OUTPUT_UNSPEC;
static char *opt_base64_output_mode_str= 0;
static my_bool opt_remote_alias= 0;
const char *remote_proto_names[]=
{"BINLOG-DUMP-NON-GTIDS", "BINLOG-DUMP-GTIDS", NullS};
TYPELIB remote_proto_typelib=
  { array_elements(remote_proto_names) - 1, "",
    remote_proto_names, NULL };
static enum enum_remote_proto {
  BINLOG_DUMP_NON_GTID= 0,
  BINLOG_DUMP_GTID= 1,
  BINLOG_LOCAL= 2
} opt_remote_proto= BINLOG_LOCAL;
static char *opt_remote_proto_str= 0;
static char *database= 0;
static char *output_file= 0;
static my_bool force_opt= 0, short_form= 0;
static my_bool debug_info_flag, debug_check_flag;
static my_bool force_if_open_opt= 1, raw_mode= 0;
static my_bool to_last_remote_log= 0, stop_never= 0;
static my_bool opt_verify_binlog_checksum= 1;
static ulonglong offset = 0;
static uint stop_never_server_id= 1;
static char* host = 0;
static int port= 0;
static uint my_end_arg;
static const char* sock= 0;
static char *opt_plugin_dir= 0, *opt_default_auth= 0;

#ifdef HAVE_SMEM
static char *shared_memory_base_name= 0;
#endif
static char* user = 0;
static char* pass = 0;
static char *opt_bind_addr = NULL;
static char *charset= 0;

static uint verbose= 0;

static ulonglong start_position, stop_position;
#define start_position_mot ((my_off_t)start_position)
#define stop_position_mot  ((my_off_t)stop_position)

static char *start_datetime_str, *stop_datetime_str;
static my_time_t start_datetime= 0, stop_datetime= MY_TIME_T_MAX;
static ulonglong rec_count= 0;
static ushort binlog_flags = 0; 
static MYSQL* mysql = NULL;
static char* dirname_for_local_load= 0;
static uint opt_server_id_bits = 0;
static ulong opt_server_id_mask = 0;
Sid_map *global_sid_map= NULL;
Checkable_rwlock *global_sid_lock= NULL;
Gtid_set *gtid_set_included= NULL;
Gtid_set *gtid_set_excluded= NULL;


/**
  Pointer to the Format_description_log_event of the currently active binlog.

  This will be changed each time a new Format_description_log_event is
  found in the binlog. It is finally destroyed at program termination.
*/
static Format_description_log_event* glob_description_event= NULL;

/**
  Exit status for functions in this file.
*/
enum Exit_status {
  /** No error occurred and execution should continue. */
  OK_CONTINUE= 0,
  /** An error occurred and execution should stop. */
  ERROR_STOP,
  /** No error occurred but execution should stop. */
  OK_STOP
};

/*
  Options that will be used to filter out events.
*/
static char *opt_include_gtids_str= NULL,
            *opt_exclude_gtids_str= NULL;
static my_bool opt_skip_gtids= 0;
static bool filter_based_on_gtids= false;
static Exit_status dump_local_log_entries(PRINT_EVENT_INFO *print_event_info,
                                          const char* logname);
static Exit_status dump_remote_log_entries(PRINT_EVENT_INFO *print_event_info,
                                           const char* logname);
static Exit_status dump_log_entries(const char* logname);
static Exit_status safe_connect();

/*
  This strucure is used to store the event and the log postion of the events 
  which is later used to print the event details from correct log postions.
  The Log_event *event is used to store the pointer to the current event and 
  the event_pos is used to store the current event log postion.
*/

struct buff_event_info
  {
    Log_event *event;
    my_off_t event_pos;
  };

struct buff_event_info buff_event;

class Load_log_processor
{
  char target_dir_name[FN_REFLEN];
  size_t target_dir_name_len;

  /*
    When we see first event corresponding to some LOAD DATA statement in
    binlog, we create temporary file to store data to be loaded.
    We add name of this file to file_names array using its file_id as index.
    If we have Create_file event (i.e. we have binary log in pre-5.0.3
    format) we also store save event object to be able which is needed to
    emit LOAD DATA statement when we will meet Exec_load_data event.
    If we have Begin_load_query event we simply store 0 in
    File_name_record::event field.
  */
  struct File_name_record
  {
    char *fname;
    Create_file_log_event *event;
  };
  /*
    @todo Should be a map (e.g., a hash map), not an array.  With the
    present implementation, the number of elements in this array is
    about the number of files loaded since the server started, which
    may be big after a few years.  We should be able to use existing
    library data structures for this. /Sven
  */
  DYNAMIC_ARRAY file_names;

  /**
    Looks for a non-existing filename by adding a numerical suffix to
    the given base name, creates the generated file, and returns the
    filename by modifying the filename argument.

    @param[in,out] filename Base filename

    @param[in,out] file_name_end Pointer to last character of
    filename.  The numerical suffix will be written to this position.
    Note that there must be a least five bytes of allocated memory
    after file_name_end.

    @retval -1 Error (can't find new filename).
    @retval >=0 Found file.
  */
  File create_unique_file(char *filename, char *file_name_end)
    {
      File res;
      /* If we have to try more than 1000 times, something is seriously wrong */
      for (uint version= 0; version<1000; version++)
      {
	sprintf(file_name_end,"-%x",version);
	if ((res= my_create(filename,0,
			    O_CREAT|O_EXCL|O_BINARY|O_WRONLY,MYF(0)))!=-1)
	  return res;
      }
      return -1;
    }

public:
  Load_log_processor() {}
  ~Load_log_processor() {}

  int init()
  {
    return init_dynamic_array(&file_names, sizeof(File_name_record),
			      100, 100);
  }

  void init_by_dir_name(const char *dir)
    {
      target_dir_name_len= (convert_dirname(target_dir_name, dir, NullS) -
			    target_dir_name);
    }
  void init_by_cur_dir()
    {
      if (my_getwd(target_dir_name,sizeof(target_dir_name),MYF(MY_WME)))
	exit(1);
      target_dir_name_len= strlen(target_dir_name);
    }
  void destroy()
  {
    File_name_record *ptr= (File_name_record *)file_names.buffer;
    File_name_record *end= ptr + file_names.elements;
    for (; ptr < end; ptr++)
    {
      if (ptr->fname)
      {
        my_free(ptr->fname);
        delete ptr->event;
        memset(ptr, 0, sizeof(File_name_record));
      }
    }

    delete_dynamic(&file_names);
  }

  /**
    Obtain Create_file event for LOAD DATA statement by its file_id
    and remove it from this Load_log_processor's list of events.

    Checks whether we have already seen a Create_file_log_event with
    the given file_id.  If yes, returns a pointer to the event and
    removes the event from array describing active temporary files.
    From this moment, the caller is responsible for freeing the memory
    occupied by the event.

    @param[in] file_id File id identifying LOAD DATA statement.

    @return Pointer to Create_file_log_event, or NULL if we have not
    seen any Create_file_log_event with this file_id.
  */
  Create_file_log_event *grab_event(uint file_id)
    {
      File_name_record *ptr;
      Create_file_log_event *res;

      if (file_id >= file_names.elements)
        return 0;
      ptr= dynamic_element(&file_names, file_id, File_name_record*);
      if ((res= ptr->event))
        memset(ptr, 0, sizeof(File_name_record));
      return res;
    }

  /**
    Obtain file name of temporary file for LOAD DATA statement by its
    file_id and remove it from this Load_log_processor's list of events.

    @param[in] file_id Identifier for the LOAD DATA statement.

    Checks whether we have already seen Begin_load_query event for
    this file_id. If yes, returns the file name of the corresponding
    temporary file and removes the filename from the array of active
    temporary files.  From this moment, the caller is responsible for
    freeing the memory occupied by this name.

    @return String with the name of the temporary file, or NULL if we
    have not seen any Begin_load_query_event with this file_id.
  */
  char *grab_fname(uint file_id)
    {
      File_name_record *ptr;
      char *res= 0;

      if (file_id >= file_names.elements)
        return 0;
      ptr= dynamic_element(&file_names, file_id, File_name_record*);
      if (!ptr->event)
      {
        res= ptr->fname;
        memset(ptr, 0, sizeof(File_name_record));
      }
      return res;
    }
  Exit_status process(Create_file_log_event *ce);
  Exit_status process(Begin_load_query_log_event *ce);
  Exit_status process(Append_block_log_event *ae);
  File prepare_new_file_for_old_format(Load_log_event *le, char *filename);
  Exit_status load_old_format_file(NET* net, const char *server_fname,
                                   uint server_fname_len, File file);
  Exit_status process_first_event(const char *bname, size_t blen,
                                  const uchar *block,
                                  size_t block_len, uint file_id,
                                  Create_file_log_event *ce);
};


/**
  Creates and opens a new temporary file in the directory specified by previous call to init_by_dir_name() or init_by_cur_dir().

  @param[in] le The basename of the created file will start with the
  basename of the file pointed to by this Load_log_event.

  @param[out] filename Buffer to save the filename in.

  @return File handle >= 0 on success, -1 on error.
*/
File Load_log_processor::prepare_new_file_for_old_format(Load_log_event *le,
							 char *filename)
{
  size_t len;
  char *tail;
  File file;
  
  fn_format(filename, le->fname, target_dir_name, "", MY_REPLACE_DIR);
  len= strlen(filename);
  tail= filename + len;
  
  if ((file= create_unique_file(filename,tail)) < 0)
  {
    error("Could not construct local filename %s.",filename);
    return -1;
  }
  
  le->set_fname_outside_temp_buf(filename,len+(uint) strlen(tail));
  
  return file;
}


/**
  Reads a file from a server and saves it locally.

  @param[in,out] net The server to read from.

  @param[in] server_fname The name of the file that the server should
  read.

  @param[in] server_fname_len The length of server_fname.

  @param[in,out] file The file to write to.

  @retval ERROR_STOP An error occurred - the program should terminate.
  @retval OK_CONTINUE No error, the program should continue.
*/
Exit_status Load_log_processor::load_old_format_file(NET* net,
                                                     const char*server_fname,
                                                     uint server_fname_len,
                                                     File file)
{
  uchar buf[FN_REFLEN+1];
  buf[0] = 0;
  memcpy(buf + 1, server_fname, server_fname_len + 1);
  if (my_net_write(net, buf, server_fname_len +2) || net_flush(net))
  {
    error("Failed requesting the remote dump of %s.", server_fname);
    return ERROR_STOP;
  }
  
  for (;;)
  {
    ulong packet_len = my_net_read(net);
    if (packet_len == 0)
    {
      if (my_net_write(net, (uchar*) "", 0) || net_flush(net))
      {
        error("Failed sending the ack packet.");
        return ERROR_STOP;
      }
      /*
	we just need to send something, as the server will read but
	not examine the packet - this is because mysql_load() sends 
	an OK when it is done
      */
      break;
    }
    else if (packet_len == packet_error)
    {
      error("Failed reading a packet during the dump of %s.", server_fname);
      return ERROR_STOP;
    }
    
    if (packet_len > UINT_MAX)
    {
      error("Illegal length of packet read from net.");
      return ERROR_STOP;
    }
    if (my_write(file, (uchar*) net->read_pos, 
		 (uint) packet_len, MYF(MY_WME|MY_NABP)))
      return ERROR_STOP;
  }
  
  return OK_CONTINUE;
}


/**
  Process the first event in the sequence of events representing a
  LOAD DATA statement.

  Creates a temporary file to be used in LOAD DATA and writes first
  block of data to it. Registers its file name (and optional
  Create_file event) in the array of active temporary files.

  @param bname Base name for temporary file to be created.
  @param blen Base name length.
  @param block First block of data to be loaded.
  @param block_len First block length.
  @param file_id Identifies the LOAD DATA statement.
  @param ce Pointer to Create_file event object if we are processing
  this type of event.

  @retval ERROR_STOP An error occurred - the program should terminate.
  @retval OK_CONTINUE No error, the program should continue.
*/
Exit_status Load_log_processor::process_first_event(const char *bname,
                                                    size_t blen,
                                                    const uchar *block,
                                                    size_t block_len,
                                                    uint file_id,
                                                    Create_file_log_event *ce)
{
  uint full_len= target_dir_name_len + blen + 9 + 9 + 1;
  Exit_status retval= OK_CONTINUE;
  char *fname, *ptr;
  File file;
  File_name_record rec;
  DBUG_ENTER("Load_log_processor::process_first_event");

  if (!(fname= (char*) my_malloc(full_len,MYF(MY_WME))))
  {
    error("Out of memory.");
    delete ce;
    DBUG_RETURN(ERROR_STOP);
  }

  memcpy(fname, target_dir_name, target_dir_name_len);
  ptr= fname + target_dir_name_len;
  memcpy(ptr,bname,blen);
  ptr+= blen;
  ptr+= sprintf(ptr, "-%x", file_id);

  if ((file= create_unique_file(fname,ptr)) < 0)
  {
    error("Could not construct local filename %s%s.",
          target_dir_name,bname);
    my_free(fname);
    delete ce;
    DBUG_RETURN(ERROR_STOP);
  }

  rec.fname= fname;
  rec.event= ce;

  /*
     fname is freed in process_event()
     after Execute_load_query_log_event or Execute_load_log_event
     will have been processed, otherwise in Load_log_processor::destroy()
  */
  if (set_dynamic(&file_names, &rec, file_id))
  {
    error("Out of memory.");
    my_free(fname);
    delete ce;
    DBUG_RETURN(ERROR_STOP);
  }

  if (ce)
    ce->set_fname_outside_temp_buf(fname, (uint) strlen(fname));

  if (my_write(file, (uchar*)block, block_len, MYF(MY_WME|MY_NABP)))
  {
    error("Failed writing to file.");
    retval= ERROR_STOP;
  }
  if (my_close(file, MYF(MY_WME)))
  {
    error("Failed closing file.");
    retval= ERROR_STOP;
  }
  DBUG_RETURN(retval);
}


/**
  Process the given Create_file_log_event.

  @see Load_log_processor::process_first_event(const char*,uint,const char*,uint,uint,Create_file_log_event*)

  @param ce Create_file_log_event to process.

  @retval ERROR_STOP An error occurred - the program should terminate.
  @retval OK_CONTINUE No error, the program should continue.
*/
Exit_status  Load_log_processor::process(Create_file_log_event *ce)
{
  const char *bname= ce->fname + dirname_length(ce->fname);
  uint blen= ce->fname_len - (bname-ce->fname);

  return process_first_event(bname, blen, ce->block, ce->block_len,
                             ce->file_id, ce);
}


/**
  Process the given Begin_load_query_log_event.

  @see Load_log_processor::process_first_event(const char*,uint,const char*,uint,uint,Create_file_log_event*)

  @param ce Begin_load_query_log_event to process.

  @retval ERROR_STOP An error occurred - the program should terminate.
  @retval OK_CONTINUE No error, the program should continue.
*/
Exit_status Load_log_processor::process(Begin_load_query_log_event *blqe)
{
  return process_first_event("SQL_LOAD_MB", 11, blqe->block, blqe->block_len,
                             blqe->file_id, 0);
}


/**
  Process the given Append_block_log_event.

  Appends the chunk of the file contents specified by the event to the
  file created by a previous Begin_load_query_log_event or
  Create_file_log_event.

  If the file_id for the event does not correspond to any file
  previously registered through a Begin_load_query_log_event or
  Create_file_log_event, this member function will print a warning and
  return OK_CONTINUE.  It is safe to return OK_CONTINUE, because no
  query will be written for this event.  We should not print an error
  and fail, since the missing file_id could be because a (valid)
  --start-position has been specified after the Begin/Create event but
  before this Append event.

  @param ae Append_block_log_event to process.

  @retval ERROR_STOP An error occurred - the program should terminate.

  @retval OK_CONTINUE No error, the program should continue.
*/
Exit_status Load_log_processor::process(Append_block_log_event *ae)
{
  DBUG_ENTER("Load_log_processor::process");
  const char* fname= ((ae->file_id < file_names.elements) ?
                       dynamic_element(&file_names, ae->file_id,
                                       File_name_record*)->fname : 0);

  if (fname)
  {
    File file;
    Exit_status retval= OK_CONTINUE;
    if (((file= my_open(fname,
			O_APPEND|O_BINARY|O_WRONLY,MYF(MY_WME))) < 0))
    {
      error("Failed opening file %s", fname);
      DBUG_RETURN(ERROR_STOP);
    }
    if (my_write(file,(uchar*)ae->block,ae->block_len,MYF(MY_WME|MY_NABP)))
    {
      error("Failed writing to file %s", fname);
      retval= ERROR_STOP;
    }
    if (my_close(file,MYF(MY_WME)))
    {
      error("Failed closing file %s", fname);
      retval= ERROR_STOP;
    }
    DBUG_RETURN(retval);
  }

  /*
    There is no Create_file event (a bad binlog or a big
    --start-position). Assuming it's a big --start-position, we just do
    nothing and print a warning.
  */
  warning("Ignoring Append_block as there is no "
          "Create_file event for file_id: %u", ae->file_id);
  DBUG_RETURN(OK_CONTINUE);
}


static Load_log_processor load_processor;


/**
  Replace windows-style backslashes by forward slashes so it can be
  consumed by the mysql client, which requires Unix path.

  @todo This is only useful under windows, so may be ifdef'ed out on
  other systems.  /Sven

  @todo If a Create_file_log_event contains a filename with a
  backslash (valid under unix), then we have problems under windows.
  /Sven

  @param[in,out] fname Filename to modify. The filename is modified
  in-place.
*/
static void convert_path_to_forward_slashes(char *fname)
{
  while (*fname)
  {
    if (*fname == '\\')
      *fname= '/';
    fname++;
  }
}


/**
  Indicates whether the given database should be filtered out,
  according to the --database=X option.

  @param log_dbname Name of database.

  @return nonzero if the database with the given name should be
  filtered out, 0 otherwise.
*/
static bool shall_skip_database(const char *log_dbname)
{
  return one_database &&
         (log_dbname != NULL) &&
         strcmp(log_dbname, database);
}


/**
  Checks whether the given event should be filtered out,
  according to the include-gtids, exclude-gtids and
  skip-gtids options.

  @param ev Pointer to the event to be checked.

  @return true if the event should be filtered out,
          false, otherwise.
*/
static bool shall_skip_gtids(Log_event* ev)
{
  bool filtered= false;

  switch (ev->get_type_code())
  {
    case GTID_LOG_EVENT:
    case ANONYMOUS_GTID_LOG_EVENT:
    {
       Gtid_log_event *gtid= (Gtid_log_event *) ev;
       if (opt_include_gtids_str != NULL)
       {
         filtered= filtered ||
           !gtid_set_included->contains_gtid(gtid->get_sidno(true),
                                            gtid->get_gno());
       }

       if (opt_exclude_gtids_str != NULL)
       {
         filtered= filtered ||
           gtid_set_excluded->contains_gtid(gtid->get_sidno(true),
                                           gtid->get_gno());
       }
       filter_based_on_gtids= filtered;
       filtered= filtered || opt_skip_gtids;
    }
    break;
    default:
      filtered= filter_based_on_gtids;
    break;
  }
  
  return filtered;
}

/**
  Print the given event, and either delete it or delegate the deletion
  to someone else.

  The deletion may be delegated in two cases: (1) the event is a
  Format_description_log_event, and is saved in
  glob_description_event; (2) the event is a Create_file_log_event,
  and is saved in load_processor.

  @param[in,out] print_event_info Parameters and context state
  determining how to print.
  @param[in] ev Log_event to process.
  @param[in] pos Offset from beginning of binlog file.
  @param[in] logname Name of input binlog.

  @retval ERROR_STOP An error occurred - the program should terminate.
  @retval OK_CONTINUE No error, the program should continue.
  @retval OK_STOP No error, but the end of the specified range of
  events to process has been reached and the program should terminate.
*/
Exit_status process_event(PRINT_EVENT_INFO *print_event_info, Log_event *ev,
                          my_off_t pos, const char *logname)
{
  char ll_buff[21];
  Log_event_type ev_type= ev->get_type_code();
  my_bool destroy_evt= TRUE;
  DBUG_ENTER("process_event");
  print_event_info->short_form= short_form;
  Exit_status retval= OK_CONTINUE;
  IO_CACHE *const head= &print_event_info->head_cache;

  /*
    Format events are not concerned by --offset and such, we always need to
    read them to be able to process the wanted events.
  */
  if (((rec_count >= offset) &&
       ((my_time_t) (ev->when.tv_sec) >= start_datetime)) ||
      (ev_type == FORMAT_DESCRIPTION_EVENT))
  {
    if (ev_type != FORMAT_DESCRIPTION_EVENT)
    {
      /*
        We have found an event after start_datetime, from now on print
        everything (in case the binlog has timestamps increasing and
        decreasing, we do this to avoid cutting the middle).
      */
      start_datetime= 0;
      offset= 0; // print everything and protect against cycling rec_count
      /*
        Skip events according to the --server-id flag.  However, don't
        skip format_description or rotate events, because they they
        are really "global" events that are relevant for the entire
        binlog, even if they have a server_id.  Also, we have to read
        the format_description event so that we can parse subsequent
        events.
      */
      if (ev_type != ROTATE_EVENT &&
          server_id && (server_id != ev->server_id))
        goto end;
    }
    if (((my_time_t) (ev->when.tv_sec) >= stop_datetime)
        || (pos >= stop_position_mot))
    {
      /* end the program */
      retval= OK_STOP;
      goto end;
    }
    if (!short_form)
      my_b_printf(&print_event_info->head_cache,
                  "# at %s\n",llstr(pos,ll_buff));

    if (!opt_hexdump)
      print_event_info->hexdump_from= 0; /* Disabled */
    else
      print_event_info->hexdump_from= pos;

    print_event_info->base64_output_mode= opt_base64_output_mode;

    DBUG_PRINT("debug", ("event_type: %s", ev->get_type_str()));

    if (shall_skip_gtids(ev))
      goto end;

    switch (ev_type) {
    case QUERY_EVENT:
    {
      bool parent_query_skips=
          !((Query_log_event*) ev)->is_trans_keyword() &&
           shall_skip_database(((Query_log_event*) ev)->db);
           
      for (uint i= 0; i < buff_ev.elements; i++) 
      {
        buff_event_info pop_event_array= *dynamic_element(&buff_ev, i, buff_event_info *);
        Log_event *temp_event= pop_event_array.event;
        my_off_t temp_log_pos= pop_event_array.event_pos;
        print_event_info->hexdump_from= (opt_hexdump ? temp_log_pos : 0); 
        if (!parent_query_skips)
          temp_event->print(result_file, print_event_info);
        delete temp_event;
      }
      
      print_event_info->hexdump_from= (opt_hexdump ? pos : 0);
      reset_dynamic(&buff_ev);

      if (parent_query_skips)
        goto end;
      ev->print(result_file, print_event_info);
      if (head->error == -1)
        goto err;
      break;
      
      destroy_evt= TRUE;
    }
          
    case INTVAR_EVENT:
    {
      destroy_evt= FALSE;
      buff_event.event= ev;
      buff_event.event_pos= pos;
      insert_dynamic(&buff_ev, (uchar*) &buff_event);
      break;
    }
    	
    case RAND_EVENT:
    {
      destroy_evt= FALSE;
      buff_event.event= ev;
      buff_event.event_pos= pos;      
      insert_dynamic(&buff_ev, (uchar*) &buff_event);
      break;
    }
    
    case USER_VAR_EVENT:
    {
      destroy_evt= FALSE;
      buff_event.event= ev;
      buff_event.event_pos= pos;      
      insert_dynamic(&buff_ev, (uchar*) &buff_event);
      break; 
    }


    case CREATE_FILE_EVENT:
    {
      Create_file_log_event* ce= (Create_file_log_event*)ev;
      /*
        We test if this event has to be ignored. If yes, we don't save
        this event; this will have the good side-effect of ignoring all
        related Append_block and Exec_load.
        Note that Load event from 3.23 is not tested.
      */
      if (shall_skip_database(ce->db))
        goto end;                // Next event
      /*
	We print the event, but with a leading '#': this is just to inform 
	the user of the original command; the command we want to execute 
	will be a derivation of this original command (we will change the 
	filename and use LOCAL), prepared in the 'case EXEC_LOAD_EVENT' 
	below.
      */
<<<<<<< HEAD
      ce->print(result_file, print_event_info, TRUE);

=======
      if (opt_base64_output_mode == BASE64_OUTPUT_ALWAYS)
      {
        if ((retval= write_event_header_and_base64(ce, result_file,
                                                   print_event_info)) !=
            OK_CONTINUE)
          goto end;
      }
      else
      {
        ce->print(result_file, print_event_info, TRUE);
        if (head->error == -1)
          goto err;
      }
>>>>>>> 94d68d30
      // If this binlog is not 3.23 ; why this test??
      if (glob_description_event->binlog_version >= 3)
      {
        /*
          transfer the responsibility for destroying the event to
          load_processor
        */
        ev= NULL;
        if ((retval= load_processor.process(ce)) != OK_CONTINUE)
          goto end;
      }
      break;
    }

    case APPEND_BLOCK_EVENT:
      /*
        Append_block_log_events can safely print themselves even if
        the subsequent call load_processor.process fails, because the
        output of Append_block_log_event::print is only a comment.
      */
      ev->print(result_file, print_event_info);
      if (head->error == -1)
        goto err;
      if ((retval= load_processor.process((Append_block_log_event*) ev)) !=
          OK_CONTINUE)
        goto end;
      break;

    case EXEC_LOAD_EVENT:
    {
      ev->print(result_file, print_event_info);
      if (head->error == -1)
        goto err;
      Execute_load_log_event *exv= (Execute_load_log_event*)ev;
      Create_file_log_event *ce= load_processor.grab_event(exv->file_id);
      /*
	if ce is 0, it probably means that we have not seen the Create_file
	event (a bad binlog, or most probably --start-position is after the
	Create_file event). Print a warning comment.
      */
      if (ce)
      {
        /*
          We must not convert earlier, since the file is used by
          my_open() in Load_log_processor::append().
        */
        convert_path_to_forward_slashes((char*) ce->fname);
	ce->print(result_file, print_event_info, TRUE);
	my_free((void*)ce->fname);
	delete ce;
        if (head->error == -1)
          goto err;
      }
      else
        warning("Ignoring Execute_load_log_event as there is no "
                "Create_file event for file_id: %u", exv->file_id);
      break;
    }
    case FORMAT_DESCRIPTION_EVENT:
      delete glob_description_event;
      glob_description_event= (Format_description_log_event*) ev;
      print_event_info->common_header_len=
        glob_description_event->common_header_len;
      ev->print(result_file, print_event_info);
      if (head->error == -1)
        goto err;
      if (opt_remote_proto == BINLOG_LOCAL)
      {
        ev->free_temp_buf(); // free memory allocated in dump_local_log_entries
      }
      else
      {
        /*
          disassociate but not free dump_remote_log_entries time memory
        */
        ev->temp_buf= 0;
      }
      /*
        We don't want this event to be deleted now, so let's hide it (I
        (Guilhem) should later see if this triggers a non-serious Valgrind
        error). Not serious error, because we will free description_event
        later.
      */
      ev= 0;
      if (!force_if_open_opt &&
          (glob_description_event->flags & LOG_EVENT_BINLOG_IN_USE_F))
      {
        error("Attempting to dump binlog '%s', which was not closed properly. "
              "Most probably, mysqld is still writing it, or it crashed. "
              "Rerun with --force-if-open to ignore this problem.", logname);
        DBUG_RETURN(ERROR_STOP);
      }
      break;
    case BEGIN_LOAD_QUERY_EVENT:
      ev->print(result_file, print_event_info);
      if (head->error == -1)
        goto err;
      if ((retval= load_processor.process((Begin_load_query_log_event*) ev)) !=
          OK_CONTINUE)
        goto end;
      break;
    case EXECUTE_LOAD_QUERY_EVENT:
    {
      Execute_load_query_log_event *exlq= (Execute_load_query_log_event*)ev;
      char *fname= load_processor.grab_fname(exlq->file_id);

      if (!shall_skip_database(exlq->db))
      {
        if (fname)
        {
          convert_path_to_forward_slashes(fname);
          exlq->print(result_file, print_event_info, fname);
          if (head->error == -1)
          {
            if (fname)
              my_free(fname);
            goto err;
          }
        }
        else
          warning("Ignoring Execute_load_query since there is no "
                  "Begin_load_query event for file_id: %u", exlq->file_id);
      }

      if (fname)
	my_free(fname);
      break;
    }
    case TABLE_MAP_EVENT:
    {
      Table_map_log_event *map= ((Table_map_log_event *)ev);
      if (shall_skip_database(map->get_db_name()))
      {
        print_event_info->m_table_map_ignored.set_table(map->get_table_id(), map);
        destroy_evt= FALSE;
        goto end;
      }
    }
    case ROWS_QUERY_LOG_EVENT:
    case WRITE_ROWS_EVENT:
    case DELETE_ROWS_EVENT:
    case UPDATE_ROWS_EVENT:
    case WRITE_ROWS_EVENT_V1:
    case UPDATE_ROWS_EVENT_V1:
    case DELETE_ROWS_EVENT_V1:
    case PRE_GA_WRITE_ROWS_EVENT:
    case PRE_GA_DELETE_ROWS_EVENT:
    case PRE_GA_UPDATE_ROWS_EVENT:
    {
      bool stmt_end= FALSE;
      Table_map_log_event *ignored_map= NULL;
      if (ev_type == WRITE_ROWS_EVENT ||
          ev_type == DELETE_ROWS_EVENT ||
          ev_type == UPDATE_ROWS_EVENT ||
          ev_type == WRITE_ROWS_EVENT_V1 ||
          ev_type == DELETE_ROWS_EVENT_V1 ||
          ev_type == UPDATE_ROWS_EVENT_V1)
      {
        Rows_log_event *new_ev= (Rows_log_event*) ev;
        if (new_ev->get_flags(Rows_log_event::STMT_END_F))
          stmt_end= TRUE;
        ignored_map= print_event_info->m_table_map_ignored.get_table(new_ev->get_table_id());
      }
      else if (ev_type == PRE_GA_WRITE_ROWS_EVENT ||
               ev_type == PRE_GA_DELETE_ROWS_EVENT ||
               ev_type == PRE_GA_UPDATE_ROWS_EVENT)
      {
        Old_rows_log_event *old_ev= (Old_rows_log_event*) ev;
        if (old_ev->get_flags(Rows_log_event::STMT_END_F))
          stmt_end= TRUE;
        ignored_map= print_event_info->m_table_map_ignored.get_table(old_ev->get_table_id());
      }

      bool skip_event= (ignored_map != NULL);
      /*
        end of statement check:
           i) destroy/free ignored maps
          ii) if skip event, flush cache now
      */
      if (stmt_end)
      {
        /*
          Now is safe to clear ignored map (clear_tables will also
          delete original table map events stored in the map).
        */
        if (print_event_info->m_table_map_ignored.count() > 0)
          print_event_info->m_table_map_ignored.clear_tables();

        /*
           One needs to take into account an event that gets
           filtered but was last event in the statement. If this is
           the case, previous rows events that were written into
           IO_CACHEs still need to be copied from cache to
           result_file (as it would happen in ev->print(...) if
           event was not skipped).
        */
        if (skip_event)
          if ((copy_event_cache_to_file_and_reinit(&print_event_info->head_cache, result_file) ||
              copy_event_cache_to_file_and_reinit(&print_event_info->body_cache, result_file)))
            goto err;
      }

      /* skip the event check */
      if (skip_event)
        goto end;

      /*
        These events must be printed in base64 format, if printed.
        base64 format requires a FD event to be safe, so if no FD
        event has been printed, we give an error.  Except if user
        passed --short-form, because --short-form disables printing
        row events.
      */
      if (!print_event_info->printed_fd_event && !short_form &&
          ev_type != TABLE_MAP_EVENT && ev_type != ROWS_QUERY_LOG_EVENT &&
          opt_base64_output_mode != BASE64_OUTPUT_DECODE_ROWS)
      {
        const char* type_str= ev->get_type_str();
        if (opt_base64_output_mode == BASE64_OUTPUT_NEVER)
          error("--base64-output=never specified, but binlog contains a "
                "%s event which must be printed in base64.",
                type_str);
        else
          error("malformed binlog: it does not contain any "
                "Format_description_log_event. I now found a %s event, which "
                "is not safe to process without a "
                "Format_description_log_event.",
                type_str);
        goto err;
      }

      ev->print(result_file, print_event_info);
      print_event_info->have_unflushed_events= TRUE;
      /* Flush head and body cache to result_file */
      if (stmt_end)
      {
        print_event_info->have_unflushed_events= FALSE;
        if (copy_event_cache_to_file_and_reinit(&print_event_info->head_cache, result_file) ||
            copy_event_cache_to_file_and_reinit(&print_event_info->body_cache, result_file))
          goto err;
        goto end;
      }
      break;
    }
    default:
      ev->print(result_file, print_event_info);
      if (head->error == -1)
        goto err;
    }
    /* Flush head cache to result_file for every event */
    if (copy_event_cache_to_file_and_reinit(&print_event_info->head_cache,
                                            result_file))
      goto err;
  }

  goto end;

err:
  retval= ERROR_STOP;
end:
  rec_count++;
  /*
    Destroy the log_event object. If reading from a remote host,
    set the temp_buf to NULL so that memory isn't freed twice.
  */
  if (ev)
  {
    if (opt_remote_proto != BINLOG_LOCAL)
      ev->temp_buf= 0;
    if (destroy_evt) /* destroy it later if not set (ignored table map) */
      delete ev;
  }
  DBUG_RETURN(retval);
}


static struct my_option my_long_options[] =
{
  {"help", '?', "Display this help and exit.",
   0, 0, 0, GET_NO_ARG, NO_ARG, 0, 0, 0, 0, 0, 0},
  {"base64-output", OPT_BASE64_OUTPUT_MODE,
    /* 'unspec' is not mentioned because it is just a placeholder. */
   "Determine when the output statements should be base64-encoded BINLOG "
   "statements: 'never' disables it and works only for binlogs without "
   "row-based events; 'decode-rows' decodes row events into commented pseudo-SQL "
   "statements if the --verbose option is also given; 'auto' prints base64 "
   "only when necessary (i.e., for row-based events and format description "
   "events).  If no --base64-output[=name] option is given at all, the "
   "default is 'auto'.",
   &opt_base64_output_mode_str, &opt_base64_output_mode_str,
   0, GET_STR, REQUIRED_ARG, 0, 0, 0, 0, 0, 0},
  {"bind-address", 0, "IP address to bind to.",
   (uchar**) &opt_bind_addr, (uchar**) &opt_bind_addr, 0, GET_STR,
   REQUIRED_ARG, 0, 0, 0, 0, 0, 0},
  /*
    mysqlbinlog needs charsets knowledge, to be able to convert a charset
    number found in binlog to a charset name (to be able to print things
    like this:
    SET @`a`:=_cp850 0x4DFC6C6C6572 COLLATE `cp850_general_ci`;
  */
  {"character-sets-dir", OPT_CHARSETS_DIR,
   "Directory for character set files.", &charsets_dir,
   &charsets_dir, 0, GET_STR, REQUIRED_ARG, 0, 0, 0, 0, 0, 0},
  {"database", 'd', "List entries for just this database (local log only).",
   &database, &database, 0, GET_STR_ALLOC, REQUIRED_ARG,
   0, 0, 0, 0, 0, 0},
#ifndef DBUG_OFF
  {"debug", '#', "Output debug log.", &default_dbug_option,
   &default_dbug_option, 0, GET_STR, OPT_ARG, 0, 0, 0, 0, 0, 0},
#endif
  {"debug-check", OPT_DEBUG_CHECK, "Check memory and open file usage at exit .",
   &debug_check_flag, &debug_check_flag, 0,
   GET_BOOL, NO_ARG, 0, 0, 0, 0, 0, 0},
  {"debug-info", OPT_DEBUG_INFO, "Print some debug info at exit.",
   &debug_info_flag, &debug_info_flag,
   0, GET_BOOL, NO_ARG, 0, 0, 0, 0, 0, 0},
  {"default_auth", OPT_DEFAULT_AUTH,
   "Default authentication client-side plugin to use.",
   &opt_default_auth, &opt_default_auth, 0,
   GET_STR, REQUIRED_ARG, 0, 0, 0, 0, 0, 0},
  {"disable-log-bin", 'D', "Disable binary log. This is useful, if you "
    "enabled --to-last-log and are sending the output to the same MySQL server. "
    "This way you could avoid an endless loop. You would also like to use it "
    "when restoring after a crash to avoid duplication of the statements you "
    "already have. NOTE: you will need a SUPER privilege to use this option.",
   &disable_log_bin, &disable_log_bin, 0, GET_BOOL,
   NO_ARG, 0, 0, 0, 0, 0, 0},
  {"force-if-open", 'F', "Force if binlog was not closed properly.",
   &force_if_open_opt, &force_if_open_opt, 0, GET_BOOL, NO_ARG,
   1, 0, 0, 0, 0, 0},
  {"force-read", 'f', "Force reading unknown binlog events.",
   &force_opt, &force_opt, 0, GET_BOOL, NO_ARG, 0, 0, 0, 0,
   0, 0},
  {"hexdump", 'H', "Augment output with hexadecimal and ASCII event dump.",
   &opt_hexdump, &opt_hexdump, 0, GET_BOOL, NO_ARG,
   0, 0, 0, 0, 0, 0},
  {"host", 'h', "Get the binlog from server.", &host, &host,
   0, GET_STR_ALLOC, REQUIRED_ARG, 0, 0, 0, 0, 0, 0},
  {"local-load", 'l', "Prepare local temporary files for LOAD DATA INFILE in the specified directory.",
   &dirname_for_local_load, &dirname_for_local_load, 0,
   GET_STR_ALLOC, REQUIRED_ARG, 0, 0, 0, 0, 0, 0},
  {"offset", 'o', "Skip the first N entries.", &offset, &offset,
   0, GET_ULL, REQUIRED_ARG, 0, 0, 0, 0, 0, 0},
  {"password", 'p', "Password to connect to remote server.",
   0, 0, 0, GET_PASSWORD, OPT_ARG, 0, 0, 0, 0, 0, 0},
  {"plugin_dir", OPT_PLUGIN_DIR, "Directory for client-side plugins.",
    &opt_plugin_dir, &opt_plugin_dir, 0,
   GET_STR, REQUIRED_ARG, 0, 0, 0, 0, 0, 0},
  {"port", 'P', "Port number to use for connection or 0 for default to, in "
   "order of preference, my.cnf, $MYSQL_TCP_PORT, "
#if MYSQL_PORT_DEFAULT == 0
   "/etc/services, "
#endif
   "built-in default (" STRINGIFY_ARG(MYSQL_PORT) ").",
   &port, &port, 0, GET_INT, REQUIRED_ARG,
   0, 0, 0, 0, 0, 0},
  {"protocol", OPT_MYSQL_PROTOCOL,
   "The protocol to use for connection (tcp, socket, pipe, memory).",
   0, 0, 0, GET_STR,  REQUIRED_ARG, 0, 0, 0, 0, 0, 0},
  {"read-from-remote-server", 'R', "Read binary logs from a MySQL server. "
   "This is an alias for read-from-remote-master=BINLOG-DUMP-NON-GTIDS.",
   &opt_remote_alias, &opt_remote_alias, 0, GET_BOOL, NO_ARG,
   0, 0, 0, 0, 0, 0},
  {"read-from-remote-master", OPT_REMOTE_PROTO,
   "Read binary logs from a MySQL server through the COM_BINLOG_DUMP or "
   "COM_BINLOG_DUMP_GTID commands by setting the option to either "
   "BINLOG-DUMP-NON-GTIDS or BINLOG-DUMP-GTIDS, respectively. If "
   "--read-from-remote-master=BINLOG-DUMP-GTIDS is combined with "
   "--exclude-gtids, transactions can be filtered out on the master "
   "avoiding unnecessary network traffic.",
   &opt_remote_proto_str, &opt_remote_proto_str, 0, GET_STR, REQUIRED_ARG,
   0, 0, 0, 0, 0, 0},
  {"raw", OPT_RAW_OUTPUT, "Requires -R. Output raw binlog data instead of SQL "
   "statements, output is to log files.",
   &raw_mode, &raw_mode, 0, GET_BOOL, NO_ARG, 0, 0, 0, 0,
   0, 0},
  {"result-file", 'r', "Direct output to a given file. With --raw this is a "
   "prefix for the file names.",
   &output_file, &output_file, 0, GET_STR, REQUIRED_ARG,
   0, 0, 0, 0, 0, 0},
  {"server-id", OPT_SERVER_ID,
   "Extract only binlog entries created by the server having the given id.",
   &server_id, &server_id, 0, GET_ULONG,
   REQUIRED_ARG, 0, 0, 0, 0, 0, 0},
  {"server-id-bits", 0,
   "Set number of significant bits in server-id",
   &opt_server_id_bits, &opt_server_id_bits,
   /* Default + Max 32 bits, minimum 7 bits */
   0, GET_UINT, REQUIRED_ARG, 32, 7, 32, 0, 0, 0},
  {"set-charset", OPT_SET_CHARSET,
   "Add 'SET NAMES character_set' to the output.", &charset,
   &charset, 0, GET_STR, REQUIRED_ARG, 0, 0, 0, 0, 0, 0},
#ifdef HAVE_SMEM
  {"shared-memory-base-name", OPT_SHARED_MEMORY_BASE_NAME,
   "Base name of shared memory.", &shared_memory_base_name,
   &shared_memory_base_name,
   0, GET_STR, REQUIRED_ARG, 0, 0, 0, 0, 0, 0},
#endif
  {"short-form", 's', "Just show regular queries: no extra info and no "
   "row-based events. This is for testing only, and should not be used in "
   "production systems. If you want to suppress base64-output, consider "
   "using --base64-output=never instead.",
   &short_form, &short_form, 0, GET_BOOL, NO_ARG, 0, 0, 0, 0,
   0, 0},
  {"socket", 'S', "The socket file to use for connection.",
   &sock, &sock, 0, GET_STR, REQUIRED_ARG, 0, 0, 0, 0,
   0, 0},
  {"start-datetime", OPT_START_DATETIME,
   "Start reading the binlog at first event having a datetime equal or "
   "posterior to the argument; the argument must be a date and time "
   "in the local time zone, in any format accepted by the MySQL server "
   "for DATETIME and TIMESTAMP types, for example: 2004-12-25 11:25:56 "
   "(you should probably use quotes for your shell to set it properly).",
   &start_datetime_str, &start_datetime_str,
   0, GET_STR_ALLOC, REQUIRED_ARG, 0, 0, 0, 0, 0, 0},
  {"start-position", 'j',
   "Start reading the binlog at position N. Applies to the first binlog "
   "passed on the command line.",
   &start_position, &start_position, 0, GET_ULL,
   REQUIRED_ARG, BIN_LOG_HEADER_SIZE, BIN_LOG_HEADER_SIZE,
   /* COM_BINLOG_DUMP accepts only 4 bytes for the position */
   (ulonglong)(~(uint32)0), 0, 0, 0},
  {"stop-datetime", OPT_STOP_DATETIME,
   "Stop reading the binlog at first event having a datetime equal or "
   "posterior to the argument; the argument must be a date and time "
   "in the local time zone, in any format accepted by the MySQL server "
   "for DATETIME and TIMESTAMP types, for example: 2004-12-25 11:25:56 "
   "(you should probably use quotes for your shell to set it properly).",
   &stop_datetime_str, &stop_datetime_str,
   0, GET_STR_ALLOC, REQUIRED_ARG, 0, 0, 0, 0, 0, 0},
  {"stop-never", OPT_STOP_NEVER, "Wait for more data from the server "
   "instead of stopping at the end of the last log. Implicitly sets "
   "--to-last-log but instead of stopping at the end of the last log "
   "it continues to wait till the server disconnects.",
   &stop_never, &stop_never, 0,
   GET_BOOL, NO_ARG, 0, 0, 0, 0, 0, 0},
  {"stop-never-slave-server-id", OPT_WAIT_SERVER_ID,
   "The slave server ID used for stop-never",
   &stop_never_server_id, &stop_never_server_id, 0,
   GET_UINT, REQUIRED_ARG, 65535, 1, 65535, 0, 0, 0},
  {"stop-position", OPT_STOP_POSITION,
   "Stop reading the binlog at position N. Applies to the last binlog "
   "passed on the command line.",
   &stop_position, &stop_position, 0, GET_ULL,
   REQUIRED_ARG, (longlong)(~(my_off_t)0), BIN_LOG_HEADER_SIZE,
   (ulonglong)(~(my_off_t)0), 0, 0, 0},
  {"to-last-log", 't', "Requires -R. Will not stop at the end of the "
   "requested binlog but rather continue printing until the end of the last "
   "binlog of the MySQL server. If you send the output to the same MySQL "
   "server, that may lead to an endless loop.",
   &to_last_remote_log, &to_last_remote_log, 0, GET_BOOL,
   NO_ARG, 0, 0, 0, 0, 0, 0},
  {"user", 'u', "Connect to the remote server as username.",
   &user, &user, 0, GET_STR_ALLOC, REQUIRED_ARG, 0, 0, 0, 0,
   0, 0},
  {"verbose", 'v', "Reconstruct pseudo-SQL statements out of row events. "
                   "-v -v adds comments on column data types.",
   0, 0, 0, GET_NO_ARG, NO_ARG, 0, 0, 0, 0, 0, 0},
  {"version", 'V', "Print version and exit.", 0, 0, 0, GET_NO_ARG, NO_ARG, 0,
   0, 0, 0, 0, 0},
  {"open_files_limit", OPT_OPEN_FILES_LIMIT,
   "Used to reserve file descriptors for use by this program.",
   &open_files_limit, &open_files_limit, 0, GET_ULONG,
   REQUIRED_ARG, MY_NFILE, 8, OS_FILE_LIMIT, 0, 1, 0},
  {"verify-binlog-checksum", 'c', "Verify checksum binlog events.",
   (uchar**) &opt_verify_binlog_checksum, (uchar**) &opt_verify_binlog_checksum,
   0, GET_BOOL, NO_ARG, 0, 0, 0, 0, 0, 0},
  {"binlog-row-event-max-size", OPT_BINLOG_ROWS_EVENT_MAX_SIZE,
   "The maximum size of a row-based binary log event in bytes. Rows will be "
   "grouped into events smaller than this size if possible. "
   "This value must be a multiple of 256.",
   &opt_binlog_rows_event_max_size,
   &opt_binlog_rows_event_max_size, 0,
   GET_ULONG, REQUIRED_ARG,
   /* def_value 4GB */ UINT_MAX, /* min_value */ 256,
   /* max_value */ ULONG_MAX, /* sub_size */ 0,
   /* block_size */ 256, /* app_type */ 0},
  {"skip-gtids", OPT_MYSQLBINLOG_SKIP_GTIDS,
   "Do not print Global Transaction Identifier information "
   "(SET GTID_NEXT=... etc).",
   &opt_skip_gtids, &opt_skip_gtids, 0,
   GET_BOOL, NO_ARG, 0, 0, 0, 0, 0, 0},
  {"include-gtids", OPT_MYSQLBINLOG_INCLUDE_GTIDS,
   "Print events whose Global Transaction Identifiers "
   "were provided.",
   &opt_include_gtids_str, &opt_include_gtids_str, 0,
   GET_STR_ALLOC, REQUIRED_ARG, 0, 0, 0, 0, 0, 0},
  {"exclude-gtids", OPT_MYSQLBINLOG_EXCLUDE_GTIDS,
   "Print all events but those whose Global Transaction "
   "Identifiers were provided.",
   &opt_exclude_gtids_str, &opt_exclude_gtids_str, 0,
   GET_STR_ALLOC, REQUIRED_ARG, 0, 0, 0, 0, 0, 0},
  {0, 0, 0, 0, 0, 0, GET_NO_ARG, NO_ARG, 0, 0, 0, 0, 0, 0}
};


/**
  Auxiliary function used by error() and warning().

  Prints the given text (normally "WARNING: " or "ERROR: "), followed
  by the given vprintf-style string, followed by a newline.

  @param format Printf-style format string.
  @param args List of arguments for the format string.
  @param msg Text to print before the string.
*/
static void error_or_warning(const char *format, va_list args, const char *msg)
{
  fprintf(stderr, "%s: ", msg);
  vfprintf(stderr, format, args);
  fprintf(stderr, "\n");
}

/**
  Prints a message to stderr, prefixed with the text "ERROR: " and
  suffixed with a newline.

  @param format Printf-style format string, followed by printf
  varargs.
*/
static void error(const char *format,...)
{
  va_list args;
  va_start(args, format);
  error_or_warning(format, args, "ERROR");
  va_end(args);
}


/**
  This function is used in log_event.cc to report errors.

  @param format Printf-style format string, followed by printf
  varargs.
*/
static void sql_print_error(const char *format,...)
{
  va_list args;
  va_start(args, format);
  error_or_warning(format, args, "ERROR");
  va_end(args);
}

/**
  Prints a message to stderr, prefixed with the text "WARNING: " and
  suffixed with a newline.

  @param format Printf-style format string, followed by printf
  varargs.
*/
static void warning(const char *format,...)
{
  va_list args;
  va_start(args, format);
  error_or_warning(format, args, "WARNING");
  va_end(args);
}

/**
  Frees memory for global variables in this file.
*/
static void cleanup()
{
  my_free(pass);
  my_free(database);
  my_free(host);
  my_free(user);
  my_free(dirname_for_local_load);
  
  for (uint i= 0; i < buff_ev.elements; i++)
  {
    buff_event_info pop_event_array= *dynamic_element(&buff_ev, i, buff_event_info *);
    delete (pop_event_array.event);
  }
  delete_dynamic(&buff_ev);
  
  delete glob_description_event;
  if (mysql)
    mysql_close(mysql);
}


static void print_version()
{
  printf("%s Ver 3.3 for %s at %s\n", my_progname, SYSTEM_TYPE, MACHINE_TYPE);
}


static void usage()
{
  print_version();
  puts(ORACLE_WELCOME_COPYRIGHT_NOTICE("2000, 2012"));
  printf("\
Dumps a MySQL binary log in a format usable for viewing or for piping to\n\
the mysql command line client.\n\n");
  printf("Usage: %s [options] log-files\n", my_progname);
  my_print_help(my_long_options);
  my_print_variables(my_long_options);
}


static my_time_t convert_str_to_timestamp(const char* str)
{
  MYSQL_TIME_STATUS status;
  MYSQL_TIME l_time;
  long dummy_my_timezone;
  my_bool dummy_in_dst_time_gap;
  /* We require a total specification (date AND time) */
  if (str_to_datetime(str, (uint) strlen(str), &l_time, 0, &status) ||
      l_time.time_type != MYSQL_TIMESTAMP_DATETIME || status.warnings)
  {
    error("Incorrect date and time argument: %s", str);
    exit(1);
  }
  /*
    Note that Feb 30th, Apr 31st cause no error messages and are mapped to
    the next existing day, like in mysqld. Maybe this could be changed when
    mysqld is changed too (with its "strict" mode?).
  */
  return
    my_system_gmt_sec(&l_time, &dummy_my_timezone, &dummy_in_dst_time_gap);
}


extern "C" my_bool
get_one_option(int optid, const struct my_option *opt __attribute__((unused)),
	       char *argument)
{
  bool tty_password=0;
  switch (optid) {
#ifndef DBUG_OFF
  case '#':
    DBUG_PUSH(argument ? argument : default_dbug_option);
    break;
#endif
  case 'd':
    one_database = 1;
    break;
  case 'p':
    if (argument == disabled_my_option)
      argument= (char*) "";                     // Don't require password
    if (argument)
    {
      my_free(pass);
      char *start=argument;
      pass= my_strdup(argument,MYF(MY_FAE));
      while (*argument) *argument++= 'x';		/* Destroy argument */
      if (*start)
        start[1]=0;				/* Cut length of argument */
    }
    else
      tty_password=1;
    break;
  case 'R':
    opt_remote_alias= 1;
    opt_remote_proto= BINLOG_DUMP_NON_GTID;
    break;
  case OPT_REMOTE_PROTO:
    opt_remote_proto= (enum_remote_proto)
      (find_type_or_exit(argument, &remote_proto_typelib, opt->name) - 1);
    break;
  case OPT_MYSQL_PROTOCOL:
    opt_protocol= find_type_or_exit(argument, &sql_protocol_typelib,
                                    opt->name);
    break;
  case OPT_START_DATETIME:
    start_datetime= convert_str_to_timestamp(start_datetime_str);
    break;
  case OPT_STOP_DATETIME:
    stop_datetime= convert_str_to_timestamp(stop_datetime_str);
    break;
  case OPT_BASE64_OUTPUT_MODE:
    opt_base64_output_mode= (enum_base64_output_mode)
      (find_type_or_exit(argument, &base64_output_mode_typelib, opt->name)-1);
    break;
  case 'v':
    if (argument == disabled_my_option)
      verbose= 0;
    else
      verbose++;
    break;
  case 'V':
    print_version();
    exit(0);
  case OPT_STOP_NEVER:
    /* wait-for-data implicitly sets to-last-log */
    to_last_remote_log= 1;
    break;
  case '?':
    usage();
    exit(0);
  }
  if (tty_password)
    pass= get_tty_password(NullS);

  return 0;
}


static int parse_args(int *argc, char*** argv)
{
  int ho_error;

  result_file = stdout;
  if ((ho_error=handle_options(argc, argv, my_long_options, get_one_option)))
    exit(ho_error);
  if (debug_info_flag)
    my_end_arg= MY_CHECK_ERROR | MY_GIVE_INFO;
  if (debug_check_flag)
    my_end_arg= MY_CHECK_ERROR;
  return 0;
}


/**
  Create and initialize the global mysql object, and connect to the
  server.

  @retval ERROR_STOP An error occurred - the program should terminate.
  @retval OK_CONTINUE No error, the program should continue.
*/
static Exit_status safe_connect()
{
  mysql= mysql_init(NULL);

  if (!mysql)
  {
    error("Failed on mysql_init.");
    return ERROR_STOP;
  }

  if (opt_plugin_dir && *opt_plugin_dir)
    mysql_options(mysql, MYSQL_PLUGIN_DIR, opt_plugin_dir);

  if (opt_default_auth && *opt_default_auth)
    mysql_options(mysql, MYSQL_DEFAULT_AUTH, opt_default_auth);

  if (opt_protocol)
    mysql_options(mysql, MYSQL_OPT_PROTOCOL, (char*) &opt_protocol);
  if (opt_bind_addr)
    mysql_options(mysql, MYSQL_OPT_BIND, opt_bind_addr);
#ifdef HAVE_SMEM
  if (shared_memory_base_name)
    mysql_options(mysql, MYSQL_SHARED_MEMORY_BASE_NAME,
                  shared_memory_base_name);
#endif
  mysql_options(mysql, MYSQL_OPT_CONNECT_ATTR_RESET, 0);
  mysql_options4(mysql, MYSQL_OPT_CONNECT_ATTR_ADD,
                 "program_name", "mysqlbinlog");
  if (!mysql_real_connect(mysql, host, user, pass, 0, port, sock, 0))
  {
    error("Failed on connect: %s", mysql_error(mysql));
    return ERROR_STOP;
  }
  mysql->reconnect= 1;
  return OK_CONTINUE;
}


/**
  High-level function for dumping a named binlog.

  This function calls dump_remote_log_entries() or
  dump_local_log_entries() to do the job.

  @param[in] logname Name of input binlog.

  @retval ERROR_STOP An error occurred - the program should terminate.
  @retval OK_CONTINUE No error, the program should continue.
  @retval OK_STOP No error, but the end of the specified range of
  events to process has been reached and the program should terminate.
*/
static Exit_status dump_log_entries(const char* logname)
{
  DBUG_ENTER("dump_log_entries");

  Exit_status rc= OK_CONTINUE;
  PRINT_EVENT_INFO print_event_info;
  if (!print_event_info.init_ok())
    DBUG_RETURN(ERROR_STOP);
  /*
     Set safe delimiter, to dump things
     like CREATE PROCEDURE safely
  */
  if (!raw_mode)
  {
    fprintf(result_file, "DELIMITER /*!*/;\n");
  }
  strmov(print_event_info.delimiter, "/*!*/;");
  
  print_event_info.verbose= short_form ? 0 : verbose;

  switch (opt_remote_proto)
  {
    case BINLOG_LOCAL:
      rc= dump_local_log_entries(&print_event_info, logname);
    break;
    case BINLOG_DUMP_NON_GTID:
    case BINLOG_DUMP_GTID:
      rc= dump_remote_log_entries(&print_event_info, logname);
    break;
    default:
      DBUG_ASSERT(0);
    break;
  }

  if (buff_ev.elements > 0)
    warning("The range of printed events ends with an Intvar_event, "
            "Rand_event or User_var_event with no matching Query_log_event. "
            "This might be because the last statement was not fully written "
            "to the log, or because you are using a --stop-position or "
            "--stop-datetime that refers to an event in the middle of a "
            "statement. The event(s) from the partial statement have not been "
            "written to output. ");

  else if (print_event_info.have_unflushed_events)
    warning("The range of printed events ends with a row event or "
            "a table map event that does not have the STMT_END_F "
            "flag set. This might be because the last statement "
            "was not fully written to the log, or because you are "
            "using a --stop-position or --stop-datetime that refers "
            "to an event in the middle of a statement. The event(s) "
            "from the partial statement have not been written to output.");

  /* Set delimiter back to semicolon */
  if (!raw_mode)
  {
    fprintf(result_file, "DELIMITER ;\n");
    strmov(print_event_info.delimiter, ";");
  }
  DBUG_RETURN(rc);
}


/**
  When reading a remote binlog, this function is used to grab the
  Format_description_log_event in the beginning of the stream.
  
  This is not as smart as check_header() (used for local log); it will
  not work for a binlog which mixes format. TODO: fix this.

  @retval ERROR_STOP An error occurred - the program should terminate.
  @retval OK_CONTINUE No error, the program should continue.
*/
static Exit_status check_master_version()
{
  DBUG_ENTER("check_master_version");
  MYSQL_RES* res = 0;
  MYSQL_ROW row;
  const char* version;

  if (mysql_query(mysql, "SELECT VERSION()") ||
      !(res = mysql_store_result(mysql)))
  {
    error("Could not find server version: "
          "Query failed when checking master version: %s", mysql_error(mysql));
    DBUG_RETURN(ERROR_STOP);
  }
  if (!(row = mysql_fetch_row(res)))
  {
    error("Could not find server version: "
          "Master returned no rows for SELECT VERSION().");
    goto err;
  }

  if (!(version = row[0]))
  {
    error("Could not find server version: "
          "Master reported NULL for the version.");
    goto err;
  }
  /* 
     Make a notice to the server that this client
     is checksum-aware. It does not need the first fake Rotate
     necessary checksummed. 
     That preference is specified below.
  */
  if (mysql_query(mysql, "SET @master_binlog_checksum='NONE'"))
  {
    error("Could not notify master about checksum awareness."
          "Master returned '%s'", mysql_error(mysql));
    goto err;
  }
  delete glob_description_event;
  switch (*version) {
  case '3':
    glob_description_event= new Format_description_log_event(1);
    break;
  case '4':
    glob_description_event= new Format_description_log_event(3);
    break;
  case '5':
    /*
      The server is soon going to send us its Format_description log
      event, unless it is a 5.0 server with 3.23 or 4.0 binlogs.
      So we first assume that this is 4.0 (which is enough to read the
      Format_desc event if one comes).
    */
    glob_description_event= new Format_description_log_event(3);
    break;
  default:
    glob_description_event= NULL;
    error("Could not find server version: "
          "Master reported unrecognized MySQL version '%s'.", version);
    goto err;
  }
  if (!glob_description_event || !glob_description_event->is_valid())
  {
    error("Failed creating Format_description_log_event; out of memory?");
    goto err;
  }

  mysql_free_result(res);
  DBUG_RETURN(OK_CONTINUE);

err:
  mysql_free_result(res);
  DBUG_RETURN(ERROR_STOP);
}


/**
  Requests binlog dump from a remote server and prints the events it
  receives.

  @param[in,out] print_event_info Parameters and context state
  determining how to print.
  @param[in] logname Name of input binlog.

  @retval ERROR_STOP An error occurred - the program should terminate.
  @retval OK_CONTINUE No error, the program should continue.
  @retval OK_STOP No error, but the end of the specified range of
  events to process has been reached and the program should terminate.
*/
static Exit_status dump_remote_log_entries(PRINT_EVENT_INFO *print_event_info,
                                           const char* logname)
{
  uchar *command_buffer= NULL;
  size_t command_size= 0;
  ulong len= 0;
  uint logname_len= 0;
  uint server_id= 0;
  NET* net= NULL;
  my_off_t old_off= start_position_mot;
  char fname[FN_REFLEN + 1];
  char log_file_name[FN_REFLEN + 1];
  Exit_status retval= OK_CONTINUE;
  enum enum_server_command command= COM_END;

  DBUG_ENTER("dump_remote_log_entries");

  fname[0]= log_file_name[0]= 0;

  /*
    Even if we already read one binlog (case of >=2 binlogs on command line),
    we cannot re-use the same connection as before, because it is now dead
    (COM_BINLOG_DUMP kills the thread when it finishes).
  */
  if ((retval= safe_connect()) != OK_CONTINUE)
    DBUG_RETURN(retval);
  net= &mysql->net;

  if ((retval= check_master_version()) != OK_CONTINUE)
    DBUG_RETURN(retval);

  /*
    Fake a server ID to log continously. This will show as a
    slave on the mysql server.
  */
  server_id= ((to_last_remote_log && stop_never) ? stop_never_server_id : 0);
  size_t tlen = strlen(logname);
  if (tlen > UINT_MAX) 
  {
    error("Log name too long.");
    DBUG_RETURN(ERROR_STOP);
  }
  const uint BINLOG_NAME_INFO_SIZE= logname_len= tlen;
  
  if (opt_remote_proto == BINLOG_DUMP_NON_GTID)
  {
    command= COM_BINLOG_DUMP;
    size_t allocation_size= ::BINLOG_POS_OLD_INFO_SIZE +
      BINLOG_NAME_INFO_SIZE + ::BINLOG_FLAGS_INFO_SIZE +
      ::BINLOG_SERVER_ID_INFO_SIZE + 1;
    if (!(command_buffer= (uchar *) my_malloc(allocation_size, MYF(MY_WME))))
    {
      error("Got fatal error allocating memory.");
      DBUG_RETURN(ERROR_STOP);
    }
    uchar* ptr_buffer= command_buffer;

    /*
      COM_BINLOG_DUMP accepts only 4 bytes for the position, so
      we are forced to cast to uint32.
    */
    int4store(ptr_buffer, (uint32) start_position);
    ptr_buffer+= ::BINLOG_POS_OLD_INFO_SIZE;
    int2store(ptr_buffer, binlog_flags);
    ptr_buffer+= ::BINLOG_FLAGS_INFO_SIZE;
    int4store(ptr_buffer, server_id);
    ptr_buffer+= ::BINLOG_SERVER_ID_INFO_SIZE;
    memcpy(ptr_buffer, logname, BINLOG_NAME_INFO_SIZE);
    ptr_buffer+= BINLOG_NAME_INFO_SIZE;

    command_size= ptr_buffer - command_buffer;
    DBUG_ASSERT(command_size == (allocation_size - 1));
  }
  else
  {
    command= COM_BINLOG_DUMP_GTID;

    Gtid_set gtid_set(global_sid_map);
    global_sid_lock->rdlock();

    gtid_set.add_gtid_set(gtid_set_excluded);

    // allocate buffer
    size_t unused_size= 0;
    size_t encoded_data_size= gtid_set.get_encoded_length();
    size_t allocation_size=
      ::BINLOG_FLAGS_INFO_SIZE + ::BINLOG_SERVER_ID_INFO_SIZE +
      ::BINLOG_NAME_SIZE_INFO_SIZE + BINLOG_NAME_INFO_SIZE +
      ::BINLOG_POS_INFO_SIZE + ::BINLOG_DATA_SIZE_INFO_SIZE +
      encoded_data_size + 1;
    if (!(command_buffer= (uchar *) my_malloc(allocation_size, MYF(MY_WME))))
    {
      error("Got fatal error allocating memory.");
      global_sid_lock->unlock();
      DBUG_RETURN(ERROR_STOP);
    }
    uchar* ptr_buffer= command_buffer;

    /*
      The current implementation decides whether the Gtid must be
      used based on option --exclude-gtids.
    */
    add_master_slave_proto(&binlog_flags,
                           opt_exclude_gtids_str != NULL ?
                           BINLOG_THROUGH_GTID : BINLOG_THROUGH_POSITION);
    int2store(ptr_buffer, binlog_flags);
    ptr_buffer+= ::BINLOG_FLAGS_INFO_SIZE;
    int4store(ptr_buffer, server_id);
    ptr_buffer+= ::BINLOG_SERVER_ID_INFO_SIZE;
    int4store(ptr_buffer, BINLOG_NAME_INFO_SIZE);
    ptr_buffer+= ::BINLOG_NAME_SIZE_INFO_SIZE;
    memcpy(ptr_buffer, logname, BINLOG_NAME_INFO_SIZE);
    ptr_buffer+= BINLOG_NAME_INFO_SIZE;
    int8store(ptr_buffer, start_position);
    ptr_buffer+= ::BINLOG_POS_INFO_SIZE;

    if (is_master_slave_proto(binlog_flags, BINLOG_THROUGH_GTID))
    {
      int4store(ptr_buffer, encoded_data_size);
      ptr_buffer+= ::BINLOG_DATA_SIZE_INFO_SIZE;
      gtid_set.encode(ptr_buffer);
      ptr_buffer+= encoded_data_size;
    }
    else
    {
      unused_size= ::BINLOG_DATA_SIZE_INFO_SIZE + encoded_data_size;
    }

    global_sid_lock->unlock();

    command_size= ptr_buffer - command_buffer;
    DBUG_ASSERT(command_size == (allocation_size - unused_size - 1));
  }

  if (simple_command(mysql, command, command_buffer, command_size, 1))
  {
    error("Got fatal error sending the log dump command.");
    my_free(command_buffer);
    DBUG_RETURN(ERROR_STOP);
  }
  my_free(command_buffer);

  for (;;)
  {
    const char *error_msg= NULL;
    Log_event *ev= NULL;
    Log_event_type type= UNKNOWN_EVENT;

    len= cli_safe_read(mysql);
    if (len == packet_error)
    {
      error("Got error reading packet from server: %s", mysql_error(mysql));
      DBUG_RETURN(ERROR_STOP);
    }
    if (len < 8 && net->read_pos[0] == 254)
      break; // end of data
    DBUG_PRINT("info",( "len: %lu  net->read_pos[5]: %d\n",
			len, net->read_pos[5]));
    /*
      In raw mode We only need the full event details if it is a 
      ROTATE_EVENT or FORMAT_DESCRIPTION_EVENT
    */

    type= (Log_event_type) net->read_pos[1 + EVENT_TYPE_OFFSET];
    if (!raw_mode || (type == ROTATE_EVENT) || (type == FORMAT_DESCRIPTION_EVENT))
    {
      if (!(ev= Log_event::read_log_event((const char*) net->read_pos + 1 ,
                                          len - 1, &error_msg,
                                          glob_description_event,
                                          opt_verify_binlog_checksum)))
      {
        error("Could not construct log event object: %s", error_msg);
        DBUG_RETURN(ERROR_STOP);
      }
      /*
        If reading from a remote host, ensure the temp_buf for the
        Log_event class is pointing to the incoming stream.
      */
      ev->register_temp_buf((char *) net->read_pos + 1);
    }
    if (raw_mode || (type != LOAD_EVENT))
    {
      /*
        If this is a Rotate event, maybe it's the end of the requested binlog;
        in this case we are done (stop transfer).
        This is suitable for binlogs, not relay logs (but for now we don't read
        relay logs remotely because the server is not able to do that). If one
        day we read relay logs remotely, then we will have a problem with the
        detection below: relay logs contain Rotate events which are about the
        binlogs, so which would trigger the end-detection below.
      */
      if (type == ROTATE_EVENT)
      {
        Rotate_log_event *rev= (Rotate_log_event *)ev;
        /*
          If this is a fake Rotate event, and not about our log, we can stop
          transfer. If this a real Rotate event (so it's not about our log,
          it's in our log describing the next log), we print it (because it's
          part of our log) and then we will stop when we receive the fake one
          soon.
        */
        if (raw_mode)
        {
          if (output_file != 0)
          {
            my_snprintf(log_file_name, sizeof(log_file_name), "%s%s",
                        output_file, rev->new_log_ident);
          }
          else
          {
            strmov(log_file_name, rev->new_log_ident);
          }
        }

        if (rev->when.tv_sec == 0)
        {
          if (!to_last_remote_log)
          {
            if ((rev->ident_len != logname_len) ||
                memcmp(rev->new_log_ident, logname, logname_len))
            {
              DBUG_RETURN(OK_CONTINUE);
            }
            /*
              Otherwise, this is a fake Rotate for our log, at the very
              beginning for sure. Skip it, because it was not in the original
              log. If we are running with to_last_remote_log, we print it,
              because it serves as a useful marker between binlogs then.
            */
            continue;
          }
          len= 1; // fake Rotate, so don't increment old_off
        }
      }
      else if (type == FORMAT_DESCRIPTION_EVENT)
      {
        /*
          This could be an fake Format_description_log_event that server
          (5.0+) automatically sends to a slave on connect, before sending
          a first event at the requested position.  If this is the case,
          don't increment old_off. Real Format_description_log_event always
          starts from BIN_LOG_HEADER_SIZE position.
        */
        // fake event when not in raw mode, don't increment old_off
        if ((old_off != BIN_LOG_HEADER_SIZE) && (!raw_mode))
          len= 1;
        if (raw_mode)
        {
          if (result_file && (result_file != stdout))
            my_fclose(result_file, MYF(0));
          if (!(result_file = my_fopen(log_file_name, O_WRONLY | O_BINARY,
                                       MYF(MY_WME))))
          {
            error("Could not create log file '%s'", log_file_name);
            DBUG_RETURN(ERROR_STOP);
          }
          my_fwrite(result_file, (const uchar*) BINLOG_MAGIC,
                    BIN_LOG_HEADER_SIZE, MYF(0));
          /*
            Need to handle these events correctly in raw mode too 
            or this could get messy
          */
          delete glob_description_event;
          glob_description_event= (Format_description_log_event*) ev;
          print_event_info->common_header_len= glob_description_event->common_header_len;
          ev->temp_buf= 0;
          ev= 0;
        }
      }
      
      if (type == LOAD_EVENT)
      {
        DBUG_ASSERT(raw_mode);
        warning("Attempting to load a remote pre-4.0 binary log that contains "
                "LOAD DATA INFILE statements. The file will not be copied from "
                "the remote server. ");
      }

      if (raw_mode)
      {
        my_fwrite(result_file, net->read_pos + 1 , len - 1, MYF(0));
        if (ev)
        {
          ev->temp_buf=0;
          delete ev;
        }
      }
      else
      {
        retval= process_event(print_event_info, ev, old_off, logname);
      }

      if (retval != OK_CONTINUE)
        DBUG_RETURN(retval);
    }
    else
    {
      Load_log_event *le= (Load_log_event*)ev;
      const char *old_fname= le->fname;
      uint old_len= le->fname_len;
      File file;

      if ((file= load_processor.prepare_new_file_for_old_format(le,fname)) < 0)
        DBUG_RETURN(ERROR_STOP);

      retval= process_event(print_event_info, ev, old_off, logname);
      if (retval != OK_CONTINUE)
      {
        my_close(file,MYF(MY_WME));
        DBUG_RETURN(retval);
      }
      retval= load_processor.load_old_format_file(net,old_fname,old_len,file);
      my_close(file,MYF(MY_WME));
      if (retval != OK_CONTINUE)
        DBUG_RETURN(retval);
    }
    /*
      Let's adjust offset for remote log as for local log to produce
      similar text and to have --stop-position to work identically.
    */
    old_off+= len-1;
  }

  DBUG_RETURN(OK_CONTINUE);
}


/**
  Reads the @c Format_description_log_event from the beginning of a
  local input file.

  The @c Format_description_log_event is only read if it is outside
  the range specified with @c --start-position; otherwise, it will be
  seen later.  If this is an old binlog, a fake @c
  Format_description_event is created.  This also prints a @c
  Format_description_log_event to the output, unless we reach the
  --start-position range.  In this case, it is assumed that a @c
  Format_description_log_event will be found when reading events the
  usual way.

  @param file The file to which a @c Format_description_log_event will
  be printed.

  @param[in,out] print_event_info Parameters and context state
  determining how to print.

  @param[in] logname Name of input binlog.

  @retval ERROR_STOP An error occurred - the program should terminate.
  @retval OK_CONTINUE No error, the program should continue.
  @retval OK_STOP No error, but the end of the specified range of
  events to process has been reached and the program should terminate.
*/
static Exit_status check_header(IO_CACHE* file,
                                PRINT_EVENT_INFO *print_event_info,
                                const char* logname)
{
  DBUG_ENTER("check_header");
  uchar header[BIN_LOG_HEADER_SIZE];
  uchar buf[PROBE_HEADER_LEN];
  my_off_t tmp_pos, pos;

  delete glob_description_event;
  if (!(glob_description_event= new Format_description_log_event(3)))
  {
    error("Failed creating Format_description_log_event; out of memory?");
    DBUG_RETURN(ERROR_STOP);
  }

  pos= my_b_tell(file);
  my_b_seek(file, (my_off_t)0);
  if (my_b_read(file, header, sizeof(header)))
  {
    error("Failed reading header; probably an empty file.");
    DBUG_RETURN(ERROR_STOP);
  }
  if (memcmp(header, BINLOG_MAGIC, sizeof(header)))
  {
    error("File is not a binary log file.");
    DBUG_RETURN(ERROR_STOP);
  }

  /*
    Imagine we are running with --start-position=1000. We still need
    to know the binlog format's. So we still need to find, if there is
    one, the Format_desc event, or to know if this is a 3.23
    binlog. So we need to first read the first events of the log,
    those around offset 4.  Even if we are reading a 3.23 binlog from
    the start (no --start-position): we need to know the header length
    (which is 13 in 3.23, 19 in 4.x) to be able to successfully print
    the first event (Start_log_event_v3). So even in this case, we
    need to "probe" the first bytes of the log *before* we do a real
    read_log_event(). Because read_log_event() needs to know the
    header's length to work fine.
  */
  for(;;)
  {
    tmp_pos= my_b_tell(file); /* should be 4 the first time */
    if (my_b_read(file, buf, sizeof(buf)))
    {
      if (file->error)
      {
        error("Could not read entry at offset %llu: "
              "Error in log format or read error.", (ulonglong)tmp_pos);
        DBUG_RETURN(ERROR_STOP);
      }
      /*
        Otherwise this is just EOF : this log currently contains 0-2
        events.  Maybe it's going to be filled in the next
        milliseconds; then we are going to have a problem if this a
        3.23 log (imagine we are locally reading a 3.23 binlog which
        is being written presently): we won't know it in
        read_log_event() and will fail().  Similar problems could
        happen with hot relay logs if --start-position is used (but a
        --start-position which is posterior to the current size of the log).
        These are rare problems anyway (reading a hot log + when we
        read the first events there are not all there yet + when we
        read a bit later there are more events + using a strange
        --start-position).
      */
      break;
    }
    else
    {
      DBUG_PRINT("info",("buf[EVENT_TYPE_OFFSET=%d]=%d",
                         EVENT_TYPE_OFFSET, buf[EVENT_TYPE_OFFSET]));
      /* always test for a Start_v3, even if no --start-position */
      if (buf[EVENT_TYPE_OFFSET] == START_EVENT_V3)
      {
        /* This is 3.23 or 4.x */
        if (uint4korr(buf + EVENT_LEN_OFFSET) < 
            (LOG_EVENT_MINIMAL_HEADER_LEN + START_V3_HEADER_LEN))
        {
          /* This is 3.23 (format 1) */
          delete glob_description_event;
          if (!(glob_description_event= new Format_description_log_event(1)))
          {
            error("Failed creating Format_description_log_event; "
                  "out of memory?");
            DBUG_RETURN(ERROR_STOP);
          }
        }
        break;
      }
      else if (tmp_pos >= start_position)
        break;
      else if (buf[EVENT_TYPE_OFFSET] == FORMAT_DESCRIPTION_EVENT)
      {
        /* This is 5.0 */
        Format_description_log_event *new_description_event;
        my_b_seek(file, tmp_pos); /* seek back to event's start */
        if (!(new_description_event= (Format_description_log_event*) 
              Log_event::read_log_event(file, glob_description_event,
                                        opt_verify_binlog_checksum)))
          /* EOF can't be hit here normally, so it's a real error */
        {
          error("Could not read a Format_description_log_event event at "
                "offset %llu; this could be a log format error or read error.",
                (ulonglong)tmp_pos);
          DBUG_RETURN(ERROR_STOP);
        }
        if (opt_base64_output_mode == BASE64_OUTPUT_AUTO)
        {
          /*
            process_event will delete *description_event and set it to
            the new one, so we should not do it ourselves in this
            case.
          */
          Exit_status retval= process_event(print_event_info,
                                            new_description_event, tmp_pos,
                                            logname);
          if (retval != OK_CONTINUE)
            DBUG_RETURN(retval);
        }
        else
        {
          delete glob_description_event;
          glob_description_event= new_description_event;
        }
        DBUG_PRINT("info",("Setting description_event"));
      }
      else if (buf[EVENT_TYPE_OFFSET] == ROTATE_EVENT)
      {
        Log_event *ev;
        my_b_seek(file, tmp_pos); /* seek back to event's start */
        if (!(ev= Log_event::read_log_event(file, glob_description_event,
                                            opt_verify_binlog_checksum)))
        {
          /* EOF can't be hit here normally, so it's a real error */
          error("Could not read a Rotate_log_event event at offset %llu;"
                " this could be a log format error or read error.",
                (ulonglong)tmp_pos);
          DBUG_RETURN(ERROR_STOP);
        }
        delete ev;
      }
      else
        break;
    }
  }
  my_b_seek(file, pos);
  DBUG_RETURN(OK_CONTINUE);
}


/**
  Reads a local binlog and prints the events it sees.

  @param[in] logname Name of input binlog.

  @param[in,out] print_event_info Parameters and context state
  determining how to print.

  @retval ERROR_STOP An error occurred - the program should terminate.
  @retval OK_CONTINUE No error, the program should continue.
  @retval OK_STOP No error, but the end of the specified range of
  events to process has been reached and the program should terminate.
*/
static Exit_status dump_local_log_entries(PRINT_EVENT_INFO *print_event_info,
                                          const char* logname)
{
  File fd = -1;
  IO_CACHE cache,*file= &cache;
  uchar tmp_buff[BIN_LOG_HEADER_SIZE];
  Exit_status retval= OK_CONTINUE;

  if (logname && strcmp(logname, "-") != 0)
  {
    /* read from normal file */
    if ((fd = my_open(logname, O_RDONLY | O_BINARY, MYF(MY_WME))) < 0)
      return ERROR_STOP;
    if (init_io_cache(file, fd, 0, READ_CACHE, start_position_mot, 0,
		      MYF(MY_WME | MY_NABP)))
    {
      my_close(fd, MYF(MY_WME));
      return ERROR_STOP;
    }
    if ((retval= check_header(file, print_event_info, logname)) != OK_CONTINUE)
      goto end;
  }
  else
  {
    /* read from stdin */
    /*
      Windows opens stdin in text mode by default. Certain characters
      such as CTRL-Z are interpeted as events and the read() method
      will stop. CTRL-Z is the EOF marker in Windows. to get past this
      you have to open stdin in binary mode. Setmode() is used to set
      stdin in binary mode. Errors on setting this mode result in 
      halting the function and printing an error message to stderr.
    */
#if defined (__WIN__) || (_WIN64)
    if (_setmode(fileno(stdin), O_BINARY) == -1)
    {
      error("Could not set binary mode on stdin.");
      return ERROR_STOP;
    }
#endif 
    if (init_io_cache(file, my_fileno(stdin), 0, READ_CACHE, (my_off_t) 0,
		      0, MYF(MY_WME | MY_NABP | MY_DONT_CHECK_FILESIZE)))
    {
      error("Failed to init IO cache.");
      return ERROR_STOP;
    }
    if ((retval= check_header(file, print_event_info, logname)) != OK_CONTINUE)
      goto end;
    if (start_position)
    {
      /* skip 'start_position' characters from stdin */
      uchar buff[IO_SIZE];
      my_off_t length,tmp;
      for (length= start_position_mot ; length > 0 ; length-=tmp)
      {
	tmp= min<size_t>(length, sizeof(buff));
	if (my_b_read(file, buff, (uint) tmp))
        {
          error("Failed reading from file.");
          goto err;
        }
      }
    }
  }

  if (!glob_description_event || !glob_description_event->is_valid())
  {
    error("Invalid Format_description log event; could be out of memory.");
    goto err;
  }

  if (!start_position && my_b_read(file, tmp_buff, BIN_LOG_HEADER_SIZE))
  {
    error("Failed reading from file.");
    goto err;
  }
  for (;;)
  {
    char llbuff[21];
    my_off_t old_off = my_b_tell(file);

    Log_event* ev = Log_event::read_log_event(file, glob_description_event,
                                              opt_verify_binlog_checksum);
    if (!ev)
    {
      /*
        if binlog wasn't closed properly ("in use" flag is set) don't complain
        about a corruption, but treat it as EOF and move to the next binlog.
      */
      if (glob_description_event->flags & LOG_EVENT_BINLOG_IN_USE_F)
        file->error= 0;
      else if (file->error)
      {
        error("Could not read entry at offset %s: "
              "Error in log format or read error.",
              llstr(old_off,llbuff));
        goto err;
      }
      // file->error == 0 means EOF, that's OK, we break in this case
      goto end;
    }
    if ((retval= process_event(print_event_info, ev, old_off, logname)) !=
        OK_CONTINUE)
      goto end;
  }

  /* NOTREACHED */

err:
  retval= ERROR_STOP;

end:
  if (fd >= 0)
    my_close(fd, MYF(MY_WME));
  /*
    Since the end_io_cache() writes to the
    file errors may happen.
   */
  if (end_io_cache(file))
    retval= ERROR_STOP;

  return retval;
}

/* Post processing of arguments to check for conflicts and other setups */
static int args_post_process(void)
{
  DBUG_ENTER("args_post_process");

  if (opt_remote_alias && opt_remote_proto != BINLOG_DUMP_NON_GTID)
  {
    error("The option read-from-remote-server cannot be used when "
          "read-from-remote-master is defined and is not equal to "
          "BINLOG-DUMP-NON-GTIDS");
    DBUG_RETURN(ERROR_STOP);
  }

  if (raw_mode)
  {
    if (one_database)
      warning("The --database option is ignored with --raw mode");

    if (opt_remote_proto == BINLOG_LOCAL)
    {
      error("You need to set --read-from-remote-master={BINLOG_DUMP_NON_GTID, "
            "BINLOG_DUMP_GTID} for --raw mode");
      DBUG_RETURN(ERROR_STOP);
    }

    if (opt_remote_proto == BINLOG_DUMP_NON_GTID &&
        (opt_exclude_gtids_str != NULL || opt_include_gtids_str != NULL))
    {
      error("You cannot set --exclude-gtids or --include-gtids for --raw-mode "
            "when --read-from-remote-master=BINLOG_DUMP_NON_GTID");
      DBUG_RETURN(ERROR_STOP);
    }

    if (opt_remote_proto == BINLOG_DUMP_GTID && opt_include_gtids_str != NULL)
    {
      error("You cannot set --include-gtids for --raw-mode "
            "when --read-from-remote-master=BINLOG_DUMP_GTID for");
      DBUG_RETURN(ERROR_STOP);
    }

    if (stop_position != (ulonglong)(~(my_off_t)0))
      warning("The --stop-position option is ignored in raw mode");

    if (stop_datetime != MY_TIME_T_MAX)
      warning("The --stop-datetime option is ignored in raw mode");
  }
  else if (output_file)
  {
    if (!(result_file = my_fopen(output_file, O_WRONLY | O_BINARY, MYF(MY_WME))))
    {
      error("Could not create log file '%s'", output_file);
      DBUG_RETURN(ERROR_STOP);
    }
  }

  global_sid_lock->rdlock();

  if (opt_include_gtids_str != NULL)
  {
    if (gtid_set_included->add_gtid_text(opt_include_gtids_str) !=
        RETURN_STATUS_OK)
    {
      error("Could not configure --include-gtids '%s'", opt_include_gtids_str);
      global_sid_lock->unlock();
      DBUG_RETURN(ERROR_STOP);
    }
  }

  if (opt_exclude_gtids_str != NULL)
  {
    if (gtid_set_excluded->add_gtid_text(opt_exclude_gtids_str) !=
        RETURN_STATUS_OK)
    {
      error("Could not configure --exclude-gtids '%s'", opt_exclude_gtids_str);
      global_sid_lock->unlock();
      DBUG_RETURN(ERROR_STOP);
    }
  }

  global_sid_lock->unlock();

  DBUG_RETURN(OK_CONTINUE);
}

/**
   GTID cleanup destroys objects and reset their pointer.
   Function is reentrant.
*/
inline void gtid_client_cleanup()
{
  delete global_sid_lock;
  delete global_sid_map;
  delete gtid_set_excluded;
  delete gtid_set_included;
  global_sid_lock= NULL;
  global_sid_map= NULL;
  gtid_set_excluded= NULL;
  gtid_set_included= NULL;
}

/**
   GTID initialization.

   @return true if allocation does not succeed
           false if OK
*/
inline bool gtid_client_init()
{
  bool res=
    (!(global_sid_lock= new Checkable_rwlock) ||
     !(global_sid_map= new Sid_map(global_sid_lock)) ||
     !(gtid_set_excluded= new Gtid_set(global_sid_map)) ||
     !(gtid_set_included= new Gtid_set(global_sid_map)));
  if (res)
  {
    gtid_client_cleanup();
  }
  return res;
}

int main(int argc, char** argv)
{
  char **defaults_argv;
  Exit_status retval= OK_CONTINUE;
  ulonglong save_stop_position;
  MY_INIT(argv[0]);
  DBUG_ENTER("main");
  DBUG_PROCESS(argv[0]);

  my_init_time(); // for time functions
   /*
    A pointer of type Log_event can point to
     INTVAR
     USER_VAR
     RANDOM
    events,  when we allocate a element of sizeof(Log_event*) 
    for the DYNAMIC_ARRAY.
  */

  if((my_init_dynamic_array(&buff_ev, sizeof(buff_event_info), 
                            INTVAR_DYNAMIC_INIT, INTVAR_DYNAMIC_INCR)))
    exit(1);

  my_getopt_use_args_separator= TRUE;
  if (load_defaults("my", load_default_groups, &argc, &argv))
    exit(1);
  my_getopt_use_args_separator= FALSE;
  defaults_argv= argv;

  parse_args(&argc, &argv);

  if (!argc)
  {
    usage();
    free_defaults(defaults_argv);
    my_end(my_end_arg);
    exit(1);
  }

  if (gtid_client_init())
  {
    error("Could not initialize GTID structuress.");
    exit(1);
  }

  /* Check for argument conflicts and do any post-processing */
  if (args_post_process() == ERROR_STOP)
    exit(1);

  if (opt_base64_output_mode == BASE64_OUTPUT_UNSPEC)
    opt_base64_output_mode= BASE64_OUTPUT_AUTO;

  opt_server_id_mask = (opt_server_id_bits == 32)?
    ~ ulong(0) : (1 << opt_server_id_bits) -1;

  my_set_max_open_files(open_files_limit);

  MY_TMPDIR tmpdir;
  tmpdir.list= 0;
  if (!dirname_for_local_load)
  {
    if (init_tmpdir(&tmpdir, 0))
      exit(1);
    dirname_for_local_load= my_strdup(my_tmpdir(&tmpdir), MY_WME);
  }

  if (load_processor.init())
    exit(1);
  if (dirname_for_local_load)
    load_processor.init_by_dir_name(dirname_for_local_load);
  else
    load_processor.init_by_cur_dir();

  if (!raw_mode)
  {
    fprintf(result_file,
            "/*!40019 SET @@session.max_insert_delayed_threads=0*/;\n");

    if (disable_log_bin)
      fprintf(result_file,
              "/*!32316 SET @OLD_SQL_LOG_BIN=@@SQL_LOG_BIN, SQL_LOG_BIN=0*/;\n");

    /*
      In mysqlbinlog|mysql, don't want mysql to be disconnected after each
      transaction (which would be the case with GLOBAL.COMPLETION_TYPE==2).
    */
    fprintf(result_file,
            "/*!50003 SET @OLD_COMPLETION_TYPE=@@COMPLETION_TYPE,"
            "COMPLETION_TYPE=0*/;\n");

    if (charset)
      fprintf(result_file,
              "\n/*!40101 SET @OLD_CHARACTER_SET_CLIENT=@@CHARACTER_SET_CLIENT */;"
              "\n/*!40101 SET @OLD_CHARACTER_SET_RESULTS=@@CHARACTER_SET_RESULTS */;"
              "\n/*!40101 SET @OLD_COLLATION_CONNECTION=@@COLLATION_CONNECTION */;"
              "\n/*!40101 SET NAMES %s */;\n", charset);
  }

  for (save_stop_position= stop_position, stop_position= ~(my_off_t)0 ;
       (--argc >= 0) ; )
  {
    if (argc == 0) // last log, --stop-position applies
      stop_position= save_stop_position;
    if ((retval= dump_log_entries(*argv++)) != OK_CONTINUE)
      break;

    // For next log, --start-position does not apply
    start_position= BIN_LOG_HEADER_SIZE;
  }

  if (!raw_mode)
  {
    /*
      Issue a ROLLBACK in case the last printed binlog was crashed and had half
      of transaction.
    */
    fprintf(result_file,
          "# End of log file\nROLLBACK /* added by mysqlbinlog */;\n"
          "/*!50003 SET COMPLETION_TYPE=@OLD_COMPLETION_TYPE*/;\n");
    if (disable_log_bin)
      fprintf(result_file, "/*!32316 SET SQL_LOG_BIN=@OLD_SQL_LOG_BIN*/;\n");

    if (charset)
      fprintf(result_file,
              "/*!40101 SET CHARACTER_SET_CLIENT=@OLD_CHARACTER_SET_CLIENT */;\n"
              "/*!40101 SET CHARACTER_SET_RESULTS=@OLD_CHARACTER_SET_RESULTS */;\n"
              "/*!40101 SET COLLATION_CONNECTION=@OLD_COLLATION_CONNECTION */;\n");
  }

  if (tmpdir.list)
    free_tmpdir(&tmpdir);
  if (result_file && (result_file != stdout))
    my_fclose(result_file, MYF(0));
  cleanup();

  if (defaults_argv)
    free_defaults(defaults_argv);
  my_free_open_file_info();
  load_processor.destroy();
  /* We cannot free DBUG, it is used in global destructors after exit(). */
  my_end(my_end_arg | MY_DONT_FREE_DBUG);
  gtid_client_cleanup();

  exit(retval == ERROR_STOP ? 1 : 0);
  /* Keep compilers happy. */
  DBUG_RETURN(retval == ERROR_STOP ? 1 : 0);
}

/*
  We must include this here as it's compiled with different options for
  the server
*/

#include "decimal.c"
#include "my_decimal.cc"
#include "log_event.cc"
#include "log_event_old.cc"
#include "rpl_utility.cc"
#include "rpl_gtid_sid_map.cc"
#include "rpl_gtid_misc.cc"
#include "uuid.cc"
#include "rpl_gtid_set.cc"
#include "rpl_gtid_specification.cc"
#include "rpl_constants.cc"<|MERGE_RESOLUTION|>--- conflicted
+++ resolved
@@ -912,24 +912,11 @@
 	filename and use LOCAL), prepared in the 'case EXEC_LOAD_EVENT' 
 	below.
       */
-<<<<<<< HEAD
+      {
       ce->print(result_file, print_event_info, TRUE);
-
-=======
-      if (opt_base64_output_mode == BASE64_OUTPUT_ALWAYS)
-      {
-        if ((retval= write_event_header_and_base64(ce, result_file,
-                                                   print_event_info)) !=
-            OK_CONTINUE)
-          goto end;
-      }
-      else
-      {
-        ce->print(result_file, print_event_info, TRUE);
         if (head->error == -1)
           goto err;
       }
->>>>>>> 94d68d30
       // If this binlog is not 3.23 ; why this test??
       if (glob_description_event->binlog_version >= 3)
       {
