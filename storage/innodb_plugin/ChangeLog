<<<<<<< HEAD
2011-10-25	The InnoDB Team

	* handler/ha_innodb.cc, row/row0ins.c:
	Fix Bug#13002783 PARTIALLY UNINITIALIZED CASCADE UPDATE VECTOR
=======
2011-10-27	The InnoDB Team

	* row/row0mysql.c:
	Fix Bug #12884631 62146: TABLES ARE LOST FOR DDL
>>>>>>> b466eba4

2011-10-20	The InnoDB Team

	* btr/btr0cur.c:
	Fix Bug#13116045 Compilation failure using GCC 4.6.1 in btr/btr0cur.c

2011-10-12	The InnoDB Team

	* btr/btr0cur.c, btr/btr0sea.c, buf/buf0buf.c, buf/buf0lru.c,
	ha/ha0ha.c, handler/ha_innodb.cc, ibuf/ibuf0ibuf.c, include/btr0sea.h,
	include/btr0types.h, include/buf0buf.h, include/ha0ha.h,
	include/ha0ha.ic, include/row0upd.ic, include/sync0sync.h,
	page/page0page.c, sync/sync0sync.c:
	Fix Bug#13006367 62487: innodb takes 3 minutes to clean up
	the adaptive hash index at shutdown

2011-10-04	The InnoDB Team

	* include/sync0rw.h, sync/sync0rw.c:
	Fix Bug#13034534 RQG TESTS FAIL ON WINDOWS WITH CRASH NEAR
	RW_LOCK_DEBUG_PRINT

2011-09-20	The InnoDB Team

	* row/row0purge.c:
	Fix Bug#12963823 CRASH IN PURGE THREAD UNDER UNUSUAL CIRCUMSTANCES

2011-09-12	The InnoDB Team

	* row/row0sel.c:
	Fix Bug#12601439 CONSISTENT READ FAILURE IN COLUMN PREFIX INDEX

2011-09-08	The InnoDB Team

	* btr/btr0cur.c, include/page0page.h, include/row0upd.ic:
	Fix Bug#12948130 UNNECESSARY X-LOCKING OF ADAPTIVE HASH INDEX

2011-09-06	The InnoDB Team

	* buf/buf0buddy.c:
	Fix Bug#12950803 62294: BUF_BUDDY_RELOCATE CALLS GETTIMEOFDAY
	WHILE HOLDING BUFFER POOL MUTEX

2011-09-06	The InnoDB Team

	* include/trx0undo.h, trx/trx0rec.c, trx/trx0undo.c:
	Fix Bug#12547647 UPDATE LOGGING COULD EXCEED LOG PAGE SIZE

2011-08-15	The InnoDB Team

	* btr/btr0btr.c, btr/btr0cur.c, btr/btr0pcur.c, btr/btr0sea.c,
	dict/dict0crea.c, dict/dict0dict.c, ibuf/ibuf0ibuf.c,
	include/btr0btr.h, include/btr0btr.ic, include/sync0sync.h,
	sync/sync0sync.c:
	Fix Bug#11766591 59733: Possible deadlock when buffered changes
	are to be discarded in buf_page_create()

2011-08-08	The InnoDB Team

	* row/row0sel.c:
	Fix Bug#12835650 VARCHAR maximum length performance impact

2011-08-08	The InnoDB Team

	* handler/ha_innodb.cc:
	Fix Bug#12770537 I_S.TABLES.DATA_LENGTH DOES NOT SHOW ON-DISK SIZE
	FOR COMPRESSED INNODB

2011-07-19	The InnoDB Team

	* buf/buf0buf.c, buf/buf0rea.c, handler/ha_innodb.cc,
	include/buf0buf.h, include/buf0buf.ic, include/srv0srv.h,
	srv/srv0srv.c:
	Fix Bug#12356373 by reintroducing random readahead

2011-06-30	The InnoDB Team

	* row/row0row.c:
	Fix Bug#12637786 Wrong secondary index entries on CHAR and VARCHAR
	columns in ROW_FORMAT=DYNAMIC and ROW_FORMAT=COMPRESSED

2011-06-16	The InnoDB Team

	* btr/btr0cur.c, buf/buf0buddy.c, buf/buf0buf.c, buf/buf0lru.c,
	include/buf0buddy.h, include/buf0buddy.ic, include/buf0buf.h,
	include/buf0buf.ic, include/buf0lru.h, include/buf0types.h:
	Fix Bug#61188 DROP TABLE extremely slow

2011-06-16	The InnoDB Team

	* buf/buf0buddy.c, buf/buf0buf.c, buf/buf0flu.c, buf/buf0lru.c,
	include/buf0buf.h, include/buf0lru.h:
	Fix Bug#61341 buf_LRU_insert_zip_clean can be O(N) on LRU length

2011-06-16	The InnoDB Team

	* page/page0zip.c, rem/rem0rec.c:
	Fix Bug#61191 question about page_zip_available()

2011-06-09	The InnoDB Team
	* btr/btr0cur.c, include/rem0rec.h, include/rem0rec.ic,
	* row/row0row.c, row/row0vers.c, trx/trx0rec.c:
	Instrumentation for Bug#12612184 Race condition in row_upd_clust_rec()

2011-05-19	The InnoDB Team

	* row/row0row.c:
	Fix Bug#12429576 Assertion failure on purge of column prefix index

2011-04-07	The InnoDB Team

	* handler/ha_innodb.cc, handler/ha_innodb.h, handler/handler0alter.cc:
	Fix Bug #52409 Assertion failure: long semaphore wait

2011-04-07	The InnoDB Team

	* handler/ha_innodb.cc, include/trx0trx.h, include/trx0undo.h,
	log/log0log.c, trx/trx0sys.c, trx/trx0trx.c, trx/trx0undo.c:
	Fix Bug #59641 Prepared XA transaction in system after hard crash
	causes future shutdown hang

2011-03-30	The InnoDB Team

	* srv/srv0srv.c, sync/sync0arr.h, sync/sync0arr.c:
	Fix Bug#11877216 InnoDB too eager to commit suicide on a busy server

2011-03-15	The InnoDB Team

	* btr/btr0cur.c, page/page0zip.c:
	Fix Bug#11849231 inflateInit() invoked without initializing all memory

2011-02-28	The InnoDB Team

	* btr/btr0sea.c, buf/buf0buf.c, buf/buf0lru.c:
	Fix Bug#58549 Race condition in buf_LRU_drop_page_hash_for_tablespace()
	and compressed tables

2011-02-15	The InnoDB Team

	* sync/sync0rw.c, innodb_bug59307.test:
	Bug#59307 Valgrind: uninitialized value in
	rw_lock_set_writer_id_and_recursion_flag()

2011-02-14	The InnoDB Team

	* handler/handler0alter.cc:
	Bug#59749 Enabling concurrent reads while creating non-primary
	unique index gives failures

2011-01-31	The InnoDB Team

	* btr/btr0cur.c, include/row0upd.h,
	row/row0purge.c, row/row0umod.c, row/row0upd.c:
	Bug#59230 assert 0 row_upd_changes_ord_field_binary()
	in post-crash rollback or purge

2011-01-27	The InnoDB Team

	* btr/btr0cur.c:
	Bug#59465 btr_estimate_number_of_different_key_vals use
	incorrect offset for external_size

2011-01-27	The InnoDB Team

	* include/trx0trx.h, trx/trx0trx.c:
	Bug#59440 Race condition in XA ROLLBACK and XA COMMIT
	after server restart

2011-01-25	The InnoDB Team

	* row/row0upd.c:
	Bug#59585 Fix 58912 introduces compiler warning
	due to potentially uninitialized variable

2011-01-25	The InnoDB Team

	* mtr/mtr0log.c:
	Bug#59486 Incorrect usage of UNIV_UNLIKELY() in mlog_parse_string()

2011-01-25	The InnoDB Team

	* row/row0vers.c:
	Fix Bug#59464 Race condition in row_vers_build_for_semi_consistent_read

2011-01-25	The InnoDB Team

	* btr/btr0btr.c, btr/btr0cur.c, btr/btr0sea.c,
	buf/buf0buddy.c, buf/buf0buf.c, buf/buf0lru.c,
	include/buf0buf.h, include/buf0buf.ic, include/buf0lru.h,
	mem/mem0mem.c, page/page0zip.c:
	Fix Bug#59707 Unused compression-related parameters
	in buffer pool functions

2011-01-18	The InnoDB Team

	* include/sync0rw.h, sync/sync0arr.c, sync/sync0rw.c:
	Fix Bug#59579 rw_lock_debug_print outputs to stderr, not to
	SHOW ENGINE INNODB STATUS

2011-01-14	The InnoDB Team
	* btr/btr0cur.c, dict/dict0dict.c, handler/ha_innodb.cc,
	include/btr0cur.h, include/dict0mem.h, include/rem0cmp.h,
	include/rem0cmp.ic, include/srv0srv.h, rem/rem0cmp.c,
	srv/srv0srv.c, innodb_bug30423.test:
	Fix Bug#30423 InnoDBs treatment of NULL in index stats causes
	bad "rows examined" estimates

2011-01-06	The InnoDB Team
	* row/row0merge.c:
	Fix Bug#59312 Examine MAX_FULL_NAME_LEN in InnoDB to address
	possible insufficient name buffer

2011-01-06	The InnoDB Team
	* dict/dict0dict.c, handler/ha_innodb.cc, handler/i_s.cc,
	include/univ.i: 
	Fix Bug#58643 InnoDB: too long table name

2011-01-06	The InnoDB Team
	* handler/i_s.cc, include/trx0i_s.h, trx/trx0i_s.c:
	Fix Bug#55397 cannot select from innodb_trx when trx_query contains
	blobs that aren't strings

2011-01-04	The InnoDB Team
	* dict/dict0dict.c:
	Fix Bug#59197 double quote in field comment prevents foreign
	key constraint creation

2010-12-21	The InnoDB Team
	* include/btr0cur.h, include/row0upd.h, btr/btr0cur.c,
	row/row0umod.c, row/row0upd.c:
	Fix Bug#55284 Double free of off-page columns due to lock wait
	while updating PRIMARY KEY

2010-12-21	The InnoDB Team

	* include/data0data.h, include/data0data.ic, include/row0upd.h,
	btr/btr0cur.c, row/row0purge.c, row/row0umod.c, row/row0upd.c,
	innodb.result, innodb.test:
	Fix Bug#58912 InnoDB unnecessarily avoids update-in-place
	on column prefix indexes

2010-12-09	The InnoDB Team

	* buf/buf0lru.c:
	Fix Bug#57600 output of I/O sum[%lu] can go negative

2010-11-11	The InnoDB Team

	* thr/thr0loc.c, trx/trx0i_s.c:
	Fix Bug#57802 Empty ASSERTION parameter passed to the HASH_SEARCH macro

2010-11-10	The InnoDB Team

	* dict/dict0dict.c, handler/handler0alter.cc, include/dict0dict.h
	row/row0merge.c:
	Fix Bug#55084 InnoDB crash and corruption after ALTER TABLE

2010-11-10	The InnoDB Team

	* srv/srv0start.c:
	Fix Bug#48026 Log start and end of InnoDB buffer pool
	initialization to the error log

2010-11-03	The InnoDB Team

	* include/btr0btr.h, include/btr0btr.ic, dict/dict0crea.c:
	Fix Bug#57947 InnoDB diagnostics shows btr_block_get calls
	instead of real callers

2010-11-03	The InnoDB Team

	* fil/fil0fil.c, fsp/fsp0fsp.c, handler/ha_innodb.cc,
	include/fil0fil.h, include/univ.i:
	Fix Bug #54538 - use of exclusive innodb dictionary lock limits
	performance.

2010-11-02	The InnoDB Team

	* btr/btr0cur.c, dict/dict0dict.c, dict/dict0load.c,
	handler/ha_innodb.cc, include/dict0dict.h, row/row0mysql.c,
	innodb_bug53046.result, innodb_bug53046.test:
	Fix Bug#53046 dict_update_statistics_low can still be run
	concurrently on same table

2010-11-02	The InnoDB Team

	* row/row0sel.c:
	Fix Bug#57799 READ UNCOMMITTED access failure of off-page
	DYNAMIC or COMPRESSED columns again

2010-10-24	The InnoDB Team

	* row/row0mysql.c
	Fix Bug#57700 Latching order violation in
	row_truncate_table_for_mysql()

2010-10-20	The InnoDB Team

	* dict/dict0load.c
	Fix Bug#57616 Sig 11 in dict_load_table() when failed to load
	index or foreign key

2010-10-19	The InnoDB Team

	* btr/btr0cur.c, buf/buf0buf.c, buf/buf0flu.c, handler/ha_innodb.cc,
	ibuf/ibuf0ibuf.c, include/btr0cur.h, include/buf0flu.h,
	include/ibuf0ibuf.h, include/row0mysql.h,
	row/row0mysql.c, row/row0sel.c,
	innodb_bug56680.test, innodb_bug56680.result:
	Fix Bug#56680 InnoDB may return wrong results from a
	case-insensitive covering index

2010-10-18	The InnoDB Team

	* handler/ha_innodb.cc, handler/ha_innodb.h, innodb_bug57252.result,
	innodb_bug57252.test:
	Fix Bug#57252 disabling innobase_stats_on_metadata disables ANALYZE

2010-10-14	The InnoDB Team

	* handler/ha_innodb.cc, innodb_bug56143.result, innodb_bug56143.test:
	Fix Bug#56143 too many foreign keys causes output of show create
	table to become invalid

2010-10-14	The InnoDB Team

	* srv/srv0start.c:
	Fix Bug#57397 io_handler_thread() will never cleanup

2010-10-11	The InnoDB Team

	* row/row0sel.c
	Fix Bug #57345 btr_pcur_store_position abort for load with
	concurrent lock/unlock tables

2010-10-11	The InnoDB Team

	* row/row0mysql.c, innodb_bug56947.result, innodb_bug56947.test:
	Fix Bug #56947 InnoDB leaks memory when failing to create a table

2010-10-06	The InnoDB Team

	* row/row0mysql.c, innodb_bug57255.result, innodb_bug57255.test
	Fix Bug #57255 Cascade Delete results in "Got error -1 from
	storage engine"

2010-09-27	The InnoDB Team

	* row/row0sel.c, innodb_bug56716.result, innodb_bug56716.test:
	Fix Bug#56716 InnoDB locks a record gap without locking the table

2010-09-06	The InnoDB Team

	* dict/dict0load.c, innodb_bug53756.test innodb_bug53756.result:
	Fix Bug#53756 ALTER TABLE ADD PRIMARY KEY affects crash recovery

2010-08-24	The InnoDB Team

	* handler/ha_innodb.c, dict/dict0dict.c:
	Fix Bug#55832 selects crash too easily when innodb_force_recovery>3

2010-08-03	The InnoDB Team

	* include/dict0dict.h, include/dict0dict.ic, row/row0mysql.c:
	Fix Bug#54678 InnoDB, TRUNCATE, ALTER, I_S SELECT, crash or deadlock

2010-08-03	The InnoDB Team

	* dict/dict0load.c, handler/ha_innodb.cc, include/db0err.h,
	include/dict0load.h, include/dict0mem.h, include/que0que.h,
	row/row0merge.c, row/row0mysql.c:
	Fix Bug#54582 stack overflow when opening many tables linked
	with foreign keys at once

2010-08-03	The InnoDB Team

	* include/ut0mem.h, ut/ut0mem.c:
	Fix Bug#55627 segv in ut_free pars_lexer_close innobase_shutdown
	innodb-use-sys-malloc=0

2010-08-01	The InnoDB Team

	* handler/ha_innodb.cc:
	Fix Bug#55382 Assignment with SELECT expressions takes unexpected
	S locks in READ COMMITTED

2010-07-27	The InnoDB Team

	* include/mem0pool.h, mem/mem0mem.c, mem/mem0pool.c, srv/srv0start.c:
	Fix Bug#55581 shutdown with innodb-use-sys-malloc=0: assert
	mutex->magic_n == MUTEX_MAGIC_N.

2010-06-30	The InnoDB Team

	* btr/btr0sea.c, ha/ha0ha.c, handler/ha_innodb.cc, include/btr0sea.h:
	Fix Bug#54311 Crash on CHECK PARTITION after concurrent LOAD DATA
	and adaptive_hash_index=OFF

2010-06-29	The InnoDB Team
	* row/row0row.c, row/row0undo.c, row/row0upd.c:
	Fix Bug#54408 txn rollback after recovery: row0umod.c:673
	dict_table_get_format(index->table)

2010-06-29	The InnoDB Team

	* btr/btr0cur.c, include/btr0cur.h, include/row0mysql.h,
	row/row0merge.c, row/row0sel.c:
	Fix Bug#54358 READ UNCOMMITTED access failure of off-page DYNAMIC
	or COMPRESSED columns

2010-06-24	The InnoDB Team

	* handler/ha_innodb.cc:
	Fix Bug#54679 alter table causes compressed row_format to revert
	to compact

2010-06-22	The InnoDB Team

	* dict/dict0dict.c, dict/dict0mem.c, include/dict0mem.h,
	include/univ.i, page/page0zip.c, row/row0merge.c:
	Fix Bug#47991 InnoDB Dictionary Cache memory usage increases
	indefinitely when renaming tables

2010-06-22	The InnoDB Team

	* handler/ha_innodb.cc:
	Fix Bug#54686: "field->col->mtype == type" assertion error at
	row/row0sel.c

2010-06-22	The InnoDB Team

	* handler/ha_innodb.cc, innodb_bug54044.result, innodb_bug54044.test:
	Fix Bug#54044 Create temporary tables and using innodb crashes.

2010-06-21	The InnoDB Team

	* dict/dict0load.c, fil/fil0fil.c:
	Fix Bug#54658: InnoDB: Warning: allocated tablespace %lu,
	old maximum was 0 (introduced in Bug#53578 fix)

2010-06-16	The InnoDB Team

	* row/row0merge.c:
	Fix Bug#54330 Broken fast index creation

2010-06-10	The InnoDB Team

	* include/log0log.ic, row/row0ins.c, row/row0purge.c,
	row/row0uins.c, row/row0umod.c, row/row0upd.c:
	Fix Bug#39168 ERROR: the age of the last checkpoint ... exceeds
	the log group capacity

2010-06-08	The InnoDB Team

	* dict/dict0load.c:
	Fix Bug#54009 Server crashes when data is selected from non backed
	up table for InnoDB plugin

2010-06-02	The InnoDB Team

	* include/db0err.h, include/lock0lock.h, include/row0mysql.h,
	lock/lock0lock.c, row/row0ins.c, row/row0mysql.c, row/row0sel.c:
	Fix Bug#53674 InnoDB: Error: unlock row could not find a
	4 mode lock on the record

2010-06-01	The InnoDB Team

	* include/sync0rw.h, sync/sync0rw.c:
	Fix Bug#48197 Concurrent rw_lock_free may cause assertion failure

2010-06-01	The InnoDB Team

	* row/row0umod.c:
	Fix Bug#53812 assert row/row0umod.c line 660 in txn rollback
	after crash recovery

2010-05-25	The InnoDB Team

	* handler/ha_innodb.cc, include/row0mysql.h, row/row0mysql.c:
	Fix Bug#53592: crash replacing duplicates into table after fast
	alter table added unique key 

2010-05-24	The InnoDB Team

	* dict/dict0boot.c, dict/dict0crea.c, fil/fil0fil.c,
	include/dict0boot.h, include/fil0fil.h, row/row0mysql.c:
	Fix Bug#53578: assert on invalid page access, in fil_io()

2010-05-14	The InnoDB Team
	* mysql-test/innodb_bug48024.test, mysql-test/innodb_bug48024.result,
	dict/dict0dict.c, handler/ha_innodb.cc, handler/ha_innodb.h,
	include/dict0dict.h, include/ha_prototypes.h, include/row0mysql.h,
	include/trx0trx.h, row/row0mysql.c, trx/trx0i_s.c, trx/trx0trx.c:
	Fix Bug#48024 Innodb doesn't work with multi-statements
	Fix Bug#53644 InnoDB thinks that /*/ starts and ends a comment

2010-05-12	The InnoDB Team

	* handler/handler0alter.cc:
	Fix Bug#53591 crash with fast alter table and text/blob prefix
	primary key

2010-05-12	The InnoDB Team

	* row/row0merge.c:
	Fix Bug#53471 row_merge_drop_temp_indexes() refers freed memory, SEGVs

2010-05-11	The InnoDB Team

	* mysql-test/innodb_bug53290.test, mysql-test/innodb_bug53290.result,
	include/rem0cmp.h, rem/rem0cmp.c, row/row0merge.c:
	Fix Bug#53290 wrong duplicate key error when adding a unique index
	via fast alter table

2010-05-11	The InnoDB Team
	* buf/buf0lru.c, include/buf0buf.ic:
	Fix Bug#53307 valgrind: warnings in main.partition_innodb_plugin

2010-05-05	The InnoDB Team

	* row/row0merge.c:
	Fix Bug#53256 in a stress test, assert dict/dict0dict.c:815
	table2 == NULL

2010-05-05	The InnoDB Team

	* handler/ha_innodb.cc:
	Fix Bug#53165 Setting innodb_change_buffering=DEFAULT produces
	incorrect result

2010-05-04	The InnoDB Team

	* fsp/fsp0fsp.c:
	Fix Bug#53306 valgrind: warnings in innodb.innodb

2010-05-03	The InnoDB Team

	* buf0buf.c:
	Fix Bug#53248 compressed tables page checksum mismatch after
	re-enabling innodb_checksums

2010-04-28	The InnoDB Team

	* log/log0recv.h, log/log0recv.c:
	Fix Bug#53122 InnoDB recovery uses too big a hash table for redo
	log records

2010-04-27	The InnoDB Team

	* handler/ha_innodb.cc, lock/lock0lock.c, row/row0mysql.c,
	row/row0sel.c:
	Fix Bug#48607 READ UNCOMMITTED uses more locks than READ COMMITTED
	in InnoDB 5.1+

2010-04-26	The InnoDB Team

	* row/row0sel.c:
	Fix Bug#52663 Lost update incrementing column value under
	READ COMMITTED isolation level

2010-04-22	The InnoDB Team

	* include/dict0boot.h, dict/dict0boot.c:
	Fix a bug that prevented the crash recovery of fast CREATE INDEX
	from dropping partially created indexes.

2010-04-21	The InnoDB Team

	* btr/btr0btr.c:
	Fix Bug#52964 Infinite loop in btr_page_split_and_insert()
	in ROW_FORMAT=COMPRESSED

2010-04-21	The InnoDB Team

	* data/data0data.c:
	Fix Bug#52745 Failing assertion: blob_no < page_zip->n_blobs

2010-04-20	The InnoDB Team

	* dict/dict0crea.c, handler/ha_innodb.cc, include/trx0trx.h:
	Fix Bug#50495 'Row size too large' for plugin, but works for
	built-in InnoDB
	Only check the record size at index creation time when
	innodb_strict_mode is set or when ROW_FORMAT is DYNAMIC or COMPRESSED.

2010-04-15	The InnoDB Team

	* trx/trx0rec.c:
	Fix Bug#52746 InnoDB purge thread crashed with table containing
	prefix indexed blobs

2010-03-31	The InnoDB Team

	* mysql-test/innodb_bug51920.test, mysql-test/innodb_bug51920.result,
	srv/srv0srv.c:
	Fix Bug#51920 InnoDB connections in row lock wait ignore KILL
	until lock wait timeout

2010-03-31	The InnoDB Team

	* mysql-test/innodb_bug38231.test:
	Remove non-determinism in the test case.

2010-03-29	The InnoDB Team

	InnoDB Plugin 1.0.7 released

2010-03-18	The InnoDB Team

	* CMakeLists.txt:
	Fix Bug#52102 InnoDB Plugin shows performance drop compared to
	InnoDB (Windows)

2010-03-18	The InnoDB Team

	* buf0buf.ic:
	When comparing the time of the first access to a block against
	innodb_old_blocks_time, use 32-bit arithmetics. The comparison was
	incorrect on 64-bit systems.

2010-03-11	The InnoDB Team

	* buf0buf.h, buf0buf.ic:
	Fix and clarify the latching of some buf_block_t members.
	Note that check_index_page_at_flush is not protected by any mutex.
	Note and assert that lock_hash_val is protected by the rw-latch.

2010-03-10	The InnoDB Team

	* trx/trx0sys.c:
	Fix Bug#51653 outdated reference to set-variable

2010-03-10	The InnoDB Team

	* handler/ha_innodb.cc, mysql-test/innodb_bug21704.result,
	mysql-test/innodb_bug47621.result, mysql-test/innodb_bug47621.test:
	Fix Bug#47621 MySQL and InnoDB data dictionaries will become out of
	sync when renaming columns

2010-03-10	The InnoDB Team

	* handler/ha_innodb.cc:
	Fix Bug#51356 Many Valgrind errors in error messages
	with concurrent DDL

2010-03-10	The InnoDB Team

	* handler/ha_innodb.cc, handler/handler0alter.cc,
	mysql-test/innodb_bug51378.result, mysql-test/innodb_bug51378.test:
	Fix Bug#51378 Init 'ref_length' to correct value, in case an out
	of bound MySQL primary_key

2010-03-10	The InnoDB Team

	* log/log0recv.c:
	Remove a bogus assertion about page numbers exceeding 0x90000000
	in the redo log. Abort when encountering a corrupted redo log
	record, unless innodb_force_recovery is set.

2010-03-09	The InnoDB Team

	* handler/ha_innodb.cc:
	Make SHOW ENGINE INNODB MUTEX STATUS display SUM(os_waits)
	for the buffer pool block mutexes and locks.

2010-03-08	The InnoDB Team

	* fil/fil0fil.c:
	Fix ALTER TABLE ... IMPORT TABLESPACE of compressed tables.

2010-03-03	The InnoDB Team

	* handler/handler0alter.cc, innodb-index.result, innodb-index.test,
	innodb.result, innodb.test:
	Disallow a duplicate index name when creating an index.

2010-02-11	The InnoDB Team

	* include/mem0mem.h, include/mem0mem.ic, mem/mem0mem.c:
	Fix Bug#49535 Available memory check slows down crash
	recovery tens of times

2010-02-09	The InnoDB Team

	* buf/buf0buf.c:
	Fix Bug#38901 InnoDB logs error repeatedly when trying to load
	page into buffer pool

2010-02-09	The InnoDB Team

	* srv/srv0srv.c:
	Let the master thread sleep if the amount of work to be done is
	calibrated as taking less than a second.

2010-02-04	The InnoDB Team

	* btr/btr0btr.c, btr/btr0cur.c, btr/btr0pcur.c, buf/buf0buf.c,
	include/btr0btr.h, include/btr0cur.h, include/btr0pcur.h,
	include/btr0pcur.ic, include/buf0buf.h, row/row0ins.c, row/row0sel.c:
	Pass the file name and line number of the caller of the
	b-tree cursor functions to the buffer pool requests, in order
	to make the latch diagnostics more accurate.

2010-02-03	The InnoDB Team

	* lock/lock0lock.c:
	Fix Bug#49001 SHOW INNODB STATUS deadlock info incorrect
	when deadlock detection aborts

2010-02-03	The InnoDB Team

	* buf/buf0lru.c:
	Fix Bug#35077 Very slow DROP TABLE (ALTER TABLE, OPTIMIZE TABLE)
	on compressed tables

2010-02-03	The InnoDB Team

	* handler/ha_innodb.cc, include/row0mysql.h, row/row0mysql.c:
	Clean up CHECK TABLE error handling.

2010-02-01	The InnoDB Team

	* handler/ha_innodb.cc, mysql-test/innodb-autoinc.test,
	mysql-test/innodb-autoinc.result,
	mysql-test/innodb-autoinc-44030.test,
	mysql-test/innodb-autoinc-44030.result:
	Fix Bug#49497 Error 1467 (ER_AUTOINC_READ_FAILED) on inserting
	a negative value

2010-01-28	The InnoDB Team
	*  handler/ha_innodb.h, handler/ha_innodb.cc,
	handler/handler0alter.cc,
	mysql-test/innodb_bug47622.test,
	mysql-test/innodb_bug47622.result:
	Fix Bug#47622 the new index is added before the existing ones
	in MySQL, but after one in SE

2010-01-27	The InnoDB Team

	* include/row0mysql.h, log/log0recv.c, row/row0mysql.c:
	Drop temporary tables at startup.
	This addresses the third aspect of
	Bug#41609 Crash recovery does not work for InnoDB temporary tables.

2010-01-21	The InnoDB Team

	* buf/buf0buf.c:
	Do not merge buffered inserts to compressed pages before
	the redo log has been applied in crash recovery.

2010-01-13	The InnoDB Team

	* row/row0sel.c:
	On the READ UNCOMMITTED isolation level, do not attempt to access
	a clustered index record that has been marked for deletion. The
	built-in InnoDB in MySQL 5.1 and earlier would attempt to retrieve
	a previous version of the record in this case.

2010-01-13	The InnoDB Team

	* buf/buf0buf.c:
	When disabling the adaptive hash index, check the block state
	before checking block->is_hashed, because the latter may be
	uninitialized right after server startup.

2010-01-12	The InnoDB Team

	* handler/ha_innodb.cc, handler/ha_innodb.h:
	Fix Bug#46193 crash when accessing tables after enabling
	innodb_force_recovery option

2010-01-12	The InnoDB Team

	* row/row0mysql.c:
	Fix Bug#49238 Creating/Dropping a temporary table while at 1023
	transactions will cause assert.

2009-12-02	The InnoDB Team

	* srv/srv0start.c:
	Display the zlib version number at startup.
	InnoDB compressed tables use zlib, and the implementation depends
	on the zlib function compressBound(), whose definition was slightly
	changed in zlib version 1.2.3.1 in 2006. MySQL bundles zlib 1.2.3
	from 2005, but some installations use a more recent zlib.

2009-11-30	The InnoDB Team

	* dict/dict0crea.c, dict/dict0mem.c, dict/dict0load.c,
	dict/dict0boot.c, fil/fil0fil.c, handler/ha_innodb.cc,
	include/dict0mem.h, row/row0mysql.c:
	Fix the bogus warning messages for non-existing temporary
	tables that were reported in
	Bug#41609 Crash recovery does not work for InnoDB temporary tables.
	The actual crash recovery bug was corrected on 2009-04-29.

2009-11-27	The InnoDB Team

	InnoDB Plugin 1.0.6 released

2009-11-20	The InnoDB Team

	* handler/ha_innodb.cc:
	Add a workaround to prevent a crash due to Bug#45961 DDL on
	partitioned innodb tables leaves data dictionary in an inconsistent
	state

2009-11-19	The InnoDB Team

	* btr/btr0btr.c:
	Fix Bug#48469 when innodb tablespace is configured too small, crash
	and corruption!

2009-11-19	The InnoDB Team

	* data/data0type.c:
	Fix Bug#48526 Data type for float and double is incorrectly reported
	in InnoDB table monitor

2009-11-19	The InnoDB Team

	* CMakeLists.txt:
	Fix Bug#48317 cannot build innodb as static library

2009-11-18	The InnoDB Team

	* handler/handler0alter.cc:
	Fix Bug#48782 On lock wait timeout, CREATE INDEX (creating primary key)
	attempts DROP TABLE

2009-11-17	The InnoDB Team

	* handler/ha_innodb.cc, mysql-test/innodb.result,
	mysql-test/innodb.test, mysql-test/innodb_bug44369.result,
	mysql-test/innodb_bug44369.test, mysql-test/patches/innodb-index.diff,
	row/row0mysql.c:
	Report duplicate table names to the client connection, not to the
	error log.

2009-11-12	The InnoDB Team

	* handler/ha_innodb.cc, include/db0err.h, row/row0merge.c,
	row/row0mysql.c:
	Allow CREATE INDEX to be interrupted.
	Also, when CHECK TABLE is interrupted, report ER_QUERY_INTERRUPTED.

2009-11-11	The InnoDB Team

	* handler/ha_innodb.cc, mysql-test/innodb_bug47167.result,
	mysql-test/innodb_bug47167.test, mysql-test/innodb_file_format.result:
	Fix Bug#47167 "set global innodb_file_format_check" cannot set value
	by User-Defined Variable

2009-11-11	The InnoDB Team

	* include/os0file.h, os/os0file.c:
	Fix Bug#3139 Mysql crashes: 'windows error 995' after several selects
	on a large DB

2009-11-04	The InnoDB Team

	* handler/ha_innodb.cc:
	Fix Bug#32430 'show innodb status' causes errors
	Invalid (old?) table or database name in logs

2009-11-02	The InnoDB Team

	* btr/btr0sea.c, buf/buf0buf.c, dict/dict0dict.c, fil/fil0fil.c,
	ibuf/ibuf0ibuf.c, include/btr0sea.h, include/dict0dict.h,
	include/fil0fil.h, include/ibuf0ibuf.h, include/lock0lock.h,
	include/log0log.h, include/log0recv.h, include/mem0mem.h,
	include/mem0pool.h, include/os0file.h, include/pars0pars.h,
	include/srv0srv.h, include/thr0loc.h, include/trx0i_s.h,
	include/trx0purge.h, include/trx0rseg.h, include/trx0sys.h,
	include/trx0undo.h, include/usr0sess.h, lock/lock0lock.c,
	log/log0log.c, log/log0recv.c, mem/mem0dbg.c, mem/mem0pool.c,
	os/os0file.c, os/os0sync.c, os/os0thread.c, pars/lexyy.c,
	pars/pars0lex.l, que/que0que.c, srv/srv0srv.c, srv/srv0start.c,
	sync/sync0arr.c, sync/sync0sync.c, thr/thr0loc.c, trx/trx0i_s.c,
	trx/trx0purge.c, trx/trx0rseg.c, trx/trx0sys.c, trx/trx0undo.c,
	usr/usr0sess.c, ut/ut0mem.c:
	Fix Bug#45992 innodb memory not freed after shutdown
	Fix Bug#46656 InnoDB plugin: memory leaks (Valgrind)

2009-10-29	The InnoDB Team

	* handler/ha_innodb.cc, mysql-test/innodb-autoinc.result,
	mysql-test/innodb-autoinc.test:
	Fix Bug#47125 auto_increment start value is ignored if an index is
	created and engine=innodb

2009-10-29	The InnoDB Team

	* handler/ha_innodb.cc, mysql-test/innodb_bug47777.result,
	mysql-test/innodb_bug47777.test:
	Fix Bug#47777 innodb dies with spatial pk: Failing assertion: buf <=
	original_buf + buf_len

2009-10-29	The InnoDB Team

	* handler/ha_innodb.cc:
	Fix Bug#38996 Race condition in ANALYZE TABLE

2009-10-29	The InnoDB Team

	* handler/ha_innodb.cc:
	Fix bug#42383: Can't create table 'test.bug39438'

2009-10-29	The InnoDB Team

	* os/os0proc.c:
	Fix Bug#48237 Error handling in os_mem_alloc_large appears to
	be incorrect

2009-10-29	The InnoDB Team

	* buf/buf0buf.c, buf/buf0lru.c, include/buf0buf.h, include/buf0buf.ic:
	Fix corruption of the buf_pool->LRU_old list and improve debug
	assertions.

2009-10-28	The InnoDB Team

	* srv/srv0start.c:
	Fix Bug#41490 After enlargement of InnoDB page size, the error message
	become inaccurate

2009-10-26	The InnoDB Team

	* row/row0ins.c:
	When allocating a data tuple, zero out the system fields in order
	to avoid Valgrind warnings about uninitialized fields in
	dtuple_validate().

2009-10-22	The InnoDB Team

	* handler/ha_innodb.cc, mysql-test/innodb-zip.result,
	mysql-test/innodb-zip.test, mysql-test/innodb_bug44369.result,
	mysql-test/innodb_bug44369.test:
	Fix Bug#47233 Innodb calls push_warning(MYSQL_ERROR::WARN_LEVEL_ERROR)

2009-10-19	The InnoDB Team

	* mysql-test/innodb_information_schema.test:
	Fix Bug#47808 innodb_information_schema.test fails when run under
	valgrind

2009-10-15	The InnoDB Team

	* include/page0page.ic:
	Fix Bug#47058 Failure to compile innodb_plugin on solaris 10u7 + spro
	cc/CC 5.10

2009-10-13	The InnoDB Team

	* buf/buf0flu.c:
	Call fsync() on datafiles after a batch of pages is written to disk
	even when skip_innodb_doublewrite is set.

2009-10-05	The InnoDB Team

	* buf/buf0buf.c:
	Do not invalidate buffer pool while an LRU batch is active. Added code
	to buf_pool_invalidate() to wait for the running batches to finish.

2009-10-01	The InnoDB Team

	* handler/ha_innodb.cc:
	Fix Bug#47763 typo in error message: Failed to open table %s after %lu
	attemtps.

2009-10-01	The InnoDB Team

	* fsp/fsp0fsp.c, row/row0merge.c:
	Clean up after a crash during DROP INDEX. When InnoDB crashes
	while dropping an index, ensure that the index will be completely
	dropped during crash recovery. The MySQL .frm file may still
	contain the dropped index, but there is little that we can do
	about it.

2009-09-28	The InnoDB Team

	* handler/ha_innodb.cc:
	When a secondary index exists in the MySQL .frm file but not in
	the InnoDB data dictionary, return an error instead of letting an
	assertion fail in index_read.

2009-09-28	The InnoDB Team

	* btr/btr0btr.c, buf/buf0buf.c, include/page0page.h,
	include/page0zip.h, page/page0cur.c, page/page0page.c,
	page/page0zip.c:
	Do not write to PAGE_INDEX_ID when restoring an uncompressed page
	after a compression failure. The field should only be written
	when creating a B-tree page. This fix addresses a race condition
	in a debug assertion.

2009-09-28	The InnoDB Team

	* fil/fil0fil.c:
	Try to prevent the reuse of tablespace identifiers after InnoDB
	has crashed during table creation. Also, refuse to start if files
	with duplicate tablespace identifiers are encountered.

2009-09-25	The InnoDB Team

	* include/os0file.h, os/os0file.c:
	Fix Bug#47055 unconditional exit(1) on ERROR_WORKING_SET_QUOTA
	1453 (0x5AD) for InnoDB backend

2009-09-19	The InnoDB Team

	* handler/ha_innodb.cc, mysql-test/innodb-consistent-master.opt,
	mysql-test/innodb-consistent.result,
	mysql-test/innodb-consistent.test:
	Fix Bug#37232 Innodb might get too many read locks for DML with
	repeatable-read

2009-09-19	The InnoDB Team

	* fsp/fsp0fsp.c:
	Fix Bug#31183 Tablespace full problems not reported in error log,
	error message unclear

2009-09-17	The InnoDB Team

	* mysql-test/innodb-zip.result, mysql-test/innodb-zip.test:
	Make the test pass with zlib 1.2.3.3. Apparently, the definition
	of compressBound() has changed between zlib versions, and the
	maximum record size of a table with 1K compressed page size has
	been reduced by one byte. This is an arbitrary test. In practical
	applications, for good write performance, the compressed page size
	should be chosen to be bigger than the absolute minimum.

2009-09-16	The InnoDB Team

	* handler/ha_innodb.cc:
	Fix Bug#46256 drop table with unknown collation crashes innodb

2009-09-16	The InnoDB Team

	* dict/dict0dict.c, handler/ha_innodb.cc,
	mysql-test/innodb_bug44369.result, mysql-test/innodb_bug44369.test,
	row/row0mysql.c:
	Fix Bug#44369 InnoDB: Does not uniformly disallow disallowed column
	names

2009-09-16	The InnoDB Team

	* handler/ha_innodb.cc, include/db0err.h,
	mysql-test/innodb_bug46000.result, mysql-test/innodb_bug46000.test:
	Fix Bug#46000 using index called GEN_CLUST_INDEX crashes server

2009-09-02	The InnoDB Team

	* include/lock0lock.h, include/row0mysql.h, lock/lock0lock.c,
	row/row0mysql.c:
	Fix a regression introduced by the fix for MySQL bug#26316. We check
	whether a transaction holds any AUTOINC locks before we acquire
	the kernel mutex and release those locks.

2009-08-27	The InnoDB Team

	* dict/dict0dict.c, include/dict0dict.h,
	mysql-test/innodb_bug44571.result, mysql-test/innodb_bug44571.test:
	Fix Bug#44571 InnoDB Plugin crashes on ADD INDEX

2009-08-27	The InnoDB Team

	* row/row0merge.c:
	Fix a bug in the merge sort that can corrupt indexes in fast index
	creation. Add some consistency checks. Check that the number of
	records remains constant in every merge sort pass.

2009-08-27	The InnoDB Team

	* buf/buf0buf.c, buf/buf0lru.c, buf/buf0rea.c, handler/ha_innodb.cc,
	include/buf0buf.h, include/buf0buf.ic, include/buf0lru.h,
	include/ut0ut.h, ut/ut0ut.c:
	Make it possible to tune the buffer pool LRU eviction policy to be
	more resistant against index scans. Introduce the settable global
	variables innodb_old_blocks_pct and innodb_old_blocks_time for
	controlling the buffer pool eviction policy. The parameter
	innodb_old_blocks_pct (5..95) controls the desired amount of "old"
	blocks in the LRU list. The default is 37, corresponding to the
	old fixed ratio of 3/8. Each time a block is accessed, it will be
	moved to the "new" blocks if its first access was at least
	innodb_old_blocks_time milliseconds ago (default 0, meaning every
	block). The idea is that in index scans, blocks will be accessed
	a few times within innodb_old_blocks_time, and they will remain in
	the "old" section of the LRU list. Thus, when innodb_old_blocks_time
	is nonzero, blocks retrieved for one-time index scans will be more
	likely candidates for eviction than blocks that are accessed in
	random patterns.

2009-08-26	The InnoDB Team

	* handler/ha_innodb.cc, os/os0file.c:
	Fix Bug#42885 buf_read_ahead_random, buf_read_ahead_linear counters,
	thread wakeups

2009-08-20	The InnoDB Team

	* lock/lock0lock.c:
	Fix Bug#46650 Innodb assertion autoinc_lock == lock in
	lock_table_remove_low on INSERT SELECT

2009-08-13	The InnoDB Team

	* handler/handler0alter.cc:
	Fix Bug#46657 InnoDB plugin: invalid read in index_merge_innodb test
	(Valgrind)

2009-08-11	The InnoDB Team

	InnoDB Plugin 1.0.4 released

2009-07-20	The InnoDB Team

	* buf/buf0rea.c, handler/ha_innodb.cc, include/srv0srv.h,
	srv/srv0srv.c:
	Change the read ahead parameter name to innodb_read_ahead_threshold.
	Change the meaning of this parameter to signify the number of pages
	that must be sequentially accessed for InnoDB to trigger a readahead
	request.

2009-07-20	The InnoDB Team

	* handler/ha_innodb.cc:
	Fix Bug#39802 On Windows, 32-bit time_t should be enforced

2009-07-16	The InnoDB Team

	* include/univ.i:
	Support inlining of functions and prefetch with Sun Studio.
	These changes are based on contribution from Sun Microsystems Inc.
	under a BSD license.

2009-07-14	The InnoDB Team

	* fil/fil0fil.c:
	Fix Bug#45814 URL reference in InnoDB server errors needs adjusting to
	match documentation

2009-07-14	The InnoDB Team

	* handler/ha_innodb.cc, mysql-test/innodb_bug21704.result,
	mysql-test/innodb_bug21704.test:
	Fix Bug#21704 Renaming column does not update FK definition

2009-07-10	The InnoDB Team

	* handler/ha_innodb.cc, srv/srv0srv.c:
	Change the defaults for
	innodb_sync_spin_loops: 20 -> 30
	innodb_spin_wait_delay: 5 -> 6

2009-07-08	The InnoDB Team

	* buf/buf0flu.c, handler/ha_innodb.cc, include/buf0flu.h,
	include/log0log.h, include/log0log.ic, include/srv0srv.h,
	srv/srv0srv.c:
	Implement the adaptive flushing of dirty pages, which uses
	a heuristics based flushing rate of dirty pages to avoid IO
	bursts at checkpoint. Expose new configure knob
	innodb_adaptive_flushing to control whether the new flushing
	algorithm should be used.

2009-07-07	The InnoDB Team

	* handler/ha_innodb.cc, include/srv0srv.h, log/log0log.c,
	srv/srv0srv.c:
	Implement IO capacity tuning. Expose new configure knob
	innodb_io_capacity to control the master threads IO rate. The
	ibuf merge is also changed from synchronous to asynchronous.
	These changes are based on contribution from Google Inc.
	under a BSD license.

2009-07-02	The InnoDB Team

	* include/ut0ut.h, plug.in, ut/ut0ut.c:
	Use the PAUSE instruction inside the spinloop if it is available,
	Thanks to Mikael Ronstrom <mikael@mysql.com>.

2009-06-29	The InnoDB Team

	* handler/ha_innodb.cc, mysql-test/innodb_file_format.test,
	mysql-test/innodb_file_format.result:
	Do not crash on SET GLOBAL innodb_file_format=DEFAULT
	or SET GLOBAL innodb_file_format_check=DEFAULT.

2009-06-29	The InnoDB Team

	* buf/buf0buf.c, buf/buf0rea.c, lock/lock0lock.c:
	Tolerate missing tablespaces during crash recovery and when
	printing information on locks.

2009-06-29	The InnoDB Team

	* buf/buf0buf.c:
	Fix a race condition when reading buf_fix_count.
	Currently, it is not being protected by the buffer pool mutex,
	but by the block mutex.

2009-06-29	The InnoDB Team

	* handler/handler0alter.cc:
	Start the user transaction prebuilt->trx if it was not started
	before adding or dropping an index. Without this fix, the
	table could be locked outside an active transaction.

2009-06-25	The InnoDB Team

	* handler/ha_innodb.cc, mysql-test/innodb_bug42101.test,
	mysql-test/innodb_bug42101.result,
	mysql-test/innodb_bug42101-nonzero.test,
	mysql-test/innodb_bug42101-nonzero.result:
	Fix Bug#45749 Race condition in SET GLOBAL
	innodb_commit_concurrency=DEFAULT

2009-06-25	The InnoDB Team

	* dict/dict0dict.c:
	When an index column cannot be found in the table during index
	creation, display additional diagnostic before an assertion failure.
	This does NOT fix Bug#44571 InnoDB Plugin crashes on ADD INDEX,
	but it helps understand the reason of the crash.

2009-06-17	The InnoDB Team

	* row/row0merge.c:
	Fix Bug#45426 UNIV_DEBUG build cause assertion error at CREATE INDEX

2009-06-17	The InnoDB Team

	* mysql-test/innodb_bug45357.result, mysql-test/innodb_bug45357.test,
	row/row0mysql.c:
	Fix Bug#45357 5.1.35 crashes with Failing assertion: index->type &
	DICT_CLUSTERED

2009-06-17	The InnoDB Team

	* handler/ha_innodb.cc, mysql-test/innodb-autoinc.result,
	mysql-test/innodb-autoinc.test:
	Fix Bug#44030 Error: (1500) Couldn't read the MAX(ID) autoinc value
	from the index (PRIMARY)

2009-06-11	The InnoDB Team

	* handler/ha_innodb.cc, mysql-test/innodb.result, srv/srv0srv.c:
	Change the following defaults:
	max_dirty_pages_pct: from 90 to 75, max allowed from 100 to 99
	additional_mem_pool_size: from 1 to 8 MB
	buffer_pool_size: from 8 to 128 MB
	log_buffer_size: from 1 to 8 MB
	read_io_threads/write_io_threads: from 1 to 4

2009-06-09	The InnoDB Team

	* handler/ha_innodb.cc, include/trx0trx.h, trx/trx0trx.c:
	Enable Group Commit functionality that was broken in 5.0 when
	distributed transactions were introduced.

2009-06-05	The InnoDB Team

	* handler/ha_innodb.cc, include/os0file.h, include/srv0srv.h,
	os/os0file.c, srv/srv0srv.c, srv/srv0start.c:
	Enable functionality to have multiple background IO helper threads.
	Expose new configure knobs innodb_read_io_threads and
	innodb_write_io_threads and deprecate innodb_file_io_threads (this
	parameter was relevant only on windows). Internally this allows
	multiple segments for read and write IO request arrays where one
	thread works on one segment.

2009-06-05	The InnoDB Team

	* buf/buf0lru.c, buf/buf0rea.c, handler/ha_innodb.cc,
	include/srv0srv.h, srv/srv0srv.c:
	Fix a bug in linear read ahead:
	  1) Take into account access pattern when deciding whether or not to
	    do linear read ahead.
	  2) Expose a knob innodb_read_ahead_factor = [0-64] default (8),
	    dynamic, global to control linear read ahead behavior. This is the
	    value of the number of pages that InnoDB will tolerate within a
	    64 page extent even if they are accessed out of order or have
	    not been accessed at all. This number (which varies from 0 to 64)
	    is indicative of the slack that we have when deciding about linear
	    readahead.
	  3) Disable random read ahead. Keep the code for now.

2009-06-03	The InnoDB Team

	* dict/dict0dict.c, mysql-test/t/innodb_mysql.test,
	mysql-test/r/innodb_mysql.result:
	Fix Bug#39793 Foreign keys not constructed when column
	has a '#' in a comment or default value

2009-05-27	The InnoDB Team

	* Doxyfile:
	Allow the extraction of documentation from the code base with the
	Doxygen tool. Convert and add many (but not yet all) comments to
	Doxygen format.

2009-05-19	The InnoDB Team

	* btr/btr0btr.c, btr/btr0cur.c, lock/lock0lock.c,
	include/page0page.ic, include/lock0lock.h, include/dict0dict.h,
	include/page0page.h, include/dict0dict.ic, ibuf/ibuf0ibuf.c,
	page/page0zip.c, page/page0page.c:
	Write updates of PAGE_MAX_TRX_ID to the redo log and add debug
	assertions for checking that PAGE_MAX_TRX_ID is valid on leaf
	pages of secondary indexes and the insert buffer B-tree. This bug
	could cause failures in secondary index lookups in consistent
	reads right after crash recovery.

2009-05-18	The InnoDB Team

	* btr/btr0cur.c:
	Correctly estimate the space needed on the compressed page when
	performing an update by delete-and-insert.

2009-05-14	The InnoDB Team

	* handler/ha_innodb.cc, include/srv0srv.h,
	mysql-test/innodb_bug42101-nonzero-master.opt,
	mysql-test/innodb_bug42101-nonzero.result,
	mysql-test/innodb_bug42101-nonzero.test,
	mysql-test/innodb_bug42101.result, mysql-test/innodb_bug42101.test,
	srv/srv0srv.c:
	Fix Bug#42101 Race condition in innodb_commit_concurrency

2009-05-13	The InnoDB Team

	* dict/dict0dict.c:
	Fix Bug#44320 InnoDB: missing DB_ROLL_PTR in Table Monitor COLUMNS
	output

2009-04-29	The InnoDB Team

	* fil/fil0fil.c, include/fil0fil.h, include/mtr0mtr.h,
	log/log0recv.c:
	Fix Bug#41609 Crash recovery does not work for InnoDB temporary tables

2009-04-23	The InnoDB Team

	* row/row0mysql.c:
	When scanning indexes, report in the error log any error codes
	returned by the search function. These error codes will still be
	ignored in CHECK TABLE.

2009-04-23	The InnoDB Team

	* include/trx0types.h:
	Define the logical type names trx_id_t, roll_ptr_t, and undo_no_t
	and use them in place of dulint everywhere.

2009-04-18	The InnoDB Team

	* handler/ha_innodb.cc, include/pars0pars.h:
	Fix Bug#29125 Windows Server X64: so many compiler warnings

2009-04-16	The InnoDB Team

	* include/univ.i:
	Define REFMAN as the base URL of the MySQL Reference Manual and
	use the macro in all diagnostic output.

2009-04-16	The InnoDB Team

	* CMakeLists.txt, include/os0sync.h, include/sync0sync.h,
	include/sync0sync.ic, include/univ.i, srv/srv0start.c,
	sync/sync0sync.c:
	Use the Windows Interlocked functions for atomic memory
	access.

2009-04-15	The InnoDB Team

	* mysql-test/innodb.result, mysql-test/innodb.test:
	Fix Bug#43309 Test main.innodb can't be run twice

2009-04-14	The InnoDB Team

	* CMakeLists.txt, handler/win_delay_loader.cc,
	win-plugin/win-plugin.diff:
	Remove statically linked libraries from MySQL (zlib and strings).

2009-04-11	The InnoDB Team

	* CMakeLists.txt, win-plugin/README, win-plugin/win-plugin.diff:
	Rewrite CMakeLists.txt.

2009-04-07	The InnoDB Team

	* include/os0sync.h, include/sync0rw.ic, include/sync0sync.h,
	include/sync0sync.ic, include/univ.i, plug.in, srv/srv0srv.c,
	srv/srv0start.c, sync/sync0arr.c, sync/sync0sync.c:
	Enable atomics on Solaris (using the libc functions as defined in
	atomic.h) if GCC atomic builtins are not present.

2009-04-07	The InnoDB Team

	* btr/btr0btr.c, dict/dict0dict.c, ibuf/ibuf0ibuf.c,
	include/data0data.h, include/data0data.ic, include/data0type.h,
	include/data0type.ic, include/dict0dict.h, include/dict0dict.ic,
	include/rem0rec.ic, mysql-test/innodb.result, mysql-test/innodb.test,
	pars/pars0pars.c, rem/rem0rec.c, row/row0upd.c:
	Fix Bug#44032 In ROW_FORMAT=REDUNDANT, update UTF-8 CHAR
	to/from NULL is not in-place

2009-04-07	The InnoDB Team

	* page/page0cur.c:
	Fix Bug#43660 SHOW INDEXES/ANALYZE does NOT update cardinality for
	indexes of InnoDB table

2009-04-06	The InnoDB Team

	* handler/ha_innodb.cc:
	Make the parameter innodb_change_buffering settable by the
	configuration file or mysqld command line options. Before this
	fix, the initial value specified for this parameter was ignored.

2009-04-06	The InnoDB Team

	* sync/sync0rw.c:
	Avoid a bogus failure in UNIV_SYNC_DEBUG diagnostics.

2009-04-02	The InnoDB Team

	* handler/ha_innodb.cc, include/srv0srv.h, srv/srv0srv.c:
	Add new parameter innodb_spin_wait_delay to set the maximum delay
	between polling for a spin lock.

2009-04-02	The InnoDB Team

	* dict/dict0crea.c, handler/ha_innodb.cc, handler/ha_innodb.h,
	include/dict0mem.h, include/row0merge.h, include/row0mysql.h,
	mysql-test/innodb-index.result, mysql-test/innodb-index.test,
	row/row0merge.c, row/row0sel.c:
	In consistent reads, refuse to use newly created indexes that may
	lack history.

2009-03-25	The InnoDB Team

	* buf/buf0buf.c, handler/ha_innodb.cc, include/buf0buf.h:
	In SHOW ENGINE INNODB MUTEX do not show the status of block->mutex,
	block->lock, block->lock->mutex (if applicable) and all mutexes and
	rw-locks for which number of os-waits are zero because this can
	be overwhelming particularly when the buffer pool is very large.

2009-03-20	The InnoDB Team

	* buf/buf0buf.c, include/log0recv.h, log/log0recv.c:
	Remove the compile-time constant parameters of
	recv_recover_page(), recv_scan_log_recs(), and recv_sys_init().

2009-03-20	The InnoDB Team

	* data/data0type.c, handler/ha_innodb.cc, include/ha_prototypes.h:
	Declare innobase_get_at_most_n_mbchars() in ha_prototypes.h.

2009-03-20	The InnoDB Team

	* fil/fil0fil.h, fil/fil0fil.c, srv/srv0start.c:
	Add the parameter hash_size to fil_init().

2009-03-20	The InnoDB Team

	* fil/fil0fil.c:
	Refer to fil_system directly, not via local variables.

2009-03-20	The InnoDB Team

	* page/page0page.c:
	In page_validate(), always report the space id, page number and
	the name of the index when corruption is noticed.

2009-03-20	The InnoDB Team

	* include/log0log.h, include/log0log.ic, log/log0log.c:
	Add in/out comments or const qualifiers to some function
	parameters as appropriate.

2009-03-20	The InnoDB Team

	* dict/dict0boot.c, dict/dict0dict.c, fsp/fsp0fsp.c,
	include/dict0dict.h, include/srv0srv.h, srv/srv0srv.c,
	page/page0page.c:
	Replace srv_sys->dummy_ind1 and srv_sys->dummy_ind2 with
	dict_ind_redundant and dict_ind_compact, which are
	initialized by dict_init().

2009-03-11	The InnoDB Team

	InnoDB Plugin 1.0.3 released

2009-03-05	The InnoDB Team

	* handler/ha_innodb.cc, mysql-test/innodb-autoinc.result,
	mysql-test/innodb-autoinc.test:
	Fix Bug#43203 Overflow from auto incrementing causes server segv

2009-02-25	The InnoDB Team

	* handler/ha_innodb.cc, mysql-test/innodb-autoinc.result,
	mysql-test/innodb-autoinc.test:
	Fix Bug#42714 AUTO_INCREMENT errors in 5.1.31

2009-02-23	The InnoDB Team

	* btr/btr0cur.c:
	Fix Bug#43043 Crash on BLOB delete operation

2009-02-20	The InnoDB Team

	* handler/ha_innodb.cc:
	Make innodb_use_sys_malloc=ON the default.

2009-02-20	The InnoDB Team

	* handler/ha_innodb.cc, mysql-test/innodb-autoinc.result,
	mysql-test/innodb-autoinc.test:
	Fix Bug#42400 InnoDB autoinc code can't handle floating-point columns

2009-02-18	The InnoDB Team

	* include/ut0mem.h, os/os0proc.c, ut/ut0mem.c:
	Protect ut_total_allocated_memory with ut_list_mutex in
	os_mem_alloc_large() and os_mem_free_large(). The lack of this mutex
	protection could cause an assertion failure during fast index
	creation. Also, add UNIV_MEM_ALLOC and UNIV_MEM_FREE instrumentation
	to os_mem_alloc_large() and os_mem_free_large(), so that Valgrind can
	detect more errors.

2009-02-11	The InnoDB Team

	* handler/ha_innodb.cc:
	Make innodb_thread_concurrency=0 the default. The old default value
	was 8. A non-zero setting may be useful when InnoDB is showing severe
	scalability problems under multiple concurrent connections.

2009-02-10	The InnoDB Team

	* handler/ha_innodb.cc, handler/ha_innodb.h:
	Fix Bug#41676 Table names are case insensitive in locking

2009-02-10	The InnoDB Team

	* mem/mem0dbg.c, mem/mem0mem.c, mem/mem0pool.c:
	When innodb_use_sys_malloc is set, ignore
	innodb_additional_mem_pool_size, because nothing will be allocated
	from mem_comm_pool.

2009-02-10	The InnoDB Team

	* ut/ut0mem.c:
	Map ut_malloc_low(), ut_realloc(), and ut_free() directly to malloc(),
	realloc(), and free() when innodb_use_sys_malloc is set. As a side
	effect, ut_total_allocated_memory ("Total memory allocated" in the
	"BUFFER POOL AND MEMORY" section of SHOW ENGINE INNODB STATUS) will
	exclude any memory allocated by these functions when
	innodb_use_sys_malloc is set.

2009-02-10	The InnoDB Team

	* btr/btr0cur.c, btr/btr0sea.c, buf/buf0buf.c, handler/ha_innodb.cc,
	include/buf0buf.ic, include/os0sync.h, include/srv0srv.h,
	include/sync0rw.h, include/sync0rw.ic, include/sync0sync.h,
	include/sync0sync.ic, include/univ.i, row/row0sel.c, srv/srv0srv.c,
	srv/srv0start.c, sync/sync0arr.c, sync/sync0rw.c, sync/sync0sync.c:
	On those platforms that support it, implement the synchronization
	primitives of InnoDB mutexes and read/write locks with GCC atomic
	builtins instead of Pthreads mutexes and InnoDB mutexes. These changes
	are based on a patch supplied by Mark Callaghan of Google under a BSD
	license.

2009-01-30	The InnoDB Team

	* btr/btr0cur.c, btr/btr0sea.c, buf/buf0buf.c, handler/ha_innodb.cc,
	include/btr0sea.h, include/buf0buf.h, include/sync0sync.h,
	sync/sync0sync.c:
	Make the configuration parameter innodb_adaptive_hash_index dynamic,
	so that it can be changed at runtime.

2009-01-29	The InnoDB Team

	* handler/ha_innodb.cc, ibuf/ibuf0ibuf.c, include/ibuf0ibuf.h,
	include/ibuf0ibuf.ic:
	Implement the settable global variable innodb_change_buffering,
	with the allowed values 'none' and 'inserts'. The default value
	'inserts' enables the buffering of inserts to non-unique secondary
	index trees when the B-tree leaf page is not in the buffer pool.

2009-01-27	The InnoDB Team

	* buf/buf0lru.c:
	Fix a race condition in buf_LRU_invalidate_tablespace(): The
	compressed page size (zip_size) was read while the block descriptor
	was no longer protected by a mutex. This could lead to corruption
	when a table is dropped on a busy system that contains compressed
	tables.

2009-01-26	The InnoDB Team

	* btr/btr0sea.c, buf/buf0buf.c, include/buf0buf.h, include/buf0buf.ic,
	include/mtr0log.ic, include/row0upd.ic, mtr/mtr0mtr.c:
	Implement buf_block_align() with pointer arithmetics, as it is in the
	built-in InnoDB distributed with MySQL. Do not acquire the buffer pool
	mutex before buf_block_align(). This removes a scalability bottleneck
	in the adaptive hash index lookup. In CHECK TABLE, check that
	buf_pool->page_hash is consistent with buf_block_align().

2009-01-23	The InnoDB Team

	* btr/btr0sea.c:
	Fix Bug#42279 Race condition in btr_search_drop_page_hash_when_freed()

2009-01-23	The InnoDB Team

	* buf/buf0buf.c, include/buf0buf.h:
	Remove the unused mode BUF_GET_NOWAIT of buf_page_get_gen()

2009-01-20	The InnoDB Team

	* include/rem0rec.h, include/rem0rec.ic:
	Fix Bug#41571 MySQL segfaults after innodb recovery

2009-01-20	The InnoDB Team

	* lock/lock0lock.c:
	Fix Bug#42152 Race condition in lock_is_table_exclusive()

2009-01-14	The InnoDB Team

	* include/trx0roll.h, trx/trx0roll.c, trx/trx0trx.c:
	Fix Bug#38187 Error 153 when creating savepoints

2009-01-14	The InnoDB Team

	* dict/dict0load.c:
	Fix Bug#42075 dict_load_indexes failure in dict_load_table will
	corrupt the dictionary cache

2009-01-13	The InnoDB Team

	* buf/buf0buddy.c, dict/dict0dict.c, dict/dict0mem.c, fil/fil0fil.c,
	ha/ha0storage.c, handler/ha_innodb.cc, handler/win_delay_loader.cc,
	include/buf0buf.ic, include/dict0dict.ic, include/hash0hash.h,
	thr/thr0loc.c, trx/trx0i_s.c:
	Add the parameter ASSERTION to HASH_SEARCH() macro, and use it for
	light validation of the traversed items in hash table lookups when
	UNIV_DEBUG is enabled.

2009-01-09	The InnoDB Team

	* buf/buf0flu.c, include/buf0flu.h, include/buf0flu.ic:
	Remove unused code from the functions
	buf_flush_insert_into_flush_list() and
	buf_flush_insert_sorted_into_flush_list().

2009-01-09	The InnoDB Team

	* buf/buf0flu.c:
	Simplify the functions buf_flush_try_page() and buf_flush_batch(). Add
	debug assertions and an explanation to buf_flush_write_block_low().

2009-01-07	The InnoDB Team

	* row/row0merge.c:
	Fix a bug in recovery when dropping temporary indexes.

2009-01-07	The InnoDB Team

	* handler/ha_innodb.cc, handler/ha_innodb.h, handler/handler0alter.cc:
	Fix Bug#41680 calls to trx_allocate_for_mysql are not consistent

2009-01-07	The InnoDB Team

	* mysql-test/innodb_bug41904.result, mysql-test/innodb_bug41904.test,
	row/row0merge.c:
	Fix Bug#41904 create unique index problem

2009-01-02	The InnoDB Team

	* handler/ha_innodb.cc, include/srv0srv.h, mem/mem0pool.c,
	mysql-test/innodb-use-sys-malloc-master.opt,
	mysql-test/innodb-use-sys-malloc.result,
	mysql-test/innodb-use-sys-malloc.test, srv/srv0srv.c, srv/srv0start.c:
	Implement the configuration parameter innodb_use_sys_malloc (false by
	default), for disabling InnoDB's internal memory allocator and using
	system malloc/free instead. The "BUFFER POOL AND MEMORY" section of
	SHOW ENGINE INNODB STATUS will report "in additional pool allocated
	allocated 0" when innodb_use_sys_malloc is set.

2008-12-30	The InnoDB Team

	* btr/btr0btr.c:
	When setting the PAGE_LEVEL of a compressed B-tree page from or to 0,
	compress the page at the same time. This is necessary, because the
	column information stored on the compressed page will differ between
	leaf and non-leaf pages. Leaf pages are identified by PAGE_LEVEL=0.
	This bug can make InnoDB crash when all rows of a compressed table are
	deleted.

2008-12-17	The InnoDB Team

	* include/row0sel.h, include/row0upd.h, pars/pars0pars.c,
	row/row0mysql.c, row/row0sel.c, row/row0upd.c:
	Remove update-in-place select from the internal SQL interpreter. It
	was only used for updating the InnoDB internal data dictionary when
	renaming or dropping tables. It could have caused deadlocks when
	acquiring latches on insert buffer bitmap pages.

2008-12-17	The InnoDB Team

	* btr/btr0sea.c, buf/buf0buf.c, buf/buf0lru.c, ha/ha0ha.c,
	ha/hash0hash.c, include/buf0buf.h, include/ha0ha.h, include/ha0ha.ic,
	include/hash0hash.h, include/univ.i:
	Introduce the preprocessor symbol UNIV_AHI_DEBUG for enabling adaptive
	hash index debugging independently of UNIV_DEBUG.

2008-12-16	The InnoDB Team

	* btr/btr0cur.c:
	Do not update the free bits in the insert buffer bitmap when inserting
	or deleting from the insert buffer B-tree. Assert that records in the
	insert buffer B-tree are never updated.

2008-12-12	The InnoDB Team

	* buf/buf0buf.c, fil/fil0fil.c, fsp/fsp0fsp.c, ibuf/ibuf0ibuf.c,
	include/fil0fil.h, include/ibuf0ibuf.h, include/ibuf0ibuf.ic,
	include/ibuf0types.h:
	Clean up the insert buffer subsystem so that only one insert
	buffer B-tree exists.
	Originally, there were provisions in InnoDB for multiple insert
	buffer B-trees, apparently one for each tablespace.
	When Heikki Tuuri implemented multiple InnoDB tablespaces in
	MySQL/InnoDB 4.1, he made the insert buffer live only in the
	system tablespace (space 0) but left the provisions in the code.

2008-12-11	The InnoDB Team

	* include/srv0srv.h, os/os0proc.c, srv/srv0srv.c:
	Fix the issue that the InnoDB plugin fails if innodb_buffer_pool_size
	is defined bigger than 4096M on 64-bit Windows. This bug should not
	have affected other 64-bit systems.

2008-12-09	The InnoDB Team

	* handler/ha_innodb.cc:
	Fix Bug#40386 Not flushing query cache after truncate.

2008-12-09	The InnoDB Team

	* handler/ha_innodb.cc, srv/srv0srv.c, trx/trx0trx.c:
	Fix Bug#40760 "set global innodb_thread_concurrency = 0;" is not safe

2008-12-04	The InnoDB Team

	* handler/ha_innodb.cc, handler/mysql_addons.cc,
	include/mysql_addons.h, trx/trx0i_s.c, win-plugin/win-plugin.diff:
	Remove dependencies to MySQL internals (defining MYSQL_SERVER).

2008-12-02	The InnoDB Team

	* page/page0cur.c:
	When allocating space for a record from the free list of previously
	purged records, zero out the DB_TRX_ID and DB_ROLL_PTR of the purged
	record if the new record would not overwrite these fields. This fixes
	a harmless content mismatch reported by page_zip_validate().

2008-12-02	The InnoDB Team

	* row/row0merge.c:
	Replace the WHILE 1 with WHILE 1=1 in the SQL procedure, so that the
	loop will actually be entered and temporary indexes be dropped during
	crash recovery.

2008-12-01	The InnoDB Team

	InnoDB Plugin 1.0.2 released

2008-10-31	The InnoDB Team

	* dict/dict0mem.c, include/dict0mem.h, include/lock0lock.h,
	include/row0mysql.h, include/trx0trx.h, include/univ.i,
	include/ut0vec.h, include/ut0vec.ic, lock/lock0lock.c,
	row/row0mysql.c, trx/trx0trx.c:
	Fix Bug#26316 Triggers create duplicate entries on auto-increment
	columns

2008-10-30	The InnoDB Team

	* handler/ha_innodb.cc, handler/handler0vars.h,
	handler/win_delay_loader.cc, mysql-test/innodb_bug40360.result,
	mysql-test/innodb_bug40360.test:
	Fix Bug#40360 Binlog related errors with binlog off

2008-10-29	The InnoDB Team

	* include/data0type.ic:
	Fix Bug#40369 dtype_get_sql_null_size() returns 0 or 1, not the size

2008-10-29	The InnoDB Team

	* handler/ha_innodb.cc, include/srv0srv.h, srv/srv0srv.c:
	Fix Bug#38189 innodb_stats_on_metadata missing

2008-10-28	The InnoDB Team

	* CMakeLists.txt, ha_innodb.def, handler/ha_innodb.cc,
	handler/handler0alter.cc, handler/handler0vars.h, handler/i_s.cc,
	handler/win_delay_loader.cc, win-plugin/*:
	Implemented the delayloading of externals for the plugin on Windows.
	This makes it possible to build a dynamic plugin (ha_innodb.dll) on
	Windows.

2008-10-27	The InnoDB Team

	* CMakeLists.txt:
	Fix Bug#19424 InnoDB: Possibly a memory overrun of the buffer being
	freed (64-bit Visual C)

2008-10-23	The InnoDB Team

	* ibuf/ibuf0ibuf.c:
	ibuf_delete_rec(): When the cursor to the insert buffer record
	cannot be restored, do not complain if the tablespace does not
	exist, because the insert buffer record may have been discarded by
	some other thread. This bug has existed in MySQL/InnoDB since
	version 4.1, when innodb_file_per_table was implemented.
	This may fix Bug#27276 InnoDB Error: ibuf cursor restoration fails.

2008-10-22	The InnoDB Team

	* dict/dict0dict.c, dict/dict0mem.c, handler/ha_innodb.cc,
	handler/ha_innodb.h, include/dict0dict.h, include/dict0mem.h,
	row/row0mysql.c:
	Fix Bug#39830 Table autoinc value not updated on first insert
	Fix Bug#35498 Cannot get table test/table1 auto-inccounter value in
	::info
	Fix Bug#36411 "Failed to read auto-increment value from storage
	engine" in 5.1.24 auto-inc

2008-10-22	The InnoDB Team

	* handler/ha_innodb.cc, include/row0mysql.h, row/row0mysql.c:
	Fix Bug#40224 New AUTOINC changes mask reporting of deadlock/timeout
	errors

2008-10-16	The InnoDB Team

	* dict/dict0dict.c, mysql-test/innodb-index.result,
	mysql-test/innodb-index.test:
	Skip the undo log size check when creating REDUNDANT and COMPACT
	tables. In ROW_FORMAT=DYNAMIC and ROW_FORMAT=COMPRESSED, column
	prefix indexes require that prefixes of externally stored columns
	be written to the undo log. This may make the undo log record
	bigger than the record on the B-tree page. The maximum size of an
	undo log record is the page size. That must be checked for, in
	dict_index_add_to_cache(). However, this restriction must not
	be enforced on REDUNDANT or COMPACT tables.

2008-10-15	The InnoDB Team

	* btr/btr0cur.c, include/btr0cur.h, row/row0ext.c, row/row0sel.c,
	row/row0upd.c:
	When the server crashes while freeing an externally stored column
	of a compressed table, the BTR_EXTERN_LEN field in the BLOB
	pointer will be written as 0. Tolerate this in the functions that
	deal with externally stored columns. This fixes problems after
	crash recovery, in the rollback of incomplete transactions, and in
	the purge of delete-marked records.

2008-10-15	The InnoDB Team

	* btr/btr0btr.c, include/page0zip.h, page/page0zip.c, include/univ.i:
	When a B-tree node of a compressed table is split or merged, the
	compression may fail. In this case, the entire compressed page
	will be copied and the excess records will be deleted. However,
	page_zip_copy(), now renamed to page_zip_copy_recs(), copied too
	many fields in the page header, overwriting PAGE_BTR_SEG_LEAF and
	PAGE_BTR_SEG_TOP when splitting the B-tree root. This caused
	corruption of compressed tables. Furthermore, the lock table and
	the adaptive hash index would be corrupted, because we forgot to
	update them when invoking page_zip_copy_recs().

	Introduce the symbol UNIV_ZIP_DEBUG for triggering the copying of
	compressed pages more often, for debugging purposes.

2008-10-10	The InnoDB Team

	* handler/handler0alter.cc, include/row0merge.h, row/row0merge.c,
	row/row0mysql.c:
	Fix some locking issues, mainly in fast index creation. The
	InnoDB data dictionary cache should be latched whenever a
	transaction is holding locks on any data dictionary tables.
	Otherwise, lock waits or deadlocks could occur. Furthermore, the
	data dictionary transaction must be committed (and the locks
	released) before the data dictionary latch is released.

	ha_innobase::add_index(): Lock the data dictionary before renaming
	or dropping the created indexes, because neither operation will
	commit the data dictionary transaction.

	ha_innobase::final_drop_index(): Commit the transactions before
	unlocking the data dictionary.

2008-10-09	The InnoDB Team

	* buf/buf0lru.c:
	Fix Bug#39939 DROP TABLE/DISCARD TABLESPACE takes long time in
	buf_LRU_invalidate_tablespace()

2008-10-08	The InnoDB Team

	* dict/dict0crea.c, trx/trx0roll.c, include/row0mysql.h,
	row/row0merge.c, row/row0mysql.c:
	When dropping a table, hold the data dictionary latch until the
	transaction has been committed. The data dictionary latch is
	supposed to prevent lock waits and deadlocks in the data
	dictionary tables. Due to this bug, DROP TABLE could cause a
	deadlock or hang. Note that because of Bug#33650 and Bug#39833,
	MySQL may also drop a (temporary) table when executing CREATE INDEX
	or ALTER TABLE ... ADD INDEX.

2008-10-04	The InnoDB Team

	* handler/ha_innodb.cc, mysql-test/innodb_bug39438-master.opt,
	mysql-test/innodb_bug39438.result, mysql-test/innodb_bug39438.test:
	Fix Bug#39438 Testcase for Bug#39436 crashes on 5.1 in
	fil_space_get_latch

2008-10-04	The InnoDB Team

	* include/lock0lock.h, lock/lock0lock.c,
	mysql-test/innodb_bug38231.result, mysql-test/innodb_bug38231.test,
	row/row0mysql.c:
	Fix Bug#38231 Innodb crash in lock_reset_all_on_table() on TRUNCATE +
	LOCK / UNLOCK

2008-10-04	The InnoDB Team

	* handler/ha_innodb.cc:
	Fix Bug#35498 Cannot get table test/table1 auto-inccounter value in
	::info

2008-10-04	The InnoDB Team

	* handler/ha_innodb.cc, handler/ha_innodb.h:
	Fix Bug#37788 InnoDB Plugin: AUTO_INCREMENT wrong for compressed
	tables

2008-10-04	The InnoDB Team

	* dict/dict0dict.c, handler/ha_innodb.cc, handler/ha_innodb.h,
	include/dict0dict.h, include/dict0mem.h, row/row0mysql.c:
	Fix Bug#39830 Table autoinc value not updated on first insert

2008-10-03	The InnoDB Team

	* mysql-test/innodb-index.test, mysql-test/innodb-index.result,
	mysql-test/innodb-timeout.test, mysql-test/innodb-timeout.result,
	srv/srv0srv.c, include/srv0srv.h, handler/ha_innodb.cc,
	include/ha_prototypes.h:
	Fix Bug#36285 innodb_lock_wait_timeout is not dynamic, not per session

2008-09-19	The InnoDB Team

	* os/os0proc.c:
	Fix a memory leak on Windows. The memory leak was due to wrong
	parameters passed into VirtualFree() call. As the result, the
	call fails with Windows error 87.

2008-09-17	The InnoDB Team

	* mysql-test/innodb.result, mysql-test/innodb-zip.result,
	mysql-test/innodb-zip.test, mysql-test/innodb.test, ibuf/ibuf0ibuf.c,
	dict/dict0crea.c, dict/dict0load.c, dict/dict0boot.c,
	include/dict0dict.h, include/trx0trx.h, dict/dict0dict.c,
	trx/trx0trx.c, include/ha_prototypes.h, handler/ha_innodb.cc:
	When creating an index in innodb_strict_mode, check that the
	maximum record size will never exceed the B-tree page size limit.
	For uncompressed tables, there should always be enough space for
	two records in an empty B-tree page. For compressed tables, there
	should be enough space for storing two node pointer records or one
	data record in an empty page in uncompressed format.
	The purpose of this check is to guarantee that INSERT or UPDATE
	will never fail due to too big record size.

2008-09-17	The InnoDB Team

	* btr/btr0cur.c, data/data0data.c, include/page0zip.h,
	include/page0zip.ic, page/page0zip.c, mysql-test/innodb_bug36172.test:
	Prevent infinite B-tree page splits in compressed tables by
	ensuring that there will always be enough space for two node
	pointer records in an empty B-tree page. Also, require that at
	least one data record will fit in an empty compressed page. This
	will reduce the maximum size of records in compressed tables.

2008-09-09	The InnoDB Team

	* mysql-test/innodb.result:
	Fix the failing innodb test by merging changes that MySQL made to
	that file (r2646.12.1 in MySQL BZR repository)

2008-09-09	The InnoDB Team

	* handler/ha_innodb.cc, mysql-test/innodb-autoinc.result,
	mysql-test/innodb-autoinc.test:
	Fix Bug#38839 auto increment does not work properly with InnoDB after
	update

2008-09-09	The InnoDB Team

	* dict/dict0dict.c, handler/handler0alter.cc, include/dict0dict.h,
	mysql-test/innodb-index.result, mysql-test/innodb-index.test:
	Fix Bug#38786 InnoDB plugin crashes on drop table/create table with FK

2008-08-21	The InnoDB Team

	* handler/ha_innodb.cc, include/ha_prototypes.h, row/row0sel.c:
	Fix Bug#37885 row_search_for_mysql may gap lock unnecessarily with SQL
	comments in query

2008-08-21	The InnoDB Team

	* handler/ha_innodb.cc:
	Fix Bug#38185 ha_innobase::info can hold locks even when called with
	HA_STATUS_NO_LOCK

2008-08-18	The InnoDB Team

	* buf/buf0buf.c, buf/buf0lru.c, include/buf0buf.ic, include/univ.i:
	Introduce UNIV_LRU_DEBUG for debugging the LRU buffer pool cache

2008-08-08	The InnoDB Team

	* buf/buf0lru.c, include/buf0buf.h:
	Fix two recovery bugs that could lead to a crash in debug builds with
	small buffer size

2008-08-07	The InnoDB Team

	* btr/btr0cur.c, handler/ha_innodb.cc, include/srv0srv.h,
	srv/srv0srv.c:
	Add a parameter innodb_stats_sample_pages to allow users to control
	the number of index dives when InnoDB estimates the cardinality of
	an index (ANALYZE TABLE, SHOW TABLE STATUS etc)

2008-08-07	The InnoDB Team

	* trx/trx0i_s.c:
	Fix a bug that would lead to a crash if a SELECT was issued from the
	INFORMATION_SCHEMA tables and there are rolling back transactions at
	the same time

2008-08-06	The InnoDB Team

	* btr/btr0btr.c, btr/btr0cur.c, ibuf/ibuf0ibuf.c, include/btr0cur.h,
	include/trx0roll.h, include/trx0types.h, row/row0purge.c,
	row/row0uins.c, row/row0umod.c, trx/trx0roll.c:
	In the rollback of incomplete transactions after crash recovery,
	tolerate clustered index records whose externally stored columns
	have not been written.

2008-07-30	The InnoDB Team

	* trx/trx0trx.c:
	Fixes a race in recovery where the recovery thread recovering a
	PREPARED trx and the background rollback thread can both try
	to free the trx after its status is set to COMMITTED_IN_MEMORY.

2008-07-29	The InnoDB Team

	* include/trx0rec.h, row/row0purge.c, row/row0vers.c, trx/trx0rec.c:
	Fix a BLOB corruption bug

2008-07-15	The InnoDB Team

	* btr/btr0sea.c, dict/dict0dict.c, include/btr0sea.h:
	Fixed a timing hole where a thread dropping an index can free the
	in-memory index struct while another thread is still using that
	structure to remove entries from adaptive hash index belonging
	to one of the pages that belongs to the index being dropped.

2008-07-04	The InnoDB Team

	* mysql-test/innodb-index.result:
	Fix the failing innodb-index test by adjusting the result to a new
	MySQL behavior (the change occured in BZR-r2667)

2008-07-03	The InnoDB Team

	* mysql-test/innodb-zip.result, mysql-test/innodb-zip.test:
	Remove the negative test cases that produce warnings

2008-07-02	The InnoDB Team

	* mysql-test/innodb-replace.result, mysql-test/innodb-index.test:
	Disable part of innodb-index test because MySQL changed its behavior
	and is not calling ::add_index() anymore when adding primary index on
	non-NULL column

2008-07-01	The InnoDB Team

	* mysql-test/innodb-replace.result, mysql-test/innodb-replace.test:
	Fix the failing innodb-replace test by merging changes that MySQL
	made to that file (r2659 in MySQL BZR repository)

2008-07-01	The InnoDB Team

	* lock/lock0lock.c:
	Fix Bug#36942 Performance problem in lock_get_n_rec_locks (SHOW INNODB
	STATUS)

2008-07-01	The InnoDB Team

	* ha/ha0ha.c:
	Fix Bug#36941 Performance problem in ha_print_info (SHOW INNODB
	STATUS)

2008-07-01	The InnoDB Team

	* handler/ha_innodb.cc, mysql-test/innodb-autoinc.result,
	mysql-test/innodb-autoinc.test:
	Fix Bug#37531 After truncate, auto_increment behaves incorrectly for
	InnoDB

2008-06-19	The InnoDB Team

	* handler/ha_innodb.cc:
	Rewrite the function innodb_plugin_init() to support parameters in
	different order (in static and dynamic InnoDB) and to support more
	parameters in the static InnoDB

2008-06-19	The InnoDB Team

	* handler/handler0alter.cc:
	Fix a bug in ::add_index() which set the transaction state to "active"
	but never restored it to the original value. This bug caused warnings
	to be printed by the rpl.rpl_ddl mysql-test.

2008-06-19	The InnoDB Team

	* mysql-test/patches:
	Add a directory which contains patches, which need to be applied to
	MySQL source in order to get some mysql-tests to succeed. The patches
	cannot be committed in MySQL repository because they are specific to
	the InnoDB plugin.

2008-06-19	The InnoDB Team

	* mysql-test/innodb-zip.result, mysql-test/innodb-zip.test,
	row/row0row.c:
	Fix an anomaly when updating a record with BLOB prefix

2008-06-18	The InnoDB Team

	* include/trx0sys.h, srv/srv0start.c, trx/trx0sys.c:
	Fix a bug in recovery which was a side effect of the file_format_check
	changes

2008-06-09	The InnoDB Team

	* mysql-test/innodb.result:
	Fix the failing innodb test by merging changes that MySQL made to that
	file

2008-06-06	The InnoDB Team

	* buf/buf0buf.c, handler/ha_innodb.cc, include/buf0buf.h,
	include/srv0srv.h, srv/srv0srv.c:
	Fix Bug#36600 SHOW STATUS takes a lot of CPU in
	buf_get_latched_pages_number

	* handler/ha_innodb.cc, os/os0file.c:
	Fix Bug#11894 innodb_file_per_table crashes w/ Windows .sym symbolic
	link hack

	* include/ut0ut.h, srv/srv0srv.c, ut/ut0ut.c:
	Fix Bug#36819 ut_usectime does not handle errors from gettimeofday

	* handler/ha_innodb.cc:
	Fix Bug#35602 Failed to read auto-increment value from storage engine

	* srv/srv0start.c:
	Fix Bug#36149 Read buffer overflow in srv0start.c found during "make
	test"

2008-05-08	The InnoDB Team

	* btr/btr0btr.c, mysql-test/innodb_bug36172.result,
	mysql-test/innodb_bug36172.test:
	Fix Bug#36172 insert into compressed innodb table crashes

2008-05-08	The InnoDB Team

	InnoDB Plugin 1.0.1 released

2008-05-06	The InnoDB Team

	* handler/ha_innodb.cc, include/srv0srv.h, include/sync0sync.h,
	include/trx0sys.h, mysql-test/innodb-zip.result,
	mysql-test/innodb-zip.test, srv/srv0srv.c, srv/srv0start.c,
	sync/sync0sync.c, trx/trx0sys.c:
	Implement the system tablespace tagging

	* handler/ha_innodb.cc, handler/i_s.cc, include/univ.i,
	srv/srv0start.c:
	Add InnoDB version in INFORMATION_SCHEMA.PLUGINS.PLUGIN_VERSION,
	in the startup message and in a server variable innodb_version.

	* sync/sync0sync.c:
	Fix a bug in the sync debug code where a lock with level
	SYNC_LEVEL_VARYING would cause an assertion failure when a thread
	tried to release it.

2008-04-30	The InnoDB Team

	* Makefile.am:
	Fix Bug#36434 ha_innodb.so is installed in the wrong directory

	* handler/ha_innodb.cc:
	Merge change from MySQL (Fix Bug#35406 5.1-opt crashes on select from
	I_S.REFERENTIAL_CONSTRAINTS):
	ChangeSet@1.2563, 2008-03-18 19:42:04+04:00, gluh@mysql.com +1 -0

	* scripts/install_innodb_plugins.sql:
	Added

	* mysql-test/innodb.result:
	Merge change from MySQL (this fixes the failing innodb test):
	ChangeSet@1.1810.3601.4, 2008-02-07 02:33:21+04:00

	* row/row0sel.c:
	Fix Bug#35226 RBR event crashes slave

	* handler/ha_innodb.cc:
	Change the fix for Bug#32440 to show bytes instead of kilobytes in
	INFORMATION_SCHEMA.TABLES.DATA_FREE

	* handler/ha_innodb.cc, mysql-test/innodb.result,
	mysql-test/innodb.test:
	Fix Bug#29507 TRUNCATE shows to many rows effected

	* handler/ha_innodb.cc, mysql-test/innodb.result,
	mysql-test/innodb.test:
	Fix Bug#35537 Innodb doesn't increment handler_update and
	handler_delete

2008-04-29	The InnoDB Team

	* handler/i_s.cc, include/srv0start.h, srv/srv0start.c:
	Fix Bug#36310 InnoDB plugin crash

2008-04-23	The InnoDB Team

	* mysql-test/innodb_bug36169.result, mysql-test/innodb_bug36169.test,
	row/row0mysql.c:
	Fix Bug#36169 create innodb compressed table with too large row size
	crashed

	* (outside the source tree):
	Fix Bug#36222 New InnoDB plugin 1.0 has wrong MKDIR_P defined in
	Makefile.in

2008-04-15	The InnoDB Team

	InnoDB Plugin 1.0.0 released<|MERGE_RESOLUTION|>--- conflicted
+++ resolved
@@ -1,14 +1,12 @@
-<<<<<<< HEAD
+2011-10-27	The InnoDB Team
+
+	* row/row0mysql.c:
+	Fix Bug #12884631 62146: TABLES ARE LOST FOR DDL
+
 2011-10-25	The InnoDB Team
 
 	* handler/ha_innodb.cc, row/row0ins.c:
 	Fix Bug#13002783 PARTIALLY UNINITIALIZED CASCADE UPDATE VECTOR
-=======
-2011-10-27	The InnoDB Team
-
-	* row/row0mysql.c:
-	Fix Bug #12884631 62146: TABLES ARE LOST FOR DDL
->>>>>>> b466eba4
 
 2011-10-20	The InnoDB Team
 
