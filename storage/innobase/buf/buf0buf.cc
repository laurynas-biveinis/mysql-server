/*****************************************************************************

Copyright (c) 1995, 2014, Oracle and/or its affiliates. All Rights Reserved.
Copyright (c) 2008, Google Inc.

Portions of this file contain modifications contributed and copyrighted by
Google, Inc. Those modifications are gratefully acknowledged and are described
briefly in the InnoDB documentation. The contributions by Google are
incorporated with their permission, and subject to the conditions contained in
the file COPYING.Google.

This program is free software; you can redistribute it and/or modify it under
the terms of the GNU General Public License as published by the Free Software
Foundation; version 2 of the License.

This program is distributed in the hope that it will be useful, but WITHOUT
ANY WARRANTY; without even the implied warranty of MERCHANTABILITY or FITNESS
FOR A PARTICULAR PURPOSE. See the GNU General Public License for more details.

You should have received a copy of the GNU General Public License along with
this program; if not, write to the Free Software Foundation, Inc.,
51 Franklin Street, Suite 500, Boston, MA 02110-1335 USA

*****************************************************************************/

/**************************************************//**
@file buf/buf0buf.cc
The database buffer buf_pool

Created 11/5/1995 Heikki Tuuri
*******************************************************/

#include "ha_prototypes.h"

#include "page0size.h"
#include "buf0buf.h"

#ifdef UNIV_NONINL
#include "buf0buf.ic"
#endif
#ifdef UNIV_INNOCHECKSUM
#include "string.h"
#include "mach0data.h"
#endif /* UNIV_INNOCHECKSUM */
#ifndef UNIV_INNOCHECKSUM
#include "mem0mem.h"
#include "btr0btr.h"
#include "fil0fil.h"
#include "fsp0sysspace.h"
#ifndef UNIV_HOTBACKUP
#include "buf0buddy.h"
#include "lock0lock.h"
#include "sync0rw.h"
#include "btr0sea.h"
#include "ibuf0ibuf.h"
#include "trx0undo.h"
#include "log0log.h"
#endif /* !UNIV_HOTBACKUP */
#include "srv0srv.h"
#include "dict0dict.h"
#include "log0recv.h"
#include "srv0mon.h"
#include "fsp0sysspace.h"
#endif /* !UNIV_INNOCHECKSUM */
#include "page0zip.h"
#include "buf0checksum.h"
#include "sync0sync.h"

#include <new>


/*
		IMPLEMENTATION OF THE BUFFER POOL
		=================================

Performance improvement:
------------------------
Thread scheduling in NT may be so slow that the OS wait mechanism should
not be used even in waiting for disk reads to complete.
Rather, we should put waiting query threads to the queue of
waiting jobs, and let the OS thread do something useful while the i/o
is processed. In this way we could remove most OS thread switches in
an i/o-intensive benchmark like TPC-C.

A possibility is to put a user space thread library between the database
and NT. User space thread libraries might be very fast.

SQL Server 7.0 can be configured to use 'fibers' which are lightweight
threads in NT. These should be studied.

		Buffer frames and blocks
		------------------------
Following the terminology of Gray and Reuter, we call the memory
blocks where file pages are loaded buffer frames. For each buffer
frame there is a control block, or shortly, a block, in the buffer
control array. The control info which does not need to be stored
in the file along with the file page, resides in the control block.

		Buffer pool struct
		------------------
The buffer buf_pool contains a single mutex which protects all the
control data structures of the buf_pool. The content of a buffer frame is
protected by a separate read-write lock in its control block, though.
These locks can be locked and unlocked without owning the buf_pool->mutex.
The OS events in the buf_pool struct can be waited for without owning the
buf_pool->mutex.

The buf_pool->mutex is a hot-spot in main memory, causing a lot of
memory bus traffic on multiprocessor systems when processors
alternately access the mutex. On our Pentium, the mutex is accessed
maybe every 10 microseconds. We gave up the solution to have mutexes
for each control block, for instance, because it seemed to be
complicated.

A solution to reduce mutex contention of the buf_pool->mutex is to
create a separate mutex for the page hash table. On Pentium,
accessing the hash table takes 2 microseconds, about half
of the total buf_pool->mutex hold time.

		Control blocks
		--------------

The control block contains, for instance, the bufferfix count
which is incremented when a thread wants a file page to be fixed
in a buffer frame. The bufferfix operation does not lock the
contents of the frame, however. For this purpose, the control
block contains a read-write lock.

The buffer frames have to be aligned so that the start memory
address of a frame is divisible by the universal page size, which
is a power of two.

We intend to make the buffer buf_pool size on-line reconfigurable,
that is, the buf_pool size can be changed without closing the database.
Then the database administarator may adjust it to be bigger
at night, for example. The control block array must
contain enough control blocks for the maximum buffer buf_pool size
which is used in the particular database.
If the buf_pool size is cut, we exploit the virtual memory mechanism of
the OS, and just refrain from using frames at high addresses. Then the OS
can swap them to disk.

The control blocks containing file pages are put to a hash table
according to the file address of the page.
We could speed up the access to an individual page by using
"pointer swizzling": we could replace the page references on
non-leaf index pages by direct pointers to the page, if it exists
in the buf_pool. We could make a separate hash table where we could
chain all the page references in non-leaf pages residing in the buf_pool,
using the page reference as the hash key,
and at the time of reading of a page update the pointers accordingly.
Drawbacks of this solution are added complexity and,
possibly, extra space required on non-leaf pages for memory pointers.
A simpler solution is just to speed up the hash table mechanism
in the database, using tables whose size is a power of 2.

		Lists of blocks
		---------------

There are several lists of control blocks.

The free list (buf_pool->free) contains blocks which are currently not
used.

The common LRU list contains all the blocks holding a file page
except those for which the bufferfix count is non-zero.
The pages are in the LRU list roughly in the order of the last
access to the page, so that the oldest pages are at the end of the
list. We also keep a pointer to near the end of the LRU list,
which we can use when we want to artificially age a page in the
buf_pool. This is used if we know that some page is not needed
again for some time: we insert the block right after the pointer,
causing it to be replaced sooner than would normally be the case.
Currently this aging mechanism is used for read-ahead mechanism
of pages, and it can also be used when there is a scan of a full
table which cannot fit in the memory. Putting the pages near the
end of the LRU list, we make sure that most of the buf_pool stays
in the main memory, undisturbed.

The unzip_LRU list contains a subset of the common LRU list.  The
blocks on the unzip_LRU list hold a compressed file page and the
corresponding uncompressed page frame.  A block is in unzip_LRU if and
only if the predicate buf_page_belongs_to_unzip_LRU(&block->page)
holds.  The blocks in unzip_LRU will be in same order as they are in
the common LRU list.  That is, each manipulation of the common LRU
list will result in the same manipulation of the unzip_LRU list.

The chain of modified blocks (buf_pool->flush_list) contains the blocks
holding file pages that have been modified in the memory
but not written to disk yet. The block with the oldest modification
which has not yet been written to disk is at the end of the chain.
The access to this list is protected by buf_pool->flush_list_mutex.

The chain of unmodified compressed blocks (buf_pool->zip_clean)
contains the control blocks (buf_page_t) of those compressed pages
that are not in buf_pool->flush_list and for which no uncompressed
page has been allocated in the buffer pool.  The control blocks for
uncompressed pages are accessible via buf_block_t objects that are
reachable via buf_pool->chunks[].

The chains of free memory blocks (buf_pool->zip_free[]) are used by
the buddy allocator (buf0buddy.cc) to keep track of currently unused
memory blocks of size sizeof(buf_page_t)..UNIV_PAGE_SIZE / 2.  These
blocks are inside the UNIV_PAGE_SIZE-sized memory blocks of type
BUF_BLOCK_MEMORY that the buddy allocator requests from the buffer
pool.  The buddy allocator is solely used for allocating control
blocks for compressed pages (buf_page_t) and compressed page frames.

		Loading a file page
		-------------------

First, a victim block for replacement has to be found in the
buf_pool. It is taken from the free list or searched for from the
end of the LRU-list. An exclusive lock is reserved for the frame,
the io_fix field is set in the block fixing the block in buf_pool,
and the io-operation for loading the page is queued. The io-handler thread
releases the X-lock on the frame and resets the io_fix field
when the io operation completes.

A thread may request the above operation using the function
buf_page_get(). It may then continue to request a lock on the frame.
The lock is granted when the io-handler releases the x-lock.

		Read-ahead
		----------

The read-ahead mechanism is intended to be intelligent and
isolated from the semantically higher levels of the database
index management. From the higher level we only need the
information if a file page has a natural successor or
predecessor page. On the leaf level of a B-tree index,
these are the next and previous pages in the natural
order of the pages.

Let us first explain the read-ahead mechanism when the leafs
of a B-tree are scanned in an ascending or descending order.
When a read page is the first time referenced in the buf_pool,
the buffer manager checks if it is at the border of a so-called
linear read-ahead area. The tablespace is divided into these
areas of size 64 blocks, for example. So if the page is at the
border of such an area, the read-ahead mechanism checks if
all the other blocks in the area have been accessed in an
ascending or descending order. If this is the case, the system
looks at the natural successor or predecessor of the page,
checks if that is at the border of another area, and in this case
issues read-requests for all the pages in that area. Maybe
we could relax the condition that all the pages in the area
have to be accessed: if data is deleted from a table, there may
appear holes of unused pages in the area.

A different read-ahead mechanism is used when there appears
to be a random access pattern to a file.
If a new page is referenced in the buf_pool, and several pages
of its random access area (for instance, 32 consecutive pages
in a tablespace) have recently been referenced, we may predict
that the whole area may be needed in the near future, and issue
the read requests for the whole area.
*/

#if (!(defined(UNIV_HOTBACKUP) || defined(UNIV_INNOCHECKSUM)))
/** Value in microseconds */
static const int WAIT_FOR_READ	= 100;
static const int WAIT_FOR_WRITE = 100;
/** Number of attemtps made to read in a page in the buffer pool */
static const ulint BUF_PAGE_READ_MAX_RETRIES = 100;

/** The buffer pools of the database */
buf_pool_t*	buf_pool_ptr;

#if defined UNIV_DEBUG || defined UNIV_BUF_DEBUG
/** This is used to insert validation operations in execution
in the debug version */
static ulint	buf_dbg_counter	= 0;
#endif /* UNIV_DEBUG || UNIV_BUF_DEBUG */

#if defined UNIV_PFS_MUTEX || defined UNIV_PFS_RWLOCK
# ifndef PFS_SKIP_BUFFER_MUTEX_RWLOCK

/* Buffer block mutexes and rwlocks can be registered
in one group rather than individually. If PFS_GROUP_BUFFER_SYNC
is defined, register buffer block mutex and rwlock
in one group after their initialization. */
#  define PFS_GROUP_BUFFER_SYNC

/* This define caps the number of mutexes/rwlocks can
be registered with performance schema. Developers can
modify this define if necessary. Please note, this would
be effective only if PFS_GROUP_BUFFER_SYNC is defined. */
#  define PFS_MAX_BUFFER_MUTEX_LOCK_REGISTER	ULINT_MAX

# endif /* !PFS_SKIP_BUFFER_MUTEX_RWLOCK */
#endif /* UNIV_PFS_MUTEX || UNIV_PFS_RWLOCK */

/** Macro to determine whether the read of write counter is used depending
on the io_type */
#define MONITOR_RW_COUNTER(io_type, counter)		\
	((io_type == BUF_IO_READ)			\
	 ? (counter##_READ)				\
	 : (counter##_WRITTEN))

/********************************************************************//**
Gets the smallest oldest_modification lsn for any page in the pool. Returns
zero if all modified pages have been flushed to disk.
@return oldest modification in pool, zero if none */

lsn_t
buf_pool_get_oldest_modification(void)
/*==================================*/
{
	lsn_t		lsn = 0;
	lsn_t		oldest_lsn = 0;

	/* When we traverse all the flush lists we don't want another
	thread to add a dirty page to any flush list. */
	log_flush_order_mutex_enter();

	for (ulint i = 0; i < srv_buf_pool_instances; i++) {
		buf_pool_t*	buf_pool;

		buf_pool = buf_pool_from_array(i);

		buf_flush_list_mutex_enter(buf_pool);

		buf_page_t*	bpage;

		/* We don't let log-checkpoint halt because pages from system
		temporary are not yet flushed to the disk. Anyway, object
		residing in system temporary doesn't generate REDO logging. */
		for (bpage = UT_LIST_GET_LAST(buf_pool->flush_list);
		     bpage != NULL
			&& fsp_is_system_temporary(bpage->id.space());
		     bpage = UT_LIST_GET_PREV(list, bpage)) {
			/* Do nothing. */
		}

		if (bpage != NULL) {
			ut_ad(bpage->in_flush_list);
			lsn = bpage->oldest_modification;
		}

		buf_flush_list_mutex_exit(buf_pool);

		if (!oldest_lsn || oldest_lsn > lsn) {
			oldest_lsn = lsn;
		}
	}

	log_flush_order_mutex_exit();

	/* The returned answer may be out of date: the flush_list can
	change after the mutex has been released. */

	return(oldest_lsn);
}

/********************************************************************//**
Get total buffer pool statistics. */

void
buf_get_total_list_len(
/*===================*/
	ulint*		LRU_len,	/*!< out: length of all LRU lists */
	ulint*		free_len,	/*!< out: length of all free lists */
	ulint*		flush_list_len)	/*!< out: length of all flush lists */
{
	ulint		i;

	*LRU_len = 0;
	*free_len = 0;
	*flush_list_len = 0;

	for (i = 0; i < srv_buf_pool_instances; i++) {
		buf_pool_t*	buf_pool;

		buf_pool = buf_pool_from_array(i);

		*LRU_len += UT_LIST_GET_LEN(buf_pool->LRU);
		*free_len += UT_LIST_GET_LEN(buf_pool->free);
		*flush_list_len += UT_LIST_GET_LEN(buf_pool->flush_list);
	}
}

/********************************************************************//**
Get total list size in bytes from all buffer pools. */

void
buf_get_total_list_size_in_bytes(
/*=============================*/
	buf_pools_list_size_t*	buf_pools_list_size)	/*!< out: list sizes
							in all buffer pools */
{
	ut_ad(buf_pools_list_size);
	memset(buf_pools_list_size, 0, sizeof(*buf_pools_list_size));

	for (ulint i = 0; i < srv_buf_pool_instances; i++) {
		buf_pool_t*	buf_pool;

		buf_pool = buf_pool_from_array(i);
		/* We don't need mutex protection since this is
		for statistics purpose */
		buf_pools_list_size->LRU_bytes += buf_pool->stat.LRU_bytes;
		buf_pools_list_size->unzip_LRU_bytes +=
			UT_LIST_GET_LEN(buf_pool->unzip_LRU) * UNIV_PAGE_SIZE;
		buf_pools_list_size->flush_list_bytes +=
			buf_pool->stat.flush_list_bytes;
	}
}

/********************************************************************//**
Get total buffer pool statistics. */

void
buf_get_total_stat(
/*===============*/
	buf_pool_stat_t*	tot_stat)	/*!< out: buffer pool stats */
{
	ulint			i;

	memset(tot_stat, 0, sizeof(*tot_stat));

	for (i = 0; i < srv_buf_pool_instances; i++) {
		buf_pool_stat_t*buf_stat;
		buf_pool_t*	buf_pool;

		buf_pool = buf_pool_from_array(i);

		buf_stat = &buf_pool->stat;
		tot_stat->n_page_gets += buf_stat->n_page_gets;
		tot_stat->n_pages_read += buf_stat->n_pages_read;
		tot_stat->n_pages_written += buf_stat->n_pages_written;
		tot_stat->n_pages_created += buf_stat->n_pages_created;
		tot_stat->n_ra_pages_read_rnd += buf_stat->n_ra_pages_read_rnd;
		tot_stat->n_ra_pages_read += buf_stat->n_ra_pages_read;
		tot_stat->n_ra_pages_evicted += buf_stat->n_ra_pages_evicted;
		tot_stat->n_pages_made_young += buf_stat->n_pages_made_young;

		tot_stat->n_pages_not_made_young +=
			buf_stat->n_pages_not_made_young;
	}
}

/********************************************************************//**
Allocates a buffer block.
@return own: the allocated block, in state BUF_BLOCK_MEMORY */

buf_block_t*
buf_block_alloc(
/*============*/
	buf_pool_t*	buf_pool)	/*!< in/out: buffer pool instance,
					or NULL for round-robin selection
					of the buffer pool */
{
	buf_block_t*	block;
	ulint		index;
	static ulint	buf_pool_index;

	if (buf_pool == NULL) {
		/* We are allocating memory from any buffer pool, ensure
		we spread the grace on all buffer pool instances. */
		index = buf_pool_index++ % srv_buf_pool_instances;
		buf_pool = buf_pool_from_array(index);
	}

	block = buf_LRU_get_free_block(buf_pool);

	buf_block_set_state(block, BUF_BLOCK_MEMORY);

	return(block);
}
#endif /* !UNIV_HOTBACKUP && !UNIV_INNOCHECKSUM */

/** Checks if a page contains only zeroes.
@param[in]	read_buf	database page
@param[in]	page_size	page size
@return true if page is filled with zeroes */
bool
buf_page_is_zeroes(
	const byte*		read_buf,
	const page_size_t&	page_size)
{
	for (ulint i = 0; i < page_size.logical(); i++) {
		if (read_buf[i] != 0) {
			return(false);
		}
	}
	return(true);
}


/** Checks if a page is corrupt.
@param[in]	check_lsn	true if we need to check and complain about
the LSN
@param[in]	read_buf	database page
@param[in]	page_size	page size
@param[in]	skip_checksum	if true, skip checksum
@param[in]	page_no		page number of given read_buf
@param[in]	strict_check	true if strict-check option is enabled
@param[in]	is_log_enabled	true if log option is enabled
@param[in]	log_file	file pointer to log_file
@return TRUE if corrupted */
ibool
buf_page_is_corrupted(
	bool			check_lsn,
	const byte*		read_buf,
	const page_size_t&	page_size,
	bool			skip_checksum
#ifdef UNIV_INNOCHECKSUM
	,uintmax_t		page_no,
	bool			strict_check,
	bool			is_log_enabled,
	FILE*			log_file
#endif /* UNIV_INNOCHECKSUM */
)
{
	ulint		checksum_field1;
	ulint		checksum_field2;
	ibool		crc32_inited = FALSE;
	ib_uint32_t	crc32 = ULINT32_UNDEFINED;

	if (!page_size.is_compressed()
	    && memcmp(read_buf + FIL_PAGE_LSN + 4,
		      read_buf + page_size.logical()
		      - FIL_PAGE_END_LSN_OLD_CHKSUM + 4, 4)) {

		/* Stored log sequence numbers at the start and the end
		of page do not match */

		return(TRUE);
	}

#if !defined(UNIV_HOTBACKUP) && !defined(UNIV_INNOCHECKSUM)
	if (check_lsn && recv_lsn_checks_on) {
		lsn_t		current_lsn;
		const lsn_t	page_lsn
			= mach_read_from_8(read_buf + FIL_PAGE_LSN);

		/* Since we are going to reset the page LSN during the import
		phase it makes no sense to spam the log with error messages. */

		if (log_peek_lsn(&current_lsn) && current_lsn < page_lsn) {
			ib_logf(IB_LOG_LEVEL_ERROR,
				"Page " ULINTPF ":" ULINTPF
				" log sequence number " LSN_PF
				" is in the future! Current system"
				" log sequence number " LSN_PF ".",
				mach_read_from_4(
					read_buf + FIL_PAGE_SPACE_ID),
				mach_read_from_4(
					read_buf + FIL_PAGE_OFFSET),
				page_lsn,
				current_lsn);
			ib_logf(IB_LOG_LEVEL_ERROR,
				"Your database may be corrupt or"
				" you may have copied the InnoDB"
				" tablespace but not the InnoDB"
				" log files. %s",
				FORCE_RECOVERY_MSG);

		}
	}
#endif /* !UNIV_HOTBACKUP && !UNIV_INNOCHECKSUM */

	/* Check whether the checksum fields have correct values */

	if (srv_checksum_algorithm == SRV_CHECKSUM_ALGORITHM_NONE
	    || skip_checksum) {
		return(FALSE);
	}

	if (page_size.is_compressed()) {
#ifdef UNIV_INNOCHECKSUM
		return(!page_zip_verify_checksum(read_buf,
						 page_size.physical(),
						 page_no, strict_check,
						 is_log_enabled, log_file));
#else
		return(!page_zip_verify_checksum(read_buf,
						 page_size.physical()));
#endif /* UNIV_INNOCHECKSUM */
	}

	checksum_field1 = mach_read_from_4(
		read_buf + FIL_PAGE_SPACE_OR_CHKSUM);

	checksum_field2 = mach_read_from_4(
		read_buf + page_size.logical() - FIL_PAGE_END_LSN_OLD_CHKSUM);

	/* declare empty pages non-corrupted */
	if (checksum_field1 == 0 && checksum_field2 == 0
	    && mach_read_from_4(read_buf + FIL_PAGE_LSN) == 0) {
		/* make sure that the page is really empty */

#ifdef UNIV_INNOCHECKSUM
		ulint	i;

		for (i = 0; i < page_size.logical(); i++) {
			if (read_buf[i] != 0)
				break;
		}

		if (i >= page_size.logical()) {
			if (is_log_enabled) {
				fprintf(log_file, "Page::%" PRIuMAX
					" is empty and uncorrupted\n",
					page_no);
			}
			return(FALSE);
		}
#else
		for (ulint i = 0; i < page_size.logical(); i++) {
			if (read_buf[i] != 0) {
				return(TRUE);
			}
		}

		return(FALSE);
#endif /* UNIV_INNOCHECKSUM */

	}

	switch ((srv_checksum_algorithm_t) srv_checksum_algorithm) {
	case SRV_CHECKSUM_ALGORITHM_STRICT_CRC32:

		crc32 = buf_calc_page_crc32(read_buf);
#ifdef UNIV_INNOCHECKSUM
		if (is_log_enabled) {
			fprintf(log_file, "page::%" PRIuMAX ";"
				" crc32 calculated = %u;"
				" recorded checksum field1 = %lu recorded"
				" checksum field2 =%lu\n", page_no, crc32,
				checksum_field1, checksum_field2);
		}
#endif /* UNIV_INNOCHECKSUM */

		return(checksum_field1 != crc32 || checksum_field2 != crc32);

	case SRV_CHECKSUM_ALGORITHM_STRICT_INNODB:
#ifdef UNIV_INNOCHECKSUM
		if (is_log_enabled) {
			fprintf(log_file, "page::%" PRIuMAX ";"
				" old style: calculated ="
				" %lu; recorded checksum = %lu\n",
				page_no, buf_calc_page_old_checksum(read_buf),
				checksum_field2);
			fprintf(log_file, "page::%" PRIuMAX ";"
				" new style: calculated ="
				" %lu; recorded checksum  = %lu\n",
				page_no, buf_calc_page_new_checksum(read_buf),
				checksum_field1);
		}
#endif /* UNIV_INNOCHECKSUM */

		return(checksum_field1
		       != buf_calc_page_new_checksum(read_buf)
		       || checksum_field2
		       != buf_calc_page_old_checksum(read_buf));

	case SRV_CHECKSUM_ALGORITHM_STRICT_NONE:
#ifdef UNIV_INNOCHECKSUM
		if (is_log_enabled) {
			fprintf(log_file,
				"page::%" PRIuMAX "; none checksum: calculated"
				" = %lu; recorded checksum_field1 = %lu"
				" recorded checksum_field2 = %lu\n",
				page_no, BUF_NO_CHECKSUM_MAGIC,
				checksum_field1, checksum_field2);
		}
#endif /* UNIV_INNOCHECKSUM */

		return(checksum_field1 != BUF_NO_CHECKSUM_MAGIC
		       || checksum_field2 != BUF_NO_CHECKSUM_MAGIC);

	case SRV_CHECKSUM_ALGORITHM_CRC32:
	case SRV_CHECKSUM_ALGORITHM_INNODB:
		/* There are 3 valid formulas for
		checksum_field2 (old checksum field):

		1. Very old versions of InnoDB only stored 8 byte lsn to the
		start and the end of the page.

		2. InnoDB versions before MySQL 5.6.3 store the old formula
		checksum (buf_calc_page_old_checksum()).

		3. InnoDB versions 5.6.3 and newer with
		innodb_checksum_algorithm=strict_crc32|crc32 store CRC32. */

		/* since innodb_checksum_algorithm is not strict_* allow
		any of the algos to match for the old field */

		if (checksum_field2
		    != mach_read_from_4(read_buf + FIL_PAGE_LSN)
		    && checksum_field2 != BUF_NO_CHECKSUM_MAGIC) {

			/* The checksum does not match any of the
			fast to check. First check the selected algorithm
			for writing checksums because we assume that the
			chance of it matching is higher. */

			if (srv_checksum_algorithm
			    == SRV_CHECKSUM_ALGORITHM_CRC32) {

				crc32 = buf_calc_page_crc32(read_buf);
				crc32_inited = TRUE;

				if (checksum_field2 != crc32
				    && checksum_field2
				    != buf_calc_page_old_checksum(read_buf)) {

					return(TRUE);
				}
			} else {
				ut_ad(srv_checksum_algorithm
				     == SRV_CHECKSUM_ALGORITHM_INNODB);
#ifdef UNIV_INNOCHECKSUM
				if (is_log_enabled) {
					fprintf(log_file, "page::%" PRIuMAX ";"
						" old style: calculated = %lu;"
						" recorded = %lu\n", page_no,
						buf_calc_page_old_checksum(
							read_buf),
						checksum_field2);
				}
#endif /* UNIV_INNOCHECKSUM */
				if (checksum_field2
				    != buf_calc_page_old_checksum(read_buf)) {

					crc32 = buf_calc_page_crc32(read_buf);
					crc32_inited = TRUE;

					if (checksum_field2 != crc32) {
#ifdef UNIV_INNOCHECKSUM
						if (is_log_enabled) {
							fprintf(log_file, "Fail"
								"; page %"
								PRIuMAX
								" invalid (fails"
								" old style"
								" checksum)\n",
								page_no);
						}
#endif /* UNIV_INNOCHECKSUM */
						return(TRUE);
					}
				}
			}
		}

		/* old field is fine, check the new field */

		/* InnoDB versions < 4.0.14 and < 4.1.1 stored the space id
		(always equal to 0), to FIL_PAGE_SPACE_OR_CHKSUM */

		if (checksum_field1 != 0
		    && checksum_field1 != BUF_NO_CHECKSUM_MAGIC) {

			/* The checksum does not match any of the
			fast to check. First check the selected algorithm
			for writing checksums because we assume that the
			chance of it matching is higher. */

			if (srv_checksum_algorithm
			    == SRV_CHECKSUM_ALGORITHM_CRC32) {

				if (!crc32_inited) {
					crc32 = buf_calc_page_crc32(read_buf);
					crc32_inited = TRUE;
				}

				if (checksum_field1 != crc32
				    && checksum_field1
				    != buf_calc_page_new_checksum(read_buf)) {

					return(TRUE);
				}
			} else {
				ut_ad(srv_checksum_algorithm
				     == SRV_CHECKSUM_ALGORITHM_INNODB);
#ifdef UNIV_INNOCHECKSUM
				if (is_log_enabled) {
					fprintf(log_file, "page::%" PRIuMAX ";"
						" new style: calculated = %lu;"
						" crc32 = %u; recorded = %lu\n",
						page_no,
						buf_calc_page_new_checksum(
							read_buf),
						buf_calc_page_crc32(read_buf),
						checksum_field1);
				}
#endif /* UNIV_INNOCHECKSUM */
				if (checksum_field1
				    != buf_calc_page_new_checksum(read_buf)) {

					if (!crc32_inited) {
						crc32 = buf_calc_page_crc32(
							read_buf);
						crc32_inited = TRUE;
					}

					if (checksum_field1 != crc32) {
#ifdef UNIV_INNOCHECKSUM
					if (is_log_enabled) {
						fprintf(log_file,"Fail;"
							" page %" PRIuMAX
							" invalid (fails"
							" innodb and"
							" crc32 checksum\n",
							page_no);
					}
#endif /* UNIV_INNOCHECKSUM */

						return(TRUE);
					}
				}
			}
		}

#ifdef UNIV_INNOCHECKSUM
		if (is_log_enabled
			&& (checksum_field1 == BUF_NO_CHECKSUM_MAGIC
			|| checksum_field2 == BUF_NO_CHECKSUM_MAGIC)) {

			fprintf(log_file, "page::%" PRIuMAX "; old style:"
				" calculated = %lu; recorded ="
				" %lu\n", page_no,
				buf_calc_page_old_checksum(read_buf),
				checksum_field2);
			fprintf(log_file, "page::%" PRIuMAX "; new style:"
				" calculated = %lu; crc32 = %u;"
				" recorded = %lu\n", page_no,
				buf_calc_page_new_checksum(read_buf),
				buf_calc_page_crc32(read_buf),
				checksum_field1);
		}
#endif /* UNIV_INNOCHECKSUM */

		/* If CRC32 is stored in at least one of the fields, then the
		other field must also be CRC32 */
		if (crc32_inited
		    && ((checksum_field1 == crc32
			 && checksum_field2 != crc32)
			|| (checksum_field1 != crc32
			    && checksum_field2 == crc32))) {
#ifdef UNIV_INNOCHECKSUM
			if (is_log_enabled) {
				fprintf(log_file, "Fail; page %" PRIuMAX
					" invalid (fails crc32 checksum)\n",
					page_no);
			}
#endif /* UNIV_INNOCHECKSUM */

			return(TRUE);
		}

		break;
	case SRV_CHECKSUM_ALGORITHM_NONE:
		/* should have returned FALSE earlier */
		ut_error;
	/* no default so the compiler will emit a warning if new enum
	is added and not handled here */
	}

	DBUG_EXECUTE_IF("buf_page_import_corrupt_failure", return(TRUE); );

	return(FALSE);
}

#ifndef UNIV_INNOCHECKSUM

/** Prints a page to stderr.
@param[in]	read_buf	a database page
@param[in]	page_size	page size
@param[in]	flags		0 or BUF_PAGE_PRINT_NO_CRASH or
BUF_PAGE_PRINT_NO_FULL */
void
buf_page_print(
	const byte*		read_buf,
	const page_size_t&	page_size,
	ulint			flags)
{
#ifndef UNIV_HOTBACKUP
	dict_index_t*	index;
#endif /* !UNIV_HOTBACKUP */

	if (!(flags & BUF_PAGE_PRINT_NO_FULL)) {
		ib_logf(IB_LOG_LEVEL_INFO,
			"Page dump in ascii and hex (" ULINTPF " bytes):",
			page_size.physical());
		ut_print_buf(stderr, read_buf, page_size.physical());
		fputs("\nInnoDB: End of page dump\n", stderr);
	}

	if (page_size.is_compressed()) {
		/* Print compressed page. */
		ib_logf(IB_LOG_LEVEL_INFO,
			"Compressed page type (" ULINTPF "); stored checksum in"
			" field1 " ULINTPF "; calculated checksums for field1:"
			" %s " UINT32PF ", %s " UINT32PF ", %s " UINT32PF ";"
			" page LSN " LSN_PF "; page number (if stored to page"
			" already) " ULINTPF "; space id (if stored to page"
			" already) " ULINTPF "",
			fil_page_get_type(read_buf),
			mach_read_from_4(read_buf + FIL_PAGE_SPACE_OR_CHKSUM),
			buf_checksum_algorithm_name(
				SRV_CHECKSUM_ALGORITHM_CRC32),
			page_zip_calc_checksum(read_buf, page_size.physical(),
				SRV_CHECKSUM_ALGORITHM_CRC32),
			buf_checksum_algorithm_name(
				SRV_CHECKSUM_ALGORITHM_INNODB),
			page_zip_calc_checksum(read_buf, page_size.physical(),
				SRV_CHECKSUM_ALGORITHM_INNODB),
			buf_checksum_algorithm_name(
				SRV_CHECKSUM_ALGORITHM_NONE),
			page_zip_calc_checksum(read_buf, page_size.physical(),
				SRV_CHECKSUM_ALGORITHM_NONE),
			mach_read_from_8(read_buf + FIL_PAGE_LSN),
			mach_read_from_4(read_buf + FIL_PAGE_OFFSET),
			mach_read_from_4(read_buf
					 + FIL_PAGE_ARCH_LOG_NO_OR_SPACE_ID));
	} else {
		ib_logf(IB_LOG_LEVEL_INFO,
			"Uncompressed page, stored checksum in"
			" field1 " ULINTPF ", calculated checksums for field1:"
			" %s " UINT32PF ", %s " ULINTPF ", %s " ULINTPF ","
			" stored checksum in field2 " ULINTPF ", calculated"
			" checksums for field2: %s " UINT32PF ", %s " ULINTPF ""
			" , %s " ULINTPF ",  page LSN " ULINTPF " " ULINTPF ","
			" low 4 bytes of LSN at page end " ULINTPF ","
			" page number (if stored to page already) " ULINTPF ","
			" space id (if created with >= MySQL-4.1.1"
			" and stored already) %lu",
			mach_read_from_4(read_buf + FIL_PAGE_SPACE_OR_CHKSUM),
			buf_checksum_algorithm_name(SRV_CHECKSUM_ALGORITHM_CRC32),
			buf_calc_page_crc32(read_buf),
			buf_checksum_algorithm_name(SRV_CHECKSUM_ALGORITHM_INNODB),
			buf_calc_page_new_checksum(read_buf),
			buf_checksum_algorithm_name(SRV_CHECKSUM_ALGORITHM_NONE),
			BUF_NO_CHECKSUM_MAGIC,

			mach_read_from_4(read_buf + page_size.logical()
					 - FIL_PAGE_END_LSN_OLD_CHKSUM),
			buf_checksum_algorithm_name(SRV_CHECKSUM_ALGORITHM_CRC32),
			buf_calc_page_crc32(read_buf),
			buf_checksum_algorithm_name(SRV_CHECKSUM_ALGORITHM_INNODB),
			buf_calc_page_old_checksum(read_buf),
			buf_checksum_algorithm_name(SRV_CHECKSUM_ALGORITHM_NONE),
			BUF_NO_CHECKSUM_MAGIC,

			mach_read_from_4(read_buf + FIL_PAGE_LSN),
			mach_read_from_4(read_buf + FIL_PAGE_LSN + 4),
			mach_read_from_4(read_buf + page_size.logical()
					 - FIL_PAGE_END_LSN_OLD_CHKSUM + 4),
			mach_read_from_4(read_buf + FIL_PAGE_OFFSET),
			mach_read_from_4(read_buf
					 + FIL_PAGE_ARCH_LOG_NO_OR_SPACE_ID));
	}

#ifndef UNIV_HOTBACKUP
	if (mach_read_from_2(read_buf + TRX_UNDO_PAGE_HDR + TRX_UNDO_PAGE_TYPE)
	    == TRX_UNDO_INSERT) {
		fprintf(stderr,
			"InnoDB: Page may be an insert undo log page\n");
	} else if (mach_read_from_2(read_buf + TRX_UNDO_PAGE_HDR
				    + TRX_UNDO_PAGE_TYPE)
		   == TRX_UNDO_UPDATE) {
		fprintf(stderr,
			"InnoDB: Page may be an update undo log page\n");
	}
#endif /* !UNIV_HOTBACKUP */

	switch (fil_page_get_type(read_buf)) {
		index_id_t	index_id;
	case FIL_PAGE_INDEX:
		index_id = btr_page_get_index_id(read_buf);
		fprintf(stderr,
			"InnoDB: Page may be an index page where"
			" index id is " IB_ID_FMT "\n",
			index_id);
#ifndef UNIV_HOTBACKUP
		index = dict_index_find_on_id_low(index_id);
		if (index) {
			fputs("InnoDB: (", stderr);
			dict_index_name_print(stderr, NULL, index);
			fputs(")\n", stderr);
		}
#endif /* !UNIV_HOTBACKUP */
		break;
	case FIL_PAGE_INODE:
		fputs("InnoDB: Page may be an 'inode' page\n", stderr);
		break;
	case FIL_PAGE_IBUF_FREE_LIST:
		fputs("InnoDB: Page may be an insert buffer free list page\n",
		      stderr);
		break;
	case FIL_PAGE_TYPE_ALLOCATED:
		fputs("InnoDB: Page may be a freshly allocated page\n",
		      stderr);
		break;
	case FIL_PAGE_IBUF_BITMAP:
		fputs("InnoDB: Page may be an insert buffer bitmap page\n",
		      stderr);
		break;
	case FIL_PAGE_TYPE_SYS:
		fputs("InnoDB: Page may be a system page\n",
		      stderr);
		break;
	case FIL_PAGE_TYPE_TRX_SYS:
		fputs("InnoDB: Page may be a transaction system page\n",
		      stderr);
		break;
	case FIL_PAGE_TYPE_FSP_HDR:
		fputs("InnoDB: Page may be a file space header page\n",
		      stderr);
		break;
	case FIL_PAGE_TYPE_XDES:
		fputs("InnoDB: Page may be an extent descriptor page\n",
		      stderr);
		break;
	case FIL_PAGE_TYPE_BLOB:
		fputs("InnoDB: Page may be a BLOB page\n",
		      stderr);
		break;
	case FIL_PAGE_TYPE_ZBLOB:
	case FIL_PAGE_TYPE_ZBLOB2:
		fputs("InnoDB: Page may be a compressed BLOB page\n",
		      stderr);
		break;
	}

	ut_ad(flags & BUF_PAGE_PRINT_NO_CRASH);
}

#ifndef UNIV_HOTBACKUP

# ifdef PFS_GROUP_BUFFER_SYNC
extern mysql_pfs_key_t	buffer_block_mutex_key;

/********************************************************************//**
This function registers mutexes and rwlocks in buffer blocks with
performance schema. If PFS_MAX_BUFFER_MUTEX_LOCK_REGISTER is
defined to be a value less than chunk->size, then only mutexes
and rwlocks in the first PFS_MAX_BUFFER_MUTEX_LOCK_REGISTER
blocks are registered. */
static
void
pfs_register_buffer_block(
/*======================*/
	buf_chunk_t*	chunk)		/*!< in/out: chunk of buffers */
{
	buf_block_t*    block;
	ulint		num_to_register;

	block = chunk->blocks;

	num_to_register = ut_min(
		chunk->size, PFS_MAX_BUFFER_MUTEX_LOCK_REGISTER);

	for (ulint i = 0; i < num_to_register; i++) {
#  ifdef UNIV_PFS_MUTEX
		BPageMutex*	mutex;

		mutex = &block->mutex;
		mutex->pfs_add(buffer_block_mutex_key);
#  endif /* UNIV_PFS_MUTEX */

		rw_lock_t*	rwlock;

#  ifdef UNIV_PFS_RWLOCK
		rwlock = &block->lock;
		ut_a(!rwlock->pfs_psi);
		rwlock->pfs_psi = (PSI_server)
			? PSI_server->init_rwlock(buf_block_lock_key, rwlock)
			: NULL;

#   ifdef UNIV_SYNC_DEBUG
		rwlock = &block->debug_latch;
		ut_a(!rwlock->pfs_psi);
		rwlock->pfs_psi = (PSI_server)
			? PSI_server->init_rwlock(buf_block_debug_latch_key,
						  rwlock)
			: NULL;
#   endif /* UNIV_SYNC_DEBUG */

#  endif /* UNIV_PFS_RWLOCK */
		block++;
	}
}
# endif /* PFS_GROUP_BUFFER_SYNC */

/********************************************************************//**
Initializes a buffer control block when the buf_pool is created. */
static
void
buf_block_init(
/*===========*/
	buf_pool_t*	buf_pool,	/*!< in: buffer pool instance */
	buf_block_t*	block,		/*!< in: pointer to control block */
	byte*		frame)		/*!< in: pointer to buffer frame */
{
	UNIV_MEM_DESC(frame, UNIV_PAGE_SIZE);

	block->frame = frame;

	block->page.buf_pool_index = buf_pool_index(buf_pool);
	block->page.state = BUF_BLOCK_NOT_USED;
	block->page.buf_fix_count = 0;
	block->page.io_fix = BUF_IO_NONE;

	block->modify_clock = 0;

#if defined UNIV_DEBUG_FILE_ACCESSES || defined UNIV_DEBUG
	block->page.file_page_was_freed = FALSE;
#endif /* UNIV_DEBUG_FILE_ACCESSES || UNIV_DEBUG */

	block->check_index_page_at_flush = FALSE;
	block->index = NULL;
	block->made_dirty_with_no_latch = false;

#ifdef UNIV_DEBUG
	block->page.in_page_hash = FALSE;
	block->page.in_zip_hash = FALSE;
	block->page.in_flush_list = FALSE;
	block->page.in_free_list = FALSE;
	block->page.in_LRU_list = FALSE;
	block->in_unzip_LRU_list = FALSE;
#endif /* UNIV_DEBUG */
#if defined UNIV_AHI_DEBUG || defined UNIV_DEBUG
	block->n_pointers = 0;
#endif /* UNIV_AHI_DEBUG || UNIV_DEBUG */
	page_zip_des_init(&block->page.zip);

	mutex_create("buf_block_mutex", &block->mutex);

#if defined PFS_SKIP_BUFFER_MUTEX_RWLOCK || defined PFS_GROUP_BUFFER_SYNC
	/* If PFS_SKIP_BUFFER_MUTEX_RWLOCK is defined, skip registration
	of buffer block rwlock with performance schema.

	If PFS_GROUP_BUFFER_SYNC is defined, skip the registration
	since buffer block rwlock will be registered later in
	pfs_register_buffer_block(). */

	rw_lock_create(PFS_NOT_INSTRUMENTED, &block->lock, SYNC_LEVEL_VARYING);

# ifdef UNIV_SYNC_DEBUG
	rw_lock_create(
		PFS_NOT_INSTRUMENTED,
		&block->debug_latch, SYNC_NO_ORDER_CHECK);
# endif /* UNIV_SYNC_DEBUG */

#else /* PFS_SKIP_BUFFER_MUTEX_RWLOCK || PFS_GROUP_BUFFER_SYNC */

	rw_lock_create(buf_block_lock_key, &block->lock, SYNC_LEVEL_VARYING);

# ifdef UNIV_SYNC_DEBUG

	rw_lock_create(buf_block_debug_latch_key,
		       &block->debug_latch, SYNC_NO_ORDER_CHECK);
# endif /* UNIV_SYNC_DEBUG */

#endif /* PFS_SKIP_BUFFER_MUTEX_RWLOCK || PFS_GROUP_BUFFER_SYNC */

	ut_ad(rw_lock_validate(&(block->lock)));
}

/********************************************************************//**
Allocates a chunk of buffer frames.
@return chunk, or NULL on failure */
static
buf_chunk_t*
buf_chunk_init(
/*===========*/
	buf_pool_t*	buf_pool,	/*!< in: buffer pool instance */
	buf_chunk_t*	chunk,		/*!< out: chunk of buffers */
	ulint		mem_size)	/*!< in: requested size in bytes */
{
	buf_block_t*	block;
	byte*		frame;
	ulint		i;

	/* Round down to a multiple of page size,
	although it already should be. */
	mem_size = ut_2pow_round(mem_size, UNIV_PAGE_SIZE);
	/* Reserve space for the block descriptors. */
	mem_size += ut_2pow_round((mem_size / UNIV_PAGE_SIZE) * (sizeof *block)
				  + (UNIV_PAGE_SIZE - 1), UNIV_PAGE_SIZE);

	chunk->mem_size = mem_size;
	chunk->mem = os_mem_alloc_large(&chunk->mem_size);

	if (UNIV_UNLIKELY(chunk->mem == NULL)) {

		return(NULL);
	}

	/* Allocate the block descriptors from
	the start of the memory block. */
	chunk->blocks = (buf_block_t*) chunk->mem;

	/* Align a pointer to the first frame.  Note that when
	os_large_page_size is smaller than UNIV_PAGE_SIZE,
	we may allocate one fewer block than requested.  When
	it is bigger, we may allocate more blocks than requested. */

	frame = (byte*) ut_align(chunk->mem, UNIV_PAGE_SIZE);
	chunk->size = chunk->mem_size / UNIV_PAGE_SIZE
		- (frame != chunk->mem);

	/* Subtract the space needed for block descriptors. */
	{
		ulint	size = chunk->size;

		while (frame < (byte*) (chunk->blocks + size)) {
			frame += UNIV_PAGE_SIZE;
			size--;
		}

		chunk->size = size;
	}

	/* Init block structs and assign frames for them. Then we
	assign the frames to the first blocks (we already mapped the
	memory above). */

	block = chunk->blocks;

	for (i = chunk->size; i--; ) {

		buf_block_init(buf_pool, block, frame);
		UNIV_MEM_INVALID(block->frame, UNIV_PAGE_SIZE);

		/* Add the block to the free list */
		UT_LIST_ADD_LAST(buf_pool->free, &block->page);

		ut_d(block->page.in_free_list = TRUE);
		ut_ad(buf_pool_from_block(block) == buf_pool);

		block++;
		frame += UNIV_PAGE_SIZE;
	}

#ifdef PFS_GROUP_BUFFER_SYNC
	pfs_register_buffer_block(chunk);
#endif /* PFS_GROUP_BUFFER_SYNC */
	return(chunk);
}

#ifdef UNIV_DEBUG
/*********************************************************************//**
Finds a block in the given buffer chunk that points to a
given compressed page.
@return buffer block pointing to the compressed page, or NULL */
static
buf_block_t*
buf_chunk_contains_zip(
/*===================*/
	buf_chunk_t*	chunk,	/*!< in: chunk being checked */
	const void*	data)	/*!< in: pointer to compressed page */
{
	buf_block_t*	block;
	ulint		i;

	block = chunk->blocks;

	for (i = chunk->size; i--; block++) {
		if (block->page.zip.data == data) {

			return(block);
		}
	}

	return(NULL);
}

/*********************************************************************//**
Finds a block in the buffer pool that points to a
given compressed page.
@return buffer block pointing to the compressed page, or NULL */

buf_block_t*
buf_pool_contains_zip(
/*==================*/
	buf_pool_t*	buf_pool,	/*!< in: buffer pool instance */
	const void*	data)		/*!< in: pointer to compressed page */
{
	ulint		n;
	buf_chunk_t*	chunk = buf_pool->chunks;

	ut_ad(buf_pool);
	ut_ad(buf_pool_mutex_own(buf_pool));
	for (n = buf_pool->n_chunks; n--; chunk++) {

		buf_block_t* block = buf_chunk_contains_zip(chunk, data);

		if (block) {
			return(block);
		}
	}

	return(NULL);
}
#endif /* UNIV_DEBUG */

/*********************************************************************//**
Checks that all file pages in the buffer chunk are in a replaceable state.
@return address of a non-free block, or NULL if all freed */
static
const buf_block_t*
buf_chunk_not_freed(
/*================*/
	buf_chunk_t*	chunk)	/*!< in: chunk being checked */
{
	buf_block_t*	block;
	ulint		i;

	block = chunk->blocks;

	for (i = chunk->size; i--; block++) {
		ibool	ready;

		switch (buf_block_get_state(block)) {
		case BUF_BLOCK_POOL_WATCH:
		case BUF_BLOCK_ZIP_PAGE:
		case BUF_BLOCK_ZIP_DIRTY:
			/* The uncompressed buffer pool should never
			contain compressed block descriptors. */
			ut_error;
			break;
		case BUF_BLOCK_NOT_USED:
		case BUF_BLOCK_READY_FOR_USE:
		case BUF_BLOCK_MEMORY:
		case BUF_BLOCK_REMOVE_HASH:
			/* Skip blocks that are not being used for
			file pages. */
			break;
		case BUF_BLOCK_FILE_PAGE:
			buf_page_mutex_enter(block);
			ready = buf_flush_ready_for_replace(&block->page);
			buf_page_mutex_exit(block);

			if (!ready) {

				return(block);
			}

			break;
		}
	}

	return(NULL);
}

/********************************************************************//**
Set buffer pool size variables after resizing it */
static
void
buf_pool_set_sizes(void)
/*====================*/
{
	ulint	i;
	ulint	curr_size = 0;

	buf_pool_mutex_enter_all();

	for (i = 0; i < srv_buf_pool_instances; i++) {
		buf_pool_t*	buf_pool;

		buf_pool = buf_pool_from_array(i);
		curr_size += buf_pool->curr_pool_size;
	}

	srv_buf_pool_curr_size = curr_size;
	srv_buf_pool_old_size = srv_buf_pool_size;

	buf_pool_mutex_exit_all();
}

/********************************************************************//**
Initialize a buffer pool instance.
@return DB_SUCCESS if all goes well. */

ulint
buf_pool_init_instance(
/*===================*/
	buf_pool_t*	buf_pool,	/*!< in: buffer pool instance */
	ulint		buf_pool_size,	/*!< in: size in bytes */
	ulint		instance_no)	/*!< in: id of the instance */
{
	ulint		i;
	buf_chunk_t*	chunk;

	/* 1. Initialize general fields
	------------------------------- */
	mutex_create("buf_pool", &buf_pool->mutex);

	mutex_create("buf_pool_zip", &buf_pool->zip_mutex);

	buf_pool_mutex_enter(buf_pool);

	if (buf_pool_size > 0) {
		buf_pool->n_chunks = 1;

		buf_pool->chunks = chunk =
			(buf_chunk_t*) ut_zalloc(sizeof *chunk);

		UT_LIST_INIT(buf_pool->LRU, &buf_page_t::LRU);
		UT_LIST_INIT(buf_pool->free, &buf_page_t::list);
		UT_LIST_INIT(buf_pool->flush_list, &buf_page_t::list);
		UT_LIST_INIT(buf_pool->unzip_LRU, &buf_block_t::unzip_LRU);

#if defined UNIV_DEBUG || defined UNIV_BUF_DEBUG
		UT_LIST_INIT(buf_pool->zip_clean, &buf_page_t::list);
#endif /* UNIV_DEBUG || UNIV_BUF_DEBUG */

		for (i = 0; i < UT_ARR_SIZE(buf_pool->zip_free); ++i) {
			UT_LIST_INIT(
				buf_pool->zip_free[i], &buf_buddy_free_t::list);
		}

		if (!buf_chunk_init(buf_pool, chunk, buf_pool_size)) {
			ut_free(chunk);
			ut_free(buf_pool);

			buf_pool_mutex_exit(buf_pool);

			return(DB_ERROR);
		}

		buf_pool->instance_no = instance_no;
		buf_pool->curr_size = chunk->size;
		buf_pool->read_ahead_area
			= ut_min(64, ut_2_power_up(buf_pool->curr_size / 32));
		buf_pool->curr_pool_size = buf_pool->curr_size * UNIV_PAGE_SIZE;

		/* Number of locks protecting page_hash must be a
		power of two */
		srv_n_page_hash_locks = static_cast<ulong>(
			 ut_2_power_up(srv_n_page_hash_locks));
		ut_a(srv_n_page_hash_locks != 0);
		ut_a(srv_n_page_hash_locks <= MAX_PAGE_HASH_LOCKS);

		buf_pool->page_hash = ib_create(
			2 * buf_pool->curr_size, "hash_table_rw_lock",
			srv_n_page_hash_locks, MEM_HEAP_FOR_PAGE_HASH);

		buf_pool->zip_hash = hash_create(2 * buf_pool->curr_size);

		buf_pool->last_printout_time = ut_time();
	}
	/* 2. Initialize flushing fields
	-------------------------------- */

	mutex_create("flush_list", &buf_pool->flush_list_mutex);

	for (i = BUF_FLUSH_LRU; i < BUF_FLUSH_N_TYPES; i++) {
		buf_pool->no_flush[i] = os_event_create(0);
	}

	buf_pool->watch = (buf_page_t*) ut_zalloc(
		sizeof(*buf_pool->watch) * BUF_POOL_WATCH_SIZE);
	for (i = 0; i < BUF_POOL_WATCH_SIZE; i++) {
		buf_pool->watch[i].buf_pool_index = buf_pool->instance_no;
	}

	/* All fields are initialized by ut_zalloc(). */

	buf_pool->try_LRU_scan = TRUE;

	/* Initialize the hazard pointer for flush_list batches */
	new(&buf_pool->flush_hp)
		FlushHp(buf_pool, &buf_pool->flush_list_mutex);

	/* Initialize the hazard pointer for LRU batches */
	new(&buf_pool->lru_hp) LRUHp(buf_pool, &buf_pool->mutex);

	/* Initialize the iterator for LRU scan search */
	new(&buf_pool->lru_scan_itr) LRUItr(buf_pool, &buf_pool->mutex);

	/* Initialize the iterator for single page scan search */
	new(&buf_pool->single_scan_itr) LRUItr(buf_pool, &buf_pool->mutex);

	buf_pool_mutex_exit(buf_pool);

	return(DB_SUCCESS);
}

/********************************************************************//**
free one buffer pool instance */
static
void
buf_pool_free_instance(
/*===================*/
	buf_pool_t*	buf_pool)	/* in,own: buffer pool instance
					to free */
{
	buf_chunk_t*	chunk;
	buf_chunk_t*	chunks;
	buf_page_t*	bpage;
	buf_page_t*	prev_bpage = 0;

	mutex_free(&buf_pool->mutex);
	mutex_free(&buf_pool->zip_mutex);
	mutex_free(&buf_pool->flush_list_mutex);

	for (bpage = UT_LIST_GET_LAST(buf_pool->LRU);
	     bpage != NULL;
	     bpage = prev_bpage) {

		prev_bpage = UT_LIST_GET_PREV(LRU, bpage);
		buf_page_state	state = buf_page_get_state(bpage);

		ut_ad(buf_page_in_file(bpage));
		ut_ad(bpage->in_LRU_list);

		if (state != BUF_BLOCK_FILE_PAGE) {
			/* We must not have any dirty block except
			when doing a fast shutdown. */
			ut_ad(state == BUF_BLOCK_ZIP_PAGE
			      || srv_fast_shutdown == 2);
			buf_page_free_descriptor(bpage);
		}
	}

	ut_free(buf_pool->watch);
	buf_pool->watch = NULL;

	chunks = buf_pool->chunks;
	chunk = chunks + buf_pool->n_chunks;

	while (--chunk >= chunks) {
		buf_block_t*	block = chunk->blocks;

		for (ulint i = chunk->size; i--; block++) {
			mutex_free(&block->mutex);
			rw_lock_free(&block->lock);
#ifdef UNIV_SYNC_DEBUG
			rw_lock_free(&block->debug_latch);
# endif /* UNIV_SYNC_DEBUG */
		}

		os_mem_free_large(chunk->mem, chunk->mem_size);
	}

	for (ulint i = BUF_FLUSH_LRU; i < BUF_FLUSH_N_TYPES; ++i) {
		os_event_destroy(buf_pool->no_flush[i]);
	}

	ut_free(buf_pool->chunks);
	ha_clear(buf_pool->page_hash);
	hash_table_free(buf_pool->page_hash);
	hash_table_free(buf_pool->zip_hash);
}

/********************************************************************//**
Creates the buffer pool.
@return DB_SUCCESS if success, DB_ERROR if not enough memory or error */

dberr_t
buf_pool_init(
/*==========*/
	ulint	total_size,	/*!< in: size of the total pool in bytes */
	ulint	n_instances)	/*!< in: number of instances */
{
	ulint		i;
	const ulint	size	= total_size / n_instances;

	ut_ad(n_instances > 0);
	ut_ad(n_instances <= MAX_BUFFER_POOLS);
	ut_ad(n_instances == srv_buf_pool_instances);

	buf_pool_ptr = (buf_pool_t*) ut_zalloc(
		n_instances * sizeof *buf_pool_ptr);

	for (i = 0; i < n_instances; i++) {
		buf_pool_t*	ptr	= &buf_pool_ptr[i];

		if (buf_pool_init_instance(ptr, size, i) != DB_SUCCESS) {

			/* Free all the instances created so far. */
			buf_pool_free(i);

			return(DB_ERROR);
		}
	}

	buf_pool_set_sizes();
	buf_LRU_old_ratio_update(100 * 3/ 8, FALSE);

	btr_search_sys_create(buf_pool_get_curr_size() / sizeof(void*) / 64);

	return(DB_SUCCESS);
}

/********************************************************************//**
Frees the buffer pool at shutdown.  This must not be invoked before
freeing all mutexes. */

void
buf_pool_free(
/*==========*/
	ulint	n_instances)	/*!< in: numbere of instances to free */
{
	for (ulint i = 0; i < n_instances; i++) {
		buf_pool_free_instance(buf_pool_from_array(i));
	}

	ut_free(buf_pool_ptr);
	buf_pool_ptr = NULL;
}

/********************************************************************//**
Clears the adaptive hash index on all pages in the buffer pool. */

void
buf_pool_clear_hash_index(void)
/*===========================*/
{
	ulint	p;

#ifdef UNIV_SYNC_DEBUG
	ut_ad(rw_lock_own(&btr_search_latch, RW_LOCK_X));
#endif /* UNIV_SYNC_DEBUG */
	ut_ad(!btr_search_enabled);

	for (p = 0; p < srv_buf_pool_instances; p++) {
		buf_pool_t*	buf_pool = buf_pool_from_array(p);
		buf_chunk_t*	chunks	= buf_pool->chunks;
		buf_chunk_t*	chunk	= chunks + buf_pool->n_chunks;

		while (--chunk >= chunks) {
			buf_block_t*	block	= chunk->blocks;
			ulint		i	= chunk->size;

			for (; i--; block++) {
				dict_index_t*	index	= block->index;

				/* We can set block->index = NULL
				when we have an x-latch on btr_search_latch;
				see the comment in buf0buf.h */

				if (!index) {
					/* Not hashed */
					continue;
				}

				block->index = NULL;
# if defined UNIV_AHI_DEBUG || defined UNIV_DEBUG
				block->n_pointers = 0;
# endif /* UNIV_AHI_DEBUG || UNIV_DEBUG */
			}
		}
	}
}

/********************************************************************//**
Relocate a buffer control block.  Relocates the block on the LRU list
and in buf_pool->page_hash.  Does not relocate bpage->list.
The caller must take care of relocating bpage->list. */
static
void
buf_relocate(
/*=========*/
	buf_page_t*	bpage,	/*!< in/out: control block being relocated;
				buf_page_get_state(bpage) must be
				BUF_BLOCK_ZIP_DIRTY or BUF_BLOCK_ZIP_PAGE */
	buf_page_t*	dpage)	/*!< in/out: destination control block */
{
	buf_page_t*	b;
	buf_pool_t*	buf_pool = buf_pool_from_bpage(bpage);

	ut_ad(buf_pool_mutex_own(buf_pool));
	ut_ad(buf_page_hash_lock_held_x(buf_pool, bpage));
	ut_ad(mutex_own(buf_page_get_mutex(bpage)));
	ut_a(buf_page_get_io_fix(bpage) == BUF_IO_NONE);
	ut_a(bpage->buf_fix_count == 0);
	ut_ad(bpage->in_LRU_list);
	ut_ad(!bpage->in_zip_hash);
	ut_ad(bpage->in_page_hash);
	ut_ad(bpage == buf_page_hash_get_low(buf_pool, bpage->id));

	ut_ad(!buf_pool_watch_is_sentinel(buf_pool, bpage));
#ifdef UNIV_DEBUG
	switch (buf_page_get_state(bpage)) {
	case BUF_BLOCK_POOL_WATCH:
	case BUF_BLOCK_NOT_USED:
	case BUF_BLOCK_READY_FOR_USE:
	case BUF_BLOCK_FILE_PAGE:
	case BUF_BLOCK_MEMORY:
	case BUF_BLOCK_REMOVE_HASH:
		ut_error;
	case BUF_BLOCK_ZIP_DIRTY:
	case BUF_BLOCK_ZIP_PAGE:
		break;
	}
#endif /* UNIV_DEBUG */

	memcpy(dpage, bpage, sizeof *dpage);

	/* Important that we adjust the hazard pointer before
	removing bpage from LRU list. */
	buf_LRU_adjust_hp(buf_pool, bpage);

	ut_d(bpage->in_LRU_list = FALSE);
	ut_d(bpage->in_page_hash = FALSE);

	/* relocate buf_pool->LRU */
	b = UT_LIST_GET_PREV(LRU, bpage);
	UT_LIST_REMOVE(buf_pool->LRU, bpage);

	if (b != NULL) {
		UT_LIST_INSERT_AFTER(buf_pool->LRU, b, dpage);
	} else {
		UT_LIST_ADD_FIRST(buf_pool->LRU, dpage);
	}

	if (UNIV_UNLIKELY(buf_pool->LRU_old == bpage)) {
		buf_pool->LRU_old = dpage;
#ifdef UNIV_LRU_DEBUG
		/* buf_pool->LRU_old must be the first item in the LRU list
		whose "old" flag is set. */
		ut_a(buf_pool->LRU_old->old);
		ut_a(!UT_LIST_GET_PREV(LRU, buf_pool->LRU_old)
		     || !UT_LIST_GET_PREV(LRU, buf_pool->LRU_old)->old);
		ut_a(!UT_LIST_GET_NEXT(LRU, buf_pool->LRU_old)
		     || UT_LIST_GET_NEXT(LRU, buf_pool->LRU_old)->old);
	} else {
		/* Check that the "old" flag is consistent in
		the block and its neighbours. */
		buf_page_set_old(dpage, buf_page_is_old(dpage));
#endif /* UNIV_LRU_DEBUG */
	}

        ut_d(CheckInLRUList::validate(buf_pool));

	/* relocate buf_pool->page_hash */
	ulint	fold = bpage->id.fold();
	ut_ad(fold == dpage->id.fold());
	HASH_DELETE(buf_page_t, hash, buf_pool->page_hash, fold, bpage);
	HASH_INSERT(buf_page_t, hash, buf_pool->page_hash, fold, dpage);
}

/** Hazard Pointer implementation. */

/** Set current value
@param bpage	buffer block to be set as hp */
void
HazardPointer::set(buf_page_t* bpage)
{
	ut_ad(mutex_own(m_mutex));
	ut_ad(!bpage || buf_pool_from_bpage(bpage) == m_buf_pool);
	ut_ad(!bpage || buf_page_in_file(bpage));

	m_hp = bpage;
}

/** Checks if a bpage is the hp
@param bpage    buffer block to be compared
@return true if it is hp */

bool
HazardPointer::is_hp(const buf_page_t* bpage)
{
	ut_ad(mutex_own(m_mutex));
	ut_ad(!m_hp || buf_pool_from_bpage(m_hp) == m_buf_pool);
	ut_ad(!bpage || buf_pool_from_bpage(bpage) == m_buf_pool);

	return(bpage == m_hp);
}

/** Adjust the value of hp. This happens when some other thread working
on the same list attempts to remove the hp from the list.
@param bpage	buffer block to be compared */

void
FlushHp::adjust(const buf_page_t* bpage)
{
	ut_ad(bpage != NULL);

	/** We only support reverse traversal for now. */
	if (is_hp(bpage)) {
		m_hp = UT_LIST_GET_PREV(list, m_hp);
	}

	ut_ad(!m_hp || m_hp->in_flush_list);
}

/** Adjust the value of hp. This happens when some other thread working
on the same list attempts to remove the hp from the list.
@param bpage	buffer block to be compared */

void
LRUHp::adjust(const buf_page_t* bpage)
{
	ut_ad(bpage);

	/** We only support reverse traversal for now. */
	if (is_hp(bpage)) {
		m_hp = UT_LIST_GET_PREV(LRU, m_hp);
	}

	ut_ad(!m_hp || m_hp->in_LRU_list);
}

/** Selects from where to start a scan. If we have scanned too deep into
the LRU list it resets the value to the tail of the LRU list.
@return buf_page_t from where to start scan. */

buf_page_t*
LRUItr::start()
{
	ut_ad(mutex_own(m_mutex));

	if (!m_hp || m_hp->old) {
		m_hp = UT_LIST_GET_LAST(m_buf_pool->LRU);
	}

	return(m_hp);
}

/** Determine if a block is a sentinel for a buffer pool watch.
@param[in]	buf_pool	buffer pool instance
@param[in]	bpage		block
@return TRUE if a sentinel for a buffer pool watch, FALSE if not */
ibool
buf_pool_watch_is_sentinel(
	const buf_pool_t*	buf_pool,
	const buf_page_t*	bpage)
{
	/* We must also own the appropriate hash lock. */
	ut_ad(buf_page_hash_lock_held_s_or_x(buf_pool, bpage));
	ut_ad(buf_page_in_file(bpage));

	if (bpage < &buf_pool->watch[0]
	    || bpage >= &buf_pool->watch[BUF_POOL_WATCH_SIZE]) {

		ut_ad(buf_page_get_state(bpage) != BUF_BLOCK_ZIP_PAGE
		      || bpage->zip.data != NULL);

		return(FALSE);
	}

	ut_ad(buf_page_get_state(bpage) == BUF_BLOCK_ZIP_PAGE);
	ut_ad(!bpage->in_zip_hash);
	ut_ad(bpage->in_page_hash);
	ut_ad(bpage->zip.data == NULL);
	ut_ad(bpage->buf_fix_count > 0);
	return(TRUE);
}

/** Add watch for the given page to be read in. Caller must have
appropriate hash_lock for the bpage. This function may release the
hash_lock and reacquire it.
@param[in]	page_id		page id
@return NULL if watch set, block if the page is in the buffer pool */
buf_page_t*
buf_pool_watch_set(
	const page_id_t&	page_id)
{
	buf_page_t*	bpage;
	ulint		i;
	buf_pool_t*	buf_pool = buf_pool_get(page_id);
	rw_lock_t*	hash_lock;

	hash_lock = buf_page_hash_lock_get(buf_pool, page_id);

#ifdef UNIV_SYNC_DEBUG
	ut_ad(rw_lock_own(hash_lock, RW_LOCK_X));
#endif /* UNIV_SYNC_DEBUG */

	bpage = buf_page_hash_get_low(buf_pool, page_id);

	if (bpage != NULL) {
page_found:
		if (!buf_pool_watch_is_sentinel(buf_pool, bpage)) {
			/* The page was loaded meanwhile. */
			return(bpage);
		}

		/* Add to an existing watch. */
#ifdef PAGE_ATOMIC_REF_COUNT
		os_atomic_increment_uint32(&bpage->buf_fix_count, 1);
#else
		++bpage->buf_fix_count;
#endif /* PAGE_ATOMIC_REF_COUNT */
		return(NULL);
	}

	/* From this point this function becomes fairly heavy in terms
	of latching. We acquire the buf_pool mutex as well as all the
	hash_locks. buf_pool mutex is needed because any changes to
	the page_hash must be covered by it and hash_locks are needed
	because we don't want to read any stale information in
	buf_pool->watch[]. However, it is not in the critical code path
	as this function will be called only by the purge thread. */


	/* To obey latching order first release the hash_lock. */
	rw_lock_x_unlock(hash_lock);

	buf_pool_mutex_enter(buf_pool);
	hash_lock_x_all(buf_pool->page_hash);

	/* We have to recheck that the page
	was not loaded or a watch set by some other
	purge thread. This is because of the small
	time window between when we release the
	hash_lock to acquire buf_pool mutex above. */

	bpage = buf_page_hash_get_low(buf_pool, page_id);
	if (UNIV_LIKELY_NULL(bpage)) {
		buf_pool_mutex_exit(buf_pool);
		hash_unlock_x_all_but(buf_pool->page_hash, hash_lock);
		goto page_found;
	}

	for (i = 0; i < BUF_POOL_WATCH_SIZE; i++) {
		bpage = &buf_pool->watch[i];

		ut_ad(bpage->access_time == 0);
		ut_ad(bpage->newest_modification == 0);
		ut_ad(bpage->oldest_modification == 0);
		ut_ad(bpage->zip.data == NULL);
		ut_ad(!bpage->in_zip_hash);

		switch (bpage->state) {
		case BUF_BLOCK_POOL_WATCH:
			ut_ad(!bpage->in_page_hash);
			ut_ad(bpage->buf_fix_count == 0);

			/* bpage is pointing to buf_pool->watch[],
			which is protected by buf_pool->mutex.
			Normally, buf_page_t objects are protected by
			buf_block_t::mutex or buf_pool->zip_mutex or both. */

			bpage->state = BUF_BLOCK_ZIP_PAGE;
			bpage->id.copy_from(page_id);
			bpage->buf_fix_count = 1;

			ut_d(bpage->in_page_hash = TRUE);
			HASH_INSERT(buf_page_t, hash, buf_pool->page_hash,
				    page_id.fold(), bpage);

			buf_pool_mutex_exit(buf_pool);
			/* Once the sentinel is in the page_hash we can
			safely release all locks except just the
			relevant hash_lock */
			hash_unlock_x_all_but(buf_pool->page_hash,
						hash_lock);

			return(NULL);
		case BUF_BLOCK_ZIP_PAGE:
			ut_ad(bpage->in_page_hash);
			ut_ad(bpage->buf_fix_count > 0);
			break;
		default:
			ut_error;
		}
	}

	/* Allocation failed.  Either the maximum number of purge
	threads should never exceed BUF_POOL_WATCH_SIZE, or this code
	should be modified to return a special non-NULL value and the
	caller should purge the record directly. */
	ut_error;

	/* Fix compiler warning */
	return(NULL);
}

/** Remove the sentinel block for the watch before replacing it with a
real block. buf_page_watch_clear() or buf_page_watch_occurred() will notice
that the block has been replaced with the real block.
@param[in,out]	buf_pool	buffer pool instance
@param[in,out]	watch		sentinel for watch
@return reference count, to be added to the replacement block */
static
void
buf_pool_watch_remove(
	buf_pool_t*	buf_pool,
	buf_page_t*	watch)
{
#ifdef UNIV_SYNC_DEBUG
	/* We must also own the appropriate hash_bucket mutex. */
	rw_lock_t* hash_lock = buf_page_hash_lock_get(buf_pool, watch->id);
	ut_ad(rw_lock_own(hash_lock, RW_LOCK_X));
#endif /* UNIV_SYNC_DEBUG */

	ut_ad(buf_pool_mutex_own(buf_pool));

	HASH_DELETE(buf_page_t, hash, buf_pool->page_hash, watch->id.fold(),
		    watch);
	ut_d(watch->in_page_hash = FALSE);
	watch->buf_fix_count = 0;
	watch->state = BUF_BLOCK_POOL_WATCH;
}

/** Stop watching if the page has been read in.
buf_pool_watch_set(same_page_id) must have returned NULL before.
@param[in]	page_id	page id */
void
buf_pool_watch_unset(
	const page_id_t&	page_id)
{
	buf_page_t*	bpage;
	buf_pool_t*	buf_pool = buf_pool_get(page_id);
	rw_lock_t*	hash_lock = buf_page_hash_lock_get(buf_pool, page_id);

	/* We only need to have buf_pool mutex in case where we end
	up calling buf_pool_watch_remove but to obey latching order
	we acquire it here before acquiring hash_lock. This should
	not cause too much grief as this function is only ever
	called from the purge thread. */
	buf_pool_mutex_enter(buf_pool);

	rw_lock_x_lock(hash_lock);

	/* The page must exist because buf_pool_watch_set()
	increments buf_fix_count. */
	bpage = buf_page_hash_get_low(buf_pool, page_id);

	if (!buf_pool_watch_is_sentinel(buf_pool, bpage)) {

		buf_block_unfix(reinterpret_cast<buf_block_t*>(bpage));
	} else {
		ut_a(bpage->buf_fix_count > 0);

#ifdef PAGE_ATOMIC_REF_COUNT
		os_atomic_decrement_uint32(&bpage->buf_fix_count, 1);
#else
		--bpage->buf_fix_count;
#endif /* PAGE_ATOMIC_REF_COUNT */

		if (bpage->buf_fix_count == 0) {
			buf_pool_watch_remove(buf_pool, bpage);
		}
	}

	buf_pool_mutex_exit(buf_pool);
	rw_lock_x_unlock(hash_lock);
}

/** Check if the page has been read in.
This may only be called after buf_pool_watch_set(same_page_id)
has returned NULL and before invoking buf_pool_watch_unset(same_page_id).
@param[in]	page_id	page id
@return FALSE if the given page was not read in, TRUE if it was */
ibool
buf_pool_watch_occurred(
	const page_id_t&	page_id)
{
	ibool		ret;
	buf_page_t*	bpage;
	buf_pool_t*	buf_pool = buf_pool_get(page_id);
	rw_lock_t*	hash_lock = buf_page_hash_lock_get(buf_pool, page_id);

	rw_lock_s_lock(hash_lock);

	/* The page must exist because buf_pool_watch_set()
	increments buf_fix_count. */
	bpage = buf_page_hash_get_low(buf_pool, page_id);

	ret = !buf_pool_watch_is_sentinel(buf_pool, bpage);
	rw_lock_s_unlock(hash_lock);

	return(ret);
}

/********************************************************************//**
Moves a page to the start of the buffer pool LRU list. This high-level
function can be used to prevent an important page from slipping out of
the buffer pool. */

void
buf_page_make_young(
/*================*/
	buf_page_t*	bpage)	/*!< in: buffer block of a file page */
{
	buf_pool_t*	buf_pool = buf_pool_from_bpage(bpage);

	buf_pool_mutex_enter(buf_pool);

	ut_a(buf_page_in_file(bpage));

	buf_LRU_make_block_young(bpage);

	buf_pool_mutex_exit(buf_pool);
}

/********************************************************************//**
Moves a page to the start of the buffer pool LRU list if it is too old.
This high-level function can be used to prevent an important page from
slipping out of the buffer pool. */
static
void
buf_page_make_young_if_needed(
/*==========================*/
	buf_page_t*	bpage)		/*!< in/out: buffer block of a
					file page */
{
#ifdef UNIV_DEBUG
	buf_pool_t*	buf_pool = buf_pool_from_bpage(bpage);
	ut_ad(!buf_pool_mutex_own(buf_pool));
#endif /* UNIV_DEBUG */
	ut_a(buf_page_in_file(bpage));

	if (buf_page_peek_if_too_old(bpage)) {
		buf_page_make_young(bpage);
	}
}

#if defined UNIV_DEBUG_FILE_ACCESSES || defined UNIV_DEBUG

/** Sets file_page_was_freed TRUE if the page is found in the buffer pool.
This function should be called when we free a file page and want the
debug version to check that it is not accessed any more unless
reallocated.
@param[in]	page_id	page id
@return control block if found in page hash table, otherwise NULL */
buf_page_t*
buf_page_set_file_page_was_freed(
	const page_id_t&	page_id)
{
	buf_page_t*	bpage;
	buf_pool_t*	buf_pool = buf_pool_get(page_id);
	rw_lock_t*	hash_lock;

	bpage = buf_page_hash_get_s_locked(buf_pool, page_id, &hash_lock);

	if (bpage) {
		BPageMutex*	block_mutex = buf_page_get_mutex(bpage);
		ut_ad(!buf_pool_watch_is_sentinel(buf_pool, bpage));
		mutex_enter(block_mutex);
		rw_lock_s_unlock(hash_lock);
		/* bpage->file_page_was_freed can already hold
		when this code is invoked from dict_drop_index_tree_step() */
		bpage->file_page_was_freed = TRUE;
		mutex_exit(block_mutex);
	}

	return(bpage);
}

/** Sets file_page_was_freed FALSE if the page is found in the buffer pool.
This function should be called when we free a file page and want the
debug version to check that it is not accessed any more unless
reallocated.
@param[in]	page_id	page id
@return control block if found in page hash table, otherwise NULL */
buf_page_t*
buf_page_reset_file_page_was_freed(
	const page_id_t&	page_id)
{
	buf_page_t*	bpage;
	buf_pool_t*	buf_pool = buf_pool_get(page_id);
	rw_lock_t*	hash_lock;

	bpage = buf_page_hash_get_s_locked(buf_pool, page_id, &hash_lock);
	if (bpage) {
		BPageMutex*	block_mutex = buf_page_get_mutex(bpage);
		ut_ad(!buf_pool_watch_is_sentinel(buf_pool, bpage));
		mutex_enter(block_mutex);
		rw_lock_s_unlock(hash_lock);
		bpage->file_page_was_freed = FALSE;
		mutex_exit(block_mutex);
	}

	return(bpage);
}
#endif /* UNIV_DEBUG_FILE_ACCESSES || UNIV_DEBUG */

/** Attempts to discard the uncompressed frame of a compressed page.
The caller should not be holding any mutexes when this function is called.
@param[in]	page_id	page id
@return TRUE if successful, FALSE otherwise. */
static
void
buf_block_try_discard_uncompressed(
	const page_id_t&	page_id)
{
	buf_page_t*	bpage;
	buf_pool_t*	buf_pool = buf_pool_get(page_id);

	/* Since we need to acquire buf_pool mutex to discard
	the uncompressed frame and because page_hash mutex resides
	below buf_pool mutex in sync ordering therefore we must
	first release the page_hash mutex. This means that the
	block in question can move out of page_hash. Therefore
	we need to check again if the block is still in page_hash. */
	buf_pool_mutex_enter(buf_pool);

	bpage = buf_page_hash_get(buf_pool, page_id);

	if (bpage) {
		buf_LRU_free_page(bpage, false);
	}

	buf_pool_mutex_exit(buf_pool);
}

/** Get read access to a compressed page (usually of type
FIL_PAGE_TYPE_ZBLOB or FIL_PAGE_TYPE_ZBLOB2).
The page must be released with buf_page_release_zip().
NOTE: the page is not protected by any latch.  Mutual exclusion has to
be implemented at a higher level.  In other words, all possible
accesses to a given page through this function must be protected by
the same set of mutexes or latches.
@param[in]	page_id		page id
@param[in]	page_size	page size
@return pointer to the block */
buf_page_t*
buf_page_get_zip(
	const page_id_t&	page_id,
	const page_size_t&	page_size)
{
	buf_page_t*	bpage;
	BPageMutex*	block_mutex;
	rw_lock_t*	hash_lock;
	ibool		discard_attempted = FALSE;
	ibool		must_read;
	buf_pool_t*	buf_pool = buf_pool_get(page_id);

	buf_pool->stat.n_page_gets++;

	for (;;) {
lookup:

		/* The following call will also grab the page_hash
		mutex if the page is found. */
		bpage = buf_page_hash_get_s_locked(buf_pool, page_id,
						   &hash_lock);
		if (bpage) {
			ut_ad(!buf_pool_watch_is_sentinel(buf_pool, bpage));
			break;
		}

		/* Page not in buf_pool: needs to be read from file */

		ut_ad(!hash_lock);
		buf_read_page(page_id, page_size);

#if defined UNIV_DEBUG || defined UNIV_BUF_DEBUG
		ut_a(++buf_dbg_counter % 5771 || buf_validate());
#endif /* UNIV_DEBUG || UNIV_BUF_DEBUG */
	}

	ut_ad(buf_page_hash_lock_held_s(buf_pool, bpage));

	if (!bpage->zip.data) {
		/* There is no compressed page. */
err_exit:
		rw_lock_s_unlock(hash_lock);
		return(NULL);
	}

	ut_ad(!buf_pool_watch_is_sentinel(buf_pool, bpage));

	switch (buf_page_get_state(bpage)) {
	case BUF_BLOCK_POOL_WATCH:
	case BUF_BLOCK_NOT_USED:
	case BUF_BLOCK_READY_FOR_USE:
	case BUF_BLOCK_MEMORY:
	case BUF_BLOCK_REMOVE_HASH:
		ut_error;

	case BUF_BLOCK_ZIP_PAGE:
	case BUF_BLOCK_ZIP_DIRTY:
		block_mutex = &buf_pool->zip_mutex;
		mutex_enter(block_mutex);
#ifdef PAGE_ATOMIC_REF_COUNT
		os_atomic_increment_uint32(&bpage->buf_fix_count, 1);
#else
		++bpage->buf_fix_count;
#endif /* PAGE_ATOMIC_REF_COUNT */
		goto got_block;
	case BUF_BLOCK_FILE_PAGE:
		/* Discard the uncompressed page frame if possible. */
		if (!discard_attempted) {
			rw_lock_s_unlock(hash_lock);
			buf_block_try_discard_uncompressed(page_id);
			discard_attempted = TRUE;
			goto lookup;
		}

		block_mutex = &((buf_block_t*) bpage)->mutex;

		mutex_enter(block_mutex);

		buf_block_buf_fix_inc((buf_block_t*) bpage, __FILE__, __LINE__);
		goto got_block;
	}

	ut_error;
	goto err_exit;

got_block:
	must_read = buf_page_get_io_fix(bpage) == BUF_IO_READ;

	rw_lock_s_unlock(hash_lock);
#if defined UNIV_DEBUG_FILE_ACCESSES || defined UNIV_DEBUG
	ut_a(!bpage->file_page_was_freed);
#endif /* defined UNIV_DEBUG_FILE_ACCESSES || defined UNIV_DEBUG */

	buf_page_set_accessed(bpage);

	mutex_exit(block_mutex);

	buf_page_make_young_if_needed(bpage);

#if defined UNIV_DEBUG || defined UNIV_BUF_DEBUG
	ut_a(++buf_dbg_counter % 5771 || buf_validate());
	ut_a(bpage->buf_fix_count > 0);
	ut_a(buf_page_in_file(bpage));
#endif /* UNIV_DEBUG || UNIV_BUF_DEBUG */

	if (must_read) {
		/* Let us wait until the read operation
		completes */

		for (;;) {
			enum buf_io_fix	io_fix;

			mutex_enter(block_mutex);
			io_fix = buf_page_get_io_fix(bpage);
			mutex_exit(block_mutex);

			if (io_fix == BUF_IO_READ) {

				os_thread_sleep(WAIT_FOR_READ);
			} else {
				break;
			}
		}
	}

#ifdef UNIV_IBUF_COUNT_DEBUG
	ut_a(ibuf_count_get(page_id) == 0);
#endif
	return(bpage);
}

/********************************************************************//**
Initialize some fields of a control block. */
UNIV_INLINE
void
buf_block_init_low(
/*===============*/
	buf_block_t*	block)	/*!< in: block to init */
{
	block->check_index_page_at_flush = FALSE;
	block->index		= NULL;
	block->made_dirty_with_no_latch = false;

	block->n_hash_helps	= 0;
	block->n_fields		= 1;
	block->left_side	= TRUE;
}
#endif /* !UNIV_HOTBACKUP */

/********************************************************************//**
Decompress a block.
@return TRUE if successful */

ibool
buf_zip_decompress(
/*===============*/
	buf_block_t*	block,	/*!< in/out: block */
	ibool		check)	/*!< in: TRUE=verify the page checksum */
{
	const byte*	frame = block->page.zip.data;
	ulint		size = page_zip_get_size(&block->page.zip);

	ut_ad(block->page.size.is_compressed());
	ut_a(block->page.id.space() != 0);

	if (UNIV_UNLIKELY(check && !page_zip_verify_checksum(frame, size))) {

		ib_logf(IB_LOG_LEVEL_ERROR,
			"Compressed page checksum mismatch"
			" (space %u page %u): stored: %lu, crc32:"
			" " UINT32PF " innodb: " UINT32PF ", none: " UINT32PF,
			block->page.id.space(), block->page.id.page_no(),
			mach_read_from_4(frame + FIL_PAGE_SPACE_OR_CHKSUM),
			page_zip_calc_checksum(frame, size,
					       SRV_CHECKSUM_ALGORITHM_CRC32),
			page_zip_calc_checksum(frame, size,
					       SRV_CHECKSUM_ALGORITHM_INNODB),
			page_zip_calc_checksum(frame, size,
					       SRV_CHECKSUM_ALGORITHM_NONE));
		return(FALSE);
	}

	switch (fil_page_get_type(frame)) {
	case FIL_PAGE_INDEX:
		if (page_zip_decompress(&block->page.zip,
					block->frame, TRUE)) {
			return(TRUE);
		}

		ib_logf(IB_LOG_LEVEL_ERROR,
			"Unable to decompress space " UINT32PF
			" page " UINT32PF,
			block->page.id.space(),
			block->page.id.page_no());
		return(FALSE);

	case FIL_PAGE_TYPE_ALLOCATED:
	case FIL_PAGE_INODE:
	case FIL_PAGE_IBUF_BITMAP:
	case FIL_PAGE_TYPE_FSP_HDR:
	case FIL_PAGE_TYPE_XDES:
	case FIL_PAGE_TYPE_ZBLOB:
	case FIL_PAGE_TYPE_ZBLOB2:
		/* Copy to uncompressed storage. */
		memcpy(block->frame, frame, block->page.size.physical());
		return(TRUE);
	}

	ib_logf(IB_LOG_LEVEL_ERROR,
		"Unknown compressed page type %lu",
		fil_page_get_type(frame));
	return(FALSE);
}

#ifndef UNIV_HOTBACKUP
/*******************************************************************//**
Gets the block to whose frame the pointer is pointing to if found
in this buffer pool instance.
@return pointer to block */

buf_block_t*
buf_block_align_instance(
/*=====================*/
 	buf_pool_t*	buf_pool,	/*!< in: buffer in which the block
					resides */
	const byte*	ptr)		/*!< in: pointer to a frame */
{
	buf_chunk_t*	chunk;
	ulint		i;

	/* TODO: protect buf_pool->chunks with a mutex (it will
	currently remain constant after buf_pool_init()) */
	for (chunk = buf_pool->chunks, i = buf_pool->n_chunks; i--; chunk++) {
		ulint	offs;

		if (UNIV_UNLIKELY(ptr < chunk->blocks->frame)) {

			continue;
		}
		/* else */

		offs = ptr - chunk->blocks->frame;

		offs >>= UNIV_PAGE_SIZE_SHIFT;

		if (UNIV_LIKELY(offs < chunk->size)) {
			buf_block_t*	block = &chunk->blocks[offs];

			/* The function buf_chunk_init() invokes
			buf_block_init() so that block[n].frame ==
			block->frame + n * UNIV_PAGE_SIZE.  Check it. */
			ut_ad(block->frame == page_align(ptr));
#ifdef UNIV_DEBUG
			/* A thread that updates these fields must
			hold buf_pool->mutex and block->mutex.  Acquire
			only the latter. */
			buf_page_mutex_enter(block);

			switch (buf_block_get_state(block)) {
			case BUF_BLOCK_POOL_WATCH:
			case BUF_BLOCK_ZIP_PAGE:
			case BUF_BLOCK_ZIP_DIRTY:
				/* These types should only be used in
				the compressed buffer pool, whose
				memory is allocated from
				buf_pool->chunks, in UNIV_PAGE_SIZE
				blocks flagged as BUF_BLOCK_MEMORY. */
				ut_error;
				break;
			case BUF_BLOCK_NOT_USED:
			case BUF_BLOCK_READY_FOR_USE:
			case BUF_BLOCK_MEMORY:
				/* Some data structures contain
				"guess" pointers to file pages.  The
				file pages may have been freed and
				reused.  Do not complain. */
				break;
			case BUF_BLOCK_REMOVE_HASH:
				/* buf_LRU_block_remove_hashed_page()
				will overwrite the FIL_PAGE_OFFSET and
				FIL_PAGE_ARCH_LOG_NO_OR_SPACE_ID with
				0xff and set the state to
				BUF_BLOCK_REMOVE_HASH. */
# ifndef UNIV_DEBUG_VALGRIND
				/* In buf_LRU_block_remove_hashed() we
				explicitly set those values to 0xff and
				declare them uninitialized with
				UNIV_MEM_INVALID() after that. */
				ut_ad(page_get_space_id(page_align(ptr))
				      == 0xffffffff);
				ut_ad(page_get_page_no(page_align(ptr))
				      == 0xffffffff);
# endif /* UNIV_DEBUG_VALGRIND */
				break;
			case BUF_BLOCK_FILE_PAGE:
				ut_ad(block->page.id.space()
				      == page_get_space_id(page_align(ptr)));
				ut_ad(block->page.id.page_no()
				      == page_get_page_no(page_align(ptr)));
				break;
			}

			buf_page_mutex_exit(block);
#endif /* UNIV_DEBUG */

			return(block);
		}
	}

	return(NULL);
}

/*******************************************************************//**
Gets the block to whose frame the pointer is pointing to.
@return pointer to block, never NULL */

buf_block_t*
buf_block_align(
/*============*/
	const byte*	ptr)	/*!< in: pointer to a frame */
{
	ulint		i;

	for (i = 0; i < srv_buf_pool_instances; i++) {
		buf_block_t*	block;

		block = buf_block_align_instance(
			buf_pool_from_array(i), ptr);
		if (block) {
			return(block);
		}
	}

	/* The block should always be found. */
	ut_error;
	return(NULL);
}

/********************************************************************//**
Find out if a pointer belongs to a buf_block_t. It can be a pointer to
the buf_block_t itself or a member of it. This functions checks one of
the buffer pool instances.
@return TRUE if ptr belongs to a buf_block_t struct */
static
ibool
buf_pointer_is_block_field_instance(
/*================================*/
	buf_pool_t*	buf_pool,	/*!< in: buffer pool instance */
	const void*	ptr)		/*!< in: pointer not dereferenced */
{
	const buf_chunk_t*		chunk	= buf_pool->chunks;
	const buf_chunk_t* const	echunk	= chunk + buf_pool->n_chunks;

	/* TODO: protect buf_pool->chunks with a mutex (it will
	currently remain constant after buf_pool_init()) */
	while (chunk < echunk) {
		if (ptr >= (void*) chunk->blocks
		    && ptr < (void*) (chunk->blocks + chunk->size)) {

			return(TRUE);
		}

		chunk++;
	}

	return(FALSE);
}

/********************************************************************//**
Find out if a pointer belongs to a buf_block_t. It can be a pointer to
the buf_block_t itself or a member of it
@return TRUE if ptr belongs to a buf_block_t struct */

ibool
buf_pointer_is_block_field(
/*=======================*/
	const void*	ptr)	/*!< in: pointer not dereferenced */
{
	ulint	i;

	for (i = 0; i < srv_buf_pool_instances; i++) {
		ibool	found;

		found = buf_pointer_is_block_field_instance(
			buf_pool_from_array(i), ptr);
		if (found) {
			return(TRUE);
		}
	}

	return(FALSE);
}

/********************************************************************//**
Find out if a buffer block was created by buf_chunk_init().
@return TRUE if "block" has been added to buf_pool->free by buf_chunk_init() */
static
ibool
buf_block_is_uncompressed(
/*======================*/
	buf_pool_t*		buf_pool,	/*!< in: buffer pool instance */
	const buf_block_t*	block)		/*!< in: pointer to block,
						not dereferenced */
{
	if ((((ulint) block) % sizeof *block) != 0) {
		/* The pointer should be aligned. */
		return(FALSE);
	}

	return(buf_pointer_is_block_field_instance(buf_pool, (void*) block));
}

#if defined UNIV_DEBUG || defined UNIV_IBUF_DEBUG
/********************************************************************//**
Return true if probe is enabled.
@return true if probe enabled. */
static
bool
buf_debug_execute_is_force_flush()
/*==============================*/
{
	DBUG_EXECUTE_IF("ib_buf_force_flush", return(true); );

	/* This is used during queisce testing, we want to ensure maximum
	buffering by the change buffer. */

	if (srv_ibuf_disable_background_merge) {
		return(true);
	}

	return(false);
}
#endif /* UNIV_DEBUG || UNIV_IBUF_DEBUG */

/** Wait for the block to be read in.
@param[in]	block	The block to check */
static
void
buf_wait_for_read(
	buf_block_t*	block)
{
	/* Note: For the PAGE_ATOMIC_REF_COUNT case:

	We are using the block->lock to check for IO state (and a dirty read).
	We set the IO_READ state under the protection of the hash_lock
	(and block->mutex). This is safe because another thread can only
	access the block (and check for IO state) after the block has been
	added to the page hashtable. */

	if (buf_block_get_io_fix(block) == BUF_IO_READ) {

		/* Wait until the read operation completes */

		BPageMutex*	mutex = buf_page_get_mutex(&block->page);

		for (;;) {
			buf_io_fix	io_fix;

			mutex_enter(mutex);

			io_fix = buf_block_get_io_fix(block);

			mutex_exit(mutex);

			if (io_fix == BUF_IO_READ) {
				/* Wait by temporaly s-latch */
				rw_lock_s_lock(&block->lock);
				rw_lock_s_unlock(&block->lock);
			} else {
				break;
			}
		}
	}
}

/** This is the general function used to get access to a database page.
@param[in]	page_id		page id
@param[in]	rw_latch	RW_S_LATCH, RW_X_LATCH, RW_NO_LATCH
@param[in]	guess		guessed block or NULL
@param[in]	mode		BUF_GET, BUF_GET_IF_IN_POOL,
BUF_PEEK_IF_IN_POOL, BUF_GET_NO_LATCH, or BUF_GET_IF_IN_POOL_OR_WATCH
@param[in]	file		file name
@param[in]	line		line where called
@param[in]	mtr		mini-transaction
@param[in]	dirty_with_no_latch
				mark page as dirty even if page
				is being pinned without any latch
@return pointer to the block or NULL */
buf_block_t*
buf_page_get_gen(
	const page_id_t&	page_id,
	const page_size_t&	page_size,
	ulint			rw_latch,
	buf_block_t*		guess,
	ulint			mode,
	const char*		file,
	ulint			line,
	mtr_t*			mtr,
	bool			dirty_with_no_latch)
{
	buf_block_t*	block;
	unsigned	access_time;
	rw_lock_t*	hash_lock;
	buf_block_t*	fix_block;
	BPageMutex*	fix_mutex = NULL;
	ulint		retries = 0;
	buf_pool_t*	buf_pool = buf_pool_get(page_id);

	ut_ad(mtr->is_active());
	ut_ad((rw_latch == RW_S_LATCH)
	      || (rw_latch == RW_X_LATCH)
	      || (rw_latch == RW_SX_LATCH)
	      || (rw_latch == RW_NO_LATCH));
#ifdef UNIV_DEBUG
	switch (mode) {
	case BUF_GET_NO_LATCH:
		ut_ad(rw_latch == RW_NO_LATCH);
		break;
	case BUF_GET:
	case BUF_GET_IF_IN_POOL:
	case BUF_PEEK_IF_IN_POOL:
	case BUF_GET_IF_IN_POOL_OR_WATCH:
	case BUF_GET_POSSIBLY_FREED:
		break;
	default:
		ut_error;
	}

	bool			found;
	const page_size_t&	space_page_size
		= fil_space_get_page_size(page_id.space(), &found);

	ut_ad(found);

	ut_ad(page_size.equals_to(space_page_size));
#endif /* UNIV_DEBUG */

	ut_ad(!ibuf_inside(mtr)
	      || ibuf_page_low(page_id, page_size, FALSE, file, line, NULL));

	buf_pool->stat.n_page_gets++;
	hash_lock = buf_page_hash_lock_get(buf_pool, page_id);
loop:
	block = guess;

	rw_lock_s_lock(hash_lock);

	if (block != NULL) {

		/* If the guess is a compressed page descriptor that
		has been allocated by buf_page_alloc_descriptor(),
		it may have been freed by buf_relocate(). */

		if (!buf_block_is_uncompressed(buf_pool, block)
		    || !page_id.equals_to(block->page.id)
		    || buf_block_get_state(block) != BUF_BLOCK_FILE_PAGE) {

			/* Our guess was bogus or things have changed
			since. */
			block = guess = NULL;
		} else {
			ut_ad(!block->page.in_zip_hash);
		}
	}

	if (block == NULL) {
		block = (buf_block_t*) buf_page_hash_get_low(buf_pool, page_id);
	}

	if (!block || buf_pool_watch_is_sentinel(buf_pool, &block->page)) {
		rw_lock_s_unlock(hash_lock);
		block = NULL;
	}

	if (block == NULL) {
		/* Page not in buf_pool: needs to be read from file */

		if (mode == BUF_GET_IF_IN_POOL_OR_WATCH) {
			rw_lock_x_lock(hash_lock);

			block = (buf_block_t*) buf_pool_watch_set(page_id);

			if (block) {
				/* We can release hash_lock after we
				increment the fix count to make
				sure that no state change takes place. */
				fix_block = block;

#ifdef PAGE_ATOMIC_REF_COUNT
				/* Get block mutex as this is also being used
				for synchronization between user thread and
				flush thread. For table residing in system
				temporary tablespace lock are not obtain and
				so synchronization is done using fix_count
				and io_state. Check buf_flush_page for flush
				thread counterpart.
				For non-atomic case, fix-count increment is
				protected using mutex-get/release.  */
				fix_mutex = buf_page_get_mutex(
					&fix_block->page);

				if (fsp_is_system_temporary(page_id.space())) {
					mutex_enter(fix_mutex);
				}
#endif /* PAGE_ATOMIC_REF_COUNT */
				buf_block_fix(fix_block);
#ifdef PAGE_ATOMIC_REF_COUNT
				if (fsp_is_system_temporary(page_id.space())) {
					mutex_exit(fix_mutex);
				}
#endif /* PAGE_ATOMIC_REF_COUNT */

				/* Now safe to release page_hash mutex */
				rw_lock_x_unlock(hash_lock);
				goto got_block;
			}

			rw_lock_x_unlock(hash_lock);
		}

		if (mode == BUF_GET_IF_IN_POOL
		    || mode == BUF_PEEK_IF_IN_POOL
		    || mode == BUF_GET_IF_IN_POOL_OR_WATCH) {
#ifdef UNIV_SYNC_DEBUG
			ut_ad(!rw_lock_own(hash_lock, RW_LOCK_X));
			ut_ad(!rw_lock_own(hash_lock, RW_LOCK_S));
#endif /* UNIV_SYNC_DEBUG */
			return(NULL);
		}

		if (buf_read_page(page_id, page_size)) {
			buf_read_ahead_random(page_id, page_size,
					      ibuf_inside(mtr));

			retries = 0;
		} else if (retries < BUF_PAGE_READ_MAX_RETRIES) {
			++retries;
			DBUG_EXECUTE_IF(
				"innodb_page_corruption_retries",
				retries = BUF_PAGE_READ_MAX_RETRIES;
			);
		} else {
			ib_logf(IB_LOG_LEVEL_FATAL,
				"Unable to read tablespace " UINT32PF
				" page no " UINT32PF
				" into the buffer pool after %lu attempts."
				" The most probable cause of this error may"
				" be that the table has been corrupted."
				" You can try to fix this problem by using"
				" innodb_force_recovery."
				" Please see " REFMAN " for more"
				" details. Aborting...",
				page_id.space(), page_id.page_no(),
				BUF_PAGE_READ_MAX_RETRIES);
		}

#if defined UNIV_DEBUG || defined UNIV_BUF_DEBUG
		ut_a(++buf_dbg_counter % 5771 || buf_validate());
#endif /* UNIV_DEBUG || UNIV_BUF_DEBUG */
		goto loop;
	} else {
		fix_block = block;
	}

#ifdef PAGE_ATOMIC_REF_COUNT
	/* Get block mutex as this is also being used for synchronization
	between user thread and flush thread. For table residing in system
	temporary tablespace lock are not obtain and so synchronization is done
	using fix_count and io_state. Check buf_flush_page for flush thread
	counterpart. For non-atomic case fix-count increment is protected
	using mutex-get/release.  */
	fix_mutex = buf_page_get_mutex(&fix_block->page);

	if (fsp_is_system_temporary(page_id.space())) {
		mutex_enter(fix_mutex);
	}
#endif /* PAGE_ATOMIC_REF_COUNT */

	buf_block_fix(fix_block);

#ifdef PAGE_ATOMIC_REF_COUNT
	if (fsp_is_system_temporary(page_id.space())) {
		mutex_exit(fix_mutex);
	}
#endif /* PAGE_ATOMIC_REF_COUNT */

	/* Now safe to release page_hash mutex */
	rw_lock_s_unlock(hash_lock);

got_block:

	if (mode == BUF_GET_IF_IN_POOL || mode == BUF_PEEK_IF_IN_POOL) {

		bool	must_read;

		{
			buf_page_t*	fix_page = &fix_block->page;

			fix_mutex = buf_page_get_mutex(fix_page);
			mutex_enter(fix_mutex);

			buf_io_fix	io_fix = buf_page_get_io_fix(fix_page);

			must_read = (io_fix == BUF_IO_READ);

			mutex_exit(fix_mutex);
		}

		if (must_read) {
			/* The page is being read to buffer pool,
			but we cannot wait around for the read to
			complete. */
			buf_block_unfix(fix_block);

			return(NULL);
		}
	}

	switch (buf_block_get_state(fix_block)) {
		buf_page_t*	bpage;

	case BUF_BLOCK_FILE_PAGE:
		bpage = &block->page;
		if (fsp_is_system_temporary(page_id.space())
		    && buf_page_get_io_fix(bpage) != BUF_IO_NONE) {
				/* This suggest that page is being flushed.
				Avoid returning reference to this page.
				Instead wait for flush action to complete.
				For normal page this sync is done using SX
				lock but for intrinsic there is no latching. */
				buf_block_unfix(fix_block);
				os_thread_sleep(WAIT_FOR_WRITE);
				goto loop;
		}
		break;

	case BUF_BLOCK_ZIP_PAGE:
	case BUF_BLOCK_ZIP_DIRTY:
		if (mode == BUF_PEEK_IF_IN_POOL) {
			/* This mode is only used for dropping an
			adaptive hash index.  There cannot be an
			adaptive hash index for a compressed-only
			page, so do not bother decompressing the page. */
			buf_block_unfix(fix_block);

			return(NULL);
		}

		bpage = &block->page;

		/* Note: We have already buffer fixed this block. */
		if (bpage->buf_fix_count > 1
		    || buf_page_get_io_fix(bpage) != BUF_IO_NONE) {

			/* This condition often occurs when the buffer
			is not buffer-fixed, but I/O-fixed by
			buf_page_init_for_read(). */
			buf_block_unfix(fix_block);

			/* The block is buffer-fixed or I/O-fixed.
			Try again later. */
			os_thread_sleep(WAIT_FOR_READ);

			goto loop;
		}

		/* Buffer-fix the block so that it cannot be evicted
		or relocated while we are attempting to allocate an
		uncompressed page. */

		block = buf_LRU_get_free_block(buf_pool);

		buf_pool_mutex_enter(buf_pool);

		rw_lock_x_lock(hash_lock);

		/* Buffer-fixing prevents the page_hash from changing. */
		ut_ad(bpage == buf_page_hash_get_low(buf_pool, page_id));

		buf_page_mutex_enter(block);
		mutex_enter(&buf_pool->zip_mutex);

		ut_ad(fix_block->page.buf_fix_count > 0);

#ifdef PAGE_ATOMIC_REF_COUNT
		os_atomic_decrement_uint32(&fix_block->page.buf_fix_count, 1);
#else
		--fix_block->page.buf_fix_count;
#endif /* PAGE_ATOMIC_REF_COUNT */

		fix_block = block;

		if (bpage->buf_fix_count > 0
		    || buf_page_get_io_fix(bpage) != BUF_IO_NONE) {

			mutex_exit(&buf_pool->zip_mutex);
			/* The block was buffer-fixed or I/O-fixed while
			buf_pool->mutex was not held by this thread.
			Free the block that was allocated and retry.
			This should be extremely unlikely, for example,
			if buf_page_get_zip() was invoked. */

			buf_LRU_block_free_non_file_page(block);
			buf_pool_mutex_exit(buf_pool);
			rw_lock_x_unlock(hash_lock);
			buf_page_mutex_exit(block);

			/* Try again */
			goto loop;
		}

		/* Move the compressed page from bpage to block,
		and uncompress it. */

		/* Note: this is the uncompressed block and it is not
		accessible by other threads yet because it is not in
		any list or hash table */
		buf_relocate(bpage, &block->page);

		buf_block_init_low(block);

		/* Set after relocate(). */
		block->page.buf_fix_count = 1;

		block->lock_hash_val = lock_rec_hash(page_id.space(),
						     page_id.page_no());

		UNIV_MEM_DESC(&block->page.zip.data,
			      page_zip_get_size(&block->page.zip));

		if (buf_page_get_state(&block->page) == BUF_BLOCK_ZIP_PAGE) {
#if defined UNIV_DEBUG || defined UNIV_BUF_DEBUG
			UT_LIST_REMOVE(buf_pool->zip_clean, &block->page);
#endif /* UNIV_DEBUG || UNIV_BUF_DEBUG */
			ut_ad(!block->page.in_flush_list);
		} else {
			/* Relocate buf_pool->flush_list. */
			buf_flush_relocate_on_flush_list(bpage, &block->page);
		}

		/* Buffer-fix, I/O-fix, and X-latch the block
		for the duration of the decompression.
		Also add the block to the unzip_LRU list. */
		block->page.state = BUF_BLOCK_FILE_PAGE;

		/* Insert at the front of unzip_LRU list */
		buf_unzip_LRU_add_block(block, FALSE);

		buf_block_set_io_fix(block, BUF_IO_READ);
		rw_lock_x_lock_inline(&block->lock, 0, file, line);

		UNIV_MEM_INVALID(bpage, sizeof *bpage);

		rw_lock_x_unlock(hash_lock);
		buf_pool->n_pend_unzip++;
		mutex_exit(&buf_pool->zip_mutex);
		buf_pool_mutex_exit(buf_pool);

		access_time = buf_page_is_accessed(&block->page);

		buf_page_mutex_exit(block);

		buf_page_free_descriptor(bpage);

		/* Decompress the page while not holding
		buf_pool->mutex or block->mutex. */

		/* Page checksum verification is already done when
		the page is read from disk. Hence page checksum
		verification is not necessary when decompressing the page. */
		{
			bool	success = buf_zip_decompress(block, FALSE);
			ut_a(success);
		}

		if (!recv_no_ibuf_operations) {
			if (access_time) {
#ifdef UNIV_IBUF_COUNT_DEBUG
				ut_a(ibuf_count_get(page_id) == 0);
#endif /* UNIV_IBUF_COUNT_DEBUG */
			} else {
				ibuf_merge_or_delete_for_page(
					block, page_id, &page_size, TRUE);
			}
		}

		buf_pool_mutex_enter(buf_pool);

		buf_page_mutex_enter(fix_block);

		buf_block_set_io_fix(fix_block, BUF_IO_NONE);

		buf_page_mutex_exit(fix_block);

		--buf_pool->n_pend_unzip;

		buf_pool_mutex_exit(buf_pool);

		rw_lock_x_unlock(&block->lock);

		break;

	case BUF_BLOCK_POOL_WATCH:
	case BUF_BLOCK_NOT_USED:
	case BUF_BLOCK_READY_FOR_USE:
	case BUF_BLOCK_MEMORY:
	case BUF_BLOCK_REMOVE_HASH:
		ut_error;
		break;
	}

	ut_ad(block == fix_block);
	ut_ad(fix_block->page.buf_fix_count > 0);

#ifdef UNIV_SYNC_DEBUG
	ut_ad(!rw_lock_own(hash_lock, RW_LOCK_X));
	ut_ad(!rw_lock_own(hash_lock, RW_LOCK_S));
#endif /* UNIV_SYNC_DEBUG */

	ut_ad(buf_block_get_state(fix_block) == BUF_BLOCK_FILE_PAGE);

#if defined UNIV_DEBUG || defined UNIV_IBUF_DEBUG

	if ((mode == BUF_GET_IF_IN_POOL || mode == BUF_GET_IF_IN_POOL_OR_WATCH)
	    && (ibuf_debug || buf_debug_execute_is_force_flush())) {

		/* Try to evict the block from the buffer pool, to use the
		insert buffer (change buffer) as much as possible. */

		buf_pool_mutex_enter(buf_pool);

		buf_block_unfix(fix_block);

		/* Now we are only holding the buf_pool->mutex,
		not block->mutex or hash_lock. Blocks cannot be
		relocated or enter or exit the buf_pool while we
		are holding the buf_pool->mutex. */

		if (buf_LRU_free_page(&fix_block->page, true)) {

			buf_pool_mutex_exit(buf_pool);

			rw_lock_x_lock(hash_lock);

			if (mode == BUF_GET_IF_IN_POOL_OR_WATCH) {
				/* Set the watch, as it would have
				been set if the page were not in the
				buffer pool in the first place. */
				block = (buf_block_t*) buf_pool_watch_set(
					page_id);
			} else {
				block = (buf_block_t*) buf_page_hash_get_low(
					buf_pool, page_id);
			}

			rw_lock_x_unlock(hash_lock);

			if (block != NULL) {
				/* Either the page has been read in or
				a watch was set on that in the window
				where we released the buf_pool::mutex
				and before we acquire the hash_lock
				above. Try again. */
				guess = block;

				goto loop;
			}

			ib_logf(IB_LOG_LEVEL_INFO,
				"innodb_change_buffering_debug evict "
				UINT32PF " " UINT32PF,
				page_id.space(), page_id.page_no());

			return(NULL);
		}

		buf_page_mutex_enter(fix_block);

		if (buf_flush_page_try(buf_pool, fix_block)) {

			ib_logf(IB_LOG_LEVEL_INFO,
				"innodb_change_buffering_debug flush "
				UINT32PF " " UINT32PF,
				page_id.space(), page_id.page_no());

			guess = fix_block;

			goto loop;
		}

		buf_page_mutex_exit(fix_block);

		buf_block_fix(fix_block);

		/* Failed to evict the page; change it directly */

		buf_pool_mutex_exit(buf_pool);
	}
#endif /* UNIV_DEBUG || UNIV_IBUF_DEBUG */

	ut_ad(fix_block->page.buf_fix_count > 0);

#ifdef UNIV_SYNC_DEBUG
	/* We have already buffer fixed the page, and we are committed to
	returning this page to the caller. Register for debugging.
	Avoid debug latching if page/block belongs to system temporary
	tablespace (Not much needed for table with single threaded access.). */
	if (!fsp_is_system_temporary(page_id.space())) {
		ibool   ret;
		ret = rw_lock_s_lock_nowait(
			&fix_block->debug_latch, file, line);
		ut_a(ret);
	}
#endif /* UNIV_SYNC_DEBUG */

#if defined UNIV_DEBUG_FILE_ACCESSES || defined UNIV_DEBUG
	ut_a(mode == BUF_GET_POSSIBLY_FREED
	     || !fix_block->page.file_page_was_freed);
#endif

	/* Check if this is the first access to the page */
	access_time = buf_page_is_accessed(&fix_block->page);

	/* This is a heuristic and we don't care about ordering issues. */
	if (access_time == 0) {
		buf_page_mutex_enter(fix_block);

		buf_page_set_accessed(&fix_block->page);

		buf_page_mutex_exit(fix_block);
	}

	if (mode != BUF_PEEK_IF_IN_POOL) {
		buf_page_make_young_if_needed(&fix_block->page);
	}

#if defined UNIV_DEBUG || defined UNIV_BUF_DEBUG
	ut_a(++buf_dbg_counter % 5771 || buf_validate());
	ut_a(buf_block_get_state(fix_block) == BUF_BLOCK_FILE_PAGE);
#endif /* UNIV_DEBUG || UNIV_BUF_DEBUG */

#ifdef PAGE_ATOMIC_REF_COUNT
	/* We have to wait here because the IO_READ state was set
	under the protection of the hash_lock and not the block->mutex
	and block->lock. */
	buf_wait_for_read(fix_block);
#endif /* PAGE_ATOMIC_REF_COUNT */

	/* Mark block as dirty if requested by caller. If not requested (false)
	then we avoid updating the dirty state of the block and retain the
	original one. This is reason why ?
	Same block can be shared/pinned by 2 different mtrs. If first mtr
	set the dirty state to true and second mtr mark it as false the last
	updated dirty state is retained. Which means we can loose flushing of
	a modified block. */
	if (dirty_with_no_latch) {
		fix_block->made_dirty_with_no_latch = dirty_with_no_latch;
	}

	mtr_memo_type_t	fix_type;

	switch (rw_latch) {
	case RW_NO_LATCH:

#ifndef PAGE_ATOMIC_REF_COUNT
		buf_wait_for_read(fix_block);
#endif /* !PAGE_ATOMIC_REF_COUNT */

		fix_type = MTR_MEMO_BUF_FIX;
		break;

	case RW_S_LATCH:
		rw_lock_s_lock_inline(&fix_block->lock, 0, file, line);

		fix_type = MTR_MEMO_PAGE_S_FIX;
		break;

	case RW_SX_LATCH:
		rw_lock_sx_lock_inline(&fix_block->lock, 0, file, line);

		fix_type = MTR_MEMO_PAGE_SX_FIX;
		break;

	default:
		ut_ad(rw_latch == RW_X_LATCH);
		rw_lock_x_lock_inline(&fix_block->lock, 0, file, line);

		fix_type = MTR_MEMO_PAGE_X_FIX;
		break;
	}

	mtr_memo_push(mtr, fix_block, fix_type);

	if (mode != BUF_PEEK_IF_IN_POOL && !access_time) {
		/* In the case of a first access, try to apply linear
		read-ahead */

		buf_read_ahead_linear(page_id, page_size, ibuf_inside(mtr));
	}

#ifdef UNIV_IBUF_COUNT_DEBUG
	ut_a(ibuf_count_get(fix_block->page.id) == 0);
#endif
#ifdef UNIV_SYNC_DEBUG
	ut_ad(!rw_lock_own(hash_lock, RW_LOCK_X));
	ut_ad(!rw_lock_own(hash_lock, RW_LOCK_S));
#endif /* UNIV_SYNC_DEBUG */
	return(fix_block);
}

/********************************************************************//**
This is the general function used to get optimistic access to a database
page.
@return TRUE if success */

ibool
buf_page_optimistic_get(
/*====================*/
	ulint		rw_latch,/*!< in: RW_S_LATCH, RW_X_LATCH */
	buf_block_t*	block,	/*!< in: guessed buffer block */
	ib_uint64_t	modify_clock,/*!< in: modify clock value */
	const char*	file,	/*!< in: file name */
	ulint		line,	/*!< in: line where called */
	mtr_t*		mtr)	/*!< in: mini-transaction */
{
	buf_pool_t*	buf_pool;
	unsigned	access_time;
	ibool		success;

	ut_ad(block);
	ut_ad(mtr);
	ut_ad(mtr->is_active());
	ut_ad((rw_latch == RW_S_LATCH) || (rw_latch == RW_X_LATCH));

	buf_page_mutex_enter(block);

	if (UNIV_UNLIKELY(buf_block_get_state(block) != BUF_BLOCK_FILE_PAGE)) {

		buf_page_mutex_exit(block);

		return(FALSE);
	}

	buf_block_buf_fix_inc(block, file, line);

	access_time = buf_page_is_accessed(&block->page);

	buf_page_set_accessed(&block->page);

	buf_page_mutex_exit(block);

	buf_page_make_young_if_needed(&block->page);

	ut_ad(!ibuf_inside(mtr)
	      || ibuf_page(block->page.id, block->page.size, NULL));

	mtr_memo_type_t	fix_type;

	switch (rw_latch) {
	case RW_S_LATCH:
		success = rw_lock_s_lock_nowait(&block->lock, file, line);

		fix_type = MTR_MEMO_PAGE_S_FIX;
		break;
	case RW_X_LATCH:
		success = rw_lock_x_lock_func_nowait_inline(
			&block->lock, file, line);

		fix_type = MTR_MEMO_PAGE_X_FIX;
		break;
	default:
		ut_error; /* RW_SX_LATCH is not implemented yet */
	}

	if (!success) {
		buf_page_mutex_enter(block);
		buf_block_buf_fix_dec(block);
		buf_page_mutex_exit(block);

		return(FALSE);
	}

	if (modify_clock != block->modify_clock) {

		buf_block_dbg_add_level(block, SYNC_NO_ORDER_CHECK);

		if (rw_latch == RW_S_LATCH) {
			rw_lock_s_unlock(&block->lock);
		} else {
			rw_lock_x_unlock(&block->lock);
		}

		buf_page_mutex_enter(block);
		buf_block_buf_fix_dec(block);
		buf_page_mutex_exit(block);

		return(FALSE);
	}

	mtr_memo_push(mtr, block, fix_type);

#if defined UNIV_DEBUG || defined UNIV_BUF_DEBUG
	ut_a(++buf_dbg_counter % 5771 || buf_validate());
	ut_a(block->page.buf_fix_count > 0);
	ut_a(buf_block_get_state(block) == BUF_BLOCK_FILE_PAGE);
#endif /* UNIV_DEBUG || UNIV_BUF_DEBUG */

#if defined UNIV_DEBUG_FILE_ACCESSES || defined UNIV_DEBUG
	buf_page_mutex_enter(block);
	ut_a(!block->page.file_page_was_freed);
	buf_page_mutex_exit(block);
#endif /* defined UNIV_DEBUG_FILE_ACCESSES || defined UNIV_DEBUG */

	if (!access_time) {
		/* In the case of a first access, try to apply linear
		read-ahead */
		buf_read_ahead_linear(block->page.id, block->page.size,
				      ibuf_inside(mtr));
	}

#ifdef UNIV_IBUF_COUNT_DEBUG
	ut_a(ibuf_count_get(block->page.id) == 0);
#endif
	buf_pool = buf_pool_from_block(block);
	buf_pool->stat.n_page_gets++;

	return(TRUE);
}

/********************************************************************//**
This is used to get access to a known database page, when no waiting can be
done. For example, if a search in an adaptive hash index leads us to this
frame.
@return TRUE if success */

ibool
buf_page_get_known_nowait(
/*======================*/
	ulint		rw_latch,/*!< in: RW_S_LATCH, RW_X_LATCH */
	buf_block_t*	block,	/*!< in: the known page */
	ulint		mode,	/*!< in: BUF_MAKE_YOUNG or BUF_KEEP_OLD */
	const char*	file,	/*!< in: file name */
	ulint		line,	/*!< in: line where called */
	mtr_t*		mtr)	/*!< in: mini-transaction */
{
	buf_pool_t*	buf_pool;
	ibool		success;

	ut_ad(mtr->is_active());
	ut_ad((rw_latch == RW_S_LATCH) || (rw_latch == RW_X_LATCH));

	buf_page_mutex_enter(block);

	if (buf_block_get_state(block) == BUF_BLOCK_REMOVE_HASH) {
		/* Another thread is just freeing the block from the LRU list
		of the buffer pool: do not try to access this page; this
		attempt to access the page can only come through the hash
		index because when the buffer block state is ..._REMOVE_HASH,
		we have already removed it from the page address hash table
		of the buffer pool. */

		buf_page_mutex_exit(block);

		return(FALSE);
	}

	ut_a(buf_block_get_state(block) == BUF_BLOCK_FILE_PAGE);

	buf_block_buf_fix_inc(block, file, line);

	buf_page_set_accessed(&block->page);

	buf_page_mutex_exit(block);

	buf_pool = buf_pool_from_block(block);

	if (mode == BUF_MAKE_YOUNG) {
		buf_page_make_young_if_needed(&block->page);
	}

	ut_ad(!ibuf_inside(mtr) || mode == BUF_KEEP_OLD);

	mtr_memo_type_t	fix_type;

	switch (rw_latch) {
	case RW_S_LATCH:
		success = rw_lock_s_lock_nowait(&block->lock, file, line);
		fix_type = MTR_MEMO_PAGE_S_FIX;
		break;
	case RW_X_LATCH:
		success = rw_lock_x_lock_func_nowait_inline(
			&block->lock, file, line);

		fix_type = MTR_MEMO_PAGE_X_FIX;
		break;
	default:
		ut_error; /* RW_SX_LATCH is not implemented yet */
	}

	if (!success) {
		buf_page_mutex_enter(block);
		buf_block_buf_fix_dec(block);
		buf_page_mutex_exit(block);

		return(FALSE);
	}

	mtr_memo_push(mtr, block, fix_type);

#if defined UNIV_DEBUG || defined UNIV_BUF_DEBUG
	ut_a(++buf_dbg_counter % 5771 || buf_validate());
	ut_a(block->page.buf_fix_count > 0);
	ut_a(buf_block_get_state(block) == BUF_BLOCK_FILE_PAGE);
#endif /* UNIV_DEBUG || UNIV_BUF_DEBUG */
#if defined UNIV_DEBUG_FILE_ACCESSES || defined UNIV_DEBUG
	if (mode != BUF_KEEP_OLD) {
		/* If mode == BUF_KEEP_OLD, we are executing an I/O
		completion routine.  Avoid a bogus assertion failure
		when ibuf_merge_or_delete_for_page() is processing a
		page that was just freed due to DROP INDEX, or
		deleting a record from SYS_INDEXES. This check will be
		skipped in recv_recover_page() as well. */

		buf_page_mutex_enter(block);
		ut_a(!block->page.file_page_was_freed);
		buf_page_mutex_exit(block);
	}
#endif

#ifdef UNIV_IBUF_COUNT_DEBUG
	ut_a((mode == BUF_KEEP_OLD) || ibuf_count_get(block->page.id) == 0);
#endif
	buf_pool->stat.n_page_gets++;

	return(TRUE);
}

/** Given a tablespace id and page number tries to get that page. If the
page is not in the buffer pool it is not loaded and NULL is returned.
Suitable for using when holding the lock_sys_t::mutex.
@param[in]	page_id	page id
@param[in]	file	file name
@param[in]	line	line where called
@param[in]	mtr	mini-transaction
@return pointer to a page or NULL */
const buf_block_t*
buf_page_try_get_func(
	const page_id_t&	page_id,
	const char*		file,
	ulint			line,
	mtr_t*			mtr)
{
	buf_block_t*	block;
	ibool		success;
	buf_pool_t*	buf_pool = buf_pool_get(page_id);
	rw_lock_t*	hash_lock;

	ut_ad(mtr);
	ut_ad(mtr->is_active());

	block = buf_block_hash_get_s_locked(buf_pool, page_id, &hash_lock);

	if (!block || buf_block_get_state(block) != BUF_BLOCK_FILE_PAGE) {
		if (block) {
			rw_lock_s_unlock(hash_lock);
		}
		return(NULL);
	}

	ut_ad(!buf_pool_watch_is_sentinel(buf_pool, &block->page));

	buf_page_mutex_enter(block);
	rw_lock_s_unlock(hash_lock);

#if defined UNIV_DEBUG || defined UNIV_BUF_DEBUG
	ut_a(buf_block_get_state(block) == BUF_BLOCK_FILE_PAGE);
	ut_a(page_id.equals_to(block->page.id));
#endif /* UNIV_DEBUG || UNIV_BUF_DEBUG */

	buf_block_buf_fix_inc(block, file, line);
	buf_page_mutex_exit(block);

	mtr_memo_type_t	fix_type = MTR_MEMO_PAGE_S_FIX;
	success = rw_lock_s_lock_nowait(&block->lock, file, line);

	if (!success) {
		/* Let us try to get an X-latch. If the current thread
		is holding an X-latch on the page, we cannot get an
		S-latch. */

		fix_type = MTR_MEMO_PAGE_X_FIX;
		success = rw_lock_x_lock_func_nowait_inline(&block->lock,
							    file, line);
	}

	if (!success) {
		buf_page_mutex_enter(block);
		buf_block_buf_fix_dec(block);
		buf_page_mutex_exit(block);

		return(NULL);
	}

	mtr_memo_push(mtr, block, fix_type);
#if defined UNIV_DEBUG || defined UNIV_BUF_DEBUG
	ut_a(++buf_dbg_counter % 5771 || buf_validate());
	ut_a(block->page.buf_fix_count > 0);
	ut_a(buf_block_get_state(block) == BUF_BLOCK_FILE_PAGE);
#endif /* UNIV_DEBUG || UNIV_BUF_DEBUG */
#if defined UNIV_DEBUG_FILE_ACCESSES || defined UNIV_DEBUG
	buf_page_mutex_enter(block);
	ut_a(!block->page.file_page_was_freed);
	buf_page_mutex_exit(block);
#endif /* UNIV_DEBUG_FILE_ACCESSES || UNIV_DEBUG */
	buf_block_dbg_add_level(block, SYNC_NO_ORDER_CHECK);

	buf_pool->stat.n_page_gets++;

#ifdef UNIV_IBUF_COUNT_DEBUG
	ut_a(ibuf_count_get(block->page.id) == 0);
#endif

	return(block);
}

/********************************************************************//**
Initialize some fields of a control block. */
UNIV_INLINE
void
buf_page_init_low(
/*==============*/
	buf_page_t*	bpage)	/*!< in: block to init */
{
	bpage->flush_type = BUF_FLUSH_LRU;
	bpage->io_fix = BUF_IO_NONE;
	bpage->buf_fix_count = 0;
	bpage->freed_page_clock = 0;
	bpage->access_time = 0;
	bpage->newest_modification = 0;
	bpage->oldest_modification = 0;
	HASH_INVALIDATE(bpage, hash);
#if defined UNIV_DEBUG_FILE_ACCESSES || defined UNIV_DEBUG
	bpage->file_page_was_freed = FALSE;
#endif /* UNIV_DEBUG_FILE_ACCESSES || UNIV_DEBUG */
}

/** Inits a page to the buffer buf_pool.
@param[in,out]	buf_pool	buffer pool
@param[in]	page_id		page id
@param[in,out]	block		block to init */
static
void
buf_page_init(
	buf_pool_t*		buf_pool,
	const page_id_t&	page_id,
	const page_size_t&	page_size,
	buf_block_t*		block)
{
	buf_page_t*	hash_page;

	ut_ad(buf_pool == buf_pool_get(page_id));
	ut_ad(buf_pool_mutex_own(buf_pool));

	ut_ad(buf_page_mutex_own(block));
	ut_a(buf_block_get_state(block) != BUF_BLOCK_FILE_PAGE);

#ifdef UNIV_SYNC_DEBUG
	ut_ad(rw_lock_own(buf_page_hash_lock_get(buf_pool, page_id),
			  RW_LOCK_X));
#endif /* UNIV_SYNC_DEBUG */

	/* Set the state of the block */
	buf_block_set_file_page(block, page_id);

#ifdef UNIV_DEBUG_VALGRIND
	if (page_id.space() == 0) {
		/* Silence valid Valgrind warnings about uninitialized
		data being written to data files.  There are some unused
		bytes on some pages that InnoDB does not initialize. */
		UNIV_MEM_VALID(block->frame, UNIV_PAGE_SIZE);
	}
#endif /* UNIV_DEBUG_VALGRIND */

	buf_block_init_low(block);

	block->lock_hash_val = lock_rec_hash(page_id.space(),
					     page_id.page_no());

	buf_page_init_low(&block->page);

	/* Insert into the hash table of file pages */

	hash_page = buf_page_hash_get_low(buf_pool, page_id);

	if (hash_page == NULL) {
		/* Block not found in hash table */
	} else if (buf_pool_watch_is_sentinel(buf_pool, hash_page)) {
		/* Preserve the reference count. */
		ib_uint32_t	buf_fix_count = hash_page->buf_fix_count;

		ut_a(buf_fix_count > 0);

#ifdef PAGE_ATOMIC_REF_COUNT
		os_atomic_increment_uint32(&block->page.buf_fix_count,
					   buf_fix_count);
#else
		block->page.buf_fix_count += (ulint) buf_fix_count;
#endif /* PAGE_ATOMIC_REF_COUNT */

		buf_pool_watch_remove(buf_pool, hash_page);
	} else {
		ib_logf(IB_LOG_LEVEL_ERROR,
			"Page " UINT32PF " " UINT32PF
			" already found in the hash table: %p, %p\n",
			page_id.space(),
			page_id.page_no(),
			(const void*) hash_page, (const void*) block);
#if defined UNIV_DEBUG || defined UNIV_BUF_DEBUG
		buf_page_mutex_exit(block);
		buf_pool_mutex_exit(buf_pool);
		buf_print();
		buf_LRU_print();
		buf_validate();
		buf_LRU_validate();
#endif /* UNIV_DEBUG || UNIV_BUF_DEBUG */
		ut_error;
	}

	ut_ad(!block->page.in_zip_hash);
	ut_ad(!block->page.in_page_hash);
	ut_d(block->page.in_page_hash = TRUE);

	block->page.id.copy_from(page_id);
	block->page.size.copy_from(page_size);

	HASH_INSERT(buf_page_t, hash, buf_pool->page_hash,
		    page_id.fold(), &block->page);

	if (page_size.is_compressed()) {
		page_zip_set_size(&block->page.zip, page_size.physical());
	}
}

/** Inits a page for read to the buffer buf_pool. If the page is
(1) already in buf_pool, or
(2) if we specify to read only ibuf pages and the page is not an ibuf page, or
(3) if the space is deleted or being deleted,
then this function does nothing.
Sets the io_fix flag to BUF_IO_READ and sets a non-recursive exclusive lock
on the buffer frame. The io-handler must take care that the flag is cleared
and the lock released later.
@param[out]	err			DB_SUCCESS or DB_TABLESPACE_DELETED
@param[in]	mode			BUF_READ_IBUF_PAGES_ONLY, ...
@param[in]	page_id			page id
@param[in]	unzip			TRUE=request uncompressed page
@param[in]	tablespace_version	prevents reading from a wrong version
of the tablespace in case we have done DISCARD + IMPORT
@return pointer to the block or NULL */
buf_page_t*
buf_page_init_for_read(
	dberr_t*		err,
	ulint			mode,
	const page_id_t&	page_id,
	const page_size_t&	page_size,
	ibool			unzip,
	int64_t			tablespace_version)
{
	buf_block_t*	block;
	buf_page_t*	bpage	= NULL;
	buf_page_t*	watch_page;
	rw_lock_t*	hash_lock;
	mtr_t		mtr;
	ibool		lru	= FALSE;
	void*		data;
	buf_pool_t*	buf_pool = buf_pool_get(page_id);

	ut_ad(buf_pool);

	*err = DB_SUCCESS;

	if (mode == BUF_READ_IBUF_PAGES_ONLY) {
		/* It is a read-ahead within an ibuf routine */

		ut_ad(!ibuf_bitmap_page(page_id, page_size));

		ibuf_mtr_start(&mtr);

		if (!recv_no_ibuf_operations &&
		    !ibuf_page(page_id, page_size, &mtr)) {

			ibuf_mtr_commit(&mtr);

			return(NULL);
		}
	} else {
		ut_ad(mode == BUF_READ_ANY_PAGE);
	}

	if (page_size.is_compressed() && !unzip && !recv_recovery_is_on()) {
		block = NULL;
	} else {
		block = buf_LRU_get_free_block(buf_pool);
		ut_ad(block);
		ut_ad(buf_pool_from_block(block) == buf_pool);
	}

	hash_lock = buf_page_hash_lock_get(buf_pool, page_id);

	buf_pool_mutex_enter(buf_pool);
	rw_lock_x_lock(hash_lock);

	watch_page = buf_page_hash_get_low(buf_pool, page_id);
	if (watch_page && !buf_pool_watch_is_sentinel(buf_pool, watch_page)) {
		/* The page is already in the buffer pool. */
		watch_page = NULL;
err_exit:
		rw_lock_x_unlock(hash_lock);
		if (block) {
			buf_page_mutex_enter(block);
			buf_LRU_block_free_non_file_page(block);
			buf_page_mutex_exit(block);
		}

		bpage = NULL;
		goto func_exit;
	}

	if (fil_tablespace_deleted_or_being_deleted_in_mem(
		    page_id.space(), tablespace_version)) {
		/* The page belongs to a space which has been
		deleted or is being deleted. */
		*err = DB_TABLESPACE_DELETED;

		goto err_exit;
	}

	if (block) {
		bpage = &block->page;

		buf_page_mutex_enter(block);

		ut_ad(buf_pool_from_bpage(bpage) == buf_pool);

		buf_page_init(buf_pool, page_id, page_size, block);

#ifdef PAGE_ATOMIC_REF_COUNT
		/* Note: We are using the hash_lock for protection. This is
		safe because no other thread can lookup the block from the
		page hashtable yet. */

		buf_page_set_io_fix(bpage, BUF_IO_READ);
#endif /* PAGE_ATOMIC_REF_COUNT */

		rw_lock_x_unlock(hash_lock);

		/* The block must be put to the LRU list, to the old blocks */
		buf_LRU_add_block(bpage, TRUE/* to old blocks */);

		/* We set a pass-type x-lock on the frame because then
		the same thread which called for the read operation
		(and is running now at this point of code) can wait
		for the read to complete by waiting for the x-lock on
		the frame; if the x-lock were recursive, the same
		thread would illegally get the x-lock before the page
		read is completed.  The x-lock is cleared by the
		io-handler thread. */

		rw_lock_x_lock_gen(&block->lock, BUF_IO_READ);

#ifndef PAGE_ATOMIC_REF_COUNT
		buf_page_set_io_fix(bpage, BUF_IO_READ);
#endif /* !PAGE_ATOMIC_REF_COUNT */

		if (page_size.is_compressed()) {
			/* buf_pool->mutex may be released and
			reacquired by buf_buddy_alloc().  Thus, we
			must release block->mutex in order not to
			break the latching order in the reacquisition
			of buf_pool->mutex.  We also must defer this
			operation until after the block descriptor has
			been added to buf_pool->LRU and
			buf_pool->page_hash. */
			buf_page_mutex_exit(block);
			data = buf_buddy_alloc(buf_pool, page_size.physical(),
					       &lru);
			buf_page_mutex_enter(block);
			block->page.zip.data = (page_zip_t*) data;

			/* To maintain the invariant
			block->in_unzip_LRU_list
			== buf_page_belongs_to_unzip_LRU(&block->page)
			we have to add this block to unzip_LRU
			after block->page.zip.data is set. */
			ut_ad(buf_page_belongs_to_unzip_LRU(&block->page));
			buf_unzip_LRU_add_block(block, TRUE);
		}

		buf_page_mutex_exit(block);
	} else {
		rw_lock_x_unlock(hash_lock);

		/* The compressed page must be allocated before the
		control block (bpage), in order to avoid the
		invocation of buf_buddy_relocate_block() on
		uninitialized data. */
		data = buf_buddy_alloc(buf_pool, page_size.physical(), &lru);

		rw_lock_x_lock(hash_lock);

		/* If buf_buddy_alloc() allocated storage from the LRU list,
		it released and reacquired buf_pool->mutex.  Thus, we must
		check the page_hash again, as it may have been modified. */
		if (UNIV_UNLIKELY(lru)) {

			watch_page = buf_page_hash_get_low(buf_pool, page_id);

			if (UNIV_UNLIKELY(watch_page
			    && !buf_pool_watch_is_sentinel(buf_pool,
							   watch_page))) {

				/* The block was added by some other thread. */
				rw_lock_x_unlock(hash_lock);
				watch_page = NULL;
				buf_buddy_free(buf_pool, data,
					       page_size.physical());

				bpage = NULL;
				goto func_exit;
			}
		}

		bpage = buf_page_alloc_descriptor();

		/* Initialize the buf_pool pointer. */
		bpage->buf_pool_index = buf_pool_index(buf_pool);

		page_zip_des_init(&bpage->zip);
		page_zip_set_size(&bpage->zip, page_size.physical());
		bpage->zip.data = (page_zip_t*) data;

		bpage->size.copy_from(page_size);

		mutex_enter(&buf_pool->zip_mutex);
		UNIV_MEM_DESC(bpage->zip.data, bpage->size.physical());

		buf_page_init_low(bpage);

		bpage->state = BUF_BLOCK_ZIP_PAGE;
		bpage->id.copy_from(page_id);

#ifdef UNIV_DEBUG
		bpage->in_page_hash = FALSE;
		bpage->in_zip_hash = FALSE;
		bpage->in_flush_list = FALSE;
		bpage->in_free_list = FALSE;
		bpage->in_LRU_list = FALSE;
#endif /* UNIV_DEBUG */

		ut_d(bpage->in_page_hash = TRUE);

		if (watch_page != NULL) {

			/* Preserve the reference count. */
			ib_uint32_t	buf_fix_count;

			buf_fix_count = watch_page->buf_fix_count;

			ut_a(buf_fix_count > 0);

#ifdef PAGE_ATOMIC_REF_COUNT
			os_atomic_increment_uint32(
				&bpage->buf_fix_count, buf_fix_count);
#else
			bpage->buf_fix_count += buf_fix_count;
#endif /* PAGE_ATOMIC_REF_COUNT */

			ut_ad(buf_pool_watch_is_sentinel(buf_pool, watch_page));
			buf_pool_watch_remove(buf_pool, watch_page);
		}

		HASH_INSERT(buf_page_t, hash, buf_pool->page_hash,
			    bpage->id.fold(), bpage);

		rw_lock_x_unlock(hash_lock);

		/* The block must be put to the LRU list, to the old blocks.
		The zip size is already set into the page zip */
		buf_LRU_add_block(bpage, TRUE/* to old blocks */);
#if defined UNIV_DEBUG || defined UNIV_BUF_DEBUG
		buf_LRU_insert_zip_clean(bpage);
#endif /* UNIV_DEBUG || UNIV_BUF_DEBUG */

		buf_page_set_io_fix(bpage, BUF_IO_READ);

		mutex_exit(&buf_pool->zip_mutex);
	}

	buf_pool->n_pend_reads++;
func_exit:
	buf_pool_mutex_exit(buf_pool);

	if (mode == BUF_READ_IBUF_PAGES_ONLY) {

		ibuf_mtr_commit(&mtr);
	}


#ifdef UNIV_SYNC_DEBUG
	ut_ad(!rw_lock_own(hash_lock, RW_LOCK_X));
	ut_ad(!rw_lock_own(hash_lock, RW_LOCK_S));
#endif /* UNIV_SYNC_DEBUG */

	ut_ad(!bpage || buf_page_in_file(bpage));
	return(bpage);
}

/** Initializes a page to the buffer buf_pool. The page is usually not read
from a file even if it cannot be found in the buffer buf_pool. This is one
of the functions which perform to a block a state transition NOT_USED =>
FILE_PAGE (the other is buf_page_get_gen).
@param[in]	page_id		page id
@param[in]	page_size	page size
@param[in]	mtr		mini-transaction
@return pointer to the block, page bufferfixed */
buf_block_t*
buf_page_create(
	const page_id_t&	page_id,
	const page_size_t&	page_size,
	mtr_t*			mtr)
{
	buf_frame_t*	frame;
	buf_block_t*	block;
	buf_block_t*	free_block	= NULL;
	buf_pool_t*	buf_pool = buf_pool_get(page_id);
	rw_lock_t*	hash_lock;

	ut_ad(mtr->is_active());
	ut_ad(page_id.space() != 0 || !page_size.is_compressed());

	free_block = buf_LRU_get_free_block(buf_pool);

	hash_lock = buf_page_hash_lock_get(buf_pool, page_id);

	buf_pool_mutex_enter(buf_pool);
	rw_lock_x_lock(hash_lock);

	block = (buf_block_t*) buf_page_hash_get_low(buf_pool, page_id);

	if (block
	    && buf_page_in_file(&block->page)
	    && !buf_pool_watch_is_sentinel(buf_pool, &block->page)) {
#ifdef UNIV_IBUF_COUNT_DEBUG
		ut_a(ibuf_count_get(page_id) == 0);
#endif
#if defined UNIV_DEBUG_FILE_ACCESSES || defined UNIV_DEBUG
		block->page.file_page_was_freed = FALSE;
#endif /* UNIV_DEBUG_FILE_ACCESSES || UNIV_DEBUG */

		/* Page can be found in buf_pool */
		buf_pool_mutex_exit(buf_pool);
		rw_lock_x_unlock(hash_lock);

		buf_block_free(free_block);

		return(buf_page_get_with_no_latch(page_id, page_size, mtr));
	}

	/* If we get here, the page was not in buf_pool: init it there */

	DBUG_PRINT("ib_buf", ("create page " UINT32PF ":" UINT32PF,
			      page_id.space(), page_id.page_no()));

	block = free_block;

	buf_page_mutex_enter(block);

	buf_page_init(buf_pool, page_id, page_size, block);

	rw_lock_x_unlock(hash_lock);

	/* The block must be put to the LRU list */
	buf_LRU_add_block(&block->page, FALSE);

	buf_block_buf_fix_inc(block, __FILE__, __LINE__);
	buf_pool->stat.n_pages_created++;

	if (page_size.is_compressed()) {
		void*	data;
		ibool	lru;

		/* Prevent race conditions during buf_buddy_alloc(),
		which may release and reacquire buf_pool->mutex,
		by IO-fixing and X-latching the block. */

		buf_page_set_io_fix(&block->page, BUF_IO_READ);
		rw_lock_x_lock(&block->lock);

		buf_page_mutex_exit(block);
		/* buf_pool->mutex may be released and reacquired by
		buf_buddy_alloc().  Thus, we must release block->mutex
		in order not to break the latching order in
		the reacquisition of buf_pool->mutex.  We also must
		defer this operation until after the block descriptor
		has been added to buf_pool->LRU and buf_pool->page_hash. */
		data = buf_buddy_alloc(buf_pool, page_size.physical(), &lru);
		buf_page_mutex_enter(block);
		block->page.zip.data = (page_zip_t*) data;

		/* To maintain the invariant
		block->in_unzip_LRU_list
		== buf_page_belongs_to_unzip_LRU(&block->page)
		we have to add this block to unzip_LRU after
		block->page.zip.data is set. */
		ut_ad(buf_page_belongs_to_unzip_LRU(&block->page));
		buf_unzip_LRU_add_block(block, FALSE);

		buf_page_set_io_fix(&block->page, BUF_IO_NONE);
		rw_lock_x_unlock(&block->lock);
	}

	buf_pool_mutex_exit(buf_pool);

	mtr_memo_push(mtr, block, MTR_MEMO_BUF_FIX);

	buf_page_set_accessed(&block->page);

	buf_page_mutex_exit(block);

	/* Delete possible entries for the page from the insert buffer:
	such can exist if the page belonged to an index which was dropped */
	ibuf_merge_or_delete_for_page(NULL, page_id, &page_size, TRUE);

	frame = block->frame;

	memset(frame + FIL_PAGE_PREV, 0xff, 4);
	memset(frame + FIL_PAGE_NEXT, 0xff, 4);
	mach_write_to_2(frame + FIL_PAGE_TYPE, FIL_PAGE_TYPE_ALLOCATED);

	/* Reset to zero the file flush lsn field in the page; if the first
	page of an ibdata file is 'created' in this function into the buffer
	pool then we lose the original contents of the file flush lsn stamp.
	Then InnoDB could in a crash recovery print a big, false, corruption
	warning if the stamp contains an lsn bigger than the ib_logfile lsn. */

	memset(frame + FIL_PAGE_FILE_FLUSH_LSN, 0, 8);

#if defined UNIV_DEBUG || defined UNIV_BUF_DEBUG
	ut_a(++buf_dbg_counter % 5771 || buf_validate());
#endif /* UNIV_DEBUG || UNIV_BUF_DEBUG */
#ifdef UNIV_IBUF_COUNT_DEBUG
	ut_a(ibuf_count_get(block->page.id) == 0);
#endif
	return(block);
}

/********************************************************************//**
Monitor the buffer page read/write activity, and increment corresponding
counter value if MONITOR_MODULE_BUF_PAGE (module_buf_page) module is
enabled. */
static
void
buf_page_monitor(
/*=============*/
	const buf_page_t*	bpage,	/*!< in: pointer to the block */
	enum buf_io_fix		io_type)/*!< in: io_fix types */
{
	const byte*	frame;
	monitor_id_t	counter;

	/* If the counter module is not turned on, just return */
	if (!MONITOR_IS_ON(MONITOR_MODULE_BUF_PAGE)) {
		return;
	}

	ut_a(io_type == BUF_IO_READ || io_type == BUF_IO_WRITE);

	frame = bpage->zip.data
		? bpage->zip.data
		: ((buf_block_t*) bpage)->frame;

	switch (fil_page_get_type(frame)) {
		ulint	level;

	case FIL_PAGE_INDEX:
		level = btr_page_get_level_low(frame);

		/* Check if it is an index page for insert buffer */
		if (btr_page_get_index_id(frame)
		    == (index_id_t)(DICT_IBUF_ID_MIN + IBUF_SPACE_ID)) {
			if (level == 0) {
				counter = MONITOR_RW_COUNTER(
					io_type, MONITOR_INDEX_IBUF_LEAF_PAGE);
			} else {
				counter = MONITOR_RW_COUNTER(
					io_type,
					MONITOR_INDEX_IBUF_NON_LEAF_PAGE);
			}
		} else {
			if (level == 0) {
				counter = MONITOR_RW_COUNTER(
					io_type, MONITOR_INDEX_LEAF_PAGE);
			} else {
				counter = MONITOR_RW_COUNTER(
					io_type, MONITOR_INDEX_NON_LEAF_PAGE);
			}
		}
		break;

        case FIL_PAGE_UNDO_LOG:
		counter = MONITOR_RW_COUNTER(io_type, MONITOR_UNDO_LOG_PAGE);
		break;

        case FIL_PAGE_INODE:
		counter = MONITOR_RW_COUNTER(io_type, MONITOR_INODE_PAGE);
		break;

        case FIL_PAGE_IBUF_FREE_LIST:
		counter = MONITOR_RW_COUNTER(io_type,
					     MONITOR_IBUF_FREELIST_PAGE);
		break;

        case FIL_PAGE_IBUF_BITMAP:
		counter = MONITOR_RW_COUNTER(io_type,
					     MONITOR_IBUF_BITMAP_PAGE);
		break;

        case FIL_PAGE_TYPE_SYS:
		counter = MONITOR_RW_COUNTER(io_type, MONITOR_SYSTEM_PAGE);
		break;

        case FIL_PAGE_TYPE_TRX_SYS:
		counter = MONITOR_RW_COUNTER(io_type, MONITOR_TRX_SYSTEM_PAGE);
		break;

        case FIL_PAGE_TYPE_FSP_HDR:
		counter = MONITOR_RW_COUNTER(io_type, MONITOR_FSP_HDR_PAGE);
		break;

        case FIL_PAGE_TYPE_XDES:
		counter = MONITOR_RW_COUNTER(io_type, MONITOR_XDES_PAGE);
		break;

        case FIL_PAGE_TYPE_BLOB:
		counter = MONITOR_RW_COUNTER(io_type, MONITOR_BLOB_PAGE);
		break;

        case FIL_PAGE_TYPE_ZBLOB:
		counter = MONITOR_RW_COUNTER(io_type, MONITOR_ZBLOB_PAGE);
		break;

        case FIL_PAGE_TYPE_ZBLOB2:
		counter = MONITOR_RW_COUNTER(io_type, MONITOR_ZBLOB2_PAGE);
		break;

	default:
		counter = MONITOR_RW_COUNTER(io_type, MONITOR_OTHER_PAGE);
	}

	MONITOR_INC_NOCHECK(counter);
}

/********************************************************************//**
Mark a table with the specified space pointed by bpage->id.space() corrupted.
Also remove the bpage from LRU list.
@return TRUE if successful */
static
ibool
buf_mark_space_corrupt(
/*===================*/
	buf_page_t*	bpage)	/*!< in: pointer to the block in question */
{
	buf_pool_t*	buf_pool = buf_pool_from_bpage(bpage);
	const ibool	uncompressed = (buf_page_get_state(bpage)
					== BUF_BLOCK_FILE_PAGE);
	ib_uint32_t	space = bpage->id.space();
	ibool		ret = TRUE;

	/* First unfix and release lock on the bpage */
	buf_pool_mutex_enter(buf_pool);
	mutex_enter(buf_page_get_mutex(bpage));
	ut_ad(buf_page_get_io_fix(bpage) == BUF_IO_READ);
	ut_ad(bpage->buf_fix_count == 0);

	/* Set BUF_IO_NONE before we remove the block from LRU list */
	buf_page_set_io_fix(bpage, BUF_IO_NONE);

	if (uncompressed) {
		rw_lock_x_unlock_gen(
			&((buf_block_t*) bpage)->lock,
			BUF_IO_READ);
	}

	mutex_exit(buf_page_get_mutex(bpage));

	/* Find the table with specified space id, and mark it corrupted */
	if (dict_set_corrupted_by_space(space)) {
		buf_LRU_free_one_page(bpage);
	} else {
		ret = FALSE;
	}

	ut_ad(buf_pool->n_pend_reads > 0);
	buf_pool->n_pend_reads--;

	buf_pool_mutex_exit(buf_pool);

	return(ret);
}

/********************************************************************//**
Completes an asynchronous read or write request of a file page to or from
the buffer pool.
@return true if successful */

bool
buf_page_io_complete(
/*=================*/
	buf_page_t*	bpage,	/*!< in: pointer to the block in question */
	bool		evict)	/*!< in: whether or not to evict the page
				from LRU list. */

{
	enum buf_io_fix	io_type;
	buf_pool_t*	buf_pool = buf_pool_from_bpage(bpage);
	const ibool	uncompressed = (buf_page_get_state(bpage)
					== BUF_BLOCK_FILE_PAGE);

	ut_a(buf_page_in_file(bpage));

	/* We do not need protect io_fix here by mutex to read
	it because this is the only function where we can change the value
	from BUF_IO_READ or BUF_IO_WRITE to some other value, and our code
	ensures that this is the only thread that handles the i/o for this
	block. */

	io_type = buf_page_get_io_fix(bpage);
	ut_ad(io_type == BUF_IO_READ || io_type == BUF_IO_WRITE);

	if (io_type == BUF_IO_READ) {
		ulint	read_page_no;
		ulint	read_space_id;
		byte*	frame;

		if (bpage->size.is_compressed()) {
			frame = bpage->zip.data;
			buf_pool->n_pend_unzip++;
			if (uncompressed
			    && !buf_zip_decompress((buf_block_t*) bpage,
						   FALSE)) {

				buf_pool->n_pend_unzip--;
				goto corrupt;
			}
			buf_pool->n_pend_unzip--;
		} else {
			ut_a(uncompressed);
			frame = ((buf_block_t*) bpage)->frame;
		}

		/* If this page is not uninitialized and not in the
		doublewrite buffer, then the page number and space id
		should be the same as in block. */
		read_page_no = mach_read_from_4(frame + FIL_PAGE_OFFSET);
		read_space_id = mach_read_from_4(
			frame + FIL_PAGE_ARCH_LOG_NO_OR_SPACE_ID);

		if (bpage->id.space() == TRX_SYS_SPACE
		    && buf_dblwr_page_inside(bpage->id.page_no())) {

			ib_logf(IB_LOG_LEVEL_ERROR,
				"Reading page " UINT32PF ", which is in the"
				" doublewrite buffer!",
				bpage->id.page_no());
		} else if (!read_space_id && !read_page_no) {
			/* This is likely an uninitialized page. */
		} else if ((bpage->id.space() != 0
			    && bpage->id.space() != read_space_id)
			   || bpage->id.page_no() != read_page_no) {
			/* We did not compare space_id to read_space_id
			if bpage->space == 0, because the field on the
			page may contain garbage in MySQL < 4.1.1,
			which only supported bpage->space == 0. */

			ib_logf(IB_LOG_LEVEL_ERROR,
				"Space id and page no stored in the page,"
				" read in are %lu:%lu, "
				"should be " UINT32PF ":" UINT32PF,
				(ulong) read_space_id, (ulong) read_page_no,
				bpage->id.space(),
				bpage->id.page_no());
		}

		/* From version 3.23.38 up we store the page checksum
		to the 4 first bytes of the page end lsn field */
		if (buf_page_is_corrupted(true, frame, bpage->size,
					  fsp_is_checksum_disabled(
						bpage->id.space()))) {

			/* Not a real corruption if it was triggered by
			error injection */
			DBUG_EXECUTE_IF(
				"buf_page_import_corrupt_failure",
				if (bpage->id.space() > TRX_SYS_SPACE
				    && !Tablespace::is_undo_tablespace(
					    bpage->id.space())
				    && buf_mark_space_corrupt(bpage)) {
					ib_logf(IB_LOG_LEVEL_INFO,
						"Simulated IMPORT corruption");
					return(true);
				}
				goto page_not_corrupt;
				;);
corrupt:
			ib_logf(IB_LOG_LEVEL_ERROR,
				"Database page corruption on disk"
				" or a failed file read of page " UINT32PF "."
				" You may have to recover from a backup.",
				bpage->id.page_no());
			buf_page_print(frame, bpage->size,
				       BUF_PAGE_PRINT_NO_CRASH);
			ib_logf(IB_LOG_LEVEL_ERROR,
				"Database page corruption on disk"
				" or a failed file read of page " UINT32PF "."
				" You may have to recover from a backup.",
				bpage->id.page_no());
			ib_logf(IB_LOG_LEVEL_INFO,
				"It is also possible that your operating"
				" system has corrupted its own file cache and"
				" rebooting your computer removes the error."
				" If the corrupt page is an index page."
				" You can also try to fix the corruption"
				" by dumping, dropping, and reimporting"
				" the corrupt table. You can use CHECK"
				" TABLE to scan your table for corruption. %s",
				FORCE_RECOVERY_MSG);

			if (srv_force_recovery < SRV_FORCE_IGNORE_CORRUPT) {
				/* If page space id is larger than TRX_SYS_SPACE
				(0), we will attempt to mark the corresponding
				table as corrupted instead of crashing server */
				if (bpage->id.space() > TRX_SYS_SPACE
				    && buf_mark_space_corrupt(bpage)) {
					return(false);
				} else {
					ib_logf(IB_LOG_LEVEL_FATAL,
						"Aborting because of a"
						" corrupt database page.");
				}
			}
		}

		DBUG_EXECUTE_IF("buf_page_import_corrupt_failure",
				page_not_corrupt:  bpage = bpage; );

		if (recv_recovery_is_on()) {
			/* Pages must be uncompressed for crash recovery. */
			ut_a(uncompressed);
			recv_recover_page(TRUE, (buf_block_t*) bpage);
		}

		/* If space is being truncated then avoid ibuf operation.
		During re-init we have already freed ibuf entries. */
		if (uncompressed
		    && !recv_no_ibuf_operations
		    && !Tablespace::is_undo_tablespace(bpage->id.space())
		    && !srv_is_tablespace_truncated(bpage->id.space())) {

			ibuf_merge_or_delete_for_page(
				(buf_block_t*) bpage, bpage->id,
				&bpage->size, TRUE);
		}
	}

	buf_pool_mutex_enter(buf_pool);
	mutex_enter(buf_page_get_mutex(bpage));

#ifdef UNIV_IBUF_COUNT_DEBUG
	if (io_type == BUF_IO_WRITE || uncompressed) {
		/* For BUF_IO_READ of compressed-only blocks, the
		buffered operations will be merged by buf_page_get_gen()
		after the block has been uncompressed. */
		ut_a(ibuf_count_get(bpage->id) == 0);
	}
#endif
	/* Because this thread which does the unlocking is not the same that
	did the locking, we use a pass value != 0 in unlock, which simply
	removes the newest lock debug record, without checking the thread
	id. */

	buf_page_set_io_fix(bpage, BUF_IO_NONE);
	buf_page_monitor(bpage, io_type);

	switch (io_type) {
	case BUF_IO_READ:
		/* NOTE that the call to ibuf may have moved the ownership of
		the x-latch to this OS thread: do not let this confuse you in
		debugging! */

		ut_ad(buf_pool->n_pend_reads > 0);
		buf_pool->n_pend_reads--;
		buf_pool->stat.n_pages_read++;

		if (uncompressed) {
			rw_lock_x_unlock_gen(&((buf_block_t*) bpage)->lock,
					     BUF_IO_READ);
		}

		mutex_exit(buf_page_get_mutex(bpage));

		break;

	case BUF_IO_WRITE:
		/* Write means a flush operation: call the completion
		routine in the flush system */

		buf_flush_write_complete(bpage);

		if (uncompressed) {
			rw_lock_sx_unlock_gen(&((buf_block_t*) bpage)->lock,
					      BUF_IO_WRITE);
		}

		buf_pool->stat.n_pages_written++;

		/* We decide whether or not to evict the page from the
		LRU list based on the flush_type.
		* BUF_FLUSH_LIST: don't evict
		* BUF_FLUSH_LRU: always evict
		* BUF_FLUSH_SINGLE_PAGE: eviction preference is passed
		by the caller explicitly. */
		if (buf_page_get_flush_type(bpage) == BUF_FLUSH_LRU) {
			evict = true;
		}

		if (evict) {
			mutex_exit(buf_page_get_mutex(bpage));
			buf_LRU_free_page(bpage, true);
		} else {
			mutex_exit(buf_page_get_mutex(bpage));
		}

		break;

	default:
		ut_error;
	}


	DBUG_PRINT("ib_buf", ("%s page " UINT32PF ":" UINT32PF,
			      io_type == BUF_IO_READ ? "read" : "wrote",
			      bpage->id.space(), bpage->id.page_no()));

	buf_pool_mutex_exit(buf_pool);

	return(true);
}

/*********************************************************************//**
Asserts that all file pages in the buffer are in a replaceable state.
@return TRUE */
static
ibool
buf_all_freed_instance(
/*===================*/
	buf_pool_t*	buf_pool)	/*!< in: buffer pool instancce */
{
	ulint		i;
	buf_chunk_t*	chunk;

	ut_ad(buf_pool);

	buf_pool_mutex_enter(buf_pool);

	chunk = buf_pool->chunks;

	for (i = buf_pool->n_chunks; i--; chunk++) {

		const buf_block_t* block = buf_chunk_not_freed(chunk);

		if (UNIV_LIKELY_NULL(block)) {
			ib_logf(IB_LOG_LEVEL_FATAL,
				"Page " UINT32PF ":" UINT32PF
				" still fixed or dirty",
				block->page.id.space(),
				block->page.id.page_no());
		}
	}

	buf_pool_mutex_exit(buf_pool);

	return(TRUE);
}

/*********************************************************************//**
Invalidates file pages in one buffer pool instance */
static
void
buf_pool_invalidate_instance(
/*=========================*/
	buf_pool_t*	buf_pool)	/*!< in: buffer pool instance */
{
	ulint		i;

	buf_pool_mutex_enter(buf_pool);

	for (i = BUF_FLUSH_LRU; i < BUF_FLUSH_N_TYPES; i++) {

		/* As this function is called during startup and
		during redo application phase during recovery, InnoDB
		is single threaded (apart from IO helper threads) at
		this stage. No new write batch can be in intialization
		stage at this point. */
		ut_ad(buf_pool->init_flush[i] == FALSE);

		/* However, it is possible that a write batch that has
		been posted earlier is still not complete. For buffer
		pool invalidation to proceed we must ensure there is NO
		write activity happening. */
		if (buf_pool->n_flush[i] > 0) {
			buf_flush_t	type = static_cast<buf_flush_t>(i);

			buf_pool_mutex_exit(buf_pool);
			buf_flush_wait_batch_end(buf_pool, type);
			buf_pool_mutex_enter(buf_pool);
		}
	}

	buf_pool_mutex_exit(buf_pool);

	ut_ad(buf_all_freed_instance(buf_pool));

	buf_pool_mutex_enter(buf_pool);

	while (buf_LRU_scan_and_free_block(buf_pool, true)) {
	}

	ut_ad(UT_LIST_GET_LEN(buf_pool->LRU) == 0);
	ut_ad(UT_LIST_GET_LEN(buf_pool->unzip_LRU) == 0);

	buf_pool->freed_page_clock = 0;
	buf_pool->LRU_old = NULL;
	buf_pool->LRU_old_len = 0;

	memset(&buf_pool->stat, 0x00, sizeof(buf_pool->stat));
	buf_refresh_io_stats(buf_pool);

	buf_pool_mutex_exit(buf_pool);
}

/*********************************************************************//**
Invalidates the file pages in the buffer pool when an archive recovery is
completed. All the file pages buffered must be in a replaceable state when
this function is called: not latched and not modified. */

void
buf_pool_invalidate(void)
/*=====================*/
{
	ulint   i;

	for (i = 0; i < srv_buf_pool_instances; i++) {
		buf_pool_invalidate_instance(buf_pool_from_array(i));
	}
}

#if defined UNIV_DEBUG || defined UNIV_BUF_DEBUG
/*********************************************************************//**
Validates data in one buffer pool instance
@return TRUE */
static
ibool
buf_pool_validate_instance(
/*=======================*/
	buf_pool_t*	buf_pool)	/*!< in: buffer pool instance */
{
	buf_page_t*	b;
	buf_chunk_t*	chunk;
	ulint		i;
	ulint		n_lru_flush	= 0;
	ulint		n_page_flush	= 0;
	ulint		n_list_flush	= 0;
	ulint		n_lru		= 0;
	ulint		n_flush		= 0;
	ulint		n_free		= 0;
	ulint		n_zip		= 0;

	ut_ad(buf_pool);

	buf_pool_mutex_enter(buf_pool);
	hash_lock_x_all(buf_pool->page_hash);

	chunk = buf_pool->chunks;

	/* Check the uncompressed blocks. */

	for (i = buf_pool->n_chunks; i--; chunk++) {

		ulint		j;
		buf_block_t*	block = chunk->blocks;

		for (j = chunk->size; j--; block++) {

			buf_page_mutex_enter(block);

			switch (buf_block_get_state(block)) {
			case BUF_BLOCK_POOL_WATCH:
			case BUF_BLOCK_ZIP_PAGE:
			case BUF_BLOCK_ZIP_DIRTY:
				/* These should only occur on
				zip_clean, zip_free[], or flush_list. */
				ut_error;
				break;

			case BUF_BLOCK_FILE_PAGE:
				ut_a(buf_page_hash_get_low(
						buf_pool, block->page.id)
				     == &block->page);

#ifdef UNIV_IBUF_COUNT_DEBUG
				ut_a(buf_page_get_io_fix(&block->page)
				     == BUF_IO_READ
				     || !ibuf_count_get(block->page.id));
#endif
				switch (buf_page_get_io_fix(&block->page)) {
				case BUF_IO_NONE:
					break;

				case BUF_IO_WRITE:
					switch (buf_page_get_flush_type(
							&block->page)) {
					case BUF_FLUSH_LRU:
						n_lru_flush++;
						goto assert_s_latched;
					case BUF_FLUSH_SINGLE_PAGE:
						n_page_flush++;
assert_s_latched:
						ut_a(rw_lock_is_locked(
							     &block->lock,
								     RW_LOCK_S)
						     || rw_lock_is_locked(
								&block->lock,
								RW_LOCK_SX));
						break;
					case BUF_FLUSH_LIST:
						n_list_flush++;
						break;
					default:
						ut_error;
					}

					break;

				case BUF_IO_READ:

					ut_a(rw_lock_is_locked(&block->lock,
							       RW_LOCK_X));
					break;

				case BUF_IO_PIN:
					break;
				}

				n_lru++;
				break;

			case BUF_BLOCK_NOT_USED:
				n_free++;
				break;

			case BUF_BLOCK_READY_FOR_USE:
			case BUF_BLOCK_MEMORY:
			case BUF_BLOCK_REMOVE_HASH:
				/* do nothing */
				break;
			}

			buf_page_mutex_exit(block);
		}
	}

	mutex_enter(&buf_pool->zip_mutex);

	/* Check clean compressed-only blocks. */

	for (b = UT_LIST_GET_FIRST(buf_pool->zip_clean); b;
	     b = UT_LIST_GET_NEXT(list, b)) {
		ut_a(buf_page_get_state(b) == BUF_BLOCK_ZIP_PAGE);
		switch (buf_page_get_io_fix(b)) {
		case BUF_IO_NONE:
		case BUF_IO_PIN:
			/* All clean blocks should be I/O-unfixed. */
			break;
		case BUF_IO_READ:
			/* In buf_LRU_free_page(), we temporarily set
			b->io_fix = BUF_IO_READ for a newly allocated
			control block in order to prevent
			buf_page_get_gen() from decompressing the block. */
			break;
		default:
			ut_error;
			break;
		}

		/* It is OK to read oldest_modification here because
		we have acquired buf_pool->zip_mutex above which acts
		as the 'block->mutex' for these bpages. */
		ut_a(!b->oldest_modification);
		ut_a(buf_page_hash_get_low(buf_pool, b->id) == b);
		n_lru++;
		n_zip++;
	}

	/* Check dirty blocks. */

	buf_flush_list_mutex_enter(buf_pool);
	for (b = UT_LIST_GET_FIRST(buf_pool->flush_list); b;
	     b = UT_LIST_GET_NEXT(list, b)) {
		ut_ad(b->in_flush_list);
		ut_a(b->oldest_modification);
		n_flush++;

		switch (buf_page_get_state(b)) {
		case BUF_BLOCK_ZIP_DIRTY:
			n_lru++;
			n_zip++;
			switch (buf_page_get_io_fix(b)) {
			case BUF_IO_NONE:
			case BUF_IO_READ:
			case BUF_IO_PIN:
				break;
			case BUF_IO_WRITE:
				switch (buf_page_get_flush_type(b)) {
				case BUF_FLUSH_LRU:
					n_lru_flush++;
					break;
				case BUF_FLUSH_SINGLE_PAGE:
					n_page_flush++;
					break;
				case BUF_FLUSH_LIST:
					n_list_flush++;
					break;
				default:
					ut_error;
				}
				break;
			}
			break;
		case BUF_BLOCK_FILE_PAGE:
			/* uncompressed page */
			break;
		case BUF_BLOCK_POOL_WATCH:
		case BUF_BLOCK_ZIP_PAGE:
		case BUF_BLOCK_NOT_USED:
		case BUF_BLOCK_READY_FOR_USE:
		case BUF_BLOCK_MEMORY:
		case BUF_BLOCK_REMOVE_HASH:
			ut_error;
			break;
		}
		ut_a(buf_page_hash_get_low(buf_pool, b->id) == b);
	}

	ut_a(UT_LIST_GET_LEN(buf_pool->flush_list) == n_flush);

	hash_unlock_x_all(buf_pool->page_hash);
	buf_flush_list_mutex_exit(buf_pool);

	mutex_exit(&buf_pool->zip_mutex);

	if (n_lru + n_free > buf_pool->curr_size + n_zip) {
		ib_logf(IB_LOG_LEVEL_FATAL,
			"n_LRU %lu, n_free %lu, pool %lu zip %lu"
			" Aborting...",
			(ulong) n_lru, (ulong) n_free,
			(ulong) buf_pool->curr_size, (ulong) n_zip);
	}

	ut_a(UT_LIST_GET_LEN(buf_pool->LRU) == n_lru);
	if (UT_LIST_GET_LEN(buf_pool->free) != n_free) {
		ib_logf(IB_LOG_LEVEL_FATAL,
			"Free list len %lu, free blocks %lu  Aborting...",
			(ulong) UT_LIST_GET_LEN(buf_pool->free),
			(ulong) n_free);
	}

	ut_a(buf_pool->n_flush[BUF_FLUSH_LIST] == n_list_flush);
	ut_a(buf_pool->n_flush[BUF_FLUSH_LRU] == n_lru_flush);
	ut_a(buf_pool->n_flush[BUF_FLUSH_SINGLE_PAGE] == n_page_flush);

	buf_pool_mutex_exit(buf_pool);

	ut_a(buf_LRU_validate());
	ut_a(buf_flush_validate(buf_pool));

	return(TRUE);
}

/*********************************************************************//**
Validates the buffer buf_pool data structure.
@return TRUE */

ibool
buf_validate(void)
/*==============*/
{
	ulint	i;

	for (i = 0; i < srv_buf_pool_instances; i++) {
		buf_pool_t*	buf_pool;

		buf_pool = buf_pool_from_array(i);

		buf_pool_validate_instance(buf_pool);
	}
	return(TRUE);
}

#endif /* UNIV_DEBUG || UNIV_BUF_DEBUG */

#if defined UNIV_DEBUG_PRINT || defined UNIV_DEBUG || defined UNIV_BUF_DEBUG
/*********************************************************************//**
Prints info of the buffer buf_pool data structure for one instance. */
static
void
buf_print_instance(
/*===============*/
	buf_pool_t*	buf_pool)
{
	index_id_t*	index_ids;
	ulint*		counts;
	ulint		size;
	ulint		i;
	ulint		j;
	index_id_t	id;
	ulint		n_found;
	buf_chunk_t*	chunk;
	dict_index_t*	index;

	ut_ad(buf_pool);

	size = buf_pool->curr_size;

	index_ids = static_cast<index_id_t*>(
		ut_malloc(size * sizeof *index_ids));

	counts = static_cast<ulint*>(ut_malloc(sizeof(ulint) * size));

	buf_pool_mutex_enter(buf_pool);
	buf_flush_list_mutex_enter(buf_pool);

	ib_logf(IB_LOG_LEVEL_INFO,
		"buf_pool size %lu, database pages %lu,"
		" free pages %lu, modified database pages %lu,"
		" n pending decompressions %lu, n pending reads %lu,"
		" n pending flush LRU %lu list %lu single page %lu,"
		" pages made young %lu, not young %lu,"
		" pages read %lu, created %lu, written %lu",
		(ulong) size,
		(ulong) UT_LIST_GET_LEN(buf_pool->LRU),
		(ulong) UT_LIST_GET_LEN(buf_pool->free),
		(ulong) UT_LIST_GET_LEN(buf_pool->flush_list),
		(ulong) buf_pool->n_pend_unzip,
		(ulong) buf_pool->n_pend_reads,
		(ulong) buf_pool->n_flush[BUF_FLUSH_LRU],
		(ulong) buf_pool->n_flush[BUF_FLUSH_LIST],
		(ulong) buf_pool->n_flush[BUF_FLUSH_SINGLE_PAGE],
		(ulong) buf_pool->stat.n_pages_made_young,
		(ulong) buf_pool->stat.n_pages_not_made_young,
		(ulong) buf_pool->stat.n_pages_read,
		(ulong) buf_pool->stat.n_pages_created,
		(ulong) buf_pool->stat.n_pages_written);

	buf_flush_list_mutex_exit(buf_pool);

	/* Count the number of blocks belonging to each index in the buffer */

	n_found = 0;

	chunk = buf_pool->chunks;

	for (i = buf_pool->n_chunks; i--; chunk++) {
		buf_block_t*	block		= chunk->blocks;
		ulint		n_blocks	= chunk->size;

		for (; n_blocks--; block++) {
			const buf_frame_t* frame = block->frame;

			if (fil_page_get_type(frame) == FIL_PAGE_INDEX) {

				id = btr_page_get_index_id(frame);

				/* Look for the id in the index_ids array */
				j = 0;

				while (j < n_found) {

					if (index_ids[j] == id) {
						counts[j]++;

						break;
					}
					j++;
				}

				if (j == n_found) {
					n_found++;
					index_ids[j] = id;
					counts[j] = 1;
				}
			}
		}
	}

	buf_pool_mutex_exit(buf_pool);

	for (i = 0; i < n_found; i++) {
		index = dict_index_get_if_in_cache(index_ids[i]);

		if (!index) {
			ib_logf(IB_LOG_LEVEL_INFO,
				"Block count for index " IB_ID_FMT
				" in buffer is about %lu",
				index_ids[i],
				(ulong) counts[i]);
		} else {
			ib_logf(IB_LOG_LEVEL_INFO,
				"Block count for index " IB_ID_FMT
				" in buffer is about %lu, index %s of table %s",
				index_ids[i],
				(ulong) counts[i],
				ut_get_name(NULL, FALSE, index->name).c_str(),
				ut_get_name(NULL, TRUE, index->table_name).c_str());
		}
	}

	ut_free(index_ids);
	ut_free(counts);

	ut_a(buf_pool_validate_instance(buf_pool));
}

/*********************************************************************//**
Prints info of the buffer buf_pool data structure. */

void
buf_print(void)
/*===========*/
{
	ulint   i;

	for (i = 0; i < srv_buf_pool_instances; i++) {
		buf_pool_t*	buf_pool;

		buf_pool = buf_pool_from_array(i);
		buf_print_instance(buf_pool);
	}
}
#endif /* UNIV_DEBUG_PRINT || UNIV_DEBUG || UNIV_BUF_DEBUG */

#ifdef UNIV_DEBUG
/*********************************************************************//**
Returns the number of latched pages in the buffer pool.
@return number of latched pages */

ulint
buf_get_latched_pages_number_instance(
/*==================================*/
	buf_pool_t*	buf_pool)	/*!< in: buffer pool instance */
{
	buf_page_t*	b;
	ulint		i;
	buf_chunk_t*	chunk;
	ulint		fixed_pages_number = 0;

	buf_pool_mutex_enter(buf_pool);

	chunk = buf_pool->chunks;

	for (i = buf_pool->n_chunks; i--; chunk++) {
		buf_block_t*	block;
		ulint		j;

		block = chunk->blocks;

		for (j = chunk->size; j--; block++) {
			if (buf_block_get_state(block)
			    != BUF_BLOCK_FILE_PAGE) {

				continue;
			}

			buf_page_mutex_enter(block);

			if (block->page.buf_fix_count != 0
			    || buf_page_get_io_fix(&block->page)
			    != BUF_IO_NONE) {
				fixed_pages_number++;
			}

			buf_page_mutex_exit(block);
		}
	}

	mutex_enter(&buf_pool->zip_mutex);

	/* Traverse the lists of clean and dirty compressed-only blocks. */

	for (b = UT_LIST_GET_FIRST(buf_pool->zip_clean); b;
	     b = UT_LIST_GET_NEXT(list, b)) {
		ut_a(buf_page_get_state(b) == BUF_BLOCK_ZIP_PAGE);
		ut_a(buf_page_get_io_fix(b) != BUF_IO_WRITE);

		if (b->buf_fix_count != 0
		    || buf_page_get_io_fix(b) != BUF_IO_NONE) {
			fixed_pages_number++;
		}
	}

	buf_flush_list_mutex_enter(buf_pool);
	for (b = UT_LIST_GET_FIRST(buf_pool->flush_list); b;
	     b = UT_LIST_GET_NEXT(list, b)) {
		ut_ad(b->in_flush_list);

		switch (buf_page_get_state(b)) {
		case BUF_BLOCK_ZIP_DIRTY:
			if (b->buf_fix_count != 0
			    || buf_page_get_io_fix(b) != BUF_IO_NONE) {
				fixed_pages_number++;
			}
			break;
		case BUF_BLOCK_FILE_PAGE:
			/* uncompressed page */
			break;
		case BUF_BLOCK_POOL_WATCH:
		case BUF_BLOCK_ZIP_PAGE:
		case BUF_BLOCK_NOT_USED:
		case BUF_BLOCK_READY_FOR_USE:
		case BUF_BLOCK_MEMORY:
		case BUF_BLOCK_REMOVE_HASH:
			ut_error;
			break;
		}
	}

	buf_flush_list_mutex_exit(buf_pool);
	mutex_exit(&buf_pool->zip_mutex);
	buf_pool_mutex_exit(buf_pool);

	return(fixed_pages_number);
}

/*********************************************************************//**
Returns the number of latched pages in all the buffer pools.
@return number of latched pages */

ulint
buf_get_latched_pages_number(void)
/*==============================*/
{
	ulint	i;
	ulint	total_latched_pages = 0;

	for (i = 0; i < srv_buf_pool_instances; i++) {
		buf_pool_t*	buf_pool;

		buf_pool = buf_pool_from_array(i);

		total_latched_pages += buf_get_latched_pages_number_instance(
			buf_pool);
	}

	return(total_latched_pages);
}

#endif /* UNIV_DEBUG */

/*********************************************************************//**
Returns the number of pending buf pool read ios.
@return number of pending read I/O operations */

ulint
buf_get_n_pending_read_ios(void)
/*============================*/
{
	ulint	pend_ios = 0;

	for (ulint i = 0; i < srv_buf_pool_instances; i++) {
		pend_ios += buf_pool_from_array(i)->n_pend_reads;
	}

	return(pend_ios);
}

/*********************************************************************//**
Returns the ratio in percents of modified pages in the buffer pool /
database pages in the buffer pool.
@return modified page percentage ratio */

double
buf_get_modified_ratio_pct(void)
/*============================*/
{
	double		ratio;
	ulint		lru_len = 0;
	ulint		free_len = 0;
	ulint		flush_list_len = 0;

	buf_get_total_list_len(&lru_len, &free_len, &flush_list_len);

	ratio = static_cast<double>(100 * flush_list_len)
		/ (1 + lru_len + free_len);

	/* 1 + is there to avoid division by zero */

	return(ratio);
}

/*******************************************************************//**
Aggregates a pool stats information with the total buffer pool stats  */
static
void
buf_stats_aggregate_pool_info(
/*==========================*/
	buf_pool_info_t*	total_info,	/*!< in/out: the buffer pool
						info to store aggregated
						result */
	const buf_pool_info_t*	pool_info)	/*!< in: individual buffer pool
						stats info */
{
	ut_a(total_info && pool_info);

	/* Nothing to copy if total_info is the same as pool_info */
	if (total_info == pool_info) {
		return;
	}

	total_info->pool_size += pool_info->pool_size;
	total_info->lru_len += pool_info->lru_len;
	total_info->old_lru_len += pool_info->old_lru_len;
	total_info->free_list_len += pool_info->free_list_len;
	total_info->flush_list_len += pool_info->flush_list_len;
	total_info->n_pend_unzip += pool_info->n_pend_unzip;
	total_info->n_pend_reads += pool_info->n_pend_reads;
	total_info->n_pending_flush_lru += pool_info->n_pending_flush_lru;
	total_info->n_pending_flush_list += pool_info->n_pending_flush_list;
	total_info->n_pages_made_young += pool_info->n_pages_made_young;
	total_info->n_pages_not_made_young += pool_info->n_pages_not_made_young;
	total_info->n_pages_read += pool_info->n_pages_read;
	total_info->n_pages_created += pool_info->n_pages_created;
	total_info->n_pages_written += pool_info->n_pages_written;
	total_info->n_page_gets += pool_info->n_page_gets;
	total_info->n_ra_pages_read_rnd += pool_info->n_ra_pages_read_rnd;
	total_info->n_ra_pages_read += pool_info->n_ra_pages_read;
	total_info->n_ra_pages_evicted += pool_info->n_ra_pages_evicted;
	total_info->page_made_young_rate += pool_info->page_made_young_rate;
	total_info->page_not_made_young_rate +=
		pool_info->page_not_made_young_rate;
	total_info->pages_read_rate += pool_info->pages_read_rate;
	total_info->pages_created_rate += pool_info->pages_created_rate;
	total_info->pages_written_rate += pool_info->pages_written_rate;
	total_info->n_page_get_delta += pool_info->n_page_get_delta;
	total_info->page_read_delta += pool_info->page_read_delta;
	total_info->young_making_delta += pool_info->young_making_delta;
	total_info->not_young_making_delta += pool_info->not_young_making_delta;
	total_info->pages_readahead_rnd_rate += pool_info->pages_readahead_rnd_rate;
	total_info->pages_readahead_rate += pool_info->pages_readahead_rate;
	total_info->pages_evicted_rate += pool_info->pages_evicted_rate;
	total_info->unzip_lru_len += pool_info->unzip_lru_len;
	total_info->io_sum += pool_info->io_sum;
	total_info->io_cur += pool_info->io_cur;
	total_info->unzip_sum += pool_info->unzip_sum;
	total_info->unzip_cur += pool_info->unzip_cur;
}
/*******************************************************************//**
Collect buffer pool stats information for a buffer pool. Also
record aggregated stats if there are more than one buffer pool
in the server */

void
buf_stats_get_pool_info(
/*====================*/
	buf_pool_t*		buf_pool,	/*!< in: buffer pool */
	ulint			pool_id,	/*!< in: buffer pool ID */
	buf_pool_info_t*	all_pool_info)	/*!< in/out: buffer pool info
						to fill */
{
	buf_pool_info_t*        pool_info;
	time_t			current_time;
	double			time_elapsed;

	/* Find appropriate pool_info to store stats for this buffer pool */
	pool_info = &all_pool_info[pool_id];

	buf_pool_mutex_enter(buf_pool);
	buf_flush_list_mutex_enter(buf_pool);

	pool_info->pool_unique_id = pool_id;

	pool_info->pool_size = buf_pool->curr_size;

	pool_info->lru_len = UT_LIST_GET_LEN(buf_pool->LRU);

	pool_info->old_lru_len = buf_pool->LRU_old_len;

	pool_info->free_list_len = UT_LIST_GET_LEN(buf_pool->free);

	pool_info->flush_list_len = UT_LIST_GET_LEN(buf_pool->flush_list);

	pool_info->n_pend_unzip = UT_LIST_GET_LEN(buf_pool->unzip_LRU);

	pool_info->n_pend_reads = buf_pool->n_pend_reads;

	pool_info->n_pending_flush_lru =
		 (buf_pool->n_flush[BUF_FLUSH_LRU]
		  + buf_pool->init_flush[BUF_FLUSH_LRU]);

	pool_info->n_pending_flush_list =
		 (buf_pool->n_flush[BUF_FLUSH_LIST]
		  + buf_pool->init_flush[BUF_FLUSH_LIST]);

	pool_info->n_pending_flush_single_page =
		 (buf_pool->n_flush[BUF_FLUSH_SINGLE_PAGE]
		  + buf_pool->init_flush[BUF_FLUSH_SINGLE_PAGE]);

	buf_flush_list_mutex_exit(buf_pool);

	current_time = time(NULL);
	time_elapsed = 0.001 + difftime(current_time,
					buf_pool->last_printout_time);

	pool_info->n_pages_made_young = buf_pool->stat.n_pages_made_young;

	pool_info->n_pages_not_made_young =
		buf_pool->stat.n_pages_not_made_young;

	pool_info->n_pages_read = buf_pool->stat.n_pages_read;

	pool_info->n_pages_created = buf_pool->stat.n_pages_created;

	pool_info->n_pages_written = buf_pool->stat.n_pages_written;

	pool_info->n_page_gets = buf_pool->stat.n_page_gets;

	pool_info->n_ra_pages_read_rnd = buf_pool->stat.n_ra_pages_read_rnd;
	pool_info->n_ra_pages_read = buf_pool->stat.n_ra_pages_read;

	pool_info->n_ra_pages_evicted = buf_pool->stat.n_ra_pages_evicted;

	pool_info->page_made_young_rate =
		 (buf_pool->stat.n_pages_made_young
		  - buf_pool->old_stat.n_pages_made_young) / time_elapsed;

	pool_info->page_not_made_young_rate =
		 (buf_pool->stat.n_pages_not_made_young
		  - buf_pool->old_stat.n_pages_not_made_young) / time_elapsed;

	pool_info->pages_read_rate =
		(buf_pool->stat.n_pages_read
		  - buf_pool->old_stat.n_pages_read) / time_elapsed;

	pool_info->pages_created_rate =
		(buf_pool->stat.n_pages_created
		 - buf_pool->old_stat.n_pages_created) / time_elapsed;

	pool_info->pages_written_rate =
		(buf_pool->stat.n_pages_written
		 - buf_pool->old_stat.n_pages_written) / time_elapsed;

	pool_info->n_page_get_delta = buf_pool->stat.n_page_gets
				      - buf_pool->old_stat.n_page_gets;

	if (pool_info->n_page_get_delta) {
		pool_info->page_read_delta = buf_pool->stat.n_pages_read
					     - buf_pool->old_stat.n_pages_read;

		pool_info->young_making_delta =
			buf_pool->stat.n_pages_made_young
			- buf_pool->old_stat.n_pages_made_young;

		pool_info->not_young_making_delta =
			buf_pool->stat.n_pages_not_made_young
			- buf_pool->old_stat.n_pages_not_made_young;
	}
	pool_info->pages_readahead_rnd_rate =
		 (buf_pool->stat.n_ra_pages_read_rnd
		  - buf_pool->old_stat.n_ra_pages_read_rnd) / time_elapsed;


	pool_info->pages_readahead_rate =
		 (buf_pool->stat.n_ra_pages_read
		  - buf_pool->old_stat.n_ra_pages_read) / time_elapsed;

	pool_info->pages_evicted_rate =
		(buf_pool->stat.n_ra_pages_evicted
		 - buf_pool->old_stat.n_ra_pages_evicted) / time_elapsed;

	pool_info->unzip_lru_len = UT_LIST_GET_LEN(buf_pool->unzip_LRU);

	pool_info->io_sum = buf_LRU_stat_sum.io;

	pool_info->io_cur = buf_LRU_stat_cur.io;

	pool_info->unzip_sum = buf_LRU_stat_sum.unzip;

	pool_info->unzip_cur = buf_LRU_stat_cur.unzip;

	buf_refresh_io_stats(buf_pool);
	buf_pool_mutex_exit(buf_pool);
}

/*********************************************************************//**
Prints info of the buffer i/o. */

void
buf_print_io_instance(
/*==================*/
	buf_pool_info_t*pool_info,	/*!< in: buffer pool info */
	FILE*		file)		/*!< in/out: buffer where to print */
{
	ut_ad(pool_info);

	fprintf(file,
		"Buffer pool size   %lu\n"
		"Free buffers       %lu\n"
		"Database pages     %lu\n"
		"Old database pages %lu\n"
		"Modified db pages  %lu\n"
		"Pending reads %lu\n"
		"Pending writes: LRU %lu, flush list %lu, single page %lu\n",
		pool_info->pool_size,
		pool_info->free_list_len,
		pool_info->lru_len,
		pool_info->old_lru_len,
		pool_info->flush_list_len,
		pool_info->n_pend_reads,
		pool_info->n_pending_flush_lru,
		pool_info->n_pending_flush_list,
		pool_info->n_pending_flush_single_page);

	fprintf(file,
		"Pages made young %lu, not young %lu\n"
		"%.2f youngs/s, %.2f non-youngs/s\n"
		"Pages read %lu, created %lu, written %lu\n"
		"%.2f reads/s, %.2f creates/s, %.2f writes/s\n",
		pool_info->n_pages_made_young,
		pool_info->n_pages_not_made_young,
		pool_info->page_made_young_rate,
		pool_info->page_not_made_young_rate,
		pool_info->n_pages_read,
		pool_info->n_pages_created,
		pool_info->n_pages_written,
		pool_info->pages_read_rate,
		pool_info->pages_created_rate,
		pool_info->pages_written_rate);

	if (pool_info->n_page_get_delta) {
		fprintf(file,
			"Buffer pool hit rate %lu / 1000,"
			" young-making rate %lu / 1000 not %lu / 1000\n",
			(ulong) (1000 - (1000 * pool_info->page_read_delta
					 / pool_info->n_page_get_delta)),
			(ulong) (1000 * pool_info->young_making_delta
				 / pool_info->n_page_get_delta),
			(ulong) (1000 * pool_info->not_young_making_delta
				 / pool_info->n_page_get_delta));
	} else {
		fputs("No buffer pool page gets since the last printout\n",
		      file);
	}

	/* Statistics about read ahead algorithm */
	fprintf(file, "Pages read ahead %.2f/s,"
		" evicted without access %.2f/s,"
		" Random read ahead %.2f/s\n",

		pool_info->pages_readahead_rate,
		pool_info->pages_evicted_rate,
		pool_info->pages_readahead_rnd_rate);

	/* Print some values to help us with visualizing what is
	happening with LRU eviction. */
	fprintf(file,
		"LRU len: %lu, unzip_LRU len: %lu\n"
		"I/O sum[%lu]:cur[%lu], unzip sum[%lu]:cur[%lu]\n",
		pool_info->lru_len, pool_info->unzip_lru_len,
		pool_info->io_sum, pool_info->io_cur,
		pool_info->unzip_sum, pool_info->unzip_cur);
}

/*********************************************************************//**
Prints info of the buffer i/o. */

void
buf_print_io(
/*=========*/
	FILE*	file)	/*!< in/out: buffer where to print */
{
	ulint			i;
	buf_pool_info_t*	pool_info;
	buf_pool_info_t*	pool_info_total;

	/* If srv_buf_pool_instances is greater than 1, allocate
	one extra buf_pool_info_t, the last one stores
	aggregated/total values from all pools */
	if (srv_buf_pool_instances > 1) {
		pool_info = (buf_pool_info_t*) ut_zalloc((
			srv_buf_pool_instances + 1) * sizeof *pool_info);

		pool_info_total = &pool_info[srv_buf_pool_instances];
	} else {
		ut_a(srv_buf_pool_instances == 1);

		pool_info_total = pool_info =
			static_cast<buf_pool_info_t*>(
				ut_zalloc(sizeof *pool_info));
	}

	for (i = 0; i < srv_buf_pool_instances; i++) {
		buf_pool_t*	buf_pool;

		buf_pool = buf_pool_from_array(i);

		/* Fetch individual buffer pool info and calculate
		aggregated stats along the way */
		buf_stats_get_pool_info(buf_pool, i, pool_info);

		/* If we have more than one buffer pool, store
		the aggregated stats  */
		if (srv_buf_pool_instances > 1) {
			buf_stats_aggregate_pool_info(pool_info_total,
						      &pool_info[i]);
		}
	}

	/* Print the aggreate buffer pool info */
	buf_print_io_instance(pool_info_total, file);

	/* If there are more than one buffer pool, print each individual pool
	info */
	if (srv_buf_pool_instances > 1) {
		fputs("----------------------\n"
		"INDIVIDUAL BUFFER POOL INFO\n"
		"----------------------\n", file);

		for (i = 0; i < srv_buf_pool_instances; i++) {
			fprintf(file, "---BUFFER POOL %lu\n", i);
			buf_print_io_instance(&pool_info[i], file);
		}
	}

	ut_free(pool_info);
}

/**********************************************************************//**
Refreshes the statistics used to print per-second averages. */

void
buf_refresh_io_stats(
/*=================*/
	buf_pool_t*	buf_pool)	/*!< in: buffer pool instance */
{
	buf_pool->last_printout_time = ut_time();
	buf_pool->old_stat = buf_pool->stat;
}

/**********************************************************************//**
Refreshes the statistics used to print per-second averages. */

void
buf_refresh_io_stats_all(void)
/*==========================*/
{
	for (ulint i = 0; i < srv_buf_pool_instances; i++) {
		buf_pool_t*	buf_pool;

		buf_pool = buf_pool_from_array(i);

		buf_refresh_io_stats(buf_pool);
	}
}

/**********************************************************************//**
Check if all pages in all buffer pools are in a replacable state.
@return FALSE if not */

ibool
buf_all_freed(void)
/*===============*/
{
	for (ulint i = 0; i < srv_buf_pool_instances; i++) {
		buf_pool_t*	buf_pool;

		buf_pool = buf_pool_from_array(i);

		if (!buf_all_freed_instance(buf_pool)) {
			return(FALSE);
		}
	}

	return(TRUE);
}

/*********************************************************************//**
Checks that there currently are no pending i/o-operations for the buffer
pool.
@return number of pending i/o */

ulint
buf_pool_check_no_pending_io(void)
/*==============================*/
{
	ulint		i;
	ulint		pending_io = 0;

	buf_pool_mutex_enter_all();

	for (i = 0; i < srv_buf_pool_instances; i++) {
		const buf_pool_t*	buf_pool;

		buf_pool = buf_pool_from_array(i);

		pending_io += buf_pool->n_pend_reads
			      + buf_pool->n_flush[BUF_FLUSH_LRU]
			      + buf_pool->n_flush[BUF_FLUSH_SINGLE_PAGE]
			      + buf_pool->n_flush[BUF_FLUSH_LIST];

	}

	buf_pool_mutex_exit_all();

	return(pending_io);
}

#if 0
Code currently not used
/*********************************************************************//**
Gets the current length of the free list of buffer blocks.
@return length of the free list */

ulint
buf_get_free_list_len(void)
/*=======================*/
{
	ulint	len;

	buf_pool_mutex_enter(buf_pool);

	len = UT_LIST_GET_LEN(buf_pool->free);

	buf_pool_mutex_exit(buf_pool);

	return(len);
}
#endif

#else /* !UNIV_HOTBACKUP */
<<<<<<< HEAD

/** Inits a page to the buffer buf_pool, for use in ibbackup --restore.
@param[in]	page_id		page id
@param[in]	page_size	page size
@param[in,out]	block		block to init */
=======
/********************************************************************//**
Inits a page to the buffer buf_pool, for use in mysqlbackup --restore. */
UNIV_INTERN
>>>>>>> fb703616
void
buf_page_init_for_backup_restore(
	const page_id_t&	page_id,
	const page_size_t&	page_size,
	buf_block_t*		block)
{
	block->page.state = BUF_BLOCK_FILE_PAGE;
	block->page.id = page_id;
	block->page.size.copy_from(page_size);

	page_zip_des_init(&block->page.zip);

	/* We assume that block->page.data has been allocated
	with page_size == univ_page_size. */
	if (page_size.is_compressed()) {
		page_zip_set_size(&block->page.zip, page_size.physical());
		block->page.zip.data = block->frame + page_size.logical();
	} else {
		page_zip_set_size(&block->page.zip, 0);
	}
}
#endif /* !UNIV_HOTBACKUP */
#endif /* !UNIV_INNOCHECKSUM */<|MERGE_RESOLUTION|>--- conflicted
+++ resolved
@@ -5661,17 +5661,11 @@
 #endif
 
 #else /* !UNIV_HOTBACKUP */
-<<<<<<< HEAD
-
-/** Inits a page to the buffer buf_pool, for use in ibbackup --restore.
+
+/** Inits a page to the buffer buf_pool, for use in mysqlbackup --restore.
 @param[in]	page_id		page id
 @param[in]	page_size	page size
 @param[in,out]	block		block to init */
-=======
-/********************************************************************//**
-Inits a page to the buffer buf_pool, for use in mysqlbackup --restore. */
-UNIV_INTERN
->>>>>>> fb703616
 void
 buf_page_init_for_backup_restore(
 	const page_id_t&	page_id,
