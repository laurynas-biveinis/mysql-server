--- conflicted
+++ resolved
@@ -599,7 +599,7 @@
 
 /** Set the discard flag for a dd table.
 @param[in,out]	thd	current thread
-@param[in]	table	InnoDB table
+@param[in]	table	InnoDB table
 
 @param[in]	discard	discard flag
 @retval false if fail. */
@@ -2435,11 +2435,7 @@
 		->tablespace_id();
 
 	if (client->acquire_uncached_uncommitted<dd::Tablespace>(
-<<<<<<< HEAD
-			dd_space_id, &dd_space)) {
-=======
 		dd_space_id, &dd_space)) {
->>>>>>> e9deb609
 		ut_a(false);
 	}
 
@@ -2486,19 +2482,12 @@
 		if (table->space == dict_sys_t::space_id) {
 			shared_space_name = mem_strdup(
 				dict_sys_t::dd_space_name);
-<<<<<<< HEAD
-		} else if (srv_sys_tablespaces_open) {
-			shared_space_name = mem_strdup(
-				dd_table_get_space_name(dd_table));
-		} else {
-=======
 		}
 		else if (srv_sys_tablespaces_open) {
 			shared_space_name = mem_strdup(
 				dd_table_get_space_name(dd_table));
 		}
 		else {
->>>>>>> e9deb609
 			/* Make the temporary tablespace name. */
 			shared_space_name = static_cast<char*>(
 				ut_malloc_nokey(
@@ -2509,24 +2498,15 @@
 				static_cast<ulint>(table->space));
 		}
 		space_name = shared_space_name;
-<<<<<<< HEAD
-	} else {
-=======
 	}
 	else {
->>>>>>> e9deb609
 		space_name = table->name.m_name;
 	}
 
 	/* The tablespace may already be open. */
 	if (fil_space_for_table_exists_in_mem(
-<<<<<<< HEAD
-		    table->space, space_name, false,
-		    true, heap, table->id)) {
-=======
 		table->space, space_name, false,
 		true, heap, table->id)) {
->>>>>>> e9deb609
 		ut_free(shared_space_name);
 		return;
 	}
@@ -2553,43 +2533,27 @@
 				table->name.m_name, IBD, true);
 		}
 
-<<<<<<< HEAD
-	} else if (DICT_TF_HAS_SHARED_SPACE(table->flags)) {
-=======
 	}
 	else if (DICT_TF_HAS_SHARED_SPACE(table->flags)) {
->>>>>>> e9deb609
 		/* Set table->tablespace from either
 		fil_system or SYS_TABLESPACES */
 		dict_get_and_save_space_name(table, true);
 
-<<<<<<< HEAD
 #ifdef INNODB_NO_NEW_DD
-		/* Set the filepath from either
-		fil_system or SYS_DATAFILES. */
-=======
->>>>>>> e9deb609
 		filepath = dict_get_first_path(table->space);
 		if (filepath == NULL) {
 			ib::warn() << "Could not find the filepath"
 				" for table " << table->name <<
 				", space ID " << table->space;
 		}
-<<<<<<< HEAD
 #endif /* INNODB_NO_NEW_DD */
-=======
->>>>>>> e9deb609
 	}
 
 	/* Try to open the tablespace.  We set the 2nd param (fix_dict) to
 	false because we do not have an x-lock on dict_operation_lock */
 	bool is_encrypted = dict_table_is_encrypted(table);
 	ulint fsp_flags = dict_tf_to_fsp_flags(table->flags,
-<<<<<<< HEAD
-					       is_encrypted);
-=======
 		is_encrypted);
->>>>>>> e9deb609
 
 	dberr_t err = fil_ibd_open(
 		true, FIL_TYPE_TABLESPACE, table->space,
@@ -3107,8 +3071,8 @@
 	btr_pcur_store_position(pcur, mtr);
 
 	return(rec);
-}
-
+}
+
 /** Process one mysql.indexes record and get the dict_index_t
 @param[in]		heap		temp memory heap
 @param[in,out]	rec			mysql.indexes record
