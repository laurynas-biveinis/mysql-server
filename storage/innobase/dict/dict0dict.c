--- conflicted
+++ resolved
@@ -1,10 +1,6 @@
 /*****************************************************************************
 
-<<<<<<< HEAD
-Copyright (c) 1996, 2014, Oracle and/or its affiliates. All Rights Reserved.
-=======
 Copyright (c) 1996, 2015, Oracle and/or its affiliates. All Rights Reserved.
->>>>>>> e090099a
 
 This program is free software; you can redistribute it and/or modify it under
 the terms of the GNU General Public License as published by the Free Software
@@ -2534,11 +2530,7 @@
 
 		rbt = foreign->referenced_table->referenced_rbt;
 
-<<<<<<< HEAD
-		if (rbt != NULL) {
-=======
 		if (rbt != NULL && foreign->id != NULL) {
->>>>>>> e090099a
 			const ib_rbt_node_t*	node
 				= rbt_lookup(rbt, foreign->id);
 			dict_foreign_t*	val = *(dict_foreign_t**) node->value;
@@ -2557,11 +2549,7 @@
 			       foreign);
 		rbt = foreign->foreign_table->foreign_rbt;
 
-<<<<<<< HEAD
-		if (rbt != NULL) {
-=======
 		if (rbt != NULL && foreign->id != NULL) {
->>>>>>> e090099a
 			const ib_rbt_node_t*	node
 				= rbt_lookup(rbt, foreign->id);
 			dict_foreign_t*	val = *(dict_foreign_t**) node->value;
