/*****************************************************************************

Copyright (c) 1995, 2013, Oracle and/or its affiliates. All Rights Reserved.

This program is free software; you can redistribute it and/or modify it under
the terms of the GNU General Public License as published by the Free Software
Foundation; version 2 of the License.

This program is distributed in the hope that it will be useful, but WITHOUT
ANY WARRANTY; without even the implied warranty of MERCHANTABILITY or FITNESS
FOR A PARTICULAR PURPOSE. See the GNU General Public License for more details.

You should have received a copy of the GNU General Public License along with
this program; if not, write to the Free Software Foundation, Inc.,
51 Franklin Street, Suite 500, Boston, MA 02110-1335 USA

*****************************************************************************/

/**************************************************//**
@file fil/fil0fil.cc
The tablespace memory cache

Created 10/25/1995 Heikki Tuuri
*******************************************************/

#include "ha_prototypes.h"

#include "fil0fil.h"
#include "mem0mem.h"
#include "hash0hash.h"
#include "os0file.h"
#include "mach0data.h"
#include "buf0buf.h"
#include "buf0flu.h"
#include "log0recv.h"
#include "fsp0fsp.h"
#include "srv0srv.h"
#include "srv0start.h"
#include "mtr0mtr.h"
#include "mtr0log.h"
#include "dict0dict.h"
#include "page0page.h"
#include "page0zip.h"
#include "trx0sys.h"
#include "btr0btr.h"
#include "dict0boot.h"
#include "row0mysql.h"
#include "row0trunc.h"
#ifndef UNIV_HOTBACKUP
# include "buf0lru.h"
# include "ibuf0ibuf.h"
# include "sync0sync.h"
# include "os0event.h"
#else /* !UNIV_HOTBACKUP */
# include "srv0srv.h"
#endif /* !UNIV_HOTBACKUP */
#include "srv0space.h"
#include <set>

/*
		IMPLEMENTATION OF THE TABLESPACE MEMORY CACHE
		=============================================

The tablespace cache is responsible for providing fast read/write access to
tablespaces and logs of the database. File creation and deletion is done
in other modules which know more of the logic of the operation, however.

A tablespace consists of a chain of files. The size of the files does not
have to be divisible by the database block size, because we may just leave
the last incomplete block unused. When a new file is appended to the
tablespace, the maximum size of the file is also specified. At the moment,
we think that it is best to extend the file to its maximum size already at
the creation of the file, because then we can avoid dynamically extending
the file when more space is needed for the tablespace.

A block's position in the tablespace is specified with a 32-bit unsigned
integer. The files in the chain are thought to be catenated, and the block
corresponding to an address n is the nth block in the catenated file (where
the first block is named the 0th block, and the incomplete block fragments
at the end of files are not taken into account). A tablespace can be extended
by appending a new file at the end of the chain.

Our tablespace concept is similar to the one of Oracle.

To acquire more speed in disk transfers, a technique called disk striping is
sometimes used. This means that logical block addresses are divided in a
round-robin fashion across several disks. Windows NT supports disk striping,
so there we do not need to support it in the database. Disk striping is
implemented in hardware in RAID disks. We conclude that it is not necessary
to implement it in the database. Oracle 7 does not support disk striping,
either.

Another trick used at some database sites is replacing tablespace files by
raw disks, that is, the whole physical disk drive, or a partition of it, is
opened as a single file, and it is accessed through byte offsets calculated
from the start of the disk or the partition. This is recommended in some
books on database tuning to achieve more speed in i/o. Using raw disk
certainly prevents the OS from fragmenting disk space, but it is not clear
if it really adds speed. We measured on the Pentium 100 MHz + NT + NTFS file
system + EIDE Conner disk only a negligible difference in speed when reading
from a file, versus reading from a raw disk.

To have fast access to a tablespace or a log file, we put the data structures
to a hash table. Each tablespace and log file is given an unique 32-bit
identifier.

Some operating systems do not support many open files at the same time,
though NT seems to tolerate at least 900 open files. Therefore, we put the
open files in an LRU-list. If we need to open another file, we may close the
file at the end of the LRU-list. When an i/o-operation is pending on a file,
the file cannot be closed. We take the file nodes with pending i/o-operations
out of the LRU-list and keep a count of pending operations. When an operation
completes, we decrement the count and return the file node to the LRU-list if
the count drops to zero. */

/** When mysqld is run, the default directory "." is the mysqld datadir,
but in the MySQL Embedded Server Library and ibbackup it is not the default
directory, and we must set the base file path explicitly */
const char*	fil_path_to_mysql_datadir	= ".";

/** The number of fsyncs done to the log */
ulint	fil_n_log_flushes			= 0;

/** Number of pending redo log flushes */
ulint	fil_n_pending_log_flushes		= 0;
/** Number of pending tablespace flushes */
ulint	fil_n_pending_tablespace_flushes	= 0;

/** Number of files currently open */
ulint	fil_n_file_opened			= 0;

/** The null file address */
fil_addr_t	fil_addr_null = {FIL_NULL, 0};

/** File node of a tablespace or the log data space */
struct fil_node_t {
	fil_space_t*	space;	/*!< backpointer to the space where this node
				belongs */
	char*		name;	/*!< path to the file */
	bool		is_open;/*!< true if file is open */
	os_file_t	handle;	/*!< OS handle to the file, if file open */
	os_event_t	sync_event;/*!< Condition event to group and
				serialize calls to fsync */
	bool		is_raw_disk;/*!< true if the 'file' is actually a raw
				device or a raw disk partition */
	ulint		size;	/*!< size of the file in database pages, 0 if
				not known yet; the possible last incomplete
				megabyte may be ignored if space == 0 */
	ulint		n_pending;
				/*!< count of pending i/o's on this file;
				closing of the file is not allowed if
				this is > 0 */
	ulint		n_pending_flushes;
				/*!< count of pending flushes on this file;
				closing of the file is not allowed if
				this is > 0 */
	bool		being_extended;
				/*!< true if the node is currently
				being extended. */
	ib_int64_t	modification_counter;/*!< when we write to the file we
				increment this by one */
	ib_int64_t	flush_counter;/*!< up to what
				modification_counter value we have
				flushed the modifications to disk */
	UT_LIST_NODE_T(fil_node_t) chain;
				/*!< link field for the file chain */
	UT_LIST_NODE_T(fil_node_t) LRU;
				/*!< link field for the LRU list */
	ulint		magic_n;/*!< FIL_NODE_MAGIC_N */
};

/** Value of fil_node_t::magic_n */
#define	FIL_NODE_MAGIC_N	89389

/** Tablespace or log data space: let us call them by a common name space */
struct fil_space_t {
	char*		name;	/*!< space name = the path to the first file in
				it */
	ulint		id;	/*!< space id */
	ib_int64_t	tablespace_version;
				/*!< in DISCARD/IMPORT this timestamp
				is used to check if we should ignore
				an insert buffer merge request for a
				page because it actually was for the
				previous incarnation of the space */
	bool		stop_ios;/*!< true if we want to rename the
				.ibd file of tablespace and want to
				stop temporarily posting of new i/o
				requests on the file */
	bool		stop_new_ops;
				/*!< we set this true when we start
				deleting a single-table tablespace.
				When this is set following new ops
				are not allowed:
				* read IO request
				* ibuf merge
				* file flush
				Note that we can still possibly have
				new write operations because we don't
				check this flag when doing flush
				batches. */
	bool		is_being_truncated;
				/*!< this is set to true when we prepare to
				truncate a single-table tablespace and its
				.ibd file */
	ulint		purpose;/*!< FIL_TABLESPACE, FIL_LOG, or
				FIL_ARCH_LOG */
	UT_LIST_BASE_NODE_T(fil_node_t) chain;
				/*!< base node for the file chain */
	ulint		size;	/*!< space size in pages; 0 if a single-table
				tablespace whose size we do not know yet;
				last incomplete megabytes in data files may be
				ignored if space == 0 */
	ulint		flags;	/*!< tablespace flags; see
				fsp_flags_is_valid(),
				page_size_t(ulint) (constructor) */
	ulint		n_reserved_extents;
				/*!< number of reserved free extents for
				ongoing operations like B-tree page split */
	ulint		n_pending_flushes; /*!< this is positive when flushing
				the tablespace to disk; dropping of the
				tablespace is forbidden if this is positive */
	ulint		n_pending_ops;/*!< this is positive when we
				have pending operations against this
				tablespace. The pending operations can
				be ibuf merges or lock validation code
				trying to read a block.
				Dropping of the tablespace is forbidden
				if this is positive */
	hash_node_t	hash;	/*!< hash chain node */
	hash_node_t	name_hash;/*!< hash chain the name_hash table */
#ifndef UNIV_HOTBACKUP
	rw_lock_t	latch;	/*!< latch protecting the file space storage
				allocation */
#endif /* !UNIV_HOTBACKUP */
	UT_LIST_NODE_T(fil_space_t) unflushed_spaces;
				/*!< list of spaces with at least one unflushed
				file we have written to */
	bool		is_in_unflushed_spaces;
				/*!< true if this space is currently in
				unflushed_spaces */
	UT_LIST_NODE_T(fil_space_t) space_list;
				/*!< list of all spaces */
	ulint		magic_n;/*!< FIL_SPACE_MAGIC_N */
};

/** Value of fil_space_t::magic_n */
#define	FIL_SPACE_MAGIC_N	89472

/** The tablespace memory cache; also the totality of logs (the log
data space) is stored here; below we talk about tablespaces, but also
the ib_logfiles form a 'space' and it is handled here */
struct fil_system_t {
#ifndef UNIV_HOTBACKUP
	ib_mutex_t		mutex;		/*!< The mutex protecting the cache */
#endif /* !UNIV_HOTBACKUP */
	hash_table_t*	spaces;		/*!< The hash table of spaces in the
					system; they are hashed on the space
					id */
	hash_table_t*	name_hash;	/*!< hash table based on the space
					name */
	UT_LIST_BASE_NODE_T(fil_node_t) LRU;
					/*!< base node for the LRU list of the
					most recently used open files with no
					pending i/o's; if we start an i/o on
					the file, we first remove it from this
					list, and return it to the start of
					the list when the i/o ends;
					log files and the system tablespace are
					not put to this list: they are opened
					after the startup, and kept open until
					shutdown */
	UT_LIST_BASE_NODE_T(fil_space_t) unflushed_spaces;
					/*!< base node for the list of those
					tablespaces whose files contain
					unflushed writes; those spaces have
					at least one file node where
					modification_counter > flush_counter */
	ulint		n_open;		/*!< number of files currently open */
	ulint		max_n_open;	/*!< n_open is not allowed to exceed
					this */
	ib_int64_t	modification_counter;/*!< when we write to a file we
					increment this by one */
	ulint		max_assigned_id;/*!< maximum space id in the existing
					tables, or assigned during the time
					mysqld has been up; at an InnoDB
					startup we scan the data dictionary
					and set here the maximum of the
					space id's of the tables there */
	ib_int64_t	tablespace_version;
					/*!< a counter which is incremented for
					every space object memory creation;
					every space mem object gets a
					'timestamp' from this; in DISCARD/
					IMPORT this is used to check if we
					should ignore an insert buffer merge
					request */
	UT_LIST_BASE_NODE_T(fil_space_t) space_list;
					/*!< list of all file spaces */
	bool		space_id_reuse_warned;
					/* !< true if fil_space_create()
					has issued a warning about
					potential space_id reuse */
};

/** The tablespace memory cache. This variable is NULL before the module is
initialized. */
static fil_system_t*	fil_system	= NULL;

#ifdef UNIV_HOTBACKUP
static ulint	srv_data_read;
static ulint	srv_data_written;
#endif /* UNIV_HOTBACKUP */

/** Determine if (i) is a user tablespace id or not. */
# define fil_is_user_tablespace_id(i)		\
	(((i) > srv_undo_tablespaces_open)	\
	 && ((i) != srv_tmp_space.space_id()))

/** Determine if user has explicitly disabled fsync(). */
#ifndef _WIN32
# define fil_buffering_disabled(s)	\
	((s)->purpose == FIL_TABLESPACE	\
	 && srv_unix_file_flush_method	\
	 == SRV_UNIX_O_DIRECT_NO_FSYNC)
#else /* _WIN32 */
# define fil_buffering_disabled(s)	(0)
#endif /* __WIN32 */

#ifdef UNIV_DEBUG
/** Try fil_validate() every this many times */
# define FIL_VALIDATE_SKIP	17

/******************************************************************//**
Checks the consistency of the tablespace cache some of the time.
@return true if ok or the check was skipped */
static
bool
fil_validate_skip(void)
/*===================*/
{
	/** The fil_validate() call skip counter. Use a signed type
	because of the race condition below. */
	static int fil_validate_count = FIL_VALIDATE_SKIP;

	/* There is a race condition below, but it does not matter,
	because this call is only for heuristic purposes. We want to
	reduce the call frequency of the costly fil_validate() check
	in debug builds. */
	if (--fil_validate_count > 0) {
		return(true);
	}

	fil_validate_count = FIL_VALIDATE_SKIP;
	return(fil_validate());
}
#endif /* UNIV_DEBUG */

/********************************************************************//**
Determines if a file node belongs to the least-recently-used list.
@return true if the file belongs to fil_system->LRU mutex. */
UNIV_INLINE
bool
fil_space_belongs_in_lru(
/*=====================*/
	const fil_space_t*	space)	/*!< in: file space */
{
	return(space->purpose == FIL_TABLESPACE
	       && fil_is_user_tablespace_id(space->id));
}

/********************************************************************//**
NOTE: you must call fil_mutex_enter_and_prepare_for_io() first!

Prepares a file node for i/o. Opens the file if it is closed. Updates the
pending i/o's field in the node and the system appropriately. Takes the node
off the LRU list if it is in the LRU list. The caller must hold the fil_sys
mutex.
@return false if the file can't be opened, otherwise true */
static
bool
fil_node_prepare_for_io(
/*====================*/
	fil_node_t*	node,	/*!< in: file node */
	fil_system_t*	system,	/*!< in: tablespace memory cache */
	fil_space_t*	space);	/*!< in: space */
/********************************************************************//**
Updates the data structures when an i/o operation finishes. Updates the
pending i/o's field in the node appropriately. */
static
void
fil_node_complete_io(
/*=================*/
	fil_node_t*	node,	/*!< in: file node */
	fil_system_t*	system,	/*!< in: tablespace memory cache */
	ulint		type);	/*!< in: OS_FILE_WRITE or OS_FILE_READ; marks
				the node as modified if
				type == OS_FILE_WRITE */
/*******************************************************************//**
Frees a space object from the tablespace memory cache. Closes the files in
the chain but does not delete them. There must not be any pending i/o's or
flushes on the files.
@return true on success */
static
bool
fil_space_free(
/*===========*/
	ulint		id,		/* in: space id */
	bool		x_latched);	/* in: true if caller has space->latch
					in X mode */

/** Reads data from a space to a buffer. Remember that the possible incomplete
blocks at the end of file are ignored: they are not taken into account when
calculating the byte offset within a space.
@param[in] page_id page id
@param[in] byte_offset remainder of offset in bytes; in aio this must be
divisible by the OS block size
@param[in] len how many bytes to read; this must not cross a file boundary;
in aio this must be a block size multiple
@param[in,out] buf buffer where to store data read; in aio this must be
appropriately aligned
@return DB_SUCCESS, or DB_TABLESPACE_DELETED if we are trying to do
i/o on a tablespace which does not exist */
UNIV_INLINE
dberr_t
fil_read(
	const page_id_t&	page_id,
	const page_size_t&	page_size,
	ulint			byte_offset,
	ulint			len,
	void*			buf)
{
	return(fil_io(OS_FILE_READ, true, page_id, page_size,
		      byte_offset, len, buf, NULL));
}

/** Writes data to a space from a buffer. Remember that the possible incomplete
blocks at the end of file are ignored: they are not taken into account when
calculating the byte offset within a space.
@param[in] page_id page id
@param[in] byte_offset remainder of offset in bytes; in aio this must be
divisible by the OS block size
@param[in] len how many bytes to write; this must not cross a file boundary;
in aio this must be a block size multiple
@param[in] buf buffer from which to write; in aio this must be appropriately
aligned
@return DB_SUCCESS, or DB_TABLESPACE_DELETED if we are trying to do
i/o on a tablespace which does not exist */
UNIV_INLINE
dberr_t
fil_write(
	const page_id_t&	page_id,
	const page_size_t&	page_size,
	ulint			byte_offset,
	ulint			len,
	void*			buf)
{
	ut_ad(!srv_read_only_mode);

	return(fil_io(OS_FILE_WRITE, true, page_id, page_size,
		      byte_offset, len, buf, NULL));
}

/*******************************************************************//**
Returns the table space by a given id, NULL if not found. */
UNIV_INLINE
fil_space_t*
fil_space_get_by_id(
/*================*/
	ulint	id)	/*!< in: space id */
{
	fil_space_t*	space;

	ut_ad(mutex_own(&fil_system->mutex));

	HASH_SEARCH(hash, fil_system->spaces, id,
		    fil_space_t*, space,
		    ut_ad(space->magic_n == FIL_SPACE_MAGIC_N),
		    space->id == id);

	return(space);
}

/*******************************************************************//**
Returns the table space by a given name, NULL if not found. */
UNIV_INLINE
fil_space_t*
fil_space_get_by_name(
/*==================*/
	const char*	name)	/*!< in: space name */
{
	fil_space_t*	space;
	ulint		fold;

	ut_ad(mutex_own(&fil_system->mutex));

	fold = ut_fold_string(name);

	HASH_SEARCH(name_hash, fil_system->name_hash, fold,
		    fil_space_t*, space,
		    ut_ad(space->magic_n == FIL_SPACE_MAGIC_N),
		    !strcmp(name, space->name));

	return(space);
}

#ifndef UNIV_HOTBACKUP
/*******************************************************************//**
Returns the version number of a tablespace, -1 if not found.
@return version number, -1 if the tablespace does not exist in the
memory cache */

ib_int64_t
fil_space_get_version(
/*==================*/
	ulint	id)	/*!< in: space id */
{
	fil_space_t*	space;
	ib_int64_t	version		= -1;

	ut_ad(fil_system);

	mutex_enter(&fil_system->mutex);

	space = fil_space_get_by_id(id);

	if (space) {
		version = space->tablespace_version;
	}

	mutex_exit(&fil_system->mutex);

	return(version);
}

/** Returns the latch of a file space.
@param[in] id space id
@param[out] flags tablespace flags
@return latch protecting storage allocation */
rw_lock_t*
fil_space_get_latch(
	ulint	id,
	ulint*	flags)
{
	fil_space_t*	space;

	ut_ad(fil_system);

	mutex_enter(&fil_system->mutex);

	space = fil_space_get_by_id(id);

	ut_a(space);

	if (flags) {
		*flags = space->flags;
	}

	mutex_exit(&fil_system->mutex);

	return(&(space->latch));
}

/*******************************************************************//**
Returns the type of a file space.
@return FIL_TABLESPACE or FIL_LOG */

ulint
fil_space_get_type(
/*===============*/
	ulint	id)	/*!< in: space id */
{
	fil_space_t*	space;

	ut_ad(fil_system);

	mutex_enter(&fil_system->mutex);

	space = fil_space_get_by_id(id);

	ut_a(space);

	mutex_exit(&fil_system->mutex);

	return(space->purpose);
}
#endif /* !UNIV_HOTBACKUP */

/**********************************************************************//**
Checks if all the file nodes in a space are flushed. The caller must hold
the fil_system mutex.
@return true if all are flushed */
static
bool
fil_space_is_flushed(
/*=================*/
	fil_space_t*	space)	/*!< in: space */
{
	fil_node_t*	node;

	ut_ad(mutex_own(&fil_system->mutex));

	node = UT_LIST_GET_FIRST(space->chain);

	while (node) {
		if (node->modification_counter > node->flush_counter) {

			ut_ad(!fil_buffering_disabled(space));
			return(false);
		}

		node = UT_LIST_GET_NEXT(chain, node);
	}

	return(true);
}

/*******************************************************************//**
Appends a new file to the chain of files of a space. File must be closed.
@return pointer to the file name, or NULL on error */

char*
fil_node_create(
/*============*/
	const char*	name,	/*!< in: file name (file must be closed) */
	ulint		size,	/*!< in: file size in database blocks, rounded
				downwards to an integer */
	ulint		id,	/*!< in: space id where to append */
	bool		is_raw)	/*!< in: true if a raw device or
				a raw disk partition */
{
	fil_node_t*	node;
	fil_space_t*	space;

	ut_a(fil_system);
	ut_a(name);

	mutex_enter(&fil_system->mutex);

	node = static_cast<fil_node_t*>(ut_zalloc(sizeof(fil_node_t)));

	node->name = mem_strdup(name);

	ut_a(!is_raw || srv_start_raw_disk_in_use);

	node->sync_event = os_event_create("fsync_event");
	node->is_raw_disk = is_raw;
	node->size = size;
	node->magic_n = FIL_NODE_MAGIC_N;

	space = fil_space_get_by_id(id);

	if (!space) {
		ut_print_timestamp(stderr);
		fprintf(stderr,
			"  InnoDB: Error: Could not find tablespace %lu for\n"
			"InnoDB: file ", (ulong) id);
		ut_print_filename(stderr, name);
		fputs(" in the tablespace memory cache.\n", stderr);
		ut_free(node->name);

		ut_free(node);

		mutex_exit(&fil_system->mutex);

		return(NULL);
	}

	space->size += size;

	node->space = space;

	UT_LIST_ADD_LAST(space->chain, node);

	if (id < SRV_LOG_SPACE_FIRST_ID && fil_system->max_assigned_id < id) {

		fil_system->max_assigned_id = id;
	}

	mutex_exit(&fil_system->mutex);

	return(node->name);
}

/********************************************************************//**
Opens a file of a node of a tablespace. The caller must own the fil_system
mutex.
@return false if the file can't be opened, otherwise true */
static
bool
fil_node_open_file(
/*===============*/
	fil_node_t*	node,	/*!< in: file node */
	fil_system_t*	system,	/*!< in: tablespace memory cache */
	fil_space_t*	space)	/*!< in: space */
{
	os_offset_t	size_bytes;
	bool		success;
	byte*		buf2;
	byte*		page;
	ulint		space_id;
	ulint		flags;
	ulint		min_size;

	ut_ad(mutex_own(&(system->mutex)));
	ut_a(node->n_pending == 0);
	ut_a(!node->is_open);

	if (node->size == 0) {
		/* It must be a single-table tablespace and we do not know the
		size of the file yet. First we open the file in the normal
		mode, no async I/O here, for simplicity. Then do some checks,
		and close the file again.
		NOTE that we could not use the simple file read function
		os_file_read() in Windows to read from a file opened for
		async I/O! */

		node->handle = os_file_create_simple_no_error_handling(
			innodb_data_file_key, node->name, OS_FILE_OPEN,
			OS_FILE_READ_ONLY, &success);
		if (!success) {
			/* The following call prints an error message */
			os_file_get_last_error(true);

			ib_logf(IB_LOG_LEVEL_WARN, "Cannot open '%s'."
				" Have you deleted .ibd files under a"
				" running mysqld server?",
				node->name);

			return(false);
		}

		size_bytes = os_file_get_size(node->handle);
		ut_a(size_bytes != (os_offset_t) -1);
#ifdef UNIV_HOTBACKUP
		if (space->id == 0) {
			node->size = (ulint) (size_bytes / UNIV_PAGE_SIZE);
			os_file_close(node->handle);
			goto add_size;
		}
#endif /* UNIV_HOTBACKUP */
		ut_a(space->purpose != FIL_LOG);
		ut_a(fil_is_user_tablespace_id(space->id));

		/* Read the first page of the tablespace */

		buf2 = static_cast<byte*>(ut_malloc(2 * UNIV_PAGE_SIZE));
		/* Align the memory for file i/o if we might have O_DIRECT
		set */
		page = static_cast<byte*>(ut_align(buf2, UNIV_PAGE_SIZE));

		success = os_file_read(node->handle, page, 0, UNIV_PAGE_SIZE);
		space_id = fsp_header_get_space_id(page);
		flags = fsp_header_get_flags(page);

		ut_free(buf2);

		/* Close the file now that we have read the space id from it */

		os_file_close(node->handle);

		const page_size_t	page_size(flags);

		min_size = FIL_IBD_FILE_INITIAL_SIZE * page_size.physical();

		if (size_bytes < min_size) {
			ib_logf(IB_LOG_LEVEL_ERROR,
				"The size of single-table "
				"tablespace file %s, is "
				"only " UINT64PF ", should "
				"be at least %lu!",
				node->name,
				size_bytes,
				min_size);

			ut_error;
		}

		if (UNIV_UNLIKELY(space_id != space->id)) {
			ib_logf(IB_LOG_LEVEL_FATAL,
				"Tablespace id is %lu in the data"
				" dictionary but in file %s it is %lu!",
				space->id, node->name, space_id);
		}

		if (UNIV_UNLIKELY(space_id == ULINT_UNDEFINED
				  || space_id == 0)) {
			ib_logf(IB_LOG_LEVEL_FATAL,
				"Tablespace id %lu in file %s"
				" is not sensible",
				(ulong) space_id, node->name);
		}

		const page_size_t	space_page_size(space->flags);

		if (!page_size.equals_to(space_page_size)) {
			ib_logf(IB_LOG_LEVEL_FATAL,
				"Tablespace file %s has page size "
				"(physical=" ULINTPF ", logical=" ULINTPF ") "
				"(flags=0x%lx) but the data "
				"dictionary expects page size "
				"(physical=" ULINTPF ", logical=" ULINTPF ") "
				"(flags=0x%lx)!",
				node->name,
				page_size.physical(),
				page_size.logical(),
				flags,
				space_page_size.physical(),
				space_page_size.logical(),
				space->flags);
		}

		if (UNIV_UNLIKELY(space->flags != flags)) {
			ib_logf(IB_LOG_LEVEL_FATAL,
				"Error: table flags are 0x%lx in the"
				" data dictionary but the flags in file"
				" %s are 0x%lx!",
				space->flags, node->name, flags);
		}

		if (size_bytes >= 1024 * 1024) {
			/* Truncate the size to whole megabytes. */
			size_bytes = ut_2pow_round(size_bytes, 1024 * 1024);
		}

		node->size = size_bytes / page_size.physical();

#ifdef UNIV_HOTBACKUP
add_size:
#endif /* UNIV_HOTBACKUP */
		space->size += node->size;
	}

	/* printf("Opening file %s\n", node->name); */

	/* Open the file for reading and writing, in Windows normally in the
	unbuffered async I/O mode, though global variables may make
	os_file_create() to fall back to the normal file I/O mode. */

	if (space->purpose == FIL_LOG) {
		node->handle = os_file_create(
			innodb_log_file_key, node->name, OS_FILE_OPEN,
			OS_FILE_AIO, OS_LOG_FILE, &success);
	} else if (node->is_raw_disk) {
		node->handle = os_file_create(
			innodb_data_file_key, node->name, OS_FILE_OPEN_RAW,
			OS_FILE_AIO, OS_DATA_FILE, &success);
	} else {
		node->handle = os_file_create(
			innodb_data_file_key, node->name, OS_FILE_OPEN,
			OS_FILE_AIO, OS_DATA_FILE, &success);
	}

	ut_a(success);

	node->is_open = true;

	system->n_open++;
	fil_n_file_opened++;

	if (fil_space_belongs_in_lru(space)) {

		/* Put the node to the LRU list */
		UT_LIST_ADD_FIRST(system->LRU, node);
	}

	return(true);
}

/**********************************************************************//**
Closes a file. */
static
void
fil_node_close_file(
/*================*/
	fil_node_t*	node,	/*!< in: file node */
	fil_system_t*	system)	/*!< in: tablespace memory cache */
{
	bool	ret;

	ut_ad(node && system);
	ut_ad(mutex_own(&(system->mutex)));
	ut_a(node->is_open);
	ut_a(node->n_pending == 0);
	ut_a(node->n_pending_flushes == 0);
	ut_a(!node->being_extended);
#ifndef UNIV_HOTBACKUP
	ut_a(node->modification_counter == node->flush_counter
	     || srv_fast_shutdown == 2);
#endif /* !UNIV_HOTBACKUP */

	ret = os_file_close(node->handle);
	ut_a(ret);

	/* printf("Closing file %s\n", node->name); */

	node->is_open = false;
	ut_a(system->n_open > 0);
	system->n_open--;
	fil_n_file_opened--;

	if (fil_space_belongs_in_lru(node->space)) {

		ut_a(UT_LIST_GET_LEN(system->LRU) > 0);

		/* The node is in the LRU list, remove it */
		UT_LIST_REMOVE(system->LRU, node);
	}
}

/********************************************************************//**
Tries to close a file in the LRU list. The caller must hold the fil_sys
mutex.
@return true if success, false if should retry later; since i/o's
generally complete in < 100 ms, and as InnoDB writes at most 128 pages
from the buffer pool in a batch, and then immediately flushes the
files, there is a good chance that the next time we find a suitable
node from the LRU list */
static
bool
fil_try_to_close_file_in_LRU(
/*=========================*/
	bool	print_info)	/*!< in: if true, prints information why it
				cannot close a file */
{
	fil_node_t*	node;

	ut_ad(mutex_own(&fil_system->mutex));

	if (print_info) {
		fprintf(stderr,
			"InnoDB: fil_sys open file LRU len %lu\n",
			(ulong) UT_LIST_GET_LEN(fil_system->LRU));
	}

	for (node = UT_LIST_GET_LAST(fil_system->LRU);
	     node != NULL;
	     node = UT_LIST_GET_PREV(LRU, node)) {

		if (node->modification_counter == node->flush_counter
		    && node->n_pending_flushes == 0
		    && !node->being_extended) {

			fil_node_close_file(node, fil_system);

			return(true);
		}

		if (!print_info) {
			continue;
		}

		if (node->n_pending_flushes > 0) {
			fputs("InnoDB: cannot close file ", stderr);
			ut_print_filename(stderr, node->name);
			fprintf(stderr, ", because n_pending_flushes %lu\n",
				(ulong) node->n_pending_flushes);
		}

		if (node->modification_counter != node->flush_counter) {
			fputs("InnoDB: cannot close file ", stderr);
			ut_print_filename(stderr, node->name);
			fprintf(stderr,
				", because mod_count %ld != fl_count %ld\n",
				(long) node->modification_counter,
				(long) node->flush_counter);

		}

		if (node->being_extended) {
			fputs("InnoDB: cannot close file ", stderr);
			ut_print_filename(stderr, node->name);
			fprintf(stderr, ", because it is being extended\n");
		}
	}

	return(false);
}

/*******************************************************************//**
Reserves the fil_system mutex and tries to make sure we can open at least one
file while holding it. This should be called before calling
fil_node_prepare_for_io(), because that function may need to open a file. */
static
void
fil_mutex_enter_and_prepare_for_io(
/*===============================*/
	ulint	space_id)	/*!< in: space id */
{
	fil_space_t*	space;
	bool		success;
	bool		print_info	= false;
	ulint		count		= 0;
	ulint		count2		= 0;

retry:
	mutex_enter(&fil_system->mutex);

	if (space_id == 0 || space_id >= SRV_LOG_SPACE_FIRST_ID) {
		/* We keep log files and system tablespace files always open;
		this is important in preventing deadlocks in this module, as
		a page read completion often performs another read from the
		insert buffer. The insert buffer is in tablespace 0, and we
		cannot end up waiting in this function. */

		return;
	}

	space = fil_space_get_by_id(space_id);

	if (space != NULL && space->stop_ios) {
		/* We are going to do a rename file and want to stop new i/o's
		for a while */

		if (count2 > 20000) {
			fputs("InnoDB: Warning: tablespace ", stderr);
			ut_print_filename(stderr, space->name);
			fprintf(stderr,
				" has i/o ops stopped for a long time %lu\n",
				(ulong) count2);
		}

		mutex_exit(&fil_system->mutex);

#ifndef UNIV_HOTBACKUP

		/* Wake the i/o-handler threads to make sure pending
		i/o's are performed */
		os_aio_simulated_wake_handler_threads();

		/* The sleep here is just to give IO helper threads a
		bit of time to do some work. It is not required that
		all IO related to the tablespace being renamed must
		be flushed here as we do fil_flush() in
		fil_rename_tablespace() as well. */
		os_thread_sleep(20000);

#endif /* UNIV_HOTBACKUP */

		/* Flush tablespaces so that we can close modified
		files in the LRU list */
		fil_flush_file_spaces(FIL_TABLESPACE);

		os_thread_sleep(20000);

		count2++;

		goto retry;
	}

	if (fil_system->n_open < fil_system->max_n_open) {

		return;
	}

	/* If the file is already open, no need to do anything; if the space
	does not exist, we handle the situation in the function which called
	this function */

	if (!space || UT_LIST_GET_FIRST(space->chain)->is_open) {

		return;
	}

	if (count > 1) {
		print_info = true;
	}

	/* Too many files are open, try to close some */
close_more:
	success = fil_try_to_close_file_in_LRU(print_info);

	if (success && fil_system->n_open >= fil_system->max_n_open) {

		goto close_more;
	}

	if (fil_system->n_open < fil_system->max_n_open) {
		/* Ok */

		return;
	}

	if (count >= 2) {
		ut_print_timestamp(stderr);
		fprintf(stderr,
			"  InnoDB: Warning: too many (%lu) files stay open"
			" while the maximum\n"
			"InnoDB: allowed value would be %lu.\n"
			"InnoDB: You may need to raise the value of"
			" innodb_open_files in\n"
			"InnoDB: my.cnf.\n",
			(ulong) fil_system->n_open,
			(ulong) fil_system->max_n_open);

		return;
	}

	mutex_exit(&fil_system->mutex);

#ifndef UNIV_HOTBACKUP
	/* Wake the i/o-handler threads to make sure pending i/o's are
	performed */
	os_aio_simulated_wake_handler_threads();

	os_thread_sleep(20000);
#endif
	/* Flush tablespaces so that we can close modified files in the LRU
	list */

	fil_flush_file_spaces(FIL_TABLESPACE);

	count++;

	goto retry;
}

/*******************************************************************//**
Frees a file node object from a tablespace memory cache. */
static
void
fil_node_free(
/*==========*/
	fil_node_t*	node,	/*!< in, own: file node */
	fil_system_t*	system,	/*!< in: tablespace memory cache */
	fil_space_t*	space)	/*!< in: space where the file node is chained */
{
	ut_ad(node && system && space);
	ut_ad(mutex_own(&(system->mutex)));
	ut_a(node->magic_n == FIL_NODE_MAGIC_N);
	ut_a(node->n_pending == 0);
	ut_a(!node->being_extended);

	if (node->is_open) {
		/* We fool the assertion in fil_node_close_file() to think
		there are no unflushed modifications in the file */

		node->modification_counter = node->flush_counter;
		os_event_set(node->sync_event);

		if (fil_buffering_disabled(space)) {

			ut_ad(!space->is_in_unflushed_spaces);
			ut_ad(fil_space_is_flushed(space));

		} else if (space->is_in_unflushed_spaces
			   && fil_space_is_flushed(space)) {

			space->is_in_unflushed_spaces = false;

			UT_LIST_REMOVE(system->unflushed_spaces, space);
		}

		fil_node_close_file(node, system);
	}

	space->size -= node->size;

	UT_LIST_REMOVE(space->chain, node);

	os_event_destroy(node->sync_event);
	ut_free(node->name);
	ut_free(node);
}

/** Creates a space memory object and puts it to the 'fil system' hash table.
If there is an error, prints an error message to the .err log.
@param[in] space name
@param[in] id space id
@param[in] flags space flags
@param[in] purpose FIL_TABLESPACE, or FIL_LOG if log
@return true if success */
bool
fil_space_create(
	const char*	name,
	ulint		id,
	ulint		flags,
	ulint		purpose)
{
	fil_space_t*	space;

	DBUG_EXECUTE_IF("fil_space_create_failure", return(false););

	ut_a(fil_system);
	ut_a(fsp_flags_is_valid(flags));

	/* Look for a matching tablespace and if found free it. */
	do {
		mutex_enter(&fil_system->mutex);

		space = fil_space_get_by_name(name);

		if (space != 0) {
			ib_logf(IB_LOG_LEVEL_WARN,
				"Tablespace '%s' exists in the cache "
				"with id %lu != %lu",
				name, (ulong) space->id, (ulong) id);

			if (Tablespace::is_system_tablespace(id)
			    || purpose != FIL_TABLESPACE) {

				mutex_exit(&fil_system->mutex);

				return(false);
			}

			ib_logf(IB_LOG_LEVEL_WARN,
				"Freeing existing tablespace '%s' entry "
				"from the cache with id %lu",
				name, (ulong) id);

			bool	success = fil_space_free(space->id, false);
			ut_a(success);

			mutex_exit(&fil_system->mutex);
		}

	} while (space != 0);

	space = fil_space_get_by_id(id);

	if (space != 0) {
		ib_logf(IB_LOG_LEVEL_ERROR,
			"Trying to add tablespace '%s' with id %lu "
			"to the tablespace memory cache, but tablespace '%s' "
			"with id %lu already exists in the cache!",
			name, (ulong) id, space->name, (ulong) space->id);

		mutex_exit(&fil_system->mutex);

		return(false);
	}

	space = static_cast<fil_space_t*>(ut_zalloc(sizeof(*space)));

	space->name = mem_strdup(name);
	space->id = id;

 	UT_LIST_INIT(space->chain, &fil_node_t::chain);

	fil_system->tablespace_version++;
	space->tablespace_version = fil_system->tablespace_version;

	if (purpose == FIL_TABLESPACE
	    && !recv_recovery_on
	    && id > fil_system->max_assigned_id) {

		if (!fil_system->space_id_reuse_warned) {
			fil_system->space_id_reuse_warned = true;

			ib_logf(IB_LOG_LEVEL_WARN,
				"Allocated tablespace %lu, old maximum "
				"was %lu",
				(ulong) id,
				(ulong) fil_system->max_assigned_id);
		}

		fil_system->max_assigned_id = id;
	}

	space->purpose = purpose;
	space->flags = flags;
	space->is_being_truncated = false;

	space->magic_n = FIL_SPACE_MAGIC_N;

	rw_lock_create(fil_space_latch_key, &space->latch, SYNC_FSP);

	HASH_INSERT(fil_space_t, hash, fil_system->spaces, id, space);

	HASH_INSERT(fil_space_t, name_hash, fil_system->name_hash,
		    ut_fold_string(name), space);
	space->is_in_unflushed_spaces = false;

	UT_LIST_ADD_LAST(fil_system->space_list, space);

	mutex_exit(&fil_system->mutex);

	return(true);
}

/*******************************************************************//**
Assigns a new space id for a new single-table tablespace. This works simply by
incrementing the global counter. If 4 billion id's is not enough, we may need
to recycle id's.
@return true if assigned, false if not */

bool
fil_assign_new_space_id(
/*====================*/
	ulint*	space_id)	/*!< in/out: space id */
{
	ulint	id;
	bool	success;

	mutex_enter(&fil_system->mutex);

	id = *space_id;

	if (id < fil_system->max_assigned_id) {
		id = fil_system->max_assigned_id;
	}

	id++;

	if (id > (SRV_LOG_SPACE_FIRST_ID / 2) && (id % 1000000UL == 0)) {
		ut_print_timestamp(stderr);
		fprintf(stderr,
			"InnoDB: Warning: you are running out of new"
			" single-table tablespace id's.\n"
			"InnoDB: Current counter is %lu and it"
			" must not exceed %lu!\n"
			"InnoDB: To reset the counter to zero"
			" you have to dump all your tables and\n"
			"InnoDB: recreate the whole InnoDB installation.\n",
			(ulong) id,
			(ulong) SRV_LOG_SPACE_FIRST_ID);
	}

	success = (id < SRV_LOG_SPACE_FIRST_ID);

	if (success) {
		*space_id = fil_system->max_assigned_id = id;
	} else {
		ut_print_timestamp(stderr);
		fprintf(stderr,
			"InnoDB: You have run out of single-table"
			" tablespace id's!\n"
			"InnoDB: Current counter is %lu.\n"
			"InnoDB: To reset the counter to zero you"
			" have to dump all your tables and\n"
			"InnoDB: recreate the whole InnoDB installation.\n",
			(ulong) id);
		*space_id = ULINT_UNDEFINED;
	}

	mutex_exit(&fil_system->mutex);

	return(success);
}

/*******************************************************************//**
Frees a space object from the tablespace memory cache. Closes the files in
the chain but does not delete them. There must not be any pending i/o's or
flushes on the files.
@return true if success */
static
bool
fil_space_free(
/*===========*/
	ulint		id,		/* in: space id */
	bool		x_latched)	/* in: true if caller has space->latch
					in X mode */
{
	fil_space_t*	space;
	fil_space_t*	fnamespace;

	ut_ad(mutex_own(&fil_system->mutex));

	space = fil_space_get_by_id(id);

	if (!space) {
		ut_print_timestamp(stderr);
		fprintf(stderr,
			"  InnoDB: Error: trying to remove tablespace %lu"
			" from the cache but\n"
			"InnoDB: it is not there.\n", (ulong) id);

		return(false);
	}

	HASH_DELETE(fil_space_t, hash, fil_system->spaces, id, space);

	fnamespace = fil_space_get_by_name(space->name);
	ut_a(fnamespace);
	ut_a(space == fnamespace);

	HASH_DELETE(fil_space_t, name_hash, fil_system->name_hash,
		    ut_fold_string(space->name), space);

	if (space->is_in_unflushed_spaces) {

		ut_ad(!fil_buffering_disabled(space));
		space->is_in_unflushed_spaces = false;

		UT_LIST_REMOVE(fil_system->unflushed_spaces, space);
	}

	UT_LIST_REMOVE(fil_system->space_list, space);

	ut_a(space->magic_n == FIL_SPACE_MAGIC_N);
	ut_a(0 == space->n_pending_flushes);

	for (fil_node_t* fil_node = UT_LIST_GET_FIRST(space->chain);
	     fil_node != NULL;
	     fil_node = UT_LIST_GET_FIRST(space->chain)) {

		fil_node_free(fil_node, fil_system, space);
	}

	ut_a(0 == UT_LIST_GET_LEN(space->chain));

	if (x_latched) {
		rw_lock_x_unlock(&space->latch);
	}

	rw_lock_free(&(space->latch));

	ut_free(space->name);
	ut_free(space);

	return(true);
}

/*******************************************************************//**
Returns a pointer to the file_space_t that is in the memory cache
associated with a space id. The caller must lock fil_system->mutex.
@return file_space_t pointer, NULL if space not found */
UNIV_INLINE
fil_space_t*
fil_space_get_space(
/*================*/
	ulint	id)	/*!< in: space id */
{
	fil_space_t*	space;
	fil_node_t*	node;

	ut_ad(fil_system);

	space = fil_space_get_by_id(id);
	if (space == NULL) {
		return(NULL);
	}

	if (space->size == 0 && space->purpose == FIL_TABLESPACE) {
		ut_a(id != 0);

		mutex_exit(&fil_system->mutex);

		/* It is possible that the space gets evicted at this point
		before the fil_mutex_enter_and_prepare_for_io() acquires
		the fil_system->mutex. Check for this after completing the
		call to fil_mutex_enter_and_prepare_for_io(). */
		fil_mutex_enter_and_prepare_for_io(id);

		/* We are still holding the fil_system->mutex. Check if
		the space is still in memory cache. */
		space = fil_space_get_by_id(id);
		if (space == NULL) {
			return(NULL);
		}

		/* The following code must change when InnoDB supports
		multiple datafiles per tablespace. */
		ut_a(1 == UT_LIST_GET_LEN(space->chain));

		node = UT_LIST_GET_FIRST(space->chain);

		/* It must be a single-table tablespace and we have not opened
		the file yet; the following calls will open it and update the
		size fields */

		if (!fil_node_prepare_for_io(node, fil_system, space)) {
			/* The single-table tablespace can't be opened,
			because the ibd file is missing. */
			return(NULL);
		}
		fil_node_complete_io(node, fil_system, OS_FILE_READ);
	}

	return(space);
}

/*******************************************************************//**
Returns the path from the first fil_node_t found for the space ID sent.
The caller is responsible for freeing the memory allocated here for the
value returned.
@return own: A copy of fil_node_t::path, NULL if space ID is zero
or not found. */

char*
fil_space_get_first_path(
/*=====================*/
	ulint		id)	/*!< in: space id */
{
	fil_space_t*	space;
	fil_node_t*	node;
	char*		path;

	ut_ad(fil_system);
	ut_a(id);

	fil_mutex_enter_and_prepare_for_io(id);

	space = fil_space_get_space(id);

	if (space == NULL) {
		mutex_exit(&fil_system->mutex);

		return(NULL);
	}

	ut_ad(mutex_own(&fil_system->mutex));

	node = UT_LIST_GET_FIRST(space->chain);

	path = mem_strdup(node->name);

	mutex_exit(&fil_system->mutex);

	return(path);
}

/*******************************************************************//**
Returns the size of the space in pages. The tablespace must be cached in the
memory cache.
@return space size, 0 if space not found */

ulint
fil_space_get_size(
/*===============*/
	ulint	id)	/*!< in: space id */
{
	fil_space_t*	space;
	ulint		size;

	ut_ad(fil_system);
	mutex_enter(&fil_system->mutex);

	space = fil_space_get_space(id);

	size = space ? space->size : 0;

	mutex_exit(&fil_system->mutex);

	return(size);
}

/*******************************************************************//**
Returns the flags of the space. The tablespace must be cached
in the memory cache.
@return flags, ULINT_UNDEFINED if space not found */

ulint
fil_space_get_flags(
/*================*/
	ulint	id)	/*!< in: space id */
{
	fil_space_t*	space;
	ulint		flags;

	ut_ad(fil_system);

	if (!id) {
		return(0);
	}

	mutex_enter(&fil_system->mutex);

	space = fil_space_get_space(id);

	if (space == NULL) {
		mutex_exit(&fil_system->mutex);

		return(ULINT_UNDEFINED);
	}

	flags = space->flags;

	mutex_exit(&fil_system->mutex);

	return(flags);
}

/** Returns the page size of the space and whether it is compressed or not.
The tablespace must be cached in the memory cache.
@param[in] id space id
@param[out] found true if tablespace was found
@return page size */
const page_size_t
fil_space_get_page_size(
	ulint	id,
	bool*	found)
{
	const ulint	flags = fil_space_get_flags(id);

	if (flags == ULINT_UNDEFINED) {
		*found = false;
		return(page_size_t(0, 0, false));
	}

	*found = true;

	if (id == 0) {
		/* fil_space_get_flags() always returns flags=0 for space=0 */
		ut_ad(flags == 0);
		return(univ_page_size);
	}

	return(page_size_t(flags));
}

/*******************************************************************//**
Checks if the pair space, page_no refers to an existing page in a tablespace
file space. The tablespace must be cached in the memory cache.
@return true if the address is meaningful */

bool
fil_check_adress_in_tablespace(
/*===========================*/
	ulint	id,	/*!< in: space id */
	ulint	page_no)/*!< in: page number */
{
	return(fil_space_get_size(id) > page_no);
}

/****************************************************************//**
Initializes the tablespace memory cache. */

void
fil_init(
/*=====*/
	ulint	hash_size,	/*!< in: hash table size */
	ulint	max_n_open)	/*!< in: max number of open files */
{
	ut_a(fil_system == NULL);

	ut_a(hash_size > 0);
	ut_a(max_n_open > 0);

	fil_system = static_cast<fil_system_t*>(
		ut_zalloc(sizeof(*fil_system)));

	mutex_create("fil_system", &fil_system->mutex);

	fil_system->spaces = hash_create(hash_size);
	fil_system->name_hash = hash_create(hash_size);

	UT_LIST_INIT(fil_system->LRU, &fil_node_t::LRU);
	UT_LIST_INIT(fil_system->space_list, &fil_space_t::space_list);

	UT_LIST_INIT(fil_system->unflushed_spaces,
		     &fil_space_t::unflushed_spaces);

	fil_system->max_n_open = max_n_open;
}

/*******************************************************************//**
Opens all log files and system tablespace data files. They stay open until the
database server shutdown. This should be called at a server startup after the
space objects for the log and the system tablespace have been created. The
purpose of this operation is to make sure we never run out of file descriptors
if we need to read from the insert buffer or to write to the log. */

void
fil_open_log_and_system_tablespace_files(void)
/*==========================================*/
{
	fil_space_t*	space;

	mutex_enter(&fil_system->mutex);

	for (space = UT_LIST_GET_FIRST(fil_system->space_list);
	     space != NULL;
	     space = UT_LIST_GET_NEXT(space_list, space)) {

		fil_node_t*	node;

		if (fil_space_belongs_in_lru(space)) {

			continue;
		}

		for (node = UT_LIST_GET_FIRST(space->chain);
		     node != NULL;
		     node = UT_LIST_GET_NEXT(chain, node)) {

			if (!node->is_open) {
				if (!fil_node_open_file(node, fil_system,
							space)) {
					/* This func is called during server's
					startup. If some file of log or system
					tablespace is missing, the server
					can't start successfully. So we should
					assert for it. */
					ut_a(0);
				}
			}

			if (fil_system->max_n_open < 10 + fil_system->n_open) {

				fprintf(stderr,
					"InnoDB: Warning: you must"
					" raise the value of"
					" innodb_open_files in\n"
					"InnoDB: my.cnf! Remember that"
					" InnoDB keeps all log files"
					" and all system\n"
					"InnoDB: tablespace files open"
					" for the whole time mysqld is"
					" running, and\n"
					"InnoDB: needs to open also"
					" some .ibd files if the"
					" file-per-table storage\n"
					"InnoDB: model is used."
					" Current open files %lu,"
					" max allowed"
					" open files %lu.\n",
					(ulong) fil_system->n_open,
					(ulong) fil_system->max_n_open);
			}
		}
	}

	mutex_exit(&fil_system->mutex);
}

/*******************************************************************//**
Closes all open files. There must not be any pending i/o's or not flushed
modifications in the files. */

void
fil_close_all_files(void)
/*=====================*/
{
	fil_space_t*	space;

	mutex_enter(&fil_system->mutex);

	space = UT_LIST_GET_FIRST(fil_system->space_list);

	while (space != NULL) {
		fil_node_t*	node;
		fil_space_t*	prev_space = space;

		for (node = UT_LIST_GET_FIRST(space->chain);
		     node != NULL;
		     node = UT_LIST_GET_NEXT(chain, node)) {

			if (node->is_open) {
				fil_node_close_file(node, fil_system);
			}
		}

		space = UT_LIST_GET_NEXT(space_list, space);

		fil_space_free(prev_space->id, false);
	}

	mutex_exit(&fil_system->mutex);
}

/*******************************************************************//**
Closes the redo log files. There must not be any pending i/o's or not
flushed modifications in the files. */

void
fil_close_log_files(
/*================*/
	bool	free)	/*!< in: whether to free the memory object */
{
	fil_space_t*	space;

	mutex_enter(&fil_system->mutex);

	space = UT_LIST_GET_FIRST(fil_system->space_list);

	while (space != NULL) {
		fil_node_t*	node;
		fil_space_t*	prev_space = space;

		if (space->purpose != FIL_LOG) {
			space = UT_LIST_GET_NEXT(space_list, space);
			continue;
		}

		for (node = UT_LIST_GET_FIRST(space->chain);
		     node != NULL;
		     node = UT_LIST_GET_NEXT(chain, node)) {

			if (node->is_open) {
				fil_node_close_file(node, fil_system);
			}
		}

		space = UT_LIST_GET_NEXT(space_list, space);

		if (free) {
			fil_space_free(prev_space->id, false);
		}
	}

	mutex_exit(&fil_system->mutex);
}

/*******************************************************************//**
Sets the max tablespace id counter if the given number is bigger than the
previous value. */

void
fil_set_max_space_id_if_bigger(
/*===========================*/
	ulint	max_id)	/*!< in: maximum known id */
{
	if (max_id >= SRV_LOG_SPACE_FIRST_ID) {
		ib_logf(IB_LOG_LEVEL_FATAL,
			"Fatal error: max tablespace id"
			" is too high, %lu", (ulong) max_id);
	}

	mutex_enter(&fil_system->mutex);

	if (fil_system->max_assigned_id < max_id) {

		fil_system->max_assigned_id = max_id;
	}

	mutex_exit(&fil_system->mutex);
}

/****************************************************************//**
Writes the flushed lsn and the latest archived log number to the page header
of the first page of a data file of the system tablespace (space 0),
which is uncompressed. */
static __attribute__((warn_unused_result))
dberr_t
fil_write_lsn_and_arch_no_to_file(
/*==============================*/
	ulint	space,		/*!< in: space to write to */
	ulint	sum_of_sizes,	/*!< in: combined size of previous files
				in space, in database pages */
	lsn_t	lsn,		/*!< in: lsn to write */
	ulint	arch_log_no __attribute__((unused)))
				/*!< in: archived log number to write */
{
	byte*	buf1;
	byte*	buf;
	dberr_t	err;

	buf1 = static_cast<byte*>(ut_malloc(2 * UNIV_PAGE_SIZE));
	buf = static_cast<byte*>(ut_align(buf1, UNIV_PAGE_SIZE));

	const page_id_t	page_id(space, sum_of_sizes);

	err = fil_read(page_id, univ_page_size, 0, univ_page_size.physical(),
		       buf);

	if (err == DB_SUCCESS) {
		mach_write_to_8(buf + FIL_PAGE_FILE_FLUSH_LSN, lsn);

		err = fil_write(page_id, univ_page_size, 0,
				univ_page_size.physical(), buf);
	}

	ut_free(buf1);

	return(err);
}

/****************************************************************//**
Writes the flushed lsn and the latest archived log number to the page
header of the first page of each data file in the system tablespace.
@return DB_SUCCESS or error number */

dberr_t
fil_write_flushed_lsn_to_data_files(
/*================================*/
	lsn_t	lsn,		/*!< in: lsn to write */
	ulint	arch_log_no)	/*!< in: latest archived log file number */
{
	mutex_enter(&fil_system->mutex);

	for (fil_space_t* space = UT_LIST_GET_FIRST(fil_system->space_list);
	     space != NULL;
	     space = UT_LIST_GET_NEXT(space_list, space)) {

		/* We only write the lsn to all existing data files which have
		been open during the lifetime of the mysqld process; they are
		represented by the space objects in the tablespace memory
		cache. Note that all data files in the system tablespace 0
		and the UNDO log tablespaces (if separate) are always open. */

		if (space->purpose == FIL_TABLESPACE
		    && !fil_is_user_tablespace_id(space->id)) {
			ulint	sum_of_sizes = 0;

			for (fil_node_t* node = UT_LIST_GET_FIRST(space->chain);
			     node != NULL;
			     node = UT_LIST_GET_NEXT(chain, node)) {

				dberr_t		err;

				mutex_exit(&fil_system->mutex);

				err = fil_write_lsn_and_arch_no_to_file(
					space->id, sum_of_sizes, lsn,
					arch_log_no);

				if (err != DB_SUCCESS) {

					return(err);
				}

				mutex_enter(&fil_system->mutex);

				sum_of_sizes += node->size;
			}
		}
	}

	mutex_exit(&fil_system->mutex);

	return(DB_SUCCESS);
}

/*******************************************************************//**
Checks the consistency of the first data page of a tablespace
at database startup.
@retval NULL on success, or if innodb_force_recovery is set
@return pointer to an error message string */
static __attribute__((warn_unused_result))
const char*
fil_check_first_page(
/*=================*/
	const page_t*	page)		/*!< in: data page */
{
	ulint	space_id;
	ulint	flags;

	if (srv_force_recovery >= SRV_FORCE_IGNORE_CORRUPT) {
		return(NULL);
	}

	space_id = mach_read_from_4(FSP_HEADER_OFFSET + FSP_SPACE_ID + page);
	flags = mach_read_from_4(FSP_HEADER_OFFSET + FSP_SPACE_FLAGS + page);

<<<<<<< HEAD
	const page_size_t	page_size(flags);

	if (univ_page_size.logical() != page_size.logical()) {
=======
	if (!fsp_flags_is_valid(flags)) {
		return("invalid tablespace flags");
	}

	if (UNIV_PAGE_SIZE != fsp_flags_get_page_size(flags)) {
>>>>>>> ba6f3fdc
		return("innodb-page-size mismatch");
	}

	if (!space_id && !flags) {
		ulint		nonzero_bytes = univ_page_size.physical();
		const byte*	b = page;

		while (!*b && --nonzero_bytes) {
			b++;
		}

		if (!nonzero_bytes) {
			return("space header page consists of zero bytes");
		}
	}

	if (buf_page_is_corrupted(false, page, page_size)) {
		return("checksum mismatch");
	}

	if (page_get_space_id(page) == space_id
	    && page_get_page_no(page) == 0) {
		return(NULL);
	}

	return("inconsistent data in space header");
}

/*******************************************************************//**
Reads the flushed lsn and tablespace flag fields from a data
file at database startup.
@retval NULL on success, or if innodb_force_recovery is set
@return pointer to an error message string */

const char*
fil_read_first_page(
/*================*/
	os_file_t	data_file,		/*!< in: open data file */
	bool		one_read_already,	/*!< in: true when not reading
						the first data file of a
						tablespace */
	ulint*		flags,			/*!< out: tablespace flags */
	ulint*		space_id,		/*!< out: tablespace ID */
	lsn_t*		min_flushed_lsn,	/*!< out: min of flushed
						lsn values in data files */
	lsn_t*		max_flushed_lsn)	/*!< out: max of flushed
						lsn values in data files */
{
	byte*		buf;
	byte*		page;
	lsn_t		flushed_lsn;
	const char*	check_msg = NULL;

	buf = static_cast<byte*>(ut_malloc(2 * UNIV_PAGE_SIZE));

	/* Align the memory for a possible read from a raw device */

	page = static_cast<byte*>(ut_align(buf, UNIV_PAGE_SIZE));

	os_file_read(data_file, page, 0, UNIV_PAGE_SIZE);

	*flags = fsp_header_get_flags(page);

	*space_id = fsp_header_get_space_id(page);

	flushed_lsn = mach_read_from_8(page + FIL_PAGE_FILE_FLUSH_LSN);

	if (!one_read_already) {
		check_msg = fil_check_first_page(page);
	}

	ut_free(buf);

	if (check_msg) {
		return(check_msg);
	}

	if (*min_flushed_lsn > flushed_lsn) {
		*min_flushed_lsn = flushed_lsn;
	}

	if (*max_flushed_lsn < flushed_lsn) {
		*max_flushed_lsn = flushed_lsn;
	}

	return(NULL);
}

/*================ SINGLE-TABLE TABLESPACES ==========================*/

#ifndef UNIV_HOTBACKUP
/*******************************************************************//**
Increments the count of pending operation, if space is not being deleted
or truncated.
@return	true if being deleted/truncated, and operations should be skipped */

bool
fil_inc_pending_ops(
/*================*/
	ulint	id)	/*!< in: space id */
{
	fil_space_t*	space;

	mutex_enter(&fil_system->mutex);

	space = fil_space_get_by_id(id);

	if (space == NULL) {
		fprintf(stderr,
			"InnoDB: Error: trying to do an operation on a"
			" dropped tablespace %lu\n",
			(ulong) id);
	}

	bool skip_inc_pending_ops = (space == NULL
				     || space->stop_new_ops
				     || space->is_being_truncated);
	if (!skip_inc_pending_ops) {
		space->n_pending_ops++;
	}

	mutex_exit(&fil_system->mutex);

	return(skip_inc_pending_ops);
}

/*******************************************************************//**
Decrements the count of pending operations. */

void
fil_decr_pending_ops(
/*=================*/
	ulint	id)	/*!< in: space id */
{
	fil_space_t*	space;

	mutex_enter(&fil_system->mutex);

	space = fil_space_get_by_id(id);

	if (space == NULL) {
		fprintf(stderr,
			"InnoDB: Error: decrementing pending operation"
			" of a dropped tablespace %lu\n",
			(ulong) id);
	}

	if (space != NULL) {
		space->n_pending_ops--;
	}

	mutex_exit(&fil_system->mutex);
}
#endif /* !UNIV_HOTBACKUP */

/********************************************************//**
Creates the database directory for a table if it does not exist yet. */

void
fil_create_directory_for_tablename(
/*===============================*/
	const char*	name)	/*!< in: name in the standard
				'databasename/tablename' format */
{
	const char*	namend;
	char*		path;
	ulint		len;

	len = strlen(fil_path_to_mysql_datadir);
	namend = strchr(name, '/');
	ut_a(namend);
	path = static_cast<char*>(ut_malloc(len + (namend - name) + 2));

	memcpy(path, fil_path_to_mysql_datadir, len);
	path[len] = '/';
	memcpy(path + len + 1, name, namend - name);
	path[len + (namend - name) + 1] = 0;

	srv_normalize_path_for_win(path);

	bool	success = os_file_create_directory(path, false);
	ut_a(success);

	ut_free(path);
}

#ifndef UNIV_HOTBACKUP
/********************************************************//**
Writes a log record about an .ibd file
create/rename/delete/truncate. */
static
void
fil_op_write_log(
/*=============*/
	mlog_id_t	type,		/*!< in: MLOG_FILE_CREATE,
					MLOG_FILE_CREATE2,
					MLOG_FILE_DELETE, or
					MLOG_FILE_RENAME */
	ulint		space_id,	/*!< in: space id */
	ulint		log_flags,	/*!< in: redo log flags (stored
					in the page number field) */
	ulint		flags,		/*!< in: compressed page size
					and file format
					if type==MLOG_FILE_CREATE2, or 0 */
	const char*	name,		/*!< in: table name in the familiar
					'databasename/tablename' format, or
					the file path in the case of
					MLOG_FILE_DELETE */
	const char*	new_name,	/*!< in: if type is MLOG_FILE_RENAME,
					the new table name in the
					'databasename/tablename' format */
	mtr_t*		mtr)		/*!< in/out: mini-transaction handle */
{
	byte*		log_ptr;
	ulint		len;

	log_ptr = mlog_open(mtr, 11 + 2 + 1);

	if (!log_ptr) {
		/* Logging in mtr is switched off during crash recovery:
		in that case mlog_open returns NULL */
		return;
	}

	log_ptr = mlog_write_initial_log_record_for_file_op(
		type, space_id, log_flags, log_ptr, mtr);

	if (type == MLOG_FILE_CREATE2) {
		mach_write_to_4(log_ptr, flags);
		log_ptr += 4;
	}
	/* Let us store the strings as null-terminated for easier readability
	and handling */

	len = strlen(name) + 1;

	mach_write_to_2(log_ptr, len);
	log_ptr += 2;
	mlog_close(mtr, log_ptr);

	mlog_catenate_string(mtr, (byte*) name, len);

	if (type == MLOG_FILE_RENAME) {
		len = strlen(new_name) + 1;
		log_ptr = mlog_open(mtr, 2 + len);
		ut_a(log_ptr);
		mach_write_to_2(log_ptr, len);
		log_ptr += 2;
		mlog_close(mtr, log_ptr);

		mlog_catenate_string(mtr, (byte*) new_name, len);
	}
}
#endif

/********************************************************//**
Recreates table indexes by applying
TRUNCATE log record during recovery.
@return DB_SUCCESS or error code */

dberr_t
fil_recreate_table(
/*===============*/
	ulint		space_id,	/*!< in: space id */
	ulint		format_flags,	/*!< in: page format */
	ulint		flags,		/*!< in: tablespace flags */
	const char*	name,		/*!< in: table name */
	truncate_t&	truncate)	/*!< in: The information of
					TRUNCATE log record */
{
	dberr_t			err = DB_SUCCESS;
	bool			found;
	const page_size_t	page_size(fil_space_get_page_size(space_id,
								  &found));

	if (!found) {
		ib_logf(IB_LOG_LEVEL_INFO,
			"Missing .ibd file for table '%s' with"
			" tablespace %lu", name, space_id);
		return(DB_ERROR);
	}

	ut_ad(!truncate_t::s_fix_up_active);
	truncate_t::s_fix_up_active = true;

	/* Step-1: Scan for active indexes from REDO logs and drop
	all the indexes using low level function that take root_page_no
	and space-id. */
	truncate.drop_indexes(space_id);

	/* Step-2: Scan for active indexes and re-create them. */
	err = truncate.create_indexes(
		name, space_id, page_size, flags, format_flags);
	if (err != DB_SUCCESS) {
		ib_logf(IB_LOG_LEVEL_INFO,
			"Failed to create indexes for the table '%s' with"
			" tablespace %lu while fixing up truncate action",
			name, space_id);
		return(err);
	}

	truncate_t::s_fix_up_active = false;

	return(err);
}

/********************************************************//**
Recreates the tablespace and table indexes by applying
TRUNCATE log record during recovery.
@return DB_SUCCESS or error code */

dberr_t
fil_recreate_tablespace(
/*====================*/
	ulint		space_id,	/*!< in: space id */
	ulint		format_flags,	/*!< in: page format */
	ulint		flags,		/*!< in: tablespace flags */
	const char*	name,		/*!< in: table name */
	truncate_t&	truncate,	/*!< in: The information of
					TRUNCATE log record */
	lsn_t		recv_lsn)	/*!< in: the end LSN of
						the log record */
{
	dberr_t		err = DB_SUCCESS;
	mtr_t		mtr;

	ut_ad(!truncate_t::s_fix_up_active);
	truncate_t::s_fix_up_active = true;

	/* Step-1: Invalidate buffer pool pages belonging to the tablespace
	to re-create. */
	buf_LRU_flush_or_remove_pages(space_id, BUF_REMOVE_ALL_NO_WRITE, 0);

	/* Remove all insert buffer entries for the tablespace */
	ibuf_delete_for_discarded_space(space_id);

	/* Step-2: truncate tablespace (reset the size back to original or
	default size) of tablespace. */
	err = truncate.truncate(
		space_id, truncate.get_dir_path(), name, flags, true);

	if (err != DB_SUCCESS) {

		ib_logf(IB_LOG_LEVEL_INFO,
			"Cannot access .ibd file for table '%s' with"
			" tablespace %lu while truncating", name, space_id);
		return(DB_ERROR);
	}

	bool			found;
	const page_size_t&	page_size =
		fil_space_get_page_size(space_id, &found);

	if (!found) {
		ib_logf(IB_LOG_LEVEL_INFO,
			"Missing .ibd file for table '%s' with"
			" tablespace %lu", name, space_id);
		return(DB_ERROR);
	}

	/* Step-3: Initialize Header. */
	if (page_size.is_compressed()) {
		byte*	buf;
		page_t*	page;

		buf = static_cast<byte*>(ut_zalloc(3 * UNIV_PAGE_SIZE));

		/* Align the memory for file i/o */
		page = static_cast<byte*>(ut_align(buf, UNIV_PAGE_SIZE));

		flags = fsp_flags_set_page_size(flags, UNIV_PAGE_SIZE);

		fsp_header_init_fields(page, space_id, flags);

		mach_write_to_4(
			page + FIL_PAGE_ARCH_LOG_NO_OR_SPACE_ID, space_id);

		page_zip_des_t  page_zip;
		page_zip_set_size(&page_zip, page_size.physical());
		page_zip.data = page + UNIV_PAGE_SIZE;

#ifdef UNIV_DEBUG
		page_zip.m_start =
#endif /* UNIV_DEBUG */
		page_zip.m_end = page_zip.m_nonempty = page_zip.n_blobs = 0;
		buf_flush_init_for_writing(page, &page_zip, 0);

		err = fil_write(page_id_t(space_id, 0), page_size, 0,
				page_size.physical(), page_zip.data);

		ut_free(buf);

		if (err != DB_SUCCESS) {
			ib_logf(IB_LOG_LEVEL_INFO,
				"Failed to clean header of the table '%s' with"
				" tablespace %lu", name, space_id);
			return(err);
		}
	}

	mtr_start(&mtr);
	/* Don't log the operation while fixing up table truncate operation
	as crash at this level can still be sustained with recovery restarting
	from last checkpoint. */
	mtr_set_log_mode(&mtr, MTR_LOG_NO_REDO);

	/* Initialize the first extent descriptor page and
	the second bitmap page for the new tablespace. */
	fsp_header_init(space_id, FIL_IBD_FILE_INITIAL_SIZE, &mtr);
	mtr_commit(&mtr);

	/* Step-4: Re-Create Indexes to newly re-created tablespace.
	This operation will restore tablespace back to what it was
	when it was created during CREATE TABLE. */
	err = truncate.create_indexes(
		name, space_id, page_size, flags, format_flags);
	if (err != DB_SUCCESS) {
		return(err);
	}

	/* Step-5: Write new created pages into ibd file handle and
	flush it to disk for the tablespace, in case i/o-handler thread
	deletes the bitmap page from buffer. */
	mtr_start(&mtr);

	mtr_set_log_mode(&mtr, MTR_LOG_NO_REDO);

	mutex_enter(&fil_system->mutex);

	fil_space_t*	space = fil_space_get_by_id(space_id);

	mutex_exit(&fil_system->mutex);

	fil_node_t*	node = UT_LIST_GET_FIRST(space->chain);

	for (ulint page_no = 0; page_no < node->size; ++page_no) {

		const page_id_t	cur_page_id(space_id, page_no);

		buf_block_t*	block = buf_page_get(cur_page_id, page_size,
						     RW_X_LATCH, &mtr);

		byte*	page = buf_block_get_frame(block);

		if (!fsp_flags_is_compressed(flags)) {

			ut_ad(!page_size.is_compressed());

			buf_flush_init_for_writing(page, NULL, recv_lsn);

			err = fil_write(cur_page_id, page_size, 0,
					page_size.physical(), page);
		} else {
			ut_ad(page_size.is_compressed());

			/* We don't want to rewrite empty pages. */

			if (fil_page_get_type(page) != 0) {
				page_zip_des_t*  page_zip =
					buf_block_get_page_zip(block);

				buf_flush_init_for_writing(
					page, page_zip, recv_lsn);

				err = fil_write(cur_page_id, page_size, 0,
						page_size.physical(),
						page_zip->data);
			} else {
#ifdef UNIV_DEBUG
				const byte*	data = block->page.zip.data;

				/* Make sure that the page is really empty */
				for (ulint i = 0;
				     i < page_size.physical();
				     ++i) {

					ut_a(data[i] == 0);
				}
#endif /* UNIV_DEBUG */
			}
		}

		if (err != DB_SUCCESS) {
			ib_logf(IB_LOG_LEVEL_INFO,
				"Cannot write page %lu into a .ibd file for"
				" table '%s' with tablespace %lu",
				page_no, name, space_id);
		}
	}

	mtr_commit(&mtr);

	truncate_t::s_fix_up_active = false;

	return(err);
}

/*******************************************************************//**
Parses the body of a log record written about an .ibd file operation. That is,
the log record part after the standard (type, space id, page no) header of the
log record.

If desired, also replays the delete or rename operation if the .ibd file
exists and the space id in it matches. Replays the create operation if a file
at that path does not exist yet. If the database directory for the file to be
created does not exist, then we create the directory, too.

Note that ibbackup --apply-log sets fil_path_to_mysql_datadir to point to the
datadir that we should use in replaying the file operations.

InnoDB recovery does not replay these fully since it always sets the space id
to zero. But ibbackup does replay them.  TODO: If remote tablespaces are used,
ibbackup will only create tables in the default directory since MLOG_FILE_CREATE
and MLOG_FILE_CREATE2 only know the tablename, not the path.

@return end of log record, or NULL if the record was not completely
contained between ptr and end_ptr */

byte*
fil_op_log_parse_or_replay(
/*=======================*/
	byte*		ptr,		/*!< in/out: buffer containing the log
					record body, or an initial segment
					of it, if the record does not fire
					completely between ptr and end_ptr */
	const byte*	end_ptr,	/*!< in: buffer end */
	ulint		type,		/*!< in: the type of this log record */
	ulint		space_id,	/*!< in: the space id of the tablespace
					in question */
	ulint		log_flags,	/*!< in: redo log flags
					(stored in the page number parameter) */
	lsn_t		recv_lsn,	/*!< in: the end LSN of log record */
	bool		parse_only)	/*!< in: if true, parse the
					log record don't replay it. */
{
	const char*	name;
	ulint		name_len;
	ulint		tablespace_flags = 0;
	ulint		new_name_len;
	const char*	new_name = NULL;

	/* Step-1: Parse the log records. */

	/* Step-1a: Parse flags and name of table.
	Other fields (type, space-id, page-no) are parsed before
	invocation of this function */
	if (type == MLOG_FILE_CREATE2) {
		if (end_ptr < ptr + 4) {

			return(NULL);
		}

		tablespace_flags = mach_read_from_4(ptr);
		ptr += 4;
	}

	if (end_ptr < ptr + 2) {
		return(NULL);
	}

	name_len = mach_read_from_2(ptr);
	ptr += 2;
	if (end_ptr < ptr + name_len) {
		return(NULL);
	}

	name = (const char*) ptr;
	ptr += name_len;
	ut_ad(strlen(name) == name_len - 1);

	/* Step-1b: Parse remaining field in type specific form. */
	if (type == MLOG_FILE_RENAME) {

		if (end_ptr < ptr + 2) {
			return(NULL);
		}

		new_name_len = mach_read_from_2(ptr);
		ptr += 2;

		if (end_ptr < ptr + new_name_len) {
			return(NULL);
		}

		new_name = (const char*) ptr;
		ptr += new_name_len;
		ut_ad(strlen(new_name) == new_name_len - 1);
	}

	/* Condition to check if replay of log record is demanded by caller. */
	if (parse_only) {
		return(ptr);
	}

	/* Step-2: Replay log records. */

	/* MLOG_FILE_XXXX ops are not carried out on system tablespaces. */
	ut_ad(!Tablespace::is_system_tablespace(space_id));

	/* Let us try to perform the file operation, if sensible. Note that
	ibbackup has at this stage already read in all space id info to the
	fil0fil.cc data structures.

	NOTE that our algorithm is not guaranteed to work correctly if there
	were renames of tables during the backup. See ibbackup code for more
	on the problem. */

	switch (type) {
	case MLOG_FILE_DELETE:
		if (fil_tablespace_exists_in_mem(space_id)) {
			dberr_t	err = fil_delete_tablespace(
				space_id, BUF_REMOVE_FLUSH_NO_WRITE);
			ut_a(err == DB_SUCCESS);
		}

		break;

	case MLOG_FILE_RENAME:
		/* In order to replay the rename, the following must hold:
		* The new name is not already used.
		* A tablespace is open in memory with the old name.
		* The space ID for that tablepace matches this log entry.
		This will prevent unintended renames during recovery. */

		if (fil_get_space_id_for_table(new_name) == ULINT_UNDEFINED
		    && space_id == fil_get_space_id_for_table(name)) {
			/* Create the database directory for the new name, if
			it does not exist yet */
			fil_create_directory_for_tablename(new_name);

			if (!fil_rename_tablespace(name, space_id,
						   new_name, NULL)) {
				ut_error;
			}
		}

		break;

	case MLOG_FILE_CREATE:
	case MLOG_FILE_CREATE2:
		if (fil_tablespace_exists_in_mem(space_id)) {
			/* Do nothing */
		} else if (fil_get_space_id_for_table(name)
			   != ULINT_UNDEFINED) {
			/* Do nothing */
		} else if (log_flags & MLOG_FILE_FLAG_TEMP) {
			/* Temporary table, do nothing */
		} else {
			const char*	path = NULL;

			/* Create the database directory for name, if it does
			not exist yet */
			fil_create_directory_for_tablename(name);

			if (fil_create_new_single_table_tablespace(
				    space_id, name, path, tablespace_flags,
				    DICT_TF2_USE_FILE_PER_TABLE,
				    FIL_IBD_FILE_INITIAL_SIZE) != DB_SUCCESS) {
				ut_error;
			}
		}

		break;

	default:
		ut_error;
	}

	return(ptr);
}

/*******************************************************************//**
Allocates a file name for the EXPORT/IMPORT config file name.  The
string must be freed by caller with ut_free().
@return own: file name */
static
char*
fil_make_cfg_name(
/*==============*/
	const char*	filepath)	/*!< in: .ibd file name */
{
	char*	cfg_name;

	/* Create a temporary file path by replacing the .ibd suffix
	with .cfg. */

	ut_ad(strlen(filepath) > 4);

	cfg_name = mem_strdup(filepath);
	ut_snprintf(cfg_name + strlen(cfg_name) - 3, 4, "cfg");
	return(cfg_name);
}

/** File operations for tablespace */
enum fil_operation_t {
	FIL_OPERATION_DELETE,	/*!< delete a single-table tablespace */
	FIL_OPERATION_CLOSE,	/*!< close a single-table tablespace */
	FIL_OPERATION_TRUNCATE	/*!< truncate a single-table tablespace */
};

/*******************************************************************//**
Check for change buffer merges.
@return 0 if no merges else count + 1. */
static
ulint
fil_ibuf_check_pending_ops(
/*=======================*/
	fil_space_t*	space,	/*!< in/out: Tablespace to check */
	ulint		count)	/*!< in: number of attempts so far */
{
	ut_ad(mutex_own(&fil_system->mutex));

	if (space != 0 && space->n_pending_ops != 0) {

		if (count > 5000) {
			ib_logf(IB_LOG_LEVEL_WARN,
				"Trying to close/delete/truncate tablespace "
				"'%s' but there are %lu pending change "
				"buffer merges on it.",
				space->name,
				(ulong) space->n_pending_ops);
		}

		return(count + 1);
	}

	return(0);
}

/*******************************************************************//**
Check for pending IO.
@return 0 if no pending else count + 1. */
static
ulint
fil_check_pending_io(
/*=================*/
	fil_operation_t	operation,	/*!< in: File operation */
	fil_space_t*	space,		/*!< in/out: Tablespace to check */
	fil_node_t**	node,		/*!< out: Node in space list */
	ulint		count)		/*!< in: number of attempts so far */
{
	ut_ad(mutex_own(&fil_system->mutex));
	ut_a(space->n_pending_ops == 0);

	switch(operation) {
	case FIL_OPERATION_DELETE:
	case FIL_OPERATION_CLOSE:
		break;
	case FIL_OPERATION_TRUNCATE:
		space->is_being_truncated = true;
		break;
	}

	/* The following code must change when InnoDB supports
	multiple datafiles per tablespace. */
	ut_a(UT_LIST_GET_LEN(space->chain) == 1);

	*node = UT_LIST_GET_FIRST(space->chain);

	if (space->n_pending_flushes > 0 || (*node)->n_pending > 0) {

		ut_a(!(*node)->being_extended);

		if (count > 1000) {
			ib_logf(IB_LOG_LEVEL_WARN,
				"Trying to delete/close/truncate tablespace "
				"'%s' but there are %lu flushes "
				"and %lu pending i/o's on it.",
				space->name,
				(ulong) space->n_pending_flushes,
				(ulong) (*node)->n_pending);
		}

		return(count + 1);
	}

	return(0);
}

/*******************************************************************//**
Check pending operations on a tablespace.
@return DB_SUCCESS or error failure. */
static
dberr_t
fil_check_pending_operations(
/*=========================*/
	ulint		id,		/*!< in: space id */
	fil_operation_t	operation,	/*!< in: File operation */
	fil_space_t**	space,		/*!< out: tablespace instance
					in memory */
	char**		path)		/*!< out/own: tablespace path */
{
	ulint		count = 0;

	ut_a(!Tablespace::is_system_tablespace(id));
	ut_ad(space);

	*space = 0;

	mutex_enter(&fil_system->mutex);
	fil_space_t* sp = fil_space_get_by_id(id);
	if (sp) {
		sp->stop_new_ops = true;
	}
	mutex_exit(&fil_system->mutex);

	/* Check for pending change buffer merges. */

	do {
		mutex_enter(&fil_system->mutex);

		sp = fil_space_get_by_id(id);

		count = fil_ibuf_check_pending_ops(sp, count);

		mutex_exit(&fil_system->mutex);

		if (count > 0) {
			os_thread_sleep(20000);
		}

	} while (count > 0);

	/* Check for pending IO. */

	*path = 0;

	do {
		mutex_enter(&fil_system->mutex);

		sp = fil_space_get_by_id(id);

		if (sp == NULL) {
			mutex_exit(&fil_system->mutex);
			return(DB_TABLESPACE_NOT_FOUND);
		}

		fil_node_t*	node;

		count = fil_check_pending_io(operation, sp, &node, count);

		if (count == 0) {
			*path = mem_strdup(node->name);
		}

		mutex_exit(&fil_system->mutex);

		if (count > 0) {
			os_thread_sleep(20000);
		}

	} while (count > 0);

	ut_ad(sp);

	*space = sp;
	return(DB_SUCCESS);
}

/*******************************************************************//**
Closes a single-table tablespace. The tablespace must be cached in the
memory cache. Free all pages used by the tablespace.
@return DB_SUCCESS or error */

dberr_t
fil_close_tablespace(
/*=================*/
	trx_t*		trx,	/*!< in/out: Transaction covering the close */
	ulint		id)	/*!< in: space id */
{
	char*		path = 0;
	fil_space_t*	space = 0;
	dberr_t		err;

	ut_a(!Tablespace::is_system_tablespace(id));

	err = fil_check_pending_operations(id, FIL_OPERATION_CLOSE,
					   &space, &path);

	if (err != DB_SUCCESS) {
		return(err);
	}

	ut_a(space);
	ut_a(path != 0);

	rw_lock_x_lock(&space->latch);

#ifndef UNIV_HOTBACKUP
	/* Invalidate in the buffer pool all pages belonging to the
	tablespace. Since we have set space->stop_new_ops = true, readahead
	or ibuf merge can no longer read more pages of this tablespace to the
	buffer pool. Thus we can clean the tablespace out of the buffer pool
	completely and permanently. The flag stop_new_ops also prevents
	fil_flush() from being applied to this tablespace. */

	buf_LRU_flush_or_remove_pages(id, BUF_REMOVE_FLUSH_WRITE, trx);
#endif /* UNIV_HOTBACKUP */

	mutex_enter(&fil_system->mutex);

	/* If the free is successful, the X lock will be released before
	the space memory data structure is freed. */

	if (!fil_space_free(id, true)) {
		rw_lock_x_unlock(&space->latch);
		err = DB_TABLESPACE_NOT_FOUND;
	} else {
		err = DB_SUCCESS;
	}

	mutex_exit(&fil_system->mutex);

	/* If it is a delete then also delete any generated files, otherwise
	when we drop the database the remove directory will fail. */

	char*	cfg_name = fil_make_cfg_name(path);

	os_file_delete_if_exists(innodb_data_file_key, cfg_name, NULL);

	ut_free(path);
	ut_free(cfg_name);

	return(err);
}

/*******************************************************************//**
Deletes a single-table tablespace. The tablespace must be cached in the
memory cache.
@return DB_SUCCESS or error */

dberr_t
fil_delete_tablespace(
/*==================*/
	ulint		id,		/*!< in: space id */
	buf_remove_t	buf_remove)	/*!< in: specify the action to take
					on the tables pages in the buffer
					pool */
{
	char*		path = 0;
	fil_space_t*	space = 0;

	ut_a(!Tablespace::is_system_tablespace(id));

	dberr_t err = fil_check_pending_operations(
		id, FIL_OPERATION_DELETE, &space, &path);

	if (err != DB_SUCCESS) {

		ib_logf(IB_LOG_LEVEL_ERROR,
			"Cannot delete tablespace %lu because it is not "
			"found in the tablespace memory cache.",
			(ulong) id);

		return(err);
	}

	ut_a(space);
	ut_a(path != 0);

	/* Important: We rely on the data dictionary mutex to ensure
	that a race is not possible here. It should serialize the tablespace
	drop/free. We acquire an X latch only to avoid a race condition
	when accessing the tablespace instance via:

	  fsp_get_available_space_in_free_extents().

	There our main motivation is to reduce the contention on the
	dictionary mutex. */

	rw_lock_x_lock(&space->latch);

#ifndef UNIV_HOTBACKUP
	/* IMPORTANT: Because we have set space::stop_new_ops there
	can't be any new ibuf merges, reads or flushes. We are here
	because node::n_pending was zero above. However, it is still
	possible to have pending read and write requests:

	A read request can happen because the reader thread has
	gone through the ::stop_new_ops check in buf_page_init_for_read()
	before the flag was set and has not yet incremented ::n_pending
	when we checked it above.

	A write request can be issued any time because we don't check
	the ::stop_new_ops flag when queueing a block for write.

	We deal with pending write requests in the following function
	where we'd minimally evict all dirty pages belonging to this
	space from the flush_list. Not that if a block is IO-fixed
	we'll wait for IO to complete.

	To deal with potential read requests by checking the
	::stop_new_ops flag in fil_io() */

	buf_LRU_flush_or_remove_pages(id, buf_remove, 0);

#endif /* !UNIV_HOTBACKUP */

	/* If it is a delete then also delete any generated files, otherwise
	when we drop the database the remove directory will fail. */
	{
		char*	cfg_name = fil_make_cfg_name(path);
		os_file_delete_if_exists(innodb_data_file_key, cfg_name, NULL);
		ut_free(cfg_name);
	}

	/* Delete the link file pointing to the ibd file we are deleting. */
	if (FSP_FLAGS_HAS_DATA_DIR(space->flags)) {
		fil_delete_link_file(space->name);
	}

	mutex_enter(&fil_system->mutex);

	/* Double check the sanity of pending ops after reacquiring
	the fil_system::mutex. */
	if (fil_space_get_by_id(id)) {
		ut_a(space->n_pending_ops == 0);
		ut_a(UT_LIST_GET_LEN(space->chain) == 1);
		fil_node_t* node = UT_LIST_GET_FIRST(space->chain);
		ut_a(node->n_pending == 0);
	}

	if (!fil_space_free(id, true)) {
		err = DB_TABLESPACE_NOT_FOUND;
	}

	mutex_exit(&fil_system->mutex);

	if (err != DB_SUCCESS) {
		rw_lock_x_unlock(&space->latch);
	} else if (!os_file_delete(innodb_data_file_key, path)
		   && !os_file_delete_if_exists(
			innodb_data_file_key, path, NULL)) {

		/* Note: This is because we have removed the
		tablespace instance from the cache. */

		err = DB_IO_ERROR;
	}

	if (err == DB_SUCCESS) {
#ifndef UNIV_HOTBACKUP
		/* Write a log record about the deletion of the .ibd
		file, so that ibbackup can replay it in the
		--apply-log phase. We use a dummy mtr and the familiar
		log write mechanism. */
		mtr_t		mtr;

		/* When replaying the operation in ibbackup, do not try
		to write any log record */
		mtr_start(&mtr);

		fil_op_write_log(MLOG_FILE_DELETE, id, 0, 0, path, NULL, &mtr);
		mtr_commit(&mtr);
#endif /* UNIV_HOTBACKUP */

		err = DB_SUCCESS;
	}

	ut_free(path);

	return(err);
}

/** Check if an index tree is freed by checking a descriptor bit of
index root page.
@param[in] space_id space id
@param[in] root_page_no root page no of an index tree
@param[in] page_size page size
@return true if the index tree is freed */
bool
fil_index_tree_is_freed(
	ulint			space_id,
	ulint			root_page_no,
	const page_size_t&	page_size)
{
	rw_lock_t*	latch;
	mtr_t		mtr;
	xdes_t*		descr;

	latch = fil_space_get_latch(space_id, NULL);

	mtr_start(&mtr);
	mtr_x_lock(latch, &mtr);

	descr = xdes_get_descriptor(space_id, root_page_no, page_size, &mtr);

	if (descr == NULL
	    || (descr != NULL
		&& xdes_get_bit(descr, XDES_FREE_BIT,
			root_page_no % FSP_EXTENT_SIZE)) == TRUE) {

		mtr_commit(&mtr);
		/* The tree has already been freed */
		return(true);
	}
	mtr_commit(&mtr);

	return(false);
}

/*******************************************************************//**
Prepare for truncating a single-table tablespace.
1) Check pending operations on a tablespace;
2) Remove all insert buffer entries for the tablespace;
@return DB_SUCCESS or error */

dberr_t
fil_prepare_for_truncate(
/*=====================*/
	ulint	id)		/*!< in: space id */
{
	char*		path = 0;
	fil_space_t*	space = 0;

	ut_a(!Tablespace::is_system_tablespace(id));

	dberr_t	err = fil_check_pending_operations(
		id, FIL_OPERATION_TRUNCATE, &space, &path);

	ut_free(path);

	if (err == DB_TABLESPACE_NOT_FOUND) {
		ib_logf(IB_LOG_LEVEL_ERROR,
			"Cannot truncate tablespace %lu because it is "
			"not found in the tablespace memory cache.",
			(ulong) id);
	}

	return(err);
}

/**********************************************************************//**
Reinitialize the original tablespace header with the same space id
for single tablespace */

void
fil_reinit_space_header(
/*====================*/
	ulint		id,	/*!< in: space id */
	ulint		size)	/*!< in: size in blocks */
{
	ut_a(!Tablespace::is_system_tablespace(id));

	/* Invalidate in the buffer pool all pages belonging
	to the tablespace */
	buf_LRU_flush_or_remove_pages(id, BUF_REMOVE_ALL_NO_WRITE, 0);

	/* Remove all insert buffer entries for the tablespace */
	ibuf_delete_for_discarded_space(id);

	mutex_enter(&fil_system->mutex);

	fil_space_t*	space = fil_space_get_by_id(id);

	/* The following code must change when InnoDB supports
	multiple datafiles per tablespace. */
	ut_a(UT_LIST_GET_LEN(space->chain) == 1);

	fil_node_t*	node = UT_LIST_GET_FIRST(space->chain);

	space->size = node->size = size;

	mutex_exit(&fil_system->mutex);

	mtr_t	mtr;

	mtr_start(&mtr);

	fsp_header_init(id, size, &mtr);

	mtr_commit(&mtr);
}

/*******************************************************************//**
Returns true if a single-table tablespace is being deleted.
@return true if being deleted */

bool
fil_tablespace_is_being_deleted(
/*============================*/
	ulint		id)	/*!< in: space id */
{
	fil_space_t*	space;
	bool		is_being_deleted;

	mutex_enter(&fil_system->mutex);

	space = fil_space_get_by_id(id);

	ut_a(space != NULL);

	is_being_deleted = (space->stop_new_ops && !space->is_being_truncated);

	mutex_exit(&fil_system->mutex);

	return(is_being_deleted);
}

#ifndef UNIV_HOTBACKUP
/*******************************************************************//**
Discards a single-table tablespace. The tablespace must be cached in the
memory cache. Discarding is like deleting a tablespace, but

 1. We do not drop the table from the data dictionary;

 2. We remove all insert buffer entries for the tablespace immediately;
    in DROP TABLE they are only removed gradually in the background;

 3. Free all the pages in use by the tablespace.
@return DB_SUCCESS or error */

dberr_t
fil_discard_tablespace(
/*===================*/
	ulint	id)	/*!< in: space id */
{
	dberr_t	err;

	switch (err = fil_delete_tablespace(id, BUF_REMOVE_ALL_NO_WRITE)) {
	case DB_SUCCESS:
		break;

	case DB_IO_ERROR:
		ib_logf(IB_LOG_LEVEL_WARN,
			"While deleting tablespace %lu in DISCARD TABLESPACE."
			" File rename/delete failed: %s",
			(ulong) id, ut_strerr(err));
		break;

	case DB_TABLESPACE_NOT_FOUND:
		ib_logf(IB_LOG_LEVEL_WARN,
			"Cannot delete tablespace %lu in DISCARD "
			"TABLESPACE. %s",
			(ulong) id, ut_strerr(err));
		break;

	default:
		ut_error;
	}

	/* Remove all insert buffer entries for the tablespace */

	ibuf_delete_for_discarded_space(id);

	return(err);
}
#endif /* !UNIV_HOTBACKUP */

/*******************************************************************//**
Renames the memory cache structures of a single-table tablespace.
@return true if success */
static
bool
fil_rename_tablespace_in_mem(
/*=========================*/
	fil_space_t*	space,	/*!< in: tablespace memory object */
	fil_node_t*	node,	/*!< in: file node of that tablespace */
	const char*	new_name,	/*!< in: new name */
	const char*	new_path)	/*!< in: new file path */
{
	fil_space_t*	space2;
	const char*	old_name	= space->name;

	ut_ad(mutex_own(&fil_system->mutex));

	space2 = fil_space_get_by_name(old_name);
	if (space != space2) {
		fputs("InnoDB: Error: cannot find ", stderr);
		ut_print_filename(stderr, old_name);
		fputs(" in tablespace memory cache\n", stderr);

		return(false);
	}

	space2 = fil_space_get_by_name(new_name);
	if (space2 != NULL) {
		fputs("InnoDB: Error: ", stderr);
		ut_print_filename(stderr, new_name);
		fputs(" is already in tablespace memory cache\n", stderr);

		return(false);
	}

	HASH_DELETE(fil_space_t, name_hash, fil_system->name_hash,
		    ut_fold_string(space->name), space);
	ut_free(space->name);
	ut_free(node->name);

	space->name = mem_strdup(new_name);
	node->name = mem_strdup(new_path);

	HASH_INSERT(fil_space_t, name_hash, fil_system->name_hash,
		    ut_fold_string(new_name), space);
	return(true);
}

/*******************************************************************//**
Allocates a file name for a single-table tablespace. The string must be freed
by caller with ut_free().
@return own: file name */

char*
fil_make_ibd_name(
/*==============*/
	const char*	name,		/*!< in: table name or a dir path */
	bool		is_full_path)	/*!< in: true if it is a dir path */
{
	char*	filename;
	ulint	namelen		= strlen(name);
	ulint	dirlen		= strlen(fil_path_to_mysql_datadir);
	ulint	pathlen		= dirlen + namelen + sizeof "/.ibd";

	filename = static_cast<char*>(ut_malloc(pathlen));

	if (is_full_path) {
		memcpy(filename, name, namelen);
		memcpy(filename + namelen, ".ibd", sizeof ".ibd");
	} else {
		ut_snprintf(filename, pathlen, "%s/%s.ibd",
			fil_path_to_mysql_datadir, name);

	}

	srv_normalize_path_for_win(filename);

	return(filename);
}

/*******************************************************************//**
Allocates a file name for a tablespace ISL file (InnoDB Symbolic Link).
The string must be freed by caller with ut_free().
@return own: file name */

char*
fil_make_isl_name(
/*==============*/
	const char*	name)	/*!< in: table name */
{
	char*	filename;
	ulint	namelen		= strlen(name);
	ulint	dirlen		= strlen(fil_path_to_mysql_datadir);
	ulint	pathlen		= dirlen + namelen + sizeof "/.isl";

	filename = static_cast<char*>(ut_malloc(pathlen));

	ut_snprintf(filename, pathlen, "%s/%s.isl",
		fil_path_to_mysql_datadir, name);

	srv_normalize_path_for_win(filename);

	return(filename);
}

/*******************************************************************//**
Renames a single-table tablespace. The tablespace must be cached in the
tablespace memory cache.
@return true if success */

bool
fil_rename_tablespace(
/*==================*/
	const char*	old_name_in,	/*!< in: old table name in the
					standard databasename/tablename
					format of InnoDB, or NULL if we
					do the rename based on the space
					id only */
	ulint		id,		/*!< in: space id */
	const char*	new_name,	/*!< in: new table name in the
					standard databasename/tablename
					format of InnoDB */
	const char*	new_path_in)	/*!< in: new full datafile path
					if the tablespace is remotely
					located, or NULL if it is located
					in the normal data directory. */
{
	bool		success = false;
	bool		sleep = false;
	bool		flush = false;
	fil_space_t*	space;
	fil_node_t*	node;
	ulint		count		= 0;
	char*		new_path = NULL;
	char*		old_name = NULL;
	char*		old_path = NULL;
	const char*	not_given	= "(name not specified)";

	ut_a(id != 0);

retry:
	count++;

	if (!(count % 1000)) {
		ut_print_timestamp(stderr);
		fputs("  InnoDB: Warning: problems renaming ", stderr);
		ut_print_filename(stderr,
				  old_name_in ? old_name_in : not_given);
		fputs(" to ", stderr);
		ut_print_filename(stderr, new_name);
		fprintf(stderr, ", %lu iterations\n", (ulong) count);
	}

	mutex_enter(&fil_system->mutex);

	space = fil_space_get_by_id(id);

	DBUG_EXECUTE_IF("fil_rename_tablespace_failure_1", space = NULL; );

	if (space == NULL) {
		ib_logf(IB_LOG_LEVEL_ERROR,
			"Cannot find space id %lu in the tablespace "
			"memory cache, though the table '%s' in a "
			"rename operation should have that id.",
			(ulong) id, old_name_in ? old_name_in : not_given);
		goto func_exit;
	}

	if (count > 25000) {
		space->stop_ios = false;
		goto func_exit;
	}

	/* We temporarily close the .ibd file because we do not trust that
	operating systems can rename an open file. For the closing we have to
	wait until there are no pending i/o's or flushes on the file. */

	space->stop_ios = true;

	/* The following code must change when InnoDB supports
	multiple datafiles per tablespace. */
	ut_a(UT_LIST_GET_LEN(space->chain) == 1);
	node = UT_LIST_GET_FIRST(space->chain);

	if (node->n_pending > 0
	    || node->n_pending_flushes > 0
	    || node->being_extended) {
		/* There are pending i/o's or flushes or the file is
		currently being extended, sleep for a while and
		retry */
		sleep = true;

	} else if (node->modification_counter > node->flush_counter) {
		/* Flush the space */
		sleep = flush = true;

	} else if (node->is_open) {
		/* Close the file */

		fil_node_close_file(node, fil_system);
	}

	if (sleep) {

		mutex_exit(&fil_system->mutex);

		os_thread_sleep(20000);

		if (flush) {
			fil_flush(id);
		}

		sleep = flush = false;
		goto retry;
	}

	/* Check that the old name in the space is right */

	if (old_name_in) {
		old_name = mem_strdup(old_name_in);
		ut_a(strcmp(space->name, old_name) == 0);
	} else {
		old_name = mem_strdup(space->name);
	}
	old_path = mem_strdup(node->name);

	/* Rename the tablespace and the node in the memory cache */
	new_path = new_path_in ? mem_strdup(new_path_in)
		: fil_make_ibd_name(new_name, false);

	success = fil_rename_tablespace_in_mem(
		space, node, new_name, new_path);

	if (success) {

		DBUG_EXECUTE_IF("fil_rename_tablespace_failure_2",
			goto skip_second_rename; );

		success = os_file_rename(
			innodb_data_file_key, old_path, new_path);

		DBUG_EXECUTE_IF("fil_rename_tablespace_failure_2",
skip_second_rename:
			success = false; );

		if (!success) {
			/* We have to revert the changes we made
			to the tablespace memory cache */

			bool	reverted = fil_rename_tablespace_in_mem(
				space, node, old_name, old_path);

			ut_a(reverted);
		}
	}

	space->stop_ios = false;

func_exit:
	mutex_exit(&fil_system->mutex);

#ifndef UNIV_HOTBACKUP
	if (success && !recv_recovery_on) {
		mtr_t		mtr;

		mtr_start(&mtr);

		fil_op_write_log(MLOG_FILE_RENAME, id, 0, 0, old_name, new_name,
				 &mtr);
		mtr_commit(&mtr);
	}
#endif /* !UNIV_HOTBACKUP */

	if (new_path) {
		ut_free(new_path);
	}
	if (old_path) {
		ut_free(old_path);
	}
	if (old_name) {
		ut_free(old_name);
	}

	return(success);
}

/*******************************************************************//**
Creates a new InnoDB Symbolic Link (ISL) file.  It is always created
under the 'datadir' of MySQL. The datadir is the directory of a
running mysqld program. We can refer to it by simply using the path '.'.
@return DB_SUCCESS or error code */

dberr_t
fil_create_link_file(
/*=================*/
	const char*	tablename,	/*!< in: tablename */
	const char*	filepath)	/*!< in: pathname of tablespace */
{
	os_file_t	file;
	bool		success;
	dberr_t		err = DB_SUCCESS;
	char*		link_filepath;
	char*		prev_filepath = fil_read_link_file(tablename);

	ut_ad(!srv_read_only_mode);

	if (prev_filepath) {
		/* Truncate will call this with an existing
		link file which contains the same filepath. */
		bool same = !strcmp(prev_filepath, filepath);
		ut_free(prev_filepath);
		if (same) {
			return(DB_SUCCESS);
		}
	}

	link_filepath = fil_make_isl_name(tablename);

	file = os_file_create_simple_no_error_handling(
		innodb_data_file_key, link_filepath,
		OS_FILE_CREATE, OS_FILE_READ_WRITE, &success);

	if (!success) {
		/* The following call will print an error message */
		ulint	error = os_file_get_last_error(true);

		ut_print_timestamp(stderr);
		fputs("  InnoDB: Cannot create file ", stderr);
		ut_print_filename(stderr, link_filepath);
		fputs(".\n", stderr);

		if (error == OS_FILE_ALREADY_EXISTS) {
			fputs("InnoDB: The link file: ", stderr);
			ut_print_filename(stderr, filepath);
			fputs(" already exists.\n", stderr);
			err = DB_TABLESPACE_EXISTS;

		} else if (error == OS_FILE_DISK_FULL) {
			err = DB_OUT_OF_FILE_SPACE;

		} else {
			err = DB_ERROR;
		}

		/* file is not open, no need to close it. */
		ut_free(link_filepath);
		return(err);
	}

	if (!os_file_write(link_filepath, file, filepath, 0,
			    strlen(filepath))) {
		err = DB_ERROR;
	}

	/* Close the file, we only need it at startup */
	os_file_close(file);

	ut_free(link_filepath);

	return(err);
}

/*******************************************************************//**
Deletes an InnoDB Symbolic Link (ISL) file. */

void
fil_delete_link_file(
/*=================*/
	const char*	tablename)	/*!< in: name of table */
{
	char* link_filepath = fil_make_isl_name(tablename);

	os_file_delete_if_exists(innodb_data_file_key, link_filepath, NULL);

	ut_free(link_filepath);
}

/*******************************************************************//**
Reads an InnoDB Symbolic Link (ISL) file.
It is always created under the 'datadir' of MySQL.  The name is of the
form {databasename}/{tablename}. and the isl file is expected to be in a
'{databasename}' directory called '{tablename}.isl'. The caller must free
the memory of the null-terminated path returned if it is not null.
@return own: filepath found in link file, NULL if not found. */

char*
fil_read_link_file(
/*===============*/
	const char*	name)		/*!< in: tablespace name */
{
	char*		filepath = NULL;
	char*		link_filepath;
	FILE*		file = NULL;

	/* The .isl file is in the 'normal' tablespace location. */
	link_filepath = fil_make_isl_name(name);

	file = fopen(link_filepath, "r+b");

	ut_free(link_filepath);

	if (file) {
		filepath = static_cast<char*>(ut_malloc(OS_FILE_MAX_PATH));

		os_file_read_string(file, filepath, OS_FILE_MAX_PATH);
		fclose(file);

		if (strlen(filepath)) {
			/* Trim whitespace from end of filepath */
			ulint lastch = strlen(filepath) - 1;
			while (lastch > 4 && filepath[lastch] <= 0x20) {
				filepath[lastch--] = 0x00;
			}
			srv_normalize_path_for_win(filepath);
		}
	}

	return(filepath);
}

/*******************************************************************//**
Opens a handle to the file linked to in an InnoDB Symbolic Link file.
@return true if remote linked tablespace file is found and opened. */

bool
fil_open_linked_file(
/*=================*/
	const char*	tablename,	/*!< in: database/tablename */
	char**		remote_filepath,/*!< out: remote filepath */
	os_file_t*	remote_file)	/*!< out: remote file handle */

{
	bool		success;

	*remote_filepath = fil_read_link_file(tablename);
	if (*remote_filepath == NULL) {
		return(false);
	}

	/* The filepath provided is different from what was
	found in the link file. */
	*remote_file = os_file_create_simple_no_error_handling(
		innodb_data_file_key, *remote_filepath,
		OS_FILE_OPEN, OS_FILE_READ_ONLY,
		&success);

	if (!success) {
		char*	link_filepath = fil_make_isl_name(tablename);

		/* The following call prints an error message */
		os_file_get_last_error(true);

		ib_logf(IB_LOG_LEVEL_ERROR,
			"A link file was found named '%s' "
			"but the linked tablespace '%s' "
			"could not be opened.",
			link_filepath, *remote_filepath);

		ut_free(link_filepath);
		ut_free(*remote_filepath);
		*remote_filepath = NULL;
	}

	return(success);
}

/*******************************************************************//**
Creates a new single-table tablespace to a database directory of MySQL.
Database directories are under the 'datadir' of MySQL. The datadir is the
directory of a running mysqld program. We can refer to it by simply the
path '.'. Tables created with CREATE TEMPORARY TABLE we place in the temp
dir of the mysqld server.

@return DB_SUCCESS or error code */

dberr_t
fil_create_new_single_table_tablespace(
/*===================================*/
	ulint		space_id,	/*!< in: space id */
	const char*	tablename,	/*!< in: the table name in the usual
					databasename/tablename format
					of InnoDB */
	const char*	dir_path,	/*!< in: NULL or a dir path */
	ulint		flags,		/*!< in: tablespace flags */
	ulint		flags2,		/*!< in: table flags2 */
	ulint		size)		/*!< in: the initial size of the
					tablespace file in pages,
					must be >= FIL_IBD_FILE_INITIAL_SIZE */
{
	os_file_t	file;
	dberr_t		err;
	byte*		buf2;
	byte*		page;
	char*		path;
	bool		success;
	bool		is_temp = !!(flags2 & DICT_TF2_TEMPORARY);
	bool		has_data_dir = FSP_FLAGS_HAS_DATA_DIR(flags);

	ut_ad(!Tablespace::is_system_tablespace(space_id));
	ut_ad(!srv_read_only_mode);
	ut_a(space_id < SRV_LOG_SPACE_FIRST_ID);
	ut_a(size >= FIL_IBD_FILE_INITIAL_SIZE);
	ut_a(fsp_flags_is_valid(flags));

	if (is_temp) {
		/* Temporary table filepath */
		ut_ad(dir_path);
		path = fil_make_ibd_name(dir_path, true);
	} else if (has_data_dir) {
		ut_ad(dir_path);
		path = os_file_make_remote_pathname(dir_path, tablename, "ibd");

		/* Since this tablespace file will be created in a
		remote directory, let's create the subdirectories
		in the path, if they are not there already. */
		success = os_file_create_subdirs_if_needed(path);
		if (!success) {
			ut_free(path);
			return(DB_ERROR);
		}
	} else {
		path = fil_make_ibd_name(tablename, false);
	}

	file = os_file_create(
		innodb_data_file_key, path,
		OS_FILE_CREATE | OS_FILE_ON_ERROR_NO_EXIT,
		OS_FILE_NORMAL,
		OS_DATA_FILE,
		&success);

	if (!success) {
		/* The following call will print an error message */
		ulint	error = os_file_get_last_error(true);

		ib_logf(IB_LOG_LEVEL_ERROR,
			"Cannot create file '%s'\n", path);

		if (error == OS_FILE_ALREADY_EXISTS) {
			ib_logf(IB_LOG_LEVEL_ERROR,
				"The file '%s' already exists though the "
				"corresponding table did not exist "
				"in the InnoDB data dictionary. "
				"Have you moved InnoDB .ibd files "
				"around without using the SQL commands "
				"DISCARD TABLESPACE and IMPORT TABLESPACE, "
				"or did mysqld crash in the middle of "
				"CREATE TABLE? "
				"You can resolve the problem by removing "
				"the file '%s' under the 'datadir' of MySQL.",
				path, path);

			ut_free(path);
			return(DB_TABLESPACE_EXISTS);
		}

		if (error == OS_FILE_DISK_FULL) {
			ut_free(path);
			return(DB_OUT_OF_FILE_SPACE);
		}

		ut_free(path);
		return(DB_ERROR);
	}

	success = os_file_set_size(path, file, size * UNIV_PAGE_SIZE);

	if (!success) {
		os_file_close(file);
		os_file_delete(innodb_data_file_key, path);
		ut_free(path);
		return(DB_OUT_OF_FILE_SPACE);
	}

	/* printf("Creating tablespace %s id %lu\n", path, space_id); */

	/* We have to write the space id to the file immediately and flush the
	file to disk. This is because in crash recovery we must be aware what
	tablespaces exist and what are their space id's, so that we can apply
	the log records to the right file. It may take quite a while until
	buffer pool flush algorithms write anything to the file and flush it to
	disk. If we would not write here anything, the file would be filled
	with zeros from the call of os_file_set_size(), until a buffer pool
	flush would write to it. */

	buf2 = static_cast<byte*>(ut_malloc(3 * UNIV_PAGE_SIZE));
	/* Align the memory for file i/o if we might have O_DIRECT set */
	page = static_cast<byte*>(ut_align(buf2, UNIV_PAGE_SIZE));

	memset(page, '\0', UNIV_PAGE_SIZE);

	/* Add the UNIV_PAGE_SIZE to the table flags and write them to the
	tablespace header. */
	flags = fsp_flags_set_page_size(flags, UNIV_PAGE_SIZE);
	fsp_header_init_fields(page, space_id, flags);
	mach_write_to_4(page + FIL_PAGE_ARCH_LOG_NO_OR_SPACE_ID, space_id);

	const page_size_t	page_size(flags);

	if (!page_size.is_compressed()) {
		buf_flush_init_for_writing(page, NULL, 0);
		success = os_file_write(path, file, page, 0,
					page_size.physical());
	} else {
		page_zip_des_t	page_zip;

		page_zip_set_size(&page_zip, page_size.physical());
		page_zip.data = page + UNIV_PAGE_SIZE;
#ifdef UNIV_DEBUG
		page_zip.m_start =
#endif /* UNIV_DEBUG */
			page_zip.m_end = page_zip.m_nonempty =
			page_zip.n_blobs = 0;
		buf_flush_init_for_writing(page, &page_zip, 0);
		success = os_file_write(path, file, page_zip.data, 0,
					page_size.physical());
	}

	ut_free(buf2);

	if (!success) {
		ib_logf(IB_LOG_LEVEL_ERROR,
			"Could not write the first page to tablespace "
			"'%s'", path);

		err = DB_ERROR;
		goto error_exit_2;
	}

	success = os_file_flush(file);

	if (!success) {
		ib_logf(IB_LOG_LEVEL_ERROR,
			"File flush of tablespace '%s' failed", path);
		err = DB_ERROR;
		goto error_exit_2;
	}

	if (has_data_dir) {
		/* Now that the IBD file is created, make the ISL file. */
		err = fil_create_link_file(tablename, path);
		if (err != DB_SUCCESS) {
			goto error_exit_2;
		}
	}

	success = fil_space_create(tablename, space_id, flags, FIL_TABLESPACE);
	if (!success || !fil_node_create(path, size, space_id, false)) {
		err = DB_ERROR;
		goto error_exit_1;
	}

#ifndef UNIV_HOTBACKUP
	{
		mtr_t		mtr;
		ulint		mlog_file_flag = 0;

		if (is_temp) {
			mlog_file_flag |= MLOG_FILE_FLAG_TEMP;
		}

		mtr_start(&mtr);

		fil_op_write_log(flags
				 ? MLOG_FILE_CREATE2
				 : MLOG_FILE_CREATE,
				 space_id, mlog_file_flag, flags,
				 tablename, NULL, &mtr);

		mtr_commit(&mtr);
	}
#endif
	err = DB_SUCCESS;

	/* Error code is set.  Cleanup the various variables used.
	These labels reflect the order in which variables are assigned or
	actions are done. */
error_exit_1:
	if (has_data_dir && err != DB_SUCCESS) {
		fil_delete_link_file(tablename);
	}
error_exit_2:
	os_file_close(file);
	if (err != DB_SUCCESS) {
		os_file_delete(innodb_data_file_key, path);
	}

	ut_free(path);

	return(err);
}

#ifndef UNIV_HOTBACKUP
/********************************************************************//**
Report information about a bad tablespace. */
static
void
fil_report_bad_tablespace(
/*======================*/
	const char*	filepath,	/*!< in: filepath */
	const char*	check_msg,	/*!< in: fil_check_first_page() */
	ulint		found_id,	/*!< in: found space ID */
	ulint		found_flags,	/*!< in: found flags */
	ulint		expected_id,	/*!< in: expected space id */
	ulint		expected_flags)	/*!< in: expected flags */
{
	if (check_msg) {
		ib_logf(IB_LOG_LEVEL_ERROR,
			"Error %s in file '%s',"
			"tablespace id=%lu, flags=%lu. "
			"Please refer to "
			REFMAN "innodb-troubleshooting-datadict.html "
			"for how to resolve the issue.",
			check_msg, filepath,
			(ulong) expected_id, (ulong) expected_flags);
		return;
	}

	ib_logf(IB_LOG_LEVEL_ERROR,
		"In file '%s', tablespace id and flags are %lu and %lu, "
		"but in the InnoDB data dictionary they are %lu and %lu. "
		"Have you moved InnoDB .ibd files around without using the "
		"commands DISCARD TABLESPACE and IMPORT TABLESPACE? "
		"Please refer to "
		REFMAN "innodb-troubleshooting-datadict.html "
		"for how to resolve the issue.",
		filepath, (ulong) found_id, (ulong) found_flags,
		(ulong) expected_id, (ulong) expected_flags);
}

struct fsp_open_info {
	bool		success;	/*!< Has the tablespace been opened? */
	const char*	check_msg;	/*!< fil_check_first_page() message */
	bool		valid;		/*!< Is the tablespace valid? */
	os_file_t	file;		/*!< File handle */
	char*		filepath;	/*!< File path to open */
	lsn_t		lsn;		/*!< Flushed LSN from header page */
	ulint		id;		/*!< Space ID */
	ulint		flags;		/*!< Tablespace flags */
};

/********************************************************************//**
Tries to open a single-table tablespace and optionally checks that the
space id in it is correct. If this does not succeed, print an error message
to the .err log. This function is used to open a tablespace when we start
mysqld after the dictionary has been booted, and also in IMPORT TABLESPACE.

NOTE that we assume this operation is used either at the database startup
or under the protection of the dictionary mutex, so that two users cannot
race here. This operation does not leave the file associated with the
tablespace open, but closes it after we have looked at the space id in it.

If the validate boolean is set, we read the first page of the file and
check that the space id in the file is what we expect. We assume that
this function runs much faster if no check is made, since accessing the
file inode probably is much faster (the OS caches them) than accessing
the first page of the file.  This boolean may be initially false, but if
a remote tablespace is found it will be changed to true.

If the fix_dict boolean is set, then it is safe to use an internal SQL
statement to update the dictionary tables if they are incorrect.

@return DB_SUCCESS or error code */

dberr_t
fil_open_single_table_tablespace(
/*=============================*/
	bool		validate,	/*!< in: Do we validate tablespace? */
	bool		fix_dict,	/*!< in: Can we fix the dictionary? */
	ulint		id,		/*!< in: space id */
	ulint		flags,		/*!< in: tablespace flags */
	const char*	tablename,	/*!< in: table name in the
					databasename/tablename format */
	const char*	path_in)	/*!< in: tablespace filepath */
{
	dberr_t		err = DB_SUCCESS;
	bool		dict_filepath_same_as_default = false;
	bool		link_file_found = false;
	bool		link_file_is_bad = false;
	fsp_open_info	def;
	fsp_open_info	dict;
	fsp_open_info	remote;
	ulint		tablespaces_found = 0;
	ulint		valid_tablespaces_found = 0;

#ifdef UNIV_SYNC_DEBUG
	ut_ad(!fix_dict || rw_lock_own(&dict_operation_lock, RW_LOCK_X));
#endif /* UNIV_SYNC_DEBUG */
	ut_ad(!fix_dict || mutex_own(&(dict_sys->mutex)));

	if (!fsp_flags_is_valid(flags)) {
		return(DB_CORRUPTION);
	}

	/* If the tablespace was relocated, we do not
	compare the DATA_DIR flag */
	ulint mod_flags = flags & ~FSP_FLAGS_MASK_DATA_DIR;

	memset(&def, 0, sizeof(def));
	memset(&dict, 0, sizeof(dict));
	memset(&remote, 0, sizeof(remote));

	/* Discover the correct filepath.  We will always look for an ibd
	in the default location. If it is remote, it should not be here. */
	def.filepath = fil_make_ibd_name(tablename, false);

	/* The path_in was read from SYS_DATAFILES. */
	if (path_in) {
		if (strcmp(def.filepath, path_in)) {
			dict.filepath = mem_strdup(path_in);
			/* possibility of multiple files. */
			validate = true;
		} else {
			dict_filepath_same_as_default = true;
		}
	}

	link_file_found = fil_open_linked_file(
		tablename, &remote.filepath, &remote.file);
	remote.success = link_file_found;
	if (remote.success) {
		/* possibility of multiple files. */
		validate = true;
		tablespaces_found++;

		/* A link file was found. MySQL does not allow a DATA
		DIRECTORY to be be the same as the default filepath. */
		ut_a(strcmp(def.filepath, remote.filepath));

		/* If there was a filepath found in SYS_DATAFILES,
		we hope it was the same as this remote.filepath found
		in the ISL file. */
		if (dict.filepath
		    && (0 == strcmp(dict.filepath, remote.filepath))) {
			remote.success = false;
			os_file_close(remote.file);
			ut_free(remote.filepath);
			remote.filepath = NULL;
			tablespaces_found--;
		}
	}

	/* Attempt to open the tablespace at other possible filepaths. */
	if (dict.filepath) {
		dict.file = os_file_create_simple_no_error_handling(
			innodb_data_file_key, dict.filepath, OS_FILE_OPEN,
			OS_FILE_READ_ONLY, &dict.success);
		if (dict.success) {
			/* possibility of multiple files. */
			validate = true;
			tablespaces_found++;
		}
	}

	/* Always look for a file at the default location. */
	ut_a(def.filepath);
	def.file = os_file_create_simple_no_error_handling(
		innodb_data_file_key, def.filepath, OS_FILE_OPEN,
		OS_FILE_READ_ONLY, &def.success);
	if (def.success) {
		tablespaces_found++;
	}

	/*  We have now checked all possible tablespace locations and
	have a count of how many we found.  If things are normal, we
	only found 1. */
	if (!validate && tablespaces_found == 1) {
		goto skip_validate;
	}

	/* Read the first page of the datadir tablespace, if found. */
	if (def.success) {
		def.check_msg = fil_read_first_page(
			def.file, false, &def.flags,
			&def.id, &def.lsn, &def.lsn);
		def.valid = !def.check_msg;

		/* Validate this single-table-tablespace with SYS_TABLES,
		but do not compare the DATA_DIR flag, in case the
		tablespace was relocated. */
		if (def.valid && def.id == id
		    && (def.flags & ~FSP_FLAGS_MASK_DATA_DIR) == mod_flags) {
			valid_tablespaces_found++;
		} else {
			def.valid = false;
			/* Do not use this tablespace. */
			fil_report_bad_tablespace(
				def.filepath, def.check_msg, def.id,
				def.flags, id, flags);
		}
	}

	/* Read the first page of the remote tablespace */
	if (remote.success) {
		remote.check_msg = fil_read_first_page(
			remote.file, false, &remote.flags,
			&remote.id, &remote.lsn, &remote.lsn);
		remote.valid = !remote.check_msg;

		/* Validate this single-table-tablespace with SYS_TABLES,
		but do not compare the DATA_DIR flag, in case the
		tablespace was relocated. */
		if (remote.valid && remote.id == id
		    && (remote.flags & ~FSP_FLAGS_MASK_DATA_DIR) == mod_flags) {
			valid_tablespaces_found++;
		} else {
			remote.valid = false;
			/* Do not use this linked tablespace. */
			fil_report_bad_tablespace(
				remote.filepath, remote.check_msg, remote.id,
				remote.flags, id, flags);
			link_file_is_bad = true;
		}
	}

	/* Read the first page of the datadir tablespace, if found. */
	if (dict.success) {
		dict.check_msg = fil_read_first_page(
			dict.file, false, &dict.flags,
			&dict.id, &dict.lsn, &dict.lsn);
		dict.valid = !dict.check_msg;

		/* Validate this single-table-tablespace with SYS_TABLES,
		but do not compare the DATA_DIR flag, in case the
		tablespace was relocated. */
		if (dict.valid && dict.id == id
		    && (dict.flags & ~FSP_FLAGS_MASK_DATA_DIR) == mod_flags) {
			valid_tablespaces_found++;
		} else {
			dict.valid = false;
			/* Do not use this tablespace. */
			fil_report_bad_tablespace(
				dict.filepath, dict.check_msg, dict.id,
				dict.flags, id, flags);
		}
	}

	/* Make sense of these three possible locations.
	First, bail out if no tablespace files were found. */
	if (valid_tablespaces_found == 0) {
		/* The following call prints an error message */
		os_file_get_last_error(true);

		ib_logf(IB_LOG_LEVEL_ERROR,
			"Could not find a valid tablespace file for '%s'. "
			"See " REFMAN "innodb-troubleshooting-datadict.html "
			"for how to resolve the issue.",
			tablename);

		err = DB_CORRUPTION;

		goto cleanup_and_exit;
	}

	/* Do not open any tablespaces if more than one tablespace with
	the correct space ID and flags were found. */
	if (tablespaces_found > 1) {
		ib_logf(IB_LOG_LEVEL_ERROR,
			"A tablespace for %s has been found in "
			"multiple places;", tablename);
		if (def.success) {
			ib_logf(IB_LOG_LEVEL_ERROR,
				"Default location; %s, LSN=" LSN_PF
				", Space ID=%lu, Flags=%lu",
				def.filepath, def.lsn,
				(ulong) def.id, (ulong) def.flags);
		}
		if (remote.success) {
			ib_logf(IB_LOG_LEVEL_ERROR,
				"Remote location; %s, LSN=" LSN_PF
				", Space ID=%lu, Flags=%lu",
				remote.filepath, remote.lsn,
				(ulong) remote.id, (ulong) remote.flags);
		}
		if (dict.success) {
			ib_logf(IB_LOG_LEVEL_ERROR,
				"Dictionary location; %s, LSN=" LSN_PF
				", Space ID=%lu, Flags=%lu",
				dict.filepath, dict.lsn,
				(ulong) dict.id, (ulong) dict.flags);
		}

		/* Force-recovery will allow some tablespaces to be
		skipped by REDO if there was more than one file found.
		Unlike during the REDO phase of recovery, we now know
		if the tablespace is valid according to the dictionary,
		which was not available then. So if we did not force
		recovery and there is only one good tablespace, ignore
		any bad tablespaces. */
		if (valid_tablespaces_found > 1 || srv_force_recovery > 0) {
			ib_logf(IB_LOG_LEVEL_ERROR,
				"Will not open the tablespace for '%s'",
				tablename);

			if (def.success != def.valid
			    || dict.success != dict.valid
			    || remote.success != remote.valid) {
				err = DB_CORRUPTION;
			} else {
				err = DB_ERROR;
			}
			goto cleanup_and_exit;
		}

		/* There is only one valid tablespace found and we did
		not use srv_force_recovery during REDO.  Use this one
		tablespace and clean up invalid tablespace pointers */
		if (def.success && !def.valid) {
			def.success = false;
			os_file_close(def.file);
			tablespaces_found--;
		}
		if (dict.success && !dict.valid) {
			dict.success = false;
			os_file_close(dict.file);
			/* Leave dict.filepath so that SYS_DATAFILES
			can be corrected below. */
			tablespaces_found--;
		}
		if (remote.success && !remote.valid) {
			remote.success = false;
			os_file_close(remote.file);
			ut_free(remote.filepath);
			remote.filepath = NULL;
			tablespaces_found--;
		}
	}

	/* At this point, there should be only one filepath. */
	ut_a(tablespaces_found == 1);
	ut_a(valid_tablespaces_found == 1);

	/* Only fix the dictionary at startup when there is only one thread.
	Calls to dict_load_table() can be done while holding other latches. */
	if (!fix_dict) {
		goto skip_validate;
	}

	/* We may need to change what is stored in SYS_DATAFILES or
	SYS_TABLESPACES or adjust the link file.
	Since a failure to update SYS_TABLESPACES or SYS_DATAFILES does
	not prevent opening and using the single_table_tablespace either
	this time or the next, we do not check the return code or fail
	to open the tablespace. But dict_update_filepath() will issue a
	warning to the log. */
	if (dict.filepath) {
		if (remote.success) {
			dict_update_filepath(id, remote.filepath);
		} else if (def.success) {
			dict_update_filepath(id, def.filepath);
			if (link_file_is_bad) {
				fil_delete_link_file(tablename);
			}
		} else if (!link_file_found || link_file_is_bad) {
			ut_ad(dict.success);
			/* Fix the link file if we got our filepath
			from the dictionary but a link file did not
			exist or it did not point to a valid file. */
			fil_delete_link_file(tablename);
			fil_create_link_file(tablename, dict.filepath);
		}

	} else if (remote.success && dict_filepath_same_as_default) {
		dict_update_filepath(id, remote.filepath);

	} else if (remote.success && path_in == NULL) {
		/* SYS_DATAFILES record for this space ID was not found. */
		dict_insert_tablespace_and_filepath(
			id, tablename, remote.filepath, flags);
	}

skip_validate:
	if (err != DB_SUCCESS) {
		; // Don't load the tablespace into the cache
	} else if (!fil_space_create(tablename, id, flags, FIL_TABLESPACE)) {
		err = DB_ERROR;
	} else {
		/* We do not measure the size of the file, that is why
		we pass the 0 below */

		if (!fil_node_create(remote.success ? remote.filepath :
				     dict.success ? dict.filepath :
				     def.filepath, 0, id, false)) {
			err = DB_ERROR;
		}
	}

cleanup_and_exit:
	if (remote.success) {
		os_file_close(remote.file);
	}
	if (dict.success) {
		os_file_close(dict.file);
	}
	if (def.success) {
		os_file_close(def.file);
	}
	ut_free(remote.filepath);
	ut_free(dict.filepath);
	ut_free(def.filepath);

	return(err);
}
#endif /* !UNIV_HOTBACKUP */

#ifdef UNIV_HOTBACKUP
/*******************************************************************//**
Allocates a file name for an old version of a single-table tablespace.
The string must be freed by caller with ut_free()!
@return own: file name */
static
char*
fil_make_ibbackup_old_name(
/*=======================*/
	const char*	name)		/*!< in: original file name */
{
	static const char suffix[] = "_ibbackup_old_vers_";
	char*	path;
	ulint	len	= strlen(name);

	path = static_cast<char*>(ut_malloc(len + (15 + sizeof suffix)));

	memcpy(path, name, len);
	memcpy(path + len, suffix, (sizeof suffix) - 1);
	ut_sprintf_timestamp_without_extra_chars(
		path + len + ((sizeof suffix) - 1));
	return(path);
}
#endif /* UNIV_HOTBACKUP */

/********************************************************************//**
Opens an .ibd file and adds the associated single-table tablespace to the
InnoDB fil0fil.cc data structures.
Set fsp->success to true if tablespace is valid, false if not. */
static
void
fil_validate_single_table_tablespace(
/*=================================*/
	const char*	tablename,	/*!< in: database/tablename */
	fsp_open_info*	fsp)		/*!< in/out: tablespace info */
{
	if (const char* check_msg = fil_read_first_page(
		    fsp->file, false, &fsp->flags,
		    &fsp->id, &fsp->lsn, &fsp->lsn)) {
		ib_logf(IB_LOG_LEVEL_ERROR,
			"%s in tablespace %s (table %s)",
			check_msg, fsp->filepath, tablename);
		fsp->success = false;
		return;
	}

	if (fsp->id == ULINT_UNDEFINED || fsp->id == 0) {
		ib_logf(IB_LOG_LEVEL_ERROR,
			"Tablespace is not sensible;"
			" Table: %s  Space ID: %lu  Filepath: %s\n",
		tablename, (ulong) fsp->id, fsp->filepath);
		fsp->success = false;
		return;
	}

	mutex_enter(&fil_system->mutex);
	fil_space_t* space = fil_space_get_by_id(fsp->id);
	mutex_exit(&fil_system->mutex);
	if (space != NULL) {
		char* prev_filepath = fil_space_get_first_path(fsp->id);

		ib_logf(IB_LOG_LEVEL_ERROR,
			"Attempted to open a previously opened tablespace. "
			"Previous tablespace %s uses space ID: %lu at "
			"filepath: %s. Cannot open tablespace %s which uses "
			"space ID: %lu at filepath: %s",
			space->name, (ulong) space->id, prev_filepath,
			tablename, (ulong) fsp->id, fsp->filepath);

		ut_free(prev_filepath);
		fsp->success = false;
		return;
	}

	fsp->success = true;
}


/********************************************************************//**
Opens an .ibd file and adds the associated single-table tablespace to the
InnoDB fil0fil.cc data structures. */
static
void
fil_load_single_table_tablespace(
/*=============================*/
	const char*	dbname,		/*!< in: database name */
	const char*	filename)	/*!< in: file name (not a path),
					including the .ibd or .isl extension */
{
	char*		tablename;
	ulint		tablename_len;
	ulint		dbname_len = strlen(dbname);
	ulint		filename_len = strlen(filename);
	fsp_open_info	def;
	fsp_open_info	remote;
	os_offset_t	size;
#ifdef UNIV_HOTBACKUP
	fil_space_t*	space;
#endif

	memset(&def, 0, sizeof(def));
	memset(&remote, 0, sizeof(remote));

	/* The caller assured that the extension is ".ibd" or ".isl". */
	ut_ad(0 == memcmp(filename + filename_len - 4, ".ibd", 4)
	      || 0 == memcmp(filename + filename_len - 4, ".isl", 4));

	/* Build up the tablename in the standard form database/table. */
	tablename = static_cast<char*>(
		ut_malloc(dbname_len + filename_len + 2));
	sprintf(tablename, "%s/%s", dbname, filename);
	tablename_len = strlen(tablename) - strlen(".ibd");
	tablename[tablename_len] = '\0';

	/* There may be both .ibd and .isl file in the directory.
	And it is possible that the .isl file refers to a different
	.ibd file.  If so, we open and compare them the first time
	one of them is sent to this function.  So if this table has
	already been loaded, there is nothing to do.*/
	mutex_enter(&fil_system->mutex);
	if (fil_space_get_by_name(tablename)) {
		ut_free(tablename);
		mutex_exit(&fil_system->mutex);
		return;
	}
	mutex_exit(&fil_system->mutex);

	/* Build up the filepath of the .ibd tablespace in the datadir.
	This must be freed independent of def.success. */
	def.filepath = fil_make_ibd_name(tablename, false);

#ifdef _WIN32
# ifndef UNIV_HOTBACKUP
	/* If lower_case_table_names is 0 or 2, then MySQL allows database
	directory names with upper case letters. On Windows, all table and
	database names in InnoDB are internally always in lower case. Put the
	file path to lower case, so that we are consistent with InnoDB's
	internal data dictionary. */

	dict_casedn_str(def.filepath);
# endif /* !UNIV_HOTBACKUP */
#endif

	/* Check for a link file which locates a remote tablespace. */
	remote.success = fil_open_linked_file(
		tablename, &remote.filepath, &remote.file);

	/* Read the first page of the remote tablespace */
	if (remote.success) {
		fil_validate_single_table_tablespace(tablename, &remote);
		if (!remote.success) {
			os_file_close(remote.file);
			ut_free(remote.filepath);
			remote.filepath = NULL;
		}
	}


	/* Try to open the tablespace in the datadir. */
	def.file = os_file_create_simple_no_error_handling(
		innodb_data_file_key, def.filepath, OS_FILE_OPEN,
		OS_FILE_READ_ONLY, &def.success);

	/* Read the first page of the remote tablespace */
	if (def.success) {
		fil_validate_single_table_tablespace(tablename, &def);
		if (!def.success) {
			os_file_close(def.file);
		}
	}

	if (!def.success && !remote.success) {
		/* The following call prints an error message */
		os_file_get_last_error(true);
		fprintf(stderr,
			"InnoDB: Error: could not open single-table"
			" tablespace file %s\n", def.filepath);

		if (!strncmp(filename,
			     TEMP_FILE_PREFIX, TEMP_FILE_PREFIX_LENGTH)) {
			/* Ignore errors for #sql tablespaces. */
			ut_free(tablename);
			ut_free(remote.filepath);
			ut_free(def.filepath);
			return;
		}
no_good_file:
		ib_logf(IB_LOG_LEVEL_WARN,
			"We do not continue the crash recovery, because"
			" the table may become corrupt if we cannot apply"
			" the log records in the InnoDB log to it."
			"To fix the problem and start mysqld:");
		ib_logf(IB_LOG_LEVEL_INFO,
			"1) If there is a permission problem in the file"
			" and mysqld cannot open the file, you should"
			" modify the permissions.");
		ib_logf(IB_LOG_LEVEL_INFO,
			"2) If the table is not needed, or you can restore"
			" it from a backup, then you can remove the .ibd"
			" file, and InnoDB will do a normal crash recovery"
			" and ignore that table.");
		ib_logf(IB_LOG_LEVEL_INFO,
			"3) If the file system or the disk is broken, and"
			" you cannot remove the .ibd file, you can set"
			" innodb_force_recovery > 0 in my.cnf and force"
			" InnoDB to continue crash recovery here.\n");
will_not_choose:
		ut_free(tablename);
		ut_free(remote.filepath);
		ut_free(def.filepath);

		if (srv_force_recovery > 0) {
			ib_logf(IB_LOG_LEVEL_INFO,
				"innodb_force_recovery was set to %lu. "
				"Continuing crash recovery even though we "
				"cannot access the .ibd file of this table.",
				srv_force_recovery);
			return;
		}

		exit(1);
	}

	if (def.success && remote.success) {
		ib_logf(IB_LOG_LEVEL_ERROR,
			"Tablespaces for %s have been found in two places;\n"
			"Location 1: SpaceID: %lu  LSN: %lu  File: %s\n"
			"Location 2: SpaceID: %lu  LSN: %lu  File: %s\n"
			"You must delete one of them.",
			tablename, (ulong) def.id, (ulong) def.lsn,
			def.filepath, (ulong) remote.id, (ulong) remote.lsn,
			remote.filepath);

		def.success = FALSE;
		os_file_close(def.file);
		os_file_close(remote.file);
		goto will_not_choose;
	}

	/* At this point, only one tablespace is open */
	ut_a(def.success == !remote.success);

	fsp_open_info*	fsp = def.success ? &def : &remote;

	/* Get and test the file size. */
	size = os_file_get_size(fsp->file);

	if (size == (os_offset_t) -1) {
		/* The following call prints an error message */
		os_file_get_last_error(true);

		ib_logf(IB_LOG_LEVEL_ERROR,
			"could not measure the size of single-table "
			"tablespace file %s", fsp->filepath);

		os_file_close(fsp->file);
		goto no_good_file;
	}

	/* Every .ibd file is created >= 4 pages in size. Smaller files
	cannot be ok. */
	ulong minimum_size = FIL_IBD_FILE_INITIAL_SIZE * UNIV_PAGE_SIZE;
	if (size < minimum_size) {
#ifndef UNIV_HOTBACKUP
		ib_logf(IB_LOG_LEVEL_ERROR,
			"The size of single-table tablespace file %s "
			"is only " UINT64PF ", should be at least %lu!",
			fsp->filepath, size, minimum_size);
		os_file_close(fsp->file);
		goto no_good_file;
#else
		fsp->id = ULINT_UNDEFINED;
		fsp->flags = 0;
#endif /* !UNIV_HOTBACKUP */
	}

#ifdef UNIV_HOTBACKUP
	if (fsp->id == ULINT_UNDEFINED || fsp->id == 0) {
		char*	new_path;

		fprintf(stderr,
			"InnoDB: Renaming tablespace %s of id %lu,\n"
			"InnoDB: to %s_ibbackup_old_vers_<timestamp>\n"
			"InnoDB: because its size %" PRId64 " is too small"
			" (< 4 pages 16 kB each),\n"
			"InnoDB: or the space id in the file header"
			" is not sensible.\n"
			"InnoDB: This can happen in an ibbackup run,"
			" and is not dangerous.\n",
			fsp->filepath, fsp->id, fsp->filepath, size);
		os_file_close(fsp->file);

		new_path = fil_make_ibbackup_old_name(fsp->filepath);

		bool	success = os_file_rename(
			innodb_data_file_key, fsp->filepath, new_path);

		ut_a(success);

		ut_free(new_path);

		goto func_exit_after_close;
	}

	/* A backup may contain the same space several times, if the space got
	renamed at a sensitive time. Since it is enough to have one version of
	the space, we rename the file if a space with the same space id
	already exists in the tablespace memory cache. We rather rename the
	file than delete it, because if there is a bug, we do not want to
	destroy valuable data. */

	mutex_enter(&fil_system->mutex);

	space = fil_space_get_by_id(fsp->id);

	if (space) {
		char*	new_path;

		fprintf(stderr,
			"InnoDB: Renaming tablespace %s of id %lu,\n"
			"InnoDB: to %s_ibbackup_old_vers_<timestamp>\n"
			"InnoDB: because space %s with the same id\n"
			"InnoDB: was scanned earlier. This can happen"
			" if you have renamed tables\n"
			"InnoDB: during an ibbackup run.\n",
			fsp->filepath, fsp->id, fsp->filepath,
			space->name);
		os_file_close(fsp->file);

		new_path = fil_make_ibbackup_old_name(fsp->filepath);

		mutex_exit(&fil_system->mutex);

		bool	success = os_file_rename(
			innodb_data_file_key, fsp->filepath, new_path);

		ut_a(success);

		ut_free(new_path);

		goto func_exit_after_close;
	}
	mutex_exit(&fil_system->mutex);
#endif /* UNIV_HOTBACKUP */
	bool file_space_create_success = fil_space_create(
		tablename, fsp->id, fsp->flags, FIL_TABLESPACE);

	if (!file_space_create_success) {
		if (srv_force_recovery > 0) {
			ib_logf(IB_LOG_LEVEL_WARN,
				"innodb_force_recovery was set to %lu."
				" Continuing crash recovery even though"
				" the tablespace creation of this table"
				" failed.",
				srv_force_recovery);
			goto func_exit;
		}

		/* Exit here with a core dump, stack, etc. */
		ut_a(file_space_create_success);
	}

	/* We do not use the size information we have about the file, because
	the rounding formula for extents and pages is somewhat complex; we
	let fil_node_open() do that task. */

	if (!fil_node_create(fsp->filepath, 0, fsp->id, false)) {
		ut_error;
	}

func_exit:
	os_file_close(fsp->file);

#ifdef UNIV_HOTBACKUP
func_exit_after_close:
#else
	ut_ad(!mutex_own(&fil_system->mutex));
#endif
	ut_free(tablename);
	if (remote.success) {
		ut_free(remote.filepath);
	}
	ut_free(def.filepath);
}

/***********************************************************************//**
A fault-tolerant function that tries to read the next file name in the
directory. We retry 100 times if os_file_readdir_next_file() returns -1. The
idea is to read as much good data as we can and jump over bad data.
@return 0 if ok, -1 if error even after the retries, 1 if at the end
of the directory */

int
fil_file_readdir_next_file(
/*=======================*/
	dberr_t*	err,	/*!< out: this is set to DB_ERROR if an error
				was encountered, otherwise not changed */
	const char*	dirname,/*!< in: directory name or path */
	os_file_dir_t	dir,	/*!< in: directory stream */
	os_file_stat_t*	info)	/*!< in/out: buffer where the
				info is returned */
{
	for (ulint i = 0; i < 100; i++) {
		int	ret = os_file_readdir_next_file(dirname, dir, info);

		if (ret != -1) {

			return(ret);
		}

		ib_logf(IB_LOG_LEVEL_ERROR,
			"os_file_readdir_next_file() returned -1 in "
			"directory %s, crash recovery may have failed "
			"for some .ibd files!", dirname);

		*err = DB_ERROR;
	}

	return(-1);
}

/********************************************************************//**
At the server startup, if we need crash recovery, scans the database
directories under the MySQL datadir, looking for .ibd files. Those files are
single-table tablespaces. We need to know the space id in each of them so that
we know into which file we should look to check the contents of a page stored
in the doublewrite buffer, also to know where to apply log records where the
space id is != 0.
@return DB_SUCCESS or error number */

dberr_t
fil_load_single_table_tablespaces(void)
/*===================================*/
{
	int		ret;
	char*		dbpath		= NULL;
	ulint		dbpath_len	= 100;
	os_file_dir_t	dir;
	os_file_dir_t	dbdir;
	os_file_stat_t	dbinfo;
	os_file_stat_t	fileinfo;
	dberr_t		err		= DB_SUCCESS;

	/* The datadir of MySQL is always the default directory of mysqld */

	dir = os_file_opendir(fil_path_to_mysql_datadir, true);

	if (dir == NULL) {

		return(DB_ERROR);
	}

	dbpath = static_cast<char*>(ut_malloc(dbpath_len));

	/* Scan all directories under the datadir. They are the database
	directories of MySQL. */

	ret = fil_file_readdir_next_file(&err, fil_path_to_mysql_datadir, dir,
					 &dbinfo);
	while (ret == 0) {
		ulint len;
		/* printf("Looking at %s in datadir\n", dbinfo.name); */

		if (dbinfo.type == OS_FILE_TYPE_FILE
		    || dbinfo.type == OS_FILE_TYPE_UNKNOWN) {

			goto next_datadir_item;
		}

		/* We found a symlink or a directory; try opening it to see
		if a symlink is a directory */

		len = strlen(fil_path_to_mysql_datadir)
			+ strlen (dbinfo.name) + 2;
		if (len > dbpath_len) {
			dbpath_len = len;
			ut_free(dbpath);
			dbpath = static_cast<char*>(ut_malloc(dbpath_len));
		}
		ut_snprintf(dbpath, dbpath_len,
			    "%s/%s", fil_path_to_mysql_datadir, dbinfo.name);
		srv_normalize_path_for_win(dbpath);

		dbdir = os_file_opendir(dbpath, false);

		if (dbdir != NULL) {

			/* We found a database directory; loop through it,
			looking for possible .ibd files in it */

			ret = fil_file_readdir_next_file(&err, dbpath, dbdir,
							 &fileinfo);
			while (ret == 0) {

				if (fileinfo.type == OS_FILE_TYPE_DIR) {

					goto next_file_item;
				}

				/* We found a symlink or a file */
				if (strlen(fileinfo.name) > 4
				    && (0 == strcmp(fileinfo.name
						   + strlen(fileinfo.name) - 4,
						   ".ibd")
					|| 0 == strcmp(fileinfo.name
						   + strlen(fileinfo.name) - 4,
						   ".isl"))) {
					/* The name ends in .ibd or .isl;
					try opening the file */
					fil_load_single_table_tablespace(
						dbinfo.name, fileinfo.name);
				}
next_file_item:
				ret = fil_file_readdir_next_file(&err,
								 dbpath, dbdir,
								 &fileinfo);
			}

			if (0 != os_file_closedir(dbdir)) {
				fputs("InnoDB: Warning: could not"
				      " close database directory ", stderr);
				ut_print_filename(stderr, dbpath);
				putc('\n', stderr);

				err = DB_ERROR;
			}
		}

next_datadir_item:
		ret = fil_file_readdir_next_file(&err,
						 fil_path_to_mysql_datadir,
						 dir, &dbinfo);
	}

	ut_free(dbpath);

	if (0 != os_file_closedir(dir)) {
		fprintf(stderr,
			"InnoDB: Error: could not close MySQL datadir\n");

		return(DB_ERROR);
	}

	return(err);
}

/*******************************************************************//**
Returns true if a single-table tablespace does not exist in the memory cache,
or is being deleted there.
@return true if does not exist or is being deleted */

bool
fil_tablespace_deleted_or_being_deleted_in_mem(
/*===========================================*/
	ulint		id,	/*!< in: space id */
	ib_int64_t	version)/*!< in: tablespace_version should be this; if
				you pass -1 as the value of this, then this
				parameter is ignored */
{
	bool already_deleted = false;
	bool being_deleted = false;

	fil_space_t*	space;

	ut_ad(fil_system);

	mutex_enter(&fil_system->mutex);

	space = fil_space_get_by_id(id);

	already_deleted = (space == NULL
			   || (space->stop_new_ops
			       && !space->is_being_truncated));

	if (!already_deleted) {
		being_deleted = (version != ib_int64_t(-1)
				 && space->tablespace_version != version);
	}

	mutex_exit(&fil_system->mutex);

	return(already_deleted || being_deleted);
}

/*******************************************************************//**
Returns true if a single-table tablespace exists in the memory cache.
@return true if exists */

bool
fil_tablespace_exists_in_mem(
/*=========================*/
	ulint	id)	/*!< in: space id */
{
	fil_space_t*	space;

	ut_ad(fil_system);

	mutex_enter(&fil_system->mutex);

	space = fil_space_get_by_id(id);

	mutex_exit(&fil_system->mutex);

	return(space != NULL);
}

/*******************************************************************//**
Report that a tablespace for a table was not found. */
static
void
fil_report_missing_tablespace(
/*===========================*/
	const char*	name,			/*!< in: table name */
	ulint		space_id)		/*!< in: table's space id */
{
	char index_name[MAX_FULL_NAME_LEN + 1];

	innobase_format_name(index_name, sizeof(index_name), name, TRUE);

	ib_logf(IB_LOG_LEVEL_ERROR,
		"Table %s in the InnoDB data dictionary has tablespace id %lu, "
		"but tablespace with that id or name does not exist. Have "
		"you deleted or moved .ibd files? This may also be a table "
		"created with CREATE TEMPORARY TABLE whose .ibd and .frm "
		"files MySQL automatically removed, but the table still "
		"exists in the InnoDB internal data dictionary.",
		name, space_id);
}

/*******************************************************************//**
Returns true if a matching tablespace exists in the InnoDB tablespace memory
cache. Note that if we have not done a crash recovery at the database startup,
there may be many tablespaces which are not yet in the memory cache.
@return true if a matching tablespace exists in the memory cache */

bool
fil_space_for_table_exists_in_mem(
/*==============================*/
	ulint		id,		/*!< in: space id */
	const char*	name,		/*!< in: table name used in
					fil_space_create().  Either the
					standard 'dbname/tablename' format
					or table->dir_path_of_temp_table */
	bool		print_error_if_does_not_exist,
					/*!< in: print detailed error
					information to the .err log if a
					matching tablespace is not found from
					memory */
	bool		adjust_space,	/*!< in: whether to adjust space id
					when find table space mismatch */
	mem_heap_t*	heap,		/*!< in: heap memory */
	table_id_t	table_id)	/*!< in: table id */
{
	fil_space_t*	fnamespace;
	fil_space_t*	space;

	ut_ad(fil_system);

	mutex_enter(&fil_system->mutex);

	/* Look if there is a space with the same id */

	space = fil_space_get_by_id(id);

	/* Look if there is a space with the same name; the name is the
	directory path from the datadir to the file */

	fnamespace = fil_space_get_by_name(name);
	if (space && space == fnamespace) {
		/* Found */

		mutex_exit(&fil_system->mutex);

		return(true);
	}

	/* Info from "fnamespace" comes from the ibd file itself, it can
	be different from data obtained from System tables since it is
	not transactional. If adjust_space is set, and the mismatching
	space are between a user table and its temp table, we shall
	adjust the ibd file name according to system table info */
	if (adjust_space
	    && space != NULL
	    && row_is_mysql_tmp_table_name(space->name)
	    && !row_is_mysql_tmp_table_name(name)) {

		mutex_exit(&fil_system->mutex);

		DBUG_EXECUTE_IF("ib_crash_before_adjust_fil_space",
				DBUG_SUICIDE(););

		if (fnamespace) {
			char*	tmp_name;

			tmp_name = dict_mem_create_temporary_tablename(
				heap, name, table_id);

			fil_rename_tablespace(fnamespace->name, fnamespace->id,
					      tmp_name, NULL);
		}

		DBUG_EXECUTE_IF("ib_crash_after_adjust_one_fil_space",
				DBUG_SUICIDE(););

		fil_rename_tablespace(space->name, id, name, NULL);

		DBUG_EXECUTE_IF("ib_crash_after_adjust_fil_space",
				DBUG_SUICIDE(););

		mutex_enter(&fil_system->mutex);
		fnamespace = fil_space_get_by_name(name);
		ut_ad(space == fnamespace);
		mutex_exit(&fil_system->mutex);

		return(true);
	}

	if (!print_error_if_does_not_exist) {

		mutex_exit(&fil_system->mutex);

		return(false);
	}

	if (space == NULL) {
		if (fnamespace == NULL) {
			if (print_error_if_does_not_exist) {
				fil_report_missing_tablespace(name, id);
			}
		} else {
			ut_print_timestamp(stderr);
			fputs("  InnoDB: Error: table ", stderr);
			ut_print_filename(stderr, name);
			fprintf(stderr, "\n"
				"InnoDB: in InnoDB data dictionary has"
				" tablespace id %lu,\n"
				"InnoDB: but a tablespace with that id"
				" does not exist. There is\n"
				"InnoDB: a tablespace of name %s and id %lu,"
				" though. Have\n"
				"InnoDB: you deleted or moved .ibd files?\n",
				(ulong) id, fnamespace->name,
				(ulong) fnamespace->id);
		}
error_exit:
		fputs("InnoDB: Please refer to\n"
		      "InnoDB: " REFMAN "innodb-troubleshooting-datadict.html\n"
		      "InnoDB: for how to resolve the issue.\n", stderr);

		mutex_exit(&fil_system->mutex);

		return(false);
	}

	if (0 != strcmp(space->name, name)) {
		ut_print_timestamp(stderr);
		fputs("  InnoDB: Error: table ", stderr);
		ut_print_filename(stderr, name);
		fprintf(stderr, "\n"
			"InnoDB: in InnoDB data dictionary has"
			" tablespace id %lu,\n"
			"InnoDB: but the tablespace with that id"
			" has name %s.\n"
			"InnoDB: Have you deleted or moved .ibd files?\n",
			(ulong) id, space->name);

		if (fnamespace != NULL) {
			fputs("InnoDB: There is a tablespace"
			      " with the right name\n"
			      "InnoDB: ", stderr);
			ut_print_filename(stderr, fnamespace->name);
			fprintf(stderr, ", but its id is %lu.\n",
				(ulong) fnamespace->id);
		}

		goto error_exit;
	}

	mutex_exit(&fil_system->mutex);

	return(false);
}

/*******************************************************************//**
Checks if a single-table tablespace for a given table name exists in the
tablespace memory cache.
@return space id, ULINT_UNDEFINED if not found */

ulint
fil_get_space_id_for_table(
/*=======================*/
	const char*	tablename)	/*!< in: table name in the standard
				'databasename/tablename' format */
{
	fil_space_t*	fnamespace;
	ulint		id		= ULINT_UNDEFINED;

	ut_ad(fil_system);

	mutex_enter(&fil_system->mutex);

	/* Look if there is a space with the same name. */

	fnamespace = fil_space_get_by_name(tablename);

	if (fnamespace) {
		id = fnamespace->id;
	}

	mutex_exit(&fil_system->mutex);

	return(id);
}

/**********************************************************************//**
Tries to extend a data file so that it would accommodate the number of pages
given. The tablespace must be cached in the memory cache. If the space is big
enough already, does nothing.
@return true if success */

bool
fil_extend_space_to_desired_size(
/*=============================*/
	ulint*	actual_size,	/*!< out: size of the space after extension;
				if we ran out of disk space this may be lower
				than the desired size */
	ulint	space_id,	/*!< in: space id */
	ulint	size_after_extend)/*!< in: desired size in pages after the
				extension; if the current space size is bigger
				than this already, the function does nothing */
{
	fil_node_t*	node;
	fil_space_t*	space;
	byte*		buf2;
	byte*		buf;
	ulint		buf_size;
	ulint		start_page_no;
	ulint		file_start_page_no;
	ulint		pages_added;
	bool		success;

	ut_ad(!srv_read_only_mode);

retry:
	pages_added = 0;
	success = true;

	fil_mutex_enter_and_prepare_for_io(space_id);

	space = fil_space_get_by_id(space_id);
	ut_a(space);

	if (space->size >= size_after_extend) {
		/* Space already big enough */

		*actual_size = space->size;

		mutex_exit(&fil_system->mutex);

		return(true);
	}

	const ulint	page_size = page_size_t(space->flags).physical();

	node = UT_LIST_GET_LAST(space->chain);

	if (!node->being_extended) {
		/* Mark this node as undergoing extension. This flag
		is used by other threads to wait for the extension
		opereation to finish. */
		node->being_extended = true;
	} else {
		/* Another thread is currently extending the file. Wait
		for it to finish.
		It'd have been better to use event driven mechanism but
		the entire module is peppered with polling stuff. */
		mutex_exit(&fil_system->mutex);
		os_thread_sleep(100000);
		goto retry;
	}

	if (!fil_node_prepare_for_io(node, fil_system, space)) {
		/* The tablespace data file, such as .ibd file, is missing */
		node->being_extended = false;
		mutex_exit(&fil_system->mutex);

		return(false);
	}

	/* At this point it is safe to release fil_system mutex. No
	other thread can rename, delete or close the file because
	we have set the node->being_extended flag. */
	mutex_exit(&fil_system->mutex);

	start_page_no = space->size;
	file_start_page_no = space->size - node->size;

	/* Extend at most 64 pages at a time */
	buf_size = ut_min(64, size_after_extend - start_page_no) * page_size;
	buf2 = static_cast<byte*>(ut_malloc(buf_size + page_size));
	buf = static_cast<byte*>(ut_align(buf2, page_size));

	memset(buf, 0, buf_size);

	while (start_page_no < size_after_extend) {
		ulint		n_pages
			= ut_min(buf_size / page_size,
				 size_after_extend - start_page_no);

		os_offset_t	offset
			= ((os_offset_t) (start_page_no - file_start_page_no))
			* page_size;
#ifdef UNIV_HOTBACKUP
		success = os_file_write(node->name, node->handle, buf,
					offset, page_size * n_pages);
#else
		success = os_aio(OS_FILE_WRITE, OS_AIO_SYNC,
				 node->name, node->handle, buf,
				 offset, page_size * n_pages,
				 NULL, NULL);
#endif /* UNIV_HOTBACKUP */
		if (success) {
			os_has_said_disk_full = false;
		} else {
			/* Let us measure the size of the file to determine
			how much we were able to extend it */
			os_offset_t	size;

			size = os_file_get_size(node->handle);
			ut_a(size != (os_offset_t) -1);

			n_pages = ((ulint) (size / page_size))
				- node->size - pages_added;

			pages_added += n_pages;
			break;
		}

		start_page_no += n_pages;
		pages_added += n_pages;
		DBUG_EXECUTE_IF("ib_crash_during_tablespace_extension",
				DBUG_SUICIDE(););
	}

	ut_free(buf2);

	mutex_enter(&fil_system->mutex);

	ut_a(node->being_extended);

	space->size += pages_added;
	node->size += pages_added;
	node->being_extended = false;

	fil_node_complete_io(node, fil_system, OS_FILE_WRITE);

	*actual_size = space->size;

#ifndef UNIV_HOTBACKUP
	/* Keep the last data file size info up to date, rounded to
	full megabytes */
	ulint pages_per_mb = (1024 * 1024) / page_size;
	ulint size_in_pages = ((node->size / pages_per_mb) * pages_per_mb);

	if (space_id == srv_sys_space.space_id()) {
		srv_sys_space.set_last_file_size(size_in_pages);
	} else if (space_id == srv_tmp_space.space_id()) {
		srv_tmp_space.set_last_file_size(size_in_pages);
	}
#endif /* !UNIV_HOTBACKUP */

	/*
	printf("Extended %s to %lu, actual size %lu pages\n", space->name,
	size_after_extend, *actual_size); */
	mutex_exit(&fil_system->mutex);

	fil_flush(space_id);

	return(success);
}

#ifdef UNIV_HOTBACKUP
/********************************************************************//**
Extends all tablespaces to the size stored in the space header. During the
ibbackup --apply-log phase we extended the spaces on-demand so that log records
could be applied, but that may have left spaces still too small compared to
the size stored in the space header. */

void
fil_extend_tablespaces_to_stored_len(void)
/*======================================*/
{
	fil_space_t*	space;
	byte*		buf;
	ulint		actual_size;
	ulint		size_in_header;
	dberr_t		error;
	bool		success;

	buf = ut_malloc(UNIV_PAGE_SIZE);

	mutex_enter(&fil_system->mutex);

	space = UT_LIST_GET_FIRST(fil_system->space_list);

	while (space) {
		ut_a(space->purpose == FIL_TABLESPACE);

		mutex_exit(&fil_system->mutex); /* no need to protect with a
					      mutex, because this is a
					      single-threaded operation */
		error = fil_read(
			page_id_t(space->id, 0),
			page_size_t(space->flags),
			0, univ_page_size.physical(), buf);

		ut_a(error == DB_SUCCESS);

		size_in_header = fsp_get_size_low(buf);

		success = fil_extend_space_to_desired_size(
			&actual_size, space->id, size_in_header);
		if (!success) {
			fprintf(stderr,
				"InnoDB: Error: could not extend the"
				" tablespace of %s\n"
				"InnoDB: to the size stored in header,"
				" %lu pages;\n"
				"InnoDB: size after extension %lu pages\n"
				"InnoDB: Check that you have free disk space"
				" and retry!\n",
				space->name, size_in_header, actual_size);
			ut_a(success);
		}

		mutex_enter(&fil_system->mutex);

		space = UT_LIST_GET_NEXT(space_list, space);
	}

	mutex_exit(&fil_system->mutex);

	ut_free(buf);
}
#endif

/*========== RESERVE FREE EXTENTS (for a B-tree split, for example) ===*/

/*******************************************************************//**
Tries to reserve free extents in a file space.
@return true if succeed */

bool
fil_space_reserve_free_extents(
/*===========================*/
	ulint	id,		/*!< in: space id */
	ulint	n_free_now,	/*!< in: number of free extents now */
	ulint	n_to_reserve)	/*!< in: how many one wants to reserve */
{
	fil_space_t*	space;
	bool		success;

	ut_ad(fil_system);

	mutex_enter(&fil_system->mutex);

	space = fil_space_get_by_id(id);

	ut_a(space);

	if (space->n_reserved_extents + n_to_reserve > n_free_now) {
		success = false;
	} else {
		space->n_reserved_extents += n_to_reserve;
		success = true;
	}

	mutex_exit(&fil_system->mutex);

	return(success);
}

/*******************************************************************//**
Releases free extents in a file space. */

void
fil_space_release_free_extents(
/*===========================*/
	ulint	id,		/*!< in: space id */
	ulint	n_reserved)	/*!< in: how many one reserved */
{
	fil_space_t*	space;

	ut_ad(fil_system);

	mutex_enter(&fil_system->mutex);

	space = fil_space_get_by_id(id);

	ut_a(space);
	ut_a(space->n_reserved_extents >= n_reserved);

	space->n_reserved_extents -= n_reserved;

	mutex_exit(&fil_system->mutex);
}

/*******************************************************************//**
Gets the number of reserved extents. If the database is silent, this number
should be zero. */

ulint
fil_space_get_n_reserved_extents(
/*=============================*/
	ulint	id)		/*!< in: space id */
{
	fil_space_t*	space;
	ulint		n;

	ut_ad(fil_system);

	mutex_enter(&fil_system->mutex);

	space = fil_space_get_by_id(id);

	ut_a(space);

	n = space->n_reserved_extents;

	mutex_exit(&fil_system->mutex);

	return(n);
}

/*============================ FILE I/O ================================*/

/********************************************************************//**
NOTE: you must call fil_mutex_enter_and_prepare_for_io() first!

Prepares a file node for i/o. Opens the file if it is closed. Updates the
pending i/o's field in the node and the system appropriately. Takes the node
off the LRU list if it is in the LRU list. The caller must hold the fil_sys
mutex.
@return false if the file can't be opened, otherwise true */
static
bool
fil_node_prepare_for_io(
/*====================*/
	fil_node_t*	node,	/*!< in: file node */
	fil_system_t*	system,	/*!< in: tablespace memory cache */
	fil_space_t*	space)	/*!< in: space */
{
	ut_ad(node && system && space);
	ut_ad(mutex_own(&(system->mutex)));

	if (system->n_open > system->max_n_open + 5) {
		ib_logf(IB_LOG_LEVEL_WARN,
			"Open files %lu exceeds the limit %lu",
			(ulong) system->n_open,
			(ulong) system->max_n_open);
	}

	if (!node->is_open) {
		/* File is closed: open it */
		ut_a(node->n_pending == 0);

		if (!fil_node_open_file(node, system, space)) {
			return(false);
		}
	}

	if (node->n_pending == 0 && fil_space_belongs_in_lru(space)) {
		/* The node is in the LRU list, remove it */

		ut_a(UT_LIST_GET_LEN(system->LRU) > 0);

		UT_LIST_REMOVE(system->LRU, node);
	}

	node->n_pending++;

	return(true);
}

/********************************************************************//**
Updates the data structures when an i/o operation finishes. Updates the
pending i/o's field in the node appropriately. */
static
void
fil_node_complete_io(
/*=================*/
	fil_node_t*	node,	/*!< in: file node */
	fil_system_t*	system,	/*!< in: tablespace memory cache */
	ulint		type)	/*!< in: OS_FILE_WRITE or OS_FILE_READ; marks
				the node as modified if
				type == OS_FILE_WRITE */
{
	ut_ad(node);
	ut_ad(system);
	ut_ad(mutex_own(&(system->mutex)));

	ut_a(node->n_pending > 0);

	node->n_pending--;

	if (type == OS_FILE_WRITE) {
		ut_ad(!srv_read_only_mode);
		system->modification_counter++;
		node->modification_counter = system->modification_counter;

		if (fil_buffering_disabled(node->space)) {

			/* We don't need to keep track of unflushed
			changes as user has explicitly disabled
			buffering. */
			ut_ad(!node->space->is_in_unflushed_spaces);
			node->flush_counter = node->modification_counter;

		} else if (!node->space->is_in_unflushed_spaces) {

			node->space->is_in_unflushed_spaces = true;

			UT_LIST_ADD_FIRST(
				system->unflushed_spaces, node->space);
		}
	}

	if (node->n_pending == 0 && fil_space_belongs_in_lru(node->space)) {

		/* The node must be put back to the LRU list */
		UT_LIST_ADD_FIRST(system->LRU, node);
	}
}

/********************************************************************//**
Report information about an invalid page access. */
static
void
fil_report_invalid_page_access(
/*===========================*/
	ulint		block_offset,	/*!< in: block offset */
	ulint		space_id,	/*!< in: space id */
	const char*	space_name,	/*!< in: space name */
	ulint		byte_offset,	/*!< in: byte offset */
	ulint		len,		/*!< in: I/O length */
	ulint		type)		/*!< in: I/O type */
{
	fprintf(stderr,
		"InnoDB: Error: trying to access page number %lu"
		" in space %lu,\n"
		"InnoDB: space name %s,\n"
		"InnoDB: which is outside the tablespace bounds.\n"
		"InnoDB: Byte offset %lu, len %lu, i/o type %lu.\n"
		"InnoDB: If you get this error at mysqld startup,"
		" please check that\n"
		"InnoDB: your my.cnf matches the ibdata files"
		" that you have in the\n"
		"InnoDB: MySQL server.\n",
		(ulong) block_offset, (ulong) space_id, space_name,
		(ulong) byte_offset, (ulong) len, (ulong) type);
}

/** Reads or writes data. This operation could be asynchronous (aio).
@param[in] type OS_FILE_READ or OS_FILE_WRITE,
ORed to OS_FILE_LOG, if a log i/o and
ORed to OS_AIO_SIMULATED_WAKE_LATER if simulated aio and we want to post
a batch of i/os;
NOTE that a simulated batch may introduce hidden chances of deadlocks,
because i/os are not actually handled until all have been posted: use
with great caution!
@param[in] sync true if synchronous aio is desired
@param[in] page_id page id
@param[in] byte_offset remainder of offset in bytes; in aio this must be
divisible by the OS block size
@param[in] len how many bytes to read or write; this must not cross a file
boundary; in aio this must be a block size multiple
@param[in,out] buf buffer where to store read data or from where to write;
in aio this must be appropriately aligned
@param[in] message message for aio handler if non-sync aio used, else ignored
@return DB_SUCCESS, DB_TABLESPACE_DELETED or DB_TABLESPACE_TRUNCATED
if we are trying to do i/o on a tablespace which does not exist */
dberr_t
fil_io(
	ulint			type,
	bool			sync,
	const page_id_t&	page_id,
	const page_size_t&	page_size,
	ulint			byte_offset,
	ulint			len,
	void*			buf,
	void*			message)
{
	ulint		mode;
	fil_space_t*	space;
	fil_node_t*	node;
	bool		ret;
	ulint		is_log;
	ulint		wake_later;
	os_offset_t	offset;
	ulint		ignore_nonexistent_pages;

	is_log = type & OS_FILE_LOG;
	type = type & ~OS_FILE_LOG;

	wake_later = type & OS_AIO_SIMULATED_WAKE_LATER;
	type = type & ~OS_AIO_SIMULATED_WAKE_LATER;

	ignore_nonexistent_pages = type & BUF_READ_IGNORE_NONEXISTENT_PAGES;
	type &= ~BUF_READ_IGNORE_NONEXISTENT_PAGES;

	ut_ad(byte_offset < UNIV_PAGE_SIZE);
	ut_ad(!page_size.is_compressed() || byte_offset == 0);
	ut_ad(buf);
	ut_ad(len > 0);
	ut_ad(UNIV_PAGE_SIZE == (ulong)(1 << UNIV_PAGE_SIZE_SHIFT));
#if (1 << UNIV_PAGE_SIZE_SHIFT_MAX) != UNIV_PAGE_SIZE_MAX
# error "(1 << UNIV_PAGE_SIZE_SHIFT_MAX) != UNIV_PAGE_SIZE_MAX"
#endif
#if (1 << UNIV_PAGE_SIZE_SHIFT_MIN) != UNIV_PAGE_SIZE_MIN
# error "(1 << UNIV_PAGE_SIZE_SHIFT_MIN) != UNIV_PAGE_SIZE_MIN"
#endif
	ut_ad(fil_validate_skip());
#ifndef UNIV_HOTBACKUP
# ifndef UNIV_LOG_DEBUG
	/* ibuf bitmap pages must be read in the sync aio mode: */
	ut_ad(recv_no_ibuf_operations
	      || type == OS_FILE_WRITE
	      || !ibuf_bitmap_page(page_id, page_size)
	      || sync
	      || is_log);
# endif /* UNIV_LOG_DEBUG */
	if (sync) {
		mode = OS_AIO_SYNC;
	} else if (is_log) {
		mode = OS_AIO_LOG;
	} else if (type == OS_FILE_READ
		   && !recv_no_ibuf_operations
		   && ibuf_page(page_id, page_size, NULL)) {
		mode = OS_AIO_IBUF;
	} else {
		mode = OS_AIO_NORMAL;
	}
#else /* !UNIV_HOTBACKUP */
	ut_a(sync);
	mode = OS_AIO_SYNC;
#endif /* !UNIV_HOTBACKUP */

	if (type == OS_FILE_READ) {
		srv_stats.data_read.add(len);
	} else if (type == OS_FILE_WRITE) {
		ut_ad(!srv_read_only_mode);
		srv_stats.data_written.add(len);
	}

	/* Reserve the fil_system mutex and make sure that we can open at
	least one file while holding it, if the file is not already open */

	fil_mutex_enter_and_prepare_for_io(page_id.space());

	space = fil_space_get_by_id(page_id.space());

	/* If we are deleting a tablespace we don't allow any read
	operations on that. However, we do allow write operations. */
	if (space == NULL
	    || (type == OS_FILE_READ
		&& space->stop_new_ops && !space->is_being_truncated)) {
		mutex_exit(&fil_system->mutex);

		ib_logf(IB_LOG_LEVEL_ERROR,
			"Trying to do i/o to a tablespace which does "
			"not exist. i/o type %lu, space id " UINT32PF ", "
			"page no. " UINT32PF ", i/o length %lu bytes",
			(ulong) type, page_id.space(), page_id.page_no(),
			(ulong) len);

		return(DB_TABLESPACE_DELETED);
	}

	ut_ad(mode != OS_AIO_IBUF || space->purpose == FIL_TABLESPACE);

	node = UT_LIST_GET_FIRST(space->chain);

	ulint	cur_page_no = page_id.page_no();

	for (;;) {
		if (node == NULL) {
			if (ignore_nonexistent_pages != 0) {
				mutex_exit(&fil_system->mutex);
				return(DB_ERROR);
			}

			fil_report_invalid_page_access(
				cur_page_no, page_id.space(),
				space->name, byte_offset, len, type);

			ut_error;

		} else if (fil_is_user_tablespace_id(space->id)
			   && node->size == 0) {

			/* We do not know the size of a single-table tablespace
			before we open the file */
			break;
		} else if (node->size > cur_page_no) {
			/* Found! */
			break;
		} else {
			if (space->id != srv_sys_space.space_id()
			    && UT_LIST_GET_LEN(space->chain) == 1
			    && (srv_is_tablespace_truncated(space->id)
				|| space->is_being_truncated)
			    && type == OS_FILE_READ) {
				/* Handle page which is outside the truncated
				tablespace bounds when recovering from a crash
				happened during a truncation */
				mutex_exit(&fil_system->mutex);
				return(DB_TABLESPACE_TRUNCATED);
			}

			cur_page_no -= node->size;

			node = UT_LIST_GET_NEXT(chain, node);
		}
	}

	/* Open file if closed */
	if (!fil_node_prepare_for_io(node, fil_system, space)) {
		if (space->purpose == FIL_TABLESPACE
		    && fil_is_user_tablespace_id(space->id)) {
			mutex_exit(&fil_system->mutex);

			ib_logf(IB_LOG_LEVEL_ERROR,
				"Trying to do i/o to a tablespace which "
				"exists without .ibd data file. "
				"i/o type %lu, space id " UINT32PF
				", page no " ULINTPF ", "
				"i/o length %lu bytes",
				(ulint) type,
				page_id.space(),
				cur_page_no,
				(ulint) len);

			return(DB_TABLESPACE_DELETED);
		}

		/* The tablespace is for log. Currently, we just assert here
		to prevent handling errors along the way fil_io returns.
		Also, if the log files are missing, it would be hard to
		promise the server can continue running. */
		ut_a(0);
	}

	/* Check that at least the start offset is within the bounds of a
	single-table tablespace, including rollback tablespaces. */
	if (node->size <= cur_page_no
	    && space->id != 0 && space->purpose == FIL_TABLESPACE) {

		fil_report_invalid_page_access(
			cur_page_no, page_id.space(),
			space->name, byte_offset, len, type);

		ut_error;
	}

	/* Now we have made the changes in the data structures of fil_system */
	mutex_exit(&fil_system->mutex);

	/* Calculate the low 32 bits and the high 32 bits of the file offset */

	if (!page_size.is_compressed()) {
		offset = ((os_offset_t) cur_page_no
			  << UNIV_PAGE_SIZE_SHIFT) + byte_offset;

		ut_a(node->size - cur_page_no
		     >= ((byte_offset + len + (UNIV_PAGE_SIZE - 1))
			 / UNIV_PAGE_SIZE));
	} else {
		ulint	size_shift;

		switch (page_size.physical()) {
		case 1024:
			size_shift = 10;
			break;
		case 2048:
			size_shift = 11;
			break;
		case 4096:
			size_shift = 12;
			break;
		case 8192:
			size_shift = 13;
			break;
		case 16384:
			size_shift = 14;
			break;
		default:
			ut_error;
		}

		offset = ((os_offset_t) cur_page_no << size_shift)
			+ byte_offset;

		ut_a(node->size - cur_page_no
		     >= (len + (page_size.physical() - 1))
		     / page_size.physical());
	}

	/* Do aio */

	ut_a(byte_offset % OS_FILE_LOG_BLOCK_SIZE == 0);
	ut_a((len % OS_FILE_LOG_BLOCK_SIZE) == 0);

#ifdef UNIV_HOTBACKUP
	/* In ibbackup do normal i/o, not aio */
	if (type == OS_FILE_READ) {
		ret = os_file_read(node->handle, buf, offset, len);
	} else {
		ut_ad(!srv_read_only_mode);
		ret = os_file_write(node->name, node->handle, buf,
				    offset, len);
	}
#else
	/* Queue the aio request */
	ret = os_aio(type, mode | wake_later, node->name, node->handle, buf,
		     offset, len, node, message);
#endif /* UNIV_HOTBACKUP */
	ut_a(ret);

	if (mode == OS_AIO_SYNC) {
		/* The i/o operation is already completed when we return from
		os_aio: */

		mutex_enter(&fil_system->mutex);

		fil_node_complete_io(node, fil_system, type);

		mutex_exit(&fil_system->mutex);

		ut_ad(fil_validate_skip());
	}

	return(DB_SUCCESS);
}

#ifndef UNIV_HOTBACKUP
/**********************************************************************//**
Waits for an aio operation to complete. This function is used to write the
handler for completed requests. The aio array of pending requests is divided
into segments (see os0file.cc for more info). The thread specifies which
segment it wants to wait for. */

void
fil_aio_wait(
/*=========*/
	ulint	segment)	/*!< in: the number of the segment in the aio
				array to wait for */
{
	bool		ret;
	fil_node_t*	fil_node;
	void*		message;
	ulint		type;

	ut_ad(fil_validate_skip());

	if (srv_use_native_aio) {
		srv_set_io_thread_op_info(segment, "native aio handle");
#ifdef WIN_ASYNC_IO
		ret = os_aio_windows_handle(
			segment, 0, &fil_node, &message, &type);
#elif defined(LINUX_NATIVE_AIO)
		ret = os_aio_linux_handle(
			segment, &fil_node, &message, &type);
#else
		ut_error;
		ret = 0; /* Eliminate compiler warning */
#endif /* WIN_ASYNC_IO */
	} else {
		srv_set_io_thread_op_info(segment, "simulated aio handle");

		ret = os_aio_simulated_handle(
			segment, &fil_node, &message, &type);
	}

	ut_a(ret);
	if (fil_node == NULL) {
		ut_ad(srv_shutdown_state == SRV_SHUTDOWN_EXIT_THREADS);
		return;
	}

	srv_set_io_thread_op_info(segment, "complete io for fil node");

	mutex_enter(&fil_system->mutex);

	fil_node_complete_io(fil_node, fil_system, type);

	mutex_exit(&fil_system->mutex);

	ut_ad(fil_validate_skip());

	/* Do the i/o handling */
	/* IMPORTANT: since i/o handling for reads will read also the insert
	buffer in tablespace 0, you have to be very careful not to introduce
	deadlocks in the i/o system. We keep tablespace 0 data files always
	open, and use a special i/o thread to serve insert buffer requests. */

	if (fil_node->space->purpose == FIL_TABLESPACE) {
		srv_set_io_thread_op_info(segment, "complete io for buf page");
		buf_page_io_complete(static_cast<buf_page_t*>(message));
	} else {
		srv_set_io_thread_op_info(segment, "complete io for log");
		log_io_complete(static_cast<log_group_t*>(message));
	}
}
#endif /* UNIV_HOTBACKUP */

/**********************************************************************//**
Flushes to disk possible writes cached by the OS. If the space does not exist
or is being dropped, does not do anything. */

void
fil_flush(
/*======*/
	ulint	space_id)	/*!< in: file space id (this can be a group of
				log files or a tablespace of the database) */
{
	fil_space_t*	space;
	fil_node_t*	node;
	os_file_t	file;


	mutex_enter(&fil_system->mutex);

	space = fil_space_get_by_id(space_id);

	if (!space
	    || space->stop_new_ops
	    || space->is_being_truncated) {
		mutex_exit(&fil_system->mutex);

		return;
	}

	if (fil_buffering_disabled(space)) {

		/* No need to flush. User has explicitly disabled
		buffering. */
		ut_ad(!space->is_in_unflushed_spaces);
		ut_ad(fil_space_is_flushed(space));
		ut_ad(space->n_pending_flushes == 0);

#ifdef UNIV_DEBUG
		for (node = UT_LIST_GET_FIRST(space->chain);
		     node != NULL;
		     node = UT_LIST_GET_NEXT(chain, node)) {
			ut_ad(node->modification_counter
			      == node->flush_counter);
			ut_ad(node->n_pending_flushes == 0);
		}
#endif /* UNIV_DEBUG */

		mutex_exit(&fil_system->mutex);
		return;
	}

	space->n_pending_flushes++;	/*!< prevent dropping of the space while
					we are flushing */
	for (node = UT_LIST_GET_FIRST(space->chain);
	     node != NULL;
	     node = UT_LIST_GET_NEXT(chain, node)) {

		ib_int64_t old_mod_counter = node->modification_counter;;

		if (old_mod_counter <= node->flush_counter) {
			continue;
		}

		ut_a(node->is_open);

		if (space->purpose == FIL_TABLESPACE) {
			fil_n_pending_tablespace_flushes++;
		} else {
			fil_n_pending_log_flushes++;
			fil_n_log_flushes++;
		}
#ifdef _WIN32
		if (node->is_raw_disk) {

			goto skip_flush;
		}
#endif /* _WIN32 */
retry:
		if (node->n_pending_flushes > 0) {
			/* We want to avoid calling os_file_flush() on
			the file twice at the same time, because we do
			not know what bugs OS's may contain in file
			i/o */

			ib_int64_t sig_count =
				os_event_reset(node->sync_event);

			mutex_exit(&fil_system->mutex);

			os_event_wait_low(node->sync_event, sig_count);

			mutex_enter(&fil_system->mutex);

			if (node->flush_counter >= old_mod_counter) {

				goto skip_flush;
			}

			goto retry;
		}

		ut_a(node->is_open);
		file = node->handle;
		node->n_pending_flushes++;

		mutex_exit(&fil_system->mutex);

		os_file_flush(file);

		mutex_enter(&fil_system->mutex);

		os_event_set(node->sync_event);

		node->n_pending_flushes--;
skip_flush:
		if (node->flush_counter < old_mod_counter) {
			node->flush_counter = old_mod_counter;

			if (space->is_in_unflushed_spaces
			    && fil_space_is_flushed(space)) {

				space->is_in_unflushed_spaces = false;

				UT_LIST_REMOVE(
					fil_system->unflushed_spaces,
					space);
			}
		}

		if (space->purpose == FIL_TABLESPACE) {
			fil_n_pending_tablespace_flushes--;
		} else {
			fil_n_pending_log_flushes--;
		}
	}

	space->n_pending_flushes--;

	mutex_exit(&fil_system->mutex);
}

/**********************************************************************//**
Flushes to disk the writes in file spaces of the given type possibly cached by
the OS. */

void
fil_flush_file_spaces(
/*==================*/
	ulint	purpose)	/*!< in: FIL_TABLESPACE, FIL_LOG */
{
	fil_space_t*	space;
	ulint*		space_ids;
	ulint		n_space_ids;

	mutex_enter(&fil_system->mutex);

	n_space_ids = UT_LIST_GET_LEN(fil_system->unflushed_spaces);
	if (n_space_ids == 0) {

		mutex_exit(&fil_system->mutex);
		return;
	}

	/* Assemble a list of space ids to flush.  Previously, we
	traversed fil_system->unflushed_spaces and called UT_LIST_GET_NEXT()
	on a space that was just removed from the list by fil_flush().
	Thus, the space could be dropped and the memory overwritten. */
	space_ids = static_cast<ulint*>(
		ut_malloc(n_space_ids * sizeof *space_ids));

	n_space_ids = 0;

	for (space = UT_LIST_GET_FIRST(fil_system->unflushed_spaces);
	     space;
	     space = UT_LIST_GET_NEXT(unflushed_spaces, space)) {

		if (space->purpose == purpose
		    && !space->stop_new_ops
		    && !space->is_being_truncated) {

			space_ids[n_space_ids++] = space->id;
		}
	}

	mutex_exit(&fil_system->mutex);

	/* Flush the spaces.  It will not hurt to call fil_flush() on
	a non-existing space id. */
	for (ulint i = 0; i < n_space_ids; i++) {

		fil_flush(space_ids[i]);
	}

	ut_free(space_ids);
}

/** Functor to validate the space list. */
struct	Check {
	void	operator()(const fil_node_t* elem)
	{
		ut_a(elem->is_open || !elem->n_pending);
	}
};

/******************************************************************//**
Checks the consistency of the tablespace cache.
@return true if ok */

bool
fil_validate(void)
/*==============*/
{
	fil_space_t*	space;
	fil_node_t*	fil_node;
	ulint		n_open		= 0;

	mutex_enter(&fil_system->mutex);

	/* Look for spaces in the hash table */

	for (ulint i = 0; i < hash_get_n_cells(fil_system->spaces); i++) {

		for (space = static_cast<fil_space_t*>(
				HASH_GET_FIRST(fil_system->spaces, i));
		     space != 0;
		     space = static_cast<fil_space_t*>(
				HASH_GET_NEXT(hash, space))) {

			UT_LIST_VALIDATE(space->chain, Check());

			for (fil_node = UT_LIST_GET_FIRST(space->chain);
			     fil_node != 0;
			     fil_node = UT_LIST_GET_NEXT(chain, fil_node)) {

				if (fil_node->n_pending > 0) {
					ut_a(fil_node->is_open);
				}

				if (fil_node->is_open) {
					n_open++;
				}
			}
		}
	}

	ut_a(fil_system->n_open == n_open);

	UT_LIST_CHECK(fil_system->LRU);

	for (fil_node = UT_LIST_GET_FIRST(fil_system->LRU);
	     fil_node != 0;
	     fil_node = UT_LIST_GET_NEXT(LRU, fil_node)) {

		ut_a(fil_node->n_pending == 0);
		ut_a(!fil_node->being_extended);
		ut_a(fil_node->is_open);
		ut_a(fil_space_belongs_in_lru(fil_node->space));
	}

	mutex_exit(&fil_system->mutex);

	return(true);
}

/********************************************************************//**
Returns true if file address is undefined.
@return true if undefined */

bool
fil_addr_is_null(
/*=============*/
	fil_addr_t	addr)	/*!< in: address */
{
	return(addr.page == FIL_NULL);
}

/********************************************************************//**
Get the predecessor of a file page.
@return FIL_PAGE_PREV */

ulint
fil_page_get_prev(
/*==============*/
	const byte*	page)	/*!< in: file page */
{
	return(mach_read_from_4(page + FIL_PAGE_PREV));
}

/********************************************************************//**
Get the successor of a file page.
@return FIL_PAGE_NEXT */

ulint
fil_page_get_next(
/*==============*/
	const byte*	page)	/*!< in: file page */
{
	return(mach_read_from_4(page + FIL_PAGE_NEXT));
}

/*********************************************************************//**
Sets the file page type. */

void
fil_page_set_type(
/*==============*/
	byte*	page,	/*!< in/out: file page */
	ulint	type)	/*!< in: type */
{
	ut_ad(page);

	mach_write_to_2(page + FIL_PAGE_TYPE, type);
}

/*********************************************************************//**
Gets the file page type.
@return type; NOTE that if the type has not been written to page, the
return value not defined */

ulint
fil_page_get_type(
/*==============*/
	const byte*	page)	/*!< in: file page */
{
	ut_ad(page);

	return(mach_read_from_2(page + FIL_PAGE_TYPE));
}

/****************************************************************//**
Closes the tablespace memory cache. */

void
fil_close(void)
/*===========*/
{
	hash_table_free(fil_system->spaces);

	hash_table_free(fil_system->name_hash);

	ut_a(UT_LIST_GET_LEN(fil_system->LRU) == 0);
	ut_a(UT_LIST_GET_LEN(fil_system->unflushed_spaces) == 0);
	ut_a(UT_LIST_GET_LEN(fil_system->space_list) == 0);

	mutex_free(&fil_system->mutex);

	ut_free(fil_system);

	fil_system = NULL;
}

/********************************************************************//**
Initializes a buffer control block when the buf_pool is created. */
static
void
fil_buf_block_init(
/*===============*/
	buf_block_t*	block,		/*!< in: pointer to control block */
	byte*		frame)		/*!< in: pointer to buffer frame */
{
	UNIV_MEM_DESC(frame, UNIV_PAGE_SIZE);

	block->frame = frame;

	block->page.io_fix = BUF_IO_NONE;
	/* There are assertions that check for this. */
	block->page.buf_fix_count = 1;
	block->page.state = BUF_BLOCK_READY_FOR_USE;

	page_zip_des_init(&block->page.zip);
}

struct fil_iterator_t {
	os_file_t	file;			/*!< File handle */
	const char*	filepath;		/*!< File path name */
	os_offset_t	start;			/*!< From where to start */
	os_offset_t	end;			/*!< Where to stop */
	os_offset_t	file_size;		/*!< File size in bytes */
	ulint		page_size;		/*!< Page size */
	ulint		n_io_buffers;		/*!< Number of pages to use
						for IO */
	byte*		io_buffer;		/*!< Buffer to use for IO */
};

/********************************************************************//**
TODO: This can be made parallel trivially by chunking up the file and creating
a callback per thread. . Main benefit will be to use multiple CPUs for
checksums and compressed tables. We have to do compressed tables block by
block right now. Secondly we need to decompress/compress and copy too much
of data. These are CPU intensive.

Iterate over all the pages in the tablespace.
@param iter Tablespace iterator
@param block block to use for IO
@param callback Callback to inspect and update page contents
@retval DB_SUCCESS or error code */
static
dberr_t
fil_iterate(
/*========*/
	const fil_iterator_t&	iter,
	buf_block_t*		block,
	PageCallback&		callback)
{
	os_offset_t		offset;
	ulint			page_no = 0;
	ulint			space_id = callback.get_space_id();
	ulint			n_bytes = iter.n_io_buffers * iter.page_size;

	ut_ad(!srv_read_only_mode);

	/* TODO: For compressed tables we do a lot of useless
	copying for non-index pages. Unfortunately, it is
	required by buf_zip_decompress() */

	for (offset = iter.start; offset < iter.end; offset += n_bytes) {

		byte*		io_buffer = iter.io_buffer;

		block->frame = io_buffer;

		if (callback.get_page_size().is_compressed()) {
			page_zip_des_init(&block->page.zip);
			page_zip_set_size(&block->page.zip, iter.page_size);

			block->page.id = page_id_t(
				block->page.id.space(),
				block->page.id.page_no());

			block->page.size.copy_from(
				page_size_t(iter.page_size,
					    univ_page_size.logical(),
					    true));

			block->page.zip.data = block->frame + UNIV_PAGE_SIZE;
			ut_d(block->page.zip.m_external = true);
			ut_ad(iter.page_size
			      == callback.get_page_size().physical());

			/* Zip IO is done in the compressed page buffer. */
			io_buffer = block->page.zip.data;
		} else {
			io_buffer = iter.io_buffer;
		}

		/* We have to read the exact number of bytes. Otherwise the
		InnoDB IO functions croak on failed reads. */

		n_bytes = static_cast<ulint>(
			ut_min(static_cast<os_offset_t>(n_bytes),
			       iter.end - offset));

		ut_ad(n_bytes > 0);
		ut_ad(!(n_bytes % iter.page_size));

		if (!os_file_read(iter.file, io_buffer, offset,
				  (ulint) n_bytes)) {

			ib_logf(IB_LOG_LEVEL_ERROR, "os_file_read() failed");

			return(DB_IO_ERROR);
		}

		bool		updated = false;
		os_offset_t	page_off = offset;
		ulint		n_pages_read = (ulint) n_bytes / iter.page_size;

		for (ulint i = 0; i < n_pages_read; ++i) {

			buf_block_set_file_page(
				block, page_id_t(space_id, page_no++));

			dberr_t	err;

			if ((err = callback(page_off, block)) != DB_SUCCESS) {

				return(err);

			} else if (!updated) {
				updated = buf_block_get_state(block)
					== BUF_BLOCK_FILE_PAGE;
			}

			buf_block_set_state(block, BUF_BLOCK_NOT_USED);
			buf_block_set_state(block, BUF_BLOCK_READY_FOR_USE);

			page_off += iter.page_size;
			block->frame += iter.page_size;
		}

		/* A page was updated in the set, write back to disk. */
		if (updated
		    && !os_file_write(
				iter.filepath, iter.file, io_buffer,
				offset, (ulint) n_bytes)) {

			ib_logf(IB_LOG_LEVEL_ERROR, "os_file_write() failed");

			return(DB_IO_ERROR);
		}
	}

	return(DB_SUCCESS);
}

/********************************************************************//**
Iterate over all the pages in the tablespace.
@param table the table definiton in the server
@param n_io_buffers number of blocks to read and write together
@param callback functor that will do the page updates
@return DB_SUCCESS or error code */

dberr_t
fil_tablespace_iterate(
/*===================*/
	dict_table_t*	table,
	ulint		n_io_buffers,
	PageCallback&	callback)
{
	dberr_t		err;
	os_file_t	file;
	char*		filepath;

	ut_a(n_io_buffers > 0);
	ut_ad(!srv_read_only_mode);

	DBUG_EXECUTE_IF("ib_import_trigger_corruption_1",
			return(DB_CORRUPTION););

	if (DICT_TF_HAS_DATA_DIR(table->flags)) {
		dict_get_and_save_data_dir_path(table, false);
		ut_a(table->data_dir_path);

		filepath = os_file_make_remote_pathname(
			table->data_dir_path, table->name, "ibd");
	} else {
		filepath = fil_make_ibd_name(table->name, false);
	}

	{
		bool	success;

		file = os_file_create_simple_no_error_handling(
			innodb_data_file_key, filepath,
			OS_FILE_OPEN, OS_FILE_READ_WRITE, &success);

		DBUG_EXECUTE_IF("fil_tablespace_iterate_failure",
		{
			static bool once;

			if (!once || ut_rnd_interval(0, 10) == 5) {
				once = true;
				success = false;
				os_file_close(file);
			}
		});

		if (!success) {
			/* The following call prints an error message */
			os_file_get_last_error(true);

			ib_logf(IB_LOG_LEVEL_ERROR,
				"Trying to import a tablespace, but could not "
				"open the tablespace file %s", filepath);

			ut_free(filepath);

			return(DB_TABLESPACE_NOT_FOUND);

		} else {
			err = DB_SUCCESS;
		}
	}

	callback.set_file(filepath, file);

	os_offset_t	file_size = os_file_get_size(file);
	ut_a(file_size != (os_offset_t) -1);

	/* The block we will use for every physical page */
	buf_block_t*	block;

	block = reinterpret_cast<buf_block_t*>(ut_zalloc(sizeof(*block)));

	mutex_create("buf_block_mutex", &block->mutex);

	/* Allocate a page to read in the tablespace header, so that we
	can determine the page size and zip size (if it is compressed).
	We allocate an extra page in case it is a compressed table. One
	page is to ensure alignement. */

	void*	page_ptr = ut_malloc(3 * UNIV_PAGE_SIZE);
	byte*	page = static_cast<byte*>(ut_align(page_ptr, UNIV_PAGE_SIZE));

	fil_buf_block_init(block, page);

	/* Read the first page and determine the page and zip size. */

	if (!os_file_read(file, page, 0, UNIV_PAGE_SIZE)) {

		err = DB_IO_ERROR;

	} else if ((err = callback.init(file_size, block)) == DB_SUCCESS) {
		fil_iterator_t	iter;

		iter.file = file;
		iter.start = 0;
		iter.end = file_size;
		iter.filepath = filepath;
		iter.file_size = file_size;
		iter.n_io_buffers = n_io_buffers;
		iter.page_size = callback.get_page_size().physical();

		/* Compressed pages can't be optimised for block IO for now.
		We do the IMPORT page by page. */

		if (callback.get_page_size().is_compressed()) {
			iter.n_io_buffers = 1;
			ut_a(iter.page_size
			     == callback.get_page_size().physical());
		}

		/** Add an extra page for compressed page scratch area. */

		void*	io_buffer = ut_malloc(
			(2 + iter.n_io_buffers) * UNIV_PAGE_SIZE);

		iter.io_buffer = static_cast<byte*>(
			ut_align(io_buffer, UNIV_PAGE_SIZE));

		err = fil_iterate(iter, block, callback);

		ut_free(io_buffer);
	}

	if (err == DB_SUCCESS) {

		ib_logf(IB_LOG_LEVEL_INFO, "Sync to disk");

		if (!os_file_flush(file)) {
			ib_logf(IB_LOG_LEVEL_INFO, "os_file_flush() failed!");
			err = DB_IO_ERROR;
		} else {
			ib_logf(IB_LOG_LEVEL_INFO, "Sync to disk - done!");
		}
	}

	os_file_close(file);

	ut_free(page_ptr);
	ut_free(filepath);

	mutex_free(&block->mutex);

	ut_free(block);

	return(err);
}

/** Set the tablespace table size.
@param[in] page a page belonging to the tablespace */
void
PageCallback::set_page_size(
	const buf_frame_t*	page) UNIV_NOTHROW
{
	m_page_size.copy_from(fsp_header_get_page_size(page));
}

/********************************************************************//**
Delete the tablespace file and any related files like .cfg.
This should not be called for temporary tables. */

void
fil_delete_file(
/*============*/
	const char*	ibd_name)	/*!< in: filepath of the ibd
					tablespace */
{
	/* Force a delete of any stale .ibd files that are lying around. */

	ib_logf(IB_LOG_LEVEL_INFO, "Deleting %s", ibd_name);

	os_file_delete_if_exists(innodb_data_file_key, ibd_name, NULL);

	char*	cfg_name = fil_make_cfg_name(ibd_name);

	os_file_delete_if_exists(innodb_data_file_key, cfg_name, NULL);

	ut_free(cfg_name);
}

/**
Iterate over all the spaces in the space list and fetch the
tablespace names. It will return a copy of the name that must be
freed by the caller using: delete[].
@return DB_SUCCESS if all OK. */

dberr_t
fil_get_space_names(
/*================*/
	space_name_list_t&	space_name_list)
				/*!< in/out: List to append to */
{
	fil_space_t*	space;
	dberr_t		err = DB_SUCCESS;

	mutex_enter(&fil_system->mutex);

	for (space = UT_LIST_GET_FIRST(fil_system->space_list);
	     space != NULL;
	     space = UT_LIST_GET_NEXT(space_list, space)) {

		if (space->purpose == FIL_TABLESPACE) {
			ulint	len;
			char*	name;

			len = strlen(space->name);
			name = new(std::nothrow) char[len + 1];

			if (name == 0) {
				/* Caller to free elements allocated so far. */
				err = DB_OUT_OF_MEMORY;
				break;
			}

			memcpy(name, space->name, len);
			name[len] = 0;

			space_name_list.push_back(name);
		}
	}

	mutex_exit(&fil_system->mutex);

	return(err);
}

/****************************************************************//**
Generate redo logs for swapping two .ibd files */

void
fil_mtr_rename_log(
/*===============*/
	ulint		old_space_id,	/*!< in: tablespace id of the old
					table. */
	const char*	old_name,	/*!< in: old table name */
	ulint		new_space_id,	/*!< in: tablespace id of the new
					table */
	const char*	new_name,	/*!< in: new table name */
	const char*	tmp_name,	/*!< in: temp table name used while
					swapping */
	mtr_t*		mtr)		/*!< in/out: mini-transaction */
{
	if (!Tablespace::is_system_tablespace(old_space_id)) {
		fil_op_write_log(MLOG_FILE_RENAME, old_space_id,
				 0, 0, old_name, tmp_name, mtr);
	}

	if (!Tablespace::is_system_tablespace(new_space_id)) {
		fil_op_write_log(MLOG_FILE_RENAME, new_space_id,
				 0, 0, new_name, old_name, mtr);
	}
}

/**
Truncate a single-table tablespace. The tablespace must be cached
in the memory cache.
@param space_id			space id
@param dir_path			directory path
@param tablename		the table name in the usual
				databasename/tablename format of InnoDB
@param flags			tablespace flags
@param trunc_to_default		truncate to default size if tablespace
				is being newly re-initialized.
@return DB_SUCCESS or error */
dberr_t
truncate_t::truncate(
/*=================*/
	ulint		space_id,
	const char*	dir_path,
	const char*	tablename,
	ulint		flags,
	bool		trunc_to_default)
{
	dberr_t		err = DB_SUCCESS;
	char*		path;
	bool		has_data_dir = FSP_FLAGS_HAS_DATA_DIR(flags);

	ut_a(!Tablespace::is_system_tablespace(space_id));

	if (has_data_dir) {
		ut_ad(dir_path != NULL);

		path = os_file_make_remote_pathname(
			dir_path, tablename, "ibd");

	} else {
		path = fil_make_ibd_name(tablename, false);
	}

	mutex_enter(&fil_system->mutex);

	fil_space_t*	space = fil_space_get_by_id(space_id);

	/* The following code must change when InnoDB supports
	multiple datafiles per tablespace. */
	ut_a(UT_LIST_GET_LEN(space->chain) == 1);

	fil_node_t*	node = UT_LIST_GET_FIRST(space->chain);

	if (trunc_to_default) {
		space->size = node->size = FIL_IBD_FILE_INITIAL_SIZE;
	}

	const bool already_open = node->is_open;

	if (!already_open) {

		bool	ret;

		node->handle = os_file_create_simple_no_error_handling(
			innodb_data_file_key, path, OS_FILE_OPEN,
			OS_FILE_READ_WRITE, &ret);

		if (!ret) {

			ib_logf(IB_LOG_LEVEL_ERROR,
				"Failed to open tablespace file %s.", path);

			ut_free(path);

			return(DB_ERROR);
		}

		node->is_open = true;
	}

	os_offset_t	trunc_size = trunc_to_default
		? FIL_IBD_FILE_INITIAL_SIZE
		: space->size;

	const bool success = os_file_truncate(
		path, node->handle, trunc_size * UNIV_PAGE_SIZE);

	if (!success) {

		ib_logf(IB_LOG_LEVEL_ERROR,
			"Cannot truncate file %s in TRUNCATE TABLESPACE.",
			path);

		err = DB_ERROR;
	}

	space->stop_new_ops = false;
	space->is_being_truncated = false;

	mutex_exit(&fil_system->mutex);

	/* If we opened the file in this function, close it. */
	if (!already_open) {
		bool	closed = os_file_close(node->handle);

		if (!closed) {

			ib_logf(IB_LOG_LEVEL_ERROR,
				"Failed to close tablespace file %s.", path);

			err = DB_ERROR;
		} else {
			node->is_open = false;
		}
	}

	ut_free(path);

	return(err);
}<|MERGE_RESOLUTION|>--- conflicted
+++ resolved
@@ -1934,17 +1934,13 @@
 	space_id = mach_read_from_4(FSP_HEADER_OFFSET + FSP_SPACE_ID + page);
 	flags = mach_read_from_4(FSP_HEADER_OFFSET + FSP_SPACE_FLAGS + page);
 
-<<<<<<< HEAD
-	const page_size_t	page_size(flags);
-
-	if (univ_page_size.logical() != page_size.logical()) {
-=======
 	if (!fsp_flags_is_valid(flags)) {
 		return("invalid tablespace flags");
 	}
 
-	if (UNIV_PAGE_SIZE != fsp_flags_get_page_size(flags)) {
->>>>>>> ba6f3fdc
+	const page_size_t	page_size(flags);
+
+	if (univ_page_size.logical() != page_size.logical()) {
 		return("innodb-page-size mismatch");
 	}
 
