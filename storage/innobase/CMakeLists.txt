--- conflicted
+++ resolved
@@ -243,14 +243,9 @@
 			trx/trx0i_s.c trx/trx0purge.c trx/trx0rec.c trx/trx0roll.c trx/trx0rseg.c
 			trx/trx0sys.c trx/trx0trx.c trx/trx0undo.c
 			usr/usr0sess.c
-<<<<<<< HEAD
 			ut/ut0byte.c ut/ut0dbg.c ut/ut0list.c ut/ut0mem.c
 		       	ut/ut0rbt.c ut/ut0bh.c ut/ut0rnd.c
 			ut/ut0ut.c ut/ut0vec.c ut/ut0wqueue.c)
-=======
-			ut/ut0byte.c ut/ut0dbg.c ut/ut0list.c ut/ut0mem.c ut/ut0rbt.c ut/ut0rnd.c
-			ut/ut0ut.c ut/ut0vec.c ut/ut0wqueue.c ut/ut0bh.c)
->>>>>>> 1e4e9c11
 
 IF(WITH_INNODB)
   # Legacy option
