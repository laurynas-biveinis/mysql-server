--- conflicted
+++ resolved
@@ -1,10 +1,6 @@
 /*****************************************************************************
 
-<<<<<<< HEAD
-Copyright (c) 1995, 2014, Oracle and/or its affiliates. All Rights Reserved.
-=======
 Copyright (c) 1995, 2016, Oracle and/or its affiliates. All Rights Reserved.
->>>>>>> 23032807
 
 This program is free software; you can redistribute it and/or modify it under
 the terms of the GNU General Public License as published by the Free Software
@@ -49,17 +45,6 @@
 	if (*ptr >= end_ptr) {
 		*ptr = NULL;
 		return(0);
-<<<<<<< HEAD
-	}
-
-	val = mach_read_from_1(*ptr);
-
-	if (val < 0x80) {
-		/* 0nnnnnnn (7 bits) */
-		++*ptr;
-		return(static_cast<ib_uint32_t>(val));
-	} else if (val < 0xC0) {
-=======
 	}
 
 	val = mach_read_from_1(*ptr);
@@ -84,7 +69,6 @@
 #endif
 
 	if (val < 0xC0) {
->>>>>>> 23032807
 		/* 10nnnnnn nnnnnnnn (14 bits) */
 		if (end_ptr >= *ptr + 2) {
 			val = mach_read_from_2(*ptr) & 0x3FFF;
@@ -92,9 +76,6 @@
 			*ptr += 2;
 			return(static_cast<ib_uint32_t>(val));
 		}
-<<<<<<< HEAD
-	} else if (val < 0xE0) {
-=======
 		*ptr = NULL;
 		return(0);
 	}
@@ -104,7 +85,6 @@
 #endif
 
 	if (val < 0xE0) {
->>>>>>> 23032807
 		/* 110nnnnn nnnnnnnn nnnnnnnn (21 bits) */
 		if (end_ptr >= *ptr + 3) {
 			val = mach_read_from_3(*ptr) & 0x1FFFFF;
@@ -112,9 +92,6 @@
 			*ptr += 3;
 			return(static_cast<ib_uint32_t>(val));
 		}
-<<<<<<< HEAD
-	} else if (val < 0xF0) {
-=======
 		*ptr = NULL;
 		return(0);
 	}
@@ -124,7 +101,6 @@
 #endif
 
 	if (val < 0xF0) {
->>>>>>> 23032807
 		/* 1110nnnn nnnnnnnn nnnnnnnn nnnnnnnn (28 bits) */
 		if (end_ptr >= *ptr + 4) {
 			val = mach_read_from_4(*ptr) & 0xFFFFFFF;
@@ -132,18 +108,6 @@
 			*ptr += 4;
 			return(static_cast<ib_uint32_t>(val));
 		}
-<<<<<<< HEAD
-	} else {
-		ut_ad(val == 0xF0);
-
-		/* 11110000 nnnnnnnn nnnnnnnn nnnnnnnn nnnnnnnn (32 bits) */
-		if (end_ptr >= *ptr + 5) {
-			val = mach_read_from_4(*ptr + 1);
-			ut_ad(val > 0xFFFFFFF);
-			*ptr += 5;
-			return(static_cast<ib_uint32_t>(val));
-		}
-=======
 		*ptr = NULL;
 		return(0);
 	}
@@ -162,7 +126,6 @@
 		ut_ad(val > 0xFFFFFFF);
 		*ptr += 5;
 		return(static_cast<ib_uint32_t>(val));
->>>>>>> 23032807
 	}
 
 	*ptr = NULL;
