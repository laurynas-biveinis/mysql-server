--- conflicted
+++ resolved
@@ -319,16 +319,9 @@
 	ulint		err	= DB_SUCCESS;
 	mem_heap_t*	heap;
 
-<<<<<<< HEAD
-	for (heap = mem_heap_create(1024);
-	     node->index != NULL;
-	     mem_heap_empty(heap),
-		     node->index = dict_table_get_next_index(node->index)) {
-=======
 	heap = mem_heap_create(1024);
 
 	while (node->index != NULL) {
->>>>>>> 6c989d1e
 		dtuple_t*	entry;
 
 		entry = row_build_index_entry(node->row, node->ext,
@@ -353,12 +346,9 @@
 				goto func_exit;
 			}
 		}
-<<<<<<< HEAD
-=======
 
 		mem_heap_empty(heap);
 		dict_table_next_uncorrupted_index(node->index);
->>>>>>> 6c989d1e
 	}
 
 func_exit:
@@ -401,7 +391,8 @@
 	node->index = dict_table_get_next_index(
 		dict_table_get_first_index(node->table));
 
-<<<<<<< HEAD
+	dict_table_skip_corrupt_index(node->index);
+
 	err = row_undo_ins_remove_sec_rec(node);
 
 	if (UNIV_UNLIKELY(err != DB_SUCCESS)) {
@@ -415,23 +406,6 @@
 func_exit:
 	dict_table_close(node->table, dict_locked);
 
-=======
-	dict_table_skip_corrupt_index(node->index);
-
-	err = row_undo_ins_remove_sec_rec(node);
-
-	if (UNIV_UNLIKELY(err != DB_SUCCESS)) {
-		goto func_exit;
-	}
-
-	log_free_check();
-
-	err = row_undo_ins_remove_clust_rec(node);
-
-func_exit:
-	dict_table_close(node->table, dict_locked);
-
->>>>>>> 6c989d1e
 	node->table = NULL;
 
 	return(err);
