/*****************************************************************************

Copyright (c) 2005, 2018, Oracle and/or its affiliates. All Rights Reserved.

This program is free software; you can redistribute it and/or modify it under
the terms of the GNU General Public License, version 2.0, as published by the
Free Software Foundation.

This program is also distributed with certain software (including but not
limited to OpenSSL) that is licensed under separate terms, as designated in a
particular file or component or in included license documentation. The authors
of MySQL hereby grant you an additional permission to link the program and
your derivative works with the separately licensed software that they have
included with MySQL.

This program is distributed in the hope that it will be useful, but WITHOUT
ANY WARRANTY; without even the implied warranty of MERCHANTABILITY or FITNESS
FOR A PARTICULAR PURPOSE. See the GNU General Public License, version 2.0,
for more details.

You should have received a copy of the GNU General Public License along with
this program; if not, write to the Free Software Foundation, Inc.,
51 Franklin St, Fifth Floor, Boston, MA 02110-1301  USA

*****************************************************************************/

/** @file row/row0merge.cc
 New index creation routines using a merge sort

 Created 12/4/2005 Jan Lindstrom
 Completed by Sunny Bains and Marko Makela
 *******************************************************/

#include <fcntl.h>
#include <math.h>
#include <sys/types.h>

#include <sql_class.h>
#include "btr0bulk.h"
#include "dict0crea.h"
#include "fsp0sysspace.h"
#include "ha_prototypes.h"
#include "handler0alter.h"
#include "lob0lob.h"
#include "lock0lock.h"
#include "my_psi_config.h"
#include "pars0pars.h"
#include "row0ext.h"
#include "row0ftsort.h"
#include "row0import.h"
#include "row0ins.h"
#include "row0log.h"
#include "row0merge.h"
#include "row0sel.h"
#include "trx0purge.h"
#include "ut0new.h"
#include "ut0sort.h"
#include "ut0stage.h"

#include "my_dbug.h"

/* Ignore posix_fadvise() on those platforms where it does not exist */
#if defined _WIN32
#define posix_fadvise(fd, offset, len, advice) /* nothing */
#endif                                         /* _WIN32 */

/* Whether to disable file system cache */
bool srv_disable_sort_file_cache;

/** Class that caches index row tuples made from a single cluster
index page scan, and then insert into corresponding index tree */
class index_tuple_info_t {
 public:
  /** constructor
  @param[in]	heap	memory heap
  @param[in]	index	index to be created */
  index_tuple_info_t(mem_heap_t *heap, dict_index_t *index) UNIV_NOTHROW {
    m_heap = heap;
    m_index = index;
    m_dtuple_vec = UT_NEW_NOKEY(idx_tuple_vec());
  }

  /** destructor */
  ~index_tuple_info_t() { UT_DELETE(m_dtuple_vec); }

  /** Get the index object
  @return the index object */
  dict_index_t *get_index() UNIV_NOTHROW { return (m_index); }

  /** Caches an index row into index tuple vector
  @param[in]	row	table row
  @param[in]	ext	externally stored column
  prefixes, or NULL */
  void add(const dtuple_t *row, const row_ext_t *ext) UNIV_NOTHROW {
    dtuple_t *dtuple;

    dtuple = row_build_index_entry(row, ext, m_index, m_heap);

    ut_ad(dtuple);

    m_dtuple_vec->push_back(dtuple);
  }

  /** Insert spatial index rows cached in vector into spatial index
  @param[in]	trx_id		transaction id
  @param[in,out]	row_heap	memory heap
  @param[in]	pcur		cluster index scanning cursor
  @param[in,out]	scan_mtr	mini-transaction for pcur
  @param[out]	mtr_committed	whether scan_mtr got committed
  @return DB_SUCCESS if successful, else error number */
  dberr_t insert(trx_id_t trx_id, mem_heap_t *row_heap, btr_pcur_t *pcur,
                 mtr_t *scan_mtr, bool *mtr_committed) {
    big_rec_t *big_rec;
    rec_t *rec;
    btr_cur_t ins_cur;
    mtr_t mtr;
    rtr_info_t rtr_info;
    ulint *ins_offsets = NULL;
    dberr_t error = DB_SUCCESS;
    dtuple_t *dtuple;
    ulint count = 0;
    bool force_log_free_check = false;

    const ulint flag = BTR_NO_UNDO_LOG_FLAG | BTR_NO_LOCKING_FLAG |
                       BTR_KEEP_SYS_FLAG | BTR_CREATE_FLAG;

    ut_ad(dict_index_is_spatial(m_index));

    DBUG_EXECUTE_IF("row_merge_instrument_log_check_flush",
                    force_log_free_check = true;);

    for (idx_tuple_vec::iterator it = m_dtuple_vec->begin();
         it != m_dtuple_vec->end(); ++it) {
      dtuple = *it;
      ut_ad(dtuple);

      if (log_needs_free_check() || force_log_free_check) {
        if (!(*mtr_committed)) {
          /* Since the data of the tuple pk fields
          are pointers of cluster rows. After mtr
          committed, these pointer could be point
          to invalid data. Then, we need to copy
          all these data from cluster rows. */
          idx_tuple_vec::iterator cp_it;
          dtuple_t *cp_tuple;
          for (cp_it = it; cp_it != m_dtuple_vec->end(); ++cp_it) {
            cp_tuple = *cp_it;

            for (ulint i = 1; i < dtuple_get_n_fields(cp_tuple); i++) {
              dfield_dup(&cp_tuple->fields[i], m_heap);
            }
          }
          btr_pcur_move_to_prev_on_page(pcur);
          btr_pcur_store_position(pcur, scan_mtr);
          mtr_commit(scan_mtr);
          *mtr_committed = true;
        }

        log_free_check();

        force_log_free_check = false;
      }

      mtr.start();

      ins_cur.index = m_index;
      rtr_init_rtr_info(&rtr_info, false, &ins_cur, m_index, false);
      rtr_info_update_btr(&ins_cur, &rtr_info);

      btr_cur_search_to_nth_level(m_index, 0, dtuple, PAGE_CUR_RTREE_INSERT,
                                  BTR_MODIFY_LEAF, &ins_cur, 0, __FILE__,
                                  __LINE__, &mtr);

      /* It need to update MBR in parent entry,
      so change search mode to BTR_MODIFY_TREE */
      if (rtr_info.mbr_adj) {
        mtr_commit(&mtr);
        rtr_clean_rtr_info(&rtr_info, true);
        rtr_init_rtr_info(&rtr_info, false, &ins_cur, m_index, false);
        rtr_info_update_btr(&ins_cur, &rtr_info);

        mtr_start(&mtr);

        btr_cur_search_to_nth_level(m_index, 0, dtuple, PAGE_CUR_RTREE_INSERT,
                                    BTR_MODIFY_TREE, &ins_cur, 0, __FILE__,
                                    __LINE__, &mtr);
      }

      error = btr_cur_optimistic_insert(flag, &ins_cur, &ins_offsets, &row_heap,
                                        dtuple, &rec, &big_rec, 0, NULL, &mtr);

      if (error == DB_FAIL) {
        ut_ad(!big_rec);

        mtr.commit();

        mtr.start();

        rtr_clean_rtr_info(&rtr_info, true);

        rtr_init_rtr_info(&rtr_info, false, &ins_cur, m_index, false);

        rtr_info_update_btr(&ins_cur, &rtr_info);
        btr_cur_search_to_nth_level(m_index, 0, dtuple, PAGE_CUR_RTREE_INSERT,
                                    BTR_MODIFY_TREE, &ins_cur, 0, __FILE__,
                                    __LINE__, &mtr);

        error =
            btr_cur_pessimistic_insert(flag, &ins_cur, &ins_offsets, &row_heap,
                                       dtuple, &rec, &big_rec, 0, NULL, &mtr);
      }

      DBUG_EXECUTE_IF("row_merge_ins_spatial_fail", error = DB_FAIL;);

      if (error == DB_SUCCESS) {
        if (rtr_info.mbr_adj) {
          error = rtr_ins_enlarge_mbr(&ins_cur, NULL, &mtr);
        }

        if (error == DB_SUCCESS) {
          page_update_max_trx_id(btr_cur_get_block(&ins_cur),
                                 btr_cur_get_page_zip(&ins_cur), trx_id, &mtr);
        }
      }

      mtr_commit(&mtr);

      rtr_clean_rtr_info(&rtr_info, true);
      count++;
    }

    m_dtuple_vec->clear();

    return (error);
  }

 private:
  /** Cache index rows made from a cluster index scan. Usually
  for rows on single cluster index page */
  typedef std::vector<dtuple_t *, ut_allocator<dtuple_t *>> idx_tuple_vec;

  /** vector used to cache index rows made from cluster index scan */
  idx_tuple_vec *m_dtuple_vec;

  /** the index being built */
  dict_index_t *m_index;

  /** memory heap for creating index tuples */
  mem_heap_t *m_heap;
};

/* Maximum pending doc memory limit in bytes for a fts tokenization thread */
#define FTS_PENDING_DOC_MEMORY_LIMIT 1000000

/** Insert sorted data tuples to the index.
@param[in]	trx		current transaction
@param[in]	index		index to be inserted
@param[in]	old_table	old table
@param[in]	fd		file descriptor
@param[in,out]	block		file buffer
@param[in]	row_buf		row_buf the sorted data tuples,
or NULL if fd, block will be used instead
@param[in,out]	btr_bulk	btr bulk instance
@param[in,out]	stage		performance schema accounting object, used by
ALTER TABLE. If not NULL stage->begin_phase_insert() will be called initially
and then stage->inc() will be called for each record that is processed.
@return DB_SUCCESS or error number */
static MY_ATTRIBUTE((warn_unused_result)) dberr_t row_merge_insert_index_tuples(
    trx_t *trx, dict_index_t *index, const dict_table_t *old_table, int fd,
    row_merge_block_t *block, const row_merge_buf_t *row_buf, BtrBulk *btr_bulk,
    ut_stage_alter_t *stage = NULL);

/** Encode an index record. */
static void row_merge_buf_encode(
    byte **b,                  /*!< in/out: pointer to
                               current end of output buffer */
    const dict_index_t *index, /*!< in: index */
    const mtuple_t *entry,     /*!< in: index fields
                               of the record to encode */
    ulint n_fields)            /*!< in: number of fields
                               in the entry */
{
  ulint size;
  ulint extra_size;

  size = rec_get_converted_size_temp(index, entry->fields, n_fields, NULL,
                                     &extra_size);
  ut_ad(size >= extra_size);

  /* Encode extra_size + 1 */
  if (extra_size + 1 < 0x80) {
    *(*b)++ = (byte)(extra_size + 1);
  } else {
    ut_ad((extra_size + 1) < 0x8000);
    *(*b)++ = (byte)(0x80 | ((extra_size + 1) >> 8));
    *(*b)++ = (byte)(extra_size + 1);
  }

  rec_convert_dtuple_to_temp(*b + extra_size, index, entry->fields, n_fields,
                             NULL);

  *b += size;
}

/** Allocate a sort buffer.
 @return own: sort buffer */
static MY_ATTRIBUTE((malloc)) row_merge_buf_t *row_merge_buf_create_low(
    mem_heap_t *heap,    /*!< in: heap where allocated */
    dict_index_t *index, /*!< in: secondary index */
    ulint max_tuples,    /*!< in: maximum number of
                         data tuples */
    ulint buf_size)      /*!< in: size of the buffer,
                         in bytes */
{
  row_merge_buf_t *buf;

  ut_ad(max_tuples > 0);

  ut_ad(max_tuples <= srv_sort_buf_size);

  buf = static_cast<row_merge_buf_t *>(mem_heap_zalloc(heap, buf_size));
  buf->heap = heap;
  buf->index = index;
  buf->max_tuples = max_tuples;
  buf->tuples = static_cast<mtuple_t *>(
      ut_malloc_nokey(2 * max_tuples * sizeof *buf->tuples));
  buf->tmp_tuples = buf->tuples + max_tuples;

  return (buf);
}

/** Allocate a sort buffer.
 @return own: sort buffer */
row_merge_buf_t *row_merge_buf_create(
    dict_index_t *index) /*!< in: secondary index */
{
  row_merge_buf_t *buf;
  ulint max_tuples;
  ulint buf_size;
  mem_heap_t *heap;

  max_tuples = static_cast<ulint>(srv_sort_buf_size) /
               ut_max(static_cast<ulint>(1), index->get_min_size());

  buf_size = (sizeof *buf);

  heap = mem_heap_create(buf_size);

  buf = row_merge_buf_create_low(heap, index, max_tuples, buf_size);

  return (buf);
}

/** Empty a sort buffer.
 @return sort buffer */
row_merge_buf_t *row_merge_buf_empty(
    row_merge_buf_t *buf) /*!< in,own: sort buffer */
{
  ulint buf_size = sizeof *buf;
  ulint max_tuples = buf->max_tuples;
  mem_heap_t *heap = buf->heap;
  dict_index_t *index = buf->index;
  mtuple_t *tuples = buf->tuples;

  mem_heap_empty(heap);

  buf = static_cast<row_merge_buf_t *>(mem_heap_zalloc(heap, buf_size));
  buf->heap = heap;
  buf->index = index;
  buf->max_tuples = max_tuples;
  buf->tuples = tuples;
  buf->tmp_tuples = buf->tuples + max_tuples;

  return (buf);
}

/** Deallocate a sort buffer. */
void row_merge_buf_free(
    row_merge_buf_t *buf) /*!< in,own: sort buffer to be freed */
{
  ut_free(buf->tuples);
  mem_heap_free(buf->heap);
}

#ifdef UNIV_DEBUG
#define row_merge_buf_redundant_convert(trx, index, row_field, field, len, \
                                        page_size, is_sdi, heap)           \
  row_merge_buf_redundant_convert_func(trx, index, row_field, field, len,  \
                                       page_size, is_sdi, heap)
#else /* UNIV_DEBUG */
#define row_merge_buf_redundant_convert(trx, index, row_field, field, len, \
                                        page_size, is_sdi, heap)           \
  row_merge_buf_redundant_convert_func(trx, index, row_field, field, len,  \
                                       page_size, heap)
#endif /* UNIV_DEBUG */

/** Convert the field data from compact to redundant format.
@param[in]	trx		current transaction
@param[in]	clust_index	clustered index being built
@param[in]	row_field	field to copy from
@param[out]	field		field to copy to
@param[in]	len		length of the field data
@param[in]	page_size	compressed BLOB page size,
                                zero for uncompressed BLOBs
@param[in]	is_sdi		true for SDI indexes
@param[in,out]	heap		memory heap where to allocate data when
                                converting to ROW_FORMAT=REDUNDANT, or NULL
                                when not to invoke
                                row_merge_buf_redundant_convert(). */
static void row_merge_buf_redundant_convert_func(
    trx_t *trx, const dict_index_t *clust_index, const dfield_t *row_field,
    dfield_t *field, ulint len, const page_size_t &page_size,
#ifdef UNIV_DEBUG
    bool is_sdi,
#endif /* UNIV_DEBUG */
    mem_heap_t *heap) {
  ut_ad(DATA_MBMINLEN(field->type.mbminmaxlen) == 1);
  ut_ad(DATA_MBMAXLEN(field->type.mbminmaxlen) > 1);

  byte *buf = (byte *)mem_heap_alloc(heap, len);
  ulint field_len = row_field->len;
  ut_ad(field_len <= len);

  if (row_field->ext) {
    const byte *field_data = static_cast<byte *>(dfield_get_data(row_field));
    ulint ext_len;

    ut_a(field_len >= BTR_EXTERN_FIELD_REF_SIZE);
    ut_a(memcmp(field_data + field_len - BTR_EXTERN_FIELD_REF_SIZE,
                field_ref_zero, BTR_EXTERN_FIELD_REF_SIZE));

    byte *data = lob::btr_copy_externally_stored_field(
        nullptr, clust_index, &ext_len, nullptr, field_data, page_size,
        field_len, is_sdi, heap);

    ut_ad(ext_len < len);

    memcpy(buf, data, ext_len);
    field_len = ext_len;
  } else {
    memcpy(buf, row_field->data, field_len);
  }

  memset(buf + field_len, 0x20, len - field_len);

  dfield_set_data(field, buf, len);
}

/** Insert a data tuple into a sort buffer.
@param[in,out]	buf		sort buffer
@param[in]	fts_index	fts index to be created
@param[in]	old_table	original table
@param[in]	new_table	new table
@param[in,out]	psort_info	parallel sort info
@param[in]	row		table row
@param[in]	ext		cache of externally stored
                                column prefixes, or NULL
@param[in,out]	doc_id		Doc ID if we are creating
                                FTS index
@param[in,out]	conv_heap	memory heap where to allocate data when
                                converting to ROW_FORMAT=REDUNDANT, or NULL
                                when not to invoke
                                row_merge_buf_redundant_convert()
@param[in,out]	err		set if error occurs
@param[in,out]	v_heap		heap memory to process data for virtual column
@param[in,out]	my_table	mysql table object
@param[in]	trx		transaction object
@return number of rows added, 0 if out of space */
static ulint row_merge_buf_add(row_merge_buf_t *buf, dict_index_t *fts_index,
                               const dict_table_t *old_table,
                               const dict_table_t *new_table,
                               fts_psort_t *psort_info, const dtuple_t *row,
                               const row_ext_t *ext, doc_id_t *doc_id,
                               mem_heap_t *conv_heap, dberr_t *err,
                               mem_heap_t **v_heap, TABLE *my_table,
                               trx_t *trx) {
  ulint i;
  const dict_index_t *index;
  mtuple_t *entry;
  dfield_t *field;
  const dict_field_t *ifield;
  ulint n_fields;
  ulint data_size;
  ulint extra_size;
  ulint bucket = 0;
  doc_id_t write_doc_id;
  ulint n_row_added = 0;
  DBUG_ENTER("row_merge_buf_add");

  if (buf->n_tuples >= buf->max_tuples) {
    DBUG_RETURN(0);
  }

  DBUG_EXECUTE_IF("ib_row_merge_buf_add_two",
                  if (buf->n_tuples >= 2) DBUG_RETURN(0););

  UNIV_PREFETCH_R(row->fields);

  /* If we are building FTS index, buf->index points to
  the 'fts_sort_idx', and real FTS index is stored in
  fts_index */
  index = (buf->index->type & DICT_FTS) ? fts_index : buf->index;

  /* create spatial index should not come here */
  ut_ad(!dict_index_is_spatial(index));

  n_fields = dict_index_get_n_fields(index);

  entry = &buf->tuples[buf->n_tuples];
  field = entry->fields = static_cast<dfield_t *>(
      mem_heap_alloc(buf->heap, n_fields * sizeof *entry->fields));

  data_size = 0;
  extra_size = UT_BITS_IN_BYTES(index->n_nullable);

  ifield = index->get_field(0);

  for (i = 0; i < n_fields; i++, field++, ifield++) {
    ulint len;
    const dict_col_t *col;
    const dict_v_col_t *v_col = NULL;
    ulint col_no;
    ulint fixed_len;
    const dfield_t *row_field;

    col = ifield->col;
    if (col->is_virtual()) {
      v_col = reinterpret_cast<const dict_v_col_t *>(col);
    }

    col_no = dict_col_get_no(col);

    /* Process the Doc ID column */
    if (*doc_id > 0 && col_no == index->table->fts->doc_col &&
        !col->is_virtual()) {
      fts_write_doc_id((byte *)&write_doc_id, *doc_id);

      /* Note: field->data now points to a value on the
      stack: &write_doc_id after dfield_set_data(). Because
      there is only one doc_id per row, it shouldn't matter.
      We allocate a new buffer before we leave the function
      later below. */

      dfield_set_data(field, &write_doc_id, sizeof(write_doc_id));

      field->type.mtype = ifield->col->mtype;
      field->type.prtype = ifield->col->prtype;
      field->type.mbminmaxlen = DATA_MBMINMAXLEN(0, 0);
      field->type.len = ifield->col->len;
    } else {
      /* Use callback to get the virtual column value */
      if (col->is_virtual()) {
        const dict_index_t *clust_index = new_table->first_index();

        row_field = innobase_get_computed_value(
            row, v_col, clust_index, v_heap, NULL, ifield, trx->mysql_thd,
            my_table, old_table, NULL, NULL);

        if (row_field == NULL) {
          *err = DB_COMPUTE_VALUE_FAILED;
          DBUG_RETURN(0);
        }
        dfield_copy(field, row_field);
      } else {
        row_field = dtuple_get_nth_field(row, col_no);
        dfield_copy(field, row_field);
      }

      /* Tokenize and process data for FTS */
      if (index->type & DICT_FTS) {
        fts_doc_item_t *doc_item;
        byte *value;
        void *ptr;
        const ulint max_trial_count = 10000;
        ulint trial_count = 0;

        /* fetch Doc ID if it already exists
        in the row, and not supplied by the
        caller. Even if the value column is
        NULL, we still need to get the Doc
        ID so to maintain the correct max
        Doc ID */
        if (*doc_id == 0) {
          const dfield_t *doc_field;
          doc_field = dtuple_get_nth_field(row, index->table->fts->doc_col);
          *doc_id = (doc_id_t)mach_read_from_8(
              static_cast<byte *>(dfield_get_data(doc_field)));

          if (*doc_id == 0) {
            ib::warn(ER_IB_MSG_964) << "FTS Doc ID is"
                                       " zero. Record"
                                       " skipped";
            DBUG_RETURN(0);
          }
        }

        if (dfield_is_null(field)) {
          n_row_added = 1;
          continue;
        }

        ptr = ut_malloc_nokey(sizeof(*doc_item) + field->len);

        doc_item = static_cast<fts_doc_item_t *>(ptr);
        value = static_cast<byte *>(ptr) + sizeof(*doc_item);
        memcpy(value, field->data, field->len);
        field->data = value;

        doc_item->field = field;
        doc_item->doc_id = *doc_id;

        bucket = *doc_id % fts_sort_pll_degree;

        /* Add doc item to fts_doc_list */
        mutex_enter(&psort_info[bucket].mutex);

        if (psort_info[bucket].error == DB_SUCCESS) {
          UT_LIST_ADD_LAST(psort_info[bucket].fts_doc_list, doc_item);
          psort_info[bucket].memory_used += sizeof(*doc_item) + field->len;
        } else {
          ut_free(doc_item);
        }

        mutex_exit(&psort_info[bucket].mutex);

        /* Sleep when memory used exceeds limit*/
        while (psort_info[bucket].memory_used > FTS_PENDING_DOC_MEMORY_LIMIT &&
               trial_count++ < max_trial_count) {
          os_thread_sleep(1000);
        }

        n_row_added = 1;
        continue;
      }

      if (field->len != UNIV_SQL_NULL && col->mtype == DATA_MYSQL &&
          col->len != field->len) {
        if (conv_heap != NULL) {
          row_merge_buf_redundant_convert(
              trx, old_table->first_index(), row_field, field, col->len,
              dict_table_page_size(old_table), dict_table_is_sdi(old_table->id),
              conv_heap);
        } else {
          /* Field length mismatch should not
          happen when rebuilding redundant row
          format table. */
          ut_ad(dict_table_is_comp(index->table));
        }
      }
    }

    len = dfield_get_len(field);

    if (dfield_is_null(field)) {
      ut_ad(!(col->prtype & DATA_NOT_NULL));
      continue;
    } else if (!ext) {
    } else if (index->is_clustered()) {
      /* Flag externally stored fields. */
      const byte *buf = row_ext_lookup(ext, col_no, &len);
      if (UNIV_LIKELY_NULL(buf)) {
        ut_a(buf != field_ref_zero);
        if (i < dict_index_get_n_unique(index)) {
          dfield_set_data(field, buf, len);
        } else {
          dfield_set_ext(field);
          len = dfield_get_len(field);
        }
      }
    } else if (!col->is_virtual()) {
      /* Only non-virtual column are stored externally */
      const byte *buf = row_ext_lookup(ext, col_no, &len);
      if (UNIV_LIKELY_NULL(buf)) {
        ut_a(buf != field_ref_zero);
        dfield_set_data(field, buf, len);
      }
    }

    /* If a column prefix index, take only the prefix */

    if (ifield->prefix_len) {
      len = dtype_get_at_most_n_mbchars(
          col->prtype, col->mbminmaxlen, ifield->prefix_len, len,
          static_cast<char *>(dfield_get_data(field)));
      dfield_set_len(field, len);
    }

    ut_ad(len <= col->len || DATA_LARGE_MTYPE(col->mtype) ||
          (col->mtype == DATA_POINT && len == DATA_MBR_LEN));

    fixed_len = ifield->fixed_len;
    if (fixed_len && !dict_table_is_comp(index->table) &&
        DATA_MBMINLEN(col->mbminmaxlen) != DATA_MBMAXLEN(col->mbminmaxlen)) {
      /* CHAR in ROW_FORMAT=REDUNDANT is always
      fixed-length, but in the temporary file it is
      variable-length for variable-length character
      sets. */
      fixed_len = 0;
    }

    if (fixed_len) {
#ifdef UNIV_DEBUG
      ulint mbminlen = DATA_MBMINLEN(col->mbminmaxlen);
      ulint mbmaxlen = DATA_MBMAXLEN(col->mbminmaxlen);

      /* len should be between size calcualted base on
      mbmaxlen and mbminlen */
      ut_ad(len <= fixed_len);
      ut_ad(!mbmaxlen || len >= mbminlen * (fixed_len / mbmaxlen));

      ut_ad(!dfield_is_ext(field));
#endif /* UNIV_DEBUG */
    } else if (dfield_is_ext(field)) {
      extra_size += 2;
    } else if (len < 128 || (!DATA_BIG_COL(col))) {
      extra_size++;
    } else {
      /* For variable-length columns, we look up the
      maximum length from the column itself.  If this
      is a prefix index column shorter than 256 bytes,
      this will waste one byte. */
      extra_size += 2;
    }
    data_size += len;
  }

  /* If this is FTS index, we already populated the sort buffer, return
  here */
  if (index->type & DICT_FTS) {
    DBUG_RETURN(n_row_added);
  }

#ifdef UNIV_DEBUG
  {
    ulint size;
    ulint extra;

    size = rec_get_converted_size_temp(index, entry->fields, n_fields, NULL,
                                       &extra);

    ut_ad(data_size + extra_size == size);
    ut_ad(extra_size == extra);
  }
#endif /* UNIV_DEBUG */

  /* Add to the total size of the record in row_merge_block_t
  the encoded length of extra_size and the extra bytes (extra_size).
  See row_merge_buf_write() for the variable-length encoding
  of extra_size. */
  data_size += (extra_size + 1) + ((extra_size + 1) >= 0x80);

  /* Record size can exceed page size while converting to
  redundant row format. But there is assert
  ut_ad(size < UNIV_PAGE_SIZE) in rec_offs_data_size().
  It may hit the assert before attempting to insert the row. */
  if (conv_heap != NULL && data_size > UNIV_PAGE_SIZE) {
    *err = DB_TOO_BIG_RECORD;
  }

  ut_ad(data_size < srv_sort_buf_size);

  /* Reserve one byte for the end marker of row_merge_block_t. */
  if (buf->total_size + data_size >= srv_sort_buf_size - 1) {
    DBUG_RETURN(0);
  }

  buf->total_size += data_size;
  buf->n_tuples++;
  n_row_added++;

  field = entry->fields;

  /* Copy the data fields. */

  do {
    dfield_dup(field++, buf->heap);
  } while (--n_fields);

  if (conv_heap != NULL) {
    mem_heap_empty(conv_heap);
  }

  DBUG_RETURN(n_row_added);
}

/** Report a duplicate key. */
void row_merge_dup_report(
    row_merge_dup_t *dup,  /*!< in/out: for reporting duplicates */
    const dfield_t *entry) /*!< in: duplicate index entry */
{
  if (!dup->n_dup++) {
    /* Only report the first duplicate record,
    but count all duplicate records. */
    innobase_fields_to_mysql(dup->table, dup->index, entry);
  }
}

/** Compare two tuples.
 @param[in]	index	index tree
 @param[in]	n_uniq	number of unique fields
 @param[in]	n_field	number of fields
 @param[in]	a	first tuple to be compared
 @param[in]	b	second tuple to be compared
 @param[in,out]	dup	for reporting duplicates, NULL if non-unique index
 @return positive, 0, negative if a is greater, equal, less, than b,
 respectively */
static MY_ATTRIBUTE((warn_unused_result)) int row_merge_tuple_cmp(
    const dict_index_t *index, ulint n_uniq, ulint n_field, const mtuple_t &a,
    const mtuple_t &b, row_merge_dup_t *dup) {
  int cmp;
  const dfield_t *af = a.fields;
  const dfield_t *bf = b.fields;
  ulint n = n_uniq;
  const dict_field_t *f = index->fields;
  ut_ad(n > 0);
  ut_ad(n_uniq <= n_field);

  /* Compare the fields of the tuples until a difference is
  found or we run out of fields to compare.  If !cmp at the
  end, the tuples are equal. */
  do {
    cmp = cmp_dfield_dfield(af++, bf++, (f++)->is_ascending);
  } while (!cmp && --n);

  if (cmp) {
    return (cmp);
  }

  if (dup) {
    /* Report a duplicate value error if the tuples are
    logically equal.  NULL columns are logically inequal,
    although they are equal in the sorting order.  Find
    out if any of the fields are NULL. */
    for (const dfield_t *df = a.fields; df != af; df++) {
      if (dfield_is_null(df)) {
        goto no_report;
      }
    }

    row_merge_dup_report(dup, a.fields);
  }

no_report:
  /* The n_uniq fields were equal, but we compare all fields so
  that we will get the same (internal) order as in the B-tree. */
  for (n = n_field - n_uniq + 1; --n;) {
    cmp = cmp_dfield_dfield(af++, bf++, (f++)->is_ascending);
    if (cmp) {
      return (cmp);
    }
  }

  /* This should never be reached, except in a secondary index
  when creating a secondary index and a PRIMARY KEY, and there
  is a duplicate in the PRIMARY KEY that has not been detected
  yet. Internally, an index must never contain duplicates. */
  return (cmp);
}

/** Wrapper for row_merge_tuple_sort() to inject some more context to
UT_SORT_FUNCTION_BODY().
@param tuples array of tuples that being sorted
@param aux work area, same size as tuples[]
@param low lower bound of the sorting area, inclusive
@param high upper bound of the sorting area, inclusive */
#define row_merge_tuple_sort_ctx(tuples, aux, low, high) \
  row_merge_tuple_sort(index, n_uniq, n_field, dup, tuples, aux, low, high)
/** Wrapper for row_merge_tuple_cmp() to inject some more context to
UT_SORT_FUNCTION_BODY().
@param a first tuple to be compared
@param b second tuple to be compared
@return positive, 0, negative, if a is greater, equal, less, than b,
respectively */
#define row_merge_tuple_cmp_ctx(a, b) \
  row_merge_tuple_cmp(index, n_uniq, n_field, a, b, dup)

/** Merge sort the tuple buffer in main memory. */
static void row_merge_tuple_sort(
    const dict_index_t *index, /*!< in: index tree */
    ulint n_uniq,              /*!< in: number of unique fields */
    ulint n_field,             /*!< in: number of fields */
    row_merge_dup_t *dup,      /*!< in/out: reporter of duplicates
                               (NULL if non-unique index) */
    mtuple_t *tuples,          /*!< in/out: tuples */
    mtuple_t *aux,             /*!< in/out: work area */
    ulint low,                 /*!< in: lower bound of the
                               sorting area, inclusive */
    ulint high)                /*!< in: upper bound of the
                               sorting area, exclusive */
{
  ut_ad(n_field > 0);
  ut_ad(n_uniq <= n_field);

  UT_SORT_FUNCTION_BODY(row_merge_tuple_sort_ctx, tuples, aux, low, high,
                        row_merge_tuple_cmp_ctx);
}

/** Sort a buffer. */
void row_merge_buf_sort(
    row_merge_buf_t *buf, /*!< in/out: sort buffer */
    row_merge_dup_t *dup) /*!< in/out: reporter of duplicates
                          (NULL if non-unique index) */
{
  ut_ad(!dict_index_is_spatial(buf->index));

  row_merge_tuple_sort(buf->index, dict_index_get_n_unique(buf->index),
                       dict_index_get_n_fields(buf->index), dup, buf->tuples,
                       buf->tmp_tuples, 0, buf->n_tuples);
}

/** Write a buffer to a block. */
void row_merge_buf_write(
    const row_merge_buf_t *buf, /*!< in: sorted buffer */
    const merge_file_t *of UNIV_UNUSED,
    /*!< in: output file */
    row_merge_block_t *block) /*!< out: buffer for writing to file */
{
  const dict_index_t *index = buf->index;
  ulint n_fields = dict_index_get_n_fields(index);
  byte *b = &block[0];

  DBUG_ENTER("row_merge_buf_write");

  for (ulint i = 0; i < buf->n_tuples; i++) {
    const mtuple_t *entry = &buf->tuples[i];

    row_merge_buf_encode(&b, index, entry, n_fields);
    ut_ad(b < &block[srv_sort_buf_size]);

    DBUG_PRINT("ib_merge_sort",
               ("%p,fd=%d,%lu %lu: %s", reinterpret_cast<const void *>(b),
                of->fd, ulong(of->offset), ulong(i),
                rec_printer(entry->fields, n_fields).str().c_str()));
  }

  /* Write an "end-of-chunk" marker. */
  ut_a(b < &block[srv_sort_buf_size]);
  ut_a(b == &block[0] + buf->total_size);
  *b++ = 0;
#ifdef UNIV_DEBUG_VALGRIND
  /* The rest of the block is uninitialized.  Initialize it
  to avoid bogus warnings. */
  memset(b, 0xff, &block[srv_sort_buf_size] - b);
#endif /* UNIV_DEBUG_VALGRIND */
  DBUG_PRINT("ib_merge_sort",
             ("write %p,%d,%lu EOF", reinterpret_cast<const void *>(b), of->fd,
              ulong(of->offset)));
  DBUG_VOID_RETURN;
}

/** Create a memory heap and allocate space for row_merge_rec_offsets()
 and mrec_buf_t[3].
 @return memory heap */
static mem_heap_t *row_merge_heap_create(
    const dict_index_t *index, /*!< in: record descriptor */
    mrec_buf_t **buf,          /*!< out: 3 buffers */
    ulint **offsets1,          /*!< out: offsets */
    ulint **offsets2)          /*!< out: offsets */
{
  ulint i = 1 + REC_OFFS_HEADER_SIZE + dict_index_get_n_fields(index);
  mem_heap_t *heap =
      mem_heap_create(2 * i * sizeof **offsets1 + 3 * sizeof **buf);

  *buf = static_cast<mrec_buf_t *>(mem_heap_alloc(heap, 3 * sizeof **buf));
  *offsets1 = static_cast<ulint *>(mem_heap_alloc(heap, i * sizeof **offsets1));
  *offsets2 = static_cast<ulint *>(mem_heap_alloc(heap, i * sizeof **offsets2));

  (*offsets1)[0] = (*offsets2)[0] = i;
  (*offsets1)[1] = (*offsets2)[1] = dict_index_get_n_fields(index);

  return (heap);
}

/** Read a merge block from the file system.
 @return true if request was successful, false if fail */
ibool row_merge_read(int fd,                 /*!< in: file descriptor */
                     ulint offset,           /*!< in: offset where to read
                                             in number of row_merge_block_t
                                             elements */
                     row_merge_block_t *buf) /*!< out: data */
{
  os_offset_t ofs = ((os_offset_t)offset) * srv_sort_buf_size;
  dberr_t err;

  DBUG_ENTER("row_merge_read");
  DBUG_PRINT("ib_merge_sort", ("fd=%d ofs=" UINT64PF, fd, ofs));
  DBUG_EXECUTE_IF("row_merge_read_failure", DBUG_RETURN(FALSE););

  IORequest request;

  /* Merge sort pages are never compressed. */
  request.disable_compression();

  err = os_file_read_no_error_handling_int_fd(request, fd, buf, ofs,
                                              srv_sort_buf_size, NULL);

#ifdef POSIX_FADV_DONTNEED
  /* Each block is read exactly once.  Free up the file cache. */
  posix_fadvise(fd, ofs, srv_sort_buf_size, POSIX_FADV_DONTNEED);
#endif /* POSIX_FADV_DONTNEED */

  if (err != DB_SUCCESS) {
    ib::error(ER_IB_MSG_965) << "Failed to read merge block at " << ofs;
  }

  DBUG_RETURN(err == DB_SUCCESS);
}

/** Write a merge block to the file system.
 @return true if request was successful, false if fail */
ibool row_merge_write(int fd,          /*!< in: file descriptor */
                      ulint offset,    /*!< in: offset where to write,
                                       in number of row_merge_block_t elements */
                      const void *buf) /*!< in: data */
{
  size_t buf_len = srv_sort_buf_size;
  os_offset_t ofs = buf_len * (os_offset_t)offset;
  dberr_t err;

  DBUG_ENTER("row_merge_write");
  DBUG_PRINT("ib_merge_sort", ("fd=%d ofs=" UINT64PF, fd, ofs));
  DBUG_EXECUTE_IF("row_merge_write_failure", DBUG_RETURN(FALSE););

  IORequest request(IORequest::WRITE);

  request.disable_compression();

  err = os_file_write_int_fd(request, "(merge)", fd, buf, ofs, buf_len);

#ifdef POSIX_FADV_DONTNEED
  /* The block will be needed on the next merge pass,
  but it can be evicted from the file cache meanwhile. */
  posix_fadvise(fd, ofs, buf_len, POSIX_FADV_DONTNEED);
#endif /* POSIX_FADV_DONTNEED */

  DBUG_RETURN(err == DB_SUCCESS);
}

/** Read a merge record.
 @return pointer to next record, or NULL on I/O error or end of list */
const byte *row_merge_read_rec(
    row_merge_block_t *block,  /*!< in/out: file buffer */
    mrec_buf_t *buf,           /*!< in/out: secondary buffer */
    const byte *b,             /*!< in: pointer to record */
    const dict_index_t *index, /*!< in: index of the record */
    int fd,                    /*!< in: file descriptor */
    ulint *foffs,              /*!< in/out: file offset */
    const mrec_t **mrec,       /*!< out: pointer to merge record,
                               or NULL on end of list
                               (non-NULL on I/O error) */
    ulint *offsets)            /*!< out: offsets of mrec */
{
  ulint extra_size;
  ulint data_size;
  ulint avail_size;

  ut_ad(block);
  ut_ad(buf);
  ut_ad(b >= &block[0]);
  ut_ad(b < &block[srv_sort_buf_size]);
  ut_ad(index);
  ut_ad(foffs);
  ut_ad(mrec);
  ut_ad(offsets);

  ut_ad(*offsets == 1 + REC_OFFS_HEADER_SIZE + dict_index_get_n_fields(index));

  DBUG_ENTER("row_merge_read_rec");

  extra_size = *b++;

  if (UNIV_UNLIKELY(!extra_size)) {
    /* End of list */
    *mrec = NULL;
    DBUG_PRINT("ib_merge_sort",
               ("read %p,%p,%d,%lu EOF\n", reinterpret_cast<const void *>(b),
                reinterpret_cast<const void *>(block), fd, ulong(*foffs)));
    DBUG_RETURN(NULL);
  }

  if (extra_size >= 0x80) {
    /* Read another byte of extra_size. */

    if (UNIV_UNLIKELY(b >= &block[srv_sort_buf_size])) {
      if (!row_merge_read(fd, ++(*foffs), block)) {
      err_exit:
        /* Signal I/O error. */
        *mrec = b;
        DBUG_RETURN(NULL);
      }

      /* Wrap around to the beginning of the buffer. */
      b = &block[0];
    }

    extra_size = (extra_size & 0x7f) << 8;
    extra_size |= *b++;
  }

  /* Normalize extra_size.  Above, value 0 signals "end of list". */
  extra_size--;

  /* Read the extra bytes. */

  if (UNIV_UNLIKELY(b + extra_size >= &block[srv_sort_buf_size])) {
    /* The record spans two blocks.  Copy the entire record
    to the auxiliary buffer and handle this as a special
    case. */

    avail_size = &block[srv_sort_buf_size] - b;
    ut_ad(avail_size < sizeof *buf);
    memcpy(*buf, b, avail_size);

    if (!row_merge_read(fd, ++(*foffs), block)) {
      goto err_exit;
    }

    /* Wrap around to the beginning of the buffer. */
    b = &block[0];

    /* Copy the record. */
    memcpy(*buf + avail_size, b, extra_size - avail_size);
    b += extra_size - avail_size;

    *mrec = *buf + extra_size;

    rec_init_offsets_temp(*mrec, index, offsets);

    data_size = rec_offs_data_size(offsets);

    /* These overflows should be impossible given that
    records are much smaller than either buffer, and
    the record starts near the beginning of each buffer. */
    ut_a(extra_size + data_size < sizeof *buf);
    ut_a(b + data_size < &block[srv_sort_buf_size]);

    /* Copy the data bytes. */
    memcpy(*buf + extra_size, b, data_size);
    b += data_size;

    goto func_exit;
  }

  *mrec = b + extra_size;

  rec_init_offsets_temp(*mrec, index, offsets);

  data_size = rec_offs_data_size(offsets);
  ut_ad(extra_size + data_size < sizeof *buf);

  b += extra_size + data_size;

  if (UNIV_LIKELY(b < &block[srv_sort_buf_size])) {
    /* The record fits entirely in the block.
    This is the normal case. */
    goto func_exit;
  }

  /* The record spans two blocks.  Copy it to buf. */

  b -= extra_size + data_size;
  avail_size = &block[srv_sort_buf_size] - b;
  memcpy(*buf, b, avail_size);
  *mrec = *buf + extra_size;

  /* We cannot invoke rec_offs_make_valid() here, because there
  are no REC_N_NEW_EXTRA_BYTES between extra_size and data_size.
  Similarly, rec_offs_validate() would fail, because it invokes
  rec_get_status(). */
  ut_d(offsets[2] = (ulint)*mrec);
  ut_d(offsets[3] = (ulint)index);

  if (!row_merge_read(fd, ++(*foffs), block)) {
    goto err_exit;
  }

  /* Wrap around to the beginning of the buffer. */
  b = &block[0];

  /* Copy the rest of the record. */
  memcpy(*buf + avail_size, b, extra_size + data_size - avail_size);
  b += extra_size + data_size - avail_size;

func_exit:
  DBUG_PRINT("ib_merge_sort",
             ("%p,%p,fd=%d,%lu: %s", reinterpret_cast<const void *>(b),
              reinterpret_cast<const void *>(block), fd, ulong(*foffs),
              rec_printer(*mrec, 0, offsets).str().c_str()));
  DBUG_RETURN(b);
}

/** Write a merge record. */
static void row_merge_write_rec_low(
    byte *b, /*!< out: buffer */
    ulint e, /*!< in: encoded extra_size */
#ifdef UNIV_DEBUG
    ulint size,           /*!< in: total size to write */
    int fd,               /*!< in: file descriptor */
    ulint foffs,          /*!< in: file offset */
#endif                    /* UNIV_DEBUG */
    const mrec_t *mrec,   /*!< in: record to write */
    const ulint *offsets) /*!< in: offsets of mrec */
#ifndef UNIV_DEBUG
#define row_merge_write_rec_low(b, e, size, fd, foffs, mrec, offsets) \
  row_merge_write_rec_low(b, e, mrec, offsets)
#endif /* !UNIV_DEBUG */
{
  DBUG_ENTER("row_merge_write_rec_low");

#ifdef UNIV_DEBUG
  const byte *const end = b + size;
#endif /* UNIV_DEBUG */
  DBUG_ASSERT(e == rec_offs_extra_size(offsets) + 1);
  DBUG_PRINT("ib_merge_sort",
             ("%p,fd=%d,%lu: %s", reinterpret_cast<const void *>(b), fd,
              ulong(foffs), rec_printer(mrec, 0, offsets).str().c_str()));

  if (e < 0x80) {
    *b++ = (byte)e;
  } else {
    *b++ = (byte)(0x80 | (e >> 8));
    *b++ = (byte)e;
  }

  memcpy(b, mrec - rec_offs_extra_size(offsets), rec_offs_size(offsets));
  DBUG_ASSERT(b + rec_offs_size(offsets) == end);
  DBUG_VOID_RETURN;
}

/** Write a merge record.
 @return pointer to end of block, or NULL on error */
static byte *row_merge_write_rec(
    row_merge_block_t *block, /*!< in/out: file buffer */
    mrec_buf_t *buf,          /*!< in/out: secondary buffer */
    byte *b,                  /*!< in: pointer to end of block */
    int fd,                   /*!< in: file descriptor */
    ulint *foffs,             /*!< in/out: file offset */
    const mrec_t *mrec,       /*!< in: record to write */
    const ulint *offsets)     /*!< in: offsets of mrec */
{
  ulint extra_size;
  ulint size;
  ulint avail_size;

  ut_ad(block);
  ut_ad(buf);
  ut_ad(b >= &block[0]);
  ut_ad(b < &block[srv_sort_buf_size]);
  ut_ad(mrec);
  ut_ad(foffs);
  ut_ad(mrec < &block[0] || mrec > &block[srv_sort_buf_size]);
  ut_ad(mrec < buf[0] || mrec > buf[1]);

  /* Normalize extra_size.  Value 0 signals "end of list". */
  extra_size = rec_offs_extra_size(offsets) + 1;

  size = extra_size + (extra_size >= 0x80) + rec_offs_data_size(offsets);

  if (UNIV_UNLIKELY(b + size >= &block[srv_sort_buf_size])) {
    /* The record spans two blocks.
    Copy it to the temporary buffer first. */
    avail_size = &block[srv_sort_buf_size] - b;

    row_merge_write_rec_low(buf[0], extra_size, size, fd, *foffs, mrec,
                            offsets);

    /* Copy the head of the temporary buffer, write
    the completed block, and copy the tail of the
    record to the head of the new block. */
    memcpy(b, buf[0], avail_size);

    if (!row_merge_write(fd, (*foffs)++, block)) {
      return (NULL);
    }

    UNIV_MEM_INVALID(&block[0], srv_sort_buf_size);

    /* Copy the rest. */
    b = &block[0];
    memcpy(b, buf[0] + avail_size, size - avail_size);
    b += size - avail_size;
  } else {
    row_merge_write_rec_low(b, extra_size, size, fd, *foffs, mrec, offsets);
    b += size;
  }

  return (b);
}

/** Write an end-of-list marker.
 @return pointer to end of block, or NULL on error */
static byte *row_merge_write_eof(
    row_merge_block_t *block, /*!< in/out: file buffer */
    byte *b,                  /*!< in: pointer to end of block */
    int fd,                   /*!< in: file descriptor */
    ulint *foffs)             /*!< in/out: file offset */
{
  ut_ad(block);
  ut_ad(b >= &block[0]);
  ut_ad(b < &block[srv_sort_buf_size]);
  ut_ad(foffs);

  DBUG_ENTER("row_merge_write_eof");
  DBUG_PRINT("ib_merge_sort",
             ("%p,%p,fd=%d,%lu", reinterpret_cast<const void *>(b),
              reinterpret_cast<const void *>(block), fd, ulong(*foffs)));

  *b++ = 0;
  UNIV_MEM_ASSERT_RW(&block[0], b - &block[0]);
  UNIV_MEM_ASSERT_W(&block[0], srv_sort_buf_size);
#ifdef UNIV_DEBUG_VALGRIND
  /* The rest of the block is uninitialized.  Initialize it
  to avoid bogus warnings. */
  memset(b, 0xff, &block[srv_sort_buf_size] - b);
#endif /* UNIV_DEBUG_VALGRIND */

  if (!row_merge_write(fd, (*foffs)++, block)) {
    DBUG_RETURN(NULL);
  }

  UNIV_MEM_INVALID(&block[0], srv_sort_buf_size);
  DBUG_RETURN(&block[0]);
}

/** Create a temporary file if it has not been created already.
@param[in,out]	tmpfd	temporary file handle
@param[in]	path	location for creating temporary file
@return file descriptor, or -1 on failure */
static MY_ATTRIBUTE((warn_unused_result)) int row_merge_tmpfile_if_needed(
    int *tmpfd, const char *path) {
  if (*tmpfd < 0) {
    *tmpfd = row_merge_file_create_low(path);
    if (*tmpfd >= 0) {
      MONITOR_ATOMIC_INC(MONITOR_ALTER_TABLE_SORT_FILES);
    }
  }

  return (*tmpfd);
}

/** Create a temporary file for merge sort if it was not created already.
@param[in,out]	file	merge file structure
@param[in]	tmpfd	temporary file handle
@param[in]	nrec	number of records in the file
@param[in]	path	location for creating temporary file
@return file descriptor, or -1 on failure */
static MY_ATTRIBUTE((warn_unused_result)) int row_merge_file_create_if_needed(
    merge_file_t *file, int *tmpfd, ulint nrec, const char *path) {
  ut_ad(file->fd < 0 || *tmpfd >= 0);
  if (file->fd < 0 && row_merge_file_create(file, path) >= 0) {
    MONITOR_ATOMIC_INC(MONITOR_ALTER_TABLE_SORT_FILES);
    if (row_merge_tmpfile_if_needed(tmpfd, path) < 0) {
      return (-1);
    }

    file->n_rec = nrec;
  }

  ut_ad(file->fd < 0 || *tmpfd >= 0);
  return (file->fd);
}

/** Copy the merge data tuple from another merge data tuple.
@param[in]	mtuple		source merge data tuple
@param[in,out]	prev_mtuple	destination merge data tuple
@param[in]	n_unique	number of unique fields exist in the mtuple
@param[in,out]	heap		memory heap where last_mtuple allocated */
static void row_mtuple_create(const mtuple_t *mtuple, mtuple_t *prev_mtuple,
                              ulint n_unique, mem_heap_t *heap) {
  memcpy(prev_mtuple->fields, mtuple->fields,
         n_unique * sizeof *mtuple->fields);

  dfield_t *field = prev_mtuple->fields;

  for (ulint i = 0; i < n_unique; i++) {
    dfield_dup(field++, heap);
  }
}

/** Compare two merge data tuples.
@param[in]	prev_mtuple	merge data tuple
@param[in]	current_mtuple	merge data tuple
@param[in,out]	dup		reporter of duplicates
@retval positive, 0, negative if current_mtuple is greater, equal, less, than
last_mtuple. */
static int row_mtuple_cmp(const mtuple_t *prev_mtuple,
                          const mtuple_t *current_mtuple,
                          row_merge_dup_t *dup) {
  ut_ad(dup->index->is_clustered());
  const ulint n_unique = dict_index_get_n_unique(dup->index);

  return (row_merge_tuple_cmp(dup->index, n_unique, n_unique, *current_mtuple,
                              *prev_mtuple, dup));
}

/** Insert cached spatial index rows.
@param[in]	trx_id		transaction id
@param[in]	sp_tuples	cached spatial rows
@param[in]	num_spatial	number of spatial indexes
@param[in,out]	row_heap	heap for insert
@param[in,out]	sp_heap		heap for tuples
@param[in,out]	pcur		cluster index cursor
@param[in,out]	mtr		mini transaction
@param[in,out]	mtr_committed	whether scan_mtr got committed
@return DB_SUCCESS or error number */
static dberr_t row_merge_spatial_rows(trx_id_t trx_id,
                                      index_tuple_info_t **sp_tuples,
                                      ulint num_spatial, mem_heap_t *row_heap,
                                      mem_heap_t *sp_heap, btr_pcur_t *pcur,
                                      mtr_t *mtr, bool *mtr_committed) {
  dberr_t err = DB_SUCCESS;

  if (sp_tuples == NULL) {
    return (DB_SUCCESS);
  }

  ut_ad(sp_heap != NULL);

  for (ulint j = 0; j < num_spatial; j++) {
    err = sp_tuples[j]->insert(trx_id, row_heap, pcur, mtr, mtr_committed);

    if (err != DB_SUCCESS) {
      return (err);
    }
  }

  mem_heap_empty(sp_heap);

  return (err);
}

/** Check if the geometry field is valid.
@param[in]	row		the row
@param[in]	index		spatial index
@return true if it's valid, false if it's invalid. */
static bool row_geo_field_is_valid(const dtuple_t *row, dict_index_t *index) {
  const dict_field_t *ind_field = index->get_field(0);
  const dict_col_t *col = ind_field->col;
  ulint col_no = dict_col_get_no(col);
  const dfield_t *dfield = dtuple_get_nth_field(row, col_no);

  if (dfield_is_null(dfield) || dfield_get_len(dfield) < GEO_DATA_HEADER_SIZE) {
    return (false);
  }

  return (true);
}

/** Reads clustered index of the table and create temporary files
containing the index entries for the indexes to be built.
@param[in]	trx		transaction
@param[in,out]	table		MySQL table object, for reporting erroneous
records
@param[in]	old_table	table where rows are read from
@param[in]	new_table	table where indexes are created; identical to
old_table unless creating a PRIMARY KEY
@param[in]	online		true if creating indexes online
@param[in]	index		indexes to be created
@param[in]	fts_sort_idx	full-text index to be created, or NULL
@param[in]	psort_info	parallel sort info for fts_sort_idx creation,
or NULL
@param[in]	files		temporary files
@param[in]	key_numbers	MySQL key numbers to create
@param[in]	n_index		number of indexes to create
@param[in]	add_cols	default values of added columns, or NULL
@param[in]	add_v		newly added virtual columns along with indexes
@param[in]	col_map		mapping of old column numbers to new ones, or
NULL if old_table == new_table
@param[in]	add_autoinc	number of added AUTO_INCREMENT columns, or
ULINT_UNDEFINED if none is added
@param[in,out]	sequence	autoinc sequence
@param[in,out]	block		file buffer
@param[in]	skip_pk_sort	whether the new PRIMARY KEY will follow
existing order
@param[in,out]	tmpfd		temporary file handle
@param[in,out]	stage		performance schema accounting object, used by
ALTER TABLE. stage->n_pk_recs_inc() will be called for each record read and
stage->inc() will be called for each page read.
@param[in]	eval_table	mysql table used to evaluate virtual column
                                value, see innobase_get_computed_value().
@return DB_SUCCESS or error */
static MY_ATTRIBUTE((warn_unused_result)) dberr_t
    row_merge_read_clustered_index(
        trx_t *trx, struct TABLE *table, const dict_table_t *old_table,
        dict_table_t *new_table, bool online, dict_index_t **index,
        dict_index_t *fts_sort_idx, fts_psort_t *psort_info,
        merge_file_t *files, const ulint *key_numbers, ulint n_index,
        const dtuple_t *add_cols, const dict_add_v_col_t *add_v,
        const ulint *col_map, ulint add_autoinc, ib_sequence_t &sequence,
        row_merge_block_t *block, bool skip_pk_sort, int *tmpfd,
        ut_stage_alter_t *stage, struct TABLE *eval_table) {
  dict_index_t *clust_index;      /* Clustered index */
  mem_heap_t *row_heap;           /* Heap memory to create
                                  clustered index tuples */
  row_merge_buf_t **merge_buf;    /* Temporary list for records*/
  mem_heap_t *v_heap = NULL;      /* Heap memory to process large
                                  data for virtual column */
  btr_pcur_t pcur;                /* Cursor on the clustered
                                  index */
  mtr_t mtr;                      /* Mini transaction */
  dberr_t err = DB_SUCCESS;       /* Return code */
  ulint n_nonnull = 0;            /* number of columns
                                  changed to NOT NULL */
  ulint *nonnull = NULL;          /* NOT NULL columns */
  dict_index_t *fts_index = NULL; /* FTS index */
  doc_id_t doc_id = 0;
  doc_id_t max_doc_id = 0;
  ibool add_doc_id = FALSE;
  os_event_t fts_parallel_sort_event = NULL;
  ibool fts_pll_sort = FALSE;
  int64_t sig_count = 0;
  index_tuple_info_t **sp_tuples = NULL;
  mem_heap_t *sp_heap = NULL;
  ulint num_spatial = 0;
  BtrBulk *clust_btr_bulk = NULL;
  bool clust_temp_file = false;
  mem_heap_t *mtuple_heap = NULL;
  mtuple_t prev_mtuple;
  mem_heap_t *conv_heap = NULL;
  FlushObserver *observer = trx->flush_observer;
  DBUG_ENTER("row_merge_read_clustered_index");

  ut_ad((old_table == new_table) == !col_map);
  ut_ad(!add_cols || col_map);

  trx->op_info = "reading clustered index";

#ifdef FTS_INTERNAL_DIAG_PRINT
  DEBUG_FTS_SORT_PRINT("FTS_SORT: Start Create Index\n");
#endif

  /* Create and initialize memory for record buffers */

  merge_buf = static_cast<row_merge_buf_t **>(
      ut_malloc_nokey(n_index * sizeof *merge_buf));

  row_merge_dup_t clust_dup = {index[0], table, col_map, 0};
  dfield_t *prev_fields;
  const ulint n_uniq = dict_index_get_n_unique(index[0]);

  ut_ad(trx->mysql_thd != NULL);

  const char *path = thd_innodb_tmpdir(trx->mysql_thd);

  ut_ad(!skip_pk_sort || index[0]->is_clustered());
  /* There is no previous tuple yet. */
  prev_mtuple.fields = NULL;

  for (ulint i = 0; i < n_index; i++) {
    if (index[i]->type & DICT_FTS) {
      /* We are building a FT index, make sure
      we have the temporary 'fts_sort_idx' */
      ut_a(fts_sort_idx);

      fts_index = index[i];

      merge_buf[i] = row_merge_buf_create(fts_sort_idx);

      add_doc_id = DICT_TF2_FLAG_IS_SET(new_table, DICT_TF2_FTS_ADD_DOC_ID);

      /* If Doc ID does not exist in the table itself,
      fetch the first FTS Doc ID */
      if (add_doc_id) {
        fts_get_next_doc_id((dict_table_t *)new_table, &doc_id);
        ut_ad(doc_id > 0);
      }

      fts_pll_sort = TRUE;
      row_fts_start_psort(psort_info);
      fts_parallel_sort_event = psort_info[0].psort_common->sort_event;
    } else {
      if (dict_index_is_spatial(index[i])) {
        num_spatial++;
      }

      merge_buf[i] = row_merge_buf_create(index[i]);
    }
  }

  if (num_spatial > 0) {
    ulint count = 0;

    sp_heap = mem_heap_create(512);

    sp_tuples = static_cast<index_tuple_info_t **>(
        ut_malloc_nokey(num_spatial * sizeof(*sp_tuples)));

    for (ulint i = 0; i < n_index; i++) {
      if (dict_index_is_spatial(index[i])) {
        sp_tuples[count] = UT_NEW_NOKEY(index_tuple_info_t(sp_heap, index[i]));
        count++;
      }
    }

    ut_ad(count == num_spatial);
  }

  mtr_start(&mtr);

  /* Find the clustered index and create a persistent cursor
  based on that. */

  clust_index = const_cast<dict_table_t *>(old_table)->first_index();

  btr_pcur_open_at_index_side(true, clust_index, BTR_SEARCH_LEAF, &pcur, true,
                              0, &mtr);

  if (old_table != new_table) {
    /* The table is being rebuilt.  Identify the columns
    that were flagged NOT NULL in the new table, so that
    we can quickly check that the records in the old table
    do not violate the added NOT NULL constraints. */

    nonnull = static_cast<ulint *>(
        ut_malloc_nokey(new_table->get_n_cols() * sizeof *nonnull));

    for (ulint i = 0; i < old_table->get_n_cols(); i++) {
      if (old_table->get_col(i)->prtype & DATA_NOT_NULL) {
        continue;
      }

      const ulint j = col_map[i];

      if (j == ULINT_UNDEFINED) {
        /* The column was dropped. */
        continue;
      }

      if (new_table->get_col(j)->prtype & DATA_NOT_NULL) {
        nonnull[n_nonnull++] = j;
      }
    }

    if (!n_nonnull) {
      ut_free(nonnull);
      nonnull = NULL;
    }
  }

  row_heap = mem_heap_create(sizeof(mrec_buf_t));

  if (dict_table_is_comp(old_table) && !dict_table_is_comp(new_table)) {
    conv_heap = mem_heap_create(sizeof(mrec_buf_t));
  }

  if (skip_pk_sort) {
    prev_fields =
        static_cast<dfield_t *>(ut_malloc_nokey(n_uniq * sizeof *prev_fields));
    mtuple_heap = mem_heap_create(sizeof(mrec_buf_t));
  } else {
    prev_fields = NULL;
  }

  /* Scan the clustered index. */
  for (;;) {
    const rec_t *rec;
    ulint *offsets;
    const dtuple_t *row;
    row_ext_t *ext = NULL;
    page_cur_t *cur = btr_pcur_get_page_cur(&pcur);

    mem_heap_empty(row_heap);

    page_cur_move_to_next(cur);

    stage->n_pk_recs_inc();

    if (page_cur_is_after_last(cur)) {
      stage->inc();

      if (UNIV_UNLIKELY(trx_is_interrupted(trx))) {
        err = DB_INTERRUPTED;
        trx->error_key_num = 0;
        goto func_exit;
      }

      if (online && old_table != new_table) {
        err = row_log_table_get_error(clust_index);
        if (err != DB_SUCCESS) {
          trx->error_key_num = 0;
          goto func_exit;
        }
      }

#ifndef UNIV_DEBUG
#define dbug_run_purge false
#else  /* UNIV_DEBUG */
      bool dbug_run_purge = false;
#endif /* UNIV_DEBUG */
      DBUG_EXECUTE_IF("ib_purge_on_create_index_page_switch",
                      dbug_run_purge = true;);

      /* Insert the cached spatial index rows. */
      bool mtr_committed = false;

      err = row_merge_spatial_rows(trx->id, sp_tuples, num_spatial, row_heap,
                                   sp_heap, &pcur, &mtr, &mtr_committed);

      if (err != DB_SUCCESS) {
        goto func_exit;
      }

      if (mtr_committed) {
        goto scan_next;
      }

      if (dbug_run_purge ||
          rw_lock_get_waiters(dict_index_get_lock(clust_index))) {
        /* There are waiters on the clustered
        index tree lock, likely the purge
        thread. Store and restore the cursor
        position, and yield so that scanning a
        large table will not starve other
        threads. */

        /* Store the cursor position on the last user
        record on the page. */
        btr_pcur_move_to_prev_on_page(&pcur);
        /* Leaf pages must never be empty, unless
        this is the only page in the index tree. */
        ut_ad(btr_pcur_is_on_user_rec(&pcur) ||
              btr_pcur_get_block(&pcur)->page.id.page_no() ==
                  clust_index->page);

        btr_pcur_store_position(&pcur, &mtr);
        mtr_commit(&mtr);

        if (dbug_run_purge) {
          /* This is for testing
          purposes only (see
          DBUG_EXECUTE_IF above).  We
          signal the purge thread and
          hope that the purge batch will
          complete before we execute
          btr_pcur_restore_position(). */
          trx_purge_run();
          os_thread_sleep(1000000);
        }

        /* Give the waiters a chance to proceed. */
        os_thread_yield();
      scan_next:
        mtr_start(&mtr);
        /* Restore position on the record, or its
        predecessor if the record was purged
        meanwhile. */
        btr_pcur_restore_position(BTR_SEARCH_LEAF, &pcur, &mtr);
        /* Move to the successor of the
        original record. */
        if (!btr_pcur_move_to_next_user_rec(&pcur, &mtr)) {
        end_of_index:
          row = NULL;
          mtr_commit(&mtr);
          mem_heap_free(row_heap);
          ut_free(nonnull);
          goto write_buffers;
        }
      } else {
        page_no_t next_page_no;
        buf_block_t *block;

        next_page_no = btr_page_get_next(page_cur_get_page(cur), &mtr);

        if (next_page_no == FIL_NULL) {
          goto end_of_index;
        }

        block = page_cur_get_block(cur);
        block =
            btr_block_get(page_id_t(block->page.id.space(), next_page_no),
                          block->page.size, BTR_SEARCH_LEAF, clust_index, &mtr);

        btr_leaf_page_release(page_cur_get_block(cur), BTR_SEARCH_LEAF, &mtr);
        page_cur_set_before_first(block, cur);
        page_cur_move_to_next(cur);

        ut_ad(!page_cur_is_after_last(cur));
      }
    }

    rec = page_cur_get_rec(cur);

    offsets =
        rec_get_offsets(rec, clust_index, NULL, ULINT_UNDEFINED, &row_heap);

    if (online) {
      /* Perform a REPEATABLE READ.

      When rebuilding the table online,
      row_log_table_apply() must not see a newer
      state of the table when applying the log.
      This is mainly to prevent false duplicate key
      errors, because the log will identify records
      by the PRIMARY KEY, and also to prevent unsafe
      BLOB access.

      When creating a secondary index online, this
      table scan must not see records that have only
      been inserted to the clustered index, but have
      not been written to the online_log of
      index[]. If we performed READ UNCOMMITTED, it
      could happen that the ADD INDEX reaches
      ONLINE_INDEX_COMPLETE state between the time
      the DML thread has updated the clustered index
      but has not yet accessed secondary index. */
      ut_ad(MVCC::is_view_active(trx->read_view));

      if (!trx->read_view->changes_visible(
              row_get_rec_trx_id(rec, clust_index, offsets), old_table->name)) {
        rec_t *old_vers;

        row_vers_build_for_consistent_read(rec, &mtr, clust_index, &offsets,
                                           trx->read_view, &row_heap, row_heap,
                                           &old_vers, NULL, nullptr);

        rec = old_vers;

        if (!rec) {
          continue;
        }
      }

      if (rec_get_deleted_flag(rec, dict_table_is_comp(old_table))) {
        /* This record was deleted in the latest
        committed version, or it was deleted and
        then reinserted-by-update before purge
        kicked in. Skip it. */
        continue;
      }

      ut_ad(!rec_offs_any_null_extern(rec, offsets));
    } else if (rec_get_deleted_flag(rec, dict_table_is_comp(old_table))) {
      /* Skip delete-marked records.

      Skipping delete-marked records will make the
      created indexes unuseable for transactions
      whose read views were created before the index
      creation completed, but preserving the history
      would make it tricky to detect duplicate
      keys. */
      continue;
    }

    /* When !online, we are holding a lock on old_table, preventing
    any inserts that could have written a record 'stub' before
    writing out off-page columns. */
    ut_ad(!rec_offs_any_null_extern(rec, offsets));

    /* Build a row based on the clustered index. */

    row = row_build_w_add_vcol(ROW_COPY_POINTERS, clust_index, rec, offsets,
                               new_table, add_cols, add_v, col_map, &ext,
                               row_heap);
    ut_ad(row);

    for (ulint i = 0; i < n_nonnull; i++) {
      const dfield_t *field = &row->fields[nonnull[i]];

      ut_ad(dfield_get_type(field)->prtype & DATA_NOT_NULL);

      if (dfield_is_null(field)) {
        err = DB_INVALID_NULL;
        trx->error_key_num = 0;
        goto func_exit;
      }
    }

    /* Get the next Doc ID */
    if (add_doc_id) {
      doc_id++;
    } else {
      doc_id = 0;
    }

    if (add_autoinc != ULINT_UNDEFINED) {
      ut_ad(add_autoinc < new_table->get_n_user_cols());

      const dfield_t *dfield;

      dfield = dtuple_get_nth_field(row, add_autoinc);
      if (dfield_is_null(dfield)) {
        goto write_buffers;
      }

      const dtype_t *dtype = dfield_get_type(dfield);
      byte *b = static_cast<byte *>(dfield_get_data(dfield));

      if (sequence.eof()) {
        err = DB_ERROR;
        trx->error_key_num = 0;

        ib_errf(trx->mysql_thd, IB_LOG_LEVEL_ERROR, ER_AUTOINC_READ_FAILED,
                "[NULL]");

        goto func_exit;
      }

      ulonglong value = sequence++;

      switch (dtype_get_mtype(dtype)) {
        case DATA_INT: {
          ibool usign;
          ulint len = dfield_get_len(dfield);

          usign = dtype_get_prtype(dtype) & DATA_UNSIGNED;
          mach_write_ulonglong(b, value, len, usign);

          break;
        }

        case DATA_FLOAT:
          mach_float_write(b, static_cast<float>(value));
          break;

        case DATA_DOUBLE:
          mach_double_write(b, static_cast<double>(value));
          break;

        default:
          ut_ad(0);
      }
    }

  write_buffers:
    /* Build all entries for all the indexes to be created
    in a single scan of the clustered index. */

    ulint s_idx_cnt = 0;
    bool skip_sort = skip_pk_sort && merge_buf[0]->index->is_clustered();

    for (ulint i = 0; i < n_index; i++, skip_sort = false) {
      row_merge_buf_t *buf = merge_buf[i];
      merge_file_t *file = &files[i];
      ulint rows_added = 0;

      if (dict_index_is_spatial(buf->index)) {
        if (!row) {
          continue;
        }

        ut_ad(sp_tuples[s_idx_cnt]->get_index() == buf->index);

        /* If the geometry field is invalid, report
        error. */
        if (!row_geo_field_is_valid(row, buf->index)) {
          err = DB_CANT_CREATE_GEOMETRY_OBJECT;
          break;
        }

        sp_tuples[s_idx_cnt]->add(row, ext);
        s_idx_cnt++;

        continue;
      }

      if (UNIV_LIKELY(row && (rows_added = row_merge_buf_add(
                                  buf, fts_index, old_table, new_table,
                                  psort_info, row, ext, &doc_id, conv_heap,
                                  &err, &v_heap, eval_table, trx)))) {
        /* If we are creating FTS index,
        a single row can generate more
        records for tokenized word */
        file->n_rec += rows_added;

        if (err != DB_SUCCESS) {
          ut_ad(err == DB_TOO_BIG_RECORD);
          break;
        }

        if (doc_id > max_doc_id) {
          max_doc_id = doc_id;
        }

        if (buf->index->type & DICT_FTS) {
          /* Check if error occurs in child thread */
          for (ulint j = 0; j < fts_sort_pll_degree; j++) {
            if (psort_info[j].error != DB_SUCCESS) {
              err = psort_info[j].error;
              trx->error_key_num = i;
              break;
            }
          }

          if (err != DB_SUCCESS) {
            break;
          }
        }

        if (skip_sort) {
          ut_ad(buf->n_tuples > 0);
          const mtuple_t *curr = &buf->tuples[buf->n_tuples - 1];

          ut_ad(i == 0);
          ut_ad(merge_buf[0]->index->is_clustered());
          /* Detect duplicates by comparing the
          current record with previous record.
          When temp file is not used, records
          should be in sorted order. */
          if (prev_mtuple.fields != NULL &&
              (row_mtuple_cmp(&prev_mtuple, curr, &clust_dup) == 0)) {
            err = DB_DUPLICATE_KEY;
            trx->error_key_num = key_numbers[0];
            goto func_exit;
          }

          prev_mtuple.fields = curr->fields;
        }

        continue;
      }

      if (err == DB_COMPUTE_VALUE_FAILED) {
        trx->error_key_num = i;
        goto func_exit;
      }

      if (buf->index->type & DICT_FTS) {
        if (!row || !doc_id) {
          continue;
        }
      }

      /* The buffer must be sufficiently large
      to hold at least one record. It may only
      be empty when we reach the end of the
      clustered index. row_merge_buf_add()
      must not have been called in this loop. */
      ut_ad(buf->n_tuples || row == NULL);

      /* We have enough data tuples to form a block.
      Sort them and write to disk if temp file is used
      or insert into index if temp file is not used. */
      ut_ad(old_table == new_table ? !buf->index->is_clustered()
                                   : (i == 0) == buf->index->is_clustered());

      /* We have enough data tuples to form a block.
      Sort them (if !skip_sort) and write to disk. */

      if (buf->n_tuples) {
        if (skip_sort) {
          /* Temporary File is not used.
          so insert sorted block to the index */
          if (row != NULL) {
            bool mtr_committed = false;

            /* We have to do insert the
            cached spatial index rows, since
            after the mtr_commit, the cluster
            index page could be updated, then
            the data in cached rows become
            invalid. */
            err = row_merge_spatial_rows(trx->id, sp_tuples, num_spatial,
                                         row_heap, sp_heap, &pcur, &mtr,
                                         &mtr_committed);

            if (err != DB_SUCCESS) {
              goto func_exit;
            }

            /* We are not at the end of
            the scan yet. We must
            mtr_commit() in order to be
            able to call log_free_check()
            in row_merge_insert_index_tuples().
            Due to mtr_commit(), the
            current row will be invalid, and
            we must reread it on the next
            loop iteration. */
            if (!mtr_committed) {
              btr_pcur_move_to_prev_on_page(&pcur);
              btr_pcur_store_position(&pcur, &mtr);

              mtr_commit(&mtr);
            }
          }

          mem_heap_empty(mtuple_heap);
          prev_mtuple.fields = prev_fields;

          row_mtuple_create(&buf->tuples[buf->n_tuples - 1], &prev_mtuple,
                            n_uniq, mtuple_heap);

          if (clust_btr_bulk == NULL) {
            clust_btr_bulk = UT_NEW_NOKEY(BtrBulk(index[i], trx->id, observer));

            err = clust_btr_bulk->init();
            if (err != DB_SUCCESS) {
              UT_DELETE(clust_btr_bulk);
              clust_btr_bulk = NULL;
              break;
            }
          } else {
            clust_btr_bulk->latch();
          }

          err = row_merge_insert_index_tuples(trx, index[i], old_table, -1,
                                              NULL, buf, clust_btr_bulk);

          if (row == NULL) {
            err = clust_btr_bulk->finish(err);
            UT_DELETE(clust_btr_bulk);
            clust_btr_bulk = NULL;
          } else {
            /* Release latches for possible
            log_free_chck in spatial index
            build. */
            clust_btr_bulk->release();
          }

          if (err != DB_SUCCESS) {
            break;
          }

          if (row != NULL) {
            /* Restore the cursor on the
            previous clustered index record,
            and empty the buffer. The next
            iteration of the outer loop will
            advance the cursor and read the
            next record (the one which we
            had to ignore due to the buffer
            overflow). */
            mtr_start(&mtr);
            btr_pcur_restore_position(BTR_SEARCH_LEAF, &pcur, &mtr);
            buf = row_merge_buf_empty(buf);
            /* Restart the outer loop on the
            record. We did not insert it
            into any index yet. */
            ut_ad(i == 0);
            break;
          }
        } else if (dict_index_is_unique(buf->index)) {
          row_merge_dup_t dup = {buf->index, table, col_map, 0};

          row_merge_buf_sort(buf, &dup);

          if (dup.n_dup) {
            err = DB_DUPLICATE_KEY;
            trx->error_key_num = key_numbers[i];
            break;
          }
        } else {
          row_merge_buf_sort(buf, NULL);
        }
      } else if (online && new_table == old_table) {
        /* Note the newest transaction that
        modified this index when the scan was
        completed. We prevent older readers
        from accessing this index, to ensure
        read consistency. */

        trx_id_t max_trx_id;

        ut_a(row == NULL);
        rw_lock_x_lock(dict_index_get_lock(buf->index));
        ut_a(dict_index_get_online_status(buf->index) == ONLINE_INDEX_CREATION);

        max_trx_id = row_log_get_max_trx(buf->index);

        if (max_trx_id > buf->index->trx_id) {
          buf->index->trx_id = max_trx_id;
        }

        rw_lock_x_unlock(dict_index_get_lock(buf->index));
      }

      /* Secondary index and clustered index which is
      not in sorted order can use the temporary file.
      Fulltext index should not use the temporary file. */
      if (!skip_sort && !(buf->index->type & DICT_FTS)) {
        /* In case we can have all rows in sort buffer,
        we can insert directly into the index without
        temporary file if clustered index does not uses
        temporary file. */
        if (row == NULL && file->fd == -1 && !clust_temp_file) {
          DBUG_EXECUTE_IF("row_merge_write_failure",
                          err = DB_TEMP_FILE_WRITE_FAIL;
                          trx->error_key_num = i; goto all_done;);

          DBUG_EXECUTE_IF("row_merge_tmpfile_fail", err = DB_OUT_OF_MEMORY;
                          trx->error_key_num = i; goto all_done;);

          BtrBulk btr_bulk(index[i], trx->id, observer);
          err = btr_bulk.init();
          if (err == DB_SUCCESS) {
            err = row_merge_insert_index_tuples(trx, index[i], old_table, -1,
                                                NULL, buf, &btr_bulk);

            err = btr_bulk.finish(err);
          }

          DBUG_EXECUTE_IF("row_merge_insert_big_row", err = DB_TOO_BIG_RECORD;);

          if (err != DB_SUCCESS) {
            break;
          }
        } else {
          if (row_merge_file_create_if_needed(file, tmpfd, buf->n_tuples,
                                              path) < 0) {
            err = DB_OUT_OF_MEMORY;
            trx->error_key_num = i;
            goto func_exit;
          }

          /* Ensure that duplicates in the
          clustered index will be detected before
          inserting secondary index records. */
          if (buf->index->is_clustered()) {
            clust_temp_file = true;
          }

          ut_ad(file->n_rec > 0);

          row_merge_buf_write(buf, file, block);

          if (!row_merge_write(file->fd, file->offset++, block)) {
            err = DB_TEMP_FILE_WRITE_FAIL;
            trx->error_key_num = i;
            break;
          }

          UNIV_MEM_INVALID(&block[0], srv_sort_buf_size);
        }
      }
      merge_buf[i] = row_merge_buf_empty(buf);

      if (UNIV_LIKELY(row != NULL)) {
        /* Try writing the record again, now
        that the buffer has been written out
        and emptied. */

        if (UNIV_UNLIKELY(
                !(rows_added = row_merge_buf_add(
                      buf, fts_index, old_table, new_table, psort_info, row,
                      ext, &doc_id, conv_heap, &err, &v_heap, table, trx)))) {
          /* An empty buffer should have enough
          room for at least one record. */
          ut_error;
        }

        if (err != DB_SUCCESS) {
          break;
        }

        file->n_rec += rows_added;
      }
    }

    if (row == NULL) {
      goto all_done;
    }

    if (err != DB_SUCCESS) {
      goto func_exit;
    }

    if (v_heap) {
      mem_heap_empty(v_heap);
    }
  }

func_exit:
  /* row_merge_spatial_rows may have committed
  the mtr	before an error occurs. */
  if (mtr.is_active()) {
    mtr_commit(&mtr);
  }
  mem_heap_free(row_heap);
  ut_free(nonnull);

all_done:
  if (clust_btr_bulk != NULL) {
    ut_ad(err != DB_SUCCESS);
    clust_btr_bulk->latch();
    err = clust_btr_bulk->finish(err);
    UT_DELETE(clust_btr_bulk);
  }

  if (prev_fields != NULL) {
    ut_free(prev_fields);
    mem_heap_free(mtuple_heap);
  }

  if (v_heap) {
    mem_heap_free(v_heap);
  }

  if (conv_heap != NULL) {
    mem_heap_free(conv_heap);
  }

#ifdef FTS_INTERNAL_DIAG_PRINT
  DEBUG_FTS_SORT_PRINT("FTS_SORT: Complete Scan Table\n");
#endif
  if (fts_pll_sort) {
    bool all_exit = false;
    ulint trial_count = 0;
    const ulint max_trial_count = 10000;

  wait_again:
    /* Check if error occurs in child thread */
    for (ulint j = 0; j < fts_sort_pll_degree; j++) {
      if (psort_info[j].error != DB_SUCCESS) {
        err = psort_info[j].error;
        trx->error_key_num = j;
        break;
      }
    }

    /* Tell all children that parent has done scanning */
    for (ulint i = 0; i < fts_sort_pll_degree; i++) {
      if (err == DB_SUCCESS) {
        psort_info[i].state = FTS_PARENT_COMPLETE;
      } else {
        psort_info[i].state = FTS_PARENT_EXITING;
      }
    }

    /* Now wait all children to report back to be completed */
    os_event_wait_time_low(fts_parallel_sort_event, 1000000, sig_count);

    for (ulint i = 0; i < fts_sort_pll_degree; i++) {
      if (psort_info[i].child_status != FTS_CHILD_COMPLETE &&
          psort_info[i].child_status != FTS_CHILD_EXITING) {
        sig_count = os_event_reset(fts_parallel_sort_event);
        goto wait_again;
      }
    }

    /* Now all children should complete, wait a bit until
    they all finish setting the event, before we free everything.
    This has a 10 second timeout */
    do {
      all_exit = true;

      for (ulint j = 0; j < fts_sort_pll_degree; j++) {
        if (psort_info[j].child_status != FTS_CHILD_EXITING) {
          all_exit = false;
          os_thread_sleep(1000);
          break;
        }
      }
      trial_count++;
    } while (!all_exit && trial_count < max_trial_count);

    if (!all_exit) {
      ib::fatal(ER_IB_MSG_966) << "Not all child sort threads exited"
                                  " when creating FTS index '"
                               << fts_sort_idx->name << "'";
    }
  }

#ifdef FTS_INTERNAL_DIAG_PRINT
  DEBUG_FTS_SORT_PRINT("FTS_SORT: Complete Tokenization\n");
#endif
  for (ulint i = 0; i < n_index; i++) {
    row_merge_buf_free(merge_buf[i]);
  }

  row_fts_free_pll_merge_buf(psort_info);

  ut_free(merge_buf);

  btr_pcur_close(&pcur);

  if (sp_tuples != NULL) {
    for (ulint i = 0; i < num_spatial; i++) {
      UT_DELETE(sp_tuples[i]);
    }
    ut_free(sp_tuples);

    if (sp_heap) {
      mem_heap_free(sp_heap);
    }
  }

  /* Update the next Doc ID we used. Table should be locked, so
  no concurrent DML */
  if (max_doc_id && err == DB_SUCCESS) {
    /* Sync fts cache for other fts indexes to keep all
    fts indexes consistent in sync_doc_id. */
    err = fts_sync_table(const_cast<dict_table_t *>(new_table), false, true,
                         false);

    if (err == DB_SUCCESS) {
      fts_update_next_doc_id(0, new_table, old_table->name.m_name, max_doc_id);
    }
  }

  trx->op_info = "";

  DBUG_RETURN(err);
}

/** Write a record via buffer 2 and read the next record to buffer N.
@param N number of the buffer (0 or 1)
@param INDEX record descriptor
@param AT_END statement to execute at end of input */
#define ROW_MERGE_WRITE_GET_NEXT_LOW(N, INDEX, AT_END)                       \
  do {                                                                       \
    b2 = row_merge_write_rec(&block[2 * srv_sort_buf_size], &buf[2], b2,     \
                             of->fd, &of->offset, mrec##N, offsets##N);      \
    if (UNIV_UNLIKELY(!b2 || ++of->n_rec > file->n_rec)) {                   \
      goto corrupt;                                                          \
    }                                                                        \
    b##N =                                                                   \
        row_merge_read_rec(&block[N * srv_sort_buf_size], &buf[N], b##N,     \
                           INDEX, file->fd, foffs##N, &mrec##N, offsets##N); \
    if (UNIV_UNLIKELY(!b##N)) {                                              \
      if (mrec##N) {                                                         \
        goto corrupt;                                                        \
      }                                                                      \
      AT_END;                                                                \
    }                                                                        \
  } while (0)

#ifdef HAVE_PSI_STAGE_INTERFACE
#define ROW_MERGE_WRITE_GET_NEXT(N, INDEX, AT_END)  \
  do {                                              \
    if (stage != NULL) {                            \
      stage->inc();                                 \
    }                                               \
    ROW_MERGE_WRITE_GET_NEXT_LOW(N, INDEX, AT_END); \
  } while (0)
#else /* HAVE_PSI_STAGE_INTERFACE */
#define ROW_MERGE_WRITE_GET_NEXT(N, INDEX, AT_END) \
  ROW_MERGE_WRITE_GET_NEXT_LOW(N, INDEX, AT_END)
#endif /* HAVE_PSI_STAGE_INTERFACE */

/** Merge two blocks of records on disk and write a bigger block.
@param[in]	dup	descriptor of index being created
@param[in]	file	file containing index entries
@param[in,out]	block	3 buffers
@param[in,out]	foffs0	offset of first source list in the file
@param[in,out]	foffs1	offset of second source list in the file
@param[in,out]	of	output file
@param[in,out]	stage	performance schema accounting object, used by
ALTER TABLE. If not NULL stage->inc() will be called for each record
processed.
@return DB_SUCCESS or error code */
static MY_ATTRIBUTE((warn_unused_result)) dberr_t
    row_merge_blocks(const row_merge_dup_t *dup, const merge_file_t *file,
                     row_merge_block_t *block, ulint *foffs0, ulint *foffs1,
                     merge_file_t *of, ut_stage_alter_t *stage) {
  mem_heap_t *heap; /*!< memory heap for offsets0, offsets1 */

  mrec_buf_t *buf;     /*!< buffer for handling
                       split mrec in block[] */
  const byte *b0;      /*!< pointer to block[0] */
  const byte *b1;      /*!< pointer to block[srv_sort_buf_size] */
  byte *b2;            /*!< pointer to block[2 * srv_sort_buf_size] */
  const mrec_t *mrec0; /*!< merge rec, points to block[0] or buf[0] */
  const mrec_t *mrec1; /*!< merge rec, points to
                       block[srv_sort_buf_size] or buf[1] */
  ulint *offsets0;     /* offsets of mrec0 */
  ulint *offsets1;     /* offsets of mrec1 */

  DBUG_ENTER("row_merge_blocks");
  DBUG_PRINT("ib_merge_sort",
             ("fd=%d,%lu+%lu to fd=%d,%lu", file->fd, ulong(*foffs0),
              ulong(*foffs1), of->fd, ulong(of->offset)));

  heap = row_merge_heap_create(dup->index, &buf, &offsets0, &offsets1);

  /* Write a record and read the next record.  Split the output
  file in two halves, which can be merged on the following pass. */

  if (!row_merge_read(file->fd, *foffs0, &block[0]) ||
      !row_merge_read(file->fd, *foffs1, &block[srv_sort_buf_size])) {
  corrupt:
    mem_heap_free(heap);
    DBUG_RETURN(DB_CORRUPTION);
  }

  b0 = &block[0];
  b1 = &block[srv_sort_buf_size];
  b2 = &block[2 * srv_sort_buf_size];

  b0 = row_merge_read_rec(&block[0], &buf[0], b0, dup->index, file->fd, foffs0,
                          &mrec0, offsets0);
  b1 = row_merge_read_rec(&block[srv_sort_buf_size], &buf[srv_sort_buf_size],
                          b1, dup->index, file->fd, foffs1, &mrec1, offsets1);
  if (UNIV_UNLIKELY(!b0 && mrec0) || UNIV_UNLIKELY(!b1 && mrec1)) {
    goto corrupt;
  }

  while (mrec0 && mrec1) {
    int cmp = cmp_rec_rec_simple(mrec0, mrec1, offsets0, offsets1, dup->index,
                                 dup->table);
    if (cmp < 0) {
      ROW_MERGE_WRITE_GET_NEXT(0, dup->index, goto merged);
    } else if (cmp) {
      ROW_MERGE_WRITE_GET_NEXT(1, dup->index, goto merged);
    } else {
      mem_heap_free(heap);
      DBUG_RETURN(DB_DUPLICATE_KEY);
    }
  }

merged:
  if (mrec0) {
    /* append all mrec0 to output */
    for (;;) {
      ROW_MERGE_WRITE_GET_NEXT(0, dup->index, goto done0);
    }
  }
done0:
  if (mrec1) {
    /* append all mrec1 to output */
    for (;;) {
      ROW_MERGE_WRITE_GET_NEXT(1, dup->index, goto done1);
    }
  }
done1:

  mem_heap_free(heap);
  b2 = row_merge_write_eof(&block[2 * srv_sort_buf_size], b2, of->fd,
                           &of->offset);
  DBUG_RETURN(b2 ? DB_SUCCESS : DB_CORRUPTION);
}

/** Copy a block of index entries.
@param[in]	index	index being created
@param[in]	file	input file
@param[in,out]	block	3 buffers
@param[in,out]	foffs0	input file offset
@param[in,out]	of	output file
@param[in,out]	stage	performance schema accounting object, used by
ALTER TABLE. If not NULL stage->inc() will be called for each record
processed.
@return true on success, false on failure */
static MY_ATTRIBUTE((warn_unused_result)) ibool
    row_merge_blocks_copy(const dict_index_t *index, const merge_file_t *file,
                          row_merge_block_t *block, ulint *foffs0,
                          merge_file_t *of, ut_stage_alter_t *stage) {
  mem_heap_t *heap; /*!< memory heap for offsets0, offsets1 */

  mrec_buf_t *buf;     /*!< buffer for handling
                       split mrec in block[] */
  const byte *b0;      /*!< pointer to block[0] */
  byte *b2;            /*!< pointer to block[2 * srv_sort_buf_size] */
  const mrec_t *mrec0; /*!< merge rec, points to block[0] */
  ulint *offsets0;     /* offsets of mrec0 */
  ulint *offsets1;     /* dummy offsets */

  DBUG_ENTER("row_merge_blocks_copy");
  DBUG_PRINT("ib_merge_sort", ("fd=%d," ULINTPF " to fd=%d," ULINTPF, file->fd,
                               *foffs0, of->fd, of->offset));

  heap = row_merge_heap_create(index, &buf, &offsets0, &offsets1);

  /* Write a record and read the next record.  Split the output
  file in two halves, which can be merged on the following pass. */

  if (!row_merge_read(file->fd, *foffs0, &block[0])) {
  corrupt:
    mem_heap_free(heap);
    DBUG_RETURN(FALSE);
  }

  b0 = &block[0];

  b2 = &block[2 * srv_sort_buf_size];

  b0 = row_merge_read_rec(&block[0], &buf[0], b0, index, file->fd, foffs0,
                          &mrec0, offsets0);
  if (UNIV_UNLIKELY(!b0 && mrec0)) {
    goto corrupt;
  }

  if (mrec0) {
    /* append all mrec0 to output */
    for (;;) {
      ROW_MERGE_WRITE_GET_NEXT(0, index, goto done0);
    }
  }
done0:

  /* The file offset points to the beginning of the last page
  that has been read.  Update it to point to the next block. */
  (*foffs0)++;

  mem_heap_free(heap);
  DBUG_RETURN(row_merge_write_eof(&block[2 * srv_sort_buf_size], b2, of->fd,
                                  &of->offset) != NULL);
}

/** Merge disk files.
@param[in]	trx		transaction
@param[in]	dup		descriptor of index being created
@param[in,out]	file		file containing index entries
@param[in,out]	block		3 buffers
@param[in,out]	tmpfd		temporary file handle
@param[in,out]	num_run		Number of runs that remain to be merged
@param[in,out]	run_offset	Array that contains the first offset number
for each merge run
@param[in,out]	stage		performance schema accounting object, used by
ALTER TABLE. If not NULL stage->inc() will be called for each record
processed.
@return DB_SUCCESS or error code */
static dberr_t row_merge(trx_t *trx, const row_merge_dup_t *dup,
                         merge_file_t *file, row_merge_block_t *block,
                         int *tmpfd, ulint *num_run, ulint *run_offset,
                         ut_stage_alter_t *stage) {
  ulint foffs0;    /*!< first input offset */
  ulint foffs1;    /*!< second input offset */
  dberr_t error;   /*!< error code */
  merge_file_t of; /*!< output file */
  const ulint ihalf = run_offset[*num_run / 2];
  /*!< half the input file */
  ulint n_run = 0;
  /*!< num of runs generated from this merge */

  UNIV_MEM_ASSERT_W(&block[0], 3 * srv_sort_buf_size);

  ut_ad(ihalf < file->offset);

  of.fd = *tmpfd;
  of.offset = 0;
  of.n_rec = 0;

#ifdef POSIX_FADV_SEQUENTIAL
  /* The input file will be read sequentially, starting from the
  beginning and the middle.  In Linux, the POSIX_FADV_SEQUENTIAL
  affects the entire file.  Each block will be read exactly once. */
  posix_fadvise(file->fd, 0, 0, POSIX_FADV_SEQUENTIAL | POSIX_FADV_NOREUSE);
#endif /* POSIX_FADV_SEQUENTIAL */

  /* Merge blocks to the output file. */
  foffs0 = 0;
  foffs1 = ihalf;

  UNIV_MEM_INVALID(run_offset, *num_run * sizeof *run_offset);

  for (; foffs0 < ihalf && foffs1 < file->offset; foffs0++, foffs1++) {
    if (trx_is_interrupted(trx)) {
      return (DB_INTERRUPTED);
    }

    /* Remember the offset number for this run */
    run_offset[n_run++] = of.offset;

    error = row_merge_blocks(dup, file, block, &foffs0, &foffs1, &of, stage);

    if (error != DB_SUCCESS) {
      return (error);
    }
  }

  /* Copy the last blocks, if there are any. */

  while (foffs0 < ihalf) {
    if (UNIV_UNLIKELY(trx_is_interrupted(trx))) {
      return (DB_INTERRUPTED);
    }

    /* Remember the offset number for this run */
    run_offset[n_run++] = of.offset;

    if (!row_merge_blocks_copy(dup->index, file, block, &foffs0, &of, stage)) {
      return (DB_CORRUPTION);
    }
  }

  ut_ad(foffs0 == ihalf);

  while (foffs1 < file->offset) {
    if (trx_is_interrupted(trx)) {
      return (DB_INTERRUPTED);
    }

    /* Remember the offset number for this run */
    run_offset[n_run++] = of.offset;

    if (!row_merge_blocks_copy(dup->index, file, block, &foffs1, &of, stage)) {
      return (DB_CORRUPTION);
    }
  }

  ut_ad(foffs1 == file->offset);

  if (UNIV_UNLIKELY(of.n_rec != file->n_rec)) {
    return (DB_CORRUPTION);
  }

  ut_ad(n_run <= *num_run);

  *num_run = n_run;

  /* Each run can contain one or more offsets. As merge goes on,
  the number of runs (to merge) will reduce until we have one
  single run. So the number of runs will always be smaller than
  the number of offsets in file */
  ut_ad((*num_run) <= file->offset);

  /* The number of offsets in output file is always equal or
  smaller than input file */
  ut_ad(of.offset <= file->offset);

  /* Swap file descriptors for the next pass. */
  *tmpfd = file->fd;
  *file = of;

  UNIV_MEM_INVALID(&block[0], 3 * srv_sort_buf_size);

  return (DB_SUCCESS);
}

/** Merge disk files.
@param[in]	trx	transaction
@param[in]	dup	descriptor of index being created
@param[in,out]	file	file containing index entries
@param[in,out]	block	3 buffers
@param[in,out]	tmpfd	temporary file handle
@param[in,out]	stage	performance schema accounting object, used by
ALTER TABLE. If not NULL, stage->begin_phase_sort() will be called initially
and then stage->inc() will be called for each record processed.
@return DB_SUCCESS or error code */
dberr_t row_merge_sort(trx_t *trx, const row_merge_dup_t *dup,
                       merge_file_t *file, row_merge_block_t *block, int *tmpfd,
                       ut_stage_alter_t *stage /* = NULL */) {
  const ulint half = file->offset / 2;
  ulint num_runs;
  ulint *run_offset;
  dberr_t error = DB_SUCCESS;
  DBUG_ENTER("row_merge_sort");

  /* Record the number of merge runs we need to perform */
  num_runs = file->offset;

  if (stage != NULL) {
    stage->begin_phase_sort(log2(num_runs));
  }

  /* If num_runs are less than 1, nothing to merge */
  if (num_runs <= 1) {
    DBUG_RETURN(error);
  }

  /* "run_offset" records each run's first offset number */
  run_offset = (ulint *)ut_malloc_nokey(file->offset * sizeof(ulint));

  /* This tells row_merge() where to start for the first round
  of merge. */
  run_offset[half] = half;

  /* The file should always contain at least one byte (the end
  of file marker).  Thus, it must be at least one block. */
  ut_ad(file->offset > 0);

  /* Merge the runs until we have one big run */
  do {
    error =
        row_merge(trx, dup, file, block, tmpfd, &num_runs, run_offset, stage);

    if (error != DB_SUCCESS) {
      break;
    }

    UNIV_MEM_ASSERT_RW(run_offset, num_runs * sizeof *run_offset);
  } while (num_runs > 1);

  ut_free(run_offset);

  DBUG_RETURN(error);
}

#ifdef UNIV_DEBUG
#define row_merge_copy_blobs(trx, index, mrec, offsets, page_size, tuple, \
                             is_sdi, heap)                                \
  row_merge_copy_blobs_func(trx, index, mrec, offsets, page_size, tuple,  \
                            is_sdi, heap)
#else /* UNIV_DEBUG */
#define row_merge_copy_blobs(trx, index, mrec, offsets, page_size, tuple, \
                             is_sdi, heap)                                \
  row_merge_copy_blobs_func(trx, index, mrec, offsets, page_size, tuple, heap)
#endif /* UNIV_DEBUG */

/** Copy externally stored columns to the data tuple.
@param[in]	trx		current transaction
@param[in]	index		index dictionary object.
@param[in]	mrec		record containing BLOB pointers,
                                or NULL to use tuple instead
@param[in]	offsets		offsets of mrec
@param[in]	page_size	compressed page size in bytes, or 0
@param[in,out]	tuple		data tuple
@param[in]	is_sdi		true for SDI Indexes
@param[in,out]	heap		memory heap */
static void row_merge_copy_blobs_func(trx_t *trx, const dict_index_t *index,
                                      const mrec_t *mrec, const ulint *offsets,
                                      const page_size_t &page_size,
                                      dtuple_t *tuple,
#ifdef UNIV_DEBUG
                                      bool is_sdi,
#endif /* UNIV_DEBUG */
                                      mem_heap_t *heap) {
  ut_ad(mrec == NULL || rec_offs_any_extern(offsets));

  for (ulint i = 0; i < dtuple_get_n_fields(tuple); i++) {
    ulint len;
    const void *data;
    dfield_t *field = dtuple_get_nth_field(tuple, i);
    ulint field_len;
    const byte *field_data;

    if (!dfield_is_ext(field)) {
      continue;
    }

    ut_ad(!dfield_is_null(field));

    /* During the creation of a PRIMARY KEY, the table is
    X-locked, and we skip copying records that have been
    marked for deletion. Therefore, externally stored
    columns cannot possibly be freed between the time the
    BLOB pointers are read (row_merge_read_clustered_index())
    and dereferenced (below). */
    if (mrec == NULL) {
      field_data = static_cast<byte *>(dfield_get_data(field));
      field_len = dfield_get_len(field);

      ut_a(field_len >= BTR_EXTERN_FIELD_REF_SIZE);

      ut_a(memcmp(field_data + field_len - BTR_EXTERN_FIELD_REF_SIZE,
                  field_ref_zero, BTR_EXTERN_FIELD_REF_SIZE));

      data = lob::btr_copy_externally_stored_field(
          nullptr, index, &len, nullptr, field_data, page_size, field_len,
          is_sdi, heap);
    } else {
      data = lob::btr_rec_copy_externally_stored_field(
          nullptr, index, mrec, offsets, page_size, i, &len, nullptr, is_sdi,
          heap);
    }

    /* Because we have locked the table, any records
    written by incomplete transactions must have been
    rolled back already. There must not be any incomplete
    BLOB columns. */
    ut_a(data);

    dfield_set_data(field, data, len);
  }
}

/** Convert a merge record to a typed data tuple. Note that externally
stored fields are not copied to heap.
@param[in,out]	index	index on the table
@param[in]	mtuple	merge record
@param[in]	dtuple	data tuple of records
@return	index entry built. */
static void row_merge_mtuple_to_dtuple(dict_index_t *index, dtuple_t *dtuple,
                                       const mtuple_t *mtuple) {
  ut_ad(!dict_index_is_ibuf(index));

  memcpy(dtuple->fields, mtuple->fields,
         dtuple->n_fields * sizeof *mtuple->fields);
}

/** Insert sorted data tuples to the index.
@param[in]	trx		current transaction
@param[in]	index		index to be inserted
@param[in]	old_table	old table
@param[in]	fd		file descriptor
@param[in,out]	block		file buffer
@param[in]	row_buf		row_buf the sorted data tuples,
or NULL if fd, block will be used instead
@param[in,out]	btr_bulk	btr bulk instance
@param[in,out]	stage		performance schema accounting object, used by
ALTER TABLE. If not NULL stage->begin_phase_insert() will be called initially
and then stage->inc() will be called for each record that is processed.
@return DB_SUCCESS or error number */
static MY_ATTRIBUTE((warn_unused_result)) dberr_t row_merge_insert_index_tuples(
    trx_t *trx, dict_index_t *index, const dict_table_t *old_table, int fd,
    row_merge_block_t *block, const row_merge_buf_t *row_buf, BtrBulk *btr_bulk,
    ut_stage_alter_t *stage /* = NULL */) {
  const byte *b;
  mem_heap_t *heap;
  mem_heap_t *tuple_heap;
  dberr_t error = DB_SUCCESS;
  ulint foffs = 0;
  ulint *offsets;
  mrec_buf_t *buf;
  ulint n_rows = 0;
  dtuple_t *dtuple;
  DBUG_ENTER("row_merge_insert_index_tuples");

  ut_ad(!srv_read_only_mode);
  ut_ad(!(index->type & DICT_FTS));
  ut_ad(!dict_index_is_spatial(index));
  ut_ad(trx->id);

  if (stage != NULL) {
    stage->begin_phase_insert();
  }

  tuple_heap = mem_heap_create(1000);

  {
    ulint i = 1 + REC_OFFS_HEADER_SIZE + dict_index_get_n_fields(index);
    heap = mem_heap_create(sizeof *buf + i * sizeof *offsets);
    offsets = static_cast<ulint *>(mem_heap_alloc(heap, i * sizeof *offsets));
    offsets[0] = i;
    offsets[1] = dict_index_get_n_fields(index);
  }

  if (row_buf != NULL) {
    ut_ad(fd == -1);
    ut_ad(block == NULL);
    DBUG_EXECUTE_IF("row_merge_read_failure", error = DB_CORRUPTION;
                    goto err_exit;);
    buf = NULL;
    b = NULL;
    dtuple = dtuple_create(heap, dict_index_get_n_fields(index));
    dtuple_set_n_fields_cmp(dtuple, dict_index_get_n_unique_in_tree(index));
  } else {
    b = block;
    dtuple = NULL;

    if (!row_merge_read(fd, foffs, block)) {
      error = DB_CORRUPTION;
      goto err_exit;
    } else {
      buf = static_cast<mrec_buf_t *>(mem_heap_alloc(heap, sizeof *buf));
    }
  }

  for (;;) {
    const mrec_t *mrec;
    ulint n_ext;
    mtr_t mtr;

    if (stage != NULL) {
      stage->inc();
    }

    if (row_buf != NULL) {
      if (n_rows >= row_buf->n_tuples) {
        break;
      }

      /* Convert merge tuple record from
      row buffer to data tuple record */
      row_merge_mtuple_to_dtuple(index, dtuple, &row_buf->tuples[n_rows]);

      n_ext = dtuple_get_n_ext(dtuple);
      n_rows++;
      /* BLOB pointers must be copied from dtuple */
      mrec = NULL;
    } else {
      b = row_merge_read_rec(block, buf, b, index, fd, &foffs, &mrec, offsets);
      if (UNIV_UNLIKELY(!b)) {
        /* End of list, or I/O error */
        if (mrec) {
          error = DB_CORRUPTION;
        }
        break;
      }

      dtuple =
          row_rec_to_index_entry_low(mrec, index, offsets, &n_ext, tuple_heap);
    }

    const dict_index_t *old_index = old_table->first_index();

    if (index->is_clustered() && dict_index_is_online_ddl(old_index)) {
      error = row_log_table_get_error(old_index);
      if (error != DB_SUCCESS) {
        break;
      }
    }

    if (!n_ext) {
      /* There are no externally stored columns. */
    } else {
      ut_ad(index->is_clustered());
      /* Off-page columns can be fetched safely
      when concurrent modifications to the table
      are disabled. (Purge can process delete-marked
      records, but row_merge_read_clustered_index()
      would have skipped them.)

      When concurrent modifications are enabled,
      row_merge_read_clustered_index() will
      only see rows from transactions that were
      committed before the ALTER TABLE started
      (REPEATABLE READ).

      Any modifications after the
      row_merge_read_clustered_index() scan
      will go through row_log_table_apply().
      Any modifications to off-page columns
      will be tracked by
      row_log_table_blob_alloc() and
      row_log_table_blob_free(). */
      row_merge_copy_blobs(trx, old_index, mrec, offsets,
                           dict_table_page_size(old_table), dtuple,
                           dict_index_is_sdi(index), tuple_heap);
    }

    ut_ad(dtuple_validate(dtuple));

    error = btr_bulk->insert(dtuple);

    if (error != DB_SUCCESS) {
      goto err_exit;
    }

    mem_heap_empty(tuple_heap);
  }

err_exit:
  mem_heap_free(tuple_heap);
  mem_heap_free(heap);

  DBUG_RETURN(error);
}

/** Sets an exclusive lock on a table, for the duration of creating indexes.
 @return error code or DB_SUCCESS */
dberr_t row_merge_lock_table(trx_t *trx,          /*!< in/out: transaction */
                             dict_table_t *table, /*!< in: table to lock */
                             enum lock_mode mode) /*!< in: LOCK_X or LOCK_S */
{
  ut_ad(!srv_read_only_mode);
  ut_ad(mode == LOCK_X || mode == LOCK_S);

  trx->op_info = "setting table lock for creating or dropping index";
  /* Trx for DDL should not be forced to rollback for now */
  trx->in_innodb |= TRX_FORCE_ROLLBACK_DISABLE;

  dberr_t err = lock_table_for_trx(table, trx, mode);

  return (err);
}

/** Drop indexes that were created before an error occurred.
 The data dictionary must have been locked exclusively by the caller,
 because the transaction will not be committed. */
void row_merge_drop_indexes(
    trx_t *trx,          /*!< in/out: dictionary transaction */
    dict_table_t *table, /*!< in/out: table containing the indexes */
    ibool locked)        /*!< in: TRUE=table locked,
                         FALSE=may need to do a lazy drop */
{
  dict_index_t *index;
  dict_index_t *next_index;

  ut_ad(!srv_read_only_mode);
  ut_ad(mutex_own(&dict_sys->mutex));
  ut_ad(trx->dict_operation_lock_mode == RW_X_LATCH);
  ut_ad(rw_lock_own(dict_operation_lock, RW_LOCK_X));

  index = table->first_index();
  ut_ad(index->is_clustered());
  ut_ad(dict_index_get_online_status(index) == ONLINE_INDEX_COMPLETE);

  /* the caller should have an open handle to the table */
  ut_ad(table->get_ref_count() >= 1);

  /* It is possible that table->n_ref_count > 1 when
  locked=TRUE. In this case, all code that should have an open
  handle to the table be waiting for the next statement to execute,
  or waiting for a meta-data lock.

  A concurrent purge will be prevented by dict_operation_lock. */

  if (!locked && table->get_ref_count() > 1) {
    /* We will have to drop the indexes later, when the
    table is guaranteed to be no longer in use.  Mark the
    indexes as incomplete and corrupted, so that other
    threads will stop using them.  Let dict_table_close()
    or crash recovery or the next invocation of
    prepare_inplace_alter_table() take care of dropping
    the indexes. */

    while ((index = index->next()) != NULL) {
      ut_ad(!index->is_clustered());

      switch (dict_index_get_online_status(index)) {
        case ONLINE_INDEX_ABORTED_DROPPED:
          continue;
        case ONLINE_INDEX_COMPLETE:
          if (index->is_committed()) {
            /* Do nothing to already
            published indexes. */
          } else if (index->type & DICT_FTS) {
            /* Drop a completed FULLTEXT
            index, due to a timeout during
            MDL upgrade for
            commit_inplace_alter_table().
            Because only concurrent reads
            are allowed (and they are not
            seeing this index yet) we
            are safe to drop the index. */
            dict_index_t *prev = UT_LIST_GET_PREV(indexes, index);
            /* At least there should be
            the clustered index before
            this one. */
            ut_ad(prev);
            ut_a(table->fts);
            fts_drop_index(table, index, trx, nullptr);
            /* Since
            INNOBASE_SHARE::idx_trans_tbl
            is shared between all open
            ha_innobase handles to this
            table, no thread should be
            accessing this dict_index_t
            object. Also, we should be
            holding LOCK=SHARED MDL on the
            table even after the MDL
            upgrade timeout. */

            /* We can remove a DICT_FTS
            index from the cache, because
            we do not allow ADD FULLTEXT INDEX
            with LOCK=NONE. If we allowed that,
            we should exclude FTS entries from
            prebuilt->ins_node->entry_list
            in ins_node_create_entry_list(). */
            dict_index_remove_from_cache(table, index);
            index = prev;
          } else {
            rw_lock_x_lock(dict_index_get_lock(index));
            dict_index_set_online_status(index, ONLINE_INDEX_ABORTED);
            index->type |= DICT_CORRUPT;
            table->drop_aborted = TRUE;
            goto drop_aborted;
          }
          continue;
        case ONLINE_INDEX_CREATION:
          rw_lock_x_lock(dict_index_get_lock(index));
          ut_ad(!index->is_committed());
          row_log_abort_sec(index);
        drop_aborted:
          rw_lock_x_unlock(dict_index_get_lock(index));

          DEBUG_SYNC_C("merge_drop_index_after_abort");
          /* fall through */
        case ONLINE_INDEX_ABORTED:
          rw_lock_x_lock(dict_index_get_lock(index));
          dict_index_set_online_status(index, ONLINE_INDEX_ABORTED_DROPPED);
          rw_lock_x_unlock(dict_index_get_lock(index));
          table->drop_aborted = TRUE;
          continue;
      }
      ut_error;
    }

    return;
  }

  /* Invalidate all row_prebuilt_t::ins_graph that are referring
  to this table. That is, force row_get_prebuilt_insert_row() to
  rebuild prebuilt->ins_node->entry_list). */
  ut_ad(table->def_trx_id <= trx->id);
  table->def_trx_id = trx->id;

  next_index = index->next();

  while ((index = next_index) != NULL) {
    /* read the next pointer before freeing the index */
    next_index = index->next();

    ut_ad(!index->is_clustered());

    if (!index->is_committed()) {
      /* If it is FTS index, drop from table->fts
      and also drop its auxiliary tables */
      if (index->type & DICT_FTS) {
        ut_a(table->fts);
        fts_drop_index(table, index, trx, nullptr);
      }

      switch (dict_index_get_online_status(index)) {
        case ONLINE_INDEX_CREATION:
          /* This state should only be possible
          when prepare_inplace_alter_table() fails
          after invoking row_merge_create_index().
          In inplace_alter_table(),
          row_merge_build_indexes()
          should never leave the index in this state.
          It would invoke row_log_abort_sec() on
          failure. */
        case ONLINE_INDEX_COMPLETE:
          /* In these cases, we are able to drop
          the index straight. The DROP INDEX was
          never deferred. */
          break;
        case ONLINE_INDEX_ABORTED:
        case ONLINE_INDEX_ABORTED_DROPPED:
          break;
      }

      dict_index_remove_from_cache(table, index);
    }
  }

  table->drop_aborted = FALSE;
  ut_d(dict_table_check_for_dup_indexes(table, CHECK_ALL_COMPLETE));
}

/** Create temporary merge files in the given paramater path, and if
UNIV_PFS_IO defined, register the file descriptor with Performance Schema.
@param[in]	path	location for creating temporary merge files.
@return File descriptor */
<<<<<<< HEAD
int row_merge_file_create_low(const char *path) {
  int fd;
#ifdef UNIV_PFS_IO
  /* This temp file open does not go through normal
  file APIs, add instrumentation to register with
  performance schema */
  struct PSI_file_locker *locker = NULL;
  PSI_file_locker_state state;

  locker = PSI_FILE_CALL(get_thread_file_name_locker)(
      &state, innodb_temp_file_key.m_value, PSI_FILE_OPEN,
      "Innodb Merge Temp File", &locker);

  if (locker != NULL) {
    PSI_FILE_CALL(start_file_open_wait)(locker, __FILE__, __LINE__);
  }
#endif /* UNIV_PFS_IO */
  fd = innobase_mysql_tmpfile(path);
=======
int
row_merge_file_create_low(
	const char*	path)
{
    int fd;
    if (path == NULL) {
      path = innobase_mysql_tmpdir();
    }
#ifdef UNIV_PFS_IO
	/* This temp file open does not go through normal
	file APIs, add instrumentation to register with
	performance schema */
	struct PSI_file_locker*	locker = NULL;
        char *filepath = NULL;
        filepath =
            fil_make_filepath(path, "Innodb Merge Temp File", NO_EXT, false);
        PSI_file_locker_state	state;
        locker = PSI_FILE_CALL(get_thread_file_name_locker)(
            &state, innodb_temp_file_key.m_value, PSI_FILE_OPEN, filepath,
            &locker);
        if (locker != NULL) {
		PSI_FILE_CALL(start_file_open_wait)(locker,
						__FILE__,
						__LINE__);
        }
#endif
	fd = innobase_mysql_tmpfile(path);
>>>>>>> 1aeeda6a
#ifdef UNIV_PFS_IO
  if (locker != NULL) {
    PSI_FILE_CALL(end_file_open_wait_and_bind_to_descriptor)(locker, fd);
  }
#endif /* UNIV_PFS_IO */

  if (fd < 0) {
    ib::error(ER_IB_MSG_967) << "Cannot create temporary merge file";
    return (-1);
  }
  return (fd);
}

/** Create a merge file in the given location.
@param[out]	merge_file	merge file structure
@param[in]	path		location for creating temporary file
@return file descriptor, or -1 on failure */
int row_merge_file_create(merge_file_t *merge_file, const char *path) {
  merge_file->fd = row_merge_file_create_low(path);
  merge_file->offset = 0;
  merge_file->n_rec = 0;

  if (merge_file->fd >= 0) {
    if (srv_disable_sort_file_cache) {
      os_file_set_nocache(merge_file->fd, "row0merge.cc", "sort");
    }
  }
  return (merge_file->fd);
}

/** Destroy a merge file. And de-register the file from Performance Schema
 if UNIV_PFS_IO is defined. */
void row_merge_file_destroy_low(int fd) /*!< in: merge file descriptor */
{
#ifdef UNIV_PFS_IO
  struct PSI_file_locker *locker = NULL;
  PSI_file_locker_state state;
  locker = PSI_FILE_CALL(get_thread_file_descriptor_locker)(&state, fd,
                                                            PSI_FILE_CLOSE);
  if (locker != NULL) {
    PSI_FILE_CALL(start_file_wait)(locker, 0, __FILE__, __LINE__);
  }
#endif
  if (fd >= 0) {
    close(fd);
  }
#ifdef UNIV_PFS_IO
  if (locker != NULL) {
    PSI_FILE_CALL(end_file_wait)(locker, 0);
  }
#endif
}
/** Destroy a merge file. */
void row_merge_file_destroy(
    merge_file_t *merge_file) /*!< in/out: merge file structure */
{
  ut_ad(!srv_read_only_mode);

  if (merge_file->fd != -1) {
    row_merge_file_destroy_low(merge_file->fd);
    merge_file->fd = -1;
  }
}

/** Provide a new pathname for a table that is being renamed if it belongs to
 a file-per-table tablespace.  The caller is responsible for freeing the
 memory allocated for the return value.
 @return new pathname of tablespace file, or NULL if space = 0 */
char *row_make_new_pathname(dict_table_t *table, /*!< in: table to be renamed */
                            const char *new_name) /*!< in: new name */
{
  ut_ad(dict_table_is_file_per_table(table));

  auto old_path = fil_space_get_first_path(table->space);
  auto new_path = Fil_path::make_new_ibd(old_path, new_name);

  return (mem_strdup(new_path.c_str()));
}

/** Create the index and load in to the dictionary.
@param[in,out]	trx		trx (sets error_state)
@param[in,out]	table		the index is on this table
@param[in]	index_def	the index definition
@param[in]	add_v		new virtual columns added along with add
                                index call
@return index, or NULL on error */
dict_index_t *row_merge_create_index(trx_t *trx, dict_table_t *table,
                                     const index_def_t *index_def,
                                     const dict_add_v_col_t *add_v) {
  dict_index_t *index;
  dberr_t err;
  ulint n_fields = index_def->n_fields;
  ulint i;
  bool has_new_v_col = false;

  DBUG_ENTER("row_merge_create_index");

  ut_ad(!srv_read_only_mode);

  /* Create the index prototype, using the passed in def, this is not
  a persistent operation. We pass 0 as the space id, and determine at
  a lower level the space id where to store the table. */

  index = dict_mem_index_create(table->name.m_name, index_def->name, 0,
                                index_def->ind_type, n_fields);

  ut_a(index);

  index->set_committed(index_def->rebuild);

  for (i = 0; i < n_fields; i++) {
    const char *name;
    index_field_t *ifield = &index_def->fields[i];

    if (ifield->is_v_col) {
      if (ifield->col_no >= table->n_v_def) {
        ut_ad(ifield->col_no < table->n_v_def + add_v->n_v_col);
        ut_ad(ifield->col_no >= table->n_v_def);
        name = add_v->v_col_name[ifield->col_no - table->n_v_def];

        has_new_v_col = true;
      } else {
        name = dict_table_get_v_col_name(table, ifield->col_no);
      }
    } else {
      name = table->get_col_name(ifield->col_no);
    }

    index->add_field(name, ifield->prefix_len, ifield->is_ascending);
  }

  /* Create B-tree */
  mutex_exit(&dict_sys->mutex);

  dict_build_index_def(table, index, trx);

  err = dict_index_add_to_cache_w_vcol(table, index, add_v, index->page,
                                       trx_is_strict(trx));

  if (err != DB_SUCCESS) {
    trx->error_state = err;
    mutex_enter(&dict_sys->mutex);
    DBUG_RETURN(NULL);
  }

  index =
      dict_table_get_index_on_name(table, index_def->name, index_def->rebuild);
  ut_ad(index != nullptr);

  err = dict_create_index_tree_in_mem(index, trx);

  mutex_enter(&dict_sys->mutex);

  if (err != DB_SUCCESS) {
    if ((index->type & DICT_FTS) && table->fts) {
      fts_cache_index_cache_remove(table, index);
    }

    trx->error_state = err;
    DBUG_RETURN(NULL);
  }

  if (dict_index_is_spatial(index)) {
    index->fill_srid_value(index_def->srid, index_def->srid_is_valid);
  }

  /* Adjust field name for newly added virtual columns. */
  for (i = 0; i < n_fields; i++) {
    index_field_t *ifield = &index_def->fields[i];

    if (ifield->is_v_col && ifield->col_no >= table->n_v_def) {
      ut_ad(ifield->col_no < table->n_v_def + add_v->n_v_col);
      ut_ad(ifield->col_no >= table->n_v_def);
      dict_field_t *field = index->get_field(i);
      field->name = add_v->v_col_name[ifield->col_no - table->n_v_def];
    }
  }

  if (dict_index_is_spatial(index)) {
    index->fill_srid_value(index_def->srid, index_def->srid_is_valid);
    index->rtr_srs.reset(fetch_srs(index->srid));
  }

  index->parser = index_def->parser;
  index->is_ngram = index_def->is_ngram;
  index->has_new_v_col = has_new_v_col;

  /* Note the id of the transaction that created this
  index, we use it to restrict readers from accessing
  this index, to ensure read consistency. */
  ut_ad(index->trx_id == trx->id);

  index->table->def_trx_id = trx->id;

  DBUG_RETURN(index);
}

/** Drop a table. The caller must have ensured that the background stats
 thread is not processing the table. This can be done by calling
 dict_stats_wait_bg_to_stop_using_table() after locking the dictionary and
 before calling this function.
 @return DB_SUCCESS or error code */
dberr_t row_merge_drop_table(trx_t *trx,          /*!< in: transaction */
                             dict_table_t *table) /*!< in: table to drop */
{
  ut_ad(!srv_read_only_mode);

  /* There must be no open transactions on the table. */
  ut_a(table->get_ref_count() == 0);

  return (row_drop_table_for_mysql(table->name.m_name, trx, false, NULL));
}

/** Write an MLOG_INDEX_LOAD record to indicate in the redo-log
that redo-logging of individual index pages was disabled, and
the flushing of such pages to the data files was completed.
@param[in]	index	an index tree on which redo logging was disabled */
static void row_merge_write_redo(const dict_index_t *index) {
  mtr_t mtr;
  byte *log_ptr;

  ut_ad(!index->table->is_temporary());
  mtr.start();
  log_ptr = mlog_open(&mtr, 11 + 8);
  log_ptr = mlog_write_initial_log_record_low(MLOG_INDEX_LOAD, index->space,
                                              index->page, log_ptr, &mtr);
  mach_write_to_8(log_ptr, index->id);
  mlog_close(&mtr, log_ptr + 8);
  mtr.commit();
}

/** Build indexes on a table by reading a clustered index, creating a temporary
file containing index entries, merge sorting these index entries and inserting
sorted index entries to indexes.
@param[in]	trx		transaction
@param[in]	old_table	table where rows are read from
@param[in]	new_table	table where indexes are created; identical to
old_table unless creating a PRIMARY KEY
@param[in]	online		true if creating indexes online
@param[in]	indexes		indexes to be created
@param[in]	key_numbers	MySQL key numbers
@param[in]	n_indexes	size of indexes[]
@param[in,out]	table		MySQL table, for reporting erroneous key value
if applicable
@param[in]	add_cols	default values of added columns, or NULL
@param[in]	col_map		mapping of old column numbers to new ones, or
NULL if old_table == new_table
@param[in]	add_autoinc	number of added AUTO_INCREMENT columns, or
ULINT_UNDEFINED if none is added
@param[in,out]	sequence	autoinc sequence
@param[in]	skip_pk_sort	whether the new PRIMARY KEY will follow
existing order
@param[in,out]	stage		performance schema accounting object, used by
ALTER TABLE. stage->begin_phase_read_pk() will be called at the beginning of
this function and it will be passed to other functions for further accounting.
@param[in]	add_v		new virtual columns added along with indexes
@param[in]	eval_table	mysql table used to evaluate virtual column
                                value, see innobase_get_computed_value().
@return DB_SUCCESS or error code */
dberr_t row_merge_build_indexes(
    trx_t *trx, dict_table_t *old_table, dict_table_t *new_table, bool online,
    dict_index_t **indexes, const ulint *key_numbers, ulint n_indexes,
    struct TABLE *table, const dtuple_t *add_cols, const ulint *col_map,
    ulint add_autoinc, ib_sequence_t &sequence, bool skip_pk_sort,
    ut_stage_alter_t *stage, const dict_add_v_col_t *add_v,
    struct TABLE *eval_table) {
  merge_file_t *merge_files;
  row_merge_block_t *block;
  ut_new_pfx_t block_pfx;
  ulint i;
  ulint j;
  dberr_t error;
  int tmpfd = -1;
  dict_index_t *fts_sort_idx = NULL;
  fts_psort_t *psort_info = NULL;
  fts_psort_t *merge_info = NULL;
  int64_t sig_count = 0;
  bool fts_psort_initiated = false;
  DBUG_ENTER("row_merge_build_indexes");

  ut_ad(!srv_read_only_mode);
  ut_ad((old_table == new_table) == !col_map);
  ut_ad(!add_cols || col_map);

  stage->begin_phase_read_pk(
      skip_pk_sort && new_table != old_table ? n_indexes - 1 : n_indexes);

  /* Allocate memory for merge file data structure and initialize
  fields */

  ut_allocator<row_merge_block_t> alloc(mem_key_row_merge_sort);

  /* This will allocate "3 * srv_sort_buf_size" elements of type
  row_merge_block_t. The latter is defined as byte. */
  block = alloc.allocate_large(3 * srv_sort_buf_size, &block_pfx);

  if (block == NULL) {
    DBUG_RETURN(DB_OUT_OF_MEMORY);
  }

  trx_start_if_not_started_xa(trx, true);

  /* Check if we need a flush observer to flush dirty pages.
  Since we disable redo logging in bulk load, so we should flush
  dirty pages before online log apply, because online log apply enables
  redo logging(we can do further optimization here).
  1. online add index: flush dirty pages right before row_log_apply().
  2. table rebuild: flush dirty pages before row_log_table_apply().

  we use bulk load to create all types of indexes except spatial index,
  for which redo logging is enabled. If we create only spatial indexes,
  we don't need to flush dirty pages at all. */
  bool need_flush_observer = (old_table != new_table);

  for (i = 0; i < n_indexes; i++) {
    if (!dict_index_is_spatial(indexes[i])) {
      need_flush_observer = true;
    }
  }

  FlushObserver *flush_observer = NULL;
  if (need_flush_observer) {
    flush_observer = UT_NEW_NOKEY(FlushObserver(new_table->space, trx, stage));

    trx_set_flush_observer(trx, flush_observer);
  }

  merge_files = static_cast<merge_file_t *>(
      ut_malloc_nokey(n_indexes * sizeof *merge_files));

  /* Initialize all the merge file descriptors, so that we
  don't call row_merge_file_destroy() on uninitialized
  merge file descriptor */

  for (i = 0; i < n_indexes; i++) {
    merge_files[i].fd = -1;
  }

  for (i = 0; i < n_indexes; i++) {
    if (indexes[i]->type & DICT_FTS) {
      ibool opt_doc_id_size = FALSE;

      /* To build FTS index, we would need to extract
      doc's word, Doc ID, and word's position, so
      we need to build a "fts sort index" indexing
      on above three 'fields' */
      fts_sort_idx = row_merge_create_fts_sort_index(indexes[i], old_table,
                                                     &opt_doc_id_size);

      row_merge_dup_t *dup =
          static_cast<row_merge_dup_t *>(ut_malloc_nokey(sizeof *dup));
      dup->index = fts_sort_idx;
      dup->table = table;
      dup->col_map = col_map;
      dup->n_dup = 0;

      row_fts_psort_info_init(trx, dup, old_table, new_table, opt_doc_id_size,
                              &psort_info, &merge_info);

      /* We need to ensure that we free the resources
      allocated */
      fts_psort_initiated = true;
    }
  }

  /* Reset the MySQL row buffer that is used when reporting duplicate keys.
  Return needs to be checked since innobase_rec_reset tries to evaluate
  set_default() which can also be a function and might return errors */
  innobase_rec_reset(table);

  if (table->in_use->is_error()) {
    error = DB_COMPUTE_VALUE_FAILED;
    goto func_exit;
  }

  /* Read clustered index of the table and create files for
  secondary index entries for merge sort */
  error = row_merge_read_clustered_index(
      trx, table, old_table, new_table, online, indexes, fts_sort_idx,
      psort_info, merge_files, key_numbers, n_indexes, add_cols, add_v, col_map,
      add_autoinc, sequence, block, skip_pk_sort, &tmpfd, stage, eval_table);

  stage->end_phase_read_pk();

  if (error != DB_SUCCESS) {
    goto func_exit;
  }

  DEBUG_SYNC_C("row_merge_after_scan");

  /* Now we have files containing index entries ready for
  sorting and inserting. */

  for (i = 0; i < n_indexes; i++) {
    dict_index_t *sort_idx = indexes[i];

    if (dict_index_is_spatial(sort_idx)) {
      continue;
    }

    if (indexes[i]->type & DICT_FTS) {
      os_event_t fts_parallel_merge_event;

      sort_idx = fts_sort_idx;

      fts_parallel_merge_event = merge_info[0].psort_common->merge_event;

      if (FTS_PLL_MERGE) {
        ulint trial_count = 0;
        bool all_exit = false;

        os_event_reset(fts_parallel_merge_event);
        row_fts_start_parallel_merge(merge_info);
      wait_again:
        os_event_wait_time_low(fts_parallel_merge_event, 1000000, sig_count);

        for (j = 0; j < FTS_NUM_AUX_INDEX; j++) {
          if (merge_info[j].child_status != FTS_CHILD_COMPLETE &&
              merge_info[j].child_status != FTS_CHILD_EXITING) {
            sig_count = os_event_reset(fts_parallel_merge_event);

            goto wait_again;
          }
        }

        /* Now all children should complete, wait
        a bit until they all finish using event */
        while (!all_exit && trial_count < 10000) {
          all_exit = true;

          for (j = 0; j < FTS_NUM_AUX_INDEX; j++) {
            if (merge_info[j].child_status != FTS_CHILD_EXITING) {
              all_exit = false;
              os_thread_sleep(1000);
              break;
            }
          }
          trial_count++;
        }

        if (!all_exit) {
          ib::error(ER_IB_MSG_968) << "Not all child merge"
                                      " threads exited when creating"
                                      " FTS index '"
                                   << indexes[i]->name << "'";
        }
      } else {
        /* This cannot report duplicates; an
        assertion would fail in that case. */
        error = row_fts_merge_insert(sort_idx, new_table, psort_info, 0);
      }

#ifdef FTS_INTERNAL_DIAG_PRINT
      DEBUG_FTS_SORT_PRINT("FTS_SORT: Complete Insert\n");
#endif
    } else if (merge_files[i].fd >= 0) {
      row_merge_dup_t dup = {sort_idx, table, col_map, 0};

      error = row_merge_sort(trx, &dup, &merge_files[i], block, &tmpfd, stage);

      if (error == DB_SUCCESS) {
        BtrBulk btr_bulk(sort_idx, trx->id, flush_observer);
        error = btr_bulk.init();
        if (error == DB_SUCCESS) {
          error = row_merge_insert_index_tuples(trx, sort_idx, old_table,
                                                merge_files[i].fd, block, NULL,
                                                &btr_bulk, stage);

          error = btr_bulk.finish(error);
        }
      }
    }

    /* Close the temporary file to free up space. */
    row_merge_file_destroy(&merge_files[i]);

    if (indexes[i]->type & DICT_FTS) {
      row_fts_psort_info_destroy(psort_info, merge_info);
      fts_psort_initiated = false;
    } else if (error != DB_SUCCESS || !online) {
      /* Do not apply any online log. */
    } else if (old_table != new_table) {
      ut_ad(!sort_idx->online_log);
      ut_ad(sort_idx->online_status == ONLINE_INDEX_COMPLETE);
    } else {
      ut_ad(need_flush_observer);

      flush_observer->flush();
      row_merge_write_redo(indexes[i]);

      DEBUG_SYNC_C("row_log_apply_before");
      error = row_log_apply(trx, sort_idx, table, stage);
      DEBUG_SYNC_C("row_log_apply_after");
    }

    if (error != DB_SUCCESS) {
      trx->error_key_num = key_numbers[i];
      goto func_exit;
    }

    if (indexes[i]->type & DICT_FTS && fts_enable_diag_print) {
      ib::info(ER_IB_MSG_969)
          << "Finished building full-text index " << indexes[i]->name;
    }
  }

func_exit:
  DBUG_EXECUTE_IF("ib_build_indexes_too_many_concurrent_trxs",
                  error = DB_TOO_MANY_CONCURRENT_TRXS;
                  trx->error_state = error;);

  if (fts_psort_initiated) {
    /* Clean up FTS psort related resource */
    row_fts_psort_info_destroy(psort_info, merge_info);
    fts_psort_initiated = false;
  }

  row_merge_file_destroy_low(tmpfd);

  for (i = 0; i < n_indexes; i++) {
    row_merge_file_destroy(&merge_files[i]);
  }

  if (fts_sort_idx) {
    dict_mem_index_free(fts_sort_idx);
  }

  ut_free(merge_files);

  alloc.deallocate_large(block, &block_pfx);

  DICT_TF2_FLAG_UNSET(new_table, DICT_TF2_FTS_ADD_DOC_ID);

  if (online && old_table == new_table && error != DB_SUCCESS) {
    /* On error, flag all online secondary index creation
    as aborted. */
    for (i = 0; i < n_indexes; i++) {
      ut_ad(!(indexes[i]->type & DICT_FTS));
      ut_ad(!indexes[i]->is_committed());
      ut_ad(!indexes[i]->is_clustered());

      /* Completed indexes should be dropped as
      well, and indexes whose creation was aborted
      should be dropped from the persistent
      storage. However, at this point we can only
      set some flags in the not-yet-published
      indexes. These indexes will be dropped later
      in row_merge_drop_indexes(), called by
      rollback_inplace_alter_table(). */

      switch (dict_index_get_online_status(indexes[i])) {
        case ONLINE_INDEX_COMPLETE:
          break;
        case ONLINE_INDEX_CREATION:
          rw_lock_x_lock(dict_index_get_lock(indexes[i]));
          row_log_abort_sec(indexes[i]);
          indexes[i]->type |= DICT_CORRUPT;
          rw_lock_x_unlock(dict_index_get_lock(indexes[i]));
          new_table->drop_aborted = TRUE;
          /* fall through */
        case ONLINE_INDEX_ABORTED_DROPPED:
        case ONLINE_INDEX_ABORTED:
          break;
      }
    }
  }

  DBUG_EXECUTE_IF("ib_index_crash_after_bulk_load", DBUG_SUICIDE(););

  if (flush_observer != NULL) {
    ut_ad(need_flush_observer);

    DBUG_EXECUTE_IF("ib_index_build_fail_before_flush", error = DB_FAIL;);

    if (error != DB_SUCCESS) {
      flush_observer->interrupted();
    }

    flush_observer->flush();

    UT_DELETE(flush_observer);

    if (trx_is_interrupted(trx)) {
      error = DB_INTERRUPTED;
    }

    if (error == DB_SUCCESS && old_table != new_table) {
      for (const dict_index_t *index = new_table->first_index(); index != NULL;
           index = index->next()) {
        row_merge_write_redo(index);
      }
    }
  }

  DBUG_RETURN(error);
}<|MERGE_RESOLUTION|>--- conflicted
+++ resolved
@@ -3204,54 +3204,30 @@
 UNIV_PFS_IO defined, register the file descriptor with Performance Schema.
 @param[in]	path	location for creating temporary merge files.
 @return File descriptor */
-<<<<<<< HEAD
 int row_merge_file_create_low(const char *path) {
   int fd;
+  if (path == NULL) {
+    path = innobase_mysql_tmpdir();
+  }
 #ifdef UNIV_PFS_IO
   /* This temp file open does not go through normal
   file APIs, add instrumentation to register with
   performance schema */
+  Datafile df;
+  df.make_filepath(path, "Innodb Merge Temp File", NO_EXT);
+
   struct PSI_file_locker *locker = NULL;
   PSI_file_locker_state state;
 
   locker = PSI_FILE_CALL(get_thread_file_name_locker)(
-      &state, innodb_temp_file_key.m_value, PSI_FILE_OPEN,
-      "Innodb Merge Temp File", &locker);
+      &state, innodb_temp_file_key.m_value, PSI_FILE_OPEN, df.filepath(),
+      &locker);
 
   if (locker != NULL) {
     PSI_FILE_CALL(start_file_open_wait)(locker, __FILE__, __LINE__);
   }
 #endif /* UNIV_PFS_IO */
   fd = innobase_mysql_tmpfile(path);
-=======
-int
-row_merge_file_create_low(
-	const char*	path)
-{
-    int fd;
-    if (path == NULL) {
-      path = innobase_mysql_tmpdir();
-    }
-#ifdef UNIV_PFS_IO
-	/* This temp file open does not go through normal
-	file APIs, add instrumentation to register with
-	performance schema */
-	struct PSI_file_locker*	locker = NULL;
-        char *filepath = NULL;
-        filepath =
-            fil_make_filepath(path, "Innodb Merge Temp File", NO_EXT, false);
-        PSI_file_locker_state	state;
-        locker = PSI_FILE_CALL(get_thread_file_name_locker)(
-            &state, innodb_temp_file_key.m_value, PSI_FILE_OPEN, filepath,
-            &locker);
-        if (locker != NULL) {
-		PSI_FILE_CALL(start_file_open_wait)(locker,
-						__FILE__,
-						__LINE__);
-        }
-#endif
-	fd = innobase_mysql_tmpfile(path);
->>>>>>> 1aeeda6a
 #ifdef UNIV_PFS_IO
   if (locker != NULL) {
     PSI_FILE_CALL(end_file_open_wait_and_bind_to_descriptor)(locker, fd);
