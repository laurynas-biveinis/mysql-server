--- conflicted
+++ resolved
@@ -70,11 +70,6 @@
 #include <algorithm>
 #include <deque>
 #include <vector>
-
-const char* MODIFICATIONS_NOT_ALLOWED_MSG_RAW_PARTITION =
-	"A new raw disk partition was initialized. We do not allow database"
-	" modifications by the user at this time.  Shut down mysqld and edit"
-	" my.cnf so that newraw is replaced with raw.";
 
 const char* MODIFICATIONS_NOT_ALLOWED_MSG_FORCE_RECOVERY =
 	"innodb_force_recovery is on. We do not allow database modifications"
@@ -1636,12 +1631,6 @@
 
 		return(DB_TABLESPACE_NOT_FOUND);
 
-	} else if (srv_sys_space.created_new_raw()) {
-
-		ib::error() << MODIFICATIONS_NOT_ALLOWED_MSG_RAW_PARTITION;
-
-<<<<<<< HEAD
-		return(DB_ERROR);
 	} else if (srv_force_recovery) {
 
 		ib::error() << MODIFICATIONS_NOT_ALLOWED_MSG_FORCE_RECOVERY;
@@ -1659,17 +1648,6 @@
 
 		ib::error() << "Table " << table->name << " is corrupt.";
 		return(DB_TABLE_CORRUPT);
-=======
-		ut_error;
-	} else if (srv_force_recovery) {
-		fputs("InnoDB: innodb_force_recovery is on: we do not allow\n"
-		      "InnoDB: database modifications by the user. Shut down\n"
-		      "InnoDB: mysqld and edit my.cnf so that"
-		      "InnoDB: innodb_force_... is removed.\n",
-		      stderr);
-
-		return(DB_READ_ONLY);
->>>>>>> 38cba99c
 	}
 
 	trx->op_info = "inserting";
@@ -2370,25 +2348,9 @@
 		DBUG_RETURN(DB_ERROR);
 	}
 
-	if (srv_sys_space.created_new_raw()) {
-		ib::error() << MODIFICATIONS_NOT_ALLOWED_MSG_RAW_PARTITION;
-		DBUG_RETURN(DB_ERROR);
-	}
-
-<<<<<<< HEAD
 	if(srv_force_recovery) {
 		ib::error() << MODIFICATIONS_NOT_ALLOWED_MSG_FORCE_RECOVERY;
 		DBUG_RETURN(DB_READ_ONLY);
-=======
-	if (UNIV_UNLIKELY(srv_force_recovery)) {
-		fputs("InnoDB: innodb_force_recovery is on: we do not allow\n"
-		      "InnoDB: database modifications by the user. Shut down\n"
-		      "InnoDB: mysqld and edit my.cnf so that"
-		      "InnoDB: innodb_force_... is removed.\n",
-		      stderr);
-
-		return(DB_READ_ONLY);
->>>>>>> 38cba99c
 	}
 
 	DEBUG_SYNC_C("innodb_row_update_for_mysql_begin");
@@ -2933,39 +2895,13 @@
 		goto err_exit;
 	);
 
-<<<<<<< HEAD
-	if (srv_sys_space.created_new_raw()) {
-		ib::info() << MODIFICATIONS_NOT_ALLOWED_MSG_RAW_PARTITION;
-
-err_exit:
-		dict_mem_table_free(table);
-
-		if (commit) {
-			trx_commit_for_mysql(trx);
-		}
-
-		return(DB_ERROR);
-	}
-
-=======
->>>>>>> 38cba99c
 	trx->op_info = "creating table";
 
 	if (row_mysql_is_system_table(table->name.m_name)) {
 
-<<<<<<< HEAD
 		ib::error() << "Trying to create a MySQL system table "
 			<< table->name << " of type InnoDB. MySQL system"
 			" tables must be of the MyISAM type!";
-		goto err_exit;
-=======
-		fprintf(stderr,
-			"InnoDB: Error: trying to create a MySQL system"
-			" table %s of type InnoDB.\n"
-			"InnoDB: MySQL system tables must be"
-			" of the MyISAM type!\n",
-			table->name);
-
 err_exit:
 		dict_mem_table_free(table);
 
@@ -2976,7 +2912,6 @@
 		trx->op_info = "";
 
 		return(DB_ERROR);
->>>>>>> 38cba99c
 	}
 
 	trx_start_if_not_started_xa(trx, true);
@@ -3966,414 +3901,6 @@
 			goto run_again;
 		}
 	}
-<<<<<<< HEAD
-=======
-
-	que_graph_free(thr->graph);
-	trx->op_info = "";
-
-	return(err);
-}
-
-/*********************************************************************//**
-Truncates a table for MySQL.
-@return	error code or DB_SUCCESS */
-UNIV_INTERN
-dberr_t
-row_truncate_table_for_mysql(
-/*=========================*/
-	dict_table_t*	table,	/*!< in: table handle */
-	trx_t*		trx)	/*!< in: transaction handle */
-{
-	dberr_t		err;
-	mem_heap_t*	heap;
-	byte*		buf;
-	dtuple_t*	tuple;
-	dfield_t*	dfield;
-	dict_index_t*	sys_index;
-	btr_pcur_t	pcur;
-	mtr_t		mtr;
-	table_id_t	new_id;
-	ulint		recreate_space = 0;
-	pars_info_t*	info = NULL;
-	ibool		has_internal_doc_id;
-	ulint		old_space = table->space;
-
-	/* How do we prevent crashes caused by ongoing operations on
-	the table? Old operations could try to access non-existent
-	pages.
-
-	1) SQL queries, INSERT, SELECT, ...: we must get an exclusive
-	InnoDB table lock on the table before we can do TRUNCATE
-	TABLE. Then there are no running queries on the table.
-
-	2) Purge and rollback: we assign a new table id for the
-	table. Since purge and rollback look for the table based on
-	the table id, they see the table as 'dropped' and discard
-	their operations.
-
-	3) Insert buffer: TRUNCATE TABLE is analogous to DROP TABLE,
-	so we do not have to remove insert buffer records, as the
-	insert buffer works at a low level. If a freed page is later
-	reallocated, the allocator will remove the ibuf entries for
-	it.
-
-	When we truncate *.ibd files by recreating them (analogous to
-	DISCARD TABLESPACE), we remove all entries for the table in the
-	insert buffer tree.  This is not strictly necessary, because
-	in 6) we will assign a new tablespace identifier, but we can
-	free up some space in the system tablespace.
-
-	4) Linear readahead and random readahead: we use the same
-	method as in 3) to discard ongoing operations. (This is only
-	relevant for TRUNCATE TABLE by DISCARD TABLESPACE.)
-
-	5) FOREIGN KEY operations: if
-	table->n_foreign_key_checks_running > 0, we do not allow the
-	TRUNCATE. We also reserve the data dictionary latch.
-
-	6) Crash recovery: To prevent the application of pre-truncation
-	redo log records on the truncated tablespace, we will assign
-	a new tablespace identifier to the truncated tablespace. */
-
-	ut_ad(table);
-
-	if (dict_table_is_discarded(table)) {
-		return(DB_TABLESPACE_DELETED);
-	} else if (table->ibd_file_missing) {
-		return(DB_TABLESPACE_NOT_FOUND);
-	}
-
-	trx_start_for_ddl(trx, TRX_DICT_OP_TABLE);
-
-	trx->op_info = "truncating table";
-
-	/* Serialize data dictionary operations with dictionary mutex:
-	no deadlocks can occur then in these operations */
-
-	ut_a(trx->dict_operation_lock_mode == 0);
-	/* Prevent foreign key checks etc. while we are truncating the
-	table */
-	row_mysql_lock_data_dictionary(trx);
-
-	ut_ad(mutex_own(&(dict_sys->mutex)));
-#ifdef UNIV_SYNC_DEBUG
-	ut_ad(rw_lock_own(&dict_operation_lock, RW_LOCK_EX));
-#endif /* UNIV_SYNC_DEBUG */
-
-	dict_stats_wait_bg_to_stop_using_table(table, trx);
-
-	/* Check if the table is referenced by foreign key constraints from
-	some other table (not the table itself) */
-
-	dict_foreign_set::iterator	it
-		= std::find_if(table->referenced_set.begin(),
-			       table->referenced_set.end(),
-			       dict_foreign_different_tables());
-
-	if (!srv_read_only_mode
-	    && it != table->referenced_set.end()
-	    && trx->check_foreigns) {
-
-		FILE*		ef	= dict_foreign_err_file;
-		dict_foreign_t*	foreign	= *it;
-
-		/* We only allow truncating a referenced table if
-		FOREIGN_KEY_CHECKS is set to 0 */
-
-		mutex_enter(&dict_foreign_err_mutex);
-		rewind(ef);
-		ut_print_timestamp(ef);
-
-		fputs("  Cannot truncate table ", ef);
-		ut_print_name(ef, trx, TRUE, table->name);
-		fputs(" by DROP+CREATE\n"
-		      "InnoDB: because it is referenced by ", ef);
-		ut_print_name(ef, trx, TRUE, foreign->foreign_table_name);
-		putc('\n', ef);
-		mutex_exit(&dict_foreign_err_mutex);
-
-		err = DB_ERROR;
-		goto funct_exit;
-	}
-
-	/* TODO: could we replace the counter n_foreign_key_checks_running
-	with lock checks on the table? Acquire here an exclusive lock on the
-	table, and rewrite lock0lock.cc and the lock wait in srv0srv.cc so that
-	they can cope with the table having been truncated here? Foreign key
-	checks take an IS or IX lock on the table. */
-
-	if (table->n_foreign_key_checks_running > 0) {
-		ut_print_timestamp(stderr);
-		fputs("  InnoDB: Cannot truncate table ", stderr);
-		ut_print_name(stderr, trx, TRUE, table->name);
-		fputs(" by DROP+CREATE\n"
-		      "InnoDB: because there is a foreign key check"
-		      " running on it.\n",
-		      stderr);
-		err = DB_ERROR;
-
-		goto funct_exit;
-	}
-
-	/* Check if memcached plugin is running on this table. if is, we don't
-	allow truncate this table. */
-	if (table->memcached_sync_count != 0) {
-		ut_print_timestamp(stderr);
-		fputs("  InnoDB: Cannot truncate table ", stderr);
-		ut_print_name(stderr, trx, TRUE, table->name);
-		fputs(" by DROP+CREATE\n"
-		      "InnoDB: because there are memcached operations"
-		      " running on it.\n",
-		      stderr);
-		err = DB_ERROR;
-
-		goto funct_exit;
-	} else {
-                /* We need to set this counter to -1 for blocking
-                memcached operations. */
-		table->memcached_sync_count = DICT_TABLE_IN_DDL;
-        }
-
-	/* Remove all locks except the table-level X lock. */
-
-	lock_remove_all_on_table(table, FALSE);
-
-	/* Ensure that the table will be dropped by
-	trx_rollback_active() in case of a crash. */
-
-	trx->table_id = table->id;
-	trx_set_dict_operation(trx, TRX_DICT_OP_TABLE);
-
-	/* Assign an undo segment for the transaction, so that the
-	transaction will be recovered after a crash. */
-
-	mutex_enter(&trx->undo_mutex);
-
-	err = trx_undo_assign_undo(trx, TRX_UNDO_UPDATE);
-
-	mutex_exit(&trx->undo_mutex);
-
-	if (err != DB_SUCCESS) {
-
-		goto funct_exit;
-	}
-
-	if (table->space && !DICT_TF2_FLAG_IS_SET(table, DICT_TF2_TEMPORARY)) {
-		/* Discard and create the single-table tablespace. */
-		ulint	space	= table->space;
-		ulint	flags	= fil_space_get_flags(space);
-
-		dict_get_and_save_data_dir_path(table, true);
-
-		if (flags != ULINT_UNDEFINED
-		    && fil_discard_tablespace(space) == DB_SUCCESS) {
-
-			dict_index_t*	index;
-
-			dict_hdr_get_new_id(NULL, NULL, &space);
-
-			/* Lock all index trees for this table. We must
-			do so after dict_hdr_get_new_id() to preserve
-			the latch order */
-			dict_table_x_lock_indexes(table);
-
-			if (space == ULINT_UNDEFINED
-			    || fil_create_new_single_table_tablespace(
-				    space, table->name,
-				    table->data_dir_path,
-				    flags, table->flags2,
-				    FIL_IBD_FILE_INITIAL_SIZE)
-			    != DB_SUCCESS) {
-				dict_table_x_unlock_indexes(table);
-
-				ib_logf(IB_LOG_LEVEL_ERROR,
-					"TRUNCATE TABLE %s failed to "
-					"create a new tablespace",
-					table->name);
-
-				table->ibd_file_missing = 1;
-				err = DB_ERROR;
-				goto funct_exit;
-			}
-
-			recreate_space = space;
-
-			/* Replace the space_id in the data dictionary cache.
-			The persisent data dictionary (SYS_TABLES.SPACE
-			and SYS_INDEXES.SPACE) are updated later in this
-			function. */
-			table->space = space;
-			index = dict_table_get_first_index(table);
-			do {
-				index->space = space;
-				index = dict_table_get_next_index(index);
-			} while (index);
-
-			mtr_start(&mtr);
-			fsp_header_init(space,
-					FIL_IBD_FILE_INITIAL_SIZE, &mtr);
-			mtr_commit(&mtr);
-		}
-	} else {
-		/* Lock all index trees for this table, as we will
-		truncate the table/index and possibly change their metadata.
-		All DML/DDL are blocked by table level lock, with
-		a few exceptions such as queries into information schema
-		about the table, MySQL could try to access index stats
-		for this kind of query, we need to use index locks to
-		sync up */
-		dict_table_x_lock_indexes(table);
-	}
-
-	/* scan SYS_INDEXES for all indexes of the table */
-	heap = mem_heap_create(800);
-
-	tuple = dtuple_create(heap, 1);
-	dfield = dtuple_get_nth_field(tuple, 0);
-
-	buf = static_cast<byte*>(mem_heap_alloc(heap, 8));
-	mach_write_to_8(buf, table->id);
-
-	dfield_set_data(dfield, buf, 8);
-	sys_index = dict_table_get_first_index(dict_sys->sys_indexes);
-	dict_index_copy_types(tuple, sys_index, 1);
-
-	mtr_start(&mtr);
-	btr_pcur_open_on_user_rec(sys_index, tuple, PAGE_CUR_GE,
-				  BTR_MODIFY_LEAF, &pcur, &mtr);
-	for (;;) {
-		rec_t*		rec;
-		const byte*	field;
-		ulint		len;
-		ulint		root_page_no;
-
-		if (!btr_pcur_is_on_user_rec(&pcur)) {
-			/* The end of SYS_INDEXES has been reached. */
-			break;
-		}
-
-		rec = btr_pcur_get_rec(&pcur);
-
-		field = rec_get_nth_field_old(
-			rec, DICT_FLD__SYS_INDEXES__TABLE_ID, &len);
-		ut_ad(len == 8);
-
-		if (memcmp(buf, field, len) != 0) {
-			/* End of indexes for the table (TABLE_ID mismatch). */
-			break;
-		}
-
-		if (rec_get_deleted_flag(rec, FALSE)) {
-			/* The index has been dropped. */
-			goto next_rec;
-		}
-
-		/* This call may commit and restart mtr
-		and reposition pcur. */
-		root_page_no = dict_truncate_index_tree(table, recreate_space,
-							&pcur, &mtr);
-
-		rec = btr_pcur_get_rec(&pcur);
-
-		if (root_page_no != FIL_NULL) {
-			page_rec_write_field(
-				rec, DICT_FLD__SYS_INDEXES__PAGE_NO,
-				root_page_no, &mtr);
-			/* We will need to commit and restart the
-			mini-transaction in order to avoid deadlocks.
-			The dict_truncate_index_tree() call has allocated
-			a page in this mini-transaction, and the rest of
-			this loop could latch another index page. */
-			mtr_commit(&mtr);
-			mtr_start(&mtr);
-			btr_pcur_restore_position(BTR_MODIFY_LEAF,
-						  &pcur, &mtr);
-		}
-
-next_rec:
-		btr_pcur_move_to_next_user_rec(&pcur, &mtr);
-	}
-
-	btr_pcur_close(&pcur);
-	mtr_commit(&mtr);
-
-	mem_heap_free(heap);
-	/* Done with index truncation, release index tree locks,
-	subsequent work relates to table level metadata change */
-	dict_table_x_unlock_indexes(table);
-
-	dict_hdr_get_new_id(&new_id, NULL, NULL);
-
-	/* Create new FTS auxiliary tables with the new_id, and
-	drop the old index later, only if everything runs successful. */
-	has_internal_doc_id = dict_table_has_fts_index(table)
-			      || DICT_TF2_FLAG_IS_SET(
-				table, DICT_TF2_FTS_HAS_DOC_ID);
-	if (has_internal_doc_id) {
-		dict_table_t	fts_table;
-		ulint		i;
-
-		fts_table.name = table->name;
-		fts_table.id = new_id;
-		fts_table.flags2 = table->flags2;
-
-		err = fts_create_common_tables(
-			trx, &fts_table, table->name, TRUE);
-
-		for (i = 0;
-		     i < ib_vector_size(table->fts->indexes)
-		     && err == DB_SUCCESS;
-		     i++) {
-
-			dict_index_t*	fts_index;
-
-			fts_index = static_cast<dict_index_t*>(
-				ib_vector_getp(table->fts->indexes, i));
-
-			err = fts_create_index_tables_low(
-				trx, fts_index, table->name, new_id);
-		}
-
-		if (err != DB_SUCCESS) {
-			trx->error_state = DB_SUCCESS;
-			trx_rollback_to_savepoint(trx, NULL);
-			trx->error_state = DB_SUCCESS;
-			ut_print_timestamp(stderr);
-			fputs("  InnoDB: Unable to truncate FTS index for"
-			      " table", stderr);
-			ut_print_name(stderr, trx, TRUE, table->name);
-			fputs("\n", stderr);
-
-			goto funct_exit;
-		} else {
-			ut_ad(trx->state != TRX_STATE_NOT_STARTED);
-		}
-	}
-
-	info = pars_info_create();
-
-	pars_info_add_int4_literal(info, "new_space", (lint) table->space);
-	pars_info_add_ull_literal(info, "old_id", table->id);
-	pars_info_add_ull_literal(info, "new_id", new_id);
-
-	err = que_eval_sql(info,
-			   "PROCEDURE RENUMBER_TABLE_ID_PROC () IS\n"
-			   "BEGIN\n"
-			   "UPDATE SYS_TABLES"
-			   " SET ID = :new_id, SPACE = :new_space\n"
-			   " WHERE ID = :old_id;\n"
-			   "UPDATE SYS_COLUMNS SET TABLE_ID = :new_id\n"
-			   " WHERE TABLE_ID = :old_id;\n"
-			   "UPDATE SYS_INDEXES"
-			   " SET TABLE_ID = :new_id, SPACE = :new_space\n"
-			   " WHERE TABLE_ID = :old_id;\n"
-			   "END;\n"
-			   , FALSE, trx);
-
-	if (err == DB_SUCCESS && old_space != table->space) {
-		info = pars_info_create();
->>>>>>> 38cba99c
 
 	que_graph_free(thr->graph);
 	trx->op_info = "";
@@ -4558,53 +4085,6 @@
 	DBUG_PRINT("row_drop_table_for_mysql", ("table: '%s'", name));
 
 	ut_a(name != NULL);
-
-<<<<<<< HEAD
-	if (srv_sys_space.created_new_raw()) {
-		ib::info() << MODIFICATIONS_NOT_ALLOWED_MSG_RAW_PARTITION;
-		DBUG_RETURN(DB_ERROR);
-=======
-	/* The table name is prefixed with the database name and a '/'.
-	Certain table names starting with 'innodb_' have their special
-	meaning regardless of the database name.  Thus, we need to
-	ignore the database name prefix in the comparisons. */
-	tablename_minus_db = strchr(name, '/');
-
-	if (tablename_minus_db) {
-		tablename_minus_db++;
-	} else {
-		/* Ancillary FTS tables don't have '/' characters. */
-		tablename_minus_db = name;
-	}
-
-	namelen = strlen(tablename_minus_db) + 1;
-
-	if (namelen == sizeof S_innodb_monitor
-	    && !memcmp(tablename_minus_db, S_innodb_monitor,
-		       sizeof S_innodb_monitor)) {
-
-		/* Table name equals "innodb_monitor":
-		stop monitor prints */
-
-		srv_print_innodb_monitor = FALSE;
-		srv_print_innodb_lock_monitor = FALSE;
-	} else if (namelen == sizeof S_innodb_lock_monitor
-		   && !memcmp(tablename_minus_db, S_innodb_lock_monitor,
-			      sizeof S_innodb_lock_monitor)) {
-		srv_print_innodb_monitor = FALSE;
-		srv_print_innodb_lock_monitor = FALSE;
-	} else if (namelen == sizeof S_innodb_tablespace_monitor
-		   && !memcmp(tablename_minus_db, S_innodb_tablespace_monitor,
-			      sizeof S_innodb_tablespace_monitor)) {
-
-		srv_print_innodb_tablespace_monitor = FALSE;
-	} else if (namelen == sizeof S_innodb_table_monitor
-		   && !memcmp(tablename_minus_db, S_innodb_table_monitor,
-			      sizeof S_innodb_table_monitor)) {
-
-		srv_print_innodb_table_monitor = FALSE;
->>>>>>> 38cba99c
-	}
 
 	/* Serialize data dictionary operations with dictionary mutex:
 	no deadlocks can occur then in these operations */
@@ -5567,22 +5047,8 @@
 	ut_a(new_name != NULL);
 	ut_ad(trx->state == TRX_STATE_ACTIVE);
 
-<<<<<<< HEAD
-	if (srv_sys_space.created_new_raw()) {
-		ib::info() << MODIFICATIONS_NOT_ALLOWED_MSG_RAW_PARTITION;
-		goto funct_exit;
-
-	} else if (srv_force_recovery) {
+	if (srv_force_recovery) {
 		ib::info() << MODIFICATIONS_NOT_ALLOWED_MSG_FORCE_RECOVERY;
-=======
-	if (srv_force_recovery) {
-		fputs("InnoDB: innodb_force_recovery is on: we do not allow\n"
-		      "InnoDB: database modifications by the user. Shut down\n"
-		      "InnoDB: mysqld and edit my.cnf so that"
-		      "InnoDB: innodb_force_... is removed.\n",
-		      stderr);
-
->>>>>>> 38cba99c
 		err = DB_READ_ONLY;
 		goto funct_exit;
 
