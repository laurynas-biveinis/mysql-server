/*****************************************************************************

Copyright (c) 1997, 2018, Oracle and/or its affiliates. All Rights Reserved.

This program is free software; you can redistribute it and/or modify it under
the terms of the GNU General Public License, version 2.0, as published by the
Free Software Foundation.

This program is also distributed with certain software (including but not
limited to OpenSSL) that is licensed under separate terms, as designated in a
particular file or component or in included license documentation. The authors
of MySQL hereby grant you an additional permission to link the program and
your derivative works with the separately licensed software that they have
included with MySQL.

This program is distributed in the hope that it will be useful, but WITHOUT
ANY WARRANTY; without even the implied warranty of MERCHANTABILITY or FITNESS
FOR A PARTICULAR PURPOSE. See the GNU General Public License, version 2.0,
for more details.

You should have received a copy of the GNU General Public License along with
this program; if not, write to the Free Software Foundation, Inc.,
51 Franklin St, Fifth Floor, Boston, MA 02110-1301  USA

*****************************************************************************/

/** @file row/row0umod.cc
 Undo modify of a row

 Created 2/27/1997 Heikki Tuuri
 *******************************************************/

#include <stddef.h>

#include "btr0btr.h"
#include "dict0boot.h"
#include "dict0dd.h"
#include "dict0dict.h"
#include "ha_prototypes.h"
#include "log0log.h"
#include "mach0data.h"
#include "que0que.h"
#include "row0log.h"
#include "row0row.h"
#include "row0umod.h"
#include "row0undo.h"
#include "row0upd.h"
#include "row0vers.h"
#include "trx0rec.h"
#include "trx0roll.h"
#include "trx0trx.h"
#include "trx0undo.h"

#include "current_thd.h"
#include "debug_sync.h"

/* Considerations on undoing a modify operation.
(1) Undoing a delete marking: all index records should be found. Some of
them may have delete mark already FALSE, if the delete mark operation was
stopped underway, or if the undo operation ended prematurely because of a
system crash.
(2) Undoing an update of a delete unmarked record: the newer version of
an updated secondary index entry should be removed if no prior version
of the clustered index record requires its existence. Otherwise, it should
be delete marked.
(3) Undoing an update of a delete marked record. In this kind of update a
delete marked clustered index record was delete unmarked and possibly also
some of its fields were changed. Now, it is possible that the delete marked
version has become obsolete at the time the undo is started. */

/*************************************************************************
IMPORTANT NOTE: Any operation that generates redo MUST check that there
is enough space in the redo log before for that operation. This is
done by calling log_free_check(). The reason for checking the
availability of the redo log space before the start of the operation is
that we MUST not hold any synchonization objects when performing the
check.
If you make a change in this module make sure that no codepath is
introduced where a call to log_free_check() is bypassed. */

/** Undoes a modify in a clustered index record.
 @return DB_SUCCESS, DB_FAIL, or error code: we may run out of file space */
static MY_ATTRIBUTE((warn_unused_result)) dberr_t row_undo_mod_clust_low(
    undo_node_t *node, /*!< in: row undo node */
    ulint **offsets,   /*!< out: rec_get_offsets() on the record */
    mem_heap_t **offsets_heap,
    /*!< in/out: memory heap that can be emptied */
    mem_heap_t *heap, /*!< in/out: memory heap */
    const dtuple_t **rebuilt_old_pk,
    /*!< out: row_log_table_get_pk()
    before the update, or NULL if
    the table is not being rebuilt online or
    the PRIMARY KEY definition does not change */
    byte *sys,      /*!< out: DB_TRX_ID, DB_ROLL_PTR
                    for row_log_table_delete() */
    que_thr_t *thr, /*!< in: query thread */
    mtr_t *mtr,     /*!< in: mtr; must be committed before
                    latching any further pages */
    ulint mode)     /*!< in: BTR_MODIFY_LEAF or BTR_MODIFY_TREE */
{
  DBUG_ENTER("row_undo_mod_clust_low");

  DBUG_LOG("undo", "undo_no=" << node->undo_no);

  btr_pcur_t *pcur;
  btr_cur_t *btr_cur;
  dberr_t err;
  trx_t *trx = thr_get_trx(thr);
#ifdef UNIV_DEBUG
  ibool success;
#endif /* UNIV_DEBUG */

  pcur = &node->pcur;
  btr_cur = btr_pcur_get_btr_cur(pcur);

#ifdef UNIV_DEBUG
  success =
#endif /* UNIV_DEBUG */
      btr_pcur_restore_position(mode, pcur, mtr);

  ut_ad(success);
  ut_ad(rec_get_trx_id(btr_cur_get_rec(btr_cur), btr_cur_get_index(btr_cur)) ==
        thr_get_trx(thr)->id);

  if (mode != BTR_MODIFY_LEAF &&
      dict_index_is_online_ddl(btr_cur_get_index(btr_cur))) {
    *rebuilt_old_pk =
        row_log_table_get_pk(trx, btr_cur_get_rec(btr_cur),
                             btr_cur_get_index(btr_cur), NULL, sys, &heap);
  } else {
    *rebuilt_old_pk = NULL;
  }

  if (mode != BTR_MODIFY_TREE) {
    ut_ad((mode & ~BTR_ALREADY_S_LATCHED) == BTR_MODIFY_LEAF);

    err = btr_cur_optimistic_update(
        BTR_NO_LOCKING_FLAG | BTR_NO_UNDO_LOG_FLAG | BTR_KEEP_SYS_FLAG, btr_cur,
        offsets, offsets_heap, node->update, node->cmpl_info, thr,
        thr_get_trx(thr)->id, mtr);
  } else {
    big_rec_t *dummy_big_rec;

    err = btr_cur_pessimistic_update(
        BTR_NO_LOCKING_FLAG | BTR_NO_UNDO_LOG_FLAG | BTR_KEEP_SYS_FLAG, btr_cur,
        offsets, offsets_heap, heap, &dummy_big_rec, node->update,
        node->cmpl_info, thr, thr_get_trx(thr)->id, node->undo_no, mtr);

    ut_a(!dummy_big_rec);
  }

  DBUG_RETURN(err);
}

/** Purges a clustered index record after undo if possible.
 This is attempted when the record was inserted by updating a
 delete-marked record and there no longer exist transactions
 that would see the delete-marked record.
 @return	DB_SUCCESS, DB_FAIL, or error code: we may run out of file space
 */
static MY_ATTRIBUTE((warn_unused_result)) dberr_t row_undo_mod_remove_clust_low(
    undo_node_t *node, /*!< in: row undo node */
    mtr_t *mtr,        /*!< in/out: mini-transaction */
    ulint mode)        /*!< in: BTR_MODIFY_LEAF or BTR_MODIFY_TREE */
{
<<<<<<< HEAD
  btr_cur_t *btr_cur;
  dberr_t err;
  ulint trx_id_offset;

  ut_ad(node->rec_type == TRX_UNDO_UPD_DEL_REC);

  /* Find out if the record has been purged already
  or if we can remove it. */

  if (!btr_pcur_restore_position(mode, &node->pcur, mtr) ||
      row_vers_must_preserve_del_marked(node->new_trx_id, node->table->name,
                                        mtr)) {
    return (DB_SUCCESS);
  }

  btr_cur = btr_pcur_get_btr_cur(&node->pcur);

  trx_id_offset = btr_cur_get_index(btr_cur)->trx_id_offset;

  if (!trx_id_offset) {
    mem_heap_t *heap = NULL;
    ulint trx_id_col;
    const ulint *offsets;
    ulint len;

    trx_id_col = btr_cur_get_index(btr_cur)->get_sys_col_pos(DATA_TRX_ID);
    ut_ad(trx_id_col > 0);
    ut_ad(trx_id_col != ULINT_UNDEFINED);

    offsets =
        rec_get_offsets(btr_cur_get_rec(btr_cur), btr_cur_get_index(btr_cur),
                        NULL, trx_id_col + 1, &heap);

    trx_id_offset = rec_get_nth_field_offs(offsets, trx_id_col, &len);
    ut_ad(len == DATA_TRX_ID_LEN);
    mem_heap_free(heap);
  }

  if (trx_read_trx_id(btr_cur_get_rec(btr_cur) + trx_id_offset) !=
      node->new_trx_id) {
    /* The record must have been purged and then replaced
    with a different one. */
    return (DB_SUCCESS);
  }

  /* We are about to remove an old, delete-marked version of the
  record that may have been delete-marked by a different transaction
  than the rolling-back one. */
  ut_ad(rec_get_deleted_flag(btr_cur_get_rec(btr_cur),
                             dict_table_is_comp(node->table)));

  if (mode == BTR_MODIFY_LEAF) {
    err = btr_cur_optimistic_delete(btr_cur, 0, mtr) ? DB_SUCCESS : DB_FAIL;
  } else {
    ut_ad(mode == (BTR_MODIFY_TREE | BTR_LATCH_FOR_DELETE));

    /* This operation is analogous to purge, we can free also
    inherited externally stored fields.
    We can also assume that the record was complete
    (including BLOBs), because it had been delete-marked
    after it had been completely inserted. Therefore, we
    are passing rollback=false, just like purge does. */

    btr_cur_pessimistic_delete(&err, FALSE, btr_cur, 0, false, node->trx->id,
                               node->undo_no, node->rec_type, mtr);

    /* The delete operation may fail if we have little
    file space left: TODO: easiest to crash the database
    and restart with more file space */
  }

  return (err);
=======
	btr_cur_t*	btr_cur;
	dberr_t		err;
	ulint		trx_id_offset;

	ut_ad(node->rec_type == TRX_UNDO_UPD_DEL_REC);

	/* Find out if the record has been purged already
	or if we can remove it. */

	if (!btr_pcur_restore_position(mode, &node->pcur, mtr)
	    || row_vers_must_preserve_del_marked(node->new_trx_id,
						 node->table->name,
						 mtr)) {

		return(DB_SUCCESS);
	}

	btr_cur = btr_pcur_get_btr_cur(&node->pcur);

	trx_id_offset = btr_cur_get_index(btr_cur)->trx_id_offset;

	if (!trx_id_offset) {
		mem_heap_t*	heap	= NULL;
		ulint		trx_id_col;
		const ulint*	offsets;
		ulint		len;

		trx_id_col = dict_index_get_sys_col_pos(
			btr_cur_get_index(btr_cur), DATA_TRX_ID);
		ut_ad(trx_id_col > 0);
		ut_ad(trx_id_col != ULINT_UNDEFINED);

		offsets = rec_get_offsets(
			btr_cur_get_rec(btr_cur), btr_cur_get_index(btr_cur),
			NULL, trx_id_col + 1, &heap);

		trx_id_offset = rec_get_nth_field_offs(
			offsets, trx_id_col, &len);
		ut_ad(len == DATA_TRX_ID_LEN);
		mem_heap_free(heap);
	}

	if (trx_read_trx_id(btr_cur_get_rec(btr_cur) + trx_id_offset)
	    != node->new_trx_id) {
		/* The record must have been purged and then replaced
		with a different one. */
		return(DB_SUCCESS);
	}

	/* We are about to remove an old, delete-marked version of the
	record that may have been delete-marked by a different transaction
	than the rolling-back one. */
	ut_ad(rec_get_deleted_flag(btr_cur_get_rec(btr_cur),
				   dict_table_is_comp(node->table)));
	row_convert_impl_to_expl_if_needed(btr_cur, node);

	if (mode == BTR_MODIFY_LEAF) {
		err = btr_cur_optimistic_delete(btr_cur, 0, mtr)
			? DB_SUCCESS
			: DB_FAIL;
	} else {
		ut_ad(mode == (BTR_MODIFY_TREE | BTR_LATCH_FOR_DELETE));

		/* This operation is analogous to purge, we can free also
		inherited externally stored fields.
		We can also assume that the record was complete
		(including BLOBs), because it had been delete-marked
		after it had been completely inserted. Therefore, we
		are passing rollback=false, just like purge does. */

		btr_cur_pessimistic_delete(&err, FALSE, btr_cur, 0,
					   false, mtr);

		/* The delete operation may fail if we have little
		file space left: TODO: easiest to crash the database
		and restart with more file space */
	}

	return(err);
>>>>>>> 8dda4da3
}

/** Undoes a modify in a clustered index record. Sets also the node state for
 the next round of undo.
 @return DB_SUCCESS or error code: we may run out of file space */
static MY_ATTRIBUTE((warn_unused_result)) dberr_t
    row_undo_mod_clust(undo_node_t *node, /*!< in: row undo node */
                       que_thr_t *thr)    /*!< in: query thread */
{
  btr_pcur_t *pcur;
  mtr_t mtr;
  dberr_t err;
  dict_index_t *index;
  bool online;

  ut_ad(thr_get_trx(thr) == node->trx);
  ut_ad(node->trx->in_rollback);

  log_free_check();
  pcur = &node->pcur;
  index = btr_cur_get_index(btr_pcur_get_btr_cur(pcur));

  mtr_start(&mtr);

  dict_disable_redo_if_temporary(index->table, &mtr);

  online = dict_index_is_online_ddl(index);
  DEBUG_SYNC(current_thd, "row_undo_mod_clust");

  if (online) {
    mtr_s_lock(dict_index_get_lock(index), &mtr);
  }

  mem_heap_t *heap = mem_heap_create(1024);
  mem_heap_t *offsets_heap = NULL;
  ulint *offsets = NULL;
  const dtuple_t *rebuilt_old_pk;
  byte sys[DATA_TRX_ID_LEN + DATA_ROLL_PTR_LEN];

  /* Try optimistic processing of the record, keeping changes within
  the index page */

  err = row_undo_mod_clust_low(
      node, &offsets, &offsets_heap, heap, &rebuilt_old_pk, sys, thr, &mtr,
      online ? BTR_MODIFY_LEAF | BTR_ALREADY_S_LATCHED : BTR_MODIFY_LEAF);

  if (err != DB_SUCCESS) {
    btr_pcur_commit_specify_mtr(pcur, &mtr);

    /* We may have to modify tree structure: do a pessimistic
    descent down the index tree */

    mtr_start(&mtr);

    dict_disable_redo_if_temporary(index->table, &mtr);

    err = row_undo_mod_clust_low(node, &offsets, &offsets_heap, heap,
                                 &rebuilt_old_pk, sys, thr, &mtr,
                                 BTR_MODIFY_TREE);
    ut_ad(err == DB_SUCCESS || err == DB_OUT_OF_FILE_SPACE);
  }

  /* Online rebuild cannot be initiated while we are holding
  dict_operation_lock and index->lock. (It can be aborted.) */
  ut_ad(online || !dict_index_is_online_ddl(index));

  if (err == DB_SUCCESS && online) {
    ut_ad(rw_lock_own_flagged(
        &index->lock, RW_LOCK_FLAG_S | RW_LOCK_FLAG_X | RW_LOCK_FLAG_SX));

    switch (node->rec_type) {
      case TRX_UNDO_DEL_MARK_REC:
        row_log_table_insert(btr_pcur_get_rec(pcur), node->row, index, offsets);
        break;
      case TRX_UNDO_UPD_EXIST_REC:
        row_log_table_update(btr_pcur_get_rec(pcur), index, offsets,
                             rebuilt_old_pk, node->undo_row, node->row);
        break;
      case TRX_UNDO_UPD_DEL_REC:
        row_log_table_delete(node->trx, btr_pcur_get_rec(pcur), node->row,
                             index, offsets, sys);
        break;
      default:
        ut_ad(0);
        break;
    }
  }

  ut_ad(rec_get_trx_id(btr_pcur_get_rec(pcur), index) == node->new_trx_id);

  btr_pcur_commit_specify_mtr(pcur, &mtr);

  if (err == DB_SUCCESS && node->rec_type == TRX_UNDO_UPD_DEL_REC) {
    mtr_start(&mtr);

    dict_disable_redo_if_temporary(index->table, &mtr);

    /* It is not necessary to call row_log_table,
    because the record is delete-marked and would thus
    be omitted from the rebuilt copy of the table. */
    err = row_undo_mod_remove_clust_low(node, &mtr, BTR_MODIFY_LEAF);
    if (err != DB_SUCCESS) {
      btr_pcur_commit_specify_mtr(pcur, &mtr);

      /* We may have to modify tree structure: do a
      pessimistic descent down the index tree */

      mtr_start(&mtr);

      dict_disable_redo_if_temporary(index->table, &mtr);

      err = row_undo_mod_remove_clust_low(
          node, &mtr, BTR_MODIFY_TREE | BTR_LATCH_FOR_DELETE);

      ut_ad(err == DB_SUCCESS || err == DB_OUT_OF_FILE_SPACE);
    }

    btr_pcur_commit_specify_mtr(pcur, &mtr);
  }

  node->state = UNDO_NODE_FETCH_NEXT;

  if (offsets_heap) {
    mem_heap_free(offsets_heap);
  }
  mem_heap_free(heap);
  return (err);
}

/** Delete marks or removes a secondary index entry if found.
 @return DB_SUCCESS, DB_FAIL, or DB_OUT_OF_FILE_SPACE */
static MY_ATTRIBUTE((warn_unused_result)) dberr_t
    row_undo_mod_del_mark_or_remove_sec_low(
        undo_node_t *node,   /*!< in: row undo node */
        que_thr_t *thr,      /*!< in: query thread */
        dict_index_t *index, /*!< in: index */
        dtuple_t *entry,     /*!< in: index entry */
        ulint mode)          /*!< in: latch mode BTR_MODIFY_LEAF or
                             BTR_MODIFY_TREE */
{
<<<<<<< HEAD
  btr_pcur_t pcur;
  btr_cur_t *btr_cur;
  ibool success;
  ibool old_has;
  dberr_t err = DB_SUCCESS;
  mtr_t mtr;
  mtr_t mtr_vers;
  row_search_result search_result;
  ibool modify_leaf = false;

  log_free_check();

  mtr_start(&mtr);

  dict_disable_redo_if_temporary(index->table, &mtr);

  if (mode == BTR_MODIFY_LEAF) {
    modify_leaf = true;
  }

  if (!index->is_committed()) {
    /* The index->online_status may change if the index is
    or was being created online, but not committed yet. It
    is protected by index->lock. */
    if (mode == BTR_MODIFY_LEAF) {
      mode = BTR_MODIFY_LEAF | BTR_ALREADY_S_LATCHED;
      mtr_s_lock(dict_index_get_lock(index), &mtr);
    } else {
      ut_ad(mode == (BTR_MODIFY_TREE | BTR_LATCH_FOR_DELETE));
      mtr_sx_lock(dict_index_get_lock(index), &mtr);
    }

    if (row_log_online_op_try(index, entry, 0)) {
      goto func_exit_no_pcur;
    }
  } else {
    /* For secondary indexes,
    index->online_status==ONLINE_INDEX_COMPLETE if
    index->is_committed(). */
    ut_ad(!dict_index_is_online_ddl(index));
  }

  btr_cur = btr_pcur_get_btr_cur(&pcur);

  if (dict_index_is_spatial(index)) {
    if (mode & BTR_MODIFY_LEAF) {
      btr_cur->thr = thr;
      mode |= BTR_RTREE_DELETE_MARK;
    }
    mode |= BTR_RTREE_UNDO_INS;
  }

  search_result = row_search_index_entry(index, entry, mode, &pcur, &mtr);

  switch (UNIV_EXPECT(search_result, ROW_FOUND)) {
    case ROW_NOT_FOUND:
      /* In crash recovery, the secondary index record may
      be missing if the UPDATE did not have time to insert
      the secondary index records before the crash.  When we
      are undoing that UPDATE in crash recovery, the record
      may be missing.

      In normal processing, if an update ends in a deadlock
      before it has inserted all updated secondary index
      records, then the undo will not find those records. */
      goto func_exit;
    case ROW_FOUND:
      break;
    case ROW_BUFFERED:
    case ROW_NOT_DELETED_REF:
      /* These are invalid outcomes, because the mode passed
      to row_search_index_entry() did not include any of the
      flags BTR_INSERT, BTR_DELETE, or BTR_DELETE_MARK. */
      ut_error;
  }

  /* We should remove the index record if no prior version of the row,
  which cannot be purged yet, requires its existence. If some requires,
  we should delete mark the record. */

  mtr_start(&mtr_vers);

  success =
      btr_pcur_restore_position(BTR_SEARCH_LEAF, &(node->pcur), &mtr_vers);
  ut_a(success);

  old_has = row_vers_old_has_index_entry(FALSE, btr_pcur_get_rec(&(node->pcur)),
                                         &mtr_vers, index, entry, 0, 0);
  if (old_has) {
    err = btr_cur_del_mark_set_sec_rec(BTR_NO_LOCKING_FLAG, btr_cur, TRUE, thr,
                                       &mtr);
    ut_ad(err == DB_SUCCESS);
  } else {
    /* Remove the index record */

    if (dict_index_is_spatial(index)) {
      rec_t *rec = btr_pcur_get_rec(&pcur);
      if (rec_get_deleted_flag(rec, dict_table_is_comp(index->table))) {
        ib::error(ER_IB_MSG_1038) << "Record found in index " << index->name
                                  << " is deleted marked"
                                     " on rollback update.";
      }
    }

    if (modify_leaf) {
      success = btr_cur_optimistic_delete(btr_cur, 0, &mtr);
      if (success) {
        err = DB_SUCCESS;
      } else {
        err = DB_FAIL;
      }
    } else {
      /* Passing rollback=false,
      because we are deleting a secondary index record:
      the distinction only matters when deleting a
      record that contains externally stored columns. */
      ut_ad(!index->is_clustered());
      btr_cur_pessimistic_delete(&err, FALSE, btr_cur, 0, false, node->trx->id,
                                 node->undo_no, node->rec_type, &mtr);
      /* The delete operation may fail if we have little
      file space left: TODO: easiest to crash the database
      and restart with more file space */
    }
  }

  btr_pcur_commit_specify_mtr(&(node->pcur), &mtr_vers);
=======
	btr_pcur_t		pcur;
	btr_cur_t*		btr_cur;
	ibool			success;
	ibool			old_has;
	dberr_t			err	= DB_SUCCESS;
	mtr_t			mtr;
	mtr_t			mtr_vers;
	row_search_result	search_result;
	ibool			modify_leaf = false;

	log_free_check();
	mtr_start(&mtr);
	mtr.set_named_space(index->space);
	dict_disable_redo_if_temporary(index->table, &mtr);

	if (mode == BTR_MODIFY_LEAF) {
		modify_leaf = true;
	}

	if (!index->is_committed()) {
		/* The index->online_status may change if the index is
		or was being created online, but not committed yet. It
		is protected by index->lock. */
		if (mode == BTR_MODIFY_LEAF) {
			mode = BTR_MODIFY_LEAF | BTR_ALREADY_S_LATCHED;
			mtr_s_lock(dict_index_get_lock(index), &mtr);
		} else {
			ut_ad(mode == (BTR_MODIFY_TREE | BTR_LATCH_FOR_DELETE));
			mtr_sx_lock(dict_index_get_lock(index), &mtr);
		}

		if (row_log_online_op_try(index, entry, 0)) {
			goto func_exit_no_pcur;
		}
	} else {
		/* For secondary indexes,
		index->online_status==ONLINE_INDEX_COMPLETE if
		index->is_committed(). */
		ut_ad(!dict_index_is_online_ddl(index));
	}

	btr_cur = btr_pcur_get_btr_cur(&pcur);

	if (dict_index_is_spatial(index)) {
		if (mode & BTR_MODIFY_LEAF) {
			btr_cur->thr = thr;
			mode |= BTR_RTREE_DELETE_MARK;
		}
		mode |= BTR_RTREE_UNDO_INS;
	}

	search_result = row_search_index_entry(index, entry, mode,
					       &pcur, &mtr);

	switch (UNIV_EXPECT(search_result, ROW_FOUND)) {
	case ROW_NOT_FOUND:
		/* In crash recovery, the secondary index record may
		be missing if the UPDATE did not have time to insert
		the secondary index records before the crash.  When we
		are undoing that UPDATE in crash recovery, the record
		may be missing.

		In normal processing, if an update ends in a deadlock
		before it has inserted all updated secondary index
		records, then the undo will not find those records. */
		goto func_exit;
	case ROW_FOUND:
		break;
	case ROW_BUFFERED:
	case ROW_NOT_DELETED_REF:
		/* These are invalid outcomes, because the mode passed
		to row_search_index_entry() did not include any of the
		flags BTR_INSERT, BTR_DELETE, or BTR_DELETE_MARK. */
		ut_error;
	}

	/* We should remove the index record if no prior version of the row,
	which cannot be purged yet, requires its existence. If some requires,
	we should delete mark the record. */

	mtr_start(&mtr_vers);

	success = btr_pcur_restore_position(BTR_SEARCH_LEAF, &(node->pcur),
					    &mtr_vers);
	ut_a(success);

	old_has = row_vers_old_has_index_entry(FALSE,
					       btr_pcur_get_rec(&(node->pcur)),
					       &mtr_vers, index, entry,
					       0, 0);
	if (old_has) {
		err = btr_cur_del_mark_set_sec_rec(BTR_NO_LOCKING_FLAG,
						   btr_cur, TRUE, thr, &mtr);
		ut_ad(err == DB_SUCCESS);
	} else {
		/* Remove the index record */
		if (dict_index_is_spatial(index)) {
			rec_t*	rec = btr_pcur_get_rec(&pcur);
			if (rec_get_deleted_flag(rec,
						 dict_table_is_comp(index->table))) {
				ib::error() << "Record found in index "
					<< index->name << " is deleted marked"
					" on rollback update.";
			}
		}

		row_convert_impl_to_expl_if_needed(btr_cur, node);

		if (modify_leaf) {
			success = btr_cur_optimistic_delete(btr_cur, 0, &mtr);
			if (success) {
				err = DB_SUCCESS;
			} else {
				err = DB_FAIL;
			}
		} else {
			/* Passing rollback=false,
			because we are deleting a secondary index record:
			the distinction only matters when deleting a
			record that contains externally stored columns. */
			ut_ad(!dict_index_is_clust(index));
			btr_cur_pessimistic_delete(&err, FALSE, btr_cur, 0,
						   false, &mtr);

			/* The delete operation may fail if we have little
			file space left: TODO: easiest to crash the database
			and restart with more file space */
		}
	}

	btr_pcur_commit_specify_mtr(&(node->pcur), &mtr_vers);
>>>>>>> 8dda4da3

func_exit:
  btr_pcur_close(&pcur);
func_exit_no_pcur:
  mtr_commit(&mtr);

  return (err);
}

/** Delete marks or removes a secondary index entry if found.
 NOTE that if we updated the fields of a delete-marked secondary index record
 so that alphabetically they stayed the same, e.g., 'abc' -> 'aBc', we cannot
 return to the original values because we do not know them. But this should
 not cause problems because in row0sel.cc, in queries we always retrieve the
 clustered index record or an earlier version of it, if the secondary index
 record through which we do the search is delete-marked.
 @return DB_SUCCESS or DB_OUT_OF_FILE_SPACE */
static MY_ATTRIBUTE((warn_unused_result)) dberr_t
    row_undo_mod_del_mark_or_remove_sec(
        undo_node_t *node,   /*!< in: row undo node */
        que_thr_t *thr,      /*!< in: query thread */
        dict_index_t *index, /*!< in: index */
        dtuple_t *entry)     /*!< in: index entry */
{
  dberr_t err;

  err = row_undo_mod_del_mark_or_remove_sec_low(node, thr, index, entry,
                                                BTR_MODIFY_LEAF);
  if (err == DB_SUCCESS) {
    return (err);
  }

  err = row_undo_mod_del_mark_or_remove_sec_low(
      node, thr, index, entry, BTR_MODIFY_TREE | BTR_LATCH_FOR_DELETE);
  return (err);
}

/** Delete unmarks a secondary index entry which must be found. It might not be
 delete-marked at the moment, but it does not harm to unmark it anyway. We also
 need to update the fields of the secondary index record if we updated its
 fields but alphabetically they stayed the same, e.g., 'abc' -> 'aBc'.
 @retval DB_SUCCESS on success
 @retval DB_FAIL if BTR_MODIFY_TREE should be tried
 @retval DB_OUT_OF_FILE_SPACE when running out of tablespace
 @retval DB_DUPLICATE_KEY if the value was missing
         and an insert would lead to a duplicate exists */
static MY_ATTRIBUTE((warn_unused_result)) dberr_t
    row_undo_mod_del_unmark_sec_and_undo_update(
        ulint mode,          /*!< in: search mode: BTR_MODIFY_LEAF or
                             BTR_MODIFY_TREE */
        que_thr_t *thr,      /*!< in: query thread */
        dict_index_t *index, /*!< in: index */
        dtuple_t *entry,     /*!< in: index entry */
        undo_no_t undo_no)
/*!< in: undo number upto which to rollback.*/
{
  btr_pcur_t pcur;
  btr_cur_t *btr_cur = btr_pcur_get_btr_cur(&pcur);
  upd_t *update;
  dberr_t err = DB_SUCCESS;
  big_rec_t *dummy_big_rec;
  mtr_t mtr;
  trx_t *trx = thr_get_trx(thr);
  const ulint flags = BTR_KEEP_SYS_FLAG | BTR_NO_LOCKING_FLAG;
  row_search_result search_result;
  ulint orig_mode = mode;

  ut_ad(trx->id != 0);

  /* FIXME: Currently we do a 2-pass search for the undo due to
  avoid undel-mark a wrong rec in rolling back in partial update.
  Later, we could log some info in secondary index updates to avoid
  this. */
  if (dict_index_is_spatial(index)) {
    ut_ad(mode & BTR_MODIFY_LEAF);
    mode |= BTR_RTREE_DELETE_MARK;
  }

try_again:
  log_free_check();

  mtr_start(&mtr);

  dict_disable_redo_if_temporary(index->table, &mtr);

  if (!index->is_committed()) {
    /* The index->online_status may change if the index is
    or was being created online, but not committed yet. It
    is protected by index->lock. */
    if (mode == BTR_MODIFY_LEAF) {
      mode = BTR_MODIFY_LEAF | BTR_ALREADY_S_LATCHED;
      mtr_s_lock(dict_index_get_lock(index), &mtr);
    } else {
      ut_ad(mode == BTR_MODIFY_TREE);
      mtr_sx_lock(dict_index_get_lock(index), &mtr);
    }

    if (row_log_online_op_try(index, entry, trx->id)) {
      goto func_exit_no_pcur;
    }
  } else {
    /* For secondary indexes,
    index->online_status==ONLINE_INDEX_COMPLETE if
    index->is_committed(). */
    ut_ad(!dict_index_is_online_ddl(index));
  }

  btr_cur->thr = thr;

  search_result = row_search_index_entry(index, entry, mode, &pcur, &mtr);

  switch (search_result) {
    mem_heap_t *heap;
    mem_heap_t *offsets_heap;
    ulint *offsets;
    case ROW_BUFFERED:
    case ROW_NOT_DELETED_REF:
      /* These are invalid outcomes, because the mode passed
      to row_search_index_entry() did not include any of the
      flags BTR_INSERT, BTR_DELETE, or BTR_DELETE_MARK. */
      ut_error;
    case ROW_NOT_FOUND:
      /* For spatial index, if first search didn't find an
      undel-marked rec, try to find a del-marked rec. */
      if (dict_index_is_spatial(index) && btr_cur->rtr_info->fd_del) {
        if (mode != orig_mode) {
          mode = orig_mode;
          btr_pcur_close(&pcur);
          mtr_commit(&mtr);
          goto try_again;
        }
      }

      if (index->is_committed()) {
        /* During online secondary index creation, it
        is possible that MySQL is waiting for a
        meta-data lock upgrade before invoking
        ha_innobase::commit_inplace_alter_table()
        while this ROLLBACK is executing. InnoDB has
        finished building the index, but it does not
        yet exist in MySQL. In this case, we suppress
        the printout to the error log. */
        ib::warn(ER_IB_MSG_1039)
            << "Record in index " << index->name << " of table "
            << index->table->name
            << " was not found on rollback, trying to"
               " insert: "
            << *entry
            << " at: " << rec_index_print(btr_cur_get_rec(btr_cur), index);
      }

      if (btr_cur->up_match >= dict_index_get_n_unique(index) ||
          btr_cur->low_match >= dict_index_get_n_unique(index)) {
        if (index->is_committed()) {
          ib::warn(ER_IB_MSG_1040) << "Record in index " << index->name
                                   << " was not found on rollback, and"
                                      " a duplicate exists";
        }
        err = DB_DUPLICATE_KEY;
        break;
      }

      /* Insert the missing record that we were trying to
      delete-unmark. */
      big_rec_t *big_rec;
      rec_t *insert_rec;
      offsets = NULL;
      offsets_heap = NULL;

      err =
          btr_cur_optimistic_insert(flags, btr_cur, &offsets, &offsets_heap,
                                    entry, &insert_rec, &big_rec, 0, thr, &mtr);
      ut_ad(!big_rec);

      if (err == DB_FAIL && mode == BTR_MODIFY_TREE) {
        err = btr_cur_pessimistic_insert(flags, btr_cur, &offsets,
                                         &offsets_heap, entry, &insert_rec,
                                         &big_rec, 0, thr, &mtr);
        /* There are no off-page columns in
        secondary indexes. */
        ut_ad(!big_rec);
      }

      if (err == DB_SUCCESS) {
        page_update_max_trx_id(btr_cur_get_block(btr_cur),
                               btr_cur_get_page_zip(btr_cur), trx->id, &mtr);
      }

      if (offsets_heap) {
        mem_heap_free(offsets_heap);
      }

      break;
    case ROW_FOUND:
      err = btr_cur_del_mark_set_sec_rec(BTR_NO_LOCKING_FLAG, btr_cur, FALSE,
                                         thr, &mtr);

      ut_a(err == DB_SUCCESS);
      heap = mem_heap_create(sizeof(upd_t) +
                             dtuple_get_n_fields(entry) * sizeof(upd_field_t));
      offsets_heap = NULL;
      offsets = rec_get_offsets(btr_cur_get_rec(btr_cur), index, NULL,
                                ULINT_UNDEFINED, &offsets_heap);
      update = row_upd_build_sec_rec_difference_binary(
          btr_cur_get_rec(btr_cur), index, offsets, entry, heap);
      if (upd_get_n_fields(update) == 0) {
        /* Do nothing */

      } else if (mode != BTR_MODIFY_TREE) {
        /* Try an optimistic updating of the record, keeping
        changes within the page */

        /* TODO: pass offsets, not &offsets */
        err = btr_cur_optimistic_update(flags, btr_cur, &offsets, &offsets_heap,
                                        update, 0, thr, thr_get_trx(thr)->id,
                                        &mtr);
        switch (err) {
          case DB_OVERFLOW:
          case DB_UNDERFLOW:
          case DB_ZIP_OVERFLOW:
            err = DB_FAIL;
          default:
            break;
        }
      } else {
        err = btr_cur_pessimistic_update(
            flags, btr_cur, &offsets, &offsets_heap, heap, &dummy_big_rec,
            update, 0, thr, thr_get_trx(thr)->id, undo_no, &mtr);
        ut_a(!dummy_big_rec);
      }

      mem_heap_free(heap);
      mem_heap_free(offsets_heap);
  }

  btr_pcur_close(&pcur);
func_exit_no_pcur:
  mtr_commit(&mtr);

  return (err);
}

/** Flags a secondary index corrupted. */
static void row_undo_mod_sec_flag_corrupted(
    trx_t *trx,          /*!< in/out: transaction */
    dict_index_t *index) /*!< in: secondary index */
{
  ut_ad(!index->is_clustered());

  switch (trx->dict_operation_lock_mode) {
    case RW_S_LATCH:
      /* This should be the normal rollback */
      dict_set_corrupted(index);
      break;
    default:
      /* fall through */
    case RW_X_LATCH:
      /* This should be the rollback of a data dictionary
      transaction. */
      dict_set_corrupted(index);
  }
}

/** Undoes a modify in secondary indexes when undo record type is UPD_DEL.
 @return DB_SUCCESS or DB_OUT_OF_FILE_SPACE */
static MY_ATTRIBUTE((warn_unused_result)) dberr_t
    row_undo_mod_upd_del_sec(undo_node_t *node, /*!< in: row undo node */
                             que_thr_t *thr)    /*!< in: query thread */
{
  mem_heap_t *heap;
  dberr_t err = DB_SUCCESS;

  ut_ad(node->rec_type == TRX_UNDO_UPD_DEL_REC);
  ut_ad(!node->undo_row);

  heap = mem_heap_create(1024);

  while (node->index != NULL) {
    dict_index_t *index = node->index;
    dtuple_t *entry;

    if (index->type & DICT_FTS) {
      dict_table_next_uncorrupted_index(node->index);
      continue;
    }

    /* During online index creation,
    HA_ALTER_INPLACE_NO_LOCK_AFTER_PREPARE should
    guarantee that any active transaction has not modified
    indexed columns such that col->ord_part was 0 at the
    time when the undo log record was written. When we get
    to roll back an undo log entry TRX_UNDO_DEL_MARK_REC,
    it should always cover all affected indexes. */
    entry = row_build_index_entry(node->row, node->ext, index, heap);

    if (UNIV_UNLIKELY(!entry)) {
      /* The database must have crashed after
      inserting a clustered index record but before
      writing all the externally stored columns of
      that record.  Because secondary index entries
      are inserted after the clustered index record,
      we may assume that the secondary index record
      does not exist.  However, this situation may
      only occur during the rollback of incomplete
      transactions. */
      ut_a(thr_is_recv(thr));
    } else {
      err = row_undo_mod_del_mark_or_remove_sec(node, thr, index, entry);

      if (UNIV_UNLIKELY(err != DB_SUCCESS)) {
        break;
      }
    }

    mem_heap_empty(heap);
    dict_table_next_uncorrupted_index(node->index);
  }

  mem_heap_free(heap);

  return (err);
}

/** Undoes a modify in secondary indexes when undo record type is DEL_MARK.
 @return DB_SUCCESS or DB_OUT_OF_FILE_SPACE */
static MY_ATTRIBUTE((warn_unused_result)) dberr_t
    row_undo_mod_del_mark_sec(undo_node_t *node, /*!< in: row undo node */
                              que_thr_t *thr)    /*!< in: query thread */
{
  mem_heap_t *heap;
  dberr_t err = DB_SUCCESS;

  ut_ad(!node->undo_row);

  heap = mem_heap_create(1024);

  while (node->index != NULL) {
    dict_index_t *index = node->index;
    dtuple_t *entry;

    if (index->type == DICT_FTS) {
      dict_table_next_uncorrupted_index(node->index);
      continue;
    }

    /* During online index creation,
    HA_ALTER_INPLACE_NO_LOCK_AFTER_PREPARE should
    guarantee that any active transaction has not modified
    indexed columns such that col->ord_part was 0 at the
    time when the undo log record was written. When we get
    to roll back an undo log entry TRX_UNDO_DEL_MARK_REC,
    it should always cover all affected indexes. */
    entry = row_build_index_entry(node->row, node->ext, index, heap);

    ut_a(entry);

    err = row_undo_mod_del_unmark_sec_and_undo_update(
        BTR_MODIFY_LEAF, thr, index, entry, node->undo_no);
    if (err == DB_FAIL) {
      err = row_undo_mod_del_unmark_sec_and_undo_update(
          BTR_MODIFY_TREE, thr, index, entry, node->undo_no);
    }

    if (err == DB_DUPLICATE_KEY) {
      row_undo_mod_sec_flag_corrupted(thr_get_trx(thr), index);
      err = DB_SUCCESS;
      /* Do not return any error to the caller. The
      duplicate will be reported by ALTER TABLE or
      CREATE UNIQUE INDEX. Unfortunately we cannot
      report the duplicate key value to the DDL
      thread, because the altered_table object is
      private to its call stack. */
    } else if (err != DB_SUCCESS) {
      break;
    }

    mem_heap_empty(heap);
    dict_table_next_uncorrupted_index(node->index);
  }

  mem_heap_free(heap);

  return (err);
}

/** Undoes a modify in secondary indexes when undo record type is UPD_EXIST.
 @return DB_SUCCESS or DB_OUT_OF_FILE_SPACE */
static MY_ATTRIBUTE((warn_unused_result)) dberr_t
    row_undo_mod_upd_exist_sec(undo_node_t *node, /*!< in: row undo node */
                               que_thr_t *thr)    /*!< in: query thread */
{
  mem_heap_t *heap;
  dberr_t err = DB_SUCCESS;

  if (node->index == NULL || ((node->cmpl_info & UPD_NODE_NO_ORD_CHANGE))) {
    /* No change in secondary indexes */

    return (err);
  }

  heap = mem_heap_create(1024);

  while (node->index != NULL) {
    dict_index_t *index = node->index;
    dtuple_t *entry;

    if (dict_index_is_spatial(index)) {
      if (!row_upd_changes_ord_field_binary_func(index, node->update,
#ifdef UNIV_DEBUG
                                                 thr,
#endif /* UNIV_DEBUG */
                                                 node->row, node->ext,
                                                 ROW_BUILD_FOR_UNDO)) {
        dict_table_next_uncorrupted_index(node->index);
        continue;
      }
    } else {
      if (index->type == DICT_FTS ||
          !row_upd_changes_ord_field_binary(index, node->update, thr, node->row,
                                            node->ext)) {
        dict_table_next_uncorrupted_index(node->index);
        continue;
      }
    }

    /* Build the newest version of the index entry */
    entry = row_build_index_entry(node->row, node->ext, index, heap);
    if (UNIV_UNLIKELY(!entry)) {
      /* The server must have crashed in
      row_upd_clust_rec_by_insert() before
      the updated externally stored columns (BLOBs)
      of the new clustered index entry were written. */

      /* The table must be in DYNAMIC or COMPRESSED
      format.  REDUNDANT and COMPACT formats
      store a local 768-byte prefix of each
      externally stored column. */
      ut_a(dict_table_has_atomic_blobs(index->table));

      /* This is only legitimate when
      rolling back an incomplete transaction
      after crash recovery. */
      ut_a(thr_get_trx(thr)->is_recovered);

      /* The server must have crashed before
      completing the insert of the new
      clustered index entry and before
      inserting to the secondary indexes.
      Because node->row was not yet written
      to this index, we can ignore it.  But
      we must restore node->undo_row. */
    } else {
      /* NOTE that if we updated the fields of a
      delete-marked secondary index record so that
      alphabetically they stayed the same, e.g.,
      'abc' -> 'aBc', we cannot return to the
      original values because we do not know them.
      But this should not cause problems because
      in row0sel.cc, in queries we always retrieve
      the clustered index record or an earlier
      version of it, if the secondary index record
      through which we do the search is
      delete-marked. */

      err = row_undo_mod_del_mark_or_remove_sec(node, thr, index, entry);
      if (err != DB_SUCCESS) {
        break;
      }
    }

    mem_heap_empty(heap);
    /* We may have to update the delete mark in the
    secondary index record of the previous version of
    the row. We also need to update the fields of
    the secondary index record if we updated its fields
    but alphabetically they stayed the same, e.g.,
    'abc' -> 'aBc'. */
    if (dict_index_is_spatial(index)) {
      entry = row_build_index_entry_low(node->undo_row, node->undo_ext, index,
                                        heap, ROW_BUILD_FOR_UNDO);
    } else {
      entry =
          row_build_index_entry(node->undo_row, node->undo_ext, index, heap);
    }

    ut_a(entry);

    err = row_undo_mod_del_unmark_sec_and_undo_update(
        BTR_MODIFY_LEAF, thr, index, entry, node->undo_no);
    if (err == DB_FAIL) {
      err = row_undo_mod_del_unmark_sec_and_undo_update(
          BTR_MODIFY_TREE, thr, index, entry, node->undo_no);
    }

    if (err == DB_DUPLICATE_KEY) {
      row_undo_mod_sec_flag_corrupted(thr_get_trx(thr), index);
      err = DB_SUCCESS;
    } else if (err != DB_SUCCESS) {
      break;
    }

    mem_heap_empty(heap);
    dict_table_next_uncorrupted_index(node->index);
  }

  mem_heap_free(heap);

  return (err);
}

/** Parses the row reference and other info in a modify undo log record.
@param[in]	node	row undo node
@param[in,out]	mdl	MDL ticket or nullptr if unnecessary */
static void row_undo_mod_parse_undo_rec(undo_node_t *node, MDL_ticket **mdl) {
  dict_index_t *clust_index;
  byte *ptr;
  undo_no_t undo_no;
  table_id_t table_id;
  trx_id_t trx_id;
  roll_ptr_t roll_ptr;
  ulint info_bits;
  ulint type;
  ulint cmpl_info;
  bool dummy_extern;
  type_cmpl_t type_cmpl;

  ptr = trx_undo_rec_get_pars(node->undo_rec, &type, &cmpl_info, &dummy_extern,
                              &undo_no, &table_id, type_cmpl);
  node->rec_type = type;

  /* Although table IX lock is held now, DROP TABLE could still be
  done concurrently. To prevent this, MDL for this table should be
  took here. Notably, there cannot be a race between ROLLBACK and
  DROP TEMPORARY TABLE, because temporary tables are
  private to a single connection. */
  node->table = dd_table_open_on_id(table_id, current_thd, mdl, false, true);

  if (node->table == NULL) {
    /* Table was dropped */
    return;
  }

  if (node->table->ibd_file_missing) {
    dd_table_close(node->table, current_thd, mdl, false);

    /* We skip undo operations to missing .ibd files */
    node->table = NULL;

    return;
  }

  ut_ad(!node->table->skip_alter_undo);

  clust_index = node->table->first_index();

  ptr = trx_undo_update_rec_get_sys_cols(ptr, &trx_id, &roll_ptr, &info_bits);

  ptr = trx_undo_rec_get_row_ref(ptr, clust_index, &(node->ref), node->heap);

  ptr = trx_undo_update_rec_get_update(ptr, clust_index, type, trx_id, roll_ptr,
                                       info_bits, node->trx, node->heap,
                                       &(node->update), nullptr, type_cmpl);

  node->new_trx_id = trx_id;
  node->cmpl_info = cmpl_info;

  if (!row_undo_search_clust_to_pcur(node)) {
    dd_table_close(node->table, current_thd, mdl, false);

    node->table = NULL;
  }

  /* Extract indexed virtual columns from undo log */
  if (node->table && node->table->n_v_cols) {
    row_upd_replace_vcol(
        node->row, node->table, node->update, false, node->undo_row,
        (node->cmpl_info & UPD_NODE_NO_ORD_CHANGE) ? NULL : ptr);
  }
}

/** Undoes a modify operation on a row of a table.
 @return DB_SUCCESS or error code */
dberr_t row_undo_mod(undo_node_t *node, /*!< in: row undo node */
                     que_thr_t *thr)    /*!< in: query thread */
{
  dberr_t err;
  MDL_ticket *mdl = nullptr;

  ut_ad(node != NULL);
  ut_ad(thr != NULL);
  ut_ad(node->state == UNDO_NODE_MODIFY);
  ut_ad(node->trx->in_rollback);
  ut_ad(!trx_undo_roll_ptr_is_insert(node->roll_ptr));

  ut_ad(thr_get_trx(thr) == node->trx);

  row_undo_mod_parse_undo_rec(node,
                              dd_mdl_for_undo(node->trx) ? &mdl : nullptr);

  if (node->table == NULL) {
    /* It is already undone, or will be undone by another query
    thread, or table was dropped */

    node->state = UNDO_NODE_FETCH_NEXT;

    return (DB_SUCCESS);
  }

  node->index = node->table->first_index();
  ut_ad(node->index->is_clustered());
  /* Skip the clustered index (the first index) */
  node->index = node->index->next();

  /* Skip all corrupted secondary index */
  dict_table_skip_corrupt_index(node->index);

  switch (node->rec_type) {
    case TRX_UNDO_UPD_EXIST_REC:
      err = row_undo_mod_upd_exist_sec(node, thr);
      break;
    case TRX_UNDO_DEL_MARK_REC:
      err = row_undo_mod_del_mark_sec(node, thr);
      break;
    case TRX_UNDO_UPD_DEL_REC:
      err = row_undo_mod_upd_del_sec(node, thr);
      break;
    default:
      ut_error;
  }

  if (err == DB_SUCCESS) {
    err = row_undo_mod_clust(node, thr);
  }

  dd_table_close(node->table, current_thd, &mdl, false);

  node->table = NULL;

  return (err);
}<|MERGE_RESOLUTION|>--- conflicted
+++ resolved
@@ -163,7 +163,6 @@
     mtr_t *mtr,        /*!< in/out: mini-transaction */
     ulint mode)        /*!< in: BTR_MODIFY_LEAF or BTR_MODIFY_TREE */
 {
-<<<<<<< HEAD
   btr_cur_t *btr_cur;
   dberr_t err;
   ulint trx_id_offset;
@@ -214,6 +213,8 @@
   than the rolling-back one. */
   ut_ad(rec_get_deleted_flag(btr_cur_get_rec(btr_cur),
                              dict_table_is_comp(node->table)));
+
+  row_convert_impl_to_expl_if_needed(btr_cur, node);
 
   if (mode == BTR_MODIFY_LEAF) {
     err = btr_cur_optimistic_delete(btr_cur, 0, mtr) ? DB_SUCCESS : DB_FAIL;
@@ -236,87 +237,6 @@
   }
 
   return (err);
-=======
-	btr_cur_t*	btr_cur;
-	dberr_t		err;
-	ulint		trx_id_offset;
-
-	ut_ad(node->rec_type == TRX_UNDO_UPD_DEL_REC);
-
-	/* Find out if the record has been purged already
-	or if we can remove it. */
-
-	if (!btr_pcur_restore_position(mode, &node->pcur, mtr)
-	    || row_vers_must_preserve_del_marked(node->new_trx_id,
-						 node->table->name,
-						 mtr)) {
-
-		return(DB_SUCCESS);
-	}
-
-	btr_cur = btr_pcur_get_btr_cur(&node->pcur);
-
-	trx_id_offset = btr_cur_get_index(btr_cur)->trx_id_offset;
-
-	if (!trx_id_offset) {
-		mem_heap_t*	heap	= NULL;
-		ulint		trx_id_col;
-		const ulint*	offsets;
-		ulint		len;
-
-		trx_id_col = dict_index_get_sys_col_pos(
-			btr_cur_get_index(btr_cur), DATA_TRX_ID);
-		ut_ad(trx_id_col > 0);
-		ut_ad(trx_id_col != ULINT_UNDEFINED);
-
-		offsets = rec_get_offsets(
-			btr_cur_get_rec(btr_cur), btr_cur_get_index(btr_cur),
-			NULL, trx_id_col + 1, &heap);
-
-		trx_id_offset = rec_get_nth_field_offs(
-			offsets, trx_id_col, &len);
-		ut_ad(len == DATA_TRX_ID_LEN);
-		mem_heap_free(heap);
-	}
-
-	if (trx_read_trx_id(btr_cur_get_rec(btr_cur) + trx_id_offset)
-	    != node->new_trx_id) {
-		/* The record must have been purged and then replaced
-		with a different one. */
-		return(DB_SUCCESS);
-	}
-
-	/* We are about to remove an old, delete-marked version of the
-	record that may have been delete-marked by a different transaction
-	than the rolling-back one. */
-	ut_ad(rec_get_deleted_flag(btr_cur_get_rec(btr_cur),
-				   dict_table_is_comp(node->table)));
-	row_convert_impl_to_expl_if_needed(btr_cur, node);
-
-	if (mode == BTR_MODIFY_LEAF) {
-		err = btr_cur_optimistic_delete(btr_cur, 0, mtr)
-			? DB_SUCCESS
-			: DB_FAIL;
-	} else {
-		ut_ad(mode == (BTR_MODIFY_TREE | BTR_LATCH_FOR_DELETE));
-
-		/* This operation is analogous to purge, we can free also
-		inherited externally stored fields.
-		We can also assume that the record was complete
-		(including BLOBs), because it had been delete-marked
-		after it had been completely inserted. Therefore, we
-		are passing rollback=false, just like purge does. */
-
-		btr_cur_pessimistic_delete(&err, FALSE, btr_cur, 0,
-					   false, mtr);
-
-		/* The delete operation may fail if we have little
-		file space left: TODO: easiest to crash the database
-		and restart with more file space */
-	}
-
-	return(err);
->>>>>>> 8dda4da3
 }
 
 /** Undoes a modify in a clustered index record. Sets also the node state for
@@ -457,7 +377,6 @@
         ulint mode)          /*!< in: latch mode BTR_MODIFY_LEAF or
                              BTR_MODIFY_TREE */
 {
-<<<<<<< HEAD
   btr_pcur_t pcur;
   btr_cur_t *btr_cur;
   ibool success;
@@ -562,6 +481,8 @@
       }
     }
 
+    row_convert_impl_to_expl_if_needed(btr_cur, node);
+
     if (modify_leaf) {
       success = btr_cur_optimistic_delete(btr_cur, 0, &mtr);
       if (success) {
@@ -584,139 +505,6 @@
   }
 
   btr_pcur_commit_specify_mtr(&(node->pcur), &mtr_vers);
-=======
-	btr_pcur_t		pcur;
-	btr_cur_t*		btr_cur;
-	ibool			success;
-	ibool			old_has;
-	dberr_t			err	= DB_SUCCESS;
-	mtr_t			mtr;
-	mtr_t			mtr_vers;
-	row_search_result	search_result;
-	ibool			modify_leaf = false;
-
-	log_free_check();
-	mtr_start(&mtr);
-	mtr.set_named_space(index->space);
-	dict_disable_redo_if_temporary(index->table, &mtr);
-
-	if (mode == BTR_MODIFY_LEAF) {
-		modify_leaf = true;
-	}
-
-	if (!index->is_committed()) {
-		/* The index->online_status may change if the index is
-		or was being created online, but not committed yet. It
-		is protected by index->lock. */
-		if (mode == BTR_MODIFY_LEAF) {
-			mode = BTR_MODIFY_LEAF | BTR_ALREADY_S_LATCHED;
-			mtr_s_lock(dict_index_get_lock(index), &mtr);
-		} else {
-			ut_ad(mode == (BTR_MODIFY_TREE | BTR_LATCH_FOR_DELETE));
-			mtr_sx_lock(dict_index_get_lock(index), &mtr);
-		}
-
-		if (row_log_online_op_try(index, entry, 0)) {
-			goto func_exit_no_pcur;
-		}
-	} else {
-		/* For secondary indexes,
-		index->online_status==ONLINE_INDEX_COMPLETE if
-		index->is_committed(). */
-		ut_ad(!dict_index_is_online_ddl(index));
-	}
-
-	btr_cur = btr_pcur_get_btr_cur(&pcur);
-
-	if (dict_index_is_spatial(index)) {
-		if (mode & BTR_MODIFY_LEAF) {
-			btr_cur->thr = thr;
-			mode |= BTR_RTREE_DELETE_MARK;
-		}
-		mode |= BTR_RTREE_UNDO_INS;
-	}
-
-	search_result = row_search_index_entry(index, entry, mode,
-					       &pcur, &mtr);
-
-	switch (UNIV_EXPECT(search_result, ROW_FOUND)) {
-	case ROW_NOT_FOUND:
-		/* In crash recovery, the secondary index record may
-		be missing if the UPDATE did not have time to insert
-		the secondary index records before the crash.  When we
-		are undoing that UPDATE in crash recovery, the record
-		may be missing.
-
-		In normal processing, if an update ends in a deadlock
-		before it has inserted all updated secondary index
-		records, then the undo will not find those records. */
-		goto func_exit;
-	case ROW_FOUND:
-		break;
-	case ROW_BUFFERED:
-	case ROW_NOT_DELETED_REF:
-		/* These are invalid outcomes, because the mode passed
-		to row_search_index_entry() did not include any of the
-		flags BTR_INSERT, BTR_DELETE, or BTR_DELETE_MARK. */
-		ut_error;
-	}
-
-	/* We should remove the index record if no prior version of the row,
-	which cannot be purged yet, requires its existence. If some requires,
-	we should delete mark the record. */
-
-	mtr_start(&mtr_vers);
-
-	success = btr_pcur_restore_position(BTR_SEARCH_LEAF, &(node->pcur),
-					    &mtr_vers);
-	ut_a(success);
-
-	old_has = row_vers_old_has_index_entry(FALSE,
-					       btr_pcur_get_rec(&(node->pcur)),
-					       &mtr_vers, index, entry,
-					       0, 0);
-	if (old_has) {
-		err = btr_cur_del_mark_set_sec_rec(BTR_NO_LOCKING_FLAG,
-						   btr_cur, TRUE, thr, &mtr);
-		ut_ad(err == DB_SUCCESS);
-	} else {
-		/* Remove the index record */
-		if (dict_index_is_spatial(index)) {
-			rec_t*	rec = btr_pcur_get_rec(&pcur);
-			if (rec_get_deleted_flag(rec,
-						 dict_table_is_comp(index->table))) {
-				ib::error() << "Record found in index "
-					<< index->name << " is deleted marked"
-					" on rollback update.";
-			}
-		}
-
-		row_convert_impl_to_expl_if_needed(btr_cur, node);
-
-		if (modify_leaf) {
-			success = btr_cur_optimistic_delete(btr_cur, 0, &mtr);
-			if (success) {
-				err = DB_SUCCESS;
-			} else {
-				err = DB_FAIL;
-			}
-		} else {
-			/* Passing rollback=false,
-			because we are deleting a secondary index record:
-			the distinction only matters when deleting a
-			record that contains externally stored columns. */
-			ut_ad(!dict_index_is_clust(index));
-			btr_cur_pessimistic_delete(&err, FALSE, btr_cur, 0,
-						   false, &mtr);
-
-			/* The delete operation may fail if we have little
-			file space left: TODO: easiest to crash the database
-			and restart with more file space */
-		}
-	}
-
-	btr_pcur_commit_specify_mtr(&(node->pcur), &mtr_vers);
->>>>>>> 8dda4da3
 
 func_exit:
   btr_pcur_close(&pcur);
