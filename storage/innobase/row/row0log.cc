--- conflicted
+++ resolved
@@ -79,13 +79,8 @@
 
 /** Log block for modifications during online ALTER TABLE */
 struct row_log_buf_t {
-<<<<<<< HEAD
   /** File block buffer */
   byte *block;
-
-  /** opaque descriptor of "block". Set by ut_allocator::allocate_large() and
-   fed to ut_allocator::deallocate_large(). */
-  ut_new_pfx_t block_pfx;
 
   /** Buffer for accessing a record that spans two blocks */
   ddl::mrec_buf_t buf;
@@ -99,17 +94,6 @@
   /** logical position, in bytes from the start of the row_log_table log; 0 for
   row_log_online_op() and row_log_apply(). */
   ulonglong total;
-=======
-  byte *block;     /*!< file block buffer */
-  mrec_buf_t buf;  /*!< buffer for accessing a record
-                   that spans two blocks */
-  ulint blocks;    /*!< current position in blocks */
-  ulint bytes;     /*!< current position within block */
-  ulonglong total; /*!< logical position, in bytes from
-                   the start of the row_log_table log;
-                   0 for row_log_online_op() and
-                   row_log_apply(). */
->>>>>>> 3c9098e4
 };
 
 /** Tracks BLOB allocation during online ALTER TABLE */
