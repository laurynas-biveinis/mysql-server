--- conflicted
+++ resolved
@@ -90,7 +90,8 @@
 				page because it actually was for the
 				previous incarnation of the space */
 	lsn_t		max_lsn;
-				/*!< LSN of the most recent fil_names_dirty().
+				/*!< LSN of the most recent
+				fil_names_dirty().
 				Reset to 0 by fil_names_clear().
 				Protected by log_sys->mutex and
 				sometimes by fil_system->mutex:
@@ -619,12 +620,9 @@
 @return true if success */
 dberr_t
 fil_delete_tablespace(
-<<<<<<< HEAD
-/*==================*/
-	ulint		id,		/*!< in: space id */
-	buf_remove_t	buf_remove);	/*!< in: specify the action to take
-					on the tables pages in the buffer
-					pool */
+	ulint		id,
+	buf_remove_t	buf_remove);
+
 #ifndef UNIV_HOTBACKUP
 /** Return values of fil_space_system_check() */
 enum fil_space_system_t {
@@ -659,15 +657,11 @@
 @retval DB_SUCCESS		if it was already opened
 @retval DB_TABLESPACE_NOT_FOUND	if not yet opened
 @retval DB_ERROR		if the data is inconsistent */
-
 dberr_t
 fil_space_undo_check_if_opened(
 	const char*	name,
 	ulint		space_id)
 	__attribute__((warn_unused_result));
-=======
-	ulint		id,
-	buf_remove_t	buf_remove);
 
 /** Truncate the tablespace to needed size.
 @param[in]	space_id	id of tablespace to truncate
@@ -677,7 +671,6 @@
 fil_truncate_tablespace(
 	ulint		space_id,
 	ulint		size_in_pages);
->>>>>>> ed391b65
 
 /** Check if an index tree is freed by checking a descriptor bit of
 index root page.
@@ -685,7 +678,6 @@
 @param[in]	root_page_no	root page no of an index tree
 @param[in]	page_size	page size
 @return true if the index tree is freed */
-
 bool
 fil_index_tree_is_freed(
 	ulint			space_id,
@@ -1227,7 +1219,6 @@
 	mtr_t*			mtr)
 	__attribute__((warn_unused_result));
 
-<<<<<<< HEAD
 /** Tablespaces to look up for invoking fil_names_write_if_was_clean() */
 struct fil_spaces_t {
 	/** User tablespace, or NULL if not modified */
@@ -1243,18 +1234,6 @@
 @param[in]	user_space_id	modified user tablespace, or 0 if none
 @param[in]	undo_space_id	modified undo tablespace, or 0 if none
 @param[in]	find_system	whether to look up the system tablespace */
-=======
-/** Write a MLOG_FILE_NAME record for a non-predefined tablespace.
-@param[in]	space_id	tablespace identifier
-@param[in,out]	mtr		mini-transaction
-@return	tablespace */
-fil_space_t*
-fil_names_write(
-	ulint		space_id,
-	mtr_t*		mtr)
-	__attribute__((warn_unused_result));
->>>>>>> ed391b65
-
 void
 fil_spaces_lookup(
 	fil_spaces_t*	spaces,
@@ -1275,7 +1254,6 @@
 @param[in,out]	spaces	tablespaces
 @param[in,out]	mtr	mini-transaction
 @return whether any MLOG_FILE_NAME record was written */
-
 bool
 fil_names_write_if_was_clean(
 	fil_spaces_t*	spaces,
