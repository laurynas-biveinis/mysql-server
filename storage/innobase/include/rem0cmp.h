--- conflicted
+++ resolved
@@ -1,10 +1,6 @@
 /*****************************************************************************
 
-<<<<<<< HEAD
-Copyright (c) 1994, 2013, Oracle and/or its affiliates. All Rights Reserved.
-=======
 Copyright (c) 1994, 2014, Oracle and/or its affiliates. All Rights Reserved.
->>>>>>> 871dd169
 
 This program is free software; you can redistribute it and/or modify it under
 the terms of the GNU General Public License as published by the Free Software
@@ -87,11 +83,7 @@
 @param[in] rec B-tree record
 @param[in] offsets rec_get_offsets(rec)
 @param[in] n_cmp number of fields to compare
-<<<<<<< HEAD
-@param[in/out] matched_fields number of completely matched fields
-=======
 @param[in,out] matched_fields number of completely matched fields
->>>>>>> 871dd169
 @return the comparison result of dtuple and rec
 @retval 0 if dtuple is equal to rec
 @retval negative if dtuple is less than rec
