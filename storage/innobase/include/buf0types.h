--- conflicted
+++ resolved
@@ -1,10 +1,6 @@
 /*****************************************************************************
 
-<<<<<<< HEAD
-Copyright (c) 1995, 2011, Oracle and/or its affiliates. All Rights Reserved
-=======
 Copyright (c) 1995, 2013, Oracle and/or its affiliates. All Rights Reserved
->>>>>>> 85f401c8
 
 This program is free software; you can redistribute it and/or modify it under
 the terms of the GNU General Public License as published by the Free Software
@@ -49,11 +45,7 @@
 typedef	byte	buf_frame_t;
 
 /** Flags for flush types */
-<<<<<<< HEAD
-enum buf_flush {
-=======
 enum buf_flush_t {
->>>>>>> 85f401c8
 	BUF_FLUSH_LRU = 0,		/*!< flush via the LRU list */
 	BUF_FLUSH_LIST,			/*!< flush via the flush list
 					of dirty blocks */
