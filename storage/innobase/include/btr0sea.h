/*****************************************************************************

Copyright (c) 1996, 2013, Oracle and/or its affiliates. All Rights Reserved.

This program is free software; you can redistribute it and/or modify it under
the terms of the GNU General Public License as published by the Free Software
Foundation; version 2 of the License.

This program is distributed in the hope that it will be useful, but WITHOUT
ANY WARRANTY; without even the implied warranty of MERCHANTABILITY or FITNESS
FOR A PARTICULAR PURPOSE. See the GNU General Public License for more details.

You should have received a copy of the GNU General Public License along with
this program; if not, write to the Free Software Foundation, Inc.,
51 Franklin Street, Suite 500, Boston, MA 02110-1335 USA

*****************************************************************************/

/********************************************************************//**
@file include/btr0sea.h
The index tree adaptive search

Created 2/17/1996 Heikki Tuuri
*************************************************************************/

#ifndef btr0sea_h
#define btr0sea_h

#include "univ.i"

#include "rem0rec.h"
#include "dict0dict.h"
#include "btr0types.h"
#include "mtr0mtr.h"
#include "ha0ha.h"

/*****************************************************************//**
Creates and initializes the adaptive search system at a database start. */

void
btr_search_sys_create(
/*==================*/
	ulint	hash_size);	/*!< in: hash index hash table size */
/*****************************************************************//**
Frees the adaptive search system at a database shutdown. */

void
btr_search_sys_free(void);
/*=====================*/

/********************************************************************//**
Disable the adaptive hash search system and empty the index. */

void
btr_search_disable(void);
/*====================*/
/********************************************************************//**
Enable the adaptive hash search system. */

void
btr_search_enable(void);
/*====================*/

/********************************************************************//**
Returns search info for an index.
@return search info; search mutex reserved */
UNIV_INLINE
btr_search_t*
btr_search_get_info(
/*================*/
	dict_index_t*	index)	/*!< in: index */
	__attribute__((nonnull));
/*****************************************************************//**
Creates and initializes a search info struct.
@return own: search info struct */

btr_search_t*
btr_search_info_create(
/*===================*/
	mem_heap_t*	heap);	/*!< in: heap where created */
/*****************************************************************//**
Returns the value of ref_count. The value is protected by
btr_search_latch.
@return ref_count value. */

ulint
btr_search_info_get_ref_count(
/*==========================*/
	btr_search_t*   info);	/*!< in: search info. */
/*********************************************************************//**
Updates the search info. */
UNIV_INLINE
void
btr_search_info_update(
/*===================*/
	dict_index_t*	index,	/*!< in: index of the cursor */
	btr_cur_t*	cursor);/*!< in: cursor which was just positioned */
/******************************************************************//**
Tries to guess the right search position based on the hash search info
of the index. Note that if mode is PAGE_CUR_LE, which is used in inserts,
and the function returns TRUE, then cursor->up_match and cursor->low_match
both have sensible values.
@return TRUE if succeeded */

ibool
btr_search_guess_on_hash(
/*=====================*/
	dict_index_t*	index,		/*!< in: index */
	btr_search_t*	info,		/*!< in: index search info */
	const dtuple_t*	tuple,		/*!< in: logical record */
	ulint		mode,		/*!< in: PAGE_CUR_L, ... */
	ulint		latch_mode,	/*!< in: BTR_SEARCH_LEAF, ... */
	btr_cur_t*	cursor,		/*!< out: tree cursor */
	ulint		has_search_latch,/*!< in: latch mode the caller
					currently has on btr_search_latch:
					RW_S_LATCH, RW_X_LATCH, or 0 */
	mtr_t*		mtr);		/*!< in: mtr */
/********************************************************************//**
Moves or deletes hash entries for moved records. If new_page is already hashed,
then the hash index for page, if any, is dropped. If new_page is not hashed,
and page is hashed, then a new hash index is built to new_page with the same
parameters as page (this often happens when a page is split). */

void
btr_search_move_or_delete_hash_entries(
/*===================================*/
	buf_block_t*	new_block,	/*!< in: records are copied
					to this page */
	buf_block_t*	block,		/*!< in: index page from which
					records were copied, and the
					copied records will be deleted
					from this page */
	dict_index_t*	index);		/*!< in: record descriptor */
/********************************************************************//**
Drops a page hash index. */

void
btr_search_drop_page_hash_index(
/*============================*/
	buf_block_t*	block);	/*!< in: block containing index page,
				s- or x-latched, or an index page
				for which we know that
				block->buf_fix_count == 0 */
<<<<<<< HEAD
/********************************************************************//**
Drops a possible page hash index when a page is evicted from the buffer pool
or freed in a file segment. */

=======

/** Drops a possible page hash index when a page is evicted from the
buffer pool or freed in a file segment.
@param[in]	page_id		page id
@param[in]	page_size	page size */
>>>>>>> 871dd169
void
btr_search_drop_page_hash_when_freed(
	const page_id_t&	page_id,
	const page_size_t&	page_size);

/********************************************************************//**
Updates the page hash index when a single record is inserted on a page. */

void
btr_search_update_hash_node_on_insert(
/*==================================*/
	btr_cur_t*	cursor);/*!< in: cursor which was positioned to the
				place to insert using btr_cur_search_...,
				and the new record has been inserted next
				to the cursor */
/********************************************************************//**
Updates the page hash index when a single record is inserted on a page. */

void
btr_search_update_hash_on_insert(
/*=============================*/
	btr_cur_t*	cursor);/*!< in: cursor which was positioned to the
				place to insert using btr_cur_search_...,
				and the new record has been inserted next
				to the cursor */
/********************************************************************//**
Updates the page hash index when a single record is deleted from a page. */

void
btr_search_update_hash_on_delete(
/*=============================*/
	btr_cur_t*	cursor);/*!< in: cursor which was positioned on the
				record to delete using btr_cur_search_...,
				the record is not yet deleted */
/********************************************************************//**
Validates the search system.
@return TRUE if ok */

ibool
btr_search_validate(void);
/*======================*/

/** The search info struct in an index */
struct btr_search_t{
	ulint	ref_count;	/*!< Number of blocks in this index tree
				that have search index built
				i.e. block->index points to this index.
				Protected by btr_search_latch except
				when during initialization in
				btr_search_info_create(). */

	/* @{ The following fields are not protected by any latch.
	Unfortunately, this means that they must be aligned to
	the machine word, i.e., they cannot be turned into bit-fields. */
	buf_block_t* root_guess;/*!< the root page frame when it was last time
				fetched, or NULL */
	ulint	hash_analysis;	/*!< when this exceeds
				BTR_SEARCH_HASH_ANALYSIS, the hash
				analysis starts; this is reset if no
				success noticed */
	ibool	last_hash_succ;	/*!< TRUE if the last search would have
				succeeded, or did succeed, using the hash
				index; NOTE that the value here is not exact:
				it is not calculated for every search, and the
				calculation itself is not always accurate! */
	ulint	n_hash_potential;
				/*!< number of consecutive searches
				which would have succeeded, or did succeed,
				using the hash index;
				the range is 0 .. BTR_SEARCH_BUILD_LIMIT + 5 */
	/* @} */
	/*---------------------- @{ */
	ulint	n_fields;	/*!< recommended prefix length for hash search:
				number of full fields */
	ibool	left_side;	/*!< TRUE or FALSE, depending on whether
				the leftmost record of several records with
				the same prefix should be indexed in the
				hash index */
	/*---------------------- @} */
#ifdef UNIV_SEARCH_PERF_STAT
	ulint	n_hash_succ;	/*!< number of successful hash searches thus
				far */
	ulint	n_hash_fail;	/*!< number of failed hash searches */
	ulint	n_patt_succ;	/*!< number of successful pattern searches thus
				far */
	ulint	n_searches;	/*!< number of searches */
#endif /* UNIV_SEARCH_PERF_STAT */
#ifdef UNIV_DEBUG
	ulint	magic_n;	/*!< magic number @see BTR_SEARCH_MAGIC_N */
/** value of btr_search_t::magic_n, used in assertions */
# define BTR_SEARCH_MAGIC_N	1112765
#endif /* UNIV_DEBUG */
};

/** The hash index system */
struct btr_search_sys_t{
	hash_table_t*	hash_index;	/*!< the adaptive hash index,
					mapping dtuple_fold values
					to rec_t pointers on index pages */
};

/** The adaptive hash index */
extern btr_search_sys_t*	btr_search_sys;

#ifdef UNIV_SEARCH_PERF_STAT
/** Number of successful adaptive hash index lookups */
extern ulint	btr_search_n_succ;
/** Number of failed adaptive hash index lookups */
extern ulint	btr_search_n_hash_fail;
#endif /* UNIV_SEARCH_PERF_STAT */

/** After change in n_fields or n_bytes in info, this many rounds are waited
before starting the hash analysis again: this is to save CPU time when there
is no hope in building a hash index. */
#define BTR_SEARCH_HASH_ANALYSIS	17

/** Limit of consecutive searches for trying a search shortcut on the search
pattern */
#define BTR_SEARCH_ON_PATTERN_LIMIT	3

/** Limit of consecutive searches for trying a search shortcut using
the hash index */
#define BTR_SEARCH_ON_HASH_LIMIT	3

/** We do this many searches before trying to keep the search latch
over calls from MySQL. If we notice someone waiting for the latch, we
again set this much timeout. This is to reduce contention. */
#define BTR_SEA_TIMEOUT			10000

#ifndef UNIV_NONINL
#include "btr0sea.ic"
#endif

#endif<|MERGE_RESOLUTION|>--- conflicted
+++ resolved
@@ -141,18 +141,11 @@
 				s- or x-latched, or an index page
 				for which we know that
 				block->buf_fix_count == 0 */
-<<<<<<< HEAD
-/********************************************************************//**
-Drops a possible page hash index when a page is evicted from the buffer pool
-or freed in a file segment. */
-
-=======
 
 /** Drops a possible page hash index when a page is evicted from the
 buffer pool or freed in a file segment.
 @param[in]	page_id		page id
 @param[in]	page_size	page size */
->>>>>>> 871dd169
 void
 btr_search_drop_page_hash_when_freed(
 	const page_id_t&	page_id,
