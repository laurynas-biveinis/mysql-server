/*****************************************************************************

Copyright (c) 1997, 2021, Oracle and/or its affiliates.

This program is free software; you can redistribute it and/or modify it under
the terms of the GNU General Public License, version 2.0, as published by the
Free Software Foundation.

This program is also distributed with certain software (including but not
limited to OpenSSL) that is licensed under separate terms, as designated in a
particular file or component or in included license documentation. The authors
of MySQL hereby grant you an additional permission to link the program and
your derivative works with the separately licensed software that they have
included with MySQL.

This program is distributed in the hope that it will be useful, but WITHOUT
ANY WARRANTY; without even the implied warranty of MERCHANTABILITY or FITNESS
FOR A PARTICULAR PURPOSE. See the GNU General Public License, version 2.0,
for more details.

You should have received a copy of the GNU General Public License along with
this program; if not, write to the Free Software Foundation, Inc.,
51 Franklin St, Fifth Floor, Boston, MA 02110-1301  USA

*****************************************************************************/

/** @file include/row0purge.h
 Purge obsolete records

 Created 3/14/1997 Heikki Tuuri
 *******************************************************/

#ifndef row0purge_h
#define row0purge_h

#include "univ.i"

#include "btr0pcur.h"
#include "btr0types.h"
#include "data0data.h"
#include "dict0types.h"
#include "que0types.h"
#include "row0types.h"
#include "trx0types.h"
#include "ut0vec.h"

/** Create a purge node to a query graph.
@param[in]	parent	parent node, i.e., a thr node
@param[in]	heap	memory heap where created
@return own: purge node */
purge_node_t *row_purge_node_create(que_thr_t *parent, mem_heap_t *heap)
    MY_ATTRIBUTE((warn_unused_result));

/** Determines if it is possible to remove a secondary index entry.
 Removal is possible if the secondary index entry does not refer to any
 not delete marked version of a clustered index record where DB_TRX_ID
 is newer than the purge view.

 NOTE: This function should only be called by the purge thread, only
 while holding a latch on the leaf page of the secondary index entry
 (or keeping the buffer pool watch on the page).  It is possible that
 this function first returns true and then false, if a user transaction
 inserts a record that the secondary index entry would refer to.
 However, in that case, the user transaction would also re-insert the
 secondary index entry after purge has removed it and released the leaf
 page latch.
 @return true if the secondary index record can be purged */
bool row_purge_poss_sec(purge_node_t *node,    /*!< in/out: row purge node */
                        dict_index_t *index,   /*!< in: secondary index */
                        const dtuple_t *entry) /*!< in: secondary index entry */
    MY_ATTRIBUTE((warn_unused_result));
/***************************************************************
Does the purge operation for a single undo log record. This is a high-level
function used in an SQL execution graph.
@return query thread to run next or NULL */
que_thr_t *row_purge_step(que_thr_t *thr) /*!< in: query thread */
    MY_ATTRIBUTE((warn_unused_result));

using Page_free_tuple = std::tuple<index_id_t, page_id_t, table_id_t>;

struct Compare_page_free_tuple {
  bool operator()(const Page_free_tuple &lhs,
                  const Page_free_tuple &rhs) const {
    const page_id_t &lpage_id = std::get<1>(lhs);
    const page_id_t &rpage_id = std::get<1>(rhs);
    return (lpage_id < rpage_id);
  }
};

/* Purge node structure */

struct purge_node_t {
  /** Info required to purge a record */
  struct rec_t {
    /** Record to purge */
    trx_undo_rec_t *undo_rec;

    /** File pointer to UNDO record */
    roll_ptr_t roll_ptr;

    /** Trx that created this undo record */
    trx_id_t modifier_trx_id;
  };

  using Recs = std::list<rec_t, mem_heap_allocator<rec_t>>;

  /** node type: QUE_NODE_PURGE */
  que_common_t common;

  /* Local storage for this graph node */

  /** roll pointer to undo log record */
  roll_ptr_t roll_ptr;

  /** undo number of the record */
  undo_no_t undo_no;

  /** undo log record type: TRX_UNDO_INSERT_REC, ... */
  ulint rec_type;

  /** table where purge is done */
  dict_table_t *table;

  /** MDL ticket for the table name */
  MDL_ticket *mdl;

  /** parent table for an FTS AUX TABLE */
  dict_table_t *parent;

  /** MDL ticket for the parent table of an FTS AUX TABLE */
  MDL_ticket *parent_mdl;

  /** MySQL table instance */
  TABLE *mysql_table;

  /** compiler analysis info of an update */
  ulint cmpl_info;

  /** update vector for a clustered index record */
  upd_t *update;

  /** NULL, or row reference to the next row to handle */
  dtuple_t *ref;

  /** NULL, or a copy (also fields copied to heap) of the indexed
  fields of the row to handle */
  dtuple_t *row;

  /** NULL, or the next index whose record should be handled */
  dict_index_t *index;

  /** The heap is owned by purge_sys and is reset after a purge
  batch has completed. */
  mem_heap_t *heap;

  /** true if the clustered index record determined by ref was
  found in the clustered index, and we were able to position pcur on it */
  bool found_clust;

  /** persistent cursor used in searching the clustered index record */
  btr_pcur_t pcur;

  /** Debug flag */
  bool done;

  /** trx id for this purging record */
  trx_id_t trx_id;

  /** trx id for this purging record */
  trx_id_t modifier_trx_id;

  /** Undo recs to purge */
  Recs *recs;

  void init() { new (&m_lob_pages) LOB_free_set(); }

  /** Add an LOB page to the list of pages that will be freed at the end of a
  purge batch.
  @param[in]    index       the clust index to which the LOB belongs.
  @param[in]    page_id     the page_id of the first page of the LOB. */
<<<<<<< HEAD
  void add_lob_page(dict_index_t *index, const page_id_t &page_id) {
    const index_id_t id(page_id.space(), index->id);
    const auto tup = std::make_tuple(id, page_id);
    ut_ad(m_lob_pages.find(tup) == m_lob_pages.end());
    m_lob_pages.insert(tup);
  }
=======
  void add_lob_page(dict_index_t *index, const page_id_t &page_id);
>>>>>>> b8c9732e

  /** Free the LOB first pages at end of purge batch. */
  void free_lob_pages();

  /** Check if undo records of given table_id is there in this purge node.
  @param[in]	table_id	look for undo records of this table id.
  @return true if undo records of table id exists, false otherwise. */
  bool is_table_id_exists(table_id_t table_id) const;

#ifdef UNIV_DEBUG
  /** Check if there are more than one undo record with same (trx_id, undo_no)
  combination.
  @return true when no duplicates are found, false otherwise. */
  bool check_duplicate_undo_no() const;
#endif /* UNIV_DEBUG */

  trx_rseg_t *rseg;
#ifdef UNIV_DEBUG
  /**   Validate the persisent cursor. The purge node has two references
     to the clustered index record - one via the ref member, and the
     other via the persistent cursor.  These two references must match
     each other if the found_clust flag is set.
     @return true if the persistent cursor is consistent with
     the ref member.*/
  bool validate_pcur();
#endif

 private:
  using LOB_free_set = std::set<Page_free_tuple, Compare_page_free_tuple,
                                ut_allocator<Page_free_tuple>>;

  /** Set of LOB first pages that are to be freed. */
  LOB_free_set m_lob_pages;
};

#endif<|MERGE_RESOLUTION|>--- conflicted
+++ resolved
@@ -178,16 +178,7 @@
   purge batch.
   @param[in]    index       the clust index to which the LOB belongs.
   @param[in]    page_id     the page_id of the first page of the LOB. */
-<<<<<<< HEAD
-  void add_lob_page(dict_index_t *index, const page_id_t &page_id) {
-    const index_id_t id(page_id.space(), index->id);
-    const auto tup = std::make_tuple(id, page_id);
-    ut_ad(m_lob_pages.find(tup) == m_lob_pages.end());
-    m_lob_pages.insert(tup);
-  }
-=======
   void add_lob_page(dict_index_t *index, const page_id_t &page_id);
->>>>>>> b8c9732e
 
   /** Free the LOB first pages at end of purge batch. */
   void free_lob_pages();
