/*****************************************************************************

Copyright (c) 1995, 2015, Oracle and/or its affiliates. All Rights Reserved.
Copyright (c) 2008, Google Inc.

Portions of this file contain modifications contributed and copyrighted by
Google, Inc. Those modifications are gratefully acknowledged and are described
briefly in the InnoDB documentation. The contributions by Google are
incorporated with their permission, and subject to the conditions contained in
the file COPYING.Google.

This program is free software; you can redistribute it and/or modify it under
the terms of the GNU General Public License as published by the Free Software
Foundation; version 2 of the License.

This program is distributed in the hope that it will be useful, but WITHOUT
ANY WARRANTY; without even the implied warranty of MERCHANTABILITY or FITNESS
FOR A PARTICULAR PURPOSE. See the GNU General Public License for more details.

You should have received a copy of the GNU General Public License along with
this program; if not, write to the Free Software Foundation, Inc.,
51 Franklin Street, Suite 500, Boston, MA 02110-1335 USA

*****************************************************************************/

/**************************************************//**
@file sync/sync0rw.cc
The read-write lock (for thread synchronization)

Created 9/11/1995 Heikki Tuuri
*******************************************************/

#include "sync0rw.h"
#ifdef UNIV_NONINL
#include "sync0rw.ic"
#include "sync0arr.ic"
#endif

#include "ha_prototypes.h"

#include "os0thread.h"
#include "mem0mem.h"
#include "srv0srv.h"
#include "os0event.h"
#include "srv0mon.h"
#include "sync0debug.h"
#include "ha_prototypes.h"
#include <my_sys.h>

/*
	IMPLEMENTATION OF THE RW_LOCK
	=============================
The status of a rw_lock is held in lock_word. The initial value of lock_word is
X_LOCK_DECR. lock_word is decremented by 1 for each s-lock and by X_LOCK_DECR
or 1 for each x-lock. This describes the lock state for each value of lock_word:

lock_word == X_LOCK_DECR:	Unlocked.
X_LOCK_HALF_DECR < lock_word < X_LOCK_DECR:
				S locked, no waiting writers.
				(X_LOCK_DECR - lock_word) is the number
				of S locks.
lock_word == X_LOCK_HALF_DECR:	SX locked, no waiting writers.
0 < lock_word < X_LOCK_HALF_DECR:
				SX locked AND S locked, no waiting writers.
				(X_LOCK_HALF_DECR - lock_word) is the number
				of S locks.
lock_word == 0:			X locked, no waiting writers.
-X_LOCK_HALF_DECR < lock_word < 0:
				S locked, with a waiting writer.
				(-lock_word) is the number of S locks.
lock_word == -X_LOCK_HALF_DECR:	X locked and SX locked, no waiting writers.
-X_LOCK_DECR < lock_word < -X_LOCK_HALF_DECR:
				S locked, with a waiting writer
				which has SX lock.
				-(lock_word + X_LOCK_HALF_DECR) is the number
				of S locks.
lock_word == -X_LOCK_DECR:	X locked with recursive X lock (2 X locks).
-(X_LOCK_DECR + X_LOCK_HALF_DECR) < lock_word < -X_LOCK_DECR:
				X locked. The number of the X locks is:
				2 - (lock_word + X_LOCK_DECR)
lock_word == -(X_LOCK_DECR + X_LOCK_HALF_DECR):
				X locked with recursive X lock (2 X locks)
				and SX locked.
lock_word < -(X_LOCK_DECR + X_LOCK_HALF_DECR):
				X locked and SX locked.
				The number of the X locks is:
				2 - (lock_word + X_LOCK_DECR + X_LOCK_HALF_DECR)

 LOCK COMPATIBILITY MATRIX
    S SX  X
 S  +  +  -
 SX +  -  -
 X  -  -  -

The lock_word is always read and updated atomically and consistently, so that
it always represents the state of the lock, and the state of the lock changes
with a single atomic operation. This lock_word holds all of the information
that a thread needs in order to determine if it is eligible to gain the lock
or if it must spin or sleep. The one exception to this is that writer_thread
must be verified before recursive write locks: to solve this scenario, we make
writer_thread readable by all threads, but only writeable by the x-lock or
sx-lock holder.

The other members of the lock obey the following rules to remain consistent:

recursive:	This and the writer_thread field together control the
		behaviour of recursive x-locking or sx-locking.
		lock->recursive must be FALSE in following states:
			1) The writer_thread contains garbage i.e.: the
			lock has just been initialized.
			2) The lock is not x-held and there is no
			x-waiter waiting on WAIT_EX event.
			3) The lock is x-held or there is an x-waiter
			waiting on WAIT_EX event but the 'pass' value
			is non-zero.
		lock->recursive is TRUE iff:
			1) The lock is x-held or there is an x-waiter
			waiting on WAIT_EX event and the 'pass' value
			is zero.
		This flag must be set after the writer_thread field
		has been updated with a memory ordering barrier.
		It is unset before the lock_word has been incremented.
writer_thread:	Is used only in recursive x-locking. Can only be safely
		read iff lock->recursive flag is TRUE.
		This field is uninitialized at lock creation time and
		is updated atomically when x-lock is acquired or when
		move_ownership is called. A thread is only allowed to
		set the value of this field to it's thread_id i.e.: a
		thread cannot set writer_thread to some other thread's
		id.
waiters:	May be set to 1 anytime, but to avoid unnecessary wake-up
		signals, it should only be set to 1 when there are threads
		waiting on event. Must be 1 when a writer starts waiting to
		ensure the current x-locking thread sends a wake-up signal
		during unlock. May only be reset to 0 immediately before a
		a wake-up signal is sent to event. On most platforms, a
		memory barrier is required after waiters is set, and before
		verifying lock_word is still held, to ensure some unlocker
		really does see the flags new value.
event:		Threads wait on event for read or writer lock when another
		thread has an x-lock or an x-lock reservation (wait_ex). A
		thread may only	wait on event after performing the following
		actions in order:
		   (1) Record the counter value of event (with os_event_reset).
		   (2) Set waiters to 1.
		   (3) Verify lock_word <= 0.
		(1) must come before (2) to ensure signal is not missed.
		(2) must come before (3) to ensure a signal is sent.
		These restrictions force the above ordering.
		Immediately before sending the wake-up signal, we should:
		   (1) Verify lock_word == X_LOCK_DECR (unlocked)
		   (2) Reset waiters to 0.
wait_ex_event:	A thread may only wait on the wait_ex_event after it has
		performed the following actions in order:
		   (1) Decrement lock_word by X_LOCK_DECR.
		   (2) Record counter value of wait_ex_event (os_event_reset,
		       called from sync_array_reserve_cell).
		   (3) Verify that lock_word < 0.
		(1) must come first to ensures no other threads become reader
		or next writer, and notifies unlocker that signal must be sent.
		(2) must come before (3) to ensure the signal is not missed.
		These restrictions force the above ordering.
		Immediately before sending the wake-up signal, we should:
		   Verify lock_word == 0 (waiting thread holds x_lock)
*/

rw_lock_stats_t		rw_lock_stats;

/* The global list of rw-locks */
rw_lock_list_t		rw_lock_list;
ib_mutex_t		rw_lock_list_mutex;

#ifdef UNIV_DEBUG
/******************************************************************//**
Creates a debug info struct. */
static
rw_lock_debug_t*
rw_lock_debug_create(void);
/*======================*/
/******************************************************************//**
Frees a debug info struct. */
static
void
rw_lock_debug_free(
/*===============*/
	rw_lock_debug_t* info);

/******************************************************************//**
Creates a debug info struct.
@return own: debug info struct */
static
rw_lock_debug_t*
rw_lock_debug_create(void)
/*======================*/
{
	return((rw_lock_debug_t*) ut_malloc_nokey(sizeof(rw_lock_debug_t)));
}

/******************************************************************//**
Frees a debug info struct. */
static
void
rw_lock_debug_free(
/*===============*/
	rw_lock_debug_t* info)
{
	ut_free(info);
}
#endif /* UNIV_DEBUG */

/******************************************************************//**
Creates, or rather, initializes an rw-lock object in a specified memory
location (which must be appropriately aligned). The rw-lock is initialized
to the non-locked state. Explicit freeing of the rw-lock with rw_lock_free
is necessary only if the memory block containing it is freed. */
void
rw_lock_create_func(
/*================*/
	rw_lock_t*	lock,		/*!< in: pointer to memory */
#ifdef UNIV_DEBUG
	latch_level_t	level,		/*!< in: level */
	const char*	cmutex_name,	/*!< in: rw-lock name */
#endif /* UNIV_DEBUG */
	const char*	cfile_name,	/*!< in: file name where created */
	ulint		cline)		/*!< in: file line where created */
{
#if defined(UNIV_DEBUG) && !defined(UNIV_PFS_RWLOCK)
	/* It should have been created in pfs_rw_lock_create_func() */
	new(lock) rw_lock_t();
#endif /* UNIV_DEBUG */

	/* If this is the very first time a synchronization object is
	created, then the following call initializes the sync system. */

#ifndef INNODB_RW_LOCKS_USE_ATOMICS
	mutex_create("rw_lock_mutex", rw_lock_get_mutex(lock));
#else /* INNODB_RW_LOCKS_USE_ATOMICS */
# ifdef UNIV_DEBUG
	UT_NOT_USED(cmutex_name);
# endif
#endif /* INNODB_RW_LOCKS_USE_ATOMICS */

	lock->lock_word = X_LOCK_DECR;
	lock->waiters = 0;

	/* We set this value to signify that lock->writer_thread
	contains garbage at initialization and cannot be used for
	recursive x-locking. */
	lock->recursive = FALSE;
	lock->sx_recursive = 0;
	/* Silence Valgrind when UNIV_DEBUG_VALGRIND is not enabled. */
	memset((void*) &lock->writer_thread, 0, sizeof lock->writer_thread);
	UNIV_MEM_INVALID(&lock->writer_thread, sizeof lock->writer_thread);

#ifdef UNIV_DEBUG
	lock->m_rw_lock = true;

	UT_LIST_INIT(lock->debug_list, &rw_lock_debug_t::list);

	lock->m_id = sync_latch_get_id(sync_latch_get_name(level));
	ut_a(lock->m_id != LATCH_ID_NONE);

	lock->level = level;
#endif /* UNIV_DEBUG */

	ut_d(lock->magic_n = RW_LOCK_MAGIC_N);

	lock->cfile_name = cfile_name;

	/* This should hold in practice. If it doesn't then we need to
	split the source file anyway. Or create the locks on lines
	less than 8192. cline is unsigned:13. */
	ut_ad(cline <= 8192);
	lock->cline = (unsigned int) cline;

	lock->count_os_wait = 0;
	lock->last_s_file_name = "not yet reserved";
	lock->last_x_file_name = "not yet reserved";
	lock->last_s_line = 0;
	lock->last_x_line = 0;
	lock->event = os_event_create(0);
	lock->wait_ex_event = os_event_create(0);

	lock->is_block_lock = 0;

	mutex_enter(&rw_lock_list_mutex);

	ut_ad(UT_LIST_GET_FIRST(rw_lock_list) == NULL
	      || UT_LIST_GET_FIRST(rw_lock_list)->magic_n == RW_LOCK_MAGIC_N);

	UT_LIST_ADD_FIRST(rw_lock_list, lock);

	mutex_exit(&rw_lock_list_mutex);
}

/******************************************************************//**
Calling this function is obligatory only if the memory buffer containing
the rw-lock is freed. Removes an rw-lock object from the global list. The
rw-lock is checked to be in the non-locked state. */
void
rw_lock_free_func(
/*==============*/
	rw_lock_t*	lock)	/*!< in/out: rw-lock */
{
	os_rmb;
	ut_ad(rw_lock_validate(lock));
	ut_a(lock->lock_word == X_LOCK_DECR);

	mutex_enter(&rw_lock_list_mutex);

#ifndef INNODB_RW_LOCKS_USE_ATOMICS
	mutex_free(rw_lock_get_mutex(lock));
#endif /* !INNODB_RW_LOCKS_USE_ATOMICS */

	os_event_destroy(lock->event);

	os_event_destroy(lock->wait_ex_event);

	UT_LIST_REMOVE(rw_lock_list, lock);

	mutex_exit(&rw_lock_list_mutex);

	ut_d(lock->magic_n = 0);

	/* We did an in-place new in rw_lock_create_func() */
	ut_d(lock->~rw_lock_t());
}

/******************************************************************//**
Lock an rw-lock in shared mode for the current thread. If the rw-lock is
locked in exclusive mode, or there is an exclusive lock request waiting,
the function spins a preset time (controlled by srv_n_spin_wait_rounds), waiting
for the lock, before suspending the thread. */
void
rw_lock_s_lock_spin(
/*================*/
	rw_lock_t*	lock,	/*!< in: pointer to rw-lock */
	ulint		pass,	/*!< in: pass value; != 0, if the lock
				will be passed to another thread to unlock */
	const char*	file_name, /*!< in: file name where lock requested */
	ulint		line)	/*!< in: line where requested */
{
	ulint		i = 0;	/* spin round count */
	sync_array_t*	sync_arr;

	/* We reuse the thread id to index into the counter, cache
	it here for efficiency. */

	ut_ad(rw_lock_validate(lock));

	rw_lock_stats.rw_s_spin_wait_count.inc();
lock_loop:

	/* Spin waiting for the writer field to become free */
	os_rmb;
	while (i < srv_n_spin_wait_rounds && lock->lock_word <= 0) {
		if (srv_spin_wait_delay) {
			ut_delay(ut_rnd_interval(0, srv_spin_wait_delay));
		}

		i++;
	}

	if (i >= srv_n_spin_wait_rounds) {
		os_thread_yield();
	}

	/* We try once again to obtain the lock */
	if (TRUE == rw_lock_s_lock_low(lock, pass, file_name, line)) {
		rw_lock_stats.rw_s_spin_round_count.inc();

		return; /* Success */
	} else {

		if (i < srv_n_spin_wait_rounds) {
			goto lock_loop;
		}

		rw_lock_stats.rw_s_spin_round_count.inc();

		sync_cell_t*	cell;

		sync_arr = sync_array_get_and_reserve_cell(
				lock, RW_LOCK_S, file_name, line, &cell);

		/* Set waiters before checking lock_word to ensure wake-up
		signal is sent. This may lead to some unnecessary signals. */
		rw_lock_set_waiter_flag(lock);

		if (TRUE == rw_lock_s_lock_low(lock, pass, file_name, line)) {
			sync_array_free_cell(sync_arr, cell);
			return; /* Success */
		}

#ifndef INNORWLOCKTEST
		if (MONITOR_IS_ON(MONITOR_LATCHES)) {
#endif /* !INNORWLOCKTEST */
			/* these stats may not be accurate */
			++lock->count_os_wait;
#ifndef INNORWLOCKTEST
		}
#endif /* !INNORWLOCKTEST */

		rw_lock_stats.rw_s_os_wait_count.inc();
		/* see comments in trx_commit_low() to
		before_trx_state_committed_in_memory explaining
		this care to invoke the following sync check.*/
#ifndef DBUG_OFF
#ifdef UNIV_DEBUG
		if (lock->get_level() != SYNC_DICT_OPERATION) {
			DEBUG_SYNC_C("rw_s_lock_waiting");
		}
#endif
#endif
		sync_array_wait_event(sync_arr, cell);

		i = 0;
		goto lock_loop;
	}
}

/******************************************************************//**
This function is used in the insert buffer to move the ownership of an
x-latch on a buffer frame to the current thread. The x-latch was set by
the buffer read operation and it protected the buffer frame while the
read was done. The ownership is moved because we want that the current
thread is able to acquire a second x-latch which is stored in an mtr.
This, in turn, is needed to pass the debug checks of index page
operations. */
void
rw_lock_x_lock_move_ownership(
/*==========================*/
	rw_lock_t*	lock)	/*!< in: lock which was x-locked in the
				buffer read */
{
	ut_ad(rw_lock_is_locked(lock, RW_LOCK_X));

	rw_lock_set_writer_id_and_recursion_flag(lock, true);
}

/******************************************************************//**
Function for the next writer to call. Waits for readers to exit.
The caller must have already decremented lock_word by X_LOCK_DECR. */
UNIV_INLINE
void
rw_lock_x_lock_wait_func(
/*=====================*/
	rw_lock_t*	lock,	/*!< in: pointer to rw-lock */
#ifdef UNIV_DEBUG
	ulint		pass,	/*!< in: pass value; != 0, if the lock will
				be passed to another thread to unlock */
#endif
	lint		threshold,/*!< in: threshold to wait for */
	const char*	file_name,/*!< in: file name where lock requested */
	ulint		line)	/*!< in: line where requested */
{
	ulint		i = 0;
	sync_array_t*	sync_arr;

	os_rmb;
	ut_ad(lock->lock_word <= threshold);

	while (lock->lock_word < threshold) {
		if (srv_spin_wait_delay) {
			ut_delay(ut_rnd_interval(0, srv_spin_wait_delay));
		}

		if (i < srv_n_spin_wait_rounds) {
			i++;
			os_rmb;
			continue;
		}

		/* If there is still a reader, then go to sleep.*/
		rw_lock_stats.rw_x_spin_round_count.inc();

		sync_cell_t*	cell;

		sync_arr = sync_array_get_and_reserve_cell(
				lock, RW_LOCK_X_WAIT, file_name, line, &cell);

		i = 0;

		/* Check lock_word to ensure wake-up isn't missed.*/
		if (lock->lock_word < threshold) {

#ifndef INNORWLOCKTEST
			if (MONITOR_IS_ON(MONITOR_LATCHES)) {
#endif /* !INNORWLOCKTEST */
				/* these stats may not be accurate */
				++lock->count_os_wait;
#ifndef INNORWLOCKTEST
			}
#endif /* !INNORWLOCKTEST */

			rw_lock_stats.rw_x_os_wait_count.inc();

			/* Add debug info as it is needed to detect possible
			deadlock. We must add info for WAIT_EX thread for
			deadlock detection to work properly. */
			ut_d(rw_lock_add_debug_info(
					lock, pass, RW_LOCK_X_WAIT,
					file_name, line));

			sync_array_wait_event(sync_arr, cell);

			ut_d(rw_lock_remove_debug_info(
					lock, pass, RW_LOCK_X_WAIT));

			/* It is possible to wake when lock_word < 0.
			We must pass the while-loop check to proceed.*/
		} else {
			sync_array_free_cell(sync_arr, cell);
		}
	}
	rw_lock_stats.rw_x_spin_round_count.inc();
}

#ifdef UNIV_DEBUG
# define rw_lock_x_lock_wait(L, P, T, F, O)		\
	rw_lock_x_lock_wait_func(L, P, T, F, O)
#else
# define rw_lock_x_lock_wait(L, P, T, F, O)		\
	rw_lock_x_lock_wait_func(L, T, F, O)
#endif /* UNIV_DBEUG */

/******************************************************************//**
Low-level function for acquiring an exclusive lock.
@return FALSE if did not succeed, TRUE if success. */
UNIV_INLINE
ibool
rw_lock_x_lock_low(
/*===============*/
	rw_lock_t*	lock,	/*!< in: pointer to rw-lock */
	ulint		pass,	/*!< in: pass value; != 0, if the lock will
				be passed to another thread to unlock */
	const char*	file_name,/*!< in: file name where lock requested */
	ulint		line)	/*!< in: line where requested */
{
	if (rw_lock_lock_word_decr(lock, X_LOCK_DECR, X_LOCK_HALF_DECR)) {

		/* lock->recursive also tells us if the writer_thread
		field is stale or active. As we are going to write
		our own thread id in that field it must be that the
		current writer_thread value is not active. */
		ut_a(!lock->recursive);

		/* Decrement occurred: we are writer or next-writer. */
		rw_lock_set_writer_id_and_recursion_flag(
			lock, !pass);

		rw_lock_x_lock_wait(lock, pass,
				    0, file_name, line);

	} else {
		os_thread_id_t	thread_id = os_thread_get_curr_id();

		if (!pass) {
			os_rmb;
		}

		/* Decrement failed: An X or SX lock is held by either
		this thread or another. Try to relock. */
		if (!pass
		    && lock->recursive
		    && os_thread_eq(lock->writer_thread, thread_id)) {
			/* Other s-locks can be allowed. If it is request x
			recursively while holding sx lock, this x lock should
			be along with the latching-order. */

			/* The existing X or SX lock is from this thread */
			if (rw_lock_lock_word_decr(lock, X_LOCK_DECR, 0)) {
				/* There is at least one SX-lock from this
				thread, but no X-lock. */

				/* Wait for any the other S-locks to be
				released. */
				rw_lock_x_lock_wait(lock, pass,
						    -X_LOCK_HALF_DECR,
						    file_name, line);
			} else {
				/* At least one X lock by this thread already
				exists. Add another. */
				if (lock->lock_word == 0
				    || lock->lock_word == -X_LOCK_HALF_DECR) {
					lock->lock_word -= X_LOCK_DECR;
				} else {
					ut_ad(lock->lock_word <= -X_LOCK_DECR);
					--lock->lock_word;
				}
			}

		} else {
			/* Another thread locked before us */
			return(FALSE);
		}
	}

	ut_d(rw_lock_add_debug_info(lock, pass, RW_LOCK_X, file_name, line));

	lock->last_x_file_name = file_name;
	lock->last_x_line = (unsigned int) line;

	return(TRUE);
}

/******************************************************************//**
Low-level function for acquiring an sx lock.
@return FALSE if did not succeed, TRUE if success. */
ibool
rw_lock_sx_lock_low(
/*================*/
	rw_lock_t*	lock,	/*!< in: pointer to rw-lock */
	ulint		pass,	/*!< in: pass value; != 0, if the lock will
				be passed to another thread to unlock */
	const char*	file_name,/*!< in: file name where lock requested */
	ulint		line)	/*!< in: line where requested */
{
	if (rw_lock_lock_word_decr(lock, X_LOCK_HALF_DECR, X_LOCK_HALF_DECR)) {

		/* lock->recursive also tells us if the writer_thread
		field is stale or active. As we are going to write
		our own thread id in that field it must be that the
		current writer_thread value is not active. */
		ut_a(!lock->recursive);

		/* Decrement occurred: we are the SX lock owner. */
		rw_lock_set_writer_id_and_recursion_flag(
			lock, !pass);

		lock->sx_recursive = 1;

	} else {
		os_thread_id_t	thread_id = os_thread_get_curr_id();

		if (!pass) {
			os_rmb;
		}

		/* Decrement failed: It already has an X or SX lock by this
		thread or another thread. If it is this thread, relock,
		else fail. */
		if (!pass && lock->recursive
		    && os_thread_eq(lock->writer_thread, thread_id)) {
			/* This thread owns an X or SX lock */
			if (lock->sx_recursive++ == 0) {
				/* This thread is making first SX-lock request
				and it must be holding at least one X-lock here
				because:

				* There can't be a WAIT_EX thread because we are
				  the thread which has it's thread_id written in
				  the writer_thread field and we are not waiting.

				* Any other X-lock thread cannot exist because
				  it must update recursive flag only after
				  updating the thread_id. Had there been
				  a concurrent X-locking thread which succeeded
				  in decrementing the lock_word it must have
				  written it's thread_id before setting the
				  recursive flag. As we cleared the if()
				  condition above therefore we must be the only
				  thread working on this lock and it is safe to
				  read and write to the lock_word. */

				ut_ad((lock->lock_word == 0)
				      || ((lock->lock_word <= -X_LOCK_DECR)
					  && (lock->lock_word
					      > -(X_LOCK_DECR
						  + X_LOCK_HALF_DECR))));
				lock->lock_word -= X_LOCK_HALF_DECR;
			}
		} else {
			/* Another thread locked before us */
			return(FALSE);
		}
	}

	ut_d(rw_lock_add_debug_info(lock, pass, RW_LOCK_SX, file_name, line));

	lock->last_x_file_name = file_name;
	lock->last_x_line = (unsigned int) line;

	return(TRUE);
}

/******************************************************************//**
NOTE! Use the corresponding macro, not directly this function! Lock an
rw-lock in exclusive mode for the current thread. If the rw-lock is locked
in shared or exclusive mode, or there is an exclusive lock request waiting,
the function spins a preset time (controlled by srv_n_spin_wait_rounds), waiting
for the lock before suspending the thread. If the same thread has an x-lock
on the rw-lock, locking succeed, with the following exception: if pass != 0,
only a single x-lock may be taken on the lock. NOTE: If the same thread has
an s-lock, locking does not succeed! */
void
rw_lock_x_lock_func(
/*================*/
	rw_lock_t*	lock,	/*!< in: pointer to rw-lock */
	ulint		pass,	/*!< in: pass value; != 0, if the lock will
				be passed to another thread to unlock */
	const char*	file_name,/*!< in: file name where lock requested */
	ulint		line)	/*!< in: line where requested */
{
	ulint		i;
	sync_array_t*	sync_arr;
	bool		spinning = false;

	ut_ad(rw_lock_validate(lock));
	ut_ad(!rw_lock_own(lock, RW_LOCK_S));

	i = 0;

lock_loop:

	if (rw_lock_x_lock_low(lock, pass, file_name, line)) {

		rw_lock_stats.rw_x_spin_round_count.inc();

		/* Locking succeeded */
		return;

	} else {

		if (!spinning) {
			spinning = true;

			rw_lock_stats.rw_x_spin_wait_count.inc();
		}

		/* Spin waiting for the lock_word to become free */
		os_rmb;
		while (i < srv_n_spin_wait_rounds
		       && lock->lock_word <= X_LOCK_HALF_DECR) {

			if (srv_spin_wait_delay) {
				ut_delay(ut_rnd_interval(
						0, srv_spin_wait_delay));
			}

			i++;
		}

		if (i >= srv_n_spin_wait_rounds) {
			os_thread_yield();
		} else {
			goto lock_loop;
		}
	}

	rw_lock_stats.rw_x_spin_round_count.inc();

	sync_cell_t*	cell;

	sync_arr = sync_array_get_and_reserve_cell(
			lock, RW_LOCK_X, file_name, line, &cell);

	/* Waiters must be set before checking lock_word, to ensure signal
	is sent. This could lead to a few unnecessary wake-up signals. */
	rw_lock_set_waiter_flag(lock);

	if (rw_lock_x_lock_low(lock, pass, file_name, line)) {
		sync_array_free_cell(sync_arr, cell);

		/* Locking succeeded */
		return;
	}

#ifndef INNORWLOCKTEST
	if (MONITOR_IS_ON(MONITOR_LATCHES)) {
#endif /* !INNORWLOCKTEST */
		/* these stats may not be accurate */
		lock->count_os_wait++;
#ifndef INNORWLOCKTEST
	}
#endif /* !INNORWLOCKTEST */

	rw_lock_stats.rw_x_os_wait_count.inc();

	sync_array_wait_event(sync_arr, cell);

	i = 0;
	goto lock_loop;
}

/******************************************************************//**
NOTE! Use the corresponding macro, not directly this function! Lock an
rw-lock in SX mode for the current thread. If the rw-lock is locked
in exclusive mode, or there is an exclusive lock request waiting,
the function spins a preset time (controlled by SYNC_SPIN_ROUNDS), waiting
for the lock, before suspending the thread. If the same thread has an x-lock
on the rw-lock, locking succeed, with the following exception: if pass != 0,
only a single sx-lock may be taken on the lock. NOTE: If the same thread has
an s-lock, locking does not succeed! */
void
rw_lock_sx_lock_func(
/*=================*/
	rw_lock_t*	lock,	/*!< in: pointer to rw-lock */
	ulint		pass,	/*!< in: pass value; != 0, if the lock will
				be passed to another thread to unlock */
	const char*	file_name,/*!< in: file name where lock requested */
	ulint		line)	/*!< in: line where requested */

{
	ulint		i;	/*!< spin round count */
	sync_array_t*	sync_arr;
	ibool		spinning = false;
	size_t		counter_index;

	/* We reuse the thread id to index into the counter, cache
	it here for efficiency. */

	counter_index = (size_t) os_thread_get_curr_id();

	ut_ad(rw_lock_validate(lock));
	ut_ad(!rw_lock_own(lock, RW_LOCK_S));

	i = 0;

lock_loop:

	if (rw_lock_sx_lock_low(lock, pass, file_name, line)) {

		rw_lock_stats.rw_sx_spin_round_count.add(counter_index, i);

		/* Locking succeeded */
		return;

	} else {

		if (!spinning) {
			spinning = true;

			rw_lock_stats.rw_sx_spin_wait_count.add(
				counter_index, 1);
		}

		/* Spin waiting for the lock_word to become free */
		os_rmb;
		while (i < srv_n_spin_wait_rounds
		       && lock->lock_word <= X_LOCK_HALF_DECR) {

			if (srv_spin_wait_delay) {
				ut_delay(ut_rnd_interval(
						0, srv_spin_wait_delay));
			}

			i++;
		}

		if (i >= srv_n_spin_wait_rounds) {
			os_thread_yield();
		} else {
			goto lock_loop;
		}
	}

	rw_lock_stats.rw_sx_spin_round_count.add(counter_index, i);

	sync_cell_t*	cell;

	sync_arr = sync_array_get_and_reserve_cell(
			lock, RW_LOCK_SX, file_name, line, &cell);

	/* Waiters must be set before checking lock_word, to ensure signal
	is sent. This could lead to a few unnecessary wake-up signals. */
	rw_lock_set_waiter_flag(lock);

	if (rw_lock_sx_lock_low(lock, pass, file_name, line)) {
		sync_array_free_cell(sync_arr, cell);

		/* Locking succeeded */
		return;
	}

#ifndef INNORWLOCKTEST
	if (MONITOR_IS_ON(MONITOR_LATCHES)) {
#endif /* !INNORWLOCKTEST */
		/* these stats may not be accurate */
		++lock->count_os_wait;
#ifndef INNORWLOCKTEST
	}
#endif /* !INNORWLOCKTEST */

	rw_lock_stats.rw_sx_os_wait_count.add(counter_index, 1);

	sync_array_wait_event(sync_arr, cell);

	i = 0;
	goto lock_loop;
}

#ifdef UNIV_DEBUG

/******************************************************************//**
Checks that the rw-lock has been initialized and that there are no
simultaneous shared and exclusive locks.
@return true */
bool
rw_lock_validate(
/*=============*/
	const rw_lock_t*	lock)	/*!< in: rw-lock */
{
	ulint	waiters;
	lint	lock_word;

	ut_ad(lock);

	waiters = rw_lock_get_waiters(lock);
	lock_word = lock->lock_word;

	ut_ad(lock->magic_n == RW_LOCK_MAGIC_N);
	ut_ad(waiters == 0 || waiters == 1);
	ut_ad(lock_word > -(2 * X_LOCK_DECR));
	ut_ad(lock_word <= X_LOCK_DECR);

	return(true);
}

/******************************************************************//**
Checks if somebody has locked the rw-lock in the specified mode.
@return true if locked */
bool
rw_lock_is_locked(
/*==============*/
	rw_lock_t*	lock,		/*!< in: rw-lock */
	ulint		lock_type)	/*!< in: lock type: RW_LOCK_S,
					RW_LOCK_X or RW_LOCK_SX */
{
	ut_ad(rw_lock_validate(lock));

	switch (lock_type) {
	case RW_LOCK_S:
		return(rw_lock_get_reader_count(lock) > 0);

	case RW_LOCK_X:
		return(rw_lock_get_writer(lock) == RW_LOCK_X);

	case RW_LOCK_SX:
		return(rw_lock_get_sx_lock_count(lock) > 0);

	default:
		ut_error;
	}
	return(false);	/* avoid compiler warnings */
}

/******************************************************************//**
Inserts the debug information for an rw-lock. */
void
rw_lock_add_debug_info(
/*===================*/
	rw_lock_t*	lock,		/*!< in: rw-lock */
	ulint		pass,		/*!< in: pass value */
	ulint		lock_type,	/*!< in: lock type */
	const char*	file_name,	/*!< in: file where requested */
	ulint		line)		/*!< in: line where requested */
{
	ut_ad(file_name != NULL);

	rw_lock_debug_t*	info = rw_lock_debug_create();

	rw_lock_debug_mutex_enter();

	info->pass	= pass;
	info->line	= line;
	info->lock_type = lock_type;
	info->file_name = file_name;
	info->thread_id = os_thread_get_curr_id();

	UT_LIST_ADD_FIRST(lock->debug_list, info);

	rw_lock_debug_mutex_exit();

	if (pass == 0 && lock_type != RW_LOCK_X_WAIT) {

		/* Recursive x while holding SX
		(lock_type == RW_LOCK_X && lock_word == -X_LOCK_HALF_DECR)
		is treated as not-relock (new lock). */

		if ((lock_type == RW_LOCK_X
		     && lock->lock_word <  -X_LOCK_HALF_DECR)
		    || (lock_type == RW_LOCK_SX
		       && (lock->lock_word < 0 || lock->sx_recursive == 1))) {

			sync_check_lock_validate(lock);
			sync_check_lock_granted(lock);
		} else {
			sync_check_relock(lock);
		}
	}
}

/******************************************************************//**
Removes a debug information struct for an rw-lock. */
void
rw_lock_remove_debug_info(
/*======================*/
	rw_lock_t*	lock,		/*!< in: rw-lock */
	ulint		pass,		/*!< in: pass value */
	ulint		lock_type)	/*!< in: lock type */
{
	rw_lock_debug_t*	info;

	ut_ad(lock);

	if (pass == 0 && lock_type != RW_LOCK_X_WAIT) {
		sync_check_unlock(lock);
	}

	rw_lock_debug_mutex_enter();

	for (info = UT_LIST_GET_FIRST(lock->debug_list);
	     info != 0;
	     info = UT_LIST_GET_NEXT(list, info)) {

		if (pass == info->pass
		    && (pass != 0
			|| os_thread_eq(info->thread_id,
					os_thread_get_curr_id()))
		    && info->lock_type == lock_type) {

			/* Found! */
			UT_LIST_REMOVE(lock->debug_list, info);

			rw_lock_debug_mutex_exit();

			rw_lock_debug_free(info);

			return;
		}
	}

	ut_error;
}

/******************************************************************//**
Checks if the thread has locked the rw-lock in the specified mode, with
the pass value == 0.
@return TRUE if locked */
ibool
rw_lock_own(
/*========*/
	rw_lock_t*	lock,		/*!< in: rw-lock */
	ulint		lock_type)	/*!< in: lock type: RW_LOCK_S,
					RW_LOCK_X */
{
	ut_ad(lock);
	ut_ad(rw_lock_validate(lock));

	rw_lock_debug_mutex_enter();

	for (const rw_lock_debug_t* info = UT_LIST_GET_FIRST(lock->debug_list);
	     info != NULL;
	     info = UT_LIST_GET_NEXT(list, info)) {

		if (os_thread_eq(info->thread_id, os_thread_get_curr_id())
		    && info->pass == 0
		    && info->lock_type == lock_type) {

			rw_lock_debug_mutex_exit();
			/* Found! */

			return(TRUE);
		}
	}
	rw_lock_debug_mutex_exit();

	return(FALSE);
}

/** For collecting the debug information for a thread's rw-lock */
typedef std::vector<rw_lock_debug_t*> Infos;

/** Get the thread debug info
@param[in]	infos		The rw-lock mode owned by the threads
@param[in]	lock		rw-lock to check
@return the thread debug info or NULL if not found */
void
rw_lock_get_debug_info(const rw_lock_t* lock, Infos* infos)
{
	rw_lock_debug_t*	info = NULL;

	ut_ad(rw_lock_validate(lock));

	rw_lock_debug_mutex_enter();

	for (info = UT_LIST_GET_FIRST(lock->debug_list);
	     info != NULL;
	     info = UT_LIST_GET_NEXT(list, info)) {

		if (os_thread_eq(info->thread_id, os_thread_get_curr_id())) {

			infos->push_back(info);
		}
	}

	rw_lock_debug_mutex_exit();
}

/** Checks if the thread has locked the rw-lock in the specified mode, with
the pass value == 0.
@param[in]	lock		rw-lock
@param[in]	flags		specify lock types with OR of the
				rw_lock_flag_t values
@return true if locked */
bool
rw_lock_own_flagged(
	const rw_lock_t*	lock,
	rw_lock_flags_t		flags)
{
	Infos	infos;

	rw_lock_get_debug_info(lock, &infos);

	Infos::const_iterator	end = infos.end();

	for (Infos::const_iterator it = infos.begin(); it != end; ++it) {

		const rw_lock_debug_t*	info = *it;

		ut_ad(os_thread_eq(info->thread_id, os_thread_get_curr_id()));

		if (info->pass != 0) {
			continue;
		}

		switch (info->lock_type) {
		case RW_LOCK_S:

			if (flags & RW_LOCK_FLAG_S) {
				return(true);
			}
			break;

		case RW_LOCK_X:

			if (flags & RW_LOCK_FLAG_X) {
				return(true);
			}
			break;

		case RW_LOCK_SX:

			if (flags & RW_LOCK_FLAG_SX) {
				return(true);
			}
		}
	}

	return(false);
}

/***************************************************************//**
Prints debug info of currently locked rw-locks. */
void
rw_lock_list_print_info(
/*====================*/
	FILE*	file)		/*!< in: file where to print */
{
	ulint		count = 0;

	mutex_enter(&rw_lock_list_mutex);

	fputs("-------------\n"
	      "RW-LATCH INFO\n"
	      "-------------\n", file);

	for (const rw_lock_t* lock = UT_LIST_GET_FIRST(rw_lock_list);
	     lock != NULL;
	     lock = UT_LIST_GET_NEXT(list, lock)) {

		count++;

#ifndef INNODB_RW_LOCKS_USE_ATOMICS
		mutex_enter(&lock->mutex);
#endif /* INNODB_RW_LOCKS_USE_ATOMICS */

		if (lock->lock_word != X_LOCK_DECR) {

			fprintf(file, "RW-LOCK: %p ", (void*) lock);

			if (rw_lock_get_waiters(lock)) {
				fputs(" Waiters for the lock exist\n", file);
			} else {
				putc('\n', file);
			}

			rw_lock_debug_t* info;

			rw_lock_debug_mutex_enter();

			for (info = UT_LIST_GET_FIRST(lock->debug_list);
			     info != NULL;
			     info = UT_LIST_GET_NEXT(list, info)) {

				rw_lock_debug_print(file, info);
			}

			rw_lock_debug_mutex_exit();
		}

#ifndef INNODB_RW_LOCKS_USE_ATOMICS
		mutex_exit(&lock->mutex);
#endif /* INNODB_RW_LOCKS_USE_ATOMICS */
	}

	fprintf(file, "Total number of rw-locks %ld\n", count);
	mutex_exit(&rw_lock_list_mutex);
}
<<<<<<< HEAD
=======

/***************************************************************//**
Prints debug info of an rw-lock. */
void
rw_lock_print(
/*==========*/
	rw_lock_t*	lock)	/*!< in: rw-lock */
{
	rw_lock_debug_t* info;

	fprintf(stderr,
		"-------------\n"
		"RW-LATCH INFO\n"
		"RW-LATCH: %p ", (void*) lock);

#ifndef INNODB_RW_LOCKS_USE_ATOMICS
	/* We used to acquire lock->mutex here, but it would cause a
	recursive call to sync_thread_add_level() if UNIV_DEBUG
	is defined.  Since this function is only invoked from
	sync_thread_levels_g(), let us choose the smaller evil:
	performing dirty reads instead of causing bogus deadlocks or
	assertion failures. */
#endif /* INNODB_RW_LOCKS_USE_ATOMICS */

	if (lock->lock_word != X_LOCK_DECR) {

		if (rw_lock_get_waiters(lock)) {
			fputs(" Waiters for the lock exist\n", stderr);
		} else {
			putc('\n', stderr);
		}

		rw_lock_debug_mutex_enter();

		for (info = UT_LIST_GET_FIRST(lock->debug_list);
		     info != NULL;
		     info = UT_LIST_GET_NEXT(list, info)) {

			rw_lock_debug_print(stderr, info);
		}

		rw_lock_debug_mutex_exit();
	}
}

>>>>>>> 426742a5
/*********************************************************************//**
Prints info of a debug struct. */
void
rw_lock_debug_print(
/*================*/
	FILE*			f,	/*!< in: output stream */
	const rw_lock_debug_t*	info)	/*!< in: debug struct */
{
	ulint	rwt = info->lock_type;

	fprintf(f, "Locked: thread %lu file %s line %lu  ",
		static_cast<ulong>(os_thread_pf(info->thread_id)),
		sync_basename(info->file_name),
		static_cast<ulong>(info->line));

	switch (rwt) {
	case RW_LOCK_S:
		fputs("S-LOCK", f);
		break;
	case RW_LOCK_X:
		fputs("X-LOCK", f);
		break;
	case RW_LOCK_SX:
		fputs("SX-LOCK", f);
		break;
	case RW_LOCK_X_WAIT:
		fputs("WAIT X-LOCK", f);
		break;
	default:
		ut_error;
	}

	if (info->pass != 0) {
		fprintf(f, " pass value %lu", (ulong) info->pass);
	}

	fprintf(f, "\n");
}
<<<<<<< HEAD
#endif /* UNIV_SYNC_DEBUG */

#ifdef UNIV_DEBUG
/**
Print the rw-lock information. */

void
rw_lock_t::print(FILE* stream) const
=======

/***************************************************************//**
Returns the number of currently locked rw-locks. Works only in the debug
version.
@return number of locked rw-locks */
ulint
rw_lock_n_locked(void)
/*==================*/
{
	ulint		count = 0;

	mutex_enter(&rw_lock_list_mutex);

	for (const rw_lock_t* lock = UT_LIST_GET_FIRST(rw_lock_list);
	     lock != NULL;
	     lock = UT_LIST_GET_NEXT(list, lock)) {

		if (lock->lock_word != X_LOCK_DECR) {
			count++;
		}
	}

	mutex_exit(&rw_lock_list_mutex);

	return(count);
}

/** Print where it was locked from
@return the string representation */
std::string
rw_lock_t::locked_from() const
>>>>>>> 426742a5
{
	/* Note: For X locks it can be locked form multiple places because
	the same thread can call X lock recursively. */

	std::ostringstream	msg;
	Infos			infos;

	rw_lock_get_debug_info(this, &infos);

	ulint			i = 0;
	Infos::const_iterator	end = infos.end();

	for (Infos::const_iterator it = infos.begin(); it != end; ++it, ++i) {

		const rw_lock_debug_t*	info = *it;

		ut_ad(os_thread_eq(info->thread_id, os_thread_get_curr_id()));

		if (i > 0) {
			msg << ", ";
		}

		msg << info->file_name << ":" << info->line;
	}

	return(msg.str());

}

/** Print the rw-lock information.
@return the string representation */
std::string
rw_lock_t::to_string() const
{
	std::ostringstream	msg;

	msg << "RW-LATCH: "
	    << "thread id " << os_thread_pf(os_thread_get_curr_id())
	    << " addr: " << this
	    << " Locked from: " << locked_from().c_str();

	return(msg.str());
}
#endif /* UNIV_DEBUG */<|MERGE_RESOLUTION|>--- conflicted
+++ resolved
@@ -1208,54 +1208,7 @@
 	fprintf(file, "Total number of rw-locks %ld\n", count);
 	mutex_exit(&rw_lock_list_mutex);
 }
-<<<<<<< HEAD
-=======
-
-/***************************************************************//**
-Prints debug info of an rw-lock. */
-void
-rw_lock_print(
-/*==========*/
-	rw_lock_t*	lock)	/*!< in: rw-lock */
-{
-	rw_lock_debug_t* info;
-
-	fprintf(stderr,
-		"-------------\n"
-		"RW-LATCH INFO\n"
-		"RW-LATCH: %p ", (void*) lock);
-
-#ifndef INNODB_RW_LOCKS_USE_ATOMICS
-	/* We used to acquire lock->mutex here, but it would cause a
-	recursive call to sync_thread_add_level() if UNIV_DEBUG
-	is defined.  Since this function is only invoked from
-	sync_thread_levels_g(), let us choose the smaller evil:
-	performing dirty reads instead of causing bogus deadlocks or
-	assertion failures. */
-#endif /* INNODB_RW_LOCKS_USE_ATOMICS */
-
-	if (lock->lock_word != X_LOCK_DECR) {
-
-		if (rw_lock_get_waiters(lock)) {
-			fputs(" Waiters for the lock exist\n", stderr);
-		} else {
-			putc('\n', stderr);
-		}
-
-		rw_lock_debug_mutex_enter();
-
-		for (info = UT_LIST_GET_FIRST(lock->debug_list);
-		     info != NULL;
-		     info = UT_LIST_GET_NEXT(list, info)) {
-
-			rw_lock_debug_print(stderr, info);
-		}
-
-		rw_lock_debug_mutex_exit();
-	}
-}
-
->>>>>>> 426742a5
+
 /*********************************************************************//**
 Prints info of a debug struct. */
 void
@@ -1294,16 +1247,6 @@
 
 	fprintf(f, "\n");
 }
-<<<<<<< HEAD
-#endif /* UNIV_SYNC_DEBUG */
-
-#ifdef UNIV_DEBUG
-/**
-Print the rw-lock information. */
-
-void
-rw_lock_t::print(FILE* stream) const
-=======
 
 /***************************************************************//**
 Returns the number of currently locked rw-locks. Works only in the debug
@@ -1335,7 +1278,6 @@
 @return the string representation */
 std::string
 rw_lock_t::locked_from() const
->>>>>>> 426742a5
 {
 	/* Note: For X locks it can be locked form multiple places because
 	the same thread can call X lock recursively. */
