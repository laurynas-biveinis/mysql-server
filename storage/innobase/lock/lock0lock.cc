--- conflicted
+++ resolved
@@ -1427,27 +1427,17 @@
 	lock_t*	lock = lock_alloc(trx, m_index, m_mode, m_rec_id, m_size);
 
 #ifdef UNIV_DEBUG
-<<<<<<< HEAD
 	/* GAP lock shouldn't be taken on DD tables, but give exemption to
 	18 : spatial_reference table
 	38 & 39 : stats tables
 	40 : innodb_ddl_log */
 	if (m_index->table->is_dd_table
-	    && m_index->table->id != 18
-	    && m_index->table->id != 38
-	    && m_index->table->id != 39
-	    && m_index->table->id != 40) {
+	    && m_index->table->id != 8
+	    && m_index->table->id != 28
+	    && m_index->table->id != 29
+	    && m_index->table->id != 30) {
 		ut_ad(((m_mode - (LOCK_MODE_MASK & m_mode)) - (LOCK_TYPE_MASK & m_mode)
 		      - (LOCK_WAIT & m_mode)) == LOCK_REC_NOT_GAP);
-=======
-	/* GAP lock shouldn't be taken on DD tables */
-	/* Give exemption to spatial_reference table & stats tables (table_id 28 & 29)*/
-	if (m_index->table->is_dd_table
-	    && m_index->table->id != 8
-	    && m_index->table->id != 28
-	    && m_index->table->id != 29) {
-		ut_ad(((m_mode - (LOCK_MODE_MASK & m_mode)) - (LOCK_TYPE_MASK & m_mode) - (LOCK_WAIT & m_mode)) == LOCK_REC_NOT_GAP);
->>>>>>> fe299d15
 	}
 #endif /* UNIV_DEBUG */
 
