--- conflicted
+++ resolved
@@ -673,19 +673,13 @@
 
     err = btr_cur_pessimistic_insert(
         flags | BTR_NO_LOCKING_FLAG | BTR_KEEP_SYS_FLAG | BTR_NO_UNDO_LOG_FLAG,
-<<<<<<< HEAD
-        &cursor, &offsets, &heap, node_ptr_upper, &rec, &dummy_big_rec, nullptr,
-        mtr);
-    cursor.rtr_info = nullptr;
-=======
         &cursor, &offsets, &new_heap, node_ptr_upper, &rec, &dummy_big_rec,
-        NULL, mtr);
+        nullptr, mtr);
 
     DBUG_EXECUTE_IF("rtr_page_need_first_split",
                     { DBUG_SET("-d,rtr_page_need_second_split"); });
 
-    cursor.rtr_info = NULL;
->>>>>>> 79a66505
+    cursor.rtr_info = nullptr;
     ut_a(err == DB_SUCCESS);
 
     if (new_heap) {
