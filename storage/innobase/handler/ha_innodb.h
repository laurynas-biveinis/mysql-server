/*****************************************************************************

Copyright (c) 2000, 2014, Oracle and/or its affiliates. All Rights Reserved.

This program is free software; you can redistribute it and/or modify it under
the terms of the GNU General Public License as published by the Free Software
Foundation; version 2 of the License.

This program is distributed in the hope that it will be useful, but WITHOUT
ANY WARRANTY; without even the implied warranty of MERCHANTABILITY or FITNESS
FOR A PARTICULAR PURPOSE. See the GNU General Public License for more details.

You should have received a copy of the GNU General Public License along with
this program; if not, write to the Free Software Foundation, Inc.,
51 Franklin Street, Suite 500, Boston, MA 02110-1335 USA

*****************************************************************************/

/* The InnoDB handler: the interface between MySQL and InnoDB. */

/** "GEN_CLUST_INDEX" is the name reserved for InnoDB default
system clustered index when there is no primary key. */
extern const char innobase_index_reserve_name[];

/* Structure defines translation table between mysql index and InnoDB
index structures */
struct innodb_idx_translate_t {

	ulint		index_count;	/*!< number of valid index entries
					in the index_mapping array */

	ulint		array_size;	/*!< array size of index_mapping */

	dict_index_t**	index_mapping;	/*!< index pointer array directly
					maps to index in InnoDB from MySQL
					array index */
};


/** InnoDB table share */
typedef struct st_innobase_share {
	const char*	table_name;	/*!< InnoDB table name */
	uint		use_count;	/*!< reference count,
					incremented in get_share()
					and decremented in
					free_share() */
	void*		table_name_hash;
					/*!< hash table chain node */
	innodb_idx_translate_t
			idx_trans_tbl;	/*!< index translation table between
					MySQL and InnoDB */
} INNOBASE_SHARE;

/** Prebuilt structures in an InnoDB table handle used within MySQL */
struct row_prebuilt_t;

/** The class defining a handle to an InnoDB table */
class ha_innobase: public handler
{
 public:
	ha_innobase(handlerton* hton, TABLE_SHARE* table_arg);
	~ha_innobase();

	/** Get the row type from the storage engine.  If this method returns
	ROW_TYPE_NOT_USED, the information in HA_CREATE_INFO should be used. */
	row_type get_row_type() const;

	const char* table_type() const;

	const char* index_type(uint key_number);

	const char** bas_ext() const;

	Table_flags table_flags() const;

	ulong index_flags(uint idx, uint part, bool all_parts) const;

	uint max_supported_keys() const;

	uint max_supported_key_length() const;

	uint max_supported_key_part_length() const;

	const key_map* keys_to_use_for_scanning();

	int open(const char *name, int mode, uint test_if_locked);

	handler* clone(const char *name, MEM_ROOT *mem_root);

	int close(void);

	double scan_time();

	double read_time(uint index, uint ranges, ha_rows rows);

	longlong get_memory_buffer_size() const;

	int write_row(uchar * buf);

	int update_row(const uchar * old_data, uchar * new_data);

	int delete_row(const uchar * buf);

	int delete_all_rows();

	bool was_semi_consistent_read();

	void try_semi_consistent_read(bool yes);

	void unlock_row();

	int index_init(uint index, bool sorted);

	int index_end();

	int index_read(
		uchar*			buf,
		const uchar*		key,
		uint			key_len,
		ha_rkey_function	find_flag);

	int index_read_idx(
		uchar*			buf,
		uint			index,
		const uchar*		key,
		uint			key_len,
		ha_rkey_function	find_flag);

	int index_read_last(uchar * buf, const uchar * key, uint key_len);

	int index_next(uchar * buf);

	int index_next_same(uchar * buf, const uchar *key, uint keylen);

	int index_prev(uchar * buf);

	int index_first(uchar * buf);

	int index_last(uchar * buf);

	int rnd_init(bool scan);

	int rnd_end();

	int rnd_next(uchar *buf);

	int rnd_pos(uchar * buf, uchar *pos);

	int ft_init();

	void ft_end();

	FT_INFO* ft_init_ext(uint flags, uint inx, String* key);

	FT_INFO* ft_init_ext_with_hints(
		uint			inx,
		String*			key,
		Ft_hints*		hints);

	int ft_read(uchar* buf);

	void position(const uchar *record);

	int info(uint);

	int enable_indexes(uint mode);

	int disable_indexes(uint mode);

	int analyze(THD* thd,HA_CHECK_OPT* check_opt);

	int optimize(THD* thd,HA_CHECK_OPT* check_opt);

	int discard_or_import_tablespace(my_bool discard);

	int extra(ha_extra_function operation);

	int reset();

	int external_lock(THD *thd, int lock_type);

	int transactional_table_lock(THD *thd, int lock_type);

	int start_stmt(THD *thd, thr_lock_type lock_type);

	void position(uchar *record);

	virtual int records(ha_rows* num_rows);

	ha_rows records_in_range(
		uint			inx,
		key_range*		min_key,
		key_range*		max_key);

	ha_rows estimate_rows_upper_bound();

	void update_create_info(HA_CREATE_INFO* create_info);

	int parse_table_name(
		const char*		name,
		HA_CREATE_INFO*		create_info,
		ulint			flags,
		ulint			flags2,
		char*			norm_name,
		char*			temp_path,
		char*			remote_path);

	int create(
		const char*		name,
		TABLE*			form,
		HA_CREATE_INFO*		create_info);

	int truncate();

	int delete_table(const char *name);

	int rename_table(const char* from, const char* to);

	int check(THD* thd, HA_CHECK_OPT* check_opt);

	char* get_foreign_key_create_info();

	int get_foreign_key_list(THD *thd, List<FOREIGN_KEY_INFO> *f_key_list);

	int get_parent_foreign_key_list(
		THD*			thd,
		List<FOREIGN_KEY_INFO>*	f_key_list);

	bool can_switch_engines();

	uint referenced_by_foreign_key();

	void free_foreign_key_create_info(char* str);

	uint lock_count(void) const;

	THR_LOCK_DATA** store_lock(
		THD*			thd,
		THR_LOCK_DATA**		to,
		thr_lock_type		lock_type);

	void init_table_handle_for_HANDLER();

        virtual void get_auto_increment(
		ulonglong		offset,
		ulonglong		increment,
		ulonglong		nb_desired_values,
		ulonglong*		first_value,
		ulonglong*		nb_reserved_values);

	int reset_auto_increment(ulonglong value);

	virtual bool get_error_message(int error, String *buf);

	virtual bool get_foreign_dup_key(char*, uint, char*, uint);

	uint8 table_cache_type();

	/**
	Ask handler about permission to cache table during query registration
	*/
	my_bool register_query_cache_table(
		THD*			thd,
		char*			table_key,
		size_t			key_length,
		qc_engine_callback*	call_back,
		ulonglong*		engine_data);

	bool primary_key_is_clustered();

	int cmp_ref(const uchar* ref1, const uchar* ref2);

	/** On-line ALTER TABLE interface @see handler0alter.cc @{ */

	/** Check if InnoDB supports a particular alter table in-place
	@param altered_table TABLE object for new version of table.
	@param ha_alter_info Structure describing changes to be done
	by ALTER TABLE and holding data used during in-place alter.

	@retval HA_ALTER_INPLACE_NOT_SUPPORTED Not supported
	@retval HA_ALTER_INPLACE_NO_LOCK Supported
	@retval HA_ALTER_INPLACE_SHARED_LOCK_AFTER_PREPARE
		Supported, but requires lock during main phase and
		exclusive lock during prepare phase.
	@retval HA_ALTER_INPLACE_NO_LOCK_AFTER_PREPARE
		Supported, prepare phase requires exclusive lock.  */
	enum_alter_inplace_result check_if_supported_inplace_alter(
		TABLE*			altered_table,
		Alter_inplace_info*	ha_alter_info);

	/** Allows InnoDB to update internal structures with concurrent
	writes blocked (provided that check_if_supported_inplace_alter()
	did not return HA_ALTER_INPLACE_NO_LOCK).
	This will be invoked before inplace_alter_table().

	@param altered_table TABLE object for new version of table.
	@param ha_alter_info Structure describing changes to be done
	by ALTER TABLE and holding data used during in-place alter.

	@retval true Failure
	@retval false Success
	*/
	bool prepare_inplace_alter_table(
		TABLE*			altered_table,
		Alter_inplace_info*	ha_alter_info);

	/** Alter the table structure in-place with operations
	specified using HA_ALTER_FLAGS and Alter_inplace_information.
	The level of concurrency allowed during this operation depends
	on the return value from check_if_supported_inplace_alter().

	@param altered_table TABLE object for new version of table.
	@param ha_alter_info Structure describing changes to be done
	by ALTER TABLE and holding data used during in-place alter.

	@retval true Failure
	@retval false Success
	*/
	bool inplace_alter_table(
		TABLE*			altered_table,
		Alter_inplace_info*	ha_alter_info);

	/** Commit or rollback the changes made during
	prepare_inplace_alter_table() and inplace_alter_table() inside
	the storage engine. Note that the allowed level of concurrency
	during this operation will be the same as for
	inplace_alter_table() and thus might be higher than during
	prepare_inplace_alter_table(). (E.g concurrent writes were
	blocked during prepare, but might not be during commit).
	@param altered_table TABLE object for new version of table.
	@param ha_alter_info Structure describing changes to be done
	by ALTER TABLE and holding data used during in-place alter.
	@param commit true => Commit, false => Rollback.
	@retval true Failure
	@retval false Success
	*/
	bool commit_inplace_alter_table(
		TABLE*			altered_table,
		Alter_inplace_info*	ha_alter_info,
		bool			commit);
	/** @} */

	bool check_if_incompatible_data(
		HA_CREATE_INFO*		info,
		uint			table_changes);
private:
	uint store_key_val_for_row(
		uint			keynr,
		char*			buff,
		uint			buff_len,
		const uchar*		record);

	inline void update_thd(THD* thd);

	void update_thd();

	int change_active_index(uint keynr);

	int general_fetch(uchar* buf, uint direction, uint match_mode);

	dberr_t innobase_lock_autoinc();

	ulonglong innobase_peek_autoinc();

	dberr_t innobase_set_max_autoinc(ulonglong auto_inc);

	dberr_t innobase_reset_autoinc(ulonglong auto_inc);

	dberr_t innobase_get_autoinc(ulonglong* value);

	void innobase_initialize_autoinc();

	dict_index_t* innobase_get_index(uint keynr);

	/** Builds a 'template' to the prebuilt struct.

	The template is used in fast retrieval of just those column
	values MySQL needs in its processing.
	@param whole_row true if access is needed to a whole row,
	false if accessing individual fields is enough */
	void build_template(bool whole_row);

	/** Resets a query execution 'template'.
	@see build_template() */
	inline void reset_template();

	int info_low(uint, bool);

<<<<<<< HEAD
	/** Write Row Interface optimized for Intrinsic table. */
	int intrinsic_table_write_row(uchar* record);

	int update_row(const uchar * old_data, uchar * new_data);
=======
	/**
	MySQL calls this method at the end of each statement. This method
	exists for readability only, called from reset(). The name reset()
	doesn't give any clue that it is called at the end of a statement. */
	int end_stmt();

>>>>>>> 83d9de48
public:
	/** @name Multi Range Read interface @{ */

	/** Initialize multi range read @see DsMrr_impl::dsmrr_init
	@param seq
	@param seq_init_param
	@param n_ranges
	@param mode
	@param buf */
	int multi_range_read_init(
		RANGE_SEQ_IF*		seq,
		void*			seq_init_param,
		uint			n_ranges,
		uint			mode,
		HANDLER_BUFFER*		buf);

	/** Process next multi range read @see DsMrr_impl::dsmrr_next
	@param range_info */
	int multi_range_read_next(char** range_info);

	/** Initialize multi range read and get information.
	@see ha_myisam::multi_range_read_info_const
	@see DsMrr_impl::dsmrr_info_const
	@param keyno
	@param seq
	@param seq_init_param
	@param n_ranges
	@param bufsz
	@param flags
	@param cost */
	ha_rows multi_range_read_info_const(
		uint			keyno,
		RANGE_SEQ_IF*		seq,
		void*			seq_init_param,
		uint			n_ranges,
		uint*			bufsz,
		uint*			flags,
		Cost_estimate*		cost);

	/** Initialize multi range read and get information.
	@see DsMrr_impl::dsmrr_info
	@param keyno
	@param seq
	@param seq_init_param
	@param n_ranges
	@param bufsz
	@param flags
	@param cost */
	ha_rows multi_range_read_info(
		uint			keyno,
		uint			n_ranges,
		uint			keys,
		uint*			bufsz,
		uint*			flags,
		Cost_estimate*		cost);

	/** Attempt to push down an index condition.
	@param[in] keyno MySQL key number
	@param[in] idx_cond Index condition to be checked
	@return idx_cond if pushed; NULL if not pushed */
	Item* idx_cond_push(uint keyno, Item* idx_cond);
	/* @} */

private:
	/** The multi range read session object */
	DsMrr_impl		m_ds_mrr;

	/** Save CPU time with prebuilt/cached data structures */
	row_prebuilt_t*		m_prebuilt;

	/** Thread handle of the user currently using the handler;
	this is set in external_lock function */
	THD*			m_user_thd;

	/** information for MySQL table locking */
	INNOBASE_SHARE*		m_share;

	/** buffer used in updates */
	uchar*			m_upd_buf;

	/** the size of upd_buf in bytes */
	ulint			m_upd_buf_size;

	/** Flags that specificy the handler instance (table) capability. */
	Table_flags		m_int_table_flags;

	/** Index into the server's primkary keye meta-data table->key_info{} */
	uint			m_primary_key;

	/** this is set to 1 when we are starting a table scan but have
	not yet fetched any row, else false */
	bool			m_start_of_scan;

	/*!< match mode of the latest search: ROW_SEL_EXACT,
	ROW_SEL_EXACT_PREFIX, or undefined */
	uint			m_last_match_mode;

	/** number of write_row() calls */
	uint			m_num_write_row;
};

/* Some accessor functions which the InnoDB plugin needs, but which
can not be added to mysql/plugin.h as part of the public interface;
the definitions are bracketed with #ifdef INNODB_COMPATIBILITY_HOOKS */

#ifndef INNODB_COMPATIBILITY_HOOKS
#error InnoDB needs MySQL to be built with #define INNODB_COMPATIBILITY_HOOKS
#endif

LEX_CSTRING thd_query_unsafe(MYSQL_THD thd);
size_t thd_query_safe(MYSQL_THD thd, char *buf, size_t buflen);

extern "C" {

CHARSET_INFO *thd_charset(MYSQL_THD thd);

/** Check if a user thread is a replication slave thread
@param thd user thread
@retval 0 the user thread is not a replication slave thread
@retval 1 the user thread is a replication slave thread */
int thd_slave_thread(const MYSQL_THD thd);

/** Check if a user thread is running a non-transactional update
@param thd user thread
@retval 0 the user thread is not running a non-transactional update
@retval 1 the user thread is running a non-transactional update */
int thd_non_transactional_update(const MYSQL_THD thd);

/** Get the user thread's binary logging format
@param thd user thread
@return Value to be used as index into the binlog_format_names array */
int thd_binlog_format(const MYSQL_THD thd);

/** Check if binary logging is filtered for thread's current db.
@param thd Thread handle
@retval 1 the query is not filtered, 0 otherwise. */
bool thd_binlog_filter_ok(const MYSQL_THD thd);

/** Check if the query may generate row changes which may end up in the binary.
@param thd Thread handle
@retval 1 the query may generate row changes, 0 otherwise.
*/
bool thd_sqlcom_can_generate_row_events(const MYSQL_THD thd);

/** Gets information on the durability property requested by a thread.
@param thd Thread handle
@return a durability property. */
durability_properties thd_get_durability_property(const MYSQL_THD thd);

/** Get the auto_increment_offset auto_increment_increment.
@param thd Thread object
@param off auto_increment_offset
@param inc auto_increment_increment */
void thd_get_autoinc(const MYSQL_THD thd, ulong* off, ulong* inc);

/** Is strict sql_mode set.
@param thd Thread object
@return True if sql_mode has strict mode (all or trans), false otherwise. */
bool thd_is_strict_mode(const MYSQL_THD thd);
} /* extern "C" */

struct trx_t;

extern const struct _ft_vft ft_vft_result;

/** Structure Returned by ha_innobase::ft_init_ext() */
typedef struct new_ft_info
{
	struct _ft_vft		*please;
	struct _ft_vft_ext	*could_you;
	row_prebuilt_t*		ft_prebuilt;
	fts_result_t*		ft_result;
} NEW_FT_INFO;

/**
Allocates an InnoDB transaction for a MySQL handler object.
@return InnoDB transaction handle */
trx_t*
innobase_trx_allocate(
	MYSQL_THD	thd);	/*!< in: user thread handle */

/**
This function checks each index name for a table against reserved
system default primary index name 'GEN_CLUST_INDEX'. If a name
matches, this function pushes an warning message to the client,
and returns true.
@return true if the index name matches the reserved name */
bool
innobase_index_name_is_reserved(
	THD*			thd,		/*!< in/out: MySQL connection */
	const KEY*		key_info,	/*!< in: Indexes to be
						created */
	ulint			num_of_keys)	/*!< in: Number of indexes to
						be created. */
	__attribute__((warn_unused_result));

/** Determines InnoDB table flags.
If strict_mode=OFF, this will adjust the flags to what should be assumed.
@param[in]	form		Table information from MySQL
@param[in]	create_info	Create information from MySQL describing
				columns and indexes.
@param[in]	thd		Connection information from MySQL
@param[in]	file_per_table	Whether to create a single-table tablespace.
@param[out]	flags		DICT_TF flags
@param[out]	flags2		DICT_TF2 flags
@retval true if successful, false if error */
bool
innobase_table_flags(
	const TABLE*		form,
	const HA_CREATE_INFO*	create_info,
	THD*			thd,
	bool			file_per_table,
	ulint*			flags,
	ulint*			flags2)
	__attribute__((warn_unused_result));

/** Validates the create options. Checks that the options KEY_BLOCK_SIZE,
ROW_FORMAT, DATA DIRECTORY, TEMPORARY & TABLESPACE are compatible with
each other and other settings.  These CREATE OPTIONS are not validated
here unless innodb_strict_mode is on. With strict mode, this function
will report each problem it finds using a custom message with error
code ER_ILLEGAL_HA_CREATE_OPTION, not its built-in message.
@param[in]	thd		Connection thread
@param[in]	create_info	Information for the create operation
@param[in]	file_per_table	Whether to create a single-table tablespace.
@return NULL if valid, string name of bad option if not. */
const char*
create_options_are_invalid(
	THD*		thd,
	HA_CREATE_INFO*	create_info,
	bool		file_per_table)
	__attribute__((warn_unused_result));

/**
Retrieve the FTS Relevance Ranking result for doc with doc_id
of prebuilt->fts_doc_id
@return the relevance ranking value */
float
innobase_fts_retrieve_ranking(
	FT_INFO*	fts_hdl);	/*!< in: FTS handler */

/**
Find and Retrieve the FTS Relevance Ranking result for doc with doc_id
of prebuilt->fts_doc_id
@return the relevance ranking value */
float
innobase_fts_find_ranking(
	FT_INFO*	fts_hdl,	/*!< in: FTS handler */
	uchar*		record,		/*!< in: Unused */
	uint		len);		/*!< in: Unused */

/**
Free the memory for the FTS handler */
void
innobase_fts_close_ranking(
	FT_INFO*	fts_hdl);	/*!< in: FTS handler */

/**
Initialize the table FTS stopword list
@return TRUE if success */
ibool
innobase_fts_load_stopword(
/*=======================*/
	dict_table_t*	table,		/*!< in: Table has the FTS */
	trx_t*		trx,		/*!< in: transaction */
	THD*		thd)		/*!< in: current thread */
	__attribute__((warn_unused_result));

/** Some defines for innobase_fts_check_doc_id_index() return value */
enum fts_doc_id_index_enum {
	FTS_INCORRECT_DOC_ID_INDEX,
	FTS_EXIST_DOC_ID_INDEX,
	FTS_NOT_EXIST_DOC_ID_INDEX
};

/**
Check whether the table has a unique index with FTS_DOC_ID_INDEX_NAME
on the Doc ID column.
@return the status of the FTS_DOC_ID index */
fts_doc_id_index_enum
innobase_fts_check_doc_id_index(
	const dict_table_t*	table,		/*!< in: table definition */
	const TABLE*		altered_table,	/*!< in: MySQL table
						that is being altered */
	ulint*			fts_doc_col_no)	/*!< out: The column number for
						Doc ID */
	__attribute__((warn_unused_result));

/**
Check whether the table has a unique index with FTS_DOC_ID_INDEX_NAME
on the Doc ID column in MySQL create index definition.
@return FTS_EXIST_DOC_ID_INDEX if there exists the FTS_DOC_ID index,
FTS_INCORRECT_DOC_ID_INDEX if the FTS_DOC_ID index is of wrong format */
fts_doc_id_index_enum
innobase_fts_check_doc_id_index_in_def(
	ulint		n_key,		/*!< in: Number of keys */
	const KEY*	key_info)	/*!< in: Key definitions */
	__attribute__((warn_unused_result));

/**
@return version of the extended FTS API */
uint
innobase_fts_get_version();

/**
@return Which part of the extended FTS API is supported */
ulonglong
innobase_fts_flags();

/**
Find and Retrieve the FTS doc_id for the current result row
@return the document ID */
ulonglong
innobase_fts_retrieve_docid(
	FT_INFO_EXT*	fts_hdl);	/*!< in: FTS handler */

/**
Find and retrieve the size of the current result
@return number of matching rows */
ulonglong
innobase_fts_count_matches(
	FT_INFO_EXT*	fts_hdl);	/*!< in: FTS handler */

/**
Copy table flags from MySQL's HA_CREATE_INFO into an InnoDB table object.
Those flags are stored in .frm file and end up in the MySQL table object,
but are frequently used inside InnoDB so we keep their copies into the
InnoDB table object. */
void
innobase_copy_frm_flags_from_create_info(
	dict_table_t*		innodb_table,	/*!< in/out: InnoDB table */
	const HA_CREATE_INFO*	create_info);	/*!< in: create info */

/**
Copy table flags from MySQL's TABLE_SHARE into an InnoDB table object.
Those flags are stored in .frm file and end up in the MySQL table object,
but are frequently used inside InnoDB so we keep their copies into the
InnoDB table object. */
void
innobase_copy_frm_flags_from_table_share(
	dict_table_t*		innodb_table,	/*!< in/out: InnoDB table */
	const TABLE_SHARE*	table_share);	/*!< in: table share */
<|MERGE_RESOLUTION|>--- conflicted
+++ resolved
@@ -386,19 +386,15 @@
 
 	int info_low(uint, bool);
 
-<<<<<<< HEAD
-	/** Write Row Interface optimized for Intrinsic table. */
-	int intrinsic_table_write_row(uchar* record);
-
-	int update_row(const uchar * old_data, uchar * new_data);
-=======
 	/**
 	MySQL calls this method at the end of each statement. This method
 	exists for readability only, called from reset(). The name reset()
 	doesn't give any clue that it is called at the end of a statement. */
 	int end_stmt();
 
->>>>>>> 83d9de48
+	/** Write Row Interface optimized for Intrinsic table. */
+	int intrinsic_table_write_row(uchar* record);
+
 public:
 	/** @name Multi Range Read interface @{ */
 
