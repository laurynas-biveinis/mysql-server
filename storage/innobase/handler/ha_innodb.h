/*****************************************************************************

Copyright (c) 2000, 2014, Oracle and/or its affiliates. All Rights Reserved.

This program is free software; you can redistribute it and/or modify it under
the terms of the GNU General Public License as published by the Free Software
Foundation; version 2 of the License.

This program is distributed in the hope that it will be useful, but WITHOUT
ANY WARRANTY; without even the implied warranty of MERCHANTABILITY or FITNESS
FOR A PARTICULAR PURPOSE. See the GNU General Public License for more details.

You should have received a copy of the GNU General Public License along with
this program; if not, write to the Free Software Foundation, Inc.,
51 Franklin Street, Suite 500, Boston, MA 02110-1335 USA

*****************************************************************************/

/*
  This file is based on ha_berkeley.h of MySQL distribution

  This file defines the InnoDB handler: the interface between MySQL and
  InnoDB
*/

#include "dict0stats.h"
#include <string>
#include "sess0sess.h"

/* Structure defines translation table between mysql index and InnoDB
index structures */
struct innodb_idx_translate_t {
	ulint		index_count;	/*!< number of valid index entries
					in the index_mapping array */
	ulint		array_size;	/*!< array size of index_mapping */
	dict_index_t**	index_mapping;	/*!< index pointer array directly
					maps to index in InnoDB from MySQL
					array index */
};


/** InnoDB table share */
typedef struct st_innobase_share {
	THR_LOCK		lock;		/*!< MySQL lock protecting
						this structure */
	const char*		table_name;	/*!< InnoDB table name */
	uint			use_count;	/*!< reference count,
						incremented in get_share()
						and decremented in
						free_share() */
	void*			table_name_hash;/*!< hash table chain node */
	innodb_idx_translate_t	idx_trans_tbl;	/*!< index translation
						table between MySQL and
						InnoDB */
} INNOBASE_SHARE;

/** Prebuilt structures in an InnoDB table handle used within MySQL */
struct row_prebuilt_t;

/** The class defining a handle to an InnoDB table */
class ha_innobase: public handler
{
<<<<<<< HEAD
=======
	row_prebuilt_t*	prebuilt;	/*!< prebuilt struct in InnoDB, used
					to save CPU time with prebuilt data
					structures*/
	THD*		user_thd;	/*!< the thread handle of the user
					currently using the handle; this is
					set in external_lock function */
	THR_LOCK_DATA	lock;
	INNOBASE_SHARE*	share;		/*!< information for MySQL
					table locking */

	uchar*		upd_buf;	/*!< buffer used in updates */
	ulint		upd_buf_size;	/*!< the size of upd_buf in bytes */
	Table_flags	int_table_flags;
	uint		primary_key;
	ulong		start_of_scan;	/*!< this is set to 1 when we are
					starting a table scan but have not
					yet fetched any row, else 0 */
	uint		last_match_mode;/* match mode of the latest search:
					ROW_SEL_EXACT, ROW_SEL_EXACT_PREFIX,
					or undefined */
	uint		num_write_row;	/*!< number of write_row() calls */

	uint store_key_val_for_row(uint keynr, char* buff, uint buff_len,
                                   const uchar* record);
	inline void update_thd(THD* thd);
	void update_thd();
	int change_active_index(uint keynr);
	int general_fetch(uchar* buf, uint direction, uint match_mode);
	dberr_t innobase_lock_autoinc();
	ulonglong innobase_peek_autoinc();
	dberr_t innobase_set_max_autoinc(ulonglong auto_inc);
	dberr_t innobase_reset_autoinc(ulonglong auto_inc);
	dberr_t innobase_get_autoinc(ulonglong* value);
	void innobase_initialize_autoinc();
	dict_index_t* innobase_get_index(uint keynr);

	/* Init values for the class: */
>>>>>>> 71e35c72
 public:
	ha_innobase(handlerton *hton, TABLE_SHARE *table_arg);
	~ha_innobase();

	/** Get the row type from the storage engine.  If this method returns
	ROW_TYPE_NOT_USED, the information in HA_CREATE_INFO should be used. */
	row_type get_row_type() const;

	const char* table_type() const;

	const char* index_type(uint key_number);

	const char** bas_ext() const;

	Table_flags table_flags() const;

	ulong index_flags(uint idx, uint part, bool all_parts) const;

	uint max_supported_keys() const;

	uint max_supported_key_length() const;

	uint max_supported_key_part_length() const;

	const key_map* keys_to_use_for_scanning();

	int open(const char *name, int mode, uint test_if_locked);
	handler* clone(const char *name, MEM_ROOT *mem_root);
	int close(void);
	double scan_time();
	double read_time(uint index, uint ranges, ha_rows rows);
	longlong get_memory_buffer_size() const;

	int write_row(uchar * buf);
	int update_row(const uchar * old_data, uchar * new_data);
	int delete_row(const uchar * buf);
	int delete_all_rows();
	bool was_semi_consistent_read();
	void try_semi_consistent_read(bool yes);
	void unlock_row();

	int index_init(uint index, bool sorted);

	int index_end();

	int index_read(
		uchar*			buf,
		const uchar*		key,
		uint			key_len,
		ha_rkey_function	find_flag);

	int index_read_idx(
		uchar*			buf,
		uint			index,
		const uchar*		key,
		uint			key_len,
		ha_rkey_function	find_flag);

	int index_read_last(uchar * buf, const uchar * key, uint key_len);

	int index_next(uchar * buf);

	int index_next_same(uchar * buf, const uchar *key, uint keylen);

	int index_prev(uchar * buf);

	int index_first(uchar * buf);

	int index_last(uchar * buf);

	int rnd_init(bool scan);
	int rnd_end();
	int rnd_next(uchar *buf);
	int rnd_pos(uchar * buf, uchar *pos);

	int ft_init();

	void ft_end();

	FT_INFO* ft_init_ext(uint flags, uint inx, String* key);

	FT_INFO* ft_init_ext_with_hints(
		uint			inx,
		String*			key,
		Ft_hints*		hints);

	int ft_read(uchar* buf);

	void position(const uchar *record);

	int info(uint);

	int enable_indexes(uint mode);

	int disable_indexes(uint mode);

	int analyze(THD* thd,HA_CHECK_OPT* check_opt);

	int optimize(THD* thd,HA_CHECK_OPT* check_opt);

	int discard_or_import_tablespace(my_bool discard);

	int extra(ha_extra_function operation);

	int reset();

	int external_lock(THD *thd, int lock_type);

	int transactional_table_lock(THD *thd, int lock_type);

	int start_stmt(THD *thd, thr_lock_type lock_type);

	void position(uchar *record);
<<<<<<< HEAD

	ha_rows records();

	ha_rows records_in_range(
		uint			inx,
		key_range*		min_key,
		key_range*		max_key);

=======
	virtual int records(ha_rows *num_rows);
	ha_rows records_in_range(uint inx, key_range *min_key, key_range
								*max_key);
>>>>>>> 71e35c72
	ha_rows estimate_rows_upper_bound();

	void update_create_info(HA_CREATE_INFO* create_info);

	int parse_table_name(
		const char*		name,
		HA_CREATE_INFO*		create_info,
		ulint			flags,
		ulint			flags2,
		char*			norm_name,
		char*			temp_path,
		char*			remote_path);

	int create(
		const char*		name,
		TABLE*			form,
		HA_CREATE_INFO*		create_info);

	int truncate();

	int delete_table(const char *name);

	int rename_table(const char* from, const char* to);

	int check(THD* thd, HA_CHECK_OPT* check_opt);

	char* get_foreign_key_create_info();

	int get_foreign_key_list(THD *thd, List<FOREIGN_KEY_INFO> *f_key_list);

	int get_parent_foreign_key_list(
		THD*			thd,
		List<FOREIGN_KEY_INFO>*	f_key_list);

	bool can_switch_engines();

	uint referenced_by_foreign_key();

	void free_foreign_key_create_info(char* str);

	uint lock_count(void) const;

	THR_LOCK_DATA** store_lock(
		THD*			thd,
		THR_LOCK_DATA**		to,
		thr_lock_type		lock_type);

	void init_table_handle_for_HANDLER();

        virtual void get_auto_increment(
		ulonglong		offset,
		ulonglong		increment,
		ulonglong		nb_desired_values,
		ulonglong*		first_value,
		ulonglong*		nb_reserved_values);

	int reset_auto_increment(ulonglong value);

	virtual bool get_error_message(int error, String *buf);

	virtual bool get_foreign_dup_key(char*, uint, char*, uint);

	uint8 table_cache_type();

	/**
	Ask handler about permission to cache table during query registration
	*/
	my_bool register_query_cache_table(
		THD*			thd,
		char*			table_key,
		uint			key_length,
		qc_engine_callback*	call_back,
		ulonglong*		engine_data);

	static const char *get_mysql_bin_log_name();

	static ulonglong get_mysql_bin_log_pos();

	bool primary_key_is_clustered();

	int cmp_ref(const uchar* ref1, const uchar* ref2);

	/** On-line ALTER TABLE interface @see handler0alter.cc @{ */

	/** Check if InnoDB supports a particular alter table in-place
	@param altered_table TABLE object for new version of table.
	@param ha_alter_info Structure describing changes to be done
	by ALTER TABLE and holding data used during in-place alter.

	@retval HA_ALTER_INPLACE_NOT_SUPPORTED Not supported
	@retval HA_ALTER_INPLACE_NO_LOCK Supported
	@retval HA_ALTER_INPLACE_SHARED_LOCK_AFTER_PREPARE
		Supported, but requires lock during main phase and
		exclusive lock during prepare phase.
	@retval HA_ALTER_INPLACE_NO_LOCK_AFTER_PREPARE
		Supported, prepare phase requires exclusive lock.  */
	enum_alter_inplace_result check_if_supported_inplace_alter(
		TABLE*			altered_table,
		Alter_inplace_info*	ha_alter_info);

	/** Allows InnoDB to update internal structures with concurrent
	writes blocked (provided that check_if_supported_inplace_alter()
	did not return HA_ALTER_INPLACE_NO_LOCK).
	This will be invoked before inplace_alter_table().

	@param altered_table TABLE object for new version of table.
	@param ha_alter_info Structure describing changes to be done
	by ALTER TABLE and holding data used during in-place alter.

	@retval true Failure
	@retval false Success
	*/
	bool prepare_inplace_alter_table(
		TABLE*			altered_table,
		Alter_inplace_info*	ha_alter_info);

	/** Alter the table structure in-place with operations
	specified using HA_ALTER_FLAGS and Alter_inplace_information.
	The level of concurrency allowed during this operation depends
	on the return value from check_if_supported_inplace_alter().

	@param altered_table TABLE object for new version of table.
	@param ha_alter_info Structure describing changes to be done
	by ALTER TABLE and holding data used during in-place alter.

	@retval true Failure
	@retval false Success
	*/
	bool inplace_alter_table(
		TABLE*			altered_table,
		Alter_inplace_info*	ha_alter_info);

	/** Commit or rollback the changes made during
	prepare_inplace_alter_table() and inplace_alter_table() inside
	the storage engine. Note that the allowed level of concurrency
	during this operation will be the same as for
	inplace_alter_table() and thus might be higher than during
	prepare_inplace_alter_table(). (E.g concurrent writes were
	blocked during prepare, but might not be during commit).
	@param altered_table TABLE object for new version of table.
	@param ha_alter_info Structure describing changes to be done
	by ALTER TABLE and holding data used during in-place alter.
	@param commit true => Commit, false => Rollback.
	@retval true Failure
	@retval false Success
	*/
	bool commit_inplace_alter_table(
		TABLE*			altered_table,
		Alter_inplace_info*	ha_alter_info,
		bool			commit);
	/** @} */

	bool check_if_incompatible_data(
		HA_CREATE_INFO*		info,
		uint			table_changes);
private:
	int update_row_low(const uchar * old_data, uchar * new_data);

	uint store_key_val_for_row(
		uint			keynr,
		char*			buff,
		uint			buff_len,
		const uchar*		record);

	inline void update_thd(THD* thd);

	void update_thd();

	int change_active_index(uint keynr);

	int general_fetch(uchar* buf, uint direction, uint match_mode);

	dberr_t innobase_lock_autoinc();

	ulonglong innobase_peek_autoinc();

	dberr_t innobase_set_max_autoinc(ulonglong auto_inc);

	dberr_t innobase_reset_autoinc(ulonglong auto_inc);

	dberr_t innobase_get_autoinc(ulonglong* value);

	void innobase_initialize_autoinc();

	dict_index_t* innobase_get_index(uint keynr);

	/** Builds a 'template' to the prebuilt struct.

	The template is used in fast retrieval of just those column
	values MySQL needs in its processing.
	@param whole_row true if access is needed to a whole row,
	false if accessing individual fields is enough */
	void build_template(bool whole_row);

	/** Resets a query execution 'template'.
	@see build_template() */
	inline void reset_template();

	int info_low(uint, bool);

public:
	/** @name Multi Range Read interface @{ */

	/** Initialize multi range read @see DsMrr_impl::dsmrr_init
	@param seq
	@param seq_init_param
	@param n_ranges
	@param mode
	@param buf */
	int multi_range_read_init(
		RANGE_SEQ_IF*		seq,
		void*			seq_init_param,
		uint			n_ranges,
		uint			mode,
		HANDLER_BUFFER*		buf);

	/** Process next multi range read @see DsMrr_impl::dsmrr_next
	@param range_info */
	int multi_range_read_next(char** range_info);

	/** Initialize multi range read and get information.
	@see ha_myisam::multi_range_read_info_const
	@see DsMrr_impl::dsmrr_info_const
	@param keyno
	@param seq
	@param seq_init_param
	@param n_ranges
	@param bufsz
	@param flags
	@param cost */
	ha_rows multi_range_read_info_const(
		uint			keyno,
		RANGE_SEQ_IF*		seq,
		void*			seq_init_param,
		uint			n_ranges,
		uint*			bufsz,
		uint*			flags,
		Cost_estimate*		cost);

	/** Initialize multi range read and get information.
	@see DsMrr_impl::dsmrr_info
	@param keyno
	@param seq
	@param seq_init_param
	@param n_ranges
	@param bufsz
	@param flags
	@param cost */
	ha_rows multi_range_read_info(
		uint			keyno,
		uint			n_ranges,
		uint			keys,
		uint*			bufsz,
		uint*			flags,
		Cost_estimate*		cost);

	/** Attempt to push down an index condition.
	@param[in] keyno MySQL key number
	@param[in] idx_cond Index condition to be checked
	@return idx_cond if pushed; NULL if not pushed */
	class Item* idx_cond_push(uint keyno, class Item* idx_cond);
	/* @} */

private:
	/** The multi range read session object */
	DsMrr_impl 	m_ds_mrr;

	row_prebuilt_t*	m_prebuilt;	/*!< prebuilt struct in InnoDB, used
					to save CPU time with prebuilt data
					structures*/
	THD*		m_user_thd;	/*!< the thread handle of the user
					currently using the handle; this is
					set in external_lock function */
	THR_LOCK_DATA	m_lock;
	INNOBASE_SHARE*	share;		/*!< information for MySQL
					table locking */

	uchar*		m_upd_buf;	/*!< buffer used in updates */
	ulint		m_upd_buf_size;	/*!< the size of upd_buf in bytes */
	uchar		m_srch_key_val1[MAX_KEY_LENGTH + MAX_REF_PARTS*2];
	uchar		m_srch_key_val2[MAX_KEY_LENGTH + MAX_REF_PARTS*2];
					/*!< buffers used in converting
					search key values from MySQL format
					to InnoDB format. For each column
					2 bytes are used to store length,
					hence MAX_REF_PARTS*2. */
	Table_flags	m_int_table_flags;
	uint		m_primary_key;
	bool		m_start_of_scan;/*!< this is set to 1 when we are
					starting a table scan but have not
					yet fetched any row, else 0 */
	uint		m_last_match_mode;
					/*!< match mode of the latest search:
					ROW_SEL_EXACT, ROW_SEL_EXACT_PREFIX,
					or undefined */
	uint		m_num_write_row;/*!< number of write_row() calls */
};

/* Some accessor functions which the InnoDB plugin needs, but which
can not be added to mysql/plugin.h as part of the public interface;
the definitions are bracketed with #ifdef INNODB_COMPATIBILITY_HOOKS */

#ifndef INNODB_COMPATIBILITY_HOOKS
#error InnoDB needs MySQL to be built with #define INNODB_COMPATIBILITY_HOOKS
#endif

LEX_CSTRING thd_query_unsafe(MYSQL_THD thd);
size_t thd_query_safe(MYSQL_THD thd, char *buf, size_t buflen);

extern "C" {

CHARSET_INFO *thd_charset(MYSQL_THD thd);

/** Check if a user thread is a replication slave thread
@param thd user thread
@retval 0 the user thread is not a replication slave thread
@retval 1 the user thread is a replication slave thread */
int thd_slave_thread(const MYSQL_THD thd);

/** Check if a user thread is running a non-transactional update
@param thd user thread
@retval 0 the user thread is not running a non-transactional update
@retval 1 the user thread is running a non-transactional update */
int thd_non_transactional_update(const MYSQL_THD thd);

/** Get the user thread's binary logging format
@param thd user thread
@return Value to be used as index into the binlog_format_names array */
int thd_binlog_format(const MYSQL_THD thd);

/** Check if binary logging is filtered for thread's current db.
@param thd Thread handle
@retval 1 the query is not filtered, 0 otherwise. */
bool thd_binlog_filter_ok(const MYSQL_THD thd);

/** Check if the query may generate row changes which may end up in the binary.
@param thd Thread handle
@retval 1 the query may generate row changes, 0 otherwise.
*/
bool thd_sqlcom_can_generate_row_events(const MYSQL_THD thd);

/** Gets information on the durability property requested by a thread.
@param thd Thread handle
@return a durability property. */
durability_properties thd_get_durability_property(const MYSQL_THD thd);

/** Get the auto_increment_offset auto_increment_increment.
@param thd Thread object
@param off auto_increment_offset
@param inc auto_increment_increment */
void thd_get_autoinc(const MYSQL_THD thd, ulong* off, ulong* inc)
__attribute__((nonnull));

/** Is strict sql_mode set.
@param thd Thread object
@return True if sql_mode has strict mode (all or trans), false otherwise. */
bool thd_is_strict_mode(const MYSQL_THD thd)
__attribute__((nonnull));
} /* extern "C" */

struct trx_t;

extern const struct _ft_vft ft_vft_result;

/* Structure Returned by ha_innobase::ft_init_ext() */
typedef struct new_ft_info
{
	struct _ft_vft		*please;
	struct _ft_vft_ext	*could_you;
	row_prebuilt_t*		ft_prebuilt;
	fts_result_t*		ft_result;
} NEW_FT_INFO;

/*********************************************************************//**
Allocates an InnoDB transaction for a MySQL handler object.
@return InnoDB transaction handle */
trx_t*
innobase_trx_allocate(
/*==================*/
	MYSQL_THD	thd);	/*!< in: user thread handle */

/*********************************************************************//**
This function checks each index name for a table against reserved
system default primary index name 'GEN_CLUST_INDEX'. If a name
matches, this function pushes an warning message to the client,
and returns true.
@return true if the index name matches the reserved name */

bool
innobase_index_name_is_reserved(
/*============================*/
	THD*		thd,		/*!< in/out: MySQL connection */
	const KEY*	key_info,	/*!< in: Indexes to be created */
	ulint		num_of_keys)	/*!< in: Number of indexes to
					be created. */
	__attribute__((nonnull, warn_unused_result));

/*****************************************************************//**
Determines InnoDB table flags.
@retval true if successful, false if error */

bool
innobase_table_flags(
/*=================*/
	const TABLE*		form,		/*!< in: table */
	const HA_CREATE_INFO*	create_info,	/*!< in: information
						on table columns and indexes */
	THD*			thd,		/*!< in: connection */
	bool			use_file_per_table,/*!< in: whether to create
						outside system tablespace */
	ulint*			flags,		/*!< out: DICT_TF flags */
	ulint*			flags2)		/*!< out: DICT_TF2 flags */
	__attribute__((nonnull, warn_unused_result));

/*****************************************************************//**
Validates the create options. We may build on this function
in future. For now, it checks two specifiers:
KEY_BLOCK_SIZE and ROW_FORMAT
If innodb_strict_mode is not set then this function is a no-op
@return NULL if valid, string if not. */

const char*
create_options_are_invalid(
/*=======================*/
	THD*		thd,		/*!< in: connection thread. */
	HA_CREATE_INFO*	create_info,	/*!< in: create info. */
	bool		use_file_per_table)/*!< in: srv_file_per_table */
	__attribute__((nonnull, warn_unused_result));

/*********************************************************************//**
Retrieve the FTS Relevance Ranking result for doc with doc_id
of prebuilt->fts_doc_id
@return the relevance ranking value */

float
innobase_fts_retrieve_ranking(
/*==========================*/
	FT_INFO*	fts_hdl);	/*!< in: FTS handler */

/*********************************************************************//**
Find and Retrieve the FTS Relevance Ranking result for doc with doc_id
of prebuilt->fts_doc_id
@return the relevance ranking value */

float
innobase_fts_find_ranking(
/*======================*/
	FT_INFO*	fts_hdl,	/*!< in: FTS handler */
	uchar*		record,		/*!< in: Unused */
	uint		len);		/*!< in: Unused */
/*********************************************************************//**
Free the memory for the FTS handler */

void
innobase_fts_close_ranking(
/*=======================*/
	FT_INFO*	fts_hdl)	/*!< in: FTS handler */
	__attribute__((nonnull));
/*****************************************************************//**
Initialize the table FTS stopword list
@return TRUE if success */

ibool
innobase_fts_load_stopword(
/*=======================*/
	dict_table_t*	table,		/*!< in: Table has the FTS */
	trx_t*		trx,		/*!< in: transaction */
	THD*		thd)		/*!< in: current thread */
	__attribute__((nonnull(1,3), warn_unused_result));

/** Some defines for innobase_fts_check_doc_id_index() return value */
enum fts_doc_id_index_enum {
	FTS_INCORRECT_DOC_ID_INDEX,
	FTS_EXIST_DOC_ID_INDEX,
	FTS_NOT_EXIST_DOC_ID_INDEX
};

/*******************************************************************//**
Check whether the table has a unique index with FTS_DOC_ID_INDEX_NAME
on the Doc ID column.
@return the status of the FTS_DOC_ID index */

fts_doc_id_index_enum
innobase_fts_check_doc_id_index(
/*============================*/
	const dict_table_t*	table,		/*!< in: table definition */
	const TABLE*		altered_table,	/*!< in: MySQL table
						that is being altered */
	ulint*			fts_doc_col_no)	/*!< out: The column number for
						Doc ID */
	__attribute__((warn_unused_result));

/*******************************************************************//**
Check whether the table has a unique index with FTS_DOC_ID_INDEX_NAME
on the Doc ID column in MySQL create index definition.
@return FTS_EXIST_DOC_ID_INDEX if there exists the FTS_DOC_ID index,
FTS_INCORRECT_DOC_ID_INDEX if the FTS_DOC_ID index is of wrong format */

fts_doc_id_index_enum
innobase_fts_check_doc_id_index_in_def(
/*===================================*/
	ulint		n_key,		/*!< in: Number of keys */
	const KEY*	key_info)	/*!< in: Key definitions */
	__attribute__((nonnull, warn_unused_result));

/***********************************************************************
@return version of the extended FTS API */
uint
innobase_fts_get_version();

/***********************************************************************
@return Which part of the extended FTS API is supported */
ulonglong
innobase_fts_flags();

/***********************************************************************
Find and Retrieve the FTS doc_id for the current result row
@return the document ID */
ulonglong
innobase_fts_retrieve_docid(
/*============================*/
	FT_INFO_EXT*	fts_hdl);	/*!< in: FTS handler */

/***********************************************************************
Find and retrieve the size of the current result
@return number of matching rows */
ulonglong
innobase_fts_count_matches(
/*============================*/
	FT_INFO_EXT*	fts_hdl);	/*!< in: FTS handler */

/** "GEN_CLUST_INDEX" is the name reserved for InnoDB default
system clustered index when there is no primary key. */
extern const char innobase_index_reserve_name[];

/*********************************************************************//**
Copy table flags from MySQL's HA_CREATE_INFO into an InnoDB table object.
Those flags are stored in .frm file and end up in the MySQL table object,
but are frequently used inside InnoDB so we keep their copies into the
InnoDB table object. */

void
innobase_copy_frm_flags_from_create_info(
/*=====================================*/
	dict_table_t*		innodb_table,	/*!< in/out: InnoDB table */
	const HA_CREATE_INFO*	create_info);	/*!< in: create info */

/*********************************************************************//**
Copy table flags from MySQL's TABLE_SHARE into an InnoDB table object.
Those flags are stored in .frm file and end up in the MySQL table object,
but are frequently used inside InnoDB so we keep their copies into the
InnoDB table object. */

void
innobase_copy_frm_flags_from_table_share(
/*=====================================*/
	dict_table_t*		innodb_table,	/*!< in/out: InnoDB table */
	const TABLE_SHARE*	table_share);	/*!< in: table share */<|MERGE_RESOLUTION|>--- conflicted
+++ resolved
@@ -60,46 +60,6 @@
 /** The class defining a handle to an InnoDB table */
 class ha_innobase: public handler
 {
-<<<<<<< HEAD
-=======
-	row_prebuilt_t*	prebuilt;	/*!< prebuilt struct in InnoDB, used
-					to save CPU time with prebuilt data
-					structures*/
-	THD*		user_thd;	/*!< the thread handle of the user
-					currently using the handle; this is
-					set in external_lock function */
-	THR_LOCK_DATA	lock;
-	INNOBASE_SHARE*	share;		/*!< information for MySQL
-					table locking */
-
-	uchar*		upd_buf;	/*!< buffer used in updates */
-	ulint		upd_buf_size;	/*!< the size of upd_buf in bytes */
-	Table_flags	int_table_flags;
-	uint		primary_key;
-	ulong		start_of_scan;	/*!< this is set to 1 when we are
-					starting a table scan but have not
-					yet fetched any row, else 0 */
-	uint		last_match_mode;/* match mode of the latest search:
-					ROW_SEL_EXACT, ROW_SEL_EXACT_PREFIX,
-					or undefined */
-	uint		num_write_row;	/*!< number of write_row() calls */
-
-	uint store_key_val_for_row(uint keynr, char* buff, uint buff_len,
-                                   const uchar* record);
-	inline void update_thd(THD* thd);
-	void update_thd();
-	int change_active_index(uint keynr);
-	int general_fetch(uchar* buf, uint direction, uint match_mode);
-	dberr_t innobase_lock_autoinc();
-	ulonglong innobase_peek_autoinc();
-	dberr_t innobase_set_max_autoinc(ulonglong auto_inc);
-	dberr_t innobase_reset_autoinc(ulonglong auto_inc);
-	dberr_t innobase_get_autoinc(ulonglong* value);
-	void innobase_initialize_autoinc();
-	dict_index_t* innobase_get_index(uint keynr);
-
-	/* Init values for the class: */
->>>>>>> 71e35c72
  public:
 	ha_innobase(handlerton *hton, TABLE_SHARE *table_arg);
 	~ha_innobase();
@@ -213,20 +173,14 @@
 	int start_stmt(THD *thd, thr_lock_type lock_type);
 
 	void position(uchar *record);
-<<<<<<< HEAD
-
-	ha_rows records();
+
+	virtual int records(ha_rows* num_rows);
 
 	ha_rows records_in_range(
 		uint			inx,
 		key_range*		min_key,
 		key_range*		max_key);
 
-=======
-	virtual int records(ha_rows *num_rows);
-	ha_rows records_in_range(uint inx, key_range *min_key, key_range
-								*max_key);
->>>>>>> 71e35c72
 	ha_rows estimate_rows_upper_bound();
 
 	void update_create_info(HA_CREATE_INFO* create_info);
@@ -506,13 +460,6 @@
 
 	uchar*		m_upd_buf;	/*!< buffer used in updates */
 	ulint		m_upd_buf_size;	/*!< the size of upd_buf in bytes */
-	uchar		m_srch_key_val1[MAX_KEY_LENGTH + MAX_REF_PARTS*2];
-	uchar		m_srch_key_val2[MAX_KEY_LENGTH + MAX_REF_PARTS*2];
-					/*!< buffers used in converting
-					search key values from MySQL format
-					to InnoDB format. For each column
-					2 bytes are used to store length,
-					hence MAX_REF_PARTS*2. */
 	Table_flags	m_int_table_flags;
 	uint		m_primary_key;
 	bool		m_start_of_scan;/*!< this is set to 1 when we are
