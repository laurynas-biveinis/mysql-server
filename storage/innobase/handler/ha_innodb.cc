/*****************************************************************************

Copyright (c) 2000, 2011, Oracle and/or its affiliates. All Rights Reserved.
Copyright (c) 2008, 2009 Google Inc.
Copyright (c) 2009, Percona Inc.

Portions of this file contain modifications contributed and copyrighted by
Google, Inc. Those modifications are gratefully acknowledged and are described
briefly in the InnoDB documentation. The contributions by Google are
incorporated with their permission, and subject to the conditions contained in
the file COPYING.Google.

Portions of this file contain modifications contributed and copyrighted
by Percona Inc.. Those modifications are
gratefully acknowledged and are described briefly in the InnoDB
documentation. The contributions by Percona Inc. are incorporated with
their permission, and subject to the conditions contained in the file
COPYING.Percona.

This program is free software; you can redistribute it and/or modify it under
the terms of the GNU General Public License as published by the Free Software
Foundation; version 2 of the License.

This program is distributed in the hope that it will be useful, but WITHOUT
ANY WARRANTY; without even the implied warranty of MERCHANTABILITY or FITNESS
FOR A PARTICULAR PURPOSE. See the GNU General Public License for more details.

You should have received a copy of the GNU General Public License along with
this program; if not, write to the Free Software Foundation, Inc.,
51 Franklin Street, Suite 500, Boston, MA 02110-1335 USA

*****************************************************************************/

#include <sql_table.h>	// explain_filename, nz2, EXPLAIN_PARTITIONS_AS_COMMENT,
			// EXPLAIN_FILENAME_MAX_EXTRA_LENGTH

#include <sql_acl.h>	// PROCESS_ACL
#include <m_ctype.h>
#include <mysys_err.h>
#include <mysql/plugin.h>
#include <mysql/innodb_priv.h>
#include <mysql/psi/psi.h>
#include <my_sys.h>

/** @file ha_innodb.cc */

/* Include necessary InnoDB headers */
extern "C" {
#include "univ.i"
#include "buf0dump.h"
#include "buf0lru.h"
#include "buf0flu.h"
#include "btr0sea.h"
#include "os0file.h"
#include "os0thread.h"
#include "srv0start.h"
#include "srv0srv.h"
#include "trx0roll.h"
#include "trx0trx.h"
#include "trx0sys.h"
#include "mtr0mtr.h"
#include "row0ins.h"
#include "row0mysql.h"
#include "row0sel.h"
#include "row0upd.h"
#include "log0log.h"
#include "lock0lock.h"
#include "dict0crea.h"
#include "btr0cur.h"
#include "btr0btr.h"
#include "fsp0fsp.h"
#include "sync0sync.h"
#include "fil0fil.h"
#include "trx0xa.h"
#include "row0merge.h"
#include "dict0boot.h"
#include "dict0stats.h"
#include "ha_prototypes.h"
#include "ut0mem.h"
#include "ibuf0ibuf.h"
#include "dict0dict.h"
#include "srv0mon.h"
}

#include "ha_innodb.h"
#include "i_s.h"

# ifndef MYSQL_PLUGIN_IMPORT
#  define MYSQL_PLUGIN_IMPORT /* nothing */
# endif /* MYSQL_PLUGIN_IMPORT */

/** to protect innobase_open_files */
static mysql_mutex_t innobase_share_mutex;
/** to force correct commit order in binlog */
static mysql_mutex_t prepare_commit_mutex;
static ulong commit_threads = 0;
static mysql_mutex_t commit_threads_m;
static mysql_cond_t commit_cond;
static mysql_mutex_t commit_cond_m;
static bool innodb_inited = 0;

#define INSIDE_HA_INNOBASE_CC

/* In the Windows plugin, the return value of current_thd is
undefined.  Map it to NULL. */

#define EQ_CURRENT_THD(thd) ((thd) == current_thd)


static struct handlerton* innodb_hton_ptr;

static const long AUTOINC_OLD_STYLE_LOCKING = 0;
static const long AUTOINC_NEW_STYLE_LOCKING = 1;
static const long AUTOINC_NO_LOCKING = 2;

static long innobase_mirrored_log_groups;
static long innobase_log_files_in_group;
static long innobase_log_buffer_size;
static long innobase_additional_mem_pool_size;
static long innobase_file_io_threads;
static long innobase_force_recovery;
static long innobase_open_files;
static long innobase_autoinc_lock_mode;
static ulong innobase_commit_concurrency = 0;
static ulong innobase_read_io_threads;
static ulong innobase_write_io_threads;
static long innobase_buffer_pool_instances = 1;

static long long innobase_buffer_pool_size, innobase_log_file_size;

/** Percentage of the buffer pool to reserve for 'old' blocks.
Connected to buf_LRU_old_ratio. */
static uint innobase_old_blocks_pct;

/** Maximum on-disk size of change buffer in terms of percentage
of the buffer pool. */
static uint innobase_change_buffer_max_size = CHANGE_BUFFER_DEFAULT_SIZE;

/* The default values for the following char* start-up parameters
are determined in innobase_init below: */

static char*	innobase_data_home_dir			= NULL;
static char*	innobase_data_file_path			= NULL;
static char*	innobase_log_group_home_dir		= NULL;
static char*	innobase_file_format_name		= NULL;
static char*	innobase_change_buffering		= NULL;
static char*	innobase_enable_monitor_counter		= NULL;
static char*	innobase_disable_monitor_counter	= NULL;
static char*	innobase_reset_monitor_counter		= NULL;
static char*	innobase_reset_all_monitor_counter	= NULL;

/* The highest file format being used in the database. The value can be
set by user, however, it will be adjusted to the newer file format if
a table of such format is created/opened. */
static char*	innobase_file_format_max		= NULL;

static char*	innobase_file_flush_method		= NULL;

/* Below we have boolean-valued start-up parameters, and their default
values */

static ulong	innobase_fast_shutdown			= 1;
static my_bool	innobase_file_format_check		= TRUE;
#ifdef UNIV_LOG_ARCHIVE
static my_bool	innobase_log_archive			= FALSE;
static char*	innobase_log_arch_dir			= NULL;
#endif /* UNIV_LOG_ARCHIVE */
static my_bool	innobase_use_doublewrite		= TRUE;
static my_bool	innobase_use_checksums			= TRUE;
static my_bool	innobase_locks_unsafe_for_binlog	= FALSE;
static my_bool	innobase_rollback_on_timeout		= FALSE;
static my_bool	innobase_create_status_file		= FALSE;
static my_bool	innobase_stats_on_metadata		= TRUE;
static my_bool	innobase_large_prefix			= FALSE;


static char*	internal_innobase_data_file_path	= NULL;

static char*	innodb_version_str = (char*) INNODB_VERSION_STR;

/** Possible values for system variable "innodb_stats_method". The values
are defined the same as its corresponding MyISAM system variable
"myisam_stats_method"(see "myisam_stats_method_names"), for better usability */
static const char* innodb_stats_method_names[] = {
	"nulls_equal",
	"nulls_unequal",
	"nulls_ignored",
	NullS
};

/** Used to define an enumerate type of the system variable innodb_stats_method.
This is the same as "myisam_stats_method_typelib" */
static TYPELIB innodb_stats_method_typelib = {
	array_elements(innodb_stats_method_names) - 1,
	"innodb_stats_method_typelib",
	innodb_stats_method_names,
	NULL
};

/* The following counter is used to convey information to InnoDB
about server activity: in selects it is not sensible to call
srv_active_wake_master_thread after each fetch or search, we only do
it every INNOBASE_WAKE_INTERVAL'th step. */

#define INNOBASE_WAKE_INTERVAL	32
static ulong	innobase_active_counter	= 0;

static hash_table_t*	innobase_open_tables;

/** Allowed values of innodb_change_buffering */
static const char* innobase_change_buffering_values[IBUF_USE_COUNT] = {
	"none",		/* IBUF_USE_NONE */
	"inserts",	/* IBUF_USE_INSERT */
	"deletes",	/* IBUF_USE_DELETE_MARK */
	"changes",	/* IBUF_USE_INSERT_DELETE_MARK */
	"purges",	/* IBUF_USE_DELETE */
	"all"		/* IBUF_USE_ALL */
};

#ifdef HAVE_PSI_INTERFACE
/* Keys to register pthread mutexes/cond in the current file with
performance schema */
static mysql_pfs_key_t	innobase_share_mutex_key;
static mysql_pfs_key_t	prepare_commit_mutex_key;
static mysql_pfs_key_t	commit_threads_m_key;
static mysql_pfs_key_t	commit_cond_mutex_key;
static mysql_pfs_key_t	commit_cond_key;

static PSI_mutex_info	all_pthread_mutexes[] = {
	{&commit_threads_m_key, "commit_threads_m", 0},
 	{&commit_cond_mutex_key, "commit_cond_mutex", 0},
 	{&innobase_share_mutex_key, "innobase_share_mutex", 0},
 	{&prepare_commit_mutex_key, "prepare_commit_mutex", 0}
};

static PSI_cond_info	all_innodb_conds[] = {
	{&commit_cond_key, "commit_cond", 0}
};

# ifdef UNIV_PFS_MUTEX
/* all_innodb_mutexes array contains mutexes that are
performance schema instrumented if "UNIV_PFS_MUTEX"
is defined */
static PSI_mutex_info all_innodb_mutexes[] = {
	{&autoinc_mutex_key, "autoinc_mutex", 0},
	{&btr_search_enabled_mutex_key, "btr_search_enabled_mutex", 0},
#  ifndef PFS_SKIP_BUFFER_MUTEX_RWLOCK
	{&buffer_block_mutex_key, "buffer_block_mutex", 0},
#  endif /* !PFS_SKIP_BUFFER_MUTEX_RWLOCK */
	{&buf_pool_mutex_key, "buf_pool_mutex", 0},
	{&buf_pool_zip_mutex_key, "buf_pool_zip_mutex", 0},
	{&cache_last_read_mutex_key, "cache_last_read_mutex", 0},
	{&dict_foreign_err_mutex_key, "dict_foreign_err_mutex", 0},
	{&dict_sys_mutex_key, "dict_sys_mutex", 0},
	{&file_format_max_mutex_key, "file_format_max_mutex", 0},
	{&fil_system_mutex_key, "fil_system_mutex", 0},
	{&flush_list_mutex_key, "flush_list_mutex", 0},
	{&log_flush_order_mutex_key, "log_flush_order_mutex", 0},
	{&hash_table_mutex_key, "hash_table_mutex", 0},
	{&ibuf_bitmap_mutex_key, "ibuf_bitmap_mutex", 0},
	{&ibuf_mutex_key, "ibuf_mutex", 0},
	{&ibuf_pessimistic_insert_mutex_key,
		 "ibuf_pessimistic_insert_mutex", 0},
#  ifndef HAVE_ATOMIC_BUILTINS
	{&server_mutex_key, "server_mutex", 0},
#  endif /* !HAVE_ATOMIC_BUILTINS */
	{&log_sys_mutex_key, "log_sys_mutex", 0},
#  ifdef UNIV_MEM_DEBUG
	{&mem_hash_mutex_key, "mem_hash_mutex", 0},
#  endif /* UNIV_MEM_DEBUG */
	{&mem_pool_mutex_key, "mem_pool_mutex", 0},
	{&mutex_list_mutex_key, "mutex_list_mutex", 0},
	{&purge_sys_bh_mutex_key, "purge_sys_bh_mutex", 0},
	{&recv_sys_mutex_key, "recv_sys_mutex", 0},
	{&rseg_mutex_key, "rseg_mutex", 0},
#  ifdef UNIV_SYNC_DEBUG
	{&rw_lock_debug_mutex_key, "rw_lock_debug_mutex", 0},
#  endif /* UNIV_SYNC_DEBUG */
	{&rw_lock_list_mutex_key, "rw_lock_list_mutex", 0},
	{&rw_lock_mutex_key, "rw_lock_mutex", 0},
	{&srv_dict_tmpfile_mutex_key, "srv_dict_tmpfile_mutex", 0},
	{&srv_innodb_monitor_mutex_key, "srv_innodb_monitor_mutex", 0},
	{&srv_misc_tmpfile_mutex_key, "srv_misc_tmpfile_mutex", 0},
	{&srv_monitor_file_mutex_key, "srv_monitor_file_mutex", 0},
#  ifdef UNIV_SYNC_DEBUG
	{&sync_thread_mutex_key, "sync_thread_mutex", 0},
#  endif /* UNIV_SYNC_DEBUG */
	{&trx_doublewrite_mutex_key, "trx_doublewrite_mutex", 0},
	{&trx_undo_mutex_key, "trx_undo_mutex", 0},
	{&srv_sys_mutex_key, "srv_sys_mutex", 0},
	{&lock_sys_mutex_key, "lock_mutex", 0},
	{&lock_sys_wait_mutex_key, "lock_wait_mutex", 0},
	{&trx_mutex_key, "trx_mutex", 0},
	{&srv_sys_tasks_mutex_key, "srv_threads_mutex", 0},
	/* mutex with os_fast_mutex_ interfaces */
#  ifndef PFS_SKIP_EVENT_MUTEX
	{&event_os_mutex_key, "event_os_mutex", 0},
#  endif /* PFS_SKIP_EVENT_MUTEX */
	{&os_mutex_key, "os_mutex", 0},
	{&srv_conc_mutex_key, "srv_conc_mutex", 0},
	{&ut_list_mutex_key, "ut_list_mutex", 0},
	{&trx_sys_mutex_key, "trx_sys_mutex", 0},
};
# endif /* UNIV_PFS_MUTEX */

# ifdef UNIV_PFS_RWLOCK
/* all_innodb_rwlocks array contains rwlocks that are
performance schema instrumented if "UNIV_PFS_RWLOCK"
is defined */
static PSI_rwlock_info all_innodb_rwlocks[] = {
#  ifdef UNIV_LOG_ARCHIVE
	{&archive_lock_key, "archive_lock", 0},
#  endif /* UNIV_LOG_ARCHIVE */
	{&btr_search_latch_key, "btr_search_latch", 0},
#  ifndef PFS_SKIP_BUFFER_MUTEX_RWLOCK
	{&buf_block_lock_key, "buf_block_lock", 0},
#  endif /* !PFS_SKIP_BUFFER_MUTEX_RWLOCK */
#  ifdef UNIV_SYNC_DEBUG
	{&buf_block_debug_latch_key, "buf_block_debug_latch", 0},
#  endif /* UNIV_SYNC_DEBUG */
	{&dict_operation_lock_key, "dict_operation_lock", 0},
	{&fil_space_latch_key, "fil_space_latch", 0},
	{&checkpoint_lock_key, "checkpoint_lock", 0},
	{&trx_i_s_cache_lock_key, "trx_i_s_cache_lock", 0},
	{&trx_purge_latch_key, "trx_purge_latch", 0},
	{&index_tree_rw_lock_key, "index_tree_rw_lock", 0},
	{&dict_table_stats_latch_key, "dict_table_stats", 0},
	{&hash_table_rw_lock_key, "hash table locks", 0}
};
# endif /* UNIV_PFS_RWLOCK */

# ifdef UNIV_PFS_THREAD
/* all_innodb_threads array contains threads that are
performance schema instrumented if "UNIV_PFS_THREAD"
is defined */
static PSI_thread_info	all_innodb_threads[] = {
	{&trx_rollback_clean_thread_key, "trx_rollback_clean_thread", 0},
	{&io_handler_thread_key, "io_handler_thread", 0},
	{&srv_lock_timeout_thread_key, "srv_lock_timeout_thread", 0},
	{&srv_error_monitor_thread_key, "srv_error_monitor_thread", 0},
	{&srv_monitor_thread_key, "srv_monitor_thread", 0},
	{&srv_master_thread_key, "srv_master_thread", 0},
	{&srv_purge_thread_key, "srv_purge_thread", 0},
	{&buf_page_cleaner_thread_key, "page_cleaner_thread", 0}
};
# endif /* UNIV_PFS_THREAD */

# ifdef UNIV_PFS_IO
/* all_innodb_files array contains the type of files that are
performance schema instrumented if "UNIV_PFS_IO" is defined */
static PSI_file_info	all_innodb_files[] = {
	{&innodb_file_data_key, "innodb_data_file", 0},
	{&innodb_file_log_key, "innodb_log_file", 0},
	{&innodb_file_temp_key, "innodb_temp_file", 0}
};
# endif /* UNIV_PFS_IO */
#endif /* HAVE_PSI_INTERFACE */

/** "GEN_CLUST_INDEX" is the name reserved for Innodb default
system primary index. */
static const char innobase_index_reserve_name[]= "GEN_CLUST_INDEX";

static const char innobase_hton_name[]= "InnoDB";

static MYSQL_THDVAR_BOOL(support_xa, PLUGIN_VAR_OPCMDARG,
  "Enable InnoDB support for the XA two-phase commit",
  /* check_func */ NULL, /* update_func */ NULL,
  /* default */ TRUE);

static MYSQL_THDVAR_BOOL(table_locks, PLUGIN_VAR_OPCMDARG,
  "Enable InnoDB locking in LOCK TABLES",
  /* check_func */ NULL, /* update_func */ NULL,
  /* default */ TRUE);

static MYSQL_THDVAR_BOOL(strict_mode, PLUGIN_VAR_OPCMDARG,
  "Use strict mode when evaluating create options.",
  NULL, NULL, FALSE);

static MYSQL_THDVAR_BOOL(analyze_is_persistent, PLUGIN_VAR_OPCMDARG,
  "ANALYZE TABLE in InnoDB uses a more precise (and slow) sampling "
  "algorithm and saves the results persistently.",
  /* check_func */ NULL, /* update_func */ NULL,
  /* default */ FALSE);

static MYSQL_THDVAR_ULONG(lock_wait_timeout, PLUGIN_VAR_RQCMDARG,
  "Timeout in seconds an InnoDB transaction may wait for a lock before being rolled back. Values above 100000000 disable the timeout.",
  NULL, NULL, 50, 1, 1024 * 1024 * 1024, 0);

static SHOW_VAR innodb_status_variables[]= {
  {"buffer_pool_dump_status",
  (char*) &export_vars.innodb_buffer_pool_dump_status,	  SHOW_CHAR},
  {"buffer_pool_load_status",
  (char*) &export_vars.innodb_buffer_pool_load_status,	  SHOW_CHAR},
  {"buffer_pool_pages_data",
  (char*) &export_vars.innodb_buffer_pool_pages_data,	  SHOW_LONG},
  {"buffer_pool_pages_dirty",
  (char*) &export_vars.innodb_buffer_pool_pages_dirty,	  SHOW_LONG},
  {"buffer_pool_pages_flushed",
  (char*) &export_vars.innodb_buffer_pool_pages_flushed,  SHOW_LONG},
  {"buffer_pool_pages_free",
  (char*) &export_vars.innodb_buffer_pool_pages_free,	  SHOW_LONG},
#ifdef UNIV_DEBUG
  {"buffer_pool_pages_latched",
  (char*) &export_vars.innodb_buffer_pool_pages_latched,  SHOW_LONG},
#endif /* UNIV_DEBUG */
  {"buffer_pool_pages_misc",
  (char*) &export_vars.innodb_buffer_pool_pages_misc,	  SHOW_LONG},
  {"buffer_pool_pages_total",
  (char*) &export_vars.innodb_buffer_pool_pages_total,	  SHOW_LONG},
  {"buffer_pool_read_ahead_rnd",
  (char*) &export_vars.innodb_buffer_pool_read_ahead_rnd, SHOW_LONG},
  {"buffer_pool_read_ahead",
  (char*) &export_vars.innodb_buffer_pool_read_ahead,	  SHOW_LONG},
  {"buffer_pool_read_ahead_evicted",
  (char*) &export_vars.innodb_buffer_pool_read_ahead_evicted, SHOW_LONG},
  {"buffer_pool_read_requests",
  (char*) &export_vars.innodb_buffer_pool_read_requests,  SHOW_LONG},
  {"buffer_pool_reads",
  (char*) &export_vars.innodb_buffer_pool_reads,	  SHOW_LONG},
  {"buffer_pool_wait_free",
  (char*) &export_vars.innodb_buffer_pool_wait_free,	  SHOW_LONG},
  {"buffer_pool_write_requests",
  (char*) &export_vars.innodb_buffer_pool_write_requests, SHOW_LONG},
  {"data_fsyncs",
  (char*) &export_vars.innodb_data_fsyncs,		  SHOW_LONG},
  {"data_pending_fsyncs",
  (char*) &export_vars.innodb_data_pending_fsyncs,	  SHOW_LONG},
  {"data_pending_reads",
  (char*) &export_vars.innodb_data_pending_reads,	  SHOW_LONG},
  {"data_pending_writes",
  (char*) &export_vars.innodb_data_pending_writes,	  SHOW_LONG},
  {"data_read",
  (char*) &export_vars.innodb_data_read,		  SHOW_LONG},
  {"data_reads",
  (char*) &export_vars.innodb_data_reads,		  SHOW_LONG},
  {"data_writes",
  (char*) &export_vars.innodb_data_writes,		  SHOW_LONG},
  {"data_written",
  (char*) &export_vars.innodb_data_written,		  SHOW_LONG},
  {"dblwr_pages_written",
  (char*) &export_vars.innodb_dblwr_pages_written,	  SHOW_LONG},
  {"dblwr_writes",
  (char*) &export_vars.innodb_dblwr_writes,		  SHOW_LONG},
  {"have_atomic_builtins",
  (char*) &export_vars.innodb_have_atomic_builtins,	  SHOW_BOOL},
  {"log_waits",
  (char*) &export_vars.innodb_log_waits,		  SHOW_LONG},
  {"log_write_requests",
  (char*) &export_vars.innodb_log_write_requests,	  SHOW_LONG},
  {"log_writes",
  (char*) &export_vars.innodb_log_writes,		  SHOW_LONG},
  {"os_log_fsyncs",
  (char*) &export_vars.innodb_os_log_fsyncs,		  SHOW_LONG},
  {"os_log_pending_fsyncs",
  (char*) &export_vars.innodb_os_log_pending_fsyncs,	  SHOW_LONG},
  {"os_log_pending_writes",
  (char*) &export_vars.innodb_os_log_pending_writes,	  SHOW_LONG},
  {"os_log_written",
  (char*) &export_vars.innodb_os_log_written,		  SHOW_LONGLONG},
  {"page_size",
  (char*) &export_vars.innodb_page_size,		  SHOW_LONG},
  {"pages_created",
  (char*) &export_vars.innodb_pages_created,		  SHOW_LONG},
  {"pages_read",
  (char*) &export_vars.innodb_pages_read,		  SHOW_LONG},
  {"pages_written",
  (char*) &export_vars.innodb_pages_written,		  SHOW_LONG},
  {"row_lock_current_waits",
  (char*) &export_vars.innodb_row_lock_current_waits,	  SHOW_LONG},
  {"row_lock_time",
  (char*) &export_vars.innodb_row_lock_time,		  SHOW_LONGLONG},
  {"row_lock_time_avg",
  (char*) &export_vars.innodb_row_lock_time_avg,	  SHOW_LONG},
  {"row_lock_time_max",
  (char*) &export_vars.innodb_row_lock_time_max,	  SHOW_LONG},
  {"row_lock_waits",
  (char*) &export_vars.innodb_row_lock_waits,		  SHOW_LONG},
  {"rows_deleted",
  (char*) &export_vars.innodb_rows_deleted,		  SHOW_LONG},
  {"rows_inserted",
  (char*) &export_vars.innodb_rows_inserted,		  SHOW_LONG},
  {"rows_read",
  (char*) &export_vars.innodb_rows_read,		  SHOW_LONG},
  {"rows_updated",
  (char*) &export_vars.innodb_rows_updated,		  SHOW_LONG},
  {"num_open_files",
  (char*) &export_vars.innodb_num_open_files,		  SHOW_LONG},
  {"truncated_status_writes",
  (char*) &export_vars.innodb_truncated_status_writes,	  SHOW_LONG},
  {NullS, NullS, SHOW_LONG}
};

/************************************************************************//**
Handling the shared INNOBASE_SHARE structure that is needed to provide table
locking. Register the table name if it doesn't exist in the hash table. */
static
INNOBASE_SHARE*
get_share(
/*======*/
	const char*	table_name);	/*!< in: table to lookup */

/************************************************************************//**
Free the shared object that was registered with get_share(). */
static
void
free_share(
/*=======*/
	INNOBASE_SHARE*	share);		/*!< in/own: share to free */

/*****************************************************************//**
Frees a possible InnoDB trx object associated with the current THD.
@return	0 or error number */
static
int
innobase_close_connection(
/*======================*/
	handlerton*	hton,		/*!< in/out: Innodb handlerton */
	THD*		thd);		/*!< in: MySQL thread handle for
					which to close the connection */

/*****************************************************************//**
Commits a transaction in an InnoDB database or marks an SQL statement
ended.
@return	0 */
static
int
innobase_commit(
/*============*/
	handlerton*	hton,		/*!< in/out: Innodb handlerton */
	THD*		thd,		/*!< in: MySQL thread handle of the
					user for whom the transaction should
					be committed */
	bool		commit_trx);	/*!< in: true - commit transaction
					false - the current SQL statement
					ended */

/*****************************************************************//**
Rolls back a transaction to a savepoint.
@return 0 if success, HA_ERR_NO_SAVEPOINT if no savepoint with the
given name */
static
int
innobase_rollback(
/*==============*/
	handlerton*	hton,		/*!< in/out: Innodb handlerton */
	THD*		thd,		/*!< in: handle to the MySQL thread
					of the user whose transaction should
					be rolled back */
	bool		rollback_trx);	/*!< in: TRUE - rollback entire
					transaction FALSE - rollback the current
					statement only */

/*****************************************************************//**
Rolls back a transaction to a savepoint.
@return 0 if success, HA_ERR_NO_SAVEPOINT if no savepoint with the
given name */
static
int
innobase_rollback_to_savepoint(
/*===========================*/
	handlerton*	hton,		/*!< in/out: InnoDB handlerton */
	THD*		thd,		/*!< in: handle to the MySQL thread of
					the user whose XA transaction should
					be rolled back to savepoint */
	void*		savepoint);	/*!< in: savepoint data */

/*****************************************************************//**
Sets a transaction savepoint.
@return	always 0, that is, always succeeds */
static
int
innobase_savepoint(
/*===============*/
	handlerton*	hton,		/*!< in/out: InnoDB handlerton */
	THD*		thd,		/*!< in: handle to the MySQL thread of
					the user's XA transaction for which
					we need to take a savepoint */
	void*		savepoint);	/*!< in: savepoint data */

/*****************************************************************//**
Release transaction savepoint name.
@return 0 if success, HA_ERR_NO_SAVEPOINT if no savepoint with the
given name */
static
int
innobase_release_savepoint(
/*=======================*/
	handlerton*	hton,		/*!< in/out: handlerton for Innodb */
	THD*		thd,		/*!< in: handle to the MySQL thread
					of the user whose transaction's
					savepoint should be released */
	void*		savepoint);	/*!< in: savepoint data */

/************************************************************************//**
Function for constructing an InnoDB table handler instance. */
static
handler*
innobase_create_handler(
/*====================*/
	handlerton*	hton,		/*!< in/out: handlerton for Innodb */
	TABLE_SHARE*	table,
	MEM_ROOT*	mem_root);

/** @brief Initialize the default value of innodb_commit_concurrency.

Once InnoDB is running, the innodb_commit_concurrency must not change
from zero to nonzero. (Bug #42101)

The initial default value is 0, and without this extra initialization,
SET GLOBAL innodb_commit_concurrency=DEFAULT would set the parameter
to 0, even if it was initially set to nonzero at the command line
or configuration file. */
static
void
innobase_commit_concurrency_init_default();
/*=======================================*/

/************************************************************//**
Validate the file format name and return its corresponding id.
@return	valid file format id */
static
uint
innobase_file_format_name_lookup(
/*=============================*/
	const char*	format_name);	/*!< in: pointer to file format
					name */
/************************************************************//**
Validate the file format check config parameters, as a side effect it
sets the srv_max_file_format_at_startup variable.
@return	the format_id if valid config value, otherwise, return -1 */
static
int
innobase_file_format_validate_and_set(
/*==================================*/
	const char*	format_max);	/*!< in: parameter value */
/****************************************************************//**
Return alter table flags supported in an InnoDB database. */
static
uint
innobase_alter_table_flags(
/*=======================*/
	uint	flags);

/*******************************************************************//**
This function is used to prepare an X/Open XA distributed transaction.
@return	0 or error number */
static
int
innobase_xa_prepare(
/*================*/
	handlerton*	hton,		/*!< in: InnoDB handlerton */
	THD*		thd,		/*!< in: handle to the MySQL thread of
					the user whose XA transaction should
					be prepared */
	bool		all);		/*!< in: true - prepare transaction
					false - the current SQL statement
					ended */
/*******************************************************************//**
This function is used to recover X/Open XA distributed transactions.
@return	number of prepared transactions stored in xid_list */
static
int
innobase_xa_recover(
/*================*/
	handlerton*	hton,		/*!< in: InnoDB handlerton */
	XID*		xid_list,	/*!< in/out: prepared transactions */
	uint		len);		/*!< in: number of slots in xid_list */
/*******************************************************************//**
This function is used to commit one X/Open XA distributed transaction
which is in the prepared state
@return	0 or error number */
static
int
innobase_commit_by_xid(
/*===================*/
	handlerton*	hton,		/*!< in: InnoDB handlerton */
	XID*		xid);		/*!< in: X/Open XA transaction
					identification */
/*******************************************************************//**
This function is used to rollback one X/Open XA distributed transaction
which is in the prepared state
@return	0 or error number */
static
int
innobase_rollback_by_xid(
/*=====================*/
	handlerton*	hton,		/*!< in: InnoDB handlerton */
	XID*		xid);		/*!< in: X/Open XA transaction
					identification */
/*******************************************************************//**
Create a consistent view for a cursor based on current transaction
which is created if the corresponding MySQL thread still lacks one.
This consistent view is then used inside of MySQL when accessing records
using a cursor.
@return	pointer to cursor view or NULL */
static
void*
innobase_create_cursor_view(
/*========================*/
	handlerton*	hton,		/*!< in: innobase hton */
	THD*		thd);		/*!< in: user thread handle */
/*******************************************************************//**
Set the given consistent cursor view to a transaction which is created
if the corresponding MySQL thread still lacks one. If the given
consistent cursor view is NULL global read view of a transaction is
restored to a transaction read view. */
static
void
innobase_set_cursor_view(
/*=====================*/
	handlerton*	hton,		/*!< in: handlerton of Innodb */
	THD*		thd,		/*!< in: user thread handle */
	void*		curview);	/*!< in: Consistent cursor view to
					be set */
/*******************************************************************//**
Close the given consistent cursor view of a transaction and restore
global read view to a transaction read view. Transaction is created if the
corresponding MySQL thread still lacks one. */
static
void
innobase_close_cursor_view(
/*=======================*/
	handlerton*	hton,		/*!< in: handlerton of Innodb */
	THD*		thd,		/*!< in: user thread handle */
	void*		curview);	/*!< in: Consistent read view to be
					closed */
/*****************************************************************//**
Removes all tables in the named database inside InnoDB. */
static
void
innobase_drop_database(
/*===================*/
	handlerton*	hton,		/*!< in: handlerton of Innodb */
	char*		path);		/*!< in: database path; inside InnoDB
					the name of the last directory in
					the path is used as the database name:
					for example, in 'mysql/data/test' the
					database name is 'test' */
/*******************************************************************//**
Closes an InnoDB database. */
static
int
innobase_end(
/*=========*/
	handlerton*		hton,	/* in: Innodb handlerton */
	ha_panic_function	type);

/*****************************************************************//**
Creates an InnoDB transaction struct for the thd if it does not yet have one.
Starts a new InnoDB transaction if a transaction is not yet started. And
assigns a new snapshot for a consistent read if the transaction does not yet
have one.
@return	0 */
static
int
innobase_start_trx_and_assign_read_view(
/*====================================*/
	handlerton*	hton,		/* in: Innodb handlerton */
	THD*		thd);		/* in: MySQL thread handle of the
					user for whom the transaction should
					be committed */
/****************************************************************//**
Flushes InnoDB logs to disk and makes a checkpoint. Really, a commit flushes
the logs, and the name of this function should be innobase_checkpoint.
@return	TRUE if error */
static
bool
innobase_flush_logs(
/*================*/
	handlerton*	hton);		/*!< in: InnoDB handlerton */

/************************************************************************//**
Implements the SHOW ENGINE INNODB STATUS command. Sends the output of the
InnoDB Monitor to the client.
@return 0 on success */
static
int
innodb_show_status(
/*===============*/
	handlerton*	hton,		/*!< in: the innodb handlerton */
	THD*		thd,		/*!< in: the MySQL query thread of
					the caller */
	stat_print_fn*	stat_print);
/************************************************************************//**
Return 0 on success and non-zero on failure. Note: the bool return type
seems to be abused here, should be an int. */
static
bool
innobase_show_status(
/*=================*/
	handlerton*		hton,	/*!< in: the innodb handlerton */
	THD*			thd,	/*!< in: the MySQL query thread of
					the caller */
	stat_print_fn*		stat_print,
	enum ha_stat_type	stat_type);

/*****************************************************************//**
Commits a transaction in an InnoDB database. */
static
void
innobase_commit_low(
/*================*/
	trx_t*	trx);	/*!< in: transaction handle */

/****************************************************************//**
Parse and enable InnoDB monitor counters during server startup.
User can enable monitor counters/groups by specifying
"loose-innodb_monitor_enable = monitor_name1;monitor_name2..."
in server configuration file or at the command line. */
static
void
innodb_enable_monitor_at_startup(
/*=============================*/
	char*	str);	/*!< in: monitor counter enable list */

/*************************************************************//**
Check for a valid value of innobase_commit_concurrency.
@return	0 for valid innodb_commit_concurrency */
static
int
innobase_commit_concurrency_validate(
/*=================================*/
	THD*				thd,	/*!< in: thread handle */
	struct st_mysql_sys_var*	var,	/*!< in: pointer to system
						variable */
	void*				save,	/*!< out: immediate result
						for update function */
	struct st_mysql_value*		value)	/*!< in: incoming string */
{
	long long	intbuf;
	ulong		commit_concurrency;

	DBUG_ENTER("innobase_commit_concurrency_validate");

	if (value->val_int(value, &intbuf)) {
		/* The value is NULL. That is invalid. */
		DBUG_RETURN(1);
	}

	*reinterpret_cast<ulong*>(save) = commit_concurrency
		= static_cast<ulong>(intbuf);

	/* Allow the value to be updated, as long as it remains zero
	or nonzero. */
	DBUG_RETURN(!(!commit_concurrency == !innobase_commit_concurrency));
}

/*******************************************************************//**
Function for constructing an InnoDB table handler instance. */
static
handler*
innobase_create_handler(
/*====================*/
	handlerton*	hton,	/*!< in: InnoDB handlerton */
	TABLE_SHARE*	table,
	MEM_ROOT*	mem_root)
{
	return new (mem_root) ha_innobase(hton, table);
}

/* General functions */

/******************************************************************//**
Returns true if the thread is the replication thread on the slave
server. Used in srv_conc_enter_innodb() to determine if the thread
should be allowed to enter InnoDB - the replication thread is treated
differently than other threads. Also used in
srv_conc_force_exit_innodb().
@return	true if thd is the replication thread */
extern "C" UNIV_INTERN
ibool
thd_is_replication_slave_thread(
/*============================*/
	void*	thd)	/*!< in: thread handle (THD*) */
{
	return((ibool) thd_slave_thread((THD*) thd));
}

/******************************************************************//**
Save some CPU by testing the value of srv_thread_concurrency in inline
functions. */
static inline
void
innodb_srv_conc_enter_innodb(
/*=========================*/
	trx_t*	trx)	/*!< in: transaction handle */
{
	if (UNIV_LIKELY(!srv_thread_concurrency)) {

		return;
	}

	srv_conc_enter_innodb(trx);
}

/******************************************************************//**
Save some CPU by testing the value of srv_thread_concurrency in inline
functions. */
static inline
void
innodb_srv_conc_exit_innodb(
/*========================*/
	trx_t*	trx)	/*!< in: transaction handle */
{
	if (UNIV_LIKELY(!trx->declared_to_be_inside_innodb)) {

		return;
	}

	srv_conc_exit_innodb(trx);
}

/******************************************************************//**
Releases possible search latch and InnoDB thread FIFO ticket. These should
be released at each SQL statement end, and also when mysqld passes the
control to the client. It does no harm to release these also in the middle
of an SQL statement. */
static inline
void
innobase_release_stat_resources(
/*============================*/
	trx_t*	trx)	/*!< in: transaction object */
{
	if (trx->has_search_latch) {
		trx_search_latch_release_if_reserved(trx);
	}

	if (trx->declared_to_be_inside_innodb) {
		/* Release our possible ticket in the FIFO */

		srv_conc_force_exit_innodb(trx);
	}
}

/******************************************************************//**
Returns true if the transaction this thread is processing has edited
non-transactional tables. Used by the deadlock detector when deciding
which transaction to rollback in case of a deadlock - we try to avoid
rolling back transactions that have edited non-transactional tables.
@return	true if non-transactional tables have been edited */
extern "C" UNIV_INTERN
ibool
thd_has_edited_nontrans_tables(
/*===========================*/
	void*	thd)	/*!< in: thread handle (THD*) */
{
	return((ibool) thd_non_transactional_update((THD*) thd));
}

/******************************************************************//**
Returns true if the thread is executing a SELECT statement.
@return	true if thd is executing SELECT */
extern "C" UNIV_INTERN
ibool
thd_is_select(
/*==========*/
	const void*	thd)	/*!< in: thread handle (THD*) */
{
	return(thd_sql_command((const THD*) thd) == SQLCOM_SELECT);
}

/******************************************************************//**
Returns true if the thread supports XA,
global value of innodb_supports_xa if thd is NULL.
@return	true if thd has XA support */
extern "C" UNIV_INTERN
ibool
thd_supports_xa(
/*============*/
	void*	thd)	/*!< in: thread handle (THD*), or NULL to query
			the global innodb_supports_xa */
{
	return(THDVAR((THD*) thd, support_xa));
}

/******************************************************************//**
Returns the lock wait timeout for the current connection.
@return	the lock wait timeout, in seconds */
extern "C" UNIV_INTERN
ulong
thd_lock_wait_timeout(
/*==================*/
	void*	thd)	/*!< in: thread handle (THD*), or NULL to query
			the global innodb_lock_wait_timeout */
{
	/* According to <mysql/plugin.h>, passing thd == NULL
	returns the global value of the session variable. */
	return(THDVAR((THD*) thd, lock_wait_timeout));
}

/******************************************************************//**
Set the time waited for the lock for the current query. */
extern "C" UNIV_INTERN
void
thd_set_lock_wait_time(
/*===================*/
	void*	thd,	/*!< in: thread handle (THD*) */
	ulint	value)	/*!< in: time waited for the lock */
{
	if (thd) {
		thd_storage_lock_wait((THD*)thd, value);
	}
}

/********************************************************************//**
Obtain the InnoDB transaction of a MySQL thread.
@return	reference to transaction pointer */
static inline
trx_t*&
thd_to_trx(
/*=======*/
	THD*	thd)	/*!< in: MySQL thread */
{
	return(*(trx_t**) thd_ha_data(thd, innodb_hton_ptr));
}

/********************************************************************//**
Call this function when mysqld passes control to the client. That is to
avoid deadlocks on the adaptive hash S-latch possibly held by thd. For more
documentation, see handler.cc.
@return	0 */
static
int
innobase_release_temporary_latches(
/*===============================*/
	handlerton*	hton,	/*!< in: handlerton */
	THD*		thd)	/*!< in: MySQL thread */
{
	trx_t*	trx;

	DBUG_ASSERT(hton == innodb_hton_ptr);

	if (!innodb_inited) {

		return(0);
	}

	trx = thd_to_trx(thd);

	if (trx) {
		innobase_release_stat_resources(trx);
	}
	return(0);
}

/********************************************************************//**
Increments innobase_active_counter and every INNOBASE_WAKE_INTERVALth
time calls srv_active_wake_master_thread. This function should be used
when a single database operation may introduce a small need for
server utility activity, like checkpointing. */
static inline
void
innobase_active_small(void)
/*=======================*/
{
	innobase_active_counter++;

	if ((innobase_active_counter % INNOBASE_WAKE_INTERVAL) == 0) {
		srv_active_wake_master_thread();
	}
}

/********************************************************************//**
Converts an InnoDB error code to a MySQL error code and also tells to MySQL
about a possible transaction rollback inside InnoDB caused by a lock wait
timeout or a deadlock.
@return	MySQL error code */
extern "C" UNIV_INTERN
int
convert_error_code_to_mysql(
/*========================*/
	int	error,	/*!< in: InnoDB error code */
	ulint	flags,  /*!< in: InnoDB table flags, or 0 */
	THD*	thd)	/*!< in: user thread handle or NULL */
{
	switch (error) {
	case DB_SUCCESS:
		return(0);

	case DB_INTERRUPTED:
		my_error(ER_QUERY_INTERRUPTED, MYF(0));
		/* fall through */

	case DB_FOREIGN_EXCEED_MAX_CASCADE:
		push_warning_printf(thd, Sql_condition::WARN_LEVEL_WARN,
				    HA_ERR_ROW_IS_REFERENCED,
				    "InnoDB: Cannot delete/update "
				    "rows with cascading foreign key "
				    "constraints that exceed max "
				    "depth of %d. Please "
				    "drop extra constraints and try "
				    "again", DICT_FK_MAX_RECURSIVE_LOAD);

		/* fall through */

	case DB_ERROR:
	default:
		return(-1); /* unspecified error */

	case DB_DUPLICATE_KEY:
		/* Be cautious with returning this error, since
		mysql could re-enter the storage layer to get
		duplicated key info, the operation requires a
		valid table handle and/or transaction information,
		which might not always be available in the error
		handling stage. */
		return(HA_ERR_FOUND_DUPP_KEY);

	case DB_FOREIGN_DUPLICATE_KEY:
		return(HA_ERR_FOREIGN_DUPLICATE_KEY);

	case DB_MISSING_HISTORY:
		return(HA_ERR_TABLE_DEF_CHANGED);

	case DB_RECORD_NOT_FOUND:
		return(HA_ERR_NO_ACTIVE_RECORD);

	case DB_DEADLOCK:
		/* Since we rolled back the whole transaction, we must
		tell it also to MySQL so that MySQL knows to empty the
		cached binlog for this transaction */

		if (thd) {
			thd_mark_transaction_to_rollback(thd, TRUE);
		}

		return(HA_ERR_LOCK_DEADLOCK);

	case DB_LOCK_WAIT_TIMEOUT:
		/* Starting from 5.0.13, we let MySQL just roll back the
		latest SQL statement in a lock wait timeout. Previously, we
		rolled back the whole transaction. */

		if (thd) {
			thd_mark_transaction_to_rollback(
				thd, (bool)row_rollback_on_timeout);
		}

		return(HA_ERR_LOCK_WAIT_TIMEOUT);

	case DB_NO_REFERENCED_ROW:
		return(HA_ERR_NO_REFERENCED_ROW);

	case DB_ROW_IS_REFERENCED:
		return(HA_ERR_ROW_IS_REFERENCED);

	case DB_CANNOT_ADD_CONSTRAINT:
	case DB_CHILD_NO_INDEX:
	case DB_PARENT_NO_INDEX:
		return(HA_ERR_CANNOT_ADD_FOREIGN);

	case DB_CANNOT_DROP_CONSTRAINT:

		return(HA_ERR_ROW_IS_REFERENCED); /* TODO: This is a bit
						misleading, a new MySQL error
						code should be introduced */

	case DB_CORRUPTION:
		return(HA_ERR_CRASHED);

	case DB_OUT_OF_FILE_SPACE:
		return(HA_ERR_RECORD_FILE_FULL);

	case DB_TABLE_IS_BEING_USED:
		return(HA_ERR_WRONG_COMMAND);

	case DB_TABLE_NOT_FOUND:
		return(HA_ERR_NO_SUCH_TABLE);

	case DB_TOO_BIG_RECORD:
		my_error(ER_TOO_BIG_ROWSIZE, MYF(0),
			 page_get_free_space_of_empty(flags
						      & DICT_TF_COMPACT) / 2);
		return(HA_ERR_TO_BIG_ROW);

	case DB_TOO_BIG_INDEX_COL:
		my_error(ER_INDEX_COLUMN_TOO_LONG, MYF(0),
			 DICT_MAX_FIELD_LEN_BY_FORMAT_FLAG(flags));
		return(HA_ERR_INDEX_COL_TOO_LONG);

	case DB_NO_SAVEPOINT:
		return(HA_ERR_NO_SAVEPOINT);

	case DB_LOCK_TABLE_FULL:
		/* Since we rolled back the whole transaction, we must
		tell it also to MySQL so that MySQL knows to empty the
		cached binlog for this transaction */

		if (thd) {
			thd_mark_transaction_to_rollback(thd, TRUE);
		}

		return(HA_ERR_LOCK_TABLE_FULL);

	case DB_PRIMARY_KEY_IS_NULL:
		return(ER_PRIMARY_CANT_HAVE_NULL);

	case DB_TOO_MANY_CONCURRENT_TRXS:
		/* New error code HA_ERR_TOO_MANY_CONCURRENT_TRXS is only
		available in 5.1.38 and later, but the plugin should still
		work with previous versions of MySQL. */
#ifdef HA_ERR_TOO_MANY_CONCURRENT_TRXS
		return(HA_ERR_TOO_MANY_CONCURRENT_TRXS);
#else /* HA_ERR_TOO_MANY_CONCURRENT_TRXS */
		return(HA_ERR_RECORD_FILE_FULL);
#endif /* HA_ERR_TOO_MANY_CONCURRENT_TRXS */
	case DB_UNSUPPORTED:
		return(HA_ERR_UNSUPPORTED);
	}
}

/*************************************************************//**
Prints info of a THD object (== user session thread) to the given file. */
extern "C" UNIV_INTERN
void
innobase_mysql_print_thd(
/*=====================*/
	FILE*	f,		/*!< in: output stream */
	void*	thd,		/*!< in: pointer to a MySQL THD object */
	uint	max_query_len)	/*!< in: max query length to print, or 0 to
				use the default max length */
{
	char	buffer[1024];

	fputs(thd_security_context((THD*) thd, buffer, sizeof buffer,
				   max_query_len), f);
	putc('\n', f);
}

/******************************************************************//**
Get the variable length bounds of the given character set. */
extern "C" UNIV_INTERN
void
innobase_get_cset_width(
/*====================*/
	ulint	cset,		/*!< in: MySQL charset-collation code */
	ulint*	mbminlen,	/*!< out: minimum length of a char (in bytes) */
	ulint*	mbmaxlen)	/*!< out: maximum length of a char (in bytes) */
{
	CHARSET_INFO*	cs;
	ut_ad(cset < 256);
	ut_ad(mbminlen);
	ut_ad(mbmaxlen);

	cs = all_charsets[cset];
	if (cs) {
		*mbminlen = cs->mbminlen;
		*mbmaxlen = cs->mbmaxlen;
		ut_ad(*mbminlen < DATA_MBMAX);
		ut_ad(*mbmaxlen < DATA_MBMAX);
	} else {
		THD*	thd = current_thd;

		if (thd && thd_sql_command(thd) == SQLCOM_DROP_TABLE) {

			/* Fix bug#46256: allow tables to be dropped if the
			collation is not found, but issue a warning. */
			if ((global_system_variables.log_warnings)
			    && (cset != 0)){

				sql_print_warning(
					"Unknown collation #%lu.", cset);
			}
		} else {

			ut_a(cset == 0);
		}

		*mbminlen = *mbmaxlen = 0;
	}
}

/******************************************************************//**
Converts an identifier to a table name. */
extern "C" UNIV_INTERN
void
innobase_convert_from_table_id(
/*===========================*/
	struct charset_info_st*	cs,	/*!< in: the 'from' character set */
	char*			to,	/*!< out: converted identifier */
	const char*		from,	/*!< in: identifier to convert */
	ulint			len)	/*!< in: length of 'to', in bytes */
{
	uint	errors;

	strconvert(cs, from, &my_charset_filename, to, (uint) len, &errors);
}

/******************************************************************//**
Converts an identifier to UTF-8. */
extern "C" UNIV_INTERN
void
innobase_convert_from_id(
/*=====================*/
	struct charset_info_st*	cs,	/*!< in: the 'from' character set */
	char*			to,	/*!< out: converted identifier */
	const char*		from,	/*!< in: identifier to convert */
	ulint			len)	/*!< in: length of 'to', in bytes */
{
	uint	errors;

	strconvert(cs, from, system_charset_info, to, (uint) len, &errors);
}

/******************************************************************//**
Compares NUL-terminated UTF-8 strings case insensitively.
@return	0 if a=b, <0 if a<b, >1 if a>b */
extern "C" UNIV_INTERN
int
innobase_strcasecmp(
/*================*/
	const char*	a,	/*!< in: first string to compare */
	const char*	b)	/*!< in: second string to compare */
{
	return(my_strcasecmp(system_charset_info, a, b));
}

/******************************************************************//**
Compares NUL-terminated UTF-8 strings case insensitively. The
second string contains wildcards.
@return 0 if a match is found, 1 if not */
extern "C" UNIV_INTERN
int
innobase_wildcasecmp(
/*=================*/
	const char*	a,	/*!< in: string to compare */
	const char*	b)	/*!< in: wildcard string to compare */
{
	return(wild_case_compare(system_charset_info, a, b));
}

/******************************************************************//**
Strip dir name from a full path name and return only the file name
@return file name or "null" if no file name */
extern "C" UNIV_INTERN
const char*
innobase_basename(
/*==============*/
	const char*	path_name)	/*!< in: full path name */
{
	const char*	name = base_name(path_name);

	return((name) ? name : "null");
}

/******************************************************************//**
Makes all characters in a NUL-terminated UTF-8 string lower case. */
extern "C" UNIV_INTERN
void
innobase_casedn_str(
/*================*/
	char*	a)	/*!< in/out: string to put in lower case */
{
	my_casedn_str(system_charset_info, a);
}

/**********************************************************************//**
Determines the connection character set.
@return	connection character set */
extern "C" UNIV_INTERN
struct charset_info_st*
innobase_get_charset(
/*=================*/
	void*	mysql_thd)	/*!< in: MySQL thread handle */
{
	return(thd_charset((THD*) mysql_thd));
}

/**********************************************************************//**
Determines the current SQL statement.
@return	SQL statement string */
extern "C" UNIV_INTERN
const char*
innobase_get_stmt(
/*==============*/
	void*	mysql_thd,	/*!< in: MySQL thread handle */
	size_t*	length)		/*!< out: length of the SQL statement */
{
	LEX_STRING* stmt;

	stmt = thd_query_string((THD*) mysql_thd);
	*length = stmt->length;
	return(stmt->str);
}

/**********************************************************************//**
Get the current setting of the table_def_size global parameter. We do
a dirty read because for one there is no synchronization object and
secondly there is little harm in doing so even if we get a torn read.
@return	value of table_def_size */
extern "C" UNIV_INTERN
ulint
innobase_get_table_cache_size(void)
/*===============================*/
{
	return(table_def_size);
}

/**********************************************************************//**
Get the current setting of the lower_case_table_names global parameter from
mysqld.cc. We do a dirty read because for one there is no synchronization
object and secondly there is little harm in doing so even if we get a torn
read.
@return	value of lower_case_table_names */
extern "C" UNIV_INTERN
ulint
innobase_get_lower_case_table_names(void)
/*=====================================*/
{
	return(lower_case_table_names);
}

#if defined (__WIN__) && defined (MYSQL_DYNAMIC_PLUGIN)
extern MYSQL_PLUGIN_IMPORT MY_TMPDIR mysql_tmpdir_list;
/*******************************************************************//**
Map an OS error to an errno value. The OS error number is stored in
_doserrno and the mapped value is stored in errno) */
extern "C"
void __cdecl
_dosmaperr(
	unsigned long);	/*!< in: OS error value */

/*********************************************************************//**
Creates a temporary file.
@return	temporary file descriptor, or < 0 on error */
extern "C" UNIV_INTERN
int
innobase_mysql_tmpfile(void)
/*========================*/
{
	int	fd;				/* handle of opened file */
	HANDLE	osfh;				/* OS handle of opened file */
	char*	tmpdir;				/* point to the directory
						where to create file */
	TCHAR	path_buf[MAX_PATH - 14];	/* buffer for tmp file path.
						The length cannot be longer
						than MAX_PATH - 14, or
						GetTempFileName will fail. */
	char	filename[MAX_PATH];		/* name of the tmpfile */
	DWORD	fileaccess = GENERIC_READ	/* OS file access */
			     | GENERIC_WRITE
			     | DELETE;
	DWORD	fileshare = FILE_SHARE_READ	/* OS file sharing mode */
			    | FILE_SHARE_WRITE
			    | FILE_SHARE_DELETE;
	DWORD	filecreate = CREATE_ALWAYS;	/* OS method of open/create */
	DWORD	fileattrib =			/* OS file attribute flags */
			     FILE_ATTRIBUTE_NORMAL
			     | FILE_FLAG_DELETE_ON_CLOSE
			     | FILE_ATTRIBUTE_TEMPORARY
			     | FILE_FLAG_SEQUENTIAL_SCAN;

	DBUG_ENTER("innobase_mysql_tmpfile");

	tmpdir = my_tmpdir(&mysql_tmpdir_list);

	/* The tmpdir parameter can not be NULL for GetTempFileName. */
	if (!tmpdir) {
		uint	ret;

		/* Use GetTempPath to determine path for temporary files. */
		ret = GetTempPath(sizeof(path_buf), path_buf);
		if (ret > sizeof(path_buf) || (ret == 0)) {

			_dosmaperr(GetLastError());	/* map error */
			DBUG_RETURN(-1);
		}

		tmpdir = path_buf;
	}

	/* Use GetTempFileName to generate a unique filename. */
	if (!GetTempFileName(tmpdir, "ib", 0, filename)) {

		_dosmaperr(GetLastError());	/* map error */
		DBUG_RETURN(-1);
	}

	DBUG_PRINT("info", ("filename: %s", filename));

	/* Open/Create the file. */
	osfh = CreateFile(filename, fileaccess, fileshare, NULL,
			  filecreate, fileattrib, NULL);
	if (osfh == INVALID_HANDLE_VALUE) {

		/* open/create file failed! */
		_dosmaperr(GetLastError());	/* map error */
		DBUG_RETURN(-1);
	}

	do {
		/* Associates a CRT file descriptor with the OS file handle. */
		fd = _open_osfhandle((intptr_t) osfh, 0);
	} while (fd == -1 && errno == EINTR);

	if (fd == -1) {
		/* Open failed, close the file handle. */

		_dosmaperr(GetLastError());	/* map error */
		CloseHandle(osfh);		/* no need to check if
						CloseHandle fails */
	}

	DBUG_RETURN(fd);
}
#else
/*********************************************************************//**
Creates a temporary file.
@return	temporary file descriptor, or < 0 on error */
extern "C" UNIV_INTERN
int
innobase_mysql_tmpfile(void)
/*========================*/
{
	int	fd2 = -1;
	File	fd = mysql_tmpfile("ib");
	if (fd >= 0) {
		/* Copy the file descriptor, so that the additional resources
		allocated by create_temp_file() can be freed by invoking
		my_close().

		Because the file descriptor returned by this function
		will be passed to fdopen(), it will be closed by invoking
		fclose(), which in turn will invoke close() instead of
		my_close(). */

#ifdef _WIN32
		/* Note that on Windows, the integer returned by mysql_tmpfile
		has no relation to C runtime file descriptor. Here, we need
		to call my_get_osfhandle to get the HANDLE and then convert it 
		to C runtime filedescriptor. */
		{
			HANDLE hFile = my_get_osfhandle(fd);
			HANDLE hDup;
			BOOL bOK = DuplicateHandle(
					GetCurrentProcess(),
					hFile, GetCurrentProcess(),
					&hDup, 0, FALSE, DUPLICATE_SAME_ACCESS);
			if (bOK) {
				fd2 = _open_osfhandle((intptr_t)hDup,0);
			} else {
				my_osmaperr(GetLastError());
				fd2 = -1;
			}	
		}
#else
		fd2 = dup(fd);
#endif
		if (fd2 < 0) {
			DBUG_PRINT("error",("Got error %d on dup",fd2));
			my_errno=errno;
			my_error(EE_OUT_OF_FILERESOURCES,
				 MYF(ME_BELL+ME_WAITTANG),
				 "ib*", my_errno);
		}
		my_close(fd, MYF(MY_WME));
	}
	return(fd2);
}
#endif /* defined (__WIN__) && defined (MYSQL_DYNAMIC_PLUGIN) */

/*********************************************************************//**
Wrapper around MySQL's copy_and_convert function.
@return	number of bytes copied to 'to' */
extern "C" UNIV_INTERN
ulint
innobase_convert_string(
/*====================*/
	void*		to,		/*!< out: converted string */
	ulint		to_length,	/*!< in: number of bytes reserved
					for the converted string */
	CHARSET_INFO*	to_cs,		/*!< in: character set to convert to */
	const void*	from,		/*!< in: string to convert */
	ulint		from_length,	/*!< in: number of bytes to convert */
	CHARSET_INFO*	from_cs,	/*!< in: character set to convert
					from */
	uint*		errors)		/*!< out: number of errors encountered
					during the conversion */
{
	return(copy_and_convert(
			(char*) to, (uint32) to_length, to_cs,
			(const char*) from, (uint32) from_length, from_cs,
			errors));
}

/*******************************************************************//**
Formats the raw data in "data" (in InnoDB on-disk format) that is of
type DATA_(CHAR|VARCHAR|MYSQL|VARMYSQL) using "charset_coll" and writes
the result to "buf". The result is converted to "system_charset_info".
Not more than "buf_size" bytes are written to "buf".
The result is always NUL-terminated (provided buf_size > 0) and the
number of bytes that were written to "buf" is returned (including the
terminating NUL).
@return	number of bytes that were written */
extern "C" UNIV_INTERN
ulint
innobase_raw_format(
/*================*/
	const char*	data,		/*!< in: raw data */
	ulint		data_len,	/*!< in: raw data length
					in bytes */
	ulint		charset_coll,	/*!< in: charset collation */
	char*		buf,		/*!< out: output buffer */
	ulint		buf_size)	/*!< in: output buffer size
					in bytes */
{
	/* XXX we use a hard limit instead of allocating
	but_size bytes from the heap */
	CHARSET_INFO*	data_cs;
	char		buf_tmp[8192];
	ulint		buf_tmp_used;
	uint		num_errors;

	data_cs = all_charsets[charset_coll];

	buf_tmp_used = innobase_convert_string(buf_tmp, sizeof(buf_tmp),
					       system_charset_info,
					       data, data_len, data_cs,
					       &num_errors);

	return(ut_str_sql_format(buf_tmp, buf_tmp_used, buf, buf_size));
}

/*********************************************************************//**
Compute the next autoinc value.

For MySQL replication the autoincrement values can be partitioned among
the nodes. The offset is the start or origin of the autoincrement value
for a particular node. For n nodes the increment will be n and the offset
will be in the interval [1, n]. The formula tries to allocate the next
value for a particular node.

Note: This function is also called with increment set to the number of
values we want to reserve for multi-value inserts e.g.,

	INSERT INTO T VALUES(), (), ();

innobase_next_autoinc() will be called with increment set to
n * 3 where autoinc_lock_mode != TRADITIONAL because we want
to reserve 3 values for the multi-value INSERT above.
@return	the next value */
static
ulonglong
innobase_next_autoinc(
/*==================*/
	ulonglong	current,	/*!< in: Current value */
	ulonglong	increment,	/*!< in: increment current by */
	ulonglong	offset,		/*!< in: AUTOINC offset */
	ulonglong	max_value)	/*!< in: max value for type */
{
	ulonglong	next_value;

	/* Should never be 0. */
	ut_a(increment > 0);

	/* According to MySQL documentation, if the offset is greater than
	the increment then the offset is ignored. */
	if (offset > increment) {
		offset = 0;
	}

	if (max_value <= current) {
		next_value = max_value;
	} else if (offset <= 1) {
		/* Offset 0 and 1 are the same, because there must be at
		least one node in the system. */
		if (max_value - current <= increment) {
			next_value = max_value;
		} else {
			next_value = current + increment;
		}
	} else if (max_value > current) {
		if (current > offset) {
			next_value = ((current - offset) / increment) + 1;
		} else {
			next_value = ((offset - current) / increment) + 1;
		}

		ut_a(increment > 0);
		ut_a(next_value > 0);

		/* Check for multiplication overflow. */
		if (increment > (max_value / next_value)) {

			next_value = max_value;
		} else {
			next_value *= increment;

			ut_a(max_value >= next_value);

			/* Check for overflow. */
			if (max_value - next_value <= offset) {
				next_value = max_value;
			} else {
				next_value += offset;
			}
		}
	} else {
		next_value = max_value;
	}

	ut_a(next_value <= max_value);

	return(next_value);
}

/*********************************************************************//**
Initializes some fields in an InnoDB transaction object. */
static
void
innobase_trx_init(
/*==============*/
	THD*	thd,	/*!< in: user thread handle */
	trx_t*	trx)	/*!< in/out: InnoDB transaction handle */
{
	DBUG_ENTER("innobase_trx_init");
	DBUG_ASSERT(EQ_CURRENT_THD(thd));
	DBUG_ASSERT(thd == trx->mysql_thd);

	trx->check_foreigns = !thd_test_options(
		thd, OPTION_NO_FOREIGN_KEY_CHECKS);

	trx->check_unique_secondary = !thd_test_options(
		thd, OPTION_RELAXED_UNIQUE_CHECKS);

	DBUG_VOID_RETURN;
}

/*********************************************************************//**
Allocates an InnoDB transaction for a MySQL handler object.
@return	InnoDB transaction handle */
extern "C" UNIV_INTERN
trx_t*
innobase_trx_allocate(
/*==================*/
	THD*	thd)	/*!< in: user thread handle */
{
	trx_t*	trx;

	DBUG_ENTER("innobase_trx_allocate");
	DBUG_ASSERT(thd != NULL);
	DBUG_ASSERT(EQ_CURRENT_THD(thd));

	trx = trx_allocate_for_mysql();

	trx->mysql_thd = thd;

	innobase_trx_init(thd, trx);

	DBUG_RETURN(trx);
}

/*********************************************************************//**
Gets the InnoDB transaction handle for a MySQL handler object, creates
an InnoDB transaction struct if the corresponding MySQL thread struct still
lacks one.
@return	InnoDB transaction handle */
static inline
trx_t*
check_trx_exists(
/*=============*/
	THD*	thd)	/*!< in: user thread handle */
{
	trx_t*&	trx = thd_to_trx(thd);

	ut_ad(EQ_CURRENT_THD(thd));

	if (trx == NULL) {
		trx = innobase_trx_allocate(thd);
	} else if (UNIV_UNLIKELY(trx->magic_n != TRX_MAGIC_N)) {
		mem_analyze_corruption(trx);
		ut_error;
	}

	innobase_trx_init(thd, trx);

	return(trx);
}

/*********************************************************************//**
Note that a transaction has been registered with MySQL.
@return true if transaction is registered with MySQL 2PC coordinator */
static inline
bool
trx_is_registered_for_2pc(
/*=========================*/
	const trx_t*	trx)	/* in: transaction */
{
	return(trx->is_registered == 1);
}

/*********************************************************************//**
Note that a transaction owns the prepare_commit_mutex. */
static inline
void
trx_owns_prepare_commit_mutex_set(
/*==============================*/
	trx_t*	trx)	/* in: transaction */
{
	ut_a(trx_is_registered_for_2pc(trx));
	trx->owns_prepare_mutex = 1;
}

/*********************************************************************//**
Note that a transaction has been registered with MySQL 2PC coordinator. */
static inline
void
trx_register_for_2pc(
/*==================*/
	trx_t*	trx)	/* in: transaction */
{
	trx->is_registered = 1;
	ut_ad(trx->owns_prepare_mutex == 0);
}

/*********************************************************************//**
Note that a transaction has been deregistered. */
static inline
void
trx_deregister_from_2pc(
/*====================*/
	trx_t*	trx)	/* in: transaction */
{
	trx->is_registered = 0;
	trx->owns_prepare_mutex = 0;
}

/*********************************************************************//**
Check whether atransaction owns the prepare_commit_mutex.
@return true if transaction owns the prepare commit mutex */
static inline
bool
trx_has_prepare_commit_mutex(
/*=========================*/
	const trx_t*	trx)	/* in: transaction */
{
	return(trx->owns_prepare_mutex == 1);
}

/*********************************************************************//**
Check if transaction is started.
@reutrn true if transaction is in state started */
static
bool
trx_is_started(
/*===========*/
	trx_t*	trx)	/* in: transaction */
{
	return(trx->state != TRX_STATE_NOT_STARTED);
}

/*********************************************************************//**
Construct ha_innobase handler. */
UNIV_INTERN
ha_innobase::ha_innobase(
/*=====================*/
	handlerton*	hton,
	TABLE_SHARE*	table_arg)
	:handler(hton, table_arg),
	int_table_flags(HA_REC_NOT_IN_SEQ |
		  HA_NULL_IN_KEY |
		  HA_CAN_INDEX_BLOBS |
		  HA_CAN_SQL_HANDLER |
		  HA_PRIMARY_KEY_REQUIRED_FOR_POSITION |
		  HA_PRIMARY_KEY_IN_READ_INDEX |
		  HA_BINLOG_ROW_CAPABLE |
		  HA_CAN_GEOMETRY | HA_PARTIAL_COLUMN_READ |
		  HA_TABLE_SCAN_ON_INDEX),
	start_of_scan(0),
	num_write_row(0)
{}

/*********************************************************************//**
Destruct ha_innobase handler. */
UNIV_INTERN
ha_innobase::~ha_innobase()
/*======================*/
{
}

/*********************************************************************//**
Updates the user_thd field in a handle and also allocates a new InnoDB
transaction handle if needed, and updates the transaction fields in the
prebuilt struct. */
UNIV_INTERN inline
void
ha_innobase::update_thd(
/*====================*/
	THD*	thd)	/*!< in: thd to use the handle */
{
	trx_t*		trx;

	trx = check_trx_exists(thd);

	if (prebuilt->trx != trx) {

		row_update_prebuilt_trx(prebuilt, trx);
	}

	user_thd = thd;
}

/*********************************************************************//**
Updates the user_thd field in a handle and also allocates a new InnoDB
transaction handle if needed, and updates the transaction fields in the
prebuilt struct. */
UNIV_INTERN
void
ha_innobase::update_thd()
/*=====================*/
{
	THD*	thd = ha_thd();

	ut_ad(EQ_CURRENT_THD(thd));
	update_thd(thd);
}

/*********************************************************************//**
Registers an InnoDB transaction with the MySQL 2PC coordinator, so that
the MySQL XA code knows to call the InnoDB prepare and commit, or rollback
for the transaction. This MUST be called for every transaction for which
the user may call commit or rollback. Calling this several times to register
the same transaction is allowed, too. This function also registers the
current SQL statement. */
static inline
void
innobase_register_trx(
/*==================*/
	handlerton*	hton,	/* in: Innobase handlerton */
	THD*		thd,	/* in: MySQL thd (connection) object */
	trx_t*		trx)	/* in: transaction to register */
{
	trans_register_ha(thd, FALSE, hton);

	if (!trx_is_registered_for_2pc(trx)
	    && thd_test_options(thd, OPTION_NOT_AUTOCOMMIT | OPTION_BEGIN)) {

		trans_register_ha(thd, TRUE, hton);
	}

	trx_register_for_2pc(trx);
}

/*	BACKGROUND INFO: HOW THE MYSQL QUERY CACHE WORKS WITH INNODB
	------------------------------------------------------------

1) The use of the query cache for TBL is disabled when there is an
uncommitted change to TBL.

2) When a change to TBL commits, InnoDB stores the current value of
its global trx id counter, let us denote it by INV_TRX_ID, to the table object
in the InnoDB data dictionary, and does only allow such transactions whose
id <= INV_TRX_ID to use the query cache.

3) When InnoDB does an INSERT/DELETE/UPDATE to a table TBL, or an implicit
modification because an ON DELETE CASCADE, we invalidate the MySQL query cache
of TBL immediately.

How this is implemented inside InnoDB:

1) Since every modification always sets an IX type table lock on the InnoDB
table, it is easy to check if there can be uncommitted modifications for a
table: just check if there are locks in the lock list of the table.

2) When a transaction inside InnoDB commits, it reads the global trx id
counter and stores the value INV_TRX_ID to the tables on which it had a lock.

3) If there is an implicit table change from ON DELETE CASCADE or SET NULL,
InnoDB calls an invalidate method for the MySQL query cache for that table.

How this is implemented inside sql_cache.cc:

1) The query cache for an InnoDB table TBL is invalidated immediately at an
INSERT/UPDATE/DELETE, just like in the case of MyISAM. No need to delay
invalidation to the transaction commit.

2) To store or retrieve a value from the query cache of an InnoDB table TBL,
any query must first ask InnoDB's permission. We must pass the thd as a
parameter because InnoDB will look at the trx id, if any, associated with
that thd.

3) Use of the query cache for InnoDB tables is now allowed also when
AUTOCOMMIT==0 or we are inside BEGIN ... COMMIT. Thus transactions no longer
put restrictions on the use of the query cache.
*/

/******************************************************************//**
The MySQL query cache uses this to check from InnoDB if the query cache at
the moment is allowed to operate on an InnoDB table. The SQL query must
be a non-locking SELECT.

The query cache is allowed to operate on certain query only if this function
returns TRUE for all tables in the query.

If thd is not in the autocommit state, this function also starts a new
transaction for thd if there is no active trx yet, and assigns a consistent
read view to it if there is no read view yet.

Why a deadlock of threads is not possible: the query cache calls this function
at the start of a SELECT processing. Then the calling thread cannot be
holding any InnoDB semaphores. The calling thread is holding the
query cache mutex, and this function will reserve the InnoDB trx_sys->mutex.
Thus, the 'rank' in sync0sync.h of the MySQL query cache mutex is above
the InnoDB trx_sys->mutex.
@return TRUE if permitted, FALSE if not; note that the value FALSE
does not mean we should invalidate the query cache: invalidation is
called explicitly */
static
my_bool
innobase_query_caching_of_table_permitted(
/*======================================*/
	THD*	thd,		/*!< in: thd of the user who is trying to
				store a result to the query cache or
				retrieve it */
	char*	full_name,	/*!< in: concatenation of database name,
				the null character NUL, and the table
				name */
	uint	full_name_len,	/*!< in: length of the full name, i.e.
				len(dbname) + len(tablename) + 1 */
	ulonglong *unused)	/*!< unused for this engine */
{
	ibool	is_autocommit;
	trx_t*	trx;
	char	norm_name[1000];

	ut_a(full_name_len < 999);

	trx = check_trx_exists(thd);

	if (trx->isolation_level == TRX_ISO_SERIALIZABLE) {
		/* In the SERIALIZABLE mode we add LOCK IN SHARE MODE to every
		plain SELECT if AUTOCOMMIT is not on. */

		return((my_bool)FALSE);
	}

	if (UNIV_UNLIKELY(trx->has_search_latch)) {
		sql_print_error("The calling thread is holding the adaptive "
				"search, latch though calling "
				"innobase_query_caching_of_table_permitted.");
		trx_print(stderr, trx, 1024);
	}

	innobase_release_stat_resources(trx);

	if (!thd_test_options(thd, OPTION_NOT_AUTOCOMMIT | OPTION_BEGIN)) {

		is_autocommit = TRUE;
	} else {
		is_autocommit = FALSE;

	}

	if (is_autocommit && trx->n_mysql_tables_in_use == 0) {
		/* We are going to retrieve the query result from the query
		cache. This cannot be a store operation to the query cache
		because then MySQL would have locks on tables already.

		TODO: if the user has used LOCK TABLES to lock the table,
		then we open a transaction in the call of row_.. below.
		That trx can stay open until UNLOCK TABLES. The same problem
		exists even if we do not use the query cache. MySQL should be
		modified so that it ALWAYS calls some cleanup function when
		the processing of a query ends!

		We can imagine we instantaneously serialize this consistent
		read trx to the current trx id counter. If trx2 would have
		changed the tables of a query result stored in the cache, and
		trx2 would have already committed, making the result obsolete,
		then trx2 would have already invalidated the cache. Thus we
		can trust the result in the cache is ok for this query. */

		return((my_bool)TRUE);
	}

	/* Normalize the table name to InnoDB format */

	memcpy(norm_name, full_name, full_name_len);

	norm_name[strlen(norm_name)] = '/'; 	/* InnoDB uses '/' as the
						separator between db and
						table */
	norm_name[full_name_len] = '\0';
#ifdef __WIN__
	innobase_casedn_str(norm_name);
#endif

	innobase_register_trx(innodb_hton_ptr, thd, trx);

	if (row_search_check_if_query_cache_permitted(trx, norm_name)) {

		/* printf("Query cache for %s permitted\n", norm_name); */

		return((my_bool)TRUE);
	}

	/* printf("Query cache for %s NOT permitted\n", norm_name); */

	return((my_bool)FALSE);
}

/*****************************************************************//**
Invalidates the MySQL query cache for the table. */
extern "C" UNIV_INTERN
void
innobase_invalidate_query_cache(
/*============================*/
	trx_t*		trx,		/*!< in: transaction which
					modifies the table */
	const char*	full_name,	/*!< in: concatenation of
					database name, null char NUL,
					table name, null char NUL;
					NOTE that in Windows this is
					always in LOWER CASE! */
	ulint		full_name_len)	/*!< in: full name length where
					also the null chars count */
{
	/* Note that the sync0sync.h rank of the query cache mutex is just
	above the InnoDB trx_sys_t->lock. The caller of this function must
	not have latches of a lower rank. */

	/* Argument TRUE below means we are using transactions */
#ifdef HAVE_QUERY_CACHE
	mysql_query_cache_invalidate4((THD*) trx->mysql_thd,
				      full_name,
				      (uint32) full_name_len,
				      TRUE);
#endif
}

/*****************************************************************//**
Convert an SQL identifier to the MySQL system_charset_info (UTF-8)
and quote it if needed.
@return	pointer to the end of buf */
static
char*
innobase_convert_identifier(
/*========================*/
	char*		buf,	/*!< out: buffer for converted identifier */
	ulint		buflen,	/*!< in: length of buf, in bytes */
	const char*	id,	/*!< in: identifier to convert */
	ulint		idlen,	/*!< in: length of id, in bytes */
	void*		thd,	/*!< in: MySQL connection thread, or NULL */
	ibool		file_id)/*!< in: TRUE=id is a table or database name;
				FALSE=id is an UTF-8 string */
{
	char nz[NAME_LEN + 1];
	char nz2[NAME_LEN + 1 + EXPLAIN_FILENAME_MAX_EXTRA_LENGTH];

	const char*	s	= id;
	int		q;

	if (file_id) {
		/* Decode the table name.  The MySQL function expects
		a NUL-terminated string.  The input and output strings
		buffers must not be shared. */

		if (UNIV_UNLIKELY(idlen > (sizeof nz) - 1)) {
			idlen = (sizeof nz) - 1;
		}

		memcpy(nz, id, idlen);
		nz[idlen] = 0;

		s = nz2;
		idlen = explain_filename((THD*) thd, nz, nz2, sizeof nz2,
					 EXPLAIN_PARTITIONS_AS_COMMENT);
		goto no_quote;
	}

	/* See if the identifier needs to be quoted. */
	if (UNIV_UNLIKELY(!thd)) {
		q = '"';
	} else {
		q = get_quote_char_for_identifier((THD*) thd, s, (int) idlen);
	}

	if (q == EOF) {
no_quote:
		if (UNIV_UNLIKELY(idlen > buflen)) {
			idlen = buflen;
		}
		memcpy(buf, s, idlen);
		return(buf + idlen);
	}

	/* Quote the identifier. */
	if (buflen < 2) {
		return(buf);
	}

	*buf++ = q;
	buflen--;

	for (; idlen; idlen--) {
		int	c = *s++;
		if (UNIV_UNLIKELY(c == q)) {
			if (UNIV_UNLIKELY(buflen < 3)) {
				break;
			}

			*buf++ = c;
			*buf++ = c;
			buflen -= 2;
		} else {
			if (UNIV_UNLIKELY(buflen < 2)) {
				break;
			}

			*buf++ = c;
			buflen--;
		}
	}

	*buf++ = q;
	return(buf);
}

/*****************************************************************//**
Convert a table or index name to the MySQL system_charset_info (UTF-8)
and quote it if needed.
@return	pointer to the end of buf */
extern "C" UNIV_INTERN
char*
innobase_convert_name(
/*==================*/
	char*		buf,	/*!< out: buffer for converted identifier */
	ulint		buflen,	/*!< in: length of buf, in bytes */
	const char*	id,	/*!< in: identifier to convert */
	ulint		idlen,	/*!< in: length of id, in bytes */
	void*		thd,	/*!< in: MySQL connection thread, or NULL */
	ibool		table_id)/*!< in: TRUE=id is a table or database name;
				FALSE=id is an index name */
{
	char*		s	= buf;
	const char*	bufend	= buf + buflen;

	if (table_id) {
		const char*	slash = (const char*) memchr(id, '/', idlen);
		if (!slash) {

			goto no_db_name;
		}

		/* Print the database name and table name separately. */
		s = innobase_convert_identifier(s, bufend - s, id, slash - id,
						thd, TRUE);
		if (UNIV_LIKELY(s < bufend)) {
			*s++ = '.';
			s = innobase_convert_identifier(s, bufend - s,
							slash + 1, idlen
							- (slash - id) - 1,
							thd, TRUE);
		}
	} else if (UNIV_UNLIKELY(*id == TEMP_INDEX_PREFIX)) {
		/* Temporary index name (smart ALTER TABLE) */
		const char temp_index_suffix[]= "--temporary--";

		s = innobase_convert_identifier(buf, buflen, id + 1, idlen - 1,
						thd, FALSE);
		if (s - buf + (sizeof temp_index_suffix - 1) < buflen) {
			memcpy(s, temp_index_suffix,
			       sizeof temp_index_suffix - 1);
			s += sizeof temp_index_suffix - 1;
		}
	} else {
no_db_name:
		s = innobase_convert_identifier(buf, buflen, id, idlen,
						thd, table_id);
	}

	return(s);

}

/**********************************************************************//**
Determines if the currently running transaction has been interrupted.
@return	TRUE if interrupted */
extern "C" UNIV_INTERN
ibool
trx_is_interrupted(
/*===============*/
	trx_t*	trx)	/*!< in: transaction */
{
	return(trx && trx->mysql_thd && thd_killed((THD*) trx->mysql_thd));
}

/**********************************************************************//**
Determines if the currently running transaction is in strict mode.
@return	TRUE if strict */
extern "C" UNIV_INTERN
ibool
trx_is_strict(
/*==========*/
	trx_t*	trx)	/*!< in: transaction */
{
	return(trx && trx->mysql_thd
	       && THDVAR((THD*) trx->mysql_thd, strict_mode));
}

/**************************************************************//**
Resets some fields of a prebuilt struct. The template is used in fast
retrieval of just those column values MySQL needs in its processing. */
inline
void
ha_innobase::reset_template(void)
/*=============================*/
{
	ut_ad(prebuilt->magic_n == ROW_PREBUILT_ALLOCATED);
	ut_ad(prebuilt->magic_n2 == prebuilt->magic_n);

	prebuilt->keep_other_fields_on_keyread = 0;
	prebuilt->read_just_key = 0;
	/* Reset index condition pushdown state. */
	if (prebuilt->idx_cond) {
		prebuilt->idx_cond = NULL;
		prebuilt->idx_cond_n_cols = 0;
		/* Invalidate prebuilt->mysql_template
		in ha_innobase::write_row(). */
		prebuilt->template_type = ROW_MYSQL_NO_TEMPLATE;
	}
}

/*****************************************************************//**
Call this when you have opened a new table handle in HANDLER, before you
call index_read_idx() etc. Actually, we can let the cursor stay open even
over a transaction commit! Then you should call this before every operation,
fetch next etc. This function inits the necessary things even after a
transaction commit. */
UNIV_INTERN
void
ha_innobase::init_table_handle_for_HANDLER(void)
/*============================================*/
{
	/* If current thd does not yet have a trx struct, create one.
	If the current handle does not yet have a prebuilt struct, create
	one. Update the trx pointers in the prebuilt struct. Normally
	this operation is done in external_lock. */

	update_thd(ha_thd());

	/* Initialize the prebuilt struct much like it would be inited in
	external_lock */

	innobase_release_stat_resources(prebuilt->trx);

	/* If the transaction is not started yet, start it */

	trx_start_if_not_started_xa(prebuilt->trx);

	/* Assign a read view if the transaction does not have it yet */

	trx_assign_read_view(prebuilt->trx);

	innobase_register_trx(ht, user_thd, prebuilt->trx);

	/* We did the necessary inits in this function, no need to repeat them
	in row_search_for_mysql */

	prebuilt->sql_stat_start = FALSE;

	/* We let HANDLER always to do the reads as consistent reads, even
	if the trx isolation level would have been specified as SERIALIZABLE */

	prebuilt->select_lock_type = LOCK_NONE;
	prebuilt->stored_select_lock_type = LOCK_NONE;

	/* Always fetch all columns in the index record */

	prebuilt->hint_need_to_fetch_extra_cols = ROW_RETRIEVE_ALL_COLS;

	/* We want always to fetch all columns in the whole row? Or do
	we???? */

	prebuilt->used_in_HANDLER = TRUE;
	reset_template();
}

/*********************************************************************//**
Opens an InnoDB database.
@return	0 on success, error code on failure */
static
int
innobase_init(
/*==========*/
	void	*p)	/*!< in: InnoDB handlerton */
{
	static char	current_dir[3];		/*!< Set if using current lib */
	int		err;
	bool		ret;
	char		*default_path;
	uint		format_id;

	DBUG_ENTER("innobase_init");
	handlerton *innobase_hton= (handlerton *)p;
	innodb_hton_ptr = innobase_hton;

	innobase_hton->state = SHOW_OPTION_YES;
	innobase_hton->db_type= DB_TYPE_INNODB;
	innobase_hton->savepoint_offset = sizeof(trx_named_savept_t);
	innobase_hton->close_connection = innobase_close_connection;
	innobase_hton->savepoint_set = innobase_savepoint;
	innobase_hton->savepoint_rollback = innobase_rollback_to_savepoint;
	innobase_hton->savepoint_release = innobase_release_savepoint;
	innobase_hton->commit = innobase_commit;
	innobase_hton->rollback = innobase_rollback;
	innobase_hton->prepare = innobase_xa_prepare;
	innobase_hton->recover = innobase_xa_recover;
	innobase_hton->commit_by_xid = innobase_commit_by_xid;
	innobase_hton->rollback_by_xid = innobase_rollback_by_xid;
	innobase_hton->create_cursor_read_view = innobase_create_cursor_view;
	innobase_hton->set_cursor_read_view = innobase_set_cursor_view;
	innobase_hton->close_cursor_read_view = innobase_close_cursor_view;
	innobase_hton->create = innobase_create_handler;
	innobase_hton->drop_database = innobase_drop_database;
	innobase_hton->panic = innobase_end;

	innobase_hton->start_consistent_snapshot =
		innobase_start_trx_and_assign_read_view;

	innobase_hton->flush_logs = innobase_flush_logs;
	innobase_hton->show_status = innobase_show_status;
	innobase_hton->flags = HTON_NO_FLAGS;

	innobase_hton->release_temporary_latches =
		innobase_release_temporary_latches;

	innobase_hton->alter_table_flags = innobase_alter_table_flags;

	ut_a(DATA_MYSQL_TRUE_VARCHAR == (ulint)MYSQL_TYPE_VARCHAR);

#ifndef DBUG_OFF
	static const char	test_filename[] = "-@";
	char			test_tablename[sizeof test_filename
				+ sizeof srv_mysql50_table_name_prefix];
	if ((sizeof test_tablename) - 1
			!= filename_to_tablename(test_filename, test_tablename,
			sizeof test_tablename, true)
			|| strncmp(test_tablename,
			srv_mysql50_table_name_prefix,
			sizeof srv_mysql50_table_name_prefix)
			|| strcmp(test_tablename
			+ sizeof srv_mysql50_table_name_prefix,
			test_filename)) {
		sql_print_error("tablename encoding has been changed");
		goto error;
	}
#endif /* DBUG_OFF */

	/* Check that values don't overflow on 32-bit systems. */
	if (sizeof(ulint) == 4) {
		if (innobase_buffer_pool_size > UINT_MAX32) {
			sql_print_error(
				"innobase_buffer_pool_size can't be over 4GB"
				" on 32-bit systems");

			goto error;
		}
	}

	os_innodb_umask = (ulint)my_umask;

	/* First calculate the default path for innodb_data_home_dir etc.,
	in case the user has not given any value.

	Note that when using the embedded server, the datadirectory is not
	necessarily the current directory of this program. */

	if (mysqld_embedded) {
		default_path = mysql_real_data_home;
		fil_path_to_mysql_datadir = mysql_real_data_home;
	} else {
		/* It's better to use current lib, to keep paths short */
		current_dir[0] = FN_CURLIB;
		current_dir[1] = FN_LIBCHAR;
		current_dir[2] = 0;
		default_path = current_dir;
	}

	ut_a(default_path);

	/* Set InnoDB initialization parameters according to the values
	read from MySQL .cnf file */

	/*--------------- Data files -------------------------*/

	/* The default dir for data files is the datadir of MySQL */

	srv_data_home = (innobase_data_home_dir ? innobase_data_home_dir :
			 default_path);

	/* Set default InnoDB data file size to 10 MB and let it be
	auto-extending. Thus users can use InnoDB in >= 4.0 without having
	to specify any startup options. */

	if (!innobase_data_file_path) {
		innobase_data_file_path = (char*) "ibdata1:10M:autoextend";
	}

	/* Since InnoDB edits the argument in the next call, we make another
	copy of it: */

	internal_innobase_data_file_path = my_strdup(innobase_data_file_path,
						   MYF(MY_FAE));

	ret = (bool) srv_parse_data_file_paths_and_sizes(
		internal_innobase_data_file_path);
	if (ret == FALSE) {
		sql_print_error(
			"InnoDB: syntax error in innodb_data_file_path");
mem_free_and_error:
		srv_free_paths_and_sizes();
		my_free(internal_innobase_data_file_path);
		goto error;
	}

	/* -------------- All log files ---------------------------*/

	/* The default dir for log files is the datadir of MySQL */

	if (!innobase_log_group_home_dir) {
		innobase_log_group_home_dir = default_path;
	}

#ifdef UNIV_LOG_ARCHIVE
	/* Since innodb_log_arch_dir has no relevance under MySQL,
	starting from 4.0.6 we always set it the same as
	innodb_log_group_home_dir: */

	innobase_log_arch_dir = innobase_log_group_home_dir;

	srv_arch_dir = innobase_log_arch_dir;
#endif /* UNIG_LOG_ARCHIVE */

	ret = (bool)
		srv_parse_log_group_home_dirs(innobase_log_group_home_dir);

	if (ret == FALSE || innobase_mirrored_log_groups != 1) {
	  sql_print_error("syntax error in innodb_log_group_home_dir, or a "
			  "wrong number of mirrored log groups");

		goto mem_free_and_error;
	}

	/* Validate the file format by animal name */
	if (innobase_file_format_name != NULL) {

		format_id = innobase_file_format_name_lookup(
			innobase_file_format_name);

		if (format_id > UNIV_FORMAT_MAX) {

			sql_print_error("InnoDB: wrong innodb_file_format.");

			goto mem_free_and_error;
		}
	} else {
		/* Set it to the default file format id. Though this
		should never happen. */
		format_id = 0;
	}

	srv_file_format = format_id;

	/* Given the type of innobase_file_format_name we have little
	choice but to cast away the constness from the returned name.
	innobase_file_format_name is used in the MySQL set variable
	interface and so can't be const. */

	innobase_file_format_name =
		(char*) trx_sys_file_format_id_to_name(format_id);

	/* Check innobase_file_format_check variable */
	if (!innobase_file_format_check) {

		/* Set the value to disable checking. */
		srv_max_file_format_at_startup = UNIV_FORMAT_MAX + 1;

	} else {

		/* Set the value to the lowest supported format. */
		srv_max_file_format_at_startup = UNIV_FORMAT_MIN;
	}

	/* Did the user specify a format name that we support?
	As a side effect it will update the variable
	srv_max_file_format_at_startup */
	if (innobase_file_format_validate_and_set(
			innobase_file_format_max) < 0) {

		sql_print_error("InnoDB: invalid "
				"innodb_file_format_max value: "
				"should be any value up to %s or its "
				"equivalent numeric id",
				trx_sys_file_format_id_to_name(
					UNIV_FORMAT_MAX));

		goto mem_free_and_error;
	}

	if (innobase_change_buffering) {
		ulint	use;

		for (use = 0;
		     use < UT_ARR_SIZE(innobase_change_buffering_values);
		     use++) {
			if (!innobase_strcasecmp(
				    innobase_change_buffering,
				    innobase_change_buffering_values[use])) {
				ibuf_use = (ibuf_use_t) use;
				goto innobase_change_buffering_inited_ok;
			}
		}

		sql_print_error("InnoDB: invalid value "
				"innodb_change_buffering=%s",
				innobase_change_buffering);
		goto mem_free_and_error;
	}

innobase_change_buffering_inited_ok:
	ut_a((ulint) ibuf_use < UT_ARR_SIZE(innobase_change_buffering_values));
	innobase_change_buffering = (char*)
		innobase_change_buffering_values[ibuf_use];

	/* --------------------------------------------------*/

	srv_file_flush_method_str = innobase_file_flush_method;

	srv_n_log_groups = (ulint) innobase_mirrored_log_groups;
	srv_n_log_files = (ulint) innobase_log_files_in_group;
	srv_log_file_size = (ib_uint64_t) innobase_log_file_size;

#ifdef UNIV_LOG_ARCHIVE
	srv_log_archive_on = (ulint) innobase_log_archive;
#endif /* UNIV_LOG_ARCHIVE */
	srv_log_buffer_size = (ulint) innobase_log_buffer_size;

	srv_buf_pool_size = (ulint) innobase_buffer_pool_size;
	srv_buf_pool_instances = (ulint) innobase_buffer_pool_instances;

	srv_mem_pool_size = (ulint) innobase_additional_mem_pool_size;

	if (innobase_additional_mem_pool_size
	    != 8*1024*1024L /* the default */ ) {

		ut_print_timestamp(stderr);
		fprintf(stderr,
			" InnoDB: Warning: Using " 
			"innodb_additional_mem_pool_size is DEPRECATED. "
			"This option may be removed in future releases, "
			"together with the InnoDB's internal memory "
			"allocator.\n");
	}

	if (!srv_use_sys_malloc ) {
		ut_print_timestamp(stderr);
		fprintf(stderr,
			" InnoDB: Warning: Setting " 
			"innodb_use_sys_malloc to FALSE is DEPRECATED. "
			"This option may be removed in future releases, "
			"together with the option innodb_use_sys_malloc "
			"and with the InnoDB's internal memory "
			"allocator.\n");
	}

	srv_n_file_io_threads = (ulint) innobase_file_io_threads;
	srv_n_read_io_threads = (ulint) innobase_read_io_threads;
	srv_n_write_io_threads = (ulint) innobase_write_io_threads;

	srv_force_recovery = (ulint) innobase_force_recovery;

	srv_use_doublewrite_buf = (ibool) innobase_use_doublewrite;
	srv_use_checksums = (ibool) innobase_use_checksums;

#ifdef HAVE_LARGE_PAGES
	if ((os_use_large_pages = (ibool) my_use_large_pages)) {
		os_large_page_size = (ulint) opt_large_page_size;
	}
#endif

	row_rollback_on_timeout = (ibool) innobase_rollback_on_timeout;

	srv_locks_unsafe_for_binlog = (ibool) innobase_locks_unsafe_for_binlog;
	if (innobase_locks_unsafe_for_binlog) {
		ut_print_timestamp(stderr);
		fprintf(stderr,
			" InnoDB: Warning: Using " 
			"innodb_locks_unsafe_for_binlog is DEPRECATED. "
			"This option may be removed in future releases. "
			"Please use READ COMMITTED transaction isolation "
			"level instead, see " REFMAN "set-transaction.html.\n");
	}

	srv_max_n_open_files = (ulint) innobase_open_files;
	srv_innodb_status = (ibool) innobase_create_status_file;

	srv_print_verbose_log = mysqld_embedded ? 0 : 1;

	/* Store the default charset-collation number of this MySQL
	installation */

	data_mysql_default_charset_coll = (ulint)default_charset_info->number;

	ut_a(DATA_MYSQL_LATIN1_SWEDISH_CHARSET_COLL ==
					my_charset_latin1.number);
	ut_a(DATA_MYSQL_BINARY_CHARSET_COLL == my_charset_bin.number);

	/* Store the latin1_swedish_ci character ordering table to InnoDB. For
	non-latin1_swedish_ci charsets we use the MySQL comparison functions,
	and consequently we do not need to know the ordering internally in
	InnoDB. */

	ut_a(0 == strcmp(my_charset_latin1.name, "latin1_swedish_ci"));
	srv_latin1_ordering = my_charset_latin1.sort_order;

	innobase_commit_concurrency_init_default();

#ifdef HAVE_PSI_INTERFACE
	/* Register keys with MySQL performance schema */
	int	count;

	count = array_elements(all_pthread_mutexes);
 	mysql_mutex_register("innodb", all_pthread_mutexes, count);

# ifdef UNIV_PFS_MUTEX
	count = array_elements(all_innodb_mutexes);
	mysql_mutex_register("innodb", all_innodb_mutexes, count);
# endif /* UNIV_PFS_MUTEX */

# ifdef UNIV_PFS_RWLOCK
	count = array_elements(all_innodb_rwlocks);
	mysql_rwlock_register("innodb", all_innodb_rwlocks, count);
# endif /* UNIV_PFS_MUTEX */

# ifdef UNIV_PFS_THREAD
	count = array_elements(all_innodb_threads);
	mysql_thread_register("innodb", all_innodb_threads, count);
# endif /* UNIV_PFS_THREAD */

# ifdef UNIV_PFS_IO
	count = array_elements(all_innodb_files);
	mysql_file_register("innodb", all_innodb_files, count);
# endif /* UNIV_PFS_IO */

	count = array_elements(all_innodb_conds);
	mysql_cond_register("innodb", all_innodb_conds, count);
#endif /* HAVE_PSI_INTERFACE */

	/* Since we in this module access directly the fields of a trx
	struct, and due to different headers and flags it might happen that
	mutex_t has a different size in this module and in InnoDB
	modules, we check at run time that the size is the same in
	these compilation modules. */

	err = innobase_start_or_create_for_mysql();

	if (err != DB_SUCCESS) {
		goto mem_free_and_error;
	}

	innobase_old_blocks_pct = buf_LRU_old_ratio_update(
		innobase_old_blocks_pct, TRUE);

	ibuf_max_size_update(innobase_change_buffer_max_size);

	innobase_open_tables = hash_create(200);
	mysql_mutex_init(innobase_share_mutex_key,
			 &innobase_share_mutex,
			 MY_MUTEX_INIT_FAST);
	mysql_mutex_init(prepare_commit_mutex_key,
			 &prepare_commit_mutex, MY_MUTEX_INIT_FAST);
	mysql_mutex_init(commit_threads_m_key,
			 &commit_threads_m, MY_MUTEX_INIT_FAST);
	mysql_mutex_init(commit_cond_mutex_key,
			 &commit_cond_m, MY_MUTEX_INIT_FAST);
	mysql_cond_init(commit_cond_key, &commit_cond, NULL);
	innodb_inited= 1;
#ifdef MYSQL_DYNAMIC_PLUGIN
	if (innobase_hton != p) {
		innobase_hton = reinterpret_cast<handlerton*>(p);
		*innobase_hton = *innodb_hton_ptr;
	}
#endif /* MYSQL_DYNAMIC_PLUGIN */

	/* Get the current high water mark format. */
	innobase_file_format_max = (char*) trx_sys_file_format_max_get();

	/* Currently, monitor counter information are not persistent. */
	memset(monitor_set_tbl, 0, sizeof monitor_set_tbl);

	memset(innodb_counter_value, 0, sizeof innodb_counter_value);

	/* Do this as late as possible so server is fully starts up,
	since  we might get some initial stats if user choose to turn
	on some counters from start up */
	if (innobase_enable_monitor_counter) {
		innodb_enable_monitor_at_startup(
			innobase_enable_monitor_counter);
	}

	/* Turn on monitor counters that are default on */
	srv_mon_default_on();

	btr_search_fully_disabled = (!btr_search_enabled);
	DBUG_RETURN(FALSE);
error:
	DBUG_RETURN(TRUE);
}

/*******************************************************************//**
Closes an InnoDB database.
@return	TRUE if error */
static
int
innobase_end(
/*=========*/
	handlerton*		hton,	/*!< in/out: InnoDB handlerton */
	ha_panic_function	type __attribute__((unused)))
					/*!< in: ha_panic() parameter */
{
	int	err= 0;

	DBUG_ENTER("innobase_end");
	DBUG_ASSERT(hton == innodb_hton_ptr);

	if (innodb_inited) {

		srv_fast_shutdown = (ulint) innobase_fast_shutdown;

		innodb_inited = 0;
		hash_table_free(innobase_open_tables);
		innobase_open_tables = NULL;
		if (innobase_shutdown_for_mysql() != DB_SUCCESS) {
			err = 1;
		}
		srv_free_paths_and_sizes();
		my_free(internal_innobase_data_file_path);
		mysql_mutex_destroy(&innobase_share_mutex);
		mysql_mutex_destroy(&prepare_commit_mutex);
		mysql_mutex_destroy(&commit_threads_m);
		mysql_mutex_destroy(&commit_cond_m);
		mysql_cond_destroy(&commit_cond);
	}

	DBUG_RETURN(err);
}

/****************************************************************//**
Flushes InnoDB logs to disk and makes a checkpoint. Really, a commit flushes
the logs, and the name of this function should be innobase_checkpoint.
@return	TRUE if error */
static
bool
innobase_flush_logs(
/*================*/
	handlerton*	hton)	/*!< in/out: InnoDB handlerton */
{
	bool	result = 0;

	DBUG_ENTER("innobase_flush_logs");
	DBUG_ASSERT(hton == innodb_hton_ptr);

	log_buffer_flush_to_disk();

	DBUG_RETURN(result);
}

/****************************************************************//**
Return alter table flags supported in an InnoDB database. */
static
uint
innobase_alter_table_flags(
/*=======================*/
	uint	flags)
{
	return(HA_INPLACE_ADD_INDEX_NO_READ_WRITE
		| HA_INPLACE_ADD_INDEX_NO_WRITE
		| HA_INPLACE_DROP_INDEX_NO_READ_WRITE
		| HA_INPLACE_ADD_UNIQUE_INDEX_NO_READ_WRITE
		| HA_INPLACE_ADD_UNIQUE_INDEX_NO_WRITE
		| HA_INPLACE_DROP_UNIQUE_INDEX_NO_READ_WRITE
		| HA_INPLACE_ADD_PK_INDEX_NO_READ_WRITE);
}

/*****************************************************************//**
Commits a transaction in an InnoDB database. */
static
void
innobase_commit_low(
/*================*/
	trx_t*	trx)	/*!< in: transaction handle */
{
	if (trx_is_started(trx)) {

		trx_commit_for_mysql(trx);
	}
}

/*****************************************************************//**
Creates an InnoDB transaction struct for the thd if it does not yet have one.
Starts a new InnoDB transaction if a transaction is not yet started. And
assigns a new snapshot for a consistent read if the transaction does not yet
have one.
@return	0 */
static
int
innobase_start_trx_and_assign_read_view(
/*====================================*/
	handlerton*	hton,	/*!< in: Innodb handlerton */
	THD*		thd)	/*!< in: MySQL thread handle of the user for
				whom the transaction should be committed */
{
	trx_t*	trx;

	DBUG_ENTER("innobase_start_trx_and_assign_read_view");
	DBUG_ASSERT(hton == innodb_hton_ptr);

	/* Create a new trx struct for thd, if it does not yet have one */

	trx = check_trx_exists(thd);

	/* This is just to play safe: release a possible FIFO ticket and
	search latch. Since we can potentially reserve the trx_sys->mutex,
	we have to release the search system latch first to obey the latching
	order. */

	innobase_release_stat_resources(trx);

	/* If the transaction is not started yet, start it */

	trx_start_if_not_started_xa(trx);

	/* Assign a read view if the transaction does not have it yet */

	trx_assign_read_view(trx);

	/* Set the MySQL flag to mark that there is an active transaction */

	innobase_register_trx(hton, current_thd, trx);

	DBUG_RETURN(0);
}

/*****************************************************************//**
Commits a transaction in an InnoDB database or marks an SQL statement
ended.
@return	0 */
static
int
innobase_commit(
/*============*/
	handlerton*	hton,		/*!< in: Innodb handlerton */
	THD*		thd,		/*!< in: MySQL thread handle of the
					user for whom the transaction should
					be committed */
	bool		commit_trx)	/*!< in: true - commit transaction
					false - the current SQL statement
					ended */
{
	trx_t*		trx;

	DBUG_ENTER("innobase_commit");
	DBUG_ASSERT(hton == innodb_hton_ptr);
	DBUG_PRINT("trans", ("ending transaction"));

	trx = check_trx_exists(thd);

	/* Since we will reserve the trx_sys->mutex, we have to release
	the search system latch first to obey the latching order. */

	if (trx->has_search_latch) {
		trx_search_latch_release_if_reserved(trx);
	}

	/* Transaction is deregistered only in a commit or a rollback. If
	it is deregistered we know there cannot be resources to be freed
	and we could return immediately.  For the time being, we play safe
	and do the cleanup though there should be nothing to clean up. */

	if (!trx_is_registered_for_2pc(trx) && trx_is_started(trx)) {

		sql_print_error("Transaction not registered for MySQL 2PC, "
				"but transaction is active");
	}

	if (commit_trx
	    || (!thd_test_options(thd, OPTION_NOT_AUTOCOMMIT | OPTION_BEGIN))) {

		/* We were instructed to commit the whole transaction, or
		this is an SQL statement end and autocommit is on */

		/* We need current binlog position for ibbackup to work.
		Note, the position is current because of
		prepare_commit_mutex */
retry:
		if (innobase_commit_concurrency > 0) {
			mysql_mutex_lock(&commit_cond_m);
			commit_threads++;

			if (commit_threads > innobase_commit_concurrency) {
				commit_threads--;
				mysql_cond_wait(&commit_cond,
					&commit_cond_m);
				mysql_mutex_unlock(&commit_cond_m);
				goto retry;
			}
			else {
				mysql_mutex_unlock(&commit_cond_m);
			}
		}

		/* The following calls to read the MySQL binary log
		file name and the position return consistent results:
		1) Other InnoDB transactions cannot intervene between
		these calls as we are holding prepare_commit_mutex.
		2) Binary logging of other engines is not relevant
		to InnoDB as all InnoDB requires is that committing
		InnoDB transactions appear in the same order in the
		MySQL binary log as they appear in InnoDB logs.
		3) A MySQL log file rotation cannot happen because
		MySQL protects against this by having a counter of
		transactions in prepared state and it only allows
		a rotation when the counter drops to zero. See
		LOCK_prep_xids and COND_prep_xids in log.cc. */
		trx->mysql_log_file_name = mysql_bin_log_file_name();
		trx->mysql_log_offset = (ib_int64_t) mysql_bin_log_file_pos();

		/* Don't do write + flush right now. For group commit
		to work we want to do the flush after releasing the
		prepare_commit_mutex. */
		trx->flush_log_later = TRUE;
		innobase_commit_low(trx);
		trx->flush_log_later = FALSE;

		if (innobase_commit_concurrency > 0) {
			mysql_mutex_lock(&commit_cond_m);
			commit_threads--;
			mysql_cond_signal(&commit_cond);
			mysql_mutex_unlock(&commit_cond_m);
		}

		if (trx_has_prepare_commit_mutex(trx)) {

			mysql_mutex_unlock(&prepare_commit_mutex);
		}
 
		trx_deregister_from_2pc(trx);

		/* Now do a write + flush of logs. */
		trx_commit_complete_for_mysql(trx);
	} else {
		/* We just mark the SQL statement ended and do not do a
		transaction commit */

		/* If we had reserved the auto-inc lock for some
		table in this SQL statement we release it now */

		lock_unlock_table_autoinc(trx);

		/* Store the current undo_no of the transaction so that we
		know where to roll back if we have to roll back the next
		SQL statement */

		trx_mark_sql_stat_end(trx);
	}

	trx->n_autoinc_rows = 0; /* Reset the number AUTO-INC rows required */

	if (trx->declared_to_be_inside_innodb) {
		/* Release our possible ticket in the FIFO */

		srv_conc_force_exit_innodb(trx);
	}

	/* Tell the InnoDB server that there might be work for utility
	threads: */
	srv_active_wake_master_thread();

	DBUG_RETURN(0);
}

/*****************************************************************//**
Rolls back a transaction or the latest SQL statement.
@return	0 or error number */
static
int
innobase_rollback(
/*==============*/
	handlerton*	hton,		/*!< in: Innodb handlerton */
	THD*		thd,		/*!< in: handle to the MySQL thread
					of the user whose transaction should
					be rolled back */
	bool		rollback_trx)	/*!< in: TRUE - rollback entire
					transaction FALSE - rollback the current
					statement only */
{
	int	error = 0;
	trx_t*	trx;

	DBUG_ENTER("innobase_rollback");
	DBUG_ASSERT(hton == innodb_hton_ptr);
	DBUG_PRINT("trans", ("aborting transaction"));

	trx = check_trx_exists(thd);

	/* Release a possible FIFO ticket and search latch. Since we will
	reserve the trx_sys->mutex, we have to release the search system
	latch first to obey the latching order. */

	innobase_release_stat_resources(trx);

	trx->n_autoinc_rows = 0; /* Reset the number AUTO-INC rows required */

	/* If we had reserved the auto-inc lock for some table (if
	we come here to roll back the latest SQL statement) we
	release it now before a possibly lengthy rollback */

	lock_unlock_table_autoinc(trx);

	if (rollback_trx
	    || !thd_test_options(thd, OPTION_NOT_AUTOCOMMIT | OPTION_BEGIN)) {

		error = trx_rollback_for_mysql(trx);
		trx_deregister_from_2pc(trx);
	} else {
		error = trx_rollback_last_sql_stat_for_mysql(trx);
	}

	DBUG_RETURN(convert_error_code_to_mysql(error, 0, NULL));
}

/*****************************************************************//**
Rolls back a transaction
@return	0 or error number */
static
int
innobase_rollback_trx(
/*==================*/
	trx_t*	trx)	/*!< in: transaction */
{
	int	error = 0;

	DBUG_ENTER("innobase_rollback_trx");
	DBUG_PRINT("trans", ("aborting transaction"));

	/* Release a possible FIFO ticket and search latch. Since we will
	reserve the trx_sys->mutex, we have to release the search system
	latch first to obey the latching order. */

	innobase_release_stat_resources(trx);

	/* If we had reserved the auto-inc lock for some table (if
	we come here to roll back the latest SQL statement) we
	release it now before a possibly lengthy rollback */

	lock_unlock_table_autoinc(trx);

	error = trx_rollback_for_mysql(trx);

	DBUG_RETURN(convert_error_code_to_mysql(error, 0, NULL));
}

/*****************************************************************//**
Rolls back a transaction to a savepoint.
@return 0 if success, HA_ERR_NO_SAVEPOINT if no savepoint with the
given name */
static
int
innobase_rollback_to_savepoint(
/*===========================*/
	handlerton*	hton,		/*!< in: Innodb handlerton */
	THD*		thd,		/*!< in: handle to the MySQL thread
					of the user whose transaction should
					be rolled back to savepoint */
	void*		savepoint)	/*!< in: savepoint data */
{
	ib_int64_t	mysql_binlog_cache_pos;
	int		error = 0;
	trx_t*		trx;
	char		name[64];

	DBUG_ENTER("innobase_rollback_to_savepoint");
	DBUG_ASSERT(hton == innodb_hton_ptr);

	trx = check_trx_exists(thd);

	/* Release a possible FIFO ticket and search latch. Since we will
	reserve the trx_sys->mutex, we have to release the search system
	latch first to obey the latching order. */

	innobase_release_stat_resources(trx);

	/* TODO: use provided savepoint data area to store savepoint data */

	longlong2str((ulint)savepoint, name, 36);

	error = (int) trx_rollback_to_savepoint_for_mysql(
		trx, name, &mysql_binlog_cache_pos);

	DBUG_RETURN(convert_error_code_to_mysql(error, 0, NULL));
}

/*****************************************************************//**
Release transaction savepoint name.
@return 0 if success, HA_ERR_NO_SAVEPOINT if no savepoint with the
given name */
static
int
innobase_release_savepoint(
/*=======================*/
	handlerton*	hton,		/*!< in: handlerton for Innodb */
	THD*		thd,		/*!< in: handle to the MySQL thread
					of the user whose transaction's
					savepoint should be released */
	void*		savepoint)	/*!< in: savepoint data */
{
	int		error = 0;
	trx_t*		trx;
	char		name[64];

	DBUG_ENTER("innobase_release_savepoint");
	DBUG_ASSERT(hton == innodb_hton_ptr);

	trx = check_trx_exists(thd);

	/* TODO: use provided savepoint data area to store savepoint data */

	longlong2str((ulint)savepoint, name, 36);

	error = (int) trx_release_savepoint_for_mysql(trx, name);

	DBUG_RETURN(convert_error_code_to_mysql(error, 0, NULL));
}

/*****************************************************************//**
Sets a transaction savepoint.
@return	always 0, that is, always succeeds */
static
int
innobase_savepoint(
/*===============*/
	handlerton*	hton,	/*!< in: handle to the Innodb handlerton */
	THD*	thd,		/*!< in: handle to the MySQL thread */
	void*	savepoint)	/*!< in: savepoint data */
{
	int	error = 0;
	trx_t*	trx;

	DBUG_ENTER("innobase_savepoint");
	DBUG_ASSERT(hton == innodb_hton_ptr);

	/* In the autocommit mode there is no sense to set a savepoint
	(unless we are in sub-statement), so SQL layer ensures that
	this method is never called in such situation.  */

	trx = check_trx_exists(thd);

	/* Release a possible FIFO ticket and search latch. Since we will
	reserve the trx_sys->mutex, we have to release the search system
	latch first to obey the latching order. */

	innobase_release_stat_resources(trx);

	/* Cannot happen outside of transaction */
	DBUG_ASSERT(trx_is_registered_for_2pc(trx));

	/* TODO: use provided savepoint data area to store savepoint data */
	char name[64];
	longlong2str((ulint)savepoint,name,36);

	error = (int) trx_savepoint_for_mysql(trx, name, (ib_int64_t)0);

	DBUG_RETURN(convert_error_code_to_mysql(error, 0, NULL));
}

/*****************************************************************//**
Frees a possible InnoDB trx object associated with the current THD.
@return	0 or error number */
static
int
innobase_close_connection(
/*======================*/
	handlerton*	hton,	/*!< in: innobase handlerton */
	THD*		thd)	/*!< in: handle to the MySQL thread of the user
				whose resources should be free'd */
{
	trx_t*	trx;

	DBUG_ENTER("innobase_close_connection");
	DBUG_ASSERT(hton == innodb_hton_ptr);
	trx = thd_to_trx(thd);

	ut_a(trx);

	if (!trx_is_registered_for_2pc(trx) && trx_is_started(trx)) {

		sql_print_error("Transaction not registered for MySQL 2PC, "
				"but transaction is active");
	}


	if (trx_is_started(trx) && global_system_variables.log_warnings) {

		sql_print_warning(
			"MySQL is closing a connection that has an active "
			"InnoDB transaction.  %llu row modifications will "
			"roll back.",
			(ullint) trx->undo_no);
	}

	innobase_rollback_trx(trx);

	trx_free_for_mysql(trx);

	DBUG_RETURN(0);
}


/*************************************************************************//**
** InnoDB database tables
*****************************************************************************/

/****************************************************************//**
Get the record format from the data dictionary.
@return one of ROW_TYPE_REDUNDANT, ROW_TYPE_COMPACT,
ROW_TYPE_COMPRESSED, ROW_TYPE_DYNAMIC */
UNIV_INTERN
enum row_type
ha_innobase::get_row_type() const
/*=============================*/
{
	if (prebuilt && prebuilt->table) {
		const ulint	flags = prebuilt->table->flags;

		if (UNIV_UNLIKELY(!flags)) {
			return(ROW_TYPE_REDUNDANT);
		}

		ut_ad(flags & DICT_TF_COMPACT);

		switch (flags & DICT_TF_FORMAT_MASK) {
		case UNIV_FORMAT_A << DICT_TF_FORMAT_SHIFT:
			return(ROW_TYPE_COMPACT);
		case UNIV_FORMAT_B << DICT_TF_FORMAT_SHIFT:
			if (flags & DICT_TF_ZSSIZE_MASK) {
				return(ROW_TYPE_COMPRESSED);
			} else {
				return(ROW_TYPE_DYNAMIC);
			}
#if UNIV_FORMAT_B != UNIV_FORMAT_MAX
# error "UNIV_FORMAT_B != UNIV_FORMAT_MAX"
#endif
		}
	}
	ut_ad(0);
	return(ROW_TYPE_NOT_USED);
}



/****************************************************************//**
Get the table flags to use for the statement.
@return	table flags */
UNIV_INTERN
handler::Table_flags
ha_innobase::table_flags() const
/*============================*/
{
	/* Need to use tx_isolation here since table flags is (also)
	called before prebuilt is inited. */
	ulong const tx_isolation = thd_tx_isolation(ha_thd());

	if (tx_isolation <= ISO_READ_COMMITTED) {
		return int_table_flags;
	}

	return(int_table_flags | HA_BINLOG_STMT_CAPABLE);
}

/****************************************************************//**
Gives the file extension of an InnoDB single-table tablespace. */
static const char* ha_innobase_exts[] = {
	".ibd",
	NullS
};

/****************************************************************//**
Returns the table type (storage engine name).
@return	table type */
UNIV_INTERN
const char*
ha_innobase::table_type() const
/*===========================*/
{
	return(innobase_hton_name);
}

/****************************************************************//**
Returns the index type. */
UNIV_INTERN
const char*
ha_innobase::index_type(
/*====================*/
	uint)
				/*!< out: index type */
{
	return("BTREE");
}

/****************************************************************//**
Returns the table file name extension.
@return	file extension string */
UNIV_INTERN
const char**
ha_innobase::bas_ext() const
/*========================*/
{
	return(ha_innobase_exts);
}

/****************************************************************//**
Returns the operations supported for indexes.
@return	flags of supported operations */
UNIV_INTERN
ulong
ha_innobase::index_flags(
/*=====================*/
	uint,
	uint,
	bool) const
{
	return(HA_READ_NEXT | HA_READ_PREV | HA_READ_ORDER
	       | HA_READ_RANGE | HA_KEYREAD_ONLY
	       | HA_DO_INDEX_COND_PUSHDOWN);
}

/****************************************************************//**
Returns the maximum number of keys.
@return	MAX_KEY */
UNIV_INTERN
uint
ha_innobase::max_supported_keys() const
/*===================================*/
{
	return(MAX_KEY);
}

/****************************************************************//**
Returns the maximum key length.
@return	maximum supported key length, in bytes */
UNIV_INTERN
uint
ha_innobase::max_supported_key_length() const
/*=========================================*/
{
	/* An InnoDB page must store >= 2 keys; a secondary key record
	must also contain the primary key value: max key length is
	therefore set to slightly less than 1 / 4 of page size which
	is 16 kB; but currently MySQL does not work with keys whose
	size is > MAX_KEY_LENGTH */
	return(3500);
}

/****************************************************************//**
Returns the key map of keys that are usable for scanning.
@return	key_map_full */
UNIV_INTERN
const key_map*
ha_innobase::keys_to_use_for_scanning()
/*===================================*/
{
	return(&key_map_full);
}

/****************************************************************//**
Determines if table caching is supported.
@return	HA_CACHE_TBL_ASKTRANSACT */
UNIV_INTERN
uint8
ha_innobase::table_cache_type()
/*===========================*/
{
	return(HA_CACHE_TBL_ASKTRANSACT);
}

/****************************************************************//**
Determines if the primary key is clustered index.
@return	true */
UNIV_INTERN
bool
ha_innobase::primary_key_is_clustered()
/*===================================*/
{
	return(true);
}

/*****************************************************************//**
Normalizes a table name string. A normalized name consists of the
database name catenated to '/' and table name. An example:
test/mytable. On Windows normalization puts both the database name and the
table name always to lower case. */
static
void
normalize_table_name(
/*=================*/
	char*		norm_name,	/*!< out: normalized name as a
					null-terminated string */
	const char*	name)		/*!< in: table name string */
{
	char*	name_ptr;
	char*	db_ptr;
	char*	ptr;

	/* Scan name from the end */

	ptr = strend(name)-1;

	while (ptr >= name && *ptr != '\\' && *ptr != '/') {
		ptr--;
	}

	name_ptr = ptr + 1;

	DBUG_ASSERT(ptr > name);

	ptr--;

	while (ptr >= name && *ptr != '\\' && *ptr != '/') {
		ptr--;
	}

	db_ptr = ptr + 1;

	memcpy(norm_name, db_ptr, strlen(name) + 1 - (db_ptr - name));

	norm_name[name_ptr - db_ptr - 1] = '/';

#ifdef __WIN__
	innobase_casedn_str(norm_name);
#endif
}

/********************************************************************//**
Get the upper limit of the MySQL integral and floating-point type.
@return maximum allowed value for the field */
static
ulonglong
innobase_get_int_col_max_value(
/*===========================*/
	const Field*	field)	/*!< in: MySQL field */
{
	ulonglong	max_value = 0;

	switch(field->key_type()) {
	/* TINY */
	case HA_KEYTYPE_BINARY:
		max_value = 0xFFULL;
		break;
	case HA_KEYTYPE_INT8:
		max_value = 0x7FULL;
		break;
	/* SHORT */
	case HA_KEYTYPE_USHORT_INT:
		max_value = 0xFFFFULL;
		break;
	case HA_KEYTYPE_SHORT_INT:
		max_value = 0x7FFFULL;
		break;
	/* MEDIUM */
	case HA_KEYTYPE_UINT24:
		max_value = 0xFFFFFFULL;
		break;
	case HA_KEYTYPE_INT24:
		max_value = 0x7FFFFFULL;
		break;
	/* LONG */
	case HA_KEYTYPE_ULONG_INT:
		max_value = 0xFFFFFFFFULL;
		break;
	case HA_KEYTYPE_LONG_INT:
		max_value = 0x7FFFFFFFULL;
		break;
	/* BIG */
	case HA_KEYTYPE_ULONGLONG:
		max_value = 0xFFFFFFFFFFFFFFFFULL;
		break;
	case HA_KEYTYPE_LONGLONG:
		max_value = 0x7FFFFFFFFFFFFFFFULL;
		break;
	case HA_KEYTYPE_FLOAT:
		/* We use the maximum as per IEEE754-2008 standard, 2^24 */
		max_value = 0x1000000ULL;
		break;
	case HA_KEYTYPE_DOUBLE:
		/* We use the maximum as per IEEE754-2008 standard, 2^53 */
		max_value = 0x20000000000000ULL;
		break;
	default:
		ut_error;
	}

	return(max_value);
}

/*******************************************************************//**
This function checks whether the index column information
is consistent between KEY info from mysql and that from innodb index.
@return TRUE if all column types match. */
static
ibool
innobase_match_index_columns(
/*=========================*/
	const KEY*		key_info,	/*!< in: Index info
						from mysql */
	const dict_index_t*	index_info)	/*!< in: Index info
						from Innodb */
{
	const KEY_PART_INFO*	key_part;
	const KEY_PART_INFO*	key_end;
	const dict_field_t*	innodb_idx_fld;
	const dict_field_t*	innodb_idx_fld_end;

	DBUG_ENTER("innobase_match_index_columns");

	/* Check whether user defined index column count matches */
	if (key_info->key_parts != index_info->n_user_defined_cols) {
		DBUG_RETURN(FALSE);
	}

	key_part = key_info->key_part;
	key_end = key_part + key_info->key_parts;
	innodb_idx_fld = index_info->fields;
	innodb_idx_fld_end = index_info->fields + index_info->n_fields;

	/* Check each index column's datatype. We do not check
	column name because there exists case that index
	column name got modified in mysql but such change does not
	propagate to InnoDB.
	One hidden assumption here is that the index column sequences
	are matched up between those in mysql and Innodb. */
	for (; key_part != key_end; ++key_part) {
		ulint	col_type;
		ibool	is_unsigned;
		ulint	mtype = innodb_idx_fld->col->mtype;

		/* Need to translate to InnoDB column type before
		comparison. */
		col_type = get_innobase_type_from_mysql_type(&is_unsigned,
							     key_part->field);

		/* Ignore Innodb specific system columns. */
		while (mtype == DATA_SYS) {
			innodb_idx_fld++;

			if (innodb_idx_fld >= innodb_idx_fld_end) {
				DBUG_RETURN(FALSE);
			}
		}

		if (col_type != mtype) {
			/* Column Type mismatches */
			DBUG_RETURN(FALSE);
		}

		innodb_idx_fld++;
	}

	DBUG_RETURN(TRUE);
}

/*******************************************************************//**
This function builds a translation table in INNOBASE_SHARE
structure for fast index location with mysql array number from its
table->key_info structure. This also provides the necessary translation
between the key order in mysql key_info and Innodb ib_table->indexes if
they are not fully matched with each other.
Note we do not have any mutex protecting the translation table
building based on the assumption that there is no concurrent
index creation/drop and DMLs that requires index lookup. All table
handle will be closed before the index creation/drop.
@return TRUE if index translation table built successfully */
static
ibool
innobase_build_index_translation(
/*=============================*/
	const TABLE*		table,	/*!< in: table in MySQL data
					dictionary */
	dict_table_t*		ib_table,/*!< in: table in Innodb data
					dictionary */
	INNOBASE_SHARE*		share)	/*!< in/out: share structure
					where index translation table
					will be constructed in. */
{
	ulint		mysql_num_index;
	ulint		ib_num_index;
	dict_index_t**	index_mapping;
	ibool		ret = TRUE;

	DBUG_ENTER("innobase_build_index_translation");

	mutex_enter(&dict_sys->mutex);

	mysql_num_index = table->s->keys;
	ib_num_index = UT_LIST_GET_LEN(ib_table->indexes);

	index_mapping = share->idx_trans_tbl.index_mapping;

	/* If there exists inconsistency between MySQL and InnoDB dictionary
	(metadata) information, the number of index defined in MySQL
	could exceed that in InnoDB, do not build index translation
	table in such case */
	if (UNIV_UNLIKELY(ib_num_index < mysql_num_index)) {
		ret = FALSE;
		goto func_exit;
	}

	/* If index entry count is non-zero, nothing has
	changed since last update, directly return TRUE */
	if (share->idx_trans_tbl.index_count) {
		/* Index entry count should still match mysql_num_index */
		ut_a(share->idx_trans_tbl.index_count == mysql_num_index);
		goto func_exit;
	}

	/* The number of index increased, rebuild the mapping table */
	if (mysql_num_index > share->idx_trans_tbl.array_size) {
		index_mapping = (dict_index_t**) my_realloc(index_mapping,
							mysql_num_index *
							sizeof(*index_mapping),
							MYF(MY_ALLOW_ZERO_PTR));

		if (!index_mapping) {
			/* Report an error if index_mapping continues to be
			NULL and mysql_num_index is a non-zero value */
			sql_print_error("InnoDB: fail to allocate memory for "
					"index translation table. Number of "
					"Index:%lu, array size:%lu",
					mysql_num_index,
					share->idx_trans_tbl.array_size);
			ret = FALSE;
			goto func_exit;
		}

		share->idx_trans_tbl.array_size = mysql_num_index;
	}

	/* For each index in the mysql key_info array, fetch its
	corresponding InnoDB index pointer into index_mapping
	array. */
	for (ulint count = 0; count < mysql_num_index; count++) {

		/* Fetch index pointers into index_mapping according to mysql
		index sequence */
		index_mapping[count] = dict_table_get_index_on_name(
			ib_table, table->key_info[count].name);

		if (!index_mapping[count]) {
			sql_print_error("Cannot find index %s in InnoDB "
					"index dictionary.",
					table->key_info[count].name);
			ret = FALSE;
			goto func_exit;
		}

		/* Double check fetched index has the same
		column info as those in mysql key_info. */
		if (!innobase_match_index_columns(&table->key_info[count],
					          index_mapping[count])) {
			sql_print_error("Found index %s whose column info "
					"does not match that of MySQL.",
					table->key_info[count].name);
			ret = FALSE;
			goto func_exit;
		}
	}

	/* Successfully built the translation table */
	share->idx_trans_tbl.index_count = mysql_num_index;

func_exit:
	if (!ret) {
		/* Build translation table failed. */
		my_free(index_mapping);

		share->idx_trans_tbl.array_size = 0;
		share->idx_trans_tbl.index_count = 0;
		index_mapping = NULL;
	}

	share->idx_trans_tbl.index_mapping = index_mapping;

	mutex_exit(&dict_sys->mutex);

	DBUG_RETURN(ret);
}

/*******************************************************************//**
This function uses index translation table to quickly locate the
requested index structure.
Note we do not have mutex protection for the index translatoin table
access, it is based on the assumption that there is no concurrent
translation table rebuild (fter create/drop index) and DMLs that
require index lookup.
@return dict_index_t structure for requested index. NULL if
fail to locate the index structure. */
static
dict_index_t*
innobase_index_lookup(
/*==================*/
	INNOBASE_SHARE*	share,	/*!< in: share structure for index
				translation table. */
	uint		keynr)	/*!< in: index number for the requested
				index */
{
	if (!share->idx_trans_tbl.index_mapping
	    || keynr >= share->idx_trans_tbl.index_count) {
		return(NULL);
	}

	return(share->idx_trans_tbl.index_mapping[keynr]);
}

/************************************************************************
Set the autoinc column max value. This should only be called once from
ha_innobase::open(). Therefore there's no need for a covering lock. */
UNIV_INTERN
void
ha_innobase::innobase_initialize_autoinc()
/*======================================*/
{
	ulonglong	auto_inc;
	const Field*	field = table->found_next_number_field;

	if (field != NULL) {
		auto_inc = innobase_get_int_col_max_value(field);
	} else {
		/* We have no idea what's been passed in to us as the
		autoinc column. We set it to the 0, effectively disabling
		updates to the table. */
		auto_inc = 0;

		ut_print_timestamp(stderr);
		fprintf(stderr, "  InnoDB: Unable to determine the AUTOINC "
				"column name\n");
	}

	if (srv_force_recovery >= SRV_FORCE_NO_IBUF_MERGE) {
		/* If the recovery level is set so high that writes
		are disabled we force the AUTOINC counter to 0
		value effectively disabling writes to the table.
		Secondly, we avoid reading the table in case the read
		results in failure due to a corrupted table/index.

		We will not return an error to the client, so that the
		tables can be dumped with minimal hassle.  If an error
		were returned in this case, the first attempt to read
		the table would fail and subsequent SELECTs would succeed. */
		auto_inc = 0;
	} else if (field == NULL) {
		/* This is a far more serious error, best to avoid
		opening the table and return failure. */
		my_error(ER_AUTOINC_READ_FAILED, MYF(0));
	} else {
		dict_index_t*	index;
		const char*	col_name;
		ulonglong	read_auto_inc;
		ulint		err;

		update_thd(ha_thd());

		ut_a(prebuilt->trx == thd_to_trx(user_thd));

		col_name = field->field_name;
		index = innobase_get_index(table->s->next_number_index);

		/* Execute SELECT MAX(col_name) FROM TABLE; */
		err = row_search_max_autoinc(index, col_name, &read_auto_inc);

		switch (err) {
		case DB_SUCCESS: {
			ulonglong	col_max_value;

			col_max_value = innobase_get_int_col_max_value(field);

			/* At the this stage we do not know the increment
			nor the offset, so use a default increment of 1. */

			auto_inc = innobase_next_autoinc(
				read_auto_inc, 1, 1, col_max_value);

			break;
		}
		case DB_RECORD_NOT_FOUND:
			ut_print_timestamp(stderr);
			fprintf(stderr, "  InnoDB: MySQL and InnoDB data "
				"dictionaries are out of sync.\n"
				"InnoDB: Unable to find the AUTOINC column "
				"%s in the InnoDB table %s.\n"
				"InnoDB: We set the next AUTOINC column "
				"value to 0,\n"
				"InnoDB: in effect disabling the AUTOINC "
				"next value generation.\n"
				"InnoDB: You can either set the next "
				"AUTOINC value explicitly using ALTER TABLE\n"
				"InnoDB: or fix the data dictionary by "
				"recreating the table.\n",
				col_name, index->table->name);

			/* This will disable the AUTOINC generation. */
			auto_inc = 0;

			/* We want the open to succeed, so that the user can
			take corrective action. ie. reads should succeed but
			updates should fail. */
			err = DB_SUCCESS;
			break;
		default:
			/* row_search_max_autoinc() should only return
			one of DB_SUCCESS or DB_RECORD_NOT_FOUND. */
			ut_error;
		}
	}

	dict_table_autoinc_initialize(prebuilt->table, auto_inc);
}

/*****************************************************************//**
Creates and opens a handle to a table which already exists in an InnoDB
database.
@return	1 if error, 0 if success */
UNIV_INTERN
int
ha_innobase::open(
/*==============*/
	const char*	name,		/*!< in: table name */
	int		mode,		/*!< in: not used */
	uint		test_if_locked)	/*!< in: not used */
{
	dict_table_t*	ib_table;
	char		norm_name[1000];
	THD*		thd;
	ulint		retries = 0;
	char*		is_part = NULL;

	DBUG_ENTER("ha_innobase::open");

	UT_NOT_USED(mode);
	UT_NOT_USED(test_if_locked);

	thd = ha_thd();

	/* Under some cases MySQL seems to call this function while
	holding btr_search_latch. This breaks the latching order as
	we acquire dict_sys->mutex below and leads to a deadlock. */
	if (thd != NULL) {
		innobase_release_temporary_latches(ht, thd);
	}

	normalize_table_name(norm_name, name);

	user_thd = NULL;

	if (!(share=get_share(name))) {

		DBUG_RETURN(1);
	}

	/* Create buffers for packing the fields of a record. Why
	table->reclength did not work here? Obviously, because char
	fields when packed actually became 1 byte longer, when we also
	stored the string length as the first byte. */

	upd_and_key_val_buff_len =
				table->s->reclength + table->s->max_key_length
							+ MAX_REF_PARTS * 3;
	if (!(uchar*) my_multi_malloc(MYF(MY_WME),
			&upd_buff, upd_and_key_val_buff_len,
			&key_val_buff, upd_and_key_val_buff_len,
			NullS)) {
		free_share(share);

		DBUG_RETURN(1);
	}

	/* We look for pattern #P# to see if the table is partitioned
	MySQL table. The retry logic for partitioned tables is a
	workaround for http://bugs.mysql.com/bug.php?id=33349. Look
	at support issue https://support.mysql.com/view.php?id=21080
	for more details. */
	is_part = strstr(norm_name, "#P#");
retry:
	/* Get pointer to a table object in InnoDB dictionary cache */
	ib_table = dict_table_open_on_name(norm_name, FALSE);

	if (NULL == ib_table) {
		if (is_part && retries < 10) {
			++retries;
			os_thread_sleep(100000);
			goto retry;
		}

		if (is_part) {
			sql_print_error("Failed to open table %s after "
					"%lu attempts.\n", norm_name,
					retries);
		}

		sql_print_error("Cannot find or open table %s from\n"
				"the internal data dictionary of InnoDB "
				"though the .frm file for the\n"
				"table exists. Maybe you have deleted and "
				"recreated InnoDB data\n"
				"files but have forgotten to delete the "
				"corresponding .frm files\n"
				"of InnoDB tables, or you have moved .frm "
				"files to another database?\n"
				"or, the table contains indexes that this "
				"version of the engine\n"
				"doesn't support.\n"
				"See " REFMAN "innodb-troubleshooting.html\n"
				"how you can resolve the problem.\n",
				norm_name);
		free_share(share);
		my_free(upd_buff);
		my_errno = ENOENT;

		DBUG_RETURN(HA_ERR_NO_SUCH_TABLE);
	}

	MONITOR_INC(MONITOR_TABLE_OPEN);

	if (ib_table->ibd_file_missing && !thd_tablespace_op(thd)) {
		sql_print_error("MySQL is trying to open a table handle but "
				"the .ibd file for\ntable %s does not exist.\n"
				"Have you deleted the .ibd file from the "
				"database directory under\nthe MySQL datadir, "
				"or have you used DISCARD TABLESPACE?\n"
				"See " REFMAN "innodb-troubleshooting.html\n"
				"how you can resolve the problem.\n",
				norm_name);
		free_share(share);
		my_free(upd_buff);
		my_errno = ENOENT;

		dict_table_close(ib_table, FALSE);
		DBUG_RETURN(HA_ERR_NO_SUCH_TABLE);
	}

	prebuilt = row_create_prebuilt(ib_table);

	prebuilt->mysql_row_len = table->s->reclength;
	prebuilt->default_rec = table->s->default_values;
	ut_ad(prebuilt->default_rec);

	/* Looks like MySQL-3.23 sometimes has primary key number != 0 */
	primary_key = table->s->primary_key;
	key_used_on_scan = primary_key;

	if (!innobase_build_index_translation(table, ib_table, share)) {
		  sql_print_error("Build InnoDB index translation table for"
				  " Table %s failed", name);
	}

	/* Allocate a buffer for a 'row reference'. A row reference is
	a string of bytes of length ref_length which uniquely specifies
	a row in our table. Note that MySQL may also compare two row
	references for equality by doing a simple memcmp on the strings
	of length ref_length! */

	if (!row_table_got_default_clust_index(ib_table)) {

		prebuilt->clust_index_was_generated = FALSE;

		if (UNIV_UNLIKELY(primary_key >= MAX_KEY)) {
			sql_print_error("Table %s has a primary key in "
					"InnoDB data dictionary, but not "
					"in MySQL!", name);

			/* This mismatch could cause further problems
			if not attended, bring this to the user's attention
			by printing a warning in addition to log a message
			in the errorlog */
			push_warning_printf(thd, Sql_condition::WARN_LEVEL_WARN,
					    ER_NO_SUCH_INDEX,
					    "InnoDB: Table %s has a "
					    "primary key in InnoDB data "
					    "dictionary, but not in "
					    "MySQL!", name);

			/* If primary_key >= MAX_KEY, its (primary_key)
			value could be out of bound if continue to index
			into key_info[] array. Find InnoDB primary index,
			and assign its key_length to ref_length.
			In addition, since MySQL indexes are sorted starting
			with primary index, unique index etc., initialize
			ref_length to the first index key length in
			case we fail to find InnoDB cluster index.

			Please note, this will not resolve the primary
			index mismatch problem, other side effects are
			possible if users continue to use the table.
			However, we allow this table to be opened so
			that user can adopt necessary measures for the
			mismatch while still being accessible to the table
			date. */
			if (!table->key_info) {
				ut_ad(!table->s->keys);
				ref_length = 0;
			} else {
				ref_length = table->key_info[0].key_length;
			}

			/* Find corresponding cluster index
			key length in MySQL's key_info[] array */
			for (ulint i = 0; i < table->s->keys; i++) {
				dict_index_t*	index;
				index = innobase_get_index(i);
				if (dict_index_is_clust(index)) {
					ref_length =
						 table->key_info[i].key_length;
				}
			}
		} else {
			/* MySQL allocates the buffer for ref.
			key_info->key_length includes space for all key
			columns + one byte for each column that may be
			NULL. ref_length must be as exact as possible to
			save space, because all row reference buffers are
			allocated based on ref_length. */

			ref_length = table->key_info[primary_key].key_length;
		}
	} else {
		if (primary_key != MAX_KEY) {
			sql_print_error(
				"Table %s has no primary key in InnoDB data "
				"dictionary, but has one in MySQL! If you "
				"created the table with a MySQL version < "
				"3.23.54 and did not define a primary key, "
				"but defined a unique key with all non-NULL "
				"columns, then MySQL internally treats that "
				"key as the primary key. You can fix this "
				"error by dump + DROP + CREATE + reimport "
				"of the table.", name);

			/* This mismatch could cause further problems
			if not attended, bring this to the user attention
			by printing a warning in addition to log a message
			in the errorlog */
			push_warning_printf(thd, Sql_condition::WARN_LEVEL_WARN,
					    ER_NO_SUCH_INDEX,
					    "InnoDB: Table %s has no "
					    "primary key in InnoDB data "
					    "dictionary, but has one in "
					    "MySQL!", name);
		}

		prebuilt->clust_index_was_generated = TRUE;

		ref_length = DATA_ROW_ID_LEN;

		/* If we automatically created the clustered index, then
		MySQL does not know about it, and MySQL must NOT be aware
		of the index used on scan, to make it avoid checking if we
		update the column of the index. That is why we assert below
		that key_used_on_scan is the undefined value MAX_KEY.
		The column is the row id in the automatical generation case,
		and it will never be updated anyway. */

		if (key_used_on_scan != MAX_KEY) {
			sql_print_warning(
				"Table %s key_used_on_scan is %lu even "
				"though there is no primary key inside "
				"InnoDB.", name, (ulong) key_used_on_scan);
		}
	}

	/* Index block size in InnoDB: used by MySQL in query optimization */
	stats.block_size = 16 * 1024;

	/* Init table lock structure */
	thr_lock_data_init(&share->lock,&lock,(void*) 0);

	if (prebuilt->table) {
		/* We update the highest file format in the system table
		space, if this table has higher file format setting. */

		trx_sys_file_format_max_upgrade(
			(const char**) &innobase_file_format_max,
			dict_table_get_format(prebuilt->table));
	}

	/* Only if the table has an AUTOINC column. */
	if (prebuilt->table != NULL && table->found_next_number_field != NULL) {
		dict_table_autoinc_lock(prebuilt->table);

		/* Since a table can already be "open" in InnoDB's internal
		data dictionary, we only init the autoinc counter once, the
		first time the table is loaded. We can safely reuse the
		autoinc value from a previous MySQL open. */
		if (dict_table_autoinc_read(prebuilt->table) == 0) {

			innobase_initialize_autoinc();
		}

		dict_table_autoinc_unlock(prebuilt->table);
	}

	info(HA_STATUS_NO_LOCK | HA_STATUS_VARIABLE | HA_STATUS_CONST);

	DBUG_RETURN(0);
}

UNIV_INTERN
uint
ha_innobase::max_supported_key_part_length() const
/*==============================================*/
{
	/* A table format specific index column length check will be performed
	at ha_innobase::add_index() and row_create_index_for_mysql() */
	return(innobase_large_prefix
		? REC_VERSION_56_MAX_INDEX_COL_LEN
		: REC_ANTELOPE_MAX_INDEX_COL_LEN - 1);
}

/******************************************************************//**
Closes a handle to an InnoDB table.
@return	0 */
UNIV_INTERN
int
ha_innobase::close()
/*================*/
{
	THD*	thd;

	DBUG_ENTER("ha_innobase::close");

	thd = ha_thd();
	if (thd != NULL) {
		innobase_release_temporary_latches(ht, thd);
	}

	row_prebuilt_free(prebuilt, FALSE);

	my_free(upd_buff);
	free_share(share);

	MONITOR_INC(MONITOR_TABLE_CLOSE);

	/* Tell InnoDB server that there might be work for
	utility threads: */

	srv_active_wake_master_thread();

	DBUG_RETURN(0);
}

/* The following accessor functions should really be inside MySQL code! */

/**************************************************************//**
Gets field offset for a field in a table.
@return	offset */
static inline
uint
get_field_offset(
/*=============*/
	const TABLE*	table,	/*!< in: MySQL table object */
	const Field*	field)	/*!< in: MySQL field object */
{
	return((uint) (field->ptr - table->record[0]));
}

/**************************************************************//**
Checks if a field in a record is SQL NULL. Uses the record format
information in table to track the null bit in record.
@return	1 if NULL, 0 otherwise */
static inline
uint
field_in_record_is_null(
/*====================*/
	TABLE*	table,	/*!< in: MySQL table object */
	Field*	field,	/*!< in: MySQL field object */
	char*	record)	/*!< in: a row in MySQL format */
{
	int	null_offset;

	if (!field->null_ptr) {

		return(0);
	}

	null_offset = (uint) ((char*) field->null_ptr
		    - (char*) table->record[0]);

	if (record[null_offset] & field->null_bit) {

		return(1);
	}

	return(0);
}

/**************************************************************//**
Sets a field in a record to SQL NULL. Uses the record format
information in table to track the null bit in record. */
static inline
void
set_field_in_record_to_null(
/*========================*/
	TABLE*	table,	/*!< in: MySQL table object */
	Field*	field,	/*!< in: MySQL field object */
	char*	record)	/*!< in: a row in MySQL format */
{
	int	null_offset;

	null_offset = (uint) ((char*) field->null_ptr
		    - (char*) table->record[0]);

	record[null_offset] = record[null_offset] | field->null_bit;
}

/*************************************************************//**
InnoDB uses this function to compare two data fields for which the data type
is such that we must use MySQL code to compare them. NOTE that the prototype
of this function is in rem0cmp.c in InnoDB source code! If you change this
function, remember to update the prototype there!
@return	1, 0, -1, if a is greater, equal, less than b, respectively */
extern "C" UNIV_INTERN
int
innobase_mysql_cmp(
/*===============*/
	int		mysql_type,	/*!< in: MySQL type */
	uint		charset_number,	/*!< in: number of the charset */
	const unsigned char* a,		/*!< in: data field */
	unsigned int	a_length,	/*!< in: data field length,
					not UNIV_SQL_NULL */
	const unsigned char* b,		/*!< in: data field */
	unsigned int	b_length)	/*!< in: data field length,
					not UNIV_SQL_NULL */
{
	CHARSET_INFO*		charset;
	enum_field_types	mysql_tp;
	int			ret;

	DBUG_ASSERT(a_length != UNIV_SQL_NULL);
	DBUG_ASSERT(b_length != UNIV_SQL_NULL);

	mysql_tp = (enum_field_types) mysql_type;

	switch (mysql_tp) {

	case MYSQL_TYPE_BIT:
	case MYSQL_TYPE_STRING:
	case MYSQL_TYPE_VAR_STRING:
	case MYSQL_TYPE_TINY_BLOB:
	case MYSQL_TYPE_MEDIUM_BLOB:
	case MYSQL_TYPE_BLOB:
	case MYSQL_TYPE_LONG_BLOB:
	case MYSQL_TYPE_VARCHAR:
		/* Use the charset number to pick the right charset struct for
		the comparison. Since the MySQL function get_charset may be
		slow before Bar removes the mutex operation there, we first
		look at 2 common charsets directly. */

		if (charset_number == default_charset_info->number) {
			charset = default_charset_info;
		} else if (charset_number == my_charset_latin1.number) {
			charset = &my_charset_latin1;
		} else {
			charset = get_charset(charset_number, MYF(MY_WME));

			if (charset == NULL) {
			  sql_print_error("InnoDB needs charset %lu for doing "
					  "a comparison, but MySQL cannot "
					  "find that charset.",
					  (ulong) charset_number);
				ut_a(0);
			}
		}

		/* Starting from 4.1.3, we use strnncollsp() in comparisons of
		non-latin1_swedish_ci strings. NOTE that the collation order
		changes then: 'b\0\0...' is ordered BEFORE 'b  ...'. Users
		having indexes on such data need to rebuild their tables! */

		ret = charset->coll->strnncollsp(
			charset, a, a_length, b, b_length, 0);

		if (ret < 0) {
			return(-1);
		} else if (ret > 0) {
			return(1);
		} else {
			return(0);
		}
	default:
		ut_error;
	}

	return(0);
}

/**************************************************************//**
Converts a MySQL type to an InnoDB type. Note that this function returns
the 'mtype' of InnoDB. InnoDB differentiates between MySQL's old <= 4.1
VARCHAR and the new true VARCHAR in >= 5.0.3 by the 'prtype'.
@return	DATA_BINARY, DATA_VARCHAR, ... */
extern "C" UNIV_INTERN
ulint
get_innobase_type_from_mysql_type(
/*==============================*/
	ulint*		unsigned_flag,	/*!< out: DATA_UNSIGNED if an
					'unsigned type';
					at least ENUM and SET,
					and unsigned integer
					types are 'unsigned types' */
	const void*	f)		/*!< in: MySQL Field */
{
	const class Field* field = reinterpret_cast<const class Field*>(f);

	/* The following asserts try to check that the MySQL type code fits in
	8 bits: this is used in ibuf and also when DATA_NOT_NULL is ORed to
	the type */

	DBUG_ASSERT((ulint)MYSQL_TYPE_STRING < 256);
	DBUG_ASSERT((ulint)MYSQL_TYPE_VAR_STRING < 256);
	DBUG_ASSERT((ulint)MYSQL_TYPE_DOUBLE < 256);
	DBUG_ASSERT((ulint)MYSQL_TYPE_FLOAT < 256);
	DBUG_ASSERT((ulint)MYSQL_TYPE_DECIMAL < 256);

	if (field->flags & UNSIGNED_FLAG) {

		*unsigned_flag = DATA_UNSIGNED;
	} else {
		*unsigned_flag = 0;
	}

	if (field->real_type() == MYSQL_TYPE_ENUM
		|| field->real_type() == MYSQL_TYPE_SET) {

		/* MySQL has field->type() a string type for these, but the
		data is actually internally stored as an unsigned integer
		code! */

		*unsigned_flag = DATA_UNSIGNED; /* MySQL has its own unsigned
						flag set to zero, even though
						internally this is an unsigned
						integer type */
		return(DATA_INT);
	}

	switch (field->type()) {
		/* NOTE that we only allow string types in DATA_MYSQL and
		DATA_VARMYSQL */
	case MYSQL_TYPE_VAR_STRING:	/* old <= 4.1 VARCHAR */
	case MYSQL_TYPE_VARCHAR:	/* new >= 5.0.3 true VARCHAR */
		if (field->binary()) {
			return(DATA_BINARY);
		} else if (strcmp(field->charset()->name,
				  "latin1_swedish_ci") == 0) {
			return(DATA_VARCHAR);
		} else {
			return(DATA_VARMYSQL);
		}
	case MYSQL_TYPE_BIT:
	case MYSQL_TYPE_STRING: if (field->binary()) {

			return(DATA_FIXBINARY);
		} else if (strcmp(field->charset()->name,
				  "latin1_swedish_ci") == 0) {
			return(DATA_CHAR);
		} else {
			return(DATA_MYSQL);
		}
	case MYSQL_TYPE_NEWDECIMAL:
		return(DATA_FIXBINARY);
	case MYSQL_TYPE_LONG:
	case MYSQL_TYPE_LONGLONG:
	case MYSQL_TYPE_TINY:
	case MYSQL_TYPE_SHORT:
	case MYSQL_TYPE_INT24:
	case MYSQL_TYPE_DATE:
	case MYSQL_TYPE_DATETIME:
	case MYSQL_TYPE_YEAR:
	case MYSQL_TYPE_NEWDATE:
	case MYSQL_TYPE_TIME:
	case MYSQL_TYPE_TIMESTAMP:
		return(DATA_INT);
	case MYSQL_TYPE_FLOAT:
		return(DATA_FLOAT);
	case MYSQL_TYPE_DOUBLE:
		return(DATA_DOUBLE);
	case MYSQL_TYPE_DECIMAL:
		return(DATA_DECIMAL);
	case MYSQL_TYPE_GEOMETRY:
	case MYSQL_TYPE_TINY_BLOB:
	case MYSQL_TYPE_MEDIUM_BLOB:
	case MYSQL_TYPE_BLOB:
	case MYSQL_TYPE_LONG_BLOB:
		return(DATA_BLOB);
	case MYSQL_TYPE_NULL:
		/* MySQL currently accepts "NULL" datatype, but will
		reject such datatype in the next release. We will cope
		with it and not trigger assertion failure in 5.1 */
		break;
	default:
		ut_error;
	}

	return(0);
}

/*******************************************************************//**
Writes an unsigned integer value < 64k to 2 bytes, in the little-endian
storage format. */
static inline
void
innobase_write_to_2_little_endian(
/*==============================*/
	byte*	buf,	/*!< in: where to store */
	ulint	val)	/*!< in: value to write, must be < 64k */
{
	ut_a(val < 256 * 256);

	buf[0] = (byte)(val & 0xFF);
	buf[1] = (byte)(val / 256);
}

/*******************************************************************//**
Reads an unsigned integer value < 64k from 2 bytes, in the little-endian
storage format.
@return	value */
static inline
uint
innobase_read_from_2_little_endian(
/*===============================*/
	const uchar*	buf)	/*!< in: from where to read */
{
	return (uint) ((ulint)(buf[0]) + 256 * ((ulint)(buf[1])));
}

/*******************************************************************//**
Stores a key value for a row to a buffer.
@return	key value length as stored in buff */
UNIV_INTERN
uint
ha_innobase::store_key_val_for_row(
/*===============================*/
	uint		keynr,	/*!< in: key number */
	char*		buff,	/*!< in/out: buffer for the key value (in MySQL
				format) */
	uint		buff_len,/*!< in: buffer length */
	const uchar*	record)/*!< in: row in MySQL format */
{
	KEY*		key_info	= table->key_info + keynr;
	KEY_PART_INFO*	key_part	= key_info->key_part;
	KEY_PART_INFO*	end		= key_part + key_info->key_parts;
	char*		buff_start	= buff;
	enum_field_types mysql_type;
	Field*		field;
	ibool		is_null;

	DBUG_ENTER("store_key_val_for_row");

	/* The format for storing a key field in MySQL is the following:

	1. If the column can be NULL, then in the first byte we put 1 if the
	field value is NULL, 0 otherwise.

	2. If the column is of a BLOB type (it must be a column prefix field
	in this case), then we put the length of the data in the field to the
	next 2 bytes, in the little-endian format. If the field is SQL NULL,
	then these 2 bytes are set to 0. Note that the length of data in the
	field is <= column prefix length.

	3. In a column prefix field, prefix_len next bytes are reserved for
	data. In a normal field the max field length next bytes are reserved
	for data. For a VARCHAR(n) the max field length is n. If the stored
	value is the SQL NULL then these data bytes are set to 0.

	4. We always use a 2 byte length for a true >= 5.0.3 VARCHAR. Note that
	in the MySQL row format, the length is stored in 1 or 2 bytes,
	depending on the maximum allowed length. But in the MySQL key value
	format, the length always takes 2 bytes.

	We have to zero-fill the buffer so that MySQL is able to use a
	simple memcmp to compare two key values to determine if they are
	equal. MySQL does this to compare contents of two 'ref' values. */

	memset(buff, 0, buff_len);

	for (; key_part != end; key_part++) {
		is_null = FALSE;

		if (key_part->null_bit) {
			if (record[key_part->null_offset]
						& key_part->null_bit) {
				*buff = 1;
				is_null = TRUE;
			} else {
				*buff = 0;
			}
			buff++;
		}

		field = key_part->field;
		mysql_type = field->type();

		if (mysql_type == MYSQL_TYPE_VARCHAR) {
						/* >= 5.0.3 true VARCHAR */
			ulint		lenlen;
			ulint		len;
			const byte*	data;
			ulint		key_len;
			ulint		true_len;
			const CHARSET_INFO* cs;
			int		error=0;

			key_len = key_part->length;

			if (is_null) {
				buff += key_len + 2;

				continue;
			}
			cs = field->charset();

			lenlen = (ulint)
				(((Field_varstring*)field)->length_bytes);

			data = row_mysql_read_true_varchar(&len,
				(byte*) (record
				+ (ulint)get_field_offset(table, field)),
				lenlen);

			true_len = len;

			/* For multi byte character sets we need to calculate
			the true length of the key */

			if (len > 0 && cs->mbmaxlen > 1) {
				true_len = (ulint) cs->cset->well_formed_len(cs,
						(const char *) data,
						(const char *) data + len,
 						(uint) (key_len / cs->mbmaxlen),
						&error);
			}

			/* In a column prefix index, we may need to truncate
			the stored value: */

			if (true_len > key_len) {
				true_len = key_len;
			}

			/* The length in a key value is always stored in 2
			bytes */

			row_mysql_store_true_var_len((byte*)buff, true_len, 2);
			buff += 2;

			memcpy(buff, data, true_len);

			/* Note that we always reserve the maximum possible
			length of the true VARCHAR in the key value, though
			only len first bytes after the 2 length bytes contain
			actual data. The rest of the space was reset to zero
			in the memset() call above. */

			buff += key_len;

		} else if (mysql_type == MYSQL_TYPE_TINY_BLOB
			|| mysql_type == MYSQL_TYPE_MEDIUM_BLOB
			|| mysql_type == MYSQL_TYPE_BLOB
			|| mysql_type == MYSQL_TYPE_LONG_BLOB
			/* MYSQL_TYPE_GEOMETRY data is treated
			as BLOB data in innodb. */
			|| mysql_type == MYSQL_TYPE_GEOMETRY) {

			const CHARSET_INFO* cs;
			ulint		key_len;
			ulint		true_len;
			int		error=0;
			ulint		blob_len;
			const byte*	blob_data;

			ut_a(key_part->key_part_flag & HA_PART_KEY_SEG);

			key_len = key_part->length;

			if (is_null) {
				buff += key_len + 2;

				continue;
			}

			cs = field->charset();

			blob_data = row_mysql_read_blob_ref(&blob_len,
				(byte*) (record
				+ (ulint)get_field_offset(table, field)),
					(ulint) field->pack_length());

			true_len = blob_len;

			ut_a(get_field_offset(table, field)
				== key_part->offset);

			/* For multi byte character sets we need to calculate
			the true length of the key */

			if (blob_len > 0 && cs->mbmaxlen > 1) {
				true_len = (ulint) cs->cset->well_formed_len(cs,
						(const char *) blob_data,
						(const char *) blob_data
							+ blob_len,
						(uint) (key_len / cs->mbmaxlen),
						&error);
			}

			/* All indexes on BLOB and TEXT are column prefix
			indexes, and we may need to truncate the data to be
			stored in the key value: */

			if (true_len > key_len) {
				true_len = key_len;
			}

			/* MySQL reserves 2 bytes for the length and the
			storage of the number is little-endian */

			innobase_write_to_2_little_endian(
					(byte*)buff, true_len);
			buff += 2;

			memcpy(buff, blob_data, true_len);

			/* Note that we always reserve the maximum possible
			length of the BLOB prefix in the key value. */

			buff += key_len;
		} else {
			/* Here we handle all other data types except the
			true VARCHAR, BLOB and TEXT. Note that the column
			value we store may be also in a column prefix
			index. */

			const CHARSET_INFO*	cs = NULL;
			ulint			true_len;
			ulint			key_len;
			const uchar*		src_start;
			int			error=0;
			enum_field_types	real_type;

			key_len = key_part->length;

			if (is_null) {
				 buff += key_len;

				 continue;
			}

			src_start = record + key_part->offset;
			real_type = field->real_type();
			true_len = key_len;

			/* Character set for the field is defined only
			to fields whose type is string and real field
			type is not enum or set. For these fields check
			if character set is multi byte. */

			if (real_type != MYSQL_TYPE_ENUM
				&& real_type != MYSQL_TYPE_SET
				&& ( mysql_type == MYSQL_TYPE_VAR_STRING
					|| mysql_type == MYSQL_TYPE_STRING)) {

				cs = field->charset();

				/* For multi byte character sets we need to
				calculate the true length of the key */

				if (key_len > 0 && cs->mbmaxlen > 1) {

					true_len = (ulint)
						cs->cset->well_formed_len(cs,
							(const char *)src_start,
							(const char *)src_start
								+ key_len,
							(uint) (key_len
								/ cs->mbmaxlen),
							&error);
				}
			}

			memcpy(buff, src_start, true_len);
			buff += true_len;

			/* Pad the unused space with spaces. */

			if (true_len < key_len) {
				ulint	pad_len = key_len - true_len;
				ut_a(cs != NULL);
				ut_a(!(pad_len % cs->mbminlen));

				cs->cset->fill(cs, buff, pad_len,
					       0x20 /* space */);
				buff += pad_len;
			}
		}
	}

	ut_a(buff <= buff_start + buff_len);

	DBUG_RETURN((uint)(buff - buff_start));
}

/**************************************************************//**
Determines if a field is needed in a prebuilt struct 'template'.
@return field to use, or NULL if the field is not needed */
static
const Field*
build_template_needs_field(
/*=======================*/
	ibool		index_contains,	/*!< in:
					dict_index_contains_col_or_prefix(
					index, i) */
	ibool		read_just_key,	/*!< in: TRUE when MySQL calls
					ha_innobase::extra with the
					argument HA_EXTRA_KEYREAD; it is enough
					to read just columns defined in
					the index (i.e., no read of the
					clustered index record necessary) */
	ibool		fetch_all_in_key,
					/*!< in: true=fetch all fields in
					the index */
	ibool		fetch_primary_key_cols,
					/*!< in: true=fetch the
					primary key columns */
	dict_index_t*	index,		/*!< in: InnoDB index to use */
	const TABLE*	table,		/*!< in: MySQL table object */
	ulint		i)		/*!< in: field index in InnoDB table */
{
	const Field*	field	= table->field[i];

	ut_ad(index_contains == dict_index_contains_col_or_prefix(index, i));

	if (!index_contains) {
		if (read_just_key) {
			/* If this is a 'key read', we do not need
			columns that are not in the key */

			return(NULL);
		}
	} else if (fetch_all_in_key) {
		/* This field is needed in the query */

		return(field);
	}

	if (bitmap_is_set(table->read_set, i)
	    || bitmap_is_set(table->write_set, i)) {
		/* This field is needed in the query */

		return(field);
	}

	if (fetch_primary_key_cols
	    && dict_table_col_in_clustered_key(index->table, i)) {
		/* This field is needed in the query */

		return(field);
	}

	/* This field is not needed in the query, skip it */

	return(NULL);
}

/**************************************************************//**
Determines if a field is needed in a prebuilt struct 'template'.
@return whether the field is needed for index condition pushdown */
inline
bool
build_template_needs_field_in_icp(
/*==============================*/
	const dict_index_t*	index,	/*!< in: InnoDB index */
	const row_prebuilt_t*	prebuilt,/*!< in: row fetch template */
	bool			contains,/*!< in: whether the index contains
					column i */
	ulint			i)	/*!< in: column number */
{
	ut_ad(contains == dict_index_contains_col_or_prefix(index, i));

	return(index == prebuilt->index
	       ? contains
	       : dict_index_contains_col_or_prefix(prebuilt->index, i));
}

/**************************************************************//**
Adds a field to a prebuilt struct 'template'.
@return the field template */
static
mysql_row_templ_t*
build_template_field(
/*=================*/
	row_prebuilt_t*	prebuilt,	/*!< in/out: template */
	dict_index_t*	clust_index,	/*!< in: InnoDB clustered index */
	dict_index_t*	index,		/*!< in: InnoDB index to use */
	TABLE*		table,		/*!< in: MySQL table object */
	const Field*	field,		/*!< in: field in MySQL table */
	ulint		i)		/*!< in: field index in InnoDB table */
{
	mysql_row_templ_t*	templ;
	const dict_col_t*	col;

	ut_ad(field == table->field[i]);
	ut_ad(clust_index->table == index->table);

	col = dict_table_get_nth_col(index->table, i);

	templ = prebuilt->mysql_template + prebuilt->n_template++;
	UNIV_MEM_INVALID(templ, sizeof *templ);
	templ->col_no = i;
	templ->clust_rec_field_no = dict_col_get_clust_pos(col, clust_index);
	ut_a(templ->clust_rec_field_no != ULINT_UNDEFINED);

	if (dict_index_is_clust(index)) {
		templ->rec_field_no = templ->clust_rec_field_no;
	} else {
		templ->rec_field_no = dict_index_get_nth_col_pos(index, i);
	}

	if (field->null_ptr) {
		templ->mysql_null_byte_offset =
			(ulint) ((char*) field->null_ptr
				 - (char*) table->record[0]);

		templ->mysql_null_bit_mask = (ulint) field->null_bit;
	} else {
		templ->mysql_null_bit_mask = 0;
	}

	templ->mysql_col_offset = (ulint) get_field_offset(table, field);

	templ->mysql_col_len = (ulint) field->pack_length();
	templ->type = col->mtype;
	templ->mysql_type = (ulint)field->type();

	if (templ->mysql_type == DATA_MYSQL_TRUE_VARCHAR) {
		templ->mysql_length_bytes = (ulint)
			(((Field_varstring*)field)->length_bytes);
	}

	templ->charset = dtype_get_charset_coll(col->prtype);
	templ->mbminlen = dict_col_get_mbminlen(col);
	templ->mbmaxlen = dict_col_get_mbmaxlen(col);
	templ->is_unsigned = col->prtype & DATA_UNSIGNED;

	if (!dict_index_is_clust(index)
	    && templ->rec_field_no == ULINT_UNDEFINED) {
		prebuilt->need_to_access_clustered = TRUE;
	}

	if (prebuilt->mysql_prefix_len < templ->mysql_col_offset
	    + templ->mysql_col_len) {
		prebuilt->mysql_prefix_len = templ->mysql_col_offset
			+ templ->mysql_col_len;
	}

	if (templ->type == DATA_BLOB) {
		prebuilt->templ_contains_blob = TRUE;
	}

	return(templ);
}

/**************************************************************//**
Builds a 'template' to the prebuilt struct. The template is used in fast
retrieval of just those column values MySQL needs in its processing. */
UNIV_INTERN
void
ha_innobase::build_template(
/*========================*/
	bool		whole_row)	/*!< in: true=ROW_MYSQL_WHOLE_ROW,
					false=ROW_MYSQL_REC_FIELDS */
{
	dict_index_t*	index;
	dict_index_t*	clust_index;
	ulint		n_fields;
	ibool		fetch_all_in_key	= FALSE;
	ibool		fetch_primary_key_cols	= FALSE;
	ulint		i;

	if (prebuilt->select_lock_type == LOCK_X) {
		/* We always retrieve the whole clustered index record if we
		use exclusive row level locks, for example, if the read is
		done in an UPDATE statement. */

		whole_row = true;
	} else if (!whole_row) {
		if (prebuilt->hint_need_to_fetch_extra_cols
			== ROW_RETRIEVE_ALL_COLS) {

			/* We know we must at least fetch all columns in the
			key, or all columns in the table */

			if (prebuilt->read_just_key) {
				/* MySQL has instructed us that it is enough
				to fetch the columns in the key; looks like
				MySQL can set this flag also when there is
				only a prefix of the column in the key: in
				that case we retrieve the whole column from
				the clustered index */

				fetch_all_in_key = TRUE;
			} else {
				whole_row = true;
			}
		} else if (prebuilt->hint_need_to_fetch_extra_cols
			== ROW_RETRIEVE_PRIMARY_KEY) {
			/* We must at least fetch all primary key cols. Note
			that if the clustered index was internally generated
			by InnoDB on the row id (no primary key was
			defined), then row_search_for_mysql() will always
			retrieve the row id to a special buffer in the
			prebuilt struct. */

			fetch_primary_key_cols = TRUE;
		}
	}

	clust_index = dict_table_get_first_index(prebuilt->table);

	index = whole_row ? clust_index : prebuilt->index;

	prebuilt->need_to_access_clustered = (index == clust_index);

	/* Below we check column by column if we need to access
	the clustered index. */

	n_fields = (ulint)table->s->fields; /* number of columns */

	if (!prebuilt->mysql_template) {
		prebuilt->mysql_template = (mysql_row_templ_t*)
			mem_alloc(n_fields * sizeof(mysql_row_templ_t));
	}

	prebuilt->template_type = whole_row
		? ROW_MYSQL_WHOLE_ROW : ROW_MYSQL_REC_FIELDS;
	prebuilt->null_bitmap_len = table->s->null_bytes;

	/* Prepare to build prebuilt->mysql_template[]. */
	prebuilt->templ_contains_blob = FALSE;
	prebuilt->mysql_prefix_len = 0;
	prebuilt->n_template = 0;
	prebuilt->idx_cond_n_cols = 0;

	/* Note that in InnoDB, i is the column number in the table.
	MySQL calls columns 'fields'. */

	if (active_index != MAX_KEY && active_index == pushed_idx_cond_keyno) {
		/* Push down an index condition or an end_range check. */
		for (i = 0; i < n_fields; i++) {
			const ibool		index_contains
				= dict_index_contains_col_or_prefix(index, i);

			/* Test if an end_range or an index condition
			refers to the field. Note that "index" and
			"index_contains" may refer to the clustered index.
			Index condition pushdown is relative to prebuilt->index
			(the index that is being looked up first). */

			/* When join_read_always_key() invokes this
			code via handler::ha_index_init() and
			ha_innobase::index_init(), end_range is not
			yet initialized. Because of that, we must
			always check for index_contains, instead of
			the subset
			field->part_of_key.is_set(active_index)
			which would be acceptable if end_range==NULL. */
			if (build_template_needs_field_in_icp(
				    index, prebuilt, index_contains, i)) {
				/* Needed in ICP */
				const Field*		field;
				mysql_row_templ_t*	templ;

				if (whole_row) {
					field = table->field[i];
				} else {
					field = build_template_needs_field(
						index_contains,
						prebuilt->read_just_key,
						fetch_all_in_key,
						fetch_primary_key_cols,
						index, table, i);
					if (!field) {
						continue;
					}
				}

				templ = build_template_field(
					prebuilt, clust_index, index,
					table, field, i);
				prebuilt->idx_cond_n_cols++;
				ut_ad(prebuilt->idx_cond_n_cols
				      == prebuilt->n_template);

				if (index == prebuilt->index) {
					templ->icp_rec_field_no
						= templ->rec_field_no;
				} else {
					templ->icp_rec_field_no
						= dict_index_get_nth_col_pos(
							prebuilt->index, i);
				}

				if (dict_index_is_clust(prebuilt->index)) {
					ut_ad(templ->icp_rec_field_no
					      != ULINT_UNDEFINED);
					/* If the primary key includes
					a column prefix, use it in
					index condition pushdown,
					because the condition is
					evaluated before fetching any
					off-page (externally stored)
					columns. */
					if (templ->icp_rec_field_no
					    < prebuilt->index->n_uniq) {
						/* This is a key column;
						all set. */
						continue;
					}
				} else if (templ->icp_rec_field_no
					   != ULINT_UNDEFINED) {
					continue;
				}

				/* This is a column prefix index.
				The column prefix can be used in
				an end_range comparison. */

				templ->icp_rec_field_no
					= dict_index_get_nth_col_or_prefix_pos(
						prebuilt->index, i, TRUE);
				ut_ad(templ->icp_rec_field_no
				      != ULINT_UNDEFINED);

				/* Index condition pushdown can be used on
				all columns of a secondary index, and on
				the PRIMARY KEY columns. On the clustered
				index, it must never be used on other than
				PRIMARY KEY columns, because those columns
				may be stored off-page, and we will not
				fetch externally stored columns before
				checking the index condition. */
				/* TODO: test the above with an assertion
				like this. Note that index conditions are
				currently pushed down as part of the
				"optimizer phase" while end_range is done
				as part of the execution phase. Therefore,
				we were unable to use an accurate condition
				for end_range in the "if" condition above,
				and the following assertion would fail.
				ut_ad(!dict_index_is_clust(prebuilt->index)
				      || templ->rec_field_no
				      < prebuilt->index->n_uniq);
				*/
			}
		}

		ut_ad(prebuilt->idx_cond_n_cols > 0);
		ut_ad(prebuilt->idx_cond_n_cols == prebuilt->n_template);

		/* Include the fields that are not needed in index condition
		pushdown. */
		for (i = 0; i < n_fields; i++) {
			const ibool		index_contains
				= dict_index_contains_col_or_prefix(index, i);

			if (!build_template_needs_field_in_icp(
				    index, prebuilt, index_contains, i)) {
				/* Not needed in ICP */
				const Field*	field;

				if (whole_row) {
					field = table->field[i];
				} else {
					field = build_template_needs_field(
						index_contains,
						prebuilt->read_just_key,
						fetch_all_in_key,
						fetch_primary_key_cols,
						index, table, i);
					if (!field) {
						continue;
					}
				}

				build_template_field(prebuilt,
						     clust_index, index,
						     table, field, i);
			}
		}

		prebuilt->idx_cond = this;
	} else {
		/* No index condition pushdown */
		prebuilt->idx_cond = NULL;

		for (i = 0; i < n_fields; i++) {
			const Field*	field;

			if (whole_row) {
				field = table->field[i];
			} else {
				field = build_template_needs_field(
					dict_index_contains_col_or_prefix(
						index, i),
					prebuilt->read_just_key,
					fetch_all_in_key,
					fetch_primary_key_cols,
					index, table, i);
				if (!field) {
					continue;
				}
			}

			build_template_field(prebuilt, clust_index, index,
					     table, field, i);
		}
	}

	if (index != clust_index && prebuilt->need_to_access_clustered) {
		/* Change rec_field_no's to correspond to the clustered index
		record */
		for (i = 0; i < prebuilt->n_template; i++) {

			mysql_row_templ_t*	templ
				= &prebuilt->mysql_template[i];

			templ->rec_field_no = templ->clust_rec_field_no;
		}
	}
}

/********************************************************************//**
This special handling is really to overcome the limitations of MySQL's
binlogging. We need to eliminate the non-determinism that will arise in
INSERT ... SELECT type of statements, since MySQL binlog only stores the
min value of the autoinc interval. Once that is fixed we can get rid of
the special lock handling.
@return	DB_SUCCESS if all OK else error code */
UNIV_INTERN
ulint
ha_innobase::innobase_lock_autoinc(void)
/*====================================*/
{
	ulint		error = DB_SUCCESS;

	switch (innobase_autoinc_lock_mode) {
	case AUTOINC_NO_LOCKING:
		/* Acquire only the AUTOINC mutex. */
		dict_table_autoinc_lock(prebuilt->table);
		break;

	case AUTOINC_NEW_STYLE_LOCKING:
		/* For simple (single/multi) row INSERTs, we fallback to the
		old style only if another transaction has already acquired
		the AUTOINC lock on behalf of a LOAD FILE or INSERT ... SELECT
		etc. type of statement. */
		if (thd_sql_command(user_thd) == SQLCOM_INSERT
		    || thd_sql_command(user_thd) == SQLCOM_REPLACE) {
			dict_table_t*	table = prebuilt->table;

			/* Acquire the AUTOINC mutex. */
			dict_table_autoinc_lock(table);

			/* We need to check that another transaction isn't
			already holding the AUTOINC lock on the table. */
			if (table->n_waiting_or_granted_auto_inc_locks) {
				/* Release the mutex to avoid deadlocks. */
				dict_table_autoinc_unlock(table);
			} else {
				break;
			}
		}
		/* Fall through to old style locking. */

	case AUTOINC_OLD_STYLE_LOCKING:
		error = row_lock_table_autoinc_for_mysql(prebuilt);

		if (error == DB_SUCCESS) {

			/* Acquire the AUTOINC mutex. */
			dict_table_autoinc_lock(prebuilt->table);
		}
		break;

	default:
		ut_error;
	}

	return(ulong(error));
}

/********************************************************************//**
Reset the autoinc value in the table.
@return	DB_SUCCESS if all went well else error code */
UNIV_INTERN
ulint
ha_innobase::innobase_reset_autoinc(
/*================================*/
	ulonglong	autoinc)	/*!< in: value to store */
{
	ulint		error;

	error = innobase_lock_autoinc();

	if (error == DB_SUCCESS) {

		dict_table_autoinc_initialize(prebuilt->table, autoinc);

		dict_table_autoinc_unlock(prebuilt->table);
	}

	return(ulong(error));
}

/********************************************************************//**
Store the autoinc value in the table. The autoinc value is only set if
it's greater than the existing autoinc value in the table.
@return	DB_SUCCESS if all went well else error code */
UNIV_INTERN
ulint
ha_innobase::innobase_set_max_autoinc(
/*==================================*/
	ulonglong	auto_inc)	/*!< in: value to store */
{
	ulint		error;

	error = innobase_lock_autoinc();

	if (error == DB_SUCCESS) {

		dict_table_autoinc_update_if_greater(prebuilt->table, auto_inc);

		dict_table_autoinc_unlock(prebuilt->table);
	}

	return(ulong(error));
}

/********************************************************************//**
Stores a row in an InnoDB database, to the table specified in this
handle.
@return	error code */
UNIV_INTERN
int
ha_innobase::write_row(
/*===================*/
	uchar*	record)	/*!< in: a row in MySQL format */
{
	ulint		error = 0;
	int		error_result= 0;
	ibool		auto_inc_used= FALSE;
	ulint		sql_command;
	trx_t*		trx = thd_to_trx(user_thd);

	DBUG_ENTER("ha_innobase::write_row");

	if (prebuilt->trx != trx) {
		sql_print_error("The transaction object for the table handle "
				"is at %p, but for the current thread it is at "
				"%p",
				(const void*) prebuilt->trx, (const void*) trx);

		fputs("InnoDB: Dump of 200 bytes around prebuilt: ", stderr);
		ut_print_buf(stderr, ((const byte*)prebuilt) - 100, 200);
		fputs("\n"
			"InnoDB: Dump of 200 bytes around ha_data: ",
			stderr);
		ut_print_buf(stderr, ((const byte*) trx) - 100, 200);
		putc('\n', stderr);
		ut_error;
	}

	ha_statistic_increment(&SSV::ha_write_count);

	if (table->timestamp_field_type & TIMESTAMP_AUTO_SET_ON_INSERT)
		table->timestamp_field->set_time();

	sql_command = thd_sql_command(user_thd);

	if ((sql_command == SQLCOM_ALTER_TABLE
	     || sql_command == SQLCOM_OPTIMIZE
	     || sql_command == SQLCOM_CREATE_INDEX
	     || sql_command == SQLCOM_DROP_INDEX)
	    && num_write_row >= 10000) {
		/* ALTER TABLE is COMMITted at every 10000 copied rows.
		The IX table lock for the original table has to be re-issued.
		As this method will be called on a temporary table where the
		contents of the original table is being copied to, it is
		a bit tricky to determine the source table.  The cursor
		position in the source table need not be adjusted after the
		intermediate COMMIT, since writes by other transactions are
		being blocked by a MySQL table lock TL_WRITE_ALLOW_READ. */

		dict_table_t*	src_table;
		enum lock_mode	mode;

		num_write_row = 0;

		/* Commit the transaction.  This will release the table
		locks, so they have to be acquired again. */

		/* Altering an InnoDB table */
		/* Get the source table. */
		src_table = lock_get_src_table(
				prebuilt->trx, prebuilt->table, &mode);
		if (!src_table) {
no_commit:
			/* Unknown situation: do not commit */
			/*
			ut_print_timestamp(stderr);
			fprintf(stderr,
				"  InnoDB: ALTER TABLE is holding lock"
				" on %lu tables!\n",
				prebuilt->trx->mysql_n_tables_locked);
			*/
			;
		} else if (src_table == prebuilt->table) {
			/* Source table is not in InnoDB format:
			no need to re-acquire locks on it. */

			/* Altering to InnoDB format */
			innobase_commit(ht, user_thd, 1);
			/* Note that this transaction is still active. */
			trx_register_for_2pc(prebuilt->trx);
			/* We will need an IX lock on the destination table. */
			prebuilt->sql_stat_start = TRUE;
		} else {
			/* Ensure that there are no other table locks than
			LOCK_IX and LOCK_AUTO_INC on the destination table. */

			if (!lock_is_table_exclusive(prebuilt->table,
							prebuilt->trx)) {
				goto no_commit;
			}

			/* Commit the transaction.  This will release the table
			locks, so they have to be acquired again. */
			innobase_commit(ht, user_thd, 1);
			/* Note that this transaction is still active. */
			trx_register_for_2pc(prebuilt->trx);
			/* Re-acquire the table lock on the source table. */
			row_lock_table_for_mysql(prebuilt, src_table, mode);
			/* We will need an IX lock on the destination table. */
			prebuilt->sql_stat_start = TRUE;
		}
	}

	num_write_row++;

	/* This is the case where the table has an auto-increment column */
	if (table->next_number_field && record == table->record[0]) {

		/* Reset the error code before calling
		innobase_get_auto_increment(). */
		prebuilt->autoinc_error = DB_SUCCESS;

		if ((error = update_auto_increment())) {
			/* We don't want to mask autoinc overflow errors. */

			/* Handle the case where the AUTOINC sub-system
			failed during initialization. */
			if (prebuilt->autoinc_error == DB_UNSUPPORTED) {
				error_result = ER_AUTOINC_READ_FAILED;
				/* Set the error message to report too. */
				my_error(ER_AUTOINC_READ_FAILED, MYF(0));
				goto func_exit;
			} else if (prebuilt->autoinc_error != DB_SUCCESS) {
				error = (int) prebuilt->autoinc_error;
				goto report_error;
			}

			/* MySQL errors are passed straight back. */
			error_result = (int) error;
			goto func_exit;
		}

		auto_inc_used = TRUE;
	}

	if (prebuilt->mysql_template == NULL
	    || prebuilt->template_type != ROW_MYSQL_WHOLE_ROW) {

		/* Build the template used in converting quickly between
		the two database formats */

		build_template(true);
	}

	innodb_srv_conc_enter_innodb(prebuilt->trx);

	error = row_insert_for_mysql((byte*) record, prebuilt);

	/* Handle duplicate key errors */
	if (auto_inc_used) {
		ulint		err;
		ulonglong	auto_inc;
		ulonglong	col_max_value;

		/* Note the number of rows processed for this statement, used
		by get_auto_increment() to determine the number of AUTO-INC
		values to reserve. This is only useful for a mult-value INSERT
		and is a statement level counter.*/
		if (trx->n_autoinc_rows > 0) {
			--trx->n_autoinc_rows;
		}

		/* We need the upper limit of the col type to check for
		whether we update the table autoinc counter or not. */
		col_max_value = innobase_get_int_col_max_value(
			table->next_number_field);

		/* Get the value that MySQL attempted to store in the table.*/
		auto_inc = table->next_number_field->val_int();

		switch (error) {
		case DB_DUPLICATE_KEY:

			/* A REPLACE command and LOAD DATA INFILE REPLACE
			handle a duplicate key error themselves, but we
			must update the autoinc counter if we are performing
			those statements. */

			switch (sql_command) {
			case SQLCOM_LOAD:
				if ((trx->duplicates
				    & (TRX_DUP_IGNORE | TRX_DUP_REPLACE))) {

					goto set_max_autoinc;
				}
				break;

			case SQLCOM_REPLACE:
			case SQLCOM_INSERT_SELECT:
			case SQLCOM_REPLACE_SELECT:
				goto set_max_autoinc;

			default:
				break;
			}

			break;

		case DB_SUCCESS:
			/* If the actual value inserted is greater than
			the upper limit of the interval, then we try and
			update the table upper limit. Note: last_value
			will be 0 if get_auto_increment() was not called.*/

			if (auto_inc >= prebuilt->autoinc_last_value) {
set_max_autoinc:
				/* This should filter out the negative
				values set explicitly by the user. */
				if (auto_inc <= col_max_value) {
					ut_a(prebuilt->autoinc_increment > 0);

					ulonglong	need;
					ulonglong	offset;

					offset = prebuilt->autoinc_offset;
					need = prebuilt->autoinc_increment;

					auto_inc = innobase_next_autoinc(
						auto_inc,
						need, offset, col_max_value);

					err = innobase_set_max_autoinc(
						auto_inc);

					if (err != DB_SUCCESS) {
						error = err;
					}
				}
			}
			break;
		}
	}

	innodb_srv_conc_exit_innodb(prebuilt->trx);

report_error:
	error_result = convert_error_code_to_mysql((int) error,
						   prebuilt->table->flags,
						   user_thd);

func_exit:
	innobase_active_small();

	DBUG_RETURN(error_result);
}

/**********************************************************************//**
Checks which fields have changed in a row and stores information
of them to an update vector.
@return	error number or 0 */
static
int
calc_row_difference(
/*================*/
	upd_t*		uvect,		/*!< in/out: update vector */
	uchar*		old_row,	/*!< in: old row in MySQL format */
	uchar*		new_row,	/*!< in: new row in MySQL format */
	TABLE*		table,		/*!< in: table in MySQL data
					dictionary */
	uchar*		upd_buff,	/*!< in: buffer to use */
	ulint		buff_len,	/*!< in: buffer length */
	row_prebuilt_t*	prebuilt,	/*!< in: InnoDB prebuilt struct */
	THD*		thd)		/*!< in: user thread */
{
	uchar*		original_upd_buff = upd_buff;
	Field*		field;
	enum_field_types field_mysql_type;
	uint		n_fields;
	ulint		o_len;
	ulint		n_len;
	ulint		col_pack_len;
	const byte*	new_mysql_row_col;
	const byte*	o_ptr;
	const byte*	n_ptr;
	byte*		buf;
	upd_field_t*	ufield;
	ulint		col_type;
	ulint		n_changed = 0;
	dfield_t	dfield;
	dict_index_t*	clust_index;
	uint		i;

	n_fields = table->s->fields;
	clust_index = dict_table_get_first_index(prebuilt->table);

	/* We use upd_buff to convert changed fields */
	buf = (byte*) upd_buff;

	for (i = 0; i < n_fields; i++) {
		field = table->field[i];

		o_ptr = (const byte*) old_row + get_field_offset(table, field);
		n_ptr = (const byte*) new_row + get_field_offset(table, field);

		/* Use new_mysql_row_col and col_pack_len save the values */

		new_mysql_row_col = n_ptr;
		col_pack_len = field->pack_length();

		o_len = col_pack_len;
		n_len = col_pack_len;

		/* We use o_ptr and n_ptr to dig up the actual data for
		comparison. */

		field_mysql_type = field->type();

		col_type = prebuilt->table->cols[i].mtype;

		switch (col_type) {

		case DATA_BLOB:
			o_ptr = row_mysql_read_blob_ref(&o_len, o_ptr, o_len);
			n_ptr = row_mysql_read_blob_ref(&n_len, n_ptr, n_len);

			break;

		case DATA_VARCHAR:
		case DATA_BINARY:
		case DATA_VARMYSQL:
			if (field_mysql_type == MYSQL_TYPE_VARCHAR) {
				/* This is a >= 5.0.3 type true VARCHAR where
				the real payload data length is stored in
				1 or 2 bytes */

				o_ptr = row_mysql_read_true_varchar(
					&o_len, o_ptr,
					(ulint)
					(((Field_varstring*)field)->length_bytes));

				n_ptr = row_mysql_read_true_varchar(
					&n_len, n_ptr,
					(ulint)
					(((Field_varstring*)field)->length_bytes));
			}

			break;
		default:
			;
		}

		if (field->null_ptr) {
			if (field_in_record_is_null(table, field,
							(char*) old_row)) {
				o_len = UNIV_SQL_NULL;
			}

			if (field_in_record_is_null(table, field,
							(char*) new_row)) {
				n_len = UNIV_SQL_NULL;
			}
		}

		if (o_len != n_len || (o_len != UNIV_SQL_NULL &&
					0 != memcmp(o_ptr, n_ptr, o_len))) {
			/* The field has changed */

			ufield = uvect->fields + n_changed;

			/* Let us use a dummy dfield to make the conversion
			from the MySQL column format to the InnoDB format */

			dict_col_copy_type(prebuilt->table->cols + i,
					   dfield_get_type(&dfield));

			if (n_len != UNIV_SQL_NULL) {
				buf = row_mysql_store_col_in_innobase_format(
					&dfield,
					(byte*)buf,
					TRUE,
					new_mysql_row_col,
					col_pack_len,
					dict_table_is_comp(prebuilt->table));
				dfield_copy_data(&ufield->new_val, &dfield);
			} else {
				dfield_set_null(&ufield->new_val);
			}

			ufield->exp = NULL;
			ufield->orig_len = 0;
			ufield->field_no = dict_col_get_clust_pos(
				&prebuilt->table->cols[i], clust_index);
			n_changed++;
		}
	}

	uvect->n_fields = n_changed;
	uvect->info_bits = 0;

	ut_a(buf <= (byte*)original_upd_buff + buff_len);

	return(0);
}

/**********************************************************************//**
Updates a row given as a parameter to a new value. Note that we are given
whole rows, not just the fields which are updated: this incurs some
overhead for CPU when we check which fields are actually updated.
TODO: currently InnoDB does not prevent the 'Halloween problem':
in a searched update a single row can get updated several times
if its index columns are updated!
@return	error number or 0 */
UNIV_INTERN
int
ha_innobase::update_row(
/*====================*/
	const uchar*	old_row,	/*!< in: old row in MySQL format */
	uchar*		new_row)	/*!< in: new row in MySQL format */
{
	upd_t*		uvect;
	int		error = 0;
	trx_t*		trx = thd_to_trx(user_thd);

	DBUG_ENTER("ha_innobase::update_row");

	ut_a(prebuilt->trx == trx);

	ha_statistic_increment(&SSV::ha_update_count);

	if (table->timestamp_field_type & TIMESTAMP_AUTO_SET_ON_UPDATE)
		table->timestamp_field->set_time();

	if (prebuilt->upd_node) {
		uvect = prebuilt->upd_node->update;
	} else {
		uvect = row_get_prebuilt_update_vector(prebuilt);
	}

	/* Build an update vector from the modified fields in the rows
	(uses upd_buff of the handle) */

	calc_row_difference(uvect, (uchar*) old_row, new_row, table,
			upd_buff, (ulint)upd_and_key_val_buff_len,
			prebuilt, user_thd);

	/* This is not a delete */
	prebuilt->upd_node->is_delete = FALSE;

	ut_a(prebuilt->template_type == ROW_MYSQL_WHOLE_ROW);

	innodb_srv_conc_enter_innodb(trx);

	error = row_update_for_mysql((byte*) old_row, prebuilt);

	/* We need to do some special AUTOINC handling for the following case:

	INSERT INTO t (c1,c2) VALUES(x,y) ON DUPLICATE KEY UPDATE ...

	We need to use the AUTOINC counter that was actually used by
	MySQL in the UPDATE statement, which can be different from the
	value used in the INSERT statement.*/

	if (error == DB_SUCCESS
	    && table->next_number_field
	    && new_row == table->record[0]
	    && thd_sql_command(user_thd) == SQLCOM_INSERT
	    && (trx->duplicates & (TRX_DUP_IGNORE | TRX_DUP_REPLACE))
		== TRX_DUP_IGNORE)  {

		ulonglong	auto_inc;
		ulonglong	col_max_value;

		auto_inc = table->next_number_field->val_int();

		/* We need the upper limit of the col type to check for
		whether we update the table autoinc counter or not. */
		col_max_value = innobase_get_int_col_max_value(
			table->next_number_field);

		if (auto_inc <= col_max_value && auto_inc != 0) {

			ulonglong	need;
			ulonglong	offset;

			offset = prebuilt->autoinc_offset;
			need = prebuilt->autoinc_increment;

			auto_inc = innobase_next_autoinc(
				auto_inc, need, offset, col_max_value);

			error = innobase_set_max_autoinc(auto_inc);
		}
	}

	innodb_srv_conc_exit_innodb(trx);

	error = convert_error_code_to_mysql(error,
					    prebuilt->table->flags, user_thd);

	if (error == 0 /* success */
	    && uvect->n_fields == 0 /* no columns were updated */) {

		/* This is the same as success, but instructs
		MySQL that the row is not really updated and it
		should not increase the count of updated rows.
		This is fix for http://bugs.mysql.com/29157 */
		error = HA_ERR_RECORD_IS_THE_SAME;
	}

	/* Tell InnoDB server that there might be work for
	utility threads: */

	innobase_active_small();

	DBUG_RETURN(error);
}

/**********************************************************************//**
Deletes a row given as the parameter.
@return	error number or 0 */
UNIV_INTERN
int
ha_innobase::delete_row(
/*====================*/
	const uchar*	record)	/*!< in: a row in MySQL format */
{
	int		error = 0;
	trx_t*		trx = thd_to_trx(user_thd);

	DBUG_ENTER("ha_innobase::delete_row");

	ut_a(prebuilt->trx == trx);

	ha_statistic_increment(&SSV::ha_delete_count);

	if (!prebuilt->upd_node) {
		row_get_prebuilt_update_vector(prebuilt);
	}

	/* This is a delete */

	prebuilt->upd_node->is_delete = TRUE;

	innodb_srv_conc_enter_innodb(trx);

	error = row_update_for_mysql((byte*) record, prebuilt);

	innodb_srv_conc_exit_innodb(trx);

	error = convert_error_code_to_mysql(
		error, prebuilt->table->flags, user_thd);

	/* Tell the InnoDB server that there might be work for
	utility threads: */

	innobase_active_small();

	DBUG_RETURN(error);
}

/**********************************************************************//**
Removes a new lock set on a row, if it was not read optimistically. This can
be called after a row has been read in the processing of an UPDATE or a DELETE
query, if the option innodb_locks_unsafe_for_binlog is set. */
UNIV_INTERN
void
ha_innobase::unlock_row(void)
/*=========================*/
{
	DBUG_ENTER("ha_innobase::unlock_row");

	/* Consistent read does not take any locks, thus there is
	nothing to unlock. */

	if (prebuilt->select_lock_type == LOCK_NONE) {
		DBUG_VOID_RETURN;
	}

	switch (prebuilt->row_read_type) {
	case ROW_READ_WITH_LOCKS:
		if (!srv_locks_unsafe_for_binlog
		    && prebuilt->trx->isolation_level
		    > TRX_ISO_READ_COMMITTED) {
			break;
		}
		/* fall through */
	case ROW_READ_TRY_SEMI_CONSISTENT:
		row_unlock_for_mysql(prebuilt, FALSE);
		break;
	case ROW_READ_DID_SEMI_CONSISTENT:
		prebuilt->row_read_type = ROW_READ_TRY_SEMI_CONSISTENT;
		break;
	}

	DBUG_VOID_RETURN;
}

/* See handler.h and row0mysql.h for docs on this function. */
UNIV_INTERN
bool
ha_innobase::was_semi_consistent_read(void)
/*=======================================*/
{
	return(prebuilt->row_read_type == ROW_READ_DID_SEMI_CONSISTENT);
}

/* See handler.h and row0mysql.h for docs on this function. */
UNIV_INTERN
void
ha_innobase::try_semi_consistent_read(bool yes)
/*===========================================*/
{
	ut_a(prebuilt->trx == thd_to_trx(ha_thd()));

	/* Row read type is set to semi consistent read if this was
	requested by the MySQL and either innodb_locks_unsafe_for_binlog
	option is used or this session is using READ COMMITTED isolation
	level. */

	if (yes
	    && (srv_locks_unsafe_for_binlog
		|| prebuilt->trx->isolation_level <= TRX_ISO_READ_COMMITTED)) {
		prebuilt->row_read_type = ROW_READ_TRY_SEMI_CONSISTENT;
	} else {
		prebuilt->row_read_type = ROW_READ_WITH_LOCKS;
	}
}

/******************************************************************//**
Initializes a handle to use an index.
@return	0 or error number */
UNIV_INTERN
int
ha_innobase::index_init(
/*====================*/
	uint	keynr,	/*!< in: key (index) number */
	bool sorted)	/*!< in: 1 if result MUST be sorted according to index */
{
	DBUG_ENTER("index_init");

	DBUG_RETURN(change_active_index(keynr));
}

/******************************************************************//**
Currently does nothing.
@return	0 */
UNIV_INTERN
int
ha_innobase::index_end(void)
/*========================*/
{
	int	error	= 0;
	DBUG_ENTER("index_end");
	active_index = MAX_KEY;
	in_range_check_pushed_down = FALSE;
	ds_mrr.dsmrr_close();
	DBUG_RETURN(error);
}

/*********************************************************************//**
Converts a search mode flag understood by MySQL to a flag understood
by InnoDB. */
static inline
ulint
convert_search_mode_to_innobase(
/*============================*/
	enum ha_rkey_function	find_flag)
{
	switch (find_flag) {
	case HA_READ_KEY_EXACT:
		/* this does not require the index to be UNIQUE */
		return(PAGE_CUR_GE);
	case HA_READ_KEY_OR_NEXT:
		return(PAGE_CUR_GE);
	case HA_READ_KEY_OR_PREV:
		return(PAGE_CUR_LE);
	case HA_READ_AFTER_KEY:	
		return(PAGE_CUR_G);
	case HA_READ_BEFORE_KEY:
		return(PAGE_CUR_L);
	case HA_READ_PREFIX:
		return(PAGE_CUR_GE);
	case HA_READ_PREFIX_LAST:
		return(PAGE_CUR_LE);
	case HA_READ_PREFIX_LAST_OR_PREV:
		return(PAGE_CUR_LE);
		/* In MySQL-4.0 HA_READ_PREFIX and HA_READ_PREFIX_LAST always
		pass a complete-field prefix of a key value as the search
		tuple. I.e., it is not allowed that the last field would
		just contain n first bytes of the full field value.
		MySQL uses a 'padding' trick to convert LIKE 'abc%'
		type queries so that it can use as a search tuple
		a complete-field-prefix of a key value. Thus, the InnoDB
		search mode PAGE_CUR_LE_OR_EXTENDS is never used.
		TODO: when/if MySQL starts to use also partial-field
		prefixes, we have to deal with stripping of spaces
		and comparison of non-latin1 char type fields in
		innobase_mysql_cmp() to get PAGE_CUR_LE_OR_EXTENDS to
		work correctly. */
	case HA_READ_MBR_CONTAIN:
	case HA_READ_MBR_INTERSECT:
	case HA_READ_MBR_WITHIN:
	case HA_READ_MBR_DISJOINT:
	case HA_READ_MBR_EQUAL:
		return(PAGE_CUR_UNSUPP);
	/* do not use "default:" in order to produce a gcc warning:
	enumeration value '...' not handled in switch
	(if -Wswitch or -Wall is used) */
	}

	my_error(ER_CHECK_NOT_IMPLEMENTED, MYF(0), "this functionality");

	return(PAGE_CUR_UNSUPP);
}

/*
   BACKGROUND INFO: HOW A SELECT SQL QUERY IS EXECUTED
   ---------------------------------------------------
The following does not cover all the details, but explains how we determine
the start of a new SQL statement, and what is associated with it.

For each table in the database the MySQL interpreter may have several
table handle instances in use, also in a single SQL query. For each table
handle instance there is an InnoDB  'prebuilt' struct which contains most
of the InnoDB data associated with this table handle instance.

  A) if the user has not explicitly set any MySQL table level locks:

  1) MySQL calls ::external_lock to set an 'intention' table level lock on
the table of the handle instance. There we set
prebuilt->sql_stat_start = TRUE. The flag sql_stat_start should be set
true if we are taking this table handle instance to use in a new SQL
statement issued by the user. We also increment trx->n_mysql_tables_in_use.

  2) If prebuilt->sql_stat_start == TRUE we 'pre-compile' the MySQL search
instructions to prebuilt->template of the table handle instance in
::index_read. The template is used to save CPU time in large joins.

  3) In row_search_for_mysql, if prebuilt->sql_stat_start is true, we
allocate a new consistent read view for the trx if it does not yet have one,
or in the case of a locking read, set an InnoDB 'intention' table level
lock on the table.

  4) We do the SELECT. MySQL may repeatedly call ::index_read for the
same table handle instance, if it is a join.

  5) When the SELECT ends, MySQL removes its intention table level locks
in ::external_lock. When trx->n_mysql_tables_in_use drops to zero,
 (a) we execute a COMMIT there if the autocommit is on,
 (b) we also release possible 'SQL statement level resources' InnoDB may
have for this SQL statement. The MySQL interpreter does NOT execute
autocommit for pure read transactions, though it should. That is why the
table handler in that case has to execute the COMMIT in ::external_lock.

  B) If the user has explicitly set MySQL table level locks, then MySQL
does NOT call ::external_lock at the start of the statement. To determine
when we are at the start of a new SQL statement we at the start of
::index_read also compare the query id to the latest query id where the
table handle instance was used. If it has changed, we know we are at the
start of a new SQL statement. Since the query id can theoretically
overwrap, we use this test only as a secondary way of determining the
start of a new SQL statement. */


/**********************************************************************//**
Positions an index cursor to the index specified in the handle. Fetches the
row if any.
@return	0, HA_ERR_KEY_NOT_FOUND, or error number */
UNIV_INTERN
int
ha_innobase::index_read(
/*====================*/
	uchar*		buf,		/*!< in/out: buffer for the returned
					row */
	const uchar*	key_ptr,	/*!< in: key value; if this is NULL
					we position the cursor at the
					start or end of index; this can
					also contain an InnoDB row id, in
					which case key_len is the InnoDB
					row id length; the key value can
					also be a prefix of a full key value,
					and the last column can be a prefix
					of a full column */
	uint			key_len,/*!< in: key value length */
	enum ha_rkey_function find_flag)/*!< in: search flags from my_base.h */
{
	ulint		mode;
	dict_index_t*	index;
	ulint		match_mode	= 0;
	int		error;
	ulint		ret;

	DBUG_ENTER("index_read");

	ut_a(prebuilt->trx == thd_to_trx(user_thd));

	ha_statistic_increment(&SSV::ha_read_key_count);

	index = prebuilt->index;

	if (UNIV_UNLIKELY(index == NULL)) {
		prebuilt->index_usable = FALSE;
		DBUG_RETURN(HA_ERR_CRASHED);
	}
	if (UNIV_UNLIKELY(!prebuilt->index_usable)) {
		DBUG_RETURN(HA_ERR_TABLE_DEF_CHANGED);
	}

	/* Note that if the index for which the search template is built is not
	necessarily prebuilt->index, but can also be the clustered index */

	if (prebuilt->sql_stat_start) {
		build_template(false);
	}

	if (key_ptr) {
		/* Convert the search key value to InnoDB format into
		prebuilt->search_tuple */

		row_sel_convert_mysql_key_to_innobase(
			prebuilt->search_tuple,
			(byte*) key_val_buff,
			(ulint)upd_and_key_val_buff_len,
			index,
			(byte*) key_ptr,
			(ulint) key_len,
			prebuilt->trx);
	} else {
		/* We position the cursor to the last or the first entry
		in the index */

		dtuple_set_n_fields(prebuilt->search_tuple, 0);
	}

	mode = convert_search_mode_to_innobase(find_flag);

	match_mode = 0;

	if (find_flag == HA_READ_KEY_EXACT) {

		match_mode = ROW_SEL_EXACT;

	} else if (find_flag == HA_READ_PREFIX
		   || find_flag == HA_READ_PREFIX_LAST) {

		match_mode = ROW_SEL_EXACT_PREFIX;
	}

	last_match_mode = (uint) match_mode;

	if (mode != PAGE_CUR_UNSUPP) {

		innodb_srv_conc_enter_innodb(prebuilt->trx);

		ret = row_search_for_mysql((byte*) buf, mode, prebuilt,
					   match_mode, 0);

		innodb_srv_conc_exit_innodb(prebuilt->trx);
	} else {

		ret = DB_UNSUPPORTED;
	}

	switch (ret) {
	case DB_SUCCESS:
		error = 0;
		table->status = 0;
		break;
	case DB_RECORD_NOT_FOUND:
		error = HA_ERR_KEY_NOT_FOUND;
		table->status = STATUS_NOT_FOUND;
		break;
	case DB_END_OF_INDEX:
		error = HA_ERR_KEY_NOT_FOUND;
		table->status = STATUS_NOT_FOUND;
		break;
	default:
		error = convert_error_code_to_mysql((int) ret,
						    prebuilt->table->flags,
						    user_thd);
		table->status = STATUS_NOT_FOUND;
		break;
	}

	DBUG_RETURN(error);
}

/*******************************************************************//**
The following functions works like index_read, but it find the last
row with the current key value or prefix.
@return	0, HA_ERR_KEY_NOT_FOUND, or an error code */
UNIV_INTERN
int
ha_innobase::index_read_last(
/*=========================*/
	uchar*		buf,	/*!< out: fetched row */
	const uchar*	key_ptr,/*!< in: key value, or a prefix of a full
				key value */
	uint		key_len)/*!< in: length of the key val or prefix
				in bytes */
{
	return(index_read(buf, key_ptr, key_len, HA_READ_PREFIX_LAST));
}

/********************************************************************//**
Get the index for a handle. Does not change active index.
@return	NULL or index instance. */
UNIV_INTERN
dict_index_t*
ha_innobase::innobase_get_index(
/*============================*/
	uint		keynr)	/*!< in: use this index; MAX_KEY means always
				clustered index, even if it was internally
				generated by InnoDB */
{
	KEY*		key = 0;
	dict_index_t*	index = 0;

	DBUG_ENTER("innobase_get_index");
	ha_statistic_increment(&SSV::ha_read_key_count);

	if (keynr != MAX_KEY && table->s->keys > 0) {
		key = table->key_info + keynr;

		index = innobase_index_lookup(share, keynr);

		if (index) {
			ut_a(ut_strcmp(index->name, key->name) == 0);
		} else {
			/* Can't find index with keynr in the translation
			table. Only print message if the index translation
			table exists */
			if (share->idx_trans_tbl.index_mapping) {
				sql_print_error("InnoDB could not find "
						"index %s key no %u for "
						"table %s through its "
						"index translation table",
						key ? key->name : "NULL",
						keynr,
						prebuilt->table->name);
			}

			index = dict_table_get_index_on_name(prebuilt->table,
							     key->name);
		}
	} else {
		index = dict_table_get_first_index(prebuilt->table);
	}

	if (!index) {
		sql_print_error(
			"Innodb could not find key n:o %u with name %s "
			"from dict cache for table %s",
			keynr, key ? key->name : "NULL",
			prebuilt->table->name);
	}

	DBUG_RETURN(index);
}

/********************************************************************//**
Changes the active index of a handle.
@return	0 or error code */
UNIV_INTERN
int
ha_innobase::change_active_index(
/*=============================*/
	uint	keynr)	/*!< in: use this index; MAX_KEY means always clustered
			index, even if it was internally generated by
			InnoDB */
{
	DBUG_ENTER("change_active_index");

	ut_ad(user_thd == ha_thd());
	ut_a(prebuilt->trx == thd_to_trx(user_thd));

	active_index = keynr;

	prebuilt->index = innobase_get_index(keynr);

	if (UNIV_UNLIKELY(!prebuilt->index)) {
		sql_print_warning("InnoDB: change_active_index(%u) failed",
				  keynr);
		prebuilt->index_usable = FALSE;
		DBUG_RETURN(1);
	}

	prebuilt->index_usable = row_merge_is_index_usable(prebuilt->trx,
							   prebuilt->index);

	if (UNIV_UNLIKELY(!prebuilt->index_usable)) {
		push_warning_printf(user_thd, Sql_condition::WARN_LEVEL_WARN,
				    HA_ERR_TABLE_DEF_CHANGED,
				    "InnoDB: insufficient history for index %u",
				    keynr);
		/* The caller seems to ignore this.  Thus, we must check
		this again in row_search_for_mysql(). */
		DBUG_RETURN(2);
	}

	ut_a(prebuilt->search_tuple != 0);

	dtuple_set_n_fields(prebuilt->search_tuple, prebuilt->index->n_fields);

	dict_index_copy_types(prebuilt->search_tuple, prebuilt->index,
			      prebuilt->index->n_fields);

	/* MySQL changes the active index for a handle also during some
	queries, for example SELECT MAX(a), SUM(a) first retrieves the MAX()
	and then calculates the sum. Previously we played safe and used
	the flag ROW_MYSQL_WHOLE_ROW below, but that caused unnecessary
	copying. Starting from MySQL-4.1 we use a more efficient flag here. */

	build_template(false);

	DBUG_RETURN(0);
}

/**********************************************************************//**
Positions an index cursor to the index specified in keynr. Fetches the
row if any.
??? This is only used to read whole keys ???
@return	error number or 0 */
UNIV_INTERN
int
ha_innobase::index_read_idx(
/*========================*/
	uchar*		buf,		/*!< in/out: buffer for the returned
					row */
	uint		keynr,		/*!< in: use this index */
	const uchar*	key,		/*!< in: key value; if this is NULL
					we position the cursor at the
					start or end of index */
	uint		key_len,	/*!< in: key value length */
	enum ha_rkey_function find_flag)/*!< in: search flags from my_base.h */
{
	if (change_active_index(keynr)) {

		return(1);
	}

	return(index_read(buf, key, key_len, find_flag));
}

/***********************************************************************//**
Reads the next or previous row from a cursor, which must have previously been
positioned using index_read.
@return	0, HA_ERR_END_OF_FILE, or error number */
UNIV_INTERN
int
ha_innobase::general_fetch(
/*=======================*/
	uchar*	buf,		/*!< in/out: buffer for next row in MySQL
				format */
	uint	direction,	/*!< in: ROW_SEL_NEXT or ROW_SEL_PREV */
	uint	match_mode)	/*!< in: 0, ROW_SEL_EXACT, or
				ROW_SEL_EXACT_PREFIX */
{
	ulint		ret;
	int		error	= 0;

	DBUG_ENTER("general_fetch");

	ut_a(prebuilt->trx == thd_to_trx(user_thd));

	innodb_srv_conc_enter_innodb(prebuilt->trx);

	ret = row_search_for_mysql(
		(byte*)buf, 0, prebuilt, match_mode, direction);

	innodb_srv_conc_exit_innodb(prebuilt->trx);

	switch (ret) {
	case DB_SUCCESS:
		error = 0;
		table->status = 0;
		break;
	case DB_RECORD_NOT_FOUND:
		error = HA_ERR_END_OF_FILE;
		table->status = STATUS_NOT_FOUND;
		break;
	case DB_END_OF_INDEX:
		error = HA_ERR_END_OF_FILE;
		table->status = STATUS_NOT_FOUND;
		break;
	default:
		error = convert_error_code_to_mysql(
			(int) ret, prebuilt->table->flags, user_thd);
		table->status = STATUS_NOT_FOUND;
		break;
	}

	DBUG_RETURN(error);
}

/***********************************************************************//**
Reads the next row from a cursor, which must have previously been
positioned using index_read.
@return	0, HA_ERR_END_OF_FILE, or error number */
UNIV_INTERN
int
ha_innobase::index_next(
/*====================*/
	uchar*		buf)	/*!< in/out: buffer for next row in MySQL
				format */
{
	ha_statistic_increment(&SSV::ha_read_next_count);

	return(general_fetch(buf, ROW_SEL_NEXT, 0));
}

/*******************************************************************//**
Reads the next row matching to the key value given as the parameter.
@return	0, HA_ERR_END_OF_FILE, or error number */
UNIV_INTERN
int
ha_innobase::index_next_same(
/*=========================*/
	uchar*		buf,	/*!< in/out: buffer for the row */
	const uchar*	key,	/*!< in: key value */
	uint		keylen)	/*!< in: key value length */
{
	ha_statistic_increment(&SSV::ha_read_next_count);

	return(general_fetch(buf, ROW_SEL_NEXT, last_match_mode));
}

/***********************************************************************//**
Reads the previous row from a cursor, which must have previously been
positioned using index_read.
@return	0, HA_ERR_END_OF_FILE, or error number */
UNIV_INTERN
int
ha_innobase::index_prev(
/*====================*/
	uchar*	buf)	/*!< in/out: buffer for previous row in MySQL format */
{
	ha_statistic_increment(&SSV::ha_read_prev_count);

	return(general_fetch(buf, ROW_SEL_PREV, 0));
}

/********************************************************************//**
Positions a cursor on the first record in an index and reads the
corresponding row to buf.
@return	0, HA_ERR_END_OF_FILE, or error code */
UNIV_INTERN
int
ha_innobase::index_first(
/*=====================*/
	uchar*	buf)	/*!< in/out: buffer for the row */
{
	int	error;

	DBUG_ENTER("index_first");
	ha_statistic_increment(&SSV::ha_read_first_count);

	error = index_read(buf, NULL, 0, HA_READ_AFTER_KEY);

	/* MySQL does not seem to allow this to return HA_ERR_KEY_NOT_FOUND */

	if (error == HA_ERR_KEY_NOT_FOUND) {
		error = HA_ERR_END_OF_FILE;
	}

	DBUG_RETURN(error);
}

/********************************************************************//**
Positions a cursor on the last record in an index and reads the
corresponding row to buf.
@return	0, HA_ERR_END_OF_FILE, or error code */
UNIV_INTERN
int
ha_innobase::index_last(
/*====================*/
	uchar*	buf)	/*!< in/out: buffer for the row */
{
	int	error;

	DBUG_ENTER("index_last");
	ha_statistic_increment(&SSV::ha_read_last_count);

	error = index_read(buf, NULL, 0, HA_READ_BEFORE_KEY);

	/* MySQL does not seem to allow this to return HA_ERR_KEY_NOT_FOUND */

	if (error == HA_ERR_KEY_NOT_FOUND) {
		error = HA_ERR_END_OF_FILE;
	}

	DBUG_RETURN(error);
}

/****************************************************************//**
Initialize a table scan.
@return	0 or error number */
UNIV_INTERN
int
ha_innobase::rnd_init(
/*==================*/
	bool	scan)	/*!< in: TRUE if table/index scan FALSE otherwise */
{
	int	err;

	/* Store the active index value so that we can restore the original
	value after a scan */

	if (prebuilt->clust_index_was_generated) {
		err = change_active_index(MAX_KEY);
	} else {
		err = change_active_index(primary_key);
	}

	/* Don't use semi-consistent read in random row reads (by position).
	This means we must disable semi_consistent_read if scan is false */

	if (!scan) {
		try_semi_consistent_read(0);
	}

	start_of_scan = 1;

	return(err);
}

/*****************************************************************//**
Ends a table scan.
@return	0 or error number */
UNIV_INTERN
int
ha_innobase::rnd_end(void)
/*======================*/
{
	return(index_end());
}

/*****************************************************************//**
Reads the next row in a table scan (also used to read the FIRST row
in a table scan).
@return	0, HA_ERR_END_OF_FILE, or error number */
UNIV_INTERN
int
ha_innobase::rnd_next(
/*==================*/
	uchar*	buf)	/*!< in/out: returns the row in this buffer,
			in MySQL format */
{
	int	error;

	DBUG_ENTER("rnd_next");
	ha_statistic_increment(&SSV::ha_read_rnd_next_count);

	if (start_of_scan) {
		error = index_first(buf);

		if (error == HA_ERR_KEY_NOT_FOUND) {
			error = HA_ERR_END_OF_FILE;
		}

		start_of_scan = 0;
	} else {
		error = general_fetch(buf, ROW_SEL_NEXT, 0);
	}

	DBUG_RETURN(error);
}

/**********************************************************************//**
Fetches a row from the table based on a row reference.
@return	0, HA_ERR_KEY_NOT_FOUND, or error code */
UNIV_INTERN
int
ha_innobase::rnd_pos(
/*=================*/
	uchar*	buf,	/*!< in/out: buffer for the row */
	uchar*	pos)	/*!< in: primary key value of the row in the
			MySQL format, or the row id if the clustered
			index was internally generated by InnoDB; the
			length of data in pos has to be ref_length */
{
	int		error;
	DBUG_ENTER("rnd_pos");
	DBUG_DUMP("key", pos, ref_length);

	ha_statistic_increment(&SSV::ha_read_rnd_count);

	ut_a(prebuilt->trx == thd_to_trx(ha_thd()));

	/* Note that we assume the length of the row reference is fixed
	for the table, and it is == ref_length */

	error = index_read(buf, pos, ref_length, HA_READ_KEY_EXACT);

	if (error) {
		DBUG_PRINT("error", ("Got error: %d", error));
	}

	DBUG_RETURN(error);
}

/*********************************************************************//**
Stores a reference to the current row to 'ref' field of the handle. Note
that in the case where we have generated the clustered index for the
table, the function parameter is illogical: we MUST ASSUME that 'record'
is the current 'position' of the handle, because if row ref is actually
the row id internally generated in InnoDB, then 'record' does not contain
it. We just guess that the row id must be for the record where the handle
was positioned the last time. */
UNIV_INTERN
void
ha_innobase::position(
/*==================*/
	const uchar*	record)	/*!< in: row in MySQL format */
{
	uint		len;

	ut_a(prebuilt->trx == thd_to_trx(ha_thd()));

	if (prebuilt->clust_index_was_generated) {
		/* No primary key was defined for the table and we
		generated the clustered index from row id: the
		row reference will be the row id, not any key value
		that MySQL knows of */

		len = DATA_ROW_ID_LEN;

		memcpy(ref, prebuilt->row_id, len);
	} else {
		len = store_key_val_for_row(primary_key, (char*)ref,
							 ref_length, record);
	}

	/* We assume that the 'ref' value len is always fixed for the same
	table. */

	if (len != ref_length) {
		sql_print_error("Stored ref len is %lu, but table ref len is "
				"%lu", (ulong) len, (ulong) ref_length);
	}
}

/* limit innodb monitor access to users with PROCESS privilege.
See http://bugs.mysql.com/32710 for expl. why we choose PROCESS. */
#define IS_MAGIC_TABLE_AND_USER_DENIED_ACCESS(table_name, thd) \
	(row_is_magic_monitor_table(table_name) \
	 && check_global_access(thd, PROCESS_ACL))

/*****************************************************************//**
Creates a table definition to an InnoDB database. */
static
int
create_table_def(
/*=============*/
	trx_t*		trx,		/*!< in: InnoDB transaction handle */
	TABLE*		form,		/*!< in: information on table
					columns and indexes */
	const char*	table_name,	/*!< in: table name */
	const char*	path_of_temp_table,/*!< in: if this is a table explicitly
					created by the user with the
					TEMPORARY keyword, then this
					parameter is the dir path where the
					table should be placed if we create
					an .ibd file for it (no .ibd extension
					in the path, though); otherwise this
					is NULL */
	ulint		flags,		/*!< in: table flags */
	ulint		flags2)		/*!< in: table flags2 */
{
	Field*		field;
	dict_table_t*	table;
	ulint		n_cols;
	int		error;
	ulint		col_type;
	ulint		col_len;
	ulint		nulls_allowed;
	ulint		unsigned_type;
	ulint		binary_type;
	ulint		long_true_varchar;
	ulint		charset_no;
	ulint		i;

	DBUG_ENTER("create_table_def");
	DBUG_PRINT("enter", ("table_name: %s", table_name));

	ut_a(trx->mysql_thd != NULL);

	/* MySQL does the name length check. But we do additional check
	on the name length here */
	if (strlen(table_name) > MAX_FULL_NAME_LEN) {
		push_warning_printf(
			(THD*) trx->mysql_thd, Sql_condition::WARN_LEVEL_WARN,
			ER_TABLE_NAME,
			"InnoDB: Table Name or Database Name is too long");

		DBUG_RETURN(ER_TABLE_NAME);
	}

	/* table_name must contain '/'. Later in the code we assert if it
	does not */
	if (strcmp(strchr(table_name, '/') + 1,
		   "innodb_table_monitor") == 0) {
		push_warning(
			(THD*) trx->mysql_thd, Sql_condition::WARN_LEVEL_WARN,
			HA_ERR_WRONG_COMMAND,
			DEPRECATED_MSG_INNODB_TABLE_MONITOR);
	}

	n_cols = form->s->fields;

	/* We pass 0 as the space id, and determine at a lower level the space
	id where to store the table */

	table = dict_mem_table_create(table_name, 0, n_cols, flags, flags2);

	if (path_of_temp_table) {
		table->dir_path_of_temp_table =
			mem_heap_strdup(table->heap, path_of_temp_table);
	}

	for (i = 0; i < n_cols; i++) {
		field = form->field[i];

		col_type = get_innobase_type_from_mysql_type(&unsigned_type,
							     field);

		if (!col_type) {
			push_warning_printf(
				(THD*) trx->mysql_thd,
				Sql_condition::WARN_LEVEL_WARN,
				ER_CANT_CREATE_TABLE,
				"Error creating table '%s' with "
				"column '%s'. Please check its "
				"column type and try to re-create "
				"the table with an appropriate "
				"column type.",
				table->name, (char*) field->field_name);
			goto err_col;
		}

		if (field->null_ptr) {
			nulls_allowed = 0;
		} else {
			nulls_allowed = DATA_NOT_NULL;
		}

		if (field->binary()) {
			binary_type = DATA_BINARY_TYPE;
		} else {
			binary_type = 0;
		}

		charset_no = 0;

		if (dtype_is_string_type(col_type)) {

			charset_no = (ulint)field->charset()->number;

			if (UNIV_UNLIKELY(charset_no >= 256)) {
				/* in data0type.h we assume that the
				number fits in one byte in prtype */
				push_warning_printf(
					(THD*) trx->mysql_thd,
					Sql_condition::WARN_LEVEL_WARN,
					ER_CANT_CREATE_TABLE,
					"In InnoDB, charset-collation codes"
					" must be below 256."
					" Unsupported code %lu.",
					(ulong) charset_no);
				DBUG_RETURN(ER_CANT_CREATE_TABLE);
			}
		}

		ut_a(field->type() < 256); /* we assume in dtype_form_prtype()
					   that this fits in one byte */
		col_len = field->pack_length();

		/* The MySQL pack length contains 1 or 2 bytes length field
		for a true VARCHAR. Let us subtract that, so that the InnoDB
		column length in the InnoDB data dictionary is the real
		maximum byte length of the actual data. */

		long_true_varchar = 0;

		if (field->type() == MYSQL_TYPE_VARCHAR) {
			col_len -= ((Field_varstring*)field)->length_bytes;

			if (((Field_varstring*)field)->length_bytes == 2) {
				long_true_varchar = DATA_LONG_TRUE_VARCHAR;
			}
		}

		/* First check whether the column to be added has a
		system reserved name. */
		if (dict_col_name_is_reserved(field->field_name)){
			my_error(ER_WRONG_COLUMN_NAME, MYF(0),
				 field->field_name);
err_col:
			dict_mem_table_free(table);
			trx_commit_for_mysql(trx);

			error = DB_ERROR;
			goto error_ret;
		}

		dict_mem_table_add_col(table, table->heap,
			(char*) field->field_name,
			col_type,
			dtype_form_prtype(
				(ulint)field->type()
				| nulls_allowed | unsigned_type
				| binary_type | long_true_varchar,
				charset_no),
			col_len);
	}

	error = row_create_table_for_mysql(table, trx);

	if (error == DB_DUPLICATE_KEY) {
		char buf[100];
		char* buf_end = innobase_convert_identifier(
			buf, sizeof buf - 1, table_name, strlen(table_name),
			trx->mysql_thd, TRUE);

		*buf_end = '\0';
		my_error(ER_TABLE_EXISTS_ERROR, MYF(0), buf);
	}

error_ret:
	error = convert_error_code_to_mysql(error, flags, NULL);

	DBUG_RETURN(error);
}

/*****************************************************************//**
Creates an index in an InnoDB database. */
static
int
create_index(
/*=========*/
	trx_t*		trx,		/*!< in: InnoDB transaction handle */
	TABLE*		form,		/*!< in: information on table
					columns and indexes */
	ulint		flags,		/*!< in: InnoDB table flags */
	const char*	table_name,	/*!< in: table name */
	uint		key_num)	/*!< in: index number */
{
	Field*		field;
	dict_index_t*	index;
	int		error;
	ulint		n_fields;
	KEY*		key;
	KEY_PART_INFO*	key_part;
	ulint		ind_type;
	ulint		col_type;
	ulint		prefix_len;
	ulint		is_unsigned;
	ulint		i;
	ulint		j;
	ulint*		field_lengths;

	DBUG_ENTER("create_index");

	key = form->key_info + key_num;

	n_fields = key->key_parts;

	/* Assert that "GEN_CLUST_INDEX" cannot be used as non-primary index */
	ut_a(innobase_strcasecmp(key->name, innobase_index_reserve_name) != 0);

	ind_type = 0;

	if (key_num == form->s->primary_key) {
		ind_type = ind_type | DICT_CLUSTERED;
	}

	if (key->flags & HA_NOSAME ) {
		ind_type = ind_type | DICT_UNIQUE;
	}

	/* We pass 0 as the space id, and determine at a lower level the space
	id where to store the table */

	index = dict_mem_index_create(table_name, key->name, 0,
				      ind_type, n_fields);

	field_lengths = (ulint*) my_malloc(sizeof(ulint) * n_fields,
		MYF(MY_FAE));

	for (i = 0; i < n_fields; i++) {
		key_part = key->key_part + i;

		/* (The flag HA_PART_KEY_SEG denotes in MySQL a column prefix
		field in an index: we only store a specified number of first
		bytes of the column to the index field.) The flag does not
		seem to be properly set by MySQL. Let us fall back on testing
		the length of the key part versus the column. */

		field = NULL;
		for (j = 0; j < form->s->fields; j++) {

			field = form->field[j];

			if (0 == innobase_strcasecmp(
					field->field_name,
					key_part->field->field_name)) {
				/* Found the corresponding column */

				break;
			}
		}

		ut_a(j < form->s->fields);

		col_type = get_innobase_type_from_mysql_type(
					&is_unsigned, key_part->field);

		if (DATA_BLOB == col_type
			|| (key_part->length < field->pack_length()
				&& field->type() != MYSQL_TYPE_VARCHAR)
			|| (field->type() == MYSQL_TYPE_VARCHAR
				&& key_part->length < field->pack_length()
				- ((Field_varstring*)field)->length_bytes)) {

			prefix_len = key_part->length;

			if (col_type == DATA_INT
				|| col_type == DATA_FLOAT
				|| col_type == DATA_DOUBLE
				|| col_type == DATA_DECIMAL) {
				sql_print_error(
					"MySQL is trying to create a column "
					"prefix index field, on an "
					"inappropriate data type. Table "
					"name %s, column name %s.",
					table_name,
					key_part->field->field_name);

				prefix_len = 0;
			}
		} else {
			prefix_len = 0;
		}

		field_lengths[i] = key_part->length;

		dict_mem_index_add_field(index,
			(char*) key_part->field->field_name, prefix_len);
	}

	/* Even though we've defined max_supported_key_part_length, we
	still do our own checking using field_lengths to be absolutely
	sure we don't create too long indexes. */
	error = row_create_index_for_mysql(index, trx, field_lengths);

	error = convert_error_code_to_mysql(error, flags, NULL);

	my_free(field_lengths);

	DBUG_RETURN(error);
}

/*****************************************************************//**
Creates an index to an InnoDB table when the user has defined no
primary index. */
static
int
create_clustered_index_when_no_primary(
/*===================================*/
	trx_t*		trx,		/*!< in: InnoDB transaction handle */
	ulint		flags,		/*!< in: InnoDB table flags */
	const char*	table_name)	/*!< in: table name */
{
	dict_index_t*	index;
	int		error;

	/* We pass 0 as the space id, and determine at a lower level the space
	id where to store the table */
	index = dict_mem_index_create(table_name,
				      innobase_index_reserve_name,
				      0, DICT_CLUSTERED, 0);

	error = row_create_index_for_mysql(index, trx, NULL);

	error = convert_error_code_to_mysql(error, flags, NULL);

	return(error);
}

/*****************************************************************//**
Return a display name for the row format
@return row format name */
UNIV_INTERN
const char*
get_row_format_name(
/*================*/
	enum row_type	row_format)		/*!< in: Row Format */
{
	switch (row_format) {
	case ROW_TYPE_COMPACT:
		return("COMPACT");
	case ROW_TYPE_COMPRESSED:
		return("COMPRESSED");
	case ROW_TYPE_DYNAMIC:
		return("DYNAMIC");
	case ROW_TYPE_REDUNDANT:
		return("REDUNDANT");
	case ROW_TYPE_DEFAULT:
		return("DEFAULT");
	case ROW_TYPE_FIXED:
		return("FIXED");
	case ROW_TYPE_PAGE:
	case ROW_TYPE_NOT_USED:
		break;
	}
	return("NOT USED");
}

/** If file-per-table is missing, issue warning and set ret false */
#define CHECK_ERROR_ROW_TYPE_NEEDS_FILE_PER_TABLE		\
	if (!srv_file_per_table) {				\
		push_warning_printf(				\
			thd, Sql_condition::WARN_LEVEL_WARN,	\
			ER_ILLEGAL_HA_CREATE_OPTION,		\
			"InnoDB: ROW_FORMAT=%s requires"	\
			" innodb_file_per_table.",		\
			get_row_format_name(row_format));	\
		ret = FALSE;					\
	}

/** If file-format is Antelope, issue warning and set ret false */
#define CHECK_ERROR_ROW_TYPE_NEEDS_GT_ANTELOPE			\
	if (srv_file_format < UNIV_FORMAT_B) {		\
		push_warning_printf(				\
			thd, Sql_condition::WARN_LEVEL_WARN,	\
			ER_ILLEGAL_HA_CREATE_OPTION,		\
			"InnoDB: ROW_FORMAT=%s requires"	\
			" innodb_file_format > Antelope.",	\
			get_row_format_name(row_format));	\
		ret = FALSE;					\
	}


/*****************************************************************//**
Validates the create options. We may build on this function
in future. For now, it checks two specifiers:
KEY_BLOCK_SIZE and ROW_FORMAT
If innodb_strict_mode is not set then this function is a no-op
@return	TRUE if valid. */
static
ibool
create_options_are_valid(
/*=====================*/
	THD*		thd,		/*!< in: connection thread. */
	TABLE*		form,		/*!< in: information on table
					columns and indexes */
	HA_CREATE_INFO*	create_info)	/*!< in: create info. */
{
	ibool	kbs_specified	= FALSE;
	ibool	ret		= TRUE;
	enum row_type	row_format	= form->s->row_type;

	ut_ad(thd != NULL);

	/* If innodb_strict_mode is not set don't do any validation. */
	if (!(THDVAR(thd, strict_mode))) {
		return(TRUE);
	}

	ut_ad(form != NULL);
	ut_ad(create_info != NULL);

	/* First check if a non-zero KEY_BLOCK_SIZE was specified. */
	if (create_info->key_block_size) {
		kbs_specified = TRUE;
		switch (create_info->key_block_size) {
		case 1:
		case 2:
		case 4:
		case 8:
		case 16:
			/* Valid KEY_BLOCK_SIZE, check its dependencies. */
			if (!srv_file_per_table) {
				push_warning(
					thd, Sql_condition::WARN_LEVEL_WARN,
					ER_ILLEGAL_HA_CREATE_OPTION,
					"InnoDB: KEY_BLOCK_SIZE requires"
					" innodb_file_per_table.");
				ret = FALSE;
			}
			if (srv_file_format < UNIV_FORMAT_B) {
				push_warning(
					thd, Sql_condition::WARN_LEVEL_WARN,
					ER_ILLEGAL_HA_CREATE_OPTION,
					"InnoDB: KEY_BLOCK_SIZE requires"
					" innodb_file_format > Antelope.");
					ret = FALSE;
			}
			break;
		default:
			push_warning_printf(
				thd, Sql_condition::WARN_LEVEL_WARN,
				ER_ILLEGAL_HA_CREATE_OPTION,
				"InnoDB: invalid KEY_BLOCK_SIZE = %lu."
				" Valid values are [1, 2, 4, 8, 16]",
				create_info->key_block_size);
			ret = FALSE;
			break;
		}
	}
	
	/* Check for a valid Innodb ROW_FORMAT specifier and
	other incompatibilities. */
	switch (row_format) {
	case ROW_TYPE_COMPRESSED:
		CHECK_ERROR_ROW_TYPE_NEEDS_FILE_PER_TABLE;
		CHECK_ERROR_ROW_TYPE_NEEDS_GT_ANTELOPE;
		break;
	case ROW_TYPE_DYNAMIC:
		CHECK_ERROR_ROW_TYPE_NEEDS_FILE_PER_TABLE;
		CHECK_ERROR_ROW_TYPE_NEEDS_GT_ANTELOPE;
		/* fall through since dynamic also shuns KBS */
	case ROW_TYPE_COMPACT:
	case ROW_TYPE_REDUNDANT:
		if (kbs_specified) {
			push_warning_printf(
				thd, Sql_condition::WARN_LEVEL_WARN,
				ER_ILLEGAL_HA_CREATE_OPTION,
				"InnoDB: cannot specify ROW_FORMAT = %s"
				" with KEY_BLOCK_SIZE.",
				get_row_format_name(row_format));
			ret = FALSE;
		}
		break;
	case ROW_TYPE_DEFAULT:
		break;
	case ROW_TYPE_FIXED:
	case ROW_TYPE_PAGE:
	case ROW_TYPE_NOT_USED:
		push_warning(
			thd, Sql_condition::WARN_LEVEL_WARN,
			ER_ILLEGAL_HA_CREATE_OPTION,		\
			"InnoDB: invalid ROW_FORMAT specifier.");
		ret = FALSE;
		break;
	}

	return(ret);
}

/*****************************************************************//**
Update create_info.  Used in SHOW CREATE TABLE et al. */
UNIV_INTERN
void
ha_innobase::update_create_info(
/*============================*/
	HA_CREATE_INFO*	create_info)	/*!< in/out: create info */
{
	if (!(create_info->used_fields & HA_CREATE_USED_AUTO)) {
		ha_innobase::info(HA_STATUS_AUTO);
		create_info->auto_increment_value = stats.auto_increment_value;
	}
}

/*****************************************************************//**
Creates a new table to an InnoDB database.
@return	error number */
UNIV_INTERN
int
ha_innobase::create(
/*================*/
	const char*	name,		/*!< in: table name */
	TABLE*		form,		/*!< in: information on table
					columns and indexes */
	HA_CREATE_INFO*	create_info)	/*!< in: more information of the
					created table, contains also the
					create statement string */
{
	int		error;
	dict_table_t*	innobase_table;
	trx_t*		parent_trx;
	trx_t*		trx;
	int		primary_key_no;
	uint		i;
	char		name2[FN_REFLEN];
	char		norm_name[FN_REFLEN];
	THD*		thd = ha_thd();
	ib_int64_t	auto_inc_value;
	ulint		flags = 0;
	ulint		flags2 = 0;
	/* Cache the value of innodb_file_format, in case it is
	modified by another thread while the table is being created. */
	const ulint	file_format = srv_file_format;
	const char*	stmt;
	size_t		stmt_len;
	enum row_type	row_format;

	DBUG_ENTER("ha_innobase::create");

	DBUG_ASSERT(thd != NULL);
	DBUG_ASSERT(create_info != NULL);

#ifdef __WIN__
	/* Names passed in from server are in two formats:
	1. <database_name>/<table_name>: for normal table creation
	2. full path: for temp table creation, or sym link

	When srv_file_per_table is on and mysqld_embedded is off,
	check for full path pattern, i.e.
	X:\dir\...,		X is a driver letter, or
	\\dir1\dir2\...,	UNC path
	returns error if it is in full path format, but not creating a temp.
	table. Currently InnoDB does not support symbolic link on Windows. */

	if (srv_file_per_table
	    && !mysqld_embedded
	    && (!create_info->options & HA_LEX_CREATE_TMP_TABLE)) {

		if ((name[1] == ':')
		    || (name[0] == '\\' && name[1] == '\\')) {
			sql_print_error("Cannot create table %s\n", name);
			DBUG_RETURN(HA_ERR_GENERIC);
		}
	}
#endif

	if (form->s->fields > 1000) {
		/* The limit probably should be REC_MAX_N_FIELDS - 3 = 1020,
		but we play safe here */

		DBUG_RETURN(HA_ERR_TO_BIG_ROW);
	}

	strcpy(name2, name);

	normalize_table_name(norm_name, name2);

	/* Create the table definition in InnoDB */

	/* Validate create options if innodb_strict_mode is set. */
	if (!create_options_are_valid(thd, form, create_info)) {
		DBUG_RETURN(ER_ILLEGAL_HA_CREATE_OPTION);
	}

	if (create_info->key_block_size) {
		/* Determine the page_zip.ssize corresponding to the
		requested page size (key_block_size) in kilobytes. */

		ulint	ssize, ksize;
		ulint	key_block_size = create_info->key_block_size;

		/*  Set 'flags' to the correct key_block_size.
		It will be zero if key_block_size is an invalid number.*/
		for (ssize = ksize = 1; ssize <= DICT_TF_ZSSIZE_MAX;
		     ssize++, ksize <<= 1) {
			if (key_block_size == ksize) {
				flags = ssize << DICT_TF_ZSSIZE_SHIFT
					| DICT_TF_COMPACT
					| UNIV_FORMAT_B
					  << DICT_TF_FORMAT_SHIFT;
				break;
			}
		}

		if (!srv_file_per_table) {
			push_warning(
				thd, Sql_condition::WARN_LEVEL_WARN,
				ER_ILLEGAL_HA_CREATE_OPTION,
				"InnoDB: KEY_BLOCK_SIZE requires"
				" innodb_file_per_table.");
			flags = 0;
		}

		if (file_format < UNIV_FORMAT_B) {
			push_warning(
				thd, Sql_condition::WARN_LEVEL_WARN,
				ER_ILLEGAL_HA_CREATE_OPTION,
				"InnoDB: KEY_BLOCK_SIZE requires"
				" innodb_file_format > Antelope.");
			flags = 0;
		}

		if (!flags) {
			push_warning_printf(
				thd, Sql_condition::WARN_LEVEL_WARN,
				ER_ILLEGAL_HA_CREATE_OPTION,
				"InnoDB: ignoring KEY_BLOCK_SIZE=%lu.",
				create_info->key_block_size);
		}
	}

	row_format = form->s->row_type;

	if (flags) {
		/* if ROW_FORMAT is set to default,
		automatically change it to COMPRESSED.*/
		if (row_format == ROW_TYPE_DEFAULT) {
			row_format = ROW_TYPE_COMPRESSED;
		} else if (row_format != ROW_TYPE_COMPRESSED) {
			/* ROW_FORMAT other than COMPRESSED
			ignores KEY_BLOCK_SIZE.  It does not
			make sense to reject conflicting
			KEY_BLOCK_SIZE and ROW_FORMAT, because
			such combinations can be obtained
			with ALTER TABLE anyway. */
			push_warning_printf(
				thd, Sql_condition::WARN_LEVEL_WARN,
				ER_ILLEGAL_HA_CREATE_OPTION,
				"InnoDB: ignoring KEY_BLOCK_SIZE=%lu"
				" unless ROW_FORMAT=COMPRESSED.",
				create_info->key_block_size);
			flags = 0;
		}
	} else {
		/* flags == 0 means no KEY_BLOCK_SIZE.*/
		if (row_format == ROW_TYPE_COMPRESSED) {
			/* ROW_FORMAT=COMPRESSED without
			KEY_BLOCK_SIZE implies half the
			maximum KEY_BLOCK_SIZE. */
			flags = (DICT_TF_ZSSIZE_MAX - 1)
				<< DICT_TF_ZSSIZE_SHIFT
				| DICT_TF_COMPACT
				| UNIV_FORMAT_B
				<< DICT_TF_FORMAT_SHIFT;
#if DICT_TF_ZSSIZE_MAX < 1
# error "DICT_TF_ZSSIZE_MAX < 1"
#endif
		}
	}

	switch (row_format) {
	case ROW_TYPE_REDUNDANT:
		break;
	case ROW_TYPE_COMPRESSED:
	case ROW_TYPE_DYNAMIC:
		if (!srv_file_per_table) {
			push_warning_printf(
				thd, Sql_condition::WARN_LEVEL_WARN,
				ER_ILLEGAL_HA_CREATE_OPTION,
				"InnoDB: ROW_FORMAT=%s requires"
				" innodb_file_per_table.",
				get_row_format_name(row_format));
		} else if (file_format < UNIV_FORMAT_B) {
			push_warning_printf(
				thd, Sql_condition::WARN_LEVEL_WARN,
				ER_ILLEGAL_HA_CREATE_OPTION,
				"InnoDB: ROW_FORMAT=%s requires"
				" innodb_file_format > Antelope.",
				get_row_format_name(row_format));
		} else {
			flags |= DICT_TF_COMPACT
			         | (UNIV_FORMAT_B
			            << DICT_TF_FORMAT_SHIFT);
			break;
		}

		/* fall through */
	case ROW_TYPE_NOT_USED:
	case ROW_TYPE_FIXED:
	case ROW_TYPE_PAGE:
		push_warning(
			thd, Sql_condition::WARN_LEVEL_WARN,
			ER_ILLEGAL_HA_CREATE_OPTION,
			"InnoDB: assuming ROW_FORMAT=COMPACT.");
	case ROW_TYPE_DEFAULT:
	case ROW_TYPE_COMPACT:
		flags = DICT_TF_COMPACT;
		break;
	}

	/* Look for a primary key */

	primary_key_no = (form->s->primary_key != MAX_KEY ?
			 (int) form->s->primary_key :
			 -1);

	/* Our function innobase_get_mysql_key_number_for_index assumes
	the primary key is always number 0, if it exists */

	ut_a(primary_key_no == -1 || primary_key_no == 0);

	/* Check for name conflicts (with reserved name) for
	any user indices to be created. */
	if (innobase_index_name_is_reserved(thd, form->key_info,
					    form->s->keys)) {
		DBUG_RETURN(-1);
	}

	if (IS_MAGIC_TABLE_AND_USER_DENIED_ACCESS(norm_name, thd)) {
		DBUG_RETURN(HA_ERR_GENERIC);
	}

	if (create_info->options & HA_LEX_CREATE_TMP_TABLE) {
		flags2 |= DICT_TF2_TEMPORARY;
	}

	/* Get the transaction associated with the current thd, or create one
	if not yet created */

	parent_trx = check_trx_exists(thd);

	/* In case MySQL calls this in the middle of a SELECT query, release
	possible adaptive hash latch to avoid deadlocks of threads */

	trx_search_latch_release_if_reserved(parent_trx);

	trx = innobase_trx_allocate(thd);

	/* Latch the InnoDB data dictionary exclusively so that no deadlocks
	or lock waits can happen in it during a table create operation.
	Drop table etc. do this latching in row0mysql.c. */

	row_mysql_lock_data_dictionary(trx);

	error = create_table_def(trx, form, norm_name,
		create_info->options & HA_LEX_CREATE_TMP_TABLE ? name2 : NULL,
		flags, flags2);

	if (error) {
		goto cleanup;
	}


	/* Create the keys */

	if (form->s->keys == 0 || primary_key_no == -1) {
		/* Create an index which is used as the clustered index;
		order the rows by their row id which is internally generated
		by InnoDB */

		error = create_clustered_index_when_no_primary(
			trx, flags, norm_name);
		if (error) {
			goto cleanup;
		}
	}

	if (primary_key_no != -1) {
		/* In InnoDB the clustered index must always be created
		first */
		if ((error = create_index(trx, form, flags, norm_name,
					  (uint) primary_key_no))) {
			goto cleanup;
		}
	}

	for (i = 0; i < form->s->keys; i++) {

		if (i != (uint) primary_key_no) {

			if ((error = create_index(trx, form, flags,
						  norm_name, i))) {
				goto cleanup;
			}
		}
	}

	stmt = innobase_get_stmt(thd, &stmt_len);

	if (stmt) {
		error = row_table_add_foreign_constraints(
			trx, stmt, stmt_len, norm_name,
			create_info->options & HA_LEX_CREATE_TMP_TABLE);

		switch (error) {

		case DB_PARENT_NO_INDEX:
			push_warning_printf(
				thd, Sql_condition::WARN_LEVEL_WARN,
				HA_ERR_CANNOT_ADD_FOREIGN,
				"Create table '%s' with foreign key constraint"
				" failed. There is no index in the referenced"
				" table where the referenced columns appear"
				" as the first columns.\n", norm_name);
			break;

		case DB_CHILD_NO_INDEX:
			push_warning_printf(
				thd, Sql_condition::WARN_LEVEL_WARN,
				HA_ERR_CANNOT_ADD_FOREIGN,
				"Create table '%s' with foreign key constraint"
				" failed. There is no index in the referencing"
				" table where referencing columns appear"
				" as the first columns.\n", norm_name);
			break;
		}

		error = convert_error_code_to_mysql(error, flags, NULL);

		if (error) {
			goto cleanup;
		}
	}

	innobase_commit_low(trx);

	row_mysql_unlock_data_dictionary(trx);

	/* Flush the log to reduce probability that the .frm files and
	the InnoDB data dictionary get out-of-sync if the user runs
	with innodb_flush_log_at_trx_commit = 0 */

	log_buffer_flush_to_disk();

	innobase_table = dict_table_open_on_name(norm_name, FALSE);

	DBUG_ASSERT(innobase_table != 0);

	if (innobase_table) {
		/* We update the highest file format in the system table
		space, if this table has higher file format setting. */

		trx_sys_file_format_max_upgrade(
			(const char**) &innobase_file_format_max,
			dict_table_get_format(innobase_table));
	}

	/* Note: We can't call update_thd() as prebuilt will not be
	setup at this stage and so we use thd. */

	/* We need to copy the AUTOINC value from the old table if
	this is an ALTER|OPTIMIZE TABLE or CREATE INDEX because CREATE INDEX
	does a table copy too. If query was one of :

		CREATE TABLE ...AUTO_INCREMENT = x; or
		ALTER TABLE...AUTO_INCREMENT = x;   or
		OPTIMIZE TABLE t; or
		CREATE INDEX x on t(...);

	Find out a table definition from the dictionary and get
	the current value of the auto increment field. Set a new
	value to the auto increment field if the value is greater
	than the maximum value in the column. */

	if (((create_info->used_fields & HA_CREATE_USED_AUTO)
	    || thd_sql_command(thd) == SQLCOM_ALTER_TABLE
	    || thd_sql_command(thd) == SQLCOM_OPTIMIZE
	    || thd_sql_command(thd) == SQLCOM_CREATE_INDEX)
	    && create_info->auto_increment_value > 0) {

		auto_inc_value = create_info->auto_increment_value;

		dict_table_autoinc_lock(innobase_table);
		dict_table_autoinc_initialize(innobase_table, auto_inc_value);
		dict_table_autoinc_unlock(innobase_table);
	}

	dict_table_close(innobase_table, FALSE);

	/* Tell the InnoDB server that there might be work for
	utility threads: */

	srv_active_wake_master_thread();

	trx_free_for_mysql(trx);

	DBUG_RETURN(0);

cleanup:
	innobase_commit_low(trx);

	row_mysql_unlock_data_dictionary(trx);

	trx_free_for_mysql(trx);

	DBUG_RETURN(error);
}

/*****************************************************************//**
Discards or imports an InnoDB tablespace.
@return	0 == success, -1 == error */
UNIV_INTERN
int
ha_innobase::discard_or_import_tablespace(
/*======================================*/
	my_bool discard)	/*!< in: TRUE if discard, else import */
{
	dict_table_t*	dict_table;
	trx_t*		trx;
	int		err;

	DBUG_ENTER("ha_innobase::discard_or_import_tablespace");

	ut_a(prebuilt->trx);
	ut_a(prebuilt->trx->magic_n == TRX_MAGIC_N);
	ut_a(prebuilt->trx == thd_to_trx(ha_thd()));

	dict_table = prebuilt->table;
	trx = prebuilt->trx;

	if (discard) {
		err = row_discard_tablespace_for_mysql(dict_table->name, trx);
	} else {
		err = row_import_tablespace_for_mysql(dict_table->name, trx);
	}

	err = convert_error_code_to_mysql(err, dict_table->flags, NULL);

	DBUG_RETURN(err);
}

/*****************************************************************//**
Deletes all rows of an InnoDB table.
@return	error number */
UNIV_INTERN
int
ha_innobase::truncate()
/*===================*/
{
	int		error;

	DBUG_ENTER("ha_innobase::truncate");

	/* Get the transaction associated with the current thd, or create one
	if not yet created, and update prebuilt->trx */

	update_thd(ha_thd());

	/* Truncate the table in InnoDB */

	error = row_truncate_table_for_mysql(prebuilt->table, prebuilt->trx);

	error = convert_error_code_to_mysql(error, prebuilt->table->flags,
					    NULL);

	DBUG_RETURN(error);
}

/*****************************************************************//**
Drops a table from an InnoDB database. Before calling this function,
MySQL calls innobase_commit to commit the transaction of the current user.
Then the current user cannot have locks set on the table. Drop table
operation inside InnoDB will remove all locks any user has on the table
inside InnoDB.
@return	error number */
UNIV_INTERN
int
ha_innobase::delete_table(
/*======================*/
	const char*	name)	/*!< in: table name */
{
	ulint	name_len;
	int	error;
	trx_t*	parent_trx;
	trx_t*	trx;
	THD	*thd = ha_thd();
	char	norm_name[1000];
	char	errstr[1024];

	DBUG_ENTER("ha_innobase::delete_table");

	/* Strangely, MySQL passes the table name without the '.frm'
	extension, in contrast to ::create */
	normalize_table_name(norm_name, name);

	if (IS_MAGIC_TABLE_AND_USER_DENIED_ACCESS(norm_name, thd)) {
		DBUG_RETURN(HA_ERR_GENERIC);
	}

	/* Remove stats for this table and all of its indexes from the
	persistent storage if it exists and if there are stats for this
	table in there. This function creates its own trx and commits
	it. */
	error = dict_stats_delete_table_stats(norm_name,
					      errstr, sizeof(errstr));
	if (error != DB_SUCCESS) {
		push_warning(thd, Sql_condition::WARN_LEVEL_WARN,
			     ER_LOCK_WAIT_TIMEOUT, errstr);
	}

	/* Get the transaction associated with the current thd, or create one
	if not yet created */

	parent_trx = check_trx_exists(thd);

	/* In case MySQL calls this in the middle of a SELECT query, release
	possible adaptive hash latch to avoid deadlocks of threads */

	trx_search_latch_release_if_reserved(parent_trx);

	trx = innobase_trx_allocate(thd);

	name_len = strlen(name);

	ut_a(name_len < 1000);

	/* Drop the table in InnoDB */

	error = row_drop_table_for_mysql(norm_name, trx,
					 thd_sql_command(thd)
					 == SQLCOM_DROP_DB);

	/* Flush the log to reduce probability that the .frm files and
	the InnoDB data dictionary get out-of-sync if the user runs
	with innodb_flush_log_at_trx_commit = 0 */

	log_buffer_flush_to_disk();

	/* Tell the InnoDB server that there might be work for
	utility threads: */

	srv_active_wake_master_thread();

	innobase_commit_low(trx);

	trx_free_for_mysql(trx);

	error = convert_error_code_to_mysql(error, 0, NULL);

	DBUG_RETURN(error);
}

/*****************************************************************//**
Removes all tables in the named database inside InnoDB. */
static
void
innobase_drop_database(
/*===================*/
	handlerton*	hton,	/*!< in: handlerton of Innodb */
	char*		path)	/*!< in: database path; inside InnoDB the name
				of the last directory in the path is used as
				the database name: for example, in
				'mysql/data/test' the database name is 'test' */
{
	ulint	len		= 0;
	trx_t*	trx;
	char*	ptr;
	char*	namebuf;
	THD*	thd		= current_thd;

	/* Get the transaction associated with the current thd, or create one
	if not yet created */

	DBUG_ASSERT(hton == innodb_hton_ptr);

	/* In the Windows plugin, thd = current_thd is always NULL */
	if (thd) {
		trx_t*	parent_trx = check_trx_exists(thd);

		/* In case MySQL calls this in the middle of a SELECT
		query, release possible adaptive hash latch to avoid
		deadlocks of threads */

		trx_search_latch_release_if_reserved(parent_trx);
	}

	ptr = strend(path) - 2;

	while (ptr >= path && *ptr != '\\' && *ptr != '/') {
		ptr--;
		len++;
	}

	ptr++;
	namebuf = (char*) my_malloc((uint) len + 2, MYF(0));

	memcpy(namebuf, ptr, len);
	namebuf[len] = '/';
	namebuf[len + 1] = '\0';
#ifdef	__WIN__
	innobase_casedn_str(namebuf);
#endif
	trx = innobase_trx_allocate(thd);

	row_drop_database_for_mysql(namebuf, trx);

	my_free(namebuf);

	/* Flush the log to reduce probability that the .frm files and
	the InnoDB data dictionary get out-of-sync if the user runs
	with innodb_flush_log_at_trx_commit = 0 */

	log_buffer_flush_to_disk();

	/* Tell the InnoDB server that there might be work for
	utility threads: */

	srv_active_wake_master_thread();

	innobase_commit_low(trx);
	trx_free_for_mysql(trx);
}
/*********************************************************************//**
Renames an InnoDB table.
@return	0 or error code */
static
int
innobase_rename_table(
/*==================*/
	trx_t*		trx,	/*!< in: transaction */
	const char*	from,	/*!< in: old name of the table */
	const char*	to,	/*!< in: new name of the table */
	ibool		lock_and_commit)
				/*!< in: TRUE=lock data dictionary and commit */
{
	int	error;
	char*	norm_to;
	char*	norm_from;

	// Magic number 64 arbitrary
	norm_to = (char*) my_malloc(strlen(to) + 64, MYF(0));
	norm_from = (char*) my_malloc(strlen(from) + 64, MYF(0));

	normalize_table_name(norm_to, to);
	normalize_table_name(norm_from, from);

	/* Serialize data dictionary operations with dictionary mutex:
	no deadlocks can occur then in these operations */

	if (lock_and_commit) {
		row_mysql_lock_data_dictionary(trx);
	}

	error = row_rename_table_for_mysql(
		norm_from, norm_to, trx, lock_and_commit);

	if (error != DB_SUCCESS) {
		FILE* ef = dict_foreign_err_file;

		fputs("InnoDB: Renaming table ", ef);
		ut_print_name(ef, trx, TRUE, norm_from);
		fputs(" to ", ef);
		ut_print_name(ef, trx, TRUE, norm_to);
		fputs(" failed!\n", ef);
	}

	if (lock_and_commit) {
		row_mysql_unlock_data_dictionary(trx);

		/* Flush the log to reduce probability that the .frm
		files and the InnoDB data dictionary get out-of-sync
		if the user runs with innodb_flush_log_at_trx_commit = 0 */

		log_buffer_flush_to_disk();
	}

	my_free(norm_to);
	my_free(norm_from);

	return error;
}

/*********************************************************************//**
Renames an InnoDB table.
@return	0 or error code */
UNIV_INTERN
int
ha_innobase::rename_table(
/*======================*/
	const char*	from,	/*!< in: old name of the table */
	const char*	to)	/*!< in: new name of the table */
{
	trx_t*	trx;
	int	error;
	trx_t*	parent_trx;
	THD*	thd		= ha_thd();

	DBUG_ENTER("ha_innobase::rename_table");

	/* Get the transaction associated with the current thd, or create one
	if not yet created */

	parent_trx = check_trx_exists(thd);

	/* In case MySQL calls this in the middle of a SELECT query, release
	possible adaptive hash latch to avoid deadlocks of threads */

	trx_search_latch_release_if_reserved(parent_trx);

	trx = innobase_trx_allocate(thd);

	error = innobase_rename_table(trx, from, to, TRUE);

	/* Tell the InnoDB server that there might be work for
	utility threads: */

	srv_active_wake_master_thread();

	innobase_commit_low(trx);
	trx_free_for_mysql(trx);

	/* Add a special case to handle the Duplicated Key error
	and return DB_ERROR instead.
	This is to avoid a possible SIGSEGV error from mysql error
	handling code. Currently, mysql handles the Duplicated Key
	error by re-entering the storage layer and getting dup key
	info by calling get_dup_key(). This operation requires a valid
	table handle ('row_prebuilt_t' structure) which could no
	longer be available in the error handling stage. The suggested
	solution is to report a 'table exists' error message (since
	the dup key error here is due to an existing table whose name
	is the one we are trying to rename to) and return the generic
	error code. */
	if (error == (int) DB_DUPLICATE_KEY) {
		my_error(ER_TABLE_EXISTS_ERROR, MYF(0), to);

		error = DB_ERROR;
	}

	error = convert_error_code_to_mysql(error, 0, NULL);

	DBUG_RETURN(error);
}

/*********************************************************************//**
Estimates the number of index records in a range.
@return	estimated number of rows */
UNIV_INTERN
ha_rows
ha_innobase::records_in_range(
/*==========================*/
	uint			keynr,		/*!< in: index number */
	key_range		*min_key,	/*!< in: start key value of the
						range, may also be 0 */
	key_range		*max_key)	/*!< in: range end key val, may
						also be 0 */
{
	KEY*		key;
	dict_index_t*	index;
	uchar*		key_val_buff2	= (uchar*) my_malloc(
						  table->s->reclength
					+ table->s->max_key_length + 100,
								MYF(MY_FAE));
	ulint		buff2_len = table->s->reclength
					+ table->s->max_key_length + 100;
	dtuple_t*	range_start;
	dtuple_t*	range_end;
	ib_int64_t	n_rows;
	ulint		mode1;
	ulint		mode2;
	mem_heap_t*	heap;

	DBUG_ENTER("records_in_range");

	ut_a(prebuilt->trx == thd_to_trx(ha_thd()));

	prebuilt->trx->op_info = (char*)"estimating records in index range";

	/* In case MySQL calls this in the middle of a SELECT query, release
	possible adaptive hash latch to avoid deadlocks of threads */

	trx_search_latch_release_if_reserved(prebuilt->trx);

	active_index = keynr;

	key = table->key_info + active_index;

	index = innobase_get_index(keynr);

	/* There exists possibility of not being able to find requested
	index due to inconsistency between MySQL and InoDB dictionary info.
	Necessary message should have been printed in innobase_get_index() */
	if (UNIV_UNLIKELY(!index)) {
		n_rows = HA_POS_ERROR;
		goto func_exit;
	}
	if (UNIV_UNLIKELY(!row_merge_is_index_usable(prebuilt->trx, index))) {
		n_rows = HA_ERR_TABLE_DEF_CHANGED;
		goto func_exit;
	}

	heap = mem_heap_create(2 * (key->key_parts * sizeof(dfield_t)
				    + sizeof(dtuple_t)));

	range_start = dtuple_create(heap, key->key_parts);
	dict_index_copy_types(range_start, index, key->key_parts);

	range_end = dtuple_create(heap, key->key_parts);
	dict_index_copy_types(range_end, index, key->key_parts);

	row_sel_convert_mysql_key_to_innobase(
				range_start, (byte*) key_val_buff,
				(ulint)upd_and_key_val_buff_len,
				index,
				(byte*) (min_key ? min_key->key :
					 (const uchar*) 0),
				(ulint) (min_key ? min_key->length : 0),
				prebuilt->trx);

	row_sel_convert_mysql_key_to_innobase(
				range_end, (byte*) key_val_buff2,
				buff2_len, index,
				(byte*) (max_key ? max_key->key :
					 (const uchar*) 0),
				(ulint) (max_key ? max_key->length : 0),
				prebuilt->trx);

	mode1 = convert_search_mode_to_innobase(min_key ? min_key->flag :
						HA_READ_KEY_EXACT);
	mode2 = convert_search_mode_to_innobase(max_key ? max_key->flag :
						HA_READ_KEY_EXACT);

	if (mode1 != PAGE_CUR_UNSUPP && mode2 != PAGE_CUR_UNSUPP) {

		n_rows = btr_estimate_n_rows_in_range(index, range_start,
						      mode1, range_end,
						      mode2);
	} else {

		n_rows = HA_POS_ERROR;
	}

	mem_heap_free(heap);

func_exit:
	my_free(key_val_buff2);

	prebuilt->trx->op_info = (char*)"";

	/* The MySQL optimizer seems to believe an estimate of 0 rows is
	always accurate and may return the result 'Empty set' based on that.
	The accuracy is not guaranteed, and even if it were, for a locking
	read we should anyway perform the search to set the next-key lock.
	Add 1 to the value to make sure MySQL does not make the assumption! */

	if (n_rows == 0) {
		n_rows = 1;
	}

	DBUG_RETURN((ha_rows) n_rows);
}

/*********************************************************************//**
Gives an UPPER BOUND to the number of rows in a table. This is used in
filesort.cc.
@return	upper bound of rows */
UNIV_INTERN
ha_rows
ha_innobase::estimate_rows_upper_bound()
/*====================================*/
{
	dict_index_t*	index;
	ulonglong	estimate;
	ulonglong	local_data_file_length;
	ulint		stat_n_leaf_pages;

	DBUG_ENTER("estimate_rows_upper_bound");

	/* We do not know if MySQL can call this function before calling
	external_lock(). To be safe, update the thd of the current table
	handle. */

	update_thd(ha_thd());

	prebuilt->trx->op_info = (char*)
				 "calculating upper bound for table rows";

	/* In case MySQL calls this in the middle of a SELECT query, release
	possible adaptive hash latch to avoid deadlocks of threads */

	trx_search_latch_release_if_reserved(prebuilt->trx);

	index = dict_table_get_first_index(prebuilt->table);

	stat_n_leaf_pages = index->stat_n_leaf_pages;

	ut_a(stat_n_leaf_pages > 0);

	local_data_file_length =
		((ulonglong) stat_n_leaf_pages) * UNIV_PAGE_SIZE;


	/* Calculate a minimum length for a clustered index record and from
	that an upper bound for the number of rows. Since we only calculate
	new statistics in row0mysql.c when a table has grown by a threshold
	factor, we must add a safety factor 2 in front of the formula below. */

	estimate = 2 * local_data_file_length /
					 dict_index_calc_min_rec_len(index);

	prebuilt->trx->op_info = (char*)"";

	DBUG_RETURN((ha_rows) estimate);
}

/*********************************************************************//**
How many seeks it will take to read through the table. This is to be
comparable to the number returned by records_in_range so that we can
decide if we should scan the table or use keys.
@return	estimated time measured in disk seeks */
UNIV_INTERN
double
ha_innobase::scan_time()
/*====================*/
{
	/* Since MySQL seems to favor table scans too much over index
	searches, we pretend that a sequential read takes the same time
	as a random disk read, that is, we do not divide the following
	by 10, which would be physically realistic. */

	return((double) (prebuilt->table->stat_clustered_index_size));
}

/******************************************************************//**
Calculate the time it takes to read a set of ranges through an index
This enables us to optimise reads for clustered indexes.
@return	estimated time measured in disk seeks */
UNIV_INTERN
double
ha_innobase::read_time(
/*===================*/
	uint	index,	/*!< in: key number */
	uint	ranges,	/*!< in: how many ranges */
	ha_rows rows)	/*!< in: estimated number of rows in the ranges */
{
	ha_rows total_rows;
	double	time_for_scan;

	if (index != table->s->primary_key) {
		/* Not clustered */
		return(handler::read_time(index, ranges, rows));
	}

	if (rows <= 2) {

		return((double) rows);
	}

	/* Assume that the read time is proportional to the scan time for all
	rows + at most one seek per range. */

	time_for_scan = scan_time();

	if ((total_rows = estimate_rows_upper_bound()) < rows) {

		return(time_for_scan);
	}

	return(ranges + (double) rows / (double) total_rows * time_for_scan);
}

/*********************************************************************//**
Calculates the key number used inside MySQL for an Innobase index. We will
first check the "index translation table" for a match of the index to get
the index number. If there does not exist an "index translation table",
or not able to find the index in the translation table, then we will fall back
to the traditional way of looping through dict_index_t list to find a
match. In this case, we have to take into account if we generated a
default clustered index for the table
@return the key number used inside MySQL */
static
unsigned int
innobase_get_mysql_key_number_for_index(
/*====================================*/
	INNOBASE_SHARE*		share,	/*!< in: share structure for index
					translation table. */
	const TABLE*		table,	/*!< in: table in MySQL data
					dictionary */
	dict_table_t*		ib_table,/*!< in: table in Innodb data
					dictionary */
	const dict_index_t*	index)	/*!< in: index */
{
	const dict_index_t*	ind;
	unsigned int		i;

 	ut_a(index);

	/* If index does not belong to the table of share structure. Search
	index->table instead */
	if (index->table != ib_table) {
		i = 0;
		ind = dict_table_get_first_index(index->table);

		while (index != ind) {
			ind = dict_table_get_next_index(ind);
			i++;
		}

		if (row_table_got_default_clust_index(index->table)) {
			ut_a(i > 0);
			i--;
		}

		return(i);
	}

	/* If index translation table exists, we will first check
	the index through index translation table for a match. */
	if (share->idx_trans_tbl.index_mapping) {
		for (i = 0; i < share->idx_trans_tbl.index_count; i++) {
			if (share->idx_trans_tbl.index_mapping[i] == index) {
				return(i);
			}
		}

		/* Print an error message if we cannot find the index
		** in the "index translation table". */
		sql_print_error("Cannot find index %s in InnoDB index "
				"translation table.", index->name);
	}

	/* If we do not have an "index translation table", or not able
	to find the index in the translation table, we'll directly find
	matching index with information from mysql TABLE structure and
	InnoDB dict_index_t list */
	for (i = 0; i < table->s->keys; i++) {
		ind = dict_table_get_index_on_name(
			ib_table, table->key_info[i].name);

		if (index == ind) {
			return(i);
		}
	}

	ut_error;

	return(0);
}

/*********************************************************************//**
Calculate Record Per Key value. Need to exclude the NULL value if
innodb_stats_method is set to "nulls_ignored"
@return estimated record per key value */
static
ha_rows
innodb_rec_per_key(
/*===============*/
	dict_index_t*	index,		/*!< in: dict_index_t structure */
	ulint		i,		/*!< in: the column we are
					calculating rec per key */
	ha_rows		records)	/*!< in: estimated total records */
{
	ha_rows		rec_per_key;

	ut_ad(i < dict_index_get_n_unique(index));

	/* Note the stat_n_diff_key_vals[] stores the diff value with
	n-prefix indexing, so it is always stat_n_diff_key_vals[i + 1] */
	if (index->stat_n_diff_key_vals[i + 1] == 0) {

		rec_per_key = records;
	} else if (srv_innodb_stats_method == SRV_STATS_NULLS_IGNORED) {
		ib_uint64_t	num_null;

		/* In theory, index->stat_n_non_null_key_vals[i]
		should always be less than the number of records.
		Since this is statistics value, the value could
		have slight discrepancy. But we will make sure
		the number of null values is not a negative number. */
		if (records < index->stat_n_non_null_key_vals[i]) {
			num_null = 0;
		} else {
			num_null = records - index->stat_n_non_null_key_vals[i];
		}

		/* If the number of NULL values is the same as or
		large than that of the distinct values, we could
		consider that the table consists mostly of NULL value. 
		Set rec_per_key to 1. */
		if (index->stat_n_diff_key_vals[i + 1] <= num_null) {
			rec_per_key = 1;
		} else {
			/* Need to exclude rows with NULL values from
			rec_per_key calculation */
			rec_per_key = (ha_rows)(
				(records - num_null)
				/ (index->stat_n_diff_key_vals[i + 1]
				   - num_null));
		}
	} else {
		rec_per_key = (ha_rows)
			 (records / index->stat_n_diff_key_vals[i + 1]);
	}

	return(rec_per_key);
}

/*********************************************************************//**
Returns statistics information of the table to the MySQL interpreter,
in various fields of the handle object.
@return HA_ERR_* error code or 0 */
UNIV_INTERN
int
ha_innobase::info_low(
/*==================*/
	uint			flag,	/*!< in: what information MySQL
					requests */
	dict_stats_upd_option_t	stats_upd_option)
					/*!< in: whether to (re)calc
					the stats or to fetch them from
					the persistent storage */
{
	dict_table_t*	ib_table;
	dict_index_t*	index;
	ha_rows		rec_per_key;
	ib_int64_t	n_rows;
	char		path[FN_REFLEN];
	os_file_stat_t	stat_info;

	DBUG_ENTER("info");

	/* If we are forcing recovery at a high level, we will suppress
	statistics calculation on tables, because that may crash the
	server if an index is badly corrupted. */

	/* We do not know if MySQL can call this function before calling
	external_lock(). To be safe, update the thd of the current table
	handle. */

	update_thd(ha_thd());

	/* In case MySQL calls this in the middle of a SELECT query, release
	possible adaptive hash latch to avoid deadlocks of threads */

	prebuilt->trx->op_info = (char*)"returning various info to MySQL";

	trx_search_latch_release_if_reserved(prebuilt->trx);

	ib_table = prebuilt->table;

	if (flag & HA_STATUS_TIME) {
		if (stats_upd_option != DICT_STATS_FETCH
		    || innobase_stats_on_metadata) {
			/* In sql_show we call with this flag: update
			then statistics so that they are up-to-date */
			enum db_err	ret;

			prebuilt->trx->op_info = "updating table statistics";

			ut_ad(!mutex_own(&dict_sys->mutex));
			ret = dict_stats_update(ib_table, stats_upd_option,
						FALSE);

			if (ret != DB_SUCCESS) {
				prebuilt->trx->op_info = "";
				DBUG_RETURN(HA_ERR_GENERIC);
			}

			prebuilt->trx->op_info = "returning various info to MySQL";
		}

		my_snprintf(path, sizeof(path), "%s/%s%s",
				mysql_data_home, ib_table->name, reg_ext);

		unpack_filename(path,path);

		/* Note that we do not know the access time of the table,
		nor the CHECK TABLE time, nor the UPDATE or INSERT time. */

		if (os_file_get_status(path,&stat_info)) {
			stats.create_time = (ulong) stat_info.ctime;
		}
	}

	if (flag & HA_STATUS_VARIABLE) {

<<<<<<< HEAD
=======
		ulint	page_size;

		dict_table_stats_lock(ib_table, RW_S_LATCH);

>>>>>>> 337d7935
		n_rows = ib_table->stat_n_rows;

		/* Because we do not protect stat_n_rows by any mutex in a
		delete, it is theoretically possible that the value can be
		smaller than zero! TODO: fix this race.

		The MySQL optimizer seems to assume in a left join that n_rows
		is an accurate estimate if it is zero. Of course, it is not,
		since we do not have any locks on the rows yet at this phase.
		Since SHOW TABLE STATUS seems to call this function with the
		HA_STATUS_TIME flag set, while the left join optimizer does not
		set that flag, we add one to a zero value if the flag is not
		set. That way SHOW TABLE STATUS will show the best estimate,
		while the optimizer never sees the table empty. */

		if (n_rows < 0) {
			n_rows = 0;
		}

		if (n_rows == 0 && !(flag & HA_STATUS_TIME)) {
			n_rows++;
		}

		/* Fix bug#40386: Not flushing query cache after truncate.
		n_rows can not be 0 unless the table is empty, set to 1
		instead. The original problem of bug#29507 is actually
		fixed in the server code. */
		if (thd_sql_command(user_thd) == SQLCOM_TRUNCATE) {

			n_rows = 1;

			/* We need to reset the prebuilt value too, otherwise
			checks for values greater than the last value written
			to the table will fail and the autoinc counter will
			not be updated. This will force write_row() into
			attempting an update of the table's AUTOINC counter. */

			prebuilt->autoinc_last_value = 0;
		}

		page_size = dict_table_zip_size(ib_table);
		if (page_size == 0) {
			page_size = UNIV_PAGE_SIZE;
		}

		stats.records = (ha_rows)n_rows;
		stats.deleted = 0;
		stats.data_file_length
			= ((ulonglong) ib_table->stat_clustered_index_size)
			* page_size;
		stats.index_file_length =
			((ulonglong) ib_table->stat_sum_of_other_index_sizes)
			* page_size;

		/* Since fsp_get_available_space_in_free_extents() is
		acquiring latches inside InnoDB, we do not call it if we
		are asked by MySQL to avoid locking. Another reason to
		avoid the call is that it uses quite a lot of CPU.
		See Bug#38185. */
		if (flag & HA_STATUS_NO_LOCK
		    || !(flag & HA_STATUS_VARIABLE_EXTRA)) {
			/* We do not update delete_length if no
			locking is requested so the "old" value can
			remain. delete_length is initialized to 0 in
			the ha_statistics' constructor. Also we only
			need delete_length to be set when
			HA_STATUS_VARIABLE_EXTRA is set */
		} else if (UNIV_UNLIKELY
			   (srv_force_recovery >= SRV_FORCE_NO_IBUF_MERGE)) {
			/* Avoid accessing the tablespace if
			innodb_crash_recovery is set to a high value. */
			stats.delete_length = 0;
		} else {
			ullint	avail_space;

			avail_space = fsp_get_available_space_in_free_extents(
				ib_table->space);

			if (avail_space == ULLINT_UNDEFINED) {
				THD*	thd;

				thd = ha_thd();

				push_warning_printf(
					thd,
					Sql_condition::WARN_LEVEL_WARN,
					ER_CANT_GET_STAT,
					"InnoDB: Trying to get the free "
					"space for table %s but its "
					"tablespace has been discarded or "
					"the .ibd file is missing. Setting "
					"the free space to zero.",
					ib_table->name);

				stats.delete_length = 0;
			} else {
				stats.delete_length = avail_space * 1024;
			}
		}

		stats.check_time = 0;
		stats.mrr_length_per_rec = ref_length + sizeof(void*);

		if (stats.records == 0) {
			stats.mean_rec_length = 0;
		} else {
			stats.mean_rec_length = (ulong)
				(stats.data_file_length / stats.records);
		}
	}

	if (flag & HA_STATUS_CONST) {
		ulong	i;
		/* Verify the number of index in InnoDB and MySQL
		matches up. If prebuilt->clust_index_was_generated
		holds, InnoDB defines GEN_CLUST_INDEX internally */
		ulint	num_innodb_index = UT_LIST_GET_LEN(ib_table->indexes)
					- prebuilt->clust_index_was_generated;

		if (table->s->keys != num_innodb_index) {
			sql_print_error("Table %s contains %lu "
					"indexes inside InnoDB, which "
					"is different from the number of "
					"indexes %u defined in the MySQL ",
					ib_table->name, num_innodb_index,
					table->s->keys);
		}

		for (i = 0; i < table->s->keys; i++) {
			ulong	j;
			/* We could get index quickly through internal
			index mapping with the index translation table.
			The identity of index (match up index name with
			that of table->key_info[i]) is already verified in
			innobase_get_index().  */
			index = innobase_get_index(i);

			if (index == NULL) {
				sql_print_error("Table %s contains fewer "
						"indexes inside InnoDB than "
						"are defined in the MySQL "
						".frm file. Have you mixed up "
						".frm files from different "
						"installations? See "
						REFMAN
						"innodb-troubleshooting.html\n",
						ib_table->name);
				break;
			}

			for (j = 0; j < table->key_info[i].key_parts; j++) {

				if (j + 1 > index->n_uniq) {
					sql_print_error(
"Index %s of %s has %lu columns unique inside InnoDB, but MySQL is asking "
"statistics for %lu columns. Have you mixed up .frm files from different "
"installations? "
"See " REFMAN "innodb-troubleshooting.html\n",
							index->name,
							ib_table->name,
							(unsigned long)
							index->n_uniq, j + 1);
					break;
				}

				rec_per_key = innodb_rec_per_key(
					index, j, stats.records);

				/* Since MySQL seems to favor table scans
				too much over index searches, we pretend
				index selectivity is 2 times better than
				our estimate: */

				rec_per_key = rec_per_key / 2;

				if (rec_per_key == 0) {
					rec_per_key = 1;
				}

				table->key_info[i].rec_per_key[j] =
				  rec_per_key >= ~(ulong) 0 ? ~(ulong) 0 :
				  (ulong) rec_per_key;
			}
		}
	}

	if (srv_force_recovery >= SRV_FORCE_NO_IBUF_MERGE) {

		goto func_exit;
	}

	if (flag & HA_STATUS_ERRKEY) {
		const dict_index_t*	err_index;

		ut_a(prebuilt->trx);
		ut_a(prebuilt->trx->magic_n == TRX_MAGIC_N);

		err_index = trx_get_error_info(prebuilt->trx);

		if (err_index) {
			errkey = innobase_get_mysql_key_number_for_index(
					share, table, ib_table, err_index);
		} else {
			errkey = (unsigned int) prebuilt->trx->error_key_num;
		}
	}

	if ((flag & HA_STATUS_AUTO) && table->found_next_number_field) {
		stats.auto_increment_value = innobase_peek_autoinc();
	}

func_exit:
	prebuilt->trx->op_info = (char*)"";

	DBUG_RETURN(0);
}

/*********************************************************************//**
Returns statistics information of the table to the MySQL interpreter,
in various fields of the handle object.
@return HA_ERR_* error code or 0 */
UNIV_INTERN
int
ha_innobase::info(
/*==============*/
	uint	flag)	/*!< in: what information MySQL requests */
{
	return(info_low(flag, DICT_STATS_FETCH));
}

/**********************************************************************//**
Updates index cardinalities of the table, based on random dives into
each index tree. This does NOT calculate exact statistics on the table.
@return	HA_ADMIN_* error code or HA_ADMIN_OK */
UNIV_INTERN
int
ha_innobase::analyze(
/*=================*/
	THD*		thd,		/*!< in: connection thread handle */
	HA_CHECK_OPT*	check_opt)	/*!< in: currently ignored */
{
	dict_stats_upd_option_t	upd_option;
	int			ret;

	if (THDVAR(thd, analyze_is_persistent)) {
		upd_option = DICT_STATS_RECALC_PERSISTENT;
	} else {
		upd_option = DICT_STATS_RECALC_TRANSIENT;
	}

	/* Simply call ::info_low() with all the flags
	and request recalculation of the statistics */
	ret = info_low(HA_STATUS_TIME | HA_STATUS_CONST | HA_STATUS_VARIABLE,
		       upd_option);

	if (ret != 0) {
		return(HA_ADMIN_FAILED);
	}

	return(HA_ADMIN_OK);
}

/**********************************************************************//**
This is mapped to "ALTER TABLE tablename ENGINE=InnoDB", which rebuilds
the table in MySQL. */
UNIV_INTERN
int
ha_innobase::optimize(
/*==================*/
	THD*		thd,		/*!< in: connection thread handle */
	HA_CHECK_OPT*	check_opt)	/*!< in: currently ignored */
{
	return(HA_ADMIN_TRY_ALTER);
}

/*******************************************************************//**
Tries to check that an InnoDB table is not corrupted. If corruption is
noticed, prints to stderr information about it. In case of corruption
may also assert a failure and crash the server.
@return	HA_ADMIN_CORRUPT or HA_ADMIN_OK */
UNIV_INTERN
int
ha_innobase::check(
/*===============*/
	THD*		thd,		/*!< in: user thread handle */
	HA_CHECK_OPT*	check_opt)	/*!< in: check options, currently
					ignored */
{
	dict_index_t*	index;
	ulint		n_rows;
	ulint		n_rows_in_table	= ULINT_UNDEFINED;
	ibool		is_ok		= TRUE;
	ulint		old_isolation_level;

	DBUG_ENTER("ha_innobase::check");
	DBUG_ASSERT(thd == ha_thd());
	ut_a(prebuilt->trx);
	ut_a(prebuilt->trx->magic_n == TRX_MAGIC_N);
	ut_a(prebuilt->trx == thd_to_trx(thd));

	if (prebuilt->mysql_template == NULL) {
		/* Build the template; we will use a dummy template
		in index scans done in checking */

		build_template(true);
	}

	if (prebuilt->table->ibd_file_missing) {
		sql_print_error("InnoDB: Error:\n"
			"InnoDB: MySQL is trying to use a table handle"
			" but the .ibd file for\n"
			"InnoDB: table %s does not exist.\n"
			"InnoDB: Have you deleted the .ibd file"
			" from the database directory under\n"
			"InnoDB: the MySQL datadir, or have you"
			" used DISCARD TABLESPACE?\n"
			"InnoDB: Please refer to\n"
			"InnoDB: " REFMAN "innodb-troubleshooting.html\n"
			"InnoDB: how you can resolve the problem.\n",
			prebuilt->table->name);
		DBUG_RETURN(HA_ADMIN_CORRUPT);
	}

	prebuilt->trx->op_info = "checking table";

	old_isolation_level = prebuilt->trx->isolation_level;

	/* We must run the index record counts at an isolation level
	>= READ COMMITTED, because a dirty read can see a wrong number
	of records in some index; to play safe, we use always
	REPEATABLE READ here */

	prebuilt->trx->isolation_level = TRX_ISO_REPEATABLE_READ;

	/* Enlarge the fatal lock wait timeout during CHECK TABLE. */
	os_increment_counter_by_amount(
		server_mutex,
		srv_fatal_semaphore_wait_threshold, 7200/*2 hours*/);

	for (index = dict_table_get_first_index(prebuilt->table);
	     index != NULL;
	     index = dict_table_get_next_index(index)) {
#if 0
		fputs("Validating index ", stderr);
		ut_print_name(stderr, trx, FALSE, index->name);
		putc('\n', stderr);
#endif

		if (!btr_validate_index(index, prebuilt->trx)) {
			is_ok = FALSE;
			push_warning_printf(thd, Sql_condition::WARN_LEVEL_WARN,
					    ER_NOT_KEYFILE,
					    "InnoDB: The B-tree of"
					    " index '%-.200s' is corrupted.",
					    index->name);
			continue;
		}

		/* Instead of invoking change_active_index(), set up
		a dummy template for non-locking reads, disabling
		access to the clustered index. */
		prebuilt->index = index;

		prebuilt->index_usable = row_merge_is_index_usable(
			prebuilt->trx, prebuilt->index);

		if (UNIV_UNLIKELY(!prebuilt->index_usable)) {
			push_warning_printf(thd, Sql_condition::WARN_LEVEL_WARN,
					    HA_ERR_TABLE_DEF_CHANGED,
					    "InnoDB: Insufficient history for"
					    " index '%-.200s'",
					    index->name);
			continue;
		}

		prebuilt->sql_stat_start = TRUE;
		prebuilt->template_type = ROW_MYSQL_DUMMY_TEMPLATE;
		prebuilt->n_template = 0;
		prebuilt->need_to_access_clustered = FALSE;

		dtuple_set_n_fields(prebuilt->search_tuple, 0);

		prebuilt->select_lock_type = LOCK_NONE;

		if (!row_check_index_for_mysql(prebuilt, index, &n_rows)) {
			push_warning_printf(thd, Sql_condition::WARN_LEVEL_WARN,
					    ER_NOT_KEYFILE,
					    "InnoDB: The B-tree of"
					    " index '%-.200s' is corrupted.",
					    index->name);
			is_ok = FALSE;
		}

		if (thd_killed(user_thd)) {
			break;
		}

#if 0
		fprintf(stderr, "%lu entries in index %s\n", n_rows,
			index->name);
#endif

		if (index == dict_table_get_first_index(prebuilt->table)) {
			n_rows_in_table = n_rows;
		} else if (n_rows != n_rows_in_table) {
			push_warning_printf(thd, Sql_condition::WARN_LEVEL_WARN,
					    ER_NOT_KEYFILE,
					    "InnoDB: Index '%-.200s'"
					    " contains %lu entries,"
					    " should be %lu.",
					    index->name,
					    (ulong) n_rows,
					    (ulong) n_rows_in_table);
			is_ok = FALSE;
		}
	}

	/* Restore the original isolation level */
	prebuilt->trx->isolation_level = old_isolation_level;

	/* We validate also the whole adaptive hash index for all tables
	at every CHECK TABLE */

	if (!btr_search_validate()) {
		push_warning(thd, Sql_condition::WARN_LEVEL_WARN,
			     ER_NOT_KEYFILE,
			     "InnoDB: The adaptive hash index is corrupted.");
		is_ok = FALSE;
	}

	/* Restore the fatal lock wait timeout after CHECK TABLE. */
	os_decrement_counter_by_amount(
		server_mutex,
		srv_fatal_semaphore_wait_threshold, 7200/*2 hours*/);

	prebuilt->trx->op_info = "";
	if (thd_killed(user_thd)) {
		my_error(ER_QUERY_INTERRUPTED, MYF(0));
	}

	DBUG_RETURN(is_ok ? HA_ADMIN_OK : HA_ADMIN_CORRUPT);
}

/*************************************************************//**
Adds information about free space in the InnoDB tablespace to a table comment
which is printed out when a user calls SHOW TABLE STATUS. Adds also info on
foreign keys.
@return	table comment + InnoDB free space + info on foreign keys */
UNIV_INTERN
char*
ha_innobase::update_table_comment(
/*==============================*/
	const char*	comment)/*!< in: table comment defined by user */
{
	uint	length = (uint) strlen(comment);
	char*	str;
	long	flen;

	/* We do not know if MySQL can call this function before calling
	external_lock(). To be safe, update the thd of the current table
	handle. */

	if (length > 64000 - 3) {
		return((char*)comment); /* string too long */
	}

	update_thd(ha_thd());

	prebuilt->trx->op_info = (char*)"returning table comment";

	/* In case MySQL calls this in the middle of a SELECT query, release
	possible adaptive hash latch to avoid deadlocks of threads */

	trx_search_latch_release_if_reserved(prebuilt->trx);
	str = NULL;

	/* output the data to a temporary file */

	mutex_enter(&srv_dict_tmpfile_mutex);
	rewind(srv_dict_tmpfile);

	fprintf(srv_dict_tmpfile, "InnoDB free: %llu kB",
		fsp_get_available_space_in_free_extents(
			prebuilt->table->space));

	dict_print_info_on_foreign_keys(FALSE, srv_dict_tmpfile,
				prebuilt->trx, prebuilt->table);
	flen = ftell(srv_dict_tmpfile);
	if (flen < 0) {
		flen = 0;
	} else if (length + flen + 3 > 64000) {
		flen = 64000 - 3 - length;
	}

	/* allocate buffer for the full string, and
	read the contents of the temporary file */

	str = (char*) my_malloc(length + flen + 3, MYF(0));

	if (str) {
		char* pos	= str + length;
		if (length) {
			memcpy(str, comment, length);
			*pos++ = ';';
			*pos++ = ' ';
		}
		rewind(srv_dict_tmpfile);
		flen = (uint) fread(pos, 1, flen, srv_dict_tmpfile);
		pos[flen] = 0;
	}

	mutex_exit(&srv_dict_tmpfile_mutex);

	prebuilt->trx->op_info = (char*)"";

	return(str ? str : (char*) comment);
}

/*******************************************************************//**
Gets the foreign key create info for a table stored in InnoDB.
@return own: character string in the form which can be inserted to the
CREATE TABLE statement, MUST be freed with
ha_innobase::free_foreign_key_create_info */
UNIV_INTERN
char*
ha_innobase::get_foreign_key_create_info(void)
/*==========================================*/
{
	char*	str	= 0;
	long	flen;

	ut_a(prebuilt != NULL);

	/* We do not know if MySQL can call this function before calling
	external_lock(). To be safe, update the thd of the current table
	handle. */

	update_thd(ha_thd());

	prebuilt->trx->op_info = (char*)"getting info on foreign keys";

	/* In case MySQL calls this in the middle of a SELECT query,
	release possible adaptive hash latch to avoid
	deadlocks of threads */

	trx_search_latch_release_if_reserved(prebuilt->trx);

	mutex_enter(&srv_dict_tmpfile_mutex);
	rewind(srv_dict_tmpfile);

	/* output the data to a temporary file */
	dict_print_info_on_foreign_keys(TRUE, srv_dict_tmpfile,
				prebuilt->trx, prebuilt->table);
	prebuilt->trx->op_info = (char*)"";

	flen = ftell(srv_dict_tmpfile);
	if (flen < 0) {
		flen = 0;
	}

	/* allocate buffer for the string, and
	read the contents of the temporary file */

	str = (char*) my_malloc(flen + 1, MYF(0));

	if (str) {
		rewind(srv_dict_tmpfile);
		flen = (uint) fread(str, 1, flen, srv_dict_tmpfile);
		str[flen] = 0;
	}

	mutex_exit(&srv_dict_tmpfile_mutex);

	return(str);
}


/***********************************************************************//**
Maps a InnoDB foreign key constraint to a equivalent MySQL foreign key info.
@return pointer to foreign key info */
static
FOREIGN_KEY_INFO*
get_foreign_key_info(
/*=================*/
	THD*			thd,		/*!< in: user thread handle */
	dict_foreign_t*		foreign)	/*!< in: foreign key constraint */
{
	FOREIGN_KEY_INFO	f_key_info;
	FOREIGN_KEY_INFO*	pf_key_info;
	uint			i = 0;
	ulint			len;
	char			tmp_buff[NAME_LEN+1];
	char			name_buff[NAME_LEN+1];
	const char*		ptr;
	LEX_STRING*		referenced_key_name;
	LEX_STRING*		name = NULL;

	ptr = dict_remove_db_name(foreign->id);
	f_key_info.foreign_id = thd_make_lex_string(thd, 0, ptr,
						    (uint) strlen(ptr), 1);

	/* Name format: database name, '/', table name, '\0' */

	/* Referenced (parent) database name */
	len = dict_get_db_name_len(foreign->referenced_table_name);
	ut_a(len < sizeof(tmp_buff));
	ut_memcpy(tmp_buff, foreign->referenced_table_name, len);
	tmp_buff[len] = 0;

	len = filename_to_tablename(tmp_buff, name_buff, sizeof(name_buff));
	f_key_info.referenced_db = thd_make_lex_string(thd, 0, name_buff, len, 1);

	/* Referenced (parent) table name */
	ptr = dict_remove_db_name(foreign->referenced_table_name);
	len = filename_to_tablename(ptr, name_buff, sizeof(name_buff));
	f_key_info.referenced_table = thd_make_lex_string(thd, 0, name_buff, len, 1);

	/* Dependent (child) database name */
	len = dict_get_db_name_len(foreign->foreign_table_name);
	ut_a(len < sizeof(tmp_buff));
	ut_memcpy(tmp_buff, foreign->foreign_table_name, len);
	tmp_buff[len] = 0;

	len = filename_to_tablename(tmp_buff, name_buff, sizeof(name_buff));
	f_key_info.foreign_db = thd_make_lex_string(thd, 0, name_buff, len, 1);

	/* Dependent (child) table name */
	ptr = dict_remove_db_name(foreign->foreign_table_name);
	len = filename_to_tablename(ptr, name_buff, sizeof(name_buff));
	f_key_info.foreign_table = thd_make_lex_string(thd, 0, name_buff, len, 1);

	do {
		ptr = foreign->foreign_col_names[i];
		name = thd_make_lex_string(thd, name, ptr,
					   (uint) strlen(ptr), 1);
		f_key_info.foreign_fields.push_back(name);
		ptr = foreign->referenced_col_names[i];
		name = thd_make_lex_string(thd, name, ptr,
					   (uint) strlen(ptr), 1);
		f_key_info.referenced_fields.push_back(name);
	} while (++i < foreign->n_fields);

	if (foreign->type & DICT_FOREIGN_ON_DELETE_CASCADE) {
		len = 7;
		ptr = "CASCADE";
	} else if (foreign->type & DICT_FOREIGN_ON_DELETE_SET_NULL) {
		len = 8;
		ptr = "SET NULL";
	} else if (foreign->type & DICT_FOREIGN_ON_DELETE_NO_ACTION) {
		len = 9;
		ptr = "NO ACTION";
	} else {
		len = 8;
		ptr = "RESTRICT";
	}

	f_key_info.delete_method = thd_make_lex_string(thd,
						       f_key_info.delete_method,
						       ptr, len, 1);

	if (foreign->type & DICT_FOREIGN_ON_UPDATE_CASCADE) {
		len = 7;
		ptr = "CASCADE";
	} else if (foreign->type & DICT_FOREIGN_ON_UPDATE_SET_NULL) {
		len = 8;
		ptr = "SET NULL";
	} else if (foreign->type & DICT_FOREIGN_ON_UPDATE_NO_ACTION) {
		len = 9;
		ptr = "NO ACTION";
	} else {
		len = 8;
		ptr = "RESTRICT";
	}

	f_key_info.update_method = thd_make_lex_string(thd,
						       f_key_info.update_method,
						       ptr, len, 1);

	if (foreign->referenced_index && foreign->referenced_index->name) {
		referenced_key_name = thd_make_lex_string(thd,
					f_key_info.referenced_key_name,
					foreign->referenced_index->name,
					 (uint) strlen(foreign->referenced_index->name),
					1);
	} else {
		referenced_key_name = NULL;
	}

	f_key_info.referenced_key_name = referenced_key_name;

	pf_key_info = (FOREIGN_KEY_INFO *) thd_memdup(thd, &f_key_info,
						      sizeof(FOREIGN_KEY_INFO));

	return(pf_key_info);
}

/*******************************************************************//**
Gets the list of foreign keys in this table.
@return always 0, that is, always succeeds */
UNIV_INTERN
int
ha_innobase::get_foreign_key_list(
/*==============================*/
	THD*			thd,		/*!< in: user thread handle */
	List<FOREIGN_KEY_INFO>*	f_key_list)	/*!< out: foreign key list */
{
	FOREIGN_KEY_INFO*	pf_key_info;
	dict_foreign_t*		foreign;

	ut_a(prebuilt != NULL);
	update_thd(ha_thd());

	prebuilt->trx->op_info = "getting list of foreign keys";

	trx_search_latch_release_if_reserved(prebuilt->trx);

	mutex_enter(&(dict_sys->mutex));

	for (foreign = UT_LIST_GET_FIRST(prebuilt->table->foreign_list);
	     foreign != NULL;
	     foreign = UT_LIST_GET_NEXT(foreign_list, foreign)) {
		pf_key_info = get_foreign_key_info(thd, foreign);
		if (pf_key_info) {
			f_key_list->push_back(pf_key_info);
		}
	}

	mutex_exit(&(dict_sys->mutex));

	prebuilt->trx->op_info = "";

	return(0);
}

/*******************************************************************//**
Gets the set of foreign keys where this table is the referenced table.
@return always 0, that is, always succeeds */
UNIV_INTERN
int
ha_innobase::get_parent_foreign_key_list(
/*=====================================*/
	THD*			thd,		/*!< in: user thread handle */
	List<FOREIGN_KEY_INFO>*	f_key_list)	/*!< out: foreign key list */
{
	FOREIGN_KEY_INFO*	pf_key_info;
	dict_foreign_t*		foreign;

	ut_a(prebuilt != NULL);
	update_thd(ha_thd());

	prebuilt->trx->op_info = "getting list of referencing foreign keys";

	trx_search_latch_release_if_reserved(prebuilt->trx);

	mutex_enter(&(dict_sys->mutex));

	for (foreign = UT_LIST_GET_FIRST(prebuilt->table->referenced_list);
	     foreign != NULL;
	     foreign = UT_LIST_GET_NEXT(referenced_list, foreign)) {
		pf_key_info = get_foreign_key_info(thd, foreign);
		if (pf_key_info) {
			f_key_list->push_back(pf_key_info);
		}
	}

	mutex_exit(&(dict_sys->mutex));

	prebuilt->trx->op_info = "";

	return(0);
}

/*****************************************************************//**
Checks if ALTER TABLE may change the storage engine of the table.
Changing storage engines is not allowed for tables for which there
are foreign key constraints (parent or child tables).
@return	TRUE if can switch engines */
UNIV_INTERN
bool
ha_innobase::can_switch_engines(void)
/*=================================*/
{
	bool	can_switch;

	DBUG_ENTER("ha_innobase::can_switch_engines");

	ut_a(prebuilt->trx == thd_to_trx(ha_thd()));

	prebuilt->trx->op_info =
			"determining if there are foreign key constraints";
	row_mysql_lock_data_dictionary(prebuilt->trx);

	can_switch = !UT_LIST_GET_FIRST(prebuilt->table->referenced_list)
			&& !UT_LIST_GET_FIRST(prebuilt->table->foreign_list);

	row_mysql_unlock_data_dictionary(prebuilt->trx);
	prebuilt->trx->op_info = "";

	DBUG_RETURN(can_switch);
}

/*******************************************************************//**
Checks if a table is referenced by a foreign key. The MySQL manual states that
a REPLACE is either equivalent to an INSERT, or DELETE(s) + INSERT. Only a
delete is then allowed internally to resolve a duplicate key conflict in
REPLACE, not an update.
@return	> 0 if referenced by a FOREIGN KEY */
UNIV_INTERN
uint
ha_innobase::referenced_by_foreign_key(void)
/*========================================*/
{
	if (dict_table_is_referenced_by_foreign_key(prebuilt->table)) {

		return(1);
	}

	return(0);
}

/*******************************************************************//**
Frees the foreign key create info for a table stored in InnoDB, if it is
non-NULL. */
UNIV_INTERN
void
ha_innobase::free_foreign_key_create_info(
/*======================================*/
	char*	str)	/*!< in, own: create info string to free */
{
	if (str) {
		my_free(str);
	}
}

/*******************************************************************//**
Tells something additional to the handler about how to do things.
@return	0 or error number */
UNIV_INTERN
int
ha_innobase::extra(
/*===============*/
	enum ha_extra_function operation)
			   /*!< in: HA_EXTRA_FLUSH or some other flag */
{
	/* Warning: since it is not sure that MySQL calls external_lock
	before calling this function, the trx field in prebuilt can be
	obsolete! */

	switch (operation) {
		case HA_EXTRA_FLUSH:
			if (prebuilt->blob_heap) {
				row_mysql_prebuilt_free_blob_heap(prebuilt);
			}
			break;
		case HA_EXTRA_RESET_STATE:
			reset_template();
			break;
		case HA_EXTRA_NO_KEYREAD:
			prebuilt->read_just_key = 0;
			break;
		case HA_EXTRA_KEYREAD:
			prebuilt->read_just_key = 1;
			break;
		case HA_EXTRA_KEYREAD_PRESERVE_FIELDS:
			prebuilt->keep_other_fields_on_keyread = 1;
			break;

			/* IMPORTANT: prebuilt->trx can be obsolete in
			this method, because it is not sure that MySQL
			calls external_lock before this method with the
			parameters below.  We must not invoke update_thd()
			either, because the calling threads may change.
			CAREFUL HERE, OR MEMORY CORRUPTION MAY OCCUR! */
		case HA_EXTRA_IGNORE_DUP_KEY:
			thd_to_trx(ha_thd())->duplicates |= TRX_DUP_IGNORE;
			break;
		case HA_EXTRA_WRITE_CAN_REPLACE:
			thd_to_trx(ha_thd())->duplicates |= TRX_DUP_REPLACE;
			break;
		case HA_EXTRA_WRITE_CANNOT_REPLACE:
			thd_to_trx(ha_thd())->duplicates &= ~TRX_DUP_REPLACE;
			break;
		case HA_EXTRA_NO_IGNORE_DUP_KEY:
			thd_to_trx(ha_thd())->duplicates &=
				~(TRX_DUP_IGNORE | TRX_DUP_REPLACE);
			break;
		default:/* Do nothing */
			;
	}

	return(0);
}

/******************************************************************//**
*/
UNIV_INTERN
int
ha_innobase::reset()
/*================*/
{
	if (prebuilt->blob_heap) {
		row_mysql_prebuilt_free_blob_heap(prebuilt);
	}

	reset_template();
	ds_mrr.dsmrr_close();

	/* TODO: This should really be reset in reset_template() but for now
	it's safer to do it explicitly here. */

	/* This is a statement level counter. */
	prebuilt->autoinc_last_value = 0;

	return(0);
}

/******************************************************************//**
MySQL calls this function at the start of each SQL statement inside LOCK
TABLES. Inside LOCK TABLES the ::external_lock method does not work to
mark SQL statement borders. Note also a special case: if a temporary table
is created inside LOCK TABLES, MySQL has not called external_lock() at all
on that table.
MySQL-5.0 also calls this before each statement in an execution of a stored
procedure. To make the execution more deterministic for binlogging, MySQL-5.0
locks all tables involved in a stored procedure with full explicit table
locks (thd_in_lock_tables(thd) holds in store_lock()) before executing the
procedure.
@return	0 or error code */
UNIV_INTERN
int
ha_innobase::start_stmt(
/*====================*/
	THD*		thd,	/*!< in: handle to the user thread */
	thr_lock_type	lock_type)
{
	trx_t*		trx;

	update_thd(thd);

	trx = prebuilt->trx;

	/* Here we release the search latch and the InnoDB thread FIFO ticket
	if they were reserved. They should have been released already at the
	end of the previous statement, but because inside LOCK TABLES the
	lock count method does not work to mark the end of a SELECT statement,
	that may not be the case. We MUST release the search latch before an
	INSERT, for example. */

	innobase_release_stat_resources(trx);

	/* Reset the AUTOINC statement level counter for multi-row INSERTs. */
	trx->n_autoinc_rows = 0;

	prebuilt->sql_stat_start = TRUE;
	prebuilt->hint_need_to_fetch_extra_cols = 0;
	reset_template();

	if (!prebuilt->mysql_has_locked) {
		/* This handle is for a temporary table created inside
		this same LOCK TABLES; since MySQL does NOT call external_lock
		in this case, we must use x-row locks inside InnoDB to be
		prepared for an update of a row */

		prebuilt->select_lock_type = LOCK_X;

	} else if (trx->isolation_level != TRX_ISO_SERIALIZABLE
		   && thd_sql_command(thd) == SQLCOM_SELECT
		   && lock_type == TL_READ) {

		/* For other than temporary tables, we obtain
		no lock for consistent read (plain SELECT). */

		prebuilt->select_lock_type = LOCK_NONE;
	} else {
		/* Not a consistent read: restore the
		select_lock_type value. The value of
		stored_select_lock_type was decided in:
		1) ::store_lock(),
		2) ::external_lock(),
		3) ::init_table_handle_for_HANDLER(), and
		4) ::transactional_table_lock(). */

		prebuilt->select_lock_type = prebuilt->stored_select_lock_type;
	}

	*trx->detailed_error = 0;

	innobase_register_trx(ht, thd, trx);

	return(0);
}

/******************************************************************//**
Maps a MySQL trx isolation level code to the InnoDB isolation level code
@return	InnoDB isolation level */
static inline
ulint
innobase_map_isolation_level(
/*=========================*/
	enum_tx_isolation	iso)	/*!< in: MySQL isolation level code */
{
	switch(iso) {
	case ISO_REPEATABLE_READ:	return(TRX_ISO_REPEATABLE_READ);
	case ISO_READ_COMMITTED:	return(TRX_ISO_READ_COMMITTED);
	case ISO_SERIALIZABLE:		return(TRX_ISO_SERIALIZABLE);
	case ISO_READ_UNCOMMITTED:	return(TRX_ISO_READ_UNCOMMITTED);
	}

	ut_error;

	return(0);
}

/******************************************************************//**
As MySQL will execute an external lock for every new table it uses when it
starts to process an SQL statement (an exception is when MySQL calls
start_stmt for the handle) we can use this function to store the pointer to
the THD in the handle. We will also use this function to communicate
to InnoDB that a new SQL statement has started and that we must store a
savepoint to our transaction handle, so that we are able to roll back
the SQL statement in case of an error.
@return	0 */
UNIV_INTERN
int
ha_innobase::external_lock(
/*=======================*/
	THD*	thd,		/*!< in: handle to the user thread */
	int	lock_type)	/*!< in: lock type */
{
	trx_t*		trx;

	DBUG_ENTER("ha_innobase::external_lock");
	DBUG_PRINT("enter",("lock_type: %d", lock_type));

	update_thd(thd);

	/* Statement based binlogging does not work in isolation level
	READ UNCOMMITTED and READ COMMITTED since the necessary
	locks cannot be taken. In this case, we print an
	informative error message and return with an error.
	Note: decide_logging_format would give the same error message,
	except it cannot give the extra details. */
	if (lock_type == F_WRLCK
	    && !(table_flags() & HA_BINLOG_STMT_CAPABLE)
	    && thd_binlog_format(thd) == BINLOG_FORMAT_STMT
	    && thd_binlog_filter_ok(thd)
	    && thd_sqlcom_can_generate_row_events(thd))
	{
		int skip = 0;
		/* used by test case */
		DBUG_EXECUTE_IF("no_innodb_binlog_errors", skip = 1;);
		if (!skip) {
			my_error(ER_BINLOG_STMT_MODE_AND_ROW_ENGINE, MYF(0),
			         " InnoDB is limited to row-logging when "
			         "transaction isolation level is "
			         "READ COMMITTED or READ UNCOMMITTED.");
			DBUG_RETURN(HA_ERR_LOGGING_IMPOSSIBLE);
		}
	}


	trx = prebuilt->trx;

	prebuilt->sql_stat_start = TRUE;
	prebuilt->hint_need_to_fetch_extra_cols = 0;

	reset_template();

	if (lock_type == F_WRLCK) {

		/* If this is a SELECT, then it is in UPDATE TABLE ...
		or SELECT ... FOR UPDATE */
		prebuilt->select_lock_type = LOCK_X;
		prebuilt->stored_select_lock_type = LOCK_X;
	}

	if (lock_type != F_UNLCK) {
		/* MySQL is setting a new table lock */

		*trx->detailed_error = 0;

		innobase_register_trx(ht, thd, trx);

		if (trx->isolation_level == TRX_ISO_SERIALIZABLE
		    && prebuilt->select_lock_type == LOCK_NONE
		    && thd_test_options(
			    thd, OPTION_NOT_AUTOCOMMIT | OPTION_BEGIN)) {

			/* To get serializable execution, we let InnoDB
			conceptually add 'LOCK IN SHARE MODE' to all SELECTs
			which otherwise would have been consistent reads. An
			exception is consistent reads in the AUTOCOMMIT=1 mode:
			we know that they are read-only transactions, and they
			can be serialized also if performed as consistent
			reads. */

			prebuilt->select_lock_type = LOCK_S;
			prebuilt->stored_select_lock_type = LOCK_S;
		}

		/* Starting from 4.1.9, no InnoDB table lock is taken in LOCK
		TABLES if AUTOCOMMIT=1. It does not make much sense to acquire
		an InnoDB table lock if it is released immediately at the end
		of LOCK TABLES, and InnoDB's table locks in that case cause
		VERY easily deadlocks.

		We do not set InnoDB table locks if user has not explicitly
		requested a table lock. Note that thd_in_lock_tables(thd)
		can hold in some cases, e.g., at the start of a stored
		procedure call (SQLCOM_CALL). */

		if (prebuilt->select_lock_type != LOCK_NONE) {

			if (thd_sql_command(thd) == SQLCOM_LOCK_TABLES
			    && THDVAR(thd, table_locks)
			    && thd_test_options(thd, OPTION_NOT_AUTOCOMMIT)
			    && thd_in_lock_tables(thd)) {

				ulint	error = row_lock_table_for_mysql(
					prebuilt, NULL, 0);

				if (error != DB_SUCCESS) {
					error = convert_error_code_to_mysql(
						(int) error, 0, thd);
					DBUG_RETURN((int) error);
				}
			}

			trx->mysql_n_tables_locked++;
		}

		trx->n_mysql_tables_in_use++;
		prebuilt->mysql_has_locked = TRUE;

		DBUG_RETURN(0);
	}

	/* MySQL is releasing a table lock */

	trx->n_mysql_tables_in_use--;
	prebuilt->mysql_has_locked = FALSE;

	/* Release a possible FIFO ticket and search latch. Since we
	may reserve the trx_sys->mutex, we have to release the search
	system latch first to obey the latching order. */

	innobase_release_stat_resources(trx);

	/* If the MySQL lock count drops to zero we know that the current SQL
	statement has ended */

	if (trx->n_mysql_tables_in_use == 0) {

		trx->mysql_n_tables_locked = 0;
		prebuilt->used_in_HANDLER = FALSE;

		if (!thd_test_options(
				thd, OPTION_NOT_AUTOCOMMIT | OPTION_BEGIN)) {

			if (trx_is_started(trx)) {
				innobase_commit(ht, thd, TRUE);
			}

		} else if (trx->isolation_level <= TRX_ISO_READ_COMMITTED
			   && trx->global_read_view) {

			/* At low transaction isolation levels we let
			each consistent read set its own snapshot */

			read_view_close_for_mysql(trx);
		}
	}

	DBUG_RETURN(0);
}

/******************************************************************//**
With this function MySQL request a transactional lock to a table when
user issued query LOCK TABLES..WHERE ENGINE = InnoDB.
@return	error code */
UNIV_INTERN
int
ha_innobase::transactional_table_lock(
/*==================================*/
	THD*	thd,		/*!< in: handle to the user thread */
	int	lock_type)	/*!< in: lock type */
{
	trx_t*		trx;

	DBUG_ENTER("ha_innobase::transactional_table_lock");
	DBUG_PRINT("enter",("lock_type: %d", lock_type));

	/* We do not know if MySQL can call this function before calling
	external_lock(). To be safe, update the thd of the current table
	handle. */

	update_thd(thd);

	if (prebuilt->table->ibd_file_missing && !thd_tablespace_op(thd)) {
		ut_print_timestamp(stderr);
		fprintf(stderr,
			"  InnoDB: MySQL is trying to use a table handle"
			" but the .ibd file for\n"
			"InnoDB: table %s does not exist.\n"
			"InnoDB: Have you deleted the .ibd file"
			" from the database directory under\n"
			"InnoDB: the MySQL datadir?"
			"InnoDB: See " REFMAN
			"innodb-troubleshooting.html\n"
			"InnoDB: how you can resolve the problem.\n",
			prebuilt->table->name);
		DBUG_RETURN(HA_ERR_CRASHED);
	}

	trx = prebuilt->trx;

	prebuilt->sql_stat_start = TRUE;
	prebuilt->hint_need_to_fetch_extra_cols = 0;

	reset_template();

	if (lock_type == F_WRLCK) {
		prebuilt->select_lock_type = LOCK_X;
		prebuilt->stored_select_lock_type = LOCK_X;
	} else if (lock_type == F_RDLCK) {
		prebuilt->select_lock_type = LOCK_S;
		prebuilt->stored_select_lock_type = LOCK_S;
	} else {
		ut_print_timestamp(stderr);
		fprintf(stderr, "  InnoDB error:\n"
"MySQL is trying to set transactional table lock with corrupted lock type\n"
"to table %s, lock type %d does not exist.\n",
				prebuilt->table->name, lock_type);
		DBUG_RETURN(HA_ERR_CRASHED);
	}

	/* MySQL is setting a new transactional table lock */

	innobase_register_trx(ht, thd, trx);

	if (THDVAR(thd, table_locks) && thd_in_lock_tables(thd)) {
		ulint	error = DB_SUCCESS;

		error = row_lock_table_for_mysql(prebuilt, NULL, 0);

		if (error != DB_SUCCESS) {
			error = convert_error_code_to_mysql(
				(int) error, prebuilt->table->flags, thd);
			DBUG_RETURN((int) error);
		}

		if (thd_test_options(
			thd, OPTION_NOT_AUTOCOMMIT | OPTION_BEGIN)) {

			/* Store the current undo_no of the transaction
			so that we know where to roll back if we have
			to roll back the next SQL statement */

			trx_mark_sql_stat_end(trx);
		}
	}

	DBUG_RETURN(0);
}

/************************************************************************//**
Here we export InnoDB status variables to MySQL. */
static
void
innodb_export_status()
/*==================*/
{
	if (innodb_inited) {
		srv_export_innodb_status();
	}
}

/************************************************************************//**
Implements the SHOW ENGINE INNODB STATUS command. Sends the output of the
InnoDB Monitor to the client.
@return 0 on success */
static
int
innodb_show_status(
/*===============*/
	handlerton*	hton,	/*!< in: the innodb handlerton */
	THD*		thd,	/*!< in: the MySQL query thread of the caller */
	stat_print_fn*	stat_print)
{
	trx_t*			trx;
	static const char	truncated_msg[] = "... truncated...\n";
	const long		MAX_STATUS_SIZE = 1048576;
	ulint			trx_list_start = ULINT_UNDEFINED;
	ulint			trx_list_end = ULINT_UNDEFINED;

	DBUG_ENTER("innodb_show_status");
	DBUG_ASSERT(hton == innodb_hton_ptr);

	trx = check_trx_exists(thd);

	innobase_release_stat_resources(trx);

	/* We let the InnoDB Monitor to output at most MAX_STATUS_SIZE
	bytes of text. */

	char*	str;
	ssize_t	flen, usable_len;

	mutex_enter(&srv_monitor_file_mutex);
	rewind(srv_monitor_file);

	srv_printf_innodb_monitor(srv_monitor_file, FALSE,
				  &trx_list_start, &trx_list_end);

	os_file_set_eof(srv_monitor_file);

	if ((flen = ftell(srv_monitor_file)) < 0) {
		flen = 0;
	}

	if (flen > MAX_STATUS_SIZE) {
		usable_len = MAX_STATUS_SIZE;
		srv_truncated_status_writes++;
	} else {
		usable_len = flen;
	}

	/* allocate buffer for the string, and
	read the contents of the temporary file */

	if (!(str = (char*) my_malloc(usable_len + 1, MYF(0)))) {
		mutex_exit(&srv_monitor_file_mutex);
		DBUG_RETURN(1);
	}

	rewind(srv_monitor_file);

	if (flen < MAX_STATUS_SIZE) {
		/* Display the entire output. */
		flen = fread(str, 1, flen, srv_monitor_file);
	} else if (trx_list_end < (ulint) flen
		   && trx_list_start < trx_list_end
		   && trx_list_start + (flen - trx_list_end)
		   < MAX_STATUS_SIZE - sizeof truncated_msg - 1) {

		/* Omit the beginning of the list of active transactions. */
		ssize_t	len = fread(str, 1, trx_list_start, srv_monitor_file);

		memcpy(str + len, truncated_msg, sizeof truncated_msg - 1);
		len += sizeof truncated_msg - 1;
		usable_len = (MAX_STATUS_SIZE - 1) - len;
		fseek(srv_monitor_file, flen - usable_len, SEEK_SET);
		len += fread(str + len, 1, usable_len, srv_monitor_file);
		flen = len;
	} else {
		/* Omit the end of the output. */
		flen = fread(str, 1, MAX_STATUS_SIZE - 1, srv_monitor_file);
	}

	mutex_exit(&srv_monitor_file_mutex);

	stat_print(thd, innobase_hton_name, (uint) strlen(innobase_hton_name),
		   STRING_WITH_LEN(""), str, flen);

	my_free(str);

	DBUG_RETURN(0);
}

/************************************************************************//**
Implements the SHOW MUTEX STATUS command.
@return 0 on success. */
static
int
innodb_mutex_show_status(
/*=====================*/
	handlerton*	hton,		/*!< in: the innodb handlerton */
	THD*		thd,		/*!< in: the MySQL query thread of the
					caller */
	stat_print_fn*	stat_print)	/*!< in: function for printing
					statistics */
{
	char		buf1[IO_SIZE];
	char		buf2[IO_SIZE];
	mutex_t*	mutex;
	rw_lock_t*	lock;
	ulint		block_mutex_oswait_count = 0;
	ulint		block_lock_oswait_count = 0;
	mutex_t*	block_mutex = NULL;
	rw_lock_t*	block_lock = NULL;
#ifdef UNIV_DEBUG
	ulint		rw_lock_count= 0;
	ulint		rw_lock_count_spin_loop= 0;
	ulint		rw_lock_count_spin_rounds= 0;
	ulint		rw_lock_count_os_wait= 0;
	ulint		rw_lock_count_os_yield= 0;
	ulonglong	rw_lock_wait_time= 0;
#endif /* UNIV_DEBUG */
	uint		buf1len;
	uint		buf2len;
	uint		hton_name_len;

	hton_name_len = (uint) strlen(innobase_hton_name);

	DBUG_ENTER("innodb_mutex_show_status");
	DBUG_ASSERT(hton == innodb_hton_ptr);

	mutex_enter(&mutex_list_mutex);

	for (mutex = UT_LIST_GET_FIRST(mutex_list); mutex != NULL;
	     mutex = UT_LIST_GET_NEXT(list, mutex)) {
		if (mutex->count_os_wait == 0) {
			continue;
		}

		if (buf_pool_is_block_mutex(mutex)) {
			block_mutex = mutex;
			block_mutex_oswait_count += mutex->count_os_wait;
			continue;
		}
#ifdef UNIV_DEBUG
		if (mutex->mutex_type != 1) {
			if (mutex->count_using > 0) {
				buf1len= my_snprintf(buf1, sizeof(buf1),
					"%s:%s",
					mutex->cmutex_name,
					innobase_basename(mutex->cfile_name));
				buf2len= my_snprintf(buf2, sizeof(buf2),
					"count=%lu, spin_waits=%lu,"
					" spin_rounds=%lu, "
					"os_waits=%lu, os_yields=%lu,"
					" os_wait_times=%lu",
					mutex->count_using,
					mutex->count_spin_loop,
					mutex->count_spin_rounds,
					mutex->count_os_wait,
					mutex->count_os_yield,
					(ulong) (mutex->lspent_time/1000));

				if (stat_print(thd, innobase_hton_name,
						hton_name_len, buf1, buf1len,
						buf2, buf2len)) {
					mutex_exit(&mutex_list_mutex);
					DBUG_RETURN(1);
				}
			}
		} else {
			rw_lock_count += mutex->count_using;
			rw_lock_count_spin_loop += mutex->count_spin_loop;
			rw_lock_count_spin_rounds += mutex->count_spin_rounds;
			rw_lock_count_os_wait += mutex->count_os_wait;
			rw_lock_count_os_yield += mutex->count_os_yield;
			rw_lock_wait_time += mutex->lspent_time;
		}
#else /* UNIV_DEBUG */
		buf1len= (uint) my_snprintf(buf1, sizeof(buf1), "%s:%lu",
				     innobase_basename(mutex->cfile_name),
				     (ulong) mutex->cline);
		buf2len= (uint) my_snprintf(buf2, sizeof(buf2), "os_waits=%lu",
				     (ulong) mutex->count_os_wait);

		if (stat_print(thd, innobase_hton_name,
			       hton_name_len, buf1, buf1len,
			       buf2, buf2len)) {
			mutex_exit(&mutex_list_mutex);
			DBUG_RETURN(1);
		}
#endif /* UNIV_DEBUG */
	}

	if (block_mutex) {
		buf1len = (uint) my_snprintf(buf1, sizeof buf1,
					     "combined %s:%lu",
					     innobase_basename(
						block_mutex->cfile_name),
					     (ulong) block_mutex->cline);
		buf2len = (uint) my_snprintf(buf2, sizeof buf2,
					     "os_waits=%lu",
					     (ulong) block_mutex_oswait_count);

		if (stat_print(thd, innobase_hton_name,
			       hton_name_len, buf1, buf1len,
			       buf2, buf2len)) {
			mutex_exit(&mutex_list_mutex);
			DBUG_RETURN(1);
		}
	}

	mutex_exit(&mutex_list_mutex);

	mutex_enter(&rw_lock_list_mutex);

	for (lock = UT_LIST_GET_FIRST(rw_lock_list); lock != NULL;
	     lock = UT_LIST_GET_NEXT(list, lock)) {
		if (lock->count_os_wait == 0) {
			continue;
		}

		if (buf_pool_is_block_lock(lock)) {
			block_lock = lock;
			block_lock_oswait_count += lock->count_os_wait;
			continue;
		}

		buf1len = my_snprintf(buf1, sizeof buf1, "%s:%lu",
				     innobase_basename(lock->cfile_name),
				     (ulong) lock->cline);
		buf2len = my_snprintf(buf2, sizeof buf2, "os_waits=%lu",
				      (ulong) lock->count_os_wait);

		if (stat_print(thd, innobase_hton_name,
			       hton_name_len, buf1, buf1len,
			       buf2, buf2len)) {
			mutex_exit(&rw_lock_list_mutex);
			DBUG_RETURN(1);
		}
	}

	if (block_lock) {
		buf1len = (uint) my_snprintf(buf1, sizeof buf1,
					     "combined %s:%lu",
					     innobase_basename(
						block_lock->cfile_name),
					     (ulong) block_lock->cline);
		buf2len = (uint) my_snprintf(buf2, sizeof buf2,
					     "os_waits=%lu",
					     (ulong) block_lock_oswait_count);

		if (stat_print(thd, innobase_hton_name,
			       hton_name_len, buf1, buf1len,
			       buf2, buf2len)) {
			mutex_exit(&rw_lock_list_mutex);
			DBUG_RETURN(1);
		}
	}

	mutex_exit(&rw_lock_list_mutex);

#ifdef UNIV_DEBUG
	buf2len = my_snprintf(buf2, sizeof buf2,
			     "count=%lu, spin_waits=%lu, spin_rounds=%lu, "
			     "os_waits=%lu, os_yields=%lu, os_wait_times=%lu",
			      (ulong) rw_lock_count,
			      (ulong) rw_lock_count_spin_loop,
			      (ulong) rw_lock_count_spin_rounds,
			      (ulong) rw_lock_count_os_wait,
			      (ulong) rw_lock_count_os_yield,
			      (ulong) (rw_lock_wait_time / 1000));

	if (stat_print(thd, innobase_hton_name, hton_name_len,
			STRING_WITH_LEN("rw_lock_mutexes"), buf2, buf2len)) {
		DBUG_RETURN(1);
	}
#endif /* UNIV_DEBUG */

	/* Success */
	DBUG_RETURN(0);
}

/************************************************************************//**
Return 0 on success and non-zero on failure. Note: the bool return type
seems to be abused here, should be an int. */
static
bool
innobase_show_status(
/*=================*/
	handlerton*		hton,	/*!< in: the innodb handlerton */
	THD*			thd,	/*!< in: the MySQL query thread
					of the caller */
	stat_print_fn*		stat_print,
	enum ha_stat_type	stat_type)
{
	DBUG_ASSERT(hton == innodb_hton_ptr);

	switch (stat_type) {
	case HA_ENGINE_STATUS:
		/* Non-zero return value means there was an error. */
		return(innodb_show_status(hton, thd, stat_print) != 0);

	case HA_ENGINE_MUTEX:
		/* Non-zero return value means there was an error. */
		return(innodb_mutex_show_status(hton, thd, stat_print) != 0);

	case HA_ENGINE_LOGS:
		/* Not handled */
		break;
	}

	/* Success */
	return(false);
}

/************************************************************************//**
Handling the shared INNOBASE_SHARE structure that is needed to provide table
locking. Register the table name if it doesn't exist in the hash table. */
static
INNOBASE_SHARE*
get_share(
/*======*/
	const char*	table_name)
{
	INNOBASE_SHARE*	share;

	mysql_mutex_lock(&innobase_share_mutex);

	ulint	fold = ut_fold_string(table_name);

	HASH_SEARCH(table_name_hash, innobase_open_tables, fold,
		    INNOBASE_SHARE*, share,
		    ut_ad(share->use_count > 0),
		    !strcmp(share->table_name, table_name));

	if (!share) {

		uint length = (uint) strlen(table_name);

		/* TODO: invoke HASH_MIGRATE if innobase_open_tables
		grows too big */

		share = (INNOBASE_SHARE *) my_malloc(sizeof(*share)+length+1,
			MYF(MY_FAE | MY_ZEROFILL));

		share->table_name = (char*) memcpy(share + 1,
						   table_name, length + 1);

		HASH_INSERT(INNOBASE_SHARE, table_name_hash,
			    innobase_open_tables, fold, share);

		thr_lock_init(&share->lock);

		/* Index translation table initialization */
		share->idx_trans_tbl.index_mapping = NULL;
		share->idx_trans_tbl.index_count = 0;
		share->idx_trans_tbl.array_size = 0;
	}

	share->use_count++;
	mysql_mutex_unlock(&innobase_share_mutex);

	return(share);
}

/************************************************************************//**
Free the shared object that was registered with get_share(). */
static
void
free_share(
/*=======*/
	INNOBASE_SHARE*	share)	/*!< in/own: table share to free */
{
	mysql_mutex_lock(&innobase_share_mutex);

#ifdef UNIV_DEBUG
	INNOBASE_SHARE* share2;
	ulint	fold = ut_fold_string(share->table_name);

	HASH_SEARCH(table_name_hash, innobase_open_tables, fold,
		    INNOBASE_SHARE*, share2,
		    ut_ad(share->use_count > 0),
		    !strcmp(share->table_name, share2->table_name));

	ut_a(share2 == share);
#endif /* UNIV_DEBUG */

	if (!--share->use_count) {
		ulint	fold = ut_fold_string(share->table_name);

		HASH_DELETE(INNOBASE_SHARE, table_name_hash,
			    innobase_open_tables, fold, share);
		thr_lock_delete(&share->lock);

		/* Free any memory from index translation table */
		my_free(share->idx_trans_tbl.index_mapping);

		my_free(share);

		/* TODO: invoke HASH_MIGRATE if innobase_open_tables
		shrinks too much */
	}

	mysql_mutex_unlock(&innobase_share_mutex);
}

/*****************************************************************//**
Converts a MySQL table lock stored in the 'lock' field of the handle to
a proper type before storing pointer to the lock into an array of pointers.
MySQL also calls this if it wants to reset some table locks to a not-locked
state during the processing of an SQL query. An example is that during a
SELECT the read lock is released early on the 'const' tables where we only
fetch one row. MySQL does not call this when it releases all locks at the
end of an SQL statement.
@return	pointer to the next element in the 'to' array */
UNIV_INTERN
THR_LOCK_DATA**
ha_innobase::store_lock(
/*====================*/
	THD*			thd,		/*!< in: user thread handle */
	THR_LOCK_DATA**		to,		/*!< in: pointer to an array
						of pointers to lock structs;
						pointer to the 'lock' field
						of current handle is stored
						next to this array */
	enum thr_lock_type	lock_type)	/*!< in: lock type to store in
						'lock'; this may also be
						TL_IGNORE */
{
	trx_t*		trx;

	/* Note that trx in this function is NOT necessarily prebuilt->trx
	because we call update_thd() later, in ::external_lock()! Failure to
	understand this caused a serious memory corruption bug in 5.1.11. */

	trx = check_trx_exists(thd);

	/* NOTE: MySQL can call this function with lock 'type' TL_IGNORE!
	Be careful to ignore TL_IGNORE if we are going to do something with
	only 'real' locks! */

	/* If no MySQL table is in use, we need to set the isolation level
	of the transaction. */

	if (lock_type != TL_IGNORE
	    && trx->n_mysql_tables_in_use == 0) {
		trx->isolation_level = innobase_map_isolation_level(
			(enum_tx_isolation) thd_tx_isolation(thd));

		if (trx->isolation_level <= TRX_ISO_READ_COMMITTED
		    && trx->global_read_view) {

			/* At low transaction isolation levels we let
			each consistent read set its own snapshot */

			read_view_close_for_mysql(trx);
		}
	}

	DBUG_ASSERT(EQ_CURRENT_THD(thd));
	const bool in_lock_tables = thd_in_lock_tables(thd);
	const uint sql_command = thd_sql_command(thd);

	if (sql_command == SQLCOM_DROP_TABLE) {

		/* MySQL calls this function in DROP TABLE though this table
		handle may belong to another thd that is running a query. Let
		us in that case skip any changes to the prebuilt struct. */ 

	} else if ((lock_type == TL_READ && in_lock_tables)
		   || (lock_type == TL_READ_HIGH_PRIORITY && in_lock_tables)
		   || lock_type == TL_READ_WITH_SHARED_LOCKS
		   || lock_type == TL_READ_NO_INSERT
		   || (lock_type != TL_IGNORE
		       && sql_command != SQLCOM_SELECT)) {

		/* The OR cases above are in this order:
		1) MySQL is doing LOCK TABLES ... READ LOCAL, or we
		are processing a stored procedure or function, or
		2) (we do not know when TL_READ_HIGH_PRIORITY is used), or
		3) this is a SELECT ... IN SHARE MODE, or
		4) we are doing a complex SQL statement like
		INSERT INTO ... SELECT ... and the logical logging (MySQL
		binlog) requires the use of a locking read, or
		MySQL is doing LOCK TABLES ... READ.
		5) we let InnoDB do locking reads for all SQL statements that
		are not simple SELECTs; note that select_lock_type in this
		case may get strengthened in ::external_lock() to LOCK_X.
		Note that we MUST use a locking read in all data modifying
		SQL statements, because otherwise the execution would not be
		serializable, and also the results from the update could be
		unexpected if an obsolete consistent read view would be
		used. */

		ulint	isolation_level;

		isolation_level = trx->isolation_level;

		if ((srv_locks_unsafe_for_binlog
		     || isolation_level <= TRX_ISO_READ_COMMITTED)
		    && isolation_level != TRX_ISO_SERIALIZABLE
		    && (lock_type == TL_READ || lock_type == TL_READ_NO_INSERT)
		    && (sql_command == SQLCOM_INSERT_SELECT
			|| sql_command == SQLCOM_REPLACE_SELECT
			|| sql_command == SQLCOM_UPDATE
			|| sql_command == SQLCOM_CREATE_TABLE)) {

			/* If we either have innobase_locks_unsafe_for_binlog
			option set or this session is using READ COMMITTED
			isolation level and isolation level of the transaction
			is not set to serializable and MySQL is doing
			INSERT INTO...SELECT or REPLACE INTO...SELECT
			or UPDATE ... = (SELECT ...) or CREATE  ...
			SELECT... without FOR UPDATE or IN SHARE
			MODE in select, then we use consistent read
			for select. */

			prebuilt->select_lock_type = LOCK_NONE;
			prebuilt->stored_select_lock_type = LOCK_NONE;
		} else if (sql_command == SQLCOM_CHECKSUM) {
			/* Use consistent read for checksum table */

			prebuilt->select_lock_type = LOCK_NONE;
			prebuilt->stored_select_lock_type = LOCK_NONE;
		} else {
			prebuilt->select_lock_type = LOCK_S;
			prebuilt->stored_select_lock_type = LOCK_S;
		}

	} else if (lock_type != TL_IGNORE) {

		/* We set possible LOCK_X value in external_lock, not yet
		here even if this would be SELECT ... FOR UPDATE */

		prebuilt->select_lock_type = LOCK_NONE;
		prebuilt->stored_select_lock_type = LOCK_NONE;
	}

	if (lock_type != TL_IGNORE && lock.type == TL_UNLOCK) {

		/* Starting from 5.0.7, we weaken also the table locks
		set at the start of a MySQL stored procedure call, just like
		we weaken the locks set at the start of an SQL statement.
		MySQL does set in_lock_tables TRUE there, but in reality
		we do not need table locks to make the execution of a
		single transaction stored procedure call deterministic
		(if it does not use a consistent read). */

		if (lock_type == TL_READ
		    && sql_command == SQLCOM_LOCK_TABLES) {
			/* We come here if MySQL is processing LOCK TABLES
			... READ LOCAL. MyISAM under that table lock type
			reads the table as it was at the time the lock was
			granted (new inserts are allowed, but not seen by the
			reader). To get a similar effect on an InnoDB table,
			we must use LOCK TABLES ... READ. We convert the lock
			type here, so that for InnoDB, READ LOCAL is
			equivalent to READ. This will change the InnoDB
			behavior in mysqldump, so that dumps of InnoDB tables
			are consistent with dumps of MyISAM tables. */

			lock_type = TL_READ_NO_INSERT;
		}

		/* If we are not doing a LOCK TABLE, DISCARD/IMPORT
		TABLESPACE or TRUNCATE TABLE then allow multiple
		writers. Note that ALTER TABLE uses a TL_WRITE_ALLOW_READ
		< TL_WRITE_CONCURRENT_INSERT.

		We especially allow multiple writers if MySQL is at the
		start of a stored procedure call (SQLCOM_CALL) or a
		stored function call (MySQL does have in_lock_tables
		TRUE there). */

		if ((lock_type >= TL_WRITE_CONCURRENT_INSERT
		     && lock_type <= TL_WRITE)
		    && !(in_lock_tables
			 && sql_command == SQLCOM_LOCK_TABLES)
		    && !thd_tablespace_op(thd)
		    && sql_command != SQLCOM_TRUNCATE
		    && sql_command != SQLCOM_OPTIMIZE
		    && sql_command != SQLCOM_CREATE_TABLE) {

			lock_type = TL_WRITE_ALLOW_WRITE;
		}

		/* In queries of type INSERT INTO t1 SELECT ... FROM t2 ...
		MySQL would use the lock TL_READ_NO_INSERT on t2, and that
		would conflict with TL_WRITE_ALLOW_WRITE, blocking all inserts
		to t2. Convert the lock to a normal read lock to allow
		concurrent inserts to t2.

		We especially allow concurrent inserts if MySQL is at the
		start of a stored procedure call (SQLCOM_CALL)
		(MySQL does have thd_in_lock_tables() TRUE there). */

		if (lock_type == TL_READ_NO_INSERT
		    && sql_command != SQLCOM_LOCK_TABLES) {

			lock_type = TL_READ;
		}

		lock.type = lock_type;
	}

	*to++= &lock;

	return(to);
}

/*********************************************************************//**
Read the next autoinc value. Acquire the relevant locks before reading
the AUTOINC value. If SUCCESS then the table AUTOINC mutex will be locked
on return and all relevant locks acquired.
@return	DB_SUCCESS or error code */
UNIV_INTERN
ulint
ha_innobase::innobase_get_autoinc(
/*==============================*/
	ulonglong*	value)		/*!< out: autoinc value */
{
	*value = 0;
 
	prebuilt->autoinc_error = innobase_lock_autoinc();

	if (prebuilt->autoinc_error == DB_SUCCESS) {

		/* Determine the first value of the interval */
		*value = dict_table_autoinc_read(prebuilt->table);

		/* It should have been initialized during open. */
		if (*value == 0) {
			prebuilt->autoinc_error = DB_UNSUPPORTED;
			dict_table_autoinc_unlock(prebuilt->table);
		}
	}

	return(prebuilt->autoinc_error);
}

/*******************************************************************//**
This function reads the global auto-inc counter. It doesn't use the
AUTOINC lock even if the lock mode is set to TRADITIONAL.
@return	the autoinc value */
UNIV_INTERN
ulonglong
ha_innobase::innobase_peek_autoinc(void)
/*====================================*/
{
	ulonglong	auto_inc;
	dict_table_t*	innodb_table;

	ut_a(prebuilt != NULL);
	ut_a(prebuilt->table != NULL);

	innodb_table = prebuilt->table;

	dict_table_autoinc_lock(innodb_table);

	auto_inc = dict_table_autoinc_read(innodb_table);

	if (auto_inc == 0) {
		ut_print_timestamp(stderr);
		fprintf(stderr, "  InnoDB: AUTOINC next value generation "
			"is disabled for '%s'\n", innodb_table->name);
	}

	dict_table_autoinc_unlock(innodb_table);

	return(auto_inc);
}

/*********************************************************************//**
This function initializes the auto-inc counter if it has not been
initialized yet. This function does not change the value of the auto-inc
counter if it already has been initialized. Returns the value of the
auto-inc counter in *first_value, and ULONGLONG_MAX in *nb_reserved_values (as
we have a table-level lock). offset, increment, nb_desired_values are ignored.
*first_value is set to -1 if error (deadlock or lock wait timeout) */
UNIV_INTERN
void
ha_innobase::get_auto_increment(
/*============================*/
	ulonglong	offset,			/*!< in: table autoinc offset */
 	ulonglong	increment,		/*!< in: table autoinc
						increment */
	ulonglong	nb_desired_values,	/*!< in: number of values
						reqd */
 	ulonglong*	first_value,		/*!< out: the autoinc value */
	ulonglong*	nb_reserved_values)	/*!< out: count of reserved
						values */
{
	trx_t*		trx;
	ulint		error;
	ulonglong	autoinc = 0;

	/* Prepare prebuilt->trx in the table handle */
	update_thd(ha_thd());

	error = innobase_get_autoinc(&autoinc);

	if (error != DB_SUCCESS) {
		*first_value = (~(ulonglong) 0);
		return;
	}

	/* This is a hack, since nb_desired_values seems to be accurate only
	for the first call to get_auto_increment() for multi-row INSERT and
	meaningless for other statements e.g, LOAD etc. Subsequent calls to
	this method for the same statement results in different values which
	don't make sense. Therefore we store the value the first time we are
	called and count down from that as rows are written (see write_row()).
	*/

	trx = prebuilt->trx;

	/* Note: We can't rely on *first_value since some MySQL engines,
	in particular the partition engine, don't initialize it to 0 when
	invoking this method. So we are not sure if it's guaranteed to
	be 0 or not. */

	/* We need the upper limit of the col type to check for
	whether we update the table autoinc counter or not. */
	ulonglong	col_max_value = innobase_get_int_col_max_value(
		table->next_number_field);

	/* Called for the first time ? */
	if (trx->n_autoinc_rows == 0) {

		trx->n_autoinc_rows = (ulint) nb_desired_values;

		/* It's possible for nb_desired_values to be 0:
		e.g., INSERT INTO T1(C) SELECT C FROM T2; */
		if (nb_desired_values == 0) {

			trx->n_autoinc_rows = 1;
		}

		set_if_bigger(*first_value, autoinc);
	/* Not in the middle of a mult-row INSERT. */
	} else if (prebuilt->autoinc_last_value == 0) {
		set_if_bigger(*first_value, autoinc);
	/* Check for -ve values. */
	} else if (*first_value > col_max_value && trx->n_autoinc_rows > 0) {
		/* Set to next logical value. */
		ut_a(autoinc > trx->n_autoinc_rows);
		*first_value = (autoinc - trx->n_autoinc_rows) - 1;
	}

	*nb_reserved_values = trx->n_autoinc_rows;

	/* With old style AUTOINC locking we only update the table's
	AUTOINC counter after attempting to insert the row. */
	if (innobase_autoinc_lock_mode != AUTOINC_OLD_STYLE_LOCKING) {
		ulonglong	need;
		ulonglong	current;
		ulonglong	next_value;

		current = *first_value > col_max_value ? autoinc : *first_value;
		need = *nb_reserved_values * increment;

		/* Compute the last value in the interval */
		next_value = innobase_next_autoinc(
			current, need, offset, col_max_value);

		prebuilt->autoinc_last_value = next_value;

		if (prebuilt->autoinc_last_value < *first_value) {
			*first_value = (~(ulonglong) 0);
		} else {
			/* Update the table autoinc variable */
			dict_table_autoinc_update_if_greater(
				prebuilt->table, prebuilt->autoinc_last_value);
		}
	} else {
		/* This will force write_row() into attempting an update
		of the table's AUTOINC counter. */
		prebuilt->autoinc_last_value = 0;
	}

	/* The increment to be used to increase the AUTOINC value, we use
	this in write_row() and update_row() to increase the autoinc counter
	for columns that are filled by the user. We need the offset and
	the increment. */
	prebuilt->autoinc_offset = offset;
	prebuilt->autoinc_increment = increment;

	dict_table_autoinc_unlock(prebuilt->table);
}

/*******************************************************************//**
Reset the auto-increment counter to the given value, i.e. the next row
inserted will get the given value. This is called e.g. after TRUNCATE
is emulated by doing a 'DELETE FROM t'. HA_ERR_WRONG_COMMAND is
returned by storage engines that don't support this operation.
@return	0 or error code */
UNIV_INTERN
int
ha_innobase::reset_auto_increment(
/*==============================*/
	ulonglong	value)		/*!< in: new value for table autoinc */
{
	DBUG_ENTER("ha_innobase::reset_auto_increment");

	int	error;

	update_thd(ha_thd());

	error = row_lock_table_autoinc_for_mysql(prebuilt);

	if (error != DB_SUCCESS) {
		error = convert_error_code_to_mysql(error,
						    prebuilt->table->flags,
						    user_thd);

		DBUG_RETURN(error);
	}

	/* The next value can never be 0. */
	if (value == 0) {
		value = 1;
	}

	innobase_reset_autoinc(value);

	DBUG_RETURN(0);
}

/*******************************************************************//**
See comment in handler.cc */
UNIV_INTERN
bool
ha_innobase::get_error_message(
/*===========================*/
	int	error,
	String*	buf)
{
	trx_t*	trx = check_trx_exists(ha_thd());

	buf->copy(trx->detailed_error, (uint) strlen(trx->detailed_error),
		system_charset_info);

	return(FALSE);
}

/*******************************************************************//**
Compares two 'refs'. A 'ref' is the (internal) primary key value of the row.
If there is no explicitly declared non-null unique key or a primary key, then
InnoDB internally uses the row id as the primary key.
@return	< 0 if ref1 < ref2, 0 if equal, else > 0 */
UNIV_INTERN
int
ha_innobase::cmp_ref(
/*=================*/
	const uchar*	ref1,	/*!< in: an (internal) primary key value in the
				MySQL key value format */
	const uchar*	ref2)	/*!< in: an (internal) primary key value in the
				MySQL key value format */
{
	enum_field_types mysql_type;
	Field*		field;
	KEY_PART_INFO*	key_part;
	KEY_PART_INFO*	key_part_end;
	uint		len1;
	uint		len2;
	int		result;

	if (prebuilt->clust_index_was_generated) {
		/* The 'ref' is an InnoDB row id */

		return(memcmp(ref1, ref2, DATA_ROW_ID_LEN));
	}

	/* Do a type-aware comparison of primary key fields. PK fields
	are always NOT NULL, so no checks for NULL are performed. */

	key_part = table->key_info[table->s->primary_key].key_part;

	key_part_end = key_part
			+ table->key_info[table->s->primary_key].key_parts;

	for (; key_part != key_part_end; ++key_part) {
		field = key_part->field;
		mysql_type = field->type();

		if (mysql_type == MYSQL_TYPE_TINY_BLOB
			|| mysql_type == MYSQL_TYPE_MEDIUM_BLOB
			|| mysql_type == MYSQL_TYPE_BLOB
			|| mysql_type == MYSQL_TYPE_LONG_BLOB) {

			/* In the MySQL key value format, a column prefix of
			a BLOB is preceded by a 2-byte length field */

			len1 = innobase_read_from_2_little_endian(ref1);
			len2 = innobase_read_from_2_little_endian(ref2);

			ref1 += 2;
			ref2 += 2;
			result = ((Field_blob*)field)->cmp(
				ref1, len1, ref2, len2);
		} else {
			result = field->key_cmp(ref1, ref2);
		}

		if (result) {

			return(result);
		}

		ref1 += key_part->store_length;
		ref2 += key_part->store_length;
	}

	return(0);
}

/*******************************************************************//**
Ask InnoDB if a query to a table can be cached.
@return	TRUE if query caching of the table is permitted */
UNIV_INTERN
my_bool
ha_innobase::register_query_cache_table(
/*====================================*/
	THD*		thd,		/*!< in: user thread handle */
	char*		table_key,	/*!< in: concatenation of database name,
					the null character NUL,
					and the table name */
	uint		key_length,	/*!< in: length of the full name, i.e.
					len(dbname) + len(tablename) + 1 */
	qc_engine_callback*
			call_back,	/*!< out: pointer to function for
					checking if query caching
					is permitted */
	ulonglong	*engine_data)	/*!< in/out: data to call_back */
{
	*call_back = innobase_query_caching_of_table_permitted;
	*engine_data = 0;
	return(innobase_query_caching_of_table_permitted(thd, table_key,
							 key_length,
							 engine_data));
}

/*******************************************************************//**
Get the bin log name. */
UNIV_INTERN
const char*
ha_innobase::get_mysql_bin_log_name()
/*=================================*/
{
	return(trx_sys_mysql_bin_log_name);
}

/*******************************************************************//**
Get the bin log offset (or file position). */
UNIV_INTERN
ulonglong
ha_innobase::get_mysql_bin_log_pos()
/*================================*/
{
	/* trx... is ib_int64_t, which is a typedef for a 64-bit integer
	(__int64 or longlong) so it's ok to cast it to ulonglong. */

	return(trx_sys_mysql_bin_log_pos);
}

/******************************************************************//**
This function is used to find the storage length in bytes of the first n
characters for prefix indexes using a multibyte character set. The function
finds charset information and returns length of prefix_len characters in the
index field in bytes.
@return	number of bytes occupied by the first n characters */
extern "C" UNIV_INTERN
ulint
innobase_get_at_most_n_mbchars(
/*===========================*/
	ulint charset_id,	/*!< in: character set id */
	ulint prefix_len,	/*!< in: prefix length in bytes of the index
				(this has to be divided by mbmaxlen to get the
				number of CHARACTERS n in the prefix) */
	ulint data_len,		/*!< in: length of the string in bytes */
	const char* str)	/*!< in: character string */
{
	ulint char_length;	/*!< character length in bytes */
	ulint n_chars;		/*!< number of characters in prefix */
	CHARSET_INFO* charset;	/*!< charset used in the field */

	charset = get_charset((uint) charset_id, MYF(MY_WME));

	ut_ad(charset);
	ut_ad(charset->mbmaxlen);

	/* Calculate how many characters at most the prefix index contains */

	n_chars = prefix_len / charset->mbmaxlen;

	/* If the charset is multi-byte, then we must find the length of the
	first at most n chars in the string. If the string contains less
	characters than n, then we return the length to the end of the last
	character. */

	if (charset->mbmaxlen > 1) {
		/* my_charpos() returns the byte length of the first n_chars
		characters, or a value bigger than the length of str, if
		there were not enough full characters in str.

		Why does the code below work:
		Suppose that we are looking for n UTF-8 characters.

		1) If the string is long enough, then the prefix contains at
		least n complete UTF-8 characters + maybe some extra
		characters + an incomplete UTF-8 character. No problem in
		this case. The function returns the pointer to the
		end of the nth character.

		2) If the string is not long enough, then the string contains
		the complete value of a column, that is, only complete UTF-8
		characters, and we can store in the column prefix index the
		whole string. */

		char_length = my_charpos(charset, str,
						str + data_len, (int) n_chars);
		if (char_length > data_len) {
			char_length = data_len;
		}
	} else {
		if (data_len < prefix_len) {
			char_length = data_len;
		} else {
			char_length = prefix_len;
		}
	}

	return(char_length);
}

/*******************************************************************//**
This function is used to prepare an X/Open XA distributed transaction.
@return	0 or error number */
static
int
innobase_xa_prepare(
/*================*/
	handlerton*	hton,		/*!< in: InnoDB handlerton */
	THD*		thd,		/*!< in: handle to the MySQL thread of
					the user whose XA transaction should
					be prepared */
	bool		prepare_trx)	/*!< in: true - prepare transaction
					false - the current SQL statement
					ended */
{
	int error = 0;
	trx_t* trx = check_trx_exists(thd);

	DBUG_ASSERT(hton == innodb_hton_ptr);

	/* we use support_xa value as it was seen at transaction start
	time, not the current session variable value. Any possible changes
	to the session variable take effect only in the next transaction */
	if (!trx->support_xa) {

		return(0);
	}

	thd_get_xid(thd, (MYSQL_XID*) &trx->xid);

	/* Release a possible FIFO ticket and search latch. Since we will
	reserve the trx_sys->mutex, we have to release the search system
	latch first to obey the latching order. */

	innobase_release_stat_resources(trx);

	if (!trx_is_registered_for_2pc(trx) && trx_is_started(trx)) {

		sql_print_error("Transaction not registered for MySQL 2PC, "
				"but transaction is active");
	}

	if (prepare_trx
	    || (!thd_test_options(thd, OPTION_NOT_AUTOCOMMIT | OPTION_BEGIN))) {

		/* We were instructed to prepare the whole transaction, or
		this is an SQL statement end and autocommit is on */

		ut_ad(trx_is_registered_for_2pc(trx));

		trx_prepare_for_mysql(trx);

		error = 0;
	} else {
		/* We just mark the SQL statement ended and do not do a
		transaction prepare */

		/* If we had reserved the auto-inc lock for some
		table in this SQL statement we release it now */

		lock_unlock_table_autoinc(trx);

		/* Store the current undo_no of the transaction so that we
		know where to roll back if we have to roll back the next
		SQL statement */

		trx_mark_sql_stat_end(trx);
	}

	/* Tell the InnoDB server that there might be work for utility
	threads: */

	srv_active_wake_master_thread();

	if (thd_sql_command(thd) != SQLCOM_XA_PREPARE
	    && (prepare_trx
		|| !thd_test_options(
			thd, OPTION_NOT_AUTOCOMMIT | OPTION_BEGIN))) {

		/* For ibbackup to work the order of transactions in binlog
		and InnoDB must be the same. Consider the situation

		  thread1> prepare; write to binlog; ...
			  <context switch>
		  thread2> prepare; write to binlog; commit
		  thread1>			     ... commit

		To ensure this will not happen we're taking the mutex on
		prepare, and releasing it on commit.

		Note: only do it for normal commits, done via ha_commit_trans.
		If 2pc protocol is executed by external transaction
		coordinator, it will be just a regular MySQL client
		executing XA PREPARE and XA COMMIT commands.
		In this case we cannot know how many minutes or hours
		will be between XA PREPARE and XA COMMIT, and we don't want
		to block for undefined period of time. */
		mysql_mutex_lock(&prepare_commit_mutex);
		trx_owns_prepare_commit_mutex_set(trx);
	}

	return(error);
}

/*******************************************************************//**
This function is used to recover X/Open XA distributed transactions.
@return	number of prepared transactions stored in xid_list */
static
int
innobase_xa_recover(
/*================*/
	handlerton*	hton,	/*!< in: InnoDB handlerton */
	XID*		xid_list,/*!< in/out: prepared transactions */
	uint		len)	/*!< in: number of slots in xid_list */
{
	DBUG_ASSERT(hton == innodb_hton_ptr);

	if (len == 0 || xid_list == NULL) {

		return(0);
	}

	return(trx_recover_for_mysql(xid_list, len));
}

/*******************************************************************//**
This function is used to commit one X/Open XA distributed transaction
which is in the prepared state
@return	0 or error number */
static
int
innobase_commit_by_xid(
/*===================*/
	handlerton*	hton,
	XID*		xid)	/*!< in: X/Open XA transaction identification */
{
	trx_t*	trx;

	DBUG_ASSERT(hton == innodb_hton_ptr);

	trx = trx_get_trx_by_xid(xid);

	if (trx) {
		innobase_commit_low(trx);
		trx_free_for_background(trx);
		return(XA_OK);
	} else {
		return(XAER_NOTA);
	}
}

/*******************************************************************//**
This function is used to rollback one X/Open XA distributed transaction
which is in the prepared state
@return	0 or error number */
static
int
innobase_rollback_by_xid(
/*=====================*/
	handlerton*	hton,	/*!< in: InnoDB handlerton */
	XID*		xid)	/*!< in: X/Open XA transaction
				identification */
{
	trx_t*	trx;

	DBUG_ASSERT(hton == innodb_hton_ptr);

	trx = trx_get_trx_by_xid(xid);

	if (trx) {
		int	ret = innobase_rollback_trx(trx);
		trx_free_for_background(trx);
		return(ret);
	} else {
		return(XAER_NOTA);
	}
}

/*******************************************************************//**
Create a consistent view for a cursor based on current transaction
which is created if the corresponding MySQL thread still lacks one.
This consistent view is then used inside of MySQL when accessing records
using a cursor.
@return	pointer to cursor view or NULL */
static
void*
innobase_create_cursor_view(
/*========================*/
	handlerton*	hton,	/*!< in: innobase hton */
	THD*		thd)	/*!< in: user thread handle */
{
	DBUG_ASSERT(hton == innodb_hton_ptr);

	return(read_cursor_view_create_for_mysql(check_trx_exists(thd)));
}

/*******************************************************************//**
Close the given consistent cursor view of a transaction and restore
global read view to a transaction read view. Transaction is created if the
corresponding MySQL thread still lacks one. */
static
void
innobase_close_cursor_view(
/*=======================*/
	handlerton*	hton,	/*!< in: innobase hton */
	THD*		thd,	/*!< in: user thread handle */
	void*		curview)/*!< in: Consistent read view to be closed */
{
	DBUG_ASSERT(hton == innodb_hton_ptr);

	read_cursor_view_close_for_mysql(check_trx_exists(thd),
					 (cursor_view_t*) curview);
}

/*******************************************************************//**
Set the given consistent cursor view to a transaction which is created
if the corresponding MySQL thread still lacks one. If the given
consistent cursor view is NULL global read view of a transaction is
restored to a transaction read view. */
static
void
innobase_set_cursor_view(
/*=====================*/
	handlerton*	hton,	/*!< in: innobase hton */
	THD*		thd,	/*!< in: user thread handle */
	void*		curview)/*!< in: Consistent cursor view to be set */
{
	DBUG_ASSERT(hton == innodb_hton_ptr);

	read_cursor_set_for_mysql(check_trx_exists(thd),
				  (cursor_view_t*) curview);
}

/*******************************************************************//**
If col_name is not NULL, check whether the named column is being
renamed in the table. If col_name is not provided, check
whether any one of columns in the table is being renamed.
@return true if the column is being renamed */
static
bool
check_column_being_renamed(
/*=======================*/
	const TABLE*	table,		/*!< in: MySQL table */
	const char*	col_name)	/*!< in: name of the column */
{
	uint		k;
	Field*		field;

	for (k = 0; k < table->s->fields; k++) {
		field = table->field[k];

		if (field->flags & FIELD_IS_RENAMED) {

			/* If col_name is not provided, return
			if the field is marked as being renamed. */
			if (!col_name) {
				return(true);
			}

			/* If col_name is provided, return only
			if names match */
			if (innobase_strcasecmp(field->field_name,
						col_name) == 0) {
				return(true);
			}
		}
	}

	return(false);
}

/*******************************************************************//**
Check whether any of the given columns is being renamed in the table.
@return true if any of col_names is being renamed in table */
static
bool
column_is_being_renamed(
/*====================*/
	TABLE*		table,		/*!< in: MySQL table */
	uint		n_cols,		/*!< in: number of columns */
	const char**	col_names)	/*!< in: names of the columns */
{
	uint		j;

	for (j = 0; j < n_cols; j++) {
		if (check_column_being_renamed(table, col_names[j])) {
			return(true);
		}
	}

	return(false);
}

/*******************************************************************//**
Check whether a column in table "table" is being renamed and if this column
is part of a foreign key, either part of another table, referencing this
table or part of this table, referencing another table.
@return true if a column that participates in a foreign key definition
is being renamed */
static
bool
foreign_key_column_is_being_renamed(
/*================================*/
	row_prebuilt_t*	prebuilt,	/* in: InnoDB prebuilt struct */
	TABLE*		table)		/* in: MySQL table */
{
	dict_foreign_t*	foreign;

	/* check whether there are foreign keys at all */
	if (UT_LIST_GET_LEN(prebuilt->table->foreign_list) == 0
	    && UT_LIST_GET_LEN(prebuilt->table->referenced_list) == 0) {
		/* no foreign keys involved with prebuilt->table */

		return(false);
	}

	row_mysql_lock_data_dictionary(prebuilt->trx);

	/* Check whether any column in the foreign key constraints which refer
	to this table is being renamed. */
	for (foreign = UT_LIST_GET_FIRST(prebuilt->table->referenced_list);
	     foreign != NULL;
	     foreign = UT_LIST_GET_NEXT(referenced_list, foreign)) {

		if (column_is_being_renamed(table, foreign->n_fields,
					    foreign->referenced_col_names)) {

			row_mysql_unlock_data_dictionary(prebuilt->trx);
			return(true);
		}
	}

	/* Check whether any column in the foreign key constraints in the
	table is being renamed. */
	for (foreign = UT_LIST_GET_FIRST(prebuilt->table->foreign_list);
	     foreign != NULL;
	     foreign = UT_LIST_GET_NEXT(foreign_list, foreign)) {

		if (column_is_being_renamed(table, foreign->n_fields,
					    foreign->foreign_col_names)) {

			row_mysql_unlock_data_dictionary(prebuilt->trx);
			return(true);
		}
	}

	row_mysql_unlock_data_dictionary(prebuilt->trx);

	return(false);
}

/*******************************************************************//**
*/
UNIV_INTERN
bool
ha_innobase::check_if_incompatible_data(
/*====================================*/
	HA_CREATE_INFO*	info,
	uint		table_changes)
{
	if (table_changes != IS_EQUAL_YES) {

		return(COMPATIBLE_DATA_NO);
	}

	/* Check that auto_increment value was not changed */
	if ((info->used_fields & HA_CREATE_USED_AUTO) &&
		info->auto_increment_value != 0) {

		return(COMPATIBLE_DATA_NO);
	}

	/* For column rename operation, MySQL does not supply enough
	information (new column name etc.) for InnoDB to make appropriate
	system metadata change. To avoid system metadata inconsistency,
	currently we can just request a table rebuild/copy by returning
	COMPATIBLE_DATA_NO */
	if (check_column_being_renamed(table, NULL)) {
		return(COMPATIBLE_DATA_NO);
	}

	/* Check if a column participating in a foreign key is being renamed.
	There is no mechanism for updating InnoDB foreign key definitions. */
	if (foreign_key_column_is_being_renamed(prebuilt, table)) {

		return(COMPATIBLE_DATA_NO);
	}

	/* Check that row format didn't change */
	if ((info->used_fields & HA_CREATE_USED_ROW_FORMAT)
	    && info->row_type != ROW_TYPE_DEFAULT
	    && info->row_type != get_row_type()) {

		return(COMPATIBLE_DATA_NO);
	}

	/* Specifying KEY_BLOCK_SIZE requests a rebuild of the table. */
	if (info->used_fields & HA_CREATE_USED_KEY_BLOCK_SIZE) {
		return(COMPATIBLE_DATA_NO);
	}

	return(COMPATIBLE_DATA_YES);
}

/************************************************************//**
Validate the file format name and return its corresponding id.
@return	valid file format id */
static
uint
innobase_file_format_name_lookup(
/*=============================*/
	const char*	format_name)	/*!< in: pointer to file format name */
{
	char*	endp;
	uint	format_id;

	ut_a(format_name != NULL);

	/* The format name can contain the format id itself instead of
	the name and we check for that. */
	format_id = (uint) strtoul(format_name, &endp, 10);

	/* Check for valid parse. */
	if (*endp == '\0' && *format_name != '\0') {

		if (format_id <= UNIV_FORMAT_MAX) {

			return(format_id);
		}
	} else {

		for (format_id = 0; format_id <= UNIV_FORMAT_MAX;
		     format_id++) {
			const char*	name;

			name = trx_sys_file_format_id_to_name(format_id);

			if (!innobase_strcasecmp(format_name, name)) {

				return(format_id);
			}
		}
	}

	return(UNIV_FORMAT_MAX + 1);
}

/************************************************************//**
Validate the file format check config parameters, as a side effect it
sets the srv_max_file_format_at_startup variable.
@return the format_id if valid config value, otherwise, return -1 */
static
int
innobase_file_format_validate_and_set(
/*==================================*/
	const char*	format_max)	/*!< in: parameter value */
{
	uint		format_id;

	format_id = innobase_file_format_name_lookup(format_max);

	if (format_id < UNIV_FORMAT_MAX + 1) {
		srv_max_file_format_at_startup = format_id;

		return((int) format_id);
	} else {
		return(-1);
	}
}

/*************************************************************//**
Check if it is a valid file format. This function is registered as
a callback with MySQL.
@return	0 for valid file format */
static
int
innodb_file_format_name_validate(
/*=============================*/
	THD*				thd,	/*!< in: thread handle */
	struct st_mysql_sys_var*	var,	/*!< in: pointer to system
						variable */
	void*				save,	/*!< out: immediate result
						for update function */
	struct st_mysql_value*		value)	/*!< in: incoming string */
{
	const char*	file_format_input;
	char		buff[STRING_BUFFER_USUAL_SIZE];
	int		len = sizeof(buff);

	ut_a(save != NULL);
	ut_a(value != NULL);

	file_format_input = value->val_str(value, buff, &len);

	if (file_format_input != NULL) {
		uint	format_id;

		format_id = innobase_file_format_name_lookup(
			file_format_input);

		if (format_id <= UNIV_FORMAT_MAX) {

			/* Save a pointer to the name in the
			'file_format_name_map' constant array. */
			*static_cast<const char**>(save) =
			    trx_sys_file_format_id_to_name(format_id);

			return(0);
		}
	}

	*static_cast<const char**>(save) = NULL;
	return(1);
}

/****************************************************************//**
Update the system variable innodb_file_format using the "saved"
value. This function is registered as a callback with MySQL. */
static
void
innodb_file_format_name_update(
/*===========================*/
	THD*				thd,		/*!< in: thread handle */
	struct st_mysql_sys_var*	var,		/*!< in: pointer to
							system variable */
	void*				var_ptr,	/*!< out: where the
							formal string goes */
	const void*			save)		/*!< in: immediate result
							from check function */
{
	const char* format_name;

	ut_a(var_ptr != NULL);
	ut_a(save != NULL);

	format_name = *static_cast<const char*const*>(save);

	if (format_name) {
		uint	format_id;

		format_id = innobase_file_format_name_lookup(format_name);

		if (format_id <= UNIV_FORMAT_MAX) {
			srv_file_format = format_id;
		}
	}

	*static_cast<const char**>(var_ptr)
		= trx_sys_file_format_id_to_name(srv_file_format);
}

/*************************************************************//**
Check if valid argument to innodb_file_format_max. This function
is registered as a callback with MySQL.
@return	0 for valid file format */
static
int
innodb_file_format_max_validate(
/*============================*/
	THD*				thd,	/*!< in: thread handle */
	struct st_mysql_sys_var*	var,	/*!< in: pointer to system
						variable */
	void*				save,	/*!< out: immediate result
						for update function */
	struct st_mysql_value*		value)	/*!< in: incoming string */
{
	const char*	file_format_input;
	char		buff[STRING_BUFFER_USUAL_SIZE];
	int		len = sizeof(buff);
	int		format_id;

	ut_a(save != NULL);
	ut_a(value != NULL);

	file_format_input = value->val_str(value, buff, &len);

	if (file_format_input != NULL) {

		format_id = innobase_file_format_validate_and_set(
			file_format_input);

		if (format_id >= 0) {
			/* Save a pointer to the name in the
			'file_format_name_map' constant array. */
			*static_cast<const char**>(save) =
			    trx_sys_file_format_id_to_name(
						(uint)format_id);

			return(0);

		} else {
			push_warning_printf(thd,
			  Sql_condition::WARN_LEVEL_WARN,
			  ER_WRONG_ARGUMENTS,
			  "InnoDB: invalid innodb_file_format_max "
			  "value; can be any format up to %s "
			  "or equivalent id of %d",
			  trx_sys_file_format_id_to_name(UNIV_FORMAT_MAX),
			  UNIV_FORMAT_MAX);
		}
	}

	*static_cast<const char**>(save) = NULL;
	return(1);
}

/****************************************************************//**
Update the system variable innodb_file_format_max using the "saved"
value. This function is registered as a callback with MySQL. */
static
void
innodb_file_format_max_update(
/*==========================*/
	THD*				thd,	/*!< in: thread handle */
	struct st_mysql_sys_var*	var,	/*!< in: pointer to
						system variable */
	void*				var_ptr,/*!< out: where the
						formal string goes */
	const void*			save)	/*!< in: immediate result
						from check function */
{
	const char*	format_name_in;
	const char**	format_name_out;
	uint		format_id;

	ut_a(save != NULL);
	ut_a(var_ptr != NULL);

	format_name_in = *static_cast<const char*const*>(save);

	if (!format_name_in) {

		return;
	}

	format_id = innobase_file_format_name_lookup(format_name_in);

	if (format_id > UNIV_FORMAT_MAX) {
		/* DEFAULT is "on", which is invalid at runtime. */
		push_warning_printf(thd, Sql_condition::WARN_LEVEL_WARN,
				    ER_WRONG_ARGUMENTS,
				    "Ignoring SET innodb_file_format=%s",
				    format_name_in);
		return;
	}

	format_name_out = static_cast<const char**>(var_ptr);

	/* Update the max format id in the system tablespace. */
	if (trx_sys_file_format_max_set(format_id, format_name_out)) {
		ut_print_timestamp(stderr);
		fprintf(stderr,
			" [Info] InnoDB: the file format in the system "
			"tablespace is now set to %s.\n", *format_name_out);
	}
}

/****************************************************************//**
Update the system variable innodb_adaptive_hash_index using the "saved"
value. This function is registered as a callback with MySQL. */
static
void
innodb_adaptive_hash_index_update(
/*==============================*/
	THD*				thd,	/*!< in: thread handle */
	struct st_mysql_sys_var*	var,	/*!< in: pointer to
						system variable */
	void*				var_ptr,/*!< out: where the
						formal string goes */
	const void*			save)	/*!< in: immediate result
						from check function */
{
	if (*(my_bool*) save) {
		btr_search_enable();
	} else {
		btr_search_disable();
	}
}

/****************************************************************//**
Update the system variable innodb_old_blocks_pct using the "saved"
value. This function is registered as a callback with MySQL. */
static
void
innodb_old_blocks_pct_update(
/*=========================*/
	THD*				thd,	/*!< in: thread handle */
	struct st_mysql_sys_var*	var,	/*!< in: pointer to
						system variable */
	void*				var_ptr,/*!< out: where the
						formal string goes */
	const void*			save)	/*!< in: immediate result
						from check function */
{
	innobase_old_blocks_pct = buf_LRU_old_ratio_update(
		*static_cast<const uint*>(save), TRUE);
}

/****************************************************************//**
Update the system variable innodb_old_blocks_pct using the "saved"
value. This function is registered as a callback with MySQL. */
static
void
innodb_change_buffer_max_size_update(
/*=================================*/
	THD*				thd,	/*!< in: thread handle */
	struct st_mysql_sys_var*	var,	/*!< in: pointer to
						system variable */
	void*				var_ptr,/*!< out: where the
						formal string goes */
	const void*			save)	/*!< in: immediate result
						from check function */
{
	innobase_change_buffer_max_size =
			(*static_cast<const uint*>(save));
	ibuf_max_size_update(innobase_change_buffer_max_size);
}

/*************************************************************//**
Find the corresponding ibuf_use_t value that indexes into
innobase_change_buffering_values[] array for the input
change buffering option name.
@return	corresponding IBUF_USE_* value for the input variable
name, or IBUF_USE_COUNT if not able to find a match */
static
ibuf_use_t
innodb_find_change_buffering_value(
/*===============================*/
	const char*	input_name)	/*!< in: input change buffering
					option name */
{
	ulint	use;

	for (use = 0; use < UT_ARR_SIZE(innobase_change_buffering_values);
	     use++) {
		/* found a match */
		if (!innobase_strcasecmp(
			input_name, innobase_change_buffering_values[use])) {
			return((ibuf_use_t)use);
		}
	}

	/* Did not find any match */
	return(IBUF_USE_COUNT);
}

/*************************************************************//**
Check if it is a valid value of innodb_change_buffering. This function is
registered as a callback with MySQL.
@return	0 for valid innodb_change_buffering */
static
int
innodb_change_buffering_validate(
/*=============================*/
	THD*				thd,	/*!< in: thread handle */
	struct st_mysql_sys_var*	var,	/*!< in: pointer to system
						variable */
	void*				save,	/*!< out: immediate result
						for update function */
	struct st_mysql_value*		value)	/*!< in: incoming string */
{
	const char*	change_buffering_input;
	char		buff[STRING_BUFFER_USUAL_SIZE];
	int		len = sizeof(buff);

	ut_a(save != NULL);
	ut_a(value != NULL);

	change_buffering_input = value->val_str(value, buff, &len);

	if (change_buffering_input != NULL) {
		ibuf_use_t	use;

		use = innodb_find_change_buffering_value(
			change_buffering_input);

		if (use != IBUF_USE_COUNT) {
			/* Find a matching change_buffering option value. */
			*static_cast<const char**>(save) =
				innobase_change_buffering_values[use];

			return(0);
		}
	}

	/* No corresponding change buffering option for user supplied
	"change_buffering_input" */
	return(1);
}

/****************************************************************//**
Update the system variable innodb_change_buffering using the "saved"
value. This function is registered as a callback with MySQL. */
static
void
innodb_change_buffering_update(
/*===========================*/
	THD*				thd,	/*!< in: thread handle */
	struct st_mysql_sys_var*	var,	/*!< in: pointer to
						system variable */
	void*				var_ptr,/*!< out: where the
						formal string goes */
	const void*			save)	/*!< in: immediate result
						from check function */
{
	ibuf_use_t	use;

	ut_a(var_ptr != NULL);
	ut_a(save != NULL);

	use = innodb_find_change_buffering_value(
		*static_cast<const char*const*>(save));

	ut_a(use < IBUF_USE_COUNT);

	ibuf_use = use;
	*static_cast<const char**>(var_ptr) =
		 *static_cast<const char*const*>(save);
}

/*************************************************************//**
Just emit a warning that the usage of the variable is deprecated.
@return	0 */
static
void
innodb_stats_sample_pages_update(
/*=============================*/
	THD*				thd,	/*!< in: thread handle */
	struct st_mysql_sys_var*	var,	/*!< in: pointer to
						system variable */
	void*				var_ptr,/*!< out: where the
						formal string goes */
	const void*			save)	/*!< in: immediate result
						from check function */
{
#define STATS_SAMPLE_PAGES_DEPRECATED_MSG \
	"Using innodb_stats_sample_pages is deprecated and " \
	"the variable may be removed in future releases. " \
	"Please use innodb_stats_transient_sample_pages " \
	"instead."

	push_warning(thd, Sql_condition::WARN_LEVEL_WARN,
		     HA_ERR_WRONG_COMMAND, STATS_SAMPLE_PAGES_DEPRECATED_MSG);

	ut_print_timestamp(stderr);
	fprintf(stderr,
		" InnoDB: Warning: %s\n",
		STATS_SAMPLE_PAGES_DEPRECATED_MSG);

	srv_stats_transient_sample_pages =
		*static_cast<const unsigned long long*>(save);
}

/****************************************************************//**
Update the monitor counter according to the "set_option",  turn
on/off or reset specified monitor counter. */
static
void
innodb_monitor_set_option(
/*======================*/
	const monitor_info_t* monitor_info,/*!< in: monitor info for the monitor
					to set */
	mon_option_t	set_option)	/*!< in: Turn on/off reset the
					counter */
{
	monitor_id_t	monitor_id = monitor_info->monitor_id;

	/* If module type is MONITOR_GROUP_MODULE, it cannot be
	turned on/off individually. It should never use this
	function to set options */
	ut_a(!(monitor_info->monitor_type & MONITOR_GROUP_MODULE));

	switch (set_option) {
	case MONITOR_TURN_ON:
		MONITOR_ON(monitor_id);
		MONITOR_INIT(monitor_id);
		MONITOR_SET_START(monitor_id);

		/* If the monitor to be turned on uses
		exisitng monitor counter (status variable),
		make special processing to remember existing
		counter value. */
		if (monitor_info->monitor_type
		    & MONITOR_EXISTING) {
			srv_mon_process_existing_counter(
				monitor_id, MONITOR_TURN_ON);
		}
		break;

	case MONITOR_TURN_OFF:
		if (monitor_info->monitor_type & MONITOR_EXISTING) {
			srv_mon_process_existing_counter(
				monitor_id, MONITOR_TURN_OFF);
		}

		MONITOR_OFF(monitor_id);
		MONITOR_SET_OFF(monitor_id);
		break;

	case MONITOR_RESET_VALUE:
		srv_mon_reset(monitor_id);
		break;

	case MONITOR_RESET_ALL_VALUE:
		srv_mon_reset_all(monitor_id);
		break;

	default:
		ut_error;
	}
}

/****************************************************************//**
Find matching InnoDB monitor counters and update their status
according to the "set_option",  turn on/off or reset specified
monitor counter. */
static
void
innodb_monitor_update_wildcard(
/*===========================*/
	const char*	name,		/*!< in: monitor name to match */
	mon_option_t	set_option)	/*!< in: the set option, whether
					to turn on/off or reset the counter */
{
	ut_a(name);

	for (ulint use = 0; use < NUM_MONITOR; use++) {
		monitor_type_t	type;
		monitor_id_t	monitor_id = static_cast<monitor_id_t>(use);
		monitor_info_t*	monitor_info;

		if (!innobase_wildcasecmp(
			srv_mon_get_name(monitor_id), name)) {
			monitor_info = srv_mon_get_info(monitor_id);

			type = monitor_info->monitor_type;

			/* If the monitor counter is of MONITOR_MODULE
			type, skip it. Except for those also marked with
			MONITOR_GROUP_MODULE flag, which can be turned
			on only as a module. */
			if (!(type & MONITOR_MODULE)
			     && !(type & MONITOR_GROUP_MODULE)) {
				innodb_monitor_set_option(monitor_info,
							  set_option);
			}

			/* Need to special handle counters marked with
			MONITOR_GROUP_MODULE, turn on the whole module if
			any one of it comes here. Currently, only
			"module_buf_page" is marked with MONITOR_GROUP_MODULE */
			if (type & MONITOR_GROUP_MODULE) {
				if ((monitor_id >= MONITOR_MODULE_BUF_PAGE)
				     && (monitor_id < MONITOR_MODULE_OS)) {
					if (set_option == MONITOR_TURN_ON
					    && MONITOR_IS_ON(
						MONITOR_MODULE_BUF_PAGE)) {
						continue;
					}

					srv_mon_set_module_control(
						MONITOR_MODULE_BUF_PAGE,
						set_option);
				} else {
					/* If new monitor is added with
					MONITOR_GROUP_MODULE, it needs
					to be added here. */
					ut_ad(0);
				}
			}
		}
	}
}

/*************************************************************//**
Given a configuration variable name, find corresponding monitor counter
and return its monitor ID if found.
@return	monitor ID if found, MONITOR_NO_MATCH if there is no match */
static
ulint
innodb_monitor_id_by_name_get(
/*==========================*/
	const char*	name)	/*!< in: monitor counter namer */
{
	ut_a(name);

	/* Search for wild character '%' in the name, if
	found, we treat it as a wildcard match. We do not search for
	single character wildcard '_' since our monitor names already contain
	such character. To avoid confusion, we request user must include
	at least one '%' character to activate the wildcard search. */
	if (strchr(name, '%')) {
		return(MONITOR_WILDCARD_MATCH);
	}

	/* Not wildcard match, check for an exact match */
	for (ulint i = 0; i < NUM_MONITOR; i++) {
		if (!innobase_strcasecmp(
			name, srv_mon_get_name(static_cast<monitor_id_t>(i)))) {
			return(i);
		}
	}

	return(MONITOR_NO_MATCH);
}
/*************************************************************//**
Validate that the passed in monitor name matches at least one
monitor counter name with wildcard compare.
@return	TRUE if at least one monitor name matches */
static
ibool
innodb_monitor_validate_wildcard_name(
/*==================================*/
	const char*	name)	/*!< in: monitor counter namer */
{
	for (ulint i = 0; i < NUM_MONITOR; i++) {
		if (!innobase_wildcasecmp(
			srv_mon_get_name(static_cast<monitor_id_t>(i)), name)) {
			return(TRUE);
		}
	}

	return(FALSE);
}
/*************************************************************//**
Validate the passed in monitor name, find and save the
corresponding monitor name in the function parameter "save".
@return	0 if monitor name is valid */
static
int
innodb_monitor_valid_byname(
/*========================*/
	void*			save,	/*!< out: immediate result
					for update function */
	const char*		name)	/*!< in: incoming monitor name */
{
	ulint		use;
	monitor_info_t*	monitor_info;

	if (!name) {
		return(1);
	}

	use = innodb_monitor_id_by_name_get(name);

	/* No monitor name matches, nor it is wildcard match */
	if (use == MONITOR_NO_MATCH) {
		return(1);
	}

	if (use < NUM_MONITOR) {
		monitor_info = srv_mon_get_info((monitor_id_t)use);

		/* If the monitor counter is marked with
		MONITOR_GROUP_MODULE flag, then this counter
		cannot be turned on/off individually, instead
		it shall be turned on/off as a group using
		its module name */
		if ((monitor_info->monitor_type & MONITOR_GROUP_MODULE)
		    && (!(monitor_info->monitor_type & MONITOR_MODULE))) {
			sql_print_warning(
				"Monitor counter '%s' cannot"
				" be turned on/off individually."
				" Please use its module name"
				" to turn on/off the counters"
				" in the module as a group.\n",
				name);

			return(1);
		}

	} else {
		ut_a(use == MONITOR_WILDCARD_MATCH);

		/* For wildcard match, if there is not a single monitor
		counter name that matches, treat it as an invalid
		value for the system configuration variables */
		if (!innodb_monitor_validate_wildcard_name(name)) {
			return(1);
		}
	}

	/* Save the configure name for innodb_monitor_update() */
	*static_cast<const char**>(save) = name;

	return(0);
}
/*************************************************************//**
Validate passed-in "value" is a valid monitor counter name.
This function is registered as a callback with MySQL.
@return	0 for valid name */
static
int
innodb_monitor_validate(
/*====================*/
	THD*				thd,	/*!< in: thread handle */
	struct st_mysql_sys_var*	var,	/*!< in: pointer to system
						variable */
	void*				save,	/*!< out: immediate result
						for update function */
	struct st_mysql_value*		value)	/*!< in: incoming string */
{
	const char*	name;
	char*		monitor_name;
	char		buff[STRING_BUFFER_USUAL_SIZE];
	int		len = sizeof(buff);
	int		ret;

	ut_a(save != NULL);
	ut_a(value != NULL);

	name = value->val_str(value, buff, &len);

	/* monitor_name could point to memory from MySQL
	or buff[]. Always dup the name to memory allocated
	by InnoDB, so we can access it in another callback
	function innodb_monitor_update() and free it appropriately */
	if (name) {
		monitor_name = my_strdup(name, MYF(0));
	} else {
		return(1);
	}

	ret = innodb_monitor_valid_byname(save, monitor_name);

	if (ret) {
		/* Validation failed */
		my_free(monitor_name);
	} else {
		/* monitor_name will be freed in separate callback function
		innodb_monitor_update(). Assert "save" point to
		the "monitor_name" variable */
		ut_ad(*static_cast<char**>(save) == monitor_name);
	}

	return(ret);
}

/****************************************************************//**
Update the system variable innodb_enable(disable/reset/reset_all)_monitor
according to the "set_option" and turn on/off or reset specified monitor
counter. */
static
void
innodb_monitor_update(
/*==================*/
	THD*			thd,		/*!< in: thread handle */
	void*			var_ptr,	/*!< out: where the
						formal string goes */
	const void*		save,		/*!< in: immediate result
						from check function */
	mon_option_t		set_option,	/*!< in: the set option,
						whether to turn on/off or
						reset the counter */
	ibool			free_mem)	/*!< in: whether we will
						need to free the memory */
{
	monitor_info_t*	monitor_info;
	ulint		monitor_id;
	ulint		err_monitor = 0;
	const char*	name;

	ut_a(save != NULL);

	name = *static_cast<const char*const*>(save);

	if (!name) {
		monitor_id = MONITOR_DEFAULT_START;
	} else {
		monitor_id = innodb_monitor_id_by_name_get(name);

		/* Double check we have a valid monitor ID */
		if (monitor_id == MONITOR_NO_MATCH) {
			return;
		}
	}

	if (monitor_id == MONITOR_DEFAULT_START) {
		/* If user set the variable to "default", we will
		print a message and make this set operation a "noop".
		The check is being made here is because "set default"
		does not go through validation function */
		if (thd) {
			push_warning_printf(
				thd, Sql_condition::WARN_LEVEL_WARN,
				ER_NO_DEFAULT,
				"Default value is not defined for "
				"this set option. Please specify "
				"correct counter or module name.");
		} else {
			sql_print_error(
				"Default value is not defined for "
				"this set option. Please specify "
				"correct counter or module name.\n");
		}

		if (var_ptr) {
			*(const char**) var_ptr = NULL;
		}
	} else if (monitor_id == MONITOR_WILDCARD_MATCH) {
		innodb_monitor_update_wildcard(name, set_option);
	} else {
		monitor_info = srv_mon_get_info(
			static_cast<monitor_id_t>(monitor_id));

		ut_a(monitor_info);

		/* If monitor is already truned on, someone could already
		collect monitor data, exit and ask user to turn off the
		monitor before turn it on again. */
		if (set_option == MONITOR_TURN_ON
		    && MONITOR_IS_ON(monitor_id)) {
			err_monitor = monitor_id;
			goto exit;
		}

		if (var_ptr) {
			*(const char**) var_ptr = monitor_info->monitor_name;
		}

		/* Depending on the monitor name is for a module or
		a counter, process counters in the whole module or
		individual counter. */
		if (monitor_info->monitor_type & MONITOR_MODULE) {
			srv_mon_set_module_control(
				static_cast<monitor_id_t>(monitor_id),
				set_option);
		} else {
			innodb_monitor_set_option(monitor_info, set_option);
		}
	}
exit:
	/* Only if we are trying to turn on a monitor that already
	been turned on, we will set err_monitor. Print related
	information */
	if (err_monitor) {
		sql_print_warning("Monitor %s is already enabled.",
				  srv_mon_get_name((monitor_id_t)err_monitor));
	}

	if (free_mem && name) {
		my_free((void*) name);
	}

	return;
}

/****************************************************************//**
Update the system variable innodb_monitor_enable and enable
specified monitor counter.
This function is registered as a callback with MySQL. */
static
void
innodb_enable_monitor_update(
/*=========================*/
	THD*				thd,	/*!< in: thread handle */
	struct st_mysql_sys_var*	var,	/*!< in: pointer to
						system variable */
	void*				var_ptr,/*!< out: where the
						formal string goes */
	const void*			save)	/*!< in: immediate result
						from check function */
{
	innodb_monitor_update(thd, var_ptr, save, MONITOR_TURN_ON, TRUE);
}

/****************************************************************//**
Update the system variable innodb_monitor_disable and turn
off specified monitor counter. */
static
void
innodb_disable_monitor_update(
/*==========================*/
	THD*				thd,	/*!< in: thread handle */
	struct st_mysql_sys_var*	var,	/*!< in: pointer to
						system variable */
	void*				var_ptr,/*!< out: where the
						formal string goes */
	const void*			save)	/*!< in: immediate result
						from check function */
{
	innodb_monitor_update(thd, var_ptr, save, MONITOR_TURN_OFF, TRUE);
}

/****************************************************************//**
Update the system variable innodb_monitor_reset and reset
specified monitor counter(s).
This function is registered as a callback with MySQL. */
static
void
innodb_reset_monitor_update(
/*========================*/
	THD*				thd,	/*!< in: thread handle */
	struct st_mysql_sys_var*	var,	/*!< in: pointer to
						system variable */
	void*				var_ptr,/*!< out: where the
						formal string goes */
	const void*			save)	/*!< in: immediate result
						from check function */
{
	innodb_monitor_update(thd, var_ptr, save, MONITOR_RESET_VALUE, TRUE);
}

/****************************************************************//**
Update the system variable innodb_monitor_reset_all and reset
all value related monitor counter.
This function is registered as a callback with MySQL. */
static
void
innodb_reset_all_monitor_update(
/*============================*/
	THD*				thd,	/*!< in: thread handle */
	struct st_mysql_sys_var*	var,	/*!< in: pointer to
						system variable */
	void*				var_ptr,/*!< out: where the
						formal string goes */
	const void*			save)	/*!< in: immediate result
						from check function */
{
	innodb_monitor_update(thd, var_ptr, save, MONITOR_RESET_ALL_VALUE,
			      TRUE);
}

/****************************************************************//**
Parse and enable InnoDB monitor counters during server startup.
User can list the monitor counters/groups to be enable by specifying
"loose-innodb_monitor_enable=monitor_name1;monitor_name2..."
in server configuration file or at the command line. The string
separate could be ";", "," or empty space. */
static
void
innodb_enable_monitor_at_startup(
/*=============================*/
	char*	str)	/*!< in/out: monitor counter enable list */
{
	static const char*	sep = " ;,";
	char*			last;

	ut_a(str);

	/* Walk through the string, and separate each monitor counter
	and/or counter group name, and calling innodb_monitor_update()
	if successfully updated. Please note that the "str" would be
	changed by strtok_r() as it walks through it. */
	for (char* option = strtok_r(str, sep, &last);
	     option;
	     option = strtok_r(NULL, sep, &last)) {
		ulint	ret;
		char*	option_name;

		ret = innodb_monitor_valid_byname(&option_name, option);

		/* The name is validated if ret == 0 */
		if (!ret) {
			innodb_monitor_update(NULL, NULL, &option,
					      MONITOR_TURN_ON, FALSE);
		} else {
			sql_print_warning("Invalid monitor counter"
					  " name: '%s'", option);
		}
	}
}

/****************************************************************//**
Callback function for accessing the InnoDB variables from MySQL:
SHOW VARIABLES. */
static
int
show_innodb_vars(
/*=============*/
	THD*		thd,
	SHOW_VAR*	var,
	char*		buff)
{
	innodb_export_status();
	var->type = SHOW_ARRAY;
	var->value = (char *) &innodb_status_variables;

	return(0);
}

/****************************************************************//**
This function checks each index name for a table against reserved
system default primary index name 'GEN_CLUST_INDEX'. If a name
matches, this function pushes an warning message to the client,
and returns true.
@return true if the index name matches the reserved name */
extern "C" UNIV_INTERN
bool
innobase_index_name_is_reserved(
/*============================*/
	THD*		thd,		/*!< in/out: MySQL connection */
	const KEY*	key_info,	/*!< in: Indexes to be created */
	ulint		num_of_keys)	/*!< in: Number of indexes to
					be created. */
{
	const KEY*	key;
	uint		key_num;	/* index number */

	for (key_num = 0; key_num < num_of_keys; key_num++) {
		key = &key_info[key_num];

		if (innobase_strcasecmp(key->name,
					innobase_index_reserve_name) == 0) {
			/* Push warning to mysql */
			push_warning_printf(thd,
					    Sql_condition::WARN_LEVEL_WARN,
					    ER_WRONG_NAME_FOR_INDEX,
					    "Cannot Create Index with name "
					    "'%s'. The name is reserved "
					    "for the system default primary "
					    "index.",
					    innobase_index_reserve_name);

			my_error(ER_WRONG_NAME_FOR_INDEX, MYF(0),
				 innobase_index_reserve_name);

			return(true);
		}
	}

	return(false);
}

/* These variables are never read by InnoDB or changed. They are a kind of
dummies that are needed by the MySQL infrastructure to call
buffer_pool_dump_now(), buffer_pool_load_now() and buffer_pool_load_abort()
by the user by doing:
  SET GLOBAL innodb_buffer_pool_dump_now=ON;
  SET GLOBAL innodb_buffer_pool_load_now=ON;
  SET GLOBAL innodb_buffer_pool_load_abort=ON;
Their values are read by MySQL and displayed to the user when the variables
are queried, e.g.:
  SELECT @@innodb_buffer_pool_dump_now;
  SELECT @@innodb_buffer_pool_load_now;
  SELECT @@innodb_buffer_pool_load_abort; */
static my_bool	innodb_buffer_pool_dump_now = FALSE;
static my_bool	innodb_buffer_pool_load_now = FALSE;
static my_bool	innodb_buffer_pool_load_abort = FALSE;

/****************************************************************//**
Trigger a dump of the buffer pool if innodb_buffer_pool_dump_now is set
to ON. This function is registered as a callback with MySQL. */
static
void
buffer_pool_dump_now(
/*=================*/
	THD*				thd	/*!< in: thread handle */
					__attribute__((unused)),
	struct st_mysql_sys_var*	var	/*!< in: pointer to system
						variable */
					__attribute__((unused)),
	void*				var_ptr	/*!< out: where the formal
						string goes */
					__attribute__((unused)),
	const void*			save)	/*!< in: immediate result from
						check function */
{
	if (*(my_bool*) save) {
		buf_dump_start();
	}
}

/****************************************************************//**
Trigger a load of the buffer pool if innodb_buffer_pool_load_now is set
to ON. This function is registered as a callback with MySQL. */
static
void
buffer_pool_load_now(
/*=================*/
	THD*				thd	/*!< in: thread handle */
					__attribute__((unused)),
	struct st_mysql_sys_var*	var	/*!< in: pointer to system
						variable */
					__attribute__((unused)),
	void*				var_ptr	/*!< out: where the formal
						string goes */
					__attribute__((unused)),
	const void*			save)	/*!< in: immediate result from
						check function */
{
	if (*(my_bool*) save) {
		buf_load_start();
	}
}

/****************************************************************//**
Abort a load of the buffer pool if innodb_buffer_pool_load_abort
is set to ON. This function is registered as a callback with MySQL. */
static
void
buffer_pool_load_abort(
/*===================*/
	THD*				thd	/*!< in: thread handle */
					__attribute__((unused)),
	struct st_mysql_sys_var*	var	/*!< in: pointer to system
						variable */
					__attribute__((unused)),
	void*				var_ptr	/*!< out: where the formal
						string goes */
					__attribute__((unused)),
	const void*			save)	/*!< in: immediate result from
						check function */
{
	if (*(my_bool*) save) {
		buf_load_abort();
	}
}

static SHOW_VAR innodb_status_variables_export[]= {
  {"Innodb",                   (char*) &show_innodb_vars, SHOW_FUNC},
  {NullS, NullS, SHOW_LONG}
};

static struct st_mysql_storage_engine innobase_storage_engine=
{ MYSQL_HANDLERTON_INTERFACE_VERSION };

/* plugin options */
static MYSQL_SYSVAR_BOOL(checksums, innobase_use_checksums,
  PLUGIN_VAR_NOCMDARG | PLUGIN_VAR_READONLY,
  "Enable InnoDB checksums validation (enabled by default). "
  "Disable with --skip-innodb-checksums.",
  NULL, NULL, TRUE);

static MYSQL_SYSVAR_STR(data_home_dir, innobase_data_home_dir,
  PLUGIN_VAR_READONLY,
  "The common part for InnoDB table spaces.",
  NULL, NULL, NULL);

static MYSQL_SYSVAR_BOOL(doublewrite, innobase_use_doublewrite,
  PLUGIN_VAR_NOCMDARG | PLUGIN_VAR_READONLY,
  "Enable InnoDB doublewrite buffer (enabled by default). "
  "Disable with --skip-innodb-doublewrite.",
  NULL, NULL, TRUE);

static MYSQL_SYSVAR_ULONG(io_capacity, srv_io_capacity,
  PLUGIN_VAR_RQCMDARG,
  "Number of IOPs the server can do. Tunes the background IO rate",
  NULL, NULL, 200, 100, ~0L, 0);

static MYSQL_SYSVAR_ULONG(purge_batch_size, srv_purge_batch_size,
  PLUGIN_VAR_OPCMDARG,
  "Number of UNDO log pages to purge in one batch from the history list.",
  NULL, NULL,
  300,			/* Default setting */
  1,			/* Minimum value */
  5000, 0);		/* Maximum value */

static MYSQL_SYSVAR_ULONG(purge_threads, srv_n_purge_threads,
  PLUGIN_VAR_OPCMDARG | PLUGIN_VAR_READONLY,
  "Purge threads can be from 0 to 32. Default is 0.",
  NULL, NULL,
  0,			/* Default setting */
  0,			/* Minimum value */
  32, 0);		/* Maximum value */

static MYSQL_SYSVAR_ULONG(sync_array_size, srv_sync_array_size,
  PLUGIN_VAR_OPCMDARG,
  "Size of the mutex/lock wait array.",
  NULL, NULL,
  1,			/* Default setting */
  1,			/* Minimum value */
  1024, 0);		/* Maximum value */

static MYSQL_SYSVAR_ULONG(fast_shutdown, innobase_fast_shutdown,
  PLUGIN_VAR_OPCMDARG,
  "Speeds up the shutdown process of the InnoDB storage engine. Possible "
  "values are 0, 1 (faster) or 2 (fastest - crash-like).",
  NULL, NULL, 1, 0, 2, 0);

static MYSQL_SYSVAR_BOOL(file_per_table, srv_file_per_table,
  PLUGIN_VAR_NOCMDARG,
  "Stores each InnoDB table to an .ibd file in the database dir.",
  NULL, NULL, FALSE);

static MYSQL_SYSVAR_STR(file_format, innobase_file_format_name,
  PLUGIN_VAR_RQCMDARG,
  "File format to use for new tables in .ibd files.",
  innodb_file_format_name_validate,
  innodb_file_format_name_update, "Antelope");

/* "innobase_file_format_check" decides whether we would continue
booting the server if the file format stamped on the system
table space exceeds the maximum file format supported
by the server. Can be set during server startup at command
line or configure file, and a read only variable after
server startup */
static MYSQL_SYSVAR_BOOL(file_format_check, innobase_file_format_check,
  PLUGIN_VAR_NOCMDARG | PLUGIN_VAR_READONLY,
  "Whether to perform system file format check.",
  NULL, NULL, TRUE);

/* If a new file format is introduced, the file format
name needs to be updated accordingly. Please refer to
file_format_name_map[] defined in trx0sys.c for the next
file format name. */
static MYSQL_SYSVAR_STR(file_format_max, innobase_file_format_max,
  PLUGIN_VAR_OPCMDARG,
  "The highest file format in the tablespace.",
  innodb_file_format_max_validate,
  innodb_file_format_max_update, "Antelope");

static MYSQL_SYSVAR_ULONG(flush_log_at_trx_commit, srv_flush_log_at_trx_commit,
  PLUGIN_VAR_OPCMDARG,
  "Set to 0 (write and flush once per second),"
  " 1 (write and flush at each commit)"
  " or 2 (write at commit, flush once per second).",
  NULL, NULL, 1, 0, 2, 0);

static MYSQL_SYSVAR_STR(flush_method, innobase_file_flush_method,
  PLUGIN_VAR_RQCMDARG | PLUGIN_VAR_READONLY,
  "With which method to flush data.", NULL, NULL, NULL);

static MYSQL_SYSVAR_BOOL(large_prefix, innobase_large_prefix,
  PLUGIN_VAR_NOCMDARG,
  "Support large index prefix length of REC_VERSION_56_MAX_INDEX_COL_LEN (3072) bytes.",
  NULL, NULL, FALSE);

static MYSQL_SYSVAR_BOOL(locks_unsafe_for_binlog, innobase_locks_unsafe_for_binlog,
  PLUGIN_VAR_NOCMDARG | PLUGIN_VAR_READONLY,
  "DEPRECATED. This option may be removed in future releases. "
  "Please use READ COMMITTED transaction isolation level instead. "
  "Force InnoDB to not use next-key locking, to use only row-level locking.",
  NULL, NULL, FALSE);

#ifdef UNIV_LOG_ARCHIVE
static MYSQL_SYSVAR_STR(log_arch_dir, innobase_log_arch_dir,
  PLUGIN_VAR_RQCMDARG | PLUGIN_VAR_READONLY,
  "Where full logs should be archived.", NULL, NULL, NULL);

static MYSQL_SYSVAR_BOOL(log_archive, innobase_log_archive,
  PLUGIN_VAR_OPCMDARG | PLUGIN_VAR_READONLY,
  "Set to 1 if you want to have logs archived.", NULL, NULL, FALSE);
#endif /* UNIV_LOG_ARCHIVE */

static MYSQL_SYSVAR_STR(log_group_home_dir, innobase_log_group_home_dir,
  PLUGIN_VAR_RQCMDARG | PLUGIN_VAR_READONLY,
  "Path to InnoDB log files.", NULL, NULL, NULL);

static MYSQL_SYSVAR_ULONG(max_dirty_pages_pct, srv_max_buf_pool_modified_pct,
  PLUGIN_VAR_RQCMDARG,
  "Percentage of dirty pages allowed in bufferpool.",
  NULL, NULL, 75, 0, 99, 0);

static MYSQL_SYSVAR_BOOL(adaptive_flushing, srv_adaptive_flushing,
  PLUGIN_VAR_NOCMDARG,
  "Attempt flushing dirty pages to avoid IO bursts at checkpoints.",
  NULL, NULL, TRUE);

static MYSQL_SYSVAR_ULONG(max_purge_lag, srv_max_purge_lag,
  PLUGIN_VAR_RQCMDARG,
  "Desired maximum length of the purge queue (0 = no limit)",
  NULL, NULL, 0, 0, ~0L, 0);

static MYSQL_SYSVAR_BOOL(rollback_on_timeout, innobase_rollback_on_timeout,
  PLUGIN_VAR_OPCMDARG | PLUGIN_VAR_READONLY,
  "Roll back the complete transaction on lock wait timeout, for 4.x compatibility (disabled by default)",
  NULL, NULL, FALSE);

static MYSQL_SYSVAR_BOOL(status_file, innobase_create_status_file,
  PLUGIN_VAR_OPCMDARG | PLUGIN_VAR_NOSYSVAR,
  "Enable SHOW ENGINE INNODB STATUS output in the innodb_status.<pid> file",
  NULL, NULL, FALSE);

static MYSQL_SYSVAR_BOOL(stats_on_metadata, innobase_stats_on_metadata,
  PLUGIN_VAR_OPCMDARG,
  "Enable statistics gathering for metadata commands such as SHOW TABLE STATUS (on by default)",
  NULL, NULL, TRUE);

static MYSQL_SYSVAR_ULONGLONG(stats_sample_pages, srv_stats_transient_sample_pages,
  PLUGIN_VAR_RQCMDARG,
  "Deprecated, use innodb_stats_transient_sample_pages instead",
  NULL, innodb_stats_sample_pages_update, 8, 1, ~0ULL, 0);

static MYSQL_SYSVAR_ULONGLONG(stats_transient_sample_pages,
  srv_stats_transient_sample_pages,
  PLUGIN_VAR_RQCMDARG,
  "The number of leaf index pages to sample when calculating transient "
  "statistics (if persistent statistics are not used, default 8)",
  NULL, NULL, 8, 1, ~0ULL, 0);

static MYSQL_SYSVAR_ULONGLONG(stats_persistent_sample_pages,
  srv_stats_persistent_sample_pages,
  PLUGIN_VAR_RQCMDARG,
  "The number of leaf index pages to sample when calculating persistent "
  "statistics (by ANALYZE, default 20)",
  NULL, NULL, 20, 1, ~0ULL, 0);

static MYSQL_SYSVAR_BOOL(adaptive_hash_index, btr_search_enabled,
  PLUGIN_VAR_OPCMDARG,
  "Enable InnoDB adaptive hash index (enabled by default).  "
  "Disable with --skip-innodb-adaptive-hash-index.",
  NULL, innodb_adaptive_hash_index_update, TRUE);

static MYSQL_SYSVAR_ULONG(replication_delay, srv_replication_delay,
  PLUGIN_VAR_RQCMDARG,
  "Replication thread delay (ms) on the slave server if "
  "innodb_thread_concurrency is reached (0 by default)",
  NULL, NULL, 0, 0, ~0UL, 0);

static MYSQL_SYSVAR_LONG(additional_mem_pool_size, innobase_additional_mem_pool_size,
  PLUGIN_VAR_RQCMDARG | PLUGIN_VAR_READONLY,
  "DEPRECATED. This option may be removed in future releases, "
  "together with the option innodb_use_sys_malloc and with the InnoDB's "
  "internal memory allocator. "
  "Size of a memory pool InnoDB uses to store data dictionary information and other internal data structures.",
  NULL, NULL, 8*1024*1024L, 512*1024L, LONG_MAX, 1024);

static MYSQL_SYSVAR_ULONG(autoextend_increment, srv_auto_extend_increment,
  PLUGIN_VAR_RQCMDARG,
  "Data file autoextend increment in megabytes",
  NULL, NULL, 8L, 1L, 1000L, 0);

static MYSQL_SYSVAR_LONGLONG(buffer_pool_size, innobase_buffer_pool_size,
  PLUGIN_VAR_RQCMDARG | PLUGIN_VAR_READONLY,
  "The size of the memory buffer InnoDB uses to cache data and indexes of its tables.",
  NULL, NULL, 128*1024*1024L, 5*1024*1024L, LONGLONG_MAX, 1024*1024L);

#if defined UNIV_DEBUG || defined UNIV_PERF_DEBUG
static MYSQL_SYSVAR_ULONG(page_hash_locks, srv_n_page_hash_locks,
  PLUGIN_VAR_OPCMDARG | PLUGIN_VAR_READONLY,
  "Number of rw_locks protecting buffer pool page_hash. Rounded up to the next power of 2",
  NULL, NULL, 16, 1, MAX_PAGE_HASH_LOCKS, 0);
#endif /* defined UNIV_DEBUG || defined UNIV_PERF_DEBUG */

static MYSQL_SYSVAR_LONG(buffer_pool_instances, innobase_buffer_pool_instances,
  PLUGIN_VAR_RQCMDARG | PLUGIN_VAR_READONLY,
  "Number of buffer pool instances, set to higher value on high-end machines to increase scalability",
  NULL, NULL, 1L, 1L, MAX_BUFFER_POOLS, 1L);

static MYSQL_SYSVAR_STR(buffer_pool_filename, srv_buf_dump_filename,
  PLUGIN_VAR_RQCMDARG | PLUGIN_VAR_MEMALLOC,
  "Filename to/from which to dump/load the InnoDB buffer pool",
  NULL, NULL, SRV_BUF_DUMP_FILENAME_DEFAULT);

static MYSQL_SYSVAR_BOOL(buffer_pool_dump_now, innodb_buffer_pool_dump_now,
  PLUGIN_VAR_RQCMDARG,
  "Trigger an immediate dump of the buffer pool into a file named @@innodb_buffer_pool_filename",
  NULL, buffer_pool_dump_now, FALSE);

static MYSQL_SYSVAR_BOOL(buffer_pool_dump_at_shutdown, srv_buffer_pool_dump_at_shutdown,
  PLUGIN_VAR_RQCMDARG,
  "Dump the buffer pool into a file named @@innodb_buffer_pool_filename",
  NULL, NULL, FALSE);

static MYSQL_SYSVAR_BOOL(buffer_pool_load_now, innodb_buffer_pool_load_now,
  PLUGIN_VAR_RQCMDARG,
  "Trigger an immediate load of the buffer pool from a file named @@innodb_buffer_pool_filename",
  NULL, buffer_pool_load_now, FALSE);

static MYSQL_SYSVAR_BOOL(buffer_pool_load_abort, innodb_buffer_pool_load_abort,
  PLUGIN_VAR_RQCMDARG,
  "Abort a currently running load of the buffer pool",
  NULL, buffer_pool_load_abort, FALSE);

/* there is no point in changing this during runtime, thus readonly */
static MYSQL_SYSVAR_BOOL(buffer_pool_load_at_startup, srv_buffer_pool_load_at_startup,
  PLUGIN_VAR_RQCMDARG | PLUGIN_VAR_READONLY,
  "Load the buffer pool from a file named @@innodb_buffer_pool_filename",
  NULL, NULL, FALSE);

static MYSQL_SYSVAR_ULONG(commit_concurrency, innobase_commit_concurrency,
  PLUGIN_VAR_RQCMDARG,
  "Helps in performance tuning in heavily concurrent environments.",
  innobase_commit_concurrency_validate, NULL, 0, 0, 1000, 0);

static MYSQL_SYSVAR_ULONG(concurrency_tickets, srv_n_free_tickets_to_enter,
  PLUGIN_VAR_RQCMDARG,
  "Number of times a thread is allowed to enter InnoDB within the same SQL query after it has once got the ticket",
  NULL, NULL, 500L, 1L, ~0L, 0);

static MYSQL_SYSVAR_LONG(file_io_threads, innobase_file_io_threads,
  PLUGIN_VAR_RQCMDARG | PLUGIN_VAR_READONLY | PLUGIN_VAR_NOSYSVAR,
  "Number of file I/O threads in InnoDB.",
  NULL, NULL, 4, 4, 64, 0);

static MYSQL_SYSVAR_ULONG(read_io_threads, innobase_read_io_threads,
  PLUGIN_VAR_RQCMDARG | PLUGIN_VAR_READONLY,
  "Number of background read I/O threads in InnoDB.",
  NULL, NULL, 4, 1, 64, 0);

static MYSQL_SYSVAR_ULONG(write_io_threads, innobase_write_io_threads,
  PLUGIN_VAR_RQCMDARG | PLUGIN_VAR_READONLY,
  "Number of background write I/O threads in InnoDB.",
  NULL, NULL, 4, 1, 64, 0);

static MYSQL_SYSVAR_LONG(force_recovery, innobase_force_recovery,
  PLUGIN_VAR_RQCMDARG | PLUGIN_VAR_READONLY,
  "Helps to save your data in case the disk image of the database becomes corrupt.",
  NULL, NULL, 0, 0, 6, 0);

static MYSQL_SYSVAR_LONG(log_buffer_size, innobase_log_buffer_size,
  PLUGIN_VAR_RQCMDARG | PLUGIN_VAR_READONLY,
  "The size of the buffer which InnoDB uses to write log to the log files on disk.",
  NULL, NULL, 8*1024*1024L, 256*1024L, LONG_MAX, 1024);

static MYSQL_SYSVAR_LONGLONG(log_file_size, innobase_log_file_size,
  PLUGIN_VAR_RQCMDARG | PLUGIN_VAR_READONLY,
  "Size of each log file in a log group.",
  NULL, NULL, 5*1024*1024L, 1*1024*1024L, LONGLONG_MAX, 1024*1024L);

static MYSQL_SYSVAR_LONG(log_files_in_group, innobase_log_files_in_group,
  PLUGIN_VAR_RQCMDARG | PLUGIN_VAR_READONLY,
  "Number of log files in the log group. InnoDB writes to the files in a circular fashion. Value 3 is recommended here.",
  NULL, NULL, 2, 2, 100, 0);

static MYSQL_SYSVAR_LONG(mirrored_log_groups, innobase_mirrored_log_groups,
  PLUGIN_VAR_RQCMDARG | PLUGIN_VAR_READONLY,
  "Number of identical copies of log groups we keep for the database. Currently this should be set to 1.",
  NULL, NULL, 1, 1, 10, 0);

static MYSQL_SYSVAR_UINT(old_blocks_pct, innobase_old_blocks_pct,
  PLUGIN_VAR_RQCMDARG,
  "Percentage of the buffer pool to reserve for 'old' blocks.",
  NULL, innodb_old_blocks_pct_update, 100 * 3 / 8, 5, 95, 0);

static MYSQL_SYSVAR_UINT(old_blocks_time, buf_LRU_old_threshold_ms,
  PLUGIN_VAR_RQCMDARG,
  "Move blocks to the 'new' end of the buffer pool if the first access"
  " was at least this many milliseconds ago."
  " The timeout is disabled if 0 (the default).",
  NULL, NULL, 0, 0, UINT_MAX32, 0);

static MYSQL_SYSVAR_LONG(open_files, innobase_open_files,
  PLUGIN_VAR_RQCMDARG | PLUGIN_VAR_READONLY,
  "How many files at the maximum InnoDB keeps open at the same time.",
  NULL, NULL, 300L, 10L, LONG_MAX, 0);

static MYSQL_SYSVAR_ULONG(sync_spin_loops, srv_n_spin_wait_rounds,
  PLUGIN_VAR_RQCMDARG,
  "Count of spin-loop rounds in InnoDB mutexes (30 by default)",
  NULL, NULL, 30L, 0L, ~0L, 0);

static MYSQL_SYSVAR_ULONG(spin_wait_delay, srv_spin_wait_delay,
  PLUGIN_VAR_OPCMDARG,
  "Maximum delay between polling for a spin lock (6 by default)",
  NULL, NULL, 6L, 0L, ~0L, 0);

static MYSQL_SYSVAR_ULONG(thread_concurrency, srv_thread_concurrency,
  PLUGIN_VAR_RQCMDARG,
  "Helps in performance tuning in heavily concurrent environments. Sets the maximum number of threads allowed inside InnoDB. Value 0 will disable the thread throttling.",
  NULL, NULL, 0, 0, 1000, 0);

static MYSQL_SYSVAR_ULONG(thread_sleep_delay, srv_thread_sleep_delay,
  PLUGIN_VAR_RQCMDARG,
  "Time of innodb thread sleeping before joining InnoDB queue (usec). Value 0 disable a sleep",
  NULL, NULL, 10000L, 0L, ~0L, 0);

static MYSQL_SYSVAR_STR(data_file_path, innobase_data_file_path,
  PLUGIN_VAR_RQCMDARG | PLUGIN_VAR_READONLY,
  "Path to individual files and their sizes.",
  NULL, NULL, NULL);

static MYSQL_SYSVAR_STR(undo_directory, srv_undo_dir,
  PLUGIN_VAR_RQCMDARG | PLUGIN_VAR_READONLY,
  "Directory where undo tablespace files live, this path can be absolute.",
  NULL, NULL, ".");

static MYSQL_SYSVAR_ULONG(undo_tablespaces, srv_undo_tablespaces,
  PLUGIN_VAR_RQCMDARG | PLUGIN_VAR_READONLY,
  "Number of undo tablespaces to use. ",
  NULL, NULL,
  0L,			/* Default seting */
  0L,			/* Minimum value */
  126L, 0);		/* Maximum value */

static MYSQL_SYSVAR_ULONG(undo_logs, srv_undo_logs,
  PLUGIN_VAR_OPCMDARG,
  "Number of undo logs to use.",
  NULL, NULL,
  TRX_SYS_N_RSEGS,	/* Default setting */
  1,			/* Minimum value */
  TRX_SYS_N_RSEGS, 0);	/* Maximum value */

/* Alias for innodb_undo_logs, this config variable is deprecated. */
static MYSQL_SYSVAR_ULONG(rollback_segments, srv_undo_logs,
  PLUGIN_VAR_OPCMDARG,
  "Number of undo logs to use (deprecated).",
  NULL, NULL,
  TRX_SYS_N_RSEGS,	/* Default setting */
  1,			/* Minimum value */
  TRX_SYS_N_RSEGS, 0);	/* Maximum value */

static MYSQL_SYSVAR_LONG(autoinc_lock_mode, innobase_autoinc_lock_mode,
  PLUGIN_VAR_RQCMDARG | PLUGIN_VAR_READONLY,
  "The AUTOINC lock modes supported by InnoDB:               "
  "0 => Old style AUTOINC locking (for backward"
  " compatibility)                                           "
  "1 => New style AUTOINC locking                            "
  "2 => No AUTOINC locking (unsafe for SBR)",
  NULL, NULL,
  AUTOINC_NEW_STYLE_LOCKING,	/* Default setting */
  AUTOINC_OLD_STYLE_LOCKING,	/* Minimum value */
  AUTOINC_NO_LOCKING, 0);	/* Maximum value */

static MYSQL_SYSVAR_STR(version, innodb_version_str,
  PLUGIN_VAR_NOCMDOPT | PLUGIN_VAR_READONLY,
  "InnoDB version", NULL, NULL, INNODB_VERSION_STR);

static MYSQL_SYSVAR_BOOL(use_sys_malloc, srv_use_sys_malloc,
  PLUGIN_VAR_NOCMDARG | PLUGIN_VAR_READONLY,
  "DEPRECATED. This option may be removed in future releases, "
  "together with the InnoDB's internal memory allocator. "
  "Use OS memory allocator instead of InnoDB's internal memory allocator",
  NULL, NULL, TRUE);

static MYSQL_SYSVAR_BOOL(use_native_aio, srv_use_native_aio,
  PLUGIN_VAR_NOCMDARG | PLUGIN_VAR_READONLY,
  "Use native AIO if supported on this platform.",
  NULL, NULL, TRUE);

static MYSQL_SYSVAR_STR(change_buffering, innobase_change_buffering,
  PLUGIN_VAR_RQCMDARG,
  "Buffer changes to reduce random access: "
  "OFF, ON, inserting, deleting, changing, or purging.",
  innodb_change_buffering_validate,
  innodb_change_buffering_update, "all");

static MYSQL_SYSVAR_UINT(change_buffer_max_size,
  innobase_change_buffer_max_size,
  PLUGIN_VAR_RQCMDARG,
  "Maximum on-disk size of change buffer in terms of percentage"
  " of the buffer pool.",
  NULL, innodb_change_buffer_max_size_update,
  CHANGE_BUFFER_DEFAULT_SIZE, 0, 50, 0);

static MYSQL_SYSVAR_ENUM(stats_method, srv_innodb_stats_method,
   PLUGIN_VAR_RQCMDARG,
  "Specifies how InnoDB index statistics collection code should "
  "treat NULLs. Possible values are NULLS_EQUAL (default), "
  "NULLS_UNEQUAL and NULLS_IGNORED",
   NULL, NULL, SRV_STATS_NULLS_EQUAL, &innodb_stats_method_typelib);

#if defined UNIV_DEBUG || defined UNIV_IBUF_DEBUG
static MYSQL_SYSVAR_UINT(change_buffering_debug, ibuf_debug,
  PLUGIN_VAR_RQCMDARG,
  "Debug flags for InnoDB change buffering (0=none)",
  NULL, NULL, 0, 0, 1, 0);
#endif /* UNIV_DEBUG || UNIV_IBUF_DEBUG */

static MYSQL_SYSVAR_BOOL(random_read_ahead, srv_random_read_ahead,
  PLUGIN_VAR_NOCMDARG,
  "Whether to use read ahead for random access within an extent.",
  NULL, NULL, FALSE);

static MYSQL_SYSVAR_ULONG(read_ahead_threshold, srv_read_ahead_threshold,
  PLUGIN_VAR_RQCMDARG,
  "Number of pages that must be accessed sequentially for InnoDB to "
  "trigger a readahead.",
  NULL, NULL, 56, 0, 64, 0);

static MYSQL_SYSVAR_STR(monitor_enable, innobase_enable_monitor_counter,
  PLUGIN_VAR_RQCMDARG,
  "Turn on a monitor counter",
  innodb_monitor_validate,
  innodb_enable_monitor_update, NULL);

static MYSQL_SYSVAR_STR(monitor_disable, innobase_disable_monitor_counter,
  PLUGIN_VAR_RQCMDARG,
  "Turn off a monitor counter",
  innodb_monitor_validate,
  innodb_disable_monitor_update, NULL);

static MYSQL_SYSVAR_STR(monitor_reset, innobase_reset_monitor_counter,
  PLUGIN_VAR_RQCMDARG,
  "Reset a monitor counter",
  innodb_monitor_validate,
  innodb_reset_monitor_update, NULL);

static MYSQL_SYSVAR_STR(monitor_reset_all, innobase_reset_all_monitor_counter,
  PLUGIN_VAR_RQCMDARG,
  "Reset all values for a monitor counter",
  innodb_monitor_validate,
  innodb_reset_all_monitor_update, NULL);

static MYSQL_SYSVAR_BOOL(print_all_deadlocks, srv_print_all_deadlocks,
  PLUGIN_VAR_OPCMDARG,
  "Print all deadlocks to MySQL error log (off by default)",
  NULL, NULL, FALSE);

static struct st_mysql_sys_var* innobase_system_variables[]= {
  MYSQL_SYSVAR(additional_mem_pool_size),
  MYSQL_SYSVAR(autoextend_increment),
  MYSQL_SYSVAR(buffer_pool_size),
  MYSQL_SYSVAR(buffer_pool_instances),
  MYSQL_SYSVAR(buffer_pool_filename),
  MYSQL_SYSVAR(buffer_pool_dump_now),
  MYSQL_SYSVAR(buffer_pool_dump_at_shutdown),
  MYSQL_SYSVAR(buffer_pool_load_now),
  MYSQL_SYSVAR(buffer_pool_load_abort),
  MYSQL_SYSVAR(buffer_pool_load_at_startup),
  MYSQL_SYSVAR(checksums),
  MYSQL_SYSVAR(commit_concurrency),
  MYSQL_SYSVAR(concurrency_tickets),
  MYSQL_SYSVAR(data_file_path),
  MYSQL_SYSVAR(data_home_dir),
  MYSQL_SYSVAR(doublewrite),
  MYSQL_SYSVAR(fast_shutdown),
  MYSQL_SYSVAR(file_io_threads),
  MYSQL_SYSVAR(read_io_threads),
  MYSQL_SYSVAR(write_io_threads),
  MYSQL_SYSVAR(file_per_table),
  MYSQL_SYSVAR(file_format),
  MYSQL_SYSVAR(file_format_check),
  MYSQL_SYSVAR(file_format_max),
  MYSQL_SYSVAR(flush_log_at_trx_commit),
  MYSQL_SYSVAR(flush_method),
  MYSQL_SYSVAR(force_recovery),
  MYSQL_SYSVAR(large_prefix),
  MYSQL_SYSVAR(locks_unsafe_for_binlog),
  MYSQL_SYSVAR(lock_wait_timeout),
#ifdef UNIV_LOG_ARCHIVE
  MYSQL_SYSVAR(log_arch_dir),
  MYSQL_SYSVAR(log_archive),
#endif /* UNIV_LOG_ARCHIVE */
  MYSQL_SYSVAR(log_buffer_size),
  MYSQL_SYSVAR(log_file_size),
  MYSQL_SYSVAR(log_files_in_group),
  MYSQL_SYSVAR(log_group_home_dir),
  MYSQL_SYSVAR(max_dirty_pages_pct),
  MYSQL_SYSVAR(adaptive_flushing),
  MYSQL_SYSVAR(max_purge_lag),
  MYSQL_SYSVAR(mirrored_log_groups),
  MYSQL_SYSVAR(old_blocks_pct),
  MYSQL_SYSVAR(old_blocks_time),
  MYSQL_SYSVAR(open_files),
  MYSQL_SYSVAR(rollback_on_timeout),
  MYSQL_SYSVAR(stats_on_metadata),
  MYSQL_SYSVAR(stats_sample_pages),
  MYSQL_SYSVAR(stats_transient_sample_pages),
  MYSQL_SYSVAR(stats_persistent_sample_pages),
  MYSQL_SYSVAR(adaptive_hash_index),
  MYSQL_SYSVAR(stats_method),
  MYSQL_SYSVAR(replication_delay),
  MYSQL_SYSVAR(status_file),
  MYSQL_SYSVAR(strict_mode),
  MYSQL_SYSVAR(support_xa),
  MYSQL_SYSVAR(analyze_is_persistent),
  MYSQL_SYSVAR(sync_spin_loops),
  MYSQL_SYSVAR(spin_wait_delay),
  MYSQL_SYSVAR(table_locks),
  MYSQL_SYSVAR(thread_concurrency),
  MYSQL_SYSVAR(thread_sleep_delay),
  MYSQL_SYSVAR(autoinc_lock_mode),
  MYSQL_SYSVAR(version),
  MYSQL_SYSVAR(use_sys_malloc),
  MYSQL_SYSVAR(use_native_aio),
  MYSQL_SYSVAR(change_buffering),
  MYSQL_SYSVAR(change_buffer_max_size),
#if defined UNIV_DEBUG || defined UNIV_IBUF_DEBUG
  MYSQL_SYSVAR(change_buffering_debug),
#endif /* UNIV_DEBUG || UNIV_IBUF_DEBUG */
  MYSQL_SYSVAR(random_read_ahead),
  MYSQL_SYSVAR(read_ahead_threshold),
  MYSQL_SYSVAR(io_capacity),
  MYSQL_SYSVAR(monitor_enable),
  MYSQL_SYSVAR(monitor_disable),
  MYSQL_SYSVAR(monitor_reset),
  MYSQL_SYSVAR(monitor_reset_all),
  MYSQL_SYSVAR(purge_threads),
  MYSQL_SYSVAR(purge_batch_size),
#if defined UNIV_DEBUG || defined UNIV_PERF_DEBUG
  MYSQL_SYSVAR(page_hash_locks),
#endif /* defined UNIV_DEBUG || defined UNIV_PERF_DEBUG */
  MYSQL_SYSVAR(print_all_deadlocks),
  MYSQL_SYSVAR(undo_logs),
  MYSQL_SYSVAR(rollback_segments),
  MYSQL_SYSVAR(undo_directory),
  MYSQL_SYSVAR(undo_tablespaces),
  MYSQL_SYSVAR(sync_array_size),
  NULL
};

mysql_declare_plugin(innobase)
{
  MYSQL_STORAGE_ENGINE_PLUGIN,
  &innobase_storage_engine,
  innobase_hton_name,
  plugin_author,
  "Supports transactions, row-level locking, and foreign keys",
  PLUGIN_LICENSE_GPL,
  innobase_init, /* Plugin Init */
  NULL, /* Plugin Deinit */
  INNODB_VERSION_SHORT,
  innodb_status_variables_export,/* status variables             */
  innobase_system_variables, /* system variables */
  NULL /* reserved */
},
i_s_innodb_trx,
i_s_innodb_locks,
i_s_innodb_lock_waits,
i_s_innodb_cmp,
i_s_innodb_cmp_reset,
i_s_innodb_cmpmem,
i_s_innodb_cmpmem_reset,
i_s_innodb_buffer_page,
i_s_innodb_buffer_page_lru,
i_s_innodb_buffer_stats,
i_s_innodb_metrics,
i_s_innodb_sys_tables,
i_s_innodb_sys_tablestats,
i_s_innodb_sys_indexes,
i_s_innodb_sys_columns,
i_s_innodb_sys_fields,
i_s_innodb_sys_foreign,
i_s_innodb_sys_foreign_cols

mysql_declare_plugin_end;

/** @brief Initialize the default value of innodb_commit_concurrency.

Once InnoDB is running, the innodb_commit_concurrency must not change
from zero to nonzero. (Bug #42101)

The initial default value is 0, and without this extra initialization,
SET GLOBAL innodb_commit_concurrency=DEFAULT would set the parameter
to 0, even if it was initially set to nonzero at the command line
or configuration file. */
static
void
innobase_commit_concurrency_init_default()
/*======================================*/
{
	MYSQL_SYSVAR_NAME(commit_concurrency).def_val
		= innobase_commit_concurrency;
}

#ifdef UNIV_COMPILE_TEST_FUNCS

typedef struct innobase_convert_name_test_struct {
	char*		buf;
	ulint		buflen;
	const char*	id;
	ulint		idlen;
	void*		thd;
	ibool		file_id;

	const char*	expected;
} innobase_convert_name_test_t;

void
test_innobase_convert_name()
{
	char	buf[1024];
	ulint	i;

	innobase_convert_name_test_t test_input[] = {
		{buf, sizeof(buf), "abcd", 4, NULL, TRUE, "\"abcd\""},
		{buf, 7, "abcd", 4, NULL, TRUE, "\"abcd\""},
		{buf, 6, "abcd", 4, NULL, TRUE, "\"abcd\""},
		{buf, 5, "abcd", 4, NULL, TRUE, "\"abc\""},
		{buf, 4, "abcd", 4, NULL, TRUE, "\"ab\""},

		{buf, sizeof(buf), "ab@0060cd", 9, NULL, TRUE, "\"ab`cd\""},
		{buf, 9, "ab@0060cd", 9, NULL, TRUE, "\"ab`cd\""},
		{buf, 8, "ab@0060cd", 9, NULL, TRUE, "\"ab`cd\""},
		{buf, 7, "ab@0060cd", 9, NULL, TRUE, "\"ab`cd\""},
		{buf, 6, "ab@0060cd", 9, NULL, TRUE, "\"ab`c\""},
		{buf, 5, "ab@0060cd", 9, NULL, TRUE, "\"ab`\""},
		{buf, 4, "ab@0060cd", 9, NULL, TRUE, "\"ab\""},

		{buf, sizeof(buf), "ab\"cd", 5, NULL, TRUE,
			"\"#mysql50#ab\"\"cd\""},
		{buf, 17, "ab\"cd", 5, NULL, TRUE,
			"\"#mysql50#ab\"\"cd\""},
		{buf, 16, "ab\"cd", 5, NULL, TRUE,
			"\"#mysql50#ab\"\"c\""},
		{buf, 15, "ab\"cd", 5, NULL, TRUE,
			"\"#mysql50#ab\"\"\""},
		{buf, 14, "ab\"cd", 5, NULL, TRUE,
			"\"#mysql50#ab\""},
		{buf, 13, "ab\"cd", 5, NULL, TRUE,
			"\"#mysql50#ab\""},
		{buf, 12, "ab\"cd", 5, NULL, TRUE,
			"\"#mysql50#a\""},
		{buf, 11, "ab\"cd", 5, NULL, TRUE,
			"\"#mysql50#\""},
		{buf, 10, "ab\"cd", 5, NULL, TRUE,
			"\"#mysql50\""},

		{buf, sizeof(buf), "ab/cd", 5, NULL, TRUE, "\"ab\".\"cd\""},
		{buf, 9, "ab/cd", 5, NULL, TRUE, "\"ab\".\"cd\""},
		{buf, 8, "ab/cd", 5, NULL, TRUE, "\"ab\".\"c\""},
		{buf, 7, "ab/cd", 5, NULL, TRUE, "\"ab\".\"\""},
		{buf, 6, "ab/cd", 5, NULL, TRUE, "\"ab\"."},
		{buf, 5, "ab/cd", 5, NULL, TRUE, "\"ab\"."},
		{buf, 4, "ab/cd", 5, NULL, TRUE, "\"ab\""},
		{buf, 3, "ab/cd", 5, NULL, TRUE, "\"a\""},
		{buf, 2, "ab/cd", 5, NULL, TRUE, "\"\""},
		/* XXX probably "" is a better result in this case
		{buf, 1, "ab/cd", 5, NULL, TRUE, "."},
		*/
		{buf, 0, "ab/cd", 5, NULL, TRUE, ""},
	};

	for (i = 0; i < sizeof(test_input) / sizeof(test_input[0]); i++) {

		char*	end;
		ibool	ok = TRUE;
		size_t	res_len;

		fprintf(stderr, "TESTING %lu, %s, %lu, %s\n",
			test_input[i].buflen,
			test_input[i].id,
			test_input[i].idlen,
			test_input[i].expected);

		end = innobase_convert_name(
			test_input[i].buf,
			test_input[i].buflen,
			test_input[i].id,
			test_input[i].idlen,
			test_input[i].thd,
			test_input[i].file_id);

		res_len = (size_t) (end - test_input[i].buf);

		if (res_len != strlen(test_input[i].expected)) {

			fprintf(stderr, "unexpected len of the result: %u, "
				"expected: %u\n", (unsigned) res_len,
				(unsigned) strlen(test_input[i].expected));
			ok = FALSE;
		}

		if (memcmp(test_input[i].buf,
			   test_input[i].expected,
			   strlen(test_input[i].expected)) != 0
		    || !ok) {

			fprintf(stderr, "unexpected result: %.*s, "
				"expected: %s\n", (int) res_len,
				test_input[i].buf,
				test_input[i].expected);
			ok = FALSE;
		}

		if (ok) {
			fprintf(stderr, "OK: res: %.*s\n\n", (int) res_len,
				buf);
		} else {
			fprintf(stderr, "FAILED\n\n");
			return;
		}
	}
}

#endif /* UNIV_COMPILE_TEST_FUNCS */

/****************************************************************************
 * DS-MRR implementation
 ***************************************************************************/

/**
 * Multi Range Read interface, DS-MRR calls
 */

int
ha_innobase::multi_range_read_init(
	RANGE_SEQ_IF*	seq,
	void*		seq_init_param,
	uint		n_ranges,
	uint		mode,
	HANDLER_BUFFER*	buf)
{
	return(ds_mrr.dsmrr_init(this, seq, seq_init_param,
				 n_ranges, mode, buf));
}

int
ha_innobase::multi_range_read_next(
	char**		range_info)
{
	return(ds_mrr.dsmrr_next(range_info));
}

ha_rows
ha_innobase::multi_range_read_info_const(
	uint		keyno,
	RANGE_SEQ_IF*	seq,
	void*		seq_init_param,
	uint		n_ranges,
	uint*		bufsz,
	uint*		flags,
	COST_VECT*	cost)
{
	/* See comments in ha_myisam::multi_range_read_info_const */
	ds_mrr.init(this, table);
	return(ds_mrr.dsmrr_info_const(keyno, seq, seq_init_param,
				       n_ranges, bufsz, flags, cost));
}

ha_rows
ha_innobase::multi_range_read_info(
	uint		keyno,
	uint		n_ranges,
	uint		keys,
	uint*		bufsz,
	uint*		flags,
	COST_VECT*	cost)
{
	ds_mrr.init(this, table);
	return(ds_mrr.dsmrr_info(keyno, n_ranges, keys, bufsz, flags, cost));
}


/**
 * Index Condition Pushdown interface implementation
 */

/*************************************************************//**
InnoDB index push-down condition check
@return ICP_NO_MATCH, ICP_MATCH, or ICP_OUT_OF_RANGE */
extern "C" UNIV_INTERN
enum icp_result
innobase_index_cond(
/*================*/
	void*	file)	/*!< in/out: pointer to ha_innobase */
{
	DBUG_ENTER("innobase_index_cond");

	ha_innobase*	h = reinterpret_cast<class ha_innobase*>(file);

	DBUG_ASSERT(h->pushed_idx_cond);
	DBUG_ASSERT(h->pushed_idx_cond_keyno != MAX_KEY);

	if (h->end_range && h->compare_key2(h->end_range) > 0) {

		/* caller should return HA_ERR_END_OF_FILE already */
		DBUG_RETURN(ICP_OUT_OF_RANGE);
	}

	DBUG_RETURN(h->pushed_idx_cond->val_int() ? ICP_MATCH : ICP_NO_MATCH);
}

/** Attempt to push down an index condition.
* @param[in] keyno	MySQL key number
* @param[in] idx_cond	Index condition to be checked
* @return idx_cond if pushed; NULL if not pushed
*/
UNIV_INTERN
class Item*
ha_innobase::idx_cond_push(
	uint		keyno,
	class Item*	idx_cond)
{
	DBUG_ENTER("ha_innobase::idx_cond_push");
	DBUG_ASSERT(keyno != MAX_KEY);
	DBUG_ASSERT(idx_cond != NULL);

	pushed_idx_cond = idx_cond;
	pushed_idx_cond_keyno = keyno;
	in_range_check_pushed_down = TRUE;
	/* Table handler will check the entire condition */
	DBUG_RETURN(NULL);
}<|MERGE_RESOLUTION|>--- conflicted
+++ resolved
@@ -8393,13 +8393,8 @@
 
 	if (flag & HA_STATUS_VARIABLE) {
 
-<<<<<<< HEAD
-=======
 		ulint	page_size;
 
-		dict_table_stats_lock(ib_table, RW_S_LATCH);
-
->>>>>>> 337d7935
 		n_rows = ib_table->stat_n_rows;
 
 		/* Because we do not protect stat_n_rows by any mutex in a
