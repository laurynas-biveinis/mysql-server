--- conflicted
+++ resolved
@@ -5792,10 +5792,6 @@
 	dict_index_t*	index = 0;
 
 	DBUG_ENTER("innobase_get_index");
-<<<<<<< HEAD
-	ha_statistic_increment(&SSV::ha_read_key_count);
-=======
->>>>>>> 863a73b8
 
 	if (keynr != MAX_KEY && table->s->keys > 0) {
 		key = table->key_info + keynr;
@@ -6430,19 +6426,11 @@
 		char* buf_end = innobase_convert_identifier(
 			buf, sizeof buf - 1, table_name, strlen(table_name),
 			trx->mysql_thd, TRUE);
-<<<<<<< HEAD
 
 		*buf_end = '\0';
 		my_error(ER_TABLE_EXISTS_ERROR, MYF(0), buf);
 	}
 
-=======
-
-		*buf_end = '\0';
-		my_error(ER_TABLE_EXISTS_ERROR, MYF(0), buf);
-	}
-
->>>>>>> 863a73b8
 error_ret:
 	error = convert_error_code_to_mysql(error, flags, NULL);
 
@@ -7438,17 +7426,10 @@
 		/* Flush the log to reduce probability that the .frm
 		files and the InnoDB data dictionary get out-of-sync
 		if the user runs with innodb_flush_log_at_trx_commit = 0 */
-<<<<<<< HEAD
 
 		log_buffer_flush_to_disk();
 	}
 
-=======
-
-		log_buffer_flush_to_disk();
-	}
-
->>>>>>> 863a73b8
 	my_free(norm_to);
 	my_free(norm_from);
 
@@ -8165,7 +8146,6 @@
 		ut_a(prebuilt->trx->magic_n == TRX_MAGIC_N);
 
 		err_index = trx_get_error_info(prebuilt->trx);
-<<<<<<< HEAD
 
 		if (err_index) {
 			errkey = innobase_get_mysql_key_number_for_index(
@@ -8175,17 +8155,6 @@
 		}
 	}
 
-=======
-
-		if (err_index) {
-			errkey = innobase_get_mysql_key_number_for_index(
-					share, table, ib_table, err_index);
-		} else {
-			errkey = (unsigned int) prebuilt->trx->error_key_num;
-		}
-	}
-
->>>>>>> 863a73b8
 	if ((flag & HA_STATUS_AUTO) && table->found_next_number_field) {
 		stats.auto_increment_value = innobase_peek_autoinc();
 	}
@@ -8771,7 +8740,6 @@
 	prebuilt->trx->op_info = "getting list of referencing foreign keys";
 
 	trx_search_latch_release_if_reserved(prebuilt->trx);
-<<<<<<< HEAD
 
 	mutex_enter(&(dict_sys->mutex));
 
@@ -8788,24 +8756,6 @@
 
 	prebuilt->trx->op_info = "";
 
-=======
-
-	mutex_enter(&(dict_sys->mutex));
-
-	for (foreign = UT_LIST_GET_FIRST(prebuilt->table->referenced_list);
-	     foreign != NULL;
-	     foreign = UT_LIST_GET_NEXT(referenced_list, foreign)) {
-		pf_key_info = get_foreign_key_info(thd, foreign);
-		if (pf_key_info) {
-			f_key_list->push_back(pf_key_info);
-		}
-	}
-
-	mutex_exit(&(dict_sys->mutex));
-
-	prebuilt->trx->op_info = "";
-
->>>>>>> 863a73b8
 	return(0);
 }
 
@@ -9498,7 +9448,6 @@
 		buf2len = (uint) my_snprintf(buf2, sizeof buf2,
 					     "os_waits=%lu",
 					     (ulong) block_mutex_oswait_count);
-<<<<<<< HEAD
 
 		if (stat_print(thd, innobase_hton_name,
 			       hton_name_len, buf1, buf1len,
@@ -9518,27 +9467,6 @@
 			continue;
 		}
 
-=======
-
-		if (stat_print(thd, innobase_hton_name,
-			       hton_name_len, buf1, buf1len,
-			       buf2, buf2len)) {
-			mutex_exit(&mutex_list_mutex);
-			DBUG_RETURN(1);
-		}
-	}
-
-	mutex_exit(&mutex_list_mutex);
-
-	mutex_enter(&rw_lock_list_mutex);
-
-	for (lock = UT_LIST_GET_FIRST(rw_lock_list); lock != NULL;
-	     lock = UT_LIST_GET_NEXT(list, lock)) {
-		if (lock->count_os_wait == 0) {
-			continue;
-		}
-
->>>>>>> 863a73b8
 		if (buf_pool_is_block_lock(lock)) {
 			block_lock = lock;
 			block_lock_oswait_count += lock->count_os_wait;
@@ -9627,21 +9555,12 @@
 	mysql_mutex_lock(&innobase_share_mutex);
 
 	ulint	fold = ut_fold_string(table_name);
-<<<<<<< HEAD
 
 	HASH_SEARCH(table_name_hash, innobase_open_tables, fold,
 		    INNOBASE_SHARE*, share,
 		    ut_ad(share->use_count > 0),
 		    !strcmp(share->table_name, table_name));
 
-=======
-
-	HASH_SEARCH(table_name_hash, innobase_open_tables, fold,
-		    INNOBASE_SHARE*, share,
-		    ut_ad(share->use_count > 0),
-		    !strcmp(share->table_name, table_name));
-
->>>>>>> 863a73b8
 	if (!share) {
 
 		uint length = (uint) strlen(table_name);
@@ -9937,17 +9856,10 @@
 			dict_table_autoinc_unlock(prebuilt->table);
 		}
 	}
-<<<<<<< HEAD
 
 	return(prebuilt->autoinc_error);
 }
 
-=======
-
-	return(prebuilt->autoinc_error);
-}
-
->>>>>>> 863a73b8
 /*******************************************************************//**
 This function reads the global auto-inc counter. It doesn't use the
 AUTOINC lock even if the lock mode is set to TRADITIONAL.
@@ -10835,7 +10747,6 @@
 
 			return(0);
 		}
-<<<<<<< HEAD
 	}
 
 	*static_cast<const char**>(save) = NULL;
@@ -11091,263 +11002,6 @@
 		}
 	}
 
-=======
-	}
-
-	*static_cast<const char**>(save) = NULL;
-	return(1);
-}
-
-/****************************************************************//**
-Update the system variable innodb_file_format using the "saved"
-value. This function is registered as a callback with MySQL. */
-static
-void
-innodb_file_format_name_update(
-/*===========================*/
-	THD*				thd,		/*!< in: thread handle */
-	struct st_mysql_sys_var*	var,		/*!< in: pointer to
-							system variable */
-	void*				var_ptr,	/*!< out: where the
-							formal string goes */
-	const void*			save)		/*!< in: immediate result
-							from check function */
-{
-	const char* format_name;
-
-	ut_a(var_ptr != NULL);
-	ut_a(save != NULL);
-
-	format_name = *static_cast<const char*const*>(save);
-
-	if (format_name) {
-		uint	format_id;
-
-		format_id = innobase_file_format_name_lookup(format_name);
-
-		if (format_id <= DICT_TF_FORMAT_MAX) {
-			srv_file_format = format_id;
-		}
-	}
-
-	*static_cast<const char**>(var_ptr)
-		= trx_sys_file_format_id_to_name(srv_file_format);
-}
-/*************************************************************//**
-Check if valid argument to innodb_file_format_max. This function
-is registered as a callback with MySQL.
-@return	0 for valid file format */
-static
-int
-innodb_file_format_max_validate(
-/*============================*/
-	THD*				thd,	/*!< in: thread handle */
-	struct st_mysql_sys_var*	var,	/*!< in: pointer to system
-						variable */
-	void*				save,	/*!< out: immediate result
-						for update function */
-	struct st_mysql_value*		value)	/*!< in: incoming string */
-{
-	const char*	file_format_input;
-	char		buff[STRING_BUFFER_USUAL_SIZE];
-	int		len = sizeof(buff);
-	int		format_id;
-
-	ut_a(save != NULL);
-	ut_a(value != NULL);
-
-	file_format_input = value->val_str(value, buff, &len);
-
-	if (file_format_input != NULL) {
-
-		format_id = innobase_file_format_validate_and_set(
-			file_format_input);
-
-		if (format_id >= 0) {
-			/* Save a pointer to the name in the
-			'file_format_name_map' constant array. */
-			*static_cast<const char**>(save) =
-			    trx_sys_file_format_id_to_name(
-						(uint)format_id);
-
-			return(0);
-
-		} else {
-			push_warning_printf(thd,
-			  MYSQL_ERROR::WARN_LEVEL_WARN,
-			  ER_WRONG_ARGUMENTS,
-			  "InnoDB: invalid innodb_file_format_max "
-			  "value; can be any format up to %s "
-			  "or equivalent id of %d",
-			  trx_sys_file_format_id_to_name(DICT_TF_FORMAT_MAX),
-			  DICT_TF_FORMAT_MAX);
-		}
-	}
-
-	*static_cast<const char**>(save) = NULL;
-	return(1);
-}
-
-/****************************************************************//**
-Update the system variable innodb_file_format_max using the "saved"
-value. This function is registered as a callback with MySQL. */
-static
-void
-innodb_file_format_max_update(
-/*==========================*/
-	THD*				thd,		/*!< in: thread handle */
-	struct st_mysql_sys_var*	var,		/*!< in: pointer to
-							system variable */
-	void*				var_ptr,	/*!< out: where the
-							formal string goes */
-	const void*			save)		/*!< in: immediate result
-							from check function */
-{
-	const char*	format_name_in;
-	const char**	format_name_out;
-	uint		format_id;
-
-	ut_a(save != NULL);
-	ut_a(var_ptr != NULL);
-
-	format_name_in = *static_cast<const char*const*>(save);
-
-	if (!format_name_in) {
-
-		return;
-	}
-
-	format_id = innobase_file_format_name_lookup(format_name_in);
-
-	if (format_id > DICT_TF_FORMAT_MAX) {
-		/* DEFAULT is "on", which is invalid at runtime. */
-		push_warning_printf(thd, MYSQL_ERROR::WARN_LEVEL_WARN,
-				    ER_WRONG_ARGUMENTS,
-				    "Ignoring SET innodb_file_format=%s",
-				    format_name_in);
-		return;
-	}
-
-	format_name_out = static_cast<const char**>(var_ptr);
-
-	/* Update the max format id in the system tablespace. */
-	if (trx_sys_file_format_max_set(format_id, format_name_out)) {
-		ut_print_timestamp(stderr);
-		fprintf(stderr,
-			" [Info] InnoDB: the file format in the system "
-			"tablespace is now set to %s.\n", *format_name_out);
-	}
-}
-
-/****************************************************************//**
-Update the system variable innodb_adaptive_hash_index using the "saved"
-value. This function is registered as a callback with MySQL. */
-static
-void
-innodb_adaptive_hash_index_update(
-/*==============================*/
-	THD*				thd,		/*!< in: thread handle */
-	struct st_mysql_sys_var*	var,		/*!< in: pointer to
-							system variable */
-	void*				var_ptr,	/*!< out: where the
-							formal string goes */
-	const void*			save)		/*!< in: immediate result
-							from check function */
-{
-	if (*(my_bool*) save) {
-		btr_search_enable();
-	} else {
-		btr_search_disable();
-	}
-}
-
-/****************************************************************//**
-Update the system variable innodb_old_blocks_pct using the "saved"
-value. This function is registered as a callback with MySQL. */
-static
-void
-innodb_old_blocks_pct_update(
-/*=========================*/
-	THD*				thd,	/*!< in: thread handle */
-	struct st_mysql_sys_var*	var,	/*!< in: pointer to
-						system variable */
-	void*				var_ptr,/*!< out: where the
-						formal string goes */
-	const void*			save)	/*!< in: immediate result
-						from check function */
-{
-	innobase_old_blocks_pct = buf_LRU_old_ratio_update(
-		*static_cast<const uint*>(save), TRUE);
-}
-
-/*************************************************************//**
-Find the corresponding ibuf_use_t value that indexes into
-innobase_change_buffering_values[] array for the input
-change buffering option name.
-@return	corresponding IBUF_USE_* value for the input variable
-name, or IBUF_USE_COUNT if not able to find a match */
-static
-ibuf_use_t
-innodb_find_change_buffering_value(
-/*===============================*/
-	const char*	input_name)	/*!< in: input change buffering
-					option name */
-{
-	ulint	use;
-
-	for (use = 0; use < UT_ARR_SIZE(innobase_change_buffering_values);
-	     use++) {
-		/* found a match */
-		if (!innobase_strcasecmp(
-			input_name, innobase_change_buffering_values[use])) {
-			return((ibuf_use_t)use);
-		}
-	}
-
-	/* Did not find any match */
-	return(IBUF_USE_COUNT);
-}
-
-/*************************************************************//**
-Check if it is a valid value of innodb_change_buffering. This function is
-registered as a callback with MySQL.
-@return	0 for valid innodb_change_buffering */
-static
-int
-innodb_change_buffering_validate(
-/*=============================*/
-	THD*				thd,	/*!< in: thread handle */
-	struct st_mysql_sys_var*	var,	/*!< in: pointer to system
-						variable */
-	void*				save,	/*!< out: immediate result
-						for update function */
-	struct st_mysql_value*		value)	/*!< in: incoming string */
-{
-	const char*	change_buffering_input;
-	char		buff[STRING_BUFFER_USUAL_SIZE];
-	int		len = sizeof(buff);
-
-	ut_a(save != NULL);
-	ut_a(value != NULL);
-
-	change_buffering_input = value->val_str(value, buff, &len);
-
-	if (change_buffering_input != NULL) {
-		ibuf_use_t	use;
-
-		use = innodb_find_change_buffering_value(
-			change_buffering_input);
-
-		if (use != IBUF_USE_COUNT) {
-			/* Find a matching change_buffering option value. */
-			*static_cast<const char**>(save) =
-				innobase_change_buffering_values[use];
-
-			return(0);
-		}
-	}
-
->>>>>>> 863a73b8
 	/* No corresponding change buffering option for user supplied
 	"change_buffering_input" */
 	return(1);
