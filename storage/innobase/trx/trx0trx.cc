--- conflicted
+++ resolved
@@ -2810,21 +2810,11 @@
 	}
 }
 
-<<<<<<< HEAD
 /**
 Does the transaction prepare for MySQL.
 @param[in, out] trx		Transaction instance to prepare */
-
 dberr_t
 trx_prepare_for_mysql(trx_t* trx)
-=======
-/**********************************************************************//**
-Does the transaction prepare for MySQL. */
-void
-trx_prepare_for_mysql(
-/*==================*/
-	trx_t*	trx)		/*!< in/out: trx handle */
->>>>>>> ff642e77
 {
 	trx_start_if_not_started_xa(trx, false);
 
