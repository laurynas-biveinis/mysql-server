/* Copyright (c) 2008, 2011, Oracle and/or its affiliates. All rights reserved.

  This program is free software; you can redistribute it and/or modify
  it under the terms of the GNU General Public License as published by
  the Free Software Foundation; version 2 of the License.

  This program is distributed in the hope that it will be useful,
  but WITHOUT ANY WARRANTY; without even the implied warranty of
  MERCHANTABILITY or FITNESS FOR A PARTICULAR PURPOSE.  See the
  GNU General Public License for more details.

  You should have received a copy of the GNU General Public License
  along with this program; if not, write to the Free Software Foundation,
  51 Franklin Street, Suite 500, Boston, MA 02110-1335 USA */

/**
  @file storage/perfschema/pfs.cc
  The performance schema implementation of all instruments.
*/

#include "my_global.h"
#include "thr_lock.h"
#include "mysql/psi/psi.h"
#include "my_pthread.h"
#include "sql_const.h"
#include "pfs.h"
#include "pfs_instr_class.h"
#include "pfs_instr.h"
#include "pfs_global.h"
#include "pfs_column_values.h"
#include "pfs_timer.h"
#include "pfs_events_waits.h"
#include "pfs_events_stages.h"
#include "pfs_events_statements.h"
#include "pfs_setup_actor.h"
#include "pfs_setup_object.h"
#include "sql_error.h"

/**
  @page PAGE_PERFORMANCE_SCHEMA The Performance Schema main page
  MySQL PERFORMANCE_SCHEMA implementation.

  @section INTRO Introduction
  The PERFORMANCE_SCHEMA is a way to introspect the internal execution of
  the server at runtime.
  The performance schema focuses primarily on performance data,
  as opposed to the INFORMATION_SCHEMA whose purpose is to inspect metadata.

  From a user point of view, the performance schema consists of:
  - a dedicated database schema, named PERFORMANCE_SCHEMA,
  - SQL tables, used to query the server internal state or change
  configuration settings.

  From an implementation point of view, the performance schema is a dedicated
  Storage Engine which exposes data collected by 'Instrumentation Points'
  placed in the server code.

  @section INTERFACES Multiple interfaces

  The performance schema exposes many different interfaces,
  for different components, and for different purposes.

  @subsection INT_INSTRUMENTING Instrumenting interface

  All the data representing the server internal state exposed
  in the performance schema must be first collected:
  this is the role of the instrumenting interface.
  The instrumenting interface is a coding interface provided
  by implementors (of the performance schema) to implementors
  (of the server or server components).

  This interface is available to:
  - C implementations
  - C++ implementations
  - the core SQL layer (/sql)
  - the mysys library (/mysys)
  - MySQL plugins, including storage engines,
  - third party plugins, including third party storage engines.

  For details, see the @ref PAGE_INSTRUMENTATION_INTERFACE
  "instrumentation interface page".

  @subsection INT_COMPILING Compiling interface

  The implementation of the performance schema can be enabled or disabled at
  build time, when building MySQL from the source code.

  When building with the performance schema code, some compilation flags
  are available to change the default values used in the code, if required.

  For more details, see:
  @verbatim ./configure --help @endverbatim

  To compile with the performance schema:
  @verbatim ./configure --with-perfschema @endverbatim

  The implementation of all the compiling options is located in
  @verbatim ./storage/perfschema/plug.in @endverbatim

  @subsection INT_STARTUP Server startup interface

  The server startup interface consists of the "./mysqld ..."
  command line used to start the server.
  When the performance schema is compiled in the server binary,
  extra command line options are available.

  These extra start options allow the DBA to:
  - enable or disable the performance schema
  - specify some sizing parameters.

  To see help for the performance schema startup options, see:
  @verbatim ./sql/mysqld --verbose --help  @endverbatim

  The implementation of all the startup options is located in
  @verbatim ./sql/mysqld.cc, my_long_options[] @endverbatim

  @subsection INT_BOOTSTRAP Server bootstrap interface

  The bootstrap interface is a private interface exposed by
  the performance schema, and used by the SQL layer.
  Its role is to advertise all the SQL tables natively
  supported by the performance schema to the SQL server.
  The code consists of creating MySQL tables for the
  performance schema itself, and is used in './mysql --bootstrap'
  mode when a server is installed.

  The implementation of the database creation script is located in
  @verbatim ./scripts/mysql_system_tables.sql @endverbatim

  @subsection INT_CONFIG Runtime configuration interface

  When the performance schema is used at runtime, various configuration
  parameters can be used to specify what kind of data is collected,
  what kind of aggregations are computed, what kind of timers are used,
  what events are timed, etc.

  For all these capabilities, not a single statement or special syntax
  was introduced in the parser.
  Instead of new SQL statements, the interface consists of DML
  (SELECT, INSERT, UPDATE, DELETE) against special "SETUP" tables.

  For example:
  @verbatim mysql> update performance_schema.SETUP_INSTRUMENTS
    set ENABLED='YES', TIMED='YES';
  Query OK, 234 rows affected (0.00 sec)
  Rows matched: 234  Changed: 234  Warnings: 0 @endverbatim

  @subsection INT_STATUS Internal audit interface

  The internal audit interface is provided to the DBA to inspect if the
  performance schema code itself is functioning properly.
  This interface is necessary because a failure caused while
  instrumenting code in the server should not cause failures in the
  MySQL server itself, so that the performance schema implementation
  never raises errors during runtime execution.

  This auditing interface consists of:
  @verbatim SHOW ENGINE PERFORMANCE_SCHEMA STATUS; @endverbatim
  It displays data related to the memory usage of the performance schema,
  as well as statistics about lost events, if any.

  The SHOW STATUS command is implemented in
  @verbatim ./storage/perfschema/pfs_engine_table.cc @endverbatim

  @subsection INT_QUERY Query interface

  The query interface is used to query the internal state of a running server.
  It is provided as SQL tables.

  For example:
  @verbatim mysql> select * from performance_schema.EVENTS_WAITS_CURRENT;
  @endverbatim

  @section DESIGN_PRINCIPLES Design principles

  @subsection PRINCIPLE_BEHAVIOR No behavior changes

  The primary goal of the performance schema is to measure (instrument) the
  execution of the server. A good measure should not cause any change
  in behavior.

  To achieve this, the overall design of the performance schema complies
  with the following very severe design constraints:

  The parser is unchanged. There are no new keywords, no new statements.
  This guarantees that existing applications will run the same way with or
  without the performance schema.

  All the instrumentation points return "void", there are no error codes.
  Even if the performance schema internally fails, execution of the server
  code will proceed.

  None of the instrumentation points allocate memory.
  All the memory used by the performance schema is pre-allocated at startup,
  and is considered "static" during the server life time.

  None of the instrumentation points use any pthread_mutex, pthread_rwlock,
  or pthread_cond (or platform equivalents).
  Executing the instrumentation point should not cause thread scheduling to
  change in the server.

  In other words, the implementation of the instrumentation points,
  including all the code called by the instrumentation points, is:
  - malloc free
  - mutex free
  - rwlock free

  TODO: All the code located in storage/perfschema is malloc free,
  but unfortunately the usage of LF_HASH introduces some memory allocation.
  This should be revised if possible, to use a lock-free,
  malloc-free hash code table.

  @subsection PRINCIPLE_PERFORMANCE No performance hit

  The instrumentation of the server should be as fast as possible.
  In cases when there are choices between:
  - doing some processing when recording the performance data
  in the instrumentation,
  - doing some processing when retrieving the performance data,

  priority is given in the design to make the instrumentation faster,
  pushing some complexity to data retrieval.

  As a result, some parts of the design, related to:
  - the setup code path,
  - the query code path,

  might appear to be sub-optimal.

  The criterion used here is to optimize primarily the critical path (data
  collection), possibly at the expense of non-critical code paths.

  @subsection PRINCIPLE_NOT_INTRUSIVE Unintrusive instrumentation

  For the performance schema in general to be successful, the barrier
  of entry for a developer should be low, so it's easy to instrument code.

  In particular, the instrumentation interface:
  - is available for C and C++ code (so it's a C interface),
  - does not require parameters that the calling code can't easily provide,
  - supports partial instrumentation (for example, instrumenting mutexes does
  not require that every mutex is instrumented)

  @subsection PRINCIPLE_EXTENDABLE Extendable instrumentation

  As the content of the performance schema improves,
  with more tables exposed and more data collected,
  the instrumentation interface will also be augmented
  to support instrumenting new concepts.
  Existing instrumentations should not be affected when additional
  instrumentation is made available, and making a new instrumentation
  available should not require existing instrumented code to support it.

  @subsection PRINCIPLE_VERSIONED Versioned instrumentation

  Given that the instrumentation offered by the performance schema will
  be augmented with time, when more features are implemented,
  the interface itself should be versioned, to keep compatibility
  with previous instrumented code.

  For example, after both plugin-A and plugin-B have been instrumented for
  mutexes, read write locks and conditions, using the instrumentation
  interface, we can anticipate that the instrumentation interface
  is expanded to support file based operations.

  Plugin-A, a file based storage engine, will most likely use the expanded
  interface and instrument its file usage, using the version 2
  interface, while Plugin-B, a network based storage engine, will not change
  its code and not release a new binary.

  When later the instrumentation interface is expanded to support network
  based operations (which will define interface version 3), the Plugin-B code
  can then be changed to make use of it.

  Note, this is just an example to illustrate the design concept here.
  Both mutexes and file instrumentation are already available
  since version 1 of the instrumentation interface.

  @subsection PRINCIPLE_DEPLOYMENT Easy deployment

  Internally, we might want every plugin implementation to upgrade the
  instrumented code to the latest available, but this will cause additional
  work and this is not practical if the code change is monolithic.

  Externally, for third party plugin implementors, asking implementors to
  always stay aligned to the latest instrumentation and make new releases,
  even when the change does not provide new functionality for them,
  is a bad idea.

  For example, requiring a network based engine to re-release because the
  instrumentation interface changed for file based operations, will create
  too many deployment issues.

  So, the performance schema implementation must support concurrently,
  in the same deployment, multiple versions of the instrumentation
  interface, and ensure binary compatibility with each version.

  In addition to this, the performance schema can be included or excluded
  from the server binary, using build time configuration options.

  Regardless, the following types of deployment are valid:
  - a server supporting the performance schema + a storage engine
  that is not instrumented
  - a server not supporting the performance schema + a storage engine
  that is instrumented
*/

/**
  @page PAGE_INSTRUMENTATION_INTERFACE Performance schema: instrumentation interface page.
  MySQL performance schema instrumentation interface.

  @section INTRO Introduction

  The instrumentation interface consist of two layers:
  - a raw ABI (Application Binary Interface) layer, that exposes the primitive
  instrumentation functions exported by the performance schema instrumentation
  - an API (Application Programing Interface) layer,
  that provides many helpers for a developer instrumenting some code,
  to make the instrumentation as easy as possible.

  The ABI layer consists of:
@code
#include "mysql/psi/psi.h"
@endcode

  The API layer consists of:
@code
#include "mysql/psi/mutex_mutex.h"
#include "mysql/psi/mutex_file.h"
@endcode

  The first helper is for mutexes, rwlocks and conditions,
  the second for file io.

  The API layer exposes C macros and typedefs which will expand:
  - either to non-instrumented code, when compiled without the performance
  schema instrumentation
  - or to instrumented code, that will issue the raw calls to the ABI layer
  so that the implementation can collect data.

  Note that all the names introduced (for example, @c mysql_mutex_lock) do not
  collide with any other namespace.
  In particular, the macro @c mysql_mutex_lock is on purpose not named
  @c pthread_mutex_lock.
  This is to:
  - avoid overloading @c pthread_mutex_lock with yet another macro,
  which is dangerous as it can affect user code and pollute
  the end-user namespace.
  - allow the developer instrumenting code to selectively instrument
  some code but not all.

  @section PRINCIPLES Design principles

  The ABI part is designed as a facade, that exposes basic primitives.
  The expectation is that each primitive will be very stable over time,
  but the list will constantly grow when more instruments are supported.
  To support binary compatibility with plugins compiled with a different
  version of the instrumentation, the ABI itself is versioned
  (see @c PSI_v1, @c PSI_v2).

  For a given instrumentation point in the API, the basic coding pattern
  used is:
  - (a) If the performance schema is not initialized, do nothing
  - (b) If the object acted upon is not instrumented, do nothing
  - (c) otherwise, notify the performance schema of the operation
  about to be performed.

  The implementation of the instrumentation interface can:
  - decide that it is not interested by the event, and return NULL.
  In this context, 'interested' means whether the instrumentation for
  this object + event is turned on in the performance schema configuration
  (the SETUP_ tables).
  - decide that this event is to be instrumented.
  In this case, the instrumentation returns an opaque pointer,
  that acts as a listener.

  If a listener is returned, the instrumentation point then:
  - (d) invokes the "start" event method
  - (e) executes the instrumented code.
  - (f) invokes the "end" event method.

  If no listener is returned, only the instrumented code (e) is invoked.

  The following code fragment is annotated to show how in detail this pattern
  in implemented, when the instrumentation is compiled in:

@verbatim
static inline int mysql_mutex_lock(
  mysql_mutex_t *that, myf flags, const char *src_file, uint src_line)
{
  int result;
  struct PSI_mutex_locker *locker= NULL;

  ...... (a) .......... (b)
  if (PSI_server && that->m_psi)

  .......................... (c)
    if ((locker= PSI_server->get_thread_mutex_locker(that->m_psi,
                                                     PSI_MUTEX_LOCK)))

  ............... (d)
      PSI_server->start_mutex_wait(locker, src_file, src_line);

  ........ (e)
  result= pthread_mutex_lock(&that->m_mutex);

  if (locker)

  ............. (f)
    PSI_server->end_mutex_wait(locker, result);

  return result;
}
@endverbatim

  When the performance schema instrumentation is not compiled in,
  the code becomes simply a wrapper, expanded in line by the compiler:

@verbatim
static inline int mysql_mutex_lock(...)
{
  int result;

  ........ (e)
  result= pthread_mutex_lock(&that->m_mutex);

  return result;
}
@endverbatim
*/

/**
  @page PAGE_AGGREGATES Performance schema: the aggregates page.
  Performance schema aggregates.

  @section INTRO Introduction

  Aggregates tables are tables that can be formally defined as
  SELECT ... from EVENTS_WAITS_HISTORY_INFINITE ... group by 'group clause'.

  Each group clause defines a different kind of aggregate, and corresponds to
  a different table exposed by the performance schema.

  Aggregates can be either:
  - computed on the fly,
  - computed on demand, based on other available data.

  'EVENTS_WAITS_HISTORY_INFINITE' is a table that does not exist,
  the best approximation is EVENTS_WAITS_HISTORY_LONG.
  Aggregates computed on the fly in fact are based on EVENTS_WAITS_CURRENT,
  while aggregates computed on demand are based on other
  EVENTS_WAITS_SUMMARY_BY_xxx tables.

  To better understand the implementation itself, a bit of math is
  required first, to understand the model behind the code:
  the code is deceptively simple, the real complexity resides
  in the flyweight of pointers between various performance schema buffers.

  @section DIMENSION Concept of dimension

  An event measured by the instrumentation has many attributes.
  An event is represented as a data point P(x1, x2, ..., xN),
  where each x_i coordinate represents a given attribute value.

  Examples of attributes are:
  - the time waited
  - the object waited on
  - the instrument waited on
  - the thread that waited
  - the operation performed
  - per object or per operation additional attributes, such as spins,
  number of bytes, etc.

  Computing an aggregate per thread is fundamentally different from
  computing an aggregate by instrument, so the "_BY_THREAD" and
  "_BY_EVENT_NAME" aggregates are different dimensions,
  operating on different x_i and x_j coordinates.
  These aggregates are "orthogonal".

  @section PROJECTION Concept of projection

  A given x_i attribute value can convey either just one basic information,
  such as a number of bytes, or can convey implied information,
  such as an object fully qualified name.

  For example, from the value "test.t1", the name of the object schema
  "test" can be separated from the object name "t1", so that now aggregates
  by object schema can be implemented.

  In math terms, that corresponds to defining a function:
  F_i (x): x --> y
  Applying this function to our point P gives another point P':

  F_i (P):
  P(x1, x2, ..., x{i-1}, x_i, x{i+1}, ..., x_N)
  --> P' (x1, x2, ..., x{i-1}, f_i(x_i), x{i+1}, ..., x_N)

  That function defines in fact an aggregate !
  In SQL terms, this aggregate would look like the following table:

@verbatim
  CREATE VIEW EVENTS_WAITS_SUMMARY_BY_Func_i AS
  SELECT col_1, col_2, ..., col_{i-1},
         Func_i(col_i),
         COUNT(col_i),
         MIN(col_i), AVG(col_i), MAX(col_i), -- if col_i is a numeric value
         col_{i+1}, ..., col_N
         FROM EVENTS_WAITS_HISTORY_INFINITE
         group by col_1, col_2, ..., col_{i-1}, col{i+1}, ..., col_N.
@endverbatim

  Note that not all columns have to be included,
  in particular some columns that are dependent on the x_i column should
  be removed, so that in practice, MySQL's aggregation method tends to
  remove many attributes at each aggregation steps.

  For example, when aggregating wait events by object instances,
  - the wait_time and number_of_bytes can be summed,
  and sum(wait_time) now becomes an object instance attribute.
  - the source, timer_start, timer_end columns are not in the
  _BY_INSTANCE table, because these attributes are only
  meaningful for a wait.

  @section COMPOSITION Concept of composition

  Now, the "test.t1" --> "test" example was purely theory,
  just to explain the concept, and does not lead very far.
  Let's look at a more interesting example of data that can be derived
  from the row event.

  An event creates a transient object, PFS_wait_locker, per operation.
  This object's life cycle is extremely short: it's created just
  before the start_wait() instrumentation call, and is destroyed in
  the end_wait() call.

  The wait locker itself contains a pointer to the object instance
  waited on.
  That allows to implement a wait_locker --> object instance projection,
  with m_target.
  The object instance life cycle depends on _init and _destroy calls
  from the code, such as mysql_mutex_init()
  and mysql_mutex_destroy() for a mutex.

  The object instance waited on contains a pointer to the object class,
  which is represented by the instrument name.
  That allows to implement an object instance --> object class projection.
  The object class life cycle is permanent, as instruments are loaded in
  the server and never removed.

  The object class is named in such a way
  (for example, "wait/sync/mutex/sql/LOCK_open",
  "wait/io/file/maria/data_file) that the component ("sql", "maria")
  that it belongs to can be inferred.
  That allows to implement an object class --> server component projection.

  Back to math again, we have, for example for mutexes:

  F1 (l) : PFS_wait_locker l --> PFS_mutex m = l->m_target.m_mutex

  F1_to_2 (m) : PFS_mutex m --> PFS_mutex_class i = m->m_class

  F2_to_3 (i) : PFS_mutex_class i --> const char *component =
                                        substring(i->m_name, ...)

  Per components aggregates are not implemented, this is just an illustration.

  F1 alone defines this aggregate:

  EVENTS_WAITS_HISTORY_INFINITE --> EVENTS_WAITS_SUMMARY_BY_INSTANCE
  (or MUTEX_INSTANCE)

  F1_to_2 alone could define this aggregate:

  EVENTS_WAITS_SUMMARY_BY_INSTANCE --> EVENTS_WAITS_SUMMARY_BY_EVENT_NAME

  Alternatively, using function composition, with
  F2 = F1_to_2 o F1, F2 defines:

  EVENTS_WAITS_HISTORY_INFINITE --> EVENTS_WAITS_SUMMARY_BY_EVENT_NAME

  Likewise, F_2_to_3 defines:

  EVENTS_WAITS_SUMMARY_BY_EVENT_NAME --> EVENTS_WAITS_SUMMARY_BY_COMPONENT

  and F3 = F_2_to_3 o F_1_to_2 o F1 defines:

  EVENTS_WAITS_HISTORY_INFINITE --> EVENTS_WAITS_SUMMARY_BY_COMPONENT

  What has all this to do with the code ?

  Functions (or aggregates) such as F_3 are not implemented as is.
  Instead, they are decomposed into F_2_to_3 o F_1_to_2 o F1,
  and each intermediate aggregate is stored into an internal buffer.
  This allows to support every F1, F2, F3 aggregates from shared
  internal buffers, where computation already performed to compute F2
  is reused when computing F3.

  @section OBJECT_GRAPH Object graph

  In terms of object instances, or records, pointers between
  different buffers define an object instance graph.

  For example, assuming the following scenario:
  - A mutex class "M" is instrumented, the instrument name
  is "wait/sync/mutex/sql/M"
  - This mutex instrument has been instantiated twice,
  mutex instances are noted M-1 and M-2
  - Threads T-A and T-B are locking mutex instance M-1
  - Threads T-C and T-D are locking mutex instance M-2

  The performance schema will record the following data:
  - EVENTS_WAITS_CURRENT has 4 rows, one for each mutex locker
  - EVENTS_WAITS_SUMMARY_BY_INSTANCE shows 2 rows, for M-1 and M-2
  - EVENTS_WAITS_SUMMARY_BY_EVENT_NAME shows 1 row, for M

  The graph of structures will look like:

@verbatim
  PFS_wait_locker (T-A, M-1) ----------
                                      |
                                      v
                                 PFS_mutex (M-1)
                                 - m_wait_stat    ------------
                                      ^                      |
                                      |                      |
  PFS_wait_locker (T-B, M-1) ----------                      |
                                                             v
                                                        PFS_mutex_class (M)
                                                        - m_wait_stat
  PFS_wait_locker (T-C, M-2) ----------                      ^
                                      |                      |
                                      v                      |
                                 PFS_mutex (M-2)             |
                                 - m_wait_stat    ------------
                                      ^
                                      |
  PFS_wait_locker (T-D, M-2) ----------

            ||                        ||                     ||
            ||                        ||                     ||
            vv                        vv                     vv

  EVENTS_WAITS_CURRENT ..._SUMMARY_BY_INSTANCE ..._SUMMARY_BY_EVENT_NAME
@endverbatim

  @section ON_THE_FLY On the fly aggregates

  'On the fly' aggregates are computed during the code execution.
  This is necessary because the data the aggregate is based on is volatile,
  and can not be kept indefinitely.

  With on the fly aggregates:
  - the writer thread does all the computation
  - the reader thread accesses the result directly

  This model is to be avoided if possible, due to the overhead
  caused when instrumenting code.

  @section HIGHER_LEVEL Higher level aggregates

  'Higher level' aggregates are implemented on demand only.
  The code executing a SELECT from the aggregate table is
  collecting data from multiple internal buffers to produce the result.

  With higher level aggregates:
  - the reader thread does all the computation
  - the writer thread has no overhead.

  @section MIXED Mixed level aggregates

  The 'Mixed' model is a compromise between 'On the fly' and 'Higher level'
  aggregates, for internal buffers that are not permanent.

  While an object is present in a buffer, the higher level model is used.
  When an object is about to be destroyed, statistics are saved into
  a 'parent' buffer with a longer life cycle, to follow the on the fly model.

  With mixed aggregates:
  - the reader thread does a lot of complex computation,
  - the writer thread has minimal overhead, on destroy events.

  @section IMPL_WAIT Implementation for waits aggregates

  For waits, the tables that contains aggregated wait data are:
  - EVENTS_WAITS_SUMMARY_BY_INSTANCE
  - EVENTS_WAITS_SUMMARY_BY_THREAD_BY_EVENT_NAME
  - EVENTS_WAITS_SUMMARY_GLOBAL_BY_EVENT_NAME
  - FILE_SUMMARY_BY_EVENT_NAME
  - FILE_SUMMARY_BY_INSTANCE
  - OBJECTS_SUMMARY_GLOBAL_BY_TYPE

  The instrumented code that generates waits events consist of:
  - mutexes (mysql_mutex_t)
  - rwlocks (mysql_rwlock_t)
  - conditions (mysql_cond_t)
  - file io (MYSQL_FILE)
  - table io

  The flow of data between aggregates tables varies for each instrumentation.

  @subsection IMPL_WAIT_MUTEX Mutex waits

@verbatim
  mutex_locker(T, M)
   |
   | [1]
   |
   |-> pfs_mutex(M)                           =====>> [B], [C]
   |    |
   |    | [2]
   |    |
   |    |-> pfs_mutex_class(M.class)          =====>> [C]
   |
   |-> pfs_thread(T).event_name(M)            =====>> [A], [D], [E], [F]
        |
        | [3]
        |
     3a |-> pfs_user_host(U, H).event_name(M) =====>> [D], [E], [F]
        |    |
        |    | [4]
        |    |
     3b |----+-> pfs_user(U).event_name(M)    =====>> [E]
        |    |
     3c |----+-> pfs_host(H).event_name(M)    =====>> [F]
@endverbatim

  How to read this diagram:
  - events that occur during the instrumented code execution are noted with numbers,
  as in [1]. Code executed by these events has an impact on overhead.
  - events that occur when a reader extracts data from a performance schema table
  are noted with letters, as in [A]. The name of the table involved,
  and the method that builds a row are documented. Code executed by these events
  has no impact on the instrumentation overhead. Note that the table
  implementation may pull data from different buffers.
  - placeholders for aggregates tables that are not implemented yet are
  documented, to illustrate the overall architecture principles.

  Implemented as:
  - [1] @c get_thread_mutex_locker_v1(), @c start_mutex_wait_v1(), @c end_mutex_wait_v1()
  - [2] @c destroy_mutex_v1()
  - [A] EVENTS_WAITS_SUMMARY_BY_THREAD_BY_EVENT_NAME,
        @c table_ews_by_thread_by_event_name::make_row()
  - [B] EVENTS_WAITS_SUMMARY_BY_INSTANCE,
        @c table_events_waits_summary_by_instance::make_mutex_row()
  - [C] EVENTS_WAITS_SUMMARY_GLOBAL_BY_EVENT_NAME,
        @c table_ews_global_by_event_name::make_mutex_row()

  Not implemented:
  - [3] thread disconnect
  - [4] user host disconnect
  - [D] EVENTS_WAITS_SUMMARY_BY_USER_HOST_BY_EVENT_NAME,
        table_ews_by_user_host_by_event_name::make_row()
  - [E] EVENTS_WAITS_SUMMARY_BY_USER_BY_EVENT_NAME,
        table_ews_by_user_by_event_name::make_row()
  - [F] EVENTS_WAITS_SUMMARY_BY_HOST_BY_EVENT_NAME,
        table_ews_by_host_by_event_name::make_row()

  Table EVENTS_WAITS_SUMMARY_BY_INSTANCE is a 'on the fly' aggregate,
  because the data is collected on the fly by (1) and stored into a buffer,
  pfs_mutex. The table implementation [B] simply reads the results directly
  from this buffer.

  Table EVENTS_WAITS_SUMMARY_GLOBAL_BY_EVENT_NAME is a 'mixed' aggregate,
  because some data is collected on the fly (1),
  some data is preserved with (2) at a later time in the life cycle,
  and two different buffers pfs_mutex and pfs_mutex_class are used to store the
  statistics collected. The table implementation [C] is more complex, since
  it reads from two buffers pfs_mutex and pfs_mutex_class.

  @subsection IMPL_WAIT_RWLOCK Rwlock waits

@verbatim
  rwlock_locker(T, R)
   |
   | [1]
   |
   |-> pfs_rwlock(R)                          =====>> [B], [C]
   |    |
   |    | [2]
   |    |
   |    |-> pfs_rwlock_class(R.class)         =====>> [C]
   |
   |-> pfs_thread(T).event_name(R)            =====>> [A]
        |
       ...
@endverbatim

  Implemented as:
  - [1] @c get_thread_rwlock_locker_v1(), @c start_rwlock_rdwait_v1(),
        @c end_rwlock_rdwait_v1(), ...
  - [2] @c destroy_rwlock_v1()
  - [A] EVENTS_WAITS_SUMMARY_BY_THREAD_BY_EVENT_NAME,
        @c table_ews_by_thread_by_event_name::make_row()
  - [B] EVENTS_WAITS_SUMMARY_BY_INSTANCE,
        @c table_events_waits_summary_by_instance::make_rwlock_row()
  - [C] EVENTS_WAITS_SUMMARY_GLOBAL_BY_EVENT_NAME,
        @c table_ews_global_by_event_name::make_rwlock_row()

  @subsection IMPL_WAIT_COND Cond waits

@verbatim
  cond_locker(T, C)
   |
   | [1]
   |
   |-> pfs_cond(C)                            =====>> [B], [C]
   |    |
   |    | [2]
   |    |
   |    |-> pfs_cond_class(C.class)           =====>> [C]
   |
   |-> pfs_thread(T).event_name(C)            =====>> [A]
        |
       ...
@endverbatim

  Implemented as:
  - [1] @c get_thread_cond_locker_v1(), @c start_cond_wait_v1(), @c end_cond_wait_v1()
  - [2] @c destroy_cond_v1()
  - [A] EVENTS_WAITS_SUMMARY_BY_THREAD_BY_EVENT_NAME,
        @c table_ews_by_thread_by_event_name::make_row()
  - [B] EVENTS_WAITS_SUMMARY_BY_INSTANCE,
        @c table_events_waits_summary_by_instance::make_cond_row()
  - [C] EVENTS_WAITS_SUMMARY_GLOBAL_BY_EVENT_NAME,
        @c table_ews_global_by_event_name::make_cond_row()

  @subsection IMPL_WAIT_FILE File waits

@verbatim
  file_locker(T, F)
   |
   | [1]
   |
   |-> pfs_file(F)                            =====>> [B], [C], [D], [E]
   |    |
   |    | [2]
   |    |
   |    |-> pfs_file_class(F.class)           =====>> [C], [D]
   |
   |-> pfs_thread(T).event_name(F)            =====>> [A]
        |
       ...
@endverbatim

  Implemented as:
  - [1] @c get_thread_file_name_locker_v1(), @c start_file_wait_v1(),
        @c end_file_wait_v1(), ...
  - [2] @c close_file_v1()
  - [A] EVENTS_WAITS_SUMMARY_BY_THREAD_BY_EVENT_NAME,
        @c table_ews_by_thread_by_event_name::make_row()
  - [B] EVENTS_WAITS_SUMMARY_BY_INSTANCE,
        @c table_events_waits_summary_by_instance::make_file_row()
  - [C] EVENTS_WAITS_SUMMARY_GLOBAL_BY_EVENT_NAME,
        @c table_ews_global_by_event_name::make_file_row()
  - [D] FILE_SUMMARY_BY_EVENT_NAME,
        @c table_file_summary_by_event_name::make_row()
  - [E] FILE_SUMMARY_BY_INSTANCE,
        @c table_file_summary_by_instance::make_row()

  @subsection IMPL_WAIT_TABLE Table waits

@verbatim
  table_locker(T, Tb)
   |
   | [1]
   |
   |-> pfs_table(Tb)                          =====>> [B], [C], [D]
        |
        | [2]
        |
        |-> pfs_table_share(Tb.share)         =====>> [C], [D]
        |
        |-> pfs_thread(T).event_name(Tb)      =====>> [A]
             |
            ...
@endverbatim

  Implemented as:
  - [1] @c get_thread_table_io_locker_v1(), @c start_table_io_wait_v1(), @c end_table_io_wait_v1()
  - [2] @c close_table_v1()
  - [A] EVENTS_WAITS_SUMMARY_BY_THREAD_BY_EVENT_NAME,
        @c table_ews_by_thread_by_event_name::make_row()
  - [B] EVENTS_WAITS_SUMMARY_BY_INSTANCE,
        @c table_events_waits_summary_by_instance::make_table_row()
  - [C] EVENTS_WAITS_SUMMARY_GLOBAL_BY_EVENT_NAME,
        @c table_ews_global_by_event_name::make_table_io_row()
  - [D] OBJECTS_SUMMARY_GLOBAL_BY_TYPE,
        @c table_os_global_by_type::make_row()

  @section IMPL_STAGE Implementation for stages aggregates

@verbatim
  start_stage(T, S)
   |
   | [1]
   |
 a |-> pfs_thread(T).event_name(S)            =====>> [A], [B], [C], [D], [E]
   |    |
   |    | [2]
   |    |
   |  a |-> pfs_user_host(U, H).event_name(S) =====>> [B], [C], [D], [E]
   |    |    |
   |    |    | [3]
   |    |    |
   |  b |----+-> pfs_user(U).event_name(S)    =====>> [C]
   |    |    |
   |  c |----+-> pfs_host(H).event_name(S)    =====>> [D], [E]
   |    |    |    |
   |    |    |    | [4]
   |  d |    |    |
 b |----+----+----+-> pfs_stage_class(S)      =====>> [E]

@endverbatim

  Implemented as:
  - [1] @c start_stage_v1()
  - [2d] @c delete_thread_v1()
  - [A] EVENTS_STAGES_SUMMARY_BY_THREAD_BY_EVENT_NAME,
        @c table_esgs_by_thread_by_event_name::make_row()
  - [E] EVENTS_STAGES_SUMMARY_GLOBAL_BY_EVENT_NAME,
        @c table_esgs_global_by_event_name::make_row()

  Not implemented:
  - [2a, 2b, 2c] @c delete_thread_v1() to aggregate to user/host buffers
  - [3] user disconnect
  - [4] host disconnect
  - [B] EVENTS_STAGES_SUMMARY_BY_USER_HOST_BY_EVENT_NAME,
        @c table_esgs_by_user_host_by_event_name::make_row()
  - [C] EVENTS_STAGES_SUMMARY_BY_USER_BY_EVENT_NAME,
        @c table_esgs_by_user_by_event_name::make_row()
  - [D] EVENTS_STAGES_SUMMARY_BY_HOST_BY_EVENT_NAME,
        @c table_esgs_by_host_by_event_name::make_row()

  @section IMPL_STATEMENT Implementation for statements aggregates

@verbatim
  statement_locker(T, S)
   |
   | [1]
   |
 a |-> pfs_thread(T).event_name(S)            =====>> [A], [B], [C], [D], [E]
   |    |
   |    | [2]
   |    |
   |  a |-> pfs_user_host(U, H).event_name(S) =====>> [B], [C], [D], [E]
   |    |    |
   |    |    | [3]
   |    |    |
   |  b |----+-> pfs_user(U).event_name(S)    =====>> [C]
   |    |    |
   |  c |----+-> pfs_host(H).event_name(S)    =====>> [D], [E]
   |    |    |    |
   |    |    |    | [4]
   |  d |    |    |
 b |----+----+----+-> pfs_stage_class(S)      =====>> [E]

@endverbatim

  Implemented as:
  - [1] @c start_statement_v1(), end_statement_v1()
  - [2d] @c delete_thread_v1()
  - [A] EVENTS_STATEMENTS_SUMMARY_BY_THREAD_BY_EVENT_NAME,
        @c table_esms_by_thread_by_event_name::make_row()
  - [E] EVENTS_STATEMENTS_SUMMARY_GLOBAL_BY_EVENT_NAME,
        @c table_esms_global_by_event_name::make_row()

  Not implemented:
  - [2a, 2b, 2c] @c delete_thread_v1() to aggregate to user/host buffers
  - [3] user disconnect
  - [4] host disconnect
  - [B] EVENTS_STATEMENTS_SUMMARY_BY_USER_HOST_BY_EVENT_NAME,
        @c table_esms_by_user_host_by_event_name::make_row()
  - [C] EVENTS_STATEMENTS_SUMMARY_BY_USER_BY_EVENT_NAME,
        @c table_esms_by_user_by_event_name::make_row()
  - [D] EVENTS_STATEMENTS_SUMMARY_BY_HOST_BY_EVENT_NAME,
        @c table_esms_by_host_by_event_name::make_row()
*/

/**
  @defgroup Performance_schema Performance Schema
  The performance schema component.
  For details, see the
  @ref PAGE_PERFORMANCE_SCHEMA "performance schema main page".

  @defgroup Performance_schema_implementation Performance Schema Implementation
  @ingroup Performance_schema

  @defgroup Performance_schema_tables Performance Schema Tables
  @ingroup Performance_schema_implementation
*/

/** TIMED bit in the state flags bitfield. */
#define STATE_FLAG_TIMED (1<<0)
/** THREAD bit in the state flags bitfield. */
#define STATE_FLAG_THREAD (1<<1)
/** EVENT bit in the state flags bitfield. */
#define STATE_FLAG_EVENT (1<<2)

pthread_key(PFS_thread*, THR_PFS);
bool THR_PFS_initialized= false;

/**
  Conversion map from PSI_mutex_operation to enum_operation_type.
  Indexed by enum PSI_mutex_operation.
*/
static enum_operation_type mutex_operation_map[]=
{
  OPERATION_TYPE_LOCK,
  OPERATION_TYPE_TRYLOCK
};

/**
  Conversion map from PSI_rwlock_operation to enum_operation_type.
  Indexed by enum PSI_rwlock_operation.
*/
static enum_operation_type rwlock_operation_map[]=
{
  OPERATION_TYPE_READLOCK,
  OPERATION_TYPE_WRITELOCK,
  OPERATION_TYPE_TRYREADLOCK,
  OPERATION_TYPE_TRYWRITELOCK
};

/**
  Conversion map from PSI_cond_operation to enum_operation_type.
  Indexed by enum PSI_cond_operation.
*/
static enum_operation_type cond_operation_map[]=
{
  OPERATION_TYPE_WAIT,
  OPERATION_TYPE_TIMEDWAIT
};

/**
  Conversion map from PSI_file_operation to enum_operation_type.
  Indexed by enum PSI_file_operation.
*/
static enum_operation_type file_operation_map[]=
{
  OPERATION_TYPE_FILECREATE,
  OPERATION_TYPE_FILECREATETMP,
  OPERATION_TYPE_FILEOPEN,
  OPERATION_TYPE_FILESTREAMOPEN,
  OPERATION_TYPE_FILECLOSE,
  OPERATION_TYPE_FILESTREAMCLOSE,
  OPERATION_TYPE_FILEREAD,
  OPERATION_TYPE_FILEWRITE,
  OPERATION_TYPE_FILESEEK,
  OPERATION_TYPE_FILETELL,
  OPERATION_TYPE_FILEFLUSH,
  OPERATION_TYPE_FILESTAT,
  OPERATION_TYPE_FILEFSTAT,
  OPERATION_TYPE_FILECHSIZE,
  OPERATION_TYPE_FILEDELETE,
  OPERATION_TYPE_FILERENAME,
  OPERATION_TYPE_FILESYNC
};

/**
  Conversion map from PSI_table_operation to enum_operation_type.
  Indexed by enum PSI_table_io_operation.
*/
static enum_operation_type table_io_operation_map[]=
{
  OPERATION_TYPE_TABLE_FETCH,
  OPERATION_TYPE_TABLE_WRITE_ROW,
  OPERATION_TYPE_TABLE_UPDATE_ROW,
  OPERATION_TYPE_TABLE_DELETE_ROW
};

/**
  Conversion map from enum PFS_TL_LOCK_TYPE to enum_operation_type.
  Indexed by enum PFS_TL_LOCK_TYPE.
*/
static enum_operation_type table_lock_operation_map[]=
{
  OPERATION_TYPE_TL_READ_NORMAL, /* PFS_TL_READ */
  OPERATION_TYPE_TL_READ_WITH_SHARED_LOCKS, /* PFS_TL_READ_WITH_SHARED_LOCKS */
  OPERATION_TYPE_TL_READ_HIGH_PRIORITY, /* PFS_TL_READ_HIGH_PRIORITY */
  OPERATION_TYPE_TL_READ_NO_INSERTS, /* PFS_TL_READ_NO_INSERT */
  OPERATION_TYPE_TL_WRITE_ALLOW_WRITE, /* PFS_TL_WRITE_ALLOW_WRITE */
  OPERATION_TYPE_TL_WRITE_CONCURRENT_INSERT, /* PFS_TL_WRITE_CONCURRENT_INSERT */
  OPERATION_TYPE_TL_WRITE_DELAYED, /* PFS_TL_WRITE_DELAYED */
  OPERATION_TYPE_TL_WRITE_LOW_PRIORITY, /* PFS_TL_WRITE_LOW_PRIORITY */
  OPERATION_TYPE_TL_WRITE_NORMAL, /* PFS_TL_WRITE */
  OPERATION_TYPE_TL_READ_EXTERNAL, /* PFS_TL_READ_EXTERNAL */
  OPERATION_TYPE_TL_WRITE_EXTERNAL /* PFS_TL_WRITE_EXTERNAL */
};


/**
  Build the prefix name of a class of instruments in a category.
  For example, this function builds the string 'wait/sync/mutex/sql/' from
  a prefix 'wait/sync/mutex' and a category 'sql'.
  This prefix is used later to build each instrument name, such as
  'wait/sync/mutex/sql/LOCK_open'.
  @param prefix               Prefix for this class of instruments
  @param category             Category name
  @param [out] output         Buffer of length PFS_MAX_INFO_NAME_LENGTH.
  @param [out] output_length  Length of the resulting output string.
  @return 0 for success, non zero for errors
*/
static int build_prefix(const LEX_STRING *prefix, const char *category,
                        char *output, int *output_length)
{
  int len= strlen(category);
  char *out_ptr= output;
  int prefix_length= prefix->length;

  if (unlikely((prefix_length + len + 1) >=
               PFS_MAX_FULL_PREFIX_NAME_LENGTH))
  {
    pfs_print_error("build_prefix: prefix+category is too long <%s> <%s>\n",
                    prefix->str, category);
    return 1;
  }

  if (unlikely(strchr(category, '/') != NULL))
  {
    pfs_print_error("build_prefix: invalid category <%s>\n",
                    category);
    return 1;
  }

  /* output = prefix + category + '/' */
  memcpy(out_ptr, prefix->str, prefix_length);
  out_ptr+= prefix_length;
  memcpy(out_ptr, category, len);
  out_ptr+= len;
  *out_ptr= '/';
  out_ptr++;
  *output_length= out_ptr - output;

  return 0;
}

#define REGISTER_BODY_V1(KEY_T, PREFIX, REGISTER_FUNC)                \
  KEY_T key;                                                          \
  char formatted_name[PFS_MAX_INFO_NAME_LENGTH];                      \
  int prefix_length;                                                  \
  int len;                                                            \
  int full_length;                                                    \
                                                                      \
  DBUG_ASSERT(category != NULL);                                      \
  DBUG_ASSERT(info != NULL);                                          \
  if (unlikely(build_prefix(&PREFIX, category,                        \
                   formatted_name, &prefix_length)))                  \
  {                                                                   \
    for (; count>0; count--, info++)                                  \
      *(info->m_key)= 0;                                              \
    return ;                                                          \
  }                                                                   \
                                                                      \
  for (; count>0; count--, info++)                                    \
  {                                                                   \
    DBUG_ASSERT(info->m_key != NULL);                                 \
    DBUG_ASSERT(info->m_name != NULL);                                \
    len= strlen(info->m_name);                                        \
    full_length= prefix_length + len;                                 \
    if (likely(full_length <= PFS_MAX_INFO_NAME_LENGTH))              \
    {                                                                 \
      memcpy(formatted_name + prefix_length, info->m_name, len);      \
      key= REGISTER_FUNC(formatted_name, full_length, info->m_flags); \
    }                                                                 \
    else                                                              \
    {                                                                 \
      pfs_print_error("REGISTER_BODY_V1: name too long <%s> <%s>\n",  \
                      category, info->m_name);                        \
      key= 0;                                                         \
    }                                                                 \
                                                                      \
    *(info->m_key)= key;                                              \
  }                                                                   \
  return;

/* Use C linkage for the interface functions. */

C_MODE_START

/**
  Implementation of the mutex instrumentation interface.
  @sa PSI_v1::register_mutex.
*/
static void register_mutex_v1(const char *category,
                              PSI_mutex_info_v1 *info,
                              int count)
{
  REGISTER_BODY_V1(PSI_mutex_key,
                   mutex_instrument_prefix,
                   register_mutex_class)
}

/**
  Implementation of the rwlock instrumentation interface.
  @sa PSI_v1::register_rwlock.
*/
static void register_rwlock_v1(const char *category,
                               PSI_rwlock_info_v1 *info,
                               int count)
{
  REGISTER_BODY_V1(PSI_rwlock_key,
                   rwlock_instrument_prefix,
                   register_rwlock_class)
}

/**
  Implementation of the cond instrumentation interface.
  @sa PSI_v1::register_cond.
*/
static void register_cond_v1(const char *category,
                             PSI_cond_info_v1 *info,
                             int count)
{
  REGISTER_BODY_V1(PSI_cond_key,
                   cond_instrument_prefix,
                   register_cond_class)
}

/**
  Implementation of the thread instrumentation interface.
  @sa PSI_v1::register_thread.
*/
static void register_thread_v1(const char *category,
                               PSI_thread_info_v1 *info,
                               int count)
{
  REGISTER_BODY_V1(PSI_thread_key,
                   thread_instrument_prefix,
                   register_thread_class)
}

/**
  Implementation of the file instrumentation interface.
  @sa PSI_v1::register_file.
*/
static void register_file_v1(const char *category,
                             PSI_file_info_v1 *info,
                             int count)
{
  REGISTER_BODY_V1(PSI_file_key,
                   file_instrument_prefix,
                   register_file_class)
}

static void register_stage_v1(const char *category,
                              PSI_stage_info_v1 **info_array,
                              int count)
{
  char formatted_name[PFS_MAX_INFO_NAME_LENGTH];
  int prefix_length;
  int len;
  int full_length;
  PSI_stage_info_v1 *info;

  DBUG_ASSERT(category != NULL);
  DBUG_ASSERT(info_array != NULL);
  if (unlikely(build_prefix(&stage_instrument_prefix, category,
               formatted_name, &prefix_length)))
  {
    for (; count>0; count--, info_array++)
      (*info_array)->m_key= 0;
    return ;
  }

  for (; count>0; count--, info_array++)
  {
    info= *info_array;
    DBUG_ASSERT(info != NULL);
    DBUG_ASSERT(info->m_name != NULL);
    len= strlen(info->m_name);
    full_length= prefix_length + len;
    if (likely(full_length <= PFS_MAX_INFO_NAME_LENGTH))
    {
      memcpy(formatted_name + prefix_length, info->m_name, len);
      info->m_key= register_stage_class(formatted_name, full_length,
                                        info->m_flags);
    }
    else
    {
      pfs_print_error("register_stage_v1: name too long <%s> <%s>\n",
                      category, info->m_name);
      info->m_key= 0;
    }
  }
  return;
}

static void register_statement_v1(const char *category,
                                  PSI_statement_info_v1 *info,
                                  int count)
{
  char formatted_name[PFS_MAX_INFO_NAME_LENGTH];
  int prefix_length;
  int len;
  int full_length;

  DBUG_ASSERT(category != NULL);
  DBUG_ASSERT(info != NULL);
  if (unlikely(build_prefix(&statement_instrument_prefix,
                            category, formatted_name, &prefix_length)))
  {
    for (; count>0; count--, info++)
      info->m_key= 0;
    return ;
  }

  for (; count>0; count--, info++)
  {
    DBUG_ASSERT(info->m_name != NULL);
    len= strlen(info->m_name);
    full_length= prefix_length + len;
    if (likely(full_length <= PFS_MAX_INFO_NAME_LENGTH))
    {
      memcpy(formatted_name + prefix_length, info->m_name, len);
      info->m_key= register_statement_class(formatted_name, full_length, info->m_flags);
    }
    else
    {
      pfs_print_error("register_statement_v1: name too long <%s>\n",
                      info->m_name);
      info->m_key= 0;
    }
  }
  return;
}

#define INIT_BODY_V1(T, KEY, ID)                                            \
  PFS_##T##_class *klass;                                                   \
  PFS_##T *pfs;                                                             \
  klass= find_##T##_class(KEY);                                             \
  if (unlikely(klass == NULL))                                              \
    return NULL;                                                            \
  if (! klass->m_enabled)                                                   \
    return NULL;                                                            \
  pfs= create_##T(klass, ID);                                               \
  return reinterpret_cast<PSI_##T *> (pfs)

/**
  Implementation of the mutex instrumentation interface.
  @sa PSI_v1::init_mutex.
*/
static PSI_mutex*
init_mutex_v1(PSI_mutex_key key, const void *identity)
{
  INIT_BODY_V1(mutex, key, identity);
}

/**
  Implementation of the mutex instrumentation interface.
  @sa PSI_v1::destroy_mutex.
*/
static void destroy_mutex_v1(PSI_mutex* mutex)
{
  PFS_mutex *pfs= reinterpret_cast<PFS_mutex*> (mutex);

  if (unlikely(pfs == NULL))
    return;

  destroy_mutex(pfs);
}

/**
  Implementation of the rwlock instrumentation interface.
  @sa PSI_v1::init_rwlock.
*/
static PSI_rwlock*
init_rwlock_v1(PSI_rwlock_key key, const void *identity)
{
  INIT_BODY_V1(rwlock, key, identity);
}

/**
  Implementation of the rwlock instrumentation interface.
  @sa PSI_v1::destroy_rwlock.
*/
static void destroy_rwlock_v1(PSI_rwlock* rwlock)
{
  PFS_rwlock *pfs= reinterpret_cast<PFS_rwlock*> (rwlock);

  if (unlikely(pfs == NULL))
    return;

  destroy_rwlock(pfs);
}

/**
  Implementation of the cond instrumentation interface.
  @sa PSI_v1::init_cond.
*/
static PSI_cond*
init_cond_v1(PSI_cond_key key, const void *identity)
{
  INIT_BODY_V1(cond, key, identity);
}

/**
  Implementation of the cond instrumentation interface.
  @sa PSI_v1::destroy_cond.
*/
static void destroy_cond_v1(PSI_cond* cond)
{
  PFS_cond *pfs= reinterpret_cast<PFS_cond*> (cond);

  if (unlikely(pfs == NULL))
    return;

  destroy_cond(pfs);
}

/**
  Implementation of the table instrumentation interface.
  @sa PSI_v1::get_table_share.
*/
static PSI_table_share*
get_table_share_v1(my_bool temporary, TABLE_SHARE *share)
{
  /* An instrumented thread is required, for LF_PINS. */
  PFS_thread *pfs_thread= my_pthread_getspecific_ptr(PFS_thread*, THR_PFS);
  if (unlikely(pfs_thread == NULL))
    return NULL;
  PFS_table_share* pfs_share;
  pfs_share= find_or_create_table_share(pfs_thread, temporary, share);
  return reinterpret_cast<PSI_table_share*> (pfs_share);
}

/**
  Implementation of the table instrumentation interface.
  @sa PSI_v1::release_table_share.
*/
static void release_table_share_v1(PSI_table_share* share)
{
  PFS_table_share* pfs= reinterpret_cast<PFS_table_share*> (share);

  if (unlikely(pfs == NULL))
    return;

  release_table_share(pfs);
}

/**
  Implementation of the table instrumentation interface.
  @sa PSI_v1::drop_table_share.
*/
static void
drop_table_share_v1(const char *schema_name, int schema_name_length,
                    const char *table_name, int table_name_length)
{
  PFS_thread *pfs_thread= my_pthread_getspecific_ptr(PFS_thread*, THR_PFS);
  if (unlikely(pfs_thread == NULL))
    return;
  /* TODO: temporary tables */
  drop_table_share(pfs_thread, false, schema_name, schema_name_length,
                   table_name, table_name_length);
}

/**
  Implementation of the table instrumentation interface.
  @sa PSI_v1::open_table.
*/
static PSI_table*
open_table_v1(PSI_table_share *share, const void *identity)
{
  PFS_table_share *pfs_table_share= reinterpret_cast<PFS_table_share*> (share);

  if (unlikely(pfs_table_share == NULL))
    return NULL;

  PFS_thread *thread= my_pthread_getspecific_ptr(PFS_thread*, THR_PFS);
  if (unlikely(thread == NULL))
    return NULL;

  if (unlikely(setup_objects_version != pfs_table_share->m_setup_objects_version))
  {
    pfs_table_share->refresh_setup_object_flags(thread);
  }

  /* Do not instrument this table is all table instruments are disabled. */
  if (! pfs_table_share->m_io_enabled && ! pfs_table_share->m_lock_enabled)
    return NULL;

  PFS_table *pfs_table= create_table(pfs_table_share, thread, identity);
  return reinterpret_cast<PSI_table *> (pfs_table);
}

/**
  Implementation of the table instrumentation interface.
  @sa PSI_v1::close_table.
*/
static void close_table_v1(PSI_table *table)
{
  PFS_table *pfs= reinterpret_cast<PFS_table*> (table);
  if (unlikely(pfs == NULL))
    return;
  pfs->aggregate();
  destroy_table(pfs);
}

/**
  Implementation of the file instrumentation interface.
  @sa PSI_v1::create_file.
*/
static void create_file_v1(PSI_file_key key, const char *name, File file)
{
  if (! flag_global_instrumentation)
    return;
  int index= (int) file;
  if (unlikely(index < 0))
    return;
  PFS_file_class *klass= find_file_class(key);
  if (unlikely(klass == NULL))
    return;
  if (! klass->m_enabled)
    return;

  /* A thread is needed for LF_PINS */
  PFS_thread *pfs_thread= my_pthread_getspecific_ptr(PFS_thread*, THR_PFS);
  if (unlikely(pfs_thread == NULL))
    return;

  if (flag_thread_instrumentation && ! pfs_thread->m_enabled)
    return;

  /*
    We want this check after pfs_thread->m_enabled,
    to avoid reporting false loss.
  */
  if (unlikely(index >= file_handle_max))
  {
    file_handle_lost++;
    return;
  }

  uint len= strlen(name);
  PFS_file *pfs_file= find_or_create_file(pfs_thread, klass, name, len);

  file_handle_array[index]= pfs_file;
}

/**
  Arguments given from a parent to a child thread, packaged in one structure.
  This data is used when spawning a new instrumented thread.
  @sa pfs_spawn_thread.
*/
struct PFS_spawn_thread_arg
{
  PFS_thread *m_parent_thread;
  PSI_thread_key m_child_key;
  const void *m_child_identity;
  void *(*m_user_start_routine)(void*);
  void *m_user_arg;
};

void* pfs_spawn_thread(void *arg)
{
  PFS_spawn_thread_arg *typed_arg= (PFS_spawn_thread_arg*) arg;
  void *user_arg;
  void *(*user_start_routine)(void*);

  PFS_thread *pfs;

  /* First, attach instrumentation to this newly created pthread. */
  PFS_thread_class *klass= find_thread_class(typed_arg->m_child_key);
  if (likely(klass != NULL))
  {
    pfs= create_thread(klass, typed_arg->m_child_identity, 0);
    if (likely(pfs != NULL))
    {
      PFS_thread *parent= typed_arg->m_parent_thread;

      pfs->m_parent_thread_internal_id= parent->m_thread_internal_id;

      memcpy(pfs->m_username, parent->m_username, sizeof(pfs->m_username));
      pfs->m_username_length= parent->m_username_length;

      memcpy(pfs->m_hostname, parent->m_hostname, sizeof(pfs->m_hostname));
      pfs->m_hostname_length= parent->m_hostname_length;
    }
  }
  else
  {
    pfs= NULL;
  }
  my_pthread_setspecific_ptr(THR_PFS, pfs);

  /*
    Secondly, free the memory allocated in spawn_thread_v1().
    It is preferable to do this before invoking the user
    routine, to avoid memory leaks at shutdown, in case
    the server exits without waiting for this thread.
  */
  user_start_routine= typed_arg->m_user_start_routine;
  user_arg= typed_arg->m_user_arg;
  my_free(typed_arg);

  /* Then, execute the user code for this thread. */
  (*user_start_routine)(user_arg);

  return NULL;
}

/**
  Implementation of the thread instrumentation interface.
  @sa PSI_v1::spawn_thread.
*/
static int spawn_thread_v1(PSI_thread_key key,
                           pthread_t *thread, const pthread_attr_t *attr,
                           void *(*start_routine)(void*), void *arg)
{
  PFS_spawn_thread_arg *psi_arg;

  /* psi_arg can not be global, and can not be a local variable. */
  psi_arg= (PFS_spawn_thread_arg*) my_malloc(sizeof(PFS_spawn_thread_arg),
                                             MYF(MY_WME));
  if (unlikely(psi_arg == NULL))
    return EAGAIN;

  psi_arg->m_parent_thread= my_pthread_getspecific_ptr(PFS_thread*, THR_PFS);
  psi_arg->m_child_key= key;
  psi_arg->m_child_identity= (arg ? arg : thread);
  psi_arg->m_user_start_routine= start_routine;
  psi_arg->m_user_arg= arg;

  int result= pthread_create(thread, attr, pfs_spawn_thread, psi_arg);
  if (unlikely(result != 0))
    my_free(psi_arg);
  return result;
}

/**
  Implementation of the thread instrumentation interface.
  @sa PSI_v1::new_thread.
*/
static PSI_thread*
new_thread_v1(PSI_thread_key key, const void *identity, ulong thread_id)
{
  PFS_thread *pfs;

  PFS_thread_class *klass= find_thread_class(key);
  if (likely(klass != NULL))
    pfs= create_thread(klass, identity, thread_id);
  else
    pfs= NULL;

  return reinterpret_cast<PSI_thread*> (pfs);
}

/**
  Implementation of the thread instrumentation interface.
  @sa PSI_v1::set_thread_id.
*/
static void set_thread_id_v1(PSI_thread *thread, unsigned long id)
{
  PFS_thread *pfs= reinterpret_cast<PFS_thread*> (thread);
  if (unlikely(pfs == NULL))
    return;
  pfs->m_thread_id= id;
}

/**
  Implementation of the thread instrumentation interface.
  @sa PSI_v1::get_thread_id.
*/
static PSI_thread*
get_thread_v1(void)
{
  PFS_thread *pfs= my_pthread_getspecific_ptr(PFS_thread*, THR_PFS);
  return reinterpret_cast<PSI_thread*> (pfs);
}

/**
  Implementation of the thread instrumentation interface.
  @sa PSI_v1::set_thread_user.
*/
static void set_thread_user_v1(const char *user, int user_len)
{
  PFS_thread *pfs= my_pthread_getspecific_ptr(PFS_thread*, THR_PFS);

  DBUG_ASSERT((user != NULL) || (user_len == 0));
  DBUG_ASSERT(user_len >= 0);
  DBUG_ASSERT((uint) user_len <= sizeof(pfs->m_username));

  if (unlikely(pfs == NULL))
    return;

  aggregate_thread(pfs);

  pfs->m_lock.allocated_to_dirty();

  if (user_len > 0)
    memcpy(pfs->m_username, user, user_len);
  pfs->m_username_length= user_len;

  bool enabled= true;
  if (flag_thread_instrumentation)
  {
    if ((pfs->m_username_length > 0) && (pfs->m_hostname_length > 0))
    {
      /*
        TODO: performance improvement.
        Once performance_schema.USERS is exposed,
        we can use PFS_user::m_enabled instead of looking up
        SETUP_ACTORS every time.
      */
      lookup_setup_actor(pfs,
                         pfs->m_username, pfs->m_username_length,
                         pfs->m_hostname, pfs->m_hostname_length,
                         &enabled);
    }
  }

  pfs->m_enabled= enabled;

  pfs->m_lock.dirty_to_allocated();
}

/**
  Implementation of the thread instrumentation interface.
  @sa PSI_v1::set_thread_user_host.
*/
static void set_thread_user_host_v1(const char *user, int user_len,
                                    const char *host, int host_len)
{
  PFS_thread *pfs= my_pthread_getspecific_ptr(PFS_thread*, THR_PFS);

  DBUG_ASSERT((user != NULL) || (user_len == 0));
  DBUG_ASSERT(user_len >= 0);
  DBUG_ASSERT((uint) user_len <= sizeof(pfs->m_username));
  DBUG_ASSERT((host != NULL) || (host_len == 0));
  DBUG_ASSERT(host_len >= 0);
  DBUG_ASSERT((uint) host_len <= sizeof(pfs->m_hostname));

  if (unlikely(pfs == NULL))
    return;

  pfs->m_lock.allocated_to_dirty();

  if (host_len > 0)
    memcpy(pfs->m_hostname, host, host_len);
  pfs->m_hostname_length= host_len;

  if (user_len > 0)
    memcpy(pfs->m_username, user, user_len);
  pfs->m_username_length= user_len;

  bool enabled= true;
  if (flag_thread_instrumentation)
  {
    if ((pfs->m_username_length > 0) && (pfs->m_hostname_length > 0))
    {
      /*
        TODO: performance improvement.
        Once performance_schema.USERS is exposed,
        we can use PFS_user::m_enabled instead of looking up
        SETUP_ACTORS every time.
      */
      lookup_setup_actor(pfs,
                         pfs->m_username, pfs->m_username_length,
                         pfs->m_hostname, pfs->m_hostname_length,
                         &enabled);
    }
  }
  pfs->m_enabled= enabled;

  pfs->m_lock.dirty_to_allocated();
}

/**
  Implementation of the thread instrumentation interface.
  @sa PSI_v1::set_thread_db.
*/
static void set_thread_db_v1(const char* db, int db_len)
{
  PFS_thread *pfs= my_pthread_getspecific_ptr(PFS_thread*, THR_PFS);

  DBUG_ASSERT((db != NULL) || (db_len == 0));
  DBUG_ASSERT(db_len >= 0);
  DBUG_ASSERT((uint) db_len <= sizeof(pfs->m_dbname));

  if (likely(pfs != NULL))
  {
    pfs->m_lock.allocated_to_dirty();
    if (db_len > 0)
      memcpy(pfs->m_dbname, db, db_len);
    pfs->m_dbname_length= db_len;
    pfs->m_lock.dirty_to_allocated();
  }
}

/**
  Implementation of the thread instrumentation interface.
  @sa PSI_v1::set_thread_command.
*/
static void set_thread_command_v1(int command)
{
  PFS_thread *pfs= my_pthread_getspecific_ptr(PFS_thread*, THR_PFS);

  DBUG_ASSERT(command >= 0);
  DBUG_ASSERT(command <= (int) COM_END);

  if (likely(pfs != NULL))
  {
    pfs->m_lock.allocated_to_dirty();
    pfs->m_command= command;
    pfs->m_lock.dirty_to_allocated();
  }
}

/**
  Implementation of the thread instrumentation interface.
  @sa PSI_v1::set_thread_start_time.
*/
static void set_thread_start_time_v1(time_t start_time)
{
  PFS_thread *pfs= my_pthread_getspecific_ptr(PFS_thread*, THR_PFS);

  if (likely(pfs != NULL))
  {
    pfs->m_lock.allocated_to_dirty();
    pfs->m_start_time= start_time;
    pfs->m_lock.dirty_to_allocated();
  }
}

/**
  Implementation of the thread instrumentation interface.
  @sa PSI_v1::set_thread_state.
*/
static void set_thread_state_v1(const char* state)
{
  PFS_thread *pfs= my_pthread_getspecific_ptr(PFS_thread*, THR_PFS);

  if (likely(pfs != NULL))
  {
    int state_len= state ? strlen(state) : 0;

    pfs->m_lock.allocated_to_dirty();
    pfs->m_processlist_state_ptr= state;
    pfs->m_processlist_state_length= state_len;
    pfs->m_lock.dirty_to_allocated();
  }
}

/**
  Implementation of the thread instrumentation interface.
  @sa PSI_v1::set_thread_info.
*/
static void set_thread_info_v1(const char* info, int info_len)
{
  PFS_thread *pfs= my_pthread_getspecific_ptr(PFS_thread*, THR_PFS);

  if (likely(pfs != NULL))
  {
    pfs->m_lock.allocated_to_dirty();
    pfs->m_processlist_info_ptr= info;
    pfs->m_processlist_info_length= info_len;
    pfs->m_lock.dirty_to_allocated();
  }
}

/**
  Implementation of the thread instrumentation interface.
  @sa PSI_v1::set_thread.
*/
static void set_thread_v1(PSI_thread* thread)
{
  PFS_thread *pfs= reinterpret_cast<PFS_thread*> (thread);
  my_pthread_setspecific_ptr(THR_PFS, pfs);
}

/**
  Implementation of the thread instrumentation interface.
  @sa PSI_v1::delete_current_thread.
*/
static void delete_current_thread_v1(void)
{
  PFS_thread *thread= my_pthread_getspecific_ptr(PFS_thread*, THR_PFS);
  if (thread != NULL)
  {
    aggregate_thread(thread);
    my_pthread_setspecific_ptr(THR_PFS, NULL);
    destroy_thread(thread);
  }
}

/**
  Implementation of the thread instrumentation interface.
  @sa PSI_v1::delete_thread.
*/
static void delete_thread_v1(PSI_thread *thread)
{
  PFS_thread *pfs= reinterpret_cast<PFS_thread*> (thread);

  if (pfs != NULL)
  {
    aggregate_thread(pfs);
    destroy_thread(pfs);
  }
}

/**
  Implementation of the mutex instrumentation interface.
  @sa PSI_v1::get_thread_mutex_locker.
*/
static PSI_mutex_locker*
get_thread_mutex_locker_v1(PSI_mutex_locker_state *state,
                           PSI_mutex *mutex, PSI_mutex_operation op)
{
  PFS_mutex *pfs_mutex= reinterpret_cast<PFS_mutex*> (mutex);
  DBUG_ASSERT((int) op >= 0);
  DBUG_ASSERT((uint) op < array_elements(mutex_operation_map));
  DBUG_ASSERT(state != NULL);

  if (unlikely(pfs_mutex == NULL))
    return NULL;

  DBUG_ASSERT(pfs_mutex->m_class != NULL);

  if (! flag_global_instrumentation)
    return NULL;
  PFS_mutex_class *klass= pfs_mutex->m_class;
  if (! klass->m_enabled)
    return NULL;

  register uint flags;

  if (flag_thread_instrumentation)
  {
    PFS_thread *pfs_thread= my_pthread_getspecific_ptr(PFS_thread*, THR_PFS);
    if (unlikely(pfs_thread == NULL))
      return NULL;
    if (! pfs_thread->m_enabled)
      return NULL;
    state->m_thread= reinterpret_cast<PSI_thread *> (pfs_thread);
    flags= STATE_FLAG_THREAD;

    if (klass->m_timed)
      flags|= STATE_FLAG_TIMED;

    if (flag_events_waits_current)
    {
      if (unlikely(pfs_thread->m_events_waits_count >= WAIT_STACK_SIZE))
      {
        locker_lost++;
        return NULL;
      }
      PFS_events_waits *wait= &pfs_thread->m_events_waits_stack[pfs_thread->m_events_waits_count];
      state->m_wait= wait;
      flags|= STATE_FLAG_EVENT;

      PFS_events_waits *parent_event= wait - 1;
      wait->m_event_type= EVENT_TYPE_WAIT;
      wait->m_nesting_event_id= parent_event->m_event_id;
      wait->m_nesting_event_type= parent_event->m_event_type;

      wait->m_thread= pfs_thread;
      wait->m_class= klass;
      wait->m_timer_start= 0;
      wait->m_timer_end= 0;
      wait->m_object_instance_addr= pfs_mutex->m_identity;
      wait->m_event_id= pfs_thread->m_event_id++;
      wait->m_operation= mutex_operation_map[(int) op];
      wait->m_wait_class= WAIT_CLASS_MUTEX;

      pfs_thread->m_events_waits_count++;
    }
  }
  else
  {
    if (klass->m_timed)
    {
      flags= STATE_FLAG_TIMED;
      state->m_thread= NULL;
    }
    else
    {
      /*
        Complete shortcut.
      */
      PFS_mutex *pfs_mutex= reinterpret_cast<PFS_mutex *> (mutex);
      /* Aggregate to EVENTS_WAITS_SUMMARY_BY_INSTANCE (counted) */
      pfs_mutex->m_wait_stat.aggregate_counted();
      return NULL;
    }
  }

  state->m_flags= flags;
  state->m_mutex= mutex;
  return reinterpret_cast<PSI_mutex_locker*> (state);
}

/**
  Implementation of the rwlock instrumentation interface.
  @sa PSI_v1::get_thread_rwlock_locker.
*/
static PSI_rwlock_locker*
get_thread_rwlock_locker_v1(PSI_rwlock_locker_state *state,
                            PSI_rwlock *rwlock, PSI_rwlock_operation op)
{
  PFS_rwlock *pfs_rwlock= reinterpret_cast<PFS_rwlock*> (rwlock);
  DBUG_ASSERT(static_cast<int> (op) >= 0);
  DBUG_ASSERT(static_cast<uint> (op) < array_elements(rwlock_operation_map));
  DBUG_ASSERT(state != NULL);

  if (unlikely(pfs_rwlock == NULL))
    return NULL;

  DBUG_ASSERT(pfs_rwlock->m_class != NULL);

  if (! flag_global_instrumentation)
    return NULL;
  PFS_rwlock_class *klass= pfs_rwlock->m_class;
  if (! klass->m_enabled)
    return NULL;

  register uint flags;

  if (flag_thread_instrumentation)
  {
    PFS_thread *pfs_thread= my_pthread_getspecific_ptr(PFS_thread*, THR_PFS);
    if (unlikely(pfs_thread == NULL))
      return NULL;
    if (! pfs_thread->m_enabled)
      return NULL;
    state->m_thread= reinterpret_cast<PSI_thread *> (pfs_thread);
    flags= STATE_FLAG_THREAD;

    if (klass->m_timed)
      flags|= STATE_FLAG_TIMED;

    if (flag_events_waits_current)
    {
      if (unlikely(pfs_thread->m_events_waits_count >= WAIT_STACK_SIZE))
      {
        locker_lost++;
        return NULL;
      }
      PFS_events_waits *wait= &pfs_thread->m_events_waits_stack[pfs_thread->m_events_waits_count];
      state->m_wait= wait;
      flags|= STATE_FLAG_EVENT;

      PFS_events_waits *parent_event= wait - 1;
      wait->m_event_type= EVENT_TYPE_WAIT;
      wait->m_nesting_event_id= parent_event->m_event_id;
      wait->m_nesting_event_type= parent_event->m_event_type;

      wait->m_thread= pfs_thread;
      wait->m_class= klass;
      wait->m_timer_start= 0;
      wait->m_timer_end= 0;
      wait->m_object_instance_addr= pfs_rwlock->m_identity;
      wait->m_event_id= pfs_thread->m_event_id++;
      wait->m_operation= rwlock_operation_map[static_cast<int> (op)];
      wait->m_wait_class= WAIT_CLASS_RWLOCK;

      pfs_thread->m_events_waits_count++;
    }
  }
  else
  {
    if (klass->m_timed)
    {
      flags= STATE_FLAG_TIMED;
      state->m_thread= NULL;
    }
    else
    {
      /*
        Complete shortcut.
      */
      PFS_rwlock *pfs_rwlock= reinterpret_cast<PFS_rwlock *> (rwlock);
      /* Aggregate to EVENTS_WAITS_SUMMARY_BY_INSTANCE (counted) */
      pfs_rwlock->m_wait_stat.aggregate_counted();
      return NULL;
    }
  }

  state->m_flags= flags;
  state->m_rwlock= rwlock;
  return reinterpret_cast<PSI_rwlock_locker*> (state);
}

/**
  Implementation of the cond instrumentation interface.
  @sa PSI_v1::get_thread_cond_locker.
*/
static PSI_cond_locker*
get_thread_cond_locker_v1(PSI_cond_locker_state *state,
                          PSI_cond *cond, PSI_mutex *mutex,
                          PSI_cond_operation op)
{
  /*
    Note about the unused PSI_mutex *mutex parameter:
    In the pthread library, a call to pthread_cond_wait()
    causes an unlock() + lock() on the mutex associated with the condition.
    This mutex operation is not instrumented, so the mutex will still
    appear as locked when a thread is waiting on a condition.
    This has no impact now, as unlock_mutex() is not recording events.
    When unlock_mutex() is implemented by later work logs,
    this parameter here will be used to adjust the mutex state,
    in start_cond_wait_v1() and end_cond_wait_v1().
  */
  PFS_cond *pfs_cond= reinterpret_cast<PFS_cond*> (cond);
  DBUG_ASSERT(static_cast<int> (op) >= 0);
  DBUG_ASSERT(static_cast<uint> (op) < array_elements(cond_operation_map));
  DBUG_ASSERT(state != NULL);

  if (unlikely(pfs_cond == NULL))
    return NULL;

  DBUG_ASSERT(pfs_cond->m_class != NULL);

  if (! flag_global_instrumentation)
    return NULL;
  PFS_cond_class *klass= pfs_cond->m_class;
  if (! klass->m_enabled)
    return NULL;

  register uint flags;

  if (klass->m_timed)
    state->m_flags= STATE_FLAG_TIMED;
  else
    state->m_flags= 0;

  if (flag_thread_instrumentation)
  {
    PFS_thread *pfs_thread= my_pthread_getspecific_ptr(PFS_thread*, THR_PFS);
    if (unlikely(pfs_thread == NULL))
      return NULL;
    if (! pfs_thread->m_enabled)
      return NULL;
    state->m_thread= reinterpret_cast<PSI_thread *> (pfs_thread);
    flags= STATE_FLAG_THREAD;

    if (klass->m_timed)
      flags|= STATE_FLAG_TIMED;

    if (flag_events_waits_current)
    {
      if (unlikely(pfs_thread->m_events_waits_count >= WAIT_STACK_SIZE))
      {
        locker_lost++;
        return NULL;
      }
      PFS_events_waits *wait= &pfs_thread->m_events_waits_stack[pfs_thread->m_events_waits_count];
      state->m_wait= wait;
      flags|= STATE_FLAG_EVENT;

      PFS_events_waits *parent_event= wait - 1;
      wait->m_event_type= EVENT_TYPE_WAIT;
      wait->m_nesting_event_id= parent_event->m_event_id;
      wait->m_nesting_event_type= parent_event->m_event_type;

      wait->m_thread= pfs_thread;
      wait->m_class= klass;
      wait->m_timer_start= 0;
      wait->m_timer_end= 0;
      wait->m_object_instance_addr= pfs_cond->m_identity;
      wait->m_event_id= pfs_thread->m_event_id++;
      wait->m_operation= cond_operation_map[static_cast<int> (op)];
      wait->m_wait_class= WAIT_CLASS_COND;

      pfs_thread->m_events_waits_count++;
    }
  }
  else
  {
    if (klass->m_timed)
      flags= STATE_FLAG_TIMED;
    else
    {
      /*
        Complete shortcut.
      */
      PFS_cond *pfs_cond= reinterpret_cast<PFS_cond *> (cond);
      /* Aggregate to EVENTS_WAITS_SUMMARY_BY_INSTANCE (counted) */
      pfs_cond->m_wait_stat.aggregate_counted();
      return NULL;
    }
  }

  state->m_flags= flags;
  state->m_cond= cond;
  state->m_mutex= mutex;
  return reinterpret_cast<PSI_cond_locker*> (state);
}

static inline PFS_TL_LOCK_TYPE lock_flags_to_lock_type(uint flags)
{
  enum thr_lock_type value= static_cast<enum thr_lock_type> (flags);

  switch (value)
  {
    case TL_READ:
      return PFS_TL_READ;
    case TL_READ_WITH_SHARED_LOCKS:
      return PFS_TL_READ_WITH_SHARED_LOCKS;
    case TL_READ_HIGH_PRIORITY:
      return PFS_TL_READ_HIGH_PRIORITY;
    case TL_READ_NO_INSERT:
      return PFS_TL_READ_NO_INSERT;
    case TL_WRITE_ALLOW_WRITE:
      return PFS_TL_WRITE_ALLOW_WRITE;
    case TL_WRITE_CONCURRENT_INSERT:
      return PFS_TL_WRITE_CONCURRENT_INSERT;
    case TL_WRITE_DELAYED:
      return PFS_TL_WRITE_DELAYED;
    case TL_WRITE_LOW_PRIORITY:
      return PFS_TL_WRITE_LOW_PRIORITY;
    case TL_WRITE:
      return PFS_TL_WRITE;

    case TL_WRITE_ONLY:
    case TL_IGNORE:
    case TL_UNLOCK:
    case TL_READ_DEFAULT:
    case TL_WRITE_DEFAULT:
    default:
      DBUG_ASSERT(false);
  }

  /* Dead code */
  return PFS_TL_READ;
}

static inline PFS_TL_LOCK_TYPE external_lock_flags_to_lock_type(uint flags)
{
  DBUG_ASSERT(flags == F_RDLCK || flags == F_WRLCK);
  return (flags == F_RDLCK ? PFS_TL_READ_EXTERNAL : PFS_TL_WRITE_EXTERNAL);
}

/**
  Implementation of the table instrumentation interface.
  @sa PSI_v1::get_thread_table_io_locker.
*/
static PSI_table_locker*
get_thread_table_io_locker_v1(PSI_table_locker_state *state,
                              PSI_table *table, PSI_table_io_operation op, uint index)
{
  DBUG_ASSERT(static_cast<int> (op) >= 0);
  DBUG_ASSERT(static_cast<uint> (op) < array_elements(table_io_operation_map));
  DBUG_ASSERT(state != NULL);
  PFS_table *pfs_table= reinterpret_cast<PFS_table*> (table);

  if (unlikely(pfs_table == NULL))
    return NULL;

  DBUG_ASSERT(pfs_table->m_share != NULL);

  if (! flag_global_instrumentation)
    return NULL;

  PFS_table_share *share= pfs_table->m_share;
  if (! share->m_io_enabled)
    return NULL;

  PFS_instr_class *klass;
  klass= &global_table_io_class;

  register uint flags;

  if (flag_thread_instrumentation)
  {
    PFS_thread *pfs_thread= my_pthread_getspecific_ptr(PFS_thread*, THR_PFS);
    if (unlikely(pfs_thread == NULL))
      return NULL;
    if (! pfs_thread->m_enabled)
      return NULL;
    state->m_thread= reinterpret_cast<PSI_thread *> (pfs_thread);
    flags= STATE_FLAG_THREAD;

    if (share->m_io_timed)
      flags|= STATE_FLAG_TIMED;

    if (flag_events_waits_current)
    {
      if (unlikely(pfs_thread->m_events_waits_count >= WAIT_STACK_SIZE))
      {
        locker_lost++;
        return NULL;
      }
      PFS_events_waits *wait= &pfs_thread->m_events_waits_stack[pfs_thread->m_events_waits_count];
      state->m_wait= wait;
      flags|= STATE_FLAG_EVENT;

      wait->m_thread= pfs_thread;
      wait->m_class= klass;
      wait->m_timer_start= 0;
      wait->m_timer_end= 0;
      wait->m_object_instance_addr= pfs_table->m_identity;
      wait->m_event_id= pfs_thread->m_event_id++;
      wait->m_operation= table_io_operation_map[static_cast<int> (op)];
      wait->m_flags= 0;
      wait->m_object_type= share->get_object_type();
      wait->m_weak_table_share= share;
      wait->m_weak_version= share->get_version();
      wait->m_index= index;
      wait->m_wait_class= WAIT_CLASS_TABLE;

      pfs_thread->m_events_waits_count++;
    }
    /* TODO: consider a shortcut here */
  }
  else
  {
    if (share->m_io_timed)
    {
      flags= STATE_FLAG_TIMED;
    }
    else
    {
      /* TODO: consider a shortcut here */
      flags= 0;
    }
  }

  state->m_flags= flags;
  state->m_table= table;
  state->m_io_operation= op;
  state->m_index= index;
  return reinterpret_cast<PSI_table_locker*> (state);
}

/**
  Implementation of the table instrumentation interface.
  @sa PSI_v1::get_thread_table_lock_locker.
*/
static PSI_table_locker*
get_thread_table_lock_locker_v1(PSI_table_locker_state *state,
                                PSI_table *table, PSI_table_lock_operation op, ulong op_flags)
{
  DBUG_ASSERT(state != NULL);
  PFS_table *pfs_table= reinterpret_cast<PFS_table*> (table);

  if (unlikely(pfs_table == NULL))
    return NULL;

  DBUG_ASSERT(pfs_table->m_share != NULL);

  DBUG_ASSERT((op == PSI_TABLE_LOCK) || (op == PSI_TABLE_EXTERNAL_LOCK));

  if (! flag_global_instrumentation)
    return NULL;

  PFS_table_share *share= pfs_table->m_share;
  if (! share->m_lock_enabled)
    return NULL;

  PFS_instr_class *klass;
  PFS_TL_LOCK_TYPE lock_type;
  klass= &global_table_lock_class;

  switch (op)
  {
    case PSI_TABLE_LOCK:
      lock_type= lock_flags_to_lock_type(op_flags);
      break;
    case PSI_TABLE_EXTERNAL_LOCK:
      /*
        See the handler::external_lock() API design,
        there is no handler::external_unlock().
      */
      if (op_flags == F_UNLCK)
        return NULL;
      lock_type= external_lock_flags_to_lock_type(op_flags);
      break;
    default:
      lock_type= PFS_TL_READ;
      DBUG_ASSERT(false);
  }

  DBUG_ASSERT((uint) lock_type < array_elements(table_lock_operation_map));

  register uint flags;

  if (flag_thread_instrumentation)
  {
    PFS_thread *pfs_thread= my_pthread_getspecific_ptr(PFS_thread*, THR_PFS);
    if (unlikely(pfs_thread == NULL))
      return NULL;
    if (! pfs_thread->m_enabled)
      return NULL;
    state->m_thread= reinterpret_cast<PSI_thread *> (pfs_thread);
    flags= STATE_FLAG_THREAD;

    if (share->m_lock_timed)
      flags|= STATE_FLAG_TIMED;

    if (flag_events_waits_current)
    {
      if (unlikely(pfs_thread->m_events_waits_count >= WAIT_STACK_SIZE))
      {
        locker_lost++;
        return NULL;
      }
      PFS_events_waits *wait= &pfs_thread->m_events_waits_stack[pfs_thread->m_events_waits_count];
      state->m_wait= wait;
      flags|= STATE_FLAG_EVENT;

      wait->m_thread= pfs_thread;
      wait->m_class= klass;
      wait->m_timer_start= 0;
      wait->m_timer_end= 0;
      wait->m_object_instance_addr= pfs_table->m_identity;
      wait->m_event_id= pfs_thread->m_event_id++;
      wait->m_operation= table_lock_operation_map[lock_type];
      wait->m_flags= 0;
      wait->m_object_type= share->get_object_type();
      wait->m_weak_table_share= share;
      wait->m_weak_version= share->get_version();
      wait->m_index= 0;
      wait->m_wait_class= WAIT_CLASS_TABLE;

      pfs_thread->m_events_waits_count++;
    }
    /* TODO: consider a shortcut here */
  }
  else
  {
    if (share->m_lock_timed)
    {
      flags= STATE_FLAG_TIMED;
    }
    else
    {
      /* TODO: consider a shortcut here */
      flags= 0;
    }
  }

  state->m_flags= flags;
  state->m_table= table;
  state->m_index= lock_type;
  return reinterpret_cast<PSI_table_locker*> (state);
}

/**
  Implementation of the file instrumentation interface.
  @sa PSI_v1::get_thread_file_name_locker.
*/
static PSI_file_locker*
get_thread_file_name_locker_v1(PSI_file_locker_state *state,
                               PSI_file_key key,
                               PSI_file_operation op,
                               const char *name, const void *identity)
{
  DBUG_ASSERT(static_cast<int> (op) >= 0);
  DBUG_ASSERT(static_cast<uint> (op) < array_elements(file_operation_map));
  DBUG_ASSERT(state != NULL);

  if (! flag_global_instrumentation)
    return NULL;
  PFS_file_class *klass= find_file_class(key);
  if (unlikely(klass == NULL))
    return NULL;
  if (! klass->m_enabled)
    return NULL;

  /* Needed for the LF_HASH */
  PFS_thread *pfs_thread= my_pthread_getspecific_ptr(PFS_thread*, THR_PFS);
  if (unlikely(pfs_thread == NULL))
    return NULL;

  if (flag_thread_instrumentation && ! pfs_thread->m_enabled)
    return NULL;

  register uint flags;

  state->m_thread= reinterpret_cast<PSI_thread *> (pfs_thread);
  flags= STATE_FLAG_THREAD;

  if (klass->m_timed)
    flags|= STATE_FLAG_TIMED;

  uint len= strlen(name);
  PFS_file *pfs_file= find_or_create_file(pfs_thread, klass, name, len);
  if (unlikely(pfs_file == NULL))
    return NULL;

  if (flag_events_waits_current)
  {
    if (unlikely(pfs_thread->m_events_waits_count >= WAIT_STACK_SIZE))
    {
      locker_lost++;
      return NULL;
    }
    PFS_events_waits *wait= &pfs_thread->m_events_waits_stack[pfs_thread->m_events_waits_count];
    state->m_wait= wait;
    flags|= STATE_FLAG_EVENT;

    PFS_events_waits *parent_event= wait - 1;
    wait->m_event_type= EVENT_TYPE_WAIT;
    wait->m_nesting_event_id= parent_event->m_event_id;
    wait->m_nesting_event_type= parent_event->m_event_type;

    wait->m_thread= pfs_thread;
    wait->m_class= klass;
    wait->m_timer_start= 0;
    wait->m_timer_end= 0;
    wait->m_object_instance_addr= pfs_file;
    wait->m_weak_file= pfs_file;
    wait->m_weak_version= pfs_file->get_version();
    wait->m_event_id= pfs_thread->m_event_id++;
    wait->m_operation= file_operation_map[static_cast<int> (op)];
    wait->m_wait_class= WAIT_CLASS_FILE;

    pfs_thread->m_events_waits_count++;
  }

  state->m_flags= flags;
  state->m_file= reinterpret_cast<PSI_file*> (pfs_file);
  state->m_operation= op;
  return reinterpret_cast<PSI_file_locker*> (state);
}

/**
  Implementation of the file instrumentation interface.
  @sa PSI_v1::get_thread_file_stream_locker.
*/
static PSI_file_locker*
get_thread_file_stream_locker_v1(PSI_file_locker_state *state,
                                 PSI_file *file, PSI_file_operation op)
{
  PFS_file *pfs_file= reinterpret_cast<PFS_file*> (file);
  DBUG_ASSERT(static_cast<int> (op) >= 0);
  DBUG_ASSERT(static_cast<uint> (op) < array_elements(file_operation_map));
  DBUG_ASSERT(state != NULL);

  if (unlikely(pfs_file == NULL))
    return NULL; 
  DBUG_ASSERT(pfs_file->m_class != NULL);

  if (! flag_global_instrumentation)
    return NULL;

  PFS_file_class *klass= pfs_file->m_class;
  if (! klass->m_enabled)
    return NULL;

  register uint flags;

  if (flag_thread_instrumentation)
  {
    PFS_thread *pfs_thread= my_pthread_getspecific_ptr(PFS_thread*, THR_PFS);
    if (unlikely(pfs_thread == NULL))
      return NULL;
    if (! pfs_thread->m_enabled)
      return NULL;
    state->m_thread= reinterpret_cast<PSI_thread *> (pfs_thread);
    flags= STATE_FLAG_THREAD;

    if (klass->m_timed)
      flags|= STATE_FLAG_TIMED;

    if (flag_events_waits_current)
    {
      if (unlikely(pfs_thread->m_events_waits_count >= WAIT_STACK_SIZE))
      {
        locker_lost++;
        return NULL;
      }
      PFS_events_waits *wait= &pfs_thread->m_events_waits_stack[pfs_thread->m_events_waits_count];
      state->m_wait= wait;
      flags|= STATE_FLAG_EVENT;

      PFS_events_waits *parent_event= wait - 1;
      wait->m_event_type= EVENT_TYPE_WAIT;
      wait->m_nesting_event_id= parent_event->m_event_id;
      wait->m_nesting_event_type= parent_event->m_event_type;

      wait->m_thread= pfs_thread;
      wait->m_class= klass;
      wait->m_timer_start= 0;
      wait->m_timer_end= 0;
      wait->m_object_instance_addr= pfs_file;
      wait->m_weak_file= pfs_file;
      wait->m_weak_version= pfs_file->get_version();
      wait->m_event_id= pfs_thread->m_event_id++;
      wait->m_operation= file_operation_map[static_cast<int> (op)];
      wait->m_wait_class= WAIT_CLASS_FILE;

      pfs_thread->m_events_waits_count++;
    }
  }
  else
  {
    state->m_thread= NULL;
    if (klass->m_timed)
    {
      flags= STATE_FLAG_TIMED;
    }
    else
    {
      /* TODO: consider a shortcut. */
      flags= 0;
    }
  }

  state->m_flags= flags;
  state->m_file= reinterpret_cast<PSI_file*> (pfs_file);
  state->m_operation= op;
  return reinterpret_cast<PSI_file_locker*> (state);
}

/**
  Implementation of the file instrumentation interface.
  @sa PSI_v1::get_thread_file_descriptor_locker.
*/
static PSI_file_locker*
get_thread_file_descriptor_locker_v1(PSI_file_locker_state *state,
                                     File file, PSI_file_operation op)
{
  int index= static_cast<int> (file);
  DBUG_ASSERT(static_cast<int> (op) >= 0);
  DBUG_ASSERT(static_cast<uint> (op) < array_elements(file_operation_map));
  DBUG_ASSERT(state != NULL);

  if (! flag_global_instrumentation)
    return NULL;

  if (unlikely((index < 0) || (index >= file_handle_max)))
    return NULL;

  PFS_file *pfs_file= file_handle_array[index];
  if (unlikely(pfs_file == NULL))
    return NULL;

  /*
    We are about to close a file by descriptor number,
    and the calling code still holds the descriptor.
    Cleanup the file descriptor <--> file instrument association.
    Remove the instrumentation *before* the close to avoid race
    conditions with another thread opening a file
    (that could be given the same descriptor).
  */
  if (op == PSI_FILE_CLOSE)
    file_handle_array[index]= NULL;

  DBUG_ASSERT(pfs_file->m_class != NULL);
  PFS_instr_class *klass= pfs_file->m_class;
  if (! klass->m_enabled)
    return NULL;

  register uint flags;

  if (flag_thread_instrumentation)
  {
    PFS_thread *pfs_thread= my_pthread_getspecific_ptr(PFS_thread*, THR_PFS);
    if (unlikely(pfs_thread == NULL))
      return NULL;
    if (! pfs_thread->m_enabled)
      return NULL;
    state->m_thread= reinterpret_cast<PSI_thread *> (pfs_thread);
    flags= STATE_FLAG_THREAD;

    if (klass->m_timed)
      flags|= STATE_FLAG_TIMED;

    if (flag_events_waits_current)
    {
      if (unlikely(pfs_thread->m_events_waits_count >= WAIT_STACK_SIZE))
      {
        locker_lost++;
        return NULL;
      }
      PFS_events_waits *wait= &pfs_thread->m_events_waits_stack[pfs_thread->m_events_waits_count];
      state->m_wait= wait;
      flags|= STATE_FLAG_EVENT;

      PFS_events_waits *parent_event= wait - 1;
      wait->m_event_type= EVENT_TYPE_WAIT;
      wait->m_nesting_event_id= parent_event->m_event_id;
      wait->m_nesting_event_type= parent_event->m_event_type;

      wait->m_thread= pfs_thread;
      wait->m_class= klass;
      wait->m_timer_start= 0;
      wait->m_timer_end= 0;
      wait->m_object_instance_addr= pfs_file;
      wait->m_weak_file= pfs_file;
      wait->m_weak_version= pfs_file->get_version();
      wait->m_event_id= pfs_thread->m_event_id++;
      wait->m_operation= file_operation_map[static_cast<int> (op)];
      wait->m_wait_class= WAIT_CLASS_FILE;

      pfs_thread->m_events_waits_count++;
    }
  }
  else
  {
    state->m_thread= NULL;
    if (klass->m_timed)
    {
      flags= STATE_FLAG_TIMED;
    }
    else
    {
      /* TODO: consider a shortcut. */
      flags= 0;
    }
  }

  state->m_flags= flags;
  state->m_file= reinterpret_cast<PSI_file*> (pfs_file);
  state->m_operation= op;
  return reinterpret_cast<PSI_file_locker*> (state);
}

/**
  Implementation of the mutex instrumentation interface.
  @sa PSI_v1::unlock_mutex.
*/
static void unlock_mutex_v1(PSI_mutex *mutex)
{
  PFS_mutex *pfs_mutex= reinterpret_cast<PFS_mutex*> (mutex);

  if (unlikely(pfs_mutex == NULL))
    return;

  /*
    Note that this code is still protected by the instrumented mutex,
    and therefore is thread safe. See inline_mysql_mutex_unlock().
  */

  /* Always update the instrumented state */
  pfs_mutex->m_owner= NULL;
  pfs_mutex->m_last_locked= 0;

#ifdef LATER_WL2333
  /*
    See WL#2333: SHOW ENGINE ... LOCK STATUS.
    PFS_mutex::m_lock_stat is not exposed in user visible tables
    currently, so there is no point spending time computing it.
  */
  PFS_thread *pfs_thread= reinterpret_cast<PFS_thread*> (thread);
  DBUG_ASSERT(pfs_thread != NULL);

  if (unlikely(! flag_events_waits_current))
    return;
  if (! pfs_mutex->m_class->m_enabled)
    return;
  if (! pfs_thread->m_enabled)
    return;

  if (pfs_mutex->m_class->m_timed)
  {
    ulonglong locked_time;
    locked_time= get_timer_pico_value(wait_timer) - pfs_mutex->m_last_locked;
    aggregate_single_stat_chain(&pfs_mutex->m_lock_stat, locked_time);
  }
#endif
}

/**
  Implementation of the rwlock instrumentation interface.
  @sa PSI_v1::unlock_rwlock.
*/
static void unlock_rwlock_v1(PSI_rwlock *rwlock)
{
  PFS_rwlock *pfs_rwlock= reinterpret_cast<PFS_rwlock*> (rwlock);

  if (unlikely(pfs_rwlock == NULL))
    return;

  DBUG_ASSERT(pfs_rwlock != NULL);
  bool last_writer= false;
  bool last_reader= false;

  /*
    Note that this code is still protected by the instrumented rwlock,
    and therefore is:
    - thread safe for write locks
    - almost thread safe for read locks (pfs_rwlock->m_readers is unsafe).
    See inline_mysql_rwlock_unlock()
  */

  /* Always update the instrumented state */
  if (pfs_rwlock->m_writer)
  {
    /* Nominal case, a writer is unlocking. */
    last_writer= true;
    pfs_rwlock->m_writer= NULL;
    /* Reset the readers stats, they could be off */
    pfs_rwlock->m_readers= 0;
  }
  else if (likely(pfs_rwlock->m_readers > 0))
  {
    /* Nominal case, a reader is unlocking. */
    if (--(pfs_rwlock->m_readers) == 0)
      last_reader= true;
  }
  else
  {
    /*
      Edge case, we have no writer and no readers,
      on an unlock event.
      This is possible for:
      - partial instrumentation
      - instrumentation disabled at runtime,
        see when get_thread_rwlock_locker_v1() returns NULL
      No further action is taken here, the next
      write lock will put the statistics is a valid state.
    */
  }

#ifdef LATER_WL2333
  /* See WL#2333: SHOW ENGINE ... LOCK STATUS. */
  PFS_thread *pfs_thread= reinterpret_cast<PFS_thread*> (thread);
  DBUG_ASSERT(pfs_thread != NULL);

  if (unlikely(! flag_events_waits_current))
    return;
  if (! pfs_rwlock->m_class->m_enabled)
    return;
  if (! pfs_thread->m_enabled)
    return;

  ulonglong locked_time;
  if (last_writer)
  {
    if (pfs_rwlock->m_class->m_timed)
    {
      locked_time= get_timer_pico_value(wait_timer) - pfs_rwlock->m_last_written;
      aggregate_single_stat_chain(&pfs_rwlock->m_write_lock_stat, locked_time);
    }
  }
  else if (last_reader)
  {
    if (pfs_rwlock->m_class->m_timed)
    {
      locked_time= get_timer_pico_value(wait_timer) - pfs_rwlock->m_last_read;
      aggregate_single_stat_chain(&pfs_rwlock->m_read_lock_stat, locked_time);
    }
  }
<<<<<<< HEAD
#endif
}

/**
  Implementation of the cond instrumentation interface.
  @sa PSI_v1::signal_cond.
*/
static void signal_cond_v1(PSI_cond* cond)
{
  PFS_cond *pfs_cond= reinterpret_cast<PFS_cond*> (cond);

  if (unlikely(pfs_cond == NULL))
    return;

  pfs_cond->m_cond_stat.m_signal_count++;
}

/**
  Implementation of the cond instrumentation interface.
  @sa PSI_v1::broadcast_cond.
*/
static void broadcast_cond_v1(PSI_cond* cond)
{
  PFS_cond *pfs_cond= reinterpret_cast<PFS_cond*> (cond);

  if (unlikely(pfs_cond == NULL))
    return;

  pfs_cond->m_cond_stat.m_broadcast_count++;
}

/**
  Implementation of the mutex instrumentation interface.
  @sa PSI_v1::start_mutex_wait.
*/
static void start_mutex_wait_v1(PSI_mutex_locker* locker,
                                const char *src_file, uint src_line)
{
  PSI_mutex_locker_state *state= reinterpret_cast<PSI_mutex_locker_state*> (locker);
  DBUG_ASSERT(state != NULL);

  register uint flags= state->m_flags;
  ulonglong timer_start= 0;

  if (flags & STATE_FLAG_TIMED)
  {
    timer_start= get_timer_raw_value_and_function(wait_timer, & state->m_timer);
    state->m_timer_start= timer_start;
  }

  if (flags & STATE_FLAG_EVENT)
  {
    PFS_events_waits *wait= reinterpret_cast<PFS_events_waits*> (state->m_wait);
    DBUG_ASSERT(wait != NULL);

    wait->m_timer_start= timer_start;
    wait->m_source_file= src_file;
    wait->m_source_line= src_line;
  }
}

/**
  Implementation of the mutex instrumentation interface.
  @sa PSI_v1::end_mutex_wait.
*/
static void end_mutex_wait_v1(PSI_mutex_locker* locker, int rc)
{
  PSI_mutex_locker_state *state= reinterpret_cast<PSI_mutex_locker_state*> (locker);
  DBUG_ASSERT(state != NULL);
  ulonglong timer_end= 0;
  ulonglong wait_time= 0;

  PFS_mutex *mutex= reinterpret_cast<PFS_mutex *> (state->m_mutex);
  DBUG_ASSERT(mutex != NULL);
  PFS_thread *thread= reinterpret_cast<PFS_thread *> (state->m_thread);

  register uint flags= state->m_flags;

  if (flags & STATE_FLAG_TIMED)
  {
    timer_end= state->m_timer();
    wait_time= timer_end - state->m_timer_start;
    /* Aggregate to EVENTS_WAITS_SUMMARY_BY_INSTANCE (timed) */
    mutex->m_wait_stat.aggregate_timed(wait_time);
  }
  else
  {
    /* Aggregate to EVENTS_WAITS_SUMMARY_BY_INSTANCE (counted) */
    mutex->m_wait_stat.aggregate_counted();
  }

  if (likely(rc == 0))
  {
    mutex->m_owner= thread;
    mutex->m_last_locked= timer_end;
  }

  if (flags & STATE_FLAG_THREAD)
  {
    PFS_single_stat *event_name_array;
    event_name_array= thread->m_instr_class_waits_stats;
    uint index= mutex->m_class->m_event_name_index;

    if (flags & STATE_FLAG_TIMED)
    {
      /* Aggregate to EVENTS_WAITS_SUMMARY_BY_THREAD_BY_EVENT_NAME (timed) */
      event_name_array[index].aggregate_timed(wait_time);
    }
    else
    {
      /* Aggregate to EVENTS_WAITS_SUMMARY_BY_THREAD_BY_EVENT_NAME (counted) */
      event_name_array[index].aggregate_counted();
    }

    if (flags & STATE_FLAG_EVENT)
    {
      PFS_events_waits *wait= reinterpret_cast<PFS_events_waits*> (state->m_wait);
      DBUG_ASSERT(wait != NULL);

      wait->m_timer_end= timer_end;
      if (flag_events_waits_history)
        insert_events_waits_history(thread, wait);
      if (flag_events_waits_history_long)
        insert_events_waits_history_long(wait);
      thread->m_events_waits_count--;
    }
  }
}

/**
  Implementation of the rwlock instrumentation interface.
  @sa PSI_v1::start_rwlock_rdwait.
*/
static void start_rwlock_rdwait_v1(PSI_rwlock_locker* locker,
                                   const char *src_file, uint src_line)
{
  ulonglong timer_start= 0;
  PSI_rwlock_locker_state *state= reinterpret_cast<PSI_rwlock_locker_state*> (locker);
  DBUG_ASSERT(state != NULL);

  if (state->m_flags & STATE_FLAG_TIMED)
  {
    timer_start= get_timer_raw_value_and_function(wait_timer, & state->m_timer);
    state->m_timer_start= timer_start;
  }

  if (state->m_flags & STATE_FLAG_EVENT)
  {
    PFS_events_waits *wait= reinterpret_cast<PFS_events_waits*> (state->m_wait);
    DBUG_ASSERT(wait != NULL);

    wait->m_timer_start= timer_start;
    wait->m_source_file= src_file;
    wait->m_source_line= src_line;
  }
}

/**
  Implementation of the rwlock instrumentation interface.
  @sa PSI_v1::end_rwlock_rdwait.
*/
static void end_rwlock_rdwait_v1(PSI_rwlock_locker* locker, int rc)
{
  PSI_rwlock_locker_state *state= reinterpret_cast<PSI_rwlock_locker_state*> (locker);
  DBUG_ASSERT(state != NULL);
  ulonglong timer_end= 0;
  ulonglong wait_time= 0;

  PFS_rwlock *rwlock= reinterpret_cast<PFS_rwlock *> (state->m_rwlock);

  if (state->m_flags & STATE_FLAG_TIMED)
  {
    timer_end= state->m_timer();
    wait_time= timer_end - state->m_timer_start;
    /* Aggregate to EVENTS_WAITS_SUMMARY_BY_INSTANCE (timed) */
    rwlock->m_wait_stat.aggregate_timed(wait_time);
  }
  else
  {
    /* Aggregate to EVENTS_WAITS_SUMMARY_BY_INSTANCE (counted) */
    rwlock->m_wait_stat.aggregate_counted();
  }

  if (rc == 0)
  {
    /*
      Warning:
      Multiple threads can execute this section concurrently
      (since multiple readers can execute in parallel).
      The statistics generated are not safe, which is why they are
      just statistics, not facts.
    */
    if (rwlock->m_readers == 0)
      rwlock->m_last_read= timer_end;
    rwlock->m_writer= NULL;
    rwlock->m_readers++;
  }

  if (state->m_flags & STATE_FLAG_THREAD)
  {
    PFS_thread *thread= reinterpret_cast<PFS_thread *> (state->m_thread);
    DBUG_ASSERT(thread != NULL);

    PFS_single_stat *event_name_array;
    event_name_array= thread->m_instr_class_waits_stats;
    uint index= rwlock->m_class->m_event_name_index;

    if (state->m_flags & STATE_FLAG_TIMED)
    {
      /* Aggregate to EVENTS_WAITS_SUMMARY_BY_THREAD_BY_EVENT_NAME (timed) */
      event_name_array[index].aggregate_timed(wait_time);
    }
    else
    {
      /* Aggregate to EVENTS_WAITS_SUMMARY_BY_THREAD_BY_EVENT_NAME (counted) */
      event_name_array[index].aggregate_counted();
    }

    if (state->m_flags & STATE_FLAG_EVENT)
    {
      PFS_events_waits *wait= reinterpret_cast<PFS_events_waits*> (state->m_wait);
      DBUG_ASSERT(wait != NULL);

      wait->m_timer_end= timer_end;
      if (flag_events_waits_history)
        insert_events_waits_history(thread, wait);
      if (flag_events_waits_history_long)
        insert_events_waits_history_long(wait);
      thread->m_events_waits_count--;
    }
  }
}

/**
  Implementation of the rwlock instrumentation interface.
  @sa PSI_v1::start_rwlock_wrwait.
*/
static void start_rwlock_wrwait_v1(PSI_rwlock_locker* locker,
                                   const char *src_file, uint src_line)
{
  ulonglong timer_start= 0;
  PSI_rwlock_locker_state *state= reinterpret_cast<PSI_rwlock_locker_state*> (locker);
  DBUG_ASSERT(state != NULL);

  if (state->m_flags & STATE_FLAG_TIMED)
  {
    timer_start= get_timer_raw_value_and_function(wait_timer, & state->m_timer);
    state->m_timer_start= timer_start;
  }

  if (state->m_flags & STATE_FLAG_EVENT)
  {
    PFS_events_waits *wait= reinterpret_cast<PFS_events_waits*> (state->m_wait);
    DBUG_ASSERT(wait != NULL);

    wait->m_timer_start= timer_start;
    wait->m_source_file= src_file;
    wait->m_source_line= src_line;
  }
}

/**
  Implementation of the rwlock instrumentation interface.
  @sa PSI_v1::end_rwlock_wrwait.
*/
static void end_rwlock_wrwait_v1(PSI_rwlock_locker* locker, int rc)
{
  PSI_rwlock_locker_state *state= reinterpret_cast<PSI_rwlock_locker_state*> (locker);
  DBUG_ASSERT(state != NULL);
  ulonglong timer_end= 0;
  ulonglong wait_time= 0;

  PFS_rwlock *rwlock= reinterpret_cast<PFS_rwlock *> (state->m_rwlock);
  PFS_thread *thread= reinterpret_cast<PFS_thread *> (state->m_thread);

  if (state->m_flags & STATE_FLAG_TIMED)
  {
    timer_end= state->m_timer();
    wait_time= timer_end - state->m_timer_start;
    /* Aggregate to EVENTS_WAITS_SUMMARY_BY_INSTANCE (timed) */
    rwlock->m_wait_stat.aggregate_timed(wait_time);
  }
  else
  {
    /* Aggregate to EVENTS_WAITS_SUMMARY_BY_INSTANCE (counted) */
    rwlock->m_wait_stat.aggregate_counted();
  }

  if (likely(rc == 0))
  {
    /* Thread safe : we are protected by the instrumented rwlock */
    rwlock->m_writer= thread;
    rwlock->m_last_written= timer_end;
    /* Reset the readers stats, they could be off */
    rwlock->m_readers= 0;
    rwlock->m_last_read= 0;
  }

  if (state->m_flags & STATE_FLAG_THREAD)
  {
    PFS_single_stat *event_name_array;
    event_name_array= thread->m_instr_class_waits_stats;
    uint index= rwlock->m_class->m_event_name_index;

    if (state->m_flags & STATE_FLAG_TIMED)
    {
      /* Aggregate to EVENTS_WAITS_SUMMARY_BY_THREAD_BY_EVENT_NAME (timed) */
      event_name_array[index].aggregate_timed(wait_time);
    }
    else
    {
      /* Aggregate to EVENTS_WAITS_SUMMARY_BY_THREAD_BY_EVENT_NAME (counted) */
      event_name_array[index].aggregate_counted();
    }

    if (state->m_flags & STATE_FLAG_EVENT)
    {
      PFS_events_waits *wait= reinterpret_cast<PFS_events_waits*> (state->m_wait);
      DBUG_ASSERT(wait != NULL);

      wait->m_timer_end= timer_end;
      if (flag_events_waits_history)
        insert_events_waits_history(thread, wait);
      if (flag_events_waits_history_long)
        insert_events_waits_history_long(wait);
      thread->m_events_waits_count--;
    }
  }
}

/**
  Implementation of the cond instrumentation interface.
  @sa PSI_v1::start_cond_wait.
*/
static void start_cond_wait_v1(PSI_cond_locker* locker,
                               const char *src_file, uint src_line)
{
  ulonglong timer_start= 0;
  PSI_cond_locker_state *state= reinterpret_cast<PSI_cond_locker_state*> (locker);
  DBUG_ASSERT(state != NULL);

  if (state->m_flags & STATE_FLAG_TIMED)
  {
    timer_start= get_timer_raw_value_and_function(wait_timer, & state->m_timer);
    state->m_timer_start= timer_start;
  }

  if (state->m_flags & STATE_FLAG_EVENT)
  {
    PFS_events_waits *wait= reinterpret_cast<PFS_events_waits*> (state->m_wait);
    DBUG_ASSERT(wait != NULL);

    wait->m_timer_start= timer_start;
    wait->m_source_file= src_file;
    wait->m_source_line= src_line;
  }
}

/**
  Implementation of the cond instrumentation interface.
  @sa PSI_v1::end_cond_wait.
*/
static void end_cond_wait_v1(PSI_cond_locker* locker, int rc)
{
  PSI_cond_locker_state *state= reinterpret_cast<PSI_cond_locker_state*> (locker);
  DBUG_ASSERT(state != NULL);
  ulonglong timer_end= 0;
  ulonglong wait_time= 0;

  PFS_cond *cond= reinterpret_cast<PFS_cond *> (state->m_cond);
  /* PFS_mutex *mutex= reinterpret_cast<PFS_mutex *> (state->m_mutex); */

  if (state->m_flags & STATE_FLAG_TIMED)
  {
    timer_end= state->m_timer();
    wait_time= timer_end - state->m_timer_start;
    /* Aggregate to EVENTS_WAITS_SUMMARY_BY_INSTANCE (timed) */
    cond->m_wait_stat.aggregate_timed(wait_time);
  }
  else
  {
    /* Aggregate to EVENTS_WAITS_SUMMARY_BY_INSTANCE (counted) */
    cond->m_wait_stat.aggregate_counted();
  }

  if (state->m_flags & STATE_FLAG_THREAD)
  {
    PFS_thread *thread= reinterpret_cast<PFS_thread *> (state->m_thread);
    DBUG_ASSERT(thread != NULL);

    PFS_single_stat *event_name_array;
    event_name_array= thread->m_instr_class_waits_stats;
    uint index= cond->m_class->m_event_name_index;

    if (state->m_flags & STATE_FLAG_TIMED)
    {
      /* Aggregate to EVENTS_WAITS_SUMMARY_BY_THREAD_BY_EVENT_NAME (timed) */
      event_name_array[index].aggregate_timed(wait_time);
    }
    else
    {
      /* Aggregate to EVENTS_WAITS_SUMMARY_BY_THREAD_BY_EVENT_NAME (counted) */
      event_name_array[index].aggregate_counted();
    }

    if (state->m_flags & STATE_FLAG_EVENT)
    {
      PFS_events_waits *wait= reinterpret_cast<PFS_events_waits*> (state->m_wait);
      DBUG_ASSERT(wait != NULL);

      wait->m_timer_end= timer_end;
      if (flag_events_waits_history)
        insert_events_waits_history(thread, wait);
      if (flag_events_waits_history_long)
        insert_events_waits_history_long(wait);
      thread->m_events_waits_count--;
    }
  }
}

/**
  Implementation of the table instrumentation interface.
  @sa PSI_v1::start_table_io_wait.
*/
static void start_table_io_wait_v1(PSI_table_locker* locker,
                                   const char *src_file, uint src_line)
{
  ulonglong timer_start= 0;
  PSI_table_locker_state *state= reinterpret_cast<PSI_table_locker_state*> (locker);
  DBUG_ASSERT(state != NULL);

  register uint flags= state->m_flags;

  if (flags & STATE_FLAG_TIMED)
  {
    timer_start= get_timer_raw_value_and_function(wait_timer, & state->m_timer);
    state->m_timer_start= timer_start;
  }

  if (flags & STATE_FLAG_EVENT)
  {
    PFS_events_waits *wait= reinterpret_cast<PFS_events_waits*> (state->m_wait);
    DBUG_ASSERT(wait != NULL);

    wait->m_timer_start= timer_start;
    wait->m_source_file= src_file;
    wait->m_source_line= src_line;
  }
}

/**
  Implementation of the table instrumentation interface.
  @sa PSI_v1::end_table_io_wait.
*/
static void end_table_io_wait_v1(PSI_table_locker* locker)
{
  PSI_table_locker_state *state= reinterpret_cast<PSI_table_locker_state*> (locker);
  DBUG_ASSERT(state != NULL);
  ulonglong timer_end= 0;
  ulonglong wait_time= 0;

  PFS_table *table= reinterpret_cast<PFS_table *> (state->m_table);
  DBUG_ASSERT(table != NULL);

  PFS_single_stat *stat;

  DBUG_ASSERT((state->m_index < table->m_share->m_key_count) ||
              (state->m_index == MAX_KEY));

  switch (state->m_io_operation)
  {
  case PSI_TABLE_FETCH_ROW:
    stat= & table->m_table_stat.m_index_stat[state->m_index].m_fetch;
    break;
  case PSI_TABLE_WRITE_ROW:
    stat= & table->m_table_stat.m_index_stat[state->m_index].m_insert;
    break;
  case PSI_TABLE_UPDATE_ROW:
    stat= & table->m_table_stat.m_index_stat[state->m_index].m_update;
    break;
  case PSI_TABLE_DELETE_ROW:
    stat= & table->m_table_stat.m_index_stat[state->m_index].m_delete;
    break;
  default:
    DBUG_ASSERT(false);
    stat= NULL;
    break;
  }

  register uint flags= state->m_flags;

  if (flags & STATE_FLAG_TIMED)
  {
    timer_end= state->m_timer();
    wait_time= timer_end - state->m_timer_start;
    stat->aggregate_timed(wait_time);
  }
  else
  {
    stat->aggregate_counted();
  }

  if (flags & STATE_FLAG_EVENT)
  {
    DBUG_ASSERT(flags & STATE_FLAG_THREAD);
    PFS_thread *thread= reinterpret_cast<PFS_thread *> (state->m_thread);
    DBUG_ASSERT(thread != NULL);

    PFS_events_waits *wait= reinterpret_cast<PFS_events_waits*> (state->m_wait);
    DBUG_ASSERT(wait != NULL);

    wait->m_timer_end= timer_end;
    if (flag_events_waits_history)
      insert_events_waits_history(thread, wait);
    if (flag_events_waits_history_long)
      insert_events_waits_history_long(wait);
    thread->m_events_waits_count--;
  }
}

/**
  Implementation of the table instrumentation interface.
  @sa PSI_v1::start_table_lock_wait.
*/
static void start_table_lock_wait_v1(PSI_table_locker* locker,
                                     const char *src_file, uint src_line)
{
  ulonglong timer_start= 0;
  PSI_table_locker_state *state= reinterpret_cast<PSI_table_locker_state*> (locker);
  DBUG_ASSERT(state != NULL);

  register uint flags= state->m_flags;

  if (flags & STATE_FLAG_TIMED)
  {
    timer_start= get_timer_raw_value_and_function(wait_timer, & state->m_timer);
    state->m_timer_start= timer_start;
  }

  if (flags & STATE_FLAG_EVENT)
  {
    PFS_events_waits *wait= reinterpret_cast<PFS_events_waits*> (state->m_wait);
    DBUG_ASSERT(wait != NULL);

    wait->m_timer_start= timer_start;
    wait->m_source_file= src_file;
    wait->m_source_line= src_line;
  }
}

/**
  Implementation of the table instrumentation interface.
  @sa PSI_v1::end_table_lock_wait.
*/
static void end_table_lock_wait_v1(PSI_table_locker* locker)
{
  PSI_table_locker_state *state= reinterpret_cast<PSI_table_locker_state*> (locker);
  DBUG_ASSERT(state != NULL);
  ulonglong timer_end= 0;
  ulonglong wait_time= 0;

  PFS_table *table= reinterpret_cast<PFS_table *> (state->m_table);
  DBUG_ASSERT(table != NULL);

  PFS_single_stat *stat= & table->m_table_stat.m_lock_stat.m_stat[state->m_index];

  register uint flags= state->m_flags;

  if (flags & STATE_FLAG_TIMED)
  {
    timer_end= state->m_timer();
    wait_time= timer_end - state->m_timer_start;
    stat->aggregate_timed(wait_time);
  }
  else
  {
    stat->aggregate_counted();
  }

  if (flags & STATE_FLAG_EVENT)
  {
    DBUG_ASSERT(flags & STATE_FLAG_THREAD);
    PFS_thread *thread= reinterpret_cast<PFS_thread *> (state->m_thread);
    DBUG_ASSERT(thread != NULL);

    PFS_events_waits *wait= reinterpret_cast<PFS_events_waits*> (state->m_wait);
    DBUG_ASSERT(wait != NULL);

    wait->m_timer_end= timer_end;
    if (flag_events_waits_history)
      insert_events_waits_history(thread, wait);
    if (flag_events_waits_history_long)
      insert_events_waits_history_long(wait);
    thread->m_events_waits_count--;
  }
}

static void start_file_wait_v1(PSI_file_locker *locker,
                               size_t count,
                               const char *src_file,
                               uint src_line);

static void end_file_wait_v1(PSI_file_locker *locker,
                             size_t count);

/**
  Implementation of the file instrumentation interface.
  @sa PSI_v1::start_file_open_wait.
*/
static PSI_file* start_file_open_wait_v1(PSI_file_locker *locker,
                                         const char *src_file,
                                         uint src_line)
{
  PSI_file_locker_state *state= reinterpret_cast<PSI_file_locker_state*> (locker);
  DBUG_ASSERT(state != NULL);

  start_file_wait_v1(locker, 0, src_file, src_line);

  return state->m_file;
}

/**
  Implementation of the file instrumentation interface.
  @sa PSI_v1::end_file_open_wait.
*/
static void end_file_open_wait_v1(PSI_file_locker *locker)
{
  end_file_wait_v1(locker, 0);
}

/**
  Implementation of the file instrumentation interface.
  @sa PSI_v1::end_file_open_wait_and_bind_to_descriptor.
*/
static void end_file_open_wait_and_bind_to_descriptor_v1
  (PSI_file_locker *locker, File file)
{
  int index= (int) file;
  PSI_file_locker_state *state= reinterpret_cast<PSI_file_locker_state*> (locker);
  DBUG_ASSERT(state != NULL);

  end_file_wait_v1(locker, 0);

  PFS_file *pfs_file= reinterpret_cast<PFS_file*> (state->m_file);
  DBUG_ASSERT(pfs_file != NULL);

  if (likely(index >= 0))
  {
    if (likely(index < file_handle_max))
      file_handle_array[index]= pfs_file;
    else
      file_handle_lost++;
  }
  else
  {
    release_file(pfs_file);
  }
}

/**
  Implementation of the file instrumentation interface.
  @sa PSI_v1::start_file_wait.
*/
static void start_file_wait_v1(PSI_file_locker *locker,
                               size_t count,
                               const char *src_file,
                               uint src_line)
{
  ulonglong timer_start= 0;
  PSI_file_locker_state *state= reinterpret_cast<PSI_file_locker_state*> (locker);
  DBUG_ASSERT(state != NULL);

  register uint flags= state->m_flags;

  if (flags & STATE_FLAG_TIMED)
  {
    timer_start= get_timer_raw_value_and_function(wait_timer, & state->m_timer);
    state->m_timer_start= timer_start;
  }
=======
#else
  (void) last_reader;
  (void) last_writer;
#endif
}
>>>>>>> f4266ed5

  if (flags & STATE_FLAG_EVENT)
  {
    PFS_events_waits *wait= reinterpret_cast<PFS_events_waits*> (state->m_wait);
    DBUG_ASSERT(wait != NULL);

    wait->m_timer_start= timer_start;
    wait->m_source_file= src_file;
    wait->m_source_line= src_line;
    wait->m_number_of_bytes= count;
  }
}

/**
  Implementation of the file instrumentation interface.
  @sa PSI_v1::end_file_wait.
*/
static void end_file_wait_v1(PSI_file_locker *locker,
                             size_t count)
{
  PSI_file_locker_state *state= reinterpret_cast<PSI_file_locker_state*> (locker);
  DBUG_ASSERT(state != NULL);
  ulonglong timer_end= 0;
  ulonglong wait_time= 0;

  PFS_file *file= reinterpret_cast<PFS_file *> (state->m_file);
  DBUG_ASSERT(file != NULL);
  PFS_thread *thread= reinterpret_cast<PFS_thread *> (state->m_thread);

  register uint flags= state->m_flags;

  if (flags & STATE_FLAG_TIMED)
  {
    timer_end= state->m_timer();
    wait_time= timer_end - state->m_timer_start;
    /* Aggregate to EVENTS_WAITS_SUMMARY_BY_INSTANCE (timed) */
    file->m_wait_stat.aggregate_timed(wait_time);
  }
  else
  {
    /* Aggregate to EVENTS_WAITS_SUMMARY_BY_INSTANCE (counted) */
    file->m_wait_stat.aggregate_counted();
  }

  if (flags & STATE_FLAG_THREAD)
  {
    DBUG_ASSERT(thread != NULL);

    PFS_single_stat *event_name_array;
    event_name_array= thread->m_instr_class_waits_stats;
    uint index= file->m_class->m_event_name_index;

    if (flags & STATE_FLAG_TIMED)
    {
      /* Aggregate to EVENTS_WAITS_SUMMARY_BY_THREAD_BY_EVENT_NAME (timed) */
      event_name_array[index].aggregate_timed(wait_time);
    }
    else
    {
      /* Aggregate to EVENTS_WAITS_SUMMARY_BY_THREAD_BY_EVENT_NAME (counted) */
      event_name_array[index].aggregate_counted();
    }

    if (state->m_flags & STATE_FLAG_EVENT)
    {
      PFS_events_waits *wait= reinterpret_cast<PFS_events_waits*> (state->m_wait);
      DBUG_ASSERT(wait != NULL);

      wait->m_timer_end= timer_end;
      wait->m_number_of_bytes= count;
      if (flag_events_waits_history)
        insert_events_waits_history(thread, wait);
      if (flag_events_waits_history_long)
        insert_events_waits_history_long(wait);
      thread->m_events_waits_count--;
    }
  }

  /* FIXME: Have file aggregates for every operation */
  switch(state->m_operation)
  {
  case PSI_FILE_READ:
    file->m_file_stat.m_io_stat.aggregate_read(count);
    break;
  case PSI_FILE_WRITE:
    file->m_file_stat.m_io_stat.aggregate_write(count);
    break;
  case PSI_FILE_CLOSE:
  case PSI_FILE_STREAM_CLOSE:
  case PSI_FILE_STAT:
    release_file(file);
    break;
  case PSI_FILE_DELETE:
    DBUG_ASSERT(thread != NULL);
    destroy_file(thread, file);
    break;
  default:
    break;
  }
}


static void start_stage_v1(PSI_stage_key key, const char *src_file, int src_line)
{
  ulonglong timer_value= 0;

  if (! flag_global_instrumentation)
    return;

  PFS_thread *pfs_thread= my_pthread_getspecific_ptr(PFS_thread*, THR_PFS);
  if (unlikely(pfs_thread == NULL))
    return;

  if (flag_thread_instrumentation && ! pfs_thread->m_enabled)
    return;

  PFS_events_stages *pfs= & pfs_thread->m_stage_current;
  PFS_events_waits *child_wait= & pfs_thread->m_events_waits_stack[0];
  PFS_events_statements *parent_statement= & pfs_thread->m_statement_stack[0];

  PFS_instr_class *old_class= pfs->m_class;
  if (likely(old_class != NULL))
  {
    PFS_stage_stat *event_name_array;
    event_name_array= pfs_thread->m_instr_class_stages_stats;
    uint index= old_class->m_event_name_index;

    /* Finish old event */
    if (old_class->m_timed)
    {
      timer_value= get_timer_raw_value(stage_timer);;
      pfs->m_timer_end= timer_value;

      /* Aggregate to EVENTS_STAGES_SUMMARY_BY_THREAD_BY_EVENT_NAME (timed) */
      ulonglong stage_time= timer_value - pfs->m_timer_start;
      event_name_array[index].aggregate_timed(stage_time);
    }
    else
    {
      /* Aggregate to EVENTS_STAGES_SUMMARY_BY_THREAD_BY_EVENT_NAME (counted) */
      event_name_array[index].aggregate_counted();
    }

    if (flag_events_stages_current)
    {
      if (flag_events_stages_history)
        insert_events_stages_history(pfs_thread, pfs);
      if (flag_events_stages_history_long)
        insert_events_stages_history_long(pfs);
    }

    /* New waits will now be attached directly to the parent statement. */
    child_wait->m_event_id= parent_statement->m_event_id;
    child_wait->m_event_type= parent_statement->m_event_type;
    /* See below for new stages, that may overwrite this. */
  }

  /* Start new event */

  PFS_stage_class *new_klass= find_stage_class(key);
  pfs->m_class= new_klass;
  if (unlikely(new_klass == NULL))
    return;

  if (! new_klass->m_enabled)
    return;

  if (new_klass->m_timed)
  {
    /*
      Do not call the timer again if we have a
      TIMER_END for the previous stage already.
    */
    if (timer_value == 0)
      timer_value= get_timer_raw_value(stage_timer);
    pfs->m_timer_start= timer_value;
  }
  else
    pfs->m_timer_start= 0;
  pfs->m_timer_end= 0;

  if (flag_events_stages_current)
  {
    /* m_thread_internal_id is immutable and already set */
    DBUG_ASSERT(pfs->m_thread_internal_id == pfs_thread->m_thread_internal_id);
    pfs->m_event_id= pfs_thread->m_event_id++;
    pfs->m_source_file= src_file;
    pfs->m_source_line= src_line;

    /* New wait events will have this new stage as parent. */
    child_wait->m_event_id= pfs->m_event_id;
    child_wait->m_event_type= EVENT_TYPE_STAGE;
  }
}

static void end_stage_v1()
{
  ulonglong timer_value= 0;

  if (! flag_global_instrumentation)
    return;

  PFS_thread *pfs_thread= my_pthread_getspecific_ptr(PFS_thread*, THR_PFS);
  if (unlikely(pfs_thread == NULL))
    return;

  if (flag_thread_instrumentation && ! pfs_thread->m_enabled)
    return;

  PFS_events_stages *pfs= & pfs_thread->m_stage_current;

  PFS_instr_class *old_class= pfs->m_class;
  if (likely(old_class != NULL))
  {
    PFS_stage_stat *event_name_array;
    event_name_array= pfs_thread->m_instr_class_stages_stats;
    uint index= old_class->m_event_name_index;

    /* Finish old event */
    if (old_class->m_timed)
    {
      timer_value= get_timer_raw_value(stage_timer);;
      pfs->m_timer_end= timer_value;

      /* Aggregate to EVENTS_STAGES_SUMMARY_BY_THREAD_BY_EVENT_NAME (timed) */
      ulonglong stage_time= timer_value - pfs->m_timer_start;
      event_name_array[index].aggregate_timed(stage_time);
    }
    else
    {
      /* Aggregate to EVENTS_STAGES_SUMMARY_BY_THREAD_BY_EVENT_NAME (counted) */
      event_name_array[index].aggregate_counted();
    }

    if (flag_events_stages_current)
    {
      if (flag_events_stages_history)
        insert_events_stages_history(pfs_thread, pfs);
      if (flag_events_stages_history_long)
        insert_events_stages_history_long(pfs);
    }

    /* New waits will now be attached directly to the parent statement. */
    PFS_events_waits *child_wait= & pfs_thread->m_events_waits_stack[0];
    PFS_events_statements *parent_statement= & pfs_thread->m_statement_stack[0];
    child_wait->m_event_id= parent_statement->m_event_id;
    child_wait->m_event_type= parent_statement->m_event_type;

    /* This stage is completed */
    pfs->m_class= NULL;
  }
}

static PSI_statement_locker*
get_thread_statement_locker_v1(PSI_statement_locker_state *state,
                               PSI_statement_key key)
{
  DBUG_ASSERT(state != NULL);
  if (! flag_global_instrumentation)
    return NULL;
  PFS_statement_class *klass= find_statement_class(key);
  if (unlikely(klass == NULL))
    return NULL;
  if (! klass->m_enabled)
    return NULL;

  register uint flags;

  if (flag_thread_instrumentation)
  {
    PFS_thread *pfs_thread= my_pthread_getspecific_ptr(PFS_thread*, THR_PFS);
    if (unlikely(pfs_thread == NULL))
      return NULL;
    if (! pfs_thread->m_enabled)
      return NULL;
    state->m_thread= reinterpret_cast<PSI_thread *> (pfs_thread);
    flags= STATE_FLAG_THREAD;

    if (klass->m_timed)
      flags|= STATE_FLAG_TIMED;

    if (flag_events_statements_current)
    {
      ulonglong event_id= pfs_thread->m_event_id++;

      if (pfs_thread->m_events_statements_count >= statement_stack_max)
      {
        return NULL;
      }

      PFS_events_statements *pfs= & pfs_thread->m_statement_stack[pfs_thread->m_events_statements_count];
      /* m_thread_internal_id is immutable and already set */
      DBUG_ASSERT(pfs->m_thread_internal_id == pfs_thread->m_thread_internal_id);
      pfs->m_event_id= event_id;
      pfs->m_class= klass;
      pfs->m_timer_start= 0;
      pfs->m_timer_end= 0;
      pfs->m_lock_time= 0;
      pfs->m_current_schema_name_length= 0;
      pfs->m_sqltext_length= 0;

      pfs->m_message_text[0]= '\0';
      pfs->m_sql_errno= 0;
      pfs->m_sqlstate[0]= '\0';
      pfs->m_error_count= 0;
      pfs->m_warning_count= 0;
      pfs->m_rows_affected= 0;

      pfs->m_rows_sent= 0;
      pfs->m_rows_examined= 0;
      pfs->m_created_tmp_disk_tables= 0;
      pfs->m_created_tmp_tables= 0;
      pfs->m_select_full_join= 0;
      pfs->m_select_full_range_join= 0;
      pfs->m_select_range= 0;
      pfs->m_select_range_check= 0;
      pfs->m_select_scan= 0;
      pfs->m_sort_merge_passes= 0;
      pfs->m_sort_range= 0;
      pfs->m_sort_rows= 0;
      pfs->m_sort_scan= 0;
      pfs->m_no_index_used= 0;
      pfs->m_no_good_index_used= 0;
      
      /* New stages will have this statement as parent */
      PFS_events_stages *child_stage= & pfs_thread->m_stage_current;
      child_stage->m_nesting_event_id= event_id;
      child_stage->m_nesting_event_type= EVENT_TYPE_STATEMENT;

      /* New waits will have this statement as parent, if no stage is instrumented */
      PFS_events_waits *child_wait= & pfs_thread->m_events_waits_stack[0];
      child_wait->m_nesting_event_id= event_id;
      child_wait->m_nesting_event_type= EVENT_TYPE_STATEMENT;

      state->m_statement= pfs;
      flags|= STATE_FLAG_EVENT;

      pfs_thread->m_events_statements_count++;
    }
  }
  else
  {
    if (klass->m_timed)
      flags= STATE_FLAG_TIMED;
    else
      flags= 0;
  }

  state->m_discarded= false;
  state->m_class= klass;
  state->m_flags= flags;

  state->m_lock_time= 0;
  state->m_rows_sent= 0;
  state->m_rows_examined= 0;
  state->m_created_tmp_disk_tables= 0;
  state->m_created_tmp_tables= 0;
  state->m_select_full_join= 0;
  state->m_select_full_range_join= 0;
  state->m_select_range= 0;
  state->m_select_range_check= 0;
  state->m_select_scan= 0;
  state->m_sort_merge_passes= 0;
  state->m_sort_range= 0;
  state->m_sort_rows= 0;
  state->m_sort_scan= 0;
  state->m_no_index_used= 0;
  state->m_no_good_index_used= 0;

  return reinterpret_cast<PSI_statement_locker*> (state);
}

static PSI_statement_locker*
refine_statement_v1(PSI_statement_locker *locker,
                    PSI_statement_key key)
{
  PSI_statement_locker_state *state= reinterpret_cast<PSI_statement_locker_state*> (locker);
  if (state == NULL)
    return NULL;
  DBUG_ASSERT(state->m_class != NULL);
  PFS_statement_class *klass;
  /* Only refine statements for mutable instrumentation */
  klass= reinterpret_cast<PFS_statement_class*> (state->m_class);
  DBUG_ASSERT(klass->m_flags & PSI_FLAG_MUTABLE);
  klass= find_statement_class(key);
  if (unlikely(klass == NULL))
  {
    /* FIXME : pop statement stack */
    state->m_discarded= true;
    return NULL;
  }
  if (! klass->m_enabled)
  {
    /* FIXME : pop statement stack */
    state->m_discarded= true;
    return NULL;
  }

  register uint flags= state->m_flags;

  if ((flags & STATE_FLAG_TIMED) && ! klass->m_timed)
    flags= flags & ~STATE_FLAG_TIMED;

  if (flags & STATE_FLAG_EVENT)
  {
    PFS_events_statements *pfs= reinterpret_cast<PFS_events_statements*> (state->m_statement);
    DBUG_ASSERT(pfs != NULL);

    /* mutate EVENTS_STATEMENTS_CURRENT.EVENT_NAME */
    pfs->m_class= klass;
  }

  state->m_class= klass;
  state->m_flags= flags;
  return reinterpret_cast<PSI_statement_locker*> (state);
}

static void start_statement_v1(PSI_statement_locker *locker,
                               const char *db, uint db_len,
                               const char *src_file, uint src_line)
{
  PSI_statement_locker_state *state= reinterpret_cast<PSI_statement_locker_state*> (locker);
  DBUG_ASSERT(state != NULL);

  register uint flags= state->m_flags;
  ulonglong timer_start= 0;

  if (flags & STATE_FLAG_TIMED)
  {
    timer_start= get_timer_raw_value_and_function(statement_timer, & state->m_timer);
    state->m_timer_start= timer_start;
  }

  if (flags & STATE_FLAG_EVENT)
  {
    PFS_events_statements *pfs= reinterpret_cast<PFS_events_statements*> (state->m_statement);
    DBUG_ASSERT(pfs != NULL);

    pfs->m_timer_start= timer_start;
    pfs->m_source_file= src_file;
    pfs->m_source_line= src_line;

    DBUG_ASSERT(db_len <= sizeof(pfs->m_current_schema_name));
    if (db_len > 0)
      memcpy(pfs->m_current_schema_name, db, db_len);
    pfs->m_current_schema_name_length= db_len;
  }
}

static void set_statement_text_v1(PSI_statement_locker *locker,
                                  const char *text, uint text_len)
{
  PSI_statement_locker_state *state= reinterpret_cast<PSI_statement_locker_state*> (locker);
  DBUG_ASSERT(state != NULL);

  if (state->m_discarded)
    return;

  if (state->m_flags & STATE_FLAG_EVENT)
  {
    PFS_events_statements *pfs= reinterpret_cast<PFS_events_statements*> (state->m_statement);
    DBUG_ASSERT(pfs != NULL);
    if (text_len > sizeof (pfs->m_sqltext))
      text_len= sizeof(pfs->m_sqltext);
    if (text_len)
      memcpy(pfs->m_sqltext, text, text_len);
    pfs->m_sqltext_length= text_len;
  }

  return;
}

#define SET_STATEMENT_ATTR_BODY(LOCKER, ATTR, VALUE)                    \
  PSI_statement_locker_state *state;                                    \
  state= reinterpret_cast<PSI_statement_locker_state*> (LOCKER);        \
  if (unlikely(state == NULL))                                          \
    return;                                                             \
  if (state->m_discarded)                                               \
    return;                                                             \
  state->ATTR= VALUE;                                                   \
  if (state->m_flags & STATE_FLAG_EVENT)                                \
  {                                                                     \
    PFS_events_statements *pfs;                                         \
    pfs= reinterpret_cast<PFS_events_statements*> (state->m_statement); \
    DBUG_ASSERT(pfs != NULL);                                           \
    pfs->ATTR= VALUE;                                                   \
  }                                                                     \
  return;

#define INC_STATEMENT_ATTR_BODY(LOCKER, ATTR, VALUE)                    \
  PSI_statement_locker_state *state;                                    \
  state= reinterpret_cast<PSI_statement_locker_state*> (LOCKER);        \
  if (unlikely(state == NULL))                                          \
    return;                                                             \
  if (state->m_discarded)                                               \
    return;                                                             \
  state->ATTR+= VALUE;                                                  \
  if (state->m_flags & STATE_FLAG_EVENT)                                \
  {                                                                     \
    PFS_events_statements *pfs;                                         \
    pfs= reinterpret_cast<PFS_events_statements*> (state->m_statement); \
    DBUG_ASSERT(pfs != NULL);                                           \
    pfs->ATTR+= VALUE;                                                  \
  }                                                                     \
  return;

static void set_statement_lock_time_v1(PSI_statement_locker *locker,
                                       ulonglong count)
{
  SET_STATEMENT_ATTR_BODY(locker, m_lock_time, count);
}

static void set_statement_rows_sent_v1(PSI_statement_locker *locker,
                                       ulonglong count)
{
  SET_STATEMENT_ATTR_BODY(locker, m_rows_sent, count);
}

static void set_statement_rows_examined_v1(PSI_statement_locker *locker,
                                           ulonglong count)
{
  SET_STATEMENT_ATTR_BODY(locker, m_rows_examined, count);
}

static void inc_statement_created_tmp_disk_tables_v1(PSI_statement_locker *locker,
                                                    ulonglong count)
{
  INC_STATEMENT_ATTR_BODY(locker, m_created_tmp_disk_tables, count);
}

static void inc_statement_created_tmp_tables_v1(PSI_statement_locker *locker,
                                                ulonglong count)
{
  INC_STATEMENT_ATTR_BODY(locker, m_created_tmp_tables, count);
}

static void inc_statement_select_full_join_v1(PSI_statement_locker *locker,
                                              ulonglong count)
{
  INC_STATEMENT_ATTR_BODY(locker, m_select_full_join, count);
}

static void inc_statement_select_full_range_join_v1(PSI_statement_locker *locker,
                                                    ulonglong count)
{
  INC_STATEMENT_ATTR_BODY(locker, m_select_full_range_join, count);
}

static void inc_statement_select_range_v1(PSI_statement_locker *locker,
                                          ulonglong count)
{
  INC_STATEMENT_ATTR_BODY(locker, m_select_range, count);
}

static void inc_statement_select_range_check_v1(PSI_statement_locker *locker,
                                                ulonglong count)
{
  INC_STATEMENT_ATTR_BODY(locker, m_select_range_check, count);
}

static void inc_statement_select_scan_v1(PSI_statement_locker *locker,
                                         ulonglong count)
{
  INC_STATEMENT_ATTR_BODY(locker, m_select_scan, count);
}

static void inc_statement_sort_merge_passes_v1(PSI_statement_locker *locker,
                                               ulonglong count)
{
  INC_STATEMENT_ATTR_BODY(locker, m_sort_merge_passes, count);
}

static void inc_statement_sort_range_v1(PSI_statement_locker *locker,
                                        ulonglong count)
{
  INC_STATEMENT_ATTR_BODY(locker, m_sort_range, count);
}

static void inc_statement_sort_rows_v1(PSI_statement_locker *locker,
                                       ulonglong count)
{
  INC_STATEMENT_ATTR_BODY(locker, m_sort_rows, count);
}

static void inc_statement_sort_scan_v1(PSI_statement_locker *locker,
                                       ulonglong count)
{
  INC_STATEMENT_ATTR_BODY(locker, m_sort_scan, count);
}

static void set_statement_no_index_used_v1(PSI_statement_locker *locker)
{
  SET_STATEMENT_ATTR_BODY(locker, m_no_index_used, 1);
}

static void set_statement_no_good_index_used_v1(PSI_statement_locker *locker)
{
  SET_STATEMENT_ATTR_BODY(locker, m_no_good_index_used, 1);
}

static void end_statement_v1(PSI_statement_locker *locker, void *stmt_da)
{
  PSI_statement_locker_state *state= reinterpret_cast<PSI_statement_locker_state*> (locker);
  Diagnostics_area *da= reinterpret_cast<Diagnostics_area*> (stmt_da);
  DBUG_ASSERT(state != NULL);
  DBUG_ASSERT(da != NULL);

  if (state->m_discarded)
    return;

  PFS_statement_class *klass= reinterpret_cast<PFS_statement_class *> (state->m_class);
  DBUG_ASSERT(klass != NULL);

  ulonglong timer_end= 0;
  ulonglong wait_time= 0;
  register uint flags= state->m_flags;

  if (flags & STATE_FLAG_TIMED)
  {
    timer_end= state->m_timer();
    wait_time= timer_end - state->m_timer_start;
  }

  PFS_statement_stat *event_name_array;
  uint index= klass->m_event_name_index;
  PFS_statement_stat *stat;
  if (flags & STATE_FLAG_THREAD)
  {
    PFS_thread *thread= reinterpret_cast<PFS_thread *> (state->m_thread);
    DBUG_ASSERT(thread != NULL);
    event_name_array= thread->m_instr_class_statements_stats;
    /* Aggregate to EVENTS_STATEMENTS_SUMMARY_BY_THREAD_BY_EVENT_NAME */
    stat= & event_name_array[index];

    if (flags & STATE_FLAG_EVENT)
    {
      PFS_events_statements *pfs= reinterpret_cast<PFS_events_statements*> (state->m_statement);
      DBUG_ASSERT(pfs != NULL);

      switch(da->status())
      {
        case Diagnostics_area::DA_EMPTY:
          break;
        case Diagnostics_area::DA_OK:
          memcpy(pfs->m_message_text, da->message(), MYSQL_ERRMSG_SIZE);
          pfs->m_message_text[MYSQL_ERRMSG_SIZE]= 0;
          pfs->m_rows_affected= da->affected_rows();
          pfs->m_warning_count= da->statement_warn_count();
          memcpy(pfs->m_sqlstate, "00000", SQLSTATE_LENGTH);
          break;
        case Diagnostics_area::DA_EOF:
          pfs->m_warning_count= da->statement_warn_count();
          break;
        case Diagnostics_area::DA_ERROR:
          memcpy(pfs->m_message_text, da->message(), MYSQL_ERRMSG_SIZE);
          pfs->m_message_text[MYSQL_ERRMSG_SIZE]= 0;
          pfs->m_sql_errno= da->sql_errno();
          memcpy(pfs->m_sqlstate, da->get_sqlstate(), SQLSTATE_LENGTH);
          break;
        case Diagnostics_area::DA_DISABLED:
          break;
      }

      pfs->m_timer_end= timer_end;
      if (flag_events_statements_history)
        insert_events_statements_history(thread, pfs);
      if (flag_events_statements_history_long)
        insert_events_statements_history_long(pfs);

      DBUG_ASSERT(thread->m_events_statements_count > 0);
      thread->m_events_statements_count--;
    }
  }
  else
  {
    event_name_array= global_instr_class_statements_array;
    /* Aggregate to EVENTS_STATEMENTS_SUMMARY_GLOBAL_BY_EVENT_NAME */
    stat= & event_name_array[index];
  }

  if (flags & STATE_FLAG_TIMED)
  {
    /* Aggregate to EVENTS_STATEMENTS_SUMMARY_..._BY_EVENT_NAME (timed) */
    stat->aggregate_timed(wait_time);
  }
  else
  {
    /* Aggregate to EVENTS_STATEMENTS_SUMMARY_..._BY_EVENT_NAME (counted) */
    stat->aggregate_counted();
  }

  stat->m_lock_time+= state->m_lock_time;
  stat->m_rows_sent+= state->m_rows_sent;
  stat->m_rows_examined+= state->m_rows_examined;
  stat->m_created_tmp_disk_tables+= state->m_created_tmp_disk_tables;
  stat->m_created_tmp_tables+= state->m_created_tmp_tables;
  stat->m_select_full_join+= state->m_select_full_join;
  stat->m_select_full_range_join+= state->m_select_full_range_join;
  stat->m_select_range+= state->m_select_range;
  stat->m_select_range_check+= state->m_select_range_check;
  stat->m_select_scan+= state->m_select_scan;
  stat->m_sort_merge_passes+= state->m_sort_merge_passes;
  stat->m_sort_range+= state->m_sort_range;
  stat->m_sort_rows+= state->m_sort_rows;
  stat->m_sort_scan+= state->m_sort_scan;
  stat->m_no_index_used+= state->m_no_index_used;
  stat->m_no_good_index_used+= state->m_no_good_index_used;

  switch(da->status())
  {
    case Diagnostics_area::DA_EMPTY:
      break;
    case Diagnostics_area::DA_OK:
      stat->m_rows_affected+= da->affected_rows();
      stat->m_warning_count+= da->statement_warn_count();
      break;
    case Diagnostics_area::DA_EOF:
      stat->m_warning_count+= da->statement_warn_count();
      break;
    case Diagnostics_area::DA_ERROR:
      stat->m_error_count++;
      break;
    case Diagnostics_area::DA_DISABLED:
      break;
  }
}
/**
  Implementation of the instrumentation interface.
  @sa PSI_v1.
*/
PSI_v1 PFS_v1=
{
  register_mutex_v1,
  register_rwlock_v1,
  register_cond_v1,
  register_thread_v1,
  register_file_v1,
  register_stage_v1,
  register_statement_v1,
  init_mutex_v1,
  destroy_mutex_v1,
  init_rwlock_v1,
  destroy_rwlock_v1,
  init_cond_v1,
  destroy_cond_v1,
  get_table_share_v1,
  release_table_share_v1,
  drop_table_share_v1,
  open_table_v1,
  close_table_v1,
  create_file_v1,
  spawn_thread_v1,
  new_thread_v1,
  set_thread_id_v1,
  get_thread_v1,
  set_thread_user_v1,
  set_thread_user_host_v1,
  set_thread_db_v1,
  set_thread_command_v1,
  set_thread_start_time_v1,
  set_thread_state_v1,
  set_thread_info_v1,
  set_thread_v1,
  delete_current_thread_v1,
  delete_thread_v1,
  get_thread_mutex_locker_v1,
  get_thread_rwlock_locker_v1,
  get_thread_cond_locker_v1,
  get_thread_table_io_locker_v1,
  get_thread_table_lock_locker_v1,
  get_thread_file_name_locker_v1,
  get_thread_file_stream_locker_v1,
  get_thread_file_descriptor_locker_v1,
  unlock_mutex_v1,
  unlock_rwlock_v1,
  signal_cond_v1,
  broadcast_cond_v1,
  start_mutex_wait_v1,
  end_mutex_wait_v1,
  start_rwlock_rdwait_v1,
  end_rwlock_rdwait_v1,
  start_rwlock_wrwait_v1,
  end_rwlock_wrwait_v1,
  start_cond_wait_v1,
  end_cond_wait_v1,
  start_table_io_wait_v1,
  end_table_io_wait_v1,
  start_table_lock_wait_v1,
  end_table_lock_wait_v1,
  start_file_open_wait_v1,
  end_file_open_wait_v1,
  end_file_open_wait_and_bind_to_descriptor_v1,
  start_file_wait_v1,
  end_file_wait_v1,
  start_stage_v1,
  end_stage_v1,
  get_thread_statement_locker_v1,
  refine_statement_v1,
  start_statement_v1,
  set_statement_text_v1,
  set_statement_lock_time_v1,
  set_statement_rows_sent_v1,
  set_statement_rows_examined_v1,
  inc_statement_created_tmp_disk_tables_v1,
  inc_statement_created_tmp_tables_v1,
  inc_statement_select_full_join_v1,
  inc_statement_select_full_range_join_v1,
  inc_statement_select_range_v1,
  inc_statement_select_range_check_v1,
  inc_statement_select_scan_v1,
  inc_statement_sort_merge_passes_v1,
  inc_statement_sort_range_v1,
  inc_statement_sort_rows_v1,
  inc_statement_sort_scan_v1,
  set_statement_no_index_used_v1,
  set_statement_no_good_index_used_v1,
  end_statement_v1
};

static void* get_interface(int version)
{
  switch (version)
  {
  case PSI_VERSION_1:
    return &PFS_v1;
  default:
    return NULL;
  }
}

C_MODE_END

struct PSI_bootstrap PFS_bootstrap=
{
  get_interface
};<|MERGE_RESOLUTION|>--- conflicted
+++ resolved
@@ -2832,7 +2832,9 @@
       aggregate_single_stat_chain(&pfs_rwlock->m_read_lock_stat, locked_time);
     }
   }
-<<<<<<< HEAD
+#else
+  (void) last_reader;
+  (void) last_writer;
 #endif
 }
 
@@ -3512,13 +3514,6 @@
     timer_start= get_timer_raw_value_and_function(wait_timer, & state->m_timer);
     state->m_timer_start= timer_start;
   }
-=======
-#else
-  (void) last_reader;
-  (void) last_writer;
-#endif
-}
->>>>>>> f4266ed5
 
   if (flags & STATE_FLAG_EVENT)
   {
