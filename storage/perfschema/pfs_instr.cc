/* Copyright (c) 2008, 2014, Oracle and/or its affiliates. All rights reserved.

  This program is free software; you can redistribute it and/or modify
  it under the terms of the GNU General Public License as published by
  the Free Software Foundation; version 2 of the License.

  This program is distributed in the hope that it will be useful,
  but WITHOUT ANY WARRANTY; without even the implied warranty of
  MERCHANTABILITY or FITNESS FOR A PARTICULAR PURPOSE.  See the
  GNU General Public License for more details.

  You should have received a copy of the GNU General Public License
  along with this program; if not, write to the Free Software Foundation,
  51 Franklin Street, Suite 500, Boston, MA 02110-1335 USA */

/**
  @file storage/perfschema/pfs_instr.cc
  Performance schema instruments (implementation).
*/

#include <my_global.h>
#include <string.h>

#include "my_sys.h"
#include "pfs.h"
#include "pfs_stat.h"
#include "pfs_instr.h"
#include "pfs_host.h"
#include "pfs_user.h"
#include "pfs_account.h"
#include "pfs_global.h"
#include "pfs_instr_class.h"

ulong nested_statement_lost= 0;

/**
  @addtogroup Performance_schema_buffers
  @{
*/

/** Size of the mutex instances array. @sa mutex_array */
ulong mutex_max= 0;
/** True when @c mutex_array is full. */
bool mutex_full;
/** Number of mutexes instance lost. @sa mutex_array */
ulong mutex_lost= 0;
/** Size of the rwlock instances array. @sa rwlock_array */
ulong rwlock_max= 0;
/** True when @c rwlock_array is full. */
bool rwlock_full;
/** Number or rwlock instances lost. @sa rwlock_array */
ulong rwlock_lost= 0;
/** Size of the conditions instances array. @sa cond_array */
ulong cond_max= 0;
/** True when @c cond_array is full. */
bool cond_full;
/** Number of conditions instances lost. @sa cond_array */
ulong cond_lost= 0;
/** Size of the thread instances array. @sa thread_array */
ulong thread_max= 0;
/** True when @c thread_array is full. */
bool thread_full;
/** Number or thread instances lost. @sa thread_array */
ulong thread_lost= 0;
/** Size of the file instances array. @sa file_array */
ulong file_max= 0;
/** True when @c file_array is full. */
bool file_full;
/** Number of file instances lost. @sa file_array */
ulong file_lost= 0;
/**
  Size of the file handle array. @sa file_handle_array.
  Signed value, for easier comparisons with a file descriptor number.
*/
long file_handle_max= 0;
/** True when @c file_handle_array is full. */
bool file_handle_full;
/** Number of file handle lost. @sa file_handle_array */
ulong file_handle_lost= 0;
/** Size of the table instances array. @sa table_array */
ulong table_max= 0;
/** True when @c table_array is full. */
bool table_full;
/** Number of table instances lost. @sa table_array */
ulong table_lost= 0;
/** Size of the socket instances array. @sa socket_array */
ulong socket_max= 0;
/** True when @c socket_array is full. */
bool socket_full;
/** Number of socket instances lost. @sa socket_array */
ulong socket_lost= 0;
/** Number of EVENTS_WAITS_HISTORY records per thread. */
ulong events_waits_history_per_thread= 0;
/** Number of EVENTS_STAGES_HISTORY records per thread. */
ulong events_stages_history_per_thread= 0;
/** Number of EVENTS_STATEMENTS_HISTORY records per thread. */
ulong events_statements_history_per_thread= 0;
uint statement_stack_max= 0;
/** Number of locker lost. @sa LOCKER_STACK_SIZE. */
ulong locker_lost= 0;
/** Number of statements lost. @sa STATEMENT_STACK_SIZE. */
ulong statement_lost= 0;
/** Size of connection attribute storage per thread */
ulong session_connect_attrs_size_per_thread;
/** Number of connection attributes lost */
ulong session_connect_attrs_lost= 0;

ulong metadata_lock_max;
ulong metadata_lock_lost;
/** True when @c metadata_lock_array is full. */
bool metadata_lock_full;
/** Number of EVENTS_TRANSACTIONS_HISTORY records per thread. */
ulong events_transactions_history_per_thread= 0;

/**
  Mutex instrumentation instances array.
  @sa mutex_max
  @sa mutex_lost
*/
PFS_mutex *mutex_array= NULL;

/**
  RWLock instrumentation instances array.
  @sa rwlock_max
  @sa rwlock_lost
*/
PFS_rwlock *rwlock_array= NULL;

/**
  Condition instrumentation instances array.
  @sa cond_max
  @sa cond_lost
*/
PFS_cond *cond_array= NULL;

/**
  Thread instrumentation instances array.
  @sa thread_max
  @sa thread_lost
*/
PFS_thread *thread_array= NULL;

/**
  File instrumentation instances array.
  @sa file_max
  @sa file_lost
  @sa filename_hash
*/
PFS_file *file_array= NULL;

/**
  File instrumentation handle array.
  @sa file_handle_max
  @sa file_handle_lost
*/
PFS_file **file_handle_array= NULL;

/**
  Table instrumentation instances array.
  @sa table_max
  @sa table_lost
*/
PFS_table *table_array= NULL;

/**
  Socket instrumentation instances array.
  @sa socket_max
  @sa socket_lost
*/
PFS_socket *socket_array= NULL;

PFS_metadata_lock *metadata_lock_array= NULL;

PFS_stage_stat *global_instr_class_stages_array= NULL;
PFS_statement_stat *global_instr_class_statements_array= NULL;
PFS_memory_stat *global_instr_class_memory_array= NULL;

static PFS_ALIGNED PFS_cacheline_uint64 thread_internal_id_counter;

static uint thread_instr_class_waits_sizing= 0;
static uint thread_instr_class_stages_sizing= 0;
static uint thread_instr_class_statements_sizing= 0;
static uint thread_instr_class_transactions_sizing= 0;
static uint thread_instr_class_memory_sizing= 0;
static PFS_single_stat *thread_instr_class_waits_array= NULL;
static PFS_stage_stat *thread_instr_class_stages_array= NULL;
static PFS_statement_stat *thread_instr_class_statements_array= NULL;
static PFS_transaction_stat *thread_instr_class_transactions_array= NULL;
static PFS_memory_stat *thread_instr_class_memory_array= NULL;

static PFS_events_waits *thread_waits_history_array= NULL;
static PFS_events_stages *thread_stages_history_array= NULL;
static PFS_events_statements *thread_statements_history_array= NULL;
static PFS_events_statements *thread_statements_stack_array= NULL;
static PFS_events_transactions *thread_transactions_history_array= NULL;
static char *thread_session_connect_attrs_array= NULL;

PFS_single_stat *thread_instr_class_waits_array_start= NULL;
PFS_single_stat *thread_instr_class_waits_array_end= NULL;

/** Hash table for instrumented files. */
LF_HASH filename_hash;
/** True if filename_hash is initialized. */
static bool filename_hash_inited= false;

/**
  Initialize all the instruments instance buffers.
  @param param                        sizing parameters
  @return 0 on success
*/
int init_instruments(const PFS_global_param *param)
{
  uint thread_waits_history_sizing;
  uint thread_stages_history_sizing;
  uint thread_statements_history_sizing;
  uint thread_statements_stack_sizing;
  uint thread_transactions_history_sizing;
  uint thread_session_connect_attrs_sizing;
  uint index;

  /* Make sure init_event_name_sizing is called */
  DBUG_ASSERT(wait_class_max != 0);

  mutex_max= param->m_mutex_sizing;
  mutex_full= false;
  mutex_lost= 0;
  rwlock_max= param->m_rwlock_sizing;
  rwlock_full= false;
  rwlock_lost= 0;
  cond_max= param->m_cond_sizing;
  cond_full= false;
  cond_lost= 0;
  file_max= param->m_file_sizing;
  file_full= false;
  file_lost= 0;
  file_handle_max= param->m_file_handle_sizing;
  file_handle_full= false;
  file_handle_lost= 0;
  table_max= param->m_table_sizing;
  table_full= false;
  table_lost= 0;
  thread_max= param->m_thread_sizing;
  thread_full= false;
  thread_lost= 0;
  socket_max= param->m_socket_sizing;
  socket_full= false;
  socket_lost= 0;
  metadata_lock_max= param->m_metadata_lock_sizing;
  metadata_lock_full= false;
  metadata_lock_lost= 0;

  events_waits_history_per_thread= param->m_events_waits_history_sizing;
  thread_waits_history_sizing= param->m_thread_sizing
    * events_waits_history_per_thread;

  thread_instr_class_waits_sizing= param->m_thread_sizing
    * wait_class_max;

  events_stages_history_per_thread= param->m_events_stages_history_sizing;
  thread_stages_history_sizing= param->m_thread_sizing
    * events_stages_history_per_thread;

  events_statements_history_per_thread= param->m_events_statements_history_sizing;
  thread_statements_history_sizing= param->m_thread_sizing
    * events_statements_history_per_thread;

  statement_stack_max= param->m_statement_stack_sizing;
  thread_statements_stack_sizing= param->m_thread_sizing * statement_stack_max;

  events_transactions_history_per_thread= param->m_events_transactions_history_sizing;
  thread_transactions_history_sizing= param->m_thread_sizing
    * events_transactions_history_per_thread;

  thread_instr_class_stages_sizing= param->m_thread_sizing
    * param->m_stage_class_sizing;

  thread_instr_class_statements_sizing= param->m_thread_sizing
    * param->m_statement_class_sizing;

  /* Transaction class is global with fixed size, no m_transaction_sizing */
  thread_instr_class_transactions_sizing= param->m_thread_sizing
    * transaction_class_max;

  thread_instr_class_memory_sizing= param->m_thread_sizing
    * param->m_memory_class_sizing;

  session_connect_attrs_size_per_thread= param->m_session_connect_attrs_sizing;
  thread_session_connect_attrs_sizing= param->m_thread_sizing
    * session_connect_attrs_size_per_thread;
  session_connect_attrs_lost= 0;

  mutex_array= NULL;
  rwlock_array= NULL;
  cond_array= NULL;
  file_array= NULL;
  file_handle_array= NULL;
  table_array= NULL;
  socket_array= NULL;
  metadata_lock_array= NULL;
  thread_array= NULL;
  thread_waits_history_array= NULL;
  thread_stages_history_array= NULL;
  thread_statements_history_array= NULL;
  thread_statements_stack_array= NULL;
  thread_transactions_history_array= NULL;
  thread_instr_class_waits_array= NULL;
  thread_instr_class_stages_array= NULL;
  thread_instr_class_statements_array= NULL;
  thread_instr_class_transactions_array= NULL;
  thread_instr_class_memory_array= NULL;
  thread_internal_id_counter.m_u64= 0;

  if (mutex_max > 0)
  {
    mutex_array= PFS_MALLOC_ARRAY(mutex_max, PFS_mutex, MYF(MY_ZEROFILL));
    if (unlikely(mutex_array == NULL))
      return 1;
  }

  if (rwlock_max > 0)
  {
    rwlock_array= PFS_MALLOC_ARRAY(rwlock_max, PFS_rwlock, MYF(MY_ZEROFILL));
    if (unlikely(rwlock_array == NULL))
      return 1;
  }

  if (cond_max > 0)
  {
    cond_array= PFS_MALLOC_ARRAY(cond_max, PFS_cond, MYF(MY_ZEROFILL));
    if (unlikely(cond_array == NULL))
      return 1;
  }

  if (file_max > 0)
  {
    file_array= PFS_MALLOC_ARRAY(file_max, PFS_file, MYF(MY_ZEROFILL));
    if (unlikely(file_array == NULL))
      return 1;
  }

  if (file_handle_max > 0)
  {
    file_handle_array= PFS_MALLOC_ARRAY(file_handle_max, PFS_file*, MYF(MY_ZEROFILL));
    if (unlikely(file_handle_array == NULL))
      return 1;
  }

  if (table_max > 0)
  {
    table_array= PFS_MALLOC_ARRAY(table_max, PFS_table, MYF(MY_ZEROFILL));
    if (unlikely(table_array == NULL))
      return 1;
  }

  if (socket_max > 0)
  {
    socket_array= PFS_MALLOC_ARRAY(socket_max, PFS_socket, MYF(MY_ZEROFILL));
    if (unlikely(socket_array == NULL))
      return 1;
  }

  if (metadata_lock_max > 0)
  {
    metadata_lock_array= PFS_MALLOC_ARRAY(metadata_lock_max, PFS_metadata_lock, MYF(MY_ZEROFILL));
    if (unlikely(metadata_lock_array == NULL))
      return 1;
  }

  if (thread_max > 0)
  {
    thread_array= PFS_MALLOC_ARRAY(thread_max, PFS_thread, MYF(MY_ZEROFILL));
    if (unlikely(thread_array == NULL))
      return 1;
  }

  if (thread_waits_history_sizing > 0)
  {
    thread_waits_history_array=
      PFS_MALLOC_ARRAY(thread_waits_history_sizing, PFS_events_waits,
                       MYF(MY_ZEROFILL));
    if (unlikely(thread_waits_history_array == NULL))
      return 1;
  }

  if (thread_instr_class_waits_sizing > 0)
  {
    thread_instr_class_waits_array=
      PFS_MALLOC_ARRAY(thread_instr_class_waits_sizing,
                       PFS_single_stat, MYF(MY_ZEROFILL));
    if (unlikely(thread_instr_class_waits_array == NULL))
      return 1;

    thread_instr_class_waits_array_start= &thread_instr_class_waits_array[0];
    thread_instr_class_waits_array_end= &thread_instr_class_waits_array[thread_instr_class_waits_sizing];

    for (index= 0; index < thread_instr_class_waits_sizing; index++)
      thread_instr_class_waits_array[index].reset();
  }

  if (thread_stages_history_sizing > 0)
  {
    thread_stages_history_array=
      PFS_MALLOC_ARRAY(thread_stages_history_sizing, PFS_events_stages,
                       MYF(MY_ZEROFILL));
    if (unlikely(thread_stages_history_array == NULL))
      return 1;
  }

  if (thread_instr_class_stages_sizing > 0)
  {
    thread_instr_class_stages_array=
      PFS_MALLOC_ARRAY(thread_instr_class_stages_sizing,
                       PFS_stage_stat, MYF(MY_ZEROFILL));
    if (unlikely(thread_instr_class_stages_array == NULL))
      return 1;

    for (index= 0; index < thread_instr_class_stages_sizing; index++)
      thread_instr_class_stages_array[index].reset();
  }

  if (thread_statements_history_sizing > 0)
  {
    thread_statements_history_array=
      PFS_MALLOC_ARRAY(thread_statements_history_sizing, PFS_events_statements,
                       MYF(MY_ZEROFILL));
    if (unlikely(thread_statements_history_array == NULL))
      return 1;
  }

  if (thread_statements_stack_sizing > 0)
  {
    thread_statements_stack_array=
      PFS_MALLOC_ARRAY(thread_statements_stack_sizing, PFS_events_statements,
                       MYF(MY_ZEROFILL));
    if (unlikely(thread_statements_stack_array == NULL))
      return 1;
  }

  if (thread_instr_class_statements_sizing > 0)
  {
    thread_instr_class_statements_array=
      PFS_MALLOC_ARRAY(thread_instr_class_statements_sizing,
                       PFS_statement_stat, MYF(MY_ZEROFILL));
    if (unlikely(thread_instr_class_statements_array == NULL))
      return 1;

    for (index= 0; index < thread_instr_class_statements_sizing; index++)
      thread_instr_class_statements_array[index].reset();
  }

  if (thread_transactions_history_sizing > 0)
  {
    thread_transactions_history_array=
      PFS_MALLOC_ARRAY(thread_transactions_history_sizing, PFS_events_transactions,
                       MYF(MY_ZEROFILL));
    if (unlikely(thread_transactions_history_array == NULL))
      return 1;
  }

  if (thread_instr_class_transactions_sizing > 0)
  {
    thread_instr_class_transactions_array=
      PFS_MALLOC_ARRAY(thread_instr_class_transactions_sizing,
                       PFS_transaction_stat, MYF(MY_ZEROFILL));
    if (unlikely(thread_instr_class_transactions_array == NULL))
      return 1;

    for (index= 0; index < thread_instr_class_transactions_sizing; index++)
      thread_instr_class_transactions_array[index].reset();
  }

  if (thread_instr_class_memory_sizing > 0)
  {
    thread_instr_class_memory_array=
      PFS_MALLOC_ARRAY(thread_instr_class_memory_sizing,
                       PFS_memory_stat, MYF(MY_ZEROFILL));
    if (unlikely(thread_instr_class_memory_array == NULL))
      return 1;

    for (index= 0; index < thread_instr_class_memory_sizing; index++)
      thread_instr_class_memory_array[index].reset();
  }

  if (thread_session_connect_attrs_sizing > 0)
  {
    thread_session_connect_attrs_array=
      (char *)pfs_malloc(thread_session_connect_attrs_sizing, MYF(MY_ZEROFILL));
    if (unlikely(thread_session_connect_attrs_array == NULL))
      return 1;
  }

  for (index= 0; index < thread_max; index++)
  {
    thread_array[index].m_waits_history=
      &thread_waits_history_array[index * events_waits_history_per_thread];
    thread_array[index].set_instr_class_waits_stats(
      &thread_instr_class_waits_array[index * wait_class_max]);
    thread_array[index].m_stages_history=
      &thread_stages_history_array[index * events_stages_history_per_thread];
    thread_array[index].set_instr_class_stages_stats(
      &thread_instr_class_stages_array[index * stage_class_max]);
    thread_array[index].m_statements_history=
      &thread_statements_history_array[index * events_statements_history_per_thread];
    thread_array[index].m_statement_stack=
      &thread_statements_stack_array[index * statement_stack_max];
<<<<<<< HEAD
    thread_array[index].m_instr_class_statements_stats=
      &thread_instr_class_statements_array[index * statement_class_max];
    thread_array[index].m_transactions_history=
      &thread_transactions_history_array[index * events_transactions_history_per_thread];
    thread_array[index].m_instr_class_transactions_stats=
      &thread_instr_class_transactions_array[index * transaction_class_max];
    thread_array[index].m_instr_class_memory_stats=
      &thread_instr_class_memory_array[index * memory_class_max];
=======
    thread_array[index].set_instr_class_statements_stats(
      &thread_instr_class_statements_array[index * statement_class_max]);
    thread_array[index].m_transactions_history=
      &thread_transactions_history_array[index * events_transactions_history_per_thread];
    thread_array[index].set_instr_class_transactions_stats(
      &thread_instr_class_transactions_array[index * transaction_class_max]);
    thread_array[index].set_instr_class_memory_stats(
      &thread_instr_class_memory_array[index * memory_class_max]);
>>>>>>> 871dd169
    thread_array[index].m_session_connect_attrs=
      &thread_session_connect_attrs_array[index * session_connect_attrs_size_per_thread];
  }

  if (stage_class_max > 0)
  {
    global_instr_class_stages_array=
      PFS_MALLOC_ARRAY(stage_class_max,
                       PFS_stage_stat, MYF(MY_ZEROFILL));
    if (unlikely(global_instr_class_stages_array == NULL))
      return 1;

    for (index= 0; index < stage_class_max; index++)
      global_instr_class_stages_array[index].reset();
  }

  if (statement_class_max > 0)
  {
    global_instr_class_statements_array=
      PFS_MALLOC_ARRAY(statement_class_max,
                       PFS_statement_stat, MYF(MY_ZEROFILL));
    if (unlikely(global_instr_class_statements_array == NULL))
      return 1;

    for (index= 0; index < statement_class_max; index++)
      global_instr_class_statements_array[index].reset();
  }

  if (memory_class_max > 0)
  {
    global_instr_class_memory_array=
      PFS_MALLOC_ARRAY(memory_class_max,
                       PFS_memory_stat, MYF(MY_ZEROFILL));
    if (unlikely(global_instr_class_memory_array == NULL))
      return 1;

    for (index= 0; index < memory_class_max; index++)
      global_instr_class_memory_array[index].reset();
  }

  return 0;
}

/** Cleanup all the instruments buffers. */
void cleanup_instruments(void)
{
  pfs_free(mutex_array);
  mutex_array= NULL;
  mutex_max= 0;
  pfs_free(rwlock_array);
  rwlock_array= NULL;
  rwlock_max= 0;
  pfs_free(cond_array);
  cond_array= NULL;
  cond_max= 0;
  pfs_free(file_array);
  file_array= NULL;
  file_max= 0;
  pfs_free(file_handle_array);
  file_handle_array= NULL;
  file_handle_max= 0;
  pfs_free(table_array);
  table_array= NULL;
  table_max= 0;
  pfs_free(socket_array);
  socket_array= NULL;
  socket_max= 0;
  pfs_free(metadata_lock_array);
  metadata_lock_array= NULL;
  metadata_lock_max= 0;
  pfs_free(thread_array);
  thread_array= NULL;
  thread_max= 0;
  pfs_free(thread_waits_history_array);
  thread_waits_history_array= NULL;
  pfs_free(thread_stages_history_array);
  thread_stages_history_array= NULL;
  pfs_free(thread_statements_history_array);
  thread_statements_history_array= NULL;
  pfs_free(thread_statements_stack_array);
  thread_statements_stack_array= NULL;
  pfs_free(thread_transactions_history_array);
  thread_transactions_history_array= NULL;
  pfs_free(thread_instr_class_waits_array);
  thread_instr_class_waits_array= NULL;
  pfs_free(thread_instr_class_stages_array);
  thread_instr_class_stages_array= NULL;
  pfs_free(thread_instr_class_statements_array);
  thread_instr_class_statements_array= NULL;
  pfs_free(thread_instr_class_memory_array);
  thread_instr_class_memory_array= NULL;
  pfs_free(thread_instr_class_transactions_array);
  thread_instr_class_transactions_array= NULL;
  pfs_free(global_instr_class_stages_array);
  global_instr_class_stages_array= NULL;
  pfs_free(global_instr_class_statements_array);
  global_instr_class_statements_array= NULL;
  pfs_free(global_instr_class_memory_array);
  global_instr_class_memory_array= NULL;
  pfs_free(thread_session_connect_attrs_array);
  thread_session_connect_attrs_array=NULL;
}

C_MODE_START
/** Get hash table key for instrumented files. */
static uchar *filename_hash_get_key(const uchar *entry, size_t *length,
                                    my_bool)
{
  const PFS_file * const *typed_entry;
  const PFS_file *file;
  const void *result;
  typed_entry= reinterpret_cast<const PFS_file* const *> (entry);
  DBUG_ASSERT(typed_entry != NULL);
  file= *typed_entry;
  DBUG_ASSERT(file != NULL);
  *length= file->m_filename_length;
  result= file->m_filename;
  return const_cast<uchar*> (reinterpret_cast<const uchar*> (result));
}
C_MODE_END

/**
  Initialize the file name hash.
  @return 0 on success
*/
int init_file_hash(void)
{
  if ((! filename_hash_inited) && (file_max > 0))
  {
    lf_hash_init(&filename_hash, sizeof(PFS_file*), LF_HASH_UNIQUE,
                 0, 0, filename_hash_get_key, &my_charset_bin);
    filename_hash.size= file_max;
    filename_hash_inited= true;
  }
  return 0;
}

/** Cleanup the file name hash. */
void cleanup_file_hash(void)
{
  if (filename_hash_inited)
  {
    lf_hash_destroy(&filename_hash);
    filename_hash_inited= false;
  }
}

/**
  Create instrumentation for a mutex instance.
  @param klass                        the mutex class
  @param identity                     the mutex address
  @return a mutex instance, or NULL
*/
PFS_mutex* create_mutex(PFS_mutex_class *klass, const void *identity)
{
  static PFS_ALIGNED PFS_cacheline_uint32 monotonic;

  uint index;
  uint attempts= 0;
  PFS_mutex *pfs;
  pfs_dirty_state dirty_state;

  if (mutex_full)
  {
    /*
      This is a safety plug.
      When mutex_array is severely undersized,
      do not spin to death for each call.
    */
    mutex_lost++;
    return NULL;
  }

  while (++attempts <= mutex_max)
  {
    /*
      Problem:
      Multiple threads running concurrently may need to create a new
      instrumented mutex, and find an empty slot in mutex_array[].
      With N1 threads running on a N2 core hardware:
      - up to N2 hardware threads can run concurrently,
      causing contention if looking at the same array[i] slot.
      - up to N1 threads can run almost concurrently (with thread scheduling),
      scanning maybe overlapping regions in the [0-mutex_max] array.

      Solution:
      Instead of letting different threads compete on the same array[i] entry,
      this code forces all threads to cooperate with the monotonic_index.
      Only one thread will be allowed to test a given array[i] slot.
      All threads do scan from the same region, starting at monotonic_index.
      Serializing on monotonic_index ensures that when a slot is found occupied
      in a given loop by a given thread, other threads will not attempt this
      slot.
    */
    index= PFS_atomic::add_u32(& monotonic.m_u32, 1) % mutex_max;
    pfs= mutex_array + index;

    if (pfs->m_lock.free_to_dirty(& dirty_state))
    {
      pfs->m_identity= identity;
      pfs->m_class= klass;
      pfs->m_enabled= klass->m_enabled && flag_global_instrumentation;
      pfs->m_timed= klass->m_timed;
      pfs->m_mutex_stat.reset();
      pfs->m_owner= NULL;
      pfs->m_last_locked= 0;
      pfs->m_lock.dirty_to_allocated(& dirty_state);
      if (klass->is_singleton())
        klass->m_singleton= pfs;
      return pfs;
    }
  }

  mutex_lost++;
  /*
    Race condition.
    The mutex_array might not be full if a concurrent thread
    called destroy_mutex() during the scan, leaving one
    empty slot we did not find.
    However, 99.999 percent full tables or 100 percent full tables
    are treated the same here, we declare the array overloaded.
  */
  mutex_full= true;
  return NULL;
}

/**
  Destroy instrumentation for a mutex instance.
  @param pfs                          the mutex to destroy
*/
void destroy_mutex(PFS_mutex *pfs)
{
  DBUG_ASSERT(pfs != NULL);
  PFS_mutex_class *klass= pfs->m_class;
  /* Aggregate to EVENTS_WAITS_SUMMARY_GLOBAL_BY_EVENT_NAME */
  klass->m_mutex_stat.aggregate(& pfs->m_mutex_stat);
  pfs->m_mutex_stat.reset();
  if (klass->is_singleton())
    klass->m_singleton= NULL;
  pfs->m_lock.allocated_to_free();
  mutex_full= false;
}

/**
  Create instrumentation for a rwlock instance.
  @param klass                        the rwlock class
  @param identity                     the rwlock address
  @return a rwlock instance, or NULL
*/
PFS_rwlock* create_rwlock(PFS_rwlock_class *klass, const void *identity)
{
  static PFS_ALIGNED PFS_cacheline_uint32 monotonic;

  uint index;
  uint attempts= 0;
  PFS_rwlock *pfs;
  pfs_dirty_state dirty_state;

  if (rwlock_full)
  {
    rwlock_lost++;
    return NULL;
  }

  while (++attempts <= rwlock_max)
  {
    /* See create_mutex() */
    index= PFS_atomic::add_u32(& monotonic.m_u32, 1) % rwlock_max;
    pfs= rwlock_array + index;

    if (pfs->m_lock.free_to_dirty(& dirty_state))
    {
      pfs->m_identity= identity;
      pfs->m_class= klass;
      pfs->m_enabled= klass->m_enabled && flag_global_instrumentation;
      pfs->m_timed= klass->m_timed;
      pfs->m_rwlock_stat.reset();
      pfs->m_writer= NULL;
      pfs->m_readers= 0;
      pfs->m_last_written= 0;
      pfs->m_last_read= 0;
      pfs->m_lock.dirty_to_allocated(& dirty_state);
      if (klass->is_singleton())
        klass->m_singleton= pfs;
      return pfs;
    }
  }

  rwlock_lost++;
  rwlock_full= true;
  return NULL;
}

/**
  Destroy instrumentation for a rwlock instance.
  @param pfs                          the rwlock to destroy
*/
void destroy_rwlock(PFS_rwlock *pfs)
{
  DBUG_ASSERT(pfs != NULL);
  PFS_rwlock_class *klass= pfs->m_class;
  /* Aggregate to EVENTS_WAITS_SUMMARY_GLOBAL_BY_EVENT_NAME */
  klass->m_rwlock_stat.aggregate(& pfs->m_rwlock_stat);
  pfs->m_rwlock_stat.reset();
  if (klass->is_singleton())
    klass->m_singleton= NULL;
  pfs->m_lock.allocated_to_free();
  rwlock_full= false;
}

/**
  Create instrumentation for a condition instance.
  @param klass                        the condition class
  @param identity                     the condition address
  @return a condition instance, or NULL
*/
PFS_cond* create_cond(PFS_cond_class *klass, const void *identity)
{
  static PFS_ALIGNED PFS_cacheline_uint32 monotonic;

  uint index;
  uint attempts= 0;
  PFS_cond *pfs;
  pfs_dirty_state dirty_state;

  if (cond_full)
  {
    cond_lost++;
    return NULL;
  }

  while (++attempts <= cond_max)
  {
    /* See create_mutex() */
    index= PFS_atomic::add_u32(& monotonic.m_u32, 1) % cond_max;
    pfs= cond_array + index;

    if (pfs->m_lock.free_to_dirty(& dirty_state))
    {
      pfs->m_identity= identity;
      pfs->m_class= klass;
      pfs->m_enabled= klass->m_enabled && flag_global_instrumentation;
      pfs->m_timed= klass->m_timed;
      pfs->m_cond_stat.reset();
      pfs->m_lock.dirty_to_allocated(& dirty_state);
      if (klass->is_singleton())
        klass->m_singleton= pfs;
      return pfs;
    }
  }

  cond_lost++;
  cond_full= true;
  return NULL;
}

/**
  Destroy instrumentation for a condition instance.
  @param pfs                          the condition to destroy
*/
void destroy_cond(PFS_cond *pfs)
{
  DBUG_ASSERT(pfs != NULL);
  PFS_cond_class *klass= pfs->m_class;
  /* Aggregate to EVENTS_WAITS_SUMMARY_GLOBAL_BY_EVENT_NAME */
  klass->m_cond_stat.aggregate(& pfs->m_cond_stat);
  pfs->m_cond_stat.reset();
  if (klass->is_singleton())
    klass->m_singleton= NULL;
  pfs->m_lock.allocated_to_free();
  cond_full= false;
}

PFS_thread* PFS_thread::get_current_thread()
{
  PFS_thread *pfs= my_pthread_getspecific_ptr(PFS_thread*, THR_PFS);
  return pfs;
}

void PFS_thread::reset_session_connect_attrs()
{
  m_session_connect_attrs_length= 0;
  m_session_connect_attrs_cs_number= 0;

  if ((m_session_connect_attrs != NULL) &&
      (session_connect_attrs_size_per_thread > 0) )
  {
    /* Do not keep user data */
    memset(m_session_connect_attrs, 0, session_connect_attrs_size_per_thread);
  }
}

void PFS_thread::set_enabled(bool enabled)
{
  m_enabled= enabled;
<<<<<<< HEAD
  if (flag_global_instrumentation && flag_thread_instrumentation && m_enabled)
  {
    /* Only arm this flag, never disarm it. */
    m_aggregate_on_disconnect= true;
  }
=======
>>>>>>> 871dd169
}

void PFS_thread::carry_memory_stat_delta(PFS_memory_stat_delta *delta, uint index)
{
  if (m_account != NULL)
  {
    m_account->carry_memory_stat_delta(delta, index);
    return;
  }

  if (m_user != NULL)
  {
    m_user->carry_memory_stat_delta(delta, index);
    /* do not return, need to process m_host below */
  }

  if (m_host != NULL)
  {
    m_host->carry_memory_stat_delta(delta, index);
    return;
  }

  carry_global_memory_stat_delta(delta, index);
}

void carry_global_memory_stat_delta(PFS_memory_stat_delta *delta, uint index)
{
  PFS_memory_stat *stat;
  PFS_memory_stat_delta delta_buffer;

  stat= & global_instr_class_memory_array[index];
  (void) stat->apply_delta(delta, &delta_buffer);
}

/**
  Create instrumentation for a thread instance.
  @param klass                        the thread class
  @param identity                     the thread address,
    or a value characteristic of this thread
  @param processlist_id               the PROCESSLIST id,
    or 0 if unknown
  @return a thread instance, or NULL
*/
PFS_thread* create_thread(PFS_thread_class *klass, const void *identity,
                          ulonglong processlist_id)
{
  static PFS_ALIGNED PFS_cacheline_uint32 monotonic;

  uint index;
  uint attempts= 0;
  PFS_thread *pfs;
  pfs_dirty_state dirty_state;

  if (thread_full)
  {
    thread_lost++;
    return NULL;
  }

  while (++attempts <= thread_max)
  {
    /* See create_mutex() */
    index= PFS_atomic::add_u32(& monotonic.m_u32, 1) % thread_max;
    pfs= thread_array + index;

    if (pfs->m_lock.free_to_dirty(& dirty_state))
    {
<<<<<<< HEAD
      if (pfs->m_lock.free_to_dirty())
      {
        pfs->m_thread_internal_id=
          PFS_atomic::add_u64(&thread_internal_id_counter.m_u64, 1);
        pfs->m_parent_thread_internal_id= 0;
        pfs->m_processlist_id= processlist_id;
        pfs->m_event_id= 1;
        pfs->m_stmt_lock.set_allocated();
        pfs->m_session_lock.set_allocated();
        pfs->m_enabled= true;
        pfs->m_aggregate_on_disconnect= flag_global_instrumentation && flag_thread_instrumentation;
        pfs->m_class= klass;
        pfs->m_events_waits_current= & pfs->m_events_waits_stack[WAIT_STACK_BOTTOM];
        pfs->m_waits_history_full= false;
        pfs->m_waits_history_index= 0;
        pfs->m_stages_history_full= false;
        pfs->m_stages_history_index= 0;
        pfs->m_statements_history_full= false;
        pfs->m_statements_history_index= 0;
        pfs->m_transactions_history_full= false;
        pfs->m_transactions_history_index= 0;

        pfs->reset_stats();
        pfs->reset_session_connect_attrs();

        pfs->m_filename_hash_pins= NULL;
        pfs->m_table_share_hash_pins= NULL;
        pfs->m_setup_actor_hash_pins= NULL;
        pfs->m_setup_object_hash_pins= NULL;
        pfs->m_user_hash_pins= NULL;
        pfs->m_account_hash_pins= NULL;
        pfs->m_host_hash_pins= NULL;
        pfs->m_digest_hash_pins= NULL;
        pfs->m_program_hash_pins= NULL;

        pfs->m_username_length= 0;
        pfs->m_hostname_length= 0;
        pfs->m_dbname_length= 0;
        pfs->m_command= 0;
        pfs->m_start_time= 0;
        pfs->m_stage= 0;
        pfs->m_processlist_info[0]= '\0';
        pfs->m_processlist_info_length= 0;

        pfs->m_host= NULL;
        pfs->m_user= NULL;
        pfs->m_account= NULL;
        set_thread_account(pfs);

        /*
          For child waits, by default,
          - NESTING_EVENT_ID is NULL
          - NESTING_EVENT_TYPE is NULL
        */
        PFS_events_waits *child_wait= & pfs->m_events_waits_stack[0];
        child_wait->m_event_id= 0;

        /*
          For child stages, by default,
          - NESTING_EVENT_ID is NULL
          - NESTING_EVENT_TYPE is NULL
        */
        PFS_events_stages *child_stage= & pfs->m_stage_current;
        child_stage->m_nesting_event_id= 0;

        pfs->m_events_statements_count= 0;
        pfs->m_transaction_current.m_event_id= 0;
        
        pfs->m_lock.dirty_to_allocated();
        return pfs;
      }
=======
      pfs->m_thread_internal_id=
        PFS_atomic::add_u64(&thread_internal_id_counter.m_u64, 1);
      pfs->m_parent_thread_internal_id= 0;
      pfs->m_processlist_id= processlist_id;
      pfs->m_event_id= 1;
      pfs->m_stmt_lock.set_allocated();
      pfs->m_session_lock.set_allocated();
      pfs->m_enabled= true;
      pfs->m_class= klass;
      pfs->m_events_waits_current= & pfs->m_events_waits_stack[WAIT_STACK_BOTTOM];
      pfs->m_waits_history_full= false;
      pfs->m_waits_history_index= 0;
      pfs->m_stages_history_full= false;
      pfs->m_stages_history_index= 0;
      pfs->m_statements_history_full= false;
      pfs->m_statements_history_index= 0;
      pfs->m_transactions_history_full= false;
      pfs->m_transactions_history_index= 0;

      pfs->reset_stats();
      pfs->reset_session_connect_attrs();

      pfs->m_filename_hash_pins= NULL;
      pfs->m_table_share_hash_pins= NULL;
      pfs->m_setup_actor_hash_pins= NULL;
      pfs->m_setup_object_hash_pins= NULL;
      pfs->m_user_hash_pins= NULL;
      pfs->m_account_hash_pins= NULL;
      pfs->m_host_hash_pins= NULL;
      pfs->m_digest_hash_pins= NULL;
      pfs->m_program_hash_pins= NULL;

      pfs->m_username_length= 0;
      pfs->m_hostname_length= 0;
      pfs->m_dbname_length= 0;
      pfs->m_command= 0;
      pfs->m_start_time= 0;
      pfs->m_stage= 0;
      pfs->m_processlist_info[0]= '\0';
      pfs->m_processlist_info_length= 0;

      pfs->m_host= NULL;
      pfs->m_user= NULL;
      pfs->m_account= NULL;
      set_thread_account(pfs);

      /*
        For child waits, by default,
        - NESTING_EVENT_ID is NULL
        - NESTING_EVENT_TYPE is NULL
      */
      PFS_events_waits *child_wait= & pfs->m_events_waits_stack[0];
      child_wait->m_event_id= 0;

      /*
        For child stages, by default,
        - NESTING_EVENT_ID is NULL
        - NESTING_EVENT_TYPE is NULL
      */
      PFS_events_stages *child_stage= & pfs->m_stage_current;
      child_stage->m_nesting_event_id= 0;

      pfs->m_events_statements_count= 0;
      pfs->m_transaction_current.m_event_id= 0;

      pfs->m_lock.dirty_to_allocated(& dirty_state);
      return pfs;
>>>>>>> 871dd169
    }
  }

  thread_lost++;
  thread_full= true;
  return NULL;
}

PFS_mutex *sanitize_mutex(PFS_mutex *unsafe)
{
  SANITIZE_ARRAY_BODY(PFS_mutex, mutex_array, mutex_max, unsafe);
}

PFS_rwlock *sanitize_rwlock(PFS_rwlock *unsafe)
{
  SANITIZE_ARRAY_BODY(PFS_rwlock, rwlock_array, rwlock_max, unsafe);
}

PFS_cond *sanitize_cond(PFS_cond *unsafe)
{
  SANITIZE_ARRAY_BODY(PFS_cond, cond_array, cond_max, unsafe);
}

/**
  Sanitize a PFS_thread pointer.
  Validate that the PFS_thread is part of thread_array.
  Sanitizing data is required when the data can be
  damaged with expected race conditions, for example
  involving EVENTS_WAITS_HISTORY_LONG.
  @param unsafe the pointer to sanitize
  @return a valid pointer, or NULL
*/
PFS_thread *sanitize_thread(PFS_thread *unsafe)
{
  SANITIZE_ARRAY_BODY(PFS_thread, thread_array, thread_max, unsafe);
}

PFS_file *sanitize_file(PFS_file *unsafe)
{
  SANITIZE_ARRAY_BODY(PFS_file, file_array, file_max, unsafe);
}

PFS_socket *sanitize_socket(PFS_socket *unsafe)
{
  SANITIZE_ARRAY_BODY(PFS_socket, socket_array, socket_max, unsafe);
}

PFS_metadata_lock *sanitize_metadata_lock(PFS_metadata_lock *unsafe)
{
  SANITIZE_ARRAY_BODY(PFS_metadata_lock, metadata_lock_array, metadata_lock_max, unsafe);
}

/**
  Destroy instrumentation for a thread instance.
  @param pfs                          the thread to destroy
*/
void destroy_thread(PFS_thread *pfs)
{
  DBUG_ASSERT(pfs != NULL);
  pfs->reset_session_connect_attrs();
  if (pfs->m_account != NULL)
  {
    pfs->m_account->release();
    pfs->m_account= NULL;
    DBUG_ASSERT(pfs->m_user == NULL);
    DBUG_ASSERT(pfs->m_host == NULL);
  }
  else
  {
    if (pfs->m_user != NULL)
    {
      pfs->m_user->release();
      pfs->m_user= NULL;
    }
    if (pfs->m_host != NULL)
    {
      pfs->m_host->release();
      pfs->m_host= NULL;
    }
  }
  if (pfs->m_filename_hash_pins)
  {
    lf_hash_put_pins(pfs->m_filename_hash_pins);
    pfs->m_filename_hash_pins= NULL;
  }
  if (pfs->m_table_share_hash_pins)
  {
    lf_hash_put_pins(pfs->m_table_share_hash_pins);
    pfs->m_table_share_hash_pins= NULL;
  }
  if (pfs->m_setup_actor_hash_pins)
  {
    lf_hash_put_pins(pfs->m_setup_actor_hash_pins);
    pfs->m_setup_actor_hash_pins= NULL;
  }
  if (pfs->m_setup_object_hash_pins)
  {
    lf_hash_put_pins(pfs->m_setup_object_hash_pins);
    pfs->m_setup_object_hash_pins= NULL;
  }
  if (pfs->m_user_hash_pins)
  {
    lf_hash_put_pins(pfs->m_user_hash_pins);
    pfs->m_user_hash_pins= NULL;
  }
  if (pfs->m_account_hash_pins)
  {
    lf_hash_put_pins(pfs->m_account_hash_pins);
    pfs->m_account_hash_pins= NULL;
  }
  if (pfs->m_host_hash_pins)
  {
    lf_hash_put_pins(pfs->m_host_hash_pins);
    pfs->m_host_hash_pins= NULL;
  }
  if (pfs->m_digest_hash_pins)
  {
    lf_hash_put_pins(pfs->m_digest_hash_pins);
    pfs->m_digest_hash_pins= NULL;
  }
  if (pfs->m_program_hash_pins)
  {
    lf_hash_put_pins(pfs->m_program_hash_pins);
    pfs->m_program_hash_pins= NULL;
  }
  pfs->m_lock.allocated_to_free();
  thread_full= false;
}

/**
  Get the hash pins for @c filename_hash.
  @param thread The running thread.
  @returns The LF_HASH pins for the thread.
*/
LF_PINS* get_filename_hash_pins(PFS_thread *thread)
{
  if (unlikely(thread->m_filename_hash_pins == NULL))
  {
    if (! filename_hash_inited)
      return NULL;
    thread->m_filename_hash_pins= lf_hash_get_pins(&filename_hash);
  }
  return thread->m_filename_hash_pins;
}

/**
  Find or create instrumentation for a file instance by file name.
  @param thread                       the executing instrumented thread
  @param klass                        the file class
  @param filename                     the file name
  @param len                          the length in bytes of filename
  @param create                       create a file instance if none found
  @return a file instance, or NULL
*/
PFS_file*
find_or_create_file(PFS_thread *thread, PFS_file_class *klass,
                    const char *filename, uint len, bool create)
{
  static PFS_ALIGNED PFS_cacheline_uint32 monotonic;

  PFS_file *pfs;

  DBUG_ASSERT(klass != NULL || ! create);

  LF_PINS *pins= get_filename_hash_pins(thread);
  if (unlikely(pins == NULL))
  {
    file_lost++;
    return NULL;
  }

  char safe_buffer[FN_REFLEN];
  const char *safe_filename;

  if (len >= FN_REFLEN)
  {
    /*
      The instrumented code uses file names that exceeds FN_REFLEN.
      This could be legal for instrumentation on non mysys APIs,
      so we support it.
      Truncate the file name so that:
      - it fits into pfs->m_filename
      - it is safe to use mysys apis to normalize the file name.
    */
    memcpy(safe_buffer, filename, FN_REFLEN - 1);
    safe_buffer[FN_REFLEN - 1]= 0;
    safe_filename= safe_buffer;
  }
  else
    safe_filename= filename;

  /*
    Normalize the file name to avoid duplicates when using aliases:
    - absolute or relative paths
    - symbolic links
    Names are resolved as follows:
    - /real/path/to/real_file ==> same
    - /path/with/link/to/real_file ==> /real/path/to/real_file
    - real_file ==> /real/path/to/real_file
    - ./real_file ==> /real/path/to/real_file
    - /real/path/to/sym_link ==> same
    - /path/with/link/to/sym_link ==> /real/path/to/sym_link
    - sym_link ==> /real/path/to/sym_link
    - ./sym_link ==> /real/path/to/sym_link
    When the last component of a file is a symbolic link,
    the last component is *not* resolved, so that all file io
    operations on a link (create, read, write, delete) are counted
    against the link itself, not the target file.
    Resolving the name would lead to create counted against the link,
    and read/write/delete counted against the target, leading to
    incoherent results and instrumentation leaks.
    Also note that, when creating files, this name resolution
    works properly for files that do not exist (yet) on the file system.
  */
  char buffer[FN_REFLEN];
  char dirbuffer[FN_REFLEN];
  size_t dirlen;
  const char *normalized_filename;
  int normalized_length;

  dirlen= dirname_length(safe_filename);
  if (dirlen == 0)
  {
    dirbuffer[0]= FN_CURLIB;
    dirbuffer[1]= FN_LIBCHAR;
    dirbuffer[2]= '\0';
  }
  else
  {
    memcpy(dirbuffer, safe_filename, dirlen);
    dirbuffer[dirlen]= '\0';
  }

  if (my_realpath(buffer, dirbuffer, MYF(0)) != 0)
  {
    file_lost++;
    return NULL;
  }

  /* Append the unresolved file name to the resolved path */
  char *ptr= buffer + strlen(buffer);
  char *buf_end= &buffer[sizeof(buffer)-1];
  if ((buf_end > ptr) && (*(ptr-1) != FN_LIBCHAR))
    *ptr++= FN_LIBCHAR;
  if (buf_end > ptr)
    strncpy(ptr, safe_filename + dirlen, buf_end - ptr);
  *buf_end= '\0';

  normalized_filename= buffer;
  normalized_length= strlen(normalized_filename);

  PFS_file **entry;
  uint retry_count= 0;
  const uint retry_max= 3;
  uint index;
  uint attempts= 0;
  pfs_dirty_state dirty_state;

search:

  entry= reinterpret_cast<PFS_file**>
    (lf_hash_search(&filename_hash, pins,
                    normalized_filename, normalized_length));
  if (entry && (entry != MY_ERRPTR))
  {
    pfs= *entry;
    pfs->m_file_stat.m_open_count++;
    lf_hash_search_unpin(pins);
    return pfs;
  }

  lf_hash_search_unpin(pins);

  if (! create)
  {
    /* No lost counter, just looking for the file existence. */
    return NULL;
  }

  if (file_full)
  {
    file_lost++;
    return NULL;
  }

  while (++attempts <= file_max)
  {
    /* See create_mutex() */
    index= PFS_atomic::add_u32(& monotonic.m_u32, 1) % file_max;
    pfs= file_array + index;

    if (pfs->m_lock.free_to_dirty(& dirty_state))
    {
      pfs->m_class= klass;
      pfs->m_enabled= klass->m_enabled && flag_global_instrumentation;
      pfs->m_timed= klass->m_timed;
      strncpy(pfs->m_filename, normalized_filename, normalized_length);
      pfs->m_filename[normalized_length]= '\0';
      pfs->m_filename_length= normalized_length;
      pfs->m_file_stat.m_open_count= 1;
      pfs->m_file_stat.m_io_stat.reset();
      pfs->m_identity= (const void *)pfs;

      int res;
      pfs->m_lock.dirty_to_allocated(& dirty_state);
      res= lf_hash_insert(&filename_hash, pins,
                          &pfs);
      if (likely(res == 0))
      {
<<<<<<< HEAD
        pfs->m_class= klass;
        pfs->m_enabled= klass->m_enabled && flag_global_instrumentation;
        pfs->m_timed= klass->m_timed;
        strncpy(pfs->m_filename, normalized_filename, normalized_length);
        pfs->m_filename[normalized_length]= '\0';
        pfs->m_filename_length= normalized_length;
        pfs->m_file_stat.m_open_count= 1;
        pfs->m_file_stat.m_io_stat.reset();
        pfs->m_identity= (const void *)pfs;

        int res;
        pfs->m_lock.dirty_to_allocated();
        res= lf_hash_insert(&filename_hash, pins,
                            &pfs);
        if (likely(res == 0))
        {
          if (klass->is_singleton())
            klass->m_singleton= pfs;
          return pfs;
        }

        pfs->m_lock.allocated_to_free();
=======
        if (klass->is_singleton())
          klass->m_singleton= pfs;
        return pfs;
      }

      pfs->m_lock.allocated_to_free();
>>>>>>> 871dd169

      if (res > 0)
      {
        /* Duplicate insert by another thread */
        if (++retry_count > retry_max)
        {
          /* Avoid infinite loops */
          file_lost++;
          return NULL;
        }
        goto search;
      }

      /* OOM in lf_hash_insert */
      file_lost++;
      return NULL;
    }
  }

  file_lost++;
  file_full= true;
  return NULL;
}

/**
  Release instrumentation for a file instance.
  @param pfs                          the file to release
*/
void release_file(PFS_file *pfs)
{
  DBUG_ASSERT(pfs != NULL);
  pfs->m_file_stat.m_open_count--;
}

/**
  Destroy instrumentation for a file instance.
  @param thread                       the executing thread instrumentation
  @param pfs                          the file to destroy
*/
void destroy_file(PFS_thread *thread, PFS_file *pfs)
{
  DBUG_ASSERT(thread != NULL);
  DBUG_ASSERT(pfs != NULL);
  PFS_file_class *klass= pfs->m_class;

  /* Aggregate to FILE_SUMMARY_BY_EVENT_NAME */
  klass->m_file_stat.aggregate(& pfs->m_file_stat);
  pfs->m_file_stat.reset();

  if (klass->is_singleton())
    klass->m_singleton= NULL;

  LF_PINS *pins= get_filename_hash_pins(thread);
  DBUG_ASSERT(pins != NULL);

  lf_hash_delete(&filename_hash, pins,
                 pfs->m_filename, pfs->m_filename_length);
  if (klass->is_singleton())
    klass->m_singleton= NULL;
  pfs->m_lock.allocated_to_free();
  file_full= false;
}

/**
  Create instrumentation for a table instance.
  @param share                        the table share
  @param opening_thread               the opening thread
  @param identity                     the table address
  @return a table instance, or NULL
*/
PFS_table* create_table(PFS_table_share *share, PFS_thread *opening_thread,
                        const void *identity)
{
  static PFS_ALIGNED PFS_cacheline_uint32 monotonic;

  uint index;
  uint attempts= 0;
  PFS_table *pfs;
  pfs_dirty_state dirty_state;

  if (table_full)
  {
    table_lost++;
    return NULL;
  }

  while (++attempts <= table_max)
  {
    /* See create_mutex() */
    index= PFS_atomic::add_u32(& monotonic.m_u32, 1) % table_max;
    pfs= table_array + index;

    if (pfs->m_lock.free_to_dirty(& dirty_state))
    {
<<<<<<< HEAD
      if (pfs->m_lock.free_to_dirty())
      {
        pfs->m_identity= identity;
        pfs->m_share= share;
        pfs->m_io_enabled= share->m_enabled &&
          flag_global_instrumentation && global_table_io_class.m_enabled;
        pfs->m_io_timed= share->m_timed && global_table_io_class.m_timed;
        pfs->m_lock_enabled= share->m_enabled &&
          flag_global_instrumentation && global_table_lock_class.m_enabled;
        pfs->m_lock_timed= share->m_timed && global_table_lock_class.m_timed;
        pfs->m_has_io_stats= false;
        pfs->m_has_lock_stats= false;
        pfs->m_internal_lock= PFS_TL_NONE;
        pfs->m_external_lock= PFS_TL_NONE;
        share->inc_refcount();
        pfs->m_table_stat.fast_reset();
        pfs->m_thread_owner= opening_thread;
        pfs->m_owner_event_id= opening_thread->m_event_id;
        pfs->m_lock.dirty_to_allocated();
        return pfs;
      }
=======
      pfs->m_identity= identity;
      pfs->m_share= share;
      pfs->m_io_enabled= share->m_enabled &&
        flag_global_instrumentation && global_table_io_class.m_enabled;
      pfs->m_io_timed= share->m_timed && global_table_io_class.m_timed;
      pfs->m_lock_enabled= share->m_enabled &&
        flag_global_instrumentation && global_table_lock_class.m_enabled;
      pfs->m_lock_timed= share->m_timed && global_table_lock_class.m_timed;
      pfs->m_has_io_stats= false;
      pfs->m_has_lock_stats= false;
      pfs->m_internal_lock= PFS_TL_NONE;
      pfs->m_external_lock= PFS_TL_NONE;
      share->inc_refcount();
      pfs->m_table_stat.fast_reset();
      pfs->m_thread_owner= opening_thread;
      pfs->m_owner_event_id= opening_thread->m_event_id;
      pfs->m_lock.dirty_to_allocated(& dirty_state);
      return pfs;
>>>>>>> 871dd169
    }
  }

  table_lost++;
  table_full= true;
  return NULL;
}

void PFS_table::sanitized_aggregate(void)
{
  /*
    This thread could be a TRUNCATE on an aggregated summary table,
    and not own the table handle.
  */
  PFS_table_share *safe_share= sanitize_table_share(m_share);
  if (safe_share != NULL)
  {
    if (m_has_io_stats && m_has_lock_stats)
    {
      safe_aggregate(& m_table_stat, safe_share);
      m_has_io_stats= false;
      m_has_lock_stats= false;
    }
    else if (m_has_io_stats)
    {
      safe_aggregate_io(& m_table_stat, safe_share);
      m_has_io_stats= false;
    }
    else if (m_has_lock_stats)
    {
      safe_aggregate_lock(& m_table_stat, safe_share);
      m_has_lock_stats= false;
    }
  }
}

void PFS_table::sanitized_aggregate_io(void)
{
  PFS_table_share *safe_share= sanitize_table_share(m_share);
  if (safe_share != NULL && m_has_io_stats)
  {
    safe_aggregate_io(& m_table_stat, safe_share);
    m_has_io_stats= false;
  }
}

void PFS_table::sanitized_aggregate_lock(void)
{
  PFS_table_share *safe_share= sanitize_table_share(m_share);
  if (safe_share != NULL && m_has_lock_stats)
  {
    safe_aggregate_lock(& m_table_stat, safe_share);
    m_has_lock_stats= false;
  }
}

void PFS_table::safe_aggregate(PFS_table_stat *table_stat,
                               PFS_table_share *table_share)
{
  DBUG_ASSERT(table_stat != NULL);
  DBUG_ASSERT(table_share != NULL);

  uint key_count= sanitize_index_count(table_share->m_key_count);

  /* Aggregate to TABLE_IO_SUMMARY, TABLE_LOCK_SUMMARY */
  table_share->m_table_stat.aggregate(table_stat, key_count);
  table_stat->fast_reset();
}

void PFS_table::safe_aggregate_io(PFS_table_stat *table_stat,
                                  PFS_table_share *table_share)
{
  DBUG_ASSERT(table_stat != NULL);
  DBUG_ASSERT(table_share != NULL);

  uint key_count= sanitize_index_count(table_share->m_key_count);

  /* Aggregate to TABLE_IO_SUMMARY */
  table_share->m_table_stat.aggregate_io(table_stat, key_count);
  table_stat->fast_reset_io();
}

void PFS_table::safe_aggregate_lock(PFS_table_stat *table_stat,
                                    PFS_table_share *table_share)
{
  DBUG_ASSERT(table_stat != NULL);
  DBUG_ASSERT(table_share != NULL);

  /* Aggregate to TABLE_LOCK_SUMMARY */
  table_share->m_table_stat.aggregate_lock(table_stat);
  table_stat->fast_reset_lock();
}

/**
  Destroy instrumentation for a table instance.
  @param pfs                          the table to destroy
*/
void destroy_table(PFS_table *pfs)
{
  DBUG_ASSERT(pfs != NULL);
  pfs->m_share->dec_refcount();
  pfs->m_lock.allocated_to_free();
  table_full= false;
}

/**
  Create instrumentation for a socket instance.
  @param klass                        the socket class
  @param fd                           the socket file descriptor
  @param addr                         the socket address
  @param addr_len                     the socket address length
  @return a socket instance, or NULL
*/
PFS_socket* create_socket(PFS_socket_class *klass, const my_socket *fd,
                          const struct sockaddr *addr, socklen_t addr_len)
{
  static PFS_ALIGNED PFS_cacheline_uint32 monotonic;

  uint index;
  uint attempts= 0;
  PFS_socket *pfs;
  pfs_dirty_state dirty_state;

  if (socket_full)
  {
    socket_lost++;
    return NULL;
  }

  uint fd_used= 0;
  uint addr_len_used= addr_len;

  if (fd != NULL)
    fd_used= *fd;

  if (addr_len_used > sizeof(sockaddr_storage))
    addr_len_used= sizeof(sockaddr_storage);

  while (++attempts <= socket_max)
  {
    index= PFS_atomic::add_u32(& monotonic.m_u32, 1) % socket_max;
    pfs= socket_array + index;

    if (pfs->m_lock.free_to_dirty(& dirty_state))
    {
      pfs->m_fd= fd_used;
      /* There is no socket object, so we use the instrumentation. */
      pfs->m_identity= pfs;
      pfs->m_class= klass;
      pfs->m_enabled= klass->m_enabled && flag_global_instrumentation;
      pfs->m_timed= klass->m_timed;
      pfs->m_idle= false;
      pfs->m_socket_stat.reset();
      pfs->m_thread_owner= NULL;

      pfs->m_addr_len= addr_len_used;
      if ((addr != NULL) && (addr_len_used > 0))
      {
        pfs->m_addr_len= addr_len_used;
        memcpy(&pfs->m_sock_addr, addr, addr_len_used);
      }
      else
      {
        pfs->m_addr_len= 0;
      }

      pfs->m_lock.dirty_to_allocated(& dirty_state);

      if (klass->is_singleton())
        klass->m_singleton= pfs;
      return pfs;
    }
  }

  socket_lost++;
  socket_full= true;
  return NULL;
}

/**
  Destroy instrumentation for a socket instance.
  @param pfs                          the socket to destroy
*/
void destroy_socket(PFS_socket *pfs)
{
  DBUG_ASSERT(pfs != NULL);
  PFS_socket_class *klass= pfs->m_class;

  /* Aggregate to SOCKET_SUMMARY_BY_EVENT_NAME */
  klass->m_socket_stat.m_io_stat.aggregate(&pfs->m_socket_stat.m_io_stat);

  if (klass->is_singleton())
    klass->m_singleton= NULL;

  /* Aggregate to EVENTS_WAITS_SUMMARY_BY_THREAD_BY_EVENT_NAME */
  PFS_thread *thread= pfs->m_thread_owner;
  if (thread != NULL)
  {
    /* Combine stats for all operations */
    PFS_single_stat stat;
    pfs->m_socket_stat.m_io_stat.sum_waits(&stat);
    if (stat.m_count != 0)
    {
      PFS_single_stat *event_name_array;
      event_name_array= thread->write_instr_class_waits_stats();
      uint index= pfs->m_class->m_event_name_index;

      event_name_array[index].aggregate(&stat);
    }
  }

  pfs->m_socket_stat.reset();
  pfs->m_thread_owner= NULL;
  pfs->m_fd= 0;
  pfs->m_addr_len= 0;
  pfs->m_lock.allocated_to_free();
  socket_full= false;
}

PFS_metadata_lock* create_metadata_lock(void *identity,
                                        const MDL_key *mdl_key,
                                        opaque_mdl_type mdl_type,
                                        opaque_mdl_duration mdl_duration,
                                        opaque_mdl_status mdl_status,
                                        const char *src_file,
                                        uint src_line)
{
  static PFS_ALIGNED PFS_cacheline_uint32 monotonic;
  uint index;
  uint attempts= 0;
  PFS_metadata_lock *pfs;
<<<<<<< HEAD
=======
  pfs_dirty_state dirty_state;
>>>>>>> 871dd169

  if (metadata_lock_full)
  {
    metadata_lock_lost++;
    return NULL;
  }

  while (++attempts <= metadata_lock_max)
  {
    /* See create_mutex() */
    index= PFS_atomic::add_u32(& monotonic.m_u32, 1) % metadata_lock_max;
    pfs= metadata_lock_array + index;

<<<<<<< HEAD
    if (pfs->m_lock.is_free())
    {
      if (pfs->m_lock.free_to_dirty())
      {
        pfs->m_identity= identity;
        pfs->m_enabled= global_metadata_class.m_enabled && flag_global_instrumentation;
        pfs->m_timed= global_metadata_class.m_timed;
        pfs->m_mdl_key.mdl_key_init(mdl_key);
        pfs->m_mdl_type= mdl_type;
        pfs->m_mdl_duration= mdl_duration;
        pfs->m_mdl_status= mdl_status;
        pfs->m_src_file= src_file;
        pfs->m_src_line= src_line;
        pfs->m_owner_thread_id= 0;
        pfs->m_owner_event_id= 0;
        pfs->m_lock.dirty_to_allocated();
        return pfs;
      }
=======
    if (pfs->m_lock.free_to_dirty(& dirty_state))
    {
      pfs->m_identity= identity;
      pfs->m_enabled= global_metadata_class.m_enabled && flag_global_instrumentation;
      pfs->m_timed= global_metadata_class.m_timed;
      pfs->m_mdl_key.mdl_key_init(mdl_key);
      pfs->m_mdl_type= mdl_type;
      pfs->m_mdl_duration= mdl_duration;
      pfs->m_mdl_status= mdl_status;
      pfs->m_src_file= src_file;
      pfs->m_src_line= src_line;
      pfs->m_owner_thread_id= 0;
      pfs->m_owner_event_id= 0;
      pfs->m_lock.dirty_to_allocated(& dirty_state);
      return pfs;
>>>>>>> 871dd169
    }
  }

  metadata_lock_lost++;
  metadata_lock_full= true;
  return NULL;
}

void destroy_metadata_lock(PFS_metadata_lock *pfs)
{
  DBUG_ASSERT(pfs != NULL);
  pfs->m_lock.allocated_to_free();
}

static void reset_mutex_waits_by_instance(void)
{
  PFS_mutex *pfs= mutex_array;
  PFS_mutex *pfs_last= mutex_array + mutex_max;

  for ( ; pfs < pfs_last; pfs++)
    pfs->m_mutex_stat.reset();
}

static void reset_rwlock_waits_by_instance(void)
{
  PFS_rwlock *pfs= rwlock_array;
  PFS_rwlock *pfs_last= rwlock_array + rwlock_max;

  for ( ; pfs < pfs_last; pfs++)
    pfs->m_rwlock_stat.reset();
}

static void reset_cond_waits_by_instance(void)
{
  PFS_cond *pfs= cond_array;
  PFS_cond *pfs_last= cond_array + cond_max;

  for ( ; pfs < pfs_last; pfs++)
    pfs->m_cond_stat.reset();
}

static void reset_file_waits_by_instance(void)
{
  PFS_file *pfs= file_array;
  PFS_file *pfs_last= file_array + file_max;

  for ( ; pfs < pfs_last; pfs++)
    pfs->m_file_stat.reset();
}

static void reset_socket_waits_by_instance(void)
{
  PFS_socket *pfs= socket_array;
  PFS_socket *pfs_last= socket_array + socket_max;

  for ( ; pfs < pfs_last; pfs++)
    pfs->m_socket_stat.reset();
}

/** Reset the wait statistics per object instance. */
void reset_events_waits_by_instance(void)
{
  reset_mutex_waits_by_instance();
  reset_rwlock_waits_by_instance();
  reset_cond_waits_by_instance();
  reset_file_waits_by_instance();
  reset_socket_waits_by_instance();
}

/** Reset the io statistics per file instance. */
void reset_file_instance_io(void)
{
  PFS_file *pfs= file_array;
  PFS_file *pfs_last= file_array + file_max;

  for ( ; pfs < pfs_last; pfs++)
    pfs->m_file_stat.m_io_stat.reset();
}

/** Reset the io statistics per socket instance. */
void reset_socket_instance_io(void)
{
  PFS_socket *pfs= socket_array;
  PFS_socket *pfs_last= socket_array + socket_max;

  for ( ; pfs < pfs_last; pfs++)
    pfs->m_socket_stat.m_io_stat.reset();
}

void aggregate_all_event_names(PFS_single_stat *from_array,
                               PFS_single_stat *to_array)
{
  PFS_single_stat *from;
  PFS_single_stat *from_last;
  PFS_single_stat *to;

  from= from_array;
  from_last= from_array + wait_class_max;
  to= to_array;

  for ( ; from < from_last ; from++, to++)
  {
    if (from->m_count > 0)
    {
      to->aggregate(from);
      from->reset();
    }
  }
}

void aggregate_all_event_names(PFS_single_stat *from_array,
                               PFS_single_stat *to_array_1,
                               PFS_single_stat *to_array_2)
{
  PFS_single_stat *from;
  PFS_single_stat *from_last;
  PFS_single_stat *to_1;
  PFS_single_stat *to_2;

  from= from_array;
  from_last= from_array + wait_class_max;
  to_1= to_array_1;
  to_2= to_array_2;

  for ( ; from < from_last ; from++, to_1++, to_2++)
  {
    if (from->m_count > 0)
    {
      to_1->aggregate(from);
      to_2->aggregate(from);
      from->reset();
    }
  }
}

void aggregate_all_stages(PFS_stage_stat *from_array,
                          PFS_stage_stat *to_array)
{
  PFS_stage_stat *from;
  PFS_stage_stat *from_last;
  PFS_stage_stat *to;

  from= from_array;
  from_last= from_array + stage_class_max;
  to= to_array;

  for ( ; from < from_last ; from++, to++)
  {
    if (from->m_timer1_stat.m_count > 0)
    {
      to->aggregate(from);
      from->reset();
    }
  }
}

void aggregate_all_stages(PFS_stage_stat *from_array,
                          PFS_stage_stat *to_array_1,
                          PFS_stage_stat *to_array_2)
{
  PFS_stage_stat *from;
  PFS_stage_stat *from_last;
  PFS_stage_stat *to_1;
  PFS_stage_stat *to_2;

  from= from_array;
  from_last= from_array + stage_class_max;
  to_1= to_array_1;
  to_2= to_array_2;

  for ( ; from < from_last ; from++, to_1++, to_2++)
  {
    if (from->m_timer1_stat.m_count > 0)
    {
      to_1->aggregate(from);
      to_2->aggregate(from);
      from->reset();
    }
  }
}

void aggregate_all_statements(PFS_statement_stat *from_array,
                              PFS_statement_stat *to_array)
{
  PFS_statement_stat *from;
  PFS_statement_stat *from_last;
  PFS_statement_stat *to;

  from= from_array;
  from_last= from_array + statement_class_max;
  to= to_array;

  for ( ; from < from_last ; from++, to++)
  {
    if (from->m_timer1_stat.m_count > 0)
    {
      to->aggregate(from);
      from->reset();
    }
  }
}

void aggregate_all_statements(PFS_statement_stat *from_array,
                              PFS_statement_stat *to_array_1,
                              PFS_statement_stat *to_array_2)
{
  PFS_statement_stat *from;
  PFS_statement_stat *from_last;
  PFS_statement_stat *to_1;
  PFS_statement_stat *to_2;

  from= from_array;
  from_last= from_array + statement_class_max;
  to_1= to_array_1;
  to_2= to_array_2;

  for ( ; from < from_last ; from++, to_1++, to_2++)
  {
    if (from->m_timer1_stat.m_count > 0)
    {
      to_1->aggregate(from);
      to_2->aggregate(from);
      from->reset();
    }
  }
}

void aggregate_all_transactions(PFS_transaction_stat *from_array,
                                PFS_transaction_stat *to_array)
{
  DBUG_ASSERT(from_array != NULL);
  DBUG_ASSERT(to_array != NULL);

  if (from_array->count() > 0)
  {
    to_array->aggregate(from_array);
    from_array->reset();
  }
}

void aggregate_all_transactions(PFS_transaction_stat *from_array,
                                PFS_transaction_stat *to_array_1,
                                PFS_transaction_stat *to_array_2)
{
  DBUG_ASSERT(from_array != NULL);
  DBUG_ASSERT(to_array_1 != NULL);
  DBUG_ASSERT(to_array_2 != NULL);

  if (from_array->count() > 0)
  {
    to_array_1->aggregate(from_array);
    to_array_2->aggregate(from_array);
    from_array->reset();
  }
}

void aggregate_all_memory(bool alive,
                          PFS_memory_stat *from_array,
                          PFS_memory_stat *to_array)
{
  PFS_memory_stat *from;
  PFS_memory_stat *from_last;
  PFS_memory_stat *to;

  from= from_array;
  from_last= from_array + memory_class_max;
  to= to_array;

  if (alive)
  {
    for ( ; from < from_last ; from++, to++)
    {
      from->partial_aggregate_to(to);
    }
  }
  else
  {
    for ( ; from < from_last ; from++, to++)
    {
      from->full_aggregate_to(to);
      from->reset();
    }
  }
}

void aggregate_all_memory(bool alive,
                          PFS_memory_stat *from_array,
                          PFS_memory_stat *to_array_1,
                          PFS_memory_stat *to_array_2)
{
  PFS_memory_stat *from;
  PFS_memory_stat *from_last;
  PFS_memory_stat *to_1;
  PFS_memory_stat *to_2;

  from= from_array;
  from_last= from_array + memory_class_max;
  to_1= to_array_1;
  to_2= to_array_2;

  if (alive)
  {
    for ( ; from < from_last ; from++, to_1++, to_2++)
    {
      from->partial_aggregate_to(to_1, to_2);
    }
  }
  else
  {
    for ( ; from < from_last ; from++, to_1++, to_2++)
    {
      from->full_aggregate_to(to_1, to_2);
      from->reset();
    }
  }
}

void aggregate_thread_stats(PFS_thread *thread,
                            PFS_account *safe_account,
                            PFS_user *safe_user,
                            PFS_host *safe_host)
{
  if (likely(safe_account != NULL))
  {
    safe_account->m_disconnected_count++;
    return;
  }

  if (safe_user != NULL)
    safe_user->m_disconnected_count++;

  if (safe_host != NULL)
    safe_host->m_disconnected_count++;

  /* There is no global table for connections statistics. */
  return;
}

void aggregate_thread(PFS_thread *thread,
                      PFS_account *safe_account,
                      PFS_user *safe_user,
                      PFS_host *safe_host)
{
<<<<<<< HEAD
  if (thread->m_aggregate_on_disconnect)
  {
    /* No HAVE_PSI_???_INTERFACE flag, waits cover multiple instrumentations */
    aggregate_thread_waits(thread, safe_account, safe_user, safe_host);

#ifdef HAVE_PSI_STAGE_INTERFACE
    aggregate_thread_stages(thread, safe_account, safe_user, safe_host);
#endif

#ifdef HAVE_PSI_STATEMENT_INTERFACE
    aggregate_thread_statements(thread, safe_account, safe_user, safe_host);
=======
  /* No HAVE_PSI_???_INTERFACE flag, waits cover multiple instrumentations */
  aggregate_thread_waits(thread, safe_account, safe_user, safe_host);

#ifdef HAVE_PSI_STAGE_INTERFACE
  aggregate_thread_stages(thread, safe_account, safe_user, safe_host);
#endif

#ifdef HAVE_PSI_STATEMENT_INTERFACE
  aggregate_thread_statements(thread, safe_account, safe_user, safe_host);
>>>>>>> 871dd169
#endif

#ifdef HAVE_PSI_TRANSACTION_INTERFACE
  aggregate_thread_transactions(thread, safe_account, safe_user, safe_host);
#endif
<<<<<<< HEAD
  }

#ifdef HAVE_PSI_MEMORY_INTERFACE
  /*
    Do not check m_aggregate_on_disconnect,
    because pfs_memory_free_v1() may collect data even when the thread
    instrumentation is turned off.
  */
=======

#ifdef HAVE_PSI_MEMORY_INTERFACE
>>>>>>> 871dd169
  aggregate_thread_memory(false, thread, safe_account, safe_user, safe_host);
#endif

  aggregate_thread_stats(thread, safe_account, safe_user, safe_host);
}

void aggregate_thread_waits(PFS_thread *thread,
                            PFS_account *safe_account,
                            PFS_user *safe_user,
                            PFS_host *safe_host)
{
  if (thread->read_instr_class_waits_stats() == NULL)
    return;

  if (likely(safe_account != NULL))
  {
    /*
      Aggregate EVENTS_WAITS_SUMMARY_BY_THREAD_BY_EVENT_NAME
      to EVENTS_WAITS_SUMMARY_BY_ACCOUNT_BY_EVENT_NAME.
    */
    aggregate_all_event_names(thread->write_instr_class_waits_stats(),
                              safe_account->write_instr_class_waits_stats());

    return;
  }

  if ((safe_user != NULL) && (safe_host != NULL))
  {
    /*
      Aggregate EVENTS_WAITS_SUMMARY_BY_THREAD_BY_EVENT_NAME to:
      -  EVENTS_WAITS_SUMMARY_BY_USER_BY_EVENT_NAME
      -  EVENTS_WAITS_SUMMARY_BY_HOST_BY_EVENT_NAME
      in parallel.
    */
    aggregate_all_event_names(thread->write_instr_class_waits_stats(),
                              safe_user->write_instr_class_waits_stats(),
                              safe_host->write_instr_class_waits_stats());
    return;
  }

  if (safe_user != NULL)
  {
    /*
      Aggregate EVENTS_WAITS_SUMMARY_BY_THREAD_BY_EVENT_NAME
      to EVENTS_WAITS_SUMMARY_BY_USER_BY_EVENT_NAME, directly.
    */
    aggregate_all_event_names(thread->write_instr_class_waits_stats(),
                              safe_user->write_instr_class_waits_stats());
    return;
  }

  if (safe_host != NULL)
  {
    /*
      Aggregate EVENTS_WAITS_SUMMARY_BY_THREAD_BY_EVENT_NAME
      to EVENTS_WAITS_SUMMARY_BY_HOST_BY_EVENT_NAME, directly.
    */
    aggregate_all_event_names(thread->write_instr_class_waits_stats(),
                              safe_host->write_instr_class_waits_stats());
    return;
  }

  /* Orphan thread, clean the waits stats. */
  thread->reset_waits_stats();
}

void aggregate_thread_stages(PFS_thread *thread,
                             PFS_account *safe_account,
                             PFS_user *safe_user,
                             PFS_host *safe_host)
{
  if (thread->read_instr_class_stages_stats() == NULL)
    return;

  if (likely(safe_account != NULL))
  {
    /*
      Aggregate EVENTS_STAGES_SUMMARY_BY_THREAD_BY_EVENT_NAME
      to EVENTS_STAGES_SUMMARY_BY_ACCOUNT_BY_EVENT_NAME.
    */
    aggregate_all_stages(thread->write_instr_class_stages_stats(),
                         safe_account->write_instr_class_stages_stats());

    return;
  }

  if ((safe_user != NULL) && (safe_host != NULL))
  {
    /*
      Aggregate EVENTS_STAGES_SUMMARY_BY_THREAD_BY_EVENT_NAME to:
      -  EVENTS_STAGES_SUMMARY_BY_USER_BY_EVENT_NAME
      -  EVENTS_STAGES_SUMMARY_BY_HOST_BY_EVENT_NAME
      in parallel.
    */
    aggregate_all_stages(thread->write_instr_class_stages_stats(),
                         safe_user->write_instr_class_stages_stats(),
                         safe_host->write_instr_class_stages_stats());
    return;
  }

  if (safe_user != NULL)
  {
    /*
      Aggregate EVENTS_STAGES_SUMMARY_BY_THREAD_BY_EVENT_NAME to:
      -  EVENTS_STAGES_SUMMARY_BY_USER_BY_EVENT_NAME
      -  EVENTS_STAGES_SUMMARY_GLOBAL_BY_EVENT_NAME
      in parallel.
    */
    aggregate_all_stages(thread->write_instr_class_stages_stats(),
                         safe_user->write_instr_class_stages_stats(),
                         global_instr_class_stages_array);
    return;
  }

  if (safe_host != NULL)
  {
    /*
      Aggregate EVENTS_STAGES_SUMMARY_BY_THREAD_BY_EVENT_NAME
      to EVENTS_STAGES_SUMMARY_BY_HOST_BY_EVENT_NAME, directly.
    */
    aggregate_all_stages(thread->write_instr_class_stages_stats(),
                         safe_host->write_instr_class_stages_stats());
    return;
  }

  /*
    Aggregate EVENTS_STAGES_SUMMARY_BY_THREAD_BY_EVENT_NAME
    to EVENTS_STAGES_SUMMARY_GLOBAL_BY_EVENT_NAME.
  */
  aggregate_all_stages(thread->write_instr_class_stages_stats(),
                       global_instr_class_stages_array);
}

void aggregate_thread_statements(PFS_thread *thread,
                                 PFS_account *safe_account,
                                 PFS_user *safe_user,
                                 PFS_host *safe_host)
{
  if (thread->read_instr_class_statements_stats() == NULL)
    return;

  if (likely(safe_account != NULL))
  {
    /*
      Aggregate EVENTS_STATEMENTS_SUMMARY_BY_THREAD_BY_EVENT_NAME
      to EVENTS_STATEMENTS_SUMMARY_BY_ACCOUNT_BY_EVENT_NAME.
    */
    aggregate_all_statements(thread->write_instr_class_statements_stats(),
                             safe_account->write_instr_class_statements_stats());

    return;
  }

  if ((safe_user != NULL) && (safe_host != NULL))
  {
    /*
      Aggregate EVENTS_STATEMENT_SUMMARY_BY_THREAD_BY_EVENT_NAME to:
      -  EVENTS_STATEMENT_SUMMARY_BY_USER_BY_EVENT_NAME
      -  EVENTS_STATEMENT_SUMMARY_BY_HOST_BY_EVENT_NAME
      in parallel.
    */
    aggregate_all_statements(thread->write_instr_class_statements_stats(),
                             safe_user->write_instr_class_statements_stats(),
                             safe_host->write_instr_class_statements_stats());
    return;
  }

  if (safe_user != NULL)
  {
    /*
      Aggregate EVENTS_STATEMENTS_SUMMARY_BY_THREAD_BY_EVENT_NAME to:
      -  EVENTS_STATEMENTS_SUMMARY_BY_USER_BY_EVENT_NAME
      -  EVENTS_STATEMENTS_SUMMARY_GLOBAL_BY_EVENT_NAME
      in parallel.
    */
    aggregate_all_statements(thread->write_instr_class_statements_stats(),
                             safe_user->write_instr_class_statements_stats(),
                             global_instr_class_statements_array);
    return;
  }

  if (safe_host != NULL)
  {
    /*
      Aggregate EVENTS_STATEMENTS_SUMMARY_BY_THREAD_BY_EVENT_NAME
      to EVENTS_STATEMENTS_SUMMARY_BY_HOST_BY_EVENT_NAME, directly.
    */
    aggregate_all_statements(thread->write_instr_class_statements_stats(),
                             safe_host->write_instr_class_statements_stats());
    return;
  }

  /*
    Aggregate EVENTS_STATEMENTS_SUMMARY_BY_THREAD_BY_EVENT_NAME
    to EVENTS_STATEMENTS_SUMMARY_GLOBAL_BY_EVENT_NAME.
  */
  aggregate_all_statements(thread->write_instr_class_statements_stats(),
                           global_instr_class_statements_array);
}

void aggregate_thread_transactions(PFS_thread *thread,
                                   PFS_account *safe_account,
                                   PFS_user *safe_user,
                                   PFS_host *safe_host)
{
<<<<<<< HEAD
=======
  if (thread->read_instr_class_transactions_stats() == NULL)
    return;

>>>>>>> 871dd169
  if (likely(safe_account != NULL))
  {
    /*
      Aggregate EVENTS_TRANSACTIONS_SUMMARY_BY_THREAD_BY_EVENT_NAME
      to EVENTS_TRANSACTIONS_SUMMARY_BY_ACCOUNT_BY_EVENT_NAME.
    */
<<<<<<< HEAD
    aggregate_all_transactions(thread->m_instr_class_transactions_stats,
                          safe_account->m_instr_class_transactions_stats);
=======
    aggregate_all_transactions(thread->write_instr_class_transactions_stats(),
                               safe_account->write_instr_class_transactions_stats());
>>>>>>> 871dd169

    return;
  }

  if ((safe_user != NULL) && (safe_host != NULL))
  {
    /*
      Aggregate EVENTS_TRANSACTION_SUMMARY_BY_THREAD_BY_EVENT_NAME to:
      -  EVENTS_TRANSACTION_SUMMARY_BY_USER_BY_EVENT_NAME
      -  EVENTS_TRANSACTION_SUMMARY_BY_HOST_BY_EVENT_NAME
      in parallel.
    */
<<<<<<< HEAD
    aggregate_all_transactions(thread->m_instr_class_transactions_stats,
                               safe_user->m_instr_class_transactions_stats,
                               safe_host->m_instr_class_transactions_stats);
=======
    aggregate_all_transactions(thread->write_instr_class_transactions_stats(),
                               safe_user->write_instr_class_transactions_stats(),
                               safe_host->write_instr_class_transactions_stats());
>>>>>>> 871dd169
    return;
  }

  if (safe_user != NULL)
  {
    /*
      Aggregate EVENTS_TRANSACTIONS_SUMMARY_BY_THREAD_BY_EVENT_NAME to:
      -  EVENTS_TRANSACTIONS_SUMMARY_BY_USER_BY_EVENT_NAME
      -  EVENTS_TRANSACTIONS_SUMMARY_GLOBAL_BY_EVENT_NAME
      in parallel.
    */
<<<<<<< HEAD
    aggregate_all_transactions(thread->m_instr_class_transactions_stats,
                               safe_user->m_instr_class_transactions_stats,
=======
    aggregate_all_transactions(thread->write_instr_class_transactions_stats(),
                               safe_user->write_instr_class_transactions_stats(),
>>>>>>> 871dd169
                               &global_transaction_stat);
    return;
  }

  if (safe_host != NULL)
  {
    /*
      Aggregate EVENTS_TRANSACTIONS_SUMMARY_BY_THREAD_BY_EVENT_NAME
      to EVENTS_TRANSACTIONS_SUMMARY_BY_HOST_BY_EVENT_NAME, directly.
    */
<<<<<<< HEAD
    aggregate_all_transactions(thread->m_instr_class_transactions_stats,
                               safe_host->m_instr_class_transactions_stats);
=======
    aggregate_all_transactions(thread->write_instr_class_transactions_stats(),
                               safe_host->write_instr_class_transactions_stats());
>>>>>>> 871dd169
    return;
  }

  /*
    Aggregate EVENTS_TRANSACTIONS_SUMMARY_BY_THREAD_BY_EVENT_NAME
    to EVENTS_TRANSACTIONS_SUMMARY_GLOBAL_BY_EVENT_NAME.
  */
<<<<<<< HEAD
  aggregate_all_transactions(thread->m_instr_class_transactions_stats,
=======
  aggregate_all_transactions(thread->write_instr_class_transactions_stats(),
>>>>>>> 871dd169
                             &global_transaction_stat);
}

void aggregate_thread_memory(bool alive, PFS_thread *thread,
                             PFS_account *safe_account,
                             PFS_user *safe_user,
                             PFS_host *safe_host)
{
<<<<<<< HEAD
=======
  if (thread->read_instr_class_memory_stats() == NULL)
    return;

>>>>>>> 871dd169
  if (likely(safe_account != NULL))
  {
    /*
      Aggregate MEMORY_SUMMARY_BY_THREAD_BY_EVENT_NAME
      to MEMORY_SUMMARY_BY_ACCOUNT_BY_EVENT_NAME.
    */
    aggregate_all_memory(alive,
<<<<<<< HEAD
                         thread->m_instr_class_memory_stats,
                         safe_account->m_instr_class_memory_stats);
=======
                         thread->write_instr_class_memory_stats(),
                         safe_account->write_instr_class_memory_stats());
>>>>>>> 871dd169

    return;
  }

  if ((safe_user != NULL) && (safe_host != NULL))
  {
    /*
      Aggregate MEMORY_SUMMARY_BY_THREAD_BY_EVENT_NAME to:
      -  MEMORY_SUMMARY_BY_USER_BY_EVENT_NAME
      -  MEMORY_SUMMARY_BY_HOST_BY_EVENT_NAME
      in parallel.
    */
    aggregate_all_memory(alive,
<<<<<<< HEAD
                         thread->m_instr_class_memory_stats,
                         safe_user->m_instr_class_memory_stats,
                         safe_host->m_instr_class_memory_stats);
=======
                         thread->write_instr_class_memory_stats(),
                         safe_user->write_instr_class_memory_stats(),
                         safe_host->write_instr_class_memory_stats());
>>>>>>> 871dd169
    return;
  }

  if (safe_user != NULL)
  {
    /*
      Aggregate MEMORY_SUMMARY_BY_THREAD_BY_EVENT_NAME to:
      -  MEMORY_SUMMARY_BY_USER_BY_EVENT_NAME
      -  MEMORY_SUMMARY_GLOBAL_BY_EVENT_NAME
      in parallel.
    */
    aggregate_all_memory(alive,
<<<<<<< HEAD
                         thread->m_instr_class_memory_stats,
                         safe_user->m_instr_class_memory_stats,
=======
                         thread->write_instr_class_memory_stats(),
                         safe_user->write_instr_class_memory_stats(),
>>>>>>> 871dd169
                         global_instr_class_memory_array);
    return;
  }

  if (safe_host != NULL)
  {
    /*
      Aggregate MEMORY_SUMMARY_BY_THREAD_BY_EVENT_NAME
      to MEMORY_SUMMARY_BY_HOST_BY_EVENT_NAME, directly.
    */
    aggregate_all_memory(alive,
<<<<<<< HEAD
                         thread->m_instr_class_memory_stats,
                         safe_host->m_instr_class_memory_stats);
=======
                         thread->write_instr_class_memory_stats(),
                         safe_host->write_instr_class_memory_stats());
>>>>>>> 871dd169
    return;
  }

  /*
    Aggregate MEMORY_SUMMARY_BY_THREAD_BY_EVENT_NAME
    to MEMORY_SUMMARY_GLOBAL_BY_EVENT_NAME.
  */
  aggregate_all_memory(alive,
<<<<<<< HEAD
                       thread->m_instr_class_memory_stats,
=======
                       thread->write_instr_class_memory_stats(),
>>>>>>> 871dd169
                       global_instr_class_memory_array);
}

void clear_thread_account(PFS_thread *thread)
{
  if (thread->m_account != NULL)
  {
    thread->m_account->release();
    thread->m_account= NULL;
  }

  if (thread->m_user != NULL)
  {
    thread->m_user->release();
    thread->m_user= NULL;
  }

  if (thread->m_host != NULL)
  {
    thread->m_host->release();
    thread->m_host= NULL;
  }
}

void set_thread_account(PFS_thread *thread)
{
  DBUG_ASSERT(thread->m_account == NULL);
  DBUG_ASSERT(thread->m_user == NULL);
  DBUG_ASSERT(thread->m_host == NULL);

  thread->m_account= find_or_create_account(thread,
                                                thread->m_username,
                                                thread->m_username_length,
                                                thread->m_hostname,
                                                thread->m_hostname_length);

  if ((thread->m_account == NULL) && (thread->m_username_length > 0))
    thread->m_user= find_or_create_user(thread,
                                        thread->m_username,
                                        thread->m_username_length);

  if ((thread->m_account == NULL) && (thread->m_hostname_length > 0))
    thread->m_host= find_or_create_host(thread,
                                        thread->m_hostname,
                                        thread->m_hostname_length);
}

void update_mutex_derived_flags()
{
  PFS_mutex *pfs= mutex_array;
  PFS_mutex *pfs_last= mutex_array + mutex_max;
  PFS_mutex_class *klass;

  for ( ; pfs < pfs_last; pfs++)
  {
    klass= sanitize_mutex_class(pfs->m_class);
    if (likely(klass != NULL))
    {
      pfs->m_enabled= klass->m_enabled && flag_global_instrumentation;
      pfs->m_timed= klass->m_timed;
    }
    else
    {
      pfs->m_enabled= false;
      pfs->m_timed= false;
    }
  }
}

void update_rwlock_derived_flags()
{
  PFS_rwlock *pfs= rwlock_array;
  PFS_rwlock *pfs_last= rwlock_array + rwlock_max;
  PFS_rwlock_class *klass;

  for ( ; pfs < pfs_last; pfs++)
  {
    klass= sanitize_rwlock_class(pfs->m_class);
    if (likely(klass != NULL))
    {
      pfs->m_enabled= klass->m_enabled && flag_global_instrumentation;
      pfs->m_timed= klass->m_timed;
    }
    else
    {
      pfs->m_enabled= false;
      pfs->m_timed= false;
    }
  }
}

void update_cond_derived_flags()
{
  PFS_cond *pfs= cond_array;
  PFS_cond *pfs_last= cond_array + cond_max;
  PFS_cond_class *klass;

  for ( ; pfs < pfs_last; pfs++)
  {
    klass= sanitize_cond_class(pfs->m_class);
    if (likely(klass != NULL))
    {
      pfs->m_enabled= klass->m_enabled && flag_global_instrumentation;
      pfs->m_timed= klass->m_timed;
    }
    else
    {
      pfs->m_enabled= false;
      pfs->m_timed= false;
    }
  }
}

void update_file_derived_flags()
{
  PFS_file *pfs= file_array;
  PFS_file *pfs_last= file_array + file_max;
  PFS_file_class *klass;

  for ( ; pfs < pfs_last; pfs++)
  {
    klass= sanitize_file_class(pfs->m_class);
    if (likely(klass != NULL))
    {
      pfs->m_enabled= klass->m_enabled && flag_global_instrumentation;
      pfs->m_timed= klass->m_timed;
    }
    else
    {
      pfs->m_enabled= false;
      pfs->m_timed= false;
    }
  }
}

void update_table_derived_flags()
{
  PFS_table *pfs= table_array;
  PFS_table *pfs_last= table_array + table_max;
  PFS_table_share *share;

  for ( ; pfs < pfs_last; pfs++)
  {
    share= sanitize_table_share(pfs->m_share);
    if (likely(share != NULL))
    {
      pfs->m_io_enabled= share->m_enabled &&
        flag_global_instrumentation && global_table_io_class.m_enabled;
      pfs->m_io_timed= share->m_timed && global_table_io_class.m_timed;
      pfs->m_lock_enabled= share->m_enabled &&
        flag_global_instrumentation && global_table_lock_class.m_enabled;
      pfs->m_lock_timed= share->m_timed && global_table_lock_class.m_timed;
    }
    else
    {
      pfs->m_io_enabled= false;
      pfs->m_io_timed= false;
      pfs->m_lock_enabled= false;
      pfs->m_lock_timed= false;
    }
  }
}

void update_socket_derived_flags()
{
  PFS_socket *pfs= socket_array;
  PFS_socket *pfs_last= socket_array + socket_max;
  PFS_socket_class *klass;

  for ( ; pfs < pfs_last; pfs++)
  {
    klass= sanitize_socket_class(pfs->m_class);
    if (likely(klass != NULL))
    {
      pfs->m_enabled= klass->m_enabled && flag_global_instrumentation;
      pfs->m_timed= klass->m_timed;
    }
    else
    {
      pfs->m_enabled= false;
      pfs->m_timed= false;
    }
  }
}

void update_metadata_derived_flags()
{
  PFS_metadata_lock *pfs= metadata_lock_array;
  PFS_metadata_lock *pfs_last= metadata_lock_array + metadata_lock_max;

  for ( ; pfs < pfs_last; pfs++)
  {
    pfs->m_enabled= global_metadata_class.m_enabled && flag_global_instrumentation;
    pfs->m_timed= global_metadata_class.m_timed;
  }
}

void update_thread_derived_flags()
{
<<<<<<< HEAD
  if (flag_global_instrumentation && flag_thread_instrumentation)
  {
    PFS_thread *pfs= thread_array;
    PFS_thread *pfs_last= thread_array + thread_max;

    for ( ; pfs < pfs_last; pfs++)
    {
      if (pfs->m_enabled)
        pfs->m_aggregate_on_disconnect= true;
    }
  }
=======
  /* None */
>>>>>>> 871dd169
}

void update_instruments_derived_flags()
{
  update_mutex_derived_flags();
  update_rwlock_derived_flags();
  update_cond_derived_flags();
  update_file_derived_flags();
  update_table_derived_flags();
  update_socket_derived_flags();
  update_metadata_derived_flags();
  /* nothing for stages, statements and transactions (no instances) */
}

/** @} */<|MERGE_RESOLUTION|>--- conflicted
+++ resolved
@@ -503,16 +503,6 @@
       &thread_statements_history_array[index * events_statements_history_per_thread];
     thread_array[index].m_statement_stack=
       &thread_statements_stack_array[index * statement_stack_max];
-<<<<<<< HEAD
-    thread_array[index].m_instr_class_statements_stats=
-      &thread_instr_class_statements_array[index * statement_class_max];
-    thread_array[index].m_transactions_history=
-      &thread_transactions_history_array[index * events_transactions_history_per_thread];
-    thread_array[index].m_instr_class_transactions_stats=
-      &thread_instr_class_transactions_array[index * transaction_class_max];
-    thread_array[index].m_instr_class_memory_stats=
-      &thread_instr_class_memory_array[index * memory_class_max];
-=======
     thread_array[index].set_instr_class_statements_stats(
       &thread_instr_class_statements_array[index * statement_class_max]);
     thread_array[index].m_transactions_history=
@@ -521,7 +511,6 @@
       &thread_instr_class_transactions_array[index * transaction_class_max]);
     thread_array[index].set_instr_class_memory_stats(
       &thread_instr_class_memory_array[index * memory_class_max]);
->>>>>>> 871dd169
     thread_array[index].m_session_connect_attrs=
       &thread_session_connect_attrs_array[index * session_connect_attrs_size_per_thread];
   }
@@ -917,14 +906,6 @@
 void PFS_thread::set_enabled(bool enabled)
 {
   m_enabled= enabled;
-<<<<<<< HEAD
-  if (flag_global_instrumentation && flag_thread_instrumentation && m_enabled)
-  {
-    /* Only arm this flag, never disarm it. */
-    m_aggregate_on_disconnect= true;
-  }
-=======
->>>>>>> 871dd169
 }
 
 void PFS_thread::carry_memory_stat_delta(PFS_memory_stat_delta *delta, uint index)
@@ -992,79 +973,6 @@
 
     if (pfs->m_lock.free_to_dirty(& dirty_state))
     {
-<<<<<<< HEAD
-      if (pfs->m_lock.free_to_dirty())
-      {
-        pfs->m_thread_internal_id=
-          PFS_atomic::add_u64(&thread_internal_id_counter.m_u64, 1);
-        pfs->m_parent_thread_internal_id= 0;
-        pfs->m_processlist_id= processlist_id;
-        pfs->m_event_id= 1;
-        pfs->m_stmt_lock.set_allocated();
-        pfs->m_session_lock.set_allocated();
-        pfs->m_enabled= true;
-        pfs->m_aggregate_on_disconnect= flag_global_instrumentation && flag_thread_instrumentation;
-        pfs->m_class= klass;
-        pfs->m_events_waits_current= & pfs->m_events_waits_stack[WAIT_STACK_BOTTOM];
-        pfs->m_waits_history_full= false;
-        pfs->m_waits_history_index= 0;
-        pfs->m_stages_history_full= false;
-        pfs->m_stages_history_index= 0;
-        pfs->m_statements_history_full= false;
-        pfs->m_statements_history_index= 0;
-        pfs->m_transactions_history_full= false;
-        pfs->m_transactions_history_index= 0;
-
-        pfs->reset_stats();
-        pfs->reset_session_connect_attrs();
-
-        pfs->m_filename_hash_pins= NULL;
-        pfs->m_table_share_hash_pins= NULL;
-        pfs->m_setup_actor_hash_pins= NULL;
-        pfs->m_setup_object_hash_pins= NULL;
-        pfs->m_user_hash_pins= NULL;
-        pfs->m_account_hash_pins= NULL;
-        pfs->m_host_hash_pins= NULL;
-        pfs->m_digest_hash_pins= NULL;
-        pfs->m_program_hash_pins= NULL;
-
-        pfs->m_username_length= 0;
-        pfs->m_hostname_length= 0;
-        pfs->m_dbname_length= 0;
-        pfs->m_command= 0;
-        pfs->m_start_time= 0;
-        pfs->m_stage= 0;
-        pfs->m_processlist_info[0]= '\0';
-        pfs->m_processlist_info_length= 0;
-
-        pfs->m_host= NULL;
-        pfs->m_user= NULL;
-        pfs->m_account= NULL;
-        set_thread_account(pfs);
-
-        /*
-          For child waits, by default,
-          - NESTING_EVENT_ID is NULL
-          - NESTING_EVENT_TYPE is NULL
-        */
-        PFS_events_waits *child_wait= & pfs->m_events_waits_stack[0];
-        child_wait->m_event_id= 0;
-
-        /*
-          For child stages, by default,
-          - NESTING_EVENT_ID is NULL
-          - NESTING_EVENT_TYPE is NULL
-        */
-        PFS_events_stages *child_stage= & pfs->m_stage_current;
-        child_stage->m_nesting_event_id= 0;
-
-        pfs->m_events_statements_count= 0;
-        pfs->m_transaction_current.m_event_id= 0;
-        
-        pfs->m_lock.dirty_to_allocated();
-        return pfs;
-      }
-=======
       pfs->m_thread_internal_id=
         PFS_atomic::add_u64(&thread_internal_id_counter.m_u64, 1);
       pfs->m_parent_thread_internal_id= 0;
@@ -1132,7 +1040,6 @@
 
       pfs->m_lock.dirty_to_allocated(& dirty_state);
       return pfs;
->>>>>>> 871dd169
     }
   }
 
@@ -1442,37 +1349,12 @@
                           &pfs);
       if (likely(res == 0))
       {
-<<<<<<< HEAD
-        pfs->m_class= klass;
-        pfs->m_enabled= klass->m_enabled && flag_global_instrumentation;
-        pfs->m_timed= klass->m_timed;
-        strncpy(pfs->m_filename, normalized_filename, normalized_length);
-        pfs->m_filename[normalized_length]= '\0';
-        pfs->m_filename_length= normalized_length;
-        pfs->m_file_stat.m_open_count= 1;
-        pfs->m_file_stat.m_io_stat.reset();
-        pfs->m_identity= (const void *)pfs;
-
-        int res;
-        pfs->m_lock.dirty_to_allocated();
-        res= lf_hash_insert(&filename_hash, pins,
-                            &pfs);
-        if (likely(res == 0))
-        {
-          if (klass->is_singleton())
-            klass->m_singleton= pfs;
-          return pfs;
-        }
-
-        pfs->m_lock.allocated_to_free();
-=======
         if (klass->is_singleton())
           klass->m_singleton= pfs;
         return pfs;
       }
 
       pfs->m_lock.allocated_to_free();
->>>>>>> 871dd169
 
       if (res > 0)
       {
@@ -1567,29 +1449,6 @@
 
     if (pfs->m_lock.free_to_dirty(& dirty_state))
     {
-<<<<<<< HEAD
-      if (pfs->m_lock.free_to_dirty())
-      {
-        pfs->m_identity= identity;
-        pfs->m_share= share;
-        pfs->m_io_enabled= share->m_enabled &&
-          flag_global_instrumentation && global_table_io_class.m_enabled;
-        pfs->m_io_timed= share->m_timed && global_table_io_class.m_timed;
-        pfs->m_lock_enabled= share->m_enabled &&
-          flag_global_instrumentation && global_table_lock_class.m_enabled;
-        pfs->m_lock_timed= share->m_timed && global_table_lock_class.m_timed;
-        pfs->m_has_io_stats= false;
-        pfs->m_has_lock_stats= false;
-        pfs->m_internal_lock= PFS_TL_NONE;
-        pfs->m_external_lock= PFS_TL_NONE;
-        share->inc_refcount();
-        pfs->m_table_stat.fast_reset();
-        pfs->m_thread_owner= opening_thread;
-        pfs->m_owner_event_id= opening_thread->m_event_id;
-        pfs->m_lock.dirty_to_allocated();
-        return pfs;
-      }
-=======
       pfs->m_identity= identity;
       pfs->m_share= share;
       pfs->m_io_enabled= share->m_enabled &&
@@ -1608,7 +1467,6 @@
       pfs->m_owner_event_id= opening_thread->m_event_id;
       pfs->m_lock.dirty_to_allocated(& dirty_state);
       return pfs;
->>>>>>> 871dd169
     }
   }
 
@@ -1840,10 +1698,7 @@
   uint index;
   uint attempts= 0;
   PFS_metadata_lock *pfs;
-<<<<<<< HEAD
-=======
   pfs_dirty_state dirty_state;
->>>>>>> 871dd169
 
   if (metadata_lock_full)
   {
@@ -1857,26 +1712,6 @@
     index= PFS_atomic::add_u32(& monotonic.m_u32, 1) % metadata_lock_max;
     pfs= metadata_lock_array + index;
 
-<<<<<<< HEAD
-    if (pfs->m_lock.is_free())
-    {
-      if (pfs->m_lock.free_to_dirty())
-      {
-        pfs->m_identity= identity;
-        pfs->m_enabled= global_metadata_class.m_enabled && flag_global_instrumentation;
-        pfs->m_timed= global_metadata_class.m_timed;
-        pfs->m_mdl_key.mdl_key_init(mdl_key);
-        pfs->m_mdl_type= mdl_type;
-        pfs->m_mdl_duration= mdl_duration;
-        pfs->m_mdl_status= mdl_status;
-        pfs->m_src_file= src_file;
-        pfs->m_src_line= src_line;
-        pfs->m_owner_thread_id= 0;
-        pfs->m_owner_event_id= 0;
-        pfs->m_lock.dirty_to_allocated();
-        return pfs;
-      }
-=======
     if (pfs->m_lock.free_to_dirty(& dirty_state))
     {
       pfs->m_identity= identity;
@@ -1892,7 +1727,6 @@
       pfs->m_owner_event_id= 0;
       pfs->m_lock.dirty_to_allocated(& dirty_state);
       return pfs;
->>>>>>> 871dd169
     }
   }
 
@@ -2236,19 +2070,6 @@
                       PFS_user *safe_user,
                       PFS_host *safe_host)
 {
-<<<<<<< HEAD
-  if (thread->m_aggregate_on_disconnect)
-  {
-    /* No HAVE_PSI_???_INTERFACE flag, waits cover multiple instrumentations */
-    aggregate_thread_waits(thread, safe_account, safe_user, safe_host);
-
-#ifdef HAVE_PSI_STAGE_INTERFACE
-    aggregate_thread_stages(thread, safe_account, safe_user, safe_host);
-#endif
-
-#ifdef HAVE_PSI_STATEMENT_INTERFACE
-    aggregate_thread_statements(thread, safe_account, safe_user, safe_host);
-=======
   /* No HAVE_PSI_???_INTERFACE flag, waits cover multiple instrumentations */
   aggregate_thread_waits(thread, safe_account, safe_user, safe_host);
 
@@ -2258,25 +2079,13 @@
 
 #ifdef HAVE_PSI_STATEMENT_INTERFACE
   aggregate_thread_statements(thread, safe_account, safe_user, safe_host);
->>>>>>> 871dd169
 #endif
 
 #ifdef HAVE_PSI_TRANSACTION_INTERFACE
   aggregate_thread_transactions(thread, safe_account, safe_user, safe_host);
 #endif
-<<<<<<< HEAD
-  }
 
 #ifdef HAVE_PSI_MEMORY_INTERFACE
-  /*
-    Do not check m_aggregate_on_disconnect,
-    because pfs_memory_free_v1() may collect data even when the thread
-    instrumentation is turned off.
-  */
-=======
-
-#ifdef HAVE_PSI_MEMORY_INTERFACE
->>>>>>> 871dd169
   aggregate_thread_memory(false, thread, safe_account, safe_user, safe_host);
 #endif
 
@@ -2482,25 +2291,17 @@
                                    PFS_user *safe_user,
                                    PFS_host *safe_host)
 {
-<<<<<<< HEAD
-=======
   if (thread->read_instr_class_transactions_stats() == NULL)
     return;
 
->>>>>>> 871dd169
   if (likely(safe_account != NULL))
   {
     /*
       Aggregate EVENTS_TRANSACTIONS_SUMMARY_BY_THREAD_BY_EVENT_NAME
       to EVENTS_TRANSACTIONS_SUMMARY_BY_ACCOUNT_BY_EVENT_NAME.
     */
-<<<<<<< HEAD
-    aggregate_all_transactions(thread->m_instr_class_transactions_stats,
-                          safe_account->m_instr_class_transactions_stats);
-=======
     aggregate_all_transactions(thread->write_instr_class_transactions_stats(),
                                safe_account->write_instr_class_transactions_stats());
->>>>>>> 871dd169
 
     return;
   }
@@ -2513,15 +2314,9 @@
       -  EVENTS_TRANSACTION_SUMMARY_BY_HOST_BY_EVENT_NAME
       in parallel.
     */
-<<<<<<< HEAD
-    aggregate_all_transactions(thread->m_instr_class_transactions_stats,
-                               safe_user->m_instr_class_transactions_stats,
-                               safe_host->m_instr_class_transactions_stats);
-=======
     aggregate_all_transactions(thread->write_instr_class_transactions_stats(),
                                safe_user->write_instr_class_transactions_stats(),
                                safe_host->write_instr_class_transactions_stats());
->>>>>>> 871dd169
     return;
   }
 
@@ -2533,13 +2328,8 @@
       -  EVENTS_TRANSACTIONS_SUMMARY_GLOBAL_BY_EVENT_NAME
       in parallel.
     */
-<<<<<<< HEAD
-    aggregate_all_transactions(thread->m_instr_class_transactions_stats,
-                               safe_user->m_instr_class_transactions_stats,
-=======
     aggregate_all_transactions(thread->write_instr_class_transactions_stats(),
                                safe_user->write_instr_class_transactions_stats(),
->>>>>>> 871dd169
                                &global_transaction_stat);
     return;
   }
@@ -2550,13 +2340,8 @@
       Aggregate EVENTS_TRANSACTIONS_SUMMARY_BY_THREAD_BY_EVENT_NAME
       to EVENTS_TRANSACTIONS_SUMMARY_BY_HOST_BY_EVENT_NAME, directly.
     */
-<<<<<<< HEAD
-    aggregate_all_transactions(thread->m_instr_class_transactions_stats,
-                               safe_host->m_instr_class_transactions_stats);
-=======
     aggregate_all_transactions(thread->write_instr_class_transactions_stats(),
                                safe_host->write_instr_class_transactions_stats());
->>>>>>> 871dd169
     return;
   }
 
@@ -2564,11 +2349,7 @@
     Aggregate EVENTS_TRANSACTIONS_SUMMARY_BY_THREAD_BY_EVENT_NAME
     to EVENTS_TRANSACTIONS_SUMMARY_GLOBAL_BY_EVENT_NAME.
   */
-<<<<<<< HEAD
-  aggregate_all_transactions(thread->m_instr_class_transactions_stats,
-=======
   aggregate_all_transactions(thread->write_instr_class_transactions_stats(),
->>>>>>> 871dd169
                              &global_transaction_stat);
 }
 
@@ -2577,12 +2358,9 @@
                              PFS_user *safe_user,
                              PFS_host *safe_host)
 {
-<<<<<<< HEAD
-=======
   if (thread->read_instr_class_memory_stats() == NULL)
     return;
 
->>>>>>> 871dd169
   if (likely(safe_account != NULL))
   {
     /*
@@ -2590,13 +2368,8 @@
       to MEMORY_SUMMARY_BY_ACCOUNT_BY_EVENT_NAME.
     */
     aggregate_all_memory(alive,
-<<<<<<< HEAD
-                         thread->m_instr_class_memory_stats,
-                         safe_account->m_instr_class_memory_stats);
-=======
                          thread->write_instr_class_memory_stats(),
                          safe_account->write_instr_class_memory_stats());
->>>>>>> 871dd169
 
     return;
   }
@@ -2610,15 +2383,9 @@
       in parallel.
     */
     aggregate_all_memory(alive,
-<<<<<<< HEAD
-                         thread->m_instr_class_memory_stats,
-                         safe_user->m_instr_class_memory_stats,
-                         safe_host->m_instr_class_memory_stats);
-=======
                          thread->write_instr_class_memory_stats(),
                          safe_user->write_instr_class_memory_stats(),
                          safe_host->write_instr_class_memory_stats());
->>>>>>> 871dd169
     return;
   }
 
@@ -2631,13 +2398,8 @@
       in parallel.
     */
     aggregate_all_memory(alive,
-<<<<<<< HEAD
-                         thread->m_instr_class_memory_stats,
-                         safe_user->m_instr_class_memory_stats,
-=======
                          thread->write_instr_class_memory_stats(),
                          safe_user->write_instr_class_memory_stats(),
->>>>>>> 871dd169
                          global_instr_class_memory_array);
     return;
   }
@@ -2649,13 +2411,8 @@
       to MEMORY_SUMMARY_BY_HOST_BY_EVENT_NAME, directly.
     */
     aggregate_all_memory(alive,
-<<<<<<< HEAD
-                         thread->m_instr_class_memory_stats,
-                         safe_host->m_instr_class_memory_stats);
-=======
                          thread->write_instr_class_memory_stats(),
                          safe_host->write_instr_class_memory_stats());
->>>>>>> 871dd169
     return;
   }
 
@@ -2664,11 +2421,7 @@
     to MEMORY_SUMMARY_GLOBAL_BY_EVENT_NAME.
   */
   aggregate_all_memory(alive,
-<<<<<<< HEAD
-                       thread->m_instr_class_memory_stats,
-=======
                        thread->write_instr_class_memory_stats(),
->>>>>>> 871dd169
                        global_instr_class_memory_array);
 }
 
@@ -2868,21 +2621,7 @@
 
 void update_thread_derived_flags()
 {
-<<<<<<< HEAD
-  if (flag_global_instrumentation && flag_thread_instrumentation)
-  {
-    PFS_thread *pfs= thread_array;
-    PFS_thread *pfs_last= thread_array + thread_max;
-
-    for ( ; pfs < pfs_last; pfs++)
-    {
-      if (pfs->m_enabled)
-        pfs->m_aggregate_on_disconnect= true;
-    }
-  }
-=======
   /* None */
->>>>>>> 871dd169
 }
 
 void update_instruments_derived_flags()
