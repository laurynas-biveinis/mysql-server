--- conflicted
+++ resolved
@@ -99,14 +99,8 @@
   return new table_status_by_thread();
 }
 
-<<<<<<< HEAD
 int table_status_by_thread::delete_all_rows(void) {
-  /* Lock required to aggregate to global_status_vars. */
-=======
-int table_status_by_thread::delete_all_rows(void)
-{
   /* Lock required to aggregate to global_status_var. */
->>>>>>> 191a5290
   mysql_mutex_lock(&LOCK_status);
 
   reset_status_by_thread();
