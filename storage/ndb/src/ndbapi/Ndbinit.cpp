/*
   Copyright (c) 2003, 2013, Oracle and/or its affiliates. All rights reserved.

   This program is free software; you can redistribute it and/or modify
   it under the terms of the GNU General Public License as published by
   the Free Software Foundation; version 2 of the License.

   This program is distributed in the hope that it will be useful,
   but WITHOUT ANY WARRANTY; without even the implied warranty of
   MERCHANTABILITY or FITNESS FOR A PARTICULAR PURPOSE.  See the
   GNU General Public License for more details.

   You should have received a copy of the GNU General Public License
   along with this program; if not, write to the Free Software
   Foundation, Inc., 51 Franklin St, Fifth Floor, Boston, MA 02110-1301  USA
*/


#include <ndb_global.h>

#include "API.hpp"
#include "NdbApiSignal.hpp"
#include "NdbImpl.hpp"
#include <ConfigRetriever.hpp>
#include <ndb_limits.h>
#include <NdbOut.hpp>
#include <NdbSleep.h>
#include "ObjectMap.hpp"
#include "NdbUtil.hpp"

#include <EventLogger.hpp>
extern EventLogger * g_eventLogger;

Ndb::Ndb( Ndb_cluster_connection *ndb_cluster_connection,
	  const char* aDataBase , const char* aSchema)
  : theImpl(NULL)
{
  DBUG_ENTER("Ndb::Ndb()");
  DBUG_PRINT("enter",("Ndb::Ndb this: 0x%lx", (long) this));
  setup(ndb_cluster_connection, aDataBase, aSchema);
  DBUG_VOID_RETURN;
}

void Ndb::setup(Ndb_cluster_connection *ndb_cluster_connection,
	  const char* aDataBase , const char* aSchema)
{
  DBUG_ENTER("Ndb::setup");

  assert(theImpl == NULL);
  theImpl= new NdbImpl(ndb_cluster_connection,*this);
  theDictionary= &(theImpl->m_dictionary);

  thePreparedTransactionsArray= NULL;
  theSentTransactionsArray= NULL;
  theCompletedTransactionsArray= NULL;
  theNoOfPreparedTransactions= 0;
  theNoOfSentTransactions= 0;
  theNoOfCompletedTransactions= 0;
  theRemainingStartTransactions= 0;
  theMaxNoOfTransactions= 0;
  theMinNoOfEventsToWakeUp= 0;
  theTransactionList= NULL;
  theConnectionArray= NULL;
  theConnectionArrayLast= NULL;
<<<<<<< HEAD
  the_last_check_ticks = NdbTick_getCurrentTicks();
=======
  the_last_check_time= 0;
>>>>>>> a9800d0d
  theFirstTransId= 0;
  theRestartGCI= 0;
  theNdbBlockNumber= -1;
  theInitState= NotConstructed;

  theNode= 0;
  theFirstTransId= 0;
  theMyRef= 0;

  fullyQualifiedNames = true;

#ifdef POORMANSPURIFY
  cgetSignals =0;
  cfreeSignals = 0;
  cnewSignals = 0;
  creleaseSignals = 0;
#endif

  theError.code = 0;

  theConnectionArray = new NdbConnection * [MAX_NDB_NODES];
  theConnectionArrayLast = new NdbConnection * [MAX_NDB_NODES];
  theCommitAckSignal = NULL;
  theCachedMinDbNodeVersion = 0;
  
  int i;
  for (i = 0; i < MAX_NDB_NODES ; i++) {
    theConnectionArray[i] = NULL;
    theConnectionArrayLast[i] = NULL;
  }//for
  m_sys_tab_0 = NULL;

  theImpl->m_dbname.assign(aDataBase);
  theImpl->m_schemaname.assign(aSchema);
  theImpl->update_prefix();

  // Signal that the constructor has finished OK
  if (theInitState == NotConstructed)
    theInitState = NotInitialised;

  {
    // theImpl->theWaiter.m_mutex must be set before this
    theEventBuffer= new NdbEventBuffer(this);
    if (theEventBuffer == NULL) {
      ndbout_c("Failed NdbEventBuffer()");
      exit(-1);
    }
  }

  theImpl->m_ndb_cluster_connection.link_ndb_object(this);

  DBUG_VOID_RETURN;
}


/*****************************************************************************
 * ~Ndb();
 *
 * Remark:        Disconnect with the database. 
 *****************************************************************************/
Ndb::~Ndb()
{ 
  DBUG_ENTER("Ndb::~Ndb()");
  DBUG_PRINT("enter",("this: 0x%lx", (long) this));

  if (m_sys_tab_0)
    getDictionary()->removeTableGlobal(*m_sys_tab_0, 0);

  if (theImpl->m_ev_op != 0)
  {
    g_eventLogger->warning("Deleting Ndb-object with NdbEventOperation still"
                           " active");
    printf("this: %p NdbEventOperation(s): ", this);
    for (NdbEventOperationImpl *op= theImpl->m_ev_op; op; op=op->m_next)
    {
      printf("%p ", op);
    }
    printf("\n");
    fflush(stdout);
  }

  assert(theImpl->m_ev_op == 0); // user should return NdbEventOperation's
  for (NdbEventOperationImpl *op= theImpl->m_ev_op; op; op=op->m_next)
  {
    if (op->m_state == NdbEventOperation::EO_EXECUTING && op->stop())
      g_eventLogger->error("stopping NdbEventOperation failed in Ndb destructor");
    op->m_magic_number= 0;
  }
  doDisconnect();

  /* Disconnect from transporter to stop signals from coming in */
  theImpl->close();

  delete theEventBuffer;

  releaseTransactionArrays();

  delete []theConnectionArray;
  delete []theConnectionArrayLast;
  if(theCommitAckSignal != NULL){
    delete theCommitAckSignal; 
    theCommitAckSignal = NULL;
  }

  theImpl->m_ndb_cluster_connection.unlink_ndb_object(this);

  delete theImpl;

#ifdef POORMANSPURIFY
#ifdef POORMANSGUI
  ndbout << "cnewSignals=" << cnewSignals << endl;
  ndbout << "cfreeSignals=" << cfreeSignals << endl;
  ndbout << "cgetSignals=" << cgetSignals << endl;
  ndbout << "creleaseSignals=" << creleaseSignals << endl;
#endif
  // Poor mans purifier
  assert(cnewSignals == cfreeSignals);
  assert(cgetSignals == creleaseSignals);
#endif
  DBUG_VOID_RETURN;
}

NdbWaiter::NdbWaiter(trp_client* clnt)
  : m_clnt(clnt)
{
  m_node = 0;
  m_state = NO_WAIT;
}

NdbWaiter::~NdbWaiter()
{
}

NdbImpl::NdbImpl(Ndb_cluster_connection *ndb_cluster_connection,
		 Ndb& ndb)
  : m_ndb(ndb),
    m_next_ndb_object(0),
    m_prev_ndb_object(0),
    m_ndb_cluster_connection(ndb_cluster_connection->m_impl),
    m_transporter_facade(ndb_cluster_connection->m_impl.m_transporter_facade),
    m_dictionary(ndb),
    theCurrentConnectIndex(0),
    theNdbObjectIdMap(1024,1024),
    theNoOfDBnodes(0),
    theWaiter(this),
    wakeHandler(0),
    m_ev_op(0),
    customData(0)
{
  int i;
  for (i = 0; i < MAX_NDB_NODES; i++) {
    the_release_ind[i] = 0;
  }
  m_optimized_node_selection=
    m_ndb_cluster_connection.m_optimized_node_selection;

  m_systemPrefix.assfmt("%s%c%s%c", NDB_SYSTEM_DATABASE, table_name_separator,
			NDB_SYSTEM_SCHEMA, table_name_separator);

  forceShortRequests = false;
  const char* f= getenv("NDB_FORCE_SHORT_REQUESTS");
  if (f != 0 && *f != 0 && *f != '0' && *f != 'n' && *f != 'N')
    forceShortRequests = true;

  for (i = 0; i < Ndb::NumClientStatistics; i++)
    clientStats[i] = 0;
}

NdbImpl::~NdbImpl()
{
}
<|MERGE_RESOLUTION|>--- conflicted
+++ resolved
@@ -62,11 +62,7 @@
   theTransactionList= NULL;
   theConnectionArray= NULL;
   theConnectionArrayLast= NULL;
-<<<<<<< HEAD
   the_last_check_ticks = NdbTick_getCurrentTicks();
-=======
-  the_last_check_time= 0;
->>>>>>> a9800d0d
   theFirstTransId= 0;
   theRestartGCI= 0;
   theNdbBlockNumber= -1;
