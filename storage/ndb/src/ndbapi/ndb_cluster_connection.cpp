/* Copyright (C) 2003 MySQL AB

   This program is free software; you can redistribute it and/or modify
   it under the terms of the GNU General Public License as published by
   the Free Software Foundation; version 2 of the License.

   This program is distributed in the hope that it will be useful,
   but WITHOUT ANY WARRANTY; without even the implied warranty of
   MERCHANTABILITY or FITNESS FOR A PARTICULAR PURPOSE.  See the
   GNU General Public License for more details.

   You should have received a copy of the GNU General Public License
   along with this program; if not, write to the Free Software
   Foundation, Inc., 59 Temple Place, Suite 330, Boston, MA  02111-1307  USA */

#include <ndb_global.h>
#include <my_pthread.h>
#include <my_sys.h>

#include "ndb_cluster_connection_impl.hpp"
#include <mgmapi_configuration.hpp>
#include <mgmapi_config_parameters.h>
#include <TransporterFacade.hpp>
#include <NdbOut.hpp>
#include <NdbSleep.h>
#include <NdbThread.h>
#include <ndb_limits.h>
#include <ConfigRetriever.hpp>
#include <ndb_version.h>
#include <mgmapi_debug.h>
#include <mgmapi_internal.h>
#include <md5_hash.hpp>

#include <NdbMutex.h>
#ifdef VM_TRACE
NdbMutex *ndb_print_state_mutex= NULL;
#endif

#include <EventLogger.hpp>
extern EventLogger *g_eventLogger;

static int g_ndb_connection_count = 0;

/*
 * Ndb_cluster_connection
 */

Ndb_cluster_connection::Ndb_cluster_connection(const char *connect_string)
  : m_impl(* new Ndb_cluster_connection_impl(connect_string, 0))
{
}

Ndb_cluster_connection::Ndb_cluster_connection(const char *connect_string,
                                               Ndb_cluster_connection *
                                               main_connection)
  : m_impl(* new Ndb_cluster_connection_impl(connect_string, main_connection))
{
}

Ndb_cluster_connection::Ndb_cluster_connection
(Ndb_cluster_connection_impl& impl) : m_impl(impl)
{
}

Ndb_cluster_connection::~Ndb_cluster_connection()
{
  Ndb_cluster_connection_impl *tmp = &m_impl;
  if (this != tmp)
    delete tmp;
}

int Ndb_cluster_connection::get_connected_port() const
{
  if (m_impl.m_config_retriever)
    return m_impl.m_config_retriever->get_mgmd_port();
  return -1;
}

const char *Ndb_cluster_connection::get_connected_host() const
{
  if (m_impl.m_config_retriever)
    return m_impl.m_config_retriever->get_mgmd_host();
  return 0;
}

const char *Ndb_cluster_connection::get_connectstring(char *buf,
						      int buf_sz) const
{
  if (m_impl.m_config_retriever)
    return m_impl.m_config_retriever->get_connectstring(buf,buf_sz);
  return 0;
}

pthread_handler_t run_ndb_cluster_connection_connect_thread(void *me)
{
  Ndb_cluster_connection_impl* connection= (Ndb_cluster_connection_impl*) me;
  connection->m_run_connect_thread= 1;
  connection->connect_thread();
  return me;
}

int Ndb_cluster_connection::start_connect_thread(int (*connect_callback)(void))
{
  int r;
  DBUG_ENTER("Ndb_cluster_connection::start_connect_thread");
  m_impl.m_connect_callback= connect_callback;
  if ((r = connect(0,0,0)) == 1)
  {
    DBUG_PRINT("info",("starting thread"));
    m_impl.m_connect_thread= 
      NdbThread_Create(run_ndb_cluster_connection_connect_thread,
		       (void**)&m_impl, 32768, "ndb_cluster_connection",
		       NDB_THREAD_PRIO_LOW);
  }
  else if (r < 0)
  {
    DBUG_RETURN(-1);
  }
  else if (m_impl.m_connect_callback)
  { 
    (*m_impl.m_connect_callback)();
  }
  DBUG_RETURN(0);
}

void Ndb_cluster_connection::set_optimized_node_selection(int val)
{
  m_impl.m_optimized_node_selection= val;
}

void
Ndb_cluster_connection_impl::init_get_next_node
(Ndb_cluster_connection_node_iter &iter)
{
  if (iter.scan_state != (Uint8)~0)
    iter.cur_pos= iter.scan_state;
  if (iter.cur_pos >= no_db_nodes())
    iter.cur_pos= 0;
  iter.init_pos= iter.cur_pos;
  iter.scan_state= 0;
  //  fprintf(stderr,"[init %d]",iter.init_pos);
  return;
}

Uint32
Ndb_cluster_connection_impl::get_next_node(Ndb_cluster_connection_node_iter &iter)
{
  Uint32 cur_pos= iter.cur_pos;
  if (cur_pos >= no_db_nodes())
    return 0;

  Ndb_cluster_connection_impl::Node *nodes= m_impl.m_all_nodes.getBase();
  Ndb_cluster_connection_impl::Node &node=  nodes[cur_pos];

  if (iter.scan_state != (Uint8)~0)
  {
    assert(iter.scan_state < no_db_nodes());
    if (nodes[iter.scan_state].group == node.group)
      iter.scan_state= ~0;
    else
      return nodes[iter.scan_state++].id;
  }

  //  fprintf(stderr,"[%d]",node.id);

  cur_pos++;
  Uint32 init_pos= iter.init_pos;
  if (cur_pos == node.next_group)
  {
    cur_pos= nodes[init_pos].this_group;
  }

  //  fprintf(stderr,"[cur_pos %d]",cur_pos);
  if (cur_pos != init_pos)
    iter.cur_pos= cur_pos;
  else
  {
    iter.cur_pos= node.next_group;
    iter.init_pos= node.next_group;
  }
  return node.id;
}

unsigned
Ndb_cluster_connection::no_db_nodes()
{
  return m_impl.m_all_nodes.size();
}

unsigned
Ndb_cluster_connection::node_id()
{
  return m_impl.m_transporter_facade->ownId();
}


int Ndb_cluster_connection::get_no_ready()
{
  TransporterFacade *tp = m_impl.m_transporter_facade;
  if (tp == 0 || tp->ownId() == 0)
    return -1;

  unsigned int foundAliveNode = 0;
  tp->lock_mutex();
  for(unsigned i= 0; i < no_db_nodes(); i++)
  {
    //************************************************
    // If any node is answering, ndb is answering
    //************************************************
    if (tp->get_node_alive(m_impl.m_all_nodes[i].id) != 0) {
      foundAliveNode++;
    }
  }
  tp->unlock_mutex();

  return foundAliveNode;
}

int
Ndb_cluster_connection::wait_until_ready(int timeout,
					 int timeout_after_first_alive)
{
  DBUG_ENTER("Ndb_cluster_connection::wait_until_ready");
  TransporterFacade *tp = m_impl.m_transporter_facade;
  if (tp == 0)
  {
    DBUG_RETURN(-1);
  }
  if (tp->ownId() == 0)
  {
    DBUG_RETURN(-1);
  }
  int secondsCounter = 0;
  int milliCounter = 0;
  int noChecksSinceFirstAliveFound = 0;
  do {
    unsigned int foundAliveNode = get_no_ready();

    if (foundAliveNode == no_db_nodes())
    {
      DBUG_RETURN(0);
    }
    else if (foundAliveNode > 0)
    {
      noChecksSinceFirstAliveFound++;
      // 100 ms delay -> 10*
      if (noChecksSinceFirstAliveFound > 10*timeout_after_first_alive)
	DBUG_RETURN(1);
    }
    else if (secondsCounter >= timeout)
    { // no alive nodes and timed out
      DBUG_RETURN(-1);
    }
    NdbSleep_MilliSleep(100);
    milliCounter += 100;
    if (milliCounter >= 1000) {
      secondsCounter++;
      milliCounter = 0;
    }//if
  } while (1);
}

unsigned Ndb_cluster_connection::get_connect_count() const
{
  return m_impl.get_connect_count();
}

/*
 * Ndb_cluster_connection_impl
 */

Ndb_cluster_connection_impl::
Ndb_cluster_connection_impl(const char *
                            connect_string,
                            Ndb_cluster_connection *main_connection)
  : Ndb_cluster_connection(*this),
    m_main_connection(main_connection),
    m_optimized_node_selection(1),
    m_name(0),
    m_run_connect_thread(0),
    m_event_add_drop_mutex(0),
    m_latest_trans_gci(0),
    m_first_ndb_object(0)
{
  DBUG_ENTER("Ndb_cluster_connection");
  DBUG_PRINT("enter",("Ndb_cluster_connection this=0x%lx", (long) this));

  NdbMutex_Lock(g_ndb_connection_mutex);
  if(g_ndb_connection_count++ == 0){
    NdbDictionary::Column::FRAGMENT= 
      NdbColumnImpl::create_pseudo("NDB$FRAGMENT");
    NdbDictionary::Column::FRAGMENT_FIXED_MEMORY= 
      NdbColumnImpl::create_pseudo("NDB$FRAGMENT_FIXED_MEMORY");
    NdbDictionary::Column::FRAGMENT_VARSIZED_MEMORY= 
      NdbColumnImpl::create_pseudo("NDB$FRAGMENT_VARSIZED_MEMORY");
    NdbDictionary::Column::ROW_COUNT= 
      NdbColumnImpl::create_pseudo("NDB$ROW_COUNT");
    NdbDictionary::Column::COMMIT_COUNT= 
      NdbColumnImpl::create_pseudo("NDB$COMMIT_COUNT");
    NdbDictionary::Column::ROW_SIZE=
      NdbColumnImpl::create_pseudo("NDB$ROW_SIZE");
    NdbDictionary::Column::RANGE_NO= 
      NdbColumnImpl::create_pseudo("NDB$RANGE_NO");
    NdbDictionary::Column::DISK_REF= 
      NdbColumnImpl::create_pseudo("NDB$DISK_REF");
    NdbDictionary::Column::RECORDS_IN_RANGE= 
      NdbColumnImpl::create_pseudo("NDB$RECORDS_IN_RANGE");
    NdbDictionary::Column::ROWID= 
      NdbColumnImpl::create_pseudo("NDB$ROWID");
    NdbDictionary::Column::ROW_GCI= 
      NdbColumnImpl::create_pseudo("NDB$ROW_GCI");
    NdbDictionary::Column::ANY_VALUE= 
      NdbColumnImpl::create_pseudo("NDB$ANY_VALUE");
    NdbDictionary::Column::COPY_ROWID= 
      NdbColumnImpl::create_pseudo("NDB$COPY_ROWID");

    g_eventLogger->createConsoleHandler();
    g_eventLogger->setCategory("NdbApi");
    g_eventLogger->enable(Logger::LL_ON, Logger::LL_ERROR);

  }
  NdbMutex_Unlock(g_ndb_connection_mutex);

  if (!m_event_add_drop_mutex)
    m_event_add_drop_mutex= NdbMutex_Create();
  m_new_delete_ndb_mutex = NdbMutex_Create();


  m_connect_thread= 0;
  m_connect_callback= 0;

#ifdef VM_TRACE
  if (ndb_print_state_mutex == NULL)
    ndb_print_state_mutex= NdbMutex_Create();
#endif
  m_config_retriever=
    new ConfigRetriever(connect_string, NDB_VERSION, NODE_TYPE_API);
  if (m_config_retriever->hasError())
  {
    printf("Could not initialize handle to management server: %s\n",
	   m_config_retriever->getErrorString());
    delete m_config_retriever;
    m_config_retriever= 0;
  }
  if (m_name)
  {
    NdbMgmHandle h= m_config_retriever->get_mgmHandle();
    ndb_mgm_set_name(h, m_name);
  }
  if (!m_main_connection)
  {
    m_globalDictCache = new GlobalDictCache;
    m_transporter_facade= new TransporterFacade(m_globalDictCache);
  }
  else
  {
    assert(m_main_connection->m_impl.m_globalDictCache != NULL);
    m_globalDictCache = 0;
    m_transporter_facade=
      new TransporterFacade(m_main_connection->m_impl.m_globalDictCache);
  }

<<<<<<< HEAD
  NdbMutex_Lock(g_ndb_connection_mutex);
  if(g_ndb_connection_count++ == 0){
    NdbDictionary::Column::FRAGMENT= 
      NdbColumnImpl::create_pseudo("NDB$FRAGMENT");
    NdbDictionary::Column::FRAGMENT_FIXED_MEMORY= 
      NdbColumnImpl::create_pseudo("NDB$FRAGMENT_FIXED_MEMORY");
    NdbDictionary::Column::FRAGMENT_VARSIZED_MEMORY= 
      NdbColumnImpl::create_pseudo("NDB$FRAGMENT_VARSIZED_MEMORY");
    NdbDictionary::Column::ROW_COUNT= 
      NdbColumnImpl::create_pseudo("NDB$ROW_COUNT");
    NdbDictionary::Column::COMMIT_COUNT= 
      NdbColumnImpl::create_pseudo("NDB$COMMIT_COUNT");
    NdbDictionary::Column::ROW_SIZE=
      NdbColumnImpl::create_pseudo("NDB$ROW_SIZE");
    NdbDictionary::Column::RANGE_NO= 
      NdbColumnImpl::create_pseudo("NDB$RANGE_NO");
    NdbDictionary::Column::DISK_REF= 
      NdbColumnImpl::create_pseudo("NDB$DISK_REF");
    NdbDictionary::Column::RECORDS_IN_RANGE= 
      NdbColumnImpl::create_pseudo("NDB$RECORDS_IN_RANGE");
    NdbDictionary::Column::ROWID= 
      NdbColumnImpl::create_pseudo("NDB$ROWID");
    NdbDictionary::Column::ROW_GCI= 
      NdbColumnImpl::create_pseudo("NDB$ROW_GCI");
    NdbDictionary::Column::ANY_VALUE= 
      NdbColumnImpl::create_pseudo("NDB$ANY_VALUE");
    NdbDictionary::Column::COPY_ROWID= 
      NdbColumnImpl::create_pseudo("NDB$COPY_ROWID");
    NdbDictionary::Column::OPTIMIZE=
      NdbColumnImpl::create_pseudo("NDB$OPTIMIZE");
  }
  NdbMutex_Unlock(g_ndb_connection_mutex);
=======
>>>>>>> 3701fd4d

  DBUG_VOID_RETURN;
}

Ndb_cluster_connection_impl::~Ndb_cluster_connection_impl()
{
  DBUG_ENTER("~Ndb_cluster_connection");
  if (m_transporter_facade != 0)
  {
    m_transporter_facade->stop_instance();
  }
  if (m_globalDictCache)
  {
    delete m_globalDictCache;
  }
  if (m_connect_thread)
  {
    void *status;
    m_run_connect_thread= 0;
    NdbThread_WaitFor(m_connect_thread, &status);
    NdbThread_Destroy(&m_connect_thread);
    m_connect_thread= 0;
  }
  if (m_transporter_facade != 0)
  {
    delete m_transporter_facade;
    m_transporter_facade = 0;
  }
  if (m_config_retriever)
  {
    delete m_config_retriever;
    m_config_retriever= NULL;
  }
#ifdef VM_TRACE
  if (ndb_print_state_mutex != NULL)
  {
    NdbMutex_Destroy(ndb_print_state_mutex);
    ndb_print_state_mutex= NULL;
  }
#endif
  if (m_name)
    free(m_name);

  NdbMutex_Lock(g_ndb_connection_mutex);
  if(--g_ndb_connection_count == 0){
    delete NdbDictionary::Column::FRAGMENT; 
    delete NdbDictionary::Column::FRAGMENT_FIXED_MEMORY;
    delete NdbDictionary::Column::FRAGMENT_VARSIZED_MEMORY;
    delete NdbDictionary::Column::ROW_COUNT;
    delete NdbDictionary::Column::COMMIT_COUNT;
    delete NdbDictionary::Column::ROW_SIZE;
    delete NdbDictionary::Column::RANGE_NO;
    delete NdbDictionary::Column::DISK_REF;
    delete NdbDictionary::Column::RECORDS_IN_RANGE;
    delete NdbDictionary::Column::ROWID;
    delete NdbDictionary::Column::ROW_GCI;
    delete NdbDictionary::Column::ANY_VALUE;
    delete NdbDictionary::Column::OPTIMIZE;
    NdbDictionary::Column::FRAGMENT= 0;
    NdbDictionary::Column::FRAGMENT_FIXED_MEMORY= 0;
    NdbDictionary::Column::FRAGMENT_VARSIZED_MEMORY= 0;
    NdbDictionary::Column::ROW_COUNT= 0;
    NdbDictionary::Column::COMMIT_COUNT= 0;
    NdbDictionary::Column::ROW_SIZE= 0;
    NdbDictionary::Column::RANGE_NO= 0;
    NdbDictionary::Column::DISK_REF= 0;
    NdbDictionary::Column::RECORDS_IN_RANGE= 0;
    NdbDictionary::Column::ROWID= 0;
    NdbDictionary::Column::ROW_GCI= 0;
    NdbDictionary::Column::ANY_VALUE= 0;
    NdbDictionary::Column::OPTIMIZE= 0;

    delete NdbDictionary::Column::COPY_ROWID;
    NdbDictionary::Column::COPY_ROWID = 0;
    
  }
  NdbMutex_Unlock(g_ndb_connection_mutex);

  if (m_event_add_drop_mutex)
    NdbMutex_Destroy(m_event_add_drop_mutex);

  NdbMutex_Destroy(m_new_delete_ndb_mutex);
  m_new_delete_ndb_mutex = 0;
  
  DBUG_VOID_RETURN;
}

void
Ndb_cluster_connection::lock_ndb_objects()
{
  NdbMutex_Lock(m_impl.m_new_delete_ndb_mutex);
}

void
Ndb_cluster_connection::unlock_ndb_objects()
{
  NdbMutex_Unlock(m_impl.m_new_delete_ndb_mutex);
}

const Ndb*
Ndb_cluster_connection::get_next_ndb_object(const Ndb* p)
{
  if (p == 0)
    return m_impl.m_first_ndb_object;
  
  return p->theImpl->m_next_ndb_object;
}

void
Ndb_cluster_connection_impl::link_ndb_object(Ndb* p)
{
  lock_ndb_objects();
  if (m_first_ndb_object != 0)
  {
    m_first_ndb_object->theImpl->m_prev_ndb_object = p;
  }
  
  p->theImpl->m_next_ndb_object = m_first_ndb_object;
  m_first_ndb_object = p;
  
  unlock_ndb_objects();
}

void
Ndb_cluster_connection_impl::unlink_ndb_object(Ndb* p)
{
  lock_ndb_objects();
  Ndb* prev = p->theImpl->m_prev_ndb_object;
  Ndb* next = p->theImpl->m_next_ndb_object;

  if (prev == 0)
  {
    assert(m_first_ndb_object == p);
    m_first_ndb_object = next;
  }
  else
  {
    prev->theImpl->m_next_ndb_object = next;
  }

  if (next)
  {
    next->theImpl->m_prev_ndb_object = prev;
  }
  
  p->theImpl->m_prev_ndb_object = 0;
  p->theImpl->m_next_ndb_object = 0;

  unlock_ndb_objects();  
}

void
Ndb_cluster_connection_impl::set_name(const char *name)
{
  if (m_name)
    free(m_name);
  m_name= strdup(name);
  if (m_config_retriever && m_name)
  {
    NdbMgmHandle h= m_config_retriever->get_mgmHandle();
    ndb_mgm_set_name(h, m_name);
  }
}

int
Ndb_cluster_connection_impl::init_nodes_vector(Uint32 nodeid,
					       const ndb_mgm_configuration 
					       &config)
{
  DBUG_ENTER("Ndb_cluster_connection_impl::init_nodes_vector");
  ndb_mgm_configuration_iterator iter(config, CFG_SECTION_CONNECTION);
  
  for(iter.first(); iter.valid(); iter.next())
  {
    Uint32 nodeid1, nodeid2, remoteNodeId, group= 5;
    const char * remoteHostName= 0, * localHostName= 0;
    if(iter.get(CFG_CONNECTION_NODE_1, &nodeid1)) continue;
    if(iter.get(CFG_CONNECTION_NODE_2, &nodeid2)) continue;

    if(nodeid1 != nodeid && nodeid2 != nodeid) continue;
    remoteNodeId = (nodeid == nodeid1 ? nodeid2 : nodeid1);

    iter.get(CFG_CONNECTION_GROUP, &group);

    {
      const char * host1= 0, * host2= 0;
      iter.get(CFG_CONNECTION_HOSTNAME_1, &host1);
      iter.get(CFG_CONNECTION_HOSTNAME_2, &host2);
      localHostName  = (nodeid == nodeid1 ? host1 : host2);
      remoteHostName = (nodeid == nodeid1 ? host2 : host1);
    }

    Uint32 type = ~0;
    if(iter.get(CFG_TYPE_OF_SECTION, &type)) continue;

    switch(type){
    case CONNECTION_TYPE_SHM:{
      break;
    }
    case CONNECTION_TYPE_SCI:{
      break;
    }
    case CONNECTION_TYPE_TCP:{
      // connecting through localhost
      // check if config_hostname is local
      if (SocketServer::tryBind(0,remoteHostName))
	group--; // upgrade group value
      break;
    }
    }
    if (m_impl.m_all_nodes.push_back(Node(group,remoteNodeId)))
    {
      DBUG_RETURN(-1);
    }
    DBUG_PRINT("info",("saved %d %d", group,remoteNodeId));
    for (int i= m_impl.m_all_nodes.size()-2;
	 i >= 0 && m_impl.m_all_nodes[i].group > m_impl.m_all_nodes[i+1].group;
	 i--)
    {
      Node tmp= m_impl.m_all_nodes[i];
      m_impl.m_all_nodes[i]= m_impl.m_all_nodes[i+1];
      m_impl.m_all_nodes[i+1]= tmp;
    }
  }

  int i;
  Uint32 cur_group, i_group= 0;
  cur_group= ~0;
  for (i= (int)m_impl.m_all_nodes.size()-1; i >= 0; i--)
  {
    if (m_impl.m_all_nodes[i].group != cur_group)
    {
      cur_group= m_impl.m_all_nodes[i].group;
      i_group= i+1;
    }
    m_impl.m_all_nodes[i].next_group= i_group;
  }
  cur_group= ~0;
  for (i= 0; i < (int)m_impl.m_all_nodes.size(); i++)
  {
    if (m_impl.m_all_nodes[i].group != cur_group)
    {
      cur_group= m_impl.m_all_nodes[i].group;
      i_group= i;
    }
    m_impl.m_all_nodes[i].this_group= i_group;
  }
#if 0
  for (i= 0; i < (int)m_impl.m_all_nodes.size(); i++)
  {
    fprintf(stderr, "[%d] %d %d %d %d\n",
	   i,
	   m_impl.m_all_nodes[i].id,
	   m_impl.m_all_nodes[i].group,
	   m_impl.m_all_nodes[i].this_group,
	   m_impl.m_all_nodes[i].next_group);
  }

  do_test();
#endif
  DBUG_RETURN(0);
}

void
Ndb_cluster_connection_impl::do_test()
{
  Ndb_cluster_connection_node_iter iter;
  int n= no_db_nodes()+5;
  Uint32 *nodes= new Uint32[n+1];

  for (int g= 0; g < n; g++)
  {
    for (int h= 0; h < n; h++)
    {
      Uint32 id;
      Ndb_cluster_connection_node_iter iter2;
      {
	for (int j= 0; j < g; j++)
	{
	  nodes[j]= get_next_node(iter2);
	}
      }

      for (int i= 0; i < n; i++)
      {
	init_get_next_node(iter);
	fprintf(stderr, "%d dead:(", g);
	id= 0;
	while (id == 0)
	{
	  if ((id= get_next_node(iter)) == 0)
	    break;
	  for (int j= 0; j < g; j++)
	  {
	    if (nodes[j] == id)
	    {
	      fprintf(stderr, " %d", id);
	      id= 0;
	      break;
	    }
	  }
	}
	fprintf(stderr, ")");
	if (id == 0)
	{
	  break;
	}
	fprintf(stderr, " %d\n", id);
      }
      fprintf(stderr, "\n");
    }
  }
  delete [] nodes;
}

void Ndb_cluster_connection::set_name(const char *name)
{
  m_impl.set_name(name);
}

int Ndb_cluster_connection::connect(int no_retries, int retry_delay_in_seconds,
				    int verbose)
{
  struct ndb_mgm_reply mgm_reply;

  DBUG_ENTER("Ndb_cluster_connection::connect");
  do {
    if (m_impl.m_config_retriever == 0)
      DBUG_RETURN(-1);
    if (m_impl.m_config_retriever->do_connect(no_retries,
					      retry_delay_in_seconds,
					      verbose))
      DBUG_RETURN(1); // mgmt server not up yet

    Uint32 nodeId = m_impl.m_config_retriever->allocNodeId(4/*retries*/,
							   3/*delay*/);
    if(nodeId == 0)
      break;
    ndb_mgm_configuration * props = m_impl.m_config_retriever->getConfig();
    if(props == 0)
      break;

    m_impl.m_transporter_facade->start_instance(nodeId, props);
    if (m_impl.init_nodes_vector(nodeId, *props))
    {
      ndbout_c("Ndb_cluster_connection::connect: malloc failure");
      DBUG_RETURN(-1);
    }

    for(unsigned i=0;
	i<m_impl.m_transporter_facade->get_registry()->m_transporter_interface.size();
	i++)
      ndb_mgm_set_connection_int_parameter(m_impl.m_config_retriever->get_mgmHandle(),
					   nodeId,
					   m_impl.m_transporter_facade->get_registry()
					     ->m_transporter_interface[i]
					     .m_remote_nodeId,
					   CFG_CONNECTION_SERVER_PORT,
					   m_impl.m_transporter_facade->get_registry()
					     ->m_transporter_interface[i]
					     .m_s_service_port,
					   &mgm_reply);

    ndb_mgm_destroy_configuration(props);
    m_impl.m_transporter_facade->connected();
    DBUG_RETURN(0);
  } while(0);
  
  ndbout << "Configuration error: ";
  const char* erString = m_impl.m_config_retriever->getErrorString();
  if (erString == 0) {
    erString = "No error specified!";
  }
  ndbout << erString << endl;
  DBUG_RETURN(-1);
}

void Ndb_cluster_connection_impl::connect_thread()
{
  DBUG_ENTER("Ndb_cluster_connection_impl::connect_thread");
  int r;
  do {
    NdbSleep_SecSleep(1);
    if ((r = connect(0,0,0)) == 0)
      break;
    if (r == -1) {
      printf("Ndb_cluster_connection::connect_thread error\n");
      DBUG_ASSERT(false);
      m_run_connect_thread= 0;
    } else {
      // Wait before making a new connect attempt
      NdbSleep_SecSleep(1);
    }
  } while (m_run_connect_thread);
  if (m_connect_callback)
    (*m_connect_callback)();
  DBUG_VOID_RETURN;
}

Uint64 *
Ndb_cluster_connection::get_latest_trans_gci()
{
 return m_impl.get_latest_trans_gci(); 
} 

void
Ndb_cluster_connection::init_get_next_node(Ndb_cluster_connection_node_iter &iter)
{
  m_impl.init_get_next_node(iter);
}

Uint32
Ndb_cluster_connection::get_next_node(Ndb_cluster_connection_node_iter &iter)
{
  return m_impl.get_next_node(iter);
}

unsigned
Ndb_cluster_connection::get_active_ndb_objects() const
{
  return m_impl.m_transporter_facade->get_active_ndb_objects();
}

int Ndb_cluster_connection::set_timeout(int timeout_ms)
{
  return ndb_mgm_set_timeout(m_impl.m_config_retriever->get_mgmHandle(),
                             timeout_ms);
}

template class Vector<Ndb_cluster_connection_impl::Node>;
<|MERGE_RESOLUTION|>--- conflicted
+++ resolved
@@ -285,82 +285,6 @@
   DBUG_ENTER("Ndb_cluster_connection");
   DBUG_PRINT("enter",("Ndb_cluster_connection this=0x%lx", (long) this));
 
-  NdbMutex_Lock(g_ndb_connection_mutex);
-  if(g_ndb_connection_count++ == 0){
-    NdbDictionary::Column::FRAGMENT= 
-      NdbColumnImpl::create_pseudo("NDB$FRAGMENT");
-    NdbDictionary::Column::FRAGMENT_FIXED_MEMORY= 
-      NdbColumnImpl::create_pseudo("NDB$FRAGMENT_FIXED_MEMORY");
-    NdbDictionary::Column::FRAGMENT_VARSIZED_MEMORY= 
-      NdbColumnImpl::create_pseudo("NDB$FRAGMENT_VARSIZED_MEMORY");
-    NdbDictionary::Column::ROW_COUNT= 
-      NdbColumnImpl::create_pseudo("NDB$ROW_COUNT");
-    NdbDictionary::Column::COMMIT_COUNT= 
-      NdbColumnImpl::create_pseudo("NDB$COMMIT_COUNT");
-    NdbDictionary::Column::ROW_SIZE=
-      NdbColumnImpl::create_pseudo("NDB$ROW_SIZE");
-    NdbDictionary::Column::RANGE_NO= 
-      NdbColumnImpl::create_pseudo("NDB$RANGE_NO");
-    NdbDictionary::Column::DISK_REF= 
-      NdbColumnImpl::create_pseudo("NDB$DISK_REF");
-    NdbDictionary::Column::RECORDS_IN_RANGE= 
-      NdbColumnImpl::create_pseudo("NDB$RECORDS_IN_RANGE");
-    NdbDictionary::Column::ROWID= 
-      NdbColumnImpl::create_pseudo("NDB$ROWID");
-    NdbDictionary::Column::ROW_GCI= 
-      NdbColumnImpl::create_pseudo("NDB$ROW_GCI");
-    NdbDictionary::Column::ANY_VALUE= 
-      NdbColumnImpl::create_pseudo("NDB$ANY_VALUE");
-    NdbDictionary::Column::COPY_ROWID= 
-      NdbColumnImpl::create_pseudo("NDB$COPY_ROWID");
-
-    g_eventLogger->createConsoleHandler();
-    g_eventLogger->setCategory("NdbApi");
-    g_eventLogger->enable(Logger::LL_ON, Logger::LL_ERROR);
-
-  }
-  NdbMutex_Unlock(g_ndb_connection_mutex);
-
-  if (!m_event_add_drop_mutex)
-    m_event_add_drop_mutex= NdbMutex_Create();
-  m_new_delete_ndb_mutex = NdbMutex_Create();
-
-
-  m_connect_thread= 0;
-  m_connect_callback= 0;
-
-#ifdef VM_TRACE
-  if (ndb_print_state_mutex == NULL)
-    ndb_print_state_mutex= NdbMutex_Create();
-#endif
-  m_config_retriever=
-    new ConfigRetriever(connect_string, NDB_VERSION, NODE_TYPE_API);
-  if (m_config_retriever->hasError())
-  {
-    printf("Could not initialize handle to management server: %s\n",
-	   m_config_retriever->getErrorString());
-    delete m_config_retriever;
-    m_config_retriever= 0;
-  }
-  if (m_name)
-  {
-    NdbMgmHandle h= m_config_retriever->get_mgmHandle();
-    ndb_mgm_set_name(h, m_name);
-  }
-  if (!m_main_connection)
-  {
-    m_globalDictCache = new GlobalDictCache;
-    m_transporter_facade= new TransporterFacade(m_globalDictCache);
-  }
-  else
-  {
-    assert(m_main_connection->m_impl.m_globalDictCache != NULL);
-    m_globalDictCache = 0;
-    m_transporter_facade=
-      new TransporterFacade(m_main_connection->m_impl.m_globalDictCache);
-  }
-
-<<<<<<< HEAD
   NdbMutex_Lock(g_ndb_connection_mutex);
   if(g_ndb_connection_count++ == 0){
     NdbDictionary::Column::FRAGMENT= 
@@ -391,10 +315,55 @@
       NdbColumnImpl::create_pseudo("NDB$COPY_ROWID");
     NdbDictionary::Column::OPTIMIZE=
       NdbColumnImpl::create_pseudo("NDB$OPTIMIZE");
+
+    g_eventLogger->createConsoleHandler();
+    g_eventLogger->setCategory("NdbApi");
+    g_eventLogger->enable(Logger::LL_ON, Logger::LL_ERROR);
+
   }
   NdbMutex_Unlock(g_ndb_connection_mutex);
-=======
->>>>>>> 3701fd4d
+
+  if (!m_event_add_drop_mutex)
+    m_event_add_drop_mutex= NdbMutex_Create();
+  m_new_delete_ndb_mutex = NdbMutex_Create();
+
+
+  m_connect_thread= 0;
+  m_connect_callback= 0;
+
+#ifdef VM_TRACE
+  if (ndb_print_state_mutex == NULL)
+    ndb_print_state_mutex= NdbMutex_Create();
+#endif
+  m_config_retriever=
+    new ConfigRetriever(connect_string, NDB_VERSION, NODE_TYPE_API);
+  if (m_config_retriever->hasError())
+  {
+    printf("Could not initialize handle to management server: %s\n",
+	   m_config_retriever->getErrorString());
+    delete m_config_retriever;
+    m_config_retriever= 0;
+  }
+  if (m_name)
+  {
+    NdbMgmHandle h= m_config_retriever->get_mgmHandle();
+    ndb_mgm_set_name(h, m_name);
+  }
+  if (!m_main_connection)
+  {
+    m_globalDictCache = new GlobalDictCache;
+    m_transporter_facade= new TransporterFacade(m_globalDictCache);
+  }
+  else
+  {
+    assert(m_main_connection->m_impl.m_globalDictCache != NULL);
+    m_globalDictCache = 0;
+    m_transporter_facade=
+      new TransporterFacade(m_main_connection->m_impl.m_globalDictCache);
+  }
+
+
+
 
   DBUG_VOID_RETURN;
 }
