--- conflicted
+++ resolved
@@ -212,34 +212,19 @@
 }
 
 void
-<<<<<<< HEAD
-NdbImpl::trp_node_status(Uint32 a_node, bool alive, bool nfComplete)
-{
-  DBUG_ENTER("Ndb::statusMessage");
-  DBUG_PRINT("info", ("a_node: %u  alive: %u  nfComplete: %u",
-                      a_node, alive, nfComplete));
-  Ndb* tNdb = (Ndb*)&m_ndb;
-  if (alive) {
-    if (nfComplete) {
-      // cluster connect, a_node == own reference
-      tNdb->connected(a_node);
-      DBUG_VOID_RETURN;
-    }//if
-=======
-Ndb::statusMessage(void* NdbObject, Uint32 a_node, Uint32 _event)
+NdbImpl::trp_node_status(Uint32 a_node, Uint32 _event)
 {
   DBUG_ENTER("Ndb::statusMessage");
   NS_Event event = (NS_Event)_event;
   DBUG_PRINT("info", ("a_node: %u  event: %u",
                       a_node, _event));
-  Ndb* tNdb = (Ndb*)NdbObject;
+  Ndb* tNdb = (Ndb*)&m_ndb;
   switch(event){
   case NS_CONNECTED:
     // cluster connect, a_node == own reference
     tNdb->connected(a_node);
     break;
   case NS_NODE_ALIVE:
->>>>>>> 871d030e
     tNdb->report_node_connected(a_node);
     break;
   case NS_NODE_FAILED:
