--- conflicted
+++ resolved
@@ -1,9 +1,5 @@
 /*
-<<<<<<< HEAD
-   Copyright (c) 2011, Oracle and/or its affiliates. All rights reserved.
-=======
    Copyright (c) 2011, 2012, Oracle and/or its affiliates. All rights reserved.
->>>>>>> 871dd169
 
    This program is free software; you can redistribute it and/or modify
    it under the terms of the GNU General Public License as published by
