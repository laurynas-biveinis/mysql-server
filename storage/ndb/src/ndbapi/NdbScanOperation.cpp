--- conflicted
+++ resolved
@@ -3692,11 +3692,7 @@
   while (first < last)
   {
     Uint32 idx= (first+last)/2;
-<<<<<<< HEAD
-    int res= compare_ndbrecord(receiver, 
-=======
     int res= compare_ndbrecord(receiver,
->>>>>>> d8456136
                                m_api_receivers[idx],
                                m_key_record,
                                m_attribute_record,
