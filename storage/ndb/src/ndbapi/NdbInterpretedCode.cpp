/*
   Copyright (C) 2003 MySQL AB
    All rights reserved. Use is subject to license terms.

   This program is free software; you can redistribute it and/or modify
   it under the terms of the GNU General Public License as published by
   the Free Software Foundation; version 2 of the License.

   This program is distributed in the hope that it will be useful,
   but WITHOUT ANY WARRANTY; without even the implied warranty of
   MERCHANTABILITY or FITNESS FOR A PARTICULAR PURPOSE.  See the
   GNU General Public License for more details.

   You should have received a copy of the GNU General Public License
   along with this program; if not, write to the Free Software
   Foundation, Inc., 51 Franklin St, Fifth Floor, Boston, MA 02110-1301  USA
*/

#include <ndb_global.h>
#include "NdbInterpretedCode.hpp"
#include "Interpreter.hpp"
#include "NdbDictionaryImpl.hpp"

/*
   ToDo: We should add placeholders to this, so that one can use a single
   InterpretedCode object to create many operations from different embedded
   constants. Once we do this, we could add more error checks, as the cost
   would then not be paid for each operation creation.
   Suggest that fixed-size constants are replaced inline with latest values
   using instruction checking prior to send and new 'virtual' instructions
   which are resolved to real instructions at send time.  This requires a new
   interface to send parts of code, parts of placeholders and parts of other 
   words.
   Var-sized constants can be used via a new branch_attr_op_arg instruction and
   use of some space in the subroutine section to store the constants.
   Wait for good use-case for placeholders.  Best currently is conflict detection,
   but the conflict detection programs are very short, so perhaps it's not
   worthwhile.
*/

NdbInterpretedCode::NdbInterpretedCode(const NdbDictionary::Table *table,
                                       Uint32 *buffer, Uint32 buffer_word_size) :
  m_table_impl(0),
  m_buffer(buffer),
  m_buffer_length(buffer_word_size),
  m_internal_buffer(0),
  m_number_of_labels(0),
  m_number_of_subs(0),
  m_number_of_calls(0),
  m_last_meta_pos(m_buffer_length),
  m_instructions_length(0),
  m_first_sub_instruction_pos(0),
  m_available_length(m_buffer_length),
  m_flags(0)
{
  if (table != NULL)
    m_table_impl= & NdbTableImpl::getImpl(*table);
  m_error.code= 0;
}

NdbInterpretedCode::~NdbInterpretedCode()
{
  if (m_internal_buffer != NULL)
  {
    delete [] m_internal_buffer;
  }
}



int 
NdbInterpretedCode::error(Uint32 code)
{
  m_flags|= GotError;
  m_error.code= code;
  return -1;
}

/* Make sure there's space for the number of words
 * specified between the end of the code and the 
 * start of the meta information or return false.
 * This method dynamically doubles the internal buffer
 * length if the caller did not supply a buffer.
 */
bool 
NdbInterpretedCode::have_space_for(Uint32 wordsRequired)
{
  assert(m_last_meta_pos <= m_buffer_length);
  assert(m_last_meta_pos >= m_instructions_length);
  assert(m_available_length == m_last_meta_pos - m_instructions_length);
  if (likely(m_available_length >= wordsRequired))
    return true;

  if ((m_internal_buffer != NULL) || (m_buffer_length == 0))
  {
    Uint32 newSize= m_buffer_length;
    const Uint32 extraRequired= wordsRequired - m_available_length; 

    /* Initial allocation of dynamic buffer */
    if (newSize == 0)
      newSize= 1;

    do {
      /* Double buffer length until there's enough space, or 
       * we reach the maximum size
       */
      newSize= newSize << 1;
    } while (((newSize - m_buffer_length) < extraRequired) &&
             (newSize < MaxDynamicBufSize));
    
    if (newSize > MaxDynamicBufSize)
      newSize= MaxDynamicBufSize;
    
    /* Were we able to get enough extra space? */
    if ((newSize - m_buffer_length) >= extraRequired)
    {
      Uint32 *newBuf= new Uint32[ newSize ];
      
      if (newBuf != NULL)
      {
        Uint32 metaInfoWords= m_buffer_length - m_last_meta_pos;
        Uint32 newLastMetaInfoPos= newSize - metaInfoWords;

        if (m_buffer_length > 0)
        {
          /* Copy instruction words to start of new buffer */
          memcpy(newBuf, m_internal_buffer, m_instructions_length << 2);
          
          /* Copy metainfo words to end of new buffer */
          memcpy(&newBuf[ newLastMetaInfoPos ],
                 &m_buffer[ m_last_meta_pos ],
                 metaInfoWords << 2);
        
          delete [] m_internal_buffer;
        }
        
        m_buffer= m_internal_buffer= newBuf;
        m_available_length+= (newSize - m_buffer_length);
        m_buffer_length= newSize;
        m_last_meta_pos= newLastMetaInfoPos;

        return true;
      }
    }
  }
  return false;
}

inline int 
NdbInterpretedCode::add1(Uint32 x1)
{
  if (unlikely(! have_space_for(1)))
    return error(TooManyInstructions);
  
  Uint32 current = m_instructions_length;
  m_buffer[current    ] = x1;
  m_instructions_length = current + 1;
  m_available_length--;
  return 0;
}

inline int 
NdbInterpretedCode::add2(Uint32 x1, Uint32 x2)
{
  if (unlikely(! have_space_for(2)))
    return error(TooManyInstructions);
  Uint32 current = m_instructions_length;
  m_buffer[current    ] = x1;
  m_buffer[current + 1] = x2;
  m_instructions_length = current + 2;
  m_available_length-= 2;
  return 0;
}

inline int 
NdbInterpretedCode::add3(Uint32 x1, Uint32 x2, Uint32 x3)
{
  if (unlikely(! have_space_for(3)))
    return error(TooManyInstructions);
  Uint32 current = m_instructions_length;
  m_buffer[current    ] = x1;
  m_buffer[current + 1] = x2;
  m_buffer[current + 2] = x3;
  m_instructions_length = current + 3;
  m_available_length-= 3;
  return 0;
}

inline int 
NdbInterpretedCode::addN(Uint32 *data, Uint32 length)
{
  if (unlikely(! have_space_for(length)))
    return error(TooManyInstructions);
  
  /* data* may be unaligned, so we do a byte copy
   * using memcpy
   */
  memcpy(&m_buffer[m_instructions_length],
         data,
         length << 2);

  m_instructions_length+= length;
  m_available_length-= length;
  
  return 0;
}

inline int 
NdbInterpretedCode::addMeta(CodeMetaInfo& info)
{
  if (unlikely(! have_space_for(CODEMETAINFO_WORDS)))
    return error(TooManyInstructions);
  
  m_buffer[--m_last_meta_pos]= (Uint32)info.number << 16 | info.type;
  m_buffer[--m_last_meta_pos]= info.firstInstrPos;
  
  m_available_length-= CODEMETAINFO_WORDS;
  
  return 0;
}

int
NdbInterpretedCode::add_reg(Uint32 RegDest, 
                            Uint32 RegSource1, Uint32 RegSource2)
{
  return add1(Interpreter::Add(RegDest % MaxReg, RegSource1 % MaxReg,
                               RegSource2 % MaxReg));
}

int
NdbInterpretedCode::sub_reg(Uint32 RegDest,
                            Uint32 RegSource1, Uint32 RegSource2)
{
  return add1(Interpreter::Sub(RegDest % MaxReg, RegSource1 % MaxReg,
                               RegSource2 % MaxReg));
}

int
NdbInterpretedCode::load_const_u32(Uint32 RegDest, Uint32 Constant)
{
  return add2(Interpreter::LoadConst32(RegDest % MaxReg), Constant);
}

int
NdbInterpretedCode::load_const_u64(Uint32 RegDest, Uint64 Constant)
{
  union {
    Uint64 val64;
    Uint32 val32[2];
  };
  val64 = Constant;
  return add3(Interpreter::LoadConst64(RegDest % MaxReg), val32[0], val32[1]);
}

int
NdbInterpretedCode::load_const_null(Uint32 RegDest)
{
  return add1(Interpreter::LoadNull(RegDest % MaxReg));
}

int
NdbInterpretedCode::load_const_u16(Uint32 RegDest, Uint32 Constant)
{
  return add1(Interpreter::LoadConst16((RegDest % MaxReg), Constant));
}

int
NdbInterpretedCode::read_attr_impl(const NdbColumnImpl *c, Uint32 RegDest)
{
  if (c->m_storageType == NDB_STORAGETYPE_DISK)
    m_flags|= UsesDisk;
  return add1(Interpreter::Read(c->m_attrId, RegDest % MaxReg));
}

int
NdbInterpretedCode::read_attr(Uint32 RegDest, Uint32 attrId)
{
  if (unlikely(m_table_impl == NULL))
    /* NdbInterpretedCode instruction requires that table is set */
    return error(4538);
  const NdbColumnImpl *c= m_table_impl->getColumn(attrId);
  if (unlikely(c == NULL))
    return error(BadAttributeId);
  return read_attr_impl(c, RegDest);
}

int
NdbInterpretedCode::read_attr(Uint32 RegDest, 
                              const NdbDictionary::Column *column)
{
  if (unlikely(m_table_impl == NULL))
    /* NdbInterpretedCode instruction requires that table is set */
    return error(4538);
  // TODO : Check column is from the correct table
  return read_attr_impl(&NdbColumnImpl::getImpl(*column), RegDest);
}

int
NdbInterpretedCode::write_attr_impl(const NdbColumnImpl *c, Uint32 RegSource)
{
  if (c->m_storageType == NDB_STORAGETYPE_DISK)
    m_flags|= UsesDisk;
  return add1(Interpreter::Write(c->m_attrId, RegSource % MaxReg));
}

int
NdbInterpretedCode::write_attr(Uint32 attrId, Uint32 RegSource)
{
  if (unlikely(m_table_impl == NULL))
    /* NdbInterpretedCode instruction requires that table is set */
    return error(4538);
  const NdbColumnImpl *c= m_table_impl->getColumn(attrId);
  if (unlikely(c == NULL))
    return error(BadAttributeId);
  return write_attr_impl(c, RegSource);
}

int
NdbInterpretedCode::write_attr(const NdbDictionary::Column *column,
                               Uint32 RegSource)
{
  if (unlikely(m_table_impl == NULL))
    /* NdbInterpretedCode instruction requires that table is set */
    return error(4538);
  // TODO : Check column is from the right table
  return write_attr_impl(&NdbColumnImpl::getImpl(*column), RegSource);
}

int
NdbInterpretedCode::def_label(int LabelNum)
{
  if (LabelNum < 0 ||
      (Uint32)LabelNum > MaxLabels)
    return error(BadLabelNum);

  m_number_of_labels++;
  
  CodeMetaInfo info;

  info.type= Label;
  info.number= LabelNum;
  info.firstInstrPos= m_instructions_length;

  // Note, no check for whether the label's already defined here.
  return addMeta(info);
}

int 
NdbInterpretedCode::add_branch(Uint32 instruction, Uint32 Label)
{
  /* We store the instruction with the label as the offset
   * rather than the correct offset.
   * This is corrected at finalise() time when we know
   * the correct offset for the code
   */
  if (unlikely(Label > 0xffff))
    return error(BranchToBadLabel);
  return add1(instruction | Label << 16);
}

int
NdbInterpretedCode::branch_label(Uint32 Label)
{
  return add_branch(Interpreter::BRANCH, Label);
}

/* For the following inequalities, the order of the 
 * registers passed to Interpreter::Branch is reversed
 * to correct the reordering done in Interpreter::Branch
 * This ensures that the comparison is Lvalue <cond> Rvalue,
 * not Rvalue <cond> Lvalue.
 */
int
NdbInterpretedCode::branch_ge(Uint32 RegLvalue, Uint32 RegRvalue,
                              Uint32 Label)
{
  Uint32 instr = Interpreter::Branch(Interpreter::BRANCH_GE_REG_REG,
                                     RegRvalue, RegLvalue);
  return add_branch(instr, Label);
}

int
NdbInterpretedCode::branch_gt(Uint32 RegLvalue, Uint32 RegRvalue,
                              Uint32 Label)
{
  Uint32 instr = Interpreter::Branch(Interpreter::BRANCH_GT_REG_REG,
                                     RegRvalue, RegLvalue);
  return add_branch(instr, Label);
}

int
NdbInterpretedCode::branch_le(Uint32 RegLvalue, Uint32 RegRvalue,
                              Uint32 Label)
{
  Uint32 instr = Interpreter::Branch(Interpreter::BRANCH_LE_REG_REG,
                                     RegRvalue, RegLvalue);
  return add_branch(instr, Label);
}

int
NdbInterpretedCode::branch_lt(Uint32 RegLvalue, Uint32 RegRvalue,
                              Uint32 Label)
{
  Uint32 instr = Interpreter::Branch(Interpreter::BRANCH_LT_REG_REG,
                                     RegRvalue, RegLvalue);
  return add_branch(instr, Label);
}

int
NdbInterpretedCode::branch_eq(Uint32 RegLvalue, Uint32 RegRvalue,
                              Uint32 Label)
{
  Uint32 instr = Interpreter::Branch(Interpreter::BRANCH_EQ_REG_REG,
                                     RegLvalue, RegRvalue);
  return add_branch(instr, Label);
}

int
NdbInterpretedCode::branch_ne(Uint32 RegLvalue, Uint32 RegRvalue,
                              Uint32 Label)
{
  Uint32 instr = Interpreter::Branch(Interpreter::BRANCH_NE_REG_REG,
                                     RegLvalue, RegRvalue);
  return add_branch(instr, Label);
}

int
NdbInterpretedCode::branch_ne_null(Uint32 RegLvalue, Uint32 Label)
{
  return add_branch
    (((RegLvalue % MaxReg) << 6) | Interpreter::BRANCH_REG_NE_NULL, Label);
}

int
NdbInterpretedCode::branch_eq_null(Uint32 RegLvalue, Uint32 Label)
{
  return add_branch
    (((RegLvalue % MaxReg) << 6) | Interpreter::BRANCH_REG_EQ_NULL, Label);
}

int
NdbInterpretedCode::branch_col_eq_null(Uint32 attrId, Uint32 Label)
{
  int res= 0;

  if (unlikely(m_table_impl == NULL))
    /* NdbInterpretedCode instruction requires that table is set */
    return error(4538);
  const NdbColumnImpl *c= m_table_impl->getColumn(attrId);

  if (unlikely(c == NULL))
    return error(BadAttributeId);

  if (c->m_storageType == NDB_STORAGETYPE_DISK)
    m_flags|= UsesDisk;
  
  /* Add instruction and branch label */
  if ((res= add_branch(Interpreter::BRANCH_ATTR_EQ_NULL, Label)) !=0)
    return res;

  /* Add attrId with no length */
  return add1(Interpreter::BranchCol_2(attrId));
}

int
NdbInterpretedCode::branch_col_ne_null(Uint32 attrId, Uint32 Label)
{
  int res= 0;

  if (unlikely(m_table_impl == NULL))
    /* NdbInterpretedCode instruction requires that table is set */
    return error(4538);
  const NdbColumnImpl *c= m_table_impl->getColumn(attrId);

  if (unlikely(c == NULL))
    return error(BadAttributeId);

  if (c->m_storageType == NDB_STORAGETYPE_DISK)
    m_flags|= UsesDisk;

  /* Add instruction and branch label */
  if ((res= add_branch(Interpreter::BRANCH_ATTR_NE_NULL, Label)) !=0)
    return res;

  /* Add attrId with no length */
  return add1(Interpreter::BranchCol_2(attrId));
}

int
NdbInterpretedCode::branch_col(Uint32 branch_type,
                               Uint32 attrId,
                               const void * val,
                               Uint32 len,
                               Uint32 Label)
{
  DBUG_ENTER("NdbInterpretedCode::branch_col");
  DBUG_PRINT("enter", ("type: %u  col:%u  val: 0x%lx  len: %u  label: %u",
                       branch_type, attrId, (long) val, len, Label));
  if (val != NULL)
    DBUG_DUMP("value", (uchar*)val, len);
  else
    DBUG_PRINT("info", ("value == NULL"));

  Interpreter::BinaryCondition c= 
    (Interpreter::BinaryCondition)branch_type;
  
  if (unlikely(m_table_impl == NULL))
    /* NdbInterpretedCode instruction requires that table is set */
    DBUG_RETURN(error(4538));

  const NdbColumnImpl * col = 
    m_table_impl->getColumn(attrId);
  
  if(col == NULL){
    DBUG_RETURN(error(BadAttributeId));
  }

  Uint32 lastWordMask= ~0;
  if (val == NULL)
    len = 0;
  else {
    if (! col->getStringType())
    {
      /* Fixed size type */
      if (col->getType() == NDB_TYPE_BIT)
      {
        /* We want to zero out insignificant bits in the
         * last word of a bit type
         */
        Uint32 bitLen= col->getLength();
        Uint32 lastWordBits= bitLen & 0x1F;
        if (lastWordBits)
          lastWordMask= (1 << lastWordBits) -1;
      }
      len= col->m_attrSize * col->m_arraySize;
    }
    else
    {
      /* For Like and Not like we must use the passed in 
       * length.  Otherwise we use the length encoded
       * in the passed string
       */
      if ((branch_type != Interpreter::LIKE) &&
          (branch_type != Interpreter::NOT_LIKE))
      {
        if (! col->get_var_length(val, len))
        {
          DBUG_RETURN(error(BadLength));
        }
      }
    }
  }

  if (col->m_storageType == NDB_STORAGETYPE_DISK)
    m_flags|= UsesDisk;

  if (add_branch(Interpreter::BranchCol(c, 0, 0), Label) != 0)
    DBUG_RETURN(-1);

  if (add1(Interpreter::BranchCol_2(attrId, len)) != 0)
    DBUG_RETURN(-1);

  /* Get value byte length rounded up to nearest 32-bit word */
<<<<<<< HEAD
  Uint32 len2 = Interpreter::mod4(len);
  if((len2 == len)  &&
     (lastWordMask == (Uint32)~0)){
    /* Whole number of 32-bit words */
    DBUG_RETURN(addN((Uint32*)val, len2 >> 2));
  } else {
    /* Partial last word */
    len2 -= 4;
    if (addN((Uint32*)val, len2 >> 2) != 0)
      DBUG_RETURN(-1);

    /* Zero insignificant bytes in last word */
    Uint32 tmp = 0;
    for (Uint32 i = 0; i < len-len2; i++) {
      char* p = (char*)&tmp;
      p[i] = ((char*)val)[len2+i];
    }
    DBUG_RETURN(add1((tmp & lastWordMask)));
=======
  Uint32 len2 = Interpreter::mod4(sendLen);
  if((len2 == sendLen) && (lastWordMask == (Uint32)~0))
  {
    /* Whole number of 32-bit words */
    DBUG_RETURN(addN((Uint32*)val, len2 >> 2));
  } 

  /** else */
  /* Partial last word */
  len2 -= 4;
  if (addN((Uint32*)val, len2 >> 2) != 0)
    DBUG_RETURN(-1);
  
  /* Zero insignificant bytes in last word */
  Uint32 tmp = 0;
  for (Uint32 i = 0; i < sendLen-len2; i++)
  {
    char* p = (char*)&tmp;
    p[i] = ((char*)val)[len2+i];
>>>>>>> 0a2d23dc
  }
  DBUG_RETURN(add1((tmp & lastWordMask)));
}

int 
NdbInterpretedCode::branch_col_eq(const void * val, 
                                  Uint32 len,
                                  Uint32 attrId,
                                  Uint32 Label)
{
  return branch_col(Interpreter::EQ, attrId, val, 0, Label);
}

int 
NdbInterpretedCode::branch_col_ne(const void * val, 
                                  Uint32 len,
                                  Uint32 attrId,
                                  Uint32 Label)
{
  return branch_col(Interpreter::NE, attrId, val, 0, Label);
}

int 
NdbInterpretedCode::branch_col_lt(const void * val, 
                                  Uint32 len,
                                  Uint32 attrId,
                                  Uint32 Label)
{
  return branch_col(Interpreter::LT, attrId, val, 0, Label);
}

int 
NdbInterpretedCode::branch_col_le(const void * val, 
                                  Uint32 len,
                                  Uint32 attrId,
                                  Uint32 Label)
{
  return branch_col(Interpreter::LE, attrId, val, 0, Label);
}

int 
NdbInterpretedCode::branch_col_gt(const void * val, 
                                  Uint32 len,
                                  Uint32 attrId,
                                  Uint32 Label)
{
  return branch_col(Interpreter::GT, attrId, val, 0, Label);
}

int 
NdbInterpretedCode::branch_col_ge(const void * val, 
                                  Uint32 len,
                                  Uint32 attrId,
                                  Uint32 Label)
{
  return branch_col(Interpreter::GE, attrId, val, 0, Label);
}

int 
NdbInterpretedCode::branch_col_like(const void * val, 
                                    Uint32 len,
                                    Uint32 attrId,
                                    Uint32 Label)
{
  return branch_col(Interpreter::LIKE, attrId, val, len, Label);
}

int 
NdbInterpretedCode::branch_col_notlike(const void * val, 
                                       Uint32 len,
                                       Uint32 attrId,
                                       Uint32 Label)
{
  return branch_col(Interpreter::NOT_LIKE, attrId, val, len, Label);
}

int
NdbInterpretedCode::branch_col_and_mask_eq_mask(const void * mask,
                                                Uint32 len,
                                                Uint32 attrId,
                                                Uint32 label)
{
  return branch_col(Interpreter::AND_EQ_MASK, attrId, mask, 0, Label);
}

int
NdbInterpretedCode::branch_col_and_mask_ne_mask(const void * mask,
                                                Uint32 len,
                                                Uint32 attrId,
                                                Uint32 label)
{
  return branch_col(Interpreter::AND_NE_MASK, attrId, mask, 0, Label);
}

int
NdbInterpretedCode::branch_col_and_mask_eq_zero(const void * mask,
                                                Uint32 len,
                                                Uint32 attrId,
                                                Uint32 label)
{
  return branch_col(Interpreter::AND_EQ_ZERO, attrId, mask, 0, Label);
}

int
NdbInterpretedCode::branch_col_and_mask_ne_zero(const void * mask,
                                                Uint32 len,
                                                Uint32 attrId,
                                                Uint32 label)
{
  return branch_col(Interpreter::AND_NE_ZERO, attrId, mask, 0, Label);
}

int
NdbInterpretedCode::interpret_exit_ok()
{
  return add1(Interpreter::EXIT_OK);
}

int
NdbInterpretedCode::interpret_exit_nok(Uint32 ErrorCode)
{
  return add1((ErrorCode << 16) | Interpreter::EXIT_REFUSE);
}

int
NdbInterpretedCode::interpret_exit_nok()
{
  return add1((899 << 16) | Interpreter::EXIT_REFUSE);
}

int
NdbInterpretedCode::interpret_exit_last_row()
{
  return add1(Interpreter::EXIT_OK_LAST);
}

int
NdbInterpretedCode::add_val(Uint32 attrId, Uint32 aValue)
{
  /* Load attribute into register 6 */
  int res= 0;
  if ((res= read_attr(6, attrId) != 0))
    return res;

  /* Load constant into register 7 */
  /* We attempt to use the smallest constant load
   * instruction
   */
  if (aValue < (1 << 16))
  {
    if ((res= load_const_u16(7, aValue)) != 0)
      return res;   
  }
  else
  {
    if ((res= load_const_u32(7, aValue)) != 0)
      return res;
  }

  /* Add registers 6 and 7 -> 7*/
  if ((res= add_reg(7, 6, 7)) != 0)
    return res;

  /* Write back */
  return write_attr(attrId, 7);
}


int
NdbInterpretedCode::add_val(Uint32 attrId, Uint64 aValue)
{
  /* Load attribute into register 6 */
  int res= 0;
  if ((res= read_attr(6, attrId) != 0))
    return res;
  
  /* Load constant into register 7 */
  /* We attempt to use the smallest constant load
   * instruction
   */
  if ((aValue >> 32) == 0)
  {
    if (aValue < (1 << 16))
    {
      if ((res= load_const_u16(7, (Uint32)aValue)) != 0)
        return res;  
    } 
    else
    {
      if ((res= load_const_u32(7, (Uint32)aValue)) != 0)
        return res;
    }
  }
  else
    if ((res= load_const_u64(7, aValue)) != 0)
      return res;
  
  /* Add registers 6 and 7 -> 7*/
  if ((res= add_reg(7, 6, 7)) != 0)
    return res;
  
  /* Write back */
  return write_attr(attrId, 7);
}


int
NdbInterpretedCode::sub_val(Uint32 attrId, Uint32 aValue)
{
  /* Load attribute into register 6 */
  int res= 0;
  if ((res= read_attr(6, attrId) != 0))
    return res;
  
  /* Load constant into register 7 */
  /* We attempt to use the smallest constant load
   * instruction
   */
  if (aValue < (1 << 16))
  {
    if ((res= load_const_u16(7, aValue)) != 0)
      return res;
  }   
  else
  {
    if ((res= load_const_u32(7, aValue)) != 0)
      return res;
  }

  /* Subtract register (R7=R6-R7)*/
  if ((res= sub_reg(7, 6, 7)) != 0)
    return res;

  /* Write back */
  return write_attr(attrId, 7);
}


int
NdbInterpretedCode::sub_val(Uint32 attrId, Uint64 aValue)
{
  /* Load attribute into register 6 */
  int res= 0;
  if ((res= read_attr(6, attrId) != 0))
    return res;
  
  /* Load constant into register 7 */
  /* We attempt to use the smallest constant load
   * instruction
   */
  if ((aValue >> 32) == 0)
  {
    if (aValue < (1 << 16))
    {
      if ((res= load_const_u16(7, (Uint32)aValue)) != 0)
        return res;  
    } 
    else
    {
      if ((res= load_const_u32(7, (Uint32)aValue)) != 0)
        return res;
    }
  }
  else
  {
    if ((res= load_const_u64(7, aValue)) != 0)
      return res;
  }

  /* Subtract register (R7=R6-R7)*/
  if ((res= sub_reg(7, 6, 7)) != 0)
    return res;

  /* Write back */
  return write_attr(attrId, 7);
}

int
NdbInterpretedCode::def_sub(Uint32 SubroutineNumber)
{
  if (SubroutineNumber > MaxSubs)
    return error(BadSubNumber);

  if (m_flags & InSubroutineDef)
    return error(BadState);
  
  if (m_number_of_calls == 0)
    return error(BadState);

  /* Record where subroutines start */
  if (m_number_of_subs == 0)
    m_first_sub_instruction_pos= m_instructions_length;

  m_number_of_subs++;
  m_flags|= InSubroutineDef;

  CodeMetaInfo info;

  info.type= Subroutine;
  info.number= SubroutineNumber;
  info.firstInstrPos= 
    m_instructions_length - m_first_sub_instruction_pos;

  // Note, no check for whether the label's already defined here.
  return addMeta(info);
}

int
NdbInterpretedCode::call_sub(Uint32 SubroutineNumber)
{
  if (SubroutineNumber > MaxSubs)
    return error(BadState);

  m_number_of_calls ++;

  return add1(Interpreter::CALL | (SubroutineNumber << 16));
}

int
NdbInterpretedCode::ret_sub()
{
  if ((m_flags & InSubroutineDef) == 0)
    return error(BadState);

  m_flags&= ~(InSubroutineDef);

  return add1(Interpreter::RETURN);
}

/* Get a CodeMetaInfo object given a number
 * Label numbers start from 0.  Subroutine numbers start from
 * the highest label number
 */
int 
NdbInterpretedCode::getInfo(Uint32 number, CodeMetaInfo &info) const
{
  if (number >= (m_number_of_labels + m_number_of_subs))
    return -1;

  Uint32 pos= m_buffer_length 
    - ((number+1) * CODEMETAINFO_WORDS);

  info.number= (m_buffer[pos + 1] >> 16) & 0xffff;
  info.type= m_buffer[pos + 1] & 0xffff;
  info.firstInstrPos= m_buffer[pos];

  return 0;
}

/* Update internal NdbError object based on its code */
static void
update(const NdbError & _err){
  NdbError & error = (NdbError &) _err;
  ndberror_struct ndberror = (ndberror_struct)error;
  ndberror_update(&ndberror);
  error = NdbError(ndberror);
}

const NdbDictionary::Table * 
NdbInterpretedCode::getTable() const
{
  return (m_table_impl == NULL) ? 
    NULL : 
    m_table_impl->m_facade;
}


const NdbError &
NdbInterpretedCode::getNdbError() const
{
  /* Set the correct error info before returning to 
   * caller
   */
  update(m_error);
  return m_error;
}

Uint32
NdbInterpretedCode::getWordsUsed() const
{
  return (m_buffer_length - m_available_length);

}

/* CodeMetaInfo comparator for qsort 
 * Sort order is highest numbered sub to lowest,
 * then highest numbered label to lowest
 * *va < *vb  : -1  *va first
 * *va == *vb : 0
 * *va > *vb  : 1   *vb first
 */
int
NdbInterpretedCode::compareMetaInfo(const void *va, 
                                    const void *vb)
{
  Uint32 aWord= *(((Uint32 *) va) + 1); // number || type
  Uint32 bWord= *(((Uint32 *) vb) + 1); // number || type
  Uint16 aType= aWord & 0xffff;
  Uint16 bType= bWord & 0xffff;
  const int AFirst= -1;
  const int BFirst= 1;

  /* Sort in order (Subs, Labels) */
  if (aType != bType)
    return (aType == Subroutine)? AFirst : BFirst;

  Uint16 aNumber= (aWord >> 16) & 0xffff;
  Uint16 bNumber= (bWord >> 16) & 0xffff;

  /* Sort in reverse order within type, highest number
   * first.  
   */
  if (aNumber != bNumber)
    return (bNumber > aNumber)? BFirst : AFirst;

  return 0; // Should never happen
}


int
NdbInterpretedCode::finalise()
{
  if (m_instructions_length == 0)
  {
    /* We will attempt to add a single EXIT_OK instruction 
     * rather than returning an error.
     * This may simplify client code.
     */
    int res= 0;
    if (0 != (res= interpret_exit_ok()))
        return -1;
  }

  assert (m_buffer != NULL);

  /* Use label and subroutine meta-info at
   * the end of the code buffer to determine
   * the correct offsets for label branches and
   * subroutine calls
   */
  Uint32 numOfMetaInfos= m_number_of_labels +
    m_number_of_subs;
  Uint32 sizeOfMetaInfo= numOfMetaInfos * CODEMETAINFO_WORDS;
  Uint32 startOfMetaInfo= m_buffer_length - sizeOfMetaInfo;

  /* Sort different types of meta info into order in place */
  qsort( &m_buffer[ startOfMetaInfo ],
         numOfMetaInfos,
         CODEMETAINFO_WORDS << 2,
         &compareMetaInfo);

  /* Loop over instructions, patching up branches
   * and calls
   */
  Uint32 *ip= m_buffer;
  Uint32* nextIp= ip;
  Uint32 const* firstInstruction= m_buffer;
  Uint32 const* endOfProgram= m_buffer + m_instructions_length;

  while (ip < endOfProgram)
  {
    Interpreter::InstructionPreProcessing action;
    nextIp= Interpreter::getInstructionPreProcessingInfo(ip,
                                                         action);
    if (nextIp == NULL)
    {
      m_error.code= 4516; // Illegal instruction in interpreted program
      return -1;
    }

    switch (action) {
    case Interpreter::NONE:
      /* Normal instruction, skip over */
      break;
    case Interpreter::LABEL_ADDRESS_REPLACEMENT:
    {
      /* Have a branch needing a relative label address replacement */
      Uint32 label= Interpreter::getLabel(*ip);

      if (label > m_number_of_labels)
      {
        m_error.code= 4517; // Bad label in branch instruction
        return -1;
      }
      
      CodeMetaInfo info;
      if (getInfo(label, info) != 0)
      {
        m_error.code= 4222; // Label was not found, internal error
        return -1;
      }

      assert(info.type == Label);
      
      Uint32 currOffset = Uint32(ip - firstInstruction);
      Uint32 labelOffset= info.firstInstrPos;
      
      if (labelOffset >= m_instructions_length)
      {
        m_error.code= 4517; // Bad label in branch instruction
        return -1;
      }
      
      /* Remove the label info */
      Uint32 patchedInstruction= (*ip) & 0xffff; 

      if (labelOffset < currOffset)
        /* Backwards branch */
        patchedInstruction |= (((currOffset - labelOffset) << 16) |
                               ((Uint32) 1 << 31));
      else
        /* Forwards branch */
        patchedInstruction |= ((labelOffset - currOffset) <<16);

      *ip= patchedInstruction;
      break;
    }
    case Interpreter::SUB_ADDRESS_REPLACEMENT:
    {
      /* Have a call to a subtoutine that needs to become
       * an offset within the subroutines section
       */
      Uint32 subroutine= Interpreter::getLabel(*ip);

      if (subroutine > m_number_of_subs)
      {
        m_error.code= 4520; // Call to undefined subroutine
        return -1;
      }

      CodeMetaInfo info;
      if (getInfo(m_number_of_labels + subroutine, info) != 0)
      {
        m_error.code= 4521; // Call to undefined subroutine, internal error
        return -1;
      }

      assert(info.type == Subroutine);
      
      Uint32 subOffset= info.firstInstrPos;
      
      if (subOffset > (m_instructions_length - 
                       m_first_sub_instruction_pos))
      {
        m_error.code= 4521; // Call to undefined subroutine, internal error
        return -1;
      }

      /* Replace the label in the call with the subroutine
       * offset
       */
      Uint32 patchedInstruction= (*ip) & 0xffff;
      patchedInstruction |= subOffset << 16;
      *ip= patchedInstruction;

      break;
    }
    default:
      m_error.code= 4516; // Illegal instruction in interpreted program
      return -1;
    }

    ip= nextIp;
  }
  
  /* Code has been patched-up */
  m_flags |= Finalised;

  return 0;
}<|MERGE_RESOLUTION|>--- conflicted
+++ resolved
@@ -561,34 +561,14 @@
     DBUG_RETURN(-1);
 
   /* Get value byte length rounded up to nearest 32-bit word */
-<<<<<<< HEAD
   Uint32 len2 = Interpreter::mod4(len);
-  if((len2 == len)  &&
-     (lastWordMask == (Uint32)~0)){
-    /* Whole number of 32-bit words */
-    DBUG_RETURN(addN((Uint32*)val, len2 >> 2));
-  } else {
-    /* Partial last word */
-    len2 -= 4;
-    if (addN((Uint32*)val, len2 >> 2) != 0)
-      DBUG_RETURN(-1);
-
-    /* Zero insignificant bytes in last word */
-    Uint32 tmp = 0;
-    for (Uint32 i = 0; i < len-len2; i++) {
-      char* p = (char*)&tmp;
-      p[i] = ((char*)val)[len2+i];
-    }
-    DBUG_RETURN(add1((tmp & lastWordMask)));
-=======
-  Uint32 len2 = Interpreter::mod4(sendLen);
-  if((len2 == sendLen) && (lastWordMask == (Uint32)~0))
+  if((len2 == len)  && (lastWordMask == (Uint32)~0))
   {
     /* Whole number of 32-bit words */
     DBUG_RETURN(addN((Uint32*)val, len2 >> 2));
   } 
 
-  /** else */
+  /* else */
   /* Partial last word */
   len2 -= 4;
   if (addN((Uint32*)val, len2 >> 2) != 0)
@@ -596,11 +576,9 @@
   
   /* Zero insignificant bytes in last word */
   Uint32 tmp = 0;
-  for (Uint32 i = 0; i < sendLen-len2; i++)
-  {
+  for (Uint32 i = 0; i < len-len2; i++) {
     char* p = (char*)&tmp;
     p[i] = ((char*)val)[len2+i];
->>>>>>> 0a2d23dc
   }
   DBUG_RETURN(add1((tmp & lastWordMask)));
 }
