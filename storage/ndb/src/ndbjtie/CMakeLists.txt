<<<<<<< HEAD
# Copyright (c) 2010, 2012, Oracle and/or its affiliates. All rights reserved.
=======
# Copyright (c) 2010, 2013, Oracle and/or its affiliates. All rights reserved.
>>>>>>> e6ffef75
#
# This program is free software; you can redistribute it and/or modify
# it under the terms of the GNU General Public License as published by
# the Free Software Foundation; version 2 of the License.
#
# This program is distributed in the hope that it will be useful,
# but WITHOUT ANY WARRANTY; without even the implied warranty of
# MERCHANTABILITY or FITNESS FOR A PARTICULAR PURPOSE.  See the
# GNU General Public License for more details.
#
# You should have received a copy of the GNU General Public License
# along with this program; if not, write to the Free Software
# Foundation, Inc., 51 Franklin St, Fifth Floor, Boston, MA  02110-1301  USA

# set common Java variables for ndbjtie unit tests
# neither wildcards (nor line breaks) for clean targets supported by cmake
#SET_DIRECTORY_PROPERTIES(PROPERTIES ADDITIONAL_MAKE_CLEAN_FILES "*.log")
IF(HAVE_JAVA)

  # the native path to the JVM
  FILE(TO_NATIVE_PATH "${Java_JAVA_EXECUTABLE}" Java_JAVA_EXECUTABLE_PATH)

  # the JVM arch option when loading native libraries
  IF(CMAKE_SIZEOF_VOID_P EQUAL 4)
    SET(Java_JAVA_ARCH_OPT "-d32")
  ELSE()
    SET(Java_JAVA_ARCH_OPT "-d64")
  ENDIF()

ENDIF(HAVE_JAVA)

ADD_SUBDIRECTORY(jtie)
ADD_SUBDIRECTORY(test)

IF(HAVE_JDK)

  INCLUDE_DIRECTORIES(${JNI_INCLUDE_DIRS})

<<<<<<< HEAD
  INCLUDE_DIRECTORIES(utils 
=======
  INCLUDE_DIRECTORIES(utils
>>>>>>> e6ffef75
                      jtie)

  ADD_CONVENIENCE_LIBRARY(ndbjtie ndbjtie_lib.cpp)

ENDIF(HAVE_JDK)

# the NdbJTie Java API
SET(JAVA_SOURCE_DIRS
  ${CMAKE_CURRENT_SOURCE_DIR}/com/mysql/ndbjtie/mysql
  ${CMAKE_CURRENT_SOURCE_DIR}/com/mysql/ndbjtie/mgmapi
  ${CMAKE_CURRENT_SOURCE_DIR}/com/mysql/ndbjtie/ndbapi)

SET(JAVA_SOURCES "")
FOREACH(D ${JAVA_SOURCE_DIRS})
  FILE(GLOB tmp ${D}/*.java)
  LIST(APPEND JAVA_SOURCES ${tmp})
ENDFOREACH()

SET(CLASSPATH
  ${CMAKE_BINARY_DIR}/storage/ndb/src/ndbjtie/target/classes
  ${CMAKE_BINARY_DIR}/storage/ndb/src/ndbjtie/jtie/target/classes)

SET(JARS
  ${CMAKE_BINARY_DIR}/storage/ndb/src/ndbjtie/jtie/jtie.jar)

CREATE_JAR(ndbjtie ${JAVA_SOURCES}
  CLASSPATH ${CLASSPATH}
  MERGE_JARS ${JARS}
  DEPENDENCIES jtie.jar)<|MERGE_RESOLUTION|>--- conflicted
+++ resolved
@@ -1,8 +1,4 @@
-<<<<<<< HEAD
-# Copyright (c) 2010, 2012, Oracle and/or its affiliates. All rights reserved.
-=======
 # Copyright (c) 2010, 2013, Oracle and/or its affiliates. All rights reserved.
->>>>>>> e6ffef75
 #
 # This program is free software; you can redistribute it and/or modify
 # it under the terms of the GNU General Public License as published by
@@ -41,11 +37,7 @@
 
   INCLUDE_DIRECTORIES(${JNI_INCLUDE_DIRS})
 
-<<<<<<< HEAD
-  INCLUDE_DIRECTORIES(utils 
-=======
   INCLUDE_DIRECTORIES(utils
->>>>>>> e6ffef75
                       jtie)
 
   ADD_CONVENIENCE_LIBRARY(ndbjtie ndbjtie_lib.cpp)
