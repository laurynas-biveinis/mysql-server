/*
   Copyright (C) 2003 MySQL AB
    All rights reserved. Use is subject to license terms.

   This program is free software; you can redistribute it and/or modify
   it under the terms of the GNU General Public License as published by
   the Free Software Foundation; version 2 of the License.

   This program is distributed in the hope that it will be useful,
   but WITHOUT ANY WARRANTY; without even the implied warranty of
   MERCHANTABILITY or FITNESS FOR A PARTICULAR PURPOSE.  See the
   GNU General Public License for more details.

   You should have received a copy of the GNU General Public License
   along with this program; if not, write to the Free Software
   Foundation, Inc., 51 Franklin St, Fifth Floor, Boston, MA 02110-1301  USA
*/

#ifndef DBLQH_H
#define DBLQH_H

#include <pc.hpp>
#include <ndb_limits.h>
#include <SimulatedBlock.hpp>
#include <SectionReader.hpp>
#include <SLList.hpp>
#include <DLList.hpp>
#include <DLFifoList.hpp>
#include <DLHashTable.hpp>

#include <NodeBitmask.hpp>
#include <signaldata/LCP.hpp>
#include <signaldata/LqhTransConf.hpp>
#include <signaldata/CreateTab.hpp>
#include <signaldata/LqhFrag.hpp>
#include <signaldata/FsOpenReq.hpp>

// primary key is stored in TUP
#include "../dbtup/Dbtup.hpp"

class Dbacc;
class Dbtup;
class Lgman;

#ifdef DBLQH_C
// Constants
/* ------------------------------------------------------------------------- */
/*       CONSTANTS USED WHEN MASTER REQUESTS STATE OF COPY FRAGMENTS.        */
/* ------------------------------------------------------------------------- */
#define ZCOPY_CLOSING 0
#define ZCOPY_ONGOING 1
#define ZCOPY_ACTIVATION 2
/* ------------------------------------------------------------------------- */
/*       STATES FOR THE VARIABLE GCP_LOG_PART_STATE                          */
/* ------------------------------------------------------------------------- */
#define ZIDLE 0
#define ZWAIT_DISK 1
#define ZON_DISK 2
#define ZACTIVE 1
/* ------------------------------------------------------------------------- */
/*       STATES FOR THE VARIABLE CSR_PHASES_STARTED                          */
/* ------------------------------------------------------------------------- */
#define ZSR_NO_PHASE_STARTED 0
#define ZSR_PHASE1_COMPLETED 1
#define ZSR_PHASE2_COMPLETED 2
#define ZSR_BOTH_PHASES_STARTED 3
/* ------------------------------------------------------------------------- */
/*       THE NUMBER OF PAGES IN A MBYTE, THE TWO LOGARITHM OF THIS.          */
/*       THE NUMBER OF MBYTES IN A LOG FILE.                                 */
/*       THE MAX NUMBER OF PAGES READ/WRITTEN FROM/TO DISK DURING            */
/*       A WRITE OR READ.                                                    */
/* ------------------------------------------------------------------------- */
#define ZNOT_DIRTY 0
#define ZDIRTY 1
#define ZREAD_AHEAD_SIZE 8
/* ------------------------------------------------------------------------- */
/*       CONSTANTS OF THE LOG PAGES                                          */
/* ------------------------------------------------------------------------- */
#define ZPAGE_HEADER_SIZE 32
#define ZPAGE_SIZE 8192
#define ZPAGES_IN_MBYTE 32
#define ZTWOLOG_NO_PAGES_IN_MBYTE 5
#define ZTWOLOG_PAGE_SIZE 13
#define ZMAX_MM_BUFFER_SIZE 32     // Main memory window during log execution

#define ZMAX_PAGES_WRITTEN 8    // Max pages before writing to disk (=> config)
#define ZMIN_READ_BUFFER_SIZE 2       // Minimum number of pages to execute log
#define ZMIN_LOG_PAGES_OPERATION 10   // Minimum no of pages before stopping

#define ZPOS_CHECKSUM 0
#define ZPOS_LOG_LAP 1
#define ZPOS_MAX_GCI_COMPLETED 2
#define ZPOS_MAX_GCI_STARTED 3
#define ZNEXT_PAGE 4
#define ZPREV_PAGE 5
#define ZPOS_VERSION 6
#define ZPOS_NO_LOG_FILES 7
#define ZCURR_PAGE_INDEX 8
#define ZLAST_LOG_PREP_REF 10
#define ZPOS_DIRTY 11
/* A number of debug items written in the page header of all log files */
#define ZPOS_LOG_TIMER 12
#define ZPOS_PAGE_I 13
#define ZPOS_PLACE_WRITTEN_FROM 14
#define ZPOS_PAGE_NO 15
#define ZPOS_PAGE_FILE_NO 16
#define ZPOS_WORD_WRITTEN 17
#define ZPOS_IN_WRITING 18
#define ZPOS_PREV_PAGE_NO 19
#define ZPOS_IN_FREE_LIST 20

/* ------------------------------------------------------------------------- */
/*       CONSTANTS FOR THE VARIOUS REPLICA AND NODE TYPES.                   */
/* ------------------------------------------------------------------------- */
#define ZPRIMARY_NODE 0
#define ZBACKUP_NODE 1
#define ZSTANDBY_NODE 2
#define ZTC_NODE 3
#define ZLOG_NODE 3
/* ------------------------------------------------------------------------- */
/*       VARIOUS CONSTANTS USED AS FLAGS TO THE FILE MANAGER.                */
/* ------------------------------------------------------------------------- */
#define ZVAR_NO_LOG_PAGE_WORD 1
#define ZLIST_OF_PAIRS 0
#define ZLIST_OF_PAIRS_SYNCH 16
#define ZARRAY_OF_PAGES 1
#define ZLIST_OF_MEM_PAGES 2
#define ZLIST_OF_MEM_PAGES_SYNCH 18
#define ZCLOSE_NO_DELETE 0
#define ZCLOSE_DELETE 1
#define ZPAGE_ZERO 0
/* ------------------------------------------------------------------------- */
/*       THE FOLLOWING CONSTANTS ARE USED TO DESCRIBE THE TYPES OF           */
/*       LOG RECORDS, THE SIZE OF THE VARIOUS LOG RECORD TYPES AND           */
/*       THE POSITIONS WITHIN THOSE LOG RECORDS.                             */
/* ------------------------------------------------------------------------- */
/* ------------------------------------------------------------------------- */
/*       THESE CONSTANTS DESCRIBE THE SIZES OF VARIOUS TYPES OF LOG REORDS.  */
/*       NEXT_LOG_SIZE IS ACTUALLY ONE. THE REASON WE SET IT TO 2 IS TO      */
/*       SIMPLIFY THE CODE SINCE OTHERWISE HAVE TO USE A SPECIAL VERSION     */
/*       OF READ_LOGWORD WHEN READING LOG RECORD TYPE                        */
/*       SINCE NEXT MBYTE TYPE COULD BE THE VERY LAST WORD IN THE MBYTE.     */
/*       BY SETTING IT TO 2 WE ENSURE IT IS NEVER THE VERY LAST WORD         */
/*       IN THE MBYTE.                                                       */
/* ------------------------------------------------------------------------- */
#define ZFD_HEADER_SIZE 3
#define ZFD_MBYTE_SIZE 3
#define ZLOG_HEAD_SIZE 8
#define ZNEXT_LOG_SIZE 2
#define ZABORT_LOG_SIZE 3
#define ZCOMMIT_LOG_SIZE 9
#define ZCOMPLETED_GCI_LOG_SIZE 2
/* ------------------------------------------------------------------------- */
/*       THESE CONSTANTS DESCRIBE THE TYPE OF A LOG RECORD.                  */
/*       THIS IS THE FIRST WORD OF A LOG RECORD.                             */
/* ------------------------------------------------------------------------- */
#define ZNEW_PREP_OP_TYPE 0
#define ZPREP_OP_TYPE 1
#define ZCOMMIT_TYPE 2
#define ZABORT_TYPE 3
#define ZFD_TYPE 4
#define ZFRAG_SPLIT_TYPE 5
#define ZNEXT_LOG_RECORD_TYPE 6
#define ZNEXT_MBYTE_TYPE 7
#define ZCOMPLETED_GCI_TYPE 8
#define ZINVALID_COMMIT_TYPE 9
/* ------------------------------------------------------------------------- */
/*       THE POSITIONS OF LOGGED DATA IN A FILE DESCRIPTOR LOG RECORD HEADER.*/
/*       ALSO THE MAXIMUM NUMBER OF FILE DESCRIPTORS IN A LOG RECORD.        */
/* ------------------------------------------------------------------------- */
#define ZPOS_LOG_TYPE 0
#define ZPOS_NO_FD 1
#define ZPOS_FILE_NO 2
/* ------------------------------------------------------------------------- */
/*       THE POSITIONS WITHIN A PREPARE LOG RECORD AND A NEW PREPARE         */
/*       LOG RECORD.                                                         */
/* ------------------------------------------------------------------------- */
#define ZPOS_HASH_VALUE 2
#define ZPOS_SCHEMA_VERSION 3
#define ZPOS_TRANS_TICKET 4
#define ZPOS_OP_TYPE 5
#define ZPOS_NO_ATTRINFO 6
#define ZPOS_NO_KEYINFO 7
/* ------------------------------------------------------------------------- */
/*       THE POSITIONS WITHIN A COMMIT LOG RECORD.                           */
/* ------------------------------------------------------------------------- */
#define ZPOS_COMMIT_TRANSID1 1
#define ZPOS_COMMIT_TRANSID2 2
#define ZPOS_COMMIT_GCI 3
#define ZPOS_COMMIT_TABLE_REF 4
#define ZPOS_COMMIT_FRAGID 5
#define ZPOS_COMMIT_FILE_NO 6
#define ZPOS_COMMIT_START_PAGE_NO 7
#define ZPOS_COMMIT_START_PAGE_INDEX 8
#define ZPOS_COMMIT_STOP_PAGE_NO 9
/* ------------------------------------------------------------------------- */
/*       THE POSITIONS WITHIN A ABORT LOG RECORD.                            */
/* ------------------------------------------------------------------------- */
#define ZPOS_ABORT_TRANSID1 1
#define ZPOS_ABORT_TRANSID2 2
/* ------------------------------------------------------------------------- */
/*       THE POSITION WITHIN A COMPLETED GCI LOG RECORD.                     */
/* ------------------------------------------------------------------------- */
#define ZPOS_COMPLETED_GCI 1
/* ------------------------------------------------------------------------- */
/*       THE POSITIONS WITHIN A NEW PREPARE LOG RECORD.                      */
/* ------------------------------------------------------------------------- */
#define ZPOS_NEW_PREP_FILE_NO 8
#define ZPOS_NEW_PREP_PAGE_REF 9

#define ZLAST_WRITE_IN_FILE 1
#define ZENFORCE_WRITE 2
/* ------------------------------------------------------------------------- */
/*       CONSTANTS USED AS INPUT TO SUBROUTINE WRITE_LOG_PAGES AMONG OTHERS. */
/* ------------------------------------------------------------------------- */
#define ZNORMAL 0
#define ZINIT 1
/* ------------------------------------------------------------------------- */
/*       CONSTANTS USED BY CONTINUEB TO DEDUCE WHICH CONTINUE SIGNAL IS TO   */
/*       BE EXECUTED AS A RESULT OF THIS CONTINUEB SIGNAL.                   */
/* ------------------------------------------------------------------------- */
#define ZLOG_LQHKEYREQ 0
#define ZPACK_LQHKEYREQ 1
#define ZSEND_ATTRINFO 2
#define ZSR_GCI_LIMITS 3
#define ZSR_LOG_LIMITS 4
#define ZSEND_EXEC_CONF 5
#define ZEXEC_SR 6
#define ZSR_FOURTH_COMP 7
#define ZINIT_FOURTH 8
#define ZTIME_SUPERVISION 9
#define ZSR_PHASE3_START 10
#define ZLQH_TRANS_NEXT 11
#define ZLQH_RELEASE_AT_NODE_FAILURE 12
#define ZSCAN_TC_CONNECT 13
#define ZINITIALISE_RECORDS 14
#define ZINIT_GCP_REC 15
#define ZCHECK_LCP_STOP_BLOCKED 17
#define ZSCAN_MARKERS 18
#define ZOPERATION_EVENT_REP 19
#define ZDROP_TABLE_WAIT_USAGE 20
#define ZENABLE_EXPAND_CHECK 21
#define ZRETRY_TCKEYREF 22
<<<<<<< HEAD
#define ZWAIT_REORG_SUMA_FILTER_ENABLED 23
=======
#define ZREBUILD_ORDERED_INDEXES 23
>>>>>>> 9591aeea

/* ------------------------------------------------------------------------- */
/*        NODE STATE DURING SYSTEM RESTART, VARIABLES CNODES_SR_STATE        */
/*        AND CNODES_EXEC_SR_STATE.                                          */
/* ------------------------------------------------------------------------- */
#define ZSTART_SR 1
#define ZEXEC_SR_COMPLETED 2
/* ------------------------------------------------------------------------- */
/*       CONSTANTS USED BY NODE STATUS TO DEDUCE THE STATUS OF A NODE.       */
/* ------------------------------------------------------------------------- */
#define ZNODE_UP 0
#define ZNODE_DOWN 1
/* ------------------------------------------------------------------------- */
/*       START PHASES                                                        */
/* ------------------------------------------------------------------------- */
#define ZLAST_START_PHASE 255
#define ZSTART_PHASE1 1
#define ZSTART_PHASE2 2
#define ZSTART_PHASE3 3
#define ZSTART_PHASE4 4
#define ZSTART_PHASE6 6
/* ------------------------------------------------------------------------- */
/*       CONSTANTS USED BY SCAN AND COPY FRAGMENT PROCEDURES                 */
/* ------------------------------------------------------------------------- */
#define ZSTORED_PROC_SCAN 0
#define ZSTORED_PROC_COPY 2
#define ZDELETE_STORED_PROC_ID 3
#define ZWRITE_LOCK 1
#define ZSCAN_FRAG_CLOSED 2
/* ------------------------------------------------------------------------- */
/*       ERROR CODES ADDED IN VERSION 0.1 AND 0.2                            */
/* ------------------------------------------------------------------------- */
#define ZNOT_FOUND 1             // Not an error code, a return value
#define ZNO_FREE_LQH_CONNECTION 414
#define ZGET_DATAREC_ERROR 418
#define ZGET_ATTRINBUF_ERROR 419
#define ZNO_FREE_FRAGMENTREC 460 // Insert new fragment error code
#define ZTAB_FILE_SIZE 464       // Insert new fragment error code + Start kernel
#define ZNO_ADD_FRAGREC 465      // Insert new fragment error code
/* ------------------------------------------------------------------------- */
/*       ERROR CODES ADDED IN VERSION 0.3                                    */
/* ------------------------------------------------------------------------- */
#define ZTAIL_PROBLEM_IN_LOG_ERROR 410
#define ZGCI_TOO_LOW_ERROR 429        // GCP_SAVEREF error code
#define ZTAB_STATE_ERROR 474          // Insert new fragment error code
#define ZTOO_NEW_GCI_ERROR 479        // LCP Start error
/* ------------------------------------------------------------------------- */
/*       ERROR CODES ADDED IN VERSION 0.4                                    */
/* ------------------------------------------------------------------------- */

#define ZNO_FREE_FRAG_SCAN_REC_ERROR 490 // SCAN_FRAGREF error code
#define ZCOPY_NO_FRAGMENT_ERROR 491      // COPY_FRAGREF error code
#define ZTAKE_OVER_ERROR 499
#define ZCOPY_NODE_ERROR 1204
#define ZTOO_MANY_COPY_ACTIVE_ERROR 1208 // COPY_FRAG and COPY_ACTIVEREF code
#define ZCOPY_ACTIVE_ERROR 1210          // COPY_ACTIVEREF error code
#define ZNO_TC_CONNECT_ERROR 1217        // Simple Read + SCAN
#define ZTRANSPORTER_OVERLOADED_ERROR 1218
/* ------------------------------------------------------------------------- */
/*       ERROR CODES ADDED IN VERSION 1.X                                    */
/* ------------------------------------------------------------------------- */
//#define ZSCAN_BOOK_ACC_OP_ERROR 1219   // SCAN_FRAGREF error code
#define ZFILE_CHANGE_PROBLEM_IN_LOG_ERROR 1220
#define ZTEMPORARY_REDO_LOG_FAILURE 1221
#define ZNO_FREE_MARKER_RECORDS_ERROR 1222
#define ZNODE_SHUTDOWN_IN_PROGESS 1223
#define ZTOO_MANY_FRAGMENTS 1224
#define ZTABLE_NOT_DEFINED 1225
#define ZDROP_TABLE_IN_PROGRESS 1226
#define ZINVALID_SCHEMA_VERSION 1227

/* ------------------------------------------------------------------------- */
/*       ERROR CODES ADDED IN VERSION 2.X                                    */
/* ------------------------------------------------------------------------- */
#define ZNODE_FAILURE_ERROR 400
/* ------------------------------------------------------------------------- */
/*       ERROR CODES FROM ACC                                                */
/* ------------------------------------------------------------------------- */
#define ZNO_TUPLE_FOUND 626
#define ZTUPLE_ALREADY_EXIST 630
/* ------------------------------------------------------------------------- */
/*       ERROR CODES FROM TUP                                                */
/* ------------------------------------------------------------------------- */
#define ZSEARCH_CONDITION_FALSE 899
#define ZUSER_ERROR_CODE_LIMIT 6000
#endif

/** 
 * @class dblqh
 *
 * @section secIntro Introduction
 *
 * Dblqh is the coordinator of the LDM.  Dblqh is responsible for 
 * performing operations on tuples.  It does this job with help of 
 * Dbacc block (that manages the index structures) and Dbtup
 * (that manages the tuples).
 *
 * Dblqh also keeps track of the participants and acts as a coordinator of
 * 2-phase commits.  Logical redo logging is also handled by the Dblqh
 * block.
 *
 * @section secModules Modules
 *
 * The code is partitioned into the following modules:
 * - START / RESTART 
 *   - Start phase 1: Load our block reference and our processor id
 *   - Start phase 2: Initiate all records within the block
 *                    Connect LQH with ACC and TUP.
 *   - Start phase 4: Connect LQH with LQH.  Connect every LQH with 
 *                    every LQH in the database system.           
 *	              If initial start, then create the fragment log files.
 *	              If system restart or node restart, 
 *                    then open the fragment log files and   
 *	              find the end of the log files.
 * - ADD / DELETE FRAGMENT<br>
 *     Used by dictionary to create new fragments and delete old fragments.
 *  - EXECUTION<br>
 *    handles the reception of lqhkeyreq and all processing        
 *    of operations on behalf of this request. 
 *    This does also involve reception of various types of attrinfo 
 *    and keyinfo. 
 *    It also involves communication with ACC and TUP.
 *  - LOG<br>
 *    The log module handles the reading and writing of the log.
 *    It is also responsible for handling system restart. 
 *    It controls the system restart in TUP and ACC as well.
 *  - TRANSACTION<br>
 *    This module handles the commit and the complete phases.
 *  - MODULE TO HANDLE TC FAILURE<br>
 *  - SCAN<br>
 *    This module contains the code that handles a scan of a particular 
 *    fragment.
 *    It operates under the control of TC and orders ACC to 
 *    perform a scan of all tuples in the fragment.
 *    TUP performs the necessary search conditions
 *    to ensure that only valid tuples are returned to the application.
 *  - NODE RECOVERY<br>
 *    Used when a node has failed. 
 *    It performs a copy of a fragment to a new replica of the fragment. 
 *    It does also shut down all connections to the failed node.
 *  - LOCAL CHECKPOINT<br>
 *    Handles execution and control of LCPs
 *    It controls the LCPs in TUP and ACC. 
 *    It also interacts with DIH to control which GCPs are recoverable.
 *  - GLOBAL CHECKPOINT<br>
 *    Helps DIH in discovering when GCPs are recoverable. 
 *    It handles the request gcp_savereq that requests LQH to 
 *    save a particular GCP to disk and respond when completed.  
 *  - FILE HANDLING<br>
 *    With submodules: 
 *    - SIGNAL RECEPTION
 *    - NORMAL OPERATION
 *    - FILE CHANGE
 *    - INITIAL START
 *    - SYSTEM RESTART PHASE ONE
 *    - SYSTEM RESTART PHASE TWO,
 *    - SYSTEM RESTART PHASE THREE
 *    - SYSTEM RESTART PHASE FOUR
 *  - ERROR 
 *  - TEST 
 *  - LOG 
 */
class Dblqh: public SimulatedBlock {
  friend class DblqhProxy;

public:
  enum LcpCloseState {
    LCP_IDLE = 0,
    LCP_RUNNING = 1,       // LCP is running
    LCP_CLOSE_STARTED = 2, // Completion(closing of files) has started
    ACC_LCP_CLOSE_COMPLETED = 3,
    TUP_LCP_CLOSE_COMPLETED = 4
  };

  enum ExecUndoLogState {
    EULS_IDLE = 0,
    EULS_STARTED = 1,
    EULS_COMPLETED = 2
  };

  struct AddFragRecord {
    enum AddFragStatus {
      FREE = 0,
      ACC_ADDFRAG = 1,
      WAIT_TUP = 3,
      WAIT_TUX = 5,
      WAIT_ADD_ATTR = 6,
      TUP_ATTR_WAIT = 7,
      TUX_ATTR_WAIT = 9
    };
    AddFragStatus addfragStatus;
    UintR fragmentPtr;
    UintR nextAddfragrec;
    UintR accConnectptr;
    UintR tupConnectptr;
    UintR tuxConnectptr;

    CreateTabReq m_createTabReq;
    LqhFragReq m_lqhFragReq;
    LqhAddAttrReq m_addAttrReq;
    DropFragReq m_dropFragReq;

    Uint16 addfragErrorCode;
    Uint16 attrSentToTup;
    Uint16 attrReceived;
    Uint16 totalAttrReceived;
    Uint16 fragCopyCreation;
  };
  typedef Ptr<AddFragRecord> AddFragRecordPtr;
  
  struct ScanRecord {
    ScanRecord() {}
    enum ScanState {
      SCAN_FREE = 0,
      WAIT_STORED_PROC_COPY = 1,
      WAIT_STORED_PROC_SCAN = 2,
      WAIT_NEXT_SCAN_COPY = 3,
      WAIT_NEXT_SCAN = 4,
      WAIT_DELETE_STORED_PROC_ID_SCAN = 5,
      WAIT_DELETE_STORED_PROC_ID_COPY = 6,
      WAIT_ACC_COPY = 7,
      WAIT_ACC_SCAN = 8,
      WAIT_SCAN_NEXTREQ = 10,
      WAIT_CLOSE_SCAN = 12,
      WAIT_CLOSE_COPY = 13,
      WAIT_RELEASE_LOCK = 14,
      WAIT_TUPKEY_COPY = 15,
      WAIT_LQHKEY_COPY = 16,
      IN_QUEUE = 17
    };
    enum ScanType {
      ST_IDLE = 0,
      SCAN = 1,
      COPY = 2
    };

    /* A single scan of each fragment can have MAX_PARALLEL_OP_PER_SCAN
     * read operations in progress at one time
     * We must store ACC ptrs for each read operation.  They are stored
     * in SegmentedSections linked in the array below.
     * The main oddity is that the first element of scan_acc_op_ptr is
     * an ACC ptr, but all others are refs to SectionSegments containing
     * ACC ptrs.
     */
    STATIC_CONST( MaxScanAccSegments= (
                 (MAX_PARALLEL_OP_PER_SCAN + SectionSegment::DataLength - 1) /
                 SectionSegment::DataLength) + 1);

    UintR scan_acc_op_ptr[ MaxScanAccSegments ];
    Uint32 scan_acc_index;
    Uint32 scan_acc_segments;
    UintR scanApiOpPtr;
    Local_key m_row_id;
    
    Uint32 m_max_batch_size_rows;
    Uint32 m_max_batch_size_bytes;

    Uint32 m_curr_batch_size_rows;
    Uint32 m_curr_batch_size_bytes;

    bool check_scan_batch_completed() const;
    
    UintR copyPtr;
    union {
      Uint32 nextPool;
      Uint32 nextList;
    };
    Uint32 prevList;
    Uint32 nextHash;
    Uint32 prevHash;
    bool equal(const ScanRecord & key) const {
      return scanNumber == key.scanNumber && fragPtrI == key.fragPtrI;
    }
    Uint32 hashValue() const {
      return fragPtrI ^ scanNumber;
    }
    
    UintR scanAccPtr;
    UintR scanAiLength;
    UintR scanErrorCounter;
    UintR scanSchemaVersion;
    Uint32 scanTcWaiting; // When the request came from TC, 0 is no request

    /**
     * This is _always_ main table, even in range scan
     *   in which case scanTcrec->fragmentptr is different
     */
    Uint32 fragPtrI;
    UintR scanStoredProcId;
    ScanState scanState;
    UintR scanTcrec;
    ScanType scanType;
    BlockReference scanApiBlockref;
    NodeId scanNodeId;
    Uint16 scanReleaseCounter;
    Uint16 scanNumber;

    // scan source block ACC TUX TUP
    BlockReference scanBlockref;
 
    Uint8 scanCompletedStatus;
    Uint8 scanFlag;
    Uint8 scanLockHold;
    Uint8 scanLockMode;
    Uint8 readCommitted;
    Uint8 rangeScan;
    Uint8 descending;
    Uint8 tupScan;
    Uint8 lcpScan;
    Uint8 scanKeyinfoFlag;
    Uint8 m_last_row;
    Uint8 m_reserved;
  }; // Size 272 bytes
  typedef Ptr<ScanRecord> ScanRecordPtr;

  struct Fragrecord {
    Fragrecord() {}

    enum ExecSrStatus {
      IDLE = 0,
      ACTIVE = 2
    };
    /**
     * Possible state transitions are:
     * - FREE -> DEFINED                 Fragment record is allocated
     * - DEFINED -> ACTIVE               Add fragment is completed and 
     *                                   fragment is ready to      
     *                                   receive operations.
     * - DEFINED -> ACTIVE_CREATION      Add fragment is completed and 
     *                                   fragment is ready to      
     *                                   receive operations in parallel 
     *                                   with a copy fragment     
     *                                   which is performed from the 
     *                                   primary replica             
     * - DEFINED -> CRASH_RECOVERING     A fragment is ready to be 
     *                                   recovered from a local        
     *                                   checkpoint on disk
     * - ACTIVE -> BLOCKED               A local checkpoint is to be 
     *                                   started.  No more operations 
     *                                   are allowed to be started until 
     *                                   the local checkpoint    
     *                                   has been started.
     * - ACTIVE -> REMOVING              A fragment is removed from the node
     * - BLOCKED -> ACTIVE               Operations are allowed again in 
     *                                   the fragment.           
     * - CRASH_RECOVERING -> ACTIVE      A fragment has been recovered and 
     *                                   are now ready for     
     *                                   operations again.
     * - CRASH_RECOVERING -> REMOVING    Fragment recovery failed or 
     *                                   was cancelled.              
     * - ACTIVE_CREATION -> ACTIVE       A fragment is now copied and now 
     *                                   is a normal fragment   
     * - ACTIVE_CREATION -> REMOVING     Copying of the fragment failed
     * - REMOVING -> FREE                Removing of the fragment is 
     *                                   completed and the fragment  
     *                                   is now free again.
     */
    enum FragStatus {
      FREE = 0,               ///< Fragment record is currently not in use
      FSACTIVE = 1,           ///< Fragment is defined and usable for operations
      DEFINED = 2,            ///< Fragment is defined but not yet usable by 
                              ///< operations
      BLOCKED = 3,            ///< LQH is waiting for all active operations to 
                              ///< complete the current phase so that the 
                              ///< local checkpoint can be started.
      ACTIVE_CREATION = 4,    ///< Fragment is defined and active but is under 
                              ///< creation by the primary LQH.
      CRASH_RECOVERING = 5,   ///< Fragment is recovering after a crash by 
                              ///< executing the fragment log and so forth. 
                              ///< Will need further breakdown.
      REMOVING = 6            ///< The fragment is currently removed. 
                              ///< Operations are not allowed. 
    };
    enum LogFlag {
      STATE_TRUE = 0,
      STATE_FALSE = 1
    };
    enum SrStatus {
      SS_IDLE = 0,
      SS_STARTED = 1,
      SS_COMPLETED = 2
    };
    enum LcpFlag {
      LCP_STATE_TRUE = 0,
      LCP_STATE_FALSE = 1
    };
    /**
     *        Last GCI for executing the fragment log in this phase.
     */
    UintR execSrLastGci[4];
    /**
     *       Start GCI for executing the fragment log in this phase.
     */
    UintR execSrStartGci[4];
    /**
     *       Requesting user pointer for executing the fragment log in
     *       this phase
     */
    UintR execSrUserptr[4];
    /**
     *       The LCP identifier of the LCP's. 
     *       =0 means that the LCP number has not been stored.
     *       The LCP identifier is supplied by DIH when starting the LCP.   
     */
    UintR lcpId[MAX_LCP_STORED];
    UintR maxGciInLcp;
    /**
     *       This variable contains the maximum global checkpoint 
     *       identifier that exists in a certain local checkpoint. 
     *       Maximum 4 local checkpoints is possible in this release.
     */
    UintR maxGciCompletedInLcp;
    UintR srLastGci[4];
    UintR srStartGci[4];
    /**
     *       The fragment pointers in ACC
     */
    UintR accFragptr;
    /**
     *       The EXEC_SR variables are used to keep track of which fragments  
     *       that are interested in being executed as part of executing the    
     *       fragment loop. 
     *       It is initialised for every phase of executing the 
     *       fragment log (the fragment log can be executed upto four times).  
     *                                                                         
     *       Each execution is capable of executing the log records on four    
     *       fragment replicas.                                                
     */
    /**
     *       Requesting block reference for executing the fragment log
     *       in this phase.
     */
    BlockReference execSrBlockref[4];
    /**
     *       This variable contains references to active scan and copy     
     *       fragment operations on the fragment. 
     *       A maximum of four concurrently active is allowed.
     */

    typedef Bitmask<8> ScanNumberMask; // Max 255 KeyInfo20::ScanNo
    ScanNumberMask m_scanNumberMask;
    DLList<ScanRecord>::Head m_activeScans;
    DLFifoList<ScanRecord>::Head m_queuedScans;
    DLFifoList<ScanRecord>::Head m_queuedTupScans;

    Uint16 srLqhLognode[4];
    /**
     *       The fragment pointers in TUP and TUX
     */
    UintR tupFragptr;
    UintR tuxFragptr;

    /**
     *       This variable keeps track of how many operations that are 
     *       active that have skipped writing the log but not yet committed 
     *       or aborted.  This is used during start of fragment.
     */
    UintR activeTcCounter;

    /**
     *       This status specifies whether this fragment is actively 
     *       engaged in executing the fragment log.
     */
    ExecSrStatus execSrStatus;

    /**
     *       The fragment id of this fragment.
     */
    UintR fragId;

    /**
     *       Status of fragment
     */
    FragStatus fragStatus;

    /**
     * 0 = undefined i.e fragStatus != ACTIVE_CREATION
     * 1 = yes
     * 2 = no
     */
    enum ActiveCreat {
      AC_NORMAL = 0,  // fragStatus != ACTIVE_CREATION
      AC_IGNORED = 1, // Operation that got ignored during NR
      AC_NR_COPY = 2  // Operation that got performed during NR
    };
    Uint8 m_copy_started_state; 

    /**
     *       This flag indicates whether logging is currently activated at 
     *       the fragment.  
     *       During a system restart it is temporarily shut off. 
     *       Some fragments have it permanently shut off. 
     */
    LogFlag logFlag;
    UintR masterPtr;
    /**
     *       This variable contains the maximum global checkpoint identifier 
     *       which was completed when the local checkpoint was started.
     */
    /**
     *       Reference to the next fragment record in a free list of fragment 
     *       records.              
     */
    union {
      Uint32 nextPool;
      Uint32 nextList;
    };
    Uint32 prevList;
    
    /**
     *       The newest GCI that has been committed on fragment             
     */
    UintR newestGci;
    SrStatus srStatus;
    UintR srUserptr;
    /**
     *       The starting global checkpoint of this fragment.
     */
    UintR startGci;
    /**
     *       A reference to the table owning this fragment.
     */
    UintR tabRef;

    /**
     *       This is the queue to put operations that have been blocked 
     *       during start of a local chkp.
     */
    UintR firstWaitQueue;
    UintR lastWaitQueue;

    /**
     *       The block reference to ACC on the fragment makes it
     *       possible to have different ACC blocks for different
     *       fragments in the future.
     */
    BlockReference accBlockref;

    /**
     *       Ordered index block.
     */
    BlockReference tuxBlockref;
    /**
     *       The master block reference as sent in COPY_ACTIVEREQ.
     */
    BlockReference masterBlockref;
    /**
     *       These variables are used during system restart to recall
     *       from which node to execute the fragment log and which GCI's
     *       this node should start and stop from. Also to remember who
     *       to send the response to when system restart is completed.
     */
    BlockReference srBlockref;
    /**
     *       The block reference to TUP on the fragment makes it
     *       possible to have different TUP blocks for different
     *       fragments in the future.
     */
    BlockReference tupBlockref;
    /**
     *      This state indicates if the fragment will participate in a
     *      checkpoint.  
     *      Temporary tables with Fragrecord::logFlag permanently off
     *      will also have Fragrecord::lcpFlag off.
     */
    LcpFlag lcpFlag;
    /**
     *       Used to ensure that updates started with old
     *       configuration do not arrive here after the copy fragment
     *       has started. 
     *       If they are allowed to arrive after they
     *       could update a record that has already been replicated to
     *       the new node.  This type of arrival should be extremely
     *       rare but we must anyway ensure that no harm is done.
     */
    Uint16 copyNode;
    /**
     *       This variable ensures that only one copy fragment is
     *       active at a time on the fragment.
     */
    Uint8 copyFragState;
    /**
     *       The number of fragment replicas that will execute the log
     *       records in this round of executing the fragment
     *       log.  Maximum four is possible.
     */
    Uint8 execSrNoReplicas;
    /**
     *       This variable contains what type of replica this fragment
     *       is.  Two types are possible:  
     *       - Primary/Backup replica = 0
     *       - Stand-by replica = 1 
     *
     *       It is not possible to distinguish between primary and
     *       backup on a fragment.  
     *       This can only be done per transaction. 
     *       DIH can change from primary to backup without informing
     *       the various replicas about this change.
     */
    Uint8 fragCopy;
    /**
     *       This is the last fragment distribution key that we have
     *       heard of.
     */
    Uint8 fragDistributionKey;
   /**
     *       How many local checkpoints does the fragment contain
     */
    Uint8 srChkpnr;
    Uint8 srNoLognodes;
    /**
     *       Table type.
     */
    Uint8 tableType;
    /**
     *       For ordered index fragment, i-value of corresponding
     *       fragment in primary table.
     */
    UintR tableFragptr;

    /**
     * Log part
     */
    Uint32 m_log_part_ptr_i;

    /**
     * Instance key for fast access.
     */
    Uint16 lqhInstanceKey;
  };
  typedef Ptr<Fragrecord> FragrecordPtr;
  
  /* $$$$$$$$$$$$$$$$$$$$$$$$$$$$$$$$$$$$$$$$$$$$$$$$$$$$$$$$$$$$$$$$$$$$$$$ */
  /* $$$$$$$                GLOBAL CHECKPOINT RECORD                  $$$$$$ */
  /* $$$$$$$$$$$$$$$$$$$$$$$$$$$$$$$$$$$$$$$$$$$$$$$$$$$$$$$$$$$$$$$$$$$$$$$ */
  /**
   *       This record describes a global checkpoint that is
   *       completed.  It waits for all log records belonging to this
   *       global checkpoint to be saved on disk.
   */
  struct GcpRecord {
    /**
     *       The file number within each log part where the log was
     *       located when gcp_savereq was received. The last record 
     *       belonging to this global checkpoint is certainly before 
     *       this place in the log. We could come even closer but it 
     *       would cost performance and doesn't seem like a good 
     *       idea. This is simple and it works.
     */
    Uint16 gcpFilePtr[4];
    /** 
     *       The page number within the file for each log part.
     */
    Uint16 gcpPageNo[4];
    /**
     *       The word number within the last page that was written for
     *       each log part.
     */
    Uint16 gcpWordNo[4];
    /**
     *       The identity of this global checkpoint.
     */
    UintR gcpId;
    /**
     *       The state of this global checkpoint, one for each log part.
     */
    Uint8 gcpLogPartState[4];
    /**
     *       The sync state of this global checkpoint, one for each
     *       log part.
     */
    Uint8 gcpSyncReady[4];
    /**
     *       User pointer of the sender of gcp_savereq (= master DIH).
     */
    UintR gcpUserptr;
    /**
     *       Block reference of the sender of gcp_savereq 
     *       (= master DIH).
     */
    BlockReference gcpBlockref;
  }; // Size 44 bytes
  typedef Ptr<GcpRecord> GcpRecordPtr;

  struct HostRecord {
    Uint8 inPackedList;
    Uint8 nodestatus;
    Uint8 _unused[2];
    UintR noOfPackedWordsLqh;
    UintR packedWordsLqh[30];
    UintR noOfPackedWordsTc;
    UintR packedWordsTc[29];
    BlockReference hostLqhBlockRef;
    BlockReference hostTcBlockRef;
  };// Size 128 bytes
  typedef Ptr<HostRecord> HostRecordPtr;
  
  /* $$$$$$$$$$$$$$$$$$$$$$$$$$$$$$$$$$$$$$$$$$$$$$$$$$$$$$$$$$$$$$$$$$$$$$$ */
  /* $$$$$$               LOCAL CHECKPOINT SUPPORT RECORD            $$$$$$$ */
  /* $$$$$$$$$$$$$$$$$$$$$$$$$$$$$$$$$$$$$$$$$$$$$$$$$$$$$$$$$$$$$$$$$$$$$$$ */
  /**
   *      This record contains the information about an outstanding
   *      request to TUP or ACC. Used for both local checkpoints and
   *      system restart.
   */
  struct LcpLocRecord {
    enum LcpLocstate {
      IDLE = 0,
      WAIT_TUP_PREPLCP = 1,
      WAIT_LCPHOLDOP = 2,
      HOLDOP_READY = 3,
      ACC_WAIT_STARTED = 4,
      ACC_STARTED = 5,
      ACC_COMPLETED = 6,
      TUP_WAIT_STARTED = 7,
      TUP_STARTED = 8,
      TUP_COMPLETED = 9,
      SR_ACC_STARTED = 10,
      SR_TUP_STARTED = 11,
      SR_ACC_COMPLETED = 12,
      SR_TUP_COMPLETED = 13
    };
    LcpLocstate lcpLocstate;
    Uint32 lcpRef;
  }; // 28 bytes
  typedef Ptr<LcpLocRecord> LcpLocRecordPtr;

  /* $$$$$$$$$$$$$$$$$$$$$$$$$$$$$$$$$$$$$$$$$$$$$$$$$$$$$$$$$$$$$$$$$$$$$$$ */
  /* $$$$$$$              LOCAL CHECKPOINT RECORD                    $$$$$$$ */
  /* $$$$$$$$$$$$$$$$$$$$$$$$$$$$$$$$$$$$$$$$$$$$$$$$$$$$$$$$$$$$$$$$$$$$$$$ */
  /** 
   *       This record contains the information about a local
   *       checkpoint that is ongoing. This record is also used as a
   *       system restart record.
   */
  struct LcpRecord {
    LcpRecord() { m_EMPTY_LCP_REQ.clear(); }
    
    enum LcpState {
      LCP_IDLE = 0,
      LCP_COMPLETED = 2,
      LCP_WAIT_FRAGID = 3,
      LCP_WAIT_TUP_PREPLCP = 4,
      LCP_WAIT_HOLDOPS = 5,
      LCP_START_CHKP = 7,
      LCP_BLOCKED_COMP = 8,
      LCP_SR_WAIT_FRAGID = 9,
      LCP_SR_STARTED = 10,
      LCP_SR_COMPLETED = 11
    };
 
    LcpState lcpState;
    bool firstFragmentFlag;
    bool lastFragmentFlag;

    struct FragOrd {
      Uint32 fragPtrI;
      LcpFragOrd lcpFragOrd;
    };
    FragOrd currentFragment;
    
    bool   lcpQueued;
    FragOrd queuedFragment;
    
    bool   reportEmpty;
    NdbNodeBitmask m_EMPTY_LCP_REQ;

    Uint32 m_error;
    Uint32 m_outstanding;
  }; // Size 76 bytes
  typedef Ptr<LcpRecord> LcpRecordPtr;
    
  /* $$$$$$$$$$$$$$$$$$$$$$$$$$$$$$$$$$$$$$$$$$$$$$$$$$$$$$$$$$$$$$$$$$$$$$$$ */
  /* $$$$$$$$$$$$$$$$$$$$$$$$$$$$$$$$$$$$$$$$$$$$$$$$$$$$$$$$$$$$$$$$$$$$$$$$ */
  /*                                                                          */
  /*       THE RECORDS THAT START BY LOG_ ARE A PART OF THE LOG MANAGER.      */
  /*       THESE RECORDS ARE USED TO HANDLE THE FRAGMENT LOG.                 */
  /*                                                                          */
  /* $$$$$$$$$$$$$$$$$$$$$$$$$$$$$$$$$$$$$$$$$$$$$$$$$$$$$$$$$$$$$$$$$$$$$$$$ */
  /* $$$$$$$$$$$$$$$$$$$$$$$$$$$$$$$$$$$$$$$$$$$$$$$$$$$$$$$$$$$$$$$$$$$$$$$$ */
  /* $$$$$$$$$$$$$$$$$$$$$$$$$$$$$$$$$$$$$$$$$$$$$$$$$$$$$$$$$$$$$$$$$$$$$$$$ */
  /* $$$$$$$                       LOG RECORD                         $$$$$$$ */
  /*                                                                          */
  /* $$$$$$$$$$$$$$$$$$$$$$$$$$$$$$$$$$$$$$$$$$$$$$$$$$$$$$$$$$$$$$$$$$$$$$$$ */
  /*       THIS RECORD IS ALIGNED TO BE 256 BYTES.                            */
  /* $$$$$$$$$$$$$$$$$$$$$$$$$$$$$$$$$$$$$$$$$$$$$$$$$$$$$$$$$$$$$$$$$$$$$$$$ */
  /**       
   *       This record describes the current state of a log. 
   *       A log consists of a number of log files. 
   *       These log files are described by the log file record.
   *
   *       There will be 4 sets of log files. 
   *       Different tables will use different log files dependent 
   *       on the table id. 
   *       This  ensures that more than one outstanding request can 
   *       be sent to the file system.
   *       The log file to use is found by performing a very simple hash
   *       function.
   */
  struct LogPartRecord {
    enum LogPartState {
      IDLE = 0,                       ///< Nothing happens at the moment
      ACTIVE = 1,                     ///< An operation is active logging 
      SR_FIRST_PHASE = 2,             ///< Finding the end of the log and 
                                      ///< the information about global 
                                      ///< checkpoints in the log is ongoing.
      SR_FIRST_PHASE_COMPLETED = 3,   ///< First phase completed
      SR_THIRD_PHASE_STARTED = 4,     ///< Executing fragment log is in 3rd ph
      SR_THIRD_PHASE_COMPLETED = 5,
      SR_FOURTH_PHASE_STARTED = 6,    ///< Finding the log tail and head 
                                      ///< is the fourth phase.
      SR_FOURTH_PHASE_COMPLETED = 7,
      FILE_CHANGE_PROBLEM = 8,        ///< For some reason the write to 
                                      ///< page zero in file zero have not   
                                      ///< finished after 15 mbyte of 
                                      ///< log data have been written
      TAIL_PROBLEM = 9                ///< Only 1 mbyte of log left. 
                                      ///< No operations allowed to enter the 
                                      ///< log. Only special log records 
                                      ///< are allowed
    };
    enum WaitWriteGciLog {
      WWGL_TRUE = 0,
      WWGL_FALSE = 1
    };
    enum LogExecState {
      LES_IDLE = 0,
      LES_SEARCH_STOP = 1,
      LES_SEARCH_START = 2,
      LES_EXEC_LOG = 3,
      LES_EXEC_LOG_NEW_MBYTE = 4,
      LES_EXEC_LOG_NEW_FILE = 5,
      LES_EXEC_LOGREC_FROM_FILE = 6,
      LES_EXEC_LOG_COMPLETED = 7,
      LES_WAIT_READ_EXEC_SR_NEW_MBYTE = 8,
      LES_WAIT_READ_EXEC_SR = 9,
      LES_EXEC_LOG_INVALIDATE = 10
    };

    /**
     *       Is a CONTINUEB(ZLOG_LQHKEYREQ) signal sent and
     *       outstanding. We do not want several instances of this
     *       signal out in the air since that would create multiple
     *       writers of the list.
     */
    UintR LogLqhKeyReqSent;
    /**
     *       Contains the current log file where log records are
     *       written.  During system restart it is used to indicate the
     *       last log file.
     */
    UintR currentLogfile;
    /**
     *       The log file used to execute log records from far behind.
     */
    UintR execSrExecLogFile;
    /**
     *       The currently executing prepare record starts in this log
     *       page. This variable is used to enable that a log record is
     *       executed multiple times in execution of the log.
     */
    UintR execSrLogPage;
    /**
     *       This variable keeps track of the lfo record where the
     *       pages that were read from disk when an operations log
     *       record were not found in the main memory buffer for log
     *       pages.
     */
    UintR execSrLfoRec;
    /**
     *       The starting page number when reading log from far behind.
     */
    UintR execSrStartPageNo;
    /**
     *       The last page number when reading log from far behind.
     */
    UintR execSrStopPageNo;
    /**
     *       Contains a reference to the first log file, file number 0.
     */
    UintR firstLogfile;
    /**
     *       The head of the operations queued for logging.
     */
    UintR firstLogQueue;
    /** 
     *       This variable contains the oldest operation in this log
     *       part which have not been committed yet.
     */
    UintR firstLogTcrec;
    /**
     *       The first reference to a set of 8 pages. These are used
     *       during execution of the log to keep track of which pages
     *       are in memory and which are not.
     */
    UintR firstPageRef;
    /**
     *       This variable contains the global checkpoint record
     *       waiting for disk writes to complete.
     */
    UintR gcprec;
    /**
     *       The last reference to a set of 8 pages.  These are used
     *       during execution of the log to keep track of which pages
     *       are in memory and which are not.
     */
    UintR lastPageRef;
    /**
     *       The tail of the operations queued for logging.                   
     */
    UintR lastLogQueue;
    /**
     *       This variable contains the newest operation in this log
     *       part which have not been committed yet.
     */
    UintR lastLogTcrec;
    /**
     *       This variable indicates which was the last mbyte that was
     *       written before the system crashed.  Discovered during
     *       system restart.
     */
    UintR lastLogfile;
    /**
     *       This variable is used to keep track of the state during
     *       the third phase of the system restart, i.e. when
     *       LogPartRecord::logPartState == 
     *       LogPartRecord::SR_THIRD_PHASE_STARTED.
     */
    LogExecState logExecState;
    /**
     *       This variable contains the lap number of this log part.
     */
    UintR logLap;
    /**
     *       This variable contains the place to stop executing the log
     *       in this phase.
     */
    UintR logLastGci;
    /**
     *       This variable contains the place to start executing the
     *       log in this phase.
     */
    UintR logStartGci;
    /**
     *       The latest GCI completed in this log part.
     */
    UintR logPartNewestCompletedGCI;
    /**
     *       The current state of this log part.                               
     */
    LogPartState logPartState;
    /**
     *       A timer that is set every time a log page is sent to disk.
     *       Ensures that log pages are not kept in main memory for
     *       more than a certain time.
     */
    UintR logPartTimer;
    /**
     *       The current timer which is set by the periodic signal
     *       received by LQH
     */
    UintR logTimer;
    /** 
     *       Contains the number of the log tail file and the mbyte
     *       reference within that file.  This information ensures that
     *       the tail is not overwritten when writing new log records.
     */
    UintR logTailFileNo;
    /**
     *       The TcConnectionrec used during execution of this log part.
     */
    UintR logTcConrec;
    /**
     *       The number of pages that currently resides in the main
     *       memory buffer.  It does not refer pages that are currently
     *       read from the log files.  Only to pages already read
     *       from the log file.
     */
    UintR mmBufferSize;
    /**
     *       Contains the current number of log files in this log part. 
     */
    UintR noLogFiles;
    /**
     *       This variable is used only during execution of a log
     *       record.  It keeps track of in which page record a log
     *       record was started.  It is used then to deduce which
     *       pages that are dirty after that the log records on the
     *       page have been executed.
     *
     *       It is also used to find out where to write the invalidate
     *       command when that is needed.
     */
    UintR prevLogpage;
    /**
     *       The number of files remaining to gather GCI information
     *       for during system restart.  Only used if number of files
     *       is larger than 60.
     */
    UintR srRemainingFiles;
    /**
     *       The log file where to start executing the log during
     *       system restart.
     */
    UintR startLogfile;
    /**
     *       The last log file in which to execute the log during system 
     *       restart.                    
     */
    UintR stopLogfile;
    /**
     *       This variable keeps track of when we want to write a complete 
     *       gci log record but have been blocked by an ongoing log operation.
     */
    WaitWriteGciLog waitWriteGciLog;
    /**
     *       The currently executing prepare record starts in this index 
     *       in the log page.            
     */
    Uint16 execSrLogPageIndex;
    /**
     *       Which of the four exec_sr's in the fragment is currently executing
     */
    Uint16 execSrExecuteIndex;
    /**
     *       The number of pages executed in the current mbyte. 
     */
    Uint16 execSrPagesExecuted;
    /**
     *       The number of pages read from disk that have arrived and are 
     *       currently awaiting execution of the log.
     */
    Uint16 execSrPagesRead;
    /**
     *       The number of pages read from disk and currently not arrived 
     *       to the block.             
     */
    Uint16 execSrPagesReading;
    /**
     *       This variable refers to the new header file where we will 
     *       start writing the log after a system restart have been completed.
     */
    Uint16 headFileNo;
    /**
     *       This variable refers to the page number within the header file.
     */
    Uint16 headPageNo;
    /**
     *       This variable refers to the index within the new header
     *       page.
     */
    Uint16 headPageIndex;
    /**
     *       This variables indicates which was the last mbyte in the last 
     *       logfile before a system crash. Discovered during system restart.
     */
    Uint16 lastMbyte;
    /**
     *       This variable is used only during execution of a log
     *       record. It keeps track of in which file page a log
     *       record was started.  It is used if it is needed to write a
     *       dirty page to disk during log execution (this happens when
     *       commit records are invalidated).
     */
    Uint16 prevFilepage;
    /**
     *       This is used to save where we were in the execution of log
     *       records when we find a commit record that needs to be
     *       executed.
     *
     *       This variable is also used to remember the index where the
     *       log type was in the log record. It is only used in this
     *       role when finding a commit record that needs to be
     *       invalidated.
     */
    Uint16 savePageIndex;
    Uint16 logTailMbyte;
    /**
     *       The mbyte within the starting log file where to start 
     *       executing the log.                
     */
    Uint16 startMbyte;
    /**
     *       The last mbyte in which to execute the log during system
     *       restart.
     */
    Uint16 stopMbyte;
   /**
     *       This variable refers to the file where invalidation is
     *       occuring during system/node restart.
     */
    Uint16 invalidateFileNo;
    /**
     *       This variable refers to the page where invalidation is
     *       occuring during system/node restart.
     */
    Uint16 invalidatePageNo;
    /**
     *       For MT LQH the log part (0-3).
     */
    Uint16 logPartNo;
  }; // Size 164 Bytes
  typedef Ptr<LogPartRecord> LogPartRecordPtr;
  
  /* $$$$$$$$$$$$$$$$$$$$$$$$$$$$$$$$$$$$$$$$$$$$$$$$$$$$$$$$$$$$$$$$$$$$$$$$ */
  /* $$$$$$$                      LOG FILE RECORD                     $$$$$$$ */
  /* $$$$$$$$$$$$$$$$$$$$$$$$$$$$$$$$$$$$$$$$$$$$$$$$$$$$$$$$$$$$$$$$$$$$$$$$ */
  /*       THIS RECORD IS ALIGNED TO BE 288 (256 + 32) BYTES.                 */
  /* $$$$$$$$$$$$$$$$$$$$$$$$$$$$$$$$$$$$$$$$$$$$$$$$$$$$$$$$$$$$$$$$$$$$$$$$ */
  /**
   *              This record contains information about a log file.          
   *              A log file contains log records from several tables and     
   *              fragments of a table. LQH can contain more than             
   *              one log file to ensure faster log processing.               
   *                                                                          
   *              The number of pages to write to disk at a time is           
   *              configurable.                                               
   */
  struct LogFileRecord {
    enum FileChangeState {
      NOT_ONGOING = 0,
      BOTH_WRITES_ONGOING = 1,
      LAST_WRITE_ONGOING = 2,
      FIRST_WRITE_ONGOING = 3,
      WRITE_PAGE_ZERO_ONGOING = 4
    };  
    enum LogFileStatus {
      LFS_IDLE = 0,                     ///< Log file record not in use
      CLOSED = 1,                       ///< Log file closed
      OPENING_INIT = 2,
      OPEN_SR_FRONTPAGE = 3,            ///< Log file opened as part of system
                                        ///< restart.  Open file 0 to find  
                                        ///< the front page of the log part.
      OPEN_SR_LAST_FILE = 4,            ///< Open last log file that was written
                                        ///< before the system restart.  
      OPEN_SR_NEXT_FILE = 5,            ///< Open a log file which is 16 files 
                                        ///< backwards to find the next    
                                        ///< information about GCPs.
      OPEN_EXEC_SR_START = 6,           ///< Log file opened as part of 
                                        ///< executing 
                                        ///< log during system restart. 
      OPEN_EXEC_SR_NEW_MBYTE = 7,
      OPEN_SR_FOURTH_PHASE = 8,
      OPEN_SR_FOURTH_NEXT = 9,
      OPEN_SR_FOURTH_ZERO = 10,
      OPENING_WRITE_LOG = 11,           ///< Log file opened as part of writing 
                                        ///< log during normal operation. 
      OPEN_EXEC_LOG = 12,
      CLOSING_INIT = 13,
      CLOSING_SR = 14,                  ///< Log file closed as part of system 
                                        ///< restart.  Currently trying to  
                                        ///< find where to start executing the 
                                        ///< log
      CLOSING_EXEC_SR = 15,             ///< Log file closed as part of 
                                        ///< executing log during system restart
      CLOSING_EXEC_SR_COMPLETED = 16,
      CLOSING_WRITE_LOG = 17,           ///< Log file closed as part of writing 
                                        ///< log during normal operation. 
      CLOSING_EXEC_LOG = 18,
      OPEN_INIT = 19,
      OPEN = 20,                         ///< Log file open
      OPEN_SR_READ_INVALIDATE_PAGES = 21,
      CLOSE_SR_READ_INVALIDATE_PAGES = 22,
      OPEN_SR_WRITE_INVALIDATE_PAGES = 23,
      CLOSE_SR_WRITE_INVALIDATE_PAGES = 24
#ifndef NO_REDO_OPEN_FILE_CACHE
      ,OPEN_EXEC_LOG_CACHED = 25
      ,CLOSING_EXEC_LOG_CACHED = 26
#endif
    };
    
    /**
     *       When a new mbyte is started in the log we have to find out
     *       how far back in the log we still have prepared operations
     *       which have been neither committed or aborted.  This variable
     *       keeps track of this value for each of the mbytes in this
     *       log file.  This is used in writing down these values in the
     *       header of each log file.  That information is used during
     *       system restart to find the tail of the log.  
     */
    UintR *logLastPrepRef;
    /**
     *       The max global checkpoint completed before the mbyte in the
     *       log file was started.  One variable per mbyte.  
     */
    UintR *logMaxGciCompleted;
    /**
     *       The max global checkpoint started before the mbyte in the log
     *       file was started.  One variable per mbyte.
     */
    UintR *logMaxGciStarted;
    /**
     *       This variable contains the file name as needed by the file 
     *       system when opening the file.
     */
    UintR fileName[4];
    /**
     *       This variable has a reference to the log page which is 
     *       currently in use by the log.     
     */
    UintR currentLogpage;
    /**
     *       The number of the current mbyte in the log file.
     */
    UintR currentMbyte;
    /**
     *       This variable is used when changing files.  It is to find
     *       out when both the last write in the previous file and the
     *       first write in this file has been completed.  After these
     *       writes have completed the variable keeps track of when the
     *       write to page zero in file zero is completed.  
     */
    FileChangeState fileChangeState;
    /**
     *       The number of the file within this log part.
     */
    UintR fileNo;
    /**
     *       This variable shows where to read/write the next pages into
     *       the log.  Used when writing the log during normal operation
     *       and when reading the log during system restart.  It
     *       specifies the page position where each page is 8 kbyte.
     */
    UintR filePosition;
    /**
     *       This contains the file pointer needed by the file system
     *       when reading/writing/closing and synching.  
     */
    UintR fileRef;
    /**
     *       The head of the pages waiting for shipment to disk. 
     *       They are filled with log info. 
     */
    UintR firstFilledPage;
    /**
     *       A list of active read/write operations on the log file.
     *       Operations are always put in last and the first should
     *       always complete first.  
     */
    UintR firstLfo;
    UintR lastLfo;
    /**
     *       The tail of the pages waiting for shipment to disk. 
     *       They are filled with log info.
     */
    UintR lastFilledPage;
    /**
     *       This variable keeps track of the last written page in the
     *       file while writing page zero in file zero when changing log
     *       file.  
     */
    UintR lastPageWritten;
    /**
     *       This variable keeps track of the last written word in the
     *       last page written in the file while writing page zero in
     *       file zero when changing log file.  
     */
    UintR lastWordWritten;
    /**
     *       This variable contains the last word written in the last page.
     */
    LogFileStatus logFileStatus;
    /**
     *       A reference to page zero in this file. 
     *       This page is written before the file is closed.  
     */
    UintR logPageZero;
    /**
     *       This variable contains a reference to the record describing 
     *       this log part.   One of four records (0,1,2 or 3).
     */
    UintR logPartRec;
    /**
     *       Next free log file record or next log file in this log.
     */
    UintR nextLogFile;
    /**
     *       The previous log file.
     */
    UintR prevLogFile;
    /**
     *       The number of remaining words in this mbyte of the log file.
     */
    UintR remainingWordsInMbyte;
    /**
     *       The current file page within the current log file. This is
     *       a reference within the file and not a reference to a log
     *       page record.  It is used to deduce where log records are
     *       written.  Particularly completed gcp records and prepare log
     *       records.  
     */
    Uint16 currentFilepage;
    /**
     *       The number of pages in the list referenced by 
     *       LOG_PAGE_BUFFER.
     */
    Uint16 noLogpagesInBuffer;

#ifndef NO_REDO_OPEN_FILE_CACHE
    Uint32 nextList;
    Uint32 prevList;
#endif
  }; // Size 288 bytes
  typedef Ptr<LogFileRecord> LogFileRecordPtr;
  
  /* $$$$$$$$$$$$$$$$$$$$$$$$$$$$$$$$$$$$$$$$$$$$$$$$$$$$$$$$$$$$$$$$$$$$$$$$ */
  /* $$$$$$$                      LOG OPERATION RECORD                $$$$$$$ */
  /* $$$$$$$$$$$$$$$$$$$$$$$$$$$$$$$$$$$$$$$$$$$$$$$$$$$$$$$$$$$$$$$$$$$$$$$$ */
  /**
   * This record contains a currently active file operation
   * that has started by the log module.
   */
  struct LogFileOperationRecord {
    enum LfoState {
      IDLE = 0,                         ///< Operation is not used at the moment
      INIT_WRITE_AT_END = 1,            ///< Write in file so that it grows to 
                                        ///< 16 Mbyte
      INIT_FIRST_PAGE = 2,              ///< Initialise the first page in a file
      WRITE_GCI_ZERO = 3,
      WRITE_INIT_MBYTE = 4,
      WRITE_DIRTY = 5,
      READ_SR_FRONTPAGE = 6,            ///< Read page zero in file zero during 
                                        ///< system restart               
      READ_SR_LAST_FILE = 7,            ///< Read page zero in last file open 
                                        ///< before system crash            
      READ_SR_NEXT_FILE = 8,            ///< Read 60 files backwards to find 
                                        ///< further information GCPs in page
                                        ///< zero
      READ_SR_LAST_MBYTE = 9,
      READ_EXEC_SR = 10,
      READ_EXEC_LOG = 11,
      READ_SR_FOURTH_PHASE = 12,
      READ_SR_FOURTH_ZERO = 13,
      FIRST_PAGE_WRITE_IN_LOGFILE = 14,
      LAST_WRITE_IN_FILE = 15,
      WRITE_PAGE_ZERO = 16,
      ACTIVE_WRITE_LOG = 17,             ///< A write operation during 
                                        ///< writing of log
      READ_SR_INVALIDATE_PAGES = 18,
      WRITE_SR_INVALIDATE_PAGES = 19,
      WRITE_SR_INVALIDATE_PAGES_UPDATE_PAGE0 = 20
    };
    /**
     * We have to remember the log pages read. 
     * Otherwise we cannot build the linked list after the pages have 
     * arrived to main memory.  
     */
    UintR logPageArray[16];
    /**
     * A list of the pages that are part of this active operation.
     */
    UintR firstLfoPage;
    /**
     * A timer to ensure that records are not lost.
     */
    UintR lfoTimer;
    /**
     * The word number of the last written word in the last during
     * a file write.  
     */
    UintR lfoWordWritten;
    /**
     * This variable contains the state of the log file operation.     
     */
    LfoState lfoState;
    /**
     * The log file that the file operation affects.
     */
    UintR logFileRec;
    /**
     * The log file operations on a file are kept in a linked list.
     */
    UintR nextLfo;
    /**
     * The page number of the first read/written page during a file 
     * read/write.                
     */
    Uint16 lfoPageNo;
    /**
     * The number of pages written or read during an operation to
     * the log file.                
     */
    Uint16 noPagesRw;
  }; // 92 bytes
  typedef Ptr<LogFileOperationRecord> LogFileOperationRecordPtr;
  
  /* $$$$$$$$$$$$$$$$$$$$$$$$$$$$$$$$$$$$$$$$$$$$$$$$$$$$$$$$$$$$$$$$$$$$$$$$ */
  /* $$$$$$$                      LOG PAGE RECORD                     $$$$$$$ */
  /* $$$$$$$$$$$$$$$$$$$$$$$$$$$$$$$$$$$$$$$$$$$$$$$$$$$$$$$$$$$$$$$$$$$$$$$$ */
  /**
   *    These are the 8 k pages used to store log records before storing
   *    them in the file system. 
   *    Since 64 kbyte is sent to disk at a time it is necessary to have   
   *    at least 4*64 kbytes of log pages. 
   *    To handle multiple outstanding requests we need some additional pages. 
   *    Thus we allocate 1 mbyte to ensure that we do not get problems with 
   *    insufficient number of pages.
   */
  struct LogPageRecord {
    /**
     * This variable contains the pages that are sent to disk. 
     *
     * All pages contain a header of 12 words:
     * - WORD 0:  CHECKSUM             Calculated before storing on disk and 
     *                                 checked when read from disk.
     * - WORD 1:  LAP                  How many wraparounds have the log 
     *                                 experienced since initial start of the
     *                                 system.
     * - WORD 2:  MAX_GCI_COMPLETED    Which is the maximum gci which have 
     *                                 completed before this page. This 
     *                                 gci will not be found in this    
     *                                 page and hereafter in the log.
     * - WORD 3:  MAX_GCI_STARTED      The maximum gci which have started 
     *                                 before this page.    
     * - WORD 4:  NEXT_PAGE            Pointer to the next page. 
     *                                 Only used in main memory      
     * - WORD 5:  PREVIOUS_PAGE        Pointer to the previous page. 
     *                                 Currently not used.       
     * - WORD 6:  VERSION              NDB version that wrote the page.
     * - WORD 7:  NO_LOG_FILES         Number of log files in this log part.
     * - WORD 8:  CURRENT PAGE INDEX   This keeps track of where we are in the 
     *                                 page.   
     *                                 This is only used when pages is in 
     *                                 memory.
     * - WORD 9:  OLD PREPARE FILE NO  This keeps track of the oldest prepare 
     *                                 operation still alive (not committed 
     *                                 or aborted) when this mbyte started.
     * - WORD 10: OLD PREPARE PAGE REF File page reference within this file 
     *                                 number.    
     *                                 Page no + Page index.
     *                                 If no prepare was alive then these 
     *                                 values points this mbyte.
     * - WORD 11: DIRTY FLAG            = 0 means not dirty and 
     *                                  = 1 means the page is dirty.    
     *                                 Is used when executing log when 
     *                                 a need to write invalid commit 
     *                                 records arise.
     *
     * The remaining 2036 words are used for log information, i.e.
     * log records.
     *
     * A log record on this page has the following layout:
     * - WORD 0: LOG RECORD TYPE                           
     *     The following types are supported:
     *     - PREPARE OPERATION       An operation not yet committed.
     *     - NEW PREPARE OPERATION   A prepared operation already 
     *                               logged is inserted 
     *                               into the log again so that the
     *                               log tail can be advanced. 
     *                               This can happen when a transaction is 
     *                               committed for a long time.     
     *     - ABORT TRANSACTION       A previously prepared transaction 
     *                               was aborted.  
     *     - COMMIT TRANSACTION      A previously prepared transaction 
     *                               was committed.
     *     - INVALID COMMIT          A previous commit record was 
     *                               invalidated by a   
     *                               subsequent system restart.
     *                               A log record must be invalidated
     *                               in a system restart if it belongs
     *                               to a global checkpoint id which
     *                               is not included in the system
     *                               restart.
     *                               Otherwise it will be included in
     *                               a subsequent system restart since
     *                               it will then most likely belong
     *                               to a global checkpoint id which
     *                               is part of that system
     *                               restart.  
     *                               This is not a correct behaviour
     *                               since this operation is lost in a
     *                               system restart and should not
     *                               reappear at a later system
     *                               restart.
     *     - COMPLETED GCI           A GCI has now been completed.
     *     - FRAGMENT SPLIT          A fragment has been split 
     *                               (not implemented yet)
     *     - FILE DESCRIPTOR         This is always the first log record 
     *                               in a file.
     *                               It is always placed on page 0 after 
     *                               the header.
     *                               It is written when the file is 
     *                               opened and when the file is closed.
     *     - NEXT LOG RECORD         This log record only records where 
     *                               the next log record starts.
     *     - NEXT MBYTE RECORD       This log record specifies that there 
     *                               are no more log records in this mbyte.
     *
     *
     * A FILE DESCRIPTOR log record continues as follows:
     * - WORD 1: NO_LOG_DESCRIPTORS  This defines the number of 
     *                               descriptors of log files that
     *                               will follow hereafter (max 32).
     *                               the log descriptor will describe
     *                               information about
     *                               max_gci_completed,
     *                               max_gci_started and log_lap at
     *                               every 1 mbyte of the log file
     *                               since a log file is 16 mbyte
     *                               always, i need 16 entries in the
     *                               array with max_gci_completed,
     *                               max_gci_started and log_lap. thus
     *                               32 entries per log file
     *                               descriptor (max 32*48 = 1536,
     *                               always fits in page 0).
     * - WORD 2: LAST LOG FILE       The number of the log file currently 
     *                               open.  This is only valid in file 0.
     * - WORD 3 - WORD 18:           MAX_GCI_COMPLETED for every 1 mbyte 
     *                               in this log file.
     * - WORD 19 - WORD 34:          MAX_GCI_STARTED for every 1 mbyte 
     *                               in this log file.
     *
     * Then it continues for NO_LOG_DESCRIPTORS until all subsequent 
     * log files (max 32) have been properly described.
     *
     *
     * A PREPARE OPERATION log record continues as follows:
     * - WORD 1: LOG RECORD SIZE
     * - WORD 2: HASH VALUE                   
     * - WORD 3: SCHEMA VERSION 
     * - WORD 4: OPERATION TYPE
     *            = 0 READ,
     *            = 1 UPDATE,
     *            = 2 INSERT,
     *            = 3 DELETE
     * - WORD 5: NUMBER OF WORDS IN ATTRINFO PART
     * - WORD 6: KEY LENGTH IN WORDS
     * - WORD 7 - (WORD 7 + KEY_LENGTH - 1)                 The tuple key
     * - (WORD 7 + KEY_LENGTH) - 
     *   (WORD 7 + KEY_LENGTH + ATTRINFO_LENGTH - 1)        The attrinfo
     *                                                                  
     * A log record can be spread in several pages in some cases.
     * The next log record always starts immediately after this log record.
     * A log record does however never traverse a 1 mbyte boundary. 
     * This is used to ensure that we can always come back if something 
     * strange occurs in the log file.
     * To ensure this we also have log records which only records 
     * the next log record.
     *
     *
     * A COMMIT TRANSACTION log record continues as follows:
     * - WORD 1: TRANSACTION ID PART 1
     * - WORD 2: TRANSACTION ID PART 2
     * - WORD 3: FRAGMENT ID OF THE OPERATION
     * - WORD 4: TABLE ID OF THE OPERATION
     * - WORD 5: THE FILE NUMBER OF THE PREPARE RECORD
     * - WORD 6: THE STARTING PAGE NUMBER OF THE PREPARE RECORD
     * - WORD 7: THE STARTING PAGE INDEX OF THE PREPARE RECORD
     * - WORD 8: THE STOP PAGE NUMBER OF THE PREPARE RECORD
     * - WORD 9: GLOBAL CHECKPOINT OF THE TRANSACTION
     *
     *
     * An ABORT TRANSACTION log record continues as follows:
     * - WORD 1: TRANSACTION ID PART 1
     * - WORD 2: TRANSACTION ID PART 2 
     *
     * 
     * A COMPLETED CGI log record continues as follows:
     * - WORD 1: THE COMPLETED GCI                                 
     *
     *
     * A NEXT LOG RECORD log record continues as follows:
     * - There is no more information needed. 
     *   The next log record will always refer to the start of the next page.
     *
     * A NEXT MBYTE RECORD log record continues as follows:
     * - There is no more information needed. 
     *   The next mbyte will always refer to the start of the next mbyte.
     */
    UintR logPageWord[8192]; // Size 32 kbytes
  };  
  typedef Ptr<LogPageRecord> LogPageRecordPtr;

  struct PageRefRecord {
    UintR pageRef[8];
    UintR prNext;
    UintR prPrev;
    Uint16 prFileNo;
    Uint16 prPageNo;
  }; // size 44 bytes
  typedef Ptr<PageRefRecord> PageRefRecordPtr;

  struct Tablerec {
    enum TableStatus {
      TABLE_DEFINED = 0,
      NOT_DEFINED = 1,
      ADD_TABLE_ONGOING = 2,
      PREP_DROP_TABLE_DONE = 3,
      DROP_TABLE_WAIT_USAGE = 4,
      DROP_TABLE_WAIT_DONE = 5,
      DROP_TABLE_ACC = 6,
      DROP_TABLE_TUP = 7,
      DROP_TABLE_TUX = 8
    };
    
    UintR fragrec[MAX_FRAG_PER_NODE];
    Uint16 fragid[MAX_FRAG_PER_NODE];
    /**
     * Status of the table 
     */
    TableStatus tableStatus;
    /**
     * Table type and target table of index.
     */
    Uint16 tableType;
    Uint16 primaryTableId;
    Uint32 schemaVersion;
    Uint8 m_disk_table;

    Uint32 usageCount;
  }; // Size 100 bytes
  typedef Ptr<Tablerec> TablerecPtr;

  struct TcConnectionrec {
    enum ListState {
      NOT_IN_LIST = 0,
      WAIT_QUEUE_LIST = 3
    };
    enum LogWriteState {
      NOT_STARTED = 0,
      NOT_WRITTEN = 1,
      NOT_WRITTEN_WAIT = 2,
      WRITTEN = 3
    };
    enum AbortState {
      ABORT_IDLE = 0,
      ABORT_ACTIVE = 1,
      NEW_FROM_TC = 2,
      REQ_FROM_TC = 3,
      ABORT_FROM_TC = 4,
      ABORT_FROM_LQH = 5
    };
    enum TransactionState {
      IDLE = 0,

      /* -------------------------------------------------------------------- */
      // Transaction in progress states
      /* -------------------------------------------------------------------- */
      WAIT_ACC = 1,
      WAIT_TUPKEYINFO = 2,
      WAIT_ATTR = 3,
      WAIT_TUP = 4,
      STOPPED = 5,
      LOG_QUEUED = 6,
      PREPARED = 7,
      LOG_COMMIT_WRITTEN_WAIT_SIGNAL = 8,
      LOG_COMMIT_QUEUED_WAIT_SIGNAL = 9,
      
      /* -------------------------------------------------------------------- */
      // Commit in progress states
      /* -------------------------------------------------------------------- */
      COMMIT_STOPPED = 10,
      LOG_COMMIT_QUEUED = 11,
      COMMIT_QUEUED = 12,
      COMMITTED = 13,
      WAIT_TUP_COMMIT= 35,
      
      /* -------------------------------------------------------------------- */
      // Abort in progress states
      /* -------------------------------------------------------------------- */
      WAIT_ACC_ABORT = 14,
      ABORT_QUEUED = 15,
      ABORT_STOPPED = 16,
      WAIT_AI_AFTER_ABORT = 17,
      LOG_ABORT_QUEUED = 18,
      WAIT_TUP_TO_ABORT = 19,
      
      /* -------------------------------------------------------------------- */
      // Scan in progress states
      /* -------------------------------------------------------------------- */
      WAIT_SCAN_AI = 20,
      SCAN_STATE_USED = 21,
      SCAN_FIRST_STOPPED = 22,
      SCAN_CHECK_STOPPED = 23,
      SCAN_STOPPED = 24,
      SCAN_RELEASE_STOPPED = 25,
      SCAN_CLOSE_STOPPED = 26,
      COPY_CLOSE_STOPPED = 27,
      COPY_FIRST_STOPPED = 28,
      COPY_STOPPED = 29,
      SCAN_TUPKEY = 30,
      COPY_TUPKEY = 31,

      TC_NOT_CONNECTED = 32,
      PREPARED_RECEIVED_COMMIT = 33, // Temporary state in write commit log
      LOG_COMMIT_WRITTEN = 34        // Temporary state in write commit log
    };
    enum ConnectState {
      DISCONNECTED = 0,
      CONNECTED = 1,
      COPY_CONNECTED = 2,
      LOG_CONNECTED = 3
    };
    ConnectState connectState;
    UintR copyCountWords;
    Uint32 keyInfoIVal;
    Uint32 attrInfoIVal;
    UintR transid[2];
    AbortState abortState;
    UintR accConnectrec;
    UintR applOprec;
    UintR clientConnectrec;
    UintR tcTimer;
    UintR currReclenAi;
    UintR currTupAiLen;
    UintR fragmentid;
    UintR fragmentptr;
    UintR gci_hi;
    UintR gci_lo;
    UintR hashValue;
    /**
     * Each operation (TcConnectrec) can be stored in max one out of many 
     * lists.
     * This variable keeps track of which list it is in.
     */
    ListState listState;
    
    UintR logStartFileNo;
    LogWriteState logWriteState;
    UintR nextHashRec;
    UintR nextLogTcrec;
    UintR nextTcLogQueue;
    UintR nextTc;
    UintR nextTcConnectrec;
    UintR prevHashRec;
    UintR prevLogTcrec;
    UintR prevTc;
    UintR readlenAi;
    UintR reqRef;
    UintR reqinfo;
    UintR schemaVersion;
    UintR storedProcId;
    UintR simpleTcConnect;
    UintR tableref;
    UintR tcOprec;
    UintR tcScanInfo;
    UintR tcScanRec;
    UintR totReclenAi;
    UintR totSendlenAi;
    UintR tupConnectrec;
    UintR savePointId;
    TransactionState transactionState;
    BlockReference applRef;
    BlockReference clientBlockref;

    BlockReference reqBlockref;
    BlockReference tcBlockref;
    BlockReference tcAccBlockref;
    BlockReference tcTuxBlockref;
    BlockReference tcTupBlockref;
    Uint32 commitAckMarker;
    union {
      Uint32 m_scan_curr_range_no;
      UintR noFiredTriggers;
    };
    Uint16 errorCode;
    Uint16 logStartPageIndex;
    Uint16 logStartPageNo;
    Uint16 logStopPageNo;
    Uint16 nextReplica;
    Uint16 primKeyLen;
    Uint16 save1;
    Uint16 nodeAfterNext[3];

    Uint8 activeCreat;
    Uint8 apiVersionNo;
    Uint8 dirtyOp;
    Uint8 indTakeOver;
    Uint8 lastReplicaNo;
    Uint8 lockType;
    Uint8 nextSeqNoReplica;
    Uint8 opSimple;
    Uint8 opExec;
    Uint8 operation;
    Uint8 m_reorg;
    Uint8 reclenAiLqhkey;
    Uint8 replicaType;
    Uint8 seqNoReplica;
    Uint8 tcNodeFailrec;
    Uint8 m_disk_table;
    Uint8 m_use_rowid;
    Uint8 m_dealloc;
    enum op_flags {
      OP_ISLONGREQ              = 0x1,
      OP_SAVEATTRINFO           = 0x2,
      OP_SCANKEYINFOPOSSAVED    = 0x4
    };
    Uint32 m_flags;
    Uint32 m_log_part_ptr_i;
    SectionReader::PosInfo scanKeyInfoPos;
    Local_key m_row_id;

    struct {
      Uint32 m_cnt;
      Uint32 m_page_id[2];
      Local_key m_disk_ref[2];
    } m_nr_delete;
  }; /* p2c: size = 280 bytes */
  
  typedef Ptr<TcConnectionrec> TcConnectionrecPtr;

  struct TcNodeFailRecord {
    enum TcFailStatus {
      TC_STATE_TRUE = 0,
      TC_STATE_FALSE = 1,
      TC_STATE_BREAK = 2
    };
    UintR lastNewTcRef;
    UintR newTcRef;
    TcFailStatus tcFailStatus;
    UintR tcRecNow;
    BlockReference lastNewTcBlockref;
    BlockReference newTcBlockref;
    Uint16 oldNodeId;
  }; // Size 28 bytes
  typedef Ptr<TcNodeFailRecord> TcNodeFailRecordPtr;

  struct CommitLogRecord {
    Uint32 startPageNo;
    Uint32 startPageIndex;
    Uint32 stopPageNo;
    Uint32 fileNo;
  };
  //for statistic information about redo log initialization
  Uint32 totalLogFiles;
  Uint32 logFileInitDone;
  Uint32 totallogMBytes;
  Uint32 logMBytesInitDone;

  Uint32 m_startup_report_frequency;
  NDB_TICKS m_next_report_time;
 
public:
  Dblqh(Block_context& ctx, Uint32 instanceNumber = 0);
  virtual ~Dblqh();

  void receive_keyinfo(Signal*, Uint32 * data, Uint32 len);
  void receive_attrinfo(Signal*, Uint32 * data, Uint32 len);
  
private:
  BLOCK_DEFINES(Dblqh);

  void execPACKED_SIGNAL(Signal* signal);
  void execDEBUG_SIG(Signal* signal);
  void execATTRINFO(Signal* signal);
  void execKEYINFO(Signal* signal);
  void execLQHKEYREQ(Signal* signal);
  void execLQHKEYREF(Signal* signal);
  void execCOMMIT(Signal* signal);
  void execCOMPLETE(Signal* signal);
  void execLQHKEYCONF(Signal* signal);
  void execTESTSIG(Signal* signal);
  void execLQH_RESTART_OP(Signal* signal);
  void execCONTINUEB(Signal* signal);
  void execSTART_RECREQ(Signal* signal);
  void execSTART_RECCONF(Signal* signal);
  void execEXEC_FRAGREQ(Signal* signal);
  void execEXEC_FRAGCONF(Signal* signal);
  void execEXEC_FRAGREF(Signal* signal);
  void execSTART_EXEC_SR(Signal* signal);
  void execEXEC_SRREQ(Signal* signal);
  void execEXEC_SRCONF(Signal* signal);
  void execREAD_PSEUDO_REQ(Signal* signal);
  void execSIGNAL_DROPPED_REP(Signal* signal);

  void execDBINFO_SCANREQ(Signal* signal); 
  void execDUMP_STATE_ORD(Signal* signal);
  void execACC_ABORTCONF(Signal* signal);
  void execNODE_FAILREP(Signal* signal);
  void execCHECK_LCP_STOP(Signal* signal);
  void execSEND_PACKED(Signal* signal);
  void execTUP_ATTRINFO(Signal* signal);
  void execREAD_CONFIG_REQ(Signal* signal);

  void execCREATE_TAB_REQ(Signal* signal);
  void execCREATE_TAB_REF(Signal* signal);
  void execCREATE_TAB_CONF(Signal* signal);
  void execLQHADDATTREQ(Signal* signal);
  void execTUP_ADD_ATTCONF(Signal* signal);
  void execTUP_ADD_ATTRREF(Signal* signal);

  void execLQHFRAGREQ(Signal* signal);
  void execACCFRAGCONF(Signal* signal);
  void execACCFRAGREF(Signal* signal);
  void execTUPFRAGCONF(Signal* signal);
  void execTUPFRAGREF(Signal* signal);

  void execDROP_FRAG_REQ(Signal*);
  void execDROP_FRAG_REF(Signal*);
  void execDROP_FRAG_CONF(Signal*);

  void execTAB_COMMITREQ(Signal* signal);
  void execACCSEIZECONF(Signal* signal);
  void execACCSEIZEREF(Signal* signal);
  void execREAD_NODESCONF(Signal* signal);
  void execREAD_NODESREF(Signal* signal);
  void execSTTOR(Signal* signal);
  void execNDB_STTOR(Signal* signal);
  void execTUPSEIZECONF(Signal* signal);
  void execTUPSEIZEREF(Signal* signal);
  void execACCKEYCONF(Signal* signal);
  void execACCKEYREF(Signal* signal);
  void execTUPKEYCONF(Signal* signal);
  void execTUPKEYREF(Signal* signal);
  void execABORT(Signal* signal);
  void execABORTREQ(Signal* signal);
  void execCOMMITREQ(Signal* signal);
  void execCOMPLETEREQ(Signal* signal);
  void execMEMCHECKREQ(Signal* signal);
  void execSCAN_FRAGREQ(Signal* signal);
  void execSCAN_NEXTREQ(Signal* signal);
  void execACC_SCANCONF(Signal* signal);
  void execACC_SCANREF(Signal* signal);
  void execNEXT_SCANCONF(Signal* signal);
  void execNEXT_SCANREF(Signal* signal);
  void execACC_TO_REF(Signal* signal);
  void execSTORED_PROCCONF(Signal* signal);
  void execSTORED_PROCREF(Signal* signal);
  void execCOPY_FRAGREQ(Signal* signal);
  void execPREPARE_COPY_FRAG_REQ(Signal* signal);
  void execUPDATE_FRAG_DIST_KEY_ORD(Signal*);
  void execCOPY_ACTIVEREQ(Signal* signal);
  void execCOPY_STATEREQ(Signal* signal);
  void execLQH_TRANSREQ(Signal* signal);
  void execTRANSID_AI(Signal* signal);
  void execINCL_NODEREQ(Signal* signal);

  void force_lcp(Signal* signal);
  void execLCP_FRAG_ORD(Signal* signal);
  void execEMPTY_LCP_REQ(Signal* signal);
  
  void execSTART_FRAGREQ(Signal* signal);
  void execSTART_RECREF(Signal* signal);

  void execGCP_SAVEREQ(Signal* signal);
  void execSUB_GCP_COMPLETE_REP(Signal* signal);
  void execFSOPENREF(Signal* signal);
  void execFSOPENCONF(Signal* signal);
  void execFSCLOSECONF(Signal* signal);
  void execFSWRITECONF(Signal* signal);
  void execFSWRITEREF(Signal* signal);
  void execFSREADCONF(Signal* signal);
  void execFSREADREF(Signal* signal);
  void execFSWRITEREQ(Signal*);
  void execTIME_SIGNAL(Signal* signal);
  void execFSSYNCCONF(Signal* signal);

  void execALTER_TAB_REQ(Signal* signal);
  void execALTER_TAB_CONF(Signal* signal);

  void execCREATE_TRIG_IMPL_CONF(Signal* signal);
  void execCREATE_TRIG_IMPL_REF(Signal* signal);
  void execCREATE_TRIG_IMPL_REQ(Signal* signal);

  void execDROP_TRIG_IMPL_CONF(Signal* signal);
  void execDROP_TRIG_IMPL_REF(Signal* signal);
  void execDROP_TRIG_IMPL_REQ(Signal* signal);

  void execPREP_DROP_TAB_REQ(Signal* signal);
  void execDROP_TAB_REQ(Signal* signal);
  void execDROP_TAB_REF(Signal*);
  void execDROP_TAB_CONF(Signal*);
  void dropTable_nextStep(Signal*, AddFragRecordPtr);

  void execLQH_ALLOCREQ(Signal* signal);
  void execTUP_DEALLOCREQ(Signal* signal);
  void execLQH_WRITELOG_REQ(Signal* signal);

  void execTUXFRAGCONF(Signal* signal);
  void execTUXFRAGREF(Signal* signal);
  void execTUX_ADD_ATTRCONF(Signal* signal);
  void execTUX_ADD_ATTRREF(Signal* signal);

  void execBUILDINDXREF(Signal* signal);
  void execBUILDINDXCONF(Signal* signal);

  // Statement blocks

  void init_acc_ptr_list(ScanRecord*);
  bool seize_acc_ptr_list(ScanRecord*, Uint32);
  void release_acc_ptr_list(ScanRecord*);
  Uint32 get_acc_ptr_from_scan_record(ScanRecord*, Uint32, bool);
  void set_acc_ptr_in_scan_record(ScanRecord*, Uint32, Uint32);
  void i_get_acc_ptr(ScanRecord*, Uint32*&, Uint32);
  
  void removeTable(Uint32 tableId);
  void sendLCP_COMPLETE_REP(Signal* signal, Uint32 lcpId);
  void sendEMPTY_LCP_CONF(Signal* signal, bool idle);
  void sendLCP_FRAGIDREQ(Signal* signal);
  void sendLCP_FRAG_REP(Signal * signal, const LcpRecord::FragOrd &,
                        const Fragrecord*) const;

  void updatePackedList(Signal* signal, HostRecord * ahostptr, Uint16 hostId);
  void LQHKEY_abort(Signal* signal, int errortype);
  void LQHKEY_error(Signal* signal, int errortype);
  void nextRecordCopy(Signal* signal);
  Uint32 calculateHash(Uint32 tableId, const Uint32* src);
  void continueAfterCheckLcpStopBlocked(Signal* signal);
  void checkLcpStopBlockedLab(Signal* signal);
  void sendCommittedTc(Signal* signal, BlockReference atcBlockref);
  void sendCompletedTc(Signal* signal, BlockReference atcBlockref);
  void sendLqhkeyconfTc(Signal* signal, BlockReference atcBlockref);
  void sendCommitLqh(Signal* signal, BlockReference alqhBlockref);
  void sendCompleteLqh(Signal* signal, BlockReference alqhBlockref);
  void sendPackedSignalLqh(Signal* signal, HostRecord * ahostptr);
  void sendPackedSignalTc(Signal* signal, HostRecord * ahostptr);
  void cleanUp(Signal* signal);
  void sendAttrinfoLoop(Signal* signal);
  void sendAttrinfoSignal(Signal* signal);
  void sendLqhAttrinfoSignal(Signal* signal);
  void sendKeyinfoAcc(Signal* signal, Uint32 pos);
  Uint32 initScanrec(const class ScanFragReq *,
                     Uint32 aiLen);
  void initScanTc(const class ScanFragReq *,
                  Uint32 transid1,
                  Uint32 transid2,
                  Uint32 fragId,
                  Uint32 nodeId);
  void finishScanrec(Signal* signal);
  void releaseScanrec(Signal* signal);
  void seizeScanrec(Signal* signal);
  Uint32 sendKeyinfo20(Signal* signal, ScanRecord *, TcConnectionrec *);
  void sendTCKEYREF(Signal*, Uint32 dst, Uint32 route, Uint32 cnt);
  void sendScanFragConf(Signal* signal, Uint32 scanCompleted);
  void initCopyrec(Signal* signal);
  void initCopyTc(Signal* signal, Operation_t);
  void sendCopyActiveConf(Signal* signal,Uint32 tableId);
  void checkLcpCompleted(Signal* signal);
  void checkLcpHoldop(Signal* signal);
  bool checkLcpStarted(Signal* signal);
  void checkLcpTupprep(Signal* signal);
  void getNextFragForLcp(Signal* signal);
  void sendAccContOp(Signal* signal);
  void sendStartLcp(Signal* signal);
  void setLogTail(Signal* signal, Uint32 keepGci);
  Uint32 remainingLogSize(const LogFileRecordPtr &sltCurrLogFilePtr,
			  const LogPartRecordPtr &sltLogPartPtr);
  void checkGcpCompleted(Signal* signal, Uint32 pageWritten, Uint32 wordWritten);
  void initFsopenconf(Signal* signal);
  void initFsrwconf(Signal* signal, bool write);
  void initLfo(Signal* signal);
  void initLogfile(Signal* signal, Uint32 fileNo);
  void initLogpage(Signal* signal);
  void openFileRw(Signal* signal, LogFileRecordPtr olfLogFilePtr, bool writeBuffer = true);
  void openLogfileInit(Signal* signal);
  void openNextLogfile(Signal* signal);
  void releaseLfo(Signal* signal);
  void releaseLfoPages(Signal* signal);
  void releaseLogpage(Signal* signal);
  void seizeLfo(Signal* signal);
  void seizeLogfile(Signal* signal);
  void seizeLogpage(Signal* signal);
  void writeFileDescriptor(Signal* signal);
  void writeFileHeaderOpen(Signal* signal, Uint32 type);
  void writeInitMbyte(Signal* signal);
  void writeSinglePage(Signal* signal, Uint32 pageNo,
                       Uint32 wordWritten, Uint32 place,
                       bool sync = true);
  void buildLinkedLogPageList(Signal* signal);
  void changeMbyte(Signal* signal);
  Uint32 checkIfExecLog(Signal* signal);
  void checkNewMbyte(Signal* signal);
  void checkReadExecSr(Signal* signal);
  void checkScanTcCompleted(Signal* signal);
  void closeFile(Signal* signal, LogFileRecordPtr logFilePtr, Uint32 place);
  void completedLogPage(Signal* signal, Uint32 clpType, Uint32 place);

  void commit_reorg(TablerecPtr tablePtr);
  void wait_reorg_suma_filter_enabled(Signal*);

  void deleteFragrec(Uint32 fragId);
  void deleteTransidHash(Signal* signal);
  void findLogfile(Signal* signal,
                   Uint32 fileNo,
                   LogPartRecordPtr flfLogPartPtr,
                   LogFileRecordPtr* parLogFilePtr);
  void findPageRef(Signal* signal, CommitLogRecord* commitLogRecord);
  int  findTransaction(UintR Transid1, UintR Transid2, UintR TcOprec);
  void getFirstInLogQueue(Signal* signal);
  bool getFragmentrec(Signal* signal, Uint32 fragId);
  void initialiseAddfragrec(Signal* signal);
  void initialiseFragrec(Signal* signal);
  void initialiseGcprec(Signal* signal);
  void initialiseLcpRec(Signal* signal);
  void initialiseLfo(Signal* signal);
  void initialiseLogFile(Signal* signal);
  void initialiseLogPage(Signal* signal);
  void initialiseLogPart(Signal* signal);
  void initialisePageRef(Signal* signal);
  void initialiseScanrec(Signal* signal);
  void initialiseTabrec(Signal* signal);
  void initialiseTcrec(Signal* signal);
  void initialiseTcNodeFailRec(Signal* signal);
  void initFragrec(Signal* signal,
                   Uint32 tableId,
                   Uint32 fragId,
                   Uint32 copyType);
  void initFragrecSr(Signal* signal);
  void initGciInLogFileRec(Signal* signal, Uint32 noFdDesc);
  void initLcpSr(Signal* signal,
                 Uint32 lcpNo,
                 Uint32 lcpId,
                 Uint32 tableId,
                 Uint32 fragId,
                 Uint32 fragPtr);
  void initLogpart(Signal* signal);
  void initLogPointers(Signal* signal);
  void initReqinfoExecSr(Signal* signal);
  bool insertFragrec(Signal* signal, Uint32 fragId);
  void linkFragQueue(Signal* signal);
  void linkWaitLog(Signal* signal, LogPartRecordPtr regLogPartPtr);
  void logNextStart(Signal* signal);
  void moveToPageRef(Signal* signal);
  void readAttrinfo(Signal* signal);
  void readCommitLog(Signal* signal, CommitLogRecord* commitLogRecord);
  void readExecLog(Signal* signal);
  void readExecSrNewMbyte(Signal* signal);
  void readExecSr(Signal* signal);
  void readKey(Signal* signal);
  void readLogData(Signal* signal, Uint32 noOfWords, Uint32& sectionIVal);
  void readLogHeader(Signal* signal);
  Uint32 readLogword(Signal* signal);
  Uint32 readLogwordExec(Signal* signal);
  void readSinglePage(Signal* signal, Uint32 pageNo);
  void releaseActiveCopy(Signal* signal);
  void releaseAddfragrec(Signal* signal);
  void releaseFragrec();
  void releaseOprec(Signal* signal);
  void releasePageRef(Signal* signal);
  void releaseMmPages(Signal* signal);
  void releasePrPages(Signal* signal);
  void releaseTcrec(Signal* signal, TcConnectionrecPtr tcConnectptr);
  void releaseTcrecLog(Signal* signal, TcConnectionrecPtr tcConnectptr);
  void releaseWaitQueue(Signal* signal);
  void removeLogTcrec(Signal* signal);
  void removePageRef(Signal* signal);
  Uint32 returnExecLog(Signal* signal);
  int saveAttrInfoInSection(const Uint32* dataPtr, Uint32 len);
  void seizeAddfragrec(Signal* signal);
  Uint32 seizeSegment();
  Uint32 copyNextRange(Uint32 * dst, TcConnectionrec*);

  void seizeFragmentrec(Signal* signal);
  void seizePageRef(Signal* signal);
  void seizeTcrec();
  void sendAborted(Signal* signal);
  void sendLqhTransconf(Signal* signal, LqhTransConf::OperationStatus);
  void sendTupkey(Signal* signal);
  void startExecSr(Signal* signal);
  void startNextExecSr(Signal* signal);
  void startTimeSupervision(Signal* signal);
  void stepAhead(Signal* signal, Uint32 stepAheadWords);
  void systemError(Signal* signal, int line);
  void writeAbortLog(Signal* signal);
  void writeCommitLog(Signal* signal, LogPartRecordPtr regLogPartPtr);
  void writeCompletedGciLog(Signal* signal);
  void writeDbgInfoPageHeader(LogPageRecordPtr logPagePtr, Uint32 place,
                              Uint32 pageNo, Uint32 wordWritten);
  void writeDirty(Signal* signal, Uint32 place);
  void writeKey(Signal* signal);
  void writeLogHeader(Signal* signal);
  void writeLogWord(Signal* signal, Uint32 data);
  void writeLogWords(Signal* signal, const Uint32* data, Uint32 len);
  void writeNextLog(Signal* signal);
  void errorReport(Signal* signal, int place);
  void warningReport(Signal* signal, int place);
  void invalidateLogAfterLastGCI(Signal *signal);
  Uint32 nextLogFilePtr(Uint32 logFilePtrI);
  void readFileInInvalidate(Signal *signal, int stepNext);
  void writeFileInInvalidate(Signal *signal, int stepPrev);
  void exitFromInvalidate(Signal* signal);
  Uint32 calcPageCheckSum(LogPageRecordPtr logP);
  Uint32 handleLongTupKey(Signal* signal, Uint32* dataPtr, Uint32 len);

  void rebuildOrderedIndexes(Signal* signal, Uint32 tableId);

  // Generated statement blocks
  void systemErrorLab(Signal* signal, int line);
  void initFourth(Signal* signal);
  void packLqhkeyreqLab(Signal* signal);
  void sendNdbSttorryLab(Signal* signal);
  void execSrCompletedLab(Signal* signal);
  void execLogRecord(Signal* signal);
  void srPhase3Comp(Signal* signal);
  void srLogLimits(Signal* signal);
  void srGciLimits(Signal* signal);
  void srPhase3Start(Signal* signal);
  void checkStartCompletedLab(Signal* signal);
  void continueAbortLab(Signal* signal);
  void abortContinueAfterBlockedLab(Signal* signal, bool canBlock);
  void abortCommonLab(Signal* signal);
  void localCommitLab(Signal* signal);
  void abortErrorLab(Signal* signal);
  void continueAfterReceivingAllAiLab(Signal* signal);
  void abortStateHandlerLab(Signal* signal);
  void writeAttrinfoLab(Signal* signal);
  void scanAttrinfoLab(Signal* signal, Uint32* dataPtr, Uint32 length);
  void abort_scan(Signal* signal, Uint32 scan_ptr_i, Uint32 errcode);
  void localAbortStateHandlerLab(Signal* signal);
  void logLqhkeyreqLab(Signal* signal);
  void lqhAttrinfoLab(Signal* signal, Uint32* dataPtr, Uint32 length);
  void rwConcludedAiLab(Signal* signal);
  void aiStateErrorCheckLab(Signal* signal, Uint32* dataPtr, Uint32 length);
  void takeOverErrorLab(Signal* signal);
  void endgettupkeyLab(Signal* signal);
  bool checkTransporterOverloaded(Signal* signal,
                                  const NodeBitmask& all,
                                  const class LqhKeyReq* req);
  void noFreeRecordLab(Signal* signal, 
		       const class LqhKeyReq * lqhKeyReq, 
		       Uint32 errorCode);
  void logLqhkeyrefLab(Signal* signal);
  void closeCopyLab(Signal* signal);
  void commitReplyLab(Signal* signal);
  void completeUnusualLab(Signal* signal);
  void completeTransNotLastLab(Signal* signal);
  void completedLab(Signal* signal);
  void copyCompletedLab(Signal* signal);
  void completeLcpRoundLab(Signal* signal, Uint32 lcpId);
  void continueAfterLogAbortWriteLab(Signal* signal);
  void sendAttrinfoLab(Signal* signal);
  void sendExecConf(Signal* signal);
  void execSr(Signal* signal);
  void srFourthComp(Signal* signal);
  void timeSup(Signal* signal);
  void closeCopyRequestLab(Signal* signal);
  void closeScanRequestLab(Signal* signal);
  void scanTcConnectLab(Signal* signal, Uint32 startTcCon, Uint32 fragId);
  void initGcpRecLab(Signal* signal);
  void prepareContinueAfterBlockedLab(Signal* signal);
  void commitContinueAfterBlockedLab(Signal* signal);
  void continueCopyAfterBlockedLab(Signal* signal);
  void continueFirstCopyAfterBlockedLab(Signal* signal);
  void continueFirstScanAfterBlockedLab(Signal* signal);
  void continueScanAfterBlockedLab(Signal* signal);
  void continueScanReleaseAfterBlockedLab(Signal* signal);
  void continueCloseScanAfterBlockedLab(Signal* signal);
  void continueCloseCopyAfterBlockedLab(Signal* signal);
  void sendExecFragRefLab(Signal* signal);
  void fragrefLab(Signal* signal, Uint32 errorCode, const LqhFragReq* req);
  void abortAddFragOps(Signal* signal);
  void rwConcludedLab(Signal* signal);
  void sendsttorryLab(Signal* signal);
  void initialiseRecordsLab(Signal* signal, Uint32 data, Uint32, Uint32);
  void startphase2Lab(Signal* signal, Uint32 config);
  void startphase3Lab(Signal* signal);
  void startphase4Lab(Signal* signal);
  void startphase6Lab(Signal* signal);
  void moreconnectionsLab(Signal* signal);
  void scanReleaseLocksLab(Signal* signal);
  void closeScanLab(Signal* signal);
  void nextScanConfLoopLab(Signal* signal);
  void scanNextLoopLab(Signal* signal);
  void commitReqLab(Signal* signal, Uint32 gci_hi, Uint32 gci_lo);
  void completeTransLastLab(Signal* signal);
  void tupScanCloseConfLab(Signal* signal);
  void tupCopyCloseConfLab(Signal* signal);
  void accScanCloseConfLab(Signal* signal);
  void accCopyCloseConfLab(Signal* signal);
  void nextScanConfScanLab(Signal* signal);
  void nextScanConfCopyLab(Signal* signal);
  void continueScanNextReqLab(Signal* signal);
  bool keyinfoLab(const Uint32 * src, Uint32 len);
  void copySendTupkeyReqLab(Signal* signal);
  void storedProcConfScanLab(Signal* signal);
  void storedProcConfCopyLab(Signal* signal);
  void copyStateFinishedLab(Signal* signal);
  void lcpCompletedLab(Signal* signal);
  void lcpStartedLab(Signal* signal);
  void contChkpNextFragLab(Signal* signal);
  void startLcpRoundLab(Signal* signal);
  void startFragRefLab(Signal* signal);
  void srCompletedLab(Signal* signal);
  void openFileInitLab(Signal* signal);
  void openSrFrontpageLab(Signal* signal);
  void openSrLastFileLab(Signal* signal);
  void openSrNextFileLab(Signal* signal);
  void openExecSrStartLab(Signal* signal);
  void openExecSrNewMbyteLab(Signal* signal);
  void openSrFourthPhaseLab(Signal* signal);
  void openSrFourthZeroSkipInitLab(Signal* signal);
  void openSrFourthZeroLab(Signal* signal);
  void openExecLogLab(Signal* signal);
  void checkInitCompletedLab(Signal* signal);
  void closingSrLab(Signal* signal);
  void closeExecSrLab(Signal* signal);
  void execLogComp(Signal* signal);
  void execLogComp_extra_files_closed(Signal* signal);
  void closeWriteLogLab(Signal* signal);
  void closeExecLogLab(Signal* signal);
  void writePageZeroLab(Signal* signal);
  void lastWriteInFileLab(Signal* signal);
  void initWriteEndLab(Signal* signal);
  void initFirstPageLab(Signal* signal);
  void writeGciZeroLab(Signal* signal);
  void writeDirtyLab(Signal* signal);
  void writeInitMbyteLab(Signal* signal);
  void writeLogfileLab(Signal* signal);
  void firstPageWriteLab(Signal* signal);
  void readSrLastMbyteLab(Signal* signal);
  void readSrLastFileLab(Signal* signal);
  void readSrNextFileLab(Signal* signal);
  void readExecSrLab(Signal* signal);
  void readExecLogLab(Signal* signal);
  void readSrFourthPhaseLab(Signal* signal);
  void readSrFourthZeroLab(Signal* signal);
  void copyLqhKeyRefLab(Signal* signal);
  void restartOperationsLab(Signal* signal);
  void lqhTransNextLab(Signal* signal);
  void restartOperationsAfterStopLab(Signal* signal);
  void startphase1Lab(Signal* signal, Uint32 config, Uint32 nodeId);
  void tupkeyConfLab(Signal* signal);
  void copyTupkeyConfLab(Signal* signal);
  void scanTupkeyConfLab(Signal* signal);
  void scanTupkeyRefLab(Signal* signal);
  void accScanConfScanLab(Signal* signal);
  void accScanConfCopyLab(Signal* signal);
  void scanLockReleasedLab(Signal* signal);
  void openSrFourthNextLab(Signal* signal);
  void closingInitLab(Signal* signal);
  void closeExecSrCompletedLab(Signal* signal);
  void readSrFrontpageLab(Signal* signal);
  
  void sendCreateTabReq(Signal*, AddFragRecordPtr);
  void sendAddAttrReq(Signal* signal);
  void sendAddFragReq(Signal* signal);
  void dropTab_wait_usage(Signal*);
  Uint32 get_table_state_error(Ptr<Tablerec> tabPtr) const;

  void remove_commit_marker(TcConnectionrec * const regTcPtr);
  // Initialisation
  void initData();
  void initRecords();
protected:
  virtual bool getParam(const char* name, Uint32* count);
  
private:
  

  bool validate_filter(Signal*);
  bool match_and_print(Signal*, Ptr<TcConnectionrec>);

  void define_backup(Signal*);
  void execDEFINE_BACKUP_REF(Signal*);
  void execDEFINE_BACKUP_CONF(Signal*);
  void execBACKUP_FRAGMENT_REF(Signal* signal);
  void execBACKUP_FRAGMENT_CONF(Signal* signal);
  void execLCP_PREPARE_REF(Signal* signal);
  void execLCP_PREPARE_CONF(Signal* signal);
  void execEND_LCPREF(Signal* signal);
  void execEND_LCPCONF(Signal* signal);
  Uint32 m_backup_ptr;

  void send_restore_lcp(Signal * signal);
  void execRESTORE_LCP_REF(Signal* signal);
  void execRESTORE_LCP_CONF(Signal* signal);

  /**
   * For periodic redo log file initialization status reporting 
   * and explicit redo log file status reporting
   */
  /* Init at start of redo log file initialization, timers etc... */
  void initReportStatus(Signal* signal);
  /* Check timers for reporting at certain points */
  void checkReportStatus(Signal* signal);
  /* Send redo log file initialization status, invoked either periodically, or explicitly */
  void reportStatus(Signal* signal);
  /* redo log file initialization completed report*/
  void logfileInitCompleteReport(Signal* signal);
 
  void check_send_scan_hb_rep(Signal* signal, ScanRecord*, TcConnectionrec*);
  
  Dbtup* c_tup;
  Dbacc* c_acc;
  Lgman* c_lgman;

  /**
   * Read primary key from tup
   */
  Uint32 readPrimaryKeys(ScanRecord*, TcConnectionrec*, Uint32 * dst);

  /**
   * Read primary key from operation
   */
public:
  Uint32 readPrimaryKeys(Uint32 opPtrI, Uint32 * dst, bool xfrm);
private:

  void acckeyconf_tupkeyreq(Signal*, TcConnectionrec*, Fragrecord*, Uint32, Uint32);
  void acckeyconf_load_diskpage(Signal*,TcConnectionrecPtr,Fragrecord*,Uint32);
  
  void handle_nr_copy(Signal*, Ptr<TcConnectionrec>);
  void exec_acckeyreq(Signal*, Ptr<TcConnectionrec>);
  int compare_key(const TcConnectionrec*, const Uint32 * ptr, Uint32 len);
  void nr_copy_delete_row(Signal*, Ptr<TcConnectionrec>, Local_key*, Uint32);
  Uint32 getKeyInfoWordOrZero(const TcConnectionrec* regTcPtr, 
                              Uint32 offset);
public:
  struct Nr_op_info
  {
    Uint32 m_ptr_i;
    Uint32 m_tup_frag_ptr_i;
    Uint32 m_gci_hi;
    Uint32 m_gci_lo;
    Uint32 m_page_id;
    Local_key m_disk_ref;
  };
  void get_nr_op_info(Nr_op_info*, Uint32 page_id = RNIL);
  void nr_delete_complete(Signal*, Nr_op_info*);
  
public:
  void acckeyconf_load_diskpage_callback(Signal*, Uint32, Uint32);
  
private:
  void next_scanconf_load_diskpage(Signal* signal, 
				   ScanRecordPtr scanPtr,
				   Ptr<TcConnectionrec> regTcPtr,
				   Fragrecord* fragPtrP);
  
  void next_scanconf_tupkeyreq(Signal* signal, ScanRecordPtr,
			       TcConnectionrec * regTcPtr,
			       Fragrecord* fragPtrP,
			       Uint32 disk_page);

public:  
  void next_scanconf_load_diskpage_callback(Signal* signal, Uint32, Uint32);

  void tupcommit_conf_callback(Signal* signal, Uint32 tcPtrI);
private:
  void tupcommit_conf(Signal* signal, TcConnectionrec *,Fragrecord *);
  
// ----------------------------------------------------------------
// These are variables handling the records. For most records one
// pointer to the array of structs, one pointer-struct, a file size
// and a first free record variable. The pointer struct are temporary
// variables that are kept on the class object since there are often a
// great deal of those variables that exist simultaneously and
// thus no perfect solution of handling them is currently available.
// ----------------------------------------------------------------
/* ------------------------------------------------------------------------- */
/*       POSITIONS WITHIN THE ATTRINBUF AND THE MAX SIZE OF DATA WITHIN AN   */
/*       ATTRINBUF.                                                          */
/* ------------------------------------------------------------------------- */


#define ZADDFRAGREC_FILE_SIZE 1
  AddFragRecord *addFragRecord;
  AddFragRecordPtr addfragptr;
  UintR cfirstfreeAddfragrec;
  UintR caddfragrecFileSize;
  Uint32 c_active_add_frag_ptr_i;

// Configurable
  FragrecordPtr fragptr;
  ArrayPool<Fragrecord> c_fragment_pool;
  RSS_AP_SNAPSHOT(c_fragment_pool);

#define ZGCPREC_FILE_SIZE 1
  GcpRecord *gcpRecord;
  GcpRecordPtr gcpPtr;
  UintR cgcprecFileSize;

// MAX_NDB_NODES is the size of this array
  HostRecord *hostRecord;
  UintR chostFileSize;

#define ZNO_CONCURRENT_LCP 1
  LcpRecord *lcpRecord;
  LcpRecordPtr lcpPtr;
  UintR cfirstfreeLcpLoc;
  UintR clcpFileSize;

#define ZLOG_PART_FILE_SIZE 4
  LogPartRecord *logPartRecord;
  LogPartRecordPtr logPartPtr;
  UintR clogPartFileSize;
  Uint32 clogFileSize; // In MBYTE
  Uint32 cmaxLogFilesInPageZero; //

// Configurable
  LogFileRecord *logFileRecord;
  LogFileRecordPtr logFilePtr;
  UintR cfirstfreeLogFile;
  UintR clogFileFileSize;

#define ZLFO_MIN_FILE_SIZE 256
// RedoBuffer/32K minimum ZLFO_MIN_FILE_SIZE
  LogFileOperationRecord *logFileOperationRecord;
  LogFileOperationRecordPtr lfoPtr;
  UintR cfirstfreeLfo;
  UintR clfoFileSize;

  LogPageRecord *logPageRecord;
  void *logPageRecordUnaligned;
  LogPageRecordPtr logPagePtr;
  UintR cfirstfreeLogPage;
  UintR clogPageFileSize;

#define ZPAGE_REF_FILE_SIZE 20
  PageRefRecord *pageRefRecord;
  PageRefRecordPtr pageRefPtr;
  UintR cfirstfreePageRef;
  UintR cpageRefFileSize;

// Configurable
  ArrayPool<ScanRecord> c_scanRecordPool;
  ScanRecordPtr scanptr;
  Uint32 cscanrecFileSize;
  DLList<ScanRecord> m_reserved_scans; // LCP + NR

// Configurable
  Tablerec *tablerec;
  TablerecPtr tabptr;
  UintR ctabrecFileSize;

// Configurable
  TcConnectionrec *tcConnectionrec;
  TcConnectionrecPtr tcConnectptr;
  UintR cfirstfreeTcConrec;
  UintR ctcConnectrecFileSize;

// MAX_NDB_NODES is the size of this array
  TcNodeFailRecord *tcNodeFailRecord;
  TcNodeFailRecordPtr tcNodeFailptr;
  UintR ctcNodeFailrecFileSize;

  Uint16 terrorCode;

  Uint32 c_firstInNodeGroup;

// ------------------------------------------------------------------------
// These variables are used to store block state which do not need arrays
// of struct's.
// ------------------------------------------------------------------------
  Uint32 c_lcpId;
  Uint32 cnoOfFragsCheckpointed;
  Uint32 c_last_force_lcp_time;
  Uint32 c_free_mb_force_lcp_limit; // Force lcp when less than this free mb
  Uint32 c_free_mb_tail_problem_limit; // Set TAIL_PROBLEM when less than this..

/* ------------------------------------------------------------------------- */
// cmaxWordsAtNodeRec keeps track of how many words that currently are
// outstanding in a node recovery situation.
// cbookedAccOps keeps track of how many operation records that have been
// booked in ACC for the scan processes.
// cmaxAccOps contains the maximum number of operation records which can be
// allocated for scan purposes in ACC.
/* ------------------------------------------------------------------------- */
  UintR cmaxWordsAtNodeRec;
  UintR cbookedAccOps;
  UintR cmaxAccOps;
/* ------------------------------------------------------------------------- */
/*THIS STATE VARIABLE IS ZTRUE IF AN ADD NODE IS ONGOING. ADD NODE MEANS     */
/*THAT CONNECTIONS ARE SET-UP TO THE NEW NODE.                               */
/* ------------------------------------------------------------------------- */
  Uint8 caddNodeState;
/* ------------------------------------------------------------------------- */
/*THIS VARIABLE SPECIFIES WHICH TYPE OF RESTART THAT IS ONGOING              */
/* ------------------------------------------------------------------------- */
  Uint16 cstartType;
/* ------------------------------------------------------------------------- */
/*THIS VARIABLE INDICATES WHETHER AN INITIAL RESTART IS ONGOING OR NOT.      */
/* ------------------------------------------------------------------------- */
  Uint8 cinitialStartOngoing;
/* ------------------------------------------------------------------------- */
/*THIS VARIABLE KEEPS TRACK OF WHEN TUP AND ACC HAVE COMPLETED EXECUTING     */
/*THEIR UNDO LOG.                                                            */
/* ------------------------------------------------------------------------- */
  ExecUndoLogState csrExecUndoLogState;
/* ------------------------------------------------------------------------- */
/*THIS VARIABLE KEEPS TRACK OF WHEN TUP AND ACC HAVE CONFIRMED COMPLETION    */
/*OF A LOCAL CHECKPOINT ROUND.                                               */
/* ------------------------------------------------------------------------- */
  LcpCloseState clcpCompletedState;
/* ------------------------------------------------------------------------- */
/*DURING CONNECTION PROCESSES IN SYSTEM RESTART THESE VARIABLES KEEP TRACK   */
/*OF HOW MANY CONNECTIONS AND RELEASES THAT ARE TO BE PERFORMED.             */
/* ------------------------------------------------------------------------- */
/***************************************************************************>*/
/*THESE VARIABLES CONTAIN INFORMATION USED DURING SYSTEM RESTART.            */
/***************************************************************************>*/
/* ------------------------------------------------------------------------- */
/*THIS VARIABLE IS ZTRUE IF THE SIGNAL START_REC_REQ HAVE BEEN RECEIVED.     */
/*RECEPTION OF THIS SIGNAL INDICATES THAT ALL FRAGMENTS THAT THIS NODE       */
/*SHOULD START HAVE BEEN RECEIVED.                                           */
/* ------------------------------------------------------------------------- */
  enum { 
    SRR_INITIAL                = 0
    ,SRR_START_REC_REQ_ARRIVED = 1
    ,SRR_REDO_COMPLETE         = 2
    ,SRR_FIRST_LCP_DONE        = 3
  } cstartRecReq;
  Uint32 cstartRecReqData;
  
/* ------------------------------------------------------------------------- */
/*THIS VARIABLE KEEPS TRACK OF HOW MANY FRAGMENTS THAT PARTICIPATE IN        */
/*EXECUTING THE LOG. IF ZERO WE DON'T NEED TO EXECUTE THE LOG AT ALL.        */
/* ------------------------------------------------------------------------- */
  Uint32 cnoFragmentsExecSr;

  /**
   * This is no of sent GSN_EXEC_FRAGREQ during this log phase
   */
  Uint32 cnoOutstandingExecFragReq;

/* ------------------------------------------------------------------------- */
/*THIS VARIABLE KEEPS TRACK OF WHICH OF THE FIRST TWO RESTART PHASES THAT    */
/*HAVE COMPLETED.                                                            */
/* ------------------------------------------------------------------------- */
  Uint8 csrPhaseStarted;
/* ------------------------------------------------------------------------- */
/*NUMBER OF PHASES COMPLETED OF EXECUTING THE FRAGMENT LOG.                  */
/* ------------------------------------------------------------------------- */
  Uint8 csrPhasesCompleted;
/* ------------------------------------------------------------------------- */
/*THE BLOCK REFERENCE OF THE MASTER DIH DURING SYSTEM RESTART.               */
/* ------------------------------------------------------------------------- */
  BlockReference cmasterDihBlockref;
/* ------------------------------------------------------------------------- */
/*THIS VARIABLE IS THE HEAD OF A LINKED LIST OF FRAGMENTS WAITING TO BE      */
/*RESTORED FROM DISK.                                                        */
/* ------------------------------------------------------------------------- */
  DLFifoList<Fragrecord> c_lcp_waiting_fragments;  // StartFragReq'ed
  DLFifoList<Fragrecord> c_lcp_restoring_fragments; // Restoring as we speek
  DLFifoList<Fragrecord> c_lcp_complete_fragments;  // Restored
  
/* ------------------------------------------------------------------------- */
/*USED DURING SYSTEM RESTART, INDICATES THE OLDEST GCI THAT CAN BE RESTARTED */
/*FROM AFTER THIS SYSTEM RESTART. USED TO FIND THE LOG TAIL.                 */
/* ------------------------------------------------------------------------- */
  UintR crestartOldestGci;
/* ------------------------------------------------------------------------- */
/*USED DURING SYSTEM RESTART, INDICATES THE NEWEST GCI THAT CAN BE RESTARTED */
/*AFTER THIS SYSTEM RESTART. USED TO FIND THE LOG HEAD.                      */
/* ------------------------------------------------------------------------- */
  UintR crestartNewestGci;
/* ------------------------------------------------------------------------- */
/*THE NUMBER OF LOG FILES. SET AS A PARAMETER WHEN NDB IS STARTED.           */
/* ------------------------------------------------------------------------- */
  UintR cnoLogFiles;
/* ------------------------------------------------------------------------- */
/*THESE TWO VARIABLES CONTAIN THE NEWEST GCI RECEIVED IN THE BLOCK AND THE   */
/*NEWEST COMPLETED GCI IN THE BLOCK.                                         */
/* ------------------------------------------------------------------------- */
  UintR cnewestGci;
  UintR cnewestCompletedGci;
/* ------------------------------------------------------------------------- */
/*THIS VARIABLE ONLY PASSES INFORMATION FROM STTOR TO STTORRY = TEMPORARY    */
/* ------------------------------------------------------------------------- */
  Uint16 csignalKey;
/* ------------------------------------------------------------------------- */
/*THIS VARIABLE CONTAINS THE CURRENT START PHASE IN THE BLOCK. IS ZNIL IF    */
/*NO SYSTEM RESTART IS ONGOING.                                              */
/* ------------------------------------------------------------------------- */
  Uint16 cstartPhase;
/* ------------------------------------------------------------------------- */
/*THIS VARIABLE CONTAIN THE CURRENT GLOBAL CHECKPOINT RECORD. IT'S RNIL IF   */
/*NOT A GCP SAVE IS ONGOING.                                                 */
/* ------------------------------------------------------------------------- */
  UintR ccurrentGcprec;
/* ------------------------------------------------------------------------- */
/*THESE VARIABLES ARE USED TO KEEP TRACK OF ALL ACTIVE COPY FRAGMENTS IN LQH.*/
/* ------------------------------------------------------------------------- */
  Uint8 cnoActiveCopy;
  UintR cactiveCopy[4];

/* ------------------------------------------------------------------------- */
/*THESE VARIABLES CONTAIN THE BLOCK REFERENCES OF THE OTHER NDB BLOCKS.      */
/*ALSO THE BLOCK REFERENCE OF MY OWN BLOCK = LQH                             */
/* ------------------------------------------------------------------------- */
  BlockReference caccBlockref;
  BlockReference ctupBlockref;
  BlockReference ctuxBlockref;
  BlockReference cownref;
  Uint32 cTransactionDeadlockDetectionTimeout;
  UintR cLqhTimeOutCount;
  UintR cLqhTimeOutCheckCount;
  UintR cnoOfLogPages;
/* ------------------------------------------------------------------------- */
/*THIS VARIABLE CONTAINS MY OWN PROCESSOR ID.                                */
/* ------------------------------------------------------------------------- */
  NodeId cownNodeid;

/* ------------------------------------------------------------------------- */
/*THESE VARIABLES CONTAIN INFORMATION ABOUT THE OTHER NODES IN THE SYSTEM    */
/*THESE VARIABLES ARE MOSTLY USED AT SYSTEM RESTART AND ADD NODE TO SET-UP   */
/*AND RELEASE CONNECTIONS TO OTHER NODES IN THE CLUSTER.                     */
/* ------------------------------------------------------------------------- */
/* ------------------------------------------------------------------------- */
/*THIS ARRAY CONTAINS THE PROCESSOR ID'S OF THE NODES THAT ARE ALIVE.        */
/*CNO_OF_NODES SPECIFIES HOW MANY NODES THAT ARE CURRENTLY ALIVE.            */
/*CNODE_VERSION SPECIFIES THE NDB VERSION EXECUTING ON THE NODE.             */
/* ------------------------------------------------------------------------- */
  UintR cpackedListIndex;
  Uint16 cpackedList[MAX_NDB_NODES];
  UintR cnodeData[MAX_NDB_NODES];
  UintR cnodeStatus[MAX_NDB_NODES];
  UintR cnoOfNodes;

  NdbNodeBitmask m_sr_nodes;
  NdbNodeBitmask m_sr_exec_sr_req;
  NdbNodeBitmask m_sr_exec_sr_conf;

/* ------------------------------------------------------------------------- */
/* THIS VARIABLE CONTAINS THE DIRECTORY OF A HASH TABLE OF ALL ACTIVE        */
/* OPERATION IN THE BLOCK. IT IS USED TO BE ABLE TO QUICKLY ABORT AN         */
/* OPERATION WHERE THE CONNECTION WAS LOST DUE TO NODE FAILURES. IT IS       */
/* ACTUALLY USED FOR ALL ABORTS COMMANDED BY TC.                             */
/* ------------------------------------------------------------------------- */
  UintR preComputedRequestInfoMask;
  UintR ctransidHash[1024];
  
  Uint32 c_diskless;
  Uint32 c_o_direct;
  Uint32 m_use_om_init;
  Uint32 c_error_insert_table_id;

#ifndef NO_REDO_PAGE_CACHE
  /***********************************************************
   * MODULE: Redo Page Cache
   *
   *   When running redo, current codes scan log until finding a commit
   *     record (for an operation). The commit record contains a back-pointer
   *     to a prepare-record.
   *
   *   If the prepare record is inside the 512k window that is being read
   *     from redo-log, the access is quick.
   *
   *   But it's not, then the following sequence is performed
   *     [file-open]?[page-read][execute-log-record][file-close]?[release-page]
   *
   *   For big (or long running) transactions this becomes very inefficient
   *
   *   The RedoPageCache changes this so that the pages that are not released
   *     in sequence above, but rather put into a LRU (using RedoBuffer)
   */

  /**
   * This is a "dummy" struct that is used when
   *  putting LogPageRecord-entries into lists/hashes
   */
  struct RedoCacheLogPageRecord
  {
    /**
     * NOTE: These numbers must match page-header definition
     */
    Uint32 header0[15];
    Uint32 m_page_no;
    Uint32 m_file_no;
    Uint32 header1[5];
    Uint32 m_part_no;
    Uint32 nextList;
    Uint32 nextHash;
    Uint32 prevList;
    Uint32 prevHash;
    Uint32 rest[8192-27];

    inline bool equal(const RedoCacheLogPageRecord & p) const {
      return
        (p.m_part_no == m_part_no) &&
        (p.m_page_no == m_page_no) &&
        (p.m_file_no == m_file_no);
    }

    inline Uint32 hashValue() const {
      return (m_part_no << 24) + (m_file_no << 16) + m_page_no;
    }
  };
  struct RedoPageCache
  {
    RedoPageCache() : m_hash(m_pool), m_lru(m_pool),
                      m_hits(0),m_multi_page(0), m_multi_miss(0) {}
    DLHashTable<RedoCacheLogPageRecord> m_hash;
    DLCFifoList<RedoCacheLogPageRecord> m_lru;
    ArrayPool<RedoCacheLogPageRecord> m_pool;
    Uint32 m_hits;
    Uint32 m_multi_page;
    Uint32 m_multi_miss;
  } m_redo_page_cache;

  void evict(RedoPageCache&, Uint32 cnt);
  void do_evict(RedoPageCache&, Ptr<RedoCacheLogPageRecord>);
  void addCachePages(RedoPageCache&,
                     Uint32 partNo,
                     Uint32 startPageNo,
                     LogFileOperationRecord*);
  void release(RedoPageCache&);
#endif

#ifndef NO_REDO_OPEN_FILE_CACHE
  struct RedoOpenFileCache
  {
    RedoOpenFileCache() : m_lru(m_pool), m_hits(0), m_close_cnt(0) {}

    DLCFifoList<LogFileRecord> m_lru;
    ArrayPool<LogFileRecord> m_pool;
    Uint32 m_hits;
    Uint32 m_close_cnt;
  } m_redo_open_file_cache;

  void openFileRw_cache(Signal* signal, LogFileRecordPtr olfLogFilePtr);
  void closeFile_cache(Signal* signal, LogFileRecordPtr logFilePtr, Uint32);
  void release(Signal*, RedoOpenFileCache&);
#endif

public:
  bool is_same_trans(Uint32 opId, Uint32 trid1, Uint32 trid2);
  void get_op_info(Uint32 opId, Uint32 *hash, Uint32* gci_hi, Uint32* gci_lo);
  void accminupdate(Signal*, Uint32 opPtrI, const Local_key*);

  /**
   *
   */
  struct CommitAckMarker {
    CommitAckMarker() {}
    Uint32 transid1;
    Uint32 transid2;
    
    Uint32 apiRef;    // Api block ref
    Uint32 apiOprec;  // Connection Object in NDB API
    Uint32 tcNodeId;  
    union { Uint32 nextPool; Uint32 nextHash; };
    Uint32 prevHash;
    Uint32 reference_count;

    inline bool equal(const CommitAckMarker & p) const {
      return ((p.transid1 == transid1) && (p.transid2 == transid2));
    }
    
    inline Uint32 hashValue() const {
      return transid1;
    }
  };

  typedef Ptr<CommitAckMarker> CommitAckMarkerPtr;
  ArrayPool<CommitAckMarker>   m_commitAckMarkerPool;
  DLHashTable<CommitAckMarker> m_commitAckMarkerHash;
  typedef DLHashTable<CommitAckMarker>::Iterator CommitAckMarkerIterator;
  void execREMOVE_MARKER_ORD(Signal* signal);
  void scanMarkers(Signal* signal, Uint32 tcNodeFail, Uint32 bucket, Uint32 i);

  void ndbdFailBlockCleanupCallback(Signal* signal, Uint32 failedNodeID, Uint32 ignoredRc);

  struct MonotonicCounters {
    MonotonicCounters() :
      operations(0) {}

    Uint64 operations;

    Uint32 build_event_rep(Signal* signal) const
    {
      /*
        Read saved value from CONTINUEB, subtract from
        counter and write to EVENT_REP
      */
      struct { const Uint64* ptr; Uint64 old; } vars[] = {
        { &operations, 0 }
      };
      const size_t num = sizeof(vars)/sizeof(vars[0]);

      signal->theData[0] = NDB_LE_TransReportCounters;

      // Read old values from signal
      for (size_t i = 0; i < num ; i++)
      {
        vars[i].old =
          (signal->theData[1+num+1] | (Uint64(signal->theData[1+num]) << 32));
      }

      // Write difference back to signal
      for (size_t i = 0; i < num ; i++)
      {
        signal->theData[i] = (Uint32)(*vars[i].ptr - vars[i].old);
      }
      return 1 + num;
    }

    Uint32 build_continueB(Signal* signal) const
    {
      /* Save current value of counters to CONTINUEB */
      const Uint64* vars[] = { &operations };
      const size_t num = sizeof(vars)/sizeof(vars[0]);

      for (size_t i = 0; i < num ; i++)
      {
        signal->theData[1+i*2] = Uint32(*vars[i] >> 32);
        signal->theData[1+i*2+1] = Uint32(*vars[i]);
      }
      return 1 + num * 2;
    }

  } c_Counters;

  inline bool getAllowRead() const {
    return getNodeState().startLevel < NodeState::SL_STOPPING_3;
  }

  DLHashTable<ScanRecord> c_scanTakeOverHash;

  inline bool TRACE_OP_CHECK(const TcConnectionrec* regTcPtr);
#ifdef ERROR_INSERT
  void TRACE_OP_DUMP(const TcConnectionrec* regTcPtr, const char * pos);
#endif

#ifdef ERROR_INSERT
  Uint32 c_master_node_id;
#endif

  Uint32 get_node_status(Uint32 nodeId) const;
};

inline
bool
Dblqh::ScanRecord::check_scan_batch_completed() const
{
  Uint32 max_rows = m_max_batch_size_rows;
  Uint32 max_bytes = m_max_batch_size_bytes;

  return (max_rows > 0 && (m_curr_batch_size_rows >= max_rows))  ||
    (max_bytes > 0 && (m_curr_batch_size_bytes >= max_bytes));
}

inline
void
Dblqh::i_get_acc_ptr(ScanRecord* scanP, Uint32* &acc_ptr, Uint32 index)
{
  /* Return ptr to place where acc ptr for operation with given
   * index is stored.
   * If index == 0, it's stored in the ScanRecord, otherwise it's 
   * stored in a segment linked from the ScanRecord.
   */
  if (index == 0) {
    acc_ptr= (Uint32*)&scanP->scan_acc_op_ptr[0];
  } else {
    jam();
    
    Uint32 segmentIVal, segment, segmentOffset;
    SegmentedSectionPtr segPtr;

    segment= (index + SectionSegment::DataLength -1) / 
      SectionSegment::DataLength;
    segmentOffset= (index - 1) % SectionSegment::DataLength;

    ndbassert( segment < ScanRecord::MaxScanAccSegments );

    segmentIVal= scanP->scan_acc_op_ptr[ segment ];
    getSection(segPtr, segmentIVal);

    acc_ptr= &segPtr.p->theData[ segmentOffset ];
  }
}

inline
bool
Dblqh::is_same_trans(Uint32 opId, Uint32 trid1, Uint32 trid2)
{
  TcConnectionrecPtr regTcPtr;  
  regTcPtr.i= opId;
  ptrCheckGuard(regTcPtr, ctcConnectrecFileSize, tcConnectionrec);
  return ((regTcPtr.p->transid[0] == trid1) &&
          (regTcPtr.p->transid[1] == trid2));
}

inline
void
Dblqh::get_op_info(Uint32 opId, Uint32 *hash, Uint32* gci_hi, Uint32* gci_lo)
{
  TcConnectionrecPtr regTcPtr;  
  regTcPtr.i= opId;
  ptrCheckGuard(regTcPtr, ctcConnectrecFileSize, tcConnectionrec);
  *hash = regTcPtr.p->hashValue;
  *gci_hi = regTcPtr.p->gci_hi;
  *gci_lo = regTcPtr.p->gci_lo;
}

#include "../dbacc/Dbacc.hpp"

inline
void
Dblqh::accminupdate(Signal* signal, Uint32 opId, const Local_key* key)
{
  TcConnectionrecPtr regTcPtr;  
  regTcPtr.i= opId;
  ptrCheckGuard(regTcPtr, ctcConnectrecFileSize, tcConnectionrec);
  signal->theData[0] = regTcPtr.p->accConnectrec;
  signal->theData[1] = key->m_page_no << MAX_TUPLES_BITS | key->m_page_idx;
  c_acc->execACCMINUPDATE(signal);
  
  if (ERROR_INSERTED(5712) || ERROR_INSERTED(5713))
    ndbout << " LK: " << *key;
  regTcPtr.p->m_row_id = *key;
}

inline
bool
Dblqh::TRACE_OP_CHECK(const TcConnectionrec* regTcPtr)
{
  return (ERROR_INSERTED(5712) && 
	  (regTcPtr->operation == ZINSERT ||
	   regTcPtr->operation == ZDELETE)) ||
    ERROR_INSERTED(5713);
}

#endif<|MERGE_RESOLUTION|>--- conflicted
+++ resolved
@@ -241,11 +241,8 @@
 #define ZDROP_TABLE_WAIT_USAGE 20
 #define ZENABLE_EXPAND_CHECK 21
 #define ZRETRY_TCKEYREF 22
-<<<<<<< HEAD
 #define ZWAIT_REORG_SUMA_FILTER_ENABLED 23
-=======
-#define ZREBUILD_ORDERED_INDEXES 23
->>>>>>> 9591aeea
+#define ZREBUILD_ORDERED_INDEXES 24
 
 /* ------------------------------------------------------------------------- */
 /*        NODE STATE DURING SYSTEM RESTART, VARIABLES CNODES_SR_STATE        */
@@ -2219,8 +2216,8 @@
   void execTUX_ADD_ATTRCONF(Signal* signal);
   void execTUX_ADD_ATTRREF(Signal* signal);
 
-  void execBUILDINDXREF(Signal* signal);
-  void execBUILDINDXCONF(Signal* signal);
+  void execBUILD_INDX_IMPL_REF(Signal* signal);
+  void execBUILD_INDX_IMPL_CONF(Signal* signal);
 
   // Statement blocks
 
