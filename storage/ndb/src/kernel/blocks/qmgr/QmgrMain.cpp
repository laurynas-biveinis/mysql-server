/* Copyright (C) 2003 MySQL AB

   This program is free software; you can redistribute it and/or modify
   it under the terms of the GNU General Public License as published by
   the Free Software Foundation; version 2 of the License.

   This program is distributed in the hope that it will be useful,
   but WITHOUT ANY WARRANTY; without even the implied warranty of
   MERCHANTABILITY or FITNESS FOR A PARTICULAR PURPOSE.  See the
   GNU General Public License for more details.

   You should have received a copy of the GNU General Public License
   along with this program; if not, write to the Free Software
   Foundation, Inc., 59 Temple Place, Suite 330, Boston, MA  02111-1307  USA */


#define QMGR_C
#include "Qmgr.hpp"
#include <pc.hpp>
#include <NdbTick.h>
#include <signaldata/EventReport.hpp>
#include <signaldata/StartOrd.hpp>
#include <signaldata/CloseComReqConf.hpp>
#include <signaldata/PrepFailReqRef.hpp>
#include <signaldata/NodeFailRep.hpp>
#include <signaldata/ReadNodesConf.hpp>
#include <signaldata/NFCompleteRep.hpp>
#include <signaldata/CheckNodeGroups.hpp>
#include <signaldata/ArbitSignalData.hpp>
#include <signaldata/ApiRegSignalData.hpp>
#include <signaldata/ApiVersion.hpp>
#include <signaldata/BlockCommitOrd.hpp>
#include <signaldata/FailRep.hpp>
#include <signaldata/DisconnectRep.hpp>
#include <signaldata/ApiBroadcast.hpp>
#include <signaldata/Upgrade.hpp>

#include <ndb_version.h>

#ifdef DEBUG_ARBIT
#include <NdbOut.hpp>
#endif

//#define DEBUG_QMGR_START
#ifdef DEBUG_QMGR_START
#include <DebuggerNames.hpp>
#define DEBUG(x) ndbout << "QMGR " << __LINE__ << ": " << x << endl
#define DEBUG_START(gsn, node, msg) DEBUG(getSignalName(gsn) << " to: " << node << " - " << msg)
#define DEBUG_START2(gsn, rg, msg) { char nodes[255]; DEBUG(getSignalName(gsn) << " to: " << rg.m_nodes.getText(nodes) << " - " << msg); }
#define DEBUG_START3(signal, msg) DEBUG(getSignalName(signal->header.theVerId_signalNumber) << " from " << refToNode(signal->getSendersBlockRef()) << " - " << msg);
#else
#define DEBUG(x)
#define DEBUG_START(gsn, node, msg)
#define DEBUG_START2(gsn, rg, msg)
#define DEBUG_START3(signal, msg)
#endif

/**
 * c_start.m_gsn = GSN_CM_REGREQ
 *   Possible for all nodes
 *   c_start.m_nodes contains all nodes in config
 *
 * c_start.m_gsn = GSN_CM_NODEINFOREQ;
 *   Set when receiving CM_REGCONF
 *   State possible for starting node only (not in cluster)
 *
 *   c_start.m_nodes contains all node in alive cluster that
 *                   that has not replied to GSN_CM_NODEINFOREQ
 *                   passed by president in GSN_CM_REGCONF
 *
 * c_start.m_gsn = GSN_CM_ADD
 *   Possible for president only
 *   Set when receiving and accepting CM_REGREQ (to include node)
 *
 *   c_start.m_nodes contains all nodes in alive cluster + starting node
 *                   that has not replied to GSN_CM_ADD
 *                   by sending GSN_CM_ACKADD
 *
 * c_start.m_gsn = GSN_CM_NODEINFOCONF
 *   Possible for non presidents only
 *     c_start.m_nodes contains a node that has been accepted by president
 *     but has not connected to us yet
 */

// Signal entries and statement blocks
/* 4  P R O G R A M        */
/*******************************/
/* CMHEART_BEAT               */
/*******************************/
void Qmgr::execCM_HEARTBEAT(Signal* signal) 
{
  NodeRecPtr hbNodePtr;
  jamEntry();
  hbNodePtr.i = signal->theData[0];
  ptrCheckGuard(hbNodePtr, MAX_NDB_NODES, nodeRec);
  setNodeInfo(hbNodePtr.i).m_heartbeat_cnt= 0;
  return;
}//Qmgr::execCM_HEARTBEAT()

/*******************************/
/* CM_NODEINFOREF             */
/*******************************/
void Qmgr::execCM_NODEINFOREF(Signal* signal) 
{
  jamEntry();
  systemErrorLab(signal, __LINE__);
  return;
}//Qmgr::execCM_NODEINFOREF()

/*******************************/
/* CONTINUEB                  */
/*******************************/
void Qmgr::execCONTINUEB(Signal* signal) 
{
  jamEntry();
  const Uint32 tcontinuebType = signal->theData[0];
  const Uint32 tdata0 = signal->theData[1];
  const Uint32 tdata1 = signal->theData[2];
  switch (tcontinuebType) {
  case ZREGREQ_TIMELIMIT:
    jam();
    if (c_start.m_startKey != tdata0 || c_start.m_startNode != tdata1) {
      jam();
      return;
    }//if
    regreqTimeLimitLab(signal);
    break;
  case ZREGREQ_MASTER_TIMELIMIT:
    jam();
    if (c_start.m_startKey != tdata0 || c_start.m_startNode != tdata1) {
      jam();
      return;
    }//if
    //regreqMasterTimeLimitLab(signal);
    failReportLab(signal, c_start.m_startNode, FailRep::ZSTART_IN_REGREQ);
    return;
    break;
  case ZTIMER_HANDLING:
    jam();
    timerHandlingLab(signal);
    return;
    break;
  case ZARBIT_HANDLING:
    jam();
    runArbitThread(signal);
    return;
    break;
  case ZSTART_FAILURE_LIMIT:{
    if (cpresident != ZNIL)
    {
      jam();
      return;
    }
    Uint64 now = NdbTick_CurrentMillisecond();

    if (now > (c_start_election_time + c_restartFailureTimeout))
    {
      jam();
      BaseString tmp;
      tmp.append("Shutting down node as total restart time exceeds "
		 " StartFailureTimeout as set in config file ");
      if(c_restartFailureTimeout == (Uint32) ~0)
	tmp.append(" 0 (inifinite)");
      else
	tmp.appfmt(" %d", c_restartFailureTimeout);
      
      progError(__LINE__, NDBD_EXIT_SYSTEM_ERROR, tmp.c_str());
    }
    signal->theData[0] = ZSTART_FAILURE_LIMIT;
    sendSignalWithDelay(reference(), GSN_CONTINUEB, signal, 3000, 1);
    return;
  }
  default:
    jam();
    // ZCOULD_NOT_OCCUR_ERROR;
    systemErrorLab(signal, __LINE__);
    return;
    break;
  }//switch
  return;
}//Qmgr::execCONTINUEB()


void Qmgr::execDEBUG_SIG(Signal* signal) 
{
  NodeRecPtr debugNodePtr;
  jamEntry();
  debugNodePtr.i = signal->theData[0];
  ptrCheckGuard(debugNodePtr, MAX_NODES, nodeRec);
  return;
}//Qmgr::execDEBUG_SIG()

/*******************************/
/* FAIL_REP                   */
/*******************************/
void Qmgr::execFAIL_REP(Signal* signal) 
{
  const FailRep * const failRep = (FailRep *)&signal->theData[0];
  const NodeId failNodeId = failRep->failNodeId;
  const FailRep::FailCause failCause = (FailRep::FailCause)failRep->failCause; 
  
  jamEntry();
  failReportLab(signal, failNodeId, failCause);
  return;
}//Qmgr::execFAIL_REP()

/*******************************/
/* PRES_TOREQ                 */
/*******************************/
void Qmgr::execPRES_TOREQ(Signal* signal) 
{
  jamEntry();
  BlockReference Tblockref = signal->theData[0];
  signal->theData[0] = getOwnNodeId();
  signal->theData[1] = ccommitFailureNr;
  sendSignal(Tblockref, GSN_PRES_TOCONF, signal, 2, JBA);
  return;
}//Qmgr::execPRES_TOREQ()

void 
Qmgr::execREAD_CONFIG_REQ(Signal* signal)
{
  jamEntry();

  const ReadConfigReq * req = (ReadConfigReq*)signal->getDataPtr();

  Uint32 ref = req->senderRef;
  Uint32 senderData = req->senderData;

  const ndb_mgm_configuration_iterator * p = 
    m_ctx.m_config.getOwnConfigIterator();
  ndbrequire(p != 0);

  ReadConfigConf * conf = (ReadConfigConf*)signal->getDataPtrSend();
  conf->senderRef = reference();
  conf->senderData = senderData;
  sendSignal(ref, GSN_READ_CONFIG_CONF, signal, 
	     ReadConfigConf::SignalLength, JBB);
}

void
Qmgr::execSTART_ORD(Signal* signal)
{
  /**
   * Start timer handling 
   */
  signal->theData[0] = ZTIMER_HANDLING;
  sendSignal(QMGR_REF, GSN_CONTINUEB, signal, 1, JBB);

  NodeRecPtr nodePtr;
  for (nodePtr.i = 1; nodePtr.i < MAX_NODES; nodePtr.i++) 
  {
    ptrAss(nodePtr, nodeRec);
    nodePtr.p->ndynamicId = 0;	
    if(getNodeInfo(nodePtr.i).m_type == NodeInfo::DB)
    {
      nodePtr.p->phase = ZINIT;
      c_definedNodes.set(nodePtr.i);
    } else {
      nodePtr.p->phase = ZAPI_INACTIVE;
    }
    
    setNodeInfo(nodePtr.i).m_heartbeat_cnt= 0;
    nodePtr.p->sendPrepFailReqStatus = Q_NOT_ACTIVE;
    nodePtr.p->sendCommitFailReqStatus = Q_NOT_ACTIVE;
    nodePtr.p->sendPresToStatus = Q_NOT_ACTIVE;
    nodePtr.p->failState = NORMAL;
    nodePtr.p->rcv[0] = 0;
    nodePtr.p->rcv[1] = 0;
  }//for
}

/*
4.2  ADD NODE MODULE*/
/*##########################################################################*/
/*
4.2.1 STTOR     */
/**--------------------------------------------------------------------------
 * Start phase signal, must be handled by all blocks. 
 * QMGR is only interested in the first phase. 
 * During phase one we clear all registered applications. 
 *---------------------------------------------------------------------------*/
/*******************************/
/* STTOR                      */
/*******************************/
void Qmgr::execSTTOR(Signal* signal) 
{
  jamEntry();
  
  switch(signal->theData[1]){
  case 1:
    initData(signal);
    startphase1(signal);
    recompute_version_info(NodeInfo::DB);
    recompute_version_info(NodeInfo::API);
    recompute_version_info(NodeInfo::MGM);
    return;
  case 7:
    cactivateApiCheck = 1;
    /**
     * Start arbitration thread.  This could be done as soon as
     * we have all nodes (or a winning majority).
     */
    if (cpresident == getOwnNodeId())
    {
      if (arbitRec.m_disabled == false)
      {
	jam();
	handleArbitStart(signal);
      }
      else
      {
	jam();
	infoEvent("Arbitration disabled");
      }
    }
    break;
  }
  
  sendSttorryLab(signal);
  return;
}//Qmgr::execSTTOR()

void Qmgr::sendSttorryLab(Signal* signal) 
{
/****************************<*/
/*< STTORRY                  <*/
/****************************<*/
  signal->theData[3] = 7;
  signal->theData[4] = 255;
  sendSignal(NDBCNTR_REF, GSN_STTORRY, signal, 5, JBB);
  return;
}//Qmgr::sendSttorryLab()

void Qmgr::startphase1(Signal* signal) 
{
  jamEntry();

  
  NodeRecPtr nodePtr;
  nodePtr.i = getOwnNodeId();
  ptrAss(nodePtr, nodeRec);
  nodePtr.p->phase = ZSTARTING;
  
  signal->theData[0] = reference();
  sendSignal(DBDIH_REF, GSN_DIH_RESTARTREQ, signal, 1, JBB);
  return;
}

void
Qmgr::execDIH_RESTARTREF(Signal*signal)
{
  jamEntry();

  c_start.m_latest_gci = 0;
  execCM_INFOCONF(signal);
}

void
Qmgr::execDIH_RESTARTCONF(Signal*signal)
{
  jamEntry();
  
  c_start.m_latest_gci = signal->theData[1];
  execCM_INFOCONF(signal);
}

void Qmgr::setHbDelay(UintR aHbDelay)
{
  hb_send_timer.setDelay(aHbDelay < 10 ? 10 : aHbDelay);
  hb_send_timer.reset();
  hb_check_timer.setDelay(aHbDelay < 10 ? 10 : aHbDelay);
  hb_check_timer.reset();
}

void Qmgr::setHbApiDelay(UintR aHbApiDelay)
{
  chbApiDelay = (aHbApiDelay < 100 ? 100 : aHbApiDelay);
  hb_api_timer.setDelay(chbApiDelay);
  hb_api_timer.reset();
}

void Qmgr::setArbitTimeout(UintR aArbitTimeout)
{
  arbitRec.timeout = (aArbitTimeout < 10 ? 10 : aArbitTimeout);
}

void Qmgr::execCONNECT_REP(Signal* signal)
{
  jamEntry();
  const Uint32 nodeId = signal->theData[0];

  if (ERROR_INSERTED(931))
  {
    jam();
    ndbout_c("Discarding CONNECT_REP(%d)", nodeId);
    infoEvent("Discarding CONNECT_REP(%d)", nodeId);
    return;
  }
  
  c_connectedNodes.set(nodeId);
  NodeRecPtr nodePtr;
  nodePtr.i = getOwnNodeId();
  ptrCheckGuard(nodePtr, MAX_NODES, nodeRec);
  NodeInfo nodeInfo = getNodeInfo(nodeId);
  switch(nodePtr.p->phase){
  case ZRUNNING:
    if (nodeInfo.getType() == NodeInfo::DB)
    {
      ndbrequire(!c_clusterNodes.get(nodeId));
    }
  case ZSTARTING:
    jam();
    break;
  case ZPREPARE_FAIL:
  case ZFAIL_CLOSING:
    jam();
    return;
  case ZAPI_ACTIVE:
  case ZAPI_INACTIVE:
    return;
  case ZINIT:
    ndbrequire(getNodeInfo(nodeId).m_type == NodeInfo::MGM);
    break;
  default:
    ndbrequire(false);
  }

  if (nodeInfo.getType() != NodeInfo::DB)
  {
    jam();
    return;
  }

  switch(c_start.m_gsn){
  case GSN_CM_REGREQ:
    jam();
    sendCmRegReq(signal, nodeId);

    /**
     * We're waiting for CM_REGCONF c_start.m_nodes contains all configured
     *   nodes
     */
    ndbrequire(nodePtr.p->phase == ZSTARTING);
    ndbrequire(c_start.m_nodes.isWaitingFor(nodeId));
    return;
  case GSN_CM_NODEINFOREQ:
    jam();
    
    if (c_start.m_nodes.isWaitingFor(nodeId))
    {
      jam();
      ndbrequire(getOwnNodeId() != cpresident);
      ndbrequire(nodePtr.p->phase == ZSTARTING);
      sendCmNodeInfoReq(signal, nodeId, nodePtr.p);
      return;
    }
    return;
  case GSN_CM_NODEINFOCONF:{
    jam();
    
    ndbrequire(getOwnNodeId() != cpresident);
    ndbrequire(nodePtr.p->phase == ZRUNNING);
    if (c_start.m_nodes.isWaitingFor(nodeId))
    {
      jam();
      c_start.m_nodes.clearWaitingFor(nodeId);
      c_start.m_gsn = RNIL;
      
      NodeRecPtr addNodePtr;
      addNodePtr.i = nodeId;
      ptrCheckGuard(addNodePtr, MAX_NDB_NODES, nodeRec);
      cmAddPrepare(signal, addNodePtr, nodePtr.p);
      return;
    }
  }
  default:
    (void)1;
  }
  
  ndbrequire(!c_start.m_nodes.isWaitingFor(nodeId));
  ndbrequire(!c_readnodes_nodes.get(nodeId));
  c_readnodes_nodes.set(nodeId);
  signal->theData[0] = reference();
  sendSignal(calcQmgrBlockRef(nodeId), GSN_READ_NODESREQ, signal, 1, JBA);
  return;
}//Qmgr::execCONNECT_REP()

void
Qmgr::execREAD_NODESCONF(Signal* signal)
{
  jamEntry();
  check_readnodes_reply(signal, 
			refToNode(signal->getSendersBlockRef()),
			GSN_READ_NODESCONF);
}

void
Qmgr::execREAD_NODESREF(Signal* signal)
{
  jamEntry();
  check_readnodes_reply(signal, 
			refToNode(signal->getSendersBlockRef()),
			GSN_READ_NODESREF);
}

/*******************************/
/* CM_INFOCONF                */
/*******************************/
void Qmgr::execCM_INFOCONF(Signal* signal) 
{
  /**
   * Open communcation to all DB nodes
   */
  signal->theData[0] = 0; // no answer
  signal->theData[1] = 0; // no id
  signal->theData[2] = NodeInfo::DB;
  sendSignal(CMVMI_REF, GSN_OPEN_COMREQ, signal, 3, JBB);

  cpresident = ZNIL;
  cpresidentAlive = ZFALSE;
  c_start_election_time = NdbTick_CurrentMillisecond();
  
  signal->theData[0] = ZSTART_FAILURE_LIMIT;
  sendSignalWithDelay(reference(), GSN_CONTINUEB, signal, 3000, 1);
  
  cmInfoconf010Lab(signal);
  
  return;
}//Qmgr::execCM_INFOCONF()

Uint32 g_start_type = 0;
NdbNodeBitmask g_nowait_nodes; // Set by clo

void Qmgr::cmInfoconf010Lab(Signal* signal) 
{
  c_start.m_startKey = 0;
  c_start.m_startNode = getOwnNodeId();
  c_start.m_nodes.clearWaitingFor();
  c_start.m_gsn = GSN_CM_REGREQ;
  c_start.m_starting_nodes.clear();
  c_start.m_starting_nodes_w_log.clear();
  c_start.m_regReqReqSent = 0;
  c_start.m_regReqReqRecv = 0;
  c_start.m_skip_nodes = g_nowait_nodes;
  c_start.m_skip_nodes.bitAND(c_definedNodes);
  c_start.m_start_type = g_start_type;

  NodeRecPtr nodePtr;
  cnoOfNodes = 0;
  for (nodePtr.i = 1; nodePtr.i < MAX_NDB_NODES; nodePtr.i++) {
    jam();
    ptrAss(nodePtr, nodeRec);
    
    if(getNodeInfo(nodePtr.i).getType() != NodeInfo::DB)
      continue;

    c_start.m_nodes.setWaitingFor(nodePtr.i);    
    cnoOfNodes++;

    if(!c_connectedNodes.get(nodePtr.i))
      continue;
    
    sendCmRegReq(signal, nodePtr.i);
  }
  
  //----------------------------------------
  /* Wait for a while. When it returns    */
  /* we will check if we got any CM_REGREF*/
  /* or CM_REGREQ (lower nodeid than our  */
  /* own).                                */
  //----------------------------------------
  signal->theData[0] = ZREGREQ_TIMELIMIT;
  signal->theData[1] = c_start.m_startKey;
  signal->theData[2] = c_start.m_startNode;
  sendSignalWithDelay(QMGR_REF, GSN_CONTINUEB, signal, 3000, 3);

  creadyDistCom = ZTRUE;
  return;
}//Qmgr::cmInfoconf010Lab()

void
Qmgr::sendCmRegReq(Signal * signal, Uint32 nodeId){
  CmRegReq * req = (CmRegReq *)&signal->theData[0];
  req->blockRef = reference();
  req->nodeId = getOwnNodeId();
  req->version = NDB_VERSION;
  req->mysql_version = NDB_MYSQL_VERSION_D;
  req->latest_gci = c_start.m_latest_gci;
  req->start_type = c_start.m_start_type;
  c_start.m_skip_nodes.copyto(NdbNodeBitmask::Size, req->skip_nodes);
  const Uint32 ref = calcQmgrBlockRef(nodeId);
  sendSignal(ref, GSN_CM_REGREQ, signal, CmRegReq::SignalLength, JBB);
  DEBUG_START(GSN_CM_REGREQ, nodeId, "");
  
  c_start.m_regReqReqSent++;
}

/*
4.4.11 CM_REGREQ */
/**--------------------------------------------------------------------------
 * If this signal is received someone tries to get registrated. 
 * Only the president have the authority make decissions about new nodes, 
 * so only a president or a node that claims to be the president may send a 
 * reply to this signal. 
 * This signal can occur any time after that STTOR was received. 
 * CPRESIDENT:             Timelimit has expired and someone has 
 *                         decided to enter the president role
 * CPRESIDENT_CANDIDATE:
 *     Assigned when we receive a CM_REGREF, if we got more than one REF 
 *     then we always keep the lowest nodenumber. 
 *     We accept this nodeno as president when our timelimit expires
 * We should consider the following cases: 
 * 1- We are the president. If we are busy by adding new nodes to cluster, 
 *    then we have to refuse this node to be added. 
 *    The refused node will try in ZREFUSE_ADD_TIME seconds again. 
 *    If we are not busy then we confirm
 *
 * 2- We know the president, we dont bother us about this REQ. 
 *    The president has also got this REQ and will take care of it.
 *
 * 3- The president are not known. We have received CM_INIT, so we compare the
 *    senders node number to GETOWNNODEID().
 *    If we have a lower number than the sender then we will claim 
 *    that we are the president so we send him a refuse signal back. 
 *    We have to wait for the CONTINUEB signal before we can enter the 
 *    president role. If our GETOWNNODEID() if larger than sender node number, 
 *    we are not the president and just have to wait for the 
 *    reply signal (REF)  to our CM_REGREQ_2. 
 * 4- We havent received the CM_INIT signal so we don't know who we are. 
 *    Ignore the request.
 *--------------------------------------------------------------------------*/
/*******************************/
/* CM_REGREQ                  */
/*******************************/
static
int
check_start_type(Uint32 starting, Uint32 own)
{
  if (starting == (1 << NodeState::ST_INITIAL_START) &&
      ((own & (1 << NodeState::ST_INITIAL_START)) == 0))
  {
    return 1;
  }
  return 0;
}

void Qmgr::execCM_REGREQ(Signal* signal) 
{
  DEBUG_START3(signal, "");

  NodeRecPtr addNodePtr;
  jamEntry();

  CmRegReq * const cmRegReq = (CmRegReq *)&signal->theData[0];
  const BlockReference Tblockref = cmRegReq->blockRef;
  const Uint32 startingVersion = cmRegReq->version;
  Uint32 startingMysqlVersion = cmRegReq->mysql_version;
  addNodePtr.i = cmRegReq->nodeId;
  Uint32 gci = 1;
  Uint32 start_type = ~0;
  NdbNodeBitmask skip_nodes;

  if (signal->getLength() == CmRegReq::SignalLength)
  {
    jam();
    gci = cmRegReq->latest_gci;
    start_type = cmRegReq->start_type;
    skip_nodes.assign(NdbNodeBitmask::Size, cmRegReq->skip_nodes);
  }
  
  if (startingVersion < NDBD_SPLIT_VERSION)
  {
    startingMysqlVersion = 0;
  }
  
  if (creadyDistCom == ZFALSE) {
    jam();
    /* NOT READY FOR DISTRIBUTED COMMUNICATION.*/
    return;	     	      	             	      	             
  }//if
  
  if (!ndbCompatible_ndb_ndb(NDB_VERSION, startingVersion)) {
    jam();
    sendCmRegrefLab(signal, Tblockref, CmRegRef::ZINCOMPATIBLE_VERSION);
    return;
  }

  if (!ndb_check_micro_gcp(startingVersion))
  {
    jam();
    infoEvent("Connection from node %u refused as it's not micro GCP enabled",
              addNodePtr.i);
    sendCmRegrefLab(signal, Tblockref, CmRegRef::ZINCOMPATIBLE_VERSION);
    return;
  }

  if (check_start_type(start_type, c_start.m_start_type))
  {
    jam();
    sendCmRegrefLab(signal, Tblockref, CmRegRef::ZINCOMPATIBLE_START_TYPE);
    return;
  }
  
  if (cpresident != getOwnNodeId())
  {
    jam();                      

    if (cpresident == ZNIL) 
    {
      /***
       * We don't know the president. 
       * If the node to be added has lower node id 
       * than our president cancidate. Set it as 
       * candidate
       */
      jam(); 
      if (gci > c_start.m_president_candidate_gci || 
	  (gci == c_start.m_president_candidate_gci && 
	   addNodePtr.i < c_start.m_president_candidate))
      {
	jam();
	c_start.m_president_candidate = addNodePtr.i;
	c_start.m_president_candidate_gci = gci;
      }
      sendCmRegrefLab(signal, Tblockref, CmRegRef::ZELECTION);
      return;
    }                          
    
    /**
     * We are not the president.
     * We know the president.
     * President will answer.
     */
    sendCmRegrefLab(signal, Tblockref, CmRegRef::ZNOT_PRESIDENT);
    return;
  }//if

  if (c_start.m_startNode != 0)
  {
    jam();
    /**
     * President busy by adding another node
    */
    sendCmRegrefLab(signal, Tblockref, CmRegRef::ZBUSY_PRESIDENT);
    return;
  }//if
  
  if (ctoStatus == Q_ACTIVE) 
  {   
    jam();
    /**
     * Active taking over as president
     */
    sendCmRegrefLab(signal, Tblockref, CmRegRef::ZBUSY_TO_PRES);
    return;
  }//if

  if (getNodeInfo(addNodePtr.i).m_type != NodeInfo::DB) 
  {
    jam(); 
    /** 
     * The new node is not in config file
     */
    sendCmRegrefLab(signal, Tblockref, CmRegRef::ZNOT_IN_CFG);
    return;
  } 

  if (getNodeState().getSingleUserMode()) 
  {
    /** 
     * The cluster is in single user mode.
     * Data node is not allowed to get added in the cluster 
     * while in single user mode.
     */
    // handle rolling upgrade
    {
      unsigned int get_major = getMajor(startingVersion);
      unsigned int get_minor = getMinor(startingVersion);
      unsigned int get_build = getBuild(startingVersion);

      if (startingVersion < NDBD_QMGR_SINGLEUSER_VERSION_5) {
        jam();

        infoEvent("QMGR: detect upgrade: new node %u old version %u.%u.%u",
          (unsigned int)addNodePtr.i, get_major, get_minor, get_build);
        /** 
         * The new node is old version, send ZINCOMPATIBLE_VERSION instead
         * of ZSINGLE_USER_MODE.
         */
        sendCmRegrefLab(signal, Tblockref, CmRegRef::ZINCOMPATIBLE_VERSION);
      } else {
        jam();

        sendCmRegrefLab(signal, Tblockref, CmRegRef::ZSINGLE_USER_MODE);
      }//if
    }

    return;
  }//if

  ptrCheckGuard(addNodePtr, MAX_NDB_NODES, nodeRec);
  Phase phase = addNodePtr.p->phase;
  if (phase != ZINIT)
  {
    jam();
    DEBUG("phase = " << phase);
    sendCmRegrefLab(signal, Tblockref, CmRegRef::ZNOT_DEAD);
    return;
  }
  
  jam(); 
  /**
   * WE ARE PRESIDENT AND WE ARE NOT BUSY ADDING ANOTHER NODE. 
   * WE WILL TAKE CARE OF THE INCLUSION OF THIS NODE INTO THE CLUSTER.
   * WE NEED TO START TIME SUPERVISION OF THIS. SINCE WE CANNOT STOP 
   * TIMED SIGNAL IF THE INCLUSION IS INTERRUPTED WE IDENTIFY 
   * EACH INCLUSION WITH A UNIQUE IDENTITY. THIS IS CHECKED WHEN 
   * THE SIGNAL ARRIVES. IF IT HAS CHANGED THEN WE SIMPLY IGNORE 
   * THE TIMED SIGNAL. 
   */

  /**
   * Update start record
   */
  c_start.m_startKey++;
  c_start.m_startNode = addNodePtr.i;
  
  /**
   * Assign dynamic id
   */
  UintR TdynId = ++c_maxDynamicId;
  setNodeInfo(addNodePtr.i).m_version = startingVersion;
  setNodeInfo(addNodePtr.i).m_mysql_version = startingMysqlVersion;
  recompute_version_info(NodeInfo::DB, startingVersion);
  addNodePtr.p->ndynamicId = TdynId;
  
  /**
   * Reply with CM_REGCONF
   */
  CmRegConf * const cmRegConf = (CmRegConf *)&signal->theData[0];
  cmRegConf->presidentBlockRef = reference();
  cmRegConf->presidentNodeId   = getOwnNodeId();
  cmRegConf->presidentVersion  = getNodeInfo(getOwnNodeId()).m_version;
  cmRegConf->presidentMysqlVersion = getNodeInfo(getOwnNodeId()).m_mysql_version;
  cmRegConf->dynamicId         = TdynId;
  c_clusterNodes.copyto(NdbNodeBitmask::Size, cmRegConf->allNdbNodes);
  sendSignal(Tblockref, GSN_CM_REGCONF, signal, 
	     CmRegConf::SignalLength, JBA);
  DEBUG_START(GSN_CM_REGCONF, refToNode(Tblockref), "");

  /**
   * Send CmAdd to all nodes (including starting)
   */
  c_start.m_nodes = c_clusterNodes;
  c_start.m_nodes.setWaitingFor(addNodePtr.i);
  c_start.m_gsn = GSN_CM_ADD;

  NodeReceiverGroup rg(QMGR, c_start.m_nodes);
  CmAdd * const cmAdd = (CmAdd*)signal->getDataPtrSend();
  cmAdd->requestType = CmAdd::Prepare;
  cmAdd->startingNodeId = addNodePtr.i; 
  cmAdd->startingVersion = startingVersion;
  cmAdd->startingMysqlVersion = startingMysqlVersion;
  sendSignal(rg, GSN_CM_ADD, signal, CmAdd::SignalLength, JBA);
  DEBUG_START2(GSN_CM_ADD, rg, "Prepare");
  
  /**
   * Set timer
   */
  return;
  signal->theData[0] = ZREGREQ_MASTER_TIMELIMIT;
  signal->theData[1] = c_start.m_startKey;
  sendSignalWithDelay(QMGR_REF, GSN_CONTINUEB, signal, 30000, 2);

  return;
}//Qmgr::execCM_REGREQ()

void Qmgr::sendCmRegrefLab(Signal* signal, BlockReference TBRef, 
			   CmRegRef::ErrorCode Terror) 
{
  CmRegRef* ref = (CmRegRef*)signal->getDataPtrSend();
  ref->blockRef = reference();
  ref->nodeId = getOwnNodeId();
  ref->errorCode = Terror;
  ref->presidentCandidate = 
    (cpresident == ZNIL ? c_start.m_president_candidate : cpresident);
  ref->candidate_latest_gci = c_start.m_president_candidate_gci;
  ref->latest_gci = c_start.m_latest_gci;
  ref->start_type = c_start.m_start_type;
  c_start.m_skip_nodes.copyto(NdbNodeBitmask::Size, ref->skip_nodes);
  sendSignal(TBRef, GSN_CM_REGREF, signal, 
	     CmRegRef::SignalLength, JBB);
  DEBUG_START(GSN_CM_REGREF, refToNode(TBRef), "");
  return;
}//Qmgr::sendCmRegrefLab()

/*
4.4.11 CM_REGCONF */
/**--------------------------------------------------------------------------
 * President gives permission to a node which wants to join the cluster. 
 * The president will prepare the cluster that a new node will be added to 
 * cluster. When the new node has set up all connections to the cluster, 
 * the president will send commit to all clusternodes so the phase of the 
 * new node can be changed to ZRUNNING. 
 *--------------------------------------------------------------------------*/
/*******************************/
/* CM_REGCONF                 */
/*******************************/
void Qmgr::execCM_REGCONF(Signal* signal) 
{
  DEBUG_START3(signal, "");

  NodeRecPtr myNodePtr;
  NodeRecPtr nodePtr;
  jamEntry();

  const CmRegConf * const cmRegConf = (CmRegConf *)&signal->theData[0];

  if (!ndbCompatible_ndb_ndb(NDB_VERSION, cmRegConf->presidentVersion)) {
    jam();
    char buf[128];
    BaseString::snprintf(buf,sizeof(buf), 
			 "incompatible version own=0x%x other=0x%x, "
			 " shutting down", 
			 NDB_VERSION, cmRegConf->presidentVersion);
    systemErrorLab(signal, __LINE__, buf);
    return;
  }

  myNodePtr.i = getOwnNodeId();
  ptrCheckGuard(myNodePtr, MAX_NDB_NODES, nodeRec);
  
  ndbrequire(c_start.m_gsn == GSN_CM_REGREQ);
  ndbrequire(myNodePtr.p->phase == ZSTARTING);
  
  cpdistref    = cmRegConf->presidentBlockRef;
  cpresident   = cmRegConf->presidentNodeId;
  UintR TdynamicId   = cmRegConf->dynamicId;
  c_maxDynamicId = TdynamicId;
  c_clusterNodes.assign(NdbNodeBitmask::Size, cmRegConf->allNdbNodes);

  myNodePtr.p->ndynamicId = TdynamicId;
  
/*--------------------------------------------------------------*/
// Send this as an EVENT REPORT to inform about hearing about
// other NDB node proclaiming to be president.
/*--------------------------------------------------------------*/
  signal->theData[0] = NDB_LE_CM_REGCONF;
  signal->theData[1] = getOwnNodeId();
  signal->theData[2] = cpresident;
  signal->theData[3] = TdynamicId;
  sendSignal(CMVMI_REF, GSN_EVENT_REP, signal, 4, JBB);

  for (nodePtr.i = 1; nodePtr.i < MAX_NDB_NODES; nodePtr.i++) {
    jam();
    if (c_clusterNodes.get(nodePtr.i)){
      jam();
      ptrAss(nodePtr, nodeRec);

      ndbrequire(nodePtr.p->phase == ZINIT);
      nodePtr.p->phase = ZRUNNING;

      if(c_connectedNodes.get(nodePtr.i)){
	jam();
	sendCmNodeInfoReq(signal, nodePtr.i, myNodePtr.p);
      }
    }
  }

  c_start.m_gsn = GSN_CM_NODEINFOREQ;
  c_start.m_nodes = c_clusterNodes;

  return;
}//Qmgr::execCM_REGCONF()

void
Qmgr::check_readnodes_reply(Signal* signal, Uint32 nodeId, Uint32 gsn)
{
  NodeRecPtr myNodePtr;
  myNodePtr.i = getOwnNodeId();
  ptrCheckGuard(myNodePtr, MAX_NDB_NODES, nodeRec);
  
  NodeRecPtr nodePtr;
  nodePtr.i = nodeId;
  ptrCheckGuard(nodePtr, MAX_NDB_NODES, nodeRec);

  ndbrequire(c_readnodes_nodes.get(nodeId));
  ReadNodesConf* conf = (ReadNodesConf*)signal->getDataPtr();
  if (gsn == GSN_READ_NODESREF)
  {
    jam();
retry:
    signal->theData[0] = reference();
    sendSignal(calcQmgrBlockRef(nodeId), GSN_READ_NODESREQ, signal, 1, JBA);
    return;
  }
  
  if (conf->masterNodeId == ZNIL)
  {
    jam();
    goto retry;
  }
  
  Uint32 president = conf->masterNodeId;
  if (president == cpresident)
  {
    jam();
    c_readnodes_nodes.clear(nodeId);
    return;
  }

  char buf[255];
  BaseString::snprintf(buf, sizeof(buf),
		       "check StartPartialTimeout, "
		       "node %d thinks %d is president, "
		       "I think president is: %d",
		       nodeId, president, cpresident);

  ndbout_c(buf);
  CRASH_INSERTION(933);

  if (getNodeState().startLevel == NodeState::SL_STARTED)
  {
    jam();
    NdbNodeBitmask part;
    part.assign(NdbNodeBitmask::Size, conf->clusterNodes);
    FailRep* rep = (FailRep*)signal->getDataPtrSend();
    rep->failCause = FailRep::ZPARTITIONED_CLUSTER;
    rep->president = cpresident;
    c_clusterNodes.copyto(NdbNodeBitmask::Size, rep->partition);
    Uint32 ref = calcQmgrBlockRef(nodeId);
    Uint32 i = 0;
    while((i = part.find(i + 1)) != NdbNodeBitmask::NotFound)
    {
      if (i == nodeId)
	continue;
      rep->failNodeId = i;
      sendSignal(ref, GSN_FAIL_REP, signal, FailRep::SignalLength, JBA);
    }
    rep->failNodeId = nodeId;
    sendSignal(ref, GSN_FAIL_REP, signal, FailRep::SignalLength, JBB);
    return;
  }
  
  CRASH_INSERTION(932);
  
  progError(__LINE__, 
	    NDBD_EXIT_PARTITIONED_SHUTDOWN,
	    buf);
  
  ndbrequire(false);
}

void
Qmgr::sendCmNodeInfoReq(Signal* signal, Uint32 nodeId, const NodeRec * self){
  CmNodeInfoReq * const req = (CmNodeInfoReq*)signal->getDataPtrSend();
  req->nodeId = getOwnNodeId();
  req->dynamicId = self->ndynamicId;
  req->version = getNodeInfo(getOwnNodeId()).m_version;
  req->mysql_version = getNodeInfo(getOwnNodeId()).m_mysql_version;
  const Uint32 ref = calcQmgrBlockRef(nodeId);
  sendSignal(ref,GSN_CM_NODEINFOREQ, signal, CmNodeInfoReq::SignalLength, JBB);
  DEBUG_START(GSN_CM_NODEINFOREQ, nodeId, "");
}

/*
4.4.11 CM_REGREF */
/**--------------------------------------------------------------------------
 * Only a president or a president candidate can refuse a node to get added to
 * the cluster.
 * Refuse reasons: 
 * ZBUSY         We know that the sender is the president and we have to 
 *               make a new CM_REGREQ.
 * ZNOT_IN_CFG   This node number is not specified in the configfile, 
 *               SYSTEM ERROR
 * ZELECTION     Sender is a president candidate, his timelimit 
 *               hasn't expired so maybe someone else will show up. 
 *               Update the CPRESIDENT_CANDIDATE, then wait for our 
 *               timelimit to expire. 
 *---------------------------------------------------------------------------*/
/*******************************/
/* CM_REGREF                  */
/*******************************/
static
const char *
get_start_type_string(Uint32 st)
{
  static char buf[256];
  
  if (st == 0)
  {
    return "<ANY>";
  }
  else
  {
    buf[0] = 0;
    for(Uint32 i = 0; i<NodeState::ST_ILLEGAL_TYPE; i++)
    {
      if (st & (1 << i))
      {
	if (buf[0])
	  strcat(buf, "/");
	switch(i){
	case NodeState::ST_INITIAL_START:
	  strcat(buf, "inital start");
	  break;
	case NodeState::ST_SYSTEM_RESTART:
	  strcat(buf, "system restart");
	  break;
	case NodeState::ST_NODE_RESTART:
	  strcat(buf, "node restart");
	  break;
	case NodeState::ST_INITIAL_NODE_RESTART:
	  strcat(buf, "initial node restart");
	  break;
	}
      }
    }
    return buf;
  }
}

void Qmgr::execCM_REGREF(Signal* signal) 
{
  jamEntry();

  CmRegRef* ref = (CmRegRef*)signal->getDataPtr();
  UintR TaddNodeno = ref->nodeId;
  UintR TrefuseReason = ref->errorCode;
  Uint32 candidate = ref->presidentCandidate;
  Uint32 node_gci = 1;
  Uint32 candidate_gci = 1;
  Uint32 start_type = ~0;
  NdbNodeBitmask skip_nodes;
  DEBUG_START3(signal, TrefuseReason);

  if (signal->getLength() == CmRegRef::SignalLength)
  {
    jam();
    node_gci = ref->latest_gci;
    candidate_gci = ref->candidate_latest_gci;
    start_type = ref->start_type;
    skip_nodes.assign(NdbNodeBitmask::Size, ref->skip_nodes);
  }
  
  c_start.m_regReqReqRecv++;

  // Ignore block reference in data[0]
  
  if(candidate != c_start.m_president_candidate)
  {
    jam();
    c_start.m_regReqReqRecv = ~0;
  }
  
  c_start.m_starting_nodes.set(TaddNodeno);
  if (node_gci)
  {
    jam();
    c_start.m_starting_nodes_w_log.set(TaddNodeno);
  }
  c_start.m_node_gci[TaddNodeno] = node_gci;

  skip_nodes.bitAND(c_definedNodes);
  c_start.m_skip_nodes.bitOR(skip_nodes);
  
  char buf[100];
  switch (TrefuseReason) {
  case CmRegRef::ZINCOMPATIBLE_VERSION:
    jam();
    systemErrorLab(signal, __LINE__, 
		   "incompatible version, "
		   "connection refused by running ndb node");
  case CmRegRef::ZINCOMPATIBLE_START_TYPE:
    jam();
    BaseString::snprintf(buf, sizeof(buf),
			 "incompatible start type detected: node %d"
			 " reports %s(%d) my start type: %s(%d)",
			 TaddNodeno,
			 get_start_type_string(start_type), start_type,
			 get_start_type_string(c_start.m_start_type),
			 c_start.m_start_type);
    progError(__LINE__, NDBD_EXIT_SR_RESTARTCONFLICT, buf);
    break;
  case CmRegRef::ZBUSY:
  case CmRegRef::ZBUSY_TO_PRES:
  case CmRegRef::ZBUSY_PRESIDENT:
    jam();
    cpresidentAlive = ZTRUE;
    signal->theData[3] = 0;
    break;
  case CmRegRef::ZNOT_IN_CFG:
    jam();
    progError(__LINE__, NDBD_EXIT_NODE_NOT_IN_CONFIG);
    break;
  case CmRegRef::ZNOT_DEAD:
    jam();
    progError(__LINE__, NDBD_EXIT_NODE_NOT_DEAD);
    break;
  case CmRegRef::ZSINGLE_USER_MODE:
    jam();
    progError(__LINE__, NDBD_EXIT_SINGLE_USER_MODE);
    break;
  /**
   * For generic refuse error.
   * e.g. in online upgrade, we can use this error code instead
   * of the incompatible error code.
   */
  case CmRegRef::ZGENERIC:
    jam();
    progError(__LINE__, NDBD_EXIT_GENERIC);
    break;
  case CmRegRef::ZELECTION:
    jam();
    if (candidate_gci > c_start.m_president_candidate_gci ||
	(candidate_gci == c_start.m_president_candidate_gci &&
	 candidate < c_start.m_president_candidate))
    {
      jam();
      //----------------------------------------
      /* We may already have a candidate      */
      /* choose the lowest nodeno             */
      //----------------------------------------
      signal->theData[3] = 2;
      c_start.m_president_candidate = candidate;
      c_start.m_president_candidate_gci = candidate_gci;
    } else {
      signal->theData[3] = 4;
    }//if
    break;
  case CmRegRef::ZNOT_PRESIDENT:
    jam();
    cpresidentAlive = ZTRUE;
    signal->theData[3] = 3;
    break;
  default:
    jam();
    signal->theData[3] = 5;
    /*empty*/;
    break;
  }//switch
/*--------------------------------------------------------------*/
// Send this as an EVENT REPORT to inform about hearing about
// other NDB node proclaiming not to be president.
/*--------------------------------------------------------------*/
  signal->theData[0] = NDB_LE_CM_REGREF;
  signal->theData[1] = getOwnNodeId();
  signal->theData[2] = TaddNodeno;
//-----------------------------------------
// signal->theData[3] filled in above
//-----------------------------------------
  sendSignal(CMVMI_REF, GSN_EVENT_REP, signal, 4, JBB);

  if(cpresidentAlive == ZTRUE)
  {
    jam();
    DEBUG("cpresidentAlive");
    return;
  }
  
  if(c_start.m_regReqReqSent != c_start.m_regReqReqRecv)
  {
    jam();
    DEBUG(c_start.m_regReqReqSent << " != " << c_start.m_regReqReqRecv);
    return;
  }
  
  if(c_start.m_president_candidate != getOwnNodeId())
  {
    jam();
    DEBUG("i'm not the candidate");
    return;
  }
  
  /**
   * All connected nodes has agreed
   */
  if(check_startup(signal))
  {
    jam();
    electionWon(signal);
  }
  
  return;
}//Qmgr::execCM_REGREF()

Uint32
Qmgr::check_startup(Signal* signal)
{
  Uint64 now = NdbTick_CurrentMillisecond();
  Uint64 partial_timeout = c_start_election_time + c_restartPartialTimeout;
  Uint64 partitioned_timeout = partial_timeout + c_restartPartionedTimeout;

  /**
   * First see if we should wait more...
   */
  NdbNodeBitmask tmp;
  tmp.bitOR(c_start.m_skip_nodes);
  tmp.bitOR(c_start.m_starting_nodes);

  NdbNodeBitmask wait;
  wait.assign(c_definedNodes);
  wait.bitANDC(tmp);

  Uint32 retVal = 0;
  Uint32 incompleteng = MAX_NDB_NODES; // Illegal value
  NdbNodeBitmask report_mask;

  if ((c_start.m_latest_gci == 0) || 
      (c_start.m_start_type == (1 << NodeState::ST_INITIAL_START)))
  {
    if (!tmp.equal(c_definedNodes))
    {
      jam();
      signal->theData[1] = 1;
      signal->theData[2] = ~0;
      report_mask.assign(wait);
      retVal = 0;
      goto start_report;
    }
    else
    {
      jam();
      signal->theData[1] = 0x8000;
      report_mask.assign(c_definedNodes);
      report_mask.bitANDC(c_start.m_starting_nodes);
      retVal = 1;
      goto start_report;
    }
  }
  {
    const bool all = c_start.m_starting_nodes.equal(c_definedNodes);
    CheckNodeGroups* sd = (CheckNodeGroups*)&signal->theData[0];

    {
      /**
       * Check for missing node group directly
       */
      NdbNodeBitmask check;
      check.assign(c_definedNodes);
      check.bitANDC(c_start.m_starting_nodes);    // Not connected nodes
      check.bitOR(c_start.m_starting_nodes_w_log);
 
      sd->blockRef = reference();
      sd->requestType = CheckNodeGroups::Direct | CheckNodeGroups::ArbitCheck;
      sd->mask = check;
      EXECUTE_DIRECT(DBDIH, GSN_CHECKNODEGROUPSREQ, signal, 
                     CheckNodeGroups::SignalLength);

      if (sd->output == CheckNodeGroups::Lose)
      {
        jam();
        goto missing_nodegroup;
      }
    }
  
    sd->blockRef = reference();
    sd->requestType = CheckNodeGroups::Direct | CheckNodeGroups::ArbitCheck;
    sd->mask = c_start.m_starting_nodes;
    EXECUTE_DIRECT(DBDIH, GSN_CHECKNODEGROUPSREQ, signal, 
                   CheckNodeGroups::SignalLength);
  
    const Uint32 result = sd->output;
  
    sd->blockRef = reference();
    sd->requestType = CheckNodeGroups::Direct | CheckNodeGroups::ArbitCheck;
    sd->mask = c_start.m_starting_nodes_w_log;
    EXECUTE_DIRECT(DBDIH, GSN_CHECKNODEGROUPSREQ, signal, 
                   CheckNodeGroups::SignalLength);
  
    const Uint32 result_w_log = sd->output;

    if (tmp.equal(c_definedNodes))
    {
      /**
       * All nodes (wrt no-wait nodes) has connected...
       *   this means that we will now start or die
       */
      jam();    
      switch(result_w_log){
      case CheckNodeGroups::Lose:
      {
        jam();
        goto missing_nodegroup;
      }
      case CheckNodeGroups::Win:
        signal->theData[1] = all ? 0x8001 : 0x8002;
        report_mask.assign(c_definedNodes);
        report_mask.bitANDC(c_start.m_starting_nodes);
        retVal = 1;
        goto check_log;
      case CheckNodeGroups::Partitioning:
        ndbrequire(result != CheckNodeGroups::Lose);
        signal->theData[1] = 
          all ? 0x8001 : (result == CheckNodeGroups::Win ? 0x8002 : 0x8003);
        report_mask.assign(c_definedNodes);
        report_mask.bitANDC(c_start.m_starting_nodes);
        retVal = 1;
        goto check_log;
      }
    }

    if (now < partial_timeout)
    {
      jam();
      signal->theData[1] = c_restartPartialTimeout == (Uint32) ~0 ? 2 : 3;
      signal->theData[2] = Uint32((partial_timeout - now + 500) / 1000);
      report_mask.assign(wait);
      retVal = 0;
      goto start_report;
    }
  
    /**
     * Start partial has passed...check for partitioning...
     */  
    switch(result_w_log){
    case CheckNodeGroups::Lose:
      jam();
      goto missing_nodegroup;
    case CheckNodeGroups::Partitioning:
      if (now < partitioned_timeout && result != CheckNodeGroups::Win)
      {
        goto missinglog;
      }
      // Fall through...
    case CheckNodeGroups::Win:
      signal->theData[1] = 
        all ? 0x8001 : (result == CheckNodeGroups::Win ? 0x8002 : 0x8003);
      report_mask.assign(c_definedNodes);
      report_mask.bitANDC(c_start.m_starting_nodes);
      retVal = 2;
      goto check_log;
    }
  }
  ndbrequire(false);

check_log:
  jam();
  {
    Uint32 save[4+4*NdbNodeBitmask::Size];
    memcpy(save, signal->theData, sizeof(save));
    
    signal->theData[0] = 0;
    c_start.m_starting_nodes.copyto(NdbNodeBitmask::Size, signal->theData+1);
    memcpy(signal->theData+1+NdbNodeBitmask::Size, c_start.m_node_gci,
	   4*MAX_NDB_NODES);
    EXECUTE_DIRECT(DBDIH, GSN_DIH_RESTARTREQ, signal, 
		   1+NdbNodeBitmask::Size+MAX_NDB_NODES);
    
    incompleteng = signal->theData[0];
    memcpy(signal->theData, save, sizeof(save));

    if (incompleteng != MAX_NDB_NODES)
    {
      jam();
      if (retVal == 1)
      {
	jam();
	goto incomplete_log;
      }
      else if (retVal == 2)
      {
	if (now <= partitioned_timeout)
	{
	  jam();
	  goto missinglog;
	}
	else
	{
	  goto incomplete_log;
	}
      }
      ndbrequire(false);
    }
  }
  goto start_report;

missinglog:
  signal->theData[1] = c_restartPartionedTimeout == (Uint32) ~0 ? 4 : 5;
  signal->theData[2] = Uint32((partitioned_timeout - now + 500) / 1000);
  report_mask.assign(c_definedNodes);
  report_mask.bitANDC(c_start.m_starting_nodes);
  retVal = 0;
  goto start_report;
  
start_report:
  jam();
  {
    Uint32 sz = NdbNodeBitmask::Size;
    signal->theData[0] = NDB_LE_StartReport;
    signal->theData[3] = sz;
    Uint32* ptr = signal->theData+4;
    c_definedNodes.copyto(sz, ptr); ptr += sz;
    c_start.m_starting_nodes.copyto(sz, ptr); ptr += sz;
    c_start.m_skip_nodes.copyto(sz, ptr); ptr += sz;
    report_mask.copyto(sz, ptr); ptr+= sz;
    sendSignal(CMVMI_REF, GSN_EVENT_REP, signal, 
	       4+4*NdbNodeBitmask::Size, JBB);
  }
  return retVal;
  
missing_nodegroup:
  jam();
  {
    char buf[100], mask1[100], mask2[100];
    c_start.m_starting_nodes.getText(mask1);
    tmp.assign(c_start.m_starting_nodes);
    tmp.bitANDC(c_start.m_starting_nodes_w_log);
    tmp.getText(mask2);
    BaseString::snprintf(buf, sizeof(buf),
			 "Unable to start missing node group! "
			 " starting: %s (missing fs for: %s)",
			 mask1, mask2);
    progError(__LINE__, NDBD_EXIT_INSUFFICENT_NODES, buf);
    return 0;                                     // Deadcode
  }

incomplete_log:
  jam();
  {
    char buf[100], mask1[100];
    c_start.m_starting_nodes.getText(mask1);
    BaseString::snprintf(buf, sizeof(buf),
			 "Incomplete log for node group: %d! "
			 " starting nodes: %s",
			 incompleteng, mask1);
    progError(__LINE__, NDBD_EXIT_INSUFFICENT_NODES, buf);
    return 0;                                     // Deadcode
  }
}

void
Qmgr::electionWon(Signal* signal){
  NodeRecPtr myNodePtr;
  cpresident = getOwnNodeId(); /* This node becomes president. */
  myNodePtr.i = getOwnNodeId();
  ptrCheckGuard(myNodePtr, MAX_NDB_NODES, nodeRec);
  
  myNodePtr.p->phase = ZRUNNING;

  cpdistref = reference();
  cneighbourl = ZNIL;
  cneighbourh = ZNIL;
  myNodePtr.p->ndynamicId = 1;
  c_maxDynamicId = 1;
  c_clusterNodes.clear();
  c_clusterNodes.set(getOwnNodeId());
  
  cpresidentAlive = ZTRUE;
  c_start_election_time = ~0;
  c_start.reset();

  signal->theData[0] = NDB_LE_CM_REGCONF;
  signal->theData[1] = getOwnNodeId();
  signal->theData[2] = cpresident;
  signal->theData[3] = 1;
  sendSignal(CMVMI_REF, GSN_EVENT_REP, signal, 4, JBB);

  c_start.m_starting_nodes.clear(getOwnNodeId());
  if (c_start.m_starting_nodes.isclear())
  {
    jam();
    sendSttorryLab(signal);
  }
}

/*
4.4.11 CONTINUEB */
/*--------------------------------------------------------------------------*/
/*                                                                          */
/*--------------------------------------------------------------------------*/
/****************************>---------------------------------------------*/
/* CONTINUEB                 >        SENDER: Own block, Own node          */
/****************************>-------+INPUT : TCONTINUEB_TYPE              */
/*--------------------------------------------------------------*/
void Qmgr::regreqTimeLimitLab(Signal* signal) 
{
  if(cpresident == ZNIL)
  {
    if (c_start.m_president_candidate == ZNIL)
    {
      jam();
      c_start.m_president_candidate = getOwnNodeId();
    }
    
    cmInfoconf010Lab(signal);
  }
}//Qmgr::regreqTimelimitLab()

/**---------------------------------------------------------------------------
 * The new node will take care of giving information about own node and ask 
 * all other nodes for nodeinfo. The new node will use CM_NODEINFOREQ for 
 * that purpose. When the setup of connections to all running, the president 
 * will send a commit to all running nodes + the new node 
 * INPUT: NODE_PTR1, must be set as ZNIL if we don't enter CONNECT_NODES) 
 *                   from signal CM_NODEINFOCONF. 
 *---------------------------------------------------------------------------*/
/*******************************/
/* CM_NODEINFOCONF            */
/*******************************/
void Qmgr::execCM_NODEINFOCONF(Signal* signal) 
{
  DEBUG_START3(signal, "");

  jamEntry();

  CmNodeInfoConf * const conf = (CmNodeInfoConf*)signal->getDataPtr();

  const Uint32 nodeId = conf->nodeId;
  const Uint32 dynamicId = conf->dynamicId;
  const Uint32 version = conf->version;
  Uint32 mysql_version = conf->mysql_version;
  if (version < NDBD_SPLIT_VERSION)
  {
    jam();
    mysql_version = 0;
  }

  NodeRecPtr nodePtr;  
  nodePtr.i = getOwnNodeId();
  ptrAss(nodePtr, nodeRec);  
  ndbrequire(nodePtr.p->phase == ZSTARTING);
  ndbrequire(c_start.m_gsn == GSN_CM_NODEINFOREQ);
  c_start.m_nodes.clearWaitingFor(nodeId);

  /**
   * Update node info
   */
  NodeRecPtr replyNodePtr;
  replyNodePtr.i = nodeId;
  ptrCheckGuard(replyNodePtr, MAX_NDB_NODES, nodeRec);
  replyNodePtr.p->ndynamicId = dynamicId;
  replyNodePtr.p->blockRef = signal->getSendersBlockRef();
  setNodeInfo(replyNodePtr.i).m_version = version;
  setNodeInfo(replyNodePtr.i).m_mysql_version = mysql_version;

  recompute_version_info(NodeInfo::DB, version);
  
  if(!c_start.m_nodes.done()){
    jam();
    return;
  }

  /**********************************************<*/
  /* Send an ack. back to the president.          */
  /* CM_ACKADD                                    */
  /* The new node has been registered by all      */
  /* running nodes and has stored nodeinfo about  */
  /* all running nodes. The new node has to wait  */
  /* for CM_ADD (commit) from president to become */
  /* a running node in the cluster.               */
  /**********************************************<*/
  sendCmAckAdd(signal, getOwnNodeId(), CmAdd::Prepare);
  return;
}//Qmgr::execCM_NODEINFOCONF()

/**---------------------------------------------------------------------------
 * A new node sends nodeinfo about himself. The new node asks for 
 * corresponding nodeinfo back in the  CM_NODEINFOCONF.  
 *---------------------------------------------------------------------------*/
/*******************************/
/* CM_NODEINFOREQ             */
/*******************************/
void Qmgr::execCM_NODEINFOREQ(Signal* signal) 
{
  jamEntry();

  const Uint32 Tblockref = signal->getSendersBlockRef();

  NodeRecPtr nodePtr;  
  nodePtr.i = getOwnNodeId();
  ptrAss(nodePtr, nodeRec);  
  if(nodePtr.p->phase != ZRUNNING){
    jam();
    signal->theData[0] = reference();
    signal->theData[1] = getOwnNodeId();
    signal->theData[2] = ZNOT_RUNNING;
    sendSignal(Tblockref, GSN_CM_NODEINFOREF, signal, 3, JBB);
    return;
  }

  NodeRecPtr addNodePtr;
  CmNodeInfoReq * const req = (CmNodeInfoReq*)signal->getDataPtr();
  addNodePtr.i = req->nodeId;
  ptrCheckGuard(addNodePtr, MAX_NDB_NODES, nodeRec);
  addNodePtr.p->ndynamicId = req->dynamicId;
  addNodePtr.p->blockRef = signal->getSendersBlockRef();
  setNodeInfo(addNodePtr.i).m_version = req->version;

  Uint32 mysql_version = req->mysql_version;
  if (req->version < NDBD_SPLIT_VERSION)
    mysql_version = 0;
  
  setNodeInfo(addNodePtr.i).m_mysql_version = mysql_version;
  c_maxDynamicId = req->dynamicId;

  cmAddPrepare(signal, addNodePtr, nodePtr.p);
}//Qmgr::execCM_NODEINFOREQ()

void
Qmgr::cmAddPrepare(Signal* signal, NodeRecPtr nodePtr, const NodeRec * self){
  jam();

  switch(nodePtr.p->phase){
  case ZINIT:
    jam();
    nodePtr.p->phase = ZSTARTING;
    return;
  case ZFAIL_CLOSING:
    jam();
    
#if 1
    warningEvent("Recieved request to incorperate node %u, "
		 "while error handling has not yet completed",
		 nodePtr.i);
    
    ndbrequire(getOwnNodeId() != cpresident);
    ndbrequire(signal->header.theVerId_signalNumber == GSN_CM_ADD);
    c_start.m_nodes.clearWaitingFor();
    c_start.m_nodes.setWaitingFor(nodePtr.i);
    c_start.m_gsn = GSN_CM_NODEINFOCONF;
#else
    warningEvent("Enabling communication to CM_ADD node %u state=%d", 
		 nodePtr.i,
		 nodePtr.p->phase);
    nodePtr.p->phase = ZSTARTING;
    nodePtr.p->failState = NORMAL;
    signal->theData[0] = 0;
    signal->theData[1] = nodePtr.i;
    sendSignal(CMVMI_REF, GSN_OPEN_COMREQ, signal, 2, JBA);
#endif
    return;
  case ZSTARTING:
    break;
  case ZRUNNING:
  case ZPREPARE_FAIL:
  case ZAPI_ACTIVE:
  case ZAPI_INACTIVE:
    ndbrequire(false);
  }
  
  sendCmAckAdd(signal, nodePtr.i, CmAdd::Prepare);
  sendApiVersionRep(signal, nodePtr);

  /* President have prepared us */
  CmNodeInfoConf * conf = (CmNodeInfoConf*)signal->getDataPtrSend();
  conf->nodeId = getOwnNodeId();
  conf->dynamicId = self->ndynamicId;
  conf->version = getNodeInfo(getOwnNodeId()).m_version;
  conf->mysql_version = getNodeInfo(getOwnNodeId()).m_mysql_version;
  sendSignal(nodePtr.p->blockRef, GSN_CM_NODEINFOCONF, signal,
	     CmNodeInfoConf::SignalLength, JBB);
  DEBUG_START(GSN_CM_NODEINFOCONF, refToNode(nodePtr.p->blockRef), "");
}

void
Qmgr::sendApiVersionRep(Signal* signal, NodeRecPtr nodePtr)
{
  if (getNodeInfo(nodePtr.i).m_version >= NDBD_NODE_VERSION_REP)
  {
    jam();
    Uint32 ref = calcQmgrBlockRef(nodePtr.i);
    for(Uint32 i = 1; i<MAX_NODES; i++)
    {
      jam();
      Uint32 version = getNodeInfo(i).m_version;
      Uint32 type = getNodeInfo(i).m_type;
      if (type != NodeInfo::DB && version)
      {
	jam();
	signal->theData[0] = i;
	signal->theData[1] = version;
	sendSignal(ref, GSN_NODE_VERSION_REP, signal, 2, JBB);
      }
    }
  }
}

void
Qmgr::sendCmAckAdd(Signal * signal, Uint32 nodeId, CmAdd::RequestType type){
  
  CmAckAdd * cmAckAdd = (CmAckAdd*)signal->getDataPtrSend();
  cmAckAdd->requestType = type;
  cmAckAdd->startingNodeId = nodeId;
  cmAckAdd->senderNodeId = getOwnNodeId();
  sendSignal(cpdistref, GSN_CM_ACKADD, signal, CmAckAdd::SignalLength, JBA);
  DEBUG_START(GSN_CM_ACKADD, cpresident, "");

  switch(type){
  case CmAdd::Prepare:
    return;
  case CmAdd::AddCommit:
  case CmAdd::CommitNew:
    break;
  }

  signal->theData[0] = nodeId;
  EXECUTE_DIRECT(NDBCNTR, GSN_CM_ADD_REP, signal, 1);
  jamEntry();
}

/*
4.4.11 CM_ADD */
/**--------------------------------------------------------------------------
 * Prepare a running node to add a new node to the cluster. The running node 
 * will change phase of the new node fron ZINIT to ZWAITING. The running node 
 * will also mark that we have received a prepare. When the new node has sent 
 * us nodeinfo we can send an acknowledgement back to the president. When all 
 * running nodes has acknowledged the new node, the president will send a 
 * commit and we can change phase of the new node to ZRUNNING. The president 
 * will also send CM_ADD to himself.    
 *---------------------------------------------------------------------------*/
/*******************************/
/* CM_ADD                     */
/*******************************/
void Qmgr::execCM_ADD(Signal* signal) 
{
  NodeRecPtr addNodePtr;
  jamEntry();

  NodeRecPtr nodePtr;
  nodePtr.i = getOwnNodeId();
  ptrCheckGuard(nodePtr, MAX_NDB_NODES, nodeRec);

  CmAdd * const cmAdd = (CmAdd*)signal->getDataPtr();
  const CmAdd::RequestType type = (CmAdd::RequestType)cmAdd->requestType;
  addNodePtr.i = cmAdd->startingNodeId;
  //const Uint32 startingVersion = cmAdd->startingVersion;
  ptrCheckGuard(addNodePtr, MAX_NDB_NODES, nodeRec);

  DEBUG_START3(signal, type);

  if(nodePtr.p->phase == ZSTARTING){
    jam();
    /**
     * We are joining...
     */
    ndbrequire(addNodePtr.i == nodePtr.i);
    switch(type){
    case CmAdd::Prepare:
      ndbrequire(c_start.m_gsn == GSN_CM_NODEINFOREQ);
      /**
       * Wait for CM_NODEINFO_CONF
       */
      return;
    case CmAdd::CommitNew:
      /**
       * Tata. we're in the cluster
       */
      joinedCluster(signal, addNodePtr);
      return;
    case CmAdd::AddCommit:
      ndbrequire(false);
    }
  }

  switch (type) {
  case CmAdd::Prepare:
    cmAddPrepare(signal, addNodePtr, nodePtr.p);
    break;
  case CmAdd::AddCommit:{
    jam();
    ndbrequire(addNodePtr.p->phase == ZSTARTING);
    addNodePtr.p->phase = ZRUNNING;
    setNodeInfo(addNodePtr.i).m_heartbeat_cnt= 0;
    c_clusterNodes.set(addNodePtr.i);
    findNeighbours(signal);

    /**
     * SEND A HEARTBEAT IMMEDIATELY TO DECREASE THE RISK THAT WE MISS EARLY
     * HEARTBEATS. 
     */
    sendHeartbeat(signal);

    /**
     *  ENABLE COMMUNICATION WITH ALL BLOCKS WITH THE NEWLY ADDED NODE
     */
    signal->theData[0] = addNodePtr.i;
    sendSignal(CMVMI_REF, GSN_ENABLE_COMORD, signal, 1, JBA);

    sendCmAckAdd(signal, addNodePtr.i, CmAdd::AddCommit);
    if(getOwnNodeId() != cpresident){
      jam();
      c_start.reset();
    }
    break;
  }
  case CmAdd::CommitNew:
    jam();
    ndbrequire(false);
  }

}//Qmgr::execCM_ADD()

void
Qmgr::joinedCluster(Signal* signal, NodeRecPtr nodePtr){
  /**
   * WE HAVE BEEN INCLUDED IN THE CLUSTER WE CAN START BEING PART OF THE 
   * HEARTBEAT PROTOCOL AND WE WILL ALSO ENABLE COMMUNICATION WITH ALL 
   * NODES IN THE CLUSTER.
   */
  nodePtr.p->phase = ZRUNNING;
  setNodeInfo(nodePtr.i).m_heartbeat_cnt= 0;
  findNeighbours(signal);
  c_clusterNodes.set(nodePtr.i);
  c_start.reset();

  /**
   * SEND A HEARTBEAT IMMEDIATELY TO DECREASE THE RISK 
   * THAT WE MISS EARLY HEARTBEATS. 
   */
  sendHeartbeat(signal);

  /**
   * ENABLE COMMUNICATION WITH ALL BLOCKS IN THE CURRENT CLUSTER AND SET 
   * THE NODES IN THE CLUSTER TO BE RUNNING. 
   */
  for (nodePtr.i = 1; nodePtr.i < MAX_NDB_NODES; nodePtr.i++) {
    jam();
    ptrAss(nodePtr, nodeRec);
    if ((nodePtr.p->phase == ZRUNNING) && (nodePtr.i != getOwnNodeId())) {
      /*-------------------------------------------------------------------*/
      // Enable full communication to all other nodes. Not really necessary 
      // to open communication to ourself.
      /*-------------------------------------------------------------------*/
      jam();
      signal->theData[0] = nodePtr.i;
      sendSignal(CMVMI_REF, GSN_ENABLE_COMORD, signal, 1, JBA);
    }//if
  }//for
  
  sendSttorryLab(signal);
  
  sendCmAckAdd(signal, getOwnNodeId(), CmAdd::CommitNew);
}

/*  4.10.7 CM_ACKADD        - PRESIDENT IS RECEIVER -       */
/*---------------------------------------------------------------------------*/
/* Entry point for an ack add signal. 
 * The TTYPE defines if it is a prepare or a commit.                         */
/*---------------------------------------------------------------------------*/
void Qmgr::execCM_ACKADD(Signal* signal) 
{
  NodeRecPtr addNodePtr;
  NodeRecPtr senderNodePtr;
  jamEntry();

  CmAckAdd * const cmAckAdd = (CmAckAdd*)signal->getDataPtr();
  const CmAdd::RequestType type = (CmAdd::RequestType)cmAckAdd->requestType;
  addNodePtr.i = cmAckAdd->startingNodeId;
  senderNodePtr.i = cmAckAdd->senderNodeId;

  DEBUG_START3(signal, type);

  if (cpresident != getOwnNodeId()) {
    jam();
    /*-----------------------------------------------------------------------*/
    /* IF WE ARE NOT PRESIDENT THEN WE SHOULD NOT RECEIVE THIS MESSAGE.      */
    /*------------------------------------------------------------_----------*/
    warningEvent("Received CM_ACKADD from %d president=%d",
		 senderNodePtr.i, cpresident);
    return;
  }//if

  if (addNodePtr.i != c_start.m_startNode) {
    jam();
    /*----------------------------------------------------------------------*/
    /* THIS IS NOT THE STARTING NODE. WE ARE ACTIVE NOW WITH ANOTHER START. */
    /*----------------------------------------------------------------------*/
    warningEvent("Received CM_ACKADD from %d with startNode=%d != own %d",
		 senderNodePtr.i, addNodePtr.i, c_start.m_startNode);
    return;
  }//if
  
  ndbrequire(c_start.m_gsn == GSN_CM_ADD);
  c_start.m_nodes.clearWaitingFor(senderNodePtr.i);
  if(!c_start.m_nodes.done()){
    jam();
    return;
  }
  
  switch (type) {
  case CmAdd::Prepare:{
    jam();

    /*----------------------------------------------------------------------*/
    /* ALL RUNNING NODES HAVE PREPARED THE INCLUSION OF THIS NEW NODE.      */
    /*----------------------------------------------------------------------*/
    c_start.m_gsn = GSN_CM_ADD;
    c_start.m_nodes = c_clusterNodes;

    CmAdd * const cmAdd = (CmAdd*)signal->getDataPtrSend();
    cmAdd->requestType = CmAdd::AddCommit;
    cmAdd->startingNodeId = addNodePtr.i; 
    cmAdd->startingVersion = getNodeInfo(addNodePtr.i).m_version;
    cmAdd->startingMysqlVersion = getNodeInfo(addNodePtr.i).m_mysql_version;
    NodeReceiverGroup rg(QMGR, c_clusterNodes);
    sendSignal(rg, GSN_CM_ADD, signal, CmAdd::SignalLength, JBA);
    DEBUG_START2(GSN_CM_ADD, rg, "AddCommit");
    return;
  }
  case CmAdd::AddCommit:{
    jam();

    /****************************************/
    /* Send commit to the new node so he    */
    /* will change PHASE into ZRUNNING      */
    /****************************************/
    c_start.m_gsn = GSN_CM_ADD;
    c_start.m_nodes.clearWaitingFor();
    c_start.m_nodes.setWaitingFor(addNodePtr.i);

    CmAdd * const cmAdd = (CmAdd*)signal->getDataPtrSend();
    cmAdd->requestType = CmAdd::CommitNew;
    cmAdd->startingNodeId = addNodePtr.i; 
    cmAdd->startingVersion = getNodeInfo(addNodePtr.i).m_version;
    cmAdd->startingMysqlVersion = getNodeInfo(addNodePtr.i).m_mysql_version;
    sendSignal(calcQmgrBlockRef(addNodePtr.i), GSN_CM_ADD, signal, 
	       CmAdd::SignalLength, JBA);
    DEBUG_START(GSN_CM_ADD, addNodePtr.i, "CommitNew");
    return;
  }
  case CmAdd::CommitNew:
    jam();
    /**
     * Tell arbitration about new node.
     */
    handleArbitNdbAdd(signal, addNodePtr.i);
    c_start.reset();

    if (c_start.m_starting_nodes.get(addNodePtr.i))
    {
      jam();
      c_start.m_starting_nodes.clear(addNodePtr.i);
      if (c_start.m_starting_nodes.isclear())
      {
	jam();
	sendSttorryLab(signal);
      }
    }
    return;
  }//switch
  ndbrequire(false);
}//Qmgr::execCM_ACKADD()

/**-------------------------------------------------------------------------
 * WE HAVE BEEN INCLUDED INTO THE CLUSTER. IT IS NOW TIME TO CALCULATE WHICH 
 * ARE OUR LEFT AND RIGHT NEIGHBOURS FOR THE HEARTBEAT PROTOCOL. 
 *--------------------------------------------------------------------------*/
void Qmgr::findNeighbours(Signal* signal) 
{
  UintR toldLeftNeighbour;
  UintR tfnLeftFound;
  UintR tfnMaxFound;
  UintR tfnMinFound;
  UintR tfnRightFound;
  NodeRecPtr fnNodePtr;
  NodeRecPtr fnOwnNodePtr;

  toldLeftNeighbour = cneighbourl;
  tfnLeftFound = 0;
  tfnMaxFound = 0;
  tfnMinFound = (UintR)-1;
  tfnRightFound = (UintR)-1;
  fnOwnNodePtr.i = getOwnNodeId();
  ptrCheckGuard(fnOwnNodePtr, MAX_NDB_NODES, nodeRec);
  for (fnNodePtr.i = 1; fnNodePtr.i < MAX_NDB_NODES; fnNodePtr.i++) {
    jam();
    ptrAss(fnNodePtr, nodeRec);
    if (fnNodePtr.i != fnOwnNodePtr.i) {
      if (fnNodePtr.p->phase == ZRUNNING) {
        if (tfnMinFound > fnNodePtr.p->ndynamicId) {
          jam();
          tfnMinFound = fnNodePtr.p->ndynamicId;
        }//if
        if (tfnMaxFound < fnNodePtr.p->ndynamicId) {
          jam();
          tfnMaxFound = fnNodePtr.p->ndynamicId;
        }//if
        if (fnOwnNodePtr.p->ndynamicId > fnNodePtr.p->ndynamicId) {
          jam();
          if (fnNodePtr.p->ndynamicId > tfnLeftFound) {
            jam();
            tfnLeftFound = fnNodePtr.p->ndynamicId;
          }//if
        } else {
          jam();
          if (fnNodePtr.p->ndynamicId < tfnRightFound) {
            jam();
            tfnRightFound = fnNodePtr.p->ndynamicId;
          }//if
        }//if
      }//if
    }//if
  }//for
  if (tfnLeftFound == 0) {
    if (tfnMinFound == (UintR)-1) {
      jam();
      cneighbourl = ZNIL;
    } else {
      jam();
      cneighbourl = translateDynamicIdToNodeId(signal, tfnMaxFound);
    }//if
  } else {
    jam();
    cneighbourl = translateDynamicIdToNodeId(signal, tfnLeftFound);
  }//if
  if (tfnRightFound == (UintR)-1) {
    if (tfnMaxFound == 0) {
      jam();
      cneighbourh = ZNIL;
    } else {
      jam();
      cneighbourh = translateDynamicIdToNodeId(signal, tfnMinFound);
    }//if
  } else {
    jam();
    cneighbourh = translateDynamicIdToNodeId(signal, tfnRightFound);
  }//if
  if (toldLeftNeighbour != cneighbourl) {
    jam();
    if (cneighbourl != ZNIL) {
      jam();
      /**-------------------------------------------------------------------*/
      /* WE ARE SUPERVISING A NEW LEFT NEIGHBOUR. WE START WITH ALARM COUNT 
       * EQUAL TO ZERO.
       *---------------------------------------------------------------------*/
      fnNodePtr.i = cneighbourl;
      ptrCheckGuard(fnNodePtr, MAX_NDB_NODES, nodeRec);
      setNodeInfo(fnNodePtr.i).m_heartbeat_cnt= 0;
    }//if
  }//if

  signal->theData[0] = NDB_LE_FIND_NEIGHBOURS;
  signal->theData[1] = getOwnNodeId();
  signal->theData[2] = cneighbourl;
  signal->theData[3] = cneighbourh;
  signal->theData[4] = fnOwnNodePtr.p->ndynamicId;
  UintR Tlen = 5;
  for (fnNodePtr.i = 1; fnNodePtr.i < MAX_NDB_NODES; fnNodePtr.i++) {
    jam();
    ptrAss(fnNodePtr, nodeRec);
    if (fnNodePtr.i != fnOwnNodePtr.i) {
      if (fnNodePtr.p->phase == ZRUNNING) {
        jam();
        signal->theData[Tlen] = fnNodePtr.i;
        signal->theData[Tlen + 1] = fnNodePtr.p->ndynamicId;
        if (Tlen < 25) {
	  /*----------------------------------------------------------------*/
	  // This code can only report 11 nodes. 
	  // We need to update this when increasing the number of nodes
	  // supported.
	  /*-----------------------------------------------------------------*/
          Tlen += 2;
        }
      }//if
    }//if
  }//for
  sendSignal(CMVMI_REF, GSN_EVENT_REP, signal, Tlen, JBB);
}//Qmgr::findNeighbours()

/*
4.10.7 INIT_DATA        */
/*---------------------------------------------------------------------------*/
/*---------------------------------------------------------------------------*/
void Qmgr::initData(Signal* signal) 
{
  cfailureNr = 1;
  ccommitFailureNr = 1;
  cprepareFailureNr = 1;
  cnoFailedNodes = 0;
  cnoPrepFailedNodes = 0;
  creadyDistCom = ZFALSE;
  cpresident = ZNIL;
  c_start.m_president_candidate = ZNIL;
  c_start.m_president_candidate_gci = 0;
  cpdistref = 0;
  cneighbourh = ZNIL;
  cneighbourl = ZNIL;
  cdelayRegreq = ZDELAY_REGREQ;
  cactivateApiCheck = 0;
  ctoStatus = Q_NOT_ACTIVE;

  interface_check_timer.setDelay(1000);
  interface_check_timer.reset();
  clatestTransactionCheck = 0;

  cLqhTimeSignalCount = 0;

  // catch-all for missing initializations
  memset(&arbitRec, 0, sizeof(arbitRec));

  /**
   * Timeouts
   */
  const ndb_mgm_configuration_iterator * p = 
    m_ctx.m_config.getOwnConfigIterator();
  ndbrequire(p != 0);
  
  Uint32 hbDBDB = 1500;
  Uint32 arbitTimeout = 1000;
  c_restartPartialTimeout = 30000;
  c_restartPartionedTimeout = 60000;
  c_restartFailureTimeout = ~0;
  ndb_mgm_get_int_parameter(p, CFG_DB_HEARTBEAT_INTERVAL, &hbDBDB);
  ndb_mgm_get_int_parameter(p, CFG_DB_ARBIT_TIMEOUT, &arbitTimeout);
  ndb_mgm_get_int_parameter(p, CFG_DB_START_PARTIAL_TIMEOUT, 
			    &c_restartPartialTimeout);
  ndb_mgm_get_int_parameter(p, CFG_DB_START_PARTITION_TIMEOUT,
			    &c_restartPartionedTimeout);
  ndb_mgm_get_int_parameter(p, CFG_DB_START_FAILURE_TIMEOUT,
			    &c_restartFailureTimeout);
 
  if(c_restartPartialTimeout == 0)
  {
    c_restartPartialTimeout = ~0;
  }
  
  if (c_restartPartionedTimeout ==0)
  {
    c_restartPartionedTimeout = ~0;
  }
  
  if (c_restartFailureTimeout == 0)
  {
    c_restartFailureTimeout = ~0;
  }

  setHbDelay(hbDBDB);
  setArbitTimeout(arbitTimeout);
  
  arbitRec.m_disabled = false;
  arbitRec.state = ARBIT_NULL;          // start state for all nodes
  arbitRec.apiMask[0].clear();          // prepare for ARBIT_CFG

  Uint32 sum = 0;
  ArbitSignalData* const sd = (ArbitSignalData*)&signal->theData[0];
  for (unsigned rank = 1; rank <= 2; rank++) {
    sd->sender = getOwnNodeId();
    sd->code = rank;
    sd->node = 0;
    sd->ticket.clear();
    sd->mask.clear();
    ndb_mgm_configuration_iterator * iter =
      m_ctx.m_config.getClusterConfigIterator();
    for (ndb_mgm_first(iter); ndb_mgm_valid(iter); ndb_mgm_next(iter)) {
      Uint32 tmp = 0;
      if (ndb_mgm_get_int_parameter(iter, CFG_NODE_ARBIT_RANK, &tmp) == 0 && 
	  tmp == rank){
	Uint32 nodeId = 0;
	ndbrequire(!ndb_mgm_get_int_parameter(iter, CFG_NODE_ID, &nodeId));
	sd->mask.set(nodeId);
      }
    }
    sum += sd->mask.count();
    execARBIT_CFG(signal);
  }
<<<<<<< HEAD

  if (sum == 0)
  {
    jam();
    /**
     * Disabled arbitration
     */
    arbitRec.m_disabled = true;
  }

  setNodeInfo(getOwnNodeId()).m_version = NDB_VERSION;
  setNodeInfo(getOwnNodeId()).m_mysql_version = NDB_MYSQL_VERSION_D;
=======
>>>>>>> c14da4a5
}//Qmgr::initData()


/**---------------------------------------------------------------------------
 * HERE WE RECEIVE THE JOB TABLE SIGNAL EVERY 10 MILLISECONDS. 
 * WE WILL USE THIS TO CHECK IF IT IS TIME TO CHECK THE NEIGHBOUR NODE. 
 * WE WILL ALSO SEND A SIGNAL TO BLOCKS THAT NEED A TIME SIGNAL AND 
 * DO NOT WANT TO USE JOB TABLE SIGNALS.
 *---------------------------------------------------------------------------*/
void Qmgr::timerHandlingLab(Signal* signal) 
{
  NDB_TICKS TcurrentTime = NdbTick_CurrentMillisecond();
  NodeRecPtr myNodePtr;
  myNodePtr.i = getOwnNodeId();
  ptrCheckGuard(myNodePtr, MAX_NDB_NODES, nodeRec);

  if (myNodePtr.p->phase == ZRUNNING) {
    jam();
    /**---------------------------------------------------------------------
     * WE ARE ONLY PART OF HEARTBEAT CLUSTER IF WE ARE UP AND RUNNING. 
     *---------------------------------------------------------------------*/
    if (hb_send_timer.check(TcurrentTime)) {
      jam();
      sendHeartbeat(signal);
      hb_send_timer.reset();
    }
    if (hb_check_timer.check(TcurrentTime)) {
      jam();
      checkHeartbeat(signal);
      hb_check_timer.reset();
    }
  }
  
  if (interface_check_timer.check(TcurrentTime)) {
    jam();
    interface_check_timer.reset();
    checkStartInterface(signal);
  }

  if (hb_api_timer.check(TcurrentTime)) 
  {
    jam();
    hb_api_timer.reset();
    apiHbHandlingLab(signal);
  }

  if (cactivateApiCheck != 0) {
    jam();
    if (clatestTransactionCheck == 0) {
      //-------------------------------------------------------------
      // Initialise the Transaction check timer.
      //-------------------------------------------------------------
      clatestTransactionCheck = TcurrentTime;
    }//if
    int counter = 0;
    while (TcurrentTime > ((NDB_TICKS)10 + clatestTransactionCheck)) {
      jam();
      clatestTransactionCheck += (NDB_TICKS)10;
      sendSignal(DBTC_REF, GSN_TIME_SIGNAL, signal, 1, JBB);
      cLqhTimeSignalCount++;
      if (cLqhTimeSignalCount >= 100) {
	cLqhTimeSignalCount = 0;
	sendSignal(DBLQH_REF, GSN_TIME_SIGNAL, signal, 1, JBB);          
      }//if
      counter++;
      if (counter > 1) {
	jam();
	break;
      } else {
	;
      }//if
    }//while
  }//if
  
  //--------------------------------------------------
  // Resend this signal with 10 milliseconds delay.
  //--------------------------------------------------
  signal->theData[0] = ZTIMER_HANDLING;
  sendSignalWithDelay(QMGR_REF, GSN_CONTINUEB, signal, 10, 1);
  return;
}//Qmgr::timerHandlingLab()

/*---------------------------------------------------------------------------*/
/*       THIS MODULE HANDLES THE SENDING AND RECEIVING OF HEARTBEATS.        */
/*---------------------------------------------------------------------------*/
void Qmgr::sendHeartbeat(Signal* signal) 
{
  NodeRecPtr localNodePtr;
  localNodePtr.i = cneighbourh;
  if (localNodePtr.i == ZNIL) {
    jam();
    /**---------------------------------------------------------------------
     * THERE ARE NO NEIGHBOURS. THIS IS POSSIBLE IF WE ARE THE ONLY NODE IN 
     * THE CLUSTER.IN THIS CASE WE DO NOT NEED TO SEND ANY HEARTBEAT SIGNALS.
     *-----------------------------------------------------------------------*/
    return;
  }//if
  ptrCheckGuard(localNodePtr, MAX_NDB_NODES, nodeRec);
  signal->theData[0] = getOwnNodeId();

  sendSignal(localNodePtr.p->blockRef, GSN_CM_HEARTBEAT, signal, 1, JBA);
#ifdef VM_TRACE
  signal->theData[0] = NDB_LE_SentHeartbeat;
  signal->theData[1] = localNodePtr.i;
  sendSignal(CMVMI_REF, GSN_EVENT_REP, signal, 2, JBB);  
#endif
}//Qmgr::sendHeartbeat()

void Qmgr::checkHeartbeat(Signal* signal) 
{
  NodeRecPtr nodePtr;

  nodePtr.i = cneighbourl;
  if (nodePtr.i == ZNIL) {
    jam();
    /**---------------------------------------------------------------------
     * THERE ARE NO NEIGHBOURS. THIS IS POSSIBLE IF WE ARE THE ONLY NODE IN 
     * THE CLUSTER. IN THIS CASE WE DO NOT NEED TO CHECK ANY HEARTBEATS.
     *-----------------------------------------------------------------------*/
    return;
  }//if
  ptrCheckGuard(nodePtr, MAX_NDB_NODES, nodeRec);
  
  setNodeInfo(nodePtr.i).m_heartbeat_cnt++;
  ndbrequire(nodePtr.p->phase == ZRUNNING);
  ndbrequire(getNodeInfo(nodePtr.i).m_type == NodeInfo::DB);

  if(getNodeInfo(nodePtr.i).m_heartbeat_cnt > 2){
    signal->theData[0] = NDB_LE_MissedHeartbeat;
    signal->theData[1] = nodePtr.i;
    signal->theData[2] = getNodeInfo(nodePtr.i).m_heartbeat_cnt - 1;
    sendSignal(CMVMI_REF, GSN_EVENT_REP, signal, 3, JBB);
  }

  if (getNodeInfo(nodePtr.i).m_heartbeat_cnt > 4) {
    jam();
    /**----------------------------------------------------------------------
     * OUR LEFT NEIGHBOUR HAVE KEPT QUIET FOR THREE CONSECUTIVE HEARTBEAT 
     * PERIODS. THUS WE DECLARE HIM DOWN.
     *----------------------------------------------------------------------*/
    signal->theData[0] = NDB_LE_DeadDueToHeartbeat;
    signal->theData[1] = nodePtr.i;
    sendSignal(CMVMI_REF, GSN_EVENT_REP, signal, 2, JBB);

    failReportLab(signal, nodePtr.i, FailRep::ZHEARTBEAT_FAILURE);
    return;
  }//if
}//Qmgr::checkHeartbeat()

void Qmgr::apiHbHandlingLab(Signal* signal) 
{
  NodeRecPtr TnodePtr;

  for (TnodePtr.i = 1; TnodePtr.i < MAX_NODES; TnodePtr.i++) {
    const Uint32 nodeId = TnodePtr.i;
    ptrAss(TnodePtr, nodeRec);
    
    const NodeInfo::NodeType type = getNodeInfo(nodeId).getType();
    if(type == NodeInfo::DB)
      continue;
    
    if(type == NodeInfo::INVALID)
      continue;

    if (c_connectedNodes.get(nodeId))
    {
      jam();
      setNodeInfo(TnodePtr.i).m_heartbeat_cnt++;
      
      if(getNodeInfo(TnodePtr.i).m_heartbeat_cnt > 2)
      {
	signal->theData[0] = NDB_LE_MissedHeartbeat;
	signal->theData[1] = nodeId;
	signal->theData[2] = getNodeInfo(TnodePtr.i).m_heartbeat_cnt - 1;
	sendSignal(CMVMI_REF, GSN_EVENT_REP, signal, 3, JBB);
      }
      
      if (getNodeInfo(TnodePtr.i).m_heartbeat_cnt > 4) 
      {
        jam();
	/*------------------------------------------------------------------*/
	/* THE API NODE HAS NOT SENT ANY HEARTBEAT FOR THREE SECONDS. 
	 * WE WILL DISCONNECT FROM IT NOW.
	 *------------------------------------------------------------------*/
	/*------------------------------------------------------------------*/
	/* We call node_failed to release all connections for this api node */
	/*------------------------------------------------------------------*/
	signal->theData[0] = NDB_LE_DeadDueToHeartbeat;
	signal->theData[1] = nodeId;
	sendSignal(CMVMI_REF, GSN_EVENT_REP, signal, 2, JBB);
        
        api_failed(signal, nodeId);
      }//if
    }//if
  }//for
  return;
}//Qmgr::apiHbHandlingLab()

void Qmgr::checkStartInterface(Signal* signal) 
{
  NodeRecPtr nodePtr;
  /*------------------------------------------------------------------------*/
  // This method is called once per second. After a disconnect we wait at 
  // least three seconds before allowing new connects. We will also ensure 
  // that handling of the failure is completed before we allow new connections.
  /*------------------------------------------------------------------------*/
  for (nodePtr.i = 1; nodePtr.i < MAX_NODES; nodePtr.i++) {
    ptrAss(nodePtr, nodeRec);
    if (nodePtr.p->phase == ZFAIL_CLOSING) {
      jam();
      setNodeInfo(nodePtr.i).m_heartbeat_cnt++;
      if (c_connectedNodes.get(nodePtr.i)){
        jam();
	/*-------------------------------------------------------------------*/
	// We need to ensure that the connection is not restored until it has 
	// been disconnected for at least three seconds.
	/*-------------------------------------------------------------------*/
        setNodeInfo(nodePtr.i).m_heartbeat_cnt= 0;
      }//if
      if ((getNodeInfo(nodePtr.i).m_heartbeat_cnt > 3)
	  && (nodePtr.p->failState == NORMAL)) {
	/**------------------------------------------------------------------
	 * WE HAVE DISCONNECTED THREE SECONDS AGO. WE ARE NOW READY TO 
	 * CONNECT AGAIN AND ACCEPT NEW REGISTRATIONS FROM THIS NODE. 
	 * WE WILL NOT ALLOW CONNECTIONS OF API NODES UNTIL API FAIL HANDLING 
	 * IS COMPLETE.
	 *-------------------------------------------------------------------*/
        nodePtr.p->failState = NORMAL;
        if (getNodeInfo(nodePtr.i).m_type != NodeInfo::DB){
          jam();
          nodePtr.p->phase = ZAPI_INACTIVE;
        } else {
          jam();
          nodePtr.p->phase = ZINIT;
        }//if

        setNodeInfo(nodePtr.i).m_heartbeat_cnt= 0;
        signal->theData[0] = 0;
        signal->theData[1] = nodePtr.i;
        sendSignal(CMVMI_REF, GSN_OPEN_COMREQ, signal, 2, JBA);
      } else {
	if(((getNodeInfo(nodePtr.i).m_heartbeat_cnt + 1) % 60) == 0){
	  char buf[100];
	  BaseString::snprintf(buf, sizeof(buf), 
		   "Failure handling of node %d has not completed in %d min."
		   " - state = %d",
		   nodePtr.i, 
		   (getNodeInfo(nodePtr.i).m_heartbeat_cnt + 1)/60,
		   nodePtr.p->failState);
	  warningEvent(buf);
	}
      }
    }//if
  }//for
  return;
}//Qmgr::checkStartInterface()

/**-------------------------------------------------------------------------
 * This method is called when a DISCONNECT_REP signal arrived which means that
 * the API node is gone and we want to release resources in TC/DICT blocks.
 *---------------------------------------------------------------------------*/
void Qmgr::sendApiFailReq(Signal* signal, Uint16 failedNodeNo) 
{
  NodeRecPtr failedNodePtr;

  jamEntry();
  failedNodePtr.i = failedNodeNo;
  signal->theData[0] = failedNodePtr.i;
  signal->theData[1] = QMGR_REF; 

  ptrCheckGuard(failedNodePtr, MAX_NODES, nodeRec);
  
  ndbrequire(failedNodePtr.p->failState == NORMAL);
  
  failedNodePtr.p->failState = WAITING_FOR_FAILCONF1;
  NodeReceiverGroup rg(QMGR, c_clusterNodes);
  sendSignal(rg, GSN_API_FAILREQ, signal, 2, JBA);
  sendSignal(DBTC_REF, GSN_API_FAILREQ, signal, 2, JBA);
  sendSignal(DBDICT_REF, GSN_API_FAILREQ, signal, 2, JBA);
  sendSignal(SUMA_REF, GSN_API_FAILREQ, signal, 2, JBA);
}//Qmgr::sendApiFailReq()

void Qmgr::execAPI_FAILREQ(Signal* signal)
{
  jamEntry();
  NodeRecPtr failedNodePtr;
  failedNodePtr.i = signal->theData[0];
  // signal->theData[1] == QMGR_REF
  ptrCheckGuard(failedNodePtr, MAX_NODES, nodeRec);

  ndbrequire(getNodeInfo(failedNodePtr.i).getType() != NodeInfo::DB);

  api_failed(signal, signal->theData[0]);
}

void Qmgr::execAPI_FAILCONF(Signal* signal) 
{
  NodeRecPtr failedNodePtr;

  jamEntry();
  failedNodePtr.i = signal->theData[0];  
  ptrCheckGuard(failedNodePtr, MAX_NODES, nodeRec);

  if (failedNodePtr.p->failState == WAITING_FOR_FAILCONF1){
    jam();

    failedNodePtr.p->rcv[0] = signal->theData[1];
    failedNodePtr.p->failState = WAITING_FOR_FAILCONF2;

  } else if (failedNodePtr.p->failState == WAITING_FOR_FAILCONF2) {
    failedNodePtr.p->rcv[1] = signal->theData[1];
    failedNodePtr.p->failState = NORMAL;

    if (failedNodePtr.p->rcv[0] == failedNodePtr.p->rcv[1]) {
      jam();
      systemErrorLab(signal, __LINE__);
    } else {
      jam();
      failedNodePtr.p->rcv[0] = 0;
      failedNodePtr.p->rcv[1] = 0;
    }//if
  } else {
    jam();
#ifdef VM_TRACE
    ndbout << "failedNodePtr.p->failState = "
	   << (Uint32)(failedNodePtr.p->failState) << endl;
#endif   
    systemErrorLab(signal, __LINE__);
  }//if
  return;
}//Qmgr::execAPI_FAILCONF()

void Qmgr::execNDB_FAILCONF(Signal* signal) 
{
  NodeRecPtr failedNodePtr;
  NodeRecPtr nodePtr;

  jamEntry();
  failedNodePtr.i = signal->theData[0];  

  if (ERROR_INSERTED(930))
  {
    CLEAR_ERROR_INSERT_VALUE;
    infoEvent("Discarding NDB_FAILCONF for %u", failedNodePtr.i);
    return;
  }
  
  ptrCheckGuard(failedNodePtr, MAX_NDB_NODES, nodeRec);
  if (failedNodePtr.p->failState == WAITING_FOR_NDB_FAILCONF){
    failedNodePtr.p->failState = NORMAL;
  } else {
    jam();

    char buf[100];
    BaseString::snprintf(buf, 100, 
			 "Received NDB_FAILCONF for node %u with state: %d %d",
			 failedNodePtr.i,
			 failedNodePtr.p->phase,
			 failedNodePtr.p->failState);
    progError(__LINE__, 0, buf);
    systemErrorLab(signal, __LINE__);
  }//if
  if (cpresident == getOwnNodeId()) {
    jam();
    /** 
     * Prepare a NFCompleteRep and send to all connected API's
     * They can then abort all transaction waiting for response from 
     * the failed node
     */
    NFCompleteRep * const nfComp = (NFCompleteRep *)&signal->theData[0];
    nfComp->blockNo = QMGR_REF;
    nfComp->nodeId = getOwnNodeId();
    nfComp->failedNodeId = failedNodePtr.i;

    for (nodePtr.i = 1; nodePtr.i < MAX_NODES; nodePtr.i++) {
      jam();
      ptrAss(nodePtr, nodeRec);
      if (nodePtr.p->phase == ZAPI_ACTIVE){
        jam();
        sendSignal(nodePtr.p->blockRef, GSN_NF_COMPLETEREP, signal, 
                   NFCompleteRep::SignalLength, JBA);
      }//if
    }//for
  }
  return;
}//Qmgr::execNDB_FAILCONF()

/*******************************/
/* DISCONNECT_REP             */
/*******************************/
const char *lookupConnectionError(Uint32 err);

void Qmgr::execDISCONNECT_REP(Signal* signal) 
{
  jamEntry();
  const DisconnectRep * const rep = (DisconnectRep *)&signal->theData[0];
  const Uint32 nodeId = rep->nodeId;
  const Uint32 err = rep->err;
  const NodeInfo nodeInfo = getNodeInfo(nodeId);
  c_connectedNodes.clear(nodeId);

  if (nodeInfo.getType() == NodeInfo::DB)
  {
    c_readnodes_nodes.clear(nodeId);
  }
  
  NodeRecPtr nodePtr;
  nodePtr.i = getOwnNodeId();
  ptrCheckGuard(nodePtr, MAX_NODES, nodeRec);
  
  char buf[100];
  if (nodeInfo.getType() == NodeInfo::DB &&
      getNodeState().startLevel < NodeState::SL_STARTED)
  {
    jam();
    CRASH_INSERTION(932);
    BaseString::snprintf(buf, 100, "Node %u disconnected", nodeId);    
    progError(__LINE__, NDBD_EXIT_SR_OTHERNODEFAILED, buf);
    ndbrequire(false);
  }
  
  if (getNodeInfo(nodeId).getType() != NodeInfo::DB)
  {
    jam();
    api_failed(signal, nodeId);
    return;
  }

  switch(nodePtr.p->phase){
  case ZRUNNING:
    jam();
    break;
  case ZINIT:
    ndbrequire(false);
  case ZSTARTING:
    progError(__LINE__, NDBD_EXIT_CONNECTION_SETUP_FAILED,
	      lookupConnectionError(err));
    ndbrequire(false);
  case ZPREPARE_FAIL:
    ndbrequire(false);
  case ZFAIL_CLOSING:
    ndbrequire(false);
  case ZAPI_ACTIVE:
    ndbrequire(false);
  case ZAPI_INACTIVE:
  {
    BaseString::snprintf(buf, 100, "Node %u disconnected", nodeId);    
    progError(__LINE__, NDBD_EXIT_SR_OTHERNODEFAILED, buf);
    ndbrequire(false);
  }
  }
  node_failed(signal, nodeId);
}//DISCONNECT_REP

void Qmgr::node_failed(Signal* signal, Uint16 aFailedNode) 
{
  NodeRecPtr failedNodePtr;
  /**------------------------------------------------------------------------
   *   A COMMUNICATION LINK HAS BEEN DISCONNECTED. WE MUST TAKE SOME ACTION
   *   DUE TO THIS.
   *-----------------------------------------------------------------------*/
  failedNodePtr.i = aFailedNode;
  ptrCheckGuard(failedNodePtr, MAX_NODES, nodeRec);

  ndbrequire(getNodeInfo(failedNodePtr.i).getType() == NodeInfo::DB);
  
  /**---------------------------------------------------------------------
   *   THE OTHER NODE IS AN NDB NODE, WE HANDLE IT AS IF A HEARTBEAT 
   *   FAILURE WAS DISCOVERED.
   *---------------------------------------------------------------------*/
  switch(failedNodePtr.p->phase){
  case ZRUNNING:
    jam();
    failReportLab(signal, aFailedNode, FailRep::ZLINK_FAILURE);
    return;
  case ZFAIL_CLOSING:
    jam();
    return;
  case ZSTARTING:
    c_start.reset();
    // Fall-through
  default:
    jam();
    /*---------------------------------------------------------------------*/
    // The other node is still not in the cluster but disconnected. 
    // We must restart communication in three seconds.
    /*---------------------------------------------------------------------*/
    failedNodePtr.p->failState = NORMAL;
    failedNodePtr.p->phase = ZFAIL_CLOSING;
    setNodeInfo(failedNodePtr.i).m_heartbeat_cnt= 0;

    CloseComReqConf * const closeCom = 
      (CloseComReqConf *)&signal->theData[0];

    closeCom->xxxBlockRef = reference();
    closeCom->failNo      = 0;
    closeCom->noOfNodes   = 1;
    NodeBitmask::clear(closeCom->theNodes);
    NodeBitmask::set(closeCom->theNodes, failedNodePtr.i);
    sendSignal(CMVMI_REF, GSN_CLOSE_COMREQ, signal, 
               CloseComReqConf::SignalLength, JBA);
  }//if
  return;
}

void
Qmgr::api_failed(Signal* signal, Uint32 nodeId)
{
  NodeRecPtr failedNodePtr;
  /**------------------------------------------------------------------------
   *   A COMMUNICATION LINK HAS BEEN DISCONNECTED. WE MUST TAKE SOME ACTION
   *   DUE TO THIS.
   *-----------------------------------------------------------------------*/
  failedNodePtr.i = nodeId;
  ptrCheckGuard(failedNodePtr, MAX_NODES, nodeRec);
  
  if (failedNodePtr.p->phase == ZFAIL_CLOSING)
  {
    /**
     * Failure handling already in progress
     */
    jam();
    return;
  }

  if (failedNodePtr.p->phase == ZAPI_ACTIVE)
  {
    jam();
    sendApiFailReq(signal, nodeId);
    arbitRec.code = ArbitCode::ApiFail;
    handleArbitApiFail(signal, nodeId);
  }
  else
  {
    /**
     * Always inform SUMA
     */
    jam();
    signal->theData[0] = nodeId;
    signal->theData[1] = QMGR_REF;
    sendSignal(SUMA_REF, GSN_API_FAILREQ, signal, 2, JBA);
    failedNodePtr.p->failState = NORMAL;
  }

  failedNodePtr.p->phase = ZFAIL_CLOSING;
  setNodeInfo(failedNodePtr.i).m_heartbeat_cnt= 0;
  setNodeInfo(failedNodePtr.i).m_version = 0;
  recompute_version_info(getNodeInfo(failedNodePtr.i).m_type);
  
  CloseComReqConf * const closeCom = (CloseComReqConf *)&signal->theData[0];
  closeCom->xxxBlockRef = reference();
  closeCom->failNo      = 0;
  closeCom->noOfNodes   = 1;
  NodeBitmask::clear(closeCom->theNodes);
  NodeBitmask::set(closeCom->theNodes, failedNodePtr.i);
  sendSignal(CMVMI_REF, GSN_CLOSE_COMREQ, signal, 
             CloseComReqConf::SignalLength, JBA);

  if (getNodeInfo(failedNodePtr.i).getType() == NodeInfo::MGM)
  {
    /**
     * Allow MGM do reconnect "directly"
     */
    jam();
    setNodeInfo(failedNodePtr.i).m_heartbeat_cnt = 3;
  }
}

void
Qmgr::execUPGRADE_PROTOCOL_ORD(Signal* signal)
{
  const UpgradeProtocolOrd* ord = (UpgradeProtocolOrd*)signal->getDataPtr();
  switch(ord->type){
  case UpgradeProtocolOrd::UPO_ENABLE_MICRO_GCP:
    jam();
    m_micro_gcp_enabled = true;
    return;
  }
}

/**--------------------------------------------------------------------------
 * AN API NODE IS REGISTERING. IF FOR THE FIRST TIME WE WILL ENABLE 
 * COMMUNICATION WITH ALL NDB BLOCKS.
 *---------------------------------------------------------------------------*/
/*******************************/
/* API_REGREQ                 */
/*******************************/
void Qmgr::execAPI_REGREQ(Signal* signal) 
{
  jamEntry();
  
  ApiRegReq* req = (ApiRegReq*)signal->getDataPtr();
  const Uint32 version = req->version;
  const BlockReference ref = req->ref;
  
  Uint32 mysql_version = req->mysql_version;
  if (version < NDBD_SPLIT_VERSION)
    mysql_version = 0;

  NodeRecPtr apiNodePtr;
  apiNodePtr.i = refToNode(ref);
  ptrCheckGuard(apiNodePtr, MAX_NODES, nodeRec);
  
#if 0
  ndbout_c("Qmgr::execAPI_REGREQ: Recd API_REGREQ (NodeId=%d)", apiNodePtr.i);
#endif

  bool compatability_check;
  const char * extra = 0;
  NodeInfo::NodeType type= getNodeInfo(apiNodePtr.i).getType();
  switch(type){
  case NodeInfo::API:
    if (m_micro_gcp_enabled && !ndb_check_micro_gcp(version))
    {
      jam();
      compatability_check = false;
      extra = ": micro gcp enabled";
    }
    else
    {
      jam();
      compatability_check = ndbCompatible_ndb_api(NDB_VERSION, version);
    }
    break;
  case NodeInfo::MGM:
    compatability_check = ndbCompatible_ndb_mgmt(NDB_VERSION, version);
    break;
  case NodeInfo::DB:
  case NodeInfo::INVALID:
  default:
    sendApiRegRef(signal, ref, ApiRegRef::WrongType);
    infoEvent("Invalid connection attempt with type %d", type);
    return;
  }
  
  if (!compatability_check) {
    jam();
    char buf[NDB_VERSION_STRING_BUF_SZ];
    infoEvent("Connection attempt from %s id=%d with %s "
	      "incompatible with %s%s",
	      type == NodeInfo::API ? "api or mysqld" : "management server",
	      apiNodePtr.i,
	      ndbGetVersionString(version, mysql_version, 0,
                                  buf, 
                                  sizeof(buf)),
	      NDB_VERSION_STRING,
              extra ? extra : 0);
    apiNodePtr.p->phase = ZAPI_INACTIVE;
    sendApiRegRef(signal, ref, ApiRegRef::UnsupportedVersion);
    return;
  }

  setNodeInfo(apiNodePtr.i).m_version = version;
  setNodeInfo(apiNodePtr.i).m_mysql_version = mysql_version;
  setNodeInfo(apiNodePtr.i).m_heartbeat_cnt= 0;

  ApiRegConf * const apiRegConf = (ApiRegConf *)&signal->theData[0];
  apiRegConf->qmgrRef = reference();
  apiRegConf->apiHeartbeatFrequency = (chbApiDelay / 10);
  apiRegConf->version = NDB_VERSION;
  apiRegConf->mysql_version = NDB_MYSQL_VERSION_D;
  NodeState state= apiRegConf->nodeState = getNodeState();
  {
    NodeRecPtr nodePtr;
    nodePtr.i = getOwnNodeId();
    ptrCheckGuard(nodePtr, MAX_NDB_NODES, nodeRec);
    Uint32 dynamicId = nodePtr.p->ndynamicId;

    if(apiRegConf->nodeState.masterNodeId != getOwnNodeId()){
      jam();
      apiRegConf->nodeState.dynamicId = dynamicId;
    } else {
      apiRegConf->nodeState.dynamicId = -dynamicId;
    }
  }
  NodeVersionInfo info = getNodeVersionInfo();
  apiRegConf->minDbVersion = info.m_type[NodeInfo::DB].m_min_version;
  apiRegConf->nodeState.m_connected_nodes.assign(c_connectedNodes);
  sendSignal(ref, GSN_API_REGCONF, signal, ApiRegConf::SignalLength, JBB);

  if (apiNodePtr.p->phase == ZAPI_INACTIVE &&
      (state.startLevel == NodeState::SL_STARTED ||
       state.getSingleUserMode() ||
       (state.startLevel == NodeState::SL_STARTING && 
	state.starting.startPhase >= 100)))
  {       
    jam();
    /**----------------------------------------------------------------------
     * THE API NODE IS REGISTERING. WE WILL ACCEPT IT BY CHANGING STATE AND 
     * SENDING A CONFIRM. 
     *----------------------------------------------------------------------*/
    apiNodePtr.p->phase = ZAPI_ACTIVE;
    apiNodePtr.p->blockRef = ref;
    signal->theData[0] = apiNodePtr.i;
    sendSignal(CMVMI_REF, GSN_ENABLE_COMORD, signal, 1, JBA);
    
    recompute_version_info(type, version);
    
    signal->theData[0] = apiNodePtr.i;
    signal->theData[1] = version;
    NodeReceiverGroup rg(QMGR, c_clusterNodes);
    rg.m_nodes.clear(getOwnNodeId());
    sendVersionedDb(rg, GSN_NODE_VERSION_REP, signal, 2, JBB, 
		    NDBD_NODE_VERSION_REP);
    
    signal->theData[0] = apiNodePtr.i;
    EXECUTE_DIRECT(NDBCNTR, GSN_API_START_REP, signal, 1);
  }
  return;
}//Qmgr::execAPI_REGREQ()

void
Qmgr::sendVersionedDb(NodeReceiverGroup rg,
		      GlobalSignalNumber gsn, 
		      Signal* signal, 
		      Uint32 length, 
		      JobBufferLevel jbuf,
		      Uint32 minversion)
{
  jam();
  NodeVersionInfo info = getNodeVersionInfo();
  if (info.m_type[NodeInfo::DB].m_min_version >= minversion)
  {
    jam();
    sendSignal(rg, gsn, signal, length, jbuf);
  }
  else
  {
    jam();
    Uint32 i = 0, cnt = 0;
    while((i = rg.m_nodes.find(i + 1)) != NodeBitmask::NotFound)
    {
      jam();
      if (getNodeInfo(i).m_version >= minversion)
      {
	jam();
	cnt++;
	sendSignal(numberToRef(rg.m_block, i), gsn, signal, length, jbuf);
      }
    }
    ndbassert((cnt == 0 && rg.m_nodes.count() == 0) ||
	      (cnt < rg.m_nodes.count()));
  }
}

void
Qmgr::execAPI_VERSION_REQ(Signal * signal) {
  jamEntry();
  ApiVersionReq * const req = (ApiVersionReq *)signal->getDataPtr();

  Uint32 senderRef = req->senderRef;
  Uint32 nodeId = req->nodeId;

  ApiVersionConf * conf = (ApiVersionConf *)req;
  if(getNodeInfo(nodeId).m_connected)
  {
    conf->version = getNodeInfo(nodeId).m_version;
    conf->mysql_version = getNodeInfo(nodeId).m_mysql_version;
    struct in_addr in= globalTransporterRegistry.get_connect_address(nodeId);
    conf->inet_addr= in.s_addr;
  }
  else
  {
    conf->version =  0;
    conf->inet_addr= 0;
  }
  conf->nodeId = nodeId;

  sendSignal(senderRef,
	     GSN_API_VERSION_CONF,
	     signal,
	     ApiVersionConf::SignalLength, JBB);
}

void
Qmgr::execNODE_VERSION_REP(Signal* signal)
{
  jamEntry();
  Uint32 nodeId = signal->theData[0];
  Uint32 version = signal->theData[1];

  if (nodeId < MAX_NODES)
  {
    jam();
    Uint32 type = getNodeInfo(nodeId).m_type;
    setNodeInfo(nodeId).m_version = version;
    recompute_version_info(type, version);
  }
}
 
void
Qmgr::recompute_version_info(Uint32 type, Uint32 version)
{
  NodeVersionInfo& info = setNodeVersionInfo();
  switch(type){
  case NodeInfo::DB:
  case NodeInfo::API:
  case NodeInfo::MGM:
    break;
  default:
    return;
  }
  
  if (info.m_type[type].m_min_version == 0 ||
      version < info.m_type[type].m_min_version)
    info.m_type[type].m_min_version = version;
  if (version > info.m_type[type].m_max_version)
    info.m_type[type].m_max_version = version;
}

void
Qmgr::recompute_version_info(Uint32 type)
{
  switch(type){
  case NodeInfo::DB:
  case NodeInfo::API:
  case NodeInfo::MGM:
    break;
  default:
    return;
  }
  
  Uint32 min = ~0, max = 0;
  Uint32 cnt = type == NodeInfo::DB ? MAX_NDB_NODES : MAX_NODES;
  for (Uint32 i = 1; i<cnt; i++)
  {
    if (getNodeInfo(i).m_type == type)
    {
      Uint32 version = getNodeInfo(i).m_version;
      
      if (version)
      {
	if (version < min)
	  min = version;
	if (version > max)
	  max = version;
      }
    }
  }
  
  NodeVersionInfo& info = setNodeVersionInfo();
  info.m_type[type].m_min_version = min == ~(Uint32)0 ? 0 : min;
  info.m_type[type].m_max_version = max;
}

#if 0
bool
Qmgr::checkAPIVersion(NodeId nodeId, 
		      Uint32 apiVersion, Uint32 ownVersion) const {
  bool ret=true;
  /**
   * First implementation...
   */
  if ((getMajor(apiVersion) < getMajor(ownVersion) ||
       getMinor(apiVersion) < getMinor(ownVersion)) &&
      apiVersion >= API_UPGRADE_VERSION) {
    jam();
    if ( getNodeInfo(nodeId).getType() !=  NodeInfo::MGM ) {
      jam();
      ret = false;
    } else {
      jam();
      /* we have a software upgrade situation, mgmtsrvr should be
       * the highest, let him decide what to do
       */
      ;
    }
  }
  return ret;
}
#endif

void
Qmgr::sendApiRegRef(Signal* signal, Uint32 Tref, ApiRegRef::ErrorCode err){
  ApiRegRef* ref = (ApiRegRef*)signal->getDataPtrSend();
  ref->ref = reference();
  ref->version = NDB_VERSION;
  ref->mysql_version = NDB_MYSQL_VERSION_D;
  ref->errorCode = err;
  sendSignal(Tref, GSN_API_REGREF, signal, ApiRegRef::SignalLength, JBB);
}

/**--------------------------------------------------------------------------
 * A NODE HAS BEEN DECLARED AS DOWN. WE WILL CLOSE THE COMMUNICATION TO THIS 
 * NODE IF NOT ALREADY DONE. IF WE ARE PRESIDENT OR BECOMES PRESIDENT BECAUSE 
 * OF A FAILED PRESIDENT THEN WE WILL TAKE FURTHER ACTION. 
 *---------------------------------------------------------------------------*/
void Qmgr::failReportLab(Signal* signal, Uint16 aFailedNode,
			 FailRep::FailCause aFailCause) 
{
  NodeRecPtr nodePtr;
  NodeRecPtr failedNodePtr;
  NodeRecPtr myNodePtr;
  UintR TnoFailedNodes;

  failedNodePtr.i = aFailedNode;
  ptrCheckGuard(failedNodePtr, MAX_NDB_NODES, nodeRec);
  FailRep* rep = (FailRep*)signal->getDataPtr();

  if (check_multi_node_shutdown(signal))
  {
    jam();
    return;
  }
  
  if (failedNodePtr.i == getOwnNodeId()) {
    jam();

    Uint32 code = NDBD_EXIT_NODE_DECLARED_DEAD;
    const char * msg = 0;
    char extra[100];
    switch(aFailCause){
    case FailRep::ZOWN_FAILURE: 
      msg = "Own failure"; 
      break;
    case FailRep::ZOTHER_NODE_WHEN_WE_START: 
    case FailRep::ZOTHERNODE_FAILED_DURING_START:
      msg = "Other node died during start"; 
      break;
    case FailRep::ZIN_PREP_FAIL_REQ:
      msg = "Prep fail";
      break;
    case FailRep::ZSTART_IN_REGREQ:
      msg = "Start timeout";
      break;
    case FailRep::ZHEARTBEAT_FAILURE:
      msg = "Hearbeat failure";
      break;
    case FailRep::ZLINK_FAILURE:
      msg = "Connection failure";
      break;
    case FailRep::ZPARTITIONED_CLUSTER:
    {
      code = NDBD_EXIT_PARTITIONED_SHUTDOWN;
      char buf1[100], buf2[100];
      c_clusterNodes.getText(buf1);
      if (signal->getLength()== FailRep::SignalLength + FailRep::ExtraLength &&
	  signal->header.theVerId_signalNumber == GSN_FAIL_REP)
      {
	jam();
	NdbNodeBitmask part;
	part.assign(NdbNodeBitmask::Size, rep->partition);
	part.getText(buf2);
	BaseString::snprintf(extra, sizeof(extra),
			     "Our cluster: %s other cluster: %s",
			     buf1, buf2);
      }
      else
      {
	jam();
	BaseString::snprintf(extra, sizeof(extra),
			     "Our cluster: %s", buf1);
      }
      msg = extra;
      break;
    }
    case FailRep::ZMULTI_NODE_SHUTDOWN:
      msg = "Multi node shutdown";
      break;
    default:
      msg = "<UNKNOWN>";
    }
    
    CRASH_INSERTION(932);

    char buf[255];
    BaseString::snprintf(buf, sizeof(buf), 
			 "We(%u) have been declared dead by %u reason: %s(%u)",
			 getOwnNodeId(),
			 refToNode(signal->getSendersBlockRef()),
			 msg ? msg : "<Unknown>",
			 aFailCause);
    
    progError(__LINE__, code, buf);
    return;
  }//if
  
  myNodePtr.i = getOwnNodeId();
  ptrCheckGuard(myNodePtr, MAX_NDB_NODES, nodeRec);
  if (myNodePtr.p->phase != ZRUNNING) {
    jam();
    systemErrorLab(signal, __LINE__);
    return;
  }//if

  if (getNodeState().startLevel < NodeState::SL_STARTED)
  {
    jam();
    CRASH_INSERTION(932);
    char buf[100];
    BaseString::snprintf(buf, 100, "Node failure during restart");
    progError(__LINE__, NDBD_EXIT_SR_OTHERNODEFAILED, buf);
    ndbrequire(false);
  }

  TnoFailedNodes = cnoFailedNodes;
  failReport(signal, failedNodePtr.i, (UintR)ZTRUE, aFailCause);
  if (cpresident == getOwnNodeId()) {
    jam();
    if (ctoStatus == Q_NOT_ACTIVE) {
      jam();
      /**--------------------------------------------------------------------
       * AS PRESIDENT WE ARE REQUIRED TO START THE EXCLUSION PROCESS SUCH THAT
       * THE APPLICATION SEE NODE FAILURES IN A CONSISTENT ORDER.
       * IF WE HAVE BECOME PRESIDENT NOW (CTO_STATUS = ACTIVE) THEN WE HAVE 
       * TO COMPLETE THE PREVIOUS COMMIT FAILED NODE PROCESS BEFORE STARTING 
       * A NEW.
       * CTO_STATUS = ACTIVE CAN ALSO MEAN THAT WE ARE PRESIDENT AND ARE 
       * CURRENTLY COMMITTING A SET OF NODE CRASHES. IN THIS CASE IT IS NOT 
       * ALLOWED TO START PREPARING NEW NODE CRASHES.
       *---------------------------------------------------------------------*/
      if (TnoFailedNodes != cnoFailedNodes) {
        jam();
        cfailureNr = cfailureNr + 1;
        for (nodePtr.i = 1;
             nodePtr.i < MAX_NDB_NODES; nodePtr.i++) {
          jam();
          ptrAss(nodePtr, nodeRec);
          if (nodePtr.p->phase == ZRUNNING) {
            jam();
            sendPrepFailReq(signal, nodePtr.i);
          }//if
        }//for
      }//if
    }//if
  }//if
  return;
}//Qmgr::failReportLab()

/**-------------------------------------------------------------------------
 * WE HAVE RECEIVED A PREPARE TO EXCLUDE A NUMBER OF NODES FROM THE CLUSTER.
 * WE WILL FIRST CHECK THAT WE HAVE NOT ANY MORE NODES THAT 
 * WE ALSO HAVE EXCLUDED
 *--------------------------------------------------------------------------*/
/*******************************/
/* PREP_FAILREQ               */
/*******************************/
void Qmgr::execPREP_FAILREQ(Signal* signal) 
{
  NodeRecPtr myNodePtr;
  jamEntry();
  
  if (check_multi_node_shutdown(signal))
  {
    jam();
    return;
  }
  
  PrepFailReqRef * const prepFail = (PrepFailReqRef *)&signal->theData[0];

  BlockReference Tblockref  = prepFail->xxxBlockRef;
  Uint16 TfailureNr = prepFail->failNo;
  cnoPrepFailedNodes = prepFail->noOfNodes;
  UintR arrayIndex = 0;
  Uint32 Tindex;
  for (Tindex = 0; Tindex < MAX_NDB_NODES; Tindex++) {
    if (NdbNodeBitmask::get(prepFail->theNodes, Tindex)){
      cprepFailedNodes[arrayIndex] = Tindex;
      arrayIndex++;
    }//if
  }//for
  UintR guard0;

  /**
   * Block commit until node failures has stabilized
   *
   * @See RT352
   */
  BlockCommitOrd* const block = (BlockCommitOrd *)&signal->theData[0];
  block->failNo = TfailureNr;
  EXECUTE_DIRECT(DBDIH, GSN_BLOCK_COMMIT_ORD, signal, 
		 BlockCommitOrd::SignalLength);

  myNodePtr.i = getOwnNodeId();
  ptrCheckGuard(myNodePtr, MAX_NDB_NODES, nodeRec);
  if (myNodePtr.p->phase != ZRUNNING) {
    jam();
    systemErrorLab(signal, __LINE__);
    return;
  }//if

  if (getNodeState().startLevel < NodeState::SL_STARTED)
  {
    jam();
    CRASH_INSERTION(932);
    char buf[100];
    BaseString::snprintf(buf, 100, "Node failure during restart");
    progError(__LINE__, NDBD_EXIT_SR_OTHERNODEFAILED, buf);
    ndbrequire(false);
  }

  guard0 = cnoPrepFailedNodes - 1;
  arrGuard(guard0, MAX_NDB_NODES);
  for (Tindex = 0; Tindex <= guard0; Tindex++) {
    jam();
    failReport(signal,
               cprepFailedNodes[Tindex],
               (UintR)ZFALSE,
               FailRep::ZIN_PREP_FAIL_REQ);
  }//for
  sendCloseComReq(signal, Tblockref, TfailureNr);
  cnoCommitFailedNodes = 0;
  cprepareFailureNr = TfailureNr;
  return;
}//Qmgr::execPREP_FAILREQ()

/**---------------------------------------------------------------------------
 * THE CRASHED NODES HAS BEEN EXCLUDED FROM COMMUNICATION. 
 * WE WILL CHECK WHETHER ANY MORE NODES HAVE FAILED DURING THE PREPARE PROCESS.
 * IF SO WE WILL REFUSE THE PREPARE PHASE AND EXPECT A NEW PREPARE MESSAGE 
 * WITH ALL FAILED NODES INCLUDED.
 *---------------------------------------------------------------------------*/
/*******************************/
/* CLOSE_COMCONF              */
/*******************************/
void Qmgr::execCLOSE_COMCONF(Signal* signal) 
{
  jamEntry();

  CloseComReqConf * const closeCom = (CloseComReqConf *)&signal->theData[0];

  BlockReference Tblockref  = closeCom->xxxBlockRef;
  Uint16 TfailureNr = closeCom->failNo;

  cnoPrepFailedNodes = closeCom->noOfNodes;
  UintR arrayIndex = 0;
  UintR Tindex = 0;
  for(Tindex = 0; Tindex < MAX_NDB_NODES; Tindex++){
    if(NdbNodeBitmask::get(closeCom->theNodes, Tindex)){
      cprepFailedNodes[arrayIndex] = Tindex;
      arrayIndex++;
    }
  }
  UintR tprepFailConf;
  UintR Tindex2;
  UintR guard0;
  UintR guard1;
  UintR Tfound;
  Uint16 TfailedNodeNo;

  tprepFailConf = ZTRUE;
  if (cnoFailedNodes > 0) {
    jam();
    guard0 = cnoFailedNodes - 1;
    arrGuard(guard0, MAX_NDB_NODES);
    for (Tindex = 0; Tindex <= guard0; Tindex++) {
      jam();
      TfailedNodeNo = cfailedNodes[Tindex];
      Tfound = ZFALSE;
      guard1 = cnoPrepFailedNodes - 1;
      arrGuard(guard1, MAX_NDB_NODES);
      for (Tindex2 = 0; Tindex2 <= guard1; Tindex2++) {
        jam();
        if (TfailedNodeNo == cprepFailedNodes[Tindex2]) {
          jam();
          Tfound = ZTRUE;
        }//if
      }//for
      if (Tfound == ZFALSE) {
        jam();
        tprepFailConf = ZFALSE;
        arrGuard(cnoPrepFailedNodes, MAX_NDB_NODES);
        cprepFailedNodes[cnoPrepFailedNodes] = TfailedNodeNo;
        cnoPrepFailedNodes = cnoPrepFailedNodes + 1;
      }//if
    }//for
  }//if
  if (tprepFailConf == ZFALSE) {
    jam();
    for (Tindex = 1; Tindex < MAX_NDB_NODES; Tindex++) {
      cfailedNodes[Tindex] = cprepFailedNodes[Tindex];
    }//for
    cnoFailedNodes = cnoPrepFailedNodes;
    sendPrepFailReqRef(signal,
		       Tblockref,
		       GSN_PREP_FAILREF,
		       reference(),
		       cfailureNr,
		       cnoPrepFailedNodes,
		       cprepFailedNodes);
  } else {
    jam();
    cnoCommitFailedNodes = cnoPrepFailedNodes;
    guard0 = cnoPrepFailedNodes - 1;
    arrGuard(guard0, MAX_NDB_NODES);
    for (Tindex = 0; Tindex <= guard0; Tindex++) {
      jam();
      arrGuard(Tindex, MAX_NDB_NODES);
      ccommitFailedNodes[Tindex] = cprepFailedNodes[Tindex];
    }//for
    signal->theData[0] = getOwnNodeId();
    signal->theData[1] = TfailureNr;
    sendSignal(Tblockref, GSN_PREP_FAILCONF, signal, 2, JBA);
  }//if
  return;
}//Qmgr::execCLOSE_COMCONF()

/*---------------------------------------------------------------------------*/
/* WE HAVE RECEIVED A CONFIRM OF THAT THIS NODE HAVE PREPARED THE FAILURE.   */
/*---------------------------------------------------------------------------*/
/*******************************/
/* PREP_FAILCONF              */
/*******************************/
void Qmgr::execPREP_FAILCONF(Signal* signal) 
{
  NodeRecPtr nodePtr;
  NodeRecPtr replyNodePtr;
  jamEntry();
  replyNodePtr.i = signal->theData[0];
  Uint16 TfailureNr = signal->theData[1];
  if (TfailureNr != cfailureNr) {
    jam();
    /**----------------------------------------------------------------------
     * WE HAVE ALREADY STARTING A NEW ATTEMPT TO EXCLUDE A NUMBER OF NODES. 
     *  IGNORE
     *----------------------------------------------------------------------*/
    return;
  }//if
  ptrCheckGuard(replyNodePtr, MAX_NDB_NODES, nodeRec);
  replyNodePtr.p->sendPrepFailReqStatus = Q_NOT_ACTIVE;
  for (nodePtr.i = 1; nodePtr.i < MAX_NDB_NODES; nodePtr.i++) {
    jam();
    ptrAss(nodePtr, nodeRec);
    if (nodePtr.p->phase == ZRUNNING) {
      if (nodePtr.p->sendPrepFailReqStatus == Q_ACTIVE) {
        jam();
        return;
      }//if
    }//if
  }//for
  /**
   * Check node count and groups and invoke arbitrator if necessary.
   * Continues via sendCommitFailReq() if successful.
   */
  arbitRec.failureNr = cfailureNr;
  const NodeState & s = getNodeState();
  if(s.startLevel == NodeState::SL_STOPPING_3 && s.stopping.systemShutdown){
    jam();
    /**
     * We're performing a system shutdown, 
     * don't let artibtrator shut us down
     */
    return;
  }

  if (arbitRec.m_disabled == false)
  {
    jam();
    handleArbitCheck(signal);
  }
  else
  {
    jam();
    sendCommitFailReq(signal);
  }
  return;
}//Qmgr::execPREP_FAILCONF()

void
Qmgr::sendCommitFailReq(Signal* signal)
{
  NodeRecPtr nodePtr;
  jam();
  if (arbitRec.failureNr != cfailureNr) {
    jam();
    /**----------------------------------------------------------------------
     * WE HAVE ALREADY STARTING A NEW ATTEMPT TO EXCLUDE A NUMBER OF NODES. 
     *  IGNORE
     *----------------------------------------------------------------------*/
    return;
  }//if
  /**-----------------------------------------------------------------------
   * WE HAVE SUCCESSFULLY PREPARED A SET OF NODE FAILURES. WE WILL NOW COMMIT 
   * THESE NODE FAILURES.
   *-------------------------------------------------------------------------*/
  for (nodePtr.i = 1; nodePtr.i < MAX_NDB_NODES; nodePtr.i++) {
    jam();
    ptrAss(nodePtr, nodeRec);

#ifdef ERROR_INSERT    
    if (ERROR_INSERTED(935) && nodePtr.i == c_error_insert_extra)
    {
      ndbout_c("skipping node %d", c_error_insert_extra);
      CLEAR_ERROR_INSERT_VALUE;
      signal->theData[0] = 9999;
      sendSignalWithDelay(CMVMI_REF, GSN_NDB_TAMPER, signal, 1000, 1);
      continue;
    }
#endif

    if (nodePtr.p->phase == ZRUNNING) {
      jam();
      nodePtr.p->sendCommitFailReqStatus = Q_ACTIVE;
      signal->theData[0] = cpdistref;
      signal->theData[1] = cfailureNr;
      sendSignal(nodePtr.p->blockRef, GSN_COMMIT_FAILREQ, signal, 2, JBA);
    }//if
  }//for
  ctoStatus = Q_ACTIVE;
  cnoFailedNodes = 0;
  return;
}//sendCommitFailReq()

/*---------------------------------------------------------------------------*/
/* SOME NODE HAVE DISCOVERED A NODE FAILURE THAT WE HAVE NOT YET DISCOVERED. */
/* WE WILL START ANOTHER ROUND OF PREPARING A SET OF NODE FAILURES.          */
/*---------------------------------------------------------------------------*/
/*******************************/
/* PREP_FAILREF               */
/*******************************/
void Qmgr::execPREP_FAILREF(Signal* signal) 
{
  NodeRecPtr nodePtr;
  jamEntry();

  PrepFailReqRef * const prepFail = (PrepFailReqRef *)&signal->theData[0];

  Uint16 TfailureNr = prepFail->failNo;
  cnoPrepFailedNodes = prepFail->noOfNodes;

  UintR arrayIndex = 0;
  UintR Tindex = 0;
  for(Tindex = 0; Tindex < MAX_NDB_NODES; Tindex++) {
    jam();
    if(NdbNodeBitmask::get(prepFail->theNodes, Tindex)){
      jam();
      cprepFailedNodes[arrayIndex] = Tindex;
      arrayIndex++;
    }//if
  }//for
  if (TfailureNr != cfailureNr) {
    jam();
    /**---------------------------------------------------------------------
     * WE HAVE ALREADY STARTING A NEW ATTEMPT TO EXCLUDE A NUMBER OF NODES. 
     *  IGNORE
     *----------------------------------------------------------------------*/
    return;
  }//if
  UintR guard0;
  UintR Ti;

  cnoFailedNodes = cnoPrepFailedNodes;
  guard0 = cnoPrepFailedNodes - 1;
  arrGuard(guard0, MAX_NDB_NODES);
  for (Ti = 0; Ti <= guard0; Ti++) {
    jam();
    cfailedNodes[Ti] = cprepFailedNodes[Ti];
  }//for
  cfailureNr = cfailureNr + 1;
  for (nodePtr.i = 1; nodePtr.i < MAX_NDB_NODES; nodePtr.i++) {
    jam();
    ptrAss(nodePtr, nodeRec);
    if (nodePtr.p->phase == ZRUNNING) {
      jam();
      sendPrepFailReq(signal, nodePtr.i);
    }//if
  }//for
  return;
}//Qmgr::execPREP_FAILREF()

static
Uint32
clear_nodes(Uint32 dstcnt, Uint16 dst[], Uint32 srccnt, const Uint16 src[])
{
  if (srccnt == 0)
    return dstcnt;
  
  Uint32 pos = 0;
  for (Uint32 i = 0; i<dstcnt; i++)
  {
    Uint32 node = dst[i];
    for (Uint32 j = 0; j<srccnt; j++)
    {
      if (node == dst[j])
      {
	node = RNIL;
	break;
      }
    }
    if (node != RNIL)
    {
      dst[pos++] = node;
    }
  }
  return pos;
}

/*---------------------------------------------------------------------------*/
/*    THE PRESIDENT IS NOW COMMITTING THE PREVIOUSLY PREPARED NODE FAILURE.  */
/*---------------------------------------------------------------------------*/
/***********************/
/* COMMIT_FAILREQ     */
/***********************/
void Qmgr::execCOMMIT_FAILREQ(Signal* signal) 
{
  NodeRecPtr nodePtr;
  jamEntry();
  BlockReference Tblockref = signal->theData[0];
  UintR TfailureNr = signal->theData[1];
  if (Tblockref != cpdistref) {
    jam();
    return;
  }//if
  UintR guard0;
  UintR Tj;

  /**
   * Block commit until node failures has stabilized
   *
   * @See RT352
   */
  UnblockCommitOrd* const unblock = (UnblockCommitOrd *)&signal->theData[0];
  unblock->failNo = TfailureNr;
  EXECUTE_DIRECT(DBDIH, GSN_UNBLOCK_COMMIT_ORD, signal, 
		 UnblockCommitOrd::SignalLength);
  
  if ((ccommitFailureNr != TfailureNr) &&
      (cnoCommitFailedNodes > 0)) {
    jam();
    /**-----------------------------------------------------------------------
     * WE ONLY DO THIS PART OF THE COMMIT HANDLING THE FIRST TIME WE HEAR THIS
     * SIGNAL. WE CAN HEAR IT SEVERAL TIMES IF THE PRESIDENTS KEEP FAILING.
     *-----------------------------------------------------------------------*/
    ccommitFailureNr = TfailureNr;
    NodeFailRep * const nodeFail = (NodeFailRep *)&signal->theData[0];
    
    nodeFail->failNo    = ccommitFailureNr;
    nodeFail->noOfNodes = cnoCommitFailedNodes;
    nodeFail->masterNodeId = cpresident;
    NdbNodeBitmask::clear(nodeFail->theNodes);
    for(unsigned i = 0; i < cnoCommitFailedNodes; i++) {
      jam();
      NdbNodeBitmask::set(nodeFail->theNodes, ccommitFailedNodes[i]);
    }//if	
    sendSignal(NDBCNTR_REF, GSN_NODE_FAILREP, signal, 
	       NodeFailRep::SignalLength, JBB);

    guard0 = cnoCommitFailedNodes - 1;
    arrGuard(guard0, MAX_NDB_NODES);
    /**--------------------------------------------------------------------
     * WE MUST PREPARE TO ACCEPT THE CRASHED NODE INTO THE CLUSTER AGAIN BY 
     * SETTING UP CONNECTIONS AGAIN AFTER THREE SECONDS OF DELAY.
     *--------------------------------------------------------------------*/
    for (Tj = 0; Tj <= guard0; Tj++) {
      jam();
      nodePtr.i = ccommitFailedNodes[Tj];
      ptrCheckGuard(nodePtr, MAX_NDB_NODES, nodeRec);
      nodePtr.p->phase = ZFAIL_CLOSING;
      nodePtr.p->failState = WAITING_FOR_NDB_FAILCONF;
      setNodeInfo(nodePtr.i).m_heartbeat_cnt= 0;
      setNodeInfo(nodePtr.i).m_version = 0;
      c_clusterNodes.clear(nodePtr.i);
    }//for
    recompute_version_info(NodeInfo::DB);
    /*----------------------------------------------------------------------*/
    /*       WE INFORM THE API'S WE HAVE CONNECTED ABOUT THE FAILED NODES.  */
    /*----------------------------------------------------------------------*/
    for (nodePtr.i = 1; nodePtr.i < MAX_NODES; nodePtr.i++) {
      jam();
      ptrAss(nodePtr, nodeRec);
      if (nodePtr.p->phase == ZAPI_ACTIVE) {
        jam();

	NodeFailRep * const nodeFail = (NodeFailRep *)&signal->theData[0];

	nodeFail->failNo    = ccommitFailureNr;
	nodeFail->noOfNodes = cnoCommitFailedNodes;
	NdbNodeBitmask::clear(nodeFail->theNodes);
	for(unsigned i = 0; i < cnoCommitFailedNodes; i++) {
          jam();
	  NdbNodeBitmask::set(nodeFail->theNodes, ccommitFailedNodes[i]);
        }//for	
        sendSignal(nodePtr.p->blockRef, GSN_NODE_FAILREP, signal, 
		   NodeFailRep::SignalLength, JBB);
      }//if
    }//for

    /**
     * Remove committed nodes from failed/prepared
     */
    cnoFailedNodes = clear_nodes(cnoFailedNodes, 
				 cfailedNodes, 
				 cnoCommitFailedNodes, 
				 ccommitFailedNodes);
    cnoPrepFailedNodes = clear_nodes(cnoPrepFailedNodes, 
				     cprepFailedNodes,
				     cnoCommitFailedNodes,
				     ccommitFailedNodes);
    cnoCommitFailedNodes = 0;
  }//if
  /**-----------------------------------------------------------------------
   * WE WILL ALWAYS ACKNOWLEDGE THE COMMIT EVEN WHEN RECEIVING IT MULTIPLE 
   * TIMES SINCE IT WILL ALWAYS COME FROM A NEW PRESIDENT. 
   *------------------------------------------------------------------------*/
  signal->theData[0] = getOwnNodeId();
  sendSignal(Tblockref, GSN_COMMIT_FAILCONF, signal, 1, JBA);
  return;
}//Qmgr::execCOMMIT_FAILREQ()

/*--------------------------------------------------------------------------*/
/* WE HAVE RECEIVED A CONFIRM OF THAT THIS NODE HAVE COMMITTED THE FAILURES.*/
/*--------------------------------------------------------------------------*/
/*******************************/
/* COMMIT_FAILCONF            */
/*******************************/
void Qmgr::execCOMMIT_FAILCONF(Signal* signal) 
{
  NodeRecPtr nodePtr;
  NodeRecPtr replyNodePtr;
  jamEntry();
  replyNodePtr.i = signal->theData[0];

  ptrCheckGuard(replyNodePtr, MAX_NDB_NODES, nodeRec);
  replyNodePtr.p->sendCommitFailReqStatus = Q_NOT_ACTIVE;
  for (nodePtr.i = 1; nodePtr.i < MAX_NDB_NODES; nodePtr.i++) {
    jam();
    ptrAss(nodePtr, nodeRec);
    if (nodePtr.p->phase == ZRUNNING) {
      if (nodePtr.p->sendCommitFailReqStatus == Q_ACTIVE) {
        jam();
        return;
      }//if
    }//if
  }//for
  /*-----------------------------------------------------------------------*/
  /*   WE HAVE SUCCESSFULLY COMMITTED A SET OF NODE FAILURES.              */
  /*-----------------------------------------------------------------------*/
  ctoStatus = Q_NOT_ACTIVE;
  if (cnoFailedNodes != 0) {
    jam();
    /**----------------------------------------------------------------------
     *	A FAILURE OCCURRED IN THE MIDDLE OF THE COMMIT PROCESS. WE ARE NOW 
     *  READY TO START THE FAILED NODE PROCESS FOR THIS NODE.
     *----------------------------------------------------------------------*/
    cfailureNr = cfailureNr + 1;
    for (nodePtr.i = 1; nodePtr.i < MAX_NDB_NODES; nodePtr.i++) {
      jam();
      ptrAss(nodePtr, nodeRec);
      if (nodePtr.p->phase == ZRUNNING) {
        jam();
        sendPrepFailReq(signal, nodePtr.i);
      }//if
    }//for
  }//if
  return;
}//Qmgr::execCOMMIT_FAILCONF()

/**--------------------------------------------------------------------------
 * IF THE PRESIDENT FAILS IN THE MIDDLE OF THE COMMIT OF A FAILED NODE THEN 
 * THE NEW PRESIDENT NEEDS TO QUERY THE COMMIT STATUS IN THE RUNNING NODES.
 *---------------------------------------------------------------------------*/
/*******************************/
/* PRES_TOCONF                */
/*******************************/
void Qmgr::execPRES_TOCONF(Signal* signal) 
{
  NodeRecPtr nodePtr;
  NodeRecPtr replyNodePtr;
  jamEntry();
  replyNodePtr.i = signal->theData[0];
  UintR TfailureNr = signal->theData[1];
  if (ctoFailureNr < TfailureNr) {
    jam();
    ctoFailureNr = TfailureNr;
  }//if
  ptrCheckGuard(replyNodePtr, MAX_NDB_NODES, nodeRec);
  replyNodePtr.p->sendPresToStatus = Q_NOT_ACTIVE;
  for (nodePtr.i = 1; nodePtr.i < MAX_NDB_NODES; nodePtr.i++) {
    jam();
    ptrAss(nodePtr, nodeRec);
    if (nodePtr.p->sendPresToStatus == Q_ACTIVE) {
      jam();
      return;
    }//if
  }//for
  /*-------------------------------------------------------------------------*/
  /* WE ARE NOW READY TO DISCOVER WHETHER THE FAILURE WAS COMMITTED OR NOT.  */
  /*-------------------------------------------------------------------------*/
  if (ctoFailureNr > ccommitFailureNr) {
    jam();
    for (nodePtr.i = 1; nodePtr.i < MAX_NDB_NODES; nodePtr.i++) {
      jam();
      ptrAss(nodePtr, nodeRec);
      if (nodePtr.p->phase == ZRUNNING) {
        jam();
        nodePtr.p->sendCommitFailReqStatus = Q_ACTIVE;
        signal->theData[0] = cpdistref;
        signal->theData[1] = ctoFailureNr;
        sendSignal(nodePtr.p->blockRef, GSN_COMMIT_FAILREQ, signal, 2, JBA);
      }//if
    }//for
    return;
  }//if
  /*-------------------------------------------------------------------------*/
  /*       WE ARE NOW READY TO START THE NEW NODE FAILURE PROCESS.           */
  /*-------------------------------------------------------------------------*/
  ctoStatus = Q_NOT_ACTIVE;
  cfailureNr = cfailureNr + 1;
  for (nodePtr.i = 1; nodePtr.i < MAX_NDB_NODES; nodePtr.i++) {
    jam();
    ptrAss(nodePtr, nodeRec);
    if (nodePtr.p->phase == ZRUNNING) {
      jam();
      sendPrepFailReq(signal, nodePtr.i);
    }//if
  }//for
  return;
}//Qmgr::execPRES_TOCONF()

/*--------------------------------------------------------------------------*/
// Provide information about the configured NDB nodes in the system.
/*--------------------------------------------------------------------------*/
void Qmgr::execREAD_NODESREQ(Signal* signal)
{
  jamEntry();

  BlockReference TBref = signal->theData[0];

  ReadNodesConf * const readNodes = (ReadNodesConf *)&signal->theData[0];

  NodeRecPtr nodePtr;
  nodePtr.i = getOwnNodeId();
  ptrCheckGuard(nodePtr, MAX_NDB_NODES, nodeRec);

  NdbNodeBitmask tmp = c_definedNodes;
  tmp.bitANDC(c_clusterNodes);

  readNodes->noOfNodes = c_definedNodes.count();
  readNodes->masterNodeId = cpresident;
  readNodes->ndynamicId = nodePtr.p->ndynamicId;
  c_definedNodes.copyto(NdbNodeBitmask::Size, readNodes->definedNodes);
  c_clusterNodes.copyto(NdbNodeBitmask::Size, readNodes->clusterNodes);
  tmp.copyto(NdbNodeBitmask::Size, readNodes->inactiveNodes);
  NdbNodeBitmask::clear(readNodes->startingNodes);
  NdbNodeBitmask::clear(readNodes->startedNodes);

  sendSignal(TBref, GSN_READ_NODESCONF, signal, 
	     ReadNodesConf::SignalLength, JBB);
}//Qmgr::execREAD_NODESREQ()

void Qmgr::systemErrorBecauseOtherNodeFailed(Signal* signal, Uint32 line,
					     NodeId failedNodeId) {
  jam();

  // Broadcast that this node is failing to other nodes
  failReport(signal, getOwnNodeId(), (UintR)ZTRUE, FailRep::ZOWN_FAILURE);

  char buf[100];
  BaseString::snprintf(buf, 100, 
	   "Node was shutdown during startup because node %d failed",
	   failedNodeId);

  progError(line, NDBD_EXIT_SR_OTHERNODEFAILED, buf);  
}


void Qmgr::systemErrorLab(Signal* signal, Uint32 line, const char * message) 
{
  jam();
  // Broadcast that this node is failing to other nodes
  failReport(signal, getOwnNodeId(), (UintR)ZTRUE, FailRep::ZOWN_FAILURE);

  // If it's known why shutdown occured
  // an error message has been passed to this function
  progError(line, NDBD_EXIT_NDBREQUIRE, message);  

  return;
}//Qmgr::systemErrorLab()


/**---------------------------------------------------------------------------
 * A FAILURE HAVE BEEN DISCOVERED ON A NODE. WE NEED TO CLEAR A 
 * NUMBER OF VARIABLES.
 *---------------------------------------------------------------------------*/
void Qmgr::failReport(Signal* signal,
                      Uint16 aFailedNode,
                      UintR aSendFailRep,
                      FailRep::FailCause aFailCause) 
{
  UintR tfrMinDynamicId;
  NodeRecPtr failedNodePtr;
  NodeRecPtr nodePtr;
  NodeRecPtr presidentNodePtr;


  failedNodePtr.i = aFailedNode;
  ptrCheckGuard(failedNodePtr, MAX_NDB_NODES, nodeRec);
  if (failedNodePtr.p->phase == ZRUNNING) {
    jam();
/* WE ALSO NEED TO ADD HERE SOME CODE THAT GETS OUR NEW NEIGHBOURS. */
    if (cpresident == getOwnNodeId()) {
      jam();
      if (failedNodePtr.p->sendCommitFailReqStatus == Q_ACTIVE) {
        jam();
        signal->theData[0] = failedNodePtr.i;
        sendSignal(QMGR_REF, GSN_COMMIT_FAILCONF, signal, 1, JBA);
      }//if
      if (failedNodePtr.p->sendPresToStatus == Q_ACTIVE) {
        jam();
        signal->theData[0] = failedNodePtr.i;
        signal->theData[1] = ccommitFailureNr;
        sendSignal(QMGR_REF, GSN_PRES_TOCONF, signal, 2, JBA);
      }//if
    }//if
    failedNodePtr.p->phase = ZPREPARE_FAIL;
    failedNodePtr.p->sendPrepFailReqStatus = Q_NOT_ACTIVE;
    failedNodePtr.p->sendCommitFailReqStatus = Q_NOT_ACTIVE;
    failedNodePtr.p->sendPresToStatus = Q_NOT_ACTIVE;
    setNodeInfo(failedNodePtr.i).m_heartbeat_cnt= 0;
    if (aSendFailRep == ZTRUE) {
      jam();
      if (failedNodePtr.i != getOwnNodeId()) {
        jam();
	FailRep * const failRep = (FailRep *)&signal->theData[0];
        failRep->failNodeId = failedNodePtr.i;
        failRep->failCause = aFailCause;
        sendSignal(failedNodePtr.p->blockRef, GSN_FAIL_REP, signal, 
		   FailRep::SignalLength, JBA);
      }//if
      for (nodePtr.i = 1; nodePtr.i < MAX_NDB_NODES; nodePtr.i++) {
        jam();
        ptrAss(nodePtr, nodeRec);
        if (nodePtr.p->phase == ZRUNNING) {
          jam();
	  FailRep * const failRep = (FailRep *)&signal->theData[0];
	  failRep->failNodeId = failedNodePtr.i;
	  failRep->failCause = aFailCause;
          sendSignal(nodePtr.p->blockRef, GSN_FAIL_REP, signal, 
		     FailRep::SignalLength, JBA);
        }//if
      }//for
    }//if
    if (failedNodePtr.i == getOwnNodeId()) {
      jam();
      return;
    }//if
    failedNodePtr.p->ndynamicId = 0;
    findNeighbours(signal);
    if (failedNodePtr.i == cpresident) {
      jam();
      /**--------------------------------------------------------------------
       * IF PRESIDENT HAVE FAILED WE MUST CALCULATE THE NEW PRESIDENT BY 
       * FINDING THE NODE WITH THE MINIMUM DYNAMIC IDENTITY.
       *---------------------------------------------------------------------*/
      tfrMinDynamicId = (UintR)-1;
      for (nodePtr.i = 1; nodePtr.i < MAX_NDB_NODES; nodePtr.i++) {
        jam();
        ptrAss(nodePtr, nodeRec);
        if (nodePtr.p->phase == ZRUNNING) {
          if (nodePtr.p->ndynamicId < tfrMinDynamicId) {
            jam();
            tfrMinDynamicId = nodePtr.p->ndynamicId;
            cpresident = nodePtr.i;
          }//if
        }//if
      }//for
      presidentNodePtr.i = cpresident;
      ptrCheckGuard(presidentNodePtr, MAX_NDB_NODES, nodeRec);
      cpdistref = presidentNodePtr.p->blockRef;
      if (cpresident == getOwnNodeId()) {
	CRASH_INSERTION(920);
        cfailureNr = cprepareFailureNr;
        ctoFailureNr = 0;
        ctoStatus = Q_ACTIVE;
	c_start.reset(); // Don't take over nodes being started
        if (cnoCommitFailedNodes > 0) {
          jam();
	  /**-----------------------------------------------------------------
	   * IN THIS SITUATION WE ARE UNCERTAIN OF WHETHER THE NODE FAILURE 
	   * PROCESS WAS COMMITTED. WE NEED TO QUERY THE OTHER NODES ABOUT 
	   * THEIR STATUS.
	   *-----------------------------------------------------------------*/
          for (nodePtr.i = 1; nodePtr.i < MAX_NDB_NODES; 
	       nodePtr.i++) {
            jam();
            ptrAss(nodePtr, nodeRec);
            if (nodePtr.p->phase == ZRUNNING) {
              jam();
              nodePtr.p->sendPresToStatus = Q_ACTIVE;
              signal->theData[0] = cpdistref;
              signal->theData[1] = cprepareFailureNr;
              sendSignal(nodePtr.p->blockRef, GSN_PRES_TOREQ, 
			 signal, 1, JBA);
            }//if
          }//for
        } else {
          jam();
	  /*-----------------------------------------------------------------*/
	  // In this case it could be that a commit process is still ongoing. 
	  // If so we must conclude it as the new master.
	  /*-----------------------------------------------------------------*/
          for (nodePtr.i = 1; nodePtr.i < MAX_NDB_NODES; 
	       nodePtr.i++) {
            jam();
            ptrAss(nodePtr, nodeRec);
            if (nodePtr.p->phase == ZRUNNING) {
              jam();
              nodePtr.p->sendCommitFailReqStatus = Q_ACTIVE;
              signal->theData[0] = cpdistref;
              signal->theData[1] = ccommitFailureNr;
              sendSignal(nodePtr.p->blockRef, GSN_COMMIT_FAILREQ, signal, 
			 2, JBA);
            }//if
          }//for
        }//if
      }//if
    }//if
    arrGuard(cnoFailedNodes, MAX_NDB_NODES);
    cfailedNodes[cnoFailedNodes] = failedNodePtr.i;
    cnoFailedNodes = cnoFailedNodes + 1;
  }//if
}//Qmgr::failReport()

/*---------------------------------------------------------------------------*/
/*       INPUT:  TTDI_DYN_ID                                                 */
/*       OUTPUT: TTDI_NODE_ID                                                */
/*---------------------------------------------------------------------------*/
Uint16 Qmgr::translateDynamicIdToNodeId(Signal* signal, UintR TdynamicId) 
{
  NodeRecPtr tdiNodePtr;
  Uint16 TtdiNodeId = ZNIL;

  for (tdiNodePtr.i = 1; tdiNodePtr.i < MAX_NDB_NODES; tdiNodePtr.i++) {
    jam();
    ptrAss(tdiNodePtr, nodeRec);
    if (tdiNodePtr.p->ndynamicId == TdynamicId) {
      jam();
      TtdiNodeId = tdiNodePtr.i;
      break;
    }//if
  }//for
  if (TtdiNodeId == ZNIL) {
    jam();
    systemErrorLab(signal, __LINE__);
  }//if
  return TtdiNodeId;
}//Qmgr::translateDynamicIdToNodeId()

/**--------------------------------------------------------------------------
 *       WHEN RECEIVING PREPARE FAILURE REQUEST WE WILL IMMEDIATELY CLOSE
 *       COMMUNICATION WITH ALL THOSE NODES.
 *--------------------------------------------------------------------------*/
void Qmgr::sendCloseComReq(Signal* signal, BlockReference TBRef, Uint16 aFailNo)
{
  CloseComReqConf * const closeCom = (CloseComReqConf *)&signal->theData[0];
  
  closeCom->xxxBlockRef = TBRef;
  closeCom->failNo      = aFailNo;
  closeCom->noOfNodes   = cnoPrepFailedNodes;
  
  NodeBitmask::clear(closeCom->theNodes);

  for(int i = 0; i < cnoPrepFailedNodes; i++) {
    const NodeId nodeId = cprepFailedNodes[i];
    jam();
    NodeBitmask::set(closeCom->theNodes, nodeId);
  }

  sendSignal(CMVMI_REF, GSN_CLOSE_COMREQ, signal, 
	     CloseComReqConf::SignalLength, JBA);

}//Qmgr::sendCloseComReq()

void 
Qmgr::sendPrepFailReqRef(Signal* signal, 
			 Uint32 dstBlockRef,
			 GlobalSignalNumber gsn,
			 Uint32 blockRef,
			 Uint32 failNo,
			 Uint32 noOfNodes,
			 const NodeId theNodes[]){

  PrepFailReqRef * const prepFail = (PrepFailReqRef *)&signal->theData[0];
  prepFail->xxxBlockRef = blockRef;
  prepFail->failNo = failNo;
  prepFail->noOfNodes = noOfNodes;

  NdbNodeBitmask::clear(prepFail->theNodes);
  
  for(Uint32 i = 0; i<noOfNodes; i++){
    const NodeId nodeId = theNodes[i];
    NdbNodeBitmask::set(prepFail->theNodes, nodeId);
  }

  sendSignal(dstBlockRef, gsn, signal, PrepFailReqRef::SignalLength, JBA);  
} 


/**--------------------------------------------------------------------------
 *       SEND PREPARE FAIL REQUEST FROM PRESIDENT.
 *---------------------------------------------------------------------------*/
void Qmgr::sendPrepFailReq(Signal* signal, Uint16 aNode) 
{
  NodeRecPtr sendNodePtr;
  sendNodePtr.i = aNode;
  ptrCheckGuard(sendNodePtr, MAX_NDB_NODES, nodeRec);
  sendNodePtr.p->sendPrepFailReqStatus = Q_ACTIVE;

  sendPrepFailReqRef(signal,
		     sendNodePtr.p->blockRef,
		     GSN_PREP_FAILREQ,
		     reference(),
		     cfailureNr,
		     cnoFailedNodes,
		     cfailedNodes);
}//Qmgr::sendPrepFailReq()

/**
 * Arbitration module.  Rest of QMGR calls us only via
 * the "handle" routines.
 */

/**
 * Should < 1/2 nodes die unconditionally.  Affects only >= 3-way
 * replication.
 */
static const bool g_ndb_arbit_one_half_rule = false;

/**
 * Config signals are logically part of CM_INIT.
 */
void
Qmgr::execARBIT_CFG(Signal* signal)
{
  jamEntry();
  ArbitSignalData* sd = (ArbitSignalData*)&signal->theData[0];
  unsigned rank = sd->code;
  ndbrequire(1 <= rank && rank <= 2);
  arbitRec.apiMask[0].bitOR(sd->mask);
  arbitRec.apiMask[rank] = sd->mask;
}

/**
 * ContinueB delay (0=JBA 1=JBB)
 */
Uint32 Qmgr::getArbitDelay()
{
  switch (arbitRec.state) {
  case ARBIT_NULL:
    jam();
    break;
  case ARBIT_INIT:
    jam();
  case ARBIT_FIND:
    jam();
  case ARBIT_PREP1:
    jam();
  case ARBIT_PREP2:
    jam();
  case ARBIT_START:
    jam();
    return 100;
  case ARBIT_RUN:
    jam();
    return 1000;
  case ARBIT_CHOOSE:
    jam();
    return 10;
  case ARBIT_CRASH:             // if we could wait
    jam();
    return 100;
  }
  ndbrequire(false);
  return (Uint32)-1;
}

/**
 * Time to wait for reply.  There is only 1 config parameter
 * (timeout for CHOOSE).  XXX The rest are guesses.
 */
Uint32 Qmgr::getArbitTimeout()
{
  switch (arbitRec.state) {
  case ARBIT_NULL:
    jam();
    break;
  case ARBIT_INIT:              // not used
    jam();
  case ARBIT_FIND:              // not used
    jam();
    return 1000;
  case ARBIT_PREP1:
    jam();
  case ARBIT_PREP2:
    jam();
    return 1000 + cnoOfNodes * hb_send_timer.getDelay();
  case ARBIT_START:
    jam();
    return 1000 + arbitRec.timeout;
  case ARBIT_RUN:               // not used (yet)
    jam();
    return 1000;
  case ARBIT_CHOOSE:
    jam();
    return arbitRec.timeout;
  case ARBIT_CRASH:             // if we could wait
    jam();
    return 100;
  }
  ndbrequire(false);
  return (Uint32)-1;
}

/**
 * Start arbitration thread when we are president and database
 * is opened for the first time.
 *
 * XXX  Do arbitration check just like on node failure.  Since
 * there is no arbitrator yet, must win on counts alone.
 */
void
Qmgr::handleArbitStart(Signal* signal)
{
  jam();
  ndbrequire(cpresident == getOwnNodeId());
  ndbrequire(arbitRec.state == ARBIT_NULL);
  arbitRec.state = ARBIT_INIT;
  arbitRec.newstate = true;
  startArbitThread(signal);
}

/**
 * Handle API node failure.  Called also by non-president nodes.
 * If we are president go back to INIT state, otherwise to NULL.
 * Start new thread to save time.
 */
void
Qmgr::handleArbitApiFail(Signal* signal, Uint16 nodeId)
{
  if (arbitRec.node != nodeId) {
    jam();
    return;
  }
  reportArbitEvent(signal, NDB_LE_ArbitState);
  arbitRec.node = 0;
  switch (arbitRec.state) {
  case ARBIT_NULL:              // should not happen
    jam();
  case ARBIT_INIT:
    jam();
  case ARBIT_FIND:
    jam();
    break;
  case ARBIT_PREP1:		// start from beginning
    jam();
  case ARBIT_PREP2:
    jam();
  case ARBIT_START:
    jam();
  case ARBIT_RUN:
    if (cpresident == getOwnNodeId()) {
      jam();
      arbitRec.state = ARBIT_INIT;
      arbitRec.newstate = true;
      startArbitThread(signal);
    } else {
      jam();
      arbitRec.state = ARBIT_NULL;
    }
    break;
  case ARBIT_CHOOSE:		// XXX too late
    jam();
  case ARBIT_CRASH:
    jam();
    break;
  default:
    ndbrequire(false);
    break;
  }
}

/**
 * Handle NDB node add.  Ignore if arbitration thread not yet
 * started.  If PREP is not ready, go back to INIT.  Otherwise
 * the new node gets arbitrator and ticket once we reach RUN state.
 * Start new thread to save time.
 */
void
Qmgr::handleArbitNdbAdd(Signal* signal, Uint16 nodeId)
{
  jam();
  ndbrequire(cpresident == getOwnNodeId());
  switch (arbitRec.state) {
  case ARBIT_NULL:              // before db opened
    jam();
    break;
  case ARBIT_INIT:		// start from beginning
    jam();
  case ARBIT_FIND:
    jam();
  case ARBIT_PREP1:
    jam();
  case ARBIT_PREP2:
    jam();
    arbitRec.state = ARBIT_INIT;
    arbitRec.newstate = true;
    startArbitThread(signal);
    break;
  case ARBIT_START:		// process in RUN state
    jam();
  case ARBIT_RUN:
    jam();
    arbitRec.newMask.set(nodeId);
    break;
  case ARBIT_CHOOSE:            // XXX too late
    jam();
  case ARBIT_CRASH:
    jam();
    break;
  default:
    ndbrequire(false);
    break;
  }
}

/**
 * Check if current nodeset can survive.  The decision is
 * based on node count, node groups, and on external arbitrator
 * (if we have one).  Always starts a new thread because
 * 1) CHOOSE cannot wait 2) if we are new president we need
 * a thread 3) if we are old president it does no harm.
 */
void
Qmgr::handleArbitCheck(Signal* signal)
{
  jam();
  ndbrequire(cpresident == getOwnNodeId());
  NdbNodeBitmask ndbMask;
  computeArbitNdbMask(ndbMask);
  if (g_ndb_arbit_one_half_rule &&
      2 * ndbMask.count() < cnoOfNodes) {
    jam();
    arbitRec.code = ArbitCode::LoseNodes;
  } else {
    jam();
    CheckNodeGroups* sd = (CheckNodeGroups*)&signal->theData[0];
    sd->blockRef = reference();
    sd->requestType = CheckNodeGroups::Direct | CheckNodeGroups::ArbitCheck;
    sd->mask = ndbMask;
    EXECUTE_DIRECT(DBDIH, GSN_CHECKNODEGROUPSREQ, signal, 
		   CheckNodeGroups::SignalLength);
    jamEntry();
    switch (sd->output) {
    case CheckNodeGroups::Win:
      jam();
      arbitRec.code = ArbitCode::WinGroups;
      break;
    case CheckNodeGroups::Lose:
      jam();
      arbitRec.code = ArbitCode::LoseGroups;
      break;
    case CheckNodeGroups::Partitioning:
      jam();
      arbitRec.code = ArbitCode::Partitioning;
      if (g_ndb_arbit_one_half_rule &&
          2 * ndbMask.count() > cnoOfNodes) {
        jam();
        arbitRec.code = ArbitCode::WinNodes;
      }
      break;
    default:
      ndbrequire(false);
      break;
    }
  }
  switch (arbitRec.code) {
  case ArbitCode::LoseNodes:
    jam();
  case ArbitCode::LoseGroups:
    jam();
    goto crashme;
  case ArbitCode::WinNodes:
    jam();
  case ArbitCode::WinGroups:
    jam();
    if (arbitRec.state == ARBIT_RUN) {
      jam();
      break;
    }
    arbitRec.state = ARBIT_INIT;
    arbitRec.newstate = true;
    break;
  case ArbitCode::Partitioning:
    if (arbitRec.state == ARBIT_RUN) {
      jam();
      arbitRec.state = ARBIT_CHOOSE;
      arbitRec.newstate = true;
      break;
    }
    if (arbitRec.apiMask[0].count() != 0) {
      jam();
      arbitRec.code = ArbitCode::LoseNorun;
    } else {
      jam();
      arbitRec.code = ArbitCode::LoseNocfg;
    }
    goto crashme;
  default:
  crashme:
    jam();
    arbitRec.state = ARBIT_CRASH;
    arbitRec.newstate = true;
    break;
  }
  reportArbitEvent(signal, NDB_LE_ArbitResult);
  switch (arbitRec.state) {
  default:
    jam();
    arbitRec.newMask.bitAND(ndbMask);   // delete failed nodes
    arbitRec.recvMask.bitAND(ndbMask);
    sendCommitFailReq(signal);          // start commit of failed nodes
    break;
  case ARBIT_CHOOSE:
    jam();
  case ARBIT_CRASH:
    jam();
    break;
  }
  startArbitThread(signal);
}

/**
 * Start a new continueB thread.  The thread id is incremented
 * so that any old thread will exit.
 */
void
Qmgr::startArbitThread(Signal* signal)
{
  jam();
  ndbrequire(cpresident == getOwnNodeId());
  arbitRec.code = ArbitCode::ThreadStart;
  reportArbitEvent(signal, NDB_LE_ArbitState);
  signal->theData[1] = ++arbitRec.thread;
  runArbitThread(signal);
}

/**
 * Handle arbitration thread.  The initial thread normally ends
 * up in RUN state.  New thread can be started to save time.
 */
void
Qmgr::runArbitThread(Signal* signal)
{
#ifdef DEBUG_ARBIT
  NdbNodeBitmask ndbMask;
  computeArbitNdbMask(ndbMask);
  ndbout << "arbit thread:";
  ndbout << " state=" << arbitRec.state;
  ndbout << " newstate=" << arbitRec.newstate;
  ndbout << " thread=" << arbitRec.thread;
  ndbout << " node=" << arbitRec.node;
  ndbout << " ticket=" << arbitRec.ticket.getText();
  ndbout << " ndbmask=" << ndbMask.getText();
  ndbout << " sendcount=" << arbitRec.sendCount;
  ndbout << " recvcount=" << arbitRec.recvCount;
  ndbout << " recvmask=" << arbitRec.recvMask.getText();
  ndbout << " code=" << arbitRec.code;
  ndbout << endl;
#endif
  if (signal->theData[1] != arbitRec.thread) {
    jam();
    return;	        	// old thread dies
  }
  switch (arbitRec.state) {
  case ARBIT_INIT:		// main thread
    jam();
    stateArbitInit(signal);
    break;
  case ARBIT_FIND:
    jam();
    stateArbitFind(signal);
    break;
  case ARBIT_PREP1:
    jam();
  case ARBIT_PREP2:
    jam();
    stateArbitPrep(signal);
    break;
  case ARBIT_START:
    jam();
    stateArbitStart(signal);
    break;
  case ARBIT_RUN:
    jam();
    stateArbitRun(signal);
    break;
  case ARBIT_CHOOSE:		// partitition thread
    jam();
    stateArbitChoose(signal);
    break;
  case ARBIT_CRASH:
    jam();
    stateArbitCrash(signal);
    break;
  default:
    ndbrequire(false);
    break;
  }
  signal->theData[0] = ZARBIT_HANDLING;
  signal->theData[1] = arbitRec.thread;
  signal->theData[2] = arbitRec.state;		// just for signal log
  Uint32 delay = getArbitDelay();
  if (delay == 0) {
    jam();
    sendSignal(QMGR_REF, GSN_CONTINUEB, signal, 3, JBA);
  } else if (delay == 1) {
    jam();
    sendSignal(QMGR_REF, GSN_CONTINUEB, signal, 3, JBB);
  } else {
    jam();
    sendSignalWithDelay(QMGR_REF, GSN_CONTINUEB, signal, delay, 3);
  }//if
}

/**
 * Handle INIT state.  Generate next ticket.  Switch to FIND
 * state without delay.
 */
void
Qmgr::stateArbitInit(Signal* signal)
{
  if (arbitRec.newstate) {
    jam();
    CRASH_INSERTION((Uint32)910 + arbitRec.state);

    arbitRec.node = 0;
    arbitRec.ticket.update();
    arbitRec.newMask.clear();
    arbitRec.code = 0;
    arbitRec.newstate = false;
  }
  arbitRec.state = ARBIT_FIND;
  arbitRec.newstate = true;
  stateArbitFind(signal);
}

/**
 * Handle FIND state.  Find first arbitrator which is alive
 * and invoke PREP state without delay.  If none are found,
 * loop in FIND state.  This is forever if no arbitrators
 * are configured (not the normal case).
 *
 * XXX  Add adaptive behaviour to avoid getting stuck on API
 * nodes which are alive but do not respond or die too soon.
 */
void
Qmgr::stateArbitFind(Signal* signal)
{
  if (arbitRec.newstate) {
    jam();
    CRASH_INSERTION((Uint32)910 + arbitRec.state);

    arbitRec.code = 0;
    arbitRec.newstate = false;
  }
  NodeRecPtr aPtr;
  for (unsigned rank = 1; rank <= 2; rank++) {
    jam();
    aPtr.i = 0;
    const unsigned stop = NodeBitmask::NotFound;
    while ((aPtr.i = arbitRec.apiMask[rank].find(aPtr.i + 1)) != stop) {
      jam();
      ptrAss(aPtr, nodeRec);
      if (aPtr.p->phase != ZAPI_ACTIVE)
	continue;
      arbitRec.node = aPtr.i;
      arbitRec.state = ARBIT_PREP1;
      arbitRec.newstate = true;
      stateArbitPrep(signal);
      return;
    }
  }
}

/**
 * Handle PREP states.  First round nulls any existing tickets.
 * Second round sends new ticket.  When all confirms have been
 * received invoke START state immediately.
 */
void
Qmgr::stateArbitPrep(Signal* signal)
{
  if (arbitRec.newstate) {
    jam();
    CRASH_INSERTION((Uint32)910 + arbitRec.state);

    arbitRec.sendCount = 0;                     // send all at once
    computeArbitNdbMask(arbitRec.recvMask);     // to send and recv
    arbitRec.recvMask.clear(getOwnNodeId());
    arbitRec.code = 0;
    arbitRec.newstate = false;
  }
  if (! arbitRec.sendCount) {
    jam();
    NodeRecPtr aPtr;
    aPtr.i = 0;
    const unsigned stop = NodeBitmask::NotFound;
    while ((aPtr.i = arbitRec.recvMask.find(aPtr.i + 1)) != stop) {
      jam();
      ptrAss(aPtr, nodeRec);
      ArbitSignalData* sd = (ArbitSignalData*)&signal->theData[0];
      sd->sender = getOwnNodeId();
      if (arbitRec.state == ARBIT_PREP1) {
        jam();
        sd->code = ArbitCode::PrepPart1;
      } else {
        jam();
        sd->code = ArbitCode::PrepPart2;
      }
      sd->node = arbitRec.node;
      sd->ticket = arbitRec.ticket;
      sd->mask.clear();
      sendSignal(aPtr.p->blockRef, GSN_ARBIT_PREPREQ, signal,
        ArbitSignalData::SignalLength, JBB);
    }
    arbitRec.setTimestamp();			// send time
    arbitRec.sendCount = 1;
    return;
  }
  if (arbitRec.code != 0) {			// error
    jam();
    arbitRec.state = ARBIT_INIT;
    arbitRec.newstate = true;
    return;
  }
  if (arbitRec.recvMask.count() == 0) {		// recv all
    if (arbitRec.state == ARBIT_PREP1) {
      jam();
      arbitRec.state = ARBIT_PREP2;
      arbitRec.newstate = true;
    } else {
      jam();
      arbitRec.state = ARBIT_START;
      arbitRec.newstate = true;
      stateArbitStart(signal);
    }
    return;
  }
  if (arbitRec.getTimediff() > getArbitTimeout()) {
    jam();
    arbitRec.state = ARBIT_INIT;
    arbitRec.newstate = true;
    return;
  }
}

void
Qmgr::execARBIT_PREPREQ(Signal* signal)
{
  jamEntry();
  ArbitSignalData* sd = (ArbitSignalData*)&signal->theData[0];
  if (getOwnNodeId() == cpresident) {
    jam();
    return;		// wrong state
  }
  if (sd->sender != cpresident) {
    jam();
    return;		// wrong state
  }
  NodeRecPtr aPtr;
  aPtr.i = sd->sender;
  ptrAss(aPtr, nodeRec);
  switch (sd->code) {
  case ArbitCode::PrepPart1:    // zero them just to be sure
    jam();
    arbitRec.node = 0;
    arbitRec.ticket.clear();
    break;
  case ArbitCode::PrepPart2:    // non-president enters RUN state
    jam();
  case ArbitCode::PrepAtrun:
    jam();
    arbitRec.node = sd->node;
    arbitRec.ticket = sd->ticket;
    arbitRec.code = sd->code;
    reportArbitEvent(signal, NDB_LE_ArbitState);
    arbitRec.state = ARBIT_RUN;
    arbitRec.newstate = true;
    if (sd->code == ArbitCode::PrepAtrun) {
      jam();
      return;
    }
    break;
  default:
    jam();
    ndbrequire(false);
  }
  sd->sender = getOwnNodeId();
  sd->code = 0;
  sendSignal(aPtr.p->blockRef, GSN_ARBIT_PREPCONF, signal,
    ArbitSignalData::SignalLength, JBB);
}

void
Qmgr::execARBIT_PREPCONF(Signal* signal)
{
  jamEntry();
  ArbitSignalData* sd = (ArbitSignalData*)&signal->theData[0];
  if (! arbitRec.match(sd)) {
    jam();
    return;		// stray signal
  }
  if (arbitRec.state != ARBIT_PREP1 && arbitRec.state != ARBIT_PREP2) {
    jam();
    return;		// wrong state
  }
  if (! arbitRec.recvMask.get(sd->sender)) {
    jam();
    return;		// wrong state
  }
  arbitRec.recvMask.clear(sd->sender);
  if (arbitRec.code == 0 && sd->code != 0) {
    jam();
    arbitRec.code = sd->code;
  }//if
}

void
Qmgr::execARBIT_PREPREF(Signal* signal)
{
  jamEntry();
  ArbitSignalData* sd = (ArbitSignalData*)&signal->theData[0];
  if (sd->code == 0) {
    jam();
    sd->code = ArbitCode::ErrUnknown;
  }
  execARBIT_PREPCONF(signal);
}

/**
 * Handle START state.  On first call send start request to
 * the chosen arbitrator.  Then wait for a CONF.
 */
void
Qmgr::stateArbitStart(Signal* signal)
{
  if (arbitRec.newstate) {
    jam();
    CRASH_INSERTION((Uint32)910 + arbitRec.state);

    arbitRec.sendCount = 0;
    arbitRec.recvCount = 0;
    arbitRec.code = 0;
    arbitRec.newstate = false;
  }
  if (! arbitRec.sendCount) {
    jam();
    BlockReference blockRef = calcApiClusterMgrBlockRef(arbitRec.node);
    ArbitSignalData* sd = (ArbitSignalData*)&signal->theData[0];
    sd->sender = getOwnNodeId();
    sd->code = 0;
    sd->node = arbitRec.node;
    sd->ticket = arbitRec.ticket;
    sd->mask.clear();
    sendSignal(blockRef, GSN_ARBIT_STARTREQ, signal,
      ArbitSignalData::SignalLength, JBB);
    arbitRec.sendCount = 1;
    arbitRec.setTimestamp();		// send time
    return;
  }
  if (arbitRec.recvCount) {
    jam();
    reportArbitEvent(signal, NDB_LE_ArbitState);
    if (arbitRec.code == ArbitCode::ApiStart) {
      jam();
      arbitRec.state = ARBIT_RUN;
      arbitRec.newstate = true;
      return;
    }
    arbitRec.state = ARBIT_INIT;
    arbitRec.newstate = true;
    return;
  }
  if (arbitRec.getTimediff() > getArbitTimeout()) {
    jam();
    arbitRec.code = ArbitCode::ErrTimeout;
    reportArbitEvent(signal, NDB_LE_ArbitState);
    arbitRec.state = ARBIT_INIT;
    arbitRec.newstate = true;
    return;
  }
}

void
Qmgr::execARBIT_STARTCONF(Signal* signal)
{
  jamEntry();
  ArbitSignalData* sd = (ArbitSignalData*)&signal->theData[0];
  if (! arbitRec.match(sd)) {
    jam();
    return;		// stray signal
  }
  if (arbitRec.state != ARBIT_START) {
    jam();
    return;		// wrong state
  }
  if (arbitRec.recvCount) {
    jam();
    return;		// wrong state
  }
  arbitRec.code = sd->code;
  arbitRec.recvCount = 1;
}

void
Qmgr::execARBIT_STARTREF(Signal* signal)
{
  jamEntry();
  ArbitSignalData* sd = (ArbitSignalData*)&signal->theData[0];
  if (sd->code == 0) {
    jam();
    sd->code = ArbitCode::ErrUnknown;
  }
  execARBIT_STARTCONF(signal);
}

/**
 * Handle RUN state.  Send ticket to any new nodes which have
 * appeared after PREP state.  We don't care about a CONF.
 */
void
Qmgr::stateArbitRun(Signal* signal)
{
  if (arbitRec.newstate) {
    jam();
    CRASH_INSERTION((Uint32)910 + arbitRec.state);

    arbitRec.code = 0;
    arbitRec.newstate = false;
  }
  NodeRecPtr aPtr;
  aPtr.i = 0;
  const unsigned stop = NodeBitmask::NotFound;
  while ((aPtr.i = arbitRec.newMask.find(aPtr.i + 1)) != stop) {
    jam();
    arbitRec.newMask.clear(aPtr.i);
    ptrAss(aPtr, nodeRec);
    ArbitSignalData* sd = (ArbitSignalData*)&signal->theData[0];
    sd->sender = getOwnNodeId();
    sd->code = ArbitCode::PrepAtrun;
    sd->node = arbitRec.node;
    sd->ticket = arbitRec.ticket;
    sd->mask.clear();
    sendSignal(aPtr.p->blockRef, GSN_ARBIT_PREPREQ, signal,
      ArbitSignalData::SignalLength, JBB);
  }
}

/**
 * Handle CHOOSE state.  Entered only from RUN state when
 * there is a possible network partitioning.  Send CHOOSE to
 * the arbitrator.  On win switch to INIT state because a new
 * ticket must be created.
 */
void
Qmgr::stateArbitChoose(Signal* signal)
{
  if (arbitRec.newstate) {
    jam();
    CRASH_INSERTION((Uint32)910 + arbitRec.state);

    arbitRec.sendCount = 0;
    arbitRec.recvCount = 0;
    arbitRec.code = 0;
    arbitRec.newstate = false;
  }
  if (! arbitRec.sendCount) {
    jam();
    BlockReference blockRef = calcApiClusterMgrBlockRef(arbitRec.node);
    ArbitSignalData* sd = (ArbitSignalData*)&signal->theData[0];
    sd->sender = getOwnNodeId();
    sd->code = 0;
    sd->node = arbitRec.node;
    sd->ticket = arbitRec.ticket;
    computeArbitNdbMask(sd->mask);
    sendSignal(blockRef, GSN_ARBIT_CHOOSEREQ, signal,
      ArbitSignalData::SignalLength, JBA);
    arbitRec.sendCount = 1;
    arbitRec.setTimestamp();		// send time
    return;
  }
  if (arbitRec.recvCount) {
    jam();
    reportArbitEvent(signal, NDB_LE_ArbitResult);
    if (arbitRec.code == ArbitCode::WinChoose) {
      jam();
      sendCommitFailReq(signal);        // start commit of failed nodes
      arbitRec.state = ARBIT_INIT;
      arbitRec.newstate = true;
      return;
    }
    arbitRec.state = ARBIT_CRASH;
    arbitRec.newstate = true;
    stateArbitCrash(signal);		// do it at once
    return;
  }
  if (arbitRec.getTimediff() > getArbitTimeout()) {
    jam();
    arbitRec.code = ArbitCode::ErrTimeout;
    reportArbitEvent(signal, NDB_LE_ArbitState);
    arbitRec.state = ARBIT_CRASH;
    arbitRec.newstate = true;
    stateArbitCrash(signal);		// do it at once
    return;
  }
}

void
Qmgr::execARBIT_CHOOSECONF(Signal* signal)
{
  jamEntry();
  ArbitSignalData* sd = (ArbitSignalData*)&signal->theData[0];
  if (!arbitRec.match(sd)) {
    jam();
    return;		// stray signal
  }
  if (arbitRec.state != ARBIT_CHOOSE) {
    jam();
    return;		// wrong state
  }
  if (arbitRec.recvCount) {
    jam();
    return;		// wrong state
  }
  arbitRec.recvCount = 1;
  arbitRec.code = sd->code;
}

void
Qmgr::execARBIT_CHOOSEREF(Signal* signal)
{
  jamEntry();
  ArbitSignalData* sd = (ArbitSignalData*)&signal->theData[0];
  if (sd->code == 0) {
    jam();
    sd->code = ArbitCode::ErrUnknown;
  }
  execARBIT_CHOOSECONF(signal);
}

/**
 * Handle CRASH state.  We must crash immediately.
 * XXX tell other nodes in our party to crash too.
 */
void
Qmgr::stateArbitCrash(Signal* signal)
{
  jam();
  if (arbitRec.newstate) {
    jam();
    CRASH_INSERTION((Uint32)910 + arbitRec.state);
    arbitRec.setTimestamp();
    arbitRec.code = 0;
    arbitRec.newstate = false;
  }
#ifdef ndb_arbit_crash_wait_for_event_report_to_get_out
  if (! (arbitRec.getTimediff() > getArbitTimeout()))
    return;
#endif
  CRASH_INSERTION(932);
  progError(__LINE__, NDBD_EXIT_ARBIT_SHUTDOWN,
            "Arbitrator decided to shutdown this node");
}

/**
 * Arbitrator may inform us that it will exit.  This lets us
 * start looking sooner for a new one.  Handle it like API node
 * failure.
 */
void
Qmgr::execARBIT_STOPREP(Signal* signal)
{
  jamEntry();
  ArbitSignalData* sd = (ArbitSignalData*)&signal->theData[0];
  if (! arbitRec.match(sd)) {
    jam();
    return;		// stray signal
  }
  arbitRec.code = ArbitCode::ApiExit;
  handleArbitApiFail(signal, arbitRec.node);
}

void
Qmgr::computeArbitNdbMask(NodeBitmask& aMask)
{
  NodeRecPtr aPtr;
  aMask.clear();
  for (aPtr.i = 1; aPtr.i < MAX_NDB_NODES; aPtr.i++) {
    jam();
    ptrAss(aPtr, nodeRec);
    if (getNodeInfo(aPtr.i).getType() == NodeInfo::DB && aPtr.p->phase == ZRUNNING){
      jam();
      aMask.set(aPtr.i);
    }
  }
}

void
Qmgr::computeArbitNdbMask(NdbNodeBitmask& aMask)
{
  NodeRecPtr aPtr;
  aMask.clear();
  for (aPtr.i = 1; aPtr.i < MAX_NDB_NODES; aPtr.i++) {
    jam();
    ptrAss(aPtr, nodeRec);
    if (getNodeInfo(aPtr.i).getType() == NodeInfo::DB && aPtr.p->phase == ZRUNNING){
      jam();
      aMask.set(aPtr.i);
    }
  }
}

/**
 * Report arbitration event.  We use arbitration signal format
 * where sender (word 0) is event type.
 */
void
Qmgr::reportArbitEvent(Signal* signal, Ndb_logevent_type type)
{
  ArbitSignalData* sd = (ArbitSignalData*)&signal->theData[0];
  sd->sender = type;
  sd->code = arbitRec.code | (arbitRec.state << 16);
  sd->node = arbitRec.node;
  sd->ticket = arbitRec.ticket;
  sd->mask.clear();
  sendSignal(CMVMI_REF, GSN_EVENT_REP, signal,
    ArbitSignalData::SignalLength, JBB);
}

// end of arbitration module

void
Qmgr::execDUMP_STATE_ORD(Signal* signal)
{
  switch (signal->theData[0]) {
  case 1:
    infoEvent("creadyDistCom = %d, cpresident = %d\n",
	      creadyDistCom, cpresident);
    infoEvent("cpresidentAlive = %d, cpresidentCand = %d (gci: %d)\n",
              cpresidentAlive, 
	      c_start.m_president_candidate, 
	      c_start.m_president_candidate_gci);
    infoEvent("ctoStatus = %d\n", ctoStatus);
    for(Uint32 i = 1; i<MAX_NDB_NODES; i++){
      NodeRecPtr nodePtr;
      nodePtr.i = i;
      ptrCheckGuard(nodePtr, MAX_NDB_NODES, nodeRec);
      char buf[100];
      switch(nodePtr.p->phase){
      case ZINIT:
        sprintf(buf, "Node %d: ZINIT(%d)", i, nodePtr.p->phase);
        break;
      case ZSTARTING:
        sprintf(buf, "Node %d: ZSTARTING(%d)", i, nodePtr.p->phase);
        break;
      case ZRUNNING:
        sprintf(buf, "Node %d: ZRUNNING(%d)", i, nodePtr.p->phase);
        break;
      case ZPREPARE_FAIL:
        sprintf(buf, "Node %d: ZPREPARE_FAIL(%d)", i, nodePtr.p->phase);
        break;
      case ZFAIL_CLOSING:
        sprintf(buf, "Node %d: ZFAIL_CLOSING(%d)", i, nodePtr.p->phase);
        break;
      case ZAPI_INACTIVE:
        sprintf(buf, "Node %d: ZAPI_INACTIVE(%d)", i, nodePtr.p->phase);
        break;
      case ZAPI_ACTIVE:
        sprintf(buf, "Node %d: ZAPI_ACTIVE(%d)", i, nodePtr.p->phase);
        break;
      default:
        sprintf(buf, "Node %d: <UNKNOWN>(%d)", i, nodePtr.p->phase);
        break;
      }
      infoEvent(buf);
    }
  }

#ifdef ERROR_INSERT
  if (signal->theData[0] == 935 && signal->getLength() == 2)
  {
    SET_ERROR_INSERT_VALUE(935);
    c_error_insert_extra = signal->theData[1];
  }
#endif
}//Qmgr::execDUMP_STATE_ORD()


void
Qmgr::execAPI_BROADCAST_REP(Signal* signal)
{
  jamEntry();
  ApiBroadcastRep api= *(const ApiBroadcastRep*)signal->getDataPtr();

  Uint32 len = signal->getLength() - ApiBroadcastRep::SignalLength;
  memmove(signal->theData, signal->theData+ApiBroadcastRep::SignalLength, 
	  4*len);
  
  NodeBitmask mask;
  NodeRecPtr nodePtr;
  for (nodePtr.i = 1; nodePtr.i < MAX_NODES; nodePtr.i++) 
  {
    jam();
    ptrAss(nodePtr, nodeRec);
    if (nodePtr.p->phase == ZAPI_ACTIVE && 
	getNodeInfo(nodePtr.i).m_version >= api.minVersion)
    {
      mask.set(nodePtr.i);
    }
  }
  
  NodeReceiverGroup rg(API_CLUSTERMGR, mask);
  sendSignal(rg, api.gsn, signal, len, JBB); // forward sections
}

void
Qmgr::execNODE_FAILREP(Signal * signal)
{
  jamEntry();
  // make sure any distributed signals get acknowledged
  // destructive of the signal
  c_counterMgr.execNODE_FAILREP(signal);
}

void
Qmgr::execALLOC_NODEID_REQ(Signal * signal)
{
  jamEntry();
  const AllocNodeIdReq * req = (AllocNodeIdReq*)signal->getDataPtr();
  Uint32 senderRef = req->senderRef;
  Uint32 nodeId = req->nodeId;
  Uint32 nodeType = req->nodeType;
  Uint32 error = 0;

  if (refToBlock(senderRef) != QMGR) // request from management server
  {
    /* master */

    if (getOwnNodeId() != cpresident)
      error = AllocNodeIdRef::NotMaster;
    else if (!opAllocNodeIdReq.m_tracker.done())
      error = AllocNodeIdRef::Busy;
    else if (c_connectedNodes.get(nodeId))
      error = AllocNodeIdRef::NodeConnected;

    if (error)
    {
      jam();
      AllocNodeIdRef * ref = (AllocNodeIdRef*)signal->getDataPtrSend();
      ref->senderRef = reference();
      ref->errorCode = error;
      ref->masterRef = numberToRef(QMGR, cpresident);
      sendSignal(senderRef, GSN_ALLOC_NODEID_REF, signal,
                 AllocNodeIdRef::SignalLength, JBB);
      return;
    }

    if (ERROR_INSERTED(934) && nodeId != getOwnNodeId())
    {
      CRASH_INSERTION(934);
    }
    
    opAllocNodeIdReq.m_req = *req;
    opAllocNodeIdReq.m_error = 0;
    opAllocNodeIdReq.m_connectCount = getNodeInfo(refToNode(senderRef)).m_connectCount;

    jam();
    AllocNodeIdReq * req = (AllocNodeIdReq*)signal->getDataPtrSend();
    req->senderRef = reference();
    NodeReceiverGroup rg(QMGR, c_clusterNodes);
    RequestTracker & p = opAllocNodeIdReq.m_tracker;
    p.init<AllocNodeIdRef>(c_counterMgr, rg, GSN_ALLOC_NODEID_REF, 0);

    sendSignal(rg, GSN_ALLOC_NODEID_REQ, signal,
               AllocNodeIdReq::SignalLength, JBB);
    return;
  }

  /* participant */

  if (c_connectedNodes.get(nodeId))
    error = AllocNodeIdRef::NodeConnected;
  else
  {
    NodeRecPtr nodePtr;
    nodePtr.i = nodeId;
    ptrAss(nodePtr, nodeRec);
    if (nodeType != getNodeInfo(nodeId).m_type)
      error = AllocNodeIdRef::NodeTypeMismatch;
    else if (nodePtr.p->failState != NORMAL)
      error = AllocNodeIdRef::NodeFailureHandlingNotCompleted;
  }

  if (error)
  {
    AllocNodeIdRef * ref = (AllocNodeIdRef*)signal->getDataPtrSend();
    ref->senderRef = reference();
    ref->errorCode = error;
    sendSignal(senderRef, GSN_ALLOC_NODEID_REF, signal,
               AllocNodeIdRef::SignalLength, JBB);
    return;
  }

  AllocNodeIdConf * conf = (AllocNodeIdConf*)signal->getDataPtrSend();
  conf->senderRef = reference();
  sendSignal(senderRef, GSN_ALLOC_NODEID_CONF, signal,
             AllocNodeIdConf::SignalLength, JBB);
}

void
Qmgr::execALLOC_NODEID_CONF(Signal * signal)
{
  /* master */

  jamEntry();
  const AllocNodeIdConf * conf = (AllocNodeIdConf*)signal->getDataPtr();
  opAllocNodeIdReq.m_tracker.reportConf(c_counterMgr,
                                        refToNode(conf->senderRef));
  completeAllocNodeIdReq(signal);
}


void
Qmgr::execALLOC_NODEID_REF(Signal * signal)
{
  /* master */

  jamEntry();
  const AllocNodeIdRef * ref = (AllocNodeIdRef*)signal->getDataPtr();
  if (ref->errorCode == AllocNodeIdRef::NF_FakeErrorREF)
  {
    opAllocNodeIdReq.m_tracker.ignoreRef(c_counterMgr,
                                         refToNode(ref->senderRef));    
  }
  else
  {
    opAllocNodeIdReq.m_tracker.reportRef(c_counterMgr,
                                         refToNode(ref->senderRef));
    if (opAllocNodeIdReq.m_error == 0)
      opAllocNodeIdReq.m_error = ref->errorCode;
  }
  completeAllocNodeIdReq(signal);
}

void
Qmgr::completeAllocNodeIdReq(Signal *signal)
{
  /* master */

  if (!opAllocNodeIdReq.m_tracker.done())
  {
    jam();
    return;
  }

  if (opAllocNodeIdReq.m_connectCount !=
      getNodeInfo(refToNode(opAllocNodeIdReq.m_req.senderRef)).m_connectCount)
  {
    // management server not same version as the original requester
    jam();
    return;
  }

  if (opAllocNodeIdReq.m_tracker.hasRef())
  {
    jam();
    AllocNodeIdRef * ref = (AllocNodeIdRef*)signal->getDataPtrSend();
    ref->senderRef = reference();
    ref->senderData = opAllocNodeIdReq.m_req.senderData;
    ref->nodeId = opAllocNodeIdReq.m_req.nodeId;
    ref->errorCode = opAllocNodeIdReq.m_error;
    ref->masterRef = numberToRef(QMGR, cpresident);
    ndbassert(AllocNodeIdRef::SignalLength == 5);
    sendSignal(opAllocNodeIdReq.m_req.senderRef, GSN_ALLOC_NODEID_REF, signal,
               AllocNodeIdRef::SignalLength, JBB);
    return;
  }
  jam();
  AllocNodeIdConf * conf = (AllocNodeIdConf*)signal->getDataPtrSend();
  conf->senderRef = reference();
  conf->senderData = opAllocNodeIdReq.m_req.senderData;
  conf->nodeId = opAllocNodeIdReq.m_req.nodeId;
  ndbassert(AllocNodeIdConf::SignalLength == 3);
  sendSignal(opAllocNodeIdReq.m_req.senderRef, GSN_ALLOC_NODEID_CONF, signal,
             AllocNodeIdConf::SignalLength, JBB);
}
	
void
Qmgr::execSTOP_REQ(Signal* signal)
{
  jamEntry();
  c_stopReq = * (StopReq*)signal->getDataPtr();

  if (c_stopReq.senderRef)
  {
    jam();
    ndbrequire(NdbNodeBitmask::get(c_stopReq.nodes, getOwnNodeId()));
    
    StopConf *conf = (StopConf*)signal->getDataPtrSend();
    conf->senderData = c_stopReq.senderData;
    conf->nodeState = getOwnNodeId();
    sendSignal(c_stopReq.senderRef, 
	       GSN_STOP_CONF, signal, StopConf::SignalLength, JBA);
  }
}

bool
Qmgr::check_multi_node_shutdown(Signal* signal)
{
  if (c_stopReq.senderRef && 
      NdbNodeBitmask::get(c_stopReq.nodes, getOwnNodeId()))
  {
    jam();
    if(StopReq::getPerformRestart(c_stopReq.requestInfo))
    {
      jam();
      StartOrd * startOrd = (StartOrd *)&signal->theData[0];
      startOrd->restartInfo = c_stopReq.requestInfo;
      EXECUTE_DIRECT(CMVMI, GSN_START_ORD, signal, 2);
    } else {
      EXECUTE_DIRECT(CMVMI, GSN_STOP_ORD, signal, 1);
    }
    return true;
  }
  return false;
}<|MERGE_RESOLUTION|>--- conflicted
+++ resolved
@@ -2256,7 +2256,6 @@
     sum += sd->mask.count();
     execARBIT_CFG(signal);
   }
-<<<<<<< HEAD
 
   if (sum == 0)
   {
@@ -2267,10 +2266,7 @@
     arbitRec.m_disabled = true;
   }
 
-  setNodeInfo(getOwnNodeId()).m_version = NDB_VERSION;
   setNodeInfo(getOwnNodeId()).m_mysql_version = NDB_MYSQL_VERSION_D;
-=======
->>>>>>> c14da4a5
 }//Qmgr::initData()
 
 
@@ -2777,6 +2773,18 @@
 }
 
 void
+Qmgr::execUPGRADE_PROTOCOL_ORD(Signal* signal)
+{
+  const UpgradeProtocolOrd* ord = (UpgradeProtocolOrd*)signal->getDataPtr();
+  switch(ord->type){
+  case UpgradeProtocolOrd::UPO_ENABLE_MICRO_GCP:
+    jam();
+    m_micro_gcp_enabled = true;
+    return;
+  }
+}
+
+void
 Qmgr::api_failed(Signal* signal, Uint32 nodeId)
 {
   NodeRecPtr failedNodePtr;
@@ -2836,18 +2844,6 @@
      */
     jam();
     setNodeInfo(failedNodePtr.i).m_heartbeat_cnt = 3;
-  }
-}
-
-void
-Qmgr::execUPGRADE_PROTOCOL_ORD(Signal* signal)
-{
-  const UpgradeProtocolOrd* ord = (UpgradeProtocolOrd*)signal->getDataPtr();
-  switch(ord->type){
-  case UpgradeProtocolOrd::UPO_ENABLE_MICRO_GCP:
-    jam();
-    m_micro_gcp_enabled = true;
-    return;
   }
 }
 
