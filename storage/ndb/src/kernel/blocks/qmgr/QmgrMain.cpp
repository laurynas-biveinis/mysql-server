/*
   Copyright (c) 2003, 2015, Oracle and/or its affiliates. All rights reserved.

   This program is free software; you can redistribute it and/or modify
   it under the terms of the GNU General Public License as published by
   the Free Software Foundation; version 2 of the License.

   This program is distributed in the hope that it will be useful,
   but WITHOUT ANY WARRANTY; without even the implied warranty of
   MERCHANTABILITY or FITNESS FOR A PARTICULAR PURPOSE.  See the
   GNU General Public License for more details.

   You should have received a copy of the GNU General Public License
   along with this program; if not, write to the Free Software
   Foundation, Inc., 51 Franklin St, Fifth Floor, Boston, MA 02110-1301  USA
*/


#define QMGR_C
#include "Qmgr.hpp"
#include <pc.hpp>
#include <NdbTick.h>
#include <signaldata/NodeRecoveryStatusRep.hpp>
#include <signaldata/EventReport.hpp>
#include <signaldata/StartOrd.hpp>
#include <signaldata/CloseComReqConf.hpp>
#include <signaldata/PrepFailReqRef.hpp>
#include <signaldata/NodeFailRep.hpp>
#include <signaldata/ReadNodesConf.hpp>
#include <signaldata/NFCompleteRep.hpp>
#include <signaldata/CheckNodeGroups.hpp>
#include <signaldata/ArbitSignalData.hpp>
#include <signaldata/ApiRegSignalData.hpp>
#include <signaldata/ApiVersion.hpp>
#include <signaldata/BlockCommitOrd.hpp>
#include <signaldata/FailRep.hpp>
#include <signaldata/DisconnectRep.hpp>
#include <signaldata/ApiBroadcast.hpp>
#include <signaldata/Upgrade.hpp>
#include <signaldata/EnableCom.hpp>
#include <signaldata/RouteOrd.hpp>
#include <signaldata/NodePing.hpp>
#include <signaldata/DihRestart.hpp>
#include <signaldata/DumpStateOrd.hpp>
#include <signaldata/IsolateOrd.hpp>
#include <ndb_version.h>

#include <TransporterRegistry.hpp> // Get connect address

#include <EventLogger.hpp>
extern EventLogger * g_eventLogger;

//#define DEBUG_QMGR_START
#ifdef DEBUG_QMGR_START
#include <DebuggerNames.hpp>
#define DEBUG(x) ndbout << "QMGR " << __LINE__ << ": " << x << endl
#define DEBUG_START(gsn, node, msg) DEBUG(getSignalName(gsn) << " to: " << node << " - " << msg)
#define DEBUG_START2(gsn, rg, msg) { char nodes[255]; DEBUG(getSignalName(gsn) << " to: " << rg.m_nodes.getText(nodes) << " - " << msg); }
#define DEBUG_START3(signal, msg) DEBUG(getSignalName(signal->header.theVerId_signalNumber) << " from " << refToNode(signal->getSendersBlockRef()) << " - " << msg);
#else
#define DEBUG(x)
#define DEBUG_START(gsn, node, msg)
#define DEBUG_START2(gsn, rg, msg)
#define DEBUG_START3(signal, msg)
#endif

#define JAM_FILE_ID 360


/**
 * c_start.m_gsn = GSN_CM_REGREQ
 *   Possible for all nodes
 *   c_start.m_nodes contains all nodes in config
 *
 * c_start.m_gsn = GSN_CM_NODEINFOREQ;
 *   Set when receiving CM_REGCONF
 *   State possible for starting node only (not in cluster)
 *
 *   c_start.m_nodes contains all node in alive cluster that
 *                   that has not replied to GSN_CM_NODEINFOREQ
 *                   passed by president in GSN_CM_REGCONF
 *
 * c_start.m_gsn = GSN_CM_ADD
 *   Possible for president only
 *   Set when receiving and accepting CM_REGREQ (to include node)
 *
 *   c_start.m_nodes contains all nodes in alive cluster + starting node
 *                   that has not replied to GSN_CM_ADD
 *                   by sending GSN_CM_ACKADD
 *
 * c_start.m_gsn = GSN_CM_NODEINFOCONF
 *   Possible for non presidents only
 *     c_start.m_nodes contains a node that has been accepted by president
 *     but has not connected to us yet
 */

// Signal entries and statement blocks
/* 4  P R O G R A M        */
/*******************************/
/* CMHEART_BEAT               */
/*******************************/
void Qmgr::execCM_HEARTBEAT(Signal* signal) 
{
  NodeRecPtr hbNodePtr;
  jamEntry();
  hbNodePtr.i = signal->theData[0];
  ptrCheckGuard(hbNodePtr, MAX_NDB_NODES, nodeRec);
  set_hb_count(hbNodePtr.i) = 0;
  return;
}//Qmgr::execCM_HEARTBEAT()

/*******************************/
/* CM_NODEINFOREF             */
/*******************************/
void Qmgr::execCM_NODEINFOREF(Signal* signal) 
{
  jamEntry();
  systemErrorLab(signal, __LINE__);
  return;
}//Qmgr::execCM_NODEINFOREF()

/*******************************/
/* CONTINUEB                  */
/*******************************/
void Qmgr::execCONTINUEB(Signal* signal) 
{
  jamEntry();
  const Uint32 tcontinuebType = signal->theData[0];
  const Uint32 tdata0 = signal->theData[1];
  const Uint32 tdata1 = signal->theData[2];
  switch (tcontinuebType) {
  case ZREGREQ_TIMELIMIT:
    jam();
    if (c_start.m_startKey != tdata0 || c_start.m_startNode != tdata1) {
      jam();
      return;
    }//if
    regreqTimeLimitLab(signal);
    break;
  case ZREGREQ_MASTER_TIMELIMIT:
    jam();
    if (c_start.m_startKey != tdata0 || c_start.m_startNode != tdata1) {
      jam();
      return;
    }//if
    //regreqMasterTimeLimitLab(signal);
    failReportLab(signal, c_start.m_startNode, FailRep::ZSTART_IN_REGREQ, getOwnNodeId());
    return;
    break;
  case ZTIMER_HANDLING:
    jam();
    timerHandlingLab(signal);
    return;
    break;
  case ZARBIT_HANDLING:
    jam();
    runArbitThread(signal);
    return;
    break;
  case ZSTART_FAILURE_LIMIT:{
    if (cpresident != ZNIL)
    {
      jam();
      return;
    }
    const NDB_TICKS now = NdbTick_getCurrentTicks();
    const Uint64 elapsed = NdbTick_Elapsed(c_start_election_time,now).milliSec();
    if (elapsed > c_restartFailureTimeout)
    {
      jam();
      BaseString tmp;
      tmp.append("Shutting down node as total restart time exceeds "
		 " StartFailureTimeout as set in config file ");
      if(c_restartFailureTimeout == (Uint32) ~0)
	tmp.append(" 0 (inifinite)");
      else
	tmp.appfmt(" %d", c_restartFailureTimeout);
      
      progError(__LINE__, NDBD_EXIT_SYSTEM_ERROR, tmp.c_str());
    }
    signal->theData[0] = ZSTART_FAILURE_LIMIT;
    sendSignalWithDelay(reference(), GSN_CONTINUEB, signal, 3000, 1);
    return;
  }
  default:
    jam();
    // ZCOULD_NOT_OCCUR_ERROR;
    systemErrorLab(signal, __LINE__);
    return;
    break;
  }//switch
  return;
}//Qmgr::execCONTINUEB()


void Qmgr::execDEBUG_SIG(Signal* signal) 
{
  NodeRecPtr debugNodePtr;
  jamEntry();
  debugNodePtr.i = signal->theData[0];
  ptrCheckGuard(debugNodePtr, MAX_NODES, nodeRec);
  return;
}//Qmgr::execDEBUG_SIG()

/*******************************/
/* FAIL_REP                   */
/*******************************/
void Qmgr::execFAIL_REP(Signal* signal) 
{
  const FailRep * const failRep = (FailRep *)&signal->theData[0];
  const NodeId failNodeId = failRep->failNodeId;
  const FailRep::FailCause failCause = (FailRep::FailCause)failRep->failCause; 
  Uint32 failSource = failRep->getFailSourceNodeId(signal->length());
  if (!failSource)
  {
    /* Failure source not included, use sender of signal as 'source' */
    failSource = refToNode(signal->getSendersBlockRef());
  }

  jamEntry();
  failReportLab(signal, failNodeId, failCause, failSource);
  return;
}//Qmgr::execFAIL_REP()

/*******************************/
/* PRES_TOREQ                 */
/*******************************/
void Qmgr::execPRES_TOREQ(Signal* signal) 
{
  jamEntry();
  BlockReference Tblockref = signal->theData[0];
  signal->theData[0] = getOwnNodeId();
  signal->theData[1] = ccommitFailureNr;
  sendSignal(Tblockref, GSN_PRES_TOCONF, signal, 2, JBA);
  return;
}//Qmgr::execPRES_TOREQ()

void 
Qmgr::execREAD_CONFIG_REQ(Signal* signal)
{
  jamEntry();

  const ReadConfigReq * req = (ReadConfigReq*)signal->getDataPtr();

  Uint32 ref = req->senderRef;
  Uint32 senderData = req->senderData;

  const ndb_mgm_configuration_iterator * p = 
    m_ctx.m_config.getOwnConfigIterator();
  ndbrequire(p != 0);

  ReadConfigConf * conf = (ReadConfigConf*)signal->getDataPtrSend();
  conf->senderRef = reference();
  conf->senderData = senderData;
  sendSignal(ref, GSN_READ_CONFIG_CONF, signal, 
	     ReadConfigConf::SignalLength, JBB);
}

void
Qmgr::execSTART_ORD(Signal* signal)
{
  /**
   * Start timer handling 
   */
  const NDB_TICKS now = NdbTick_getCurrentTicks();
  signal->theData[0] = ZTIMER_HANDLING;
  signal->theData[1] = Uint32(now.getUint64() >> 32);
  signal->theData[2] = Uint32(now.getUint64());
  sendSignal(QMGR_REF, GSN_CONTINUEB, signal, 3, JBB);
}

/*
4.2  ADD NODE MODULE*/
/*##########################################################################*/
/*
4.2.1 STTOR     */
/**--------------------------------------------------------------------------
 * Start phase signal, must be handled by all blocks. 
 * QMGR is only interested in the first phase. 
 * During phase one we clear all registered applications. 
 *---------------------------------------------------------------------------*/
/*******************************/
/* STTOR                      */
/*******************************/
void Qmgr::execSTTOR(Signal* signal) 
{
  jamEntry();
  
  switch(signal->theData[1]){
  case 1:
    initData(signal);
    g_eventLogger->info("Starting QMGR phase 1");
    startphase1(signal);
    recompute_version_info(NodeInfo::DB);
    recompute_version_info(NodeInfo::API);
    recompute_version_info(NodeInfo::MGM);
    return;
  case 7:
    if (cpresident == getOwnNodeId())
    {
      switch(arbitRec.method){
      case ArbitRec::DISABLED:
        break;

      case ArbitRec::METHOD_EXTERNAL:
      case ArbitRec::METHOD_DEFAULT:
        /**
         * Start arbitration thread.  This could be done as soon as
         * we have all nodes (or a winning majority).
         */
        jam();
        handleArbitStart(signal);
        break;
      }
    }
    break;
  case 9:{
    /**
     * Enable communication to all API nodes by setting state
     *   to ZFAIL_CLOSING (which will make it auto-open in checkStartInterface)
     */
    c_allow_api_connect = 1;
    NodeRecPtr nodePtr;
    for (nodePtr.i = 1; nodePtr.i < MAX_NODES; nodePtr.i++)
    {
      jam();
      Uint32 type = getNodeInfo(nodePtr.i).m_type;
      if (type != NodeInfo::API)
        continue;

      ptrAss(nodePtr, nodeRec);
      if (nodePtr.p->phase == ZAPI_INACTIVE)
      {
        jam();
        set_hb_count(nodePtr.i) = 3;
        nodePtr.p->phase = ZFAIL_CLOSING;
        nodePtr.p->failState = NORMAL;
      }
    }
  }
  }
  
  sendSttorryLab(signal, false);
  return;
}//Qmgr::execSTTOR()

void Qmgr::sendSttorryLab(Signal* signal, bool first_phase)
{
  if (first_phase)
  {
    g_eventLogger->info("Include node protocol completed, phase 1 in QMGR"
                        " completed");
  }
/****************************<*/
/*< STTORRY                  <*/
/****************************<*/
  signal->theData[3] = 7;
  signal->theData[4] = 9;
  signal->theData[5] = 255;
  sendSignal(NDBCNTR_REF, GSN_STTORRY, signal, 6, JBB);
  return;
}//Qmgr::sendSttorryLab()

void Qmgr::startphase1(Signal* signal) 
{
  jamEntry();

  NodeRecPtr nodePtr;
  nodePtr.i = getOwnNodeId();
  ptrAss(nodePtr, nodeRec);
  nodePtr.p->phase = ZSTARTING;

  DihRestartReq * req = CAST_PTR(DihRestartReq, signal->getDataPtrSend());
  req->senderRef = reference();
  sendSignal(DBDIH_REF, GSN_DIH_RESTARTREQ, signal,
             DihRestartReq::SignalLength, JBB);
  return;
}

void
Qmgr::execDIH_RESTARTREF(Signal*signal)
{
  jamEntry();

  g_eventLogger->info("DIH reported initial start, now starting the"
                      " Node Inclusion Protocol");
  const DihRestartRef * ref = CAST_CONSTPTR(DihRestartRef,
                                            signal->getDataPtr());
  c_start.m_latest_gci = 0;
  c_start.m_no_nodegroup_nodes.assign(NdbNodeBitmask::Size,
                                      ref->no_nodegroup_mask);
  execCM_INFOCONF(signal);
}

void
Qmgr::execDIH_RESTARTCONF(Signal*signal)
{
  jamEntry();

  const DihRestartConf * conf = CAST_CONSTPTR(DihRestartConf,
                                              signal->getDataPtr());

  g_eventLogger->info("DIH reported normal start, now starting the"
                      " Node Inclusion Protocol");
  c_start.m_latest_gci = conf->latest_gci;
  c_start.m_no_nodegroup_nodes.assign(NdbNodeBitmask::Size,
                                      conf->no_nodegroup_mask);
  execCM_INFOCONF(signal);
}

void Qmgr::setHbDelay(UintR aHbDelay)
{
  const NDB_TICKS now = NdbTick_getCurrentTicks();
  hb_send_timer.setDelay(aHbDelay < 10 ? 10 : aHbDelay);
  hb_send_timer.reset(now);
  hb_check_timer.setDelay(aHbDelay < 10 ? 10 : aHbDelay);
  hb_check_timer.reset(now);
}

void Qmgr::setHbApiDelay(UintR aHbApiDelay)
{
  const NDB_TICKS now = NdbTick_getCurrentTicks();
  chbApiDelay = (aHbApiDelay < 100 ? 100 : aHbApiDelay);
  hb_api_timer.setDelay(chbApiDelay);
  hb_api_timer.reset(now);
}

void Qmgr::setArbitTimeout(UintR aArbitTimeout)
{
  arbitRec.timeout = (aArbitTimeout < 10 ? 10 : aArbitTimeout);
}

void Qmgr::setCCDelay(UintR aCCDelay)
{
  const NDB_TICKS now = NdbTick_getCurrentTicks();
  if (aCCDelay == 0)
  {
    /* Connectivity check disabled */
    m_connectivity_check.m_enabled = false;
    m_connectivity_check.m_timer.setDelay(0);
  }
  else
  {
    m_connectivity_check.m_enabled = true;
    m_connectivity_check.m_timer.setDelay(aCCDelay < 10 ? 10 : aCCDelay);
    m_connectivity_check.m_timer.reset(now);
  }
}

void Qmgr::execCONNECT_REP(Signal* signal)
{
  jamEntry();
  const Uint32 connectedNodeId = signal->theData[0];

  if (ERROR_INSERTED(931))
  {
    jam();
    ndbout_c("Discarding CONNECT_REP(%d)", connectedNodeId);
    infoEvent("Discarding CONNECT_REP(%d)", connectedNodeId);
    return;
  }

  if (ERROR_INSERTED(941) &&
      getNodeInfo(connectedNodeId).getType() == NodeInfo::API)
  {
    jam();
    CLEAR_ERROR_INSERT_VALUE;
    ndbout_c("Discarding one API CONNECT_REP(%d)", connectedNodeId);
    infoEvent("Discarding one API CONNECT_REP(%d)", connectedNodeId);
    return;
  }

  if (c_connectedNodes.get(connectedNodeId) == false)
  {
    jam();
    setNodeInfo(connectedNodeId).m_version = 0;
    setNodeInfo(connectedNodeId).m_mysql_version = 0;
  }

  c_connectedNodes.set(connectedNodeId);

  {
    NodeRecPtr connectedNodePtr;
    connectedNodePtr.i = connectedNodeId;
    ptrCheckGuard(connectedNodePtr, MAX_NODES, nodeRec);
    connectedNodePtr.p->m_secret = 0;
  }

  NodeRecPtr myNodePtr;
  myNodePtr.i = getOwnNodeId();
  ptrCheckGuard(myNodePtr, MAX_NODES, nodeRec);
  NodeInfo connectedNodeInfo = getNodeInfo(connectedNodeId);
  switch(myNodePtr.p->phase){
  case ZRUNNING:
    if (connectedNodeInfo.getType() == NodeInfo::DB)
    {
      ndbrequire(!c_clusterNodes.get(connectedNodeId));
    }
  case ZSTARTING:
    jam();
    break;
  case ZPREPARE_FAIL:
  case ZFAIL_CLOSING:
    jam();
    return;
  case ZAPI_ACTIVATION_ONGOING:
    ndbrequire(false);
  case ZAPI_ACTIVE:
    ndbrequire(false);
  case ZAPI_INACTIVE:
    ndbrequire(false);
  case ZINIT:
    ndbrequire(getNodeInfo(connectedNodeId).m_type == NodeInfo::MGM);
    break;
  default:
    ndbrequire(false);
  }

  if (connectedNodeInfo.getType() != NodeInfo::DB)
  {
    jam();
    return;
  }

  switch(c_start.m_gsn){
  case GSN_CM_REGREQ:
    jam();
    sendCmRegReq(signal, connectedNodeId);

    /**
     * We're waiting for CM_REGCONF c_start.m_nodes contains all configured
     *   nodes
     */
    ndbrequire(myNodePtr.p->phase == ZSTARTING);
    ndbrequire(c_start.m_nodes.isWaitingFor(connectedNodeId));
    return;
  case GSN_CM_NODEINFOREQ:
    jam();
    
    if (c_start.m_nodes.isWaitingFor(connectedNodeId))
    {
      jam();
      ndbrequire(getOwnNodeId() != cpresident);
      ndbrequire(myNodePtr.p->phase == ZSTARTING);
      sendCmNodeInfoReq(signal, connectedNodeId, myNodePtr.p);
      return;
    }
    return;
  case GSN_CM_NODEINFOCONF:{
    jam();
    
    ndbrequire(getOwnNodeId() != cpresident);
    ndbrequire(myNodePtr.p->phase == ZRUNNING);
    if (c_start.m_nodes.isWaitingFor(connectedNodeId))
    {
      jam();
      c_start.m_nodes.clearWaitingFor(connectedNodeId);
      c_start.m_gsn = RNIL;
      
      NodeRecPtr addNodePtr;
      addNodePtr.i = connectedNodeId;
      ptrCheckGuard(addNodePtr, MAX_NDB_NODES, nodeRec);
      cmAddPrepare(signal, addNodePtr, myNodePtr.p);
      return;
    }
  }
  default:
    (void)1;
  }
  
  ndbrequire(!c_start.m_nodes.isWaitingFor(connectedNodeId));
  ndbrequire(!c_readnodes_nodes.get(connectedNodeId));
  c_readnodes_nodes.set(connectedNodeId);
  signal->theData[0] = reference();
  sendSignal(calcQmgrBlockRef(connectedNodeId), GSN_READ_NODESREQ, signal, 1, JBA);
  return;
}//Qmgr::execCONNECT_REP()

void
Qmgr::execREAD_NODESCONF(Signal* signal)
{
  jamEntry();
  check_readnodes_reply(signal, 
			refToNode(signal->getSendersBlockRef()),
			GSN_READ_NODESCONF);
}

void
Qmgr::execREAD_NODESREF(Signal* signal)
{
  jamEntry();
  check_readnodes_reply(signal, 
			refToNode(signal->getSendersBlockRef()),
			GSN_READ_NODESREF);
}

/**
 * Heartbeat Inclusion Protocol Handling
 * -------------------------------------
 * The protocol to include our node in the heartbeat protocol starts when
 * we call execCM_INFOCONF. We start by opening communication to all nodes
 * in the cluster. When we start this protocol we don't know anything about
 * which nodes are up and running and we don't which node is currently the
 * president of the heartbeat protocol.
 *
 * For us to be successful with being included in the heartbeat protocol we
 * need to be connected to all nodes currently in the heartbeat protocol. It
 * is important to remember that QMGR sees a node as alive if it is included
 * in the heartbeat protocol. Higher level notions of aliveness is handled
 * primarily by the DBDIH block, but also to some extent by NDBCNTR.
 * 
 * The protocol starts by the new node sending CM_REGREQ to all nodes it is
 * connected to. Only the president will respond to this message. We could
 * have a situation where there currently isn't a president choosen. In this
 * case an election is held whereby a new president is assigned. In the rest
 * of this comment we assume that a president already exists.
 *
 * So if we were connected to the president we will get a response to the
 * CM_REGREQ from the president with CM_REGCONF. The CM_REGCONF contains
 * the set of nodes currently included in the heartbeat protocol.
 *
 * The president will send in parallel to sending CM_REGCONF a CM_ADD(prepare)
 * message to all nodes included in the protocol.
 *
 * When receiving CM_REGCONF the new node will send CM_NODEINFOREQ with
 * information about version of the binary, number of LDM workers and
 * MySQL version of binary.
 *
 * The nodes already included in the heartbeat protocol will wait until it
 * receives both the CM_ADD(prepare) from the president and the
 * CM_NODEINFOREQ from the starting node. When it receives those two
 * messages it will send CM_ACKADD(prepare) to the president and
 * CM_NODEINFOCONF to the starting node with its own node information.
 *
 * When the president received CM_ACKADD(prepare) from all nodes included
 * in the heartbeat protocol then it sends CM_ADD(AddCommit) to all nodes
 * included in the heartbeat protocol.
 * 
 * When the nodes receives CM_ADD(AddCommit) from the president then
 * they will enable communication to the new node and immediately start
 * sending heartbeats to the new node. They will also include the new
 * node in their view of the nodes included in the heartbeat protocol.
 * Next they will send CM_ACKADD(AddCommit) back to the president.
 *
 * When the president has received CM_ACKADD(AddCommit) from all nodes
 * included in the heartbeat protocol then it sends CM_ADD(CommitNew)
 * to the starting node.
 *
 * This is also the point where we report the node as included in the
 * heartbeat protocol to DBDIH as from here the rest of the protocol is
 * only about informing the new node about the outcome of inclusion
 * protocol. When we receive the response to this message the new node
 * can already have proceeded a bit into its restart.
 *
 * The starting node after receiving CM_REGCONF waits for all nodes
 * included in the heartbeat protocol to send CM_NODEINFOCONF and
 * also for receiving the CM_ADD(CommitNew) from the president. When
 * all this have been received the new nodes adds itself and all nodes
 * it have been informed about into its view of the nodes included in
 * the heartbeat protocol and enables communication to all other
 * nodes included therein. Finally it sends CM_ACKADD(CommitNew) to
 * the president.
 *
 * When the president has received CM_ACKADD(CommitNew) from the starting
 * node the inclusion protocol is completed and the president is ready
 * to receive a new node into the cluster.
 *
 * It is the responsibility of the starting nodes to retry after a failed
 * node inclusion, they will do so with 3 seconds delay. This means that
 * at most one node per 3 seconds will normally be added to the cluster.
 * So this phase of adding nodes to the cluster can add up to a little bit
 * more than a minute of delay in a large cluster starting up.
 *
 * We try to depict the above in a graph here as well:
 *
 * New node           Nodes included in the heartbeat protocol        President
 * ----------------------------------------------------------------------------
 * ----CM_REGREQ--------------------->>
 * ----CM_REGREQ---------------------------------------------------------->
 *
 * <----------------CM_REGCONF---------------------------------------------
 *                                   <<------CM_ADD(Prepare)---------------
 *
 * -----CM_NODEINFOREQ--------------->>
 *
 * Nodes included in heartbeat protocol can receive CM_ADD(Prepare) and
 * CM_NODEINFOREQ in any order.
 *
 * <<---CM_NODEINFOCONF-------------- --------CM_ACKADD(Prepare)--------->>
 *
 *                                   <<-------CM_ADD(AddCommit)------------
 *
 * Here nodes enables communication to new node and starts sending heartbeats
 *
 *                                   ---------CM_ACKADD(AddCommit)------->>
 *
 * Here we report to DBDIH about new node included in heartbeat protocol
 * in master node.
 *
 * <----CM_ADD(CommitNew)--------------------------------------------------
 *
 * Here new node enables communication to new nodes and starts sending
 * heartbeat messages.
 *
 * -----CM_ACKADD(CommitNew)---------------------------------------------->
 *
 * Here the president can complete the inclusion protocol and is ready to
 * receive new nodes into the heartbeat protocol.
 */
/*******************************/
/* CM_INFOCONF                */
/*******************************/
void Qmgr::execCM_INFOCONF(Signal* signal) 
{
  /**
   * Open communcation to all DB nodes
   */
  signal->theData[0] = 0; // no answer
  signal->theData[1] = 0; // no id
  signal->theData[2] = NodeInfo::DB;
  sendSignal(TRPMAN_REF, GSN_OPEN_COMORD, signal, 3, JBB);

  cpresident = ZNIL;
  cpresidentAlive = ZFALSE;
  c_start_election_time = NdbTick_getCurrentTicks();
  
  signal->theData[0] = ZSTART_FAILURE_LIMIT;
  sendSignalWithDelay(reference(), GSN_CONTINUEB, signal, 3000, 1);
  
  cmInfoconf010Lab(signal);
  
  return;
}//Qmgr::execCM_INFOCONF()

Uint32 g_start_type = 0;
NdbNodeBitmask g_nowait_nodes; // Set by clo

void Qmgr::cmInfoconf010Lab(Signal* signal) 
{
  c_start.m_startKey = 0;
  c_start.m_startNode = getOwnNodeId();
  c_start.m_nodes.clearWaitingFor();
  c_start.m_gsn = GSN_CM_REGREQ;
  c_start.m_starting_nodes.clear();
  c_start.m_starting_nodes_w_log.clear();
  c_start.m_regReqReqSent = 0;
  c_start.m_regReqReqRecv = 0;
  c_start.m_skip_nodes = g_nowait_nodes;
  c_start.m_skip_nodes.bitAND(c_definedNodes);
  c_start.m_start_type = g_start_type;

  NodeRecPtr nodePtr;
  cnoOfNodes = 0;
  for (nodePtr.i = 1; nodePtr.i < MAX_NDB_NODES; nodePtr.i++) {
    jam();
    ptrAss(nodePtr, nodeRec);
    
    if(getNodeInfo(nodePtr.i).getType() != NodeInfo::DB)
      continue;

    c_start.m_nodes.setWaitingFor(nodePtr.i);    
    cnoOfNodes++;

    if(!c_connectedNodes.get(nodePtr.i))
      continue;
    
    sendCmRegReq(signal, nodePtr.i);
  }
  
  //----------------------------------------
  /* Wait for a while. When it returns    */
  /* we will check if we got any CM_REGREF*/
  /* or CM_REGREQ (lower nodeid than our  */
  /* own).                                */
  //----------------------------------------
  signal->theData[0] = ZREGREQ_TIMELIMIT;
  signal->theData[1] = c_start.m_startKey;
  signal->theData[2] = c_start.m_startNode;
  sendSignalWithDelay(QMGR_REF, GSN_CONTINUEB, signal, 3000, 3);

  creadyDistCom = ZTRUE;
  return;
}//Qmgr::cmInfoconf010Lab()

void
Qmgr::sendCmRegReq(Signal * signal, Uint32 nodeId){
  CmRegReq * req = (CmRegReq *)&signal->theData[0];
  req->blockRef = reference();
  req->nodeId = getOwnNodeId();
  req->version = NDB_VERSION;
  req->mysql_version = NDB_MYSQL_VERSION_D;
  req->latest_gci = c_start.m_latest_gci;
  req->start_type = c_start.m_start_type;
  c_start.m_skip_nodes.copyto(NdbNodeBitmask::Size, req->skip_nodes);
  const Uint32 ref = calcQmgrBlockRef(nodeId);
  sendSignal(ref, GSN_CM_REGREQ, signal, CmRegReq::SignalLength, JBB);
  DEBUG_START(GSN_CM_REGREQ, nodeId, "");
  
  c_start.m_regReqReqSent++;
}

/*
4.4.11 CM_REGREQ */
/**--------------------------------------------------------------------------
 * If this signal is received someone tries to get registrated. 
 * Only the president have the authority make decisions about new nodes, 
 * so only a president or a node that claims to be the president may send a 
 * reply to this signal. 
 * This signal can occur any time after that STTOR was received. 
 * CPRESIDENT:             Timelimit has expired and someone has 
 *                         decided to enter the president role
 * CPRESIDENT_CANDIDATE:
 *     Assigned when we receive a CM_REGREF, if we got more than one REF 
 *     then we always keep the lowest nodenumber. 
 *     We accept this nodeno as president when our timelimit expires
 * We should consider the following cases: 
 * 1- We are the president. If we are busy by adding new nodes to cluster, 
 *    then we have to refuse this node to be added. 
 *    The refused node will try in ZREFUSE_ADD_TIME seconds again. 
 *    If we are not busy then we confirm
 *
 * 2- We know the president, we dont bother us about this REQ. 
 *    The president has also got this REQ and will take care of it.
 *
 * 3- The president are not known. We have received CM_INIT, so we compare the
 *    senders node number to GETOWNNODEID().
 *    If we have a lower number than the sender then we will claim 
 *    that we are the president so we send him a refuse signal back. 
 *    We have to wait for the CONTINUEB signal before we can enter the 
 *    president role. If our GETOWNNODEID() if larger than sender node number, 
 *    we are not the president and just have to wait for the 
 *    reply signal (REF)  to our CM_REGREQ_2. 
 * 4- We havent received the CM_INIT signal so we don't know who we are. 
 *    Ignore the request.
 *--------------------------------------------------------------------------*/
/*******************************/
/* CM_REGREQ                  */
/*******************************/
static
int
check_start_type(Uint32 starting, Uint32 own)
{
  if (starting == (1 << NodeState::ST_INITIAL_START) &&
      ((own & (1 << NodeState::ST_INITIAL_START)) == 0))
  {
    return 1;
  }
  return 0;
}

void Qmgr::execCM_REGREQ(Signal* signal) 
{
  DEBUG_START3(signal, "");

  NodeRecPtr addNodePtr;
  jamEntry();

  CmRegReq * const cmRegReq = (CmRegReq *)&signal->theData[0];
  const BlockReference Tblockref = cmRegReq->blockRef;
  const Uint32 startingVersion = cmRegReq->version;
  Uint32 startingMysqlVersion = cmRegReq->mysql_version;
  addNodePtr.i = cmRegReq->nodeId;
  Uint32 gci = 1;
  Uint32 start_type = ~0;
  NdbNodeBitmask skip_nodes;

  if (!c_connectedNodes.get(cmRegReq->nodeId))
  {
    jam();

    /**
     * With ndbmtd, there is a race condition such that
     *   CM_REGREQ can arrive prior to CONNECT_REP
     *   since CONNECT_REP is sent from CMVMI
     *
     * In such cases, ignore the CM_REGREQ which is safe
     *   as it will anyway be resent by starting node
     */
    g_eventLogger->info("discarding CM_REGREQ from %u "
                        "as we're not yet connected (isNdbMt: %u)",
                        cmRegReq->nodeId,
                        (unsigned)isNdbMt());

    return;
  }

  if (signal->getLength() == CmRegReq::SignalLength)
  {
    jam();
    gci = cmRegReq->latest_gci;
    start_type = cmRegReq->start_type;
    skip_nodes.assign(NdbNodeBitmask::Size, cmRegReq->skip_nodes);
  }
  
  if (startingVersion < NDBD_SPLIT_VERSION)
  {
    startingMysqlVersion = 0;
  }
  
  if (creadyDistCom == ZFALSE) {
    jam();
    /* NOT READY FOR DISTRIBUTED COMMUNICATION.*/
    return;	     	      	             	      	             
  }//if
  
  if (!ndbCompatible_ndb_ndb(NDB_VERSION, startingVersion)) {
    jam();
    sendCmRegrefLab(signal, Tblockref, CmRegRef::ZINCOMPATIBLE_VERSION);
    return;
  }

  if (!ndb_check_micro_gcp(startingVersion))
  {
    jam();
    infoEvent("Connection from node %u refused as it's not micro GCP enabled",
              addNodePtr.i);
    sendCmRegrefLab(signal, Tblockref, CmRegRef::ZINCOMPATIBLE_VERSION);
    return;
  }

  if (!ndb_pnr(startingVersion))
  {
    jam();
    infoEvent("Connection from node %u refused as it's not does not support "
              "parallel node recovery",
              addNodePtr.i);
    sendCmRegrefLab(signal, Tblockref, CmRegRef::ZINCOMPATIBLE_VERSION);
    return;
  }

  if (!ndb_check_hb_order_version(startingVersion) &&
      m_hb_order_config_used)
  {
    jam();
    infoEvent("Connection from node %u refused as it does not support "
              "user-defined HeartbeatOrder",
              addNodePtr.i);
    sendCmRegrefLab(signal, Tblockref, CmRegRef::ZINCOMPATIBLE_VERSION);
    return;
  }

  if (m_connectivity_check.m_enabled &&
      !ndbd_connectivity_check(startingVersion))
  {
    jam();
    infoEvent("Connection from node %u refused as it does not support "
              "ConnectCheckIntervalDelay",
              addNodePtr.i);
    sendCmRegrefLab(signal, Tblockref, CmRegRef::ZINCOMPATIBLE_VERSION);
    return;
  }

  if (check_start_type(start_type, c_start.m_start_type))
  {
    jam();
    sendCmRegrefLab(signal, Tblockref, CmRegRef::ZINCOMPATIBLE_START_TYPE);
    return;
  }
  
  if (cpresident != getOwnNodeId())
  {
    jam();                      

    if (cpresident == ZNIL) 
    {
      /***
       * We don't know the president. 
       * If the node to be added has lower node id 
       * than our president cancidate. Set it as 
       * candidate
       */
      jam(); 
      if (gci > c_start.m_president_candidate_gci || 
	  (gci == c_start.m_president_candidate_gci && 
	   addNodePtr.i < c_start.m_president_candidate))
      {
	jam();
	c_start.m_president_candidate = addNodePtr.i;
	c_start.m_president_candidate_gci = gci;
      }
      sendCmRegrefLab(signal, Tblockref, CmRegRef::ZELECTION);
      return;
    }                          
    
    /**
     * We are not the president.
     * We know the president.
     * President will answer.
     */
    sendCmRegrefLab(signal, Tblockref, CmRegRef::ZNOT_PRESIDENT);
    return;
  }//if

  if (c_start.m_startNode != 0)
  {
    jam();
    /**
     * President busy by adding another node
    */
    sendCmRegrefLab(signal, Tblockref, CmRegRef::ZBUSY_PRESIDENT);
    return;
  }//if
  
  if (ctoStatus == Q_ACTIVE) 
  {   
    jam();
    /**
     * Active taking over as president
     */
    sendCmRegrefLab(signal, Tblockref, CmRegRef::ZBUSY_TO_PRES);
    return;
  }//if

  if (getNodeInfo(addNodePtr.i).m_type != NodeInfo::DB) 
  {
    jam(); 
    /** 
     * The new node is not in config file
     */
    sendCmRegrefLab(signal, Tblockref, CmRegRef::ZNOT_IN_CFG);
    return;
  } 

  if (getNodeState().getSingleUserMode()) 
  {
    /** 
     * The cluster is in single user mode.
     * Data node is not allowed to get added in the cluster 
     * while in single user mode.
     */
    // handle rolling upgrade
    {
      unsigned int get_major = getMajor(startingVersion);
      unsigned int get_minor = getMinor(startingVersion);
      unsigned int get_build = getBuild(startingVersion);

      if (startingVersion < NDBD_QMGR_SINGLEUSER_VERSION_5) {
        jam();

        infoEvent("QMGR: detect upgrade: new node %u old version %u.%u.%u",
          (unsigned int)addNodePtr.i, get_major, get_minor, get_build);
        /** 
         * The new node is old version, send ZINCOMPATIBLE_VERSION instead
         * of ZSINGLE_USER_MODE.
         */
        sendCmRegrefLab(signal, Tblockref, CmRegRef::ZINCOMPATIBLE_VERSION);
      } else {
        jam();

        sendCmRegrefLab(signal, Tblockref, CmRegRef::ZSINGLE_USER_MODE);
      }//if
    }

    return;
  }//if

  ptrCheckGuard(addNodePtr, MAX_NDB_NODES, nodeRec);
  Phase phase = addNodePtr.p->phase;
  if (phase != ZINIT)
  {
    jam();
    DEBUG("phase = " << phase);
    sendCmRegrefLab(signal, Tblockref, CmRegRef::ZNOT_DEAD);
    return;
  }
  
  jam(); 
  /**
   * WE ARE PRESIDENT AND WE ARE NOT BUSY ADDING ANOTHER NODE. 
   * WE WILL TAKE CARE OF THE INCLUSION OF THIS NODE INTO THE CLUSTER.
   * WE NEED TO START TIME SUPERVISION OF THIS. SINCE WE CANNOT STOP 
   * TIMED SIGNAL IF THE INCLUSION IS INTERRUPTED WE IDENTIFY 
   * EACH INCLUSION WITH A UNIQUE IDENTITY. THIS IS CHECKED WHEN 
   * THE SIGNAL ARRIVES. IF IT HAS CHANGED THEN WE SIMPLY IGNORE 
   * THE TIMED SIGNAL. 
   */

  /**
   * Update start record
   */
  c_start.m_startKey++;
  c_start.m_startNode = addNodePtr.i;
  
  /**
   * Assign dynamic id
   */
  UintR TdynId = (++c_maxDynamicId) & 0xFFFF;
  TdynId |= (addNodePtr.p->hbOrder << 16);
  setNodeInfo(addNodePtr.i).m_version = startingVersion;
  setNodeInfo(addNodePtr.i).m_mysql_version = startingMysqlVersion;
  recompute_version_info(NodeInfo::DB, startingVersion);
  addNodePtr.p->ndynamicId = TdynId;
  
  /**
   * Reply with CM_REGCONF
   */
  CmRegConf * const cmRegConf = (CmRegConf *)&signal->theData[0];
  cmRegConf->presidentBlockRef = reference();
  cmRegConf->presidentNodeId   = getOwnNodeId();
  cmRegConf->presidentVersion  = getNodeInfo(getOwnNodeId()).m_version;
  cmRegConf->presidentMysqlVersion = getNodeInfo(getOwnNodeId()).m_mysql_version;
  cmRegConf->dynamicId         = TdynId;
  c_clusterNodes.copyto(NdbNodeBitmask::Size, cmRegConf->allNdbNodes);
  sendSignal(Tblockref, GSN_CM_REGCONF, signal, 
	     CmRegConf::SignalLength, JBA);
  DEBUG_START(GSN_CM_REGCONF, refToNode(Tblockref), "");

  /**
   * Send CmAdd to all nodes (including starting)
   */
  c_start.m_nodes = c_clusterNodes;
  c_start.m_nodes.setWaitingFor(addNodePtr.i);
  c_start.m_gsn = GSN_CM_ADD;

  NodeReceiverGroup rg(QMGR, c_start.m_nodes);
  CmAdd * const cmAdd = (CmAdd*)signal->getDataPtrSend();
  cmAdd->requestType = CmAdd::Prepare;
  cmAdd->startingNodeId = addNodePtr.i; 
  cmAdd->startingVersion = startingVersion;
  cmAdd->startingMysqlVersion = startingMysqlVersion;
  sendSignal(rg, GSN_CM_ADD, signal, CmAdd::SignalLength, JBA);
  DEBUG_START2(GSN_CM_ADD, rg, "Prepare");
  
  /**
   * Set timer
   */
  return;
  signal->theData[0] = ZREGREQ_MASTER_TIMELIMIT;
  signal->theData[1] = c_start.m_startKey;
  sendSignalWithDelay(QMGR_REF, GSN_CONTINUEB, signal, 30000, 2);

  return;
}//Qmgr::execCM_REGREQ()

void Qmgr::sendCmRegrefLab(Signal* signal, BlockReference TBRef, 
			   CmRegRef::ErrorCode Terror) 
{
  CmRegRef* ref = (CmRegRef*)signal->getDataPtrSend();
  ref->blockRef = reference();
  ref->nodeId = getOwnNodeId();
  ref->errorCode = Terror;
  ref->presidentCandidate = 
    (cpresident == ZNIL ? c_start.m_president_candidate : cpresident);
  ref->candidate_latest_gci = c_start.m_president_candidate_gci;
  ref->latest_gci = c_start.m_latest_gci;
  ref->start_type = c_start.m_start_type;
  c_start.m_skip_nodes.copyto(NdbNodeBitmask::Size, ref->skip_nodes);
  sendSignal(TBRef, GSN_CM_REGREF, signal, 
	     CmRegRef::SignalLength, JBB);
  DEBUG_START(GSN_CM_REGREF, refToNode(TBRef), "");
  return;
}//Qmgr::sendCmRegrefLab()

/*
4.4.11 CM_REGCONF */
/**--------------------------------------------------------------------------
 * President gives permission to a node which wants to join the cluster. 
 * The president will prepare the cluster that a new node will be added to 
 * cluster. When the new node has set up all connections to the cluster, 
 * the president will send commit to all clusternodes so the phase of the 
 * new node can be changed to ZRUNNING. 
 *--------------------------------------------------------------------------*/
/*******************************/
/* CM_REGCONF                 */
/*******************************/
void Qmgr::execCM_REGCONF(Signal* signal) 
{
  DEBUG_START3(signal, "");

  NodeRecPtr myNodePtr;
  NodeRecPtr nodePtr;
  jamEntry();

  const CmRegConf * const cmRegConf = (CmRegConf *)&signal->theData[0];

  if (!ndbCompatible_ndb_ndb(NDB_VERSION, cmRegConf->presidentVersion)) {
    jam();
    char buf[128];
    BaseString::snprintf(buf,sizeof(buf), 
			 "incompatible version own=0x%x other=0x%x, "
			 " shutting down", 
			 NDB_VERSION, cmRegConf->presidentVersion);
    progError(__LINE__, NDBD_EXIT_UNSUPPORTED_VERSION, buf);  
    return;
  }

  if (!ndb_check_hb_order_version(cmRegConf->presidentVersion) &&
      m_hb_order_config_used) {
    jam();
    char buf[128];
    BaseString::snprintf(buf,sizeof(buf), 
			 "incompatible version own=0x%x other=0x%x, "
			 "due to user-defined HeartbeatOrder, shutting down", 
			 NDB_VERSION, cmRegConf->presidentVersion);
    progError(__LINE__, NDBD_EXIT_UNSUPPORTED_VERSION, buf);  
    return;
  }

  if (m_connectivity_check.m_enabled &&
      !ndbd_connectivity_check(cmRegConf->presidentVersion))
  {
    jam();
    m_connectivity_check.m_enabled = false;
    ndbout_c("Disabling ConnectCheckIntervalDelay as president "
             " does not support it");
    infoEvent("Disabling ConnectCheckIntervalDelay as president "
              " does not support it");
  }

  myNodePtr.i = getOwnNodeId();
  ptrCheckGuard(myNodePtr, MAX_NDB_NODES, nodeRec);
  
  ndbrequire(c_start.m_gsn == GSN_CM_REGREQ);
  ndbrequire(myNodePtr.p->phase == ZSTARTING);
  
  cpdistref    = cmRegConf->presidentBlockRef;
  cpresident   = cmRegConf->presidentNodeId;
  UintR TdynamicId   = cmRegConf->dynamicId;
  c_maxDynamicId = TdynamicId & 0xFFFF;
  c_clusterNodes.assign(NdbNodeBitmask::Size, cmRegConf->allNdbNodes);

  myNodePtr.p->ndynamicId = TdynamicId;

  // set own MT config here or in REF, and others in CM_NODEINFOREQ/CONF
  setNodeInfo(getOwnNodeId()).m_lqh_workers = globalData.ndbMtLqhWorkers;
  
/*--------------------------------------------------------------*/
// Send this as an EVENT REPORT to inform about hearing about
// other NDB node proclaiming to be president.
/*--------------------------------------------------------------*/
  signal->theData[0] = NDB_LE_CM_REGCONF;
  signal->theData[1] = getOwnNodeId();
  signal->theData[2] = cpresident;
  signal->theData[3] = TdynamicId;
  sendSignal(CMVMI_REF, GSN_EVENT_REP, signal, 4, JBB);

  for (nodePtr.i = 1; nodePtr.i < MAX_NDB_NODES; nodePtr.i++) {
    if (c_clusterNodes.get(nodePtr.i)){
      jamLine(nodePtr.i);
      ptrAss(nodePtr, nodeRec);

      ndbrequire(nodePtr.p->phase == ZINIT);
      nodePtr.p->phase = ZRUNNING;

      if(c_connectedNodes.get(nodePtr.i)){
	jam();
	sendCmNodeInfoReq(signal, nodePtr.i, myNodePtr.p);
      }
    }
  }

  c_start.m_gsn = GSN_CM_NODEINFOREQ;
  c_start.m_nodes = c_clusterNodes;

  if (ERROR_INSERTED(937))
  {
    CLEAR_ERROR_INSERT_VALUE;
    signal->theData[0] = 9999;
    sendSignalWithDelay(CMVMI_REF, GSN_NDB_TAMPER, signal, 500, 1);
  }

  return;
}//Qmgr::execCM_REGCONF()

void
Qmgr::check_readnodes_reply(Signal* signal, Uint32 nodeId, Uint32 gsn)
{
  NodeRecPtr myNodePtr;
  myNodePtr.i = getOwnNodeId();
  ptrCheckGuard(myNodePtr, MAX_NDB_NODES, nodeRec);
  
  NodeRecPtr nodePtr;
  nodePtr.i = nodeId;
  ptrCheckGuard(nodePtr, MAX_NDB_NODES, nodeRec);

  ndbrequire(c_readnodes_nodes.get(nodeId));
  ReadNodesConf* conf = (ReadNodesConf*)signal->getDataPtr();
  if (gsn == GSN_READ_NODESREF)
  {
    jam();
retry:
    signal->theData[0] = reference();
    sendSignal(calcQmgrBlockRef(nodeId), GSN_READ_NODESREQ, signal, 1, JBA);
    return;
  }
  
  if (conf->masterNodeId == ZNIL)
  {
    jam();
    goto retry;
  }
  
  Uint32 president = conf->masterNodeId;
  if (president == cpresident)
  {
    jam();
    c_readnodes_nodes.clear(nodeId);
    return;
  }

  char buf[255];
  BaseString::snprintf(buf, sizeof(buf),
		       "check StartPartialTimeout, "
		       "node %d thinks %d is president, "
		       "I think president is: %d",
		       nodeId, president, cpresident);

  ndbout_c("%s", buf);
  CRASH_INSERTION(933);

  if (getNodeState().startLevel == NodeState::SL_STARTED)
  {
    jam();
    NdbNodeBitmask part;
    part.assign(NdbNodeBitmask::Size, conf->clusterNodes);
    FailRep* rep = (FailRep*)signal->getDataPtrSend();
    rep->failCause = FailRep::ZPARTITIONED_CLUSTER;
    rep->partitioned.president = cpresident;
    c_clusterNodes.copyto(NdbNodeBitmask::Size, rep->partitioned.partition);
    rep->partitioned.partitionFailSourceNodeId = getOwnNodeId();
    Uint32 ref = calcQmgrBlockRef(nodeId);
    Uint32 i = 0;
    /* Send source of event info if a node supports it */
    Uint32 length = FailRep::OrigSignalLength + FailRep::PartitionedExtraLength;    
    while((i = part.find(i + 1)) != NdbNodeBitmask::NotFound)
    {
      if (i == nodeId)
	continue;
      rep->failNodeId = i;
      bool sendSourceId = ndbd_fail_rep_source_node((getNodeInfo(i)).m_version);
      sendSignal(ref, GSN_FAIL_REP, signal, 
                 length + (sendSourceId ? FailRep::SourceExtraLength : 0), 
                 JBA);
    }
    rep->failNodeId = nodeId;
    bool sendSourceId = ndbd_fail_rep_source_node((getNodeInfo(nodeId)).m_version);
    
    sendSignal(ref, GSN_FAIL_REP, signal,
               length + (sendSourceId ? FailRep::SourceExtraLength : 0), 
               JBB);
    return;
  }
  
  CRASH_INSERTION(932);
  CRASH_INSERTION(938);

  progError(__LINE__, 
	    NDBD_EXIT_PARTITIONED_SHUTDOWN,
	    buf);
  
  ndbrequire(false);
}

void
Qmgr::sendCmNodeInfoReq(Signal* signal, Uint32 nodeId, const NodeRec * self){
  CmNodeInfoReq * const req = (CmNodeInfoReq*)signal->getDataPtrSend();
  req->nodeId = getOwnNodeId();
  req->dynamicId = self->ndynamicId;
  req->version = getNodeInfo(getOwnNodeId()).m_version;
  req->mysql_version = getNodeInfo(getOwnNodeId()).m_mysql_version;
  req->lqh_workers = getNodeInfo(getOwnNodeId()).m_lqh_workers;
  const Uint32 ref = calcQmgrBlockRef(nodeId);
  sendSignal(ref,GSN_CM_NODEINFOREQ, signal, CmNodeInfoReq::SignalLength, JBB);
  DEBUG_START(GSN_CM_NODEINFOREQ, nodeId, "");
}

/*
4.4.11 CM_REGREF */
/**--------------------------------------------------------------------------
 * Only a president or a president candidate can refuse a node to get added to
 * the cluster.
 * Refuse reasons: 
 * ZBUSY         We know that the sender is the president and we have to 
 *               make a new CM_REGREQ.
 * ZNOT_IN_CFG   This node number is not specified in the configfile, 
 *               SYSTEM ERROR
 * ZELECTION     Sender is a president candidate, his timelimit 
 *               hasn't expired so maybe someone else will show up. 
 *               Update the CPRESIDENT_CANDIDATE, then wait for our 
 *               timelimit to expire. 
 *---------------------------------------------------------------------------*/
/*******************************/
/* CM_REGREF                  */
/*******************************/
static
const char *
get_start_type_string(Uint32 st)
{
  static char buf[256];
  
  if (st == 0)
  {
    return "<ANY>";
  }
  else
  {
    buf[0] = 0;
    for(Uint32 i = 0; i<NodeState::ST_ILLEGAL_TYPE; i++)
    {
      if (st & (1 << i))
      {
	if (buf[0])
	  strcat(buf, "/");
	switch(i){
	case NodeState::ST_INITIAL_START:
	  strcat(buf, "inital start");
	  break;
	case NodeState::ST_SYSTEM_RESTART:
	  strcat(buf, "system restart");
	  break;
	case NodeState::ST_NODE_RESTART:
	  strcat(buf, "node restart");
	  break;
	case NodeState::ST_INITIAL_NODE_RESTART:
	  strcat(buf, "initial node restart");
	  break;
	}
      }
    }
    return buf;
  }
}

void Qmgr::execCM_REGREF(Signal* signal) 
{
  jamEntry();

  CmRegRef* ref = (CmRegRef*)signal->getDataPtr();
  UintR TaddNodeno = ref->nodeId;
  UintR TrefuseReason = ref->errorCode;
  Uint32 candidate = ref->presidentCandidate;
  Uint32 node_gci = 1;
  Uint32 candidate_gci = 1;
  Uint32 start_type = ~0;
  NdbNodeBitmask skip_nodes;
  DEBUG_START3(signal, TrefuseReason);

  if (signal->getLength() == CmRegRef::SignalLength)
  {
    jam();
    node_gci = ref->latest_gci;
    candidate_gci = ref->candidate_latest_gci;
    start_type = ref->start_type;
    skip_nodes.assign(NdbNodeBitmask::Size, ref->skip_nodes);
  }
  
  c_start.m_regReqReqRecv++;

  // Ignore block reference in data[0]
  
  if(candidate != c_start.m_president_candidate)
  {
    jam();
    c_start.m_regReqReqRecv = ~0;
  }
  
  c_start.m_starting_nodes.set(TaddNodeno);
  if (node_gci)
  {
    jam();
    c_start.m_starting_nodes_w_log.set(TaddNodeno);
  }
  c_start.m_node_gci[TaddNodeno] = node_gci;

  skip_nodes.bitAND(c_definedNodes);
  c_start.m_skip_nodes.bitOR(skip_nodes);

  // set own MT config here or in CONF, and others in CM_NODEINFOREQ/CONF
  setNodeInfo(getOwnNodeId()).m_lqh_workers = globalData.ndbMtLqhWorkers;
  
  char buf[100];
  switch (TrefuseReason) {
  case CmRegRef::ZINCOMPATIBLE_VERSION:
    jam();
    progError(__LINE__, NDBD_EXIT_UNSUPPORTED_VERSION, 
              "incompatible version, "
              "connection refused by running ndb node");
  case CmRegRef::ZINCOMPATIBLE_START_TYPE:
    jam();
    BaseString::snprintf(buf, sizeof(buf),
			 "incompatible start type detected: node %d"
			 " reports %s(%d) my start type: %s(%d)",
			 TaddNodeno,
			 get_start_type_string(start_type), start_type,
			 get_start_type_string(c_start.m_start_type),
			 c_start.m_start_type);
    progError(__LINE__, NDBD_EXIT_SR_RESTARTCONFLICT, buf);
    break;
  case CmRegRef::ZBUSY:
  case CmRegRef::ZBUSY_TO_PRES:
  case CmRegRef::ZBUSY_PRESIDENT:
    jam();
    cpresidentAlive = ZTRUE;
    signal->theData[3] = 0;
    break;
  case CmRegRef::ZNOT_IN_CFG:
    jam();
    progError(__LINE__, NDBD_EXIT_NODE_NOT_IN_CONFIG);
    break;
  case CmRegRef::ZNOT_DEAD:
    jam();
    progError(__LINE__, NDBD_EXIT_NODE_NOT_DEAD);
    break;
  case CmRegRef::ZSINGLE_USER_MODE:
    jam();
    progError(__LINE__, NDBD_EXIT_SINGLE_USER_MODE);
    break;
  /**
   * For generic refuse error.
   * e.g. in online upgrade, we can use this error code instead
   * of the incompatible error code.
   */
  case CmRegRef::ZGENERIC:
    jam();
    progError(__LINE__, NDBD_EXIT_GENERIC);
    break;
  case CmRegRef::ZELECTION:
    jam();
    if (candidate_gci > c_start.m_president_candidate_gci ||
	(candidate_gci == c_start.m_president_candidate_gci &&
	 candidate < c_start.m_president_candidate))
    {
      jam();
      //----------------------------------------
      /* We may already have a candidate      */
      /* choose the lowest nodeno             */
      //----------------------------------------
      signal->theData[3] = 2;
      c_start.m_president_candidate = candidate;
      c_start.m_president_candidate_gci = candidate_gci;
    } else {
      signal->theData[3] = 4;
    }//if
    break;
  case CmRegRef::ZNOT_PRESIDENT:
    jam();
    cpresidentAlive = ZTRUE;
    signal->theData[3] = 3;
    break;
  default:
    jam();
    signal->theData[3] = 5;
    /*empty*/;
    break;
  }//switch
/*--------------------------------------------------------------*/
// Send this as an EVENT REPORT to inform about hearing about
// other NDB node proclaiming not to be president.
/*--------------------------------------------------------------*/
  signal->theData[0] = NDB_LE_CM_REGREF;
  signal->theData[1] = getOwnNodeId();
  signal->theData[2] = TaddNodeno;
//-----------------------------------------
// signal->theData[3] filled in above
//-----------------------------------------
  sendSignal(CMVMI_REF, GSN_EVENT_REP, signal, 4, JBB);

  if(cpresidentAlive == ZTRUE)
  {
    jam();
    DEBUG("cpresidentAlive");
    return;
  }
  
  if(c_start.m_regReqReqSent != c_start.m_regReqReqRecv)
  {
    jam();
    DEBUG(c_start.m_regReqReqSent << " != " << c_start.m_regReqReqRecv);
    return;
  }
  
  if(c_start.m_president_candidate != getOwnNodeId())
  {
    jam();
    DEBUG("i'm not the candidate");
    return;
  }
  
  /**
   * All connected nodes has agreed
   */
  if(check_startup(signal))
  {
    jam();
    electionWon(signal);
  }
  
  return;
}//Qmgr::execCM_REGREF()

Uint32
Qmgr::check_startup(Signal* signal)
{
  const NDB_TICKS now  = NdbTick_getCurrentTicks();
  const Uint64 elapsed = NdbTick_Elapsed(c_start_election_time,now).milliSec();
  const Uint64 partitionedTimeout = c_restartPartialTimeout
                                  + c_restartPartionedTimeout;

  const bool no_nodegroup_active =
    (c_restartNoNodegroupTimeout != ~Uint32(0)) &&
    (! c_start.m_no_nodegroup_nodes.isclear());

  /**
   * First see if we should wait more...
   */
  NdbNodeBitmask tmp;
  tmp.bitOR(c_start.m_skip_nodes);
  tmp.bitOR(c_start.m_starting_nodes);

  NdbNodeBitmask wait;
  wait.assign(c_definedNodes);
  wait.bitANDC(tmp);

  Uint32 retVal = 0;
  Uint32 incompleteng = MAX_NDB_NODES; // Illegal value
  NdbNodeBitmask report_mask;

  if ((c_start.m_latest_gci == 0) || 
      (c_start.m_start_type == (1 << NodeState::ST_INITIAL_START)))
  {
    if (tmp.equal(c_definedNodes))
    {
      jam();
      signal->theData[1] = 0x8000;
      report_mask.assign(c_definedNodes);
      report_mask.bitANDC(c_start.m_starting_nodes);
      retVal = 1;
      goto start_report;
    }
    else if (no_nodegroup_active)
    {
      if (elapsed < c_restartNoNodegroupTimeout)
      {
        signal->theData[1] = 6;
        signal->theData[2] = Uint32((c_restartNoNodegroupTimeout - elapsed + 500) / 1000);
        report_mask.assign(wait);
        retVal = 0;
        goto start_report;
      }
      tmp.bitOR(c_start.m_no_nodegroup_nodes);
      if (tmp.equal(c_definedNodes))
      {
        signal->theData[1] = 0x8000;
        report_mask.assign(c_definedNodes);
        report_mask.bitANDC(c_start.m_starting_nodes);
        retVal = 1;
        goto start_report;
      }
      else
      {
        jam();
        signal->theData[1] = 1;
        signal->theData[2] = ~0;
        report_mask.assign(wait);
        retVal = 0;
        goto start_report;
      }
    }
    else
    {
      jam();
      signal->theData[1] = 1;
      signal->theData[2] = ~0;
      report_mask.assign(wait);
      retVal = 0;
      goto start_report;
    }
  }

  if (elapsed >= c_restartNoNodegroupTimeout)
  {
    tmp.bitOR(c_start.m_no_nodegroup_nodes);
  }

  {
    const bool all = c_start.m_starting_nodes.equal(c_definedNodes);
    CheckNodeGroups* sd = (CheckNodeGroups*)&signal->theData[0];

    {
      /**
       * Check for missing node group directly
       */
      NdbNodeBitmask check;
      check.assign(c_definedNodes);
      check.bitANDC(c_start.m_starting_nodes);    // Not connected nodes
      check.bitOR(c_start.m_starting_nodes_w_log);
 
      sd->blockRef = reference();
      sd->requestType = CheckNodeGroups::Direct | CheckNodeGroups::ArbitCheck;
      sd->mask = check;
      EXECUTE_DIRECT(DBDIH, GSN_CHECKNODEGROUPSREQ, signal, 
                     CheckNodeGroups::SignalLength);

      if (sd->output == CheckNodeGroups::Lose)
      {
        jam();
        goto missing_nodegroup;
      }
    }
  
    sd->blockRef = reference();
    sd->requestType = CheckNodeGroups::Direct | CheckNodeGroups::ArbitCheck;
    sd->mask = c_start.m_starting_nodes;
    EXECUTE_DIRECT(DBDIH, GSN_CHECKNODEGROUPSREQ, signal, 
                   CheckNodeGroups::SignalLength);
  
    const Uint32 result = sd->output;
  
    sd->blockRef = reference();
    sd->requestType = CheckNodeGroups::Direct | CheckNodeGroups::ArbitCheck;
    sd->mask = c_start.m_starting_nodes_w_log;
    EXECUTE_DIRECT(DBDIH, GSN_CHECKNODEGROUPSREQ, signal, 
                   CheckNodeGroups::SignalLength);
  
    const Uint32 result_w_log = sd->output;

    if (tmp.equal(c_definedNodes))
    {
      /**
       * All nodes (wrt no-wait nodes) has connected...
       *   this means that we will now start or die
       */
      jam();    
      switch(result_w_log){
      case CheckNodeGroups::Lose:
      {
        jam();
        goto missing_nodegroup;
      }
      case CheckNodeGroups::Win:
        signal->theData[1] = all ? 0x8001 : 0x8002;
        report_mask.assign(c_definedNodes);
        report_mask.bitANDC(c_start.m_starting_nodes);
        retVal = 1;
        goto check_log;
      case CheckNodeGroups::Partitioning:
        ndbrequire(result != CheckNodeGroups::Lose);
        signal->theData[1] = 
          all ? 0x8001 : (result == CheckNodeGroups::Win ? 0x8002 : 0x8003);
        report_mask.assign(c_definedNodes);
        report_mask.bitANDC(c_start.m_starting_nodes);
        retVal = 1;
        goto check_log;
      }
    }

    if (elapsed < c_restartPartialTimeout)
    {
      jam();

      signal->theData[1] = c_restartPartialTimeout == (Uint32) ~0 ? 2 : 3;
      signal->theData[2] = Uint32((c_restartPartialTimeout - elapsed + 500) / 1000);
      report_mask.assign(wait);
      retVal = 0;

      if (no_nodegroup_active && elapsed < c_restartNoNodegroupTimeout)
      {
        signal->theData[1] = 7;
        signal->theData[2] = Uint32((c_restartNoNodegroupTimeout - elapsed + 500) / 1000);
      }
      else if (no_nodegroup_active && elapsed >= c_restartNoNodegroupTimeout)
      {
        report_mask.bitANDC(c_start.m_no_nodegroup_nodes);
      }

      goto start_report;
    }
  
    /**
     * Start partial has passed...check for partitioning...
     */  
    switch(result_w_log){
    case CheckNodeGroups::Lose:
      jam();
      goto missing_nodegroup;
    case CheckNodeGroups::Partitioning:
      if (elapsed < partitionedTimeout && result != CheckNodeGroups::Win)
      {
        goto missinglog;
      }
      // Fall through...
    case CheckNodeGroups::Win:
      signal->theData[1] = 
        all ? 0x8001 : (result == CheckNodeGroups::Win ? 0x8002 : 0x8003);
      report_mask.assign(c_definedNodes);
      report_mask.bitANDC(c_start.m_starting_nodes);
      retVal = 2;
      goto check_log;
    }
  }
  ndbrequire(false);

check_log:
  jam();
  {
    Uint32 save[4+4*NdbNodeBitmask::Size];
    memcpy(save, signal->theData, sizeof(save));

    DihRestartReq * req = CAST_PTR(DihRestartReq, signal->getDataPtrSend());
    req->senderRef = 0;
    c_start.m_starting_nodes.copyto(NdbNodeBitmask::Size, req->nodemask);
    memcpy(req->node_gcis, c_start.m_node_gci, 4*MAX_NDB_NODES);
    EXECUTE_DIRECT(DBDIH, GSN_DIH_RESTARTREQ, signal,
		   DihRestartReq::CheckLength);

    incompleteng = signal->theData[0];
    memcpy(signal->theData, save, sizeof(save));

    if (incompleteng != MAX_NDB_NODES)
    {
      jam();
      if (retVal == 1)
      {
	jam();
	goto incomplete_log;
      }
      else if (retVal == 2)
      {
	if (elapsed <= partitionedTimeout)
	{
	  jam();
	  goto missinglog;
	}
	else
	{
	  goto incomplete_log;
	}
      }
      ndbrequire(false);
    }
  }
  goto start_report;

missinglog:
  signal->theData[1] = c_restartPartionedTimeout == (Uint32) ~0 ? 4 : 5;
  signal->theData[2] = Uint32((partitionedTimeout - elapsed + 500) / 1000);
  report_mask.assign(c_definedNodes);
  report_mask.bitANDC(c_start.m_starting_nodes);
  retVal = 0;
  goto start_report;
  
start_report:
  jam();
  {
    Uint32 sz = NdbNodeBitmask::Size;
    signal->theData[0] = NDB_LE_StartReport;
    signal->theData[3] = sz;
    Uint32* ptr = signal->theData+4;
    c_definedNodes.copyto(sz, ptr); ptr += sz;
    c_start.m_starting_nodes.copyto(sz, ptr); ptr += sz;
    c_start.m_skip_nodes.copyto(sz, ptr); ptr += sz;
    report_mask.copyto(sz, ptr); ptr+= sz;
    c_start.m_no_nodegroup_nodes.copyto(sz, ptr); ptr += sz;
    sendSignal(CMVMI_REF, GSN_EVENT_REP, signal,
	       4+5*NdbNodeBitmask::Size, JBB);
  }
  return retVal;
  
missing_nodegroup:
  jam();
  {
    char buf[100], mask1[100], mask2[100];
    c_start.m_starting_nodes.getText(mask1);
    tmp.assign(c_start.m_starting_nodes);
    tmp.bitANDC(c_start.m_starting_nodes_w_log);
    tmp.getText(mask2);
    BaseString::snprintf(buf, sizeof(buf),
			 "Unable to start missing node group! "
			 " starting: %s (missing fs for: %s)",
			 mask1, mask2);
    CRASH_INSERTION(944);
    progError(__LINE__, NDBD_EXIT_INSUFFICENT_NODES, buf);
    return 0;                                     // Deadcode
  }

incomplete_log:
  jam();
  {
    char buf[100], mask1[100];
    c_start.m_starting_nodes.getText(mask1);
    BaseString::snprintf(buf, sizeof(buf),
			 "Incomplete log for node group: %d! "
			 " starting nodes: %s",
			 incompleteng, mask1);
    CRASH_INSERTION(944);
    progError(__LINE__, NDBD_EXIT_INSUFFICENT_NODES, buf);
    return 0;                                     // Deadcode
  }
}

void
Qmgr::electionWon(Signal* signal)
{
  NodeRecPtr myNodePtr;
  cpresident = getOwnNodeId(); /* This node becomes president. */
  myNodePtr.i = getOwnNodeId();
  ptrCheckGuard(myNodePtr, MAX_NDB_NODES, nodeRec);
  
  myNodePtr.p->phase = ZRUNNING;

  cpdistref = reference();
  cneighbourl = ZNIL;
  cneighbourh = ZNIL;
  myNodePtr.p->ndynamicId = 1 | (myNodePtr.p->hbOrder << 16);
  c_maxDynamicId = 1;
  c_clusterNodes.clear();
  c_clusterNodes.set(getOwnNodeId());
  
  cpresidentAlive = ZTRUE;
  NdbTick_Invalidate(&c_start_election_time);
  c_start.reset();

  signal->theData[0] = NDB_LE_CM_REGCONF;
  signal->theData[1] = getOwnNodeId();
  signal->theData[2] = cpresident;
  signal->theData[3] = myNodePtr.p->ndynamicId;
  sendSignal(CMVMI_REF, GSN_EVENT_REP, signal, 4, JBB);

  c_start.m_starting_nodes.clear(getOwnNodeId());
  if (c_start.m_starting_nodes.isclear())
  {
    jam();
    sendSttorryLab(signal, true);
  }
}

/*
4.4.11 CONTINUEB */
/*--------------------------------------------------------------------------*/
/*                                                                          */
/*--------------------------------------------------------------------------*/
/****************************>---------------------------------------------*/
/* CONTINUEB                 >        SENDER: Own block, Own node          */
/****************************>-------+INPUT : TCONTINUEB_TYPE              */
/*--------------------------------------------------------------*/
void Qmgr::regreqTimeLimitLab(Signal* signal) 
{
  if(cpresident == ZNIL)
  {
    if (c_start.m_president_candidate == ZNIL)
    {
      jam();
      c_start.m_president_candidate = getOwnNodeId();
    }
    
    cmInfoconf010Lab(signal);
  }
}//Qmgr::regreqTimelimitLab()

/**---------------------------------------------------------------------------
 * The new node will take care of giving information about own node and ask 
 * all other nodes for nodeinfo. The new node will use CM_NODEINFOREQ for 
 * that purpose. When the setup of connections to all running, the president 
 * will send a commit to all running nodes + the new node 
 * INPUT: NODE_PTR1, must be set as ZNIL if we don't enter CONNECT_NODES) 
 *                   from signal CM_NODEINFOCONF. 
 *---------------------------------------------------------------------------*/
/*******************************/
/* CM_NODEINFOCONF            */
/*******************************/
void Qmgr::execCM_NODEINFOCONF(Signal* signal) 
{
  DEBUG_START3(signal, "");

  jamEntry();

  CmNodeInfoConf * const conf = (CmNodeInfoConf*)signal->getDataPtr();

  const Uint32 nodeId = conf->nodeId;
  const Uint32 dynamicId = conf->dynamicId;
  const Uint32 version = conf->version;
  Uint32 mysql_version = conf->mysql_version;
  Uint32 lqh_workers = conf->lqh_workers;
  if (version < NDBD_SPLIT_VERSION)
  {
    jam();
    mysql_version = 0;
  }
  if (version < NDBD_MT_LQH_VERSION)
  {
    jam();
    lqh_workers = 0;
  }

  NodeRecPtr nodePtr;  
  nodePtr.i = getOwnNodeId();
  ptrAss(nodePtr, nodeRec);  
  ndbrequire(nodePtr.p->phase == ZSTARTING);
  ndbrequire(c_start.m_gsn == GSN_CM_NODEINFOREQ);
  c_start.m_nodes.clearWaitingFor(nodeId);

  /**
   * Update node info
   */
  NodeRecPtr replyNodePtr;
  replyNodePtr.i = nodeId;
  ptrCheckGuard(replyNodePtr, MAX_NDB_NODES, nodeRec);
  replyNodePtr.p->ndynamicId = dynamicId;
  replyNodePtr.p->blockRef = signal->getSendersBlockRef();
  setNodeInfo(replyNodePtr.i).m_version = version;
  setNodeInfo(replyNodePtr.i).m_mysql_version = mysql_version;
  setNodeInfo(replyNodePtr.i).m_lqh_workers = lqh_workers;

  recompute_version_info(NodeInfo::DB, version);
  
  if(!c_start.m_nodes.done()){
    jam();
    return;
  }

  /**********************************************<*/
  /* Send an ack. back to the president.          */
  /* CM_ACKADD                                    */
  /* The new node has been registered by all      */
  /* running nodes and has stored nodeinfo about  */
  /* all running nodes. The new node has to wait  */
  /* for CM_ADD (commit) from president to become */
  /* a running node in the cluster.               */
  /**********************************************<*/
  sendCmAckAdd(signal, getOwnNodeId(), CmAdd::Prepare);
  return;
}//Qmgr::execCM_NODEINFOCONF()

/**---------------------------------------------------------------------------
 * A new node sends nodeinfo about himself. The new node asks for 
 * corresponding nodeinfo back in the  CM_NODEINFOCONF.  
 *---------------------------------------------------------------------------*/
/*******************************/
/* CM_NODEINFOREQ             */
/*******************************/
void Qmgr::execCM_NODEINFOREQ(Signal* signal) 
{
  jamEntry();

  const Uint32 Tblockref = signal->getSendersBlockRef();

  NodeRecPtr nodePtr;  
  nodePtr.i = getOwnNodeId();
  ptrAss(nodePtr, nodeRec);  
  if(nodePtr.p->phase != ZRUNNING){
    jam();
    signal->theData[0] = reference();
    signal->theData[1] = getOwnNodeId();
    signal->theData[2] = ZNOT_RUNNING;
    sendSignal(Tblockref, GSN_CM_NODEINFOREF, signal, 3, JBB);
    return;
  }

  NodeRecPtr addNodePtr;
  CmNodeInfoReq * const req = (CmNodeInfoReq*)signal->getDataPtr();
  addNodePtr.i = req->nodeId;
  ptrCheckGuard(addNodePtr, MAX_NDB_NODES, nodeRec);
  addNodePtr.p->ndynamicId = req->dynamicId;
  addNodePtr.p->blockRef = signal->getSendersBlockRef();
  setNodeInfo(addNodePtr.i).m_version = req->version;

  Uint32 mysql_version = req->mysql_version;
  if (req->version < NDBD_SPLIT_VERSION)
    mysql_version = 0;
  setNodeInfo(addNodePtr.i).m_mysql_version = mysql_version;

  Uint32 lqh_workers = req->lqh_workers;
  if (req->version < NDBD_MT_LQH_VERSION)
    lqh_workers = 0;
  setNodeInfo(addNodePtr.i).m_lqh_workers = lqh_workers;

  c_maxDynamicId = req->dynamicId & 0xFFFF;

  cmAddPrepare(signal, addNodePtr, nodePtr.p);
}//Qmgr::execCM_NODEINFOREQ()

void
Qmgr::cmAddPrepare(Signal* signal, NodeRecPtr nodePtr, const NodeRec * self){
  jam();

  switch(nodePtr.p->phase){
  case ZINIT:
    jam();
    nodePtr.p->phase = ZSTARTING;
    return;
  case ZFAIL_CLOSING:
    jam();
    
#if 1
    warningEvent("Received request to incorporate node %u, "
		 "while error handling has not yet completed",
		 nodePtr.i);
    
    ndbrequire(getOwnNodeId() != cpresident);
    ndbrequire(signal->header.theVerId_signalNumber == GSN_CM_ADD);
    c_start.m_nodes.clearWaitingFor();
    c_start.m_nodes.setWaitingFor(nodePtr.i);
    c_start.m_gsn = GSN_CM_NODEINFOCONF;
#else
    warningEvent("Enabling communication to CM_ADD node %u state=%d", 
		 nodePtr.i,
		 nodePtr.p->phase);
    nodePtr.p->phase = ZSTARTING;
    nodePtr.p->failState = NORMAL;
    signal->theData[0] = 0;
    signal->theData[1] = nodePtr.i;
    sendSignal(TRPMAN_REF, GSN_OPEN_COMORD, signal, 2, JBB);
#endif
    return;
  case ZSTARTING:
    break;
  case ZRUNNING:
    jam();
  case ZPREPARE_FAIL:
    jam();
  case ZAPI_ACTIVATION_ONGOING:
    jam();
  case ZAPI_ACTIVE:
    jam();
  case ZAPI_INACTIVE:
    ndbrequire(false);
  }
  
  sendCmAckAdd(signal, nodePtr.i, CmAdd::Prepare);
  sendApiVersionRep(signal, nodePtr);

  /* President have prepared us */
  CmNodeInfoConf * conf = (CmNodeInfoConf*)signal->getDataPtrSend();
  conf->nodeId = getOwnNodeId();
  conf->dynamicId = self->ndynamicId;
  conf->version = getNodeInfo(getOwnNodeId()).m_version;
  conf->mysql_version = getNodeInfo(getOwnNodeId()).m_mysql_version;
  conf->lqh_workers = getNodeInfo(getOwnNodeId()).m_lqh_workers;
  sendSignal(nodePtr.p->blockRef, GSN_CM_NODEINFOCONF, signal,
	     CmNodeInfoConf::SignalLength, JBB);
  DEBUG_START(GSN_CM_NODEINFOCONF, refToNode(nodePtr.p->blockRef), "");
}

void
Qmgr::sendApiVersionRep(Signal* signal, NodeRecPtr nodePtr)
{
  if (getNodeInfo(nodePtr.i).m_version >= NDBD_NODE_VERSION_REP)
  {
    jam();
    Uint32 ref = calcQmgrBlockRef(nodePtr.i);
    for(Uint32 i = 1; i<MAX_NODES; i++)
    {
      jam();
      Uint32 version = getNodeInfo(i).m_version;
      Uint32 type = getNodeInfo(i).m_type;
      if (type != NodeInfo::DB && version)
      {
	jam();
	signal->theData[0] = i;
	signal->theData[1] = version;
	sendSignal(ref, GSN_NODE_VERSION_REP, signal, 2, JBB);
      }
    }
  }
}

void
Qmgr::sendCmAckAdd(Signal * signal, Uint32 nodeId, CmAdd::RequestType type){
  
  CmAckAdd * cmAckAdd = (CmAckAdd*)signal->getDataPtrSend();
  cmAckAdd->requestType = type;
  cmAckAdd->startingNodeId = nodeId;
  cmAckAdd->senderNodeId = getOwnNodeId();
  sendSignal(cpdistref, GSN_CM_ACKADD, signal, CmAckAdd::SignalLength, JBA);
  DEBUG_START(GSN_CM_ACKADD, cpresident, "");

  switch(type){
  case CmAdd::Prepare:
    return;
  case CmAdd::AddCommit:
  case CmAdd::CommitNew:
    break;
  }

  signal->theData[0] = nodeId;
  EXECUTE_DIRECT(NDBCNTR, GSN_CM_ADD_REP, signal, 1);
  jamEntry();
}

/*
4.4.11 CM_ADD */
/**--------------------------------------------------------------------------
 * Prepare a running node to add a new node to the cluster. The running node 
 * will change phase of the new node fron ZINIT to ZWAITING. The running node 
 * will also mark that we have received a prepare. When the new node has sent 
 * us nodeinfo we can send an acknowledgement back to the president. When all 
 * running nodes has acknowledged the new node, the president will send a 
 * commit and we can change phase of the new node to ZRUNNING. The president 
 * will also send CM_ADD to himself.    
 *---------------------------------------------------------------------------*/
/*******************************/
/* CM_ADD                     */
/*******************************/
void Qmgr::execCM_ADD(Signal* signal) 
{
  NodeRecPtr addNodePtr;
  jamEntry();

  NodeRecPtr nodePtr;
  nodePtr.i = getOwnNodeId();
  ptrCheckGuard(nodePtr, MAX_NDB_NODES, nodeRec);

  CRASH_INSERTION(940);

  CmAdd * const cmAdd = (CmAdd*)signal->getDataPtr();
  const CmAdd::RequestType type = (CmAdd::RequestType)cmAdd->requestType;
  addNodePtr.i = cmAdd->startingNodeId;
  //const Uint32 startingVersion = cmAdd->startingVersion;
  ptrCheckGuard(addNodePtr, MAX_NDB_NODES, nodeRec);

  DEBUG_START3(signal, type);

  if(nodePtr.p->phase == ZSTARTING){
    jam();
    /**
     * We are joining...
     */
    ndbrequire(addNodePtr.i == nodePtr.i);
    switch(type){
    case CmAdd::Prepare:
      ndbrequire(c_start.m_gsn == GSN_CM_NODEINFOREQ);
      /**
       * Wait for CM_NODEINFO_CONF
       */
      return;
    case CmAdd::CommitNew:
      /**
       * Tata. we're in the cluster
       */
      joinedCluster(signal, addNodePtr);
      return;
    case CmAdd::AddCommit:
      ndbrequire(false);
    }
  }

  switch (type) {
  case CmAdd::Prepare:
    cmAddPrepare(signal, addNodePtr, nodePtr.p);
    break;
  case CmAdd::AddCommit:{
    jam();
    ndbrequire(addNodePtr.p->phase == ZSTARTING);
    addNodePtr.p->phase = ZRUNNING;
    m_connectivity_check.reportNodeConnect(addNodePtr.i);
    set_hb_count(addNodePtr.i) = 0;
    c_clusterNodes.set(addNodePtr.i);
    findNeighbours(signal, __LINE__);

    /**
     * SEND A HEARTBEAT IMMEDIATELY TO DECREASE THE RISK THAT WE MISS EARLY
     * HEARTBEATS. 
     */
    sendHeartbeat(signal);
    hb_send_timer.reset(NdbTick_getCurrentTicks());

    /**
     *  ENABLE COMMUNICATION WITH ALL BLOCKS WITH THE NEWLY ADDED NODE
     */
    EnableComReq *enableComReq = (EnableComReq *)signal->getDataPtrSend();
    enableComReq->m_senderRef = reference();
    enableComReq->m_senderData = ENABLE_COM_CM_ADD_COMMIT;
    NodeBitmask::clear(enableComReq->m_nodeIds);
    NodeBitmask::set(enableComReq->m_nodeIds, addNodePtr.i);
    sendSignal(TRPMAN_REF, GSN_ENABLE_COMREQ, signal,
               EnableComReq::SignalLength, JBB);
    break;
  }
  case CmAdd::CommitNew:
    jam();
    ndbrequire(false);
  }

}//Qmgr::execCM_ADD()

void
Qmgr::handleEnableComAddCommit(Signal *signal, Uint32 node)
{
  sendCmAckAdd(signal, node, CmAdd::AddCommit);
  if(getOwnNodeId() != cpresident){
    jam();
    c_start.reset();
  }
}

void
Qmgr::execENABLE_COMCONF(Signal *signal)
{
  const EnableComConf *enableComConf =
    (const EnableComConf *)signal->getDataPtr();
  Uint32 state = enableComConf->m_senderData;
  Uint32 node = NodeBitmask::find(enableComConf->m_nodeIds, 0);

  jamEntry();

  switch (state)
  {
    case ENABLE_COM_CM_ADD_COMMIT:
      jam();
      /* Only exactly one node possible here. */
      ndbrequire(node != NodeBitmask::NotFound);
      ndbrequire(NodeBitmask::find(enableComConf->m_nodeIds, node + 1) ==
                 NodeBitmask::NotFound);
      handleEnableComAddCommit(signal, node);
      break;

    case ENABLE_COM_CM_COMMIT_NEW:
      jam();
      handleEnableComCommitNew(signal);
      break;

    case ENABLE_COM_API_REGREQ:
      jam();
      /* Only exactly one node possible here. */
      ndbrequire(node != NodeBitmask::NotFound);
      ndbrequire(NodeBitmask::find(enableComConf->m_nodeIds, node + 1) ==
                 NodeBitmask::NotFound);
      handleEnableComApiRegreq(signal, node);
      break;

    default:
      jam();
      ndbrequire(false);
  }
}

void
Qmgr::joinedCluster(Signal* signal, NodeRecPtr nodePtr){
  /**
   * WE HAVE BEEN INCLUDED IN THE CLUSTER WE CAN START BEING PART OF THE 
   * HEARTBEAT PROTOCOL AND WE WILL ALSO ENABLE COMMUNICATION WITH ALL 
   * NODES IN THE CLUSTER.
   */
  nodePtr.p->phase = ZRUNNING;
  set_hb_count(nodePtr.i) = 0;
  findNeighbours(signal, __LINE__);
  c_clusterNodes.set(nodePtr.i);
  c_start.reset();

  /**
   * SEND A HEARTBEAT IMMEDIATELY TO DECREASE THE RISK 
   * THAT WE MISS EARLY HEARTBEATS. 
   */
  sendHeartbeat(signal);
  hb_send_timer.reset(NdbTick_getCurrentTicks());

  /**
   * ENABLE COMMUNICATION WITH ALL BLOCKS IN THE CURRENT CLUSTER AND SET 
   * THE NODES IN THE CLUSTER TO BE RUNNING. 
   */
  EnableComReq *enableComReq = (EnableComReq *)signal->getDataPtrSend();
  enableComReq->m_senderRef = reference();
  enableComReq->m_senderData = ENABLE_COM_CM_COMMIT_NEW;
  NodeBitmask::clear(enableComReq->m_nodeIds);
  jam();
  for (nodePtr.i = 1; nodePtr.i < MAX_NDB_NODES; nodePtr.i++) {
    ptrAss(nodePtr, nodeRec);
    if ((nodePtr.p->phase == ZRUNNING) && (nodePtr.i != getOwnNodeId())) {
      /*-------------------------------------------------------------------*/
      // Enable full communication to all other nodes. Not really necessary 
      // to open communication to ourself.
      /*-------------------------------------------------------------------*/
      jamLine(nodePtr.i);
      NodeBitmask::set(enableComReq->m_nodeIds, nodePtr.i);
    }//if
  }//for

  if (!NodeBitmask::isclear(enableComReq->m_nodeIds))
  {
    jam();
    sendSignal(TRPMAN_REF, GSN_ENABLE_COMREQ, signal,
               EnableComReq::SignalLength, JBB);
  }
  else
  {
    handleEnableComCommitNew(signal);
  }
}

void
Qmgr::handleEnableComCommitNew(Signal *signal)
{
  sendSttorryLab(signal, true);
  
  sendCmAckAdd(signal, getOwnNodeId(), CmAdd::CommitNew);
}

/*  4.10.7 CM_ACKADD        - PRESIDENT IS RECEIVER -       */
/*---------------------------------------------------------------------------*/
/* Entry point for an ack add signal. 
 * The TTYPE defines if it is a prepare or a commit.                         */
/*---------------------------------------------------------------------------*/
void Qmgr::execCM_ACKADD(Signal* signal) 
{
  NodeRecPtr addNodePtr;
  NodeRecPtr senderNodePtr;
  jamEntry();

  CmAckAdd * const cmAckAdd = (CmAckAdd*)signal->getDataPtr();
  const CmAdd::RequestType type = (CmAdd::RequestType)cmAckAdd->requestType;
  addNodePtr.i = cmAckAdd->startingNodeId;
  senderNodePtr.i = cmAckAdd->senderNodeId;

  DEBUG_START3(signal, type);

  if (cpresident != getOwnNodeId()) {
    jam();
    /*-----------------------------------------------------------------------*/
    /* IF WE ARE NOT PRESIDENT THEN WE SHOULD NOT RECEIVE THIS MESSAGE.      */
    /*------------------------------------------------------------_----------*/
    warningEvent("Received CM_ACKADD from %d president=%d",
		 senderNodePtr.i, cpresident);
    return;
  }//if

  if (addNodePtr.i != c_start.m_startNode) {
    jam();
    /*----------------------------------------------------------------------*/
    /* THIS IS NOT THE STARTING NODE. WE ARE ACTIVE NOW WITH ANOTHER START. */
    /*----------------------------------------------------------------------*/
    warningEvent("Received CM_ACKADD from %d with startNode=%d != own %d",
		 senderNodePtr.i, addNodePtr.i, c_start.m_startNode);
    return;
  }//if
  
  ndbrequire(c_start.m_gsn == GSN_CM_ADD);
  c_start.m_nodes.clearWaitingFor(senderNodePtr.i);
  if(!c_start.m_nodes.done()){
    jam();
    return;
  }
  
  switch (type) {
  case CmAdd::Prepare:{
    jam();

    /*----------------------------------------------------------------------*/
    /* ALL RUNNING NODES HAVE PREPARED THE INCLUSION OF THIS NEW NODE.      */
    /*----------------------------------------------------------------------*/
    c_start.m_gsn = GSN_CM_ADD;
    c_start.m_nodes = c_clusterNodes;

    CmAdd * const cmAdd = (CmAdd*)signal->getDataPtrSend();
    cmAdd->requestType = CmAdd::AddCommit;
    cmAdd->startingNodeId = addNodePtr.i; 
    cmAdd->startingVersion = getNodeInfo(addNodePtr.i).m_version;
    cmAdd->startingMysqlVersion = getNodeInfo(addNodePtr.i).m_mysql_version;
    NodeReceiverGroup rg(QMGR, c_clusterNodes);
    sendSignal(rg, GSN_CM_ADD, signal, CmAdd::SignalLength, JBA);
    DEBUG_START2(GSN_CM_ADD, rg, "AddCommit");
    return;
  }
  case CmAdd::AddCommit:{
    jam();

    /****************************************/
    /* Send commit to the new node so he    */
    /* will change PHASE into ZRUNNING      */
    /****************************************/
    c_start.m_gsn = GSN_CM_ADD;
    c_start.m_nodes.clearWaitingFor();
    c_start.m_nodes.setWaitingFor(addNodePtr.i);

    CmAdd * const cmAdd = (CmAdd*)signal->getDataPtrSend();
    cmAdd->requestType = CmAdd::CommitNew;
    cmAdd->startingNodeId = addNodePtr.i; 
    cmAdd->startingVersion = getNodeInfo(addNodePtr.i).m_version;
    cmAdd->startingMysqlVersion = getNodeInfo(addNodePtr.i).m_mysql_version;
    sendSignal(calcQmgrBlockRef(addNodePtr.i), GSN_CM_ADD, signal, 
	       CmAdd::SignalLength, JBA);
    DEBUG_START(GSN_CM_ADD, addNodePtr.i, "CommitNew");
    /**
     * Report to DBDIH that a node have been added to the nodes included
     * in the heartbeat protocol.
     */
    InclNodeHBProtocolRep *rep = (InclNodeHBProtocolRep*)signal->getDataPtrSend();
    rep->nodeId = addNodePtr.i;
    EXECUTE_DIRECT(DBDIH, GSN_INCL_NODE_HB_PROTOCOL_REP, signal,
                   InclNodeHBProtocolRep::SignalLength);
    return;
  }
  case CmAdd::CommitNew:
    jam();
    /**
     * Tell arbitration about new node.
     */
    handleArbitNdbAdd(signal, addNodePtr.i);
    c_start.reset();

    if (c_start.m_starting_nodes.get(addNodePtr.i))
    {
      jam();
      c_start.m_starting_nodes.clear(addNodePtr.i);
      if (c_start.m_starting_nodes.isclear())
      {
	jam();
	sendSttorryLab(signal, true);
      }
    }
    return;
  }//switch
  ndbrequire(false);
}//Qmgr::execCM_ACKADD()

/**-------------------------------------------------------------------------
 * WE HAVE BEEN INCLUDED INTO THE CLUSTER. IT IS NOW TIME TO CALCULATE WHICH 
 * ARE OUR LEFT AND RIGHT NEIGHBOURS FOR THE HEARTBEAT PROTOCOL. 
 *--------------------------------------------------------------------------*/
void Qmgr::findNeighbours(Signal* signal, Uint32 from) 
{
  UintR toldLeftNeighbour;
  UintR tfnLeftFound;
  UintR tfnMaxFound;
  UintR tfnMinFound;
  UintR tfnRightFound;
  NodeRecPtr fnNodePtr;
  NodeRecPtr fnOwnNodePtr;

  Uint32 toldRightNeighbour = cneighbourh;
  toldLeftNeighbour = cneighbourl;
  tfnLeftFound = 0;
  tfnMaxFound = 0;
  tfnMinFound = (UintR)-1;
  tfnRightFound = (UintR)-1;
  fnOwnNodePtr.i = getOwnNodeId();
  ptrCheckGuard(fnOwnNodePtr, MAX_NDB_NODES, nodeRec);
  for (fnNodePtr.i = 1; fnNodePtr.i < MAX_NDB_NODES; fnNodePtr.i++) {
    ptrAss(fnNodePtr, nodeRec);
    if (fnNodePtr.i != fnOwnNodePtr.i) {
      jamLine(fnNodePtr.i);
      if (fnNodePtr.p->phase == ZRUNNING) {
        if (tfnMinFound > fnNodePtr.p->ndynamicId) {
          jam();
          tfnMinFound = fnNodePtr.p->ndynamicId;
        }//if
        if (tfnMaxFound < fnNodePtr.p->ndynamicId) {
          jam();
          tfnMaxFound = fnNodePtr.p->ndynamicId;
        }//if
        if (fnOwnNodePtr.p->ndynamicId > fnNodePtr.p->ndynamicId) {
          jam();
          if (fnNodePtr.p->ndynamicId > tfnLeftFound) {
            jam();
            tfnLeftFound = fnNodePtr.p->ndynamicId;
          }//if
        } else {
          jam();
          if (fnNodePtr.p->ndynamicId < tfnRightFound) {
            jam();
            tfnRightFound = fnNodePtr.p->ndynamicId;
          }//if
        }//if
      }//if
    }//if
  }//for
  if (tfnLeftFound == 0) {
    if (tfnMinFound == (UintR)-1) {
      jam();
      cneighbourl = ZNIL;
    } else {
      jam();
      cneighbourl = translateDynamicIdToNodeId(signal, tfnMaxFound);
    }//if
  } else {
    jam();
    cneighbourl = translateDynamicIdToNodeId(signal, tfnLeftFound);
  }//if
  if (tfnRightFound == (UintR)-1) {
    if (tfnMaxFound == 0) {
      jam();
      cneighbourh = ZNIL;
    } else {
      jam();
      cneighbourh = translateDynamicIdToNodeId(signal, tfnMinFound);
    }//if
  } else {
    jam();
    cneighbourh = translateDynamicIdToNodeId(signal, tfnRightFound);
  }//if
  if (toldLeftNeighbour != cneighbourl) {
    jam();
    if (cneighbourl != ZNIL) {
      jam();
      /**-------------------------------------------------------------------*/
      /* WE ARE SUPERVISING A NEW LEFT NEIGHBOUR. WE START WITH ALARM COUNT 
       * EQUAL TO ZERO.
       *---------------------------------------------------------------------*/
      fnNodePtr.i = cneighbourl;
      ptrCheckGuard(fnNodePtr, MAX_NDB_NODES, nodeRec);
      set_hb_count(fnNodePtr.i) = 0;
    }//if
  }//if

  signal->theData[0] = NDB_LE_FIND_NEIGHBOURS;
  signal->theData[1] = getOwnNodeId();
  signal->theData[2] = cneighbourl;
  signal->theData[3] = cneighbourh;
  signal->theData[4] = fnOwnNodePtr.p->ndynamicId;
  UintR Tlen = 5;
  sendSignal(CMVMI_REF, GSN_EVENT_REP, signal, Tlen, JBB);
  g_eventLogger->info("findNeighbours from: %u old (left: %u right: %u) new (%u %u)", 
                      from,
                      toldLeftNeighbour,
                      toldRightNeighbour,
                      cneighbourl,
                      cneighbourh);
}//Qmgr::findNeighbours()

/*
4.10.7 INIT_DATA        */
/*---------------------------------------------------------------------------*/
/*---------------------------------------------------------------------------*/
void Qmgr::initData(Signal* signal) 
{
  // catch-all for missing initializations
  memset(&arbitRec, 0, sizeof(arbitRec));

  /**
   * Timeouts
   */
  const ndb_mgm_configuration_iterator * p = 
    m_ctx.m_config.getOwnConfigIterator();
  ndbrequire(p != 0);
  
  Uint32 hbDBDB = 1500;
  Uint32 arbitTimeout = 1000;
  Uint32 arbitMethod = ARBIT_METHOD_DEFAULT;
  Uint32 ccInterval = 0;
  c_restartPartialTimeout = 30000;
  c_restartPartionedTimeout = 60000;
  c_restartFailureTimeout = ~0;
  c_restartNoNodegroupTimeout = 15000;
  ndb_mgm_get_int_parameter(p, CFG_DB_HEARTBEAT_INTERVAL, &hbDBDB);
  ndb_mgm_get_int_parameter(p, CFG_DB_ARBIT_TIMEOUT, &arbitTimeout);
  ndb_mgm_get_int_parameter(p, CFG_DB_ARBIT_METHOD, &arbitMethod);
  ndb_mgm_get_int_parameter(p, CFG_DB_START_PARTIAL_TIMEOUT, 
			    &c_restartPartialTimeout);
  ndb_mgm_get_int_parameter(p, CFG_DB_START_PARTITION_TIMEOUT,
			    &c_restartPartionedTimeout);
  ndb_mgm_get_int_parameter(p, CFG_DB_START_NO_NODEGROUP_TIMEOUT,
			    &c_restartNoNodegroupTimeout);
  ndb_mgm_get_int_parameter(p, CFG_DB_START_FAILURE_TIMEOUT,
			    &c_restartFailureTimeout);
  ndb_mgm_get_int_parameter(p, CFG_DB_CONNECT_CHECK_DELAY,
                            &ccInterval);

  if(c_restartPartialTimeout == 0)
  {
    c_restartPartialTimeout = ~0;
  }

  if (c_restartPartionedTimeout ==0)
  {
    c_restartPartionedTimeout = ~0;
  }

  if (c_restartFailureTimeout == 0)
  {
    c_restartFailureTimeout = ~0;
  }

  if (c_restartNoNodegroupTimeout == 0)
  {
    c_restartNoNodegroupTimeout = ~0;
  }

  setHbDelay(hbDBDB);
  setCCDelay(ccInterval);
  setArbitTimeout(arbitTimeout);

  arbitRec.method = (ArbitRec::Method)arbitMethod;
  arbitRec.state = ARBIT_NULL;          // start state for all nodes
  arbitRec.apiMask[0].clear();          // prepare for ARBIT_CFG

  Uint32 sum = 0;
  ArbitSignalData* const sd = (ArbitSignalData*)&signal->theData[0];
  for (unsigned rank = 1; rank <= 2; rank++) {
    sd->sender = getOwnNodeId();
    sd->code = rank;
    sd->node = 0;
    sd->ticket.clear();
    sd->mask.clear();
    ndb_mgm_configuration_iterator * iter =
      m_ctx.m_config.getClusterConfigIterator();
    for (ndb_mgm_first(iter); ndb_mgm_valid(iter); ndb_mgm_next(iter)) {
      Uint32 tmp = 0;
      if (ndb_mgm_get_int_parameter(iter, CFG_NODE_ARBIT_RANK, &tmp) == 0 && 
	  tmp == rank){
	Uint32 nodeId = 0;
	ndbrequire(!ndb_mgm_get_int_parameter(iter, CFG_NODE_ID, &nodeId));
	sd->mask.set(nodeId);
      }
    }
    sum += sd->mask.count();
    execARBIT_CFG(signal);
  }

  if (arbitRec.method == ArbitRec::METHOD_DEFAULT &&
      sum == 0)
  {
    jam();
    infoEvent("Arbitration disabled, all API nodes have rank 0");
    arbitRec.method = ArbitRec::DISABLED;
  }

  setNodeInfo(getOwnNodeId()).m_mysql_version = NDB_MYSQL_VERSION_D;

  ndb_mgm_configuration_iterator * iter =
    m_ctx.m_config.getClusterConfigIterator();
  for (ndb_mgm_first(iter); ndb_mgm_valid(iter); ndb_mgm_next(iter))
  {
    jam();
    Uint32 nodeId = 0;
    if (ndb_mgm_get_int_parameter(iter, CFG_NODE_ID, &nodeId) == 0)
    {
      jam();
      if (nodeId < MAX_NDB_NODES && getNodeInfo(nodeId).m_type == NodeInfo::DB)
      {
        Uint32 hbOrder = 0;
        ndb_mgm_get_int_parameter(iter, CFG_DB_HB_ORDER, &hbOrder);

        NodeRecPtr nodePtr;
        nodePtr.i = nodeId;
        ptrCheckGuard(nodePtr, MAX_NDB_NODES, nodeRec);
        nodePtr.p->hbOrder = hbOrder;
      }
    }
  }
  int hb_order_error = check_hb_order_config();
  if (hb_order_error == -1)
  {
    char msg[] = "Illegal HeartbeatOrder config, "
                 "all nodes must have non-zero config value";
    progError(__LINE__, NDBD_EXIT_INVALID_CONFIG, msg);
    return;
  }
  if (hb_order_error == -2)
  {
    char msg[] = "Illegal HeartbeatOrder config, "
                 "the nodes must have distinct config values";
    progError(__LINE__, NDBD_EXIT_INVALID_CONFIG, msg);
    return;
  }
  ndbrequire(hb_order_error == 0);
}//Qmgr::initData()


/**---------------------------------------------------------------------------
 * HERE WE RECEIVE THE JOB TABLE SIGNAL EVERY 10 MILLISECONDS. 
 * WE WILL USE THIS TO CHECK IF IT IS TIME TO CHECK THE NEIGHBOUR NODE. 
 * WE WILL ALSO SEND A SIGNAL TO BLOCKS THAT NEED A TIME SIGNAL AND 
 * DO NOT WANT TO USE JOB TABLE SIGNALS.
 *---------------------------------------------------------------------------*/
void Qmgr::timerHandlingLab(Signal* signal) 
{
  const NDB_TICKS TcurrentTime = NdbTick_getCurrentTicks();
  NodeRecPtr myNodePtr;
  myNodePtr.i = getOwnNodeId();
  ptrCheckGuard(myNodePtr, MAX_NDB_NODES, nodeRec);

  const Uint32 sentHi = signal->theData[1];
  const Uint32 sentLo = signal->theData[2];
  const NDB_TICKS sent((Uint64(sentHi) << 32) | sentLo);
  
  if (NdbTick_Compare(sent,TcurrentTime) > 0)
  {
    jam();
    const Uint64 backwards = NdbTick_Elapsed(TcurrentTime,sent).milliSec();
    if (backwards > 0) //Ignore sub millisecond backticks
    {
      g_eventLogger->warning("timerHandlingLab, clock ticked backwards: %llu (ms)",
                              backwards);
    }
  }
  else
  {
    const Uint64 elapsed = NdbTick_Elapsed(sent,TcurrentTime).milliSec();
    if (elapsed >= 1000)
    {
      jam();
      g_eventLogger->warning("timerHandlingLab, expected 10ms sleep"
                             ", not scheduled for: %d (ms)", int(elapsed));
    }
    else if (elapsed >= 150)
    {
      g_eventLogger->info("timerHandlingLab, expected 10ms sleep"
                          ", not scheduled for: %d (ms)", int(elapsed));
    }
  }

  if (myNodePtr.p->phase == ZRUNNING) {
    jam();
    /**---------------------------------------------------------------------
     * WE ARE ONLY PART OF HEARTBEAT CLUSTER IF WE ARE UP AND RUNNING. 
     *---------------------------------------------------------------------*/
    if (hb_send_timer.check(TcurrentTime)) {
      jam();
      sendHeartbeat(signal);
      hb_send_timer.reset(TcurrentTime);
    }
    if (likely(! m_connectivity_check.m_active))
    {
      if (hb_check_timer.check(TcurrentTime)) {
        jam();
        checkHeartbeat(signal);
        hb_check_timer.reset(TcurrentTime);
      }
    }
    else
    {
      /* Connectivity check */
      if (m_connectivity_check.m_timer.check(TcurrentTime)) {
        jam();
        checkConnectivityTimeSignal(signal);
        m_connectivity_check.m_timer.reset(TcurrentTime);
      }
    }
  }
  
  if (interface_check_timer.check(TcurrentTime)) {
    jam();
    interface_check_timer.reset(TcurrentTime);
    checkStartInterface(signal, TcurrentTime);
  }

  if (hb_api_timer.check(TcurrentTime)) 
  {
    jam();
    hb_api_timer.reset(TcurrentTime);
    apiHbHandlingLab(signal, TcurrentTime);
  }

  //--------------------------------------------------
  // Resend this signal with 10 milliseconds delay.
  //--------------------------------------------------
  signal->theData[0] = ZTIMER_HANDLING;
  signal->theData[1] = Uint32(TcurrentTime.getUint64() >> 32);
  signal->theData[2] = Uint32(TcurrentTime.getUint64());
  sendSignalWithDelay(QMGR_REF, GSN_CONTINUEB, signal, 10, 3);
  return;
}//Qmgr::timerHandlingLab()

/*---------------------------------------------------------------------------*/
/*       THIS MODULE HANDLES THE SENDING AND RECEIVING OF HEARTBEATS.        */
/*---------------------------------------------------------------------------*/
void Qmgr::sendHeartbeat(Signal* signal) 
{
  NodeRecPtr localNodePtr;
  localNodePtr.i = cneighbourh;
  if (localNodePtr.i == ZNIL) {
    jam();
    /**---------------------------------------------------------------------
     * THERE ARE NO NEIGHBOURS. THIS IS POSSIBLE IF WE ARE THE ONLY NODE IN 
     * THE CLUSTER.IN THIS CASE WE DO NOT NEED TO SEND ANY HEARTBEAT SIGNALS.
     *-----------------------------------------------------------------------*/
    return;
  }//if
  ptrCheckGuard(localNodePtr, MAX_NDB_NODES, nodeRec);
  signal->theData[0] = getOwnNodeId();

  sendSignal(localNodePtr.p->blockRef, GSN_CM_HEARTBEAT, signal, 1, JBA);
#ifdef VM_TRACE
  signal->theData[0] = NDB_LE_SentHeartbeat;
  signal->theData[1] = localNodePtr.i;
  sendSignal(CMVMI_REF, GSN_EVENT_REP, signal, 2, JBB);  
#endif
}//Qmgr::sendHeartbeat()

void Qmgr::checkHeartbeat(Signal* signal) 
{
  NodeRecPtr nodePtr;

  nodePtr.i = cneighbourl;
  if (nodePtr.i == ZNIL) {
    jam();
    /**---------------------------------------------------------------------
     * THERE ARE NO NEIGHBOURS. THIS IS POSSIBLE IF WE ARE THE ONLY NODE IN 
     * THE CLUSTER. IN THIS CASE WE DO NOT NEED TO CHECK ANY HEARTBEATS.
     *-----------------------------------------------------------------------*/
    return;
  }//if
  ptrCheckGuard(nodePtr, MAX_NDB_NODES, nodeRec);
  
  set_hb_count(nodePtr.i)++;
  ndbrequire(nodePtr.p->phase == ZRUNNING);
  ndbrequire(getNodeInfo(nodePtr.i).m_type == NodeInfo::DB);

  if (get_hb_count(nodePtr.i) > 2)
  {
    signal->theData[0] = NDB_LE_MissedHeartbeat;
    signal->theData[1] = nodePtr.i;
    signal->theData[2] = get_hb_count(nodePtr.i) - 1;
    sendSignal(CMVMI_REF, GSN_EVENT_REP, signal, 3, JBB);
  }

  if (get_hb_count(nodePtr.i) > 4)
  {
    jam();
    if (m_connectivity_check.getEnabled())
    {
      jam();
      /* Start connectivity check, indicating the cause */
      startConnectivityCheck(signal, FailRep::ZHEARTBEAT_FAILURE, nodePtr.i);
      return;
    }
    else
    {
      /**----------------------------------------------------------------------
       * OUR LEFT NEIGHBOUR HAVE KEPT QUIET FOR THREE CONSECUTIVE HEARTBEAT
       * PERIODS. THUS WE DECLARE HIM DOWN.
       *----------------------------------------------------------------------*/
      signal->theData[0] = NDB_LE_DeadDueToHeartbeat;
      signal->theData[1] = nodePtr.i;
      sendSignal(CMVMI_REF, GSN_EVENT_REP, signal, 2, JBB);

      failReportLab(signal, nodePtr.i, FailRep::ZHEARTBEAT_FAILURE, getOwnNodeId());
      return;
    }
  }//if
}//Qmgr::checkHeartbeat()

void Qmgr::apiHbHandlingLab(Signal* signal, NDB_TICKS now)
{
  NodeRecPtr TnodePtr;

  jam();
  for (TnodePtr.i = 1; TnodePtr.i < MAX_NODES; TnodePtr.i++) {
    const Uint32 nodeId = TnodePtr.i;
    ptrAss(TnodePtr, nodeRec);
    
    const NodeInfo::NodeType type = getNodeInfo(nodeId).getType();
    if(type == NodeInfo::DB)
      continue;
    
    if(type == NodeInfo::INVALID)
      continue;

    if (c_connectedNodes.get(nodeId))
    {
      jamLine(nodeId);
      set_hb_count(TnodePtr.i)++;

      if (get_hb_count(TnodePtr.i) > 2)
      {
	signal->theData[0] = NDB_LE_MissedHeartbeat;
	signal->theData[1] = nodeId;
	signal->theData[2] = get_hb_count(TnodePtr.i) - 1;
	sendSignal(CMVMI_REF, GSN_EVENT_REP, signal, 3, JBB);
      }

      if (get_hb_count(TnodePtr.i) > 4)
      {
        jam();
	/*------------------------------------------------------------------*/
	/* THE API NODE HAS NOT SENT ANY HEARTBEAT FOR THREE SECONDS.
	 * WE WILL DISCONNECT FROM IT NOW.
	 *------------------------------------------------------------------*/
	/*------------------------------------------------------------------*/
	/* We call node_failed to release all connections for this api node */
	/*------------------------------------------------------------------*/
	signal->theData[0] = NDB_LE_DeadDueToHeartbeat;
	signal->theData[1] = nodeId;
	sendSignal(CMVMI_REF, GSN_EVENT_REP, signal, 2, JBB);

        api_failed(signal, nodeId);
      }//if
    }//if
    else if (TnodePtr.p->phase == ZAPI_INACTIVE &&
             TnodePtr.p->m_secret != 0 &&
             NdbTick_Compare(now,TnodePtr.p->m_alloc_timeout) > 0)
    {
      jam();
      TnodePtr.p->m_secret = 0;
      warningEvent("Releasing node id allocation for node %u",
                   TnodePtr.i);
    }
  }//for
  return;
}//Qmgr::apiHbHandlingLab()

void Qmgr::checkStartInterface(Signal* signal, NDB_TICKS now) 
{
  NodeRecPtr nodePtr;
  /*------------------------------------------------------------------------*/
  // This method is called once per second. After a disconnect we wait at 
  // least three seconds before allowing new connects. We will also ensure 
  // that handling of the failure is completed before we allow new connections.
  /*------------------------------------------------------------------------*/
  jam();
  for (nodePtr.i = 1; nodePtr.i < MAX_NODES; nodePtr.i++) {
    ptrAss(nodePtr, nodeRec);
    Uint32 type = getNodeInfo(nodePtr.i).m_type;
    if (nodePtr.p->phase == ZFAIL_CLOSING) {
      jamLine(nodePtr.i);
      set_hb_count(nodePtr.i)++;
      if (c_connectedNodes.get(nodePtr.i)){
        jam();
	/*-------------------------------------------------------------------*/
	// We need to ensure that the connection is not restored until it has 
	// been disconnected for at least three seconds.
	/*-------------------------------------------------------------------*/
        set_hb_count(nodePtr.i) = 0;
      }//if
      if ((get_hb_count(nodePtr.i) > 3)
	  && (nodePtr.p->failState == NORMAL)) {
	/**------------------------------------------------------------------
	 * WE HAVE DISCONNECTED THREE SECONDS AGO. WE ARE NOW READY TO 
	 * CONNECT AGAIN AND ACCEPT NEW REGISTRATIONS FROM THIS NODE. 
	 * WE WILL NOT ALLOW CONNECTIONS OF API NODES UNTIL API FAIL HANDLING 
	 * IS COMPLETE.
	 *-------------------------------------------------------------------*/
        nodePtr.p->failState = NORMAL;
        nodePtr.p->m_secret = 0;
        switch(type){
        case NodeInfo::DB:
          jam();
          nodePtr.p->phase = ZINIT;
          break;
        case NodeInfo::MGM:
          jam();
          nodePtr.p->phase = ZAPI_INACTIVE;
          break;
        case NodeInfo::API:
          jam();
          if (c_allow_api_connect)
          {
            jam();
            nodePtr.p->phase = ZAPI_INACTIVE;
            break;
          }
          else
          {
            /**
             * Dont allow API node to connect before c_allow_api_connect
             */
            jam();
            set_hb_count(nodePtr.i) = 3;
            continue;
          }
        }

        set_hb_count(nodePtr.i) = 0;
        signal->theData[0] = 0;
        signal->theData[1] = nodePtr.i;
        sendSignal(TRPMAN_REF, GSN_OPEN_COMORD, signal, 2, JBB);
      }
      else
      {
        jam();
        if(((get_hb_count(nodePtr.i) + 1) % 60) == 0)
        {
          jam();
	  char buf[256];
          if (getNodeInfo(nodePtr.i).m_type == NodeInfo::DB)
          {
            jam();
            BaseString::snprintf(buf, sizeof(buf),
                                 "Failure handling of node %d has not completed"
                                 " in %d min - state = %d",
                                 nodePtr.i,
                                 (get_hb_count(nodePtr.i)+1)/60,
                                 nodePtr.p->failState);
            warningEvent("%s", buf);
            if (((get_hb_count(nodePtr.i) + 1) % 300) == 0)
            {
              jam();
              /**
               * Also dump DIH nf-state
               */
              signal->theData[0] = DumpStateOrd::DihTcSumaNodeFailCompleted;
              signal->theData[1] = nodePtr.i;
              sendSignal(DBDIH_REF, GSN_DUMP_STATE_ORD, signal, 2, JBB);
            }
          }
          else
          {
            jam();
            BaseString::snprintf(buf, sizeof(buf),
                                 "Failure handling of api %u has not completed"
                                 " in %d min - state = %d",
                                 nodePtr.i,
                                 (get_hb_count(nodePtr.i)+1)/60,
                                 nodePtr.p->failState);
            warningEvent("%s", buf);
            if (nodePtr.p->failState == WAITING_FOR_API_FAILCONF)
            {
              jam();
              compile_time_assert(NDB_ARRAY_SIZE(nodePtr.p->m_failconf_blocks) == 5);
              BaseString::snprintf(buf, sizeof(buf),
                                   "  Waiting for blocks: %u %u %u %u %u",
                                   nodePtr.p->m_failconf_blocks[0],
                                   nodePtr.p->m_failconf_blocks[1],
                                   nodePtr.p->m_failconf_blocks[2],
                                   nodePtr.p->m_failconf_blocks[3],
                                   nodePtr.p->m_failconf_blocks[4]);
              warningEvent("%s", buf);
            }
          }
	}
      }
    }
    else if (type == NodeInfo::DB && nodePtr.p->phase == ZINIT &&
             nodePtr.p->m_secret != 0 &&
             NdbTick_Compare(now,nodePtr.p->m_alloc_timeout) > 0)
    {
      jam();
      nodePtr.p->m_secret = 0;
      warningEvent("Releasing node id allocation for node %u",
                   nodePtr.i);
    }
  }//for
  return;
}//Qmgr::checkStartInterface()

/**-------------------------------------------------------------------------
 * This method is called when a DISCONNECT_REP signal arrived which means that
 * the API node is gone and we want to release resources in TC/DICT blocks.
 *---------------------------------------------------------------------------*/
void Qmgr::sendApiFailReq(Signal* signal, Uint16 failedNodeNo, bool sumaOnly) 
{
  jamEntry();
  signal->theData[0] = failedNodeNo;
  signal->theData[1] = QMGR_REF;

  /* We route the ApiFailReq signals via CMVMI
   * This is done to ensure that they are received after
   * any pending signals from the failed Api node when
   * running ndbmtd, as these signals would be enqueued from
   * the thread running CMVMI
   */
  Uint32 routedSignalSectionI = RNIL;
  ndbrequire(appendToSection(routedSignalSectionI,
                             &signal->theData[0],
                             2));
  SectionHandle handle(this, routedSignalSectionI);

  /* RouteOrd data */
  RouteOrd* routeOrd = (RouteOrd*) &signal->theData[0];
  routeOrd->srcRef = reference();
  routeOrd->gsn = GSN_API_FAILREQ;
  routeOrd->from = failedNodeNo;

  NodeRecPtr failedNodePtr;
  failedNodePtr.i = failedNodeNo;
  ptrCheckGuard(failedNodePtr, MAX_NODES, nodeRec);
  failedNodePtr.p->failState = WAITING_FOR_API_FAILCONF;


  /* Send ROUTE_ORD signals to CMVMI via JBA
   * CMVMI will then immediately send the API_FAILREQ
   * signals to the destination block(s) using JBB
   * These API_FAILREQ signals will be sent *after*
   * any JBB signals enqueued from the failed API
   * by the CMVMI thread.
   */
  if (!sumaOnly)
  {
    jam();
    add_failconf_block(failedNodePtr, DBTC);
    routeOrd->dstRef = DBTC_REF;
    sendSignalNoRelease(TRPMAN_REF, GSN_ROUTE_ORD, signal,
                        RouteOrd::SignalLength,
                        JBA, &handle);

    add_failconf_block(failedNodePtr, DBDICT);
    routeOrd->dstRef = DBDICT_REF;
    sendSignalNoRelease(TRPMAN_REF, GSN_ROUTE_ORD, signal,
                        RouteOrd::SignalLength,
                        JBA, &handle);

    add_failconf_block(failedNodePtr, DBSPJ);
    routeOrd->dstRef = DBSPJ_REF;
    sendSignalNoRelease(TRPMAN_REF, GSN_ROUTE_ORD, signal,
                        RouteOrd::SignalLength,
                        JBA, &handle);
  }

  /* Suma always notified */
  add_failconf_block(failedNodePtr, SUMA);
  routeOrd->dstRef = SUMA_REF;
  sendSignal(TRPMAN_REF, GSN_ROUTE_ORD, signal,
             RouteOrd::SignalLength,
             JBA, &handle);
}//Qmgr::sendApiFailReq()

void Qmgr::execAPI_FAILREQ(Signal* signal)
{
  jamEntry();
  NodeRecPtr failedNodePtr;
  failedNodePtr.i = signal->theData[0];
  // signal->theData[1] == QMGR_REF
  ptrCheckGuard(failedNodePtr, MAX_NODES, nodeRec);

  ndbrequire(getNodeInfo(failedNodePtr.i).getType() != NodeInfo::DB);

  api_failed(signal, signal->theData[0]);
}

void Qmgr::execAPI_FAILCONF(Signal* signal) 
{
  NodeRecPtr failedNodePtr;

  jamEntry();
  failedNodePtr.i = signal->theData[0];  
  ptrCheckGuard(failedNodePtr, MAX_NODES, nodeRec);

  Uint32 block = refToMain(signal->theData[1]);
  if (failedNodePtr.p->failState != WAITING_FOR_API_FAILCONF ||
      !remove_failconf_block(failedNodePtr, block))
  {
    jam();
    ndbout << "execAPI_FAILCONF from " << block
           << " failedNodePtr.p->failState = "
	   << (Uint32)(failedNodePtr.p->failState)
           << " blocks: ";
    for (Uint32 i = 0;i<NDB_ARRAY_SIZE(failedNodePtr.p->m_failconf_blocks);i++)
    {
      printf("%u ", failedNodePtr.p->m_failconf_blocks[i]);
    }
    ndbout << endl;
    systemErrorLab(signal, __LINE__);
  }//if

  if (is_empty_failconf_block(failedNodePtr))
  {
    jam();
    /**
     * When we set this state, connection will later be opened
     *   in checkStartInterface
     */
    failedNodePtr.p->failState = NORMAL;

    /**
     * Reset m_version only after all blocks has responded with API_FAILCONF
     *   so that no block risks reading 0 as node-version
     */
    setNodeInfo(failedNodePtr.i).m_version = 0;
    recompute_version_info(getNodeInfo(failedNodePtr.i).m_type);
  }
  return;
}//Qmgr::execAPI_FAILCONF()

void
Qmgr::add_failconf_block(NodeRecPtr nodePtr, Uint32 block)
{
  // Check that it does not already exists!!
  Uint32 pos = 0;
  for (; pos < NDB_ARRAY_SIZE(nodePtr.p->m_failconf_blocks); pos++)
  {
    jam();
    if (nodePtr.p->m_failconf_blocks[pos] == 0)
    {
      jam();
      break;
    }
    else if (nodePtr.p->m_failconf_blocks[pos] == block)
    {
      jam();
      break;
    }
  }

  ndbrequire(pos != NDB_ARRAY_SIZE(nodePtr.p->m_failconf_blocks));
  ndbassert(nodePtr.p->m_failconf_blocks[pos] != block);
  if (nodePtr.p->m_failconf_blocks[pos] == block)
  {
    jam();
    /**
     * Already in list!!
     */
#ifdef ERROR_INSERT
    ndbrequire(false);
#endif
    return;
  }
  ndbrequire(nodePtr.p->m_failconf_blocks[pos] == 0);
  nodePtr.p->m_failconf_blocks[pos] = block;
}

bool
Qmgr::remove_failconf_block(NodeRecPtr nodePtr, Uint32 block)
{
  // Check that it does exists!!
  Uint32 pos = 0;
  for (; pos < NDB_ARRAY_SIZE(nodePtr.p->m_failconf_blocks); pos++)
  {
    jam();
    if (nodePtr.p->m_failconf_blocks[pos] == 0)
    {
      jam();
      break;
    }
    else if (nodePtr.p->m_failconf_blocks[pos] == block)
    {
      jam();
      break;
    }
  }

  if (pos == NDB_ARRAY_SIZE(nodePtr.p->m_failconf_blocks) ||
      nodePtr.p->m_failconf_blocks[pos] != block)
  {
    jam();
    /**
     * Not found!!
     */
    return false;
  }

  nodePtr.p->m_failconf_blocks[pos] = 0;
  for (pos++; pos < NDB_ARRAY_SIZE(nodePtr.p->m_failconf_blocks); pos++)
  {
    jam();
    nodePtr.p->m_failconf_blocks[pos - 1] = nodePtr.p->m_failconf_blocks[pos];
  }

  return true;
}

bool
Qmgr::is_empty_failconf_block(NodeRecPtr nodePtr) const
{
  return nodePtr.p->m_failconf_blocks[0] == 0;
}

void Qmgr::execNDB_FAILCONF(Signal* signal) 
{
  NodeRecPtr failedNodePtr;
  NodeRecPtr nodePtr;

  jamEntry();
  failedNodePtr.i = signal->theData[0];  

  if (ERROR_INSERTED(930))
  {
    CLEAR_ERROR_INSERT_VALUE;
    infoEvent("Discarding NDB_FAILCONF for %u", failedNodePtr.i);
    return;
  }
  
  ptrCheckGuard(failedNodePtr, MAX_NDB_NODES, nodeRec);
  if (failedNodePtr.p->failState == WAITING_FOR_NDB_FAILCONF)
  {
    g_eventLogger->info("Node %u has completed node fail handling",
                        failedNodePtr.i);
    failedNodePtr.p->failState = NORMAL;
  }
  else
  {
    jam();

    char buf[100];
    BaseString::snprintf(buf, 100, 
			 "Received NDB_FAILCONF for node %u with state: %d %d",
			 failedNodePtr.i,
			 failedNodePtr.p->phase,
			 failedNodePtr.p->failState);
    progError(__LINE__, 0, buf);
    systemErrorLab(signal, __LINE__);
  }//if

  if (cpresident == getOwnNodeId()) 
  {
    jam();
    
    CRASH_INSERTION(936);
  }

  /**
   * Reset node version only after all blocks has handled the failure
   *   so that no block risks reading 0 as node version
   */
  setNodeInfo(failedNodePtr.i).m_version = 0;
  recompute_version_info(NodeInfo::DB);

  /** 
   * Prepare a NFCompleteRep and send to all connected API's
   * They can then abort all transaction waiting for response from 
   * the failed node
   *
   * NOTE: This is sent from all nodes, as otherwise we would need
   *       take-over if cpresident dies befor sending this
   */
  NFCompleteRep * const nfComp = (NFCompleteRep *)&signal->theData[0];
  nfComp->blockNo = QMGR_REF;
  nfComp->nodeId = getOwnNodeId();
  nfComp->failedNodeId = failedNodePtr.i;
  
  jam();
  for (nodePtr.i = 1; nodePtr.i < MAX_NODES; nodePtr.i++) 
  {
    ptrAss(nodePtr, nodeRec);
    if (nodePtr.p->phase == ZAPI_ACTIVE){
      jamLine(nodePtr.i);
      sendSignal(nodePtr.p->blockRef, GSN_NF_COMPLETEREP, signal, 
                 NFCompleteRep::SignalLength, JBB);
    }//if
  }//for
  return;
}//Qmgr::execNDB_FAILCONF()

void
Qmgr::execNF_COMPLETEREP(Signal* signal)
{
  jamEntry();
  NFCompleteRep rep = *(NFCompleteRep*)signal->getDataPtr();
  if (rep.blockNo != DBTC)
  {
    jam();
    ndbassert(false);
    return;
  }

  /**
   * This is a simple way of having ndbapi to get
   * earlier information that transactions can be aborted
   */
  signal->theData[0] = rep.failedNodeId;
  NodeRecPtr nodePtr;
  for (nodePtr.i = 1; nodePtr.i < MAX_NODES; nodePtr.i++) 
  {
    ptrAss(nodePtr, nodeRec);
    if (nodePtr.p->phase == ZAPI_ACTIVE && 
        ndb_takeovertc(getNodeInfo(nodePtr.i).m_version))
    {
      jamLine(nodePtr.i);
      sendSignal(nodePtr.p->blockRef, GSN_TAKE_OVERTCCONF, signal, 
                 NFCompleteRep::SignalLength, JBB);
    }//if
  }//for
  return;
}

/*******************************/
/* DISCONNECT_REP             */
/*******************************/
const char *lookupConnectionError(Uint32 err);

void Qmgr::execDISCONNECT_REP(Signal* signal) 
{
  jamEntry();
  const DisconnectRep * const rep = (DisconnectRep *)&signal->theData[0];
  const Uint32 nodeId = rep->nodeId;
  const Uint32 err = rep->err;
  const NodeInfo nodeInfo = getNodeInfo(nodeId);
  c_connectedNodes.clear(nodeId);

  if (nodeInfo.getType() == NodeInfo::DB)
  {
    c_readnodes_nodes.clear(nodeId);

    if (ERROR_INSERTED(942))
    {
      g_eventLogger->info("DISCONNECT_REP received from data node %u - crash insertion",
                          nodeId);
      CRASH_INSERTION(942);
    }
  }
  
  NodeRecPtr nodePtr;
  nodePtr.i = getOwnNodeId();
  ptrCheckGuard(nodePtr, MAX_NODES, nodeRec);
  
  char buf[100];
  if (nodeInfo.getType() == NodeInfo::DB &&
      getNodeState().startLevel < NodeState::SL_STARTED)
  {
    jam();
    CRASH_INSERTION(932);
    CRASH_INSERTION(938);
    CRASH_INSERTION(944);
    BaseString::snprintf(buf, 100, "Node %u disconnected", nodeId);    
    progError(__LINE__, NDBD_EXIT_SR_OTHERNODEFAILED, buf);
    ndbrequire(false);
  }
  
  if (getNodeInfo(nodeId).getType() != NodeInfo::DB)
  {
    jam();
    api_failed(signal, nodeId);
    return;
  }

  switch(nodePtr.p->phase){
  case ZRUNNING:
    jam();
    break;
  case ZINIT:
    ndbrequire(false);
  case ZSTARTING:
    progError(__LINE__, NDBD_EXIT_CONNECTION_SETUP_FAILED,
	      lookupConnectionError(err));
    ndbrequire(false);
  case ZPREPARE_FAIL:
    ndbrequire(false);
  case ZFAIL_CLOSING:
    ndbrequire(false);
  case ZAPI_ACTIVATION_ONGOING:
    ndbrequire(false);
  case ZAPI_ACTIVE:
    ndbrequire(false);
  case ZAPI_INACTIVE:
  {
    BaseString::snprintf(buf, 100, "Node %u disconnected", nodeId);    
    progError(__LINE__, NDBD_EXIT_SR_OTHERNODEFAILED, buf);
    ndbrequire(false);
  }
  }

  if (ERROR_INSERTED(939) && ERROR_INSERT_EXTRA == nodeId)
  {
    ndbout_c("Ignoring DISCONNECT_REP for node %u that was force disconnected",
             nodeId);
    CLEAR_ERROR_INSERT_VALUE;
    return;
  }

  node_failed(signal, nodeId);
}//DISCONNECT_REP

void Qmgr::node_failed(Signal* signal, Uint16 aFailedNode) 
{
  NodeRecPtr failedNodePtr;
  /**------------------------------------------------------------------------
   *   A COMMUNICATION LINK HAS BEEN DISCONNECTED. WE MUST TAKE SOME ACTION
   *   DUE TO THIS.
   *-----------------------------------------------------------------------*/
  failedNodePtr.i = aFailedNode;
  ptrCheckGuard(failedNodePtr, MAX_NODES, nodeRec);
  failedNodePtr.p->m_secret = 0; // Not yet Uint64(rand()) << 32 + rand();

  ndbrequire(getNodeInfo(failedNodePtr.i).getType() == NodeInfo::DB);
  
  /**---------------------------------------------------------------------
   *   THE OTHER NODE IS AN NDB NODE, WE HANDLE IT AS IF A HEARTBEAT 
   *   FAILURE WAS DISCOVERED.
   *---------------------------------------------------------------------*/
  switch(failedNodePtr.p->phase){
  case ZRUNNING:
    jam();
    failReportLab(signal, aFailedNode, FailRep::ZLINK_FAILURE, getOwnNodeId());
    return;
  case ZSTARTING:
    /**
     * bug#42422
     *   Force "real" failure handling
     */
    jam();
    failedNodePtr.p->phase = ZRUNNING;
    failReportLab(signal, aFailedNode, FailRep::ZLINK_FAILURE, getOwnNodeId());
    return;
  case ZFAIL_CLOSING:  // Close already in progress
    jam();
    return;
  case ZPREPARE_FAIL:  // PREP_FAIL already sent CLOSE_COMREQ
    jam();
    return;
  case ZINIT:
  {
    jam();
    /*---------------------------------------------------------------------*/
    // The other node is still not in the cluster but disconnected. 
    // We must restart communication in three seconds.
    /*---------------------------------------------------------------------*/
    failedNodePtr.p->failState = NORMAL;
    failedNodePtr.p->phase = ZFAIL_CLOSING;
    set_hb_count(failedNodePtr.i) = 0;

    CloseComReqConf * const closeCom = 
      (CloseComReqConf *)&signal->theData[0];

    closeCom->xxxBlockRef = reference();
    closeCom->requestType = CloseComReqConf::RT_NO_REPLY;
    closeCom->failNo      = 0;
    closeCom->noOfNodes   = 1;
    NodeBitmask::clear(closeCom->theNodes);
    NodeBitmask::set(closeCom->theNodes, failedNodePtr.i);
    sendSignal(TRPMAN_REF, GSN_CLOSE_COMREQ, signal,
               CloseComReqConf::SignalLength, JBB);
    return;
  }
  case ZAPI_ACTIVE:     // Unexpected states handled in ::api_failed()
    ndbrequire(false);
  case ZAPI_INACTIVE:
    ndbrequire(false);
  case ZAPI_ACTIVATION_ONGOING:
    ndbrequire(false);
  default:
    ndbrequire(false);  // Unhandled state
  }//switch

  return;
}

void
Qmgr::execUPGRADE_PROTOCOL_ORD(Signal* signal)
{
  const UpgradeProtocolOrd* ord = (UpgradeProtocolOrd*)signal->getDataPtr();
  switch(ord->type){
  case UpgradeProtocolOrd::UPO_ENABLE_MICRO_GCP:
    jam();
    m_micro_gcp_enabled = true;
    return;
  }
}

void
Qmgr::api_failed(Signal* signal, Uint32 nodeId)
{
  NodeRecPtr failedNodePtr;
  /**------------------------------------------------------------------------
   *   A COMMUNICATION LINK HAS BEEN DISCONNECTED. WE MUST TAKE SOME ACTION
   *   DUE TO THIS.
   *-----------------------------------------------------------------------*/
  failedNodePtr.i = nodeId;
  ptrCheckGuard(failedNodePtr, MAX_NODES, nodeRec);
  failedNodePtr.p->m_secret = 0; // Not yet Uint64(rand()) << 32 + rand();

  if (failedNodePtr.p->phase == ZFAIL_CLOSING)
  {
    /**
     * Failure handling already in progress
     */
    jam();
    return;
  }

  ndbrequire(failedNodePtr.p->failState == NORMAL);

  /* Send API_FAILREQ to peer QMGR blocks to allow them to disconnect
   * quickly
   * Local application blocks get API_FAILREQ once all pending signals
   * from the failed API have been processed.
   */
  signal->theData[0] = failedNodePtr.i;
  signal->theData[1] = QMGR_REF;
  NodeReceiverGroup rg(QMGR, c_clusterNodes);
  sendSignal(rg, GSN_API_FAILREQ, signal, 2, JBA);
  
  /* Now ask CMVMI to disconnect the node */
  FailState initialState = (failedNodePtr.p->phase == ZAPI_ACTIVE) ?
    WAITING_FOR_CLOSECOMCONF_ACTIVE : 
    WAITING_FOR_CLOSECOMCONF_NOTACTIVE;

  failedNodePtr.p->failState = initialState;
  failedNodePtr.p->phase = ZFAIL_CLOSING;
  set_hb_count(failedNodePtr.i) = 0;

  CloseComReqConf * const closeCom = (CloseComReqConf *)&signal->theData[0];
  closeCom->xxxBlockRef = reference();
  closeCom->requestType = CloseComReqConf::RT_API_FAILURE;
  closeCom->failNo      = 0;
  closeCom->noOfNodes   = 1;
  NodeBitmask::clear(closeCom->theNodes);
  NodeBitmask::set(closeCom->theNodes, failedNodePtr.i);
  sendSignal(TRPMAN_REF, GSN_CLOSE_COMREQ, signal,
             CloseComReqConf::SignalLength, JBB);
} // api_failed

/**--------------------------------------------------------------------------
 * AN API NODE IS REGISTERING. IF FOR THE FIRST TIME WE WILL ENABLE 
 * COMMUNICATION WITH ALL NDB BLOCKS.
 *---------------------------------------------------------------------------*/
/*******************************/
/* API_REGREQ                 */
/*******************************/
void Qmgr::execAPI_REGREQ(Signal* signal) 
{
  jamEntry();
  
  ApiRegReq* req = (ApiRegReq*)signal->getDataPtr();
  const Uint32 version = req->version;
  const BlockReference ref = req->ref;
  
  Uint32 mysql_version = req->mysql_version;
  if (version < NDBD_SPLIT_VERSION)
    mysql_version = 0;

  NodeRecPtr apiNodePtr;
  apiNodePtr.i = refToNode(ref);
  ptrCheckGuard(apiNodePtr, MAX_NODES, nodeRec);

  if (apiNodePtr.p->phase == ZFAIL_CLOSING)
  {
    jam();
    /**
     * This node is pending CLOSE_COM_CONF
     *   ignore API_REGREQ
     */
    return;
  }

  if (!c_connectedNodes.get(apiNodePtr.i))
  {
    jam();
    /**
     * We have not yet heard execCONNECT_REP
     *   so ignore this until we do...
     */
    return;
  }

#if 0
  ndbout_c("Qmgr::execAPI_REGREQ: Recd API_REGREQ (NodeId=%d)", apiNodePtr.i);
#endif

  bool compatability_check;
  const char * extra = 0;
  NodeInfo::NodeType type= getNodeInfo(apiNodePtr.i).getType();
  switch(type){
  case NodeInfo::API:
    if (m_micro_gcp_enabled && !ndb_check_micro_gcp(version))
    {
      jam();
      compatability_check = false;
      extra = ": micro gcp enabled";
    }
    else
    {
      jam();
      compatability_check = ndbCompatible_ndb_api(NDB_VERSION, version);
    }
    break;
  case NodeInfo::MGM:
    compatability_check = ndbCompatible_ndb_mgmt(NDB_VERSION, version);
    break;
  case NodeInfo::DB:
  case NodeInfo::INVALID:
  default:
    sendApiRegRef(signal, ref, ApiRegRef::WrongType);
    infoEvent("Invalid connection attempt with type %d", type);
    return;
  }
  
  if (!compatability_check) {
    jam();
    char buf[NDB_VERSION_STRING_BUF_SZ];
    infoEvent("Connection attempt from %s id=%d with %s "
	      "incompatible with %s%s",
	      type == NodeInfo::API ? "api or mysqld" : "management server",
	      apiNodePtr.i,
	      ndbGetVersionString(version, mysql_version, 0,
                                  buf, 
                                  sizeof(buf)),
	      NDB_VERSION_STRING,
              extra ? extra : "");
    apiNodePtr.p->phase = ZAPI_INACTIVE;
    sendApiRegRef(signal, ref, ApiRegRef::UnsupportedVersion);
    return;
  }

  setNodeInfo(apiNodePtr.i).m_version = version;
  setNodeInfo(apiNodePtr.i).m_mysql_version = mysql_version;
  set_hb_count(apiNodePtr.i) = 0;

  NodeState state = getNodeState();
  if (apiNodePtr.p->phase == ZAPI_INACTIVE)
  {
    apiNodePtr.p->blockRef = ref;
    if ((state.startLevel == NodeState::SL_STARTED ||
         state.getSingleUserMode() ||
         (state.startLevel == NodeState::SL_STARTING &&
          state.starting.startPhase >= 8)))
    {
      jam();
      /**----------------------------------------------------------------------
       * THE API NODE IS REGISTERING. WE WILL ACCEPT IT BY CHANGING STATE AND
       * SENDING A CONFIRM. We set state to ZAPI_ACTIVATION_ONGOING to ensure
       * that we don't send unsolicited API_REGCONF or other things before we
       * actually fully enabled the node for communicating with the new API
       * node. It also avoids sending NODE_FAILREP, NF_COMPLETEREP and
       * TAKE_OVERTCCONF even before the API_REGCONF is sent. We will get a
       * fresh state of the nodes in API_REGCONF which is sufficient, no need
       * to update the API before the API got the initial state.
       *----------------------------------------------------------------------*/
      apiNodePtr.p->phase = ZAPI_ACTIVATION_ONGOING;
      EnableComReq *enableComReq = (EnableComReq *)signal->getDataPtrSend();
      enableComReq->m_senderRef = reference();
      enableComReq->m_senderData = ENABLE_COM_API_REGREQ;
      NodeBitmask::clear(enableComReq->m_nodeIds);
      NodeBitmask::set(enableComReq->m_nodeIds, apiNodePtr.i);
      sendSignal(TRPMAN_REF, GSN_ENABLE_COMREQ, signal,
                 EnableComReq::SignalLength, JBB);
      return;
    }
    /**
     * The node is in some kind of STOPPING state, so we send API_REGCONF even
     * though we've not enabled communication, if the API tries to send
     * anything to us anyways it will simply be ignored since only QMGR will
     * receive signals in this state. The API receives the node states, so it
     * should be able to discover what nodes that it is able to actually use.
     */
  }

  sendApiRegConf(signal, apiNodePtr.i);
}//Qmgr::execAPI_REGREQ()

void
Qmgr::handleEnableComApiRegreq(Signal *signal, Uint32 node)
{
  NodeRecPtr apiNodePtr;
  NodeInfo::NodeType type = getNodeInfo(node).getType();
  Uint32 version = getNodeInfo(node).m_version;
  recompute_version_info(type, version);

  signal->theData[0] = node;
  signal->theData[1] = version;
  NodeReceiverGroup rg(QMGR, c_clusterNodes);
  rg.m_nodes.clear(getOwnNodeId());
  sendVersionedDb(rg, GSN_NODE_VERSION_REP, signal, 2, JBB,
                  NDBD_NODE_VERSION_REP);

  signal->theData[0] = node;
  EXECUTE_DIRECT(NDBCNTR, GSN_API_START_REP, signal, 1);

  apiNodePtr.i = node;
  ptrCheckGuard(apiNodePtr, MAX_NODES, nodeRec);
  if (apiNodePtr.p->phase == ZAPI_ACTIVATION_ONGOING)
  {
    /**
     * Now we're about to send API_REGCONF to an API node, this means
     * that this node can immediately start communicating to TC, SUMA
     * and so forth. The state also indicates that the API is ready
     * to receive an unsolicited API_REGCONF when the node goes to
     * state SL_STARTED.
     */
    jam();
    apiNodePtr.p->phase = ZAPI_ACTIVE;
    sendApiRegConf(signal, node);
  }
  jam();
  /**
   * Node is no longer in state ZAPI_ACTIVATION_ONGOING, the node must
   * have failed, we can ignore sending API_REGCONF to a failed node.
   */
}

void
Qmgr::execNODE_STARTED_REP(Signal *signal)
{
  NodeRecPtr apiNodePtr;
  for (apiNodePtr.i = 1;
       apiNodePtr.i < MAX_NODES;
       apiNodePtr.i++)
  {
    ptrCheckGuard(apiNodePtr, MAX_NODES, nodeRec);
    NodeInfo::NodeType type = getNodeInfo(apiNodePtr.i).getType();
    if (type != NodeInfo::API)
    {
      /* Not an API node */
      continue;
    }
    if (!c_connectedNodes.get(apiNodePtr.i))
    {
      /* API not connected */
      continue;
    }
    if (apiNodePtr.p->phase != ZAPI_ACTIVE)
    {
      /**
       * The phase variable can be in three states for the API nodes, it can
       * be ZAPI_INACTIVE for an API node that hasn't connected, it can be
       * ZFAIL_CLOSING for an API node that recently failed and is performing
       * failure handling. It can be in the state ZAPI_ACTIVE which it enters
       * upon us receiving an API_REGREQ from the API. So at this point the
       * API is also able to receive an unsolicited API_REGCONF message.
       */
      continue;
    }
    /**
     * We will send an unsolicited API_REGCONF to the API node, this makes the
     * API node aware of our existence much faster (without it can wait up to
     * the lenght of a heartbeat DB-API period. For rolling restarts and other
     * similar actions this can easily cause the API to not have any usable
     * DB connections at all. This unsolicited response minimises this window
     * of unavailability to zero for all practical purposes.
     */
    sendApiRegConf(signal, apiNodePtr.i);
  }
}

void
Qmgr::sendApiRegConf(Signal *signal, Uint32 node)
{
  NodeRecPtr apiNodePtr;
  apiNodePtr.i = node;
  ptrCheckGuard(apiNodePtr, MAX_NODES, nodeRec);
  const BlockReference ref = apiNodePtr.p->blockRef;
  ndbassert(ref != 0);

  ApiRegConf * const apiRegConf = (ApiRegConf *)&signal->theData[0];
  apiRegConf->qmgrRef = reference();
  apiRegConf->apiHeartbeatFrequency = (chbApiDelay / 10);
  apiRegConf->version = NDB_VERSION;
  apiRegConf->mysql_version = NDB_MYSQL_VERSION_D;
  apiRegConf->nodeState = getNodeState();
  {
    NodeRecPtr nodePtr;
    nodePtr.i = getOwnNodeId();
    ptrCheckGuard(nodePtr, MAX_NDB_NODES, nodeRec);
    Uint32 dynamicId = nodePtr.p->ndynamicId;

    if(apiRegConf->nodeState.masterNodeId != getOwnNodeId()){
      jam();
      apiRegConf->nodeState.dynamicId = dynamicId;
    } else {
      apiRegConf->nodeState.dynamicId = (Uint32)(-(Int32)dynamicId);
    }
  }
  NodeVersionInfo info = getNodeVersionInfo();
  apiRegConf->minDbVersion = info.m_type[NodeInfo::DB].m_min_version;
  apiRegConf->nodeState.m_connected_nodes.assign(c_connectedNodes);
  sendSignal(ref, GSN_API_REGCONF, signal, ApiRegConf::SignalLength, JBB);
}

void
Qmgr::sendVersionedDb(NodeReceiverGroup rg,
		      GlobalSignalNumber gsn, 
		      Signal* signal, 
		      Uint32 length, 
		      JobBufferLevel jbuf,
		      Uint32 minversion)
{
  jam();
  NodeVersionInfo info = getNodeVersionInfo();
  if (info.m_type[NodeInfo::DB].m_min_version >= minversion)
  {
    jam();
    sendSignal(rg, gsn, signal, length, jbuf);
  }
  else
  {
    jam();
    Uint32 i = 0, cnt = 0;
    while((i = rg.m_nodes.find(i + 1)) != NodeBitmask::NotFound)
    {
      jam();
      if (getNodeInfo(i).m_version >= minversion)
      {
	jam();
	cnt++;
	sendSignal(numberToRef(rg.m_block, i), gsn, signal, length, jbuf);
      }
    }
    ndbassert((cnt == 0 && rg.m_nodes.count() == 0) ||
	      (cnt < rg.m_nodes.count()));
  }
}

void
Qmgr::execAPI_VERSION_REQ(Signal * signal) {
  jamEntry();
  ApiVersionReq * const req = (ApiVersionReq *)signal->getDataPtr();

  Uint32 senderRef = req->senderRef;
  Uint32 nodeId = req->nodeId;

  ApiVersionConf * conf = (ApiVersionConf *)req;
  if(getNodeInfo(nodeId).m_connected)
  {
    conf->version = getNodeInfo(nodeId).m_version;
    conf->mysql_version = getNodeInfo(nodeId).m_mysql_version;
    struct in_addr in= globalTransporterRegistry.get_connect_address(nodeId);
    conf->m_inet_addr= in.s_addr;
  }
  else
  {
    conf->version =  0;
    conf->mysql_version =  0;
    conf->m_inet_addr= 0;
  }
  conf->nodeId = nodeId;

  sendSignal(senderRef,
	     GSN_API_VERSION_CONF,
	     signal,
	     ApiVersionConf::SignalLength, JBB);
}

void
Qmgr::execNODE_VERSION_REP(Signal* signal)
{
  jamEntry();
  Uint32 nodeId = signal->theData[0];
  Uint32 version = signal->theData[1];

  if (nodeId < MAX_NODES)
  {
    jam();
    Uint32 type = getNodeInfo(nodeId).m_type;
    setNodeInfo(nodeId).m_version = version;
    recompute_version_info(type, version);
  }
}
 
void
Qmgr::recompute_version_info(Uint32 type, Uint32 version)
{
  NodeVersionInfo& info = setNodeVersionInfo();
  switch(type){
  case NodeInfo::DB:
  case NodeInfo::API:
  case NodeInfo::MGM:
    break;
  default:
    return;
  }
  
  if (info.m_type[type].m_min_version == 0 ||
      version < info.m_type[type].m_min_version)
    info.m_type[type].m_min_version = version;
  if (version > info.m_type[type].m_max_version)
    info.m_type[type].m_max_version = version;
}

void
Qmgr::recompute_version_info(Uint32 type)
{
  switch(type){
  case NodeInfo::DB:
  case NodeInfo::API:
  case NodeInfo::MGM:
    break;
  default:
    return;
  }
  
  Uint32 min = ~0, max = 0;
  Uint32 cnt = type == NodeInfo::DB ? MAX_NDB_NODES : MAX_NODES;
  for (Uint32 i = 1; i<cnt; i++)
  {
    if (getNodeInfo(i).m_type == type)
    {
      Uint32 version = getNodeInfo(i).m_version;
      
      if (version)
      {
	if (version < min)
	  min = version;
	if (version > max)
	  max = version;
      }
    }
  }
  
  NodeVersionInfo& info = setNodeVersionInfo();
  info.m_type[type].m_min_version = min == ~(Uint32)0 ? 0 : min;
  info.m_type[type].m_max_version = max;
}

#if 0
bool
Qmgr::checkAPIVersion(NodeId nodeId, 
		      Uint32 apiVersion, Uint32 ownVersion) const {
  bool ret=true;
  /**
   * First implementation...
   */
  if ((getMajor(apiVersion) < getMajor(ownVersion) ||
       getMinor(apiVersion) < getMinor(ownVersion)) &&
      apiVersion >= API_UPGRADE_VERSION) {
    jam();
    if ( getNodeInfo(nodeId).getType() !=  NodeInfo::MGM ) {
      jam();
      ret = false;
    } else {
      jam();
      /* we have a software upgrade situation, mgmtsrvr should be
       * the highest, let him decide what to do
       */
      ;
    }
  }
  return ret;
}
#endif

void
Qmgr::sendApiRegRef(Signal* signal, Uint32 Tref, ApiRegRef::ErrorCode err){
  ApiRegRef* ref = (ApiRegRef*)signal->getDataPtrSend();
  ref->ref = reference();
  ref->version = NDB_VERSION;
  ref->mysql_version = NDB_MYSQL_VERSION_D;
  ref->errorCode = err;
  sendSignal(Tref, GSN_API_REGREF, signal, ApiRegRef::SignalLength, JBB);
}

/**--------------------------------------------------------------------------
 * A NODE HAS BEEN DECLARED AS DOWN. WE WILL CLOSE THE COMMUNICATION TO THIS 
 * NODE IF NOT ALREADY DONE. IF WE ARE PRESIDENT OR BECOMES PRESIDENT BECAUSE 
 * OF A FAILED PRESIDENT THEN WE WILL TAKE FURTHER ACTION. 
 *---------------------------------------------------------------------------*/
void Qmgr::failReportLab(Signal* signal, Uint16 aFailedNode,
			 FailRep::FailCause aFailCause,
                         Uint16 sourceNode) 
{
  NodeRecPtr nodePtr;
  NodeRecPtr failedNodePtr;
  NodeRecPtr myNodePtr;

  failedNodePtr.i = aFailedNode;
  ptrCheckGuard(failedNodePtr, MAX_NDB_NODES, nodeRec);
  FailRep* rep = (FailRep*)signal->getDataPtr();

  if (check_multi_node_shutdown(signal))
  {
    jam();
    return;
  }

  if (isNodeConnectivitySuspect(sourceNode) &&
      // (! isNodeConnectivitySuspect(aFailedNode)) &&  // TODO : Required?
      ((aFailCause == FailRep::ZCONNECT_CHECK_FAILURE) ||
       (aFailCause == FailRep::ZLINK_FAILURE)))
  {
    jam();
    /* Connectivity related failure report from a node with suspect
     * connectivity, handle differently
     */
    ndbrequire(sourceNode != getOwnNodeId());

    handleFailFromSuspect(signal,
                          aFailCause,
                          aFailedNode,
                          sourceNode);
    return;
  }
  
  if (failedNodePtr.i == getOwnNodeId()) {
    jam();

    Uint32 code = NDBD_EXIT_NODE_DECLARED_DEAD;
    const char * msg = 0;
    char extra[100];
    switch(aFailCause){
    case FailRep::ZOWN_FAILURE: 
      msg = "Own failure"; 
      break;
    case FailRep::ZOTHER_NODE_WHEN_WE_START: 
    case FailRep::ZOTHERNODE_FAILED_DURING_START:
      msg = "Other node died during start"; 
      break;
    case FailRep::ZIN_PREP_FAIL_REQ:
      msg = "Prep fail";
      break;
    case FailRep::ZSTART_IN_REGREQ:
      msg = "Start timeout";
      break;
    case FailRep::ZHEARTBEAT_FAILURE:
      msg = "Heartbeat failure";
      break;
    case FailRep::ZLINK_FAILURE:
      msg = "Connection failure";
      break;
    case FailRep::ZPARTITIONED_CLUSTER:
    {
      code = NDBD_EXIT_PARTITIONED_SHUTDOWN;
      char buf1[100], buf2[100];
      c_clusterNodes.getText(buf1);
      if (((signal->getLength()== FailRep::OrigSignalLength + FailRep::PartitionedExtraLength) ||
           (signal->getLength()== FailRep::SignalLength + FailRep::PartitionedExtraLength)) &&
          signal->header.theVerId_signalNumber == GSN_FAIL_REP)
      {
	jam();
	NdbNodeBitmask part;
	part.assign(NdbNodeBitmask::Size, rep->partitioned.partition);
	part.getText(buf2);
	BaseString::snprintf(extra, sizeof(extra),
			     "Our cluster: %s other cluster: %s",
			     buf1, buf2);
      }
      else
      {
	jam();
	BaseString::snprintf(extra, sizeof(extra),
			     "Our cluster: %s", buf1);
      }
      msg = extra;
      break;
    }
    case FailRep::ZMULTI_NODE_SHUTDOWN:
      msg = "Multi node shutdown";
      break;
    case FailRep::ZCONNECT_CHECK_FAILURE:
      msg = "Connectivity check failure";
      break;
    case FailRep::ZFORCED_ISOLATION:
      msg = "Forced isolation";
      if (ERROR_INSERTED(942))
      {
        g_eventLogger->info("FAIL_REP FORCED_ISOLATION received from data node %u - ignoring.",
                            sourceNode);
        /* Let's wait for remote disconnection */
        return;
      }
      break;
    default:
      msg = "<UNKNOWN>";
    }
    
    CRASH_INSERTION(932);
    CRASH_INSERTION(938);

    char buf[255];
    BaseString::snprintf(buf, sizeof(buf), 
			 "We(%u) have been declared dead by %u (via %u) reason: %s(%u)",
			 getOwnNodeId(),
                         sourceNode,
			 refToNode(signal->getSendersBlockRef()),
			 msg ? msg : "<Unknown>",
			 aFailCause);
    
    progError(__LINE__, code, buf);
    return;
  }//if
  
  myNodePtr.i = getOwnNodeId();
  ptrCheckGuard(myNodePtr, MAX_NDB_NODES, nodeRec);
  if (myNodePtr.p->phase != ZRUNNING) {
    jam();
    systemErrorLab(signal, __LINE__);
    return;
  }//if

  if (getNodeState().startLevel < NodeState::SL_STARTED)
  {
    jam();
    CRASH_INSERTION(932);
    CRASH_INSERTION(938);
    char buf[100];
    BaseString::snprintf(buf, 100, "Node failure during restart");
    progError(__LINE__, NDBD_EXIT_SR_OTHERNODEFAILED, buf);
    ndbrequire(false);
  }

  const NdbNodeBitmask TfailedNodes(cfailedNodes);
  failReport(signal, failedNodePtr.i, (UintR)ZTRUE, aFailCause, sourceNode);

  /**
   * If any node is starting now (c_start.startNode != 0)
   *   include it in nodes handled by sendPrepFailReq
   */
  if (c_start.m_startNode != 0)
  {
    jam();
    cfailedNodes.set(c_start.m_startNode);
  }

  if (cpresident == getOwnNodeId()) {
    jam();
    if (ctoStatus == Q_NOT_ACTIVE) {
      jam();
      /**--------------------------------------------------------------------
       * AS PRESIDENT WE ARE REQUIRED TO START THE EXCLUSION PROCESS SUCH THAT
       * THE APPLICATION SEE NODE FAILURES IN A CONSISTENT ORDER.
       * IF WE HAVE BECOME PRESIDENT NOW (CTO_STATUS = ACTIVE) THEN WE HAVE 
       * TO COMPLETE THE PREVIOUS COMMIT FAILED NODE PROCESS BEFORE STARTING 
       * A NEW.
       * CTO_STATUS = ACTIVE CAN ALSO MEAN THAT WE ARE PRESIDENT AND ARE 
       * CURRENTLY COMMITTING A SET OF NODE CRASHES. IN THIS CASE IT IS NOT 
       * ALLOWED TO START PREPARING NEW NODE CRASHES.
       *---------------------------------------------------------------------*/
      if (!cfailedNodes.equal(TfailedNodes)) {
        jam();
        cfailureNr = cfailureNr + 1;
        for (nodePtr.i = 1;
             nodePtr.i < MAX_NDB_NODES; nodePtr.i++) {
          ptrAss(nodePtr, nodeRec);
          if (nodePtr.p->phase == ZRUNNING) {
            jamLine(nodePtr.i);
            sendPrepFailReq(signal, nodePtr.i);
          }//if
        }//for
      }//if
    }//if
  }
  return;
}//Qmgr::failReportLab()

/**-------------------------------------------------------------------------
 * WE HAVE RECEIVED A PREPARE TO EXCLUDE A NUMBER OF NODES FROM THE CLUSTER.
 * WE WILL FIRST CHECK THAT WE HAVE NOT ANY MORE NODES THAT 
 * WE ALSO HAVE EXCLUDED
 *--------------------------------------------------------------------------*/
/*******************************/
/* PREP_FAILREQ               */
/*******************************/
void Qmgr::execPREP_FAILREQ(Signal* signal) 
{
  NodeRecPtr myNodePtr;
  PrepFailReqRef * const prepFail = (PrepFailReqRef *)&signal->theData[0];
  BlockReference Tblockref  = prepFail->xxxBlockRef;
  Uint16 TfailureNr = prepFail->failNo;

  jamEntry();
  
  // Clear 'c_start.m_startNode' if it failed.
  if (NdbNodeBitmask::get(prepFail->theNodes, c_start.m_startNode))
  {
    jam();
    c_start.reset();
  }
  if (c_start.m_gsn == GSN_CM_NODEINFOCONF)
  {
    Uint32 nodeId;
    jam();
    /**
     * This is a very unusual event we are looking for, but still required
     * to be handled. The starting node has connected to the president and
     * managed to start the node inclusion protocol. We received an indication
     * of this from the president. The starting node now however fails before
     * it connected to us, so we need to clear the indication of that we
     * received CM_ADD(Prepare) from president since this belonged to an
     * already cancelled node restart.
     */
    for (nodeId = 1; nodeId < MAX_NDB_NODES; nodeId++)
    {
      if (c_start.m_nodes.isWaitingFor(nodeId) &&
          NdbNodeBitmask::get(prepFail->theNodes, nodeId))
      {
        jamLine(nodeId);
        /* Found such a condition as described above, clear state */
        c_start.m_gsn = RNIL;
        c_start.m_nodes.clearWaitingFor();
        break;
      }
    }
  }
      
  
  if (check_multi_node_shutdown(signal))
  {
    jam();
    return;
  }

  if (ERROR_INSERTED(941) &&
      getOwnNodeId() == 4 &&
      NdbNodeBitmask::get(prepFail->theNodes, 2))
  {
    /* Insert ERROR_INSERT crash */
    CRASH_INSERTION(941);
  }

  cprepFailedNodes.assign(NdbNodeBitmask::Size, prepFail->theNodes);
  ndbassert(prepFail->noOfNodes == cprepFailedNodes.count());

  /**
   * Block commit until node failures has stabilized
   *
   * @See RT352
   */
  BlockCommitOrd* const block = (BlockCommitOrd *)&signal->theData[0];
  block->failNo = TfailureNr;
  EXECUTE_DIRECT(DBDIH, GSN_BLOCK_COMMIT_ORD, signal, 
		 BlockCommitOrd::SignalLength);

  myNodePtr.i = getOwnNodeId();
  ptrCheckGuard(myNodePtr, MAX_NDB_NODES, nodeRec);
  if (myNodePtr.p->phase != ZRUNNING) {
    jam();
    systemErrorLab(signal, __LINE__);
    return;
  }//if

  if (getNodeState().startLevel < NodeState::SL_STARTED)
  {
    jam();
    CRASH_INSERTION(932);
    CRASH_INSERTION(938);
    char buf[100];
    BaseString::snprintf(buf, 100, "Node failure during restart");
    progError(__LINE__, NDBD_EXIT_SR_OTHERNODEFAILED, buf);
    ndbrequire(false);
  }

  for (unsigned nodeId = 1; nodeId < MAX_NDB_NODES; nodeId++)
  {
    if (cprepFailedNodes.get(nodeId))
    {
      jam();
      failReport(signal,
                 nodeId,
                 (UintR)ZFALSE,
                 FailRep::ZIN_PREP_FAIL_REQ,
                 0); /* Source node not required (or known) here */
    }//if
  }//for
  sendCloseComReq(signal, Tblockref, TfailureNr);
  ccommitFailedNodes.clear();
  cprepareFailureNr = TfailureNr;
  return;
}//Qmgr::execPREP_FAILREQ()


void Qmgr::handleApiCloseComConf(Signal* signal)
{
  jam();
  CloseComReqConf * const closeCom = (CloseComReqConf *)&signal->theData[0];

  /* Api failure special case */
  for(Uint32 nodeId = 0; nodeId < MAX_NODES; nodeId ++)
  {
    if (NodeBitmask::get(closeCom->theNodes, nodeId))
    {
      jam();
      /* Check that *only* 1 *API* node is included in
       * this CLOSE_COM_CONF
       */
      ndbrequire(getNodeInfo(nodeId).getType() != NodeInfo::DB);
      ndbrequire(closeCom->noOfNodes == 1);
      NodeBitmask::clear(closeCom->theNodes, nodeId);
      ndbrequire(NodeBitmask::isclear(closeCom->theNodes));
      
      /* Now that we know communication from the failed Api has
       * ceased, we can send the required API_FAILREQ signals
       * and continue API failure handling
       */
      NodeRecPtr failedNodePtr;
      failedNodePtr.i = nodeId;
      ptrCheckGuard(failedNodePtr, MAX_NODES, nodeRec);
      
      ndbrequire((failedNodePtr.p->failState == 
                  WAITING_FOR_CLOSECOMCONF_ACTIVE) ||
                 (failedNodePtr.p->failState ==
                  WAITING_FOR_CLOSECOMCONF_NOTACTIVE));
      
      if (failedNodePtr.p->failState == WAITING_FOR_CLOSECOMCONF_ACTIVE)
      {
        /**
         * Inform application blocks TC, DICT, SUMA etc.
         */
        jam();
        sendApiFailReq(signal, nodeId, false); // !sumaOnly
        arbitRec.code = ArbitCode::ApiFail;
        handleArbitApiFail(signal, nodeId);
      }
      else
      {
        /**
         * Always inform SUMA
         */
        jam();
        sendApiFailReq(signal, nodeId, true); // sumaOnly
      }
      
      if (getNodeInfo(failedNodePtr.i).getType() == NodeInfo::MGM)
      {
        /**
         * Allow MGM do reconnect "directly"
         */
        jam();
        set_hb_count(failedNodePtr.i) = 3;
      }
      
      /* Handled the single API node failure */
      return;
    }
  }
  /* Never get here */
  ndbrequire(false);
}

/**---------------------------------------------------------------------------
 * THE CRASHED NODES HAS BEEN EXCLUDED FROM COMMUNICATION. 
 * WE WILL CHECK WHETHER ANY MORE NODES HAVE FAILED DURING THE PREPARE PROCESS.
 * IF SO WE WILL REFUSE THE PREPARE PHASE AND EXPECT A NEW PREPARE MESSAGE 
 * WITH ALL FAILED NODES INCLUDED.
 *---------------------------------------------------------------------------*/
/*******************************/
/* CLOSE_COMCONF              */
/*******************************/
void Qmgr::execCLOSE_COMCONF(Signal* signal) 
{
  jamEntry();

  CloseComReqConf * const closeCom = (CloseComReqConf *)&signal->theData[0];

  Uint32 requestType = closeCom->requestType;

  if (requestType == CloseComReqConf::RT_API_FAILURE)
  {
    jam();
    handleApiCloseComConf(signal);
    return;
  }

  /* Normal node failure preparation path */
  ndbassert(requestType == CloseComReqConf::RT_NODE_FAILURE);
  BlockReference Tblockref  = closeCom->xxxBlockRef;
  Uint16 TfailureNr = closeCom->failNo;

  cprepFailedNodes.assign(NdbNodeBitmask::Size, closeCom->theNodes);
  ndbassert(closeCom->noOfNodes == cprepFailedNodes.count());

  UintR tprepFailConf = ZTRUE;

  /* Check whether the set of nodes which have had communications
   * closed is the same as the set of failed nodes.
   * If it is, we can confirm the PREP_FAIL phase for this set 
   * of nodes to the President.
   * If it is not, we Refuse the PREP_FAIL phase for this set
   * of nodes, the President will start a new PREP_FAIL phase
   * for the new set.
   */
  if (!cprepFailedNodes.contains(cfailedNodes)) {
    /* Failed node(s) is missing from the set, we will not
     * confirm this Prepare_Fail phase.
     * Store the node id in the array for later.
     */
    jam();
    tprepFailConf = ZFALSE;
    cprepFailedNodes.bitOR(cfailedNodes);
  }//if
  if (tprepFailConf == ZFALSE) {
    jam();
    /* Inform President that we cannot confirm the PREP_FAIL
     * phase as we are aware of at least one other node
     * failure
     */
    cfailedNodes = cprepFailedNodes;

    sendPrepFailReqRef(signal,
		       Tblockref,
		       GSN_PREP_FAILREF,
		       reference(),
		       cfailureNr,
		       cprepFailedNodes);
  } else {
    /* We have prepared the failure of the requested nodes
     * send confirmation to the president
     */
    jam();
    ccommitFailedNodes = cprepFailedNodes;

    signal->theData[0] = getOwnNodeId();
    signal->theData[1] = TfailureNr;
    sendSignal(Tblockref, GSN_PREP_FAILCONF, signal, 2, JBA);
  }//if
  return;
}//Qmgr::execCLOSE_COMCONF()

/*---------------------------------------------------------------------------*/
/* WE HAVE RECEIVED A CONFIRM OF THAT THIS NODE HAVE PREPARED THE FAILURE.   */
/*---------------------------------------------------------------------------*/
/*******************************/
/* PREP_FAILCONF              */
/*******************************/
void Qmgr::execPREP_FAILCONF(Signal* signal) 
{
  NodeRecPtr nodePtr;
  NodeRecPtr replyNodePtr;
  jamEntry();
  replyNodePtr.i = signal->theData[0];
  Uint16 TfailureNr = signal->theData[1];
  if (TfailureNr != cfailureNr) {
    jam();
    /**----------------------------------------------------------------------
     * WE HAVE ALREADY STARTING A NEW ATTEMPT TO EXCLUDE A NUMBER OF NODES. 
     *  IGNORE
     *----------------------------------------------------------------------*/
    return;
  }//if
  ptrCheckGuard(replyNodePtr, MAX_NDB_NODES, nodeRec);
  replyNodePtr.p->sendPrepFailReqStatus = Q_NOT_ACTIVE;
  for (nodePtr.i = 1; nodePtr.i < MAX_NDB_NODES; nodePtr.i++) {
    ptrAss(nodePtr, nodeRec);
    if (nodePtr.p->phase == ZRUNNING) {
      if (nodePtr.p->sendPrepFailReqStatus == Q_ACTIVE) {
        jamLine(nodePtr.i);
        return;
      }//if
    }//if
  }//for
  /**
   * Check node count and groups and invoke arbitrator if necessary.
   * Continues via sendCommitFailReq() if successful.
   */
  arbitRec.failureNr = cfailureNr;
  const NodeState & s = getNodeState();
  if(s.startLevel == NodeState::SL_STOPPING_3 && s.stopping.systemShutdown){
    jam();
    /**
     * We're performing a system shutdown, 
     * don't let artibtrator shut us down
     */
    return;
  }

  switch(arbitRec.method){
  case ArbitRec::DISABLED:
    jam();
    // No arbitration -> immediately commit the failed nodes
    sendCommitFailReq(signal);
    break;

  case ArbitRec::METHOD_EXTERNAL:
  case ArbitRec::METHOD_DEFAULT:
    jam();
    handleArbitCheck(signal);
    break;

  }
  return;
}//Qmgr::execPREP_FAILCONF()

void
Qmgr::sendCommitFailReq(Signal* signal)
{
  NodeRecPtr nodePtr;
  jam();
  if (arbitRec.failureNr != cfailureNr) {
    jam();
    /**----------------------------------------------------------------------
     * WE HAVE ALREADY STARTING A NEW ATTEMPT TO EXCLUDE A NUMBER OF NODES. 
     *  IGNORE
     *----------------------------------------------------------------------*/
    return;
  }//if
  /**-----------------------------------------------------------------------
   * WE HAVE SUCCESSFULLY PREPARED A SET OF NODE FAILURES. WE WILL NOW COMMIT 
   * THESE NODE FAILURES.
   *-------------------------------------------------------------------------*/
  for (nodePtr.i = 1; nodePtr.i < MAX_NDB_NODES; nodePtr.i++) {
    ptrAss(nodePtr, nodeRec);

#ifdef ERROR_INSERT    
    if (false && ERROR_INSERTED(935) && nodePtr.i == c_error_insert_extra)
    {
      ndbout_c("skipping node %d", c_error_insert_extra);
      CLEAR_ERROR_INSERT_VALUE;
      signal->theData[0] = 9999;
      sendSignalWithDelay(CMVMI_REF, GSN_NDB_TAMPER, signal, 1000, 1);
      continue;
    }
#endif

    if (nodePtr.p->phase == ZRUNNING) {
      jamLine(nodePtr.i);
      nodePtr.p->sendCommitFailReqStatus = Q_ACTIVE;
      signal->theData[0] = cpdistref;
      signal->theData[1] = cfailureNr;
      sendSignal(nodePtr.p->blockRef, GSN_COMMIT_FAILREQ, signal, 2, JBA);
    }//if
  }//for
  ctoStatus = Q_ACTIVE;
  cfailedNodes.clear();
  return;
}//sendCommitFailReq()

/*---------------------------------------------------------------------------*/
/* SOME NODE HAVE DISCOVERED A NODE FAILURE THAT WE HAVE NOT YET DISCOVERED. */
/* WE WILL START ANOTHER ROUND OF PREPARING A SET OF NODE FAILURES.          */
/*---------------------------------------------------------------------------*/
/*******************************/
/* PREP_FAILREF               */
/*******************************/
void Qmgr::execPREP_FAILREF(Signal* signal) 
{
  NodeRecPtr nodePtr;
  jamEntry();

  PrepFailReqRef * const prepFail = (PrepFailReqRef *)&signal->theData[0];

  Uint16 TfailureNr = prepFail->failNo;

  cprepFailedNodes.assign(NdbNodeBitmask::Size, prepFail->theNodes);
  ndbassert(prepFail->noOfNodes == cprepFailedNodes.count());

  if (TfailureNr != cfailureNr) {
    jam();
    /**---------------------------------------------------------------------
     * WE HAVE ALREADY STARTING A NEW ATTEMPT TO EXCLUDE A NUMBER OF NODES. 
     *  IGNORE
     *----------------------------------------------------------------------*/
    return;
  }//if

  cfailedNodes = cprepFailedNodes;

  cfailureNr = cfailureNr + 1;
  for (nodePtr.i = 1; nodePtr.i < MAX_NDB_NODES; nodePtr.i++) {
    ptrAss(nodePtr, nodeRec);
    if (nodePtr.p->phase == ZRUNNING) {
      jamLine(nodePtr.i);
      sendPrepFailReq(signal, nodePtr.i);
    }//if
  }//for
  return;
}//Qmgr::execPREP_FAILREF()

/*---------------------------------------------------------------------------*/
/*    THE PRESIDENT IS NOW COMMITTING THE PREVIOUSLY PREPARED NODE FAILURE.  */
/*---------------------------------------------------------------------------*/
/***********************/
/* COMMIT_FAILREQ     */
/***********************/
void Qmgr::execCOMMIT_FAILREQ(Signal* signal) 
{
  NodeRecPtr nodePtr;
  jamEntry();

  CRASH_INSERTION(935);

  BlockReference Tblockref = signal->theData[0];
  UintR TfailureNr = signal->theData[1];
  if (Tblockref != cpdistref) {
    jam();
    return;
  }//if

  /**
   * Block commit until node failures has stabilized
   *
   * @See RT352
   */
  UnblockCommitOrd* const unblock = (UnblockCommitOrd *)&signal->theData[0];
  unblock->failNo = TfailureNr;
  EXECUTE_DIRECT(DBDIH, GSN_UNBLOCK_COMMIT_ORD, signal, 
		 UnblockCommitOrd::SignalLength);
  
  if ((ccommitFailureNr != TfailureNr) &&
      (!ccommitFailedNodes.isclear()))
  {
    jam();
    /**-----------------------------------------------------------------------
     * WE ONLY DO THIS PART OF THE COMMIT HANDLING THE FIRST TIME WE HEAR THIS
     * SIGNAL. WE CAN HEAR IT SEVERAL TIMES IF THE PRESIDENTS KEEP FAILING.
     *-----------------------------------------------------------------------*/
    ccommitFailureNr = TfailureNr;
    NodeFailRep * const nodeFail = (NodeFailRep *)&signal->theData[0];
    
    nodeFail->failNo    = ccommitFailureNr;
    nodeFail->masterNodeId = cpresident;
    nodeFail->noOfNodes = ccommitFailedNodes.count();
    ccommitFailedNodes.copyto(NdbNodeBitmask::Size, nodeFail->theNodes);

    if (ERROR_INSERTED(936))
    {
      sendSignalWithDelay(NDBCNTR_REF, GSN_NODE_FAILREP, signal, 
                          200, NodeFailRep::SignalLength);
    }
    else
    {
      sendSignal(NDBCNTR_REF, GSN_NODE_FAILREP, signal, 
                 NodeFailRep::SignalLength, JBB);
    }

    /**--------------------------------------------------------------------
     * WE MUST PREPARE TO ACCEPT THE CRASHED NODE INTO THE CLUSTER AGAIN BY 
     * SETTING UP CONNECTIONS AGAIN AFTER THREE SECONDS OF DELAY.
     *--------------------------------------------------------------------*/
    for (nodePtr.i = 1; nodePtr.i < MAX_NDB_NODES; nodePtr.i++) {
      if (ccommitFailedNodes.get(nodePtr.i)) {
        jamLine(nodePtr.i);
        ptrCheckGuard(nodePtr, MAX_NDB_NODES, nodeRec);
        nodePtr.p->phase = ZFAIL_CLOSING;
        nodePtr.p->failState = WAITING_FOR_NDB_FAILCONF;
        set_hb_count(nodePtr.i) = 0;
        c_clusterNodes.clear(nodePtr.i);
      }//if
    }//for

    /*----------------------------------------------------------------------*/
    /*       WE INFORM THE API'S WE HAVE CONNECTED ABOUT THE FAILED NODES.  */
    /*----------------------------------------------------------------------*/
    for (nodePtr.i = 1; nodePtr.i < MAX_NODES; nodePtr.i++) {
      ptrAss(nodePtr, nodeRec);
      if (nodePtr.p->phase == ZAPI_ACTIVE) {
        jamLine(nodePtr.i);

	NodeFailRep * const nodeFail = (NodeFailRep *)&signal->theData[0];

	nodeFail->failNo    = ccommitFailureNr;
	nodeFail->noOfNodes = ccommitFailedNodes.count();
	ccommitFailedNodes.copyto(NdbNodeBitmask::Size, nodeFail->theNodes);

        sendSignal(nodePtr.p->blockRef, GSN_NODE_FAILREP, signal, 
		   NodeFailRep::SignalLength, JBB);
      }//if
    }//for

    /**
     * Remove committed nodes from failed/prepared
     */
    cfailedNodes.bitANDC(ccommitFailedNodes);
    cprepFailedNodes.bitANDC(ccommitFailedNodes);
    ccommitFailedNodes.clear();
  }//if
  /**-----------------------------------------------------------------------
   * WE WILL ALWAYS ACKNOWLEDGE THE COMMIT EVEN WHEN RECEIVING IT MULTIPLE 
   * TIMES SINCE IT WILL ALWAYS COME FROM A NEW PRESIDENT. 
   *------------------------------------------------------------------------*/
  signal->theData[0] = getOwnNodeId();
  sendSignal(Tblockref, GSN_COMMIT_FAILCONF, signal, 1, JBA);
  return;
}//Qmgr::execCOMMIT_FAILREQ()

/*--------------------------------------------------------------------------*/
/* WE HAVE RECEIVED A CONFIRM OF THAT THIS NODE HAVE COMMITTED THE FAILURES.*/
/*--------------------------------------------------------------------------*/
/*******************************/
/* COMMIT_FAILCONF            */
/*******************************/
void Qmgr::execCOMMIT_FAILCONF(Signal* signal) 
{
  NodeRecPtr nodePtr;
  NodeRecPtr replyNodePtr;
  jamEntry();
  replyNodePtr.i = signal->theData[0];

  ptrCheckGuard(replyNodePtr, MAX_NDB_NODES, nodeRec);
  replyNodePtr.p->sendCommitFailReqStatus = Q_NOT_ACTIVE;
  for (nodePtr.i = 1; nodePtr.i < MAX_NDB_NODES; nodePtr.i++) {
    ptrAss(nodePtr, nodeRec);
    if (nodePtr.p->phase == ZRUNNING) {
      if (nodePtr.p->sendCommitFailReqStatus == Q_ACTIVE) {
        jamLine(nodePtr.i);
        return;
      }//if
    }//if
  }//for
  /*-----------------------------------------------------------------------*/
  /*   WE HAVE SUCCESSFULLY COMMITTED A SET OF NODE FAILURES.              */
  /*-----------------------------------------------------------------------*/
  ctoStatus = Q_NOT_ACTIVE;
  if (!cfailedNodes.isclear()) {
    jam();
    /**----------------------------------------------------------------------
     *	A FAILURE OCCURRED IN THE MIDDLE OF THE COMMIT PROCESS. WE ARE NOW 
     *  READY TO START THE FAILED NODE PROCESS FOR THIS NODE.
     *----------------------------------------------------------------------*/
    cfailureNr = cfailureNr + 1;
    for (nodePtr.i = 1; nodePtr.i < MAX_NDB_NODES; nodePtr.i++) {
      ptrAss(nodePtr, nodeRec);
      if (nodePtr.p->phase == ZRUNNING) {
        jamLine(nodePtr.i);
        sendPrepFailReq(signal, nodePtr.i);
      }//if
    }//for
  }//if
  return;
}//Qmgr::execCOMMIT_FAILCONF()

/**--------------------------------------------------------------------------
 * IF THE PRESIDENT FAILS IN THE MIDDLE OF THE COMMIT OF A FAILED NODE THEN 
 * THE NEW PRESIDENT NEEDS TO QUERY THE COMMIT STATUS IN THE RUNNING NODES.
 *---------------------------------------------------------------------------*/
/*******************************/
/* PRES_TOCONF                */
/*******************************/
void Qmgr::execPRES_TOCONF(Signal* signal) 
{
  NodeRecPtr nodePtr;
  NodeRecPtr replyNodePtr;
  jamEntry();
  replyNodePtr.i = signal->theData[0];
  UintR TfailureNr = signal->theData[1];
  if (ctoFailureNr < TfailureNr) {
    jam();
    ctoFailureNr = TfailureNr;
  }//if
  ptrCheckGuard(replyNodePtr, MAX_NDB_NODES, nodeRec);
  replyNodePtr.p->sendPresToStatus = Q_NOT_ACTIVE;
  for (nodePtr.i = 1; nodePtr.i < MAX_NDB_NODES; nodePtr.i++) {
    ptrAss(nodePtr, nodeRec);
    if (nodePtr.p->sendPresToStatus == Q_ACTIVE) {
      jamLine(nodePtr.i);
      return;
    }//if
  }//for
  /*-------------------------------------------------------------------------*/
  /* WE ARE NOW READY TO DISCOVER WHETHER THE FAILURE WAS COMMITTED OR NOT.  */
  /*-------------------------------------------------------------------------*/
  if (ctoFailureNr > ccommitFailureNr) {
    jam();
    for (nodePtr.i = 1; nodePtr.i < MAX_NDB_NODES; nodePtr.i++) {
      ptrAss(nodePtr, nodeRec);
      if (nodePtr.p->phase == ZRUNNING) {
        jamLine(nodePtr.i);
        nodePtr.p->sendCommitFailReqStatus = Q_ACTIVE;
        signal->theData[0] = cpdistref;
        signal->theData[1] = ctoFailureNr;
        sendSignal(nodePtr.p->blockRef, GSN_COMMIT_FAILREQ, signal, 2, JBA);
      }//if
    }//for
    return;
  }//if
  /*-------------------------------------------------------------------------*/
  /*       WE ARE NOW READY TO START THE NEW NODE FAILURE PROCESS.           */
  /*-------------------------------------------------------------------------*/
  ctoStatus = Q_NOT_ACTIVE;
  cfailureNr = cfailureNr + 1;
  for (nodePtr.i = 1; nodePtr.i < MAX_NDB_NODES; nodePtr.i++) {
    ptrAss(nodePtr, nodeRec);
    if (nodePtr.p->phase == ZRUNNING) {
      jamLine(nodePtr.i);
      sendPrepFailReq(signal, nodePtr.i);
    }//if
  }//for
  return;
}//Qmgr::execPRES_TOCONF()

/*--------------------------------------------------------------------------*/
// Provide information about the configured NDB nodes in the system.
/*--------------------------------------------------------------------------*/
void Qmgr::execREAD_NODESREQ(Signal* signal)
{
  jamEntry();

  BlockReference TBref = signal->theData[0];

  ReadNodesConf * const readNodes = (ReadNodesConf *)&signal->theData[0];

  NodeRecPtr nodePtr;
  nodePtr.i = getOwnNodeId();
  ptrCheckGuard(nodePtr, MAX_NDB_NODES, nodeRec);

  NdbNodeBitmask tmp = c_definedNodes;
  tmp.bitANDC(c_clusterNodes);

  readNodes->noOfNodes = c_definedNodes.count();
  readNodes->masterNodeId = cpresident;
  readNodes->ndynamicId = nodePtr.p->ndynamicId;
  c_definedNodes.copyto(NdbNodeBitmask::Size, readNodes->definedNodes);
  c_clusterNodes.copyto(NdbNodeBitmask::Size, readNodes->clusterNodes);
  tmp.copyto(NdbNodeBitmask::Size, readNodes->inactiveNodes);
  NdbNodeBitmask::clear(readNodes->startingNodes);
  NdbNodeBitmask::clear(readNodes->startedNodes);

  sendSignal(TBref, GSN_READ_NODESCONF, signal, 
	     ReadNodesConf::SignalLength, JBB);
}//Qmgr::execREAD_NODESREQ()

void Qmgr::systemErrorBecauseOtherNodeFailed(Signal* signal, Uint32 line,
					     NodeId failedNodeId) {
  jam();

  // Broadcast that this node is failing to other nodes
  failReport(signal, getOwnNodeId(), (UintR)ZTRUE, FailRep::ZOWN_FAILURE, getOwnNodeId());

  char buf[100];
  BaseString::snprintf(buf, 100, 
	   "Node was shutdown during startup because node %d failed",
	   failedNodeId);

  progError(line, NDBD_EXIT_SR_OTHERNODEFAILED, buf);  
}


void Qmgr::systemErrorLab(Signal* signal, Uint32 line, const char * message) 
{
  jam();
  // Broadcast that this node is failing to other nodes
  failReport(signal, getOwnNodeId(), (UintR)ZTRUE, FailRep::ZOWN_FAILURE, getOwnNodeId());

  // If it's known why shutdown occured
  // an error message has been passed to this function
  progError(line, NDBD_EXIT_NDBREQUIRE, message);  

  return;
}//Qmgr::systemErrorLab()


/**---------------------------------------------------------------------------
 * A FAILURE HAVE BEEN DISCOVERED ON A NODE. WE NEED TO CLEAR A 
 * NUMBER OF VARIABLES.
 *---------------------------------------------------------------------------*/
void Qmgr::failReport(Signal* signal,
                      Uint16 aFailedNode,
                      UintR aSendFailRep,
                      FailRep::FailCause aFailCause,
                      Uint16 sourceNode) 
{
  UintR tfrMinDynamicId;
  NodeRecPtr failedNodePtr;
  NodeRecPtr nodePtr;
  NodeRecPtr presidentNodePtr;


  ndbassert((! aSendFailRep) || (sourceNode != 0));

  failedNodePtr.i = aFailedNode;
  ptrCheckGuard(failedNodePtr, MAX_NDB_NODES, nodeRec);
  if (failedNodePtr.p->phase == ZRUNNING) {
    jam();

#ifdef ERROR_INSERT
    if (ERROR_INSERTED(938))
    {
      nodeFailCount++;
      ndbout_c("QMGR : execFAIL_REP(Failed : %u Source : %u  Cause : %u) : "
               "%u nodes have failed", 
               aFailedNode, sourceNode, aFailCause, nodeFailCount);
      /* Count DB nodes */
      Uint32 nodeCount = 0;
      for (Uint32 i = 1; i < MAX_NDB_NODES; i++)
      {
        if (getNodeInfo(i).getType() == NODE_TYPE_DB)
          nodeCount++;
      }

      /* When > 25% of cluster has failed, resume communications */
      if (nodeFailCount > (nodeCount / 4))
      {
        ndbout_c("QMGR : execFAIL_REP > 25%% nodes failed, resuming comms");
        Signal save = *signal;
        signal->theData[0] = 9991;
        sendSignal(CMVMI_REF, GSN_DUMP_STATE_ORD, signal, 1, JBB);
        *signal = save;
        nodeFailCount = 0;
        SET_ERROR_INSERT_VALUE(932);
      }
    }
#endif

/* WE ALSO NEED TO ADD HERE SOME CODE THAT GETS OUR NEW NEIGHBOURS. */
    if (cpresident == getOwnNodeId()) {
      jam();
      if (failedNodePtr.p->sendCommitFailReqStatus == Q_ACTIVE) {
        jam();
        signal->theData[0] = failedNodePtr.i;
        sendSignal(QMGR_REF, GSN_COMMIT_FAILCONF, signal, 1, JBA);
      }//if
      if (failedNodePtr.p->sendPresToStatus == Q_ACTIVE) {
        jam();
        signal->theData[0] = failedNodePtr.i;
        signal->theData[1] = ccommitFailureNr;
        sendSignal(QMGR_REF, GSN_PRES_TOCONF, signal, 2, JBA);
      }//if
    }//if
    failedNodePtr.p->phase = ZPREPARE_FAIL;
    failedNodePtr.p->sendPrepFailReqStatus = Q_NOT_ACTIVE;
    failedNodePtr.p->sendCommitFailReqStatus = Q_NOT_ACTIVE;
    failedNodePtr.p->sendPresToStatus = Q_NOT_ACTIVE;
    set_hb_count(failedNodePtr.i) = 0;
    if (aSendFailRep == ZTRUE) {
      jam();
      if (failedNodePtr.i != getOwnNodeId()) {
        jam();
	FailRep * const failRep = (FailRep *)&signal->theData[0];
        failRep->failNodeId = failedNodePtr.i;
        failRep->failCause = aFailCause;
        failRep->failSourceNodeId = sourceNode;
        sendSignal(failedNodePtr.p->blockRef, GSN_FAIL_REP, signal, 
		   FailRep::SignalLength, JBA);
      }//if
      for (nodePtr.i = 1; nodePtr.i < MAX_NDB_NODES; nodePtr.i++) {
        ptrAss(nodePtr, nodeRec);
        if (nodePtr.p->phase == ZRUNNING) {
          jamLine(nodePtr.i);
	  FailRep * const failRep = (FailRep *)&signal->theData[0];
	  failRep->failNodeId = failedNodePtr.i;
	  failRep->failCause = aFailCause;
          failRep->failSourceNodeId = sourceNode;
          sendSignal(nodePtr.p->blockRef, GSN_FAIL_REP, signal, 
		     FailRep::SignalLength, JBA);
        }//if
      }//for
    }//if
    if (failedNodePtr.i == getOwnNodeId()) {
      jam();
      return;
    }//if

    if (unlikely(m_connectivity_check.reportNodeFailure(failedNodePtr.i)))
    {
      jam();
      connectivityCheckCompleted(signal);
    }

    failedNodePtr.p->ndynamicId = 0;
    findNeighbours(signal, __LINE__);
    if (failedNodePtr.i == cpresident) {
      jam();
      /**--------------------------------------------------------------------
       * IF PRESIDENT HAVE FAILED WE MUST CALCULATE THE NEW PRESIDENT BY 
       * FINDING THE NODE WITH THE MINIMUM DYNAMIC IDENTITY.
       *---------------------------------------------------------------------*/
      tfrMinDynamicId = (UintR)-1;
      for (nodePtr.i = 1; nodePtr.i < MAX_NDB_NODES; nodePtr.i++) {
        ptrAss(nodePtr, nodeRec);
        if (nodePtr.p->phase == ZRUNNING) {
          jamLine(nodePtr.i);
          if ((nodePtr.p->ndynamicId & 0xFFFF) < tfrMinDynamicId) {
            jam();
            tfrMinDynamicId = (nodePtr.p->ndynamicId & 0xFFFF);
            cpresident = nodePtr.i;
          }//if
        }//if
      }//for
      presidentNodePtr.i = cpresident;
      ptrCheckGuard(presidentNodePtr, MAX_NDB_NODES, nodeRec);
      cpdistref = presidentNodePtr.p->blockRef;
      if (cpresident == getOwnNodeId()) {
	CRASH_INSERTION(920);
        cfailureNr = cprepareFailureNr;
        ctoFailureNr = 0;
        ctoStatus = Q_ACTIVE;
	c_start.reset(); // Don't take over nodes being started
        if (!ccommitFailedNodes.isclear()) {
          jam();
	  /**-----------------------------------------------------------------
	   * IN THIS SITUATION WE ARE UNCERTAIN OF WHETHER THE NODE FAILURE 
	   * PROCESS WAS COMMITTED. WE NEED TO QUERY THE OTHER NODES ABOUT 
	   * THEIR STATUS.
	   *-----------------------------------------------------------------*/
          for (nodePtr.i = 1; nodePtr.i < MAX_NDB_NODES; 
	       nodePtr.i++) {
            jam();
            ptrAss(nodePtr, nodeRec);
            if (nodePtr.p->phase == ZRUNNING) {
              jam();
              nodePtr.p->sendPresToStatus = Q_ACTIVE;
              signal->theData[0] = cpdistref;
              signal->theData[1] = cprepareFailureNr;
              sendSignal(nodePtr.p->blockRef, GSN_PRES_TOREQ, 
			 signal, 1, JBA);
            }//if
          }//for
        } else {
          jam();
	  /*-----------------------------------------------------------------*/
	  // In this case it could be that a commit process is still ongoing. 
	  // If so we must conclude it as the new master.
	  /*-----------------------------------------------------------------*/
          for (nodePtr.i = 1; nodePtr.i < MAX_NDB_NODES; 
	       nodePtr.i++) {
            ptrAss(nodePtr, nodeRec);
            if (nodePtr.p->phase == ZRUNNING) {
              jamLine(nodePtr.i);
              nodePtr.p->sendCommitFailReqStatus = Q_ACTIVE;
              signal->theData[0] = cpdistref;
              signal->theData[1] = ccommitFailureNr;
              sendSignal(nodePtr.p->blockRef, GSN_COMMIT_FAILREQ, signal, 
			 2, JBA);
            }//if
          }//for
        }//if
      }//if
    }//if
    cfailedNodes.set(failedNodePtr.i);
  }//if
}//Qmgr::failReport()

/*---------------------------------------------------------------------------*/
/*       INPUT:  TTDI_DYN_ID                                                 */
/*       OUTPUT: TTDI_NODE_ID                                                */
/*---------------------------------------------------------------------------*/
Uint16 Qmgr::translateDynamicIdToNodeId(Signal* signal, UintR TdynamicId) 
{
  NodeRecPtr tdiNodePtr;
  Uint16 TtdiNodeId = ZNIL;

  for (tdiNodePtr.i = 1; tdiNodePtr.i < MAX_NDB_NODES; tdiNodePtr.i++) {
    jam();
    ptrAss(tdiNodePtr, nodeRec);
    if (tdiNodePtr.p->ndynamicId == TdynamicId) {
      jam();
      TtdiNodeId = tdiNodePtr.i;
      break;
    }//if
  }//for
  if (TtdiNodeId == ZNIL) {
    jam();
    systemErrorLab(signal, __LINE__);
  }//if
  return TtdiNodeId;
}//Qmgr::translateDynamicIdToNodeId()

/**--------------------------------------------------------------------------
 *       WHEN RECEIVING PREPARE FAILURE REQUEST WE WILL IMMEDIATELY CLOSE
 *       COMMUNICATION WITH ALL THOSE NODES.
 *--------------------------------------------------------------------------*/
void Qmgr::sendCloseComReq(Signal* signal, BlockReference TBRef, Uint16 aFailNo)
{
  CloseComReqConf * const closeCom = (CloseComReqConf *)&signal->theData[0];
  
  closeCom->xxxBlockRef = TBRef;
  closeCom->requestType = CloseComReqConf::RT_NODE_FAILURE;
  closeCom->failNo      = aFailNo;
  closeCom->noOfNodes   = cprepFailedNodes.count();
  /**
   * We are sending a signal where bitmap is of size NodeBitmask::size and we only
   * have a bitmask of NdbNodeBitmask::size, we clear all bits using NodeBitmask
   * before assigning the smaller bitmask to ensure we don't send any garbage.
   */
  NodeBitmask::clear(closeCom->theNodes);
  cprepFailedNodes.copyto(NdbNodeBitmask::Size, closeCom->theNodes);

  sendSignal(TRPMAN_REF, GSN_CLOSE_COMREQ, signal,
	     CloseComReqConf::SignalLength, JBB);

}//Qmgr::sendCloseComReq()

void 
Qmgr::sendPrepFailReqRef(Signal* signal, 
			 Uint32 dstBlockRef,
			 GlobalSignalNumber gsn,
			 Uint32 blockRef,
			 Uint32 failNo,
			 const NdbNodeBitmask& nodes)
{
  PrepFailReqRef * const prepFail = (PrepFailReqRef *)&signal->theData[0];
  prepFail->xxxBlockRef = blockRef;
  prepFail->failNo = failNo;
  prepFail->noOfNodes = nodes.count();
  nodes.copyto(NdbNodeBitmask::Size, prepFail->theNodes);

  sendSignal(dstBlockRef, gsn, signal, PrepFailReqRef::SignalLength, JBA);  
} 


/**--------------------------------------------------------------------------
 *       SEND PREPARE FAIL REQUEST FROM PRESIDENT.
 *---------------------------------------------------------------------------*/
void Qmgr::sendPrepFailReq(Signal* signal, Uint16 aNode) 
{
  NodeRecPtr sendNodePtr;
  sendNodePtr.i = aNode;
  ptrCheckGuard(sendNodePtr, MAX_NDB_NODES, nodeRec);
  sendNodePtr.p->sendPrepFailReqStatus = Q_ACTIVE;

  sendPrepFailReqRef(signal,
		     sendNodePtr.p->blockRef,
		     GSN_PREP_FAILREQ,
		     reference(),
		     cfailureNr,
		     cfailedNodes);
}//Qmgr::sendPrepFailReq()

/**
 * Arbitration module.  Rest of QMGR calls us only via
 * the "handle" routines.
 */

/**
 * Should < 1/2 nodes die unconditionally.  Affects only >= 3-way
 * replication.
 */
static const bool g_ndb_arbit_one_half_rule = false;

/**
 * Config signals are logically part of CM_INIT.
 */
void
Qmgr::execARBIT_CFG(Signal* signal)
{
  jamEntry();
  ArbitSignalData* sd = (ArbitSignalData*)&signal->theData[0];
  unsigned rank = sd->code;
  ndbrequire(1 <= rank && rank <= 2);
  arbitRec.apiMask[0].bitOR(sd->mask);
  arbitRec.apiMask[rank].assign(sd->mask);
}

/**
 * ContinueB delay (0=JBA 1=JBB)
 */
Uint32 Qmgr::getArbitDelay()
{
  switch (arbitRec.state) {
  case ARBIT_NULL:
    jam();
    break;
  case ARBIT_INIT:
    jam();
  case ARBIT_FIND:
    jam();
  case ARBIT_PREP1:
    jam();
  case ARBIT_PREP2:
    jam();
  case ARBIT_START:
    jam();
    return 100;
  case ARBIT_RUN:
    jam();
    return 1000;
  case ARBIT_CHOOSE:
    jam();
    return 10;
  case ARBIT_CRASH:             // if we could wait
    jam();
    return 100;
  }
  ndbrequire(false);
  return (Uint32)-1;
}

/**
 * Time to wait for reply.  There is only 1 config parameter
 * (timeout for CHOOSE).  XXX The rest are guesses.
 */
Uint32 Qmgr::getArbitTimeout()
{
  switch (arbitRec.state) {
  case ARBIT_NULL:
    jam();
    break;
  case ARBIT_INIT:              // not used
    jam();
  case ARBIT_FIND:
    jam();
    /* This timeout will be used only to print out a warning
     * when a suitable arbitrator is not found.
     */
    return 60000;
  case ARBIT_PREP1:
    jam();
  case ARBIT_PREP2:
    jam();
    return 1000 + cnoOfNodes * Uint32(hb_send_timer.getDelay());
  case ARBIT_START:
    jam();
    return 1000 + arbitRec.timeout;
  case ARBIT_RUN:               // not used (yet)
    jam();
    return 1000;
  case ARBIT_CHOOSE:
    jam();
    return arbitRec.timeout;
  case ARBIT_CRASH:             // if we could wait
    jam();
    return 100;
  }
  ndbrequire(false);
  return (Uint32)-1;
}

/**
 * Start arbitration thread when we are president and database
 * is opened for the first time.
 *
 * XXX  Do arbitration check just like on node failure.  Since
 * there is no arbitrator yet, must win on counts alone.
 */
void
Qmgr::handleArbitStart(Signal* signal)
{
  jam();
  ndbrequire(cpresident == getOwnNodeId());
  ndbrequire(arbitRec.state == ARBIT_NULL);
  arbitRec.state = ARBIT_INIT;
  arbitRec.newstate = true;
  startArbitThread(signal);
}

/**
 * Handle API node failure.  Called also by non-president nodes.
 * If we are president go back to INIT state, otherwise to NULL.
 * Start new thread to save time.
 */
void
Qmgr::handleArbitApiFail(Signal* signal, Uint16 nodeId)
{
  if (arbitRec.node != nodeId) {
    jam();
    return;
  }
  reportArbitEvent(signal, NDB_LE_ArbitState);
  arbitRec.node = 0;
  switch (arbitRec.state) {
  case ARBIT_NULL:              // should not happen
    jam();
  case ARBIT_INIT:
    jam();
  case ARBIT_FIND:
    jam();
    break;
  case ARBIT_PREP1:		// start from beginning
    jam();
  case ARBIT_PREP2:
    jam();
  case ARBIT_START:
    jam();
  case ARBIT_RUN:
    if (cpresident == getOwnNodeId()) {
      jam();
      arbitRec.state = ARBIT_INIT;
      arbitRec.newstate = true;
      startArbitThread(signal);
    } else {
      jam();
      arbitRec.state = ARBIT_NULL;
    }
    break;
  case ARBIT_CHOOSE:		// XXX too late
    jam();
  case ARBIT_CRASH:
    jam();
    break;
  default:
    ndbrequire(false);
    break;
  }
}

/**
 * Handle NDB node add.  Ignore if arbitration thread not yet
 * started.  If PREP is not ready, go back to INIT.  Otherwise
 * the new node gets arbitrator and ticket once we reach RUN state.
 * Start new thread to save time.
 */
void
Qmgr::handleArbitNdbAdd(Signal* signal, Uint16 nodeId)
{
  jam();
  ndbrequire(cpresident == getOwnNodeId());
  switch (arbitRec.state) {
  case ARBIT_NULL:              // before db opened
    jam();
    break;
  case ARBIT_INIT:		// start from beginning
    jam();
  case ARBIT_FIND:
    jam();
  case ARBIT_PREP1:
    jam();
  case ARBIT_PREP2:
    jam();
    arbitRec.state = ARBIT_INIT;
    arbitRec.newstate = true;
    startArbitThread(signal);
    break;
  case ARBIT_START:		// process in RUN state
    jam();
  case ARBIT_RUN:
    jam();
    arbitRec.newMask.set(nodeId);
    break;
  case ARBIT_CHOOSE:            // XXX too late
    jam();
  case ARBIT_CRASH:
    jam();
    break;
  default:
    ndbrequire(false);
    break;
  }
}

/**
 * Check if current nodeset can survive.  The decision is
 * based on node count, node groups, and on external arbitrator
 * (if we have one).  Always starts a new thread because
 * 1) CHOOSE cannot wait 2) if we are new president we need
 * a thread 3) if we are old president it does no harm.
 */
void
Qmgr::handleArbitCheck(Signal* signal)
{
  jam();
  ndbrequire(cpresident == getOwnNodeId());
  NdbNodeBitmask ndbMask;
  computeArbitNdbMask(ndbMask);
  if (g_ndb_arbit_one_half_rule && !ERROR_INSERTED(943) &&
      2 * ndbMask.count() < cnoOfNodes) {
    jam();
    arbitRec.code = ArbitCode::LoseNodes;
  } else {
    jam();
    CheckNodeGroups* sd = (CheckNodeGroups*)&signal->theData[0];
    sd->blockRef = reference();
    sd->requestType = CheckNodeGroups::Direct | CheckNodeGroups::ArbitCheck;
    sd->mask = ndbMask;
    EXECUTE_DIRECT(DBDIH, GSN_CHECKNODEGROUPSREQ, signal, 
		   CheckNodeGroups::SignalLength);
    jamEntry();
    if (ERROR_INSERTED(943))
    {
      ndbout << "Requiring arbitration, even if there is no" 
             << " possible split."<< endl;
      sd->output = CheckNodeGroups::Partitioning;
      arbitRec.state = ARBIT_RUN;
    }
    switch (sd->output) {
    case CheckNodeGroups::Win:
      jam();
      arbitRec.code = ArbitCode::WinGroups;
      break;
    case CheckNodeGroups::Lose:
      jam();
      arbitRec.code = ArbitCode::LoseGroups;
      break;
    case CheckNodeGroups::Partitioning:
      jam();
      arbitRec.code = ArbitCode::Partitioning;
      if (g_ndb_arbit_one_half_rule &&
          2 * ndbMask.count() > cnoOfNodes) {
        jam();
        arbitRec.code = ArbitCode::WinNodes;
      }
      break;
    default:
      ndbrequire(false);
      break;
    }
  }
  switch (arbitRec.code) {
  case ArbitCode::LoseNodes:
    jam();
  case ArbitCode::LoseGroups:
    jam();
    goto crashme;
  case ArbitCode::WinNodes:
    jam();
  case ArbitCode::WinGroups:
    jam();
    if (arbitRec.state == ARBIT_RUN) {
      jam();
      break;
    }
    arbitRec.state = ARBIT_INIT;
    arbitRec.newstate = true;
    break;
  case ArbitCode::Partitioning:
    if (arbitRec.state == ARBIT_RUN) {
      jam();
      arbitRec.state = ARBIT_CHOOSE;
      arbitRec.newstate = true;
      break;
    }
    if (arbitRec.apiMask[0].count() != 0) {
      jam();
      arbitRec.code = ArbitCode::LoseNorun;
    } else {
      jam();
      arbitRec.code = ArbitCode::LoseNocfg;
    }
    goto crashme;
  default:
  crashme:
    jam();
    arbitRec.state = ARBIT_CRASH;
    arbitRec.newstate = true;
    break;
  }
  reportArbitEvent(signal, NDB_LE_ArbitResult);
  switch (arbitRec.state) {
  default:
    jam();
    arbitRec.newMask.bitAND(ndbMask);   // delete failed nodes
    arbitRec.recvMask.bitAND(ndbMask);
    sendCommitFailReq(signal);          // start commit of failed nodes
    break;
  case ARBIT_CHOOSE:
    jam();
  case ARBIT_CRASH:
    jam();
    break;
  }
  startArbitThread(signal);
}

/**
 * Start a new continueB thread.  The thread id is incremented
 * so that any old thread will exit.
 */
void
Qmgr::startArbitThread(Signal* signal)
{
  jam();
  ndbrequire(cpresident == getOwnNodeId());
  arbitRec.code = ArbitCode::ThreadStart;
  reportArbitEvent(signal, NDB_LE_ArbitState);
  signal->theData[1] = ++arbitRec.thread;
  runArbitThread(signal);
}

/**
 * Handle arbitration thread.  The initial thread normally ends
 * up in RUN state.  New thread can be started to save time.
 */
void
Qmgr::runArbitThread(Signal* signal)
{
#ifdef DEBUG_ARBIT
  char buf[256];
  NdbNodeBitmask ndbMask;
  computeArbitNdbMask(ndbMask);
  ndbout << "arbit thread:";
  ndbout << " state=" << arbitRec.state;
  ndbout << " newstate=" << arbitRec.newstate;
  ndbout << " thread=" << arbitRec.thread;
  ndbout << " node=" << arbitRec.node;
  arbitRec.ticket.getText(buf, sizeof(buf));
  ndbout << " ticket=" << buf;
  ndbMask.getText(buf);
  ndbout << " ndbmask=" << buf;
  ndbout << " sendcount=" << arbitRec.sendCount;
  ndbout << " recvcount=" << arbitRec.recvCount;
  arbitRec.recvMask.getText(buf);
  ndbout << " recvmask=" << buf;
  ndbout << " code=" << arbitRec.code;
  ndbout << endl;
#endif
  if (signal->theData[1] != arbitRec.thread) {
    jam();
    return;	        	// old thread dies
  }
  switch (arbitRec.state) {
  case ARBIT_INIT:		// main thread
    jam();
    stateArbitInit(signal);
    break;
  case ARBIT_FIND:
    jam();
    stateArbitFind(signal);
    break;
  case ARBIT_PREP1:
    jam();
  case ARBIT_PREP2:
    jam();
    stateArbitPrep(signal);
    break;
  case ARBIT_START:
    jam();
    stateArbitStart(signal);
    break;
  case ARBIT_RUN:
    jam();
    stateArbitRun(signal);
    break;
  case ARBIT_CHOOSE:		// partitition thread
    jam();
    stateArbitChoose(signal);
    break;
  case ARBIT_CRASH:
    jam();
    stateArbitCrash(signal);
    break;
  default:
    ndbrequire(false);
    break;
  }
  signal->theData[0] = ZARBIT_HANDLING;
  signal->theData[1] = arbitRec.thread;
  signal->theData[2] = arbitRec.state;		// just for signal log
  Uint32 delay = getArbitDelay();
  if (delay == 0) {
    jam();
    sendSignal(QMGR_REF, GSN_CONTINUEB, signal, 3, JBA);
  } else if (delay == 1) {
    jam();
    sendSignal(QMGR_REF, GSN_CONTINUEB, signal, 3, JBB);
  } else {
    jam();
    sendSignalWithDelay(QMGR_REF, GSN_CONTINUEB, signal, delay, 3);
  }//if
}

/**
 * Handle INIT state.  Generate next ticket.  Switch to FIND
 * state without delay.
 */
void
Qmgr::stateArbitInit(Signal* signal)
{
  if (arbitRec.newstate) {
    jam();
    CRASH_INSERTION((Uint32)910 + arbitRec.state);

    arbitRec.node = 0;
    arbitRec.ticket.update();
    arbitRec.newMask.clear();
    arbitRec.code = 0;
    arbitRec.newstate = false;
  }
  arbitRec.setTimestamp();  // Init arbitration timer 
  arbitRec.state = ARBIT_FIND;
  arbitRec.newstate = true;
  stateArbitFind(signal);
}

/**
 * Handle FIND state.  Find first arbitrator which is alive
 * and invoke PREP state without delay.  If none are found,
 * loop in FIND state.  This is forever if no arbitrators
 * are configured (not the normal case).
 *
 * XXX  Add adaptive behaviour to avoid getting stuck on API
 * nodes which are alive but do not respond or die too soon.
 */
void
Qmgr::stateArbitFind(Signal* signal)
{
  if (arbitRec.newstate) {
    jam();
    CRASH_INSERTION((Uint32)910 + arbitRec.state);

    arbitRec.code = 0;
    arbitRec.newstate = false;
  }

  switch (arbitRec.method){
  case ArbitRec::METHOD_EXTERNAL:
  {
    // Don't select any API node as arbitrator
    arbitRec.node = 0;
    arbitRec.state = ARBIT_PREP1;
    arbitRec.newstate = true;
    stateArbitPrep(signal);
    return;
    break;
  }

  case ArbitRec::METHOD_DEFAULT:
  {
    NodeRecPtr aPtr;
    // Select the best available API node as arbitrator
    for (unsigned rank = 1; rank <= 2; rank++) {
      jam();
      aPtr.i = 0;
      const unsigned stop = NodeBitmask::NotFound;
      while ((aPtr.i = arbitRec.apiMask[rank].find(aPtr.i + 1)) != stop) {
        jam();
        ptrAss(aPtr, nodeRec);
        if (aPtr.p->phase != ZAPI_ACTIVE)
          continue;
        ndbrequire(c_connectedNodes.get(aPtr.i));
        arbitRec.node = aPtr.i;
        arbitRec.state = ARBIT_PREP1;
        arbitRec.newstate = true;
        stateArbitPrep(signal);
        return;
      }
    }

    /* If the president cannot find a suitable arbitrator then
     * it will report this once a minute. Success in finding
     * an arbitrator will be notified when the arbitrator
     * accepts and acks the offer.
    */

    if (arbitRec.getTimediff() > getArbitTimeout()) {
      jam();
      g_eventLogger->warning("Could not find an arbitrator, cluster is not partition-safe");
      warningEvent("Could not find an arbitrator, cluster is not partition-safe");
      arbitRec.setTimestamp();
    }
    return;
    break;
  }

  default:
    ndbrequire(false);
  }
}

/**
 * Handle PREP states.  First round nulls any existing tickets.
 * Second round sends new ticket.  When all confirms have been
 * received invoke START state immediately.
 */
void
Qmgr::stateArbitPrep(Signal* signal)
{
  if (arbitRec.newstate) {
    jam();
    CRASH_INSERTION((Uint32)910 + arbitRec.state);

    arbitRec.sendCount = 0;                     // send all at once
    computeArbitNdbMask(arbitRec.recvMask);     // to send and recv
    arbitRec.recvMask.clear(getOwnNodeId());
    arbitRec.code = 0;
    arbitRec.newstate = false;
  }
  if (! arbitRec.sendCount) {
    jam();
    NodeRecPtr aPtr;
    aPtr.i = 0;
    const unsigned stop = NodeBitmask::NotFound;
    while ((aPtr.i = arbitRec.recvMask.find(aPtr.i + 1)) != stop) {
      jam();
      ptrAss(aPtr, nodeRec);
      ArbitSignalData* sd = (ArbitSignalData*)&signal->theData[0];
      sd->sender = getOwnNodeId();
      if (arbitRec.state == ARBIT_PREP1) {
        jam();
        sd->code = ArbitCode::PrepPart1;
      } else {
        jam();
        sd->code = ArbitCode::PrepPart2;
      }
      sd->node = arbitRec.node;
      sd->ticket = arbitRec.ticket;
      sd->mask.clear();
      sendSignal(aPtr.p->blockRef, GSN_ARBIT_PREPREQ, signal,
        ArbitSignalData::SignalLength, JBB);
    }
    arbitRec.setTimestamp();			// send time
    arbitRec.sendCount = 1;
    return;
  }
  if (arbitRec.code != 0) {			// error
    jam();
    arbitRec.state = ARBIT_INIT;
    arbitRec.newstate = true;
    return;
  }
  if (arbitRec.recvMask.count() == 0) {		// recv all
    if (arbitRec.state == ARBIT_PREP1) {
      jam();
      arbitRec.state = ARBIT_PREP2;
      arbitRec.newstate = true;
    } else {
      jam();
      arbitRec.state = ARBIT_START;
      arbitRec.newstate = true;
      stateArbitStart(signal);
    }
    return;
  }
  if (arbitRec.getTimediff() > getArbitTimeout()) {
    jam();
    arbitRec.state = ARBIT_INIT;
    arbitRec.newstate = true;
    return;
  }
}

void
Qmgr::execARBIT_PREPREQ(Signal* signal)
{
  jamEntry();
  ArbitSignalData* sd = (ArbitSignalData*)&signal->theData[0];
  if (getOwnNodeId() == cpresident) {
    jam();
    return;		// wrong state
  }
  if (sd->sender != cpresident) {
    jam();
    return;		// wrong state
  }
  NodeRecPtr aPtr;
  aPtr.i = sd->sender;
  ptrAss(aPtr, nodeRec);
  switch (sd->code) {
  case ArbitCode::PrepPart1:    // zero them just to be sure
    jam();
    arbitRec.node = 0;
    arbitRec.ticket.clear();
    break;
  case ArbitCode::PrepPart2:    // non-president enters RUN state
    jam();
  case ArbitCode::PrepAtrun:
    jam();
    arbitRec.node = sd->node;
    arbitRec.ticket = sd->ticket;
    arbitRec.code = sd->code;
    reportArbitEvent(signal, NDB_LE_ArbitState);
    arbitRec.state = ARBIT_RUN;
    arbitRec.newstate = true;

    // Non-president node logs.
    if (!c_connectedNodes.get(arbitRec.node))
    {
      char buf[20]; // needs 16 + 1 for '\0'
      arbitRec.ticket.getText(buf, sizeof(buf));
      g_eventLogger->warning("President %u proposed disconnected "
                             "node %u as arbitrator [ticket=%s]. "
                             "Cluster may be partially connected. "
                             "Connected nodes: %s",
                             cpresident, arbitRec.node, buf,
                             BaseString::getPrettyTextShort(c_connectedNodes).c_str());

      warningEvent("President %u proposed disconnected node %u "
                   "as arbitrator [ticket %s]",
                   cpresident, arbitRec.node, buf);
      warningEvent("Cluster may be partially connected. Connected nodes: ");

      // Split the connected-node list, since warningEvents are
      // limited to ~24 words / 96 chars
      BaseString tmp(BaseString::getPrettyTextShort(c_connectedNodes).c_str());
      Vector<BaseString> split;
      tmp.split(split, "", 92);
      for(unsigned i = 0; i < split.size(); ++i)
      {
        warningEvent("%s", split[i].c_str());
      }
    }

    if (sd->code == ArbitCode::PrepAtrun) {
      jam();
      return;
    }
    break;
  default:
    jam();
    ndbrequire(false);
  }
  sd->sender = getOwnNodeId();
  sd->code = 0;
  sendSignal(aPtr.p->blockRef, GSN_ARBIT_PREPCONF, signal,
    ArbitSignalData::SignalLength, JBB);
}

void
Qmgr::execARBIT_PREPCONF(Signal* signal)
{
  jamEntry();
  ArbitSignalData* sd = (ArbitSignalData*)&signal->theData[0];
  if (! arbitRec.match(sd)) {
    jam();
    return;		// stray signal
  }
  if (arbitRec.state != ARBIT_PREP1 && arbitRec.state != ARBIT_PREP2) {
    jam();
    return;		// wrong state
  }
  if (! arbitRec.recvMask.get(sd->sender)) {
    jam();
    return;		// wrong state
  }
  arbitRec.recvMask.clear(sd->sender);
  if (arbitRec.code == 0 && sd->code != 0) {
    jam();
    arbitRec.code = sd->code;
  }//if
}

void
Qmgr::execARBIT_PREPREF(Signal* signal)
{
  jamEntry();
  ArbitSignalData* sd = (ArbitSignalData*)&signal->theData[0];
  if (sd->code == 0) {
    jam();
    sd->code = ArbitCode::ErrUnknown;
  }
  execARBIT_PREPCONF(signal);
}

/**
 * Handle START state.  On first call send start request to
 * the chosen arbitrator.  Then wait for a CONF.
 */
void
Qmgr::stateArbitStart(Signal* signal)
{
  if (arbitRec.newstate) {
    jam();
    CRASH_INSERTION((Uint32)910 + arbitRec.state);

    arbitRec.sendCount = 0;
    arbitRec.recvCount = 0;
    arbitRec.code = 0;
    arbitRec.newstate = false;
  }

  switch (arbitRec.method){
  case ArbitRec::METHOD_EXTERNAL:
    jam();
    ndbrequire(arbitRec.node == 0); // No arbitrator selected

    // Don't start arbitrator in API node => ARBIT_RUN
    arbitRec.state = ARBIT_RUN;
    arbitRec.newstate = true;
    return;
    break;

  case ArbitRec::METHOD_DEFAULT:
    if (! arbitRec.sendCount) {
      jam();
      BlockReference blockRef = calcApiClusterMgrBlockRef(arbitRec.node);
      ArbitSignalData* sd = (ArbitSignalData*)&signal->theData[0];
      sd->sender = getOwnNodeId();
      sd->code = 0;
      sd->node = arbitRec.node;
      sd->ticket = arbitRec.ticket;
      sd->mask.clear();
      sendSignal(blockRef, GSN_ARBIT_STARTREQ, signal,
                 ArbitSignalData::SignalLength, JBB);
      arbitRec.sendCount = 1;
      arbitRec.setTimestamp();		// send time
      return;
    }
    if (arbitRec.recvCount) {
      jam();
      reportArbitEvent(signal, NDB_LE_ArbitState);
      if (arbitRec.code == ArbitCode::ApiStart) {
        jam();
        arbitRec.state = ARBIT_RUN;
        arbitRec.newstate = true;
        return;
      }
      arbitRec.state = ARBIT_INIT;
      arbitRec.newstate = true;
      return;
    }
    if (arbitRec.getTimediff() > getArbitTimeout()) {
      jam();
      arbitRec.code = ArbitCode::ErrTimeout;
      reportArbitEvent(signal, NDB_LE_ArbitState);
      arbitRec.state = ARBIT_INIT;
      arbitRec.newstate = true;
      return;
    }
    break;

  default:
    ndbrequire(false);
    break;
  }
}

void
Qmgr::execARBIT_STARTCONF(Signal* signal)
{
  jamEntry();
  ArbitSignalData* sd = (ArbitSignalData*)&signal->theData[0];
  if (! arbitRec.match(sd)) {
    jam();
    return;		// stray signal
  }
  if (arbitRec.state != ARBIT_START) {
    jam();
    return;		// wrong state
  }
  if (arbitRec.recvCount) {
    jam();
    return;		// wrong state
  }
  arbitRec.code = sd->code;
  arbitRec.recvCount = 1;
}

void
Qmgr::execARBIT_STARTREF(Signal* signal)
{
  jamEntry();
  ArbitSignalData* sd = (ArbitSignalData*)&signal->theData[0];
  if (sd->code == 0) {
    jam();
    sd->code = ArbitCode::ErrUnknown;
  }
  execARBIT_STARTCONF(signal);
}

/**
 * Handle RUN state.  Send ticket to any new nodes which have
 * appeared after PREP state.  We don't care about a CONF.
 */
void
Qmgr::stateArbitRun(Signal* signal)
{
  if (arbitRec.newstate) {
    jam();
    CRASH_INSERTION((Uint32)910 + arbitRec.state);

    arbitRec.code = 0;
    arbitRec.newstate = false;
  }
  NodeRecPtr aPtr;
  aPtr.i = 0;
  const unsigned stop = NodeBitmask::NotFound;
  while ((aPtr.i = arbitRec.newMask.find(aPtr.i + 1)) != stop) {
    jam();
    arbitRec.newMask.clear(aPtr.i);
    ptrAss(aPtr, nodeRec);
    ArbitSignalData* sd = (ArbitSignalData*)&signal->theData[0];
    sd->sender = getOwnNodeId();
    sd->code = ArbitCode::PrepAtrun;
    sd->node = arbitRec.node;
    sd->ticket = arbitRec.ticket;
    sd->mask.clear();
    sendSignal(aPtr.p->blockRef, GSN_ARBIT_PREPREQ, signal,
      ArbitSignalData::SignalLength, JBB);
  }
}

/**
 * Handle CHOOSE state.  Entered only from RUN state when
 * there is a possible network partitioning.  Send CHOOSE to
 * the arbitrator.  On win switch to INIT state because a new
 * ticket must be created.
 */
void
Qmgr::stateArbitChoose(Signal* signal)
{
  if (arbitRec.newstate) {
    jam();
    CRASH_INSERTION((Uint32)910 + arbitRec.state);

    arbitRec.sendCount = 0;
    arbitRec.recvCount = 0;
    arbitRec.code = 0;
    arbitRec.newstate = false;
  }

  switch(arbitRec.method){
  case ArbitRec::METHOD_EXTERNAL:
  {
    if (! arbitRec.sendCount) {
      jam();
      ndbrequire(arbitRec.node == 0); // No arbitrator selected
      // Don't send CHOOSE to anyone, just wait for timeout to expire
      arbitRec.sendCount = 1;
      arbitRec.setTimestamp();
      return;
    }

    if (arbitRec.getTimediff() > getArbitTimeout()) {
      jam();
      // Arbitration timeout has expired
      ndbrequire(arbitRec.node == 0); // No arbitrator selected

      NodeBitmask nodes;
      computeArbitNdbMask(nodes);
      arbitRec.code = ArbitCode::WinWaitExternal;
      reportArbitEvent(signal, NDB_LE_ArbitResult, nodes);

      sendCommitFailReq(signal);        // start commit of failed nodes
      arbitRec.state = ARBIT_INIT;
      arbitRec.newstate = true;
      return;
    }
    break;
  }

  case ArbitRec::METHOD_DEFAULT:
  {
    if (! arbitRec.sendCount) {
      jam();
      const BlockReference blockRef = calcApiClusterMgrBlockRef(arbitRec.node);
      ArbitSignalData* sd = (ArbitSignalData*)&signal->theData[0];
      sd->sender = getOwnNodeId();
      sd->code = 0;
      sd->node = arbitRec.node;
      sd->ticket = arbitRec.ticket;
      computeArbitNdbMask(sd->mask);
      if (ERROR_INSERTED(943))
      {
        ndbout << "Not sending GSN_ARBIT_CHOOSEREQ, thereby causing" 
               << " arbitration to time out."<< endl;
      }
      else
      {
        sendSignal(blockRef, GSN_ARBIT_CHOOSEREQ, signal,
                   ArbitSignalData::SignalLength, JBA);
      }
      arbitRec.sendCount = 1;
      arbitRec.setTimestamp();		// send time
      return;
    }

    if (arbitRec.recvCount) {
      jam();
      reportArbitEvent(signal, NDB_LE_ArbitResult);
      if (arbitRec.code == ArbitCode::WinChoose) {
        jam();
        sendCommitFailReq(signal);        // start commit of failed nodes
        arbitRec.state = ARBIT_INIT;
        arbitRec.newstate = true;
        return;
      }
      arbitRec.state = ARBIT_CRASH;
      arbitRec.newstate = true;
      stateArbitCrash(signal);		// do it at once
      return;
    }

    if (arbitRec.getTimediff() > getArbitTimeout()) {
      jam();
      // Arbitration timeout has expired
      arbitRec.code = ArbitCode::ErrTimeout;
      reportArbitEvent(signal, NDB_LE_ArbitState);
      arbitRec.state = ARBIT_CRASH;
      arbitRec.newstate = true;
      stateArbitCrash(signal);		// do it at once
      return;
    }
    break;
  }

  default:
    ndbrequire(false);
    break;
  }
}

void
Qmgr::execARBIT_CHOOSECONF(Signal* signal)
{
  jamEntry();
  ArbitSignalData* sd = (ArbitSignalData*)&signal->theData[0];
  if (!arbitRec.match(sd)) {
    jam();
    return;		// stray signal
  }
  if (arbitRec.state != ARBIT_CHOOSE) {
    jam();
    return;		// wrong state
  }
  if (arbitRec.recvCount) {
    jam();
    return;		// wrong state
  }
  arbitRec.recvCount = 1;
  arbitRec.code = sd->code;
}

void
Qmgr::execARBIT_CHOOSEREF(Signal* signal)
{
  jamEntry();
  ArbitSignalData* sd = (ArbitSignalData*)&signal->theData[0];
  if (sd->code == 0) {
    jam();
    sd->code = ArbitCode::ErrUnknown;
  }
  execARBIT_CHOOSECONF(signal);
}

/**
 * Handle CRASH state.  We must crash immediately.
 * XXX tell other nodes in our party to crash too.
 */
void
Qmgr::stateArbitCrash(Signal* signal)
{
  jam();
  if (arbitRec.newstate) {
    jam();
    CRASH_INSERTION((Uint32)910 + arbitRec.state);
    arbitRec.setTimestamp();
    arbitRec.code = 0;
    arbitRec.newstate = false;
  }
#ifdef ndb_arbit_crash_wait_for_event_report_to_get_out
  if (! (arbitRec.getTimediff() > getArbitTimeout()))
    return;
#endif
  CRASH_INSERTION(932);
  CRASH_INSERTION(938);
  CRASH_INSERTION(943);
<<<<<<< HEAD
=======
  CRASH_INSERTION(944);
>>>>>>> 7757d419
  progError(__LINE__, NDBD_EXIT_ARBIT_SHUTDOWN,
            "Arbitrator decided to shutdown this node");
}

/**
 * Arbitrator may inform us that it will exit.  This lets us
 * start looking sooner for a new one.  Handle it like API node
 * failure.
 */
void
Qmgr::execARBIT_STOPREP(Signal* signal)
{
  jamEntry();
  ArbitSignalData* sd = (ArbitSignalData*)&signal->theData[0];
  if (! arbitRec.match(sd)) {
    jam();
    return;		// stray signal
  }
  arbitRec.code = ArbitCode::ApiExit;
  handleArbitApiFail(signal, arbitRec.node);
}

void
Qmgr::computeArbitNdbMask(NodeBitmaskPOD& aMask)
{
  NodeRecPtr aPtr;
  aMask.clear();
  for (aPtr.i = 1; aPtr.i < MAX_NDB_NODES; aPtr.i++) {
    jam();
    ptrAss(aPtr, nodeRec);
    if (getNodeInfo(aPtr.i).getType() == NodeInfo::DB && aPtr.p->phase == ZRUNNING){
      jam();
      aMask.set(aPtr.i);
    }
  }
}

void
Qmgr::computeArbitNdbMask(NdbNodeBitmaskPOD& aMask)
{
  NodeRecPtr aPtr;
  aMask.clear();
  for (aPtr.i = 1; aPtr.i < MAX_NDB_NODES; aPtr.i++) {
    jam();
    ptrAss(aPtr, nodeRec);
    if (getNodeInfo(aPtr.i).getType() == NodeInfo::DB && aPtr.p->phase == ZRUNNING){
      jam();
      aMask.set(aPtr.i);
    }
  }
}

/**
 * Report arbitration event.  We use arbitration signal format
 * where sender (word 0) is event type.
 */
void
Qmgr::reportArbitEvent(Signal* signal, Ndb_logevent_type type,
                       const NodeBitmask mask)
{
  ArbitSignalData* sd = (ArbitSignalData*)&signal->theData[0];
  sd->sender = type;
  sd->code = arbitRec.code | (arbitRec.state << 16);
  sd->node = arbitRec.node;
  sd->ticket = arbitRec.ticket;
  sd->mask = mask;

  // Log to console/stdout
  LogLevel ll;
  ll.setLogLevel(LogLevel::llNodeRestart, 15);
  g_eventLogger->log(type, &signal->theData[0],
                     ArbitSignalData::SignalLength, 0, &ll);

  sendSignal(CMVMI_REF, GSN_EVENT_REP, signal,
    ArbitSignalData::SignalLength, JBB);
}

// end of arbitration module

void
Qmgr::execDUMP_STATE_ORD(Signal* signal)
{
  if (signal->theData[0] == 1)
  {
    unsigned max_nodes = MAX_NDB_NODES;
    if (signal->getLength() == 2)
    {
      max_nodes = signal->theData[1];
      if (max_nodes == 0 || max_nodes >= MAX_NODES)
      {
        max_nodes = MAX_NODES;
      }
      else
      {
        max_nodes++; // Include node id argument in loop
      }
    }
    infoEvent("creadyDistCom = %d, cpresident = %d\n",
	      creadyDistCom, cpresident);
    infoEvent("cpresidentAlive = %d, cpresidentCand = %d (gci: %d)\n",
              cpresidentAlive, 
	      c_start.m_president_candidate, 
	      c_start.m_president_candidate_gci);
    infoEvent("ctoStatus = %d\n", ctoStatus);
    for(Uint32 i = 1; i < max_nodes; i++){
      NodeRecPtr nodePtr;
      nodePtr.i = i;
      ptrCheckGuard(nodePtr, MAX_NODES, nodeRec);
      char buf[100];
      switch(nodePtr.p->phase){
      case ZINIT:
        sprintf(buf, "Node %d: ZINIT(%d)", i, nodePtr.p->phase);
        break;
      case ZSTARTING:
        sprintf(buf, "Node %d: ZSTARTING(%d)", i, nodePtr.p->phase);
        break;
      case ZRUNNING:
        sprintf(buf, "Node %d: ZRUNNING(%d)", i, nodePtr.p->phase);
        break;
      case ZPREPARE_FAIL:
        sprintf(buf, "Node %d: ZPREPARE_FAIL(%d)", i, nodePtr.p->phase);
        break;
      case ZFAIL_CLOSING:
        sprintf(buf, "Node %d: ZFAIL_CLOSING(%d)", i, nodePtr.p->phase);
        break;
      case ZAPI_INACTIVE:
        sprintf(buf, "Node %d: ZAPI_INACTIVE(%d)", i, nodePtr.p->phase);
        break;
      case ZAPI_ACTIVE:
        sprintf(buf, "Node %d: ZAPI_ACTIVE(%d)", i, nodePtr.p->phase);
        break;
      case ZAPI_ACTIVATION_ONGOING:
        sprintf(buf, "Node %d: ZAPI_ACTIVATION_ONGOING(%d)",
                i,
                nodePtr.p->phase);
        break;
      default:
        sprintf(buf, "Node %d: <UNKNOWN>(%d)", i, nodePtr.p->phase);
        break;
      }
      infoEvent("%s", buf);
    }
  }

#ifdef ERROR_INSERT
  if (signal->theData[0] == 935 && signal->getLength() == 2)
  {
    SET_ERROR_INSERT_VALUE(935);
    c_error_insert_extra = signal->theData[1];
  }
#endif

  if (signal->theData[0] == 900 && signal->getLength() == 2)
  {
    ndbout_c("disconnecting %u", signal->theData[1]);
    api_failed(signal, signal->theData[1]);
  }

  if (signal->theData[0] == 908)
  {
    int tag = signal->getLength() < 2 ? -1 : signal->theData[1];
    char buf[8192];
    // for easy grepping in *out.log ...
    strcpy(buf, "HB:");
    if (tag >= 0)
      sprintf(buf+strlen(buf), "%d:", tag);
    sprintf(buf+strlen(buf), " pres:%u", cpresident);
    sprintf(buf+strlen(buf), " own:%u", getOwnNodeId());
    NodeRecPtr myNodePtr;
    myNodePtr.i = getOwnNodeId();
    ptrCheckGuard(myNodePtr, MAX_NDB_NODES, nodeRec);
    sprintf(buf+strlen(buf), " dyn:%u-%u", myNodePtr.p->ndynamicId & 0xFFFF, myNodePtr.p->ndynamicId >> 16);
    sprintf(buf+strlen(buf), " mxdyn:%u", c_maxDynamicId);
    sprintf(buf+strlen(buf), " hb:%u->%u->%u", cneighbourl, getOwnNodeId(), cneighbourh);
    sprintf(buf+strlen(buf), " node:dyn-hi,cfg:");
    NodeRecPtr nodePtr;
    for (nodePtr.i = 1; nodePtr.i < MAX_NDB_NODES; nodePtr.i++)
    {
      ptrAss(nodePtr, nodeRec);
      Uint32 type = getNodeInfo(nodePtr.i).m_type;
      if (type == NodeInfo::DB)
      {
        sprintf(buf+strlen(buf), " %u:%u-%u,%u", nodePtr.i, nodePtr.p->ndynamicId & 0xFFFF, nodePtr.p->ndynamicId >> 16, nodePtr.p->hbOrder);
      }
    }
    ndbout << buf << endl;
  }

#ifdef ERROR_INSERT
  Uint32 dumpCode = signal->theData[0];
  if ((dumpCode == 9992) ||
      (dumpCode == 9993))
  {
    if (signal->getLength() == 2)
    {
      Uint32 nodeId = signal->theData[1];
      Uint32& newNodeId = signal->theData[1];
      Uint32 length = 2;
      assert(257 > MAX_NODES);
      if (nodeId > MAX_NODES)
      {
        const char* type = "None";
        switch (nodeId)
        {
        case 257:
        {
          /* Left (lower) neighbour */
          newNodeId = cneighbourl;
          type = "Left neighbour";
          break;
        }
        case 258:
        {
          /* Right (higher) neighbour */
          newNodeId = cneighbourh;
          type = "Right neighbour";
          break;
        }
        case 259:
        {
          /* President */
          newNodeId = cpresident;
          type = "President";
          break;
        }
        }
        ndbout_c("QMGR : Mapping request on node id %u to node id %u (%s)",
                 nodeId, newNodeId, type);
        if (newNodeId != nodeId)
        {
          sendSignal(CMVMI_REF, GSN_DUMP_STATE_ORD, signal, length, JBB);
        }
      }
    }
  }

  if (dumpCode == 9994)
  {
    ndbout_c("setCCDelay(%u)", signal->theData[1]);
    setCCDelay(signal->theData[1]);
    m_connectivity_check.m_enabled = true;
  }
#endif

  if (signal->theData[0] == 939 && signal->getLength() == 2)
  {
    jam();
    Uint32 nodeId = signal->theData[1];
    ndbout_c("Force close communication to %u", nodeId);
    SET_ERROR_INSERT_VALUE2(939, nodeId);
    CloseComReqConf * closeCom = CAST_PTR(CloseComReqConf,
                                          signal->getDataPtrSend());

    closeCom->xxxBlockRef = reference();
    closeCom->requestType = CloseComReqConf::RT_NO_REPLY;
    closeCom->failNo      = 0;
    closeCom->noOfNodes   = 1;
    NodeBitmask::clear(closeCom->theNodes);
    NodeBitmask::set(closeCom->theNodes, nodeId);
    sendSignal(TRPMAN_REF, GSN_CLOSE_COMREQ, signal,
               CloseComReqConf::SignalLength, JBB);
  }
}//Qmgr::execDUMP_STATE_ORD()

void
Qmgr::execAPI_BROADCAST_REP(Signal* signal)
{
  jamEntry();
  ApiBroadcastRep api= *(const ApiBroadcastRep*)signal->getDataPtr();

  SectionHandle handle(this, signal);
  Uint32 len = signal->getLength() - ApiBroadcastRep::SignalLength;
  memmove(signal->theData, signal->theData+ApiBroadcastRep::SignalLength, 
	  4*len);
  
  NodeBitmask mask;
  NodeRecPtr nodePtr;
  for (nodePtr.i = 1; nodePtr.i < MAX_NODES; nodePtr.i++) 
  {
    jam();
    ptrAss(nodePtr, nodeRec);
    if (nodePtr.p->phase == ZAPI_ACTIVE && 
	getNodeInfo(nodePtr.i).m_version >= api.minVersion)
    {
      jam();
      mask.set(nodePtr.i);
    }
  }
  
  if (mask.isclear())
  {
    jam();
    releaseSections(handle);
    return;
  }

  NodeReceiverGroup rg(API_CLUSTERMGR, mask);
  sendSignal(rg, api.gsn, signal, len, JBB,
	     &handle);
}

void
Qmgr::execNODE_FAILREP(Signal * signal)
{
  jamEntry();
  // make sure any distributed signals get acknowledged
  // destructive of the signal
  c_counterMgr.execNODE_FAILREP(signal);
}

void
Qmgr::execALLOC_NODEID_REQ(Signal * signal)
{
  jamEntry();
  AllocNodeIdReq req = *(AllocNodeIdReq*)signal->getDataPtr();
  Uint32 error = 0;

  NodeRecPtr nodePtr;
  nodePtr.i = req.nodeId;
  if ((nodePtr.i >= MAX_NODES) ||
      ((req.nodeType == NodeInfo::DB) &&
       (nodePtr.i >= MAX_NDB_NODES)))
  {
    /* Ignore messages about nodes not even within range */
    jam();
    return;
  }
  ptrAss(nodePtr, nodeRec);

  if (refToBlock(req.senderRef) != QMGR) // request from management server
  {
    /* master */

    if (getOwnNodeId() != cpresident)
    {
      jam();
      error = AllocNodeIdRef::NotMaster;
    }
    else if (!opAllocNodeIdReq.m_tracker.done())
    {
      jam();
      error = AllocNodeIdRef::Busy;
    }
    else if (c_connectedNodes.get(req.nodeId))
    {
      jam();
      error = AllocNodeIdRef::NodeConnected;
    }
    else if (nodePtr.p->m_secret != 0)
    {
      jam();
      error = AllocNodeIdRef::NodeReserved;
    }
    else if (req.nodeType != getNodeInfo(req.nodeId).m_type)
    {
      jam();
      error = AllocNodeIdRef::NodeTypeMismatch;
    }
    else if (req.nodeType == NodeInfo::API && c_allow_api_connect == 0)
    {
      jam();
      error = AllocNodeIdRef::NodeReserved;
    }

    if (error)
    {
      jam();
      AllocNodeIdRef * ref = (AllocNodeIdRef*)signal->getDataPtrSend();
      ref->senderRef = reference();
      ref->errorCode = error;
      ref->masterRef = numberToRef(QMGR, cpresident);
      ref->senderData = req.senderData;
      ref->nodeId = req.nodeId;
      sendSignal(req.senderRef, GSN_ALLOC_NODEID_REF, signal,
                 AllocNodeIdRef::SignalLength, JBB);
      return;
    }

    if (ERROR_INSERTED(934) && req.nodeId != getOwnNodeId())
    {
      CRASH_INSERTION(934);
    }

    /**
     * generate secret
     */
    const NDB_TICKS now = NdbTick_getCurrentTicks();
    const Uint32 secret_hi = Uint32(now.getUint64() >> 24);
    const Uint32 secret_lo = Uint32(now.getUint64() << 8) + getOwnNodeId();
    req.secret_hi = secret_hi;
    req.secret_lo = secret_lo;

    if (req.timeout > 60000)
      req.timeout = 60000;

    nodePtr.p->m_secret = (Uint64(secret_hi) << 32) + secret_lo;
    nodePtr.p->m_alloc_timeout = NdbTick_AddMilliseconds(now,req.timeout);

    opAllocNodeIdReq.m_req = req;
    opAllocNodeIdReq.m_error = 0;
    opAllocNodeIdReq.m_connectCount =
      getNodeInfo(refToNode(req.senderRef)).m_connectCount;

    jam();
    AllocNodeIdReq * req2 = (AllocNodeIdReq*)signal->getDataPtrSend();
    * req2 = req;
    req2->senderRef = reference();
    NodeReceiverGroup rg(QMGR, c_clusterNodes);
    RequestTracker & p = opAllocNodeIdReq.m_tracker;
    p.init<AllocNodeIdRef>(c_counterMgr, rg, GSN_ALLOC_NODEID_REF, 0);

    sendSignal(rg, GSN_ALLOC_NODEID_REQ, signal,
               AllocNodeIdReq::SignalLengthQMGR, JBB);
    return;
  }

  /* participant */
  if (c_connectedNodes.get(req.nodeId))
  {
    jam();
    error = AllocNodeIdRef::NodeConnected;
  }
  else if (req.nodeType != getNodeInfo(req.nodeId).m_type)
  {
    jam();
    error = AllocNodeIdRef::NodeTypeMismatch;
  }
  else if ((nodePtr.p->failState != NORMAL) ||
           ((req.nodeType == NodeInfo::DB) &&
            (cfailedNodes.get(nodePtr.i))))
  {
    /**
     * Either the node has committed its node failure in QMGR but not yet
     * completed the node internal node failure handling. Or the node
     * failure commit process is still ongoing in QMGR. We should not
     * allocate a node id in either case.
     */
    jam();
    error = AllocNodeIdRef::NodeFailureHandlingNotCompleted;
  }
  else if (req.nodeType == NodeInfo::API && nodePtr.p->phase != ZAPI_INACTIVE)
  {
    jam();
    if (cpresident != getOwnNodeId() && c_allow_api_connect == 0)
    {
      /**
       * Don't block during NR
       */
      jam();
    }
    else
    {
      jam();
      error = AllocNodeIdRef::NodeReserved;
    }
  }
#if 0
  /**
   * For now only make "time/secret" based reservation on master
   *   as we otherwise also need to clear it on failure + handle
   *   master failure
   */
  else if (nodePtr.p->m_secret != 0)
  {
    jam();
    error = AllocNodeIdRef::NodeReserved;
  }
#endif

  if (error)
  {
    jam();
    AllocNodeIdRef * ref = (AllocNodeIdRef*)signal->getDataPtrSend();
    ref->senderRef = reference();
    ref->errorCode = error;
    ref->senderData = req.senderData;
    ref->nodeId = req.nodeId;
    ref->masterRef = numberToRef(QMGR, cpresident);
    sendSignal(req.senderRef, GSN_ALLOC_NODEID_REF, signal,
               AllocNodeIdRef::SignalLength, JBB);
    return;
  }

  AllocNodeIdConf * conf = (AllocNodeIdConf*)signal->getDataPtrSend();
  conf->senderRef = reference();
  conf->secret_hi = req.secret_hi;
  conf->secret_lo = req.secret_lo;
  sendSignal(req.senderRef, GSN_ALLOC_NODEID_CONF, signal,
             AllocNodeIdConf::SignalLength, JBB);
}

void
Qmgr::execALLOC_NODEID_CONF(Signal * signal)
{
  /* master */

  jamEntry();
  const AllocNodeIdConf * conf = (AllocNodeIdConf*)signal->getDataPtr();
  opAllocNodeIdReq.m_tracker.reportConf(c_counterMgr,
                                        refToNode(conf->senderRef));

  if (signal->getLength() >= AllocNodeIdConf::SignalLength)
  {
    jam();
    if (opAllocNodeIdReq.m_req.secret_hi != conf->secret_hi ||
        opAllocNodeIdReq.m_req.secret_lo != conf->secret_lo)
    {
      jam();
      if (opAllocNodeIdReq.m_error == 0)
      {
        jam();
        opAllocNodeIdReq.m_error = AllocNodeIdRef::Undefined;
      }
    }
  }

  completeAllocNodeIdReq(signal);
}


void
Qmgr::execALLOC_NODEID_REF(Signal * signal)
{
  /* master */

  jamEntry();
  const AllocNodeIdRef * ref = (AllocNodeIdRef*)signal->getDataPtr();

  if (ref->errorCode == AllocNodeIdRef::NF_FakeErrorREF)
  {
    jam();
    if (ref->nodeId == refToNode(ref->senderRef))
    {
      /**
       * The node id we are trying to allocate has responded with a REF,
       * this was sent in response to a node failure, so we are most
       * likely not ready to allocate this node id yet. Report node
       * failure handling not ready yet.
       */
      jam();
      opAllocNodeIdReq.m_tracker.reportRef(c_counterMgr,
                                           refToNode(ref->senderRef));
      if (opAllocNodeIdReq.m_error == 0)
      {
        jam();
        opAllocNodeIdReq.m_error =
          AllocNodeIdRef::NodeFailureHandlingNotCompleted;
      }
    }
    else
    {
      jam();
      opAllocNodeIdReq.m_tracker.ignoreRef(c_counterMgr,
                                           refToNode(ref->senderRef));
    }
  }
  else
  {
    jam();
    opAllocNodeIdReq.m_tracker.reportRef(c_counterMgr,
                                         refToNode(ref->senderRef));
    if (opAllocNodeIdReq.m_error == 0)
    {
      jam();
      opAllocNodeIdReq.m_error = ref->errorCode;
    }
  }
  completeAllocNodeIdReq(signal);
}

void
Qmgr::completeAllocNodeIdReq(Signal *signal)
{
  /* master */

  if (!opAllocNodeIdReq.m_tracker.done())
  {
    jam();
    return;
  }

  if (opAllocNodeIdReq.m_connectCount !=
      getNodeInfo(refToNode(opAllocNodeIdReq.m_req.senderRef)).m_connectCount)
  {
    // management server not same version as the original requester
    jam();
    return;
  }

  if (opAllocNodeIdReq.m_tracker.hasRef())
  {
    jam();

    {
      /**
       * Clear reservation
       */
      NodeRecPtr nodePtr;
      nodePtr.i = opAllocNodeIdReq.m_req.nodeId;
      ptrAss(nodePtr, nodeRec);
      nodePtr.p->m_secret = 0;
    }

    AllocNodeIdRef * ref = (AllocNodeIdRef*)signal->getDataPtrSend();
    ref->senderRef = reference();
    ref->senderData = opAllocNodeIdReq.m_req.senderData;
    ref->nodeId = opAllocNodeIdReq.m_req.nodeId;
    ref->errorCode = opAllocNodeIdReq.m_error;
    ref->masterRef = numberToRef(QMGR, cpresident);
    ndbassert(AllocNodeIdRef::SignalLength == 5);
    sendSignal(opAllocNodeIdReq.m_req.senderRef, GSN_ALLOC_NODEID_REF, signal,
               AllocNodeIdRef::SignalLength, JBB);
    return;
  }

  jam();

  AllocNodeIdConf * conf = (AllocNodeIdConf*)signal->getDataPtrSend();
  conf->senderRef = reference();
  conf->senderData = opAllocNodeIdReq.m_req.senderData;
  conf->nodeId = opAllocNodeIdReq.m_req.nodeId;
  conf->secret_lo = opAllocNodeIdReq.m_req.secret_lo;
  conf->secret_hi = opAllocNodeIdReq.m_req.secret_hi;
  sendSignal(opAllocNodeIdReq.m_req.senderRef, GSN_ALLOC_NODEID_CONF, signal,
             AllocNodeIdConf::SignalLength, JBB);

  /**
   * We are the master and master DIH wants to keep track of node restart
   * state to be able to control LCP start and stop and also to be able
   * to easily report this state to the user when he asks for it.
   */
  AllocNodeIdRep *rep = (AllocNodeIdRep*)signal->getDataPtrSend();
  rep->nodeId = opAllocNodeIdReq.m_req.nodeId;
  EXECUTE_DIRECT(DBDIH, GSN_ALLOC_NODEID_REP, signal, 
		 AllocNodeIdRep::SignalLength);
}
	
void
Qmgr::execSTOP_REQ(Signal* signal)
{
  jamEntry();
  c_stopReq = * (StopReq*)signal->getDataPtr();

  if (c_stopReq.senderRef)
  {
    jam();
    ndbrequire(NdbNodeBitmask::get(c_stopReq.nodes, getOwnNodeId()));
    
    StopConf *conf = (StopConf*)signal->getDataPtrSend();
    conf->senderData = c_stopReq.senderData;
    conf->nodeState = getOwnNodeId();
    sendSignal(c_stopReq.senderRef, 
	       GSN_STOP_CONF, signal, StopConf::SignalLength, JBA);
  }
}

bool
Qmgr::check_multi_node_shutdown(Signal* signal)
{
  if (c_stopReq.senderRef && 
      NdbNodeBitmask::get(c_stopReq.nodes, getOwnNodeId()))
  {
    jam();
    if(StopReq::getPerformRestart(c_stopReq.requestInfo))
    {
      jam();
      StartOrd * startOrd = (StartOrd *)&signal->theData[0];
      startOrd->restartInfo = c_stopReq.requestInfo;
      sendSignal(CMVMI_REF, GSN_START_ORD, signal, 2, JBA);
    } else {
      sendSignal(CMVMI_REF, GSN_STOP_ORD, signal, 1, JBA);
    }
    return true;
  }
  return false;
}

int
Qmgr::check_hb_order_config()
{
  m_hb_order_config_used = false;
  Uint32 count = 0;
  Uint32 count_zero = 0;
  NodeRecPtr nodePtr;
  for (nodePtr.i = 1; nodePtr.i < MAX_NDB_NODES; nodePtr.i++)
  {
    ptrAss(nodePtr, nodeRec);
    const NodeInfo& nodeInfo = getNodeInfo(nodePtr.i);
    if (nodeInfo.m_type == NodeInfo::DB)
    {
      count++;
      if (nodePtr.p->hbOrder == 0)
        count_zero++;
    }
  }
  ndbrequire(count != 0); // must have node info
  if (count_zero == count)
  {
    jam();
    return 0; // no hbOrder defined
  }
  if (count_zero != 0)
  {
    jam();
    return -1; // error: not all zero or all nonzero
  }
  for (nodePtr.i = 1; nodePtr.i < MAX_NDB_NODES; nodePtr.i++)
  {
    ptrAss(nodePtr, nodeRec);
    const NodeInfo& nodeInfo = getNodeInfo(nodePtr.i);
    if (nodeInfo.m_type == NodeInfo::DB)
    {
      NodeRecPtr nodePtr2;
      for (nodePtr2.i = nodePtr.i + 1; nodePtr2.i < MAX_NDB_NODES; nodePtr2.i++)
      {
        ptrAss(nodePtr2, nodeRec);
        const NodeInfo& nodeInfo2 = getNodeInfo(nodePtr2.i);
        if (nodeInfo2.m_type == NodeInfo::DB)
        {
          if (nodePtr.i != nodePtr2.i &&
              nodePtr.p->hbOrder == nodePtr2.p->hbOrder)
          {
            jam();
            return -2; // error: duplicate nonzero value
          }
        }
      }
    }
  }
  m_hb_order_config_used = true;
  return 0;
}

static const Uint32 CC_SuspectTicks = 1;
static const Uint32 CC_FailedTicks = 2;

void
Qmgr::startConnectivityCheck(Signal* signal, Uint32 reason, Uint32 causingNode)
{
  jam();
  ndbrequire(m_connectivity_check.getEnabled());

  if (m_connectivity_check.m_active)
  {
    jam();
    /* Connectivity check underway already
     * do nothing
     */
    return;
  }


  m_connectivity_check.m_nodesPinged.clear();

  /* Send NODE_PINGREQ signal to all other running nodes, and
   * initialise connectivity check bitmasks.
   * Note that nodes may already be considered suspect due to
   * a previous connectivity check round.
   */
  Uint32 ownId = getOwnNodeId();
  NodePingReq* pingReq = CAST_PTR(NodePingReq, &signal->theData[0]);
  pingReq->senderData = ++m_connectivity_check.m_currentRound;
  pingReq->senderRef = reference();

  for (Uint32 i=1; i < MAX_NDB_NODES; i++)
  {
    if (i != ownId)
    {
      NodeRec& node = nodeRec[i];
      if (node.phase == ZRUNNING)
      {
        /* If connection was considered ok, treat as unknown,
         * If it was considered slow, continue to treat
         *   as slow
         */
        sendSignal(node.blockRef,
                   GSN_NODE_PING_REQ,
                   signal,
                   NodePingReq::SignalLength,
                   JBA);

        m_connectivity_check.m_nodesPinged.set(i);
      }
    }
  }

  /* Initialise result bitmasks */
  m_connectivity_check.m_nodesWaiting.assign(m_connectivity_check.m_nodesPinged);
  m_connectivity_check.m_nodesFailedDuring.clear();

  /* Ensure only live nodes are considered suspect */
  m_connectivity_check.m_nodesSuspect.bitAND(m_connectivity_check.m_nodesPinged);

  const char* reasonText = "Unknown";
  bool firstTime = true;

  switch(reason)
  {
  case FailRep::ZHEARTBEAT_FAILURE:
    reasonText = "Heartbeat failure";
    break;
  case FailRep::ZCONNECT_CHECK_FAILURE:
    reasonText = "Connectivity check request";
    break;
  default:
    firstTime = false;
    ndbrequire(m_connectivity_check.m_nodesSuspect.count() > 0);
    break;
  }

  if (!m_connectivity_check.m_nodesPinged.isclear())
  {
    jam();
    {
      char buff[100];
      m_connectivity_check.m_nodesPinged.getText(buff);
      if (firstTime)
      {
        g_eventLogger->info("QMGR : Starting connectivity check of %u other nodes (%s) due to %s from node %u.",
                            m_connectivity_check.m_nodesPinged.count(),
                            buff,
                            reasonText,
                            causingNode);
      }
      else
      {
        char buff2[100];
        m_connectivity_check.m_nodesSuspect.getText(buff2);
        g_eventLogger->info("QMGR : Restarting connectivity check of %u other nodes (%s) due to %u syspect nodes (%s)",
                            m_connectivity_check.m_nodesPinged.count(),
                            buff,
                            m_connectivity_check.m_nodesSuspect.count(),
                            buff2);
      }
    }

    /* Generate cluster log event */
    Uint32 bitmaskSz = NdbNodeBitmask::Size;
    signal->theData[0] = NDB_LE_ConnectCheckStarted;
    signal->theData[1] = m_connectivity_check.m_nodesPinged.count();
    signal->theData[2] = reason;
    signal->theData[3] = causingNode;
    signal->theData[4] = bitmaskSz;
    Uint32* sigPtr = &signal->theData[5];
    m_connectivity_check.m_nodesPinged.copyto(bitmaskSz, sigPtr); sigPtr+= bitmaskSz;
    m_connectivity_check.m_nodesSuspect.copyto(bitmaskSz, sigPtr);
    sendSignal(CMVMI_REF, GSN_EVENT_REP, signal, 5 + (2 * bitmaskSz), JBB);

    m_connectivity_check.m_active = true;
    m_connectivity_check.m_tick = 0;
    const NDB_TICKS now = NdbTick_getCurrentTicks();
    m_connectivity_check.m_timer.reset(now);
  }
  else
  {
    g_eventLogger->info("QMGR : Connectivity check requested due to %s (from %u) not started as no other running nodes.",
                        reasonText,
                        causingNode);
  }
}

void
Qmgr::execNODE_PINGREQ(Signal* signal)
{
  jamEntry();
  Uint32 ownId = getOwnNodeId();
  const NodePingReq* pingReq = CAST_CONSTPTR(NodePingReq, &signal->theData[0]);
  Uint32 sendersRef = signal->getSendersBlockRef();
  Uint32 sendersNodeId = refToNode(sendersRef);
  Uint32 senderData = pingReq->senderData;

  ndbrequire(sendersNodeId != ownId);

  /* We will start our own connectivity check if necessary
   * before responding with PING_CONF to the requestor.
   * This means that the sending node will receive our PING_REQ
   * before our PING_CONF, which should avoid them starting an
   * unnecessary extra connectivity check round in some cases.
   */
  if (likely(m_connectivity_check.getEnabled()))
  {
    jam();
    /* We have connectivity checking configured */
    if (! m_connectivity_check.m_active)
    {
      jam();

      {
        /* Don't start a new connectivity check if the requesting
         * node has failed from our point of view
         */
        NodeRecPtr nodePtr;
        nodePtr.i = sendersNodeId;
        ptrCheckGuard(nodePtr, MAX_NDB_NODES, nodeRec);
        if (unlikely(nodePtr.p->phase != ZRUNNING))
        {
          jam();

          g_eventLogger->warning("QMGR : Discarding NODE_PINGREQ from non-running node %u (%u)",
                                 sendersNodeId, nodePtr.p->phase);
          return;
        }
      }

      /* Start our own Connectivity Check now indicating reason and causing node */
      startConnectivityCheck(signal, FailRep::ZCONNECT_CHECK_FAILURE, sendersNodeId);
    }
  }
  else
  {
    jam();
    g_eventLogger->warning("QMGR : NODE_PINGREQ received from node %u, but connectivity "
                           "checking not configured on this node.  Ensure all "
                           "nodes have the same configuration for parameter "
                           "ConnectCheckIntervalMillis.",
                           sendersNodeId);
  }

  /* Now respond with NODE_PINGCONF */
  NodePingConf* pingConf = CAST_PTR(NodePingConf, &signal->theData[0]);

  pingConf->senderData = senderData;
  pingConf->senderRef = reference();

  sendSignal(sendersRef,
             GSN_NODE_PING_CONF,
             signal,
             NodePingConf::SignalLength,
             JBA);
}

void
Qmgr::ConnectCheckRec::reportNodeConnect(Uint32 nodeId)
{
  /* Clear any suspicion */
  m_nodesSuspect.clear(nodeId);
}

bool
Qmgr::ConnectCheckRec::reportNodeFailure(Uint32 nodeId)
{
  if (unlikely(m_active))
  {
    m_nodesFailedDuring.set(nodeId);

    if (m_nodesWaiting.get(nodeId))
    {
      /* We were waiting for a NODE_PING_CONF from this node,
       * remove it from the set
       */
      m_nodesWaiting.clear(nodeId);

      return m_nodesWaiting.isclear();
    }
  }
  return false;
}

void
Qmgr::execNODE_PINGCONF(Signal* signal)
{
  jamEntry();

  ndbrequire(m_connectivity_check.getEnabled());

  const NodePingConf* pingConf = CAST_CONSTPTR(NodePingConf, &signal->theData[0]);
  Uint32 sendersBlockRef = signal->getSendersBlockRef();
  Uint32 sendersNodeId = refToNode(sendersBlockRef);
  Uint32 roundNumber = pingConf->senderData;

  ndbrequire(sendersNodeId != getOwnNodeId());
  ndbrequire((m_connectivity_check.m_active)                                || /* Normal */
             (m_connectivity_check.m_nodesWaiting.get(sendersNodeId)          || /* We killed last round */
              m_connectivity_check.m_nodesFailedDuring.get(sendersNodeId)));     /* Someone killed */

  if (unlikely((! m_connectivity_check.m_active) ||
               (roundNumber != m_connectivity_check.m_currentRound)))
  {
    g_eventLogger->warning("QMGR : Received NODEPING_CONF from node %u for round %u, "
                           "but we are %sactive on round %u.  Discarding.",
                           sendersNodeId,
                           roundNumber,
                           ((m_connectivity_check.m_active)?"":"in"),
                           m_connectivity_check.m_currentRound);
    return;
  }

  if (ERROR_INSERTED(938))
  {
    ndbout_c("QMGR : execNODE_PING_CONF() from %u in tick %u",
             sendersNodeId, m_connectivity_check.m_tick);
  }

  /* Node must have been pinged, we must be waiting for the response,
   * or the node must have already failed
   */
  ndbrequire(m_connectivity_check.m_nodesPinged.get(sendersNodeId));
  ndbrequire(m_connectivity_check.m_nodesWaiting.get(sendersNodeId) ||
             m_connectivity_check.m_nodesFailedDuring.get(sendersNodeId));

  m_connectivity_check.m_nodesWaiting.clear(sendersNodeId);

  if (likely(m_connectivity_check.m_tick < CC_SuspectTicks))
  {
    jam();
    /* Node responded on time, clear any suspicion about it */
    m_connectivity_check.m_nodesSuspect.clear(sendersNodeId);
  }

  if (m_connectivity_check.m_nodesWaiting.isclear())
  {
    jam();
    /* Connectivity check round is now finished */
    connectivityCheckCompleted(signal);
  }
}

void
Qmgr::connectivityCheckCompleted(Signal* signal)
{
  jam();

  m_connectivity_check.m_active = false;

  /* Log the following :
   * Nodes checked
   * Nodes responded ok
   * Nodes responded late (now suspect)
   * Nodes failed to respond.
   * Nodes failed during
   */
  char pinged[100];
  char late[100];
  char silent[100];
  char failed[100];

  /* Any 'waiting' nodes have been killed
   * Surviving suspects do not include them.
   */
  NdbNodeBitmask survivingSuspects(m_connectivity_check.m_nodesSuspect);
  survivingSuspects.bitANDC(m_connectivity_check.m_nodesWaiting);

  /* Nodes that failed during the check are also excluded */
  survivingSuspects.bitANDC(m_connectivity_check.m_nodesFailedDuring);

  m_connectivity_check.m_nodesPinged.getText(pinged);
  survivingSuspects.getText(late);
  m_connectivity_check.m_nodesWaiting.getText(silent);
  m_connectivity_check.m_nodesFailedDuring.getText(failed);

  g_eventLogger->info("QMGR : Connectivity check completed, "
                      "%u other nodes checked (%s), "
                      "%u responded on time, "
                      "%u responded late (%s), "
                      "%u no response will be failed (%s), "
                      "%u failed during check (%s)\n",
                      m_connectivity_check.m_nodesPinged.count(),
                      pinged,
                      m_connectivity_check.m_nodesPinged.count() -
                      m_connectivity_check.m_nodesSuspect.count(),
                      survivingSuspects.count(),
                      late,
                      m_connectivity_check.m_nodesWaiting.count(),
                      silent,
                      m_connectivity_check.m_nodesFailedDuring.count(),
                      failed);

  /* Log in Cluster log */
  signal->theData[0] = NDB_LE_ConnectCheckCompleted;
  signal->theData[1] = m_connectivity_check.m_nodesPinged.count();
  signal->theData[2] = survivingSuspects.count();
  signal->theData[3] = m_connectivity_check.m_nodesWaiting.count() +
    m_connectivity_check.m_nodesFailedDuring.count();

  sendSignal(CMVMI_REF, GSN_EVENT_REP, signal, 4, JBB);

  if (survivingSuspects.count() > 0)
  {
    jam();
    /* Still suspect nodes, start another round */
    g_eventLogger->info("QMGR : Starting new connectivity check due to suspect nodes.");
    /* Restart connectivity check, no external reason or cause */
    startConnectivityCheck(signal, 0, 0);
  }
  else
  {
    jam();
    /* No suspect nodes, stop the protocol now */

    g_eventLogger->info("QMGR : All other nodes (%u) connectivity ok.",
                        m_connectivity_check.m_nodesPinged.count() -
                        (m_connectivity_check.m_nodesWaiting.count() +
                         m_connectivity_check.m_nodesFailedDuring.count()));

    /* Send a heartbeat to our right neighbour at this point as a gesture
     * of goodwill
     */
    sendHeartbeat(signal);
    hb_send_timer.reset(NdbTick_getCurrentTicks());
  };
}

void
Qmgr::checkConnectivityTimeSignal(Signal* signal)
{
  /* Executed periodically when a connectivity check is
   * underway.
   * After CC_SuspectTicks have elapsed, any nodes
   * which have not responded are considered
   * 'Suspect'.
   * After CC_FailedTicks have elapsed, any nodes
   * which have not responded are considered
   * to have failed, and failure handling
   * begins.
   */
  jam();

  /* Preconditions, otherwise we shouldn't have been called */
  ndbrequire(m_connectivity_check.getEnabled());
  ndbrequire(m_connectivity_check.m_active);
  ndbrequire(!m_connectivity_check.m_nodesWaiting.isclear());

  m_connectivity_check.m_tick++;

  switch (m_connectivity_check.m_tick)
  {
  case CC_SuspectTicks:
  {
    jam();
    /* Still waiting to hear from some nodes, they are now
     * suspect
     */
    m_connectivity_check.m_nodesSuspect.bitOR(m_connectivity_check.m_nodesWaiting);
    return;
  }
  case CC_FailedTicks:
  {
    jam();
    /* Still waiting to hear from some nodes, they will now
     * be failed
     */
    m_connectivity_check.m_active = false;
    Uint32 nodeId = 0;

    while ((nodeId = m_connectivity_check.m_nodesWaiting.find(nodeId))
           != BitmaskImpl::NotFound)
    {
      jam();
      /* Log failure reason */
      /* Todo : Connectivity Check specific failure log? */
      signal->theData[0] = NDB_LE_DeadDueToHeartbeat;
      signal->theData[1] = nodeId;

      sendSignal(CMVMI_REF, GSN_EVENT_REP, signal, 2, JBB);

      /* Fail the node */
      /* TODO : Consider real time break here */
      failReportLab(signal, nodeId, FailRep::ZCONNECT_CHECK_FAILURE, getOwnNodeId());
      nodeId++;
    }

    /* Now handle the end of the Connectivity Check */
    connectivityCheckCompleted(signal);
  }
  }
}

bool
Qmgr::isNodeConnectivitySuspect(Uint32 nodeId) const
{
  return m_connectivity_check.m_nodesSuspect.get(nodeId);
}

void
Qmgr::handleFailFromSuspect(Signal* signal,
                            Uint32 reason,
                            Uint16 aFailedNode,
                            Uint16 sourceNode)
{
  jam();

  const char* reasonText = "Unknown";

  /* We have received a failure report about some node X from
   * some other node that we consider to have suspect connectivity
   * which may have caused the report.
   *
   * We will 'invert' the sense of this, and handle it as
   * a failure report of the sender, with the same cause.
   */
  switch(reason)
  {
  case FailRep::ZCONNECT_CHECK_FAILURE:
    jam();
    /* Suspect says that connectivity check failed for another node.
     * As suspect has bad connectivity from our point of view, we
     * blame him.
     */
    reasonText = "ZCONNECT_CHECK_FAILURE";
    break;
  case FailRep::ZLINK_FAILURE:
    jam();
    /* Suspect says that link failed for another node.
     * As suspect has bad connectivity from our point of view, we
     * blame her.
     */
    reasonText = "ZLINK_FAILURE";
    break;
  default:
    ndbrequire(false);
  }

  g_eventLogger->warning("QMGR : Received Connectivity failure notification about "
                         "%u from suspect node %u with reason %s.  "
                         "Mapping to failure of %u sourced by me.",
                         aFailedNode, sourceNode, reasonText, sourceNode);

  signal->theData[0] = NDB_LE_NodeFailRejected;
  signal->theData[1] = reason;
  signal->theData[2] = aFailedNode;
  signal->theData[3] = sourceNode;

  sendSignal(CMVMI_REF, GSN_EVENT_REP, signal, 4, JBB);

  failReportLab(signal, sourceNode, (FailRep::FailCause) reason, getOwnNodeId());
}

void
Qmgr::execDBINFO_SCANREQ(Signal *signal)
{
  DbinfoScanReq req= *(DbinfoScanReq*)signal->theData;
  Ndbinfo::Ratelimit rl;

  jamEntry();
  switch(req.tableId) {
  case Ndbinfo::MEMBERSHIP_TABLEID:
  {
    jam();
    Ndbinfo::Row row(signal, req);
    row.write_uint32(getOwnNodeId());
    row.write_uint32(getNodeState().nodeGroup);
    row.write_uint32(cneighbourl);
    row.write_uint32(cneighbourh);
    row.write_uint32(cpresident);

    // President successor
    Uint32 successor = 0;
    {
      NodeRecPtr nodePtr;
      UintR minDynamicId = (UintR)-1;
      for (nodePtr.i = 1; nodePtr.i < MAX_NDB_NODES; nodePtr.i++)
      {
        jam();
        ptrAss(nodePtr, nodeRec);
        if (nodePtr.p->phase == ZRUNNING)
        {
          if ((nodePtr.p->ndynamicId & 0xFFFF) < minDynamicId)
          {
            jam();
            if (cpresident !=  nodePtr.i)
            {
              minDynamicId = (nodePtr.p->ndynamicId & 0xFFFF);
              successor = nodePtr.i;
            }
          }
        }
      }
    }
    row.write_uint32(successor);

    NodeRecPtr myNodePtr;
    myNodePtr.i = getOwnNodeId();
    ptrCheckGuard(myNodePtr, MAX_NDB_NODES, nodeRec);
    row.write_uint32(myNodePtr.p->ndynamicId);

    row.write_uint32(arbitRec.node); // arbitrator

    char ticket[20]; // Need 16 characters + 1 for trailing '\0'
    arbitRec.ticket.getText(ticket, sizeof(ticket));
    row.write_string(ticket);

    row.write_uint32(arbitRec.state);

    // arbitrator connected
    row.write_uint32(c_connectedNodes.get(arbitRec.node));

    // Find potential (rank1 and rank2) arbitrators that are connected.
    NodeRecPtr aPtr;
    // buf_size: Node nr (max 3 chars) and ', '  + trailing '\0'
    const int buf_size = 5 * MAX_NODES + 1;
    char buf[buf_size];

    for (unsigned rank = 1; rank <= 2; rank++)
    {
      jam();
      aPtr.i = 0;
      const unsigned stop = NodeBitmask::NotFound;
      int buf_offset = 0;
      const char* delimiter = "";

      while ((aPtr.i = arbitRec.apiMask[rank].find(aPtr.i + 1)) != stop)
      {
        jam();
        ptrAss(aPtr, nodeRec);
        if (c_connectedNodes.get(aPtr.i))
        {
          buf_offset += BaseString::snprintf(buf + buf_offset,
                                             buf_size - buf_offset,
                                             "%s%u", delimiter, aPtr.i);
          delimiter = ", ";
        }
      }

      if (buf_offset == 0)
        row.write_string("-");
      else
        row.write_string(buf);
    }

    ndbinfo_send_row(signal, req, row, rl);
    break;
  }
  default:
    break;
  }
  ndbinfo_send_scan_conf(signal, req, rl);
}


void
Qmgr::execISOLATE_ORD(Signal* signal)
{
  jamEntry();
  
  IsolateOrd* sig = (IsolateOrd*) signal->theData;
  
  ndbrequire(sig->senderRef != 0);
  NdbNodeBitmask victims;
  victims.assign(NdbNodeBitmask::Size, sig->nodesToIsolate);
  ndbrequire(!victims.isclear());

  switch (sig->isolateStep)
  {
  case IsolateOrd::IS_REQ:
  {
    jam();
    /* Initial request, broadcast immediately */

    /* Need to get the set of live nodes to broadcast to */
    NdbNodeBitmask hitmen(c_clusterNodes);

    unsigned nodeId = hitmen.find_first();
    do
    {
      jam();
      if (!ndbd_isolate_ord(getNodeInfo(nodeId).m_version))
      {
        jam();
        /* Node not able to handle ISOLATE_ORD, skip */
        hitmen.clear(nodeId);
      }

      nodeId = hitmen.find_next(nodeId + 1);
    } while (nodeId != BitmaskImpl::NotFound);

    ndbrequire(!hitmen.isclear()); /* At least me */

    NodeReceiverGroup rg(QMGR, hitmen);

    sig->isolateStep = IsolateOrd::IS_BROADCAST;
    sendSignal(rg, GSN_ISOLATE_ORD, signal, IsolateOrd::SignalLength, JBA);
    return;
  }
  case IsolateOrd::IS_BROADCAST:
  {
    jam();
    /* Received reqest, delay */
    sig->isolateStep = IsolateOrd::IS_DELAY;
    
    if (sig->delayMillis > 0)
    {
      /* Delay processing until delayMillis passes */
      jam();
      sendSignalWithDelay(reference(), 
                          GSN_ISOLATE_ORD, 
                          signal, 
                          sig->delayMillis, 
                          IsolateOrd::SignalLength);
      return;
    }
    /* Fall through... */
  }
  case IsolateOrd::IS_DELAY:
  {
    jam();

    if (ERROR_INSERTED(942))
    {
      jam();
      g_eventLogger->info("QMGR discarding IsolateRequest");
      return;
    }

    /* Map to FAIL_REP signal(s) */
    Uint32 failSource = refToNode(sig->senderRef);

    unsigned nodeId = victims.find_first();
    do
    {
      jam();

      /* TODO : Consider checking node state and skipping if
       * failing already
       * Consider logging that action is being taken here
       */

      FailRep* failRep = (FailRep*)&signal->theData[0];
      failRep->failNodeId = nodeId;
      failRep->failCause = FailRep::ZFORCED_ISOLATION;
      failRep->failSourceNodeId = failSource;

      sendSignal(reference(), GSN_FAIL_REP, signal, 3, JBA);
      
      nodeId = victims.find_next(nodeId + 1);
    } while (nodeId != BitmaskImpl::NotFound);
    
    /* Fail rep signals are en-route... */
    
    return;
  }
  }

  ndbrequire(false);
}<|MERGE_RESOLUTION|>--- conflicted
+++ resolved
@@ -6235,10 +6235,7 @@
   CRASH_INSERTION(932);
   CRASH_INSERTION(938);
   CRASH_INSERTION(943);
-<<<<<<< HEAD
-=======
   CRASH_INSERTION(944);
->>>>>>> 7757d419
   progError(__LINE__, NDBD_EXIT_ARBIT_SHUTDOWN,
             "Arbitrator decided to shutdown this node");
 }
